--- conflicted
+++ resolved
@@ -336,13 +336,8 @@
 	ASSERT(NULL != ctx);
 
 	HCRYPT_LOG(LOG_DEBUG, "KM[%d] KEY STATUS: pkt_cnt=%u against ref.rate=%u and pre.announce=%u\n",
-<<<<<<< HEAD
                           (ctx->alt->flags & HCRYPT_CTX_F_xSEK)/2,
                           ctx->pkt_cnt, crypto->km.refresh_rate, crypto->km.pre_announce);
-=======
-			(ctx->alt->flags & HCRYPT_CTX_F_xSEK)/2,
-			ctx->pkt_cnt, crypto->km.refresh_rate, crypto->km.pre_announce);
->>>>>>> acc0ae80
 
 	if ((ctx->pkt_cnt > crypto->km.refresh_rate)
 	||  (ctx->pkt_cnt == 0)) {	//rolled over
