# HaiCrypt library contents

PUBLIC HEADERS
haicrypt.h
hcrypt_ctx.h
hcrypt_msg.h

PRIVATE HEADERS
hcrypt.h
<<<<<<< HEAD
=======
hcrypt-openssl.h
haicrypt_log.h
>>>>>>> acc0ae80

SOURCES
hc_openssl_aes.c
hc_openssl_evp_cbc.c
hc_openssl_evp_ctr.c
hcrypt.c
hcrypt_ctx_rx.c
hcrypt_ctx_tx.c
hcrypt_rx.c
hcrypt_sa.c
hcrypt_tx.c
hcrypt_xpt_srt.c
hcrypt_xpt_sta.c
haicrypt_log.cpp<|MERGE_RESOLUTION|>--- conflicted
+++ resolved
@@ -7,11 +7,8 @@
 
 PRIVATE HEADERS
 hcrypt.h
-<<<<<<< HEAD
-=======
 hcrypt-openssl.h
 haicrypt_log.h
->>>>>>> acc0ae80
 
 SOURCES
 hc_openssl_aes.c
