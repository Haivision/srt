--- conflicted
+++ resolved
@@ -59,12 +59,9 @@
 
 typedef void *HaiCrypt_Cipher;
 
-<<<<<<< HEAD
+HAICRYPT_API HaiCrypt_Cipher HaiCryptCipher_Get_Instance (void);     /* Return a efault cipher instance */
 HAICRYPT_API HaiCrypt_Cipher HaiCryptCipher_Davinci_DSP(void);   /* Makito DSP AES */
-=======
-HAICRYPT_API HaiCrypt_Cipher HaiCryptCipher_Get_Instance (void);     /* Return a efault cipher instance */
 
->>>>>>> a1b1ad69
 HAICRYPT_API HaiCrypt_Cipher HaiCryptCipher_OpenSSL_EVP(void);       /* OpenSSL EVP interface (default to EVP_CTR) */
 HAICRYPT_API HaiCrypt_Cipher HaiCryptCipher_OpenSSL_EVP_CBC(void);   /* OpenSSL EVP interface for AES-CBC */
 HAICRYPT_API HaiCrypt_Cipher HaiCryptCipher_OpenSSL_EVP_CTR(void);   /* OpenSSL EVP interface for AES-CTR */
