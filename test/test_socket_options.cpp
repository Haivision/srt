--- conflicted
+++ resolved
@@ -339,21 +339,12 @@
 #ifdef ENABLE_MAXREXMITBW
     { SRTO_MAXREXMITBW,      "SRTO_MAXREXMITBW", RestrictionType::POST, sizeof(int64_t),     int64_t(-1), INT64_MAX,  int64_t(-1), int64_t(200000),  {int64_t(-2)},    R | W | G | S | D | O | O },
 #endif
-<<<<<<< HEAD
-    { SRTO_MESSAGEAPI,       "SRTO_MESSAGEAPI", RestrictionType::PRE,    sizeof(bool),             false,      true,     true,        false,     {} },
-    { SRTO_MININPUTBW,       "SRTO_MININPUTBW", RestrictionType::POST, sizeof(int64_t),       int64_t(0),  INT64_MAX,  int64_t(0), int64_t(200000),  {int64_t(-1)}},
-    { SRTO_MINVERSION,       "SRTO_MINVERSION", RestrictionType::PRE,     sizeof(int),                 0,  INT32_MAX, 0x010000,    0x010300,    {} },
-    { SRTO_MSS,                     "SRTO_MSS", RestrictionType::PREBIND, sizeof(int),               116,     65536,     1500,        1400,    {-1, 0, 75} },
-    { SRTO_NAKREPORT,         "SRTO_NAKREPORT", RestrictionType::PRE,    sizeof(bool),             false,      true,     true,        false,     {} },
-    { SRTO_OHEADBW,             "SRTO_OHEADBW", RestrictionType::POST,    sizeof(int),                 5,        100,       25,          20, {-1, 0, 4, 101} },
-=======
     { SRTO_MESSAGEAPI,       "SRTO_MESSAGEAPI", RestrictionType::PRE,    sizeof(bool),             false,      true,     true,        false,     {},                   O | W | G | S | D | O | O },
     { SRTO_MININPUTBW,       "SRTO_MININPUTBW", RestrictionType::POST, sizeof(int64_t),       int64_t(0),  INT64_MAX,  int64_t(0), int64_t(200000),  {int64_t(-1)},    R | W | G | S | D | O | O },
     { SRTO_MINVERSION,       "SRTO_MINVERSION", RestrictionType::PRE,     sizeof(int),                 0,  INT32_MAX, 0x010000,    0x010300,    {},                    R | W | G | S | D | O | O },
-    { SRTO_MSS,                     "SRTO_MSS", RestrictionType::PREBIND, sizeof(int),                76,     65536,     1500,        1400,    {-1, 0, 75},            R | W | G | S | D | O | O },
+    { SRTO_MSS,                     "SRTO_MSS", RestrictionType::PREBIND, sizeof(int),               116,     65536,     1500,        1400,    {-1, 0, 75},            R | W | G | S | D | O | O },
     { SRTO_NAKREPORT,         "SRTO_NAKREPORT", RestrictionType::PRE,    sizeof(bool),             false,      true,     true,        false,     {},                   R | W | G | S | D | O | M },
     { SRTO_OHEADBW,             "SRTO_OHEADBW", RestrictionType::POST,    sizeof(int),                 5,        100,       25,          20, {-1, 0, 4, 101},          R | W | G | S | D | O | O },
->>>>>>> 697dce09
     //SRTO_PACKETFILTER
     //SRTO_PASSPHRASE
     { SRTO_PAYLOADSIZE,     "SRTO_PAYLOADSIZE", RestrictionType::PRE,     sizeof(int),                 0,      1456,      1316,        1400,   {-1, 1500},             O | W | G | S | D | O | O },
