--- conflicted
+++ resolved
@@ -444,16 +444,10 @@
         // First wait - until it's let go with accepting
         latch.wait(ux);
 
-<<<<<<< HEAD
         //sockaddr_any revsa;
         SRTSOCKET lsna [1] = { lsn };
         SRTSOCKET gs = srt_accept_bond(lsna, 1, 1000);
         ASSERT_NE(gs, SRT_INVALID_SOCK);
-=======
-        sockaddr_any revsa;
-        SRTSOCKET gs = srt_accept(lsn, revsa.get(), &revsa.len);
-        EXPECT_NE(gs, SRT_ERROR);
->>>>>>> ce0a888a
 
         check_streamid(gs);
 
