<<<<<<< HEAD

=======
#include <array>
>>>>>>> cdbe5f51
#include <future>
#include <thread>
#include <chrono>
#include <vector>
#include "gtest/gtest.h"
#include "test_env.h"

#include "srt.h"
#include "udt.h"
#include "common.h"
#include "netinet_any.h"
#include "socketconfig.h"

#include "apputil.hpp"

TEST(Bonding, SRTConnectGroup)
{
    srt::TestInit srtinit;
    struct sockaddr_in sa;

    const int ss = srt_create_group(SRT_GTYPE_BROADCAST);
    ASSERT_NE(ss, SRT_ERROR);

    std::vector<SRT_SOCKGROUPCONFIG> targets;
    for (int i = 0; i < 2; ++i)
    {
        sa.sin_family = AF_INET;
        sa.sin_port = htons(4200 + i);
        ASSERT_EQ(inet_pton(AF_INET, "192.168.1.237", &sa.sin_addr), 1);

        const SRT_SOCKGROUPCONFIG gd = srt_prepare_endpoint(NULL, (struct sockaddr*)&sa, sizeof sa);
        targets.push_back(gd);
    }

    std::future<void> closing_promise = std::async(std::launch::async, [](int s) {
        std::this_thread::sleep_for(std::chrono::seconds(2));
        std::cerr << "Closing group" << std::endl;
        srt_close(s);
    }, ss);

    std::cout << "srt_connect_group calling " << std::endl;
    const int st = srt_connect_group(ss, targets.data(), (int) targets.size());
    std::cout << "srt_connect_group returned " << st << ", waiting for srt_close() to finish" << std::endl;

    closing_promise.wait();

    std::cout << "TEST: closing future has exit. Deleting all other resources\n";

    // Delete config objects before prospective exception
    for (auto& gd: targets)
        srt_delete_config(gd.config);

    int res = srt_close(ss);

    std::cout << "TEST: closing ss has exit. Cleaning up\n";
    if (res == SRT_ERROR)
    {
        std::cerr << "srt_close: " << srt_getlasterror_str() << std::endl;
    }
}

#define ASSERT_SRT_SUCCESS(callform) ASSERT_NE(callform, -1) << "SRT ERROR: " << srt_getlasterror_str()

void listening_thread(bool should_read)
{
    const SRTSOCKET server_sock = srt_create_socket();
    sockaddr_in bind_sa;
    memset(&bind_sa, 0, sizeof bind_sa);
    bind_sa.sin_family = AF_INET;
    ASSERT_EQ(inet_pton(AF_INET, "127.0.0.1", &bind_sa.sin_addr), 1);
    bind_sa.sin_port = htons(4200);

    ASSERT_SRT_SUCCESS(srt_bind(server_sock, (sockaddr*)&bind_sa, sizeof bind_sa));
    const int yes = 1;
    ASSERT_SRT_SUCCESS(srt_setsockflag(server_sock, SRTO_GROUPCONNECT, &yes, sizeof yes));

    const int no = 1;
    ASSERT_SRT_SUCCESS(srt_setsockflag(server_sock, SRTO_RCVSYN, &no, sizeof no));

    const int eid = srt_epoll_create();
    const int listen_event = SRT_EPOLL_IN | SRT_EPOLL_ERR;
    ASSERT_SRT_SUCCESS(srt_epoll_add_usock(eid, server_sock, &listen_event));

    ASSERT_SRT_SUCCESS(srt_listen(server_sock, 5));
    std::cout << "Listen: wait for acceptability\n";
    int fds[2];
    int fds_len = 2;
    int ers[2];
    int ers_len = 2;
    ASSERT_SRT_SUCCESS(srt_epoll_wait(eid, fds, &fds_len, ers, &ers_len, 5000,
            0, 0, 0, 0));

    std::cout << "Listen: reported " << fds_len << " acceptable and " << ers_len << " errors\n";
    ASSERT_GT(fds_len, 0);
    ASSERT_EQ(fds[0], server_sock);

    srt::sockaddr_any scl;
    int acp = srt_accept(server_sock, (scl.get()), (&scl.len));
    ASSERT_SRT_SUCCESS(acp);
    ASSERT_NE(acp & SRTGROUP_MASK, 0);

    if (should_read)
    {
        std::cout << "Listener will read packets...\n";
        // Read everything until closed
        int n = 0;
        for (;;)
        {
            char buf[1500];
            int rd = srt_recv(acp, buf, 1500);
            if (rd == -1)
            {
                std::cout << "Listener read " << n << " packets, stopping\n";
                break;
            }
            ++n;
        }
    }

    srt_close(acp);
    srt_close(server_sock);

    std::cout << "Listen: wait 7 seconds\n";
    std::this_thread::sleep_for(std::chrono::seconds(7));
    // srt_accept..
}

SRTSOCKET g_listen_socket = -1;
int g_nconnected = 0;
int g_nfailed = 0;

// This ConnectCallback is mainly informative, but it also collects the
// number of succeeded and failed links.
void ConnectCallback(void* , SRTSOCKET sock, int error, const sockaddr* /*peer*/, int token)
{
    std::cout << "Connect callback. Socket: " << sock
        << ", error: " << error
        << ", token: " << token << '\n';

    if (error == SRT_SUCCESS)
        ++g_nconnected;
    else
        ++g_nfailed;
}

TEST(Bonding, NonBlockingGroupConnect)
{
    srt::TestInit srtinit;

    const int ss = srt_create_group(SRT_GTYPE_BROADCAST);
    ASSERT_NE(ss, SRT_ERROR);
    std::cout << "Created group socket: " << ss << '\n';

    int no = 0;
    ASSERT_NE(srt_setsockopt(ss, 0, SRTO_RCVSYN, &no, sizeof no), SRT_ERROR); // non-blocking mode
    ASSERT_NE(srt_setsockopt(ss, 0, SRTO_SNDSYN, &no, sizeof no), SRT_ERROR); // non-blocking mode

    const int poll_id = srt_epoll_create();
    // Will use this epoll to wait for srt_accept(...)
    const int epoll_out = SRT_EPOLL_OUT | SRT_EPOLL_ERR;
    ASSERT_NE(srt_epoll_add_usock(poll_id, ss, &epoll_out), SRT_ERROR);

    srt_connect_callback(ss, &ConnectCallback, this);

    sockaddr_in sa;
    sa.sin_family = AF_INET;
    sa.sin_port = htons(4200);
    ASSERT_EQ(inet_pton(AF_INET, "127.0.0.1", &sa.sin_addr), 1);

    sockaddr_in safail = sa;
    safail.sin_port = htons(4201); // port where we have no listener

    std::future<void> listen_promise = std::async(std::launch::async, std::bind(&listening_thread, false));
    
    std::cout << "Connecting two sockets " << std::endl;
    {
        const int sockid = srt_connect(ss, (sockaddr*) &sa, sizeof sa);
        EXPECT_GT(sockid, 0) << "Socket " << 1;
        sa.sin_port = htons(4201); // Changing port so that second connect fails
        std::cout << "Socket created: " << sockid << '\n';
        ASSERT_NE(srt_epoll_add_usock(poll_id, sockid, &epoll_out), SRT_ERROR);
    }
    {
        const int sockid = srt_connect(ss, (sockaddr*) &safail, sizeof safail);
        EXPECT_GT(sockid, 0) << "Socket " << 2;
        safail.sin_port = htons(4201); // Changing port so that second connect fails
        std::cout << "Socket created: " << sockid << '\n';
        ASSERT_NE(srt_epoll_add_usock(poll_id, sockid, &epoll_out), SRT_ERROR);
    }
    std::cout << "Returned from connecting two sockets " << std::endl;

    const int default_len = 3;
    int rlen = default_len;
    SRTSOCKET read[default_len];

    int wlen = default_len;
    SRTSOCKET write[default_len];

    for (int j = 0; j < 2; ++j)
    {
        const int epoll_res = srt_epoll_wait(poll_id, read, &rlen,
            write, &wlen,
            5000, /* timeout */
            0, 0, 0, 0);
            
        std::cout << "Epoll result: " << epoll_res << '\n';
        std::cout << "Epoll rlen: " << rlen << ", wlen: " << wlen << '\n';
        for (int i = 0; i < rlen; ++i)
        {
            std::cout << "Epoll read[" << i << "]: " << read[i] << '\n';
        }
        for (int i = 0; i < wlen; ++i)
        {
            std::cout << "Epoll write[" << i << "]: " << write[i] << " (removed from epoll)\n";
            EXPECT_EQ(srt_epoll_remove_usock(poll_id, write[i]), 0);
        }
    }

    listen_promise.wait();

    EXPECT_EQ(srt_close(ss), 0) << "srt_close: %s\n" << srt_getlasterror_str();
}

void ConnectCallback_Close(void* /*opaq*/, SRTSOCKET sock, int error, const sockaddr* /*peer*/, int token)
{
    std::cout << "Connect callback. Socket: " << sock
        << ", error: " << error
        << ", token: " << token << '\n';

    if (error == SRT_SUCCESS)
        return;

    // XXX WILL CAUSE DEADLOCK!
    srt_close(sock);
}

TEST(Bonding, CloseGroupAndSocket)
{
    srt::TestInit srtinit;

    const int ss = srt_create_group(SRT_GTYPE_BROADCAST);
    ASSERT_NE(ss, SRT_ERROR);
    std::cout << "Created group socket: " << ss << '\n';

    int no = 0;
    ASSERT_NE(srt_setsockopt(ss, 0, SRTO_RCVSYN, &no, sizeof no), SRT_ERROR); // non-blocking mode
    ASSERT_NE(srt_setsockopt(ss, 0, SRTO_SNDSYN, &no, sizeof no), SRT_ERROR); // non-blocking mode

    const int poll_id = srt_epoll_create();
    // Will use this epoll to wait for srt_accept(...)
    const int epoll_out = SRT_EPOLL_OUT | SRT_EPOLL_ERR;
    ASSERT_NE(srt_epoll_add_usock(poll_id, ss, &epoll_out), SRT_ERROR);

    srt_connect_callback(ss, &ConnectCallback_Close, this);

    sockaddr_in sa;
    sa.sin_family = AF_INET;
    sa.sin_port = htons(4200);
    ASSERT_EQ(inet_pton(AF_INET, "127.0.0.1", &sa.sin_addr), 1);

    std::future<void> listen_promise = std::async(std::launch::async, std::bind(listening_thread, true));
    
    std::cout << "Connecting two sockets " << std::endl;
    for (int i = 0; i < 2; ++i)
    {
        const int sockid = srt_connect(ss, (sockaddr*) &sa, sizeof sa);
        EXPECT_GT(sockid, 0) << "Socket " << i;
        sa.sin_port = htons(4201); // Changing port so that second connect fails
        std::cout << "Socket created: " << sockid << '\n';
        ASSERT_NE(srt_epoll_add_usock(poll_id, sockid, &epoll_out), SRT_ERROR);
    }
    std::cout << "Returned from connecting two sockets " << std::endl;

    for (int j = 0; j < 2; ++j)
    {
        const int default_len = 3;
        int rlen = default_len;
        SRTSOCKET read[default_len];

        int wlen = default_len;
        SRTSOCKET write[default_len];

        const int epoll_res = srt_epoll_wait(poll_id, read, &rlen,
            write, &wlen,
            5000, /* timeout */
            0, 0, 0, 0);

        std::cout << "Epoll result: " << epoll_res << '\n';
        std::cout << "Epoll rlen: " << rlen << ", wlen: " << wlen << '\n';
        if (epoll_res < 0)
            continue;

        for (int i = 0; i < rlen; ++i)
        {
            std::cout << "Epoll read[" << i << "]: " << read[i] << '\n';
        }
        for (int i = 0; i < wlen; ++i)
        {
            std::cout << "Epoll write[" << i << "]: " << write[i] << " (removed from epoll)\n";
            EXPECT_EQ(srt_epoll_remove_usock(poll_id, write[i]), 0);
        }
    }

    // Some basic checks for group stats
    SRT_TRACEBSTATS stats;
    EXPECT_EQ(srt_bstats(ss, &stats, true), SRT_SUCCESS);
    EXPECT_EQ(stats.pktSent, 0);
    EXPECT_EQ(stats.pktSentTotal, 0);
    EXPECT_EQ(stats.pktSentUnique, 0);
    EXPECT_EQ(stats.pktSentUniqueTotal, 0);
    EXPECT_EQ(stats.pktRecv, 0);
    EXPECT_EQ(stats.pktRecvTotal, 0);
    EXPECT_EQ(stats.pktRecvUnique, 0);
    EXPECT_EQ(stats.pktRecvUniqueTotal, 0);
    EXPECT_EQ(stats.pktRcvDrop, 0);
    EXPECT_EQ(stats.pktRcvDropTotal, 0);

    std::cout << "Starting thread for sending:\n";
    std::thread sender([ss] {
        char buf[1316];
        memset(buf, 1, sizeof(buf));
        int n = 0;
        for (int i = 0; i < 10000; ++i)
        {
            std::this_thread::sleep_for(std::chrono::milliseconds(10));
            if (srt_send(ss, buf, 1316) == -1)
            {
                std::cout << "[Sender] sending failure, exitting after sending " << n << " packets\n";
                break;
            }

            ++n;
        }
    });

    std::cout << "Will close sending in 300ms...\n";

    std::this_thread::sleep_for(std::chrono::milliseconds(300));

    EXPECT_EQ(srt_close(ss), 0) << "srt_close: %s\n" << srt_getlasterror_str();

    std::cout << "CLOSED GROUP. Now waiting for sender to exit...\n";
    sender.join();
    listen_promise.wait();
}

// (void* opaq, SRTSOCKET ns, int hsversion, const struct sockaddr* peeraddr, const char* streamid);
int ListenCallbackFn(void* expected_sid, SRTSOCKET, int /*hsversion*/, const sockaddr* /*peer*/, const char* streamid)
{
    const auto* p = (std::pair<const char*, int>*) expected_sid;
    // Note: It is not safe to access the streamid pointer by the expected size,
    // but there is no way to know the real size apart from finding the first null terminator.
    // See FR #3073.
    EXPECT_EQ(std::memcmp(streamid, p->first, p->second), 0);
    
    return 0;
}

TEST(Bonding, Options)
{
    using namespace std;
    using namespace srt;

    TestInit srtinit;

    // Create a group
    const SRTSOCKET grp = srt_create_group(SRT_GTYPE_BROADCAST);

    // rendezvous shall not be allowed to be set on the group
    // XXX actually it is possible, but no one tested it. POSTPONE.
    //int yes = 1;
    //EXPECT_EQ(srt_setsockflag(grp, SRTO_RENDEZVOUS, &yes, sizeof yes), SRT_ERROR);

#ifdef SRT_ENABLE_ENCRYPTION
    const string pass = "longenoughpassword";
    // passphrase should be ok.
    EXPECT_NE(srt_setsockflag(grp, SRTO_PASSPHRASE, pass.c_str(), (int) pass.size()), SRT_ERROR);

    uint32_t val = 16;
    EXPECT_NE(srt_setsockflag(grp, SRTO_PBKEYLEN, &val, (int) sizeof val), SRT_ERROR);

#ifdef ENABLE_AEAD_API_PREVIEW
    val = 1;
    EXPECT_NE(srt_setsockflag(grp, SRTO_CRYPTOMODE, &val, sizeof val), SRT_ERROR);
#endif
#endif

    // ================
    // Linger is an option of a trivial type, but differes from other integer-typed options.
    // Therefore checking it specifically.
    const linger l = {1, 10};
    srt_setsockflag(grp, SRTO_LINGER, &l, sizeof l);

    {
        linger l2;
        int optsize = sizeof l2;
        EXPECT_NE(srt_getsockflag(grp, SRTO_LINGER, &l2, &optsize), SRT_ERROR);
        EXPECT_EQ(optsize, (int)sizeof l2);
        EXPECT_EQ(l2.l_onoff, l.l_onoff);
        EXPECT_EQ(l2.l_linger, l.l_linger);
    }
    // ================

    const std::array<char, 10> streamid = { 's', 't', 'r', 'e', 0, 'm', 'i', 'd', '%', '&'};
    EXPECT_NE(srt_setsockflag(grp, SRTO_STREAMID, &streamid, streamid.size()), SRT_ERROR);

    auto check_streamid = [&streamid](SRTSOCKET sock) {
        std::array<char, srt::CSrtConfig::MAX_SID_LENGTH> tmpbuf;
        auto opt_len = (int)tmpbuf.size();
        EXPECT_EQ(srt_getsockflag(sock, SRTO_STREAMID, tmpbuf.data(), &opt_len), SRT_SUCCESS);
        EXPECT_EQ(size_t(opt_len), streamid.size());
        EXPECT_EQ(std::memcmp(tmpbuf.data(), streamid.data(), opt_len), 0);
    };

    check_streamid(grp);

    int lat = 500;
    EXPECT_NE(srt_setsockflag(grp, SRTO_RCVLATENCY, &lat, sizeof lat), SRT_ERROR);

    mutex mx;
    condition_variable latch;
    atomic<bool> started {false};

    thread accept_and_close { [&]() {

        unique_lock<mutex> ux(mx);

        SRTSOCKET lsn = srt_create_socket();

        auto expected_sid = std::make_pair<const char*, int>(streamid.data(), streamid.size());
        srt_listen_callback(lsn, &ListenCallbackFn, (void*) &expected_sid);

#ifdef SRT_ENABLE_ENCRYPTION
        EXPECT_NE(srt_setsockflag(lsn, SRTO_PASSPHRASE, pass.c_str(), pass.size()), SRT_ERROR);
#endif
        int allow = 1;
        ASSERT_NE(srt_setsockflag(lsn, SRTO_GROUPCONNECT, &allow, sizeof allow), SRT_ERROR);
        sockaddr_any sa = srt::CreateAddr("127.0.0.1", 5555, AF_INET);
        ASSERT_NE(srt_bind(lsn, sa.get(), sa.size()), SRT_ERROR);
        ASSERT_NE(srt_listen(lsn, 1), SRT_ERROR);
        started = true;

        // First wait - until it's let go with accepting
        latch.wait(ux);

        sockaddr_any revsa;
        SRTSOCKET gs = srt_accept(lsn, revsa.get(), &revsa.len);
        ASSERT_NE(gs, SRT_ERROR);

        check_streamid(gs);

        // Connected, wait to close
        latch.wait(ux);

        srt_close(gs);
        srt_close(lsn);
    }};

    // Give the thread a chance to start
    this_thread::yield();

    while (!started)
    {
        // In case of a bad luck, just wait for the thread to
        // acquire the mutex before you do
        this_thread::sleep_for(chrono::milliseconds(10));
    }

    // Wait for the possibility to connect
    {
        // Make sure that the thread reached the wait() call.
        unique_lock<mutex> ux(mx);
        latch.notify_all();
    }

    // Now the thread is accepting, so we call the connect.
    sockaddr_any sa = srt::CreateAddr("127.0.0.1", 5555, AF_INET);
    SRTSOCKET member = srt_connect(grp, sa.get(), sa.size());

    // We've released the mutex and signaled the CV, so accept should proceed now.
    // Exit from srt_connect() means also exit from srt_accept().

    EXPECT_NE(member, SRT_INVALID_SOCK);

    // conenct_res should be a socket
    EXPECT_NE(member, 0); // XXX Change to SRT_SOCKID_CONNREQ

    // Now get the option value from the group

    int revlat = -1;
    int optsize = sizeof revlat;
    EXPECT_NE(srt_getsockflag(grp, SRTO_RCVLATENCY, &revlat, &optsize), SRT_ERROR);
    EXPECT_EQ(optsize, (int) sizeof revlat);
    EXPECT_EQ(revlat, 500);

    revlat = -1;
    optsize = sizeof revlat;
    // Expect the same value set on the member socket
    EXPECT_NE(srt_getsockflag(member, SRTO_RCVLATENCY, &revlat, &optsize), SRT_ERROR);
    EXPECT_EQ(optsize, (int) sizeof revlat);
    EXPECT_EQ(revlat, 500);

    // Individual socket option modified on group
    int ohead = 12;
    optsize = sizeof ohead;
    EXPECT_NE(srt_setsockflag(grp, SRTO_OHEADBW, &ohead, optsize), SRT_ERROR);

    // Modifyting a post-option should be possible on a socket
    ohead = 11;
    optsize = sizeof ohead;
    EXPECT_NE(srt_setsockflag(member, SRTO_OHEADBW, &ohead, optsize), SRT_ERROR);

    // But getting the option value should be equal to the group setting
    EXPECT_NE(srt_getsockflag(grp, SRTO_OHEADBW, &ohead, &optsize), SRT_ERROR);
    EXPECT_EQ(optsize, (int) sizeof ohead);
    EXPECT_EQ(ohead, 12);

#if SRT_ENABLE_ENCRYPTION

    uint32_t kms = -1;

    EXPECT_NE(srt_getsockflag(grp, SRTO_KMSTATE, &kms, &optsize), SRT_ERROR);
    EXPECT_EQ(optsize, (int) sizeof kms);
    EXPECT_EQ(kms, int(SRT_KM_S_SECURED));

    EXPECT_NE(srt_getsockflag(grp, SRTO_PBKEYLEN, &kms, &optsize), SRT_ERROR);
    EXPECT_EQ(optsize, (int) sizeof kms);
    EXPECT_EQ(kms, 16);

#ifdef ENABLE_AEAD_API_PREVIEW
    EXPECT_NE(srt_getsockflag(grp, SRTO_CRYPTOMODE, &kms, &optsize), SRT_ERROR);
    EXPECT_EQ(optsize, sizeof kms);
    EXPECT_EQ(kms, 1);
#endif
#endif

    // We're done, the thread can close connection and exit
    {
        // Make sure that the thread reached the wait() call.
        std::unique_lock<std::mutex> ux(mx);
        latch.notify_all();
    }

    accept_and_close.join();
    srt_close(grp);
}

inline SRT_SOCKGROUPCONFIG PrepareEndpoint(const std::string& host, int port)
{
    srt::sockaddr_any sa = srt::CreateAddr(host, port, AF_INET);
    return srt_prepare_endpoint(NULL, sa.get(), sa.size());
}

// This test will create a listener and then the group that should
// connect members, where the first one fail, and two next should
// succeed. Then sends a single packet over that link and makes sure
// it's properly received, then the second packet isn't read.
TEST(Bonding, InitialFailure)
{
    using namespace std;
    using namespace srt;

    TestInit srtinit;
    MAKE_UNIQUE_SOCK(lsn, "Listener", srt_create_socket());
    MAKE_UNIQUE_SOCK(grp, "GrpCaller", srt_create_group(SRT_GTYPE_BROADCAST));

    // Create the listener on port 5555.
    int allow = 1;
    ASSERT_NE(srt_setsockflag(lsn, SRTO_GROUPCONNECT, &allow, sizeof allow), SRT_ERROR);

    sockaddr_any sa = srt::CreateAddr("127.0.0.1", 5555, AF_INET);
    ASSERT_NE(srt_bind(lsn, sa.get(), sa.size()), SRT_ERROR);
    ASSERT_NE(srt_listen(lsn, 5), SRT_ERROR);

    // Create a group
    // Connect 3 members in the group.
    std::vector<SRT_SOCKGROUPCONFIG> targets;
    targets.push_back(PrepareEndpoint("127.0.0.1", 5556)); // NOTE: NONEXISTENT LISTENER
    targets.push_back(PrepareEndpoint("127.0.0.1", 5555));
    targets.push_back(PrepareEndpoint("127.0.0.1", 5555));

    // This should block until the connection is established, but
    // accepted socket should be spawned and just wait for extraction.
    const SRTSOCKET conn = srt_connect_group(grp, targets.data(), (int)targets.size());
    EXPECT_NE(conn, SRT_INVALID_SOCK);

    // Now check if the accept is ready
    sockaddr_any revsa;
    const SRTSOCKET gs = srt_accept(lsn, revsa.get(), &revsa.len);
    EXPECT_NE(gs, SRT_INVALID_SOCK);

    // Make sure that it was the group accepted
    EXPECT_EQ(gs & SRTGROUP_MASK, SRTGROUP_MASK);

    // Set 1s reading timeout on the socket so that reading won't wait forever,
    // as it should fail at the second reading.
    int read_timeout = 500; // 0.5s
    EXPECT_NE(srt_setsockflag(gs, SRTO_RCVTIMEO, &read_timeout, sizeof (read_timeout)), SRT_ERROR);

    int lsn_isn = -1, lsn_isn_size = sizeof (int);
    EXPECT_NE(srt_getsockflag(gs, SRTO_ISN, &lsn_isn, &lsn_isn_size), SRT_ERROR);

    // Now send a packet

    string packet_data = "PREDEFINED PACKET DATA";
    EXPECT_NE(srt_send(grp, packet_data.data(), packet_data.size()), SRT_ERROR);

    char outbuf[1316];
    SRT_MSGCTRL mc = srt_msgctrl_default;
    int recvlen = srt_recvmsg2(gs, outbuf, 1316, &mc);
    EXPECT_EQ(recvlen, int(packet_data.size()));

    if (recvlen > 0)
    {
        outbuf[recvlen] = 0;
        EXPECT_EQ(outbuf, packet_data);
    }
    EXPECT_EQ(mc.pktseq, lsn_isn);

    recvlen = srt_recv(gs, outbuf, 80);
    EXPECT_EQ(recvlen, int(SRT_ERROR));

    srt_close(gs);
    srt_close(grp);
    srt_close(lsn);
}



// General idea:
// This should try to connect to two nonexistent links,
// the connecting function (working in blocking mode)
// should exit with error, after the group has been closed
// in a separate thread.
//
// Steps:
// 1. Create group
// 2. Use a nonexistent endpoints 192.168.1.237:4200 and *:4201
// 3. Close the group in a thread
// 4. Wait for error
TEST(Bonding, ConnectBlind)
{
    struct sockaddr_in sa;

    srt_startup();

    const int ss = srt_create_group(SRT_GTYPE_BROADCAST);
    ASSERT_NE(ss, SRT_ERROR);

    std::vector<SRT_SOCKGROUPCONFIG> targets;
    for (int i = 0; i < 2; ++i)
    {
        sa.sin_family = AF_INET;
        sa.sin_port = htons(4200 + i);
        ASSERT_EQ(inet_pton(AF_INET, "192.168.1.237", &sa.sin_addr), 1);

        const SRT_SOCKGROUPCONFIG gd = srt_prepare_endpoint(NULL, (struct sockaddr*)&sa, sizeof sa);
        targets.push_back(gd);
    }

    std::future<void> closing_promise = std::async(std::launch::async, [](int ss) {
        std::this_thread::sleep_for(std::chrono::seconds(2));
        std::cerr << "Closing group" << std::endl;
        srt_close(ss);
    }, ss);

    std::cout << "srt_connect_group calling " << std::endl;
    const int st = srt_connect_group(ss, targets.data(), targets.size());
    std::cout << "srt_connect_group returned " << st << std::endl;

    closing_promise.wait();
    EXPECT_EQ(st, -1);

    // Delete config objects before prospective exception
    for (auto& gd: targets)
        srt_delete_config(gd.config);

    int res = srt_close(ss);
    if (res == SRT_ERROR)
    {
        std::cerr << "srt_close: " << srt_getlasterror_str() << std::endl;
    }

    srt_cleanup();
}

// TEST IDEA:
// This uses srt_connect_group in non-blocking mode. The listener
// is also created to respond to the connection. Expected is to
// continue the connecting in background and report a success,
// and report the epoll IN on listener for the first connection,
// and UPDATE For the second one.
//
// TEST STEPS:
// 1. Create a listener socket and a group.
// 2. Set the group and the listener socket non-blocking mode
// 3. Start the accepting thread
//    - wait for IN event ready on the listener socket
//    - accept a connection
//    - wait for UPDATE event ready on the listener socket
//    - wait for any event up to 5s (possibly ERR)
//    - close the listener socket
// 4. Prepare two connections and start connecting
// 5. Wait for the OUT readiness event on the group
// 6. Close the group.
// 7. Join the thread
TEST(Bonding, ConnectNonBlocking)
{
    using namespace std;
    using namespace std::chrono;
    using namespace srt;

    TestInit srtinit;

    const string ADDR = "127.0.0.1";
    const int PORT = 4209;

    // NOTE: Add more group types, if implemented!
    vector<SRT_GROUP_TYPE> types { SRT_GTYPE_BROADCAST, SRT_GTYPE_BACKUP };

    for (const auto GTYPE: types)
    {
        g_listen_socket = srt_create_socket();
        sockaddr_in bind_sa;
        memset(&bind_sa, 0, sizeof bind_sa);
        bind_sa.sin_family = AF_INET;
        ASSERT_EQ(inet_pton(AF_INET, ADDR.c_str(), &bind_sa.sin_addr), 1);
        bind_sa.sin_port = htons(PORT);

        ASSERT_NE(srt_bind(g_listen_socket, (sockaddr*)&bind_sa, sizeof bind_sa), -1);
        const int yes = 1;
        srt_setsockflag(g_listen_socket, SRTO_GROUPCONNECT, &yes, sizeof yes);
        ASSERT_NE(srt_listen(g_listen_socket, 5), -1);

        int lsn_eid = srt_epoll_create();
        int lsn_events = SRT_EPOLL_IN | SRT_EPOLL_ERR | SRT_EPOLL_UPDATE;
        srt_epoll_add_usock(lsn_eid, g_listen_socket, &lsn_events);

        // Caller part

        const int ss = srt_create_group(GTYPE);
        ASSERT_NE(ss, SRT_ERROR);
        std::cout << "Created group socket: " << ss << '\n';

        int no = 0;
        ASSERT_NE(srt_setsockopt(ss, 0, SRTO_RCVSYN, &no, sizeof no), SRT_ERROR); // non-blocking mode
        ASSERT_NE(srt_setsockopt(ss, 0, SRTO_SNDSYN, &no, sizeof no), SRT_ERROR); // non-blocking mode

        const int poll_id = srt_epoll_create();
        // Will use this epoll to wait for srt_accept(...)
        const int epoll_out = SRT_EPOLL_OUT | SRT_EPOLL_ERR;
        ASSERT_NE(srt_epoll_add_usock(poll_id, ss, &epoll_out), SRT_ERROR);

        srt_connect_callback(ss, &ConnectCallback, this);

        sockaddr_in sa;
        sa.sin_family = AF_INET;
        sa.sin_port = htons(PORT);
        ASSERT_EQ(inet_pton(AF_INET, "127.0.0.1", &sa.sin_addr), 1);

        //srt_setloglevel(LOG_DEBUG);

        auto acthr = std::thread([&lsn_eid]() {
                SRT_EPOLL_EVENT ev[3];

                cout << "[A] Waiting for accept\n";

                // This can wait in infinity; worst case it will be killed in process.
                int uwait_res = srt_epoll_uwait(lsn_eid, ev, 3, -1);
                ASSERT_EQ(uwait_res, 1);
                ASSERT_EQ(ev[0].fd, g_listen_socket);

                // Check if the IN event is set, even if it's not the only event
                ASSERT_EQ(ev[0].events & SRT_EPOLL_IN, SRT_EPOLL_IN);
                bool have_also_update = ev[0].events & SRT_EPOLL_UPDATE;

                sockaddr_any adr;
                int accept_id = srt_accept(g_listen_socket, adr.get(), &adr.len);

                // Expected: group reporting
                EXPECT_NE(accept_id & SRTGROUP_MASK, 0);

                if (have_also_update)
                {
                    cout << "[A] NOT waiting for update - already reported previously\n";
                }
                else
                {
                    cout << "[A] Waiting for update\n";
                    // Now another waiting is required and expected the update event
                    uwait_res = srt_epoll_uwait(lsn_eid, ev, 3, -1);
                    ASSERT_EQ(uwait_res, 1);
                    ASSERT_EQ(ev[0].fd, g_listen_socket);
                    ASSERT_EQ(ev[0].events, SRT_EPOLL_UPDATE);
                }

                cout << "[A] Waitig for close (up to 5s)\n";
                // Wait up to 5s for an error
                srt_epoll_uwait(lsn_eid, ev, 3, 5000);

                srt_close(accept_id);
                cout << "[A] thread finished\n";
        });

        cout << "Connecting two sockets\n";

        SRT_SOCKGROUPCONFIG cc[2];
        cc[0] = srt_prepare_endpoint(NULL, (sockaddr*)&sa, sizeof sa);
        cc[1] = srt_prepare_endpoint(NULL, (sockaddr*)&sa, sizeof sa);

        ASSERT_NE(srt_epoll_add_usock(poll_id, ss, &epoll_out), SRT_ERROR);

        int result = srt_connect_group(ss, cc, 2);
        ASSERT_EQ(result, 0);
        char data[4] = { 1, 2, 3, 4};
        int wrong_send = srt_send(ss, data, sizeof data);
        int errorcode = srt_getlasterror(NULL);
        EXPECT_EQ(wrong_send, -1);
        EXPECT_EQ(errorcode, SRT_EASYNCSND) << "REAL ERROR: " << srt_getlasterror_str();

        // Wait up to 2s
        SRT_EPOLL_EVENT ev[3];
        const int uwait_result = srt_epoll_uwait(poll_id, ev, 3, 2000);
        std::cout << "Returned from connecting two sockets " << std::endl;

        EXPECT_EQ(uwait_result, 1);  // Expect the group reported
        EXPECT_EQ(ev[0].fd, ss);

        // One second to make sure that both links are connected.
        this_thread::sleep_for(seconds(1));

        EXPECT_EQ(srt_close(ss), 0);
        acthr.join();

        srt_epoll_release(lsn_eid);
        srt_epoll_release(poll_id);

        srt_close(g_listen_socket);
    }

}

// TEST IDEA:
// In this test there is created a working listener socket to
// accept the connection, and we use a Backup-type group with
// two links, but different weights. We connect them both and
// make sure that both are ready for use. Then we send a packet
// over the group and see, which link got activated and which
// remained idle. Expected is to have the link with higher
// priority (greater weight) to be activated.
//
// TEST STEPS:
// 1. Create a listener socket and a group.
// 3. Start the accepting thread
//    - accept a connection
//    - read one packet from the accepted entity
//    - close the listener socket
// 4. Prepare two connections (one with weight=1) and connect the group
// 5. Wait for having all links connected
// 6. Send one packet and check which link was activated
// 6. Close the group.
// 7. Join the thread
TEST(Bonding, BackupPriorityBegin)
{
    using namespace std;
    using namespace std::chrono;
    using namespace srt;

    TestInit srtinit;

    g_nconnected = 0;
    g_nfailed = 0;

    g_listen_socket = srt_create_socket();
    sockaddr_in bind_sa;
    memset(&bind_sa, 0, sizeof bind_sa);
    bind_sa.sin_family = AF_INET;
    ASSERT_EQ(inet_pton(AF_INET, "127.0.0.1", &bind_sa.sin_addr), 1);
    bind_sa.sin_port = htons(4200);

    ASSERT_NE(srt_bind(g_listen_socket, (sockaddr*)&bind_sa, sizeof bind_sa), -1);
    const int yes = 1;
    srt_setsockflag(g_listen_socket, SRTO_GROUPCONNECT, &yes, sizeof yes);
    ASSERT_NE(srt_listen(g_listen_socket, 5), -1);

    // Caller part

    const int ss = srt_create_group(SRT_GTYPE_BACKUP);
    ASSERT_NE(ss, SRT_ERROR);

    srt_connect_callback(ss, &ConnectCallback, this);

    sockaddr_in sa;
    sa.sin_family = AF_INET;
    sa.sin_port = htons(4200);
    ASSERT_EQ(inet_pton(AF_INET, "127.0.0.1", &sa.sin_addr), 1);

    auto acthr = std::thread([]() {
            sockaddr_any adr;
            cout << "[A] Accepting a connection...\n";
            int accept_id = srt_accept(g_listen_socket, adr.get(), &adr.len);

            // Expected: group reporting
            EXPECT_NE(accept_id & SRTGROUP_MASK, 0);

            SRT_SOCKGROUPDATA gdata[2];
            SRT_MSGCTRL mc = srt_msgctrl_default;
            mc.grpdata = gdata;
            mc.grpdata_size = 2;
            long long data[1320/8];

            cout << "[A] Receiving...\n";
            int ds = srt_recvmsg2(accept_id, (char*)data, sizeof data, (&mc));
            ASSERT_EQ(ds, 8);

            cout << "[A] Closing\n";
            srt_close(accept_id);
            cout << "[A] thread finished\n";
    });

    cout << "Connecting two sockets\n";

    SRT_SOCKGROUPCONFIG cc[2];
    cc[0] = srt_prepare_endpoint(NULL, (sockaddr*)&sa, sizeof sa);
    cc[0].token = 0;
    cc[1] = srt_prepare_endpoint(NULL, (sockaddr*)&sa, sizeof sa);
    cc[1].token = 1;
    cc[1].weight = 1; // higher than the default 0

    int result = srt_connect_group(ss, cc, 2);
    ASSERT_GT(result, 0); // blocking mode, first connection = returns Socket ID

    // Make sure both links are connected
    SRT_SOCKGROUPDATA gdata[2];
    size_t psize = 2;
    size_t nwait = 10;
    cout << "Waiting for getting 2 links:\n";
    while (--nwait)
    {
        srt_group_data(ss, gdata, &psize);
        if (psize == 2)
        {
            int l1, l2;
            l1 = gdata[0].memberstate;
            l2 = gdata[1].memberstate;

            if (l1 > SRT_GST_PENDING && l2 > SRT_GST_PENDING)
            {
                cout << "Both up: [0]=" << l1 << " [1]=" << l2 << "\n";
                break;
            }
            else
            {
                cout << "Still link states [0]=" << l1 << " [1]=" << l2 << "\n";
            }
        }
        else
        {
            cout << "Still " << psize << endl;
        }
        this_thread::sleep_for(milliseconds(500));
    }
    ASSERT_NE(nwait, 0);

    // Now send one packet
    long long data = 0x1234123412341234;

    SRT_MSGCTRL mc = srt_msgctrl_default;
    mc.grpdata = gdata;
    mc.grpdata_size = 2;

    // This call should retrieve the group information
    // AFTER the transition has happened
    int sendret = srt_sendmsg2(ss, (char*)&data, sizeof data, (&mc));
    EXPECT_EQ(sendret, sizeof data);

    // So, let's check which link is in RUNNING state
    // TOKEN value is the index in cc array, and we should
    // also have the weight value there.

    SRT_SOCKGROUPDATA* mane, * backup;
    if (gdata[0].weight == 0)
    {
        backup = &gdata[0];
        mane = &gdata[1];
    }
    else
    {
        mane = &gdata[0];
        backup = &gdata[1];
    }

    cout << "MAIN:[" << mane->token << "] weight=" << mane->weight << endl;
    cout << "BACKUP:[" << backup->token << "] weight=" << backup->weight << endl;

    // Ok, now mane link should be active, backup idle
    EXPECT_EQ(mane->memberstate, SRT_GST_RUNNING);
    EXPECT_EQ(backup->memberstate, SRT_GST_IDLE);

    acthr.join();
}


// TEST IDEA:
// In this test there is created a working listener socket to
// accept the connection, and we use a Backup-type group with
// two links, but different weights. We connect the first link
// with less weight and send one packet to make sure this only
// link was activated. Then we connect a second link with weight=1.
// Then we send the packet again and see if the new link was
// immediately activated. The first link should be silenced after
// time, but there's no possibility to check this in such a
// simple test.
//
// TEST STEPS:
// 1. Create a listener socket and a group.
// 3. Start the accepting thread
//    - accept a connection
//    - read one packet from the accepted entity
//    - read the second packet from the accepted entity
//    - close the listener socket
// 4. Prepare one connection with weight=0 and connect the group
// 5. Send a packet to enforce activation of one link
// 6. Prepare another connection with weight=1 and connect the group
// 7. Send a packet
// 8. Check member status - both links should be running.
// 9. Close the group.
// 10. Join the thread
TEST(Bonding, BackupPriorityTakeover)
{
    using namespace std;
    using namespace std::chrono;
    using namespace srt;

    TestInit srtinit;

    g_nconnected = 0;
    g_nfailed = 0;

    g_listen_socket = srt_create_socket();
    sockaddr_in bind_sa;
    memset(&bind_sa, 0, sizeof bind_sa);
    bind_sa.sin_family = AF_INET;
    ASSERT_EQ(inet_pton(AF_INET, "127.0.0.1", &bind_sa.sin_addr), 1);
    bind_sa.sin_port = htons(4200);

    ASSERT_NE(srt_bind(g_listen_socket, (sockaddr*)&bind_sa, sizeof bind_sa), -1);
    const int yes = 1;
    srt_setsockflag(g_listen_socket, SRTO_GROUPCONNECT, &yes, sizeof yes);
    ASSERT_NE(srt_listen(g_listen_socket, 5), -1);

    // Caller part

    const int ss = srt_create_group(SRT_GTYPE_BACKUP);
    ASSERT_NE(ss, SRT_ERROR);

    srt_connect_callback(ss, &ConnectCallback, this);

    sockaddr_in sa;
    sa.sin_family = AF_INET;
    sa.sin_port = htons(4200);
    ASSERT_EQ(inet_pton(AF_INET, "127.0.0.1", &sa.sin_addr), 1);

    auto acthr = std::thread([]() {
            sockaddr_any adr;
            cout << "[A] Accepting a connection...\n";
            int accept_id = srt_accept(g_listen_socket, adr.get(), &adr.len);

            // Expected: group reporting
            EXPECT_NE(accept_id & SRTGROUP_MASK, 0);

            SRT_SOCKGROUPDATA gdata[2];
            SRT_MSGCTRL mc = srt_msgctrl_default;
            mc.grpdata = gdata;
            mc.grpdata_size = 2;
            long long data[1320/8];

            cout << "[A] Receiving 1...\n";
            int ds = srt_recvmsg2(accept_id, (char*)data, sizeof data, (&mc));
            ASSERT_EQ(ds, 8);

            cout << "[A] Receiving 2...\n";
            ds = srt_recvmsg2(accept_id, (char*)data, sizeof data, (&mc));
            ASSERT_EQ(ds, 8);

            // To make it possible that the state is checked before it is closed.
            this_thread::sleep_for(seconds(1));

            cout << "[A] Closing\n";
            srt_close(accept_id);
            cout << "[A] thread finished\n";
    });

    cout << "Connecting first link weight=0:\n";

    SRT_SOCKGROUPCONFIG cc[2];
    cc[0] = srt_prepare_endpoint(NULL, (sockaddr*)&sa, sizeof sa);
    cc[0].token = 0;

    int result = srt_connect_group(ss, cc, 1);
    ASSERT_GT(result, 0); // connect with only one element returns socket ID

    // As we have one link, after `srt_connect_group` returns, we have
    // this link now connected. Send one data portion.

    SRT_SOCKGROUPDATA gdata[2];

    long long data = 0x1234123412341234;
    SRT_MSGCTRL mc = srt_msgctrl_default;
    mc.grpdata = gdata;
    mc.grpdata_size = 2;

    cout << "Sending (1)\n";
    // This call should retrieve the group information
    // AFTER the transition has happened
    int sendret = srt_sendmsg2(ss, (char*)&data, sizeof data, (&mc));
    EXPECT_EQ(sendret, sizeof data);
    ASSERT_EQ(mc.grpdata_size, 1);
    EXPECT_EQ(gdata[0].memberstate, SRT_GST_RUNNING);

    cout << "Connecting second link weight=1:\n";
    // Now prepare the second connection
    cc[0].token = 1;
    cc[0].weight = 1; // higher than the default 0
    result = srt_connect_group(ss, cc, 1);
    ASSERT_GT(result, 0); // connect with only one element returns socket ID

    // Make sure both links are connected
    size_t psize = 2;
    size_t nwait = 10;
    cout << "Waiting for getting 2 links:\n";
    while (--nwait)
    {
        srt_group_data(ss, gdata, &psize);
        if (psize == 2)
        {
            int l1, l2;
            l1 = gdata[0].memberstate;
            l2 = gdata[1].memberstate;

            if (l1 > SRT_GST_PENDING && l2 > SRT_GST_PENDING)
            {
                cout << "Both up: [0]=" << l1 << " [1]=" << l2 << "\n";
                break;
            }
            else
            {
                cout << "Still link states [0]=" << l1 << " [1]=" << l2 << "\n";
            }
        }
        else
        {
            cout << "Still " << psize << endl;
        }
        this_thread::sleep_for(milliseconds(500));
    }
    ASSERT_NE(nwait, 0);

    // Now send one packet (again)
    mc = srt_msgctrl_default;
    mc.grpdata = gdata;
    mc.grpdata_size = 2;

    cout << "Sending (2)\n";
    // This call should retrieve the group information
    // AFTER the transition has happened
    sendret = srt_sendmsg2(ss, (char*)&data, sizeof data, (&mc));
    EXPECT_EQ(sendret, sizeof data);

    // So, let's check which link is in RUNNING state
    // TOKEN value is the index in cc array, and we should
    // also have the weight value there.

    SRT_SOCKGROUPDATA* mane, * backup;
    if (gdata[0].weight == 0)
    {
        backup = &gdata[0];
        mane = &gdata[1];
    }
    else
    {
        mane = &gdata[0];
        backup = &gdata[1];
    }

    cout << "MAIN:[" << mane->token << "] weight=" << mane->weight << endl;
    cout << "BACKUP:[" << backup->token << "] weight=" << backup->weight << endl;

    // Ok, now both links should be running (this state lasts
    // for the "temporary activation" period.
    EXPECT_EQ(mane->memberstate, SRT_GST_RUNNING);
    EXPECT_EQ(backup->memberstate, SRT_GST_RUNNING);

    acthr.join();
}


// TEST IDEA:
// In this test there is created a working listener socket to
// accept the connection, and we use a Backup-type group with
// two links, but different weights. We connect then two links
// both with weight=1. Then we send a packet to make sure that
// exactly one of them got activated. Then we connect another
// link with weight=0. Then we send a packet again, which should
// not change the link usage. Then we check which link was
// active so far, and we close the socket for that link to make
// it broken, then we wait for having only two links connected.
// Then a packet is sent to activate a link. We expect the link
// with higher weight is activated.
//
// TEST STEPS:
// 1. Create a listener socket.
// 2. Create and setup a group.
// 3. Start the accepting thread
//    A1. accept a connection
//    A2. read one packet from the accepted entity
//    A3. read the second packet from the accepted entity
//    A4. read the third packet from the accepted entity
//    A5. close the listener socket
// 4. Prepare two connections with weight=1 and connect the group
// 5. Send a packet to enforce activation of one link
// 6. Prepare another connection with weight=0 and connect the group
// 7. Wait for having all 3 links connected.
// 8. Send a packet
// 9. Find which link is currently active and close it
// 10. Wait for having only two links.
// 11. Send a packet.
// 12. Find one link active and one idle
// 13. Check if the link with weight=1 is active and the one with weight=0 is idle.
// 14. Close the group.
// 15. Join the thread
TEST(Bonding, BackupPrioritySelection)
{
    using namespace std;
    using namespace std::chrono;
    using namespace srt;

    TestInit srtinit;

    g_nconnected = 0;
    g_nfailed = 0;
    volatile bool recvd = false;

    // 1.
    g_listen_socket = srt_create_socket();
    sockaddr_in bind_sa;
    memset(&bind_sa, 0, sizeof bind_sa);
    bind_sa.sin_family = AF_INET;
    ASSERT_EQ(inet_pton(AF_INET, "127.0.0.1", &bind_sa.sin_addr), 1);
    bind_sa.sin_port = htons(4200);

    ASSERT_NE(srt_bind(g_listen_socket, (sockaddr*)&bind_sa, sizeof bind_sa), -1);
    const int yes = 1;
    srt_setsockflag(g_listen_socket, SRTO_GROUPCONNECT, &yes, sizeof yes);
    ASSERT_NE(srt_listen(g_listen_socket, 5), -1);

    // Caller part
    // 2.
    const int ss = srt_create_group(SRT_GTYPE_BACKUP);
    ASSERT_NE(ss, SRT_ERROR);

    srt_connect_callback(ss, &ConnectCallback, this);

    // Set the group's stability timeout to 1s, otherwise it will
    // declare the links unstable by not receiving ACKs.
    int stabtimeo = 1000;
    srt_setsockflag(ss, SRTO_GROUPMINSTABLETIMEO, &stabtimeo, sizeof stabtimeo);

    //srt_setloglevel(LOG_DEBUG);
    srt::resetlogfa( std::set<srt_logging::LogFA> {
            SRT_LOGFA_GRP_SEND,
            SRT_LOGFA_GRP_MGMT,
            SRT_LOGFA_CONN
            });

    sockaddr_in sa;
    sa.sin_family = AF_INET;
    sa.sin_port = htons(4200);
    ASSERT_EQ(inet_pton(AF_INET, "127.0.0.1", &sa.sin_addr), 1);

    // 3.
    auto acthr = std::thread([&recvd]() {
            sockaddr_any adr;
            cout << "[A1] Accepting a connection...\n";

            // A1
            int accept_id = srt_accept(g_listen_socket, adr.get(), &adr.len);

            // Expected: group reporting
            EXPECT_NE(accept_id & SRTGROUP_MASK, 0);

            SRT_SOCKGROUPDATA gdata[2];
            SRT_MSGCTRL mc = srt_msgctrl_default;
            mc.grpdata = gdata;
            mc.grpdata_size = 2;
            long long data[1320/8];

            // A2
            cout << "[A2] Receiving 1...\n";
            int ds = srt_recvmsg2(accept_id, (char*)data, sizeof data, (&mc));
            if (ds == -1) { cout << "[A2] ERROR: " << srt_getlasterror(NULL) << " " << srt_getlasterror_str() << endl; }
            ASSERT_EQ(ds, 8);

            // A3
            cout << "[A3] Receiving 2...\n";
            ds = srt_recvmsg2(accept_id, (char*)data, sizeof data, (&mc));
            if (ds == -1) { cout << "[A3] ERROR: " << srt_getlasterror(NULL) << " " << srt_getlasterror_str() << endl; }
            ASSERT_EQ(ds, 8);
            recvd = true;

            // A4
            cout << "[A4] Receiving 3...\n";
            ds = srt_recvmsg2(accept_id, (char*)data, sizeof data, (&mc));
            if (ds == -1) { cout << "[A4] ERROR: " << srt_getlasterror(NULL) << " " << srt_getlasterror_str() << endl; }
            ASSERT_EQ(ds, 8);

            cout << "[A] Waiting 5s...\n";
            // To make it possible that the state is checked before it is closed.
            this_thread::sleep_for(seconds(5));

            // A5
            cout << "[A5] Closing\n";
            srt_close(accept_id);
            cout << "[A] thread finished\n";
    });


    cout << "(4) Connecting first 2 links weight=1:\n";

    SRT_SOCKGROUPCONFIG cc[2];
    cc[0] = srt_prepare_endpoint(NULL, (sockaddr*)&sa, sizeof sa);
    cc[0].token = 0;
    cc[0].weight = 1;
    cc[1] = srt_prepare_endpoint(NULL, (sockaddr*)&sa, sizeof sa);
    cc[1].token = 1;
    cc[1].weight = 1;

    // 4.
    int result = srt_connect_group(ss, cc, 2);
    ASSERT_GT(result, 0); // BLOCKING MODE, always returns the socket value

    // As we have one link, after `srt_connect_group` returns, we have
    // this link now connected. Send one data portion.

    SRT_SOCKGROUPDATA gdata[3];
    memset(gdata, 0, sizeof(gdata));

    long long data = 0x1234123412341234;
    SRT_MSGCTRL mc = srt_msgctrl_default;
    mc.grpdata = gdata;
    mc.grpdata_size = 3;

    // We can send now. We know that we have at least one
    // link connected and it already has the same priority
    // as the other.

    //srt_setloglevel(LOG_DEBUG);
    // 5.
    cout << "(5) Sending (1)\n";
    // This call should retrieve the group information
    // AFTER the transition has happened
    int sendret = srt_sendmsg2(ss, (char*)&data, sizeof data, (&mc));
    // In case when this was an error, display the code
    if (sendret == -1) { cout << "[A4] ERROR: " << srt_getlasterror(NULL) << " " << srt_getlasterror_str() << endl; }

    EXPECT_EQ(sendret, sizeof data);


    ASSERT_EQ(mc.grpdata_size, 2);

    int state0 = gdata[0].memberstate;
    int state1 = gdata[1].memberstate;

    cout << "States: [0]=" << state0 << " [1]=" << state1 << endl;
    EXPECT_TRUE(state0 == SRT_GST_RUNNING || state1 == SRT_GST_RUNNING);

    // 6.
    cout << "(6) Connecting third link weight=0:\n";
    // Now prepare the third connection
    cc[0] = srt_prepare_endpoint(NULL, (sockaddr*)&sa, sizeof sa);
    cc[0].token = 2;
    cc[0].weight = 0; // higher than the default 0
    result = srt_connect_group(ss, cc, 1);
    ASSERT_GE(result, 0); // ONE connection only - will return socket id

    // Make sure all 3 links are connected
    size_t psize = 3;
    size_t nwait = 10;
    set<SRT_MEMBERSTATUS> states;

    // 7.
    cout << "(7) Waiting for getting 3 links:\n";
    while (--nwait)
    {
        srt_group_data(ss, gdata, &psize);
        if (psize == 3)
        {
            states.clear();
            for (int i = 0; i < 3; ++i)
                states.insert(gdata[i].memberstate);

            if (states.count(SRT_GST_PENDING))
            {
                cout << "Still not all links...\n";
            }
            else
            {
                cout << "All links up\n";
                break;
            }
        }
        else
        {
            cout << "Still " << psize << endl;
        }
        this_thread::sleep_for(milliseconds(500));
    }
    ASSERT_NE(nwait, 0);

    // Now send one packet (again)
    mc = srt_msgctrl_default;
    mc.grpdata = gdata;
    mc.grpdata_size = 3;

    // 8.
    cout << "(8) Sending (2)\n";
    // This call should retrieve the group information
    // AFTER the transition has happened
    sendret = srt_sendmsg2(ss, (char*)&data, sizeof data, (&mc));
    EXPECT_EQ(sendret, sizeof data);
    ASSERT_EQ(mc.grpdata_size, 3);

    // So, let's check which link is in RUNNING state
    // TOKEN value is the index in cc array, and we should
    // also have the weight value there.

    SRT_SOCKGROUPDATA* mane = nullptr;

    for (size_t i = 0; i < mc.grpdata_size; ++i)
    {
        if (gdata[i].memberstate == SRT_GST_RUNNING)
        {
            mane = &gdata[i];
            break;
        }
    }

    ASSERT_NE(mane, nullptr);
    ASSERT_EQ(mane->weight, 1);

    // Spin-wait for making sure the reception succeeded before
    // closing. This shouldn't be a problem in general, but
    int ntry = 100;
    while (!recvd && --ntry)
        this_thread::sleep_for(milliseconds(200));
    ASSERT_NE(ntry, 0);

    cout << "(9) Found activated link: [" << mane->token << "] - closing after 0.5s...\n";

    // Waiting is to make sure that the listener thread has received packet 3.
    this_thread::sleep_for(milliseconds(500));
    ASSERT_NE(srt_close(mane->id), -1);

    // Now expect to have only 2 links, wait for it if needed.
    psize = 2;
    nwait = 10;

    cout << "(10) Waiting for ONLY 2 links:\n";
    while (--nwait)
    {
        srt_group_data(ss, gdata, &psize);
        if (psize == 2)
        {
            break;
        }
        else
        {
            cout << "Still " << psize << endl;
        }
        this_thread::sleep_for(milliseconds(500));
    }
    ASSERT_NE(nwait, 0);

    // Now send one packet (again)
    mc = srt_msgctrl_default;
    mc.grpdata = gdata;
    mc.grpdata_size = 2;

    cout << "(11) Sending (3)\n";
    // This call should retrieve the group information
    // AFTER the transition has happened
    sendret = srt_sendmsg2(ss, (char*)&data, sizeof data, (&mc));
    EXPECT_EQ(sendret, sizeof data);

    cout << "(sleep)\n";
    this_thread::sleep_for(seconds(1));

    mane = nullptr;
    SRT_SOCKGROUPDATA* backup = nullptr;
    cout << "(12) Checking main/backup:";
    int repeat_check = 1; // 50;
CheckLinksAgain:
    for (size_t i = 0; i < mc.grpdata_size; ++i)
    {
        cout << "[" << i << "]" << srt_logging::MemberStatusStr(gdata[i].memberstate)
            << " weight=" << gdata[i].weight;
        if (gdata[i].memberstate == SRT_GST_RUNNING)
        {
            cout << " (main) ";
            mane = &gdata[i];
        }
        else
        {
            cout << " (backup) ";
            backup = &gdata[i];
        }
    }
    if (backup == nullptr)
    {
        if (--repeat_check)
        {
            cout << "BACKUP STILL RUNNING. AGAIN\n";
            this_thread::sleep_for(milliseconds(250));
            goto CheckLinksAgain;
        }
    }
    cout << endl;

    ASSERT_NE(mane, nullptr);
    ASSERT_NE(backup, nullptr);
    ASSERT_EQ(mane->weight, 1);
    ASSERT_EQ(backup->weight, 0);

    cout << "MAIN (expected active):[" << mane->token << "] weight=" << mane->weight << endl;
    cout << "BACKUP (expected idle):[" << backup->token << "] weight=" << backup->weight << endl;

    // Ok, now both links should be running (this state lasts
    // for the "temporary activation" period.
    EXPECT_EQ(mane->memberstate, SRT_GST_RUNNING);
    EXPECT_EQ(backup->memberstate, SRT_GST_IDLE);

    this_thread::sleep_for(seconds(1));

    cout << "Closing receiver thread [A]\n";

    acthr.join();

    srt_close(ss);
}

<|MERGE_RESOLUTION|>--- conflicted
+++ resolved
@@ -1,8 +1,4 @@
-<<<<<<< HEAD
-
-=======
 #include <array>
->>>>>>> cdbe5f51
 #include <future>
 #include <thread>
 #include <chrono>
