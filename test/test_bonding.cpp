<<<<<<< HEAD
#include <stdio.h>
#include <stdlib.h>
=======
>>>>>>> ab000e30
#include <future>
#include <thread>
#include <chrono>
#include <vector>
#include <functional>
<<<<<<< HEAD
#ifdef _WIN32
#define usleep(x) Sleep(x / 1000)
#else
#include <unistd.h>
#endif
=======
>>>>>>> ab000e30

#include "gtest/gtest.h"
#include "test_env.h"

#include "srt.h"
#include "logging_api.h"
#include "udt.h"
#include "netinet_any.h"
#include <common.h>

TEST(Bonding, SRTConnectGroup)
{
    srt::TestInit srtinit;
    struct sockaddr_in sa;

    const int ss = srt_create_group(SRT_GTYPE_BROADCAST);
    ASSERT_NE(ss, SRT_ERROR);

    std::vector<SRT_SOCKGROUPCONFIG> targets;
    for (int i = 0; i < 2; ++i)
    {
        sa.sin_family = AF_INET;
        sa.sin_port = htons(4200 + i);
        ASSERT_EQ(inet_pton(AF_INET, "192.168.1.237", &sa.sin_addr), 1);

        const SRT_SOCKGROUPCONFIG gd = srt_prepare_endpoint(NULL, (struct sockaddr*)&sa, sizeof sa);
        targets.push_back(gd);
    }

    std::future<void> closing_promise = std::async(std::launch::async, [](int s) {
        std::this_thread::sleep_for(std::chrono::seconds(2));
        std::cerr << "Closing group" << std::endl;
        srt_close(s);
    }, ss);

    std::cout << "srt_connect_group calling " << std::endl;
    const int st = srt_connect_group(ss, targets.data(), (int) targets.size());
    std::cout << "srt_connect_group returned " << st << ", waiting for srt_close() to finish" << std::endl;

    closing_promise.wait();

    std::cout << "TEST: closing future has exit. Deleting all other resources\n";

    // Delete config objects before prospective exception
    for (auto& gd: targets)
        srt_delete_config(gd.config);

    int res = srt_close(ss);

    std::cout << "TEST: closing ss has exit. Cleaning up\n";
    if (res == SRT_ERROR)
    {
        std::cerr << "srt_close: " << srt_getlasterror_str() << std::endl;
    }
}

#define ASSERT_SRT_SUCCESS(callform) ASSERT_NE(callform, -1) << "SRT ERROR: " << srt_getlasterror_str()

void listening_thread(bool should_read)
{
    const SRTSOCKET server_sock = srt_create_socket();
    sockaddr_in bind_sa;
    memset(&bind_sa, 0, sizeof bind_sa);
    bind_sa.sin_family = AF_INET;
    ASSERT_EQ(inet_pton(AF_INET, "127.0.0.1", &bind_sa.sin_addr), 1);
    bind_sa.sin_port = htons(4200);

    ASSERT_SRT_SUCCESS(srt_bind(server_sock, (sockaddr*)&bind_sa, sizeof bind_sa));
    const int yes = 1;
    ASSERT_SRT_SUCCESS(srt_setsockflag(server_sock, SRTO_GROUPCONNECT, &yes, sizeof yes));

    const int no = 1;
    ASSERT_SRT_SUCCESS(srt_setsockflag(server_sock, SRTO_RCVSYN, &no, sizeof no));

    const int eid = srt_epoll_create();
    const int listen_event = SRT_EPOLL_IN | SRT_EPOLL_ERR;
    ASSERT_SRT_SUCCESS(srt_epoll_add_usock(eid, server_sock, &listen_event));

    ASSERT_SRT_SUCCESS(srt_listen(server_sock, 5));
    std::cout << "Listen: wait for acceptability\n";
    int fds[2];
    int fds_len = 2;
    int ers[2];
    int ers_len = 2;
    ASSERT_SRT_SUCCESS(srt_epoll_wait(eid, fds, &fds_len, ers, &ers_len, 5000,
            0, 0, 0, 0));

    std::cout << "Listen: reported " << fds_len << " acceptable and " << ers_len << " errors\n";
    ASSERT_GT(fds_len, 0);
    ASSERT_EQ(fds[0], server_sock);

    srt::sockaddr_any scl;
    int acp = srt_accept(server_sock, (scl.get()), (&scl.len));
    ASSERT_SRT_SUCCESS(acp);
    ASSERT_NE(acp & SRTGROUP_MASK, 0);

    if (should_read)
    {
        std::cout << "Listener will read packets...\n";
        // Read everything until closed
        int n = 0;
        for (;;)
        {
            char buf[1500];
            int rd = srt_recv(acp, buf, 1500);
            if (rd == -1)
            {
                std::cout << "Listener read " << n << " packets, stopping\n";
                break;
            }
            ++n;
        }
    }

    srt_close(acp);
    srt_close(server_sock);

    std::cout << "Listen: wait 7 seconds\n";
    std::this_thread::sleep_for(std::chrono::seconds(7));
    // srt_accept..
}

void ConnectCallback(void* /*opaq*/, SRTSOCKET sock, int error, const sockaddr* /*peer*/, int token)
{
    std::cout << "Connect callback. Socket: " << sock
        << ", error: " << error
        << ", token: " << token << '\n';
}

TEST(Bonding, NonBlockingGroupConnect)
{
    srt::TestInit srtinit;

    const int ss = srt_create_group(SRT_GTYPE_BROADCAST);
    ASSERT_NE(ss, SRT_ERROR);
    std::cout << "Created group socket: " << ss << '\n';

    int no = 0;
    ASSERT_NE(srt_setsockopt(ss, 0, SRTO_RCVSYN, &no, sizeof no), SRT_ERROR); // non-blocking mode
    ASSERT_NE(srt_setsockopt(ss, 0, SRTO_SNDSYN, &no, sizeof no), SRT_ERROR); // non-blocking mode

    const int poll_id = srt_epoll_create();
    // Will use this epoll to wait for srt_accept(...)
    const int epoll_out = SRT_EPOLL_OUT | SRT_EPOLL_ERR;
    ASSERT_NE(srt_epoll_add_usock(poll_id, ss, &epoll_out), SRT_ERROR);

    srt_connect_callback(ss, &ConnectCallback, this);

    sockaddr_in sa;
    sa.sin_family = AF_INET;
    sa.sin_port = htons(4200);
    ASSERT_EQ(inet_pton(AF_INET, "127.0.0.1", &sa.sin_addr), 1);

    sockaddr_in safail = sa;
    safail.sin_port = htons(4201); // port where we have no listener

    std::future<void> listen_promise = std::async(std::launch::async, std::bind(&listening_thread, false));
    
    std::cout << "Connecting two sockets " << std::endl;
    {
        const int sockid = srt_connect(ss, (sockaddr*) &sa, sizeof sa);
        EXPECT_GT(sockid, 0) << "Socket " << 1;
        sa.sin_port = htons(4201); // Changing port so that second connect fails
        std::cout << "Socket created: " << sockid << '\n';
        ASSERT_NE(srt_epoll_add_usock(poll_id, sockid, &epoll_out), SRT_ERROR);
    }
    {
        const int sockid = srt_connect(ss, (sockaddr*) &safail, sizeof safail);
        EXPECT_GT(sockid, 0) << "Socket " << 2;
        safail.sin_port = htons(4201); // Changing port so that second connect fails
        std::cout << "Socket created: " << sockid << '\n';
        ASSERT_NE(srt_epoll_add_usock(poll_id, sockid, &epoll_out), SRT_ERROR);
    }
    std::cout << "Returned from connecting two sockets " << std::endl;

    const int default_len = 3;
    int rlen = default_len;
    SRTSOCKET read[default_len];

    int wlen = default_len;
    SRTSOCKET write[default_len];

    for (int j = 0; j < 2; ++j)
    {
        const int epoll_res = srt_epoll_wait(poll_id, read, &rlen,
            write, &wlen,
            5000, /* timeout */
            0, 0, 0, 0);
            
        std::cout << "Epoll result: " << epoll_res << '\n';
        std::cout << "Epoll rlen: " << rlen << ", wlen: " << wlen << '\n';
        for (int i = 0; i < rlen; ++i)
        {
            std::cout << "Epoll read[" << i << "]: " << read[i] << '\n';
        }
        for (int i = 0; i < wlen; ++i)
        {
            std::cout << "Epoll write[" << i << "]: " << write[i] << " (removed from epoll)\n";
            EXPECT_EQ(srt_epoll_remove_usock(poll_id, write[i]), 0);
        }
    }

    listen_promise.wait();

    EXPECT_EQ(srt_close(ss), 0) << "srt_close: %s\n" << srt_getlasterror_str();
}

void ConnectCallback_Close(void* /*opaq*/, SRTSOCKET sock, int error, const sockaddr* /*peer*/, int token)
{
    std::cout << "Connect callback. Socket: " << sock
        << ", error: " << error
        << ", token: " << token << '\n';

    if (error == SRT_SUCCESS)
        return;

    // XXX WILL CAUSE DEADLOCK!
    srt_close(sock);
}

TEST(Bonding, CloseGroupAndSocket)
{
    srt::TestInit srtinit;

    const int ss = srt_create_group(SRT_GTYPE_BROADCAST);
    ASSERT_NE(ss, SRT_ERROR);
    std::cout << "Created group socket: " << ss << '\n';

    int no = 0;
    ASSERT_NE(srt_setsockopt(ss, 0, SRTO_RCVSYN, &no, sizeof no), SRT_ERROR); // non-blocking mode
    ASSERT_NE(srt_setsockopt(ss, 0, SRTO_SNDSYN, &no, sizeof no), SRT_ERROR); // non-blocking mode

    const int poll_id = srt_epoll_create();
    // Will use this epoll to wait for srt_accept(...)
    const int epoll_out = SRT_EPOLL_OUT | SRT_EPOLL_ERR;
    ASSERT_NE(srt_epoll_add_usock(poll_id, ss, &epoll_out), SRT_ERROR);

    srt_connect_callback(ss, &ConnectCallback_Close, this);

    sockaddr_in sa;
    sa.sin_family = AF_INET;
    sa.sin_port = htons(4200);
    ASSERT_EQ(inet_pton(AF_INET, "127.0.0.1", &sa.sin_addr), 1);

    std::future<void> listen_promise = std::async(std::launch::async, std::bind(listening_thread, true));
    
    std::cout << "Connecting two sockets " << std::endl;
    for (int i = 0; i < 2; ++i)
    {
        const int sockid = srt_connect(ss, (sockaddr*) &sa, sizeof sa);
        EXPECT_GT(sockid, 0) << "Socket " << i;
        sa.sin_port = htons(4201); // Changing port so that second connect fails
        std::cout << "Socket created: " << sockid << '\n';
        ASSERT_NE(srt_epoll_add_usock(poll_id, sockid, &epoll_out), SRT_ERROR);
    }
    std::cout << "Returned from connecting two sockets " << std::endl;

    for (int j = 0; j < 2; ++j)
    {
        const int default_len = 3;
        int rlen = default_len;
        SRTSOCKET read[default_len];

        int wlen = default_len;
        SRTSOCKET write[default_len];

        const int epoll_res = srt_epoll_wait(poll_id, read, &rlen,
            write, &wlen,
            5000, /* timeout */
            0, 0, 0, 0);

        std::cout << "Epoll result: " << epoll_res << '\n';
        std::cout << "Epoll rlen: " << rlen << ", wlen: " << wlen << '\n';
        if (epoll_res < 0)
            continue;

        for (int i = 0; i < rlen; ++i)
        {
            std::cout << "Epoll read[" << i << "]: " << read[i] << '\n';
        }
        for (int i = 0; i < wlen; ++i)
        {
            std::cout << "Epoll write[" << i << "]: " << write[i] << " (removed from epoll)\n";
            EXPECT_EQ(srt_epoll_remove_usock(poll_id, write[i]), 0);
        }
    }

    // Some basic checks for group stats
    SRT_TRACEBSTATS stats;
    EXPECT_EQ(srt_bstats(ss, &stats, true), SRT_SUCCESS);
    EXPECT_EQ(stats.pktSent, 0);
    EXPECT_EQ(stats.pktSentTotal, 0);
    EXPECT_EQ(stats.pktSentUnique, 0);
    EXPECT_EQ(stats.pktSentUniqueTotal, 0);
    EXPECT_EQ(stats.pktRecv, 0);
    EXPECT_EQ(stats.pktRecvTotal, 0);
    EXPECT_EQ(stats.pktRecvUnique, 0);
    EXPECT_EQ(stats.pktRecvUniqueTotal, 0);
    EXPECT_EQ(stats.pktRcvDrop, 0);
    EXPECT_EQ(stats.pktRcvDropTotal, 0);

    std::cout << "Starting thread for sending:\n";
    std::thread sender([ss] {
        char buf[1316];
        memset(buf, 1, sizeof(buf));
        int n = 0;
        for (int i = 0; i < 10000; ++i)
        {
            std::this_thread::sleep_for(std::chrono::milliseconds(10));
            if (srt_send(ss, buf, 1316) == -1)
            {
                std::cout << "[Sender] sending failure, exitting after sending " << n << " packets\n";
                break;
            }

            ++n;
        }
    });

    std::cout << "Will close sending in 300ms...\n";

    std::this_thread::sleep_for(std::chrono::milliseconds(300));

    EXPECT_EQ(srt_close(ss), 0) << "srt_close: %s\n" << srt_getlasterror_str();

    std::cout << "CLOSED GROUP. Now waiting for sender to exit...\n";
    sender.join();
    listen_promise.wait();
}

TEST(Bonding, Options)
{
    using namespace std;
    using namespace srt;

    TestInit srtinit;

    // Create a group
    const SRTSOCKET grp = srt_create_group(SRT_GTYPE_BROADCAST);

    // rendezvous shall not be allowed to be set on the group
    // XXX actually it is possible, but no one tested it. POSTPONE.
    //int yes = 1;
    //EXPECT_EQ(srt_setsockflag(grp, SRTO_RENDEZVOUS, &yes, sizeof yes), SRT_ERROR);

#ifdef SRT_ENABLE_ENCRYPTION
    string pass = "longenoughpassword";
    // passphrase should be ok.
    EXPECT_NE(srt_setsockflag(grp, SRTO_PASSPHRASE, pass.c_str(), pass.size()), SRT_ERROR);

    uint32_t val = 16;
    EXPECT_NE(srt_setsockflag(grp, SRTO_PBKEYLEN, &val, sizeof val), SRT_ERROR);

#ifdef ENABLE_AEAD_API_PREVIEW
    val = 1;
    EXPECT_NE(srt_setsockflag(grp, SRTO_CRYPTOMODE, &val, sizeof val), SRT_ERROR);
#endif
#endif

    int lat = 500;
    EXPECT_NE(srt_setsockflag(grp, SRTO_RCVLATENCY, &lat, sizeof lat), SRT_ERROR);

    mutex mx;
    condition_variable latch;
    atomic<bool> started {false};

    thread accept_and_close { [&]() {

        unique_lock<mutex> ux(mx);

        SRTSOCKET lsn = srt_create_socket();
#ifdef SRT_ENABLE_ENCRYPTION
        EXPECT_NE(srt_setsockflag(lsn, SRTO_PASSPHRASE, pass.c_str(), pass.size()), SRT_ERROR);
#endif
        int allow = 1;
        ASSERT_NE(srt_setsockflag(lsn, SRTO_GROUPCONNECT, &allow, sizeof allow), SRT_ERROR);
        sockaddr_any sa = CreateAddr("127.0.0.1", 5555, AF_INET);
        ASSERT_NE(srt_bind(lsn, sa.get(), sa.size()), SRT_ERROR);
        ASSERT_NE(srt_listen(lsn, 1), SRT_ERROR);
        started = true;

        // First wait - until it's let go with accepting
        latch.wait(ux);

        sockaddr_any revsa;
        SRTSOCKET gs = srt_accept(lsn, revsa.get(), &revsa.len);
        ASSERT_NE(gs, SRT_ERROR);

        // Connected, wait to close
        latch.wait(ux);

        srt_close(gs);
        srt_close(lsn);
    }};

    // Give the thread a chance to start
    this_thread::yield();

    while (!started)
    {
        // In case of a bad luck, just wait for the thread to
        // acquire the mutex before you do
        this_thread::sleep_for(chrono::milliseconds(10));
    }

    // Wait for the possibility to connect
    {
        // Make sure that the thread reached the wait() call.
        unique_lock<mutex> ux(mx);
        latch.notify_all();
    }

    // Now the thread is accepting, so we call the connect.
    sockaddr_any sa = CreateAddr("127.0.0.1", 5555, AF_INET);
    SRTSOCKET member = srt_connect(grp, sa.get(), sa.size());

    // We've released the mutex and signaled the CV, so accept should proceed now.
    // Exit from srt_connect() means also exit from srt_accept().

    EXPECT_NE(member, SRT_INVALID_SOCK);

    // conenct_res should be a socket
    EXPECT_NE(member, 0); // XXX Change to SRT_SOCKID_CONNREQ

    // Now get the option value from the group

    int revlat = -1;
    int optsize = sizeof revlat;
    EXPECT_NE(srt_getsockflag(grp, SRTO_RCVLATENCY, &revlat, &optsize), SRT_ERROR);
    EXPECT_EQ(optsize, (int) sizeof revlat);
    EXPECT_EQ(revlat, 500);

    revlat = -1;
    optsize = sizeof revlat;
    // Expect the same value set on the member socket
    EXPECT_NE(srt_getsockflag(member, SRTO_RCVLATENCY, &revlat, &optsize), SRT_ERROR);
    EXPECT_EQ(optsize, (int) sizeof revlat);
    EXPECT_EQ(revlat, 500);

    // Individual socket option modified on group
    int ohead = 12;
    optsize = sizeof ohead;
    EXPECT_NE(srt_setsockflag(grp, SRTO_OHEADBW, &ohead, optsize), SRT_ERROR);

    // Modifyting a post-option should be possible on a socket
    ohead = 11;
    optsize = sizeof ohead;
    EXPECT_NE(srt_setsockflag(member, SRTO_OHEADBW, &ohead, optsize), SRT_ERROR);

    // But getting the option value should be equal to the group setting
    EXPECT_NE(srt_getsockflag(grp, SRTO_OHEADBW, &ohead, &optsize), SRT_ERROR);
    EXPECT_EQ(optsize, (int) sizeof ohead);
    EXPECT_EQ(ohead, 12);

#if SRT_ENABLE_ENCRYPTION

    uint32_t kms = -1;

    EXPECT_NE(srt_getsockflag(grp, SRTO_KMSTATE, &kms, &optsize), SRT_ERROR);
    EXPECT_EQ(optsize, (int) sizeof kms);
    EXPECT_EQ(kms, int(SRT_KM_S_SECURED));

    EXPECT_NE(srt_getsockflag(grp, SRTO_PBKEYLEN, &kms, &optsize), SRT_ERROR);
    EXPECT_EQ(optsize, (int) sizeof kms);
    EXPECT_EQ(kms, 16);

#ifdef ENABLE_AEAD_API_PREVIEW
    EXPECT_NE(srt_getsockflag(grp, SRTO_CRYPTOMODE, &kms, &optsize), SRT_ERROR);
    EXPECT_EQ(optsize, sizeof kms);
    EXPECT_EQ(kms, 1);
#endif
#endif

    // We're done, the thread can close connection and exit
    {
        // Make sure that the thread reached the wait() call.
        std::unique_lock<std::mutex> ux(mx);
        latch.notify_all();
    }

    accept_and_close.join();
    srt_close(grp);
}

inline SRT_SOCKGROUPCONFIG PrepareEndpoint(const std::string& host, int port)
{
    srt::sockaddr_any sa = srt::CreateAddr(host, port, AF_INET);
    return srt_prepare_endpoint(NULL, sa.get(), sa.size());
}

<<<<<<< HEAD
void SetLongSilenceTolerant(const SRTSOCKET s)
{
    int longtime = 100000;

    srt_setsockflag(s, SRTO_CONNTIMEO, &longtime, sizeof longtime);
    srt_setsockflag(s, SRTO_PEERIDLETIMEO, &longtime, sizeof longtime);
}

TEST(Bonding, DeadLinkUpdate)
{
    using namespace std;
    using namespace std::chrono;

    srt_startup();

    /* logging enabled, for development
    {
        using namespace srt;
        using namespace srt_logging;

        setloglevel(LogLevel::debug);
        set<LogFA> fas = { SRT_LOGFA_GRP_RECV, SRT_LOGFA_GRP_MGMT };
        resetlogfa(fas);
    }*/


    SRTSOCKET listener = srt_create_socket();
    const SRTSOCKET group = srt_create_group(SRT_GTYPE_BACKUP);

    SetLongSilenceTolerant(listener);
    SetLongSilenceTolerant(group);

    sockaddr_any sa(AF_INET);

    inet_pton(AF_INET, "127.0.0.1", sa.get_addr());

    sa.hport(5555);

    int allow_groups = 1;
    srt_bind(listener, sa.get(), sa.size());
    srt_listen(listener, 1);
    srt_setsockflag(listener, SRTO_GROUPCONNECT, &allow_groups, sizeof allow_groups);
    char srcbuf [] = "1234ABCD";

    thread td = thread([&]() {
            cout << "[T] Connecting 1...\n";
            const SRTSOCKET member1 = srt_connect(group, sa.get(), sa.size());
            // Now wait 3s
            cout << "[T] Link 1 established. Wait 3s...\n";
            this_thread::sleep_for(seconds(3));

            cout << "[T] Connecting 2...\n";
            // Make a second connection
            srt_connect(group, sa.get(), sa.size());

            cout << "[T] Link 2 established. Wait 3s...\n";
            // Again wait 3s
            this_thread::sleep_for(seconds(3));

            cout << "[T] Killing link 1...\n";
            // Now close the first connection
            srt_close(member1);

            // Now send the data and see if they are received
            cout << "[T] Sending: size=" << (sizeof srcbuf) << " Content: '" << srcbuf << "'...\n";
            int nsent = srt_send(group, srcbuf, sizeof srcbuf);
            ASSERT_NE(nsent, -1);

            cout << "[T] Wait 3s...\n";
            // Again wait 3s
            this_thread::sleep_for(seconds(3));

            cout << "[T] Killing the group and exitting.\n";
            // And close
        srt_close(group);
    });

    cout << "Accepting...\n";
    const SRTSOCKET acp = srt_accept(listener, NULL, NULL);

    ASSERT_EQ(acp & SRTGROUP_MASK, SRTGROUP_MASK);

    // Close and set up the listener again.
    srt_close(listener);
    listener = srt_create_socket();
    srt_bind(listener, sa.get(), sa.size());
    srt_listen(listener, 1);
    srt_setsockflag(listener, SRTO_GROUPCONNECT, &allow_groups, sizeof allow_groups);

    cout << "Group accepted. Receiving...\n";
    char buf[1316] = "";
    const int nrecv = srt_recv(acp, buf, 1316);
    int syserr, err;
    err = srt_getlasterror(&syserr);

    cout << "Received: val=" << nrecv << " Content: '" << buf << "'\n";
    if (nrecv == -1)
    {
        cout << "ERROR: " << srt_strerror(err, syserr) << endl;
        cout << "STATUS: " << srt_logging::SockStatusStr(srt_getsockstate(acp)) << endl;
    }

    ASSERT_NE(nrecv, -1);

    EXPECT_EQ(strcmp(srcbuf, buf), 0);

    cout << "Closing.\n";
    srt_close(acp);
    srt_close(listener);

    td.join();

    srt_cleanup();
=======
// This test will create a listener and then the group that should
// connect members, where the first one fail, and two next should
// succeed. Then sends a single packet over that link and makes sure
// it's properly received, then the second packet isn't read.
TEST(Bonding, InitialFailure)
{
    using namespace std;
    using namespace srt;

    TestInit srtinit;
    MAKE_UNIQUE_SOCK(lsn, "Listener", srt_create_socket());
    MAKE_UNIQUE_SOCK(grp, "GrpCaller", srt_create_group(SRT_GTYPE_BROADCAST));

    // Create the listener on port 5555.
    int allow = 1;
    ASSERT_NE(srt_setsockflag(lsn, SRTO_GROUPCONNECT, &allow, sizeof allow), SRT_ERROR);

    sockaddr_any sa = CreateAddr("127.0.0.1", 5555, AF_INET);
    ASSERT_NE(srt_bind(lsn, sa.get(), sa.size()), SRT_ERROR);
    ASSERT_NE(srt_listen(lsn, 5), SRT_ERROR);

    // Create a group
    // Connect 3 members in the group.
    std::vector<SRT_SOCKGROUPCONFIG> targets;
    targets.push_back(PrepareEndpoint("127.0.0.1", 5556)); // NOTE: NONEXISTENT LISTENER
    targets.push_back(PrepareEndpoint("127.0.0.1", 5555));
    targets.push_back(PrepareEndpoint("127.0.0.1", 5555));

    // This should block until the connection is established, but
    // accepted socket should be spawned and just wait for extraction.
    const SRTSOCKET conn = srt_connect_group(grp, targets.data(), (int)targets.size());
    EXPECT_NE(conn, SRT_INVALID_SOCK);

    // Now check if the accept is ready
    sockaddr_any revsa;
    const SRTSOCKET gs = srt_accept(lsn, revsa.get(), &revsa.len);
    EXPECT_NE(gs, SRT_INVALID_SOCK);

    // Make sure that it was the group accepted
    EXPECT_EQ(gs & SRTGROUP_MASK, SRTGROUP_MASK);

    // Set 1s reading timeout on the socket so that reading won't wait forever,
    // as it should fail at the second reading.
    int read_timeout = 500; // 0.5s
    EXPECT_NE(srt_setsockflag(gs, SRTO_RCVTIMEO, &read_timeout, sizeof (read_timeout)), SRT_ERROR);

    int lsn_isn = -1, lsn_isn_size = sizeof (int);
    EXPECT_NE(srt_getsockflag(gs, SRTO_ISN, &lsn_isn, &lsn_isn_size), SRT_ERROR);

    // Now send a packet

    string packet_data = "PREDEFINED PACKET DATA";
    EXPECT_NE(srt_send(grp, packet_data.data(), packet_data.size()), SRT_ERROR);

    char outbuf[1316];
    SRT_MSGCTRL mc = srt_msgctrl_default;
    int recvlen = srt_recvmsg2(gs, outbuf, 1316, &mc);
    EXPECT_EQ(recvlen, packet_data.size());
    outbuf[recvlen] = 0;

    EXPECT_EQ(outbuf, packet_data);
    EXPECT_EQ(mc.pktseq, lsn_isn);

    recvlen = srt_recv(gs, outbuf, 80);
    EXPECT_EQ(recvlen, SRT_ERROR);

    srt_close(gs);
    srt_close(grp);
    srt_close(lsn);
>>>>>>> ab000e30
}
<|MERGE_RESOLUTION|>--- conflicted
+++ resolved
@@ -1,22 +1,9 @@
-<<<<<<< HEAD
-#include <stdio.h>
-#include <stdlib.h>
-=======
->>>>>>> ab000e30
+
 #include <future>
 #include <thread>
 #include <chrono>
 #include <vector>
 #include <functional>
-<<<<<<< HEAD
-#ifdef _WIN32
-#define usleep(x) Sleep(x / 1000)
-#else
-#include <unistd.h>
-#endif
-=======
->>>>>>> ab000e30
-
 #include "gtest/gtest.h"
 #include "test_env.h"
 
@@ -506,7 +493,77 @@
     return srt_prepare_endpoint(NULL, sa.get(), sa.size());
 }
 
-<<<<<<< HEAD
+// This test will create a listener and then the group that should
+// connect members, where the first one fail, and two next should
+// succeed. Then sends a single packet over that link and makes sure
+// it's properly received, then the second packet isn't read.
+TEST(Bonding, InitialFailure)
+{
+    using namespace std;
+    using namespace srt;
+
+    TestInit srtinit;
+    MAKE_UNIQUE_SOCK(lsn, "Listener", srt_create_socket());
+    MAKE_UNIQUE_SOCK(grp, "GrpCaller", srt_create_group(SRT_GTYPE_BROADCAST));
+
+    // Create the listener on port 5555.
+    int allow = 1;
+    ASSERT_NE(srt_setsockflag(lsn, SRTO_GROUPCONNECT, &allow, sizeof allow), SRT_ERROR);
+
+    sockaddr_any sa = CreateAddr("127.0.0.1", 5555, AF_INET);
+    ASSERT_NE(srt_bind(lsn, sa.get(), sa.size()), SRT_ERROR);
+    ASSERT_NE(srt_listen(lsn, 5), SRT_ERROR);
+
+    // Create a group
+    // Connect 3 members in the group.
+    std::vector<SRT_SOCKGROUPCONFIG> targets;
+    targets.push_back(PrepareEndpoint("127.0.0.1", 5556)); // NOTE: NONEXISTENT LISTENER
+    targets.push_back(PrepareEndpoint("127.0.0.1", 5555));
+    targets.push_back(PrepareEndpoint("127.0.0.1", 5555));
+
+    // This should block until the connection is established, but
+    // accepted socket should be spawned and just wait for extraction.
+    const SRTSOCKET conn = srt_connect_group(grp, targets.data(), (int)targets.size());
+    EXPECT_NE(conn, SRT_INVALID_SOCK);
+
+    // Now check if the accept is ready
+    sockaddr_any revsa;
+    const SRTSOCKET gs = srt_accept(lsn, revsa.get(), &revsa.len);
+    EXPECT_NE(gs, SRT_INVALID_SOCK);
+
+    // Make sure that it was the group accepted
+    EXPECT_EQ(gs & SRTGROUP_MASK, SRTGROUP_MASK);
+
+    // Set 1s reading timeout on the socket so that reading won't wait forever,
+    // as it should fail at the second reading.
+    int read_timeout = 500; // 0.5s
+    EXPECT_NE(srt_setsockflag(gs, SRTO_RCVTIMEO, &read_timeout, sizeof (read_timeout)), SRT_ERROR);
+
+    int lsn_isn = -1, lsn_isn_size = sizeof (int);
+    EXPECT_NE(srt_getsockflag(gs, SRTO_ISN, &lsn_isn, &lsn_isn_size), SRT_ERROR);
+
+    // Now send a packet
+
+    string packet_data = "PREDEFINED PACKET DATA";
+    EXPECT_NE(srt_send(grp, packet_data.data(), packet_data.size()), SRT_ERROR);
+
+    char outbuf[1316];
+    SRT_MSGCTRL mc = srt_msgctrl_default;
+    int recvlen = srt_recvmsg2(gs, outbuf, 1316, &mc);
+    EXPECT_EQ(recvlen, packet_data.size());
+    outbuf[recvlen] = 0;
+
+    EXPECT_EQ(outbuf, packet_data);
+    EXPECT_EQ(mc.pktseq, lsn_isn);
+
+    recvlen = srt_recv(gs, outbuf, 80);
+    EXPECT_EQ(recvlen, SRT_ERROR);
+
+    srt_close(gs);
+    srt_close(grp);
+    srt_close(lsn);
+}
+
 void SetLongSilenceTolerant(const SRTSOCKET s)
 {
     int longtime = 100000;
@@ -520,18 +577,7 @@
     using namespace std;
     using namespace std::chrono;
 
-    srt_startup();
-
-    /* logging enabled, for development
-    {
-        using namespace srt;
-        using namespace srt_logging;
-
-        setloglevel(LogLevel::debug);
-        set<LogFA> fas = { SRT_LOGFA_GRP_RECV, SRT_LOGFA_GRP_MGMT };
-        resetlogfa(fas);
-    }*/
-
+    srt::TestInit srtinit;
 
     SRTSOCKET listener = srt_create_socket();
     const SRTSOCKET group = srt_create_group(SRT_GTYPE_BACKUP);
@@ -539,7 +585,7 @@
     SetLongSilenceTolerant(listener);
     SetLongSilenceTolerant(group);
 
-    sockaddr_any sa(AF_INET);
+    srt::sockaddr_any sa(AF_INET);
 
     inet_pton(AF_INET, "127.0.0.1", sa.get_addr());
 
@@ -552,35 +598,35 @@
     char srcbuf [] = "1234ABCD";
 
     thread td = thread([&]() {
-            cout << "[T] Connecting 1...\n";
-            const SRTSOCKET member1 = srt_connect(group, sa.get(), sa.size());
-            // Now wait 3s
-            cout << "[T] Link 1 established. Wait 3s...\n";
-            this_thread::sleep_for(seconds(3));
-
-            cout << "[T] Connecting 2...\n";
-            // Make a second connection
-            srt_connect(group, sa.get(), sa.size());
-
-            cout << "[T] Link 2 established. Wait 3s...\n";
-            // Again wait 3s
-            this_thread::sleep_for(seconds(3));
-
-            cout << "[T] Killing link 1...\n";
-            // Now close the first connection
-            srt_close(member1);
-
-            // Now send the data and see if they are received
-            cout << "[T] Sending: size=" << (sizeof srcbuf) << " Content: '" << srcbuf << "'...\n";
-            int nsent = srt_send(group, srcbuf, sizeof srcbuf);
-            ASSERT_NE(nsent, -1);
-
-            cout << "[T] Wait 3s...\n";
-            // Again wait 3s
-            this_thread::sleep_for(seconds(3));
-
-            cout << "[T] Killing the group and exitting.\n";
-            // And close
+        cout << "[T] Connecting 1...\n";
+        const SRTSOCKET member1 = srt_connect(group, sa.get(), sa.size());
+        // Now wait 3s
+        cout << "[T] Link 1 established. Wait 3s...\n";
+        this_thread::sleep_for(seconds(3));
+
+        cout << "[T] Connecting 2...\n";
+        // Make a second connection
+        srt_connect(group, sa.get(), sa.size());
+
+        cout << "[T] Link 2 established. Wait 3s...\n";
+        // Again wait 3s
+        this_thread::sleep_for(seconds(3));
+
+        cout << "[T] Killing link 1...\n";
+        // Now close the first connection
+        srt_close(member1);
+
+        // Now send the data and see if they are received
+        cout << "[T] Sending: size=" << (sizeof srcbuf) << " Content: '" << srcbuf << "'...\n";
+        int nsent = srt_send(group, srcbuf, sizeof srcbuf);
+        ASSERT_NE(nsent, -1);
+
+        cout << "[T] Wait 3s...\n";
+        // Again wait 3s
+        this_thread::sleep_for(seconds(3));
+
+        cout << "[T] Killing the group and exitting.\n";
+        // And close
         srt_close(group);
     });
 
@@ -609,86 +655,13 @@
         cout << "STATUS: " << srt_logging::SockStatusStr(srt_getsockstate(acp)) << endl;
     }
 
-    ASSERT_NE(nrecv, -1);
-
-    EXPECT_EQ(strcmp(srcbuf, buf), 0);
-
     cout << "Closing.\n";
     srt_close(acp);
     srt_close(listener);
 
+    ASSERT_NE(nrecv, -1);
+
+    EXPECT_EQ(strcmp(srcbuf, buf), 0);
+
     td.join();
-
-    srt_cleanup();
-=======
-// This test will create a listener and then the group that should
-// connect members, where the first one fail, and two next should
-// succeed. Then sends a single packet over that link and makes sure
-// it's properly received, then the second packet isn't read.
-TEST(Bonding, InitialFailure)
-{
-    using namespace std;
-    using namespace srt;
-
-    TestInit srtinit;
-    MAKE_UNIQUE_SOCK(lsn, "Listener", srt_create_socket());
-    MAKE_UNIQUE_SOCK(grp, "GrpCaller", srt_create_group(SRT_GTYPE_BROADCAST));
-
-    // Create the listener on port 5555.
-    int allow = 1;
-    ASSERT_NE(srt_setsockflag(lsn, SRTO_GROUPCONNECT, &allow, sizeof allow), SRT_ERROR);
-
-    sockaddr_any sa = CreateAddr("127.0.0.1", 5555, AF_INET);
-    ASSERT_NE(srt_bind(lsn, sa.get(), sa.size()), SRT_ERROR);
-    ASSERT_NE(srt_listen(lsn, 5), SRT_ERROR);
-
-    // Create a group
-    // Connect 3 members in the group.
-    std::vector<SRT_SOCKGROUPCONFIG> targets;
-    targets.push_back(PrepareEndpoint("127.0.0.1", 5556)); // NOTE: NONEXISTENT LISTENER
-    targets.push_back(PrepareEndpoint("127.0.0.1", 5555));
-    targets.push_back(PrepareEndpoint("127.0.0.1", 5555));
-
-    // This should block until the connection is established, but
-    // accepted socket should be spawned and just wait for extraction.
-    const SRTSOCKET conn = srt_connect_group(grp, targets.data(), (int)targets.size());
-    EXPECT_NE(conn, SRT_INVALID_SOCK);
-
-    // Now check if the accept is ready
-    sockaddr_any revsa;
-    const SRTSOCKET gs = srt_accept(lsn, revsa.get(), &revsa.len);
-    EXPECT_NE(gs, SRT_INVALID_SOCK);
-
-    // Make sure that it was the group accepted
-    EXPECT_EQ(gs & SRTGROUP_MASK, SRTGROUP_MASK);
-
-    // Set 1s reading timeout on the socket so that reading won't wait forever,
-    // as it should fail at the second reading.
-    int read_timeout = 500; // 0.5s
-    EXPECT_NE(srt_setsockflag(gs, SRTO_RCVTIMEO, &read_timeout, sizeof (read_timeout)), SRT_ERROR);
-
-    int lsn_isn = -1, lsn_isn_size = sizeof (int);
-    EXPECT_NE(srt_getsockflag(gs, SRTO_ISN, &lsn_isn, &lsn_isn_size), SRT_ERROR);
-
-    // Now send a packet
-
-    string packet_data = "PREDEFINED PACKET DATA";
-    EXPECT_NE(srt_send(grp, packet_data.data(), packet_data.size()), SRT_ERROR);
-
-    char outbuf[1316];
-    SRT_MSGCTRL mc = srt_msgctrl_default;
-    int recvlen = srt_recvmsg2(gs, outbuf, 1316, &mc);
-    EXPECT_EQ(recvlen, packet_data.size());
-    outbuf[recvlen] = 0;
-
-    EXPECT_EQ(outbuf, packet_data);
-    EXPECT_EQ(mc.pktseq, lsn_isn);
-
-    recvlen = srt_recv(gs, outbuf, 80);
-    EXPECT_EQ(recvlen, SRT_ERROR);
-
-    srt_close(gs);
-    srt_close(grp);
-    srt_close(lsn);
->>>>>>> ab000e30
-}
+}
