--- conflicted
+++ resolved
@@ -8,11 +8,7 @@
 #include "apputil.hpp" // Note: declares CreateAddr, but not srt::CreateAddr
 
 #include "srt.h"
-<<<<<<< HEAD
 #include "logging_api.h"
-=======
-#include "udt.h"
->>>>>>> 697dce09
 #include "common.h"
 #include "netinet_any.h"
 #include "socketconfig.h"
@@ -446,17 +442,10 @@
         EXPECT_NE(srt_setsockflag(lsn, SRTO_PASSPHRASE, pass.c_str(), pass.size()), SRT_ERROR);
 #endif
         int allow = 1;
-<<<<<<< HEAD
-        ASSERT_NE(srt_setsockflag(lsn, SRTO_GROUPCONNECT, &allow, sizeof allow), SRT_ERROR);
-        sockaddr_any sa = srt::CreateAddr("127.0.0.1", 5555, AF_INET);
-        ASSERT_NE(srt_bind(lsn, sa.get(), sa.size()), SRT_ERROR);
-        ASSERT_NE(srt_listen(lsn, 1), SRT_ERROR);
-=======
         EXPECT_NE(srt_setsockflag(lsn, SRTO_GROUPCONNECT, &allow, sizeof allow), SRT_ERROR);
         sockaddr_any sa = srt::CreateAddr("127.0.0.1", 5555, AF_INET);
         EXPECT_NE(srt_bind(lsn, sa.get(), sa.size()), SRT_ERROR);
         EXPECT_NE(srt_listen(lsn, 1), SRT_ERROR);
->>>>>>> 697dce09
         started = true;
 
         // First wait - until it's let go with accepting
@@ -649,7 +638,6 @@
     srt_close(lsn);
 }
 
-<<<<<<< HEAD
 void SetLongSilenceTolerant(const SRTSOCKET s)
 {
     int longtime = 100000;
@@ -768,7 +756,7 @@
 
     td.join();
 }
-=======
+
 
 
 // General idea:
@@ -1693,4 +1681,3 @@
     srt_close(ss);
 }
 
->>>>>>> 697dce09
