#include <array>
#include <future>
#include <thread>
#include <chrono>
#include <vector>
#include "gtest/gtest.h"
#include "test_env.h"

#include "srt.h"
#include "udt.h"
#include "common.h"
#include "netinet_any.h"
#include "socketconfig.h"

#include "apputil.hpp"

TEST(Bonding, SRTConnectGroup)
{
    srt::TestInit srtinit;
    struct sockaddr_in sa;

    const int ss = srt_create_group(SRT_GTYPE_BROADCAST);
    ASSERT_NE(ss, SRT_ERROR);

    std::vector<SRT_SOCKGROUPCONFIG> targets;
    for (int i = 0; i < 2; ++i)
    {
        sa.sin_family = AF_INET;
        sa.sin_port = htons(4200 + i);
        EXPECT_EQ(inet_pton(AF_INET, "192.168.1.237", &sa.sin_addr), 1);

        const SRT_SOCKGROUPCONFIG gd = srt_prepare_endpoint(NULL, (struct sockaddr*)&sa, sizeof sa);
        targets.push_back(gd);
    }

    std::future<void> closing_promise = std::async(std::launch::async, [](int s) {
        std::this_thread::sleep_for(std::chrono::seconds(2));
        std::cerr << "Closing group" << std::endl;
        srt_close(s);
    }, ss);

    std::cout << "srt_connect_group calling " << std::endl;
    const int st = srt_connect_group(ss, targets.data(), (int) targets.size());
    std::cout << "srt_connect_group returned " << st << ", waiting for srt_close() to finish" << std::endl;

    closing_promise.wait();

    std::cout << "TEST: closing future has exit. Deleting all other resources\n";

    // Delete config objects before prospective exception
    for (auto& gd: targets)
        srt_delete_config(gd.config);

    int res = srt_close(ss);

    std::cout << "TEST: closing ss has exit. Cleaning up\n";
    if (res == SRT_ERROR)
    {
        std::cerr << "srt_close: " << srt_getlasterror_str() << std::endl;
    }
}

#define EXPECT_SRT_SUCCESS(callform) EXPECT_NE(callform, -1) << "SRT ERROR: " << srt_getlasterror_str()

void listening_thread(bool should_read)
{
    const SRTSOCKET server_sock = srt_create_socket();
    sockaddr_in bind_sa;
    memset(&bind_sa, 0, sizeof bind_sa);
    bind_sa.sin_family = AF_INET;
    EXPECT_EQ(inet_pton(AF_INET, "127.0.0.1", &bind_sa.sin_addr), 1);
    bind_sa.sin_port = htons(4200);

    EXPECT_SRT_SUCCESS(srt_bind(server_sock, (sockaddr*)&bind_sa, sizeof bind_sa));
    const int yes = 1;
    EXPECT_SRT_SUCCESS(srt_setsockflag(server_sock, SRTO_GROUPCONNECT, &yes, sizeof yes));

    const int no = 1;
    EXPECT_SRT_SUCCESS(srt_setsockflag(server_sock, SRTO_RCVSYN, &no, sizeof no));

    const int eid = srt_epoll_create();
    const int listen_event = SRT_EPOLL_IN | SRT_EPOLL_ERR;
    EXPECT_SRT_SUCCESS(srt_epoll_add_usock(eid, server_sock, &listen_event));

    EXPECT_SRT_SUCCESS(srt_listen(server_sock, 5));
    std::cout << "Listen: wait for acceptability\n";
    int fds[2];
    int fds_len = 2;
    int ers[2];
    int ers_len = 2;
    EXPECT_SRT_SUCCESS(srt_epoll_wait(eid, fds, &fds_len, ers, &ers_len, 5000,
            0, 0, 0, 0));

    std::cout << "Listen: reported " << fds_len << " acceptable and " << ers_len << " errors\n";
    EXPECT_GT(fds_len, 0);
    EXPECT_EQ(fds[0], server_sock);

    srt::sockaddr_any scl;
    int acp = srt_accept(server_sock, (scl.get()), (&scl.len));
    EXPECT_SRT_SUCCESS(acp);
    EXPECT_NE(acp & SRTGROUP_MASK, 0);

    if (should_read)
    {
        std::cout << "Listener will read packets...\n";
        // Read everything until closed
        int n = 0;
        for (;;)
        {
            char buf[1500];
            int rd = srt_recv(acp, buf, 1500);
            if (rd == -1)
            {
                std::cout << "Listener read " << n << " packets, stopping\n";
                break;
            }
            ++n;
        }
    }

    srt_close(acp);
    srt_close(server_sock);

    std::cout << "Listen: wait 7 seconds\n";
    std::this_thread::sleep_for(std::chrono::seconds(7));
    // srt_accept..
}

SRTSOCKET g_listen_socket = -1;
int g_nconnected = 0;
int g_nfailed = 0;

// This ConnectCallback is mainly informative, but it also collects the
// number of succeeded and failed links.
void ConnectCallback(void* , SRTSOCKET sock, int error, const sockaddr* /*peer*/, int token)
{
    std::cout << "Connect callback. Socket: " << sock
        << ", error: " << error
        << ", token: " << token << '\n';

    if (error == SRT_SUCCESS)
        ++g_nconnected;
    else
        ++g_nfailed;
}

TEST(Bonding, NonBlockingGroupConnect)
{
    srt::TestInit srtinit;

    const int ss = srt_create_group(SRT_GTYPE_BROADCAST);
    ASSERT_NE(ss, SRT_ERROR);
    std::cout << "Created group socket: " << ss << '\n';

    int no = 0;
    EXPECT_NE(srt_setsockopt(ss, 0, SRTO_RCVSYN, &no, sizeof no), SRT_ERROR); // non-blocking mode
    EXPECT_NE(srt_setsockopt(ss, 0, SRTO_SNDSYN, &no, sizeof no), SRT_ERROR); // non-blocking mode

    const int poll_id = srt_epoll_create();
    // Will use this epoll to wait for srt_accept(...)
    const int epoll_out = SRT_EPOLL_OUT | SRT_EPOLL_ERR;
    EXPECT_NE(srt_epoll_add_usock(poll_id, ss, &epoll_out), SRT_ERROR);

    srt_connect_callback(ss, &ConnectCallback, this);

    sockaddr_in sa;
    sa.sin_family = AF_INET;
    sa.sin_port = htons(4200);
    EXPECT_EQ(inet_pton(AF_INET, "127.0.0.1", &sa.sin_addr), 1);

    sockaddr_in safail = sa;
    safail.sin_port = htons(4201); // port where we have no listener

    std::future<void> listen_promise = std::async(std::launch::async, std::bind(&listening_thread, false));
    
    std::cout << "Connecting two sockets " << std::endl;
    {
        const int sockid = srt_connect(ss, (sockaddr*) &sa, sizeof sa);
        EXPECT_GT(sockid, 0) << "Socket " << 1;
        sa.sin_port = htons(4201); // Changing port so that second connect fails
        std::cout << "Socket created: " << sockid << '\n';
        EXPECT_NE(srt_epoll_add_usock(poll_id, sockid, &epoll_out), SRT_ERROR);
    }
    {
        const int sockid = srt_connect(ss, (sockaddr*) &safail, sizeof safail);
        EXPECT_GT(sockid, 0) << "Socket " << 2;
        safail.sin_port = htons(4201); // Changing port so that second connect fails
        std::cout << "Socket created: " << sockid << '\n';
        EXPECT_NE(srt_epoll_add_usock(poll_id, sockid, &epoll_out), SRT_ERROR);
    }
    std::cout << "Returned from connecting two sockets " << std::endl;

    const int default_len = 3;
    int rlen = default_len;
    SRTSOCKET read[default_len];

    int wlen = default_len;
    SRTSOCKET write[default_len];

    for (int j = 0; j < 2; ++j)
    {
        const int epoll_res = srt_epoll_wait(poll_id, read, &rlen,
            write, &wlen,
            5000, /* timeout */
            0, 0, 0, 0);
            
        std::cout << "Epoll result: " << epoll_res << '\n';
        std::cout << "Epoll rlen: " << rlen << ", wlen: " << wlen << '\n';
        for (int i = 0; i < rlen; ++i)
        {
            std::cout << "Epoll read[" << i << "]: " << read[i] << '\n';
        }
        for (int i = 0; i < wlen; ++i)
        {
            std::cout << "Epoll write[" << i << "]: " << write[i] << " (removed from epoll)\n";
            EXPECT_EQ(srt_epoll_remove_usock(poll_id, write[i]), 0);
        }
    }

    listen_promise.wait();

    EXPECT_EQ(srt_close(ss), 0) << "srt_close: %s\n" << srt_getlasterror_str();
}

void ConnectCallback_Close(void* /*opaq*/, SRTSOCKET sock, int error, const sockaddr* /*peer*/, int token)
{
    std::cout << "Connect callback. Socket: " << sock
        << ", error: " << error
        << ", token: " << token << '\n';

    if (error == SRT_SUCCESS)
        return;

    // XXX WILL CAUSE DEADLOCK!
    srt_close(sock);
}

TEST(Bonding, CloseGroupAndSocket)
{
    srt::TestInit srtinit;

    MAKE_UNIQUE_SOCK(ss, "broadcast group", srt_create_group(SRT_GTYPE_BROADCAST));

    std::cout << "Created group socket: " << ss << '\n';

    int no = 0;
    ASSERT_NE(srt_setsockopt(ss, 0, SRTO_RCVSYN, &no, sizeof no), SRT_ERROR); // non-blocking mode
    ASSERT_NE(srt_setsockopt(ss, 0, SRTO_SNDSYN, &no, sizeof no), SRT_ERROR); // non-blocking mode

    const int poll_id = srt_epoll_create();
    // Will use this epoll to wait for srt_accept(...)
    const int epoll_out = SRT_EPOLL_OUT | SRT_EPOLL_ERR;
    ASSERT_NE(srt_epoll_add_usock(poll_id, ss, &epoll_out), SRT_ERROR);

    srt_connect_callback(ss, &ConnectCallback_Close, this);

    sockaddr_in sa;
    sa.sin_family = AF_INET;
    sa.sin_port = htons(4200);
    ASSERT_EQ(inet_pton(AF_INET, "127.0.0.1", &sa.sin_addr), 1);

    std::future<void> listen_promise = std::async(std::launch::async, std::bind(listening_thread, true));
    
    std::cout << "Connecting two sockets " << std::endl;
    for (int i = 0; i < 2; ++i)
    {
        const int sockid = srt_connect(ss, (sockaddr*) &sa, sizeof sa);
        EXPECT_GT(sockid, 0) << "Socket " << i;
        sa.sin_port = htons(4201); // Changing port so that second connect fails
        std::cout << "Socket created: " << sockid << '\n';
        ASSERT_NE(srt_epoll_add_usock(poll_id, sockid, &epoll_out), SRT_ERROR);
    }
    std::cout << "Returned from connecting two sockets " << std::endl;

    for (int j = 0; j < 2; ++j)
    {
        const int default_len = 3;
        int rlen = default_len;
        SRTSOCKET read[default_len];

        int wlen = default_len;
        SRTSOCKET write[default_len];

        const int epoll_res = srt_epoll_wait(poll_id, read, &rlen,
            write, &wlen,
            5000, /* timeout */
            0, 0, 0, 0);

        std::cout << "Epoll result: " << epoll_res << '\n';
        std::cout << "Epoll rlen: " << rlen << ", wlen: " << wlen << '\n';
        if (epoll_res < 0)
            continue;

        for (int i = 0; i < rlen; ++i)
        {
            std::cout << "Epoll read[" << i << "]: " << read[i] << '\n';
        }
        for (int i = 0; i < wlen; ++i)
        {
            std::cout << "Epoll write[" << i << "]: " << write[i] << " (removed from epoll)\n";
            EXPECT_EQ(srt_epoll_remove_usock(poll_id, write[i]), 0);
        }
    }

    // Some basic checks for group stats
    SRT_TRACEBSTATS stats;
    EXPECT_EQ(srt_bstats(ss, &stats, true), SRT_SUCCESS);
    EXPECT_EQ(stats.pktSent, 0);
    EXPECT_EQ(stats.pktSentTotal, 0);
    EXPECT_EQ(stats.pktSentUnique, 0);
    EXPECT_EQ(stats.pktSentUniqueTotal, 0);
    EXPECT_EQ(stats.pktRecv, 0);
    EXPECT_EQ(stats.pktRecvTotal, 0);
    EXPECT_EQ(stats.pktRecvUnique, 0);
    EXPECT_EQ(stats.pktRecvUniqueTotal, 0);
    EXPECT_EQ(stats.pktRcvDrop, 0);
    EXPECT_EQ(stats.pktRcvDropTotal, 0);

    std::cout << "Starting thread for sending:\n";
    std::thread sender([ss] {
        char buf[1316];
        memset(buf, 1, sizeof(buf));
        int n = 0;
        for (int i = 0; i < 10000; ++i)
        {
            std::this_thread::sleep_for(std::chrono::milliseconds(10));
            if (srt_send(ss, buf, 1316) == -1)
            {
                std::cout << "[Sender] sending failure, exitting after sending " << n << " packets\n";
                break;
            }

            ++n;
        }
    });

    std::cout << "Will close sending in 300ms...\n";

    std::this_thread::sleep_for(std::chrono::milliseconds(300));

    ss.close();

    std::cout << "CLOSED GROUP. Now waiting for sender to exit...\n";
    sender.join();
    listen_promise.wait();
}

// (void* opaq, SRTSOCKET ns, int hsversion, const struct sockaddr* peeraddr, const char* streamid);
int ListenCallbackFn(void* expected_sid, SRTSOCKET, int /*hsversion*/, const sockaddr* /*peer*/, const char* streamid)
{
    const auto* p = (std::pair<const char*, int>*) expected_sid;
    // Note: It is not safe to access the streamid pointer by the expected size,
    // but there is no way to know the real size apart from finding the first null terminator.
    // See FR #3073.
    EXPECT_EQ(std::memcmp(streamid, p->first, p->second), 0);
    
    return 0;
}

TEST(Bonding, Options)
{
    using namespace std;
    using namespace srt;

    TestInit srtinit;

    // Create a group
    const SRTSOCKET grp = srt_create_group(SRT_GTYPE_BROADCAST);

    // rendezvous shall not be allowed to be set on the group
    // XXX actually it is possible, but no one tested it. POSTPONE.
    //int yes = 1;
    //EXPECT_EQ(srt_setsockflag(grp, SRTO_RENDEZVOUS, &yes, sizeof yes), SRT_ERROR);

#ifdef SRT_ENABLE_ENCRYPTION
    const string pass = "longenoughpassword";
    // passphrase should be ok.
    EXPECT_NE(srt_setsockflag(grp, SRTO_PASSPHRASE, pass.c_str(), (int) pass.size()), SRT_ERROR);

    uint32_t val = 16;
    EXPECT_NE(srt_setsockflag(grp, SRTO_PBKEYLEN, &val, (int) sizeof val), SRT_ERROR);

#ifdef ENABLE_AEAD_API_PREVIEW
    val = 1;
    EXPECT_NE(srt_setsockflag(grp, SRTO_CRYPTOMODE, &val, sizeof val), SRT_ERROR);
#endif
#endif

    // ================
    // Linger is an option of a trivial type, but differes from other integer-typed options.
    // Therefore checking it specifically.
    const linger l = {1, 10};
    srt_setsockflag(grp, SRTO_LINGER, &l, sizeof l);

    {
        linger l2;
        int optsize = sizeof l2;
        EXPECT_NE(srt_getsockflag(grp, SRTO_LINGER, &l2, &optsize), SRT_ERROR);
        EXPECT_EQ(optsize, (int)sizeof l2);
        EXPECT_EQ(l2.l_onoff, l.l_onoff);
        EXPECT_EQ(l2.l_linger, l.l_linger);
    }
    // ================

    const std::array<char, 10> streamid = { 's', 't', 'r', 'e', 0, 'm', 'i', 'd', '%', '&'};
    EXPECT_NE(srt_setsockflag(grp, SRTO_STREAMID, &streamid, streamid.size()), SRT_ERROR);

    auto check_streamid = [&streamid](SRTSOCKET sock) {
        std::array<char, srt::CSrtConfig::MAX_SID_LENGTH> tmpbuf;
        auto opt_len = (int)tmpbuf.size();
        EXPECT_EQ(srt_getsockflag(sock, SRTO_STREAMID, tmpbuf.data(), &opt_len), SRT_SUCCESS);
        EXPECT_EQ(size_t(opt_len), streamid.size());
        EXPECT_EQ(std::memcmp(tmpbuf.data(), streamid.data(), opt_len), 0);
    };

    check_streamid(grp);

    int lat = 500;
    EXPECT_NE(srt_setsockflag(grp, SRTO_RCVLATENCY, &lat, sizeof lat), SRT_ERROR);

    mutex mx;
    condition_variable latch;
    atomic<bool> started {false};

    thread accept_and_close { [&]() {

        unique_lock<mutex> ux(mx);

        SRTSOCKET lsn = srt_create_socket();

        auto expected_sid = std::make_pair<const char*, int>(streamid.data(), streamid.size());
        srt_listen_callback(lsn, &ListenCallbackFn, (void*) &expected_sid);

#ifdef SRT_ENABLE_ENCRYPTION
        EXPECT_NE(srt_setsockflag(lsn, SRTO_PASSPHRASE, pass.c_str(), pass.size()), SRT_ERROR);
#endif
        int allow = 1;
<<<<<<< HEAD
        ASSERT_NE(srt_setsockflag(lsn, SRTO_GROUPCONNECT, &allow, sizeof allow), SRT_ERROR);
        sockaddr_any sa = srt::CreateAddr("127.0.0.1", 5555, AF_INET);
        ASSERT_NE(srt_bind(lsn, sa.get(), sa.size()), SRT_ERROR);
        ASSERT_NE(srt_listen(lsn, 1), SRT_ERROR);
=======
        EXPECT_NE(srt_setsockflag(lsn, SRTO_GROUPCONNECT, &allow, sizeof allow), SRT_ERROR);
        sockaddr_any sa = srt::CreateAddr("127.0.0.1", 5555, AF_INET);
        EXPECT_NE(srt_bind(lsn, sa.get(), sa.size()), SRT_ERROR);
        EXPECT_NE(srt_listen(lsn, 1), SRT_ERROR);
>>>>>>> 2192e52f
        started = true;

        // First wait - until it's let go with accepting
        latch.wait(ux);

        sockaddr_any revsa;
        SRTSOCKET gs = srt_accept(lsn, revsa.get(), &revsa.len);
        EXPECT_NE(gs, SRT_ERROR);

        check_streamid(gs);

        // Connected, wait to close
        latch.wait(ux);

        srt_close(gs);
        srt_close(lsn);
    }};

    // Give the thread a chance to start
    this_thread::yield();

    while (!started)
    {
        // In case of a bad luck, just wait for the thread to
        // acquire the mutex before you do
        this_thread::sleep_for(chrono::milliseconds(10));
    }

    // Wait for the possibility to connect
    {
        // Make sure that the thread reached the wait() call.
        unique_lock<mutex> ux(mx);
        latch.notify_all();
    }

    // Now the thread is accepting, so we call the connect.
    sockaddr_any sa = srt::CreateAddr("127.0.0.1", 5555, AF_INET);
    SRTSOCKET member = srt_connect(grp, sa.get(), sa.size());

    // We've released the mutex and signaled the CV, so accept should proceed now.
    // Exit from srt_connect() means also exit from srt_accept().

    EXPECT_NE(member, SRT_INVALID_SOCK);

    // conenct_res should be a socket
    EXPECT_NE(member, 0); // XXX Change to SRT_SOCKID_CONNREQ

    // Now get the option value from the group

    int revlat = -1;
    int optsize = sizeof revlat;
    EXPECT_NE(srt_getsockflag(grp, SRTO_RCVLATENCY, &revlat, &optsize), SRT_ERROR);
    EXPECT_EQ(optsize, (int) sizeof revlat);
    EXPECT_EQ(revlat, 500);

    revlat = -1;
    optsize = sizeof revlat;
    // Expect the same value set on the member socket
    EXPECT_NE(srt_getsockflag(member, SRTO_RCVLATENCY, &revlat, &optsize), SRT_ERROR);
    EXPECT_EQ(optsize, (int) sizeof revlat);
    EXPECT_EQ(revlat, 500);

    // Individual socket option modified on group
    int ohead = 12;
    optsize = sizeof ohead;
    EXPECT_NE(srt_setsockflag(grp, SRTO_OHEADBW, &ohead, optsize), SRT_ERROR);

    // Modifyting a post-option should be possible on a socket
    ohead = 11;
    optsize = sizeof ohead;
    EXPECT_NE(srt_setsockflag(member, SRTO_OHEADBW, &ohead, optsize), SRT_ERROR);

    // But getting the option value should be equal to the group setting
    EXPECT_NE(srt_getsockflag(grp, SRTO_OHEADBW, &ohead, &optsize), SRT_ERROR);
    EXPECT_EQ(optsize, (int) sizeof ohead);
    EXPECT_EQ(ohead, 12);

#if SRT_ENABLE_ENCRYPTION

    uint32_t kms = -1;

    EXPECT_NE(srt_getsockflag(grp, SRTO_KMSTATE, &kms, &optsize), SRT_ERROR);
    EXPECT_EQ(optsize, (int) sizeof kms);
    EXPECT_EQ(kms, int(SRT_KM_S_SECURED));

    EXPECT_NE(srt_getsockflag(grp, SRTO_PBKEYLEN, &kms, &optsize), SRT_ERROR);
    EXPECT_EQ(optsize, (int) sizeof kms);
    EXPECT_EQ(kms, 16);

#ifdef ENABLE_AEAD_API_PREVIEW
    EXPECT_NE(srt_getsockflag(grp, SRTO_CRYPTOMODE, &kms, &optsize), SRT_ERROR);
    EXPECT_EQ(optsize, sizeof kms);
    EXPECT_EQ(kms, 1);
#endif
#endif

    // We're done, the thread can close connection and exit
    {
        // Make sure that the thread reached the wait() call.
        std::unique_lock<std::mutex> ux(mx);
        latch.notify_all();
    }

    accept_and_close.join();
    srt_close(grp);
}

inline SRT_SOCKGROUPCONFIG PrepareEndpoint(const std::string& host, int port)
{
    srt::sockaddr_any sa = srt::CreateAddr(host, port, AF_INET);
    return srt_prepare_endpoint(NULL, sa.get(), sa.size());
}

// This test will create a listener and then the group that should
// connect members, where the first one fail, and two next should
// succeed. Then sends a single packet over that link and makes sure
// it's properly received, then the second packet isn't read.
TEST(Bonding, InitialFailure)
{
    using namespace std;
    using namespace srt;

    TestInit srtinit;
    MAKE_UNIQUE_SOCK(lsn, "Listener", srt_create_socket());
    MAKE_UNIQUE_SOCK(grp, "GrpCaller", srt_create_group(SRT_GTYPE_BROADCAST));

    // Create the listener on port 5555.
    int allow = 1;
    ASSERT_NE(srt_setsockflag(lsn, SRTO_GROUPCONNECT, &allow, sizeof allow), SRT_ERROR);

    sockaddr_any sa = srt::CreateAddr("127.0.0.1", 5555, AF_INET);
    ASSERT_NE(srt_bind(lsn, sa.get(), sa.size()), SRT_ERROR);
    ASSERT_NE(srt_listen(lsn, 5), SRT_ERROR);

    // Create a group
    // Connect 3 members in the group.
    std::vector<SRT_SOCKGROUPCONFIG> targets;
    targets.push_back(PrepareEndpoint("127.0.0.1", 5556)); // NOTE: NONEXISTENT LISTENER
    targets.push_back(PrepareEndpoint("127.0.0.1", 5555));
    targets.push_back(PrepareEndpoint("127.0.0.1", 5555));

    // This should block until the connection is established, but
    // accepted socket should be spawned and just wait for extraction.
    const SRTSOCKET conn = srt_connect_group(grp, targets.data(), (int)targets.size());
    EXPECT_NE(conn, SRT_INVALID_SOCK);

    // Now check if the accept is ready
    sockaddr_any revsa;
    const SRTSOCKET gs = srt_accept(lsn, revsa.get(), &revsa.len);
    EXPECT_NE(gs, SRT_INVALID_SOCK);

    // Make sure that it was the group accepted
    EXPECT_EQ(gs & SRTGROUP_MASK, SRTGROUP_MASK);

    // Set 1s reading timeout on the socket so that reading won't wait forever,
    // as it should fail at the second reading.
    int read_timeout = 500; // 0.5s
    EXPECT_NE(srt_setsockflag(gs, SRTO_RCVTIMEO, &read_timeout, sizeof (read_timeout)), SRT_ERROR);

    int lsn_isn = -1, lsn_isn_size = sizeof (int);
    EXPECT_NE(srt_getsockflag(gs, SRTO_ISN, &lsn_isn, &lsn_isn_size), SRT_ERROR);

    // Now send a packet

    string packet_data = "PREDEFINED PACKET DATA";
    EXPECT_NE(srt_send(grp, packet_data.data(), packet_data.size()), SRT_ERROR);

    char outbuf[1316];
    SRT_MSGCTRL mc = srt_msgctrl_default;
    int recvlen = srt_recvmsg2(gs, outbuf, 1316, &mc);
    EXPECT_EQ(recvlen, int(packet_data.size()));

    if (recvlen > 0)
    {
        outbuf[recvlen] = 0;
        EXPECT_EQ(outbuf, packet_data);
    }
    EXPECT_EQ(mc.pktseq, lsn_isn);

    recvlen = srt_recv(gs, outbuf, 80);
    EXPECT_EQ(recvlen, int(SRT_ERROR));

    srt_close(gs);
    srt_close(grp);
    srt_close(lsn);
}



// General idea:
// This should try to connect to two nonexistent links,
// the connecting function (working in blocking mode)
// should exit with error, after the group has been closed
// in a separate thread.
//
// Steps:
// 1. Create group
// 2. Use a nonexistent endpoints 192.168.1.237:4200 and *:4201
// 3. Close the group in a thread
// 4. Wait for error
TEST(Bonding, ConnectBlind)
{
<<<<<<< HEAD
    struct sockaddr_in sa;

    srt_startup();

    const int ss = srt_create_group(SRT_GTYPE_BROADCAST);
    ASSERT_NE(ss, SRT_ERROR);
=======
    using namespace srt;

    TestInit srtinit;
    MAKE_UNIQUE_SOCK(ss, "GrpCaller", srt_create_group(SRT_GTYPE_BROADCAST));
>>>>>>> 2192e52f

    std::vector<SRT_SOCKGROUPCONFIG> targets;
    for (int i = 0; i < 2; ++i)
    {
<<<<<<< HEAD
        sa.sin_family = AF_INET;
        sa.sin_port = htons(4200 + i);
        ASSERT_EQ(inet_pton(AF_INET, "192.168.1.237", &sa.sin_addr), 1);

        const SRT_SOCKGROUPCONFIG gd = srt_prepare_endpoint(NULL, (struct sockaddr*)&sa, sizeof sa);
        targets.push_back(gd);
    }

    std::future<void> closing_promise = std::async(std::launch::async, [](int ss) {
        std::this_thread::sleep_for(std::chrono::seconds(2));
        std::cerr << "Closing group" << std::endl;
        srt_close(ss);
=======
        sockaddr_any sa = srt::CreateAddr("192.168.1.237", 4200 + i, AF_INET);
        const SRT_SOCKGROUPCONFIG gd = srt_prepare_endpoint(NULL, sa.get(), sa.size());
        targets.push_back(gd);
    }

    std::future<void> closing_promise = std::async(std::launch::async, [](int s) {
        std::this_thread::sleep_for(std::chrono::seconds(2));
        std::cerr << "Closing group" << std::endl;
        srt_close(s);
>>>>>>> 2192e52f
    }, ss);

    std::cout << "srt_connect_group calling " << std::endl;
    const int st = srt_connect_group(ss, targets.data(), targets.size());
    std::cout << "srt_connect_group returned " << st << std::endl;

    closing_promise.wait();
    EXPECT_EQ(st, -1);

    // Delete config objects before prospective exception
    for (auto& gd: targets)
        srt_delete_config(gd.config);

    int res = srt_close(ss);
    if (res == SRT_ERROR)
    {
        std::cerr << "srt_close: " << srt_getlasterror_str() << std::endl;
    }
<<<<<<< HEAD

    srt_cleanup();
=======
>>>>>>> 2192e52f
}

// TEST IDEA:
// This uses srt_connect_group in non-blocking mode. The listener
// is also created to respond to the connection. Expected is to
// continue the connecting in background and report a success,
// and report the epoll IN on listener for the first connection,
// and UPDATE For the second one.
//
// TEST STEPS:
// 1. Create a listener socket and a group.
// 2. Set the group and the listener socket non-blocking mode
// 3. Start the accepting thread
//    - wait for IN event ready on the listener socket
//    - accept a connection
//    - wait for UPDATE event ready on the listener socket
//    - wait for any event up to 5s (possibly ERR)
//    - close the listener socket
// 4. Prepare two connections and start connecting
// 5. Wait for the OUT readiness event on the group
// 6. Close the group.
// 7. Join the thread
TEST(Bonding, ConnectNonBlocking)
{
    using namespace std;
    using namespace std::chrono;
    using namespace srt;

    TestInit srtinit;

    const string ADDR = "127.0.0.1";
    const int PORT = 4209;

    // NOTE: Add more group types, if implemented!
    vector<SRT_GROUP_TYPE> types { SRT_GTYPE_BROADCAST, SRT_GTYPE_BACKUP };

    for (const auto GTYPE: types)
    {
        g_listen_socket = srt_create_socket();
        sockaddr_in bind_sa;
        memset(&bind_sa, 0, sizeof bind_sa);
        bind_sa.sin_family = AF_INET;
<<<<<<< HEAD
        ASSERT_EQ(inet_pton(AF_INET, ADDR.c_str(), &bind_sa.sin_addr), 1);
        bind_sa.sin_port = htons(PORT);

        ASSERT_NE(srt_bind(g_listen_socket, (sockaddr*)&bind_sa, sizeof bind_sa), -1);
        const int yes = 1;
        srt_setsockflag(g_listen_socket, SRTO_GROUPCONNECT, &yes, sizeof yes);
        ASSERT_NE(srt_listen(g_listen_socket, 5), -1);
=======
        EXPECT_EQ(inet_pton(AF_INET, ADDR.c_str(), &bind_sa.sin_addr), 1);
        bind_sa.sin_port = htons(PORT);

        EXPECT_NE(srt_bind(g_listen_socket, (sockaddr*)&bind_sa, sizeof bind_sa), -1);
        const int yes = 1;
        srt_setsockflag(g_listen_socket, SRTO_GROUPCONNECT, &yes, sizeof yes);
        EXPECT_NE(srt_listen(g_listen_socket, 5), -1);
>>>>>>> 2192e52f

        int lsn_eid = srt_epoll_create();
        int lsn_events = SRT_EPOLL_IN | SRT_EPOLL_ERR | SRT_EPOLL_UPDATE;
        srt_epoll_add_usock(lsn_eid, g_listen_socket, &lsn_events);

        // Caller part

        const int ss = srt_create_group(GTYPE);
<<<<<<< HEAD
        ASSERT_NE(ss, SRT_ERROR);
        std::cout << "Created group socket: " << ss << '\n';

        int no = 0;
        ASSERT_NE(srt_setsockopt(ss, 0, SRTO_RCVSYN, &no, sizeof no), SRT_ERROR); // non-blocking mode
        ASSERT_NE(srt_setsockopt(ss, 0, SRTO_SNDSYN, &no, sizeof no), SRT_ERROR); // non-blocking mode
=======
        EXPECT_NE(ss, SRT_ERROR);
        std::cout << "Created group socket: " << ss << '\n';

        int no = 0;
        EXPECT_NE(srt_setsockopt(ss, 0, SRTO_RCVSYN, &no, sizeof no), SRT_ERROR); // non-blocking mode
        EXPECT_NE(srt_setsockopt(ss, 0, SRTO_SNDSYN, &no, sizeof no), SRT_ERROR); // non-blocking mode
>>>>>>> 2192e52f

        const int poll_id = srt_epoll_create();
        // Will use this epoll to wait for srt_accept(...)
        const int epoll_out = SRT_EPOLL_OUT | SRT_EPOLL_ERR;
<<<<<<< HEAD
        ASSERT_NE(srt_epoll_add_usock(poll_id, ss, &epoll_out), SRT_ERROR);
=======
        EXPECT_NE(srt_epoll_add_usock(poll_id, ss, &epoll_out), SRT_ERROR);
>>>>>>> 2192e52f

        srt_connect_callback(ss, &ConnectCallback, this);

        sockaddr_in sa;
        sa.sin_family = AF_INET;
        sa.sin_port = htons(PORT);
<<<<<<< HEAD
        ASSERT_EQ(inet_pton(AF_INET, "127.0.0.1", &sa.sin_addr), 1);
=======
        EXPECT_EQ(inet_pton(AF_INET, "127.0.0.1", &sa.sin_addr), 1);
>>>>>>> 2192e52f

        //srt_setloglevel(LOG_DEBUG);

        auto acthr = std::thread([&lsn_eid]() {
                SRT_EPOLL_EVENT ev[3];

                ThreadName::set("TEST_A");

                cout << "[A] Waiting for accept\n";

                // This can wait in infinity; worst case it will be killed in process.
                int uwait_res = srt_epoll_uwait(lsn_eid, ev, 3, -1);
<<<<<<< HEAD
                ASSERT_EQ(uwait_res, 1);
                ASSERT_EQ(ev[0].fd, g_listen_socket);

                // Check if the IN event is set, even if it's not the only event
                ASSERT_EQ(ev[0].events & SRT_EPOLL_IN, SRT_EPOLL_IN);
=======
                EXPECT_EQ(uwait_res, 1);
                EXPECT_EQ(ev[0].fd, g_listen_socket);

                // Check if the IN event is set, even if it's not the only event
                const int ev_in_bit = SRT_EPOLL_IN;
                EXPECT_NE(ev[0].events & ev_in_bit, 0);
>>>>>>> 2192e52f
                bool have_also_update = ev[0].events & SRT_EPOLL_UPDATE;

                sockaddr_any adr;
                int accept_id = srt_accept(g_listen_socket, adr.get(), &adr.len);

                // Expected: group reporting
                EXPECT_NE(accept_id & SRTGROUP_MASK, 0);

                if (have_also_update)
                {
                    cout << "[A] NOT waiting for update - already reported previously\n";
                }
                else
                {
                    cout << "[A] Waiting for update\n";
                    // Now another waiting is required and expected the update event
<<<<<<< HEAD
                    uwait_res = srt_epoll_uwait(lsn_eid, ev, 3, -1);
                    ASSERT_EQ(uwait_res, 1);
                    ASSERT_EQ(ev[0].fd, g_listen_socket);
                    ASSERT_EQ(ev[0].events, SRT_EPOLL_UPDATE);
=======
                    // Wait up to 5s to avoid hangup in case of error
                    uwait_res = srt_epoll_uwait(lsn_eid, ev, 3, 5000);
                    EXPECT_EQ(uwait_res, 1);
                    EXPECT_EQ(ev[0].fd, g_listen_socket);
                    EXPECT_EQ(ev[0].events, (int)SRT_EPOLL_UPDATE);
>>>>>>> 2192e52f
                }

                cout << "[A] Waitig for close (up to 5s)\n";
                // Wait up to 5s for an error
                srt_epoll_uwait(lsn_eid, ev, 3, 5000);

                srt_close(accept_id);
                cout << "[A] thread finished\n";
        });

        cout << "Connecting two sockets\n";

        SRT_SOCKGROUPCONFIG cc[2];
        cc[0] = srt_prepare_endpoint(NULL, (sockaddr*)&sa, sizeof sa);
        cc[1] = srt_prepare_endpoint(NULL, (sockaddr*)&sa, sizeof sa);

<<<<<<< HEAD
        ASSERT_NE(srt_epoll_add_usock(poll_id, ss, &epoll_out), SRT_ERROR);

        int result = srt_connect_group(ss, cc, 2);
        ASSERT_EQ(result, 0);
=======
        EXPECT_NE(srt_epoll_add_usock(poll_id, ss, &epoll_out), SRT_ERROR);

        int result = srt_connect_group(ss, cc, 2);
        EXPECT_NE(result, -1);
>>>>>>> 2192e52f
        char data[4] = { 1, 2, 3, 4};
        cout << "Sending...\n";
        int wrong_send = srt_send(ss, data, sizeof data);
        cout << "Getting error...\n";
        int errorcode = srt_getlasterror(NULL);
        EXPECT_EQ(wrong_send, -1);
        EXPECT_EQ(errorcode, SRT_EASYNCSND) << "REAL ERROR: " << srt_getlasterror_str();

        // Wait up to 2s
        SRT_EPOLL_EVENT ev[3];
        const int uwait_result = srt_epoll_uwait(poll_id, ev, 3, 2000);
        std::cout << "Returned from connecting two sockets " << std::endl;

        EXPECT_EQ(uwait_result, 1);  // Expect the group reported
        EXPECT_EQ(ev[0].fd, ss);

        // One second to make sure that both links are connected.
        this_thread::sleep_for(seconds(1));

        EXPECT_EQ(srt_close(ss), 0);
        acthr.join();

        srt_epoll_release(lsn_eid);
        srt_epoll_release(poll_id);

        srt_close(g_listen_socket);
    }

}

// TEST IDEA:
// In this test there is created a working listener socket to
// accept the connection, and we use a Backup-type group with
// two links, but different weights. We connect them both and
// make sure that both are ready for use. Then we send a packet
// over the group and see, which link got activated and which
// remained idle. Expected is to have the link with higher
// priority (greater weight) to be activated.
//
// TEST STEPS:
// 1. Create a listener socket and a group.
// 3. Start the accepting thread
//    - accept a connection
//    - read one packet from the accepted entity
//    - close the listener socket
// 4. Prepare two connections (one with weight=1) and connect the group
// 5. Wait for having all links connected
// 6. Send one packet and check which link was activated
// 6. Close the group.
// 7. Join the thread
TEST(Bonding, BackupPriorityBegin)
{
    using namespace std;
    using namespace std::chrono;
    using namespace srt;

    TestInit srtinit;

    g_nconnected = 0;
    g_nfailed = 0;

    g_listen_socket = srt_create_socket();
<<<<<<< HEAD
    sockaddr_in bind_sa;
    memset(&bind_sa, 0, sizeof bind_sa);
    bind_sa.sin_family = AF_INET;
    ASSERT_EQ(inet_pton(AF_INET, "127.0.0.1", &bind_sa.sin_addr), 1);
    bind_sa.sin_port = htons(4200);

    ASSERT_NE(srt_bind(g_listen_socket, (sockaddr*)&bind_sa, sizeof bind_sa), -1);
    const int yes = 1;
    srt_setsockflag(g_listen_socket, SRTO_GROUPCONNECT, &yes, sizeof yes);
    ASSERT_NE(srt_listen(g_listen_socket, 5), -1);
=======
    ASSERT_NE(g_listen_socket, SRT_INVALID_SOCK);
    sockaddr_in bind_sa;
    memset(&bind_sa, 0, sizeof bind_sa);
    bind_sa.sin_family = AF_INET;
    EXPECT_EQ(inet_pton(AF_INET, "127.0.0.1", &bind_sa.sin_addr), 1);
    bind_sa.sin_port = htons(4200);

    EXPECT_NE(srt_bind(g_listen_socket, (sockaddr*)&bind_sa, sizeof bind_sa), -1);
    const int yes = 1;
    srt_setsockflag(g_listen_socket, SRTO_GROUPCONNECT, &yes, sizeof yes);
    EXPECT_NE(srt_listen(g_listen_socket, 5), -1);
>>>>>>> 2192e52f

    // Caller part

    const int ss = srt_create_group(SRT_GTYPE_BACKUP);
<<<<<<< HEAD
    ASSERT_NE(ss, SRT_ERROR);
=======
    EXPECT_NE(ss, SRT_ERROR);
>>>>>>> 2192e52f

    srt_connect_callback(ss, &ConnectCallback, this);

    sockaddr_in sa;
    sa.sin_family = AF_INET;
    sa.sin_port = htons(4200);
<<<<<<< HEAD
    ASSERT_EQ(inet_pton(AF_INET, "127.0.0.1", &sa.sin_addr), 1);
=======
    EXPECT_EQ(inet_pton(AF_INET, "127.0.0.1", &sa.sin_addr), 1);
>>>>>>> 2192e52f

    auto acthr = std::thread([]() {
            sockaddr_any adr;
            cout << "[A] Accepting a connection...\n";
            int accept_id = srt_accept(g_listen_socket, adr.get(), &adr.len);

            // Expected: group reporting
            EXPECT_NE(accept_id & SRTGROUP_MASK, 0);

            SRT_SOCKGROUPDATA gdata[2];
            SRT_MSGCTRL mc = srt_msgctrl_default;
            mc.grpdata = gdata;
            mc.grpdata_size = 2;
            long long data[1320/8];

            cout << "[A] Receiving...\n";
            int ds = srt_recvmsg2(accept_id, (char*)data, sizeof data, (&mc));
<<<<<<< HEAD
            ASSERT_EQ(ds, 8);
=======
            EXPECT_EQ(ds, 8);
>>>>>>> 2192e52f

            cout << "[A] Closing\n";
            srt_close(accept_id);
            cout << "[A] thread finished\n";
    });

    cout << "Connecting two sockets\n";

    SRT_SOCKGROUPCONFIG cc[2];
    cc[0] = srt_prepare_endpoint(NULL, (sockaddr*)&sa, sizeof sa);
    cc[0].token = 0;
    cc[1] = srt_prepare_endpoint(NULL, (sockaddr*)&sa, sizeof sa);
    cc[1].token = 1;
    cc[1].weight = 1; // higher than the default 0

    int result = srt_connect_group(ss, cc, 2);
<<<<<<< HEAD
    ASSERT_GT(result, 0); // blocking mode, first connection = returns Socket ID
=======
    EXPECT_GT(result, 0); // blocking mode, first connection = returns Socket ID
>>>>>>> 2192e52f

    // Make sure both links are connected
    SRT_SOCKGROUPDATA gdata[2];
    size_t psize = 2;
    size_t nwait = 10;
    cout << "Waiting for getting 2 links:\n";
    while (--nwait)
    {
        srt_group_data(ss, gdata, &psize);
        if (psize == 2)
        {
            int l1, l2;
            l1 = gdata[0].memberstate;
            l2 = gdata[1].memberstate;

            if (l1 > SRT_GST_PENDING && l2 > SRT_GST_PENDING)
            {
                cout << "Both up: [0]=" << l1 << " [1]=" << l2 << "\n";
                break;
            }
            else
            {
                cout << "Still link states [0]=" << l1 << " [1]=" << l2 << "\n";
            }
        }
        else
        {
            cout << "Still " << psize << endl;
        }
        this_thread::sleep_for(milliseconds(500));
    }
<<<<<<< HEAD
    ASSERT_NE(nwait, 0);
=======
    EXPECT_NE(nwait, size_t());
>>>>>>> 2192e52f

    // Now send one packet
    long long data = 0x1234123412341234;

    SRT_MSGCTRL mc = srt_msgctrl_default;
    mc.grpdata = gdata;
    mc.grpdata_size = 2;

    // This call should retrieve the group information
    // AFTER the transition has happened
    int sendret = srt_sendmsg2(ss, (char*)&data, sizeof data, (&mc));
<<<<<<< HEAD
    EXPECT_EQ(sendret, sizeof data);
=======
    EXPECT_EQ(sendret, int(sizeof data));
>>>>>>> 2192e52f

    // So, let's check which link is in RUNNING state
    // TOKEN value is the index in cc array, and we should
    // also have the weight value there.

    SRT_SOCKGROUPDATA* mane, * backup;
    if (gdata[0].weight == 0)
    {
        backup = &gdata[0];
        mane = &gdata[1];
    }
    else
    {
        mane = &gdata[0];
        backup = &gdata[1];
    }

    cout << "MAIN:[" << mane->token << "] weight=" << mane->weight << endl;
    cout << "BACKUP:[" << backup->token << "] weight=" << backup->weight << endl;

    // Ok, now mane link should be active, backup idle
    EXPECT_EQ(mane->memberstate, SRT_GST_RUNNING);
    EXPECT_EQ(backup->memberstate, SRT_GST_IDLE);

    acthr.join();
}


// TEST IDEA:
// In this test there is created a working listener socket to
// accept the connection, and we use a Backup-type group with
// two links, but different weights. We connect the first link
// with less weight and send one packet to make sure this only
// link was activated. Then we connect a second link with weight=1.
// Then we send the packet again and see if the new link was
// immediately activated. The first link should be silenced after
// time, but there's no possibility to check this in such a
// simple test.
//
// TEST STEPS:
// 1. Create a listener socket and a group.
// 3. Start the accepting thread
//    - accept a connection
//    - read one packet from the accepted entity
//    - read the second packet from the accepted entity
//    - close the listener socket
// 4. Prepare one connection with weight=0 and connect the group
// 5. Send a packet to enforce activation of one link
// 6. Prepare another connection with weight=1 and connect the group
// 7. Send a packet
// 8. Check member status - both links should be running.
// 9. Close the group.
// 10. Join the thread
TEST(Bonding, BackupPriorityTakeover)
{
    using namespace std;
    using namespace std::chrono;
    using namespace srt;

    TestInit srtinit;

    g_nconnected = 0;
    g_nfailed = 0;

    g_listen_socket = srt_create_socket();
<<<<<<< HEAD
    sockaddr_in bind_sa;
    memset(&bind_sa, 0, sizeof bind_sa);
    bind_sa.sin_family = AF_INET;
    ASSERT_EQ(inet_pton(AF_INET, "127.0.0.1", &bind_sa.sin_addr), 1);
    bind_sa.sin_port = htons(4200);

    ASSERT_NE(srt_bind(g_listen_socket, (sockaddr*)&bind_sa, sizeof bind_sa), -1);
    const int yes = 1;
    srt_setsockflag(g_listen_socket, SRTO_GROUPCONNECT, &yes, sizeof yes);
    ASSERT_NE(srt_listen(g_listen_socket, 5), -1);
=======
    ASSERT_NE(g_listen_socket, SRT_INVALID_SOCK);
    sockaddr_in bind_sa;
    memset(&bind_sa, 0, sizeof bind_sa);
    bind_sa.sin_family = AF_INET;
    EXPECT_EQ(inet_pton(AF_INET, "127.0.0.1", &bind_sa.sin_addr), 1);
    bind_sa.sin_port = htons(4200);

    EXPECT_NE(srt_bind(g_listen_socket, (sockaddr*)&bind_sa, sizeof bind_sa), -1);
    const int yes = 1;
    srt_setsockflag(g_listen_socket, SRTO_GROUPCONNECT, &yes, sizeof yes);
    EXPECT_NE(srt_listen(g_listen_socket, 5), -1);
>>>>>>> 2192e52f

    // Caller part

    const int ss = srt_create_group(SRT_GTYPE_BACKUP);
<<<<<<< HEAD
    ASSERT_NE(ss, SRT_ERROR);
=======
    EXPECT_NE(ss, SRT_ERROR);
>>>>>>> 2192e52f

    srt_connect_callback(ss, &ConnectCallback, this);

    sockaddr_in sa;
    sa.sin_family = AF_INET;
    sa.sin_port = htons(4200);
<<<<<<< HEAD
    ASSERT_EQ(inet_pton(AF_INET, "127.0.0.1", &sa.sin_addr), 1);
=======
    EXPECT_EQ(inet_pton(AF_INET, "127.0.0.1", &sa.sin_addr), 1);
>>>>>>> 2192e52f

    auto acthr = std::thread([]() {
            sockaddr_any adr;
            cout << "[A] Accepting a connection...\n";
            int accept_id = srt_accept(g_listen_socket, adr.get(), &adr.len);

            // Expected: group reporting
            EXPECT_NE(accept_id & SRTGROUP_MASK, 0);

            SRT_SOCKGROUPDATA gdata[2];
            SRT_MSGCTRL mc = srt_msgctrl_default;
            mc.grpdata = gdata;
            mc.grpdata_size = 2;
            long long data[1320/8];

            cout << "[A] Receiving 1...\n";
            int ds = srt_recvmsg2(accept_id, (char*)data, sizeof data, (&mc));
<<<<<<< HEAD
            ASSERT_EQ(ds, 8);

            cout << "[A] Receiving 2...\n";
            ds = srt_recvmsg2(accept_id, (char*)data, sizeof data, (&mc));
            ASSERT_EQ(ds, 8);
=======
            EXPECT_EQ(ds, 8);

            cout << "[A] Receiving 2...\n";
            ds = srt_recvmsg2(accept_id, (char*)data, sizeof data, (&mc));
            EXPECT_EQ(ds, 8);
>>>>>>> 2192e52f

            // To make it possible that the state is checked before it is closed.
            this_thread::sleep_for(seconds(1));

            cout << "[A] Closing\n";
            srt_close(accept_id);
            cout << "[A] thread finished\n";
    });

    cout << "Connecting first link weight=0:\n";

    SRT_SOCKGROUPCONFIG cc[2];
    cc[0] = srt_prepare_endpoint(NULL, (sockaddr*)&sa, sizeof sa);
    cc[0].token = 0;

    int result = srt_connect_group(ss, cc, 1);
<<<<<<< HEAD
    ASSERT_GT(result, 0); // connect with only one element returns socket ID
=======
    EXPECT_GT(result, 0); // connect with only one element returns socket ID
>>>>>>> 2192e52f

    // As we have one link, after `srt_connect_group` returns, we have
    // this link now connected. Send one data portion.

    SRT_SOCKGROUPDATA gdata[2];

    long long data = 0x1234123412341234;
    SRT_MSGCTRL mc = srt_msgctrl_default;
    mc.grpdata = gdata;
    mc.grpdata_size = 2;

    cout << "Sending (1)\n";
    // This call should retrieve the group information
    // AFTER the transition has happened
    int sendret = srt_sendmsg2(ss, (char*)&data, sizeof data, (&mc));
<<<<<<< HEAD
    EXPECT_EQ(sendret, sizeof data);
    ASSERT_EQ(mc.grpdata_size, 1);
=======
    EXPECT_EQ(sendret, int(sizeof data));
    EXPECT_EQ(mc.grpdata_size, size_t(1));
>>>>>>> 2192e52f
    EXPECT_EQ(gdata[0].memberstate, SRT_GST_RUNNING);

    cout << "Connecting second link weight=1:\n";
    // Now prepare the second connection
    cc[0].token = 1;
    cc[0].weight = 1; // higher than the default 0
    result = srt_connect_group(ss, cc, 1);
<<<<<<< HEAD
    ASSERT_GT(result, 0); // connect with only one element returns socket ID
=======
    EXPECT_GT(result, 0); // connect with only one element returns socket ID
>>>>>>> 2192e52f

    // Make sure both links are connected
    size_t psize = 2;
    size_t nwait = 10;
    cout << "Waiting for getting 2 links:\n";
    while (--nwait)
    {
        srt_group_data(ss, gdata, &psize);
        if (psize == 2)
        {
            int l1, l2;
            l1 = gdata[0].memberstate;
            l2 = gdata[1].memberstate;

            if (l1 > SRT_GST_PENDING && l2 > SRT_GST_PENDING)
            {
                cout << "Both up: [0]=" << l1 << " [1]=" << l2 << "\n";
                break;
            }
            else
            {
                cout << "Still link states [0]=" << l1 << " [1]=" << l2 << "\n";
            }
        }
        else
        {
            cout << "Still " << psize << endl;
        }
        this_thread::sleep_for(milliseconds(500));
    }
<<<<<<< HEAD
    ASSERT_NE(nwait, 0);
=======
    EXPECT_NE(nwait, size_t(0));
>>>>>>> 2192e52f

    // Now send one packet (again)
    mc = srt_msgctrl_default;
    mc.grpdata = gdata;
    mc.grpdata_size = 2;

    cout << "Sending (2)\n";
    // This call should retrieve the group information
    // AFTER the transition has happened
    sendret = srt_sendmsg2(ss, (char*)&data, sizeof data, (&mc));
<<<<<<< HEAD
    EXPECT_EQ(sendret, sizeof data);
=======
    EXPECT_EQ(sendret, int(sizeof data));
>>>>>>> 2192e52f

    // So, let's check which link is in RUNNING state
    // TOKEN value is the index in cc array, and we should
    // also have the weight value there.

    SRT_SOCKGROUPDATA* mane, * backup;
    if (gdata[0].weight == 0)
    {
        backup = &gdata[0];
        mane = &gdata[1];
    }
    else
    {
        mane = &gdata[0];
        backup = &gdata[1];
    }

    cout << "MAIN:[" << mane->token << "] weight=" << mane->weight << endl;
    cout << "BACKUP:[" << backup->token << "] weight=" << backup->weight << endl;

    // Ok, now both links should be running (this state lasts
    // for the "temporary activation" period.
    EXPECT_EQ(mane->memberstate, SRT_GST_RUNNING);
    EXPECT_EQ(backup->memberstate, SRT_GST_RUNNING);

    acthr.join();
}


// TEST IDEA:
// In this test there is created a working listener socket to
// accept the connection, and we use a Backup-type group with
// two links, but different weights. We connect then two links
// both with weight=1. Then we send a packet to make sure that
// exactly one of them got activated. Then we connect another
// link with weight=0. Then we send a packet again, which should
// not change the link usage. Then we check which link was
// active so far, and we close the socket for that link to make
// it broken, then we wait for having only two links connected.
// Then a packet is sent to activate a link. We expect the link
// with higher weight is activated.
//
// TEST STEPS:
// 1. Create a listener socket.
// 2. Create and setup a group.
// 3. Start the accepting thread
//    A1. accept a connection
//    A2. read one packet from the accepted entity
//    A3. read the second packet from the accepted entity
//    A4. read the third packet from the accepted entity
//    A5. close the listener socket
// 4. Prepare two connections with weight=1 and connect the group
// 5. Send a packet to enforce activation of one link
// 6. Prepare another connection with weight=0 and connect the group
// 7. Wait for having all 3 links connected.
// 8. Send a packet
// 9. Find which link is currently active and close it
// 10. Wait for having only two links.
// 11. Send a packet.
// 12. Find one link active and one idle
// 13. Check if the link with weight=1 is active and the one with weight=0 is idle.
// 14. Close the group.
// 15. Join the thread
TEST(Bonding, BackupPrioritySelection)
{
    using namespace std;
    using namespace std::chrono;
    using namespace srt;

    TestInit srtinit;

    g_nconnected = 0;
    g_nfailed = 0;
    volatile bool recvd = false;

    // 1.
<<<<<<< HEAD
    g_listen_socket = srt_create_socket();
=======
>>>>>>> 2192e52f
    sockaddr_in bind_sa;
    memset(&bind_sa, 0, sizeof bind_sa);
    bind_sa.sin_family = AF_INET;
    ASSERT_EQ(inet_pton(AF_INET, "127.0.0.1", &bind_sa.sin_addr), 1);
    bind_sa.sin_port = htons(4200);

<<<<<<< HEAD
    ASSERT_NE(srt_bind(g_listen_socket, (sockaddr*)&bind_sa, sizeof bind_sa), -1);
    const int yes = 1;
    srt_setsockflag(g_listen_socket, SRTO_GROUPCONNECT, &yes, sizeof yes);
    ASSERT_NE(srt_listen(g_listen_socket, 5), -1);
=======
    g_listen_socket = srt_create_socket();
    ASSERT_NE(g_listen_socket, SRT_INVALID_SOCK);
    EXPECT_NE(srt_bind(g_listen_socket, (sockaddr*)&bind_sa, sizeof bind_sa), -1);
    const int yes = 1;
    srt_setsockflag(g_listen_socket, SRTO_GROUPCONNECT, &yes, sizeof yes);
    EXPECT_NE(srt_listen(g_listen_socket, 5), -1);
>>>>>>> 2192e52f

    // Caller part
    // 2.
    const int ss = srt_create_group(SRT_GTYPE_BACKUP);
<<<<<<< HEAD
    ASSERT_NE(ss, SRT_ERROR);
=======
    EXPECT_NE(ss, SRT_ERROR);
>>>>>>> 2192e52f

    srt_connect_callback(ss, &ConnectCallback, this);

    // Set the group's stability timeout to 1s, otherwise it will
    // declare the links unstable by not receiving ACKs.
    int stabtimeo = 1000;
    srt_setsockflag(ss, SRTO_GROUPMINSTABLETIMEO, &stabtimeo, sizeof stabtimeo);

    //srt_setloglevel(LOG_DEBUG);
    srt::resetlogfa( std::set<srt_logging::LogFA> {
            SRT_LOGFA_GRP_SEND,
            SRT_LOGFA_GRP_MGMT,
            SRT_LOGFA_CONN
            });

    sockaddr_in sa;
    sa.sin_family = AF_INET;
    sa.sin_port = htons(4200);
<<<<<<< HEAD
    ASSERT_EQ(inet_pton(AF_INET, "127.0.0.1", &sa.sin_addr), 1);
=======
    EXPECT_EQ(inet_pton(AF_INET, "127.0.0.1", &sa.sin_addr), 1);
>>>>>>> 2192e52f

    // 3.
    auto acthr = std::thread([&recvd]() {
            sockaddr_any adr;
            cout << "[A1] Accepting a connection...\n";

            // A1
            int accept_id = srt_accept(g_listen_socket, adr.get(), &adr.len);

            // Expected: group reporting
            EXPECT_NE(accept_id & SRTGROUP_MASK, 0);

            SRT_SOCKGROUPDATA gdata[2];
            SRT_MSGCTRL mc = srt_msgctrl_default;
            mc.grpdata = gdata;
            mc.grpdata_size = 2;
            long long data[1320/8];

            // A2
            cout << "[A2] Receiving 1...\n";
            int ds = srt_recvmsg2(accept_id, (char*)data, sizeof data, (&mc));
            if (ds == -1) { cout << "[A2] ERROR: " << srt_getlasterror(NULL) << " " << srt_getlasterror_str() << endl; }
<<<<<<< HEAD
            ASSERT_EQ(ds, 8);
=======
            EXPECT_EQ(ds, 8);
>>>>>>> 2192e52f

            // A3
            cout << "[A3] Receiving 2...\n";
            ds = srt_recvmsg2(accept_id, (char*)data, sizeof data, (&mc));
            if (ds == -1) { cout << "[A3] ERROR: " << srt_getlasterror(NULL) << " " << srt_getlasterror_str() << endl; }
<<<<<<< HEAD
            ASSERT_EQ(ds, 8);
=======
            EXPECT_EQ(ds, 8);
>>>>>>> 2192e52f
            recvd = true;

            // A4
            cout << "[A4] Receiving 3...\n";
            ds = srt_recvmsg2(accept_id, (char*)data, sizeof data, (&mc));
            if (ds == -1) { cout << "[A4] ERROR: " << srt_getlasterror(NULL) << " " << srt_getlasterror_str() << endl; }
<<<<<<< HEAD
            ASSERT_EQ(ds, 8);
=======
            EXPECT_EQ(ds, 8);
>>>>>>> 2192e52f

            cout << "[A] Waiting 5s...\n";
            // To make it possible that the state is checked before it is closed.
            this_thread::sleep_for(seconds(5));

            // A5
            cout << "[A5] Closing\n";
            srt_close(accept_id);
            cout << "[A] thread finished\n";
    });


    cout << "(4) Connecting first 2 links weight=1:\n";

    SRT_SOCKGROUPCONFIG cc[2];
    cc[0] = srt_prepare_endpoint(NULL, (sockaddr*)&sa, sizeof sa);
    cc[0].token = 0;
    cc[0].weight = 1;
    cc[1] = srt_prepare_endpoint(NULL, (sockaddr*)&sa, sizeof sa);
    cc[1].token = 1;
    cc[1].weight = 1;

    // 4.
    int result = srt_connect_group(ss, cc, 2);
<<<<<<< HEAD
    ASSERT_GT(result, 0); // BLOCKING MODE, always returns the socket value
=======
    EXPECT_GT(result, 0); // BLOCKING MODE, always returns the socket value
>>>>>>> 2192e52f

    // As we have one link, after `srt_connect_group` returns, we have
    // this link now connected. Send one data portion.

    SRT_SOCKGROUPDATA gdata[3];
    memset(gdata, 0, sizeof(gdata));

    long long data = 0x1234123412341234;
    SRT_MSGCTRL mc = srt_msgctrl_default;
    mc.grpdata = gdata;
    mc.grpdata_size = 3;

    // We can send now. We know that we have at least one
    // link connected and it already has the same priority
    // as the other.

    //srt_setloglevel(LOG_DEBUG);
    // 5.
    cout << "(5) Sending (1)\n";
    // This call should retrieve the group information
    // AFTER the transition has happened
    int sendret = srt_sendmsg2(ss, (char*)&data, sizeof data, (&mc));
    // In case when this was an error, display the code
    if (sendret == -1) { cout << "[A4] ERROR: " << srt_getlasterror(NULL) << " " << srt_getlasterror_str() << endl; }

<<<<<<< HEAD
    EXPECT_EQ(sendret, sizeof data);


    ASSERT_EQ(mc.grpdata_size, 2);
=======
    EXPECT_EQ(sendret, int(sizeof data));

    EXPECT_EQ(mc.grpdata_size, size_t(2));
>>>>>>> 2192e52f

    int state0 = gdata[0].memberstate;
    int state1 = gdata[1].memberstate;

    cout << "States: [0]=" << state0 << " [1]=" << state1 << endl;
    EXPECT_TRUE(state0 == SRT_GST_RUNNING || state1 == SRT_GST_RUNNING);

    // 6.
    cout << "(6) Connecting third link weight=0:\n";
    // Now prepare the third connection
    cc[0] = srt_prepare_endpoint(NULL, (sockaddr*)&sa, sizeof sa);
    cc[0].token = 2;
    cc[0].weight = 0; // higher than the default 0
    result = srt_connect_group(ss, cc, 1);
<<<<<<< HEAD
    ASSERT_GE(result, 0); // ONE connection only - will return socket id
=======
    EXPECT_GE(result, 0); // ONE connection only - will return socket id
>>>>>>> 2192e52f

    // Make sure all 3 links are connected
    size_t psize = 3;
    size_t nwait = 10;
    set<SRT_MEMBERSTATUS> states;

    // 7.
    cout << "(7) Waiting for getting 3 links:\n";
    while (--nwait)
    {
        srt_group_data(ss, gdata, &psize);
        if (psize == 3)
        {
            states.clear();
            for (int i = 0; i < 3; ++i)
                states.insert(gdata[i].memberstate);

            if (states.count(SRT_GST_PENDING))
            {
                cout << "Still not all links...\n";
            }
            else
            {
                cout << "All links up\n";
                break;
            }
        }
        else
        {
            cout << "Still " << psize << endl;
        }
        this_thread::sleep_for(milliseconds(500));
    }
<<<<<<< HEAD
    ASSERT_NE(nwait, 0);
=======
    EXPECT_NE(nwait, size_t(0));
>>>>>>> 2192e52f

    // Now send one packet (again)
    mc = srt_msgctrl_default;
    mc.grpdata = gdata;
    mc.grpdata_size = 3;

    // 8.
    cout << "(8) Sending (2)\n";
    // This call should retrieve the group information
    // AFTER the transition has happened
    sendret = srt_sendmsg2(ss, (char*)&data, sizeof data, (&mc));
<<<<<<< HEAD
    EXPECT_EQ(sendret, sizeof data);
    ASSERT_EQ(mc.grpdata_size, 3);
=======
    EXPECT_EQ(sendret, int(sizeof data));
    EXPECT_EQ(mc.grpdata_size, size_t(3));
>>>>>>> 2192e52f

    // So, let's check which link is in RUNNING state
    // TOKEN value is the index in cc array, and we should
    // also have the weight value there.

    SRT_SOCKGROUPDATA* mane = nullptr;

    for (size_t i = 0; i < mc.grpdata_size; ++i)
    {
        if (gdata[i].memberstate == SRT_GST_RUNNING)
        {
            mane = &gdata[i];
            break;
        }
    }

<<<<<<< HEAD
    ASSERT_NE(mane, nullptr);
    ASSERT_EQ(mane->weight, 1);
=======
    EXPECT_NE(mane, nullptr);
    EXPECT_EQ(mane->weight, 1);
>>>>>>> 2192e52f

    // Spin-wait for making sure the reception succeeded before
    // closing. This shouldn't be a problem in general, but
    int ntry = 100;
    while (!recvd && --ntry)
        this_thread::sleep_for(milliseconds(200));
<<<<<<< HEAD
    ASSERT_NE(ntry, 0);
=======
    EXPECT_NE(ntry, 0);
>>>>>>> 2192e52f

    cout << "(9) Found activated link: [" << mane->token << "] - closing after 0.5s...\n";

    // Waiting is to make sure that the listener thread has received packet 3.
    this_thread::sleep_for(milliseconds(500));
<<<<<<< HEAD
    ASSERT_NE(srt_close(mane->id), -1);
=======
    EXPECT_NE(srt_close(mane->id), -1);
>>>>>>> 2192e52f

    // Now expect to have only 2 links, wait for it if needed.
    psize = 2;
    nwait = 10;

    cout << "(10) Waiting for ONLY 2 links:\n";
    while (--nwait)
    {
        srt_group_data(ss, gdata, &psize);
        if (psize == 2)
        {
            break;
        }
        else
        {
            cout << "Still " << psize << endl;
        }
        this_thread::sleep_for(milliseconds(500));
    }
<<<<<<< HEAD
    ASSERT_NE(nwait, 0);
=======
    EXPECT_NE(nwait, size_t(0));
>>>>>>> 2192e52f

    // Now send one packet (again)
    mc = srt_msgctrl_default;
    mc.grpdata = gdata;
    mc.grpdata_size = 2;

    cout << "(11) Sending (3)\n";
    // This call should retrieve the group information
    // AFTER the transition has happened
    sendret = srt_sendmsg2(ss, (char*)&data, sizeof data, (&mc));
<<<<<<< HEAD
    EXPECT_EQ(sendret, sizeof data);
=======
    EXPECT_EQ(sendret, int(sizeof data));
>>>>>>> 2192e52f

    cout << "(sleep)\n";
    this_thread::sleep_for(seconds(1));

    mane = nullptr;
    SRT_SOCKGROUPDATA* backup = nullptr;
    cout << "(12) Checking main/backup:";
    int repeat_check = 1; // 50;
CheckLinksAgain:
    for (size_t i = 0; i < mc.grpdata_size; ++i)
    {
        cout << "[" << i << "]" << srt_logging::MemberStatusStr(gdata[i].memberstate)
            << " weight=" << gdata[i].weight;
        if (gdata[i].memberstate == SRT_GST_RUNNING)
        {
            cout << " (main) ";
            mane = &gdata[i];
        }
        else
        {
            cout << " (backup) ";
            backup = &gdata[i];
        }
    }
    if (backup == nullptr)
    {
        if (--repeat_check)
        {
            cout << "BACKUP STILL RUNNING. AGAIN\n";
            this_thread::sleep_for(milliseconds(250));
            goto CheckLinksAgain;
        }
    }
    cout << endl;

<<<<<<< HEAD
    ASSERT_NE(mane, nullptr);
    ASSERT_NE(backup, nullptr);
    ASSERT_EQ(mane->weight, 1);
    ASSERT_EQ(backup->weight, 0);
=======
    EXPECT_NE(mane, nullptr);
    EXPECT_NE(backup, nullptr);
    EXPECT_EQ(mane->weight, 1);
    EXPECT_EQ(backup->weight, 0);
>>>>>>> 2192e52f

    cout << "MAIN (expected active):[" << mane->token << "] weight=" << mane->weight << endl;
    cout << "BACKUP (expected idle):[" << backup->token << "] weight=" << backup->weight << endl;

    // Ok, now both links should be running (this state lasts
    // for the "temporary activation" period.
    EXPECT_EQ(mane->memberstate, SRT_GST_RUNNING);
    EXPECT_EQ(backup->memberstate, SRT_GST_IDLE);

    this_thread::sleep_for(seconds(1));

    cout << "Closing receiver thread [A]\n";

    acthr.join();

    srt_close(ss);
}

<|MERGE_RESOLUTION|>--- conflicted
+++ resolved
@@ -435,17 +435,10 @@
         EXPECT_NE(srt_setsockflag(lsn, SRTO_PASSPHRASE, pass.c_str(), pass.size()), SRT_ERROR);
 #endif
         int allow = 1;
-<<<<<<< HEAD
-        ASSERT_NE(srt_setsockflag(lsn, SRTO_GROUPCONNECT, &allow, sizeof allow), SRT_ERROR);
-        sockaddr_any sa = srt::CreateAddr("127.0.0.1", 5555, AF_INET);
-        ASSERT_NE(srt_bind(lsn, sa.get(), sa.size()), SRT_ERROR);
-        ASSERT_NE(srt_listen(lsn, 1), SRT_ERROR);
-=======
         EXPECT_NE(srt_setsockflag(lsn, SRTO_GROUPCONNECT, &allow, sizeof allow), SRT_ERROR);
         sockaddr_any sa = srt::CreateAddr("127.0.0.1", 5555, AF_INET);
         EXPECT_NE(srt_bind(lsn, sa.get(), sa.size()), SRT_ERROR);
         EXPECT_NE(srt_listen(lsn, 1), SRT_ERROR);
->>>>>>> 2192e52f
         started = true;
 
         // First wait - until it's let go with accepting
@@ -648,37 +641,14 @@
 // 4. Wait for error
 TEST(Bonding, ConnectBlind)
 {
-<<<<<<< HEAD
-    struct sockaddr_in sa;
-
-    srt_startup();
-
-    const int ss = srt_create_group(SRT_GTYPE_BROADCAST);
-    ASSERT_NE(ss, SRT_ERROR);
-=======
     using namespace srt;
 
     TestInit srtinit;
     MAKE_UNIQUE_SOCK(ss, "GrpCaller", srt_create_group(SRT_GTYPE_BROADCAST));
->>>>>>> 2192e52f
 
     std::vector<SRT_SOCKGROUPCONFIG> targets;
     for (int i = 0; i < 2; ++i)
     {
-<<<<<<< HEAD
-        sa.sin_family = AF_INET;
-        sa.sin_port = htons(4200 + i);
-        ASSERT_EQ(inet_pton(AF_INET, "192.168.1.237", &sa.sin_addr), 1);
-
-        const SRT_SOCKGROUPCONFIG gd = srt_prepare_endpoint(NULL, (struct sockaddr*)&sa, sizeof sa);
-        targets.push_back(gd);
-    }
-
-    std::future<void> closing_promise = std::async(std::launch::async, [](int ss) {
-        std::this_thread::sleep_for(std::chrono::seconds(2));
-        std::cerr << "Closing group" << std::endl;
-        srt_close(ss);
-=======
         sockaddr_any sa = srt::CreateAddr("192.168.1.237", 4200 + i, AF_INET);
         const SRT_SOCKGROUPCONFIG gd = srt_prepare_endpoint(NULL, sa.get(), sa.size());
         targets.push_back(gd);
@@ -688,7 +658,6 @@
         std::this_thread::sleep_for(std::chrono::seconds(2));
         std::cerr << "Closing group" << std::endl;
         srt_close(s);
->>>>>>> 2192e52f
     }, ss);
 
     std::cout << "srt_connect_group calling " << std::endl;
@@ -707,11 +676,6 @@
     {
         std::cerr << "srt_close: " << srt_getlasterror_str() << std::endl;
     }
-<<<<<<< HEAD
-
-    srt_cleanup();
-=======
->>>>>>> 2192e52f
 }
 
 // TEST IDEA:
@@ -754,15 +718,6 @@
         sockaddr_in bind_sa;
         memset(&bind_sa, 0, sizeof bind_sa);
         bind_sa.sin_family = AF_INET;
-<<<<<<< HEAD
-        ASSERT_EQ(inet_pton(AF_INET, ADDR.c_str(), &bind_sa.sin_addr), 1);
-        bind_sa.sin_port = htons(PORT);
-
-        ASSERT_NE(srt_bind(g_listen_socket, (sockaddr*)&bind_sa, sizeof bind_sa), -1);
-        const int yes = 1;
-        srt_setsockflag(g_listen_socket, SRTO_GROUPCONNECT, &yes, sizeof yes);
-        ASSERT_NE(srt_listen(g_listen_socket, 5), -1);
-=======
         EXPECT_EQ(inet_pton(AF_INET, ADDR.c_str(), &bind_sa.sin_addr), 1);
         bind_sa.sin_port = htons(PORT);
 
@@ -770,7 +725,6 @@
         const int yes = 1;
         srt_setsockflag(g_listen_socket, SRTO_GROUPCONNECT, &yes, sizeof yes);
         EXPECT_NE(srt_listen(g_listen_socket, 5), -1);
->>>>>>> 2192e52f
 
         int lsn_eid = srt_epoll_create();
         int lsn_events = SRT_EPOLL_IN | SRT_EPOLL_ERR | SRT_EPOLL_UPDATE;
@@ -779,41 +733,24 @@
         // Caller part
 
         const int ss = srt_create_group(GTYPE);
-<<<<<<< HEAD
-        ASSERT_NE(ss, SRT_ERROR);
-        std::cout << "Created group socket: " << ss << '\n';
-
-        int no = 0;
-        ASSERT_NE(srt_setsockopt(ss, 0, SRTO_RCVSYN, &no, sizeof no), SRT_ERROR); // non-blocking mode
-        ASSERT_NE(srt_setsockopt(ss, 0, SRTO_SNDSYN, &no, sizeof no), SRT_ERROR); // non-blocking mode
-=======
         EXPECT_NE(ss, SRT_ERROR);
         std::cout << "Created group socket: " << ss << '\n';
 
         int no = 0;
         EXPECT_NE(srt_setsockopt(ss, 0, SRTO_RCVSYN, &no, sizeof no), SRT_ERROR); // non-blocking mode
         EXPECT_NE(srt_setsockopt(ss, 0, SRTO_SNDSYN, &no, sizeof no), SRT_ERROR); // non-blocking mode
->>>>>>> 2192e52f
 
         const int poll_id = srt_epoll_create();
         // Will use this epoll to wait for srt_accept(...)
         const int epoll_out = SRT_EPOLL_OUT | SRT_EPOLL_ERR;
-<<<<<<< HEAD
-        ASSERT_NE(srt_epoll_add_usock(poll_id, ss, &epoll_out), SRT_ERROR);
-=======
         EXPECT_NE(srt_epoll_add_usock(poll_id, ss, &epoll_out), SRT_ERROR);
->>>>>>> 2192e52f
 
         srt_connect_callback(ss, &ConnectCallback, this);
 
         sockaddr_in sa;
         sa.sin_family = AF_INET;
         sa.sin_port = htons(PORT);
-<<<<<<< HEAD
-        ASSERT_EQ(inet_pton(AF_INET, "127.0.0.1", &sa.sin_addr), 1);
-=======
         EXPECT_EQ(inet_pton(AF_INET, "127.0.0.1", &sa.sin_addr), 1);
->>>>>>> 2192e52f
 
         //srt_setloglevel(LOG_DEBUG);
 
@@ -826,20 +763,12 @@
 
                 // This can wait in infinity; worst case it will be killed in process.
                 int uwait_res = srt_epoll_uwait(lsn_eid, ev, 3, -1);
-<<<<<<< HEAD
-                ASSERT_EQ(uwait_res, 1);
-                ASSERT_EQ(ev[0].fd, g_listen_socket);
-
-                // Check if the IN event is set, even if it's not the only event
-                ASSERT_EQ(ev[0].events & SRT_EPOLL_IN, SRT_EPOLL_IN);
-=======
                 EXPECT_EQ(uwait_res, 1);
                 EXPECT_EQ(ev[0].fd, g_listen_socket);
 
                 // Check if the IN event is set, even if it's not the only event
                 const int ev_in_bit = SRT_EPOLL_IN;
                 EXPECT_NE(ev[0].events & ev_in_bit, 0);
->>>>>>> 2192e52f
                 bool have_also_update = ev[0].events & SRT_EPOLL_UPDATE;
 
                 sockaddr_any adr;
@@ -856,18 +785,11 @@
                 {
                     cout << "[A] Waiting for update\n";
                     // Now another waiting is required and expected the update event
-<<<<<<< HEAD
-                    uwait_res = srt_epoll_uwait(lsn_eid, ev, 3, -1);
-                    ASSERT_EQ(uwait_res, 1);
-                    ASSERT_EQ(ev[0].fd, g_listen_socket);
-                    ASSERT_EQ(ev[0].events, SRT_EPOLL_UPDATE);
-=======
                     // Wait up to 5s to avoid hangup in case of error
                     uwait_res = srt_epoll_uwait(lsn_eid, ev, 3, 5000);
                     EXPECT_EQ(uwait_res, 1);
                     EXPECT_EQ(ev[0].fd, g_listen_socket);
                     EXPECT_EQ(ev[0].events, (int)SRT_EPOLL_UPDATE);
->>>>>>> 2192e52f
                 }
 
                 cout << "[A] Waitig for close (up to 5s)\n";
@@ -884,17 +806,10 @@
         cc[0] = srt_prepare_endpoint(NULL, (sockaddr*)&sa, sizeof sa);
         cc[1] = srt_prepare_endpoint(NULL, (sockaddr*)&sa, sizeof sa);
 
-<<<<<<< HEAD
-        ASSERT_NE(srt_epoll_add_usock(poll_id, ss, &epoll_out), SRT_ERROR);
-
-        int result = srt_connect_group(ss, cc, 2);
-        ASSERT_EQ(result, 0);
-=======
         EXPECT_NE(srt_epoll_add_usock(poll_id, ss, &epoll_out), SRT_ERROR);
 
         int result = srt_connect_group(ss, cc, 2);
         EXPECT_NE(result, -1);
->>>>>>> 2192e52f
         char data[4] = { 1, 2, 3, 4};
         cout << "Sending...\n";
         int wrong_send = srt_send(ss, data, sizeof data);
@@ -957,18 +872,6 @@
     g_nfailed = 0;
 
     g_listen_socket = srt_create_socket();
-<<<<<<< HEAD
-    sockaddr_in bind_sa;
-    memset(&bind_sa, 0, sizeof bind_sa);
-    bind_sa.sin_family = AF_INET;
-    ASSERT_EQ(inet_pton(AF_INET, "127.0.0.1", &bind_sa.sin_addr), 1);
-    bind_sa.sin_port = htons(4200);
-
-    ASSERT_NE(srt_bind(g_listen_socket, (sockaddr*)&bind_sa, sizeof bind_sa), -1);
-    const int yes = 1;
-    srt_setsockflag(g_listen_socket, SRTO_GROUPCONNECT, &yes, sizeof yes);
-    ASSERT_NE(srt_listen(g_listen_socket, 5), -1);
-=======
     ASSERT_NE(g_listen_socket, SRT_INVALID_SOCK);
     sockaddr_in bind_sa;
     memset(&bind_sa, 0, sizeof bind_sa);
@@ -980,27 +883,18 @@
     const int yes = 1;
     srt_setsockflag(g_listen_socket, SRTO_GROUPCONNECT, &yes, sizeof yes);
     EXPECT_NE(srt_listen(g_listen_socket, 5), -1);
->>>>>>> 2192e52f
 
     // Caller part
 
     const int ss = srt_create_group(SRT_GTYPE_BACKUP);
-<<<<<<< HEAD
-    ASSERT_NE(ss, SRT_ERROR);
-=======
     EXPECT_NE(ss, SRT_ERROR);
->>>>>>> 2192e52f
 
     srt_connect_callback(ss, &ConnectCallback, this);
 
     sockaddr_in sa;
     sa.sin_family = AF_INET;
     sa.sin_port = htons(4200);
-<<<<<<< HEAD
-    ASSERT_EQ(inet_pton(AF_INET, "127.0.0.1", &sa.sin_addr), 1);
-=======
     EXPECT_EQ(inet_pton(AF_INET, "127.0.0.1", &sa.sin_addr), 1);
->>>>>>> 2192e52f
 
     auto acthr = std::thread([]() {
             sockaddr_any adr;
@@ -1018,11 +912,7 @@
 
             cout << "[A] Receiving...\n";
             int ds = srt_recvmsg2(accept_id, (char*)data, sizeof data, (&mc));
-<<<<<<< HEAD
-            ASSERT_EQ(ds, 8);
-=======
             EXPECT_EQ(ds, 8);
->>>>>>> 2192e52f
 
             cout << "[A] Closing\n";
             srt_close(accept_id);
@@ -1039,11 +929,7 @@
     cc[1].weight = 1; // higher than the default 0
 
     int result = srt_connect_group(ss, cc, 2);
-<<<<<<< HEAD
-    ASSERT_GT(result, 0); // blocking mode, first connection = returns Socket ID
-=======
     EXPECT_GT(result, 0); // blocking mode, first connection = returns Socket ID
->>>>>>> 2192e52f
 
     // Make sure both links are connected
     SRT_SOCKGROUPDATA gdata[2];
@@ -1075,11 +961,7 @@
         }
         this_thread::sleep_for(milliseconds(500));
     }
-<<<<<<< HEAD
-    ASSERT_NE(nwait, 0);
-=======
     EXPECT_NE(nwait, size_t());
->>>>>>> 2192e52f
 
     // Now send one packet
     long long data = 0x1234123412341234;
@@ -1091,11 +973,7 @@
     // This call should retrieve the group information
     // AFTER the transition has happened
     int sendret = srt_sendmsg2(ss, (char*)&data, sizeof data, (&mc));
-<<<<<<< HEAD
-    EXPECT_EQ(sendret, sizeof data);
-=======
     EXPECT_EQ(sendret, int(sizeof data));
->>>>>>> 2192e52f
 
     // So, let's check which link is in RUNNING state
     // TOKEN value is the index in cc array, and we should
@@ -1161,18 +1039,6 @@
     g_nfailed = 0;
 
     g_listen_socket = srt_create_socket();
-<<<<<<< HEAD
-    sockaddr_in bind_sa;
-    memset(&bind_sa, 0, sizeof bind_sa);
-    bind_sa.sin_family = AF_INET;
-    ASSERT_EQ(inet_pton(AF_INET, "127.0.0.1", &bind_sa.sin_addr), 1);
-    bind_sa.sin_port = htons(4200);
-
-    ASSERT_NE(srt_bind(g_listen_socket, (sockaddr*)&bind_sa, sizeof bind_sa), -1);
-    const int yes = 1;
-    srt_setsockflag(g_listen_socket, SRTO_GROUPCONNECT, &yes, sizeof yes);
-    ASSERT_NE(srt_listen(g_listen_socket, 5), -1);
-=======
     ASSERT_NE(g_listen_socket, SRT_INVALID_SOCK);
     sockaddr_in bind_sa;
     memset(&bind_sa, 0, sizeof bind_sa);
@@ -1184,27 +1050,18 @@
     const int yes = 1;
     srt_setsockflag(g_listen_socket, SRTO_GROUPCONNECT, &yes, sizeof yes);
     EXPECT_NE(srt_listen(g_listen_socket, 5), -1);
->>>>>>> 2192e52f
 
     // Caller part
 
     const int ss = srt_create_group(SRT_GTYPE_BACKUP);
-<<<<<<< HEAD
-    ASSERT_NE(ss, SRT_ERROR);
-=======
     EXPECT_NE(ss, SRT_ERROR);
->>>>>>> 2192e52f
 
     srt_connect_callback(ss, &ConnectCallback, this);
 
     sockaddr_in sa;
     sa.sin_family = AF_INET;
     sa.sin_port = htons(4200);
-<<<<<<< HEAD
-    ASSERT_EQ(inet_pton(AF_INET, "127.0.0.1", &sa.sin_addr), 1);
-=======
     EXPECT_EQ(inet_pton(AF_INET, "127.0.0.1", &sa.sin_addr), 1);
->>>>>>> 2192e52f
 
     auto acthr = std::thread([]() {
             sockaddr_any adr;
@@ -1222,19 +1079,11 @@
 
             cout << "[A] Receiving 1...\n";
             int ds = srt_recvmsg2(accept_id, (char*)data, sizeof data, (&mc));
-<<<<<<< HEAD
-            ASSERT_EQ(ds, 8);
-
-            cout << "[A] Receiving 2...\n";
-            ds = srt_recvmsg2(accept_id, (char*)data, sizeof data, (&mc));
-            ASSERT_EQ(ds, 8);
-=======
             EXPECT_EQ(ds, 8);
 
             cout << "[A] Receiving 2...\n";
             ds = srt_recvmsg2(accept_id, (char*)data, sizeof data, (&mc));
             EXPECT_EQ(ds, 8);
->>>>>>> 2192e52f
 
             // To make it possible that the state is checked before it is closed.
             this_thread::sleep_for(seconds(1));
@@ -1251,11 +1100,7 @@
     cc[0].token = 0;
 
     int result = srt_connect_group(ss, cc, 1);
-<<<<<<< HEAD
-    ASSERT_GT(result, 0); // connect with only one element returns socket ID
-=======
     EXPECT_GT(result, 0); // connect with only one element returns socket ID
->>>>>>> 2192e52f
 
     // As we have one link, after `srt_connect_group` returns, we have
     // this link now connected. Send one data portion.
@@ -1271,13 +1116,8 @@
     // This call should retrieve the group information
     // AFTER the transition has happened
     int sendret = srt_sendmsg2(ss, (char*)&data, sizeof data, (&mc));
-<<<<<<< HEAD
-    EXPECT_EQ(sendret, sizeof data);
-    ASSERT_EQ(mc.grpdata_size, 1);
-=======
     EXPECT_EQ(sendret, int(sizeof data));
     EXPECT_EQ(mc.grpdata_size, size_t(1));
->>>>>>> 2192e52f
     EXPECT_EQ(gdata[0].memberstate, SRT_GST_RUNNING);
 
     cout << "Connecting second link weight=1:\n";
@@ -1285,11 +1125,7 @@
     cc[0].token = 1;
     cc[0].weight = 1; // higher than the default 0
     result = srt_connect_group(ss, cc, 1);
-<<<<<<< HEAD
-    ASSERT_GT(result, 0); // connect with only one element returns socket ID
-=======
     EXPECT_GT(result, 0); // connect with only one element returns socket ID
->>>>>>> 2192e52f
 
     // Make sure both links are connected
     size_t psize = 2;
@@ -1320,11 +1156,7 @@
         }
         this_thread::sleep_for(milliseconds(500));
     }
-<<<<<<< HEAD
-    ASSERT_NE(nwait, 0);
-=======
     EXPECT_NE(nwait, size_t(0));
->>>>>>> 2192e52f
 
     // Now send one packet (again)
     mc = srt_msgctrl_default;
@@ -1335,11 +1167,7 @@
     // This call should retrieve the group information
     // AFTER the transition has happened
     sendret = srt_sendmsg2(ss, (char*)&data, sizeof data, (&mc));
-<<<<<<< HEAD
-    EXPECT_EQ(sendret, sizeof data);
-=======
     EXPECT_EQ(sendret, int(sizeof data));
->>>>>>> 2192e52f
 
     // So, let's check which link is in RUNNING state
     // TOKEN value is the index in cc array, and we should
@@ -1416,38 +1244,23 @@
     volatile bool recvd = false;
 
     // 1.
-<<<<<<< HEAD
-    g_listen_socket = srt_create_socket();
-=======
->>>>>>> 2192e52f
     sockaddr_in bind_sa;
     memset(&bind_sa, 0, sizeof bind_sa);
     bind_sa.sin_family = AF_INET;
     ASSERT_EQ(inet_pton(AF_INET, "127.0.0.1", &bind_sa.sin_addr), 1);
     bind_sa.sin_port = htons(4200);
 
-<<<<<<< HEAD
-    ASSERT_NE(srt_bind(g_listen_socket, (sockaddr*)&bind_sa, sizeof bind_sa), -1);
-    const int yes = 1;
-    srt_setsockflag(g_listen_socket, SRTO_GROUPCONNECT, &yes, sizeof yes);
-    ASSERT_NE(srt_listen(g_listen_socket, 5), -1);
-=======
     g_listen_socket = srt_create_socket();
     ASSERT_NE(g_listen_socket, SRT_INVALID_SOCK);
     EXPECT_NE(srt_bind(g_listen_socket, (sockaddr*)&bind_sa, sizeof bind_sa), -1);
     const int yes = 1;
     srt_setsockflag(g_listen_socket, SRTO_GROUPCONNECT, &yes, sizeof yes);
     EXPECT_NE(srt_listen(g_listen_socket, 5), -1);
->>>>>>> 2192e52f
 
     // Caller part
     // 2.
     const int ss = srt_create_group(SRT_GTYPE_BACKUP);
-<<<<<<< HEAD
-    ASSERT_NE(ss, SRT_ERROR);
-=======
     EXPECT_NE(ss, SRT_ERROR);
->>>>>>> 2192e52f
 
     srt_connect_callback(ss, &ConnectCallback, this);
 
@@ -1466,11 +1279,7 @@
     sockaddr_in sa;
     sa.sin_family = AF_INET;
     sa.sin_port = htons(4200);
-<<<<<<< HEAD
-    ASSERT_EQ(inet_pton(AF_INET, "127.0.0.1", &sa.sin_addr), 1);
-=======
     EXPECT_EQ(inet_pton(AF_INET, "127.0.0.1", &sa.sin_addr), 1);
->>>>>>> 2192e52f
 
     // 3.
     auto acthr = std::thread([&recvd]() {
@@ -1493,32 +1302,20 @@
             cout << "[A2] Receiving 1...\n";
             int ds = srt_recvmsg2(accept_id, (char*)data, sizeof data, (&mc));
             if (ds == -1) { cout << "[A2] ERROR: " << srt_getlasterror(NULL) << " " << srt_getlasterror_str() << endl; }
-<<<<<<< HEAD
-            ASSERT_EQ(ds, 8);
-=======
             EXPECT_EQ(ds, 8);
->>>>>>> 2192e52f
 
             // A3
             cout << "[A3] Receiving 2...\n";
             ds = srt_recvmsg2(accept_id, (char*)data, sizeof data, (&mc));
             if (ds == -1) { cout << "[A3] ERROR: " << srt_getlasterror(NULL) << " " << srt_getlasterror_str() << endl; }
-<<<<<<< HEAD
-            ASSERT_EQ(ds, 8);
-=======
             EXPECT_EQ(ds, 8);
->>>>>>> 2192e52f
             recvd = true;
 
             // A4
             cout << "[A4] Receiving 3...\n";
             ds = srt_recvmsg2(accept_id, (char*)data, sizeof data, (&mc));
             if (ds == -1) { cout << "[A4] ERROR: " << srt_getlasterror(NULL) << " " << srt_getlasterror_str() << endl; }
-<<<<<<< HEAD
-            ASSERT_EQ(ds, 8);
-=======
             EXPECT_EQ(ds, 8);
->>>>>>> 2192e52f
 
             cout << "[A] Waiting 5s...\n";
             // To make it possible that the state is checked before it is closed.
@@ -1543,11 +1340,7 @@
 
     // 4.
     int result = srt_connect_group(ss, cc, 2);
-<<<<<<< HEAD
-    ASSERT_GT(result, 0); // BLOCKING MODE, always returns the socket value
-=======
     EXPECT_GT(result, 0); // BLOCKING MODE, always returns the socket value
->>>>>>> 2192e52f
 
     // As we have one link, after `srt_connect_group` returns, we have
     // this link now connected. Send one data portion.
@@ -1573,16 +1366,9 @@
     // In case when this was an error, display the code
     if (sendret == -1) { cout << "[A4] ERROR: " << srt_getlasterror(NULL) << " " << srt_getlasterror_str() << endl; }
 
-<<<<<<< HEAD
-    EXPECT_EQ(sendret, sizeof data);
-
-
-    ASSERT_EQ(mc.grpdata_size, 2);
-=======
     EXPECT_EQ(sendret, int(sizeof data));
 
     EXPECT_EQ(mc.grpdata_size, size_t(2));
->>>>>>> 2192e52f
 
     int state0 = gdata[0].memberstate;
     int state1 = gdata[1].memberstate;
@@ -1597,11 +1383,7 @@
     cc[0].token = 2;
     cc[0].weight = 0; // higher than the default 0
     result = srt_connect_group(ss, cc, 1);
-<<<<<<< HEAD
-    ASSERT_GE(result, 0); // ONE connection only - will return socket id
-=======
     EXPECT_GE(result, 0); // ONE connection only - will return socket id
->>>>>>> 2192e52f
 
     // Make sure all 3 links are connected
     size_t psize = 3;
@@ -1635,11 +1417,7 @@
         }
         this_thread::sleep_for(milliseconds(500));
     }
-<<<<<<< HEAD
-    ASSERT_NE(nwait, 0);
-=======
     EXPECT_NE(nwait, size_t(0));
->>>>>>> 2192e52f
 
     // Now send one packet (again)
     mc = srt_msgctrl_default;
@@ -1651,13 +1429,8 @@
     // This call should retrieve the group information
     // AFTER the transition has happened
     sendret = srt_sendmsg2(ss, (char*)&data, sizeof data, (&mc));
-<<<<<<< HEAD
-    EXPECT_EQ(sendret, sizeof data);
-    ASSERT_EQ(mc.grpdata_size, 3);
-=======
     EXPECT_EQ(sendret, int(sizeof data));
     EXPECT_EQ(mc.grpdata_size, size_t(3));
->>>>>>> 2192e52f
 
     // So, let's check which link is in RUNNING state
     // TOKEN value is the index in cc array, and we should
@@ -1674,34 +1447,21 @@
         }
     }
 
-<<<<<<< HEAD
-    ASSERT_NE(mane, nullptr);
-    ASSERT_EQ(mane->weight, 1);
-=======
     EXPECT_NE(mane, nullptr);
     EXPECT_EQ(mane->weight, 1);
->>>>>>> 2192e52f
 
     // Spin-wait for making sure the reception succeeded before
     // closing. This shouldn't be a problem in general, but
     int ntry = 100;
     while (!recvd && --ntry)
         this_thread::sleep_for(milliseconds(200));
-<<<<<<< HEAD
-    ASSERT_NE(ntry, 0);
-=======
     EXPECT_NE(ntry, 0);
->>>>>>> 2192e52f
 
     cout << "(9) Found activated link: [" << mane->token << "] - closing after 0.5s...\n";
 
     // Waiting is to make sure that the listener thread has received packet 3.
     this_thread::sleep_for(milliseconds(500));
-<<<<<<< HEAD
-    ASSERT_NE(srt_close(mane->id), -1);
-=======
     EXPECT_NE(srt_close(mane->id), -1);
->>>>>>> 2192e52f
 
     // Now expect to have only 2 links, wait for it if needed.
     psize = 2;
@@ -1721,11 +1481,7 @@
         }
         this_thread::sleep_for(milliseconds(500));
     }
-<<<<<<< HEAD
-    ASSERT_NE(nwait, 0);
-=======
     EXPECT_NE(nwait, size_t(0));
->>>>>>> 2192e52f
 
     // Now send one packet (again)
     mc = srt_msgctrl_default;
@@ -1736,11 +1492,7 @@
     // This call should retrieve the group information
     // AFTER the transition has happened
     sendret = srt_sendmsg2(ss, (char*)&data, sizeof data, (&mc));
-<<<<<<< HEAD
-    EXPECT_EQ(sendret, sizeof data);
-=======
     EXPECT_EQ(sendret, int(sizeof data));
->>>>>>> 2192e52f
 
     cout << "(sleep)\n";
     this_thread::sleep_for(seconds(1));
@@ -1776,17 +1528,10 @@
     }
     cout << endl;
 
-<<<<<<< HEAD
-    ASSERT_NE(mane, nullptr);
-    ASSERT_NE(backup, nullptr);
-    ASSERT_EQ(mane->weight, 1);
-    ASSERT_EQ(backup->weight, 0);
-=======
     EXPECT_NE(mane, nullptr);
     EXPECT_NE(backup, nullptr);
     EXPECT_EQ(mane->weight, 1);
     EXPECT_EQ(backup->weight, 0);
->>>>>>> 2192e52f
 
     cout << "MAIN (expected active):[" << mane->token << "] weight=" << mane->weight << endl;
     cout << "BACKUP (expected idle):[" << backup->token << "] weight=" << backup->weight << endl;
