--- conflicted
+++ resolved
@@ -1,33 +1,18 @@
-<<<<<<< HEAD
-
-=======
 #include <array>
->>>>>>> ee03ae90
 #include <future>
 #include <thread>
 #include <chrono>
 #include <vector>
-<<<<<<< HEAD
-#include <functional>
-=======
->>>>>>> ee03ae90
 #include "gtest/gtest.h"
 #include "test_env.h"
 
 #include "srt.h"
-<<<<<<< HEAD
-#include "logging_api.h"
-#include "udt.h"
-#include "netinet_any.h"
-#include <common.h>
-=======
 #include "udt.h"
 #include "common.h"
 #include "netinet_any.h"
 #include "socketconfig.h"
 
 #include "apputil.hpp"
->>>>>>> ee03ae90
 
 TEST(Bonding, SRTConnectGroup)
 {
@@ -652,7 +637,6 @@
     srt_close(lsn);
 }
 
-<<<<<<< HEAD
 void SetLongSilenceTolerant(const SRTSOCKET s)
 {
     int longtime = 100000;
@@ -681,9 +665,9 @@
     sa.hport(5555);
 
     int allow_groups = 1;
+    srt_setsockflag(listener, SRTO_GROUPCONNECT, &allow_groups, sizeof allow_groups);
     srt_bind(listener, sa.get(), sa.size());
     srt_listen(listener, 1);
-    srt_setsockflag(listener, SRTO_GROUPCONNECT, &allow_groups, sizeof allow_groups);
     char srcbuf [] = "1234ABCD";
 
     thread td = thread([&]() {
@@ -727,9 +711,10 @@
     // Close and set up the listener again.
     srt_close(listener);
     listener = srt_create_socket();
+    srt_setsockflag(listener, SRTO_GROUPCONNECT, &allow_groups, sizeof allow_groups);
+
     srt_bind(listener, sa.get(), sa.size());
     srt_listen(listener, 1);
-    srt_setsockflag(listener, SRTO_GROUPCONNECT, &allow_groups, sizeof allow_groups);
 
     cout << "Group accepted. Receiving...\n";
     char buf[1316] = "";
@@ -754,7 +739,7 @@
 
     td.join();
 }
-=======
+
 
 
 // General idea:
@@ -1709,4 +1694,3 @@
     srt_close(ss);
 }
 
->>>>>>> ee03ae90
