--- conflicted
+++ resolved
@@ -120,16 +120,7 @@
         for (;;)
         {
             int n = srt_recv(accepted_sock, buf.data(), 1456);
-<<<<<<< HEAD
-            EXPECT_NE(n, SRT_ERROR);
-            if (n == -1)
-            {
-                std::cerr << "UNEXPECTED ERROR: " << srt_getlasterror_str() << std::endl;
-                break;
-            }
-=======
             EXPECT_NE(n, SRT_ERROR) << srt_getlasterror_str();
->>>>>>> 72303d79
             if (n == 0)
             {
                 std::cerr << "Received 0 bytes, breaking.\n";
