/*
 * SRT - Secure, Reliable, Transport
 * Copyright (c) 2020 Haivision Systems Inc.
 * 
 * This Source Code Form is subject to the terms of the Mozilla Public
 * License, v. 2.0. If a copy of the MPL was not distributed with this
 * file, You can obtain one at http://mozilla.org/MPL/2.0/.
 * 
 * Based on the proposal by Russell Greene (Issue #440)
 *
 */

#include <gtest/gtest.h>
#include "test_env.h"

#ifdef _WIN32
#define INC_SRT_WIN_WINTIME // exclude gettimeofday from srt headers
#endif

#include "srt.h"
#include "netinet_any.h"

#include <array>
#include <thread>
#include <fstream>
#include <ctime>
#include <random>
#include <vector>

//#pragma comment (lib, "ws2_32.lib")

TEST(FileTransmission, Upload)
{
    srt::TestInit srtinit;

    // Generate the source file
    // We need a file that will contain more data
    // than can be contained in one sender buffer.

    SRTSOCKET sock_lsn = srt_create_socket(), sock_clr = srt_create_socket();

    const int tt = SRTT_FILE;
    srt_setsockflag(sock_lsn, SRTO_TRANSTYPE, &tt, sizeof tt);
    srt_setsockflag(sock_clr, SRTO_TRANSTYPE, &tt, sizeof tt);

    // Configure listener 
    sockaddr_in sa_lsn = sockaddr_in();
    sa_lsn.sin_family = AF_INET;
    sa_lsn.sin_addr.s_addr = INADDR_ANY;
    sa_lsn.sin_port = htons(5555);

    // Find unused a port not used by any other service.    
    // Otherwise srt_connect may actually connect.
    int bind_res = -1;
    for (int port = 5000; port <= 5555; ++port)
    {
        sa_lsn.sin_port = htons(port);
        bind_res = srt_bind(sock_lsn, (sockaddr*)&sa_lsn, sizeof sa_lsn);
        if (bind_res == 0)
        {
            std::cout << "Running test on port " << port << "\n";
            break;
        }

        ASSERT_TRUE(bind_res == SRT_EINVOP) << "Bind failed not due to an occupied port. Result " << bind_res;
    }

    ASSERT_GE(bind_res, 0);

    srt_bind(sock_lsn, (sockaddr*)&sa_lsn, sizeof sa_lsn);

    int optval = 0;
    int optlen = sizeof optval;
    ASSERT_EQ(srt_getsockflag(sock_lsn, SRTO_SNDBUF, &optval, &optlen), 0);
    const size_t filesize = 7 * optval;

    {
        std::cout << "WILL CREATE source file with size=" << filesize << " (= 7 * " << optval << "[sndbuf])\n";
        std::ofstream outfile("file.source", std::ios::out | std::ios::binary);
        ASSERT_EQ(!!outfile, true) << srt_getlasterror_str();

        std::random_device rd;
        std::mt19937 mtrd(rd());
        std::uniform_int_distribution<short> dis(0, UINT8_MAX);

        for (size_t i = 0; i < filesize; ++i)
        {
            char outbyte = dis(mtrd);
            outfile.write(&outbyte, 1);
        }
    }

    srt_listen(sock_lsn, 1);

    // Start listener-receiver thread

    bool thread_exit = false;

    auto client = std::thread([&]
    {
        sockaddr_in remote;
        int len = sizeof remote;
        const SRTSOCKET accepted_sock = srt_accept(sock_lsn, (sockaddr*)&remote, &len);
        ASSERT_GT(accepted_sock, 0);

        if (accepted_sock == SRT_INVALID_SOCK)
        {
            std::cerr << srt_getlasterror_str() << std::endl;
            EXPECT_NE(srt_close(sock_lsn), SRT_ERROR);
            return;
        }

        std::ofstream copyfile("file.target", std::ios::out | std::ios::trunc | std::ios::binary);

        std::vector<char> buf(1456);

        for (;;)
        {
            int n = srt_recv(accepted_sock, buf.data(), 1456);
            ASSERT_NE(n, SRT_ERROR);
            if (n == 0)
            {
                std::cerr << "Received 0 bytes, breaking.\n";
                break;
            }

            // Write to file any amount of data received
            copyfile.write(buf.data(), n);
        }

        EXPECT_NE(srt_close(accepted_sock), SRT_ERROR);

        thread_exit = true;
    });

    sockaddr_in sa = sockaddr_in();
    sa.sin_family = AF_INET;
    sa.sin_port = sa_lsn.sin_port;
    ASSERT_EQ(inet_pton(AF_INET, "127.0.0.1", &sa.sin_addr), 1);

    srt_connect(sock_clr, (sockaddr*)&sa, sizeof(sa));

    std::cout << "Connection initialized" << std::endl;

    std::ifstream ifile("file.source", std::ios::in | std::ios::binary);
    std::vector<char> buf(1456);

    for (;;)
    {
        size_t n = ifile.read(buf.data(), 1456).gcount();
        size_t shift = 0;
        while (n > 0)
        {
            const int st = srt_send(sock_clr, buf.data()+shift, n);
            ASSERT_GT(st, 0) << srt_getlasterror_str();

            n -= st;
            shift += st;
        }

        if (ifile.eof())
        {
            break;
        }

        ASSERT_EQ(ifile.good(), true);
    }

    // Finished sending, close the socket
    std::cout << "Finished sending, closing sockets:\n";
    srt_close(sock_clr);
    srt_close(sock_lsn);

    std::cout << "Sockets closed, joining receiver thread\n";
    client.join();

    std::ifstream tarfile("file.target");
    EXPECT_EQ(!!tarfile, true);

    tarfile.seekg(0, std::ios::end);
    size_t tar_size = tarfile.tellg();
    EXPECT_EQ(tar_size, filesize);

    std::cout << "Comparing files\n";
    // Compare files
    tarfile.seekg(0, std::ios::end);
    ifile.seekg(0, std::ios::beg);

    for (size_t i = 0; i < tar_size; ++i)
    {
        EXPECT_EQ(ifile.get(), tarfile.get());
    }

    EXPECT_EQ(ifile.get(), EOF);
    EXPECT_EQ(tarfile.get(), EOF);

    remove("file.source");
    remove("file.target");

<<<<<<< HEAD
}
=======
    (void)srt_cleanup();
}

TEST(FileTransmission, Setup46)
{
    using namespace srt;

    srt_startup();

    SRTSOCKET sock_lsn = srt_create_socket(), sock_clr = srt_create_socket();

    const int tt = SRTT_FILE;
    srt_setsockflag(sock_lsn, SRTO_TRANSTYPE, &tt, sizeof tt);
    srt_setsockflag(sock_clr, SRTO_TRANSTYPE, &tt, sizeof tt);

    try
    {
        // Setup a connection with IPv6 caller and IPv4 listener,
        // then send data of 1456 size and make sure two packets were used.

        // So first configure a caller for IPv6 socket, capable of
        // using IPv4. As the IP version isn't specified now when
        // creating a socket, force binding explicitly.

        // This creates the "any" spec for IPv6 with port = 0
        sockaddr_any sa(AF_INET6);

        int ipv4_and_ipv6 = 0;
        ASSERT_NE(srt_setsockflag(sock_clr, SRTO_IPV6ONLY, &ipv4_and_ipv6, sizeof ipv4_and_ipv6), -1);

        ASSERT_NE(srt_bind(sock_clr, sa.get(), sa.size()), -1);

        int connect_port = 5555;

        // Configure listener 
        sockaddr_in sa_lsn = sockaddr_in();
        sa_lsn.sin_family = AF_INET;
        sa_lsn.sin_addr.s_addr = INADDR_ANY;
        sa_lsn.sin_port = htons(connect_port);

        // Find unused a port not used by any other service.    
        // Otherwise srt_connect may actually connect.
        int bind_res = -1;
        for (connect_port = 5000; connect_port <= 5555; ++connect_port)
        {
            sa_lsn.sin_port = htons(connect_port);
            bind_res = srt_bind(sock_lsn, (sockaddr*)&sa_lsn, sizeof sa_lsn);
            if (bind_res == 0)
            {
                std::cout << "Running test on port " << connect_port << "\n";
                break;
            }

            ASSERT_TRUE(bind_res == SRT_EINVOP) << "Bind failed not due to an occupied port. Result " << bind_res;
        }

        ASSERT_GE(bind_res, 0);

        srt_listen(sock_lsn, 1);

        ASSERT_EQ(inet_pton(AF_INET6, "::FFFF:127.0.0.1", &sa.sin6.sin6_addr), 1);

        sa.hport(connect_port);

        ASSERT_EQ(srt_connect(sock_clr, sa.get(), sa.size()), 0);

        int sock_acp = -1;
        ASSERT_NE(sock_acp = srt_accept(sock_lsn, sa.get(), &sa.len), -1);

        const size_t SIZE = 1454; // Max payload for IPv4 minus 2 - still more than 1444 for IPv6
        char buffer[SIZE];

        std::random_device rd;
        std::mt19937 mtrd(rd());
        std::uniform_int_distribution<short> dis(0, UINT8_MAX);

        for (size_t i = 0; i < SIZE; ++i)
        {
            buffer[i] = dis(mtrd);
        }

        EXPECT_EQ(srt_send(sock_acp, buffer, SIZE), SIZE) << srt_getlasterror_str();

        char resultbuf[SIZE];
        EXPECT_EQ(srt_recv(sock_clr, resultbuf, SIZE), SIZE) << srt_getlasterror_str();

        // It should use the maximum payload size per packet reported from the option.
        int payloadsize_back = 0;
        int payloadsize_back_size = sizeof (payloadsize_back);
        EXPECT_EQ(srt_getsockflag(sock_clr, SRTO_PAYLOADSIZE, &payloadsize_back, &payloadsize_back_size), 0);
        EXPECT_EQ(payloadsize_back, SRT_MAX_PLSIZE_AF_INET);

        SRT_TRACEBSTATS snd_stats, rcv_stats;
        srt_bstats(sock_acp, &snd_stats, 0);
        srt_bstats(sock_clr, &rcv_stats, 0);

        EXPECT_EQ(snd_stats.pktSentUniqueTotal, 1);
        EXPECT_EQ(rcv_stats.pktRecvUniqueTotal, 1);

    }
    catch (...)
    {
        srt_cleanup();
        throw;
    }

    srt_cleanup();
}

// XXX Setup66 - establish an IPv6 to IPv6 connection and make sure max payload size is that of IPv6.
>>>>>>> 11574a03
<|MERGE_RESOLUTION|>--- conflicted
+++ resolved
@@ -197,10 +197,6 @@
     remove("file.source");
     remove("file.target");
 
-<<<<<<< HEAD
-}
-=======
-    (void)srt_cleanup();
 }
 
 TEST(FileTransmission, Setup46)
@@ -309,5 +305,4 @@
     srt_cleanup();
 }
 
-// XXX Setup66 - establish an IPv6 to IPv6 connection and make sure max payload size is that of IPv6.
->>>>>>> 11574a03
+// XXX Setup66 - establish an IPv6 to IPv6 connection and make sure max payload size is that of IPv6.