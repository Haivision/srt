--- conflicted
+++ resolved
@@ -255,11 +255,7 @@
 
     // Ended up with error, but now you should also expect error on the caller side.
 
-<<<<<<< HEAD
-    // Wait 10s until you get a connection broken.
-=======
     // Wait 5s until you get a connection broken.
->>>>>>> d5a76045
     nready = srt_epoll_uwait(eidc, ready, 2, 5000);
     EXPECT_EQ(nready, 1);
     if (nready == 1)
