#include <chrono>
#include <thread>
#include <gtest/gtest.h>
#include "test_env.h"

#ifdef _WIN32
#define INC_SRT_WIN_WINTIME // exclude gettimeofday from srt headers
#else
typedef int SOCKET;
#define INVALID_SOCKET ((SOCKET)-1)
#define closesocket close
#endif

#include"platform_sys.h"
#include "srt.h"
#include "netinet_any.h"

using namespace std;


class TestConnectionTimeout
    : public ::srt::Test
{
protected:
    TestConnectionTimeout()
    {
        // initialization code here
    }

    ~TestConnectionTimeout()
    {
        // cleanup any pending stuff, but no exceptions allowed
    }

protected:

    // SetUp() is run immediately before a test starts.
    void setup() override
    {
        m_sa.sin_family = AF_INET;
        m_sa.sin_addr.s_addr = INADDR_ANY;
        m_udp_sock = socket(AF_INET, SOCK_DGRAM, IPPROTO_UDP);
        ASSERT_NE(m_udp_sock, -1);

        // Find unused a port not used by any other service.
        // Otherwise srt_connect may actually connect.
        int bind_res = -1;
        const sockaddr* psa = reinterpret_cast<const sockaddr*>(&m_sa);
        for (int port = 5000; port <= 5555; ++port)
        {
            m_sa.sin_port = htons(port);
            bind_res = ::bind(m_udp_sock, psa, sizeof m_sa);
            if (bind_res >= 0)
            {
                cerr << "Running test on port " << port << "\n";
                break;
            }
        }

        ASSERT_GE(bind_res, 0);
        ASSERT_EQ(inet_pton(AF_INET, "127.0.0.1", &m_sa.sin_addr), 1);
    }

    void teardown() override
    {
        // Code here will be called just after the test completes.
        // OK to throw exceptions from here if needed.
        EXPECT_NE(closesocket(m_udp_sock), -1);
    }

protected:

    SOCKET m_udp_sock = INVALID_SOCKET;
    sockaddr_in m_sa = sockaddr_in();

};



/**
 * The test creates a socket and tries to connect to a localhost port 5555
 * in a non-blocking mode. This means we wait on epoll for a notification
 * about SRT_EPOLL_OUT | SRT_EPOLL_ERR events on the socket calling srt_epoll_wait(...).
 * The test expects a connection timeout to happen within the time,
 * set with SRTO_CONNTIMEO (500 ms).
 * The expected behavior is to return from srt_epoll_wait(...)
 *
 * @remarks  Inspired by Max Tomilov (maxtomilov) in issue #468
*/
TEST_F(TestConnectionTimeout, Nonblocking) {

    const SRTSOCKET client_sock = srt_create_socket();
    ASSERT_GT((int)client_sock, 0);    // socket_id should be > 0

    // First let's check the default connection timeout value.
    // It should be 3 seconds (3000 ms)
    int conn_timeout     = 0;
    int conn_timeout_len = sizeof conn_timeout;
    EXPECT_EQ(srt_getsockopt(client_sock, 0, SRTO_CONNTIMEO, &conn_timeout, &conn_timeout_len), SRT_STATUS_OK);
    EXPECT_EQ(conn_timeout, 3000);

    // Set connection timeout to 500 ms to reduce the test execution time
    const int connection_timeout_ms = 300;
    EXPECT_EQ(srt_setsockopt(client_sock, 0, SRTO_CONNTIMEO, &connection_timeout_ms, sizeof connection_timeout_ms), SRT_STATUS_OK);

    const int yes = 1;
    const int no = 0;
    ASSERT_EQ(srt_setsockopt(client_sock, 0, SRTO_RCVSYN,    &no,  sizeof no),  SRT_STATUS_OK); // for async connect
    ASSERT_EQ(srt_setsockopt(client_sock, 0, SRTO_SNDSYN,    &no,  sizeof no),  SRT_STATUS_OK); // for async connect
    ASSERT_EQ(srt_setsockopt(client_sock, 0, SRTO_TSBPDMODE, &yes, sizeof yes), SRT_STATUS_OK);
    ASSERT_EQ(srt_setsockflag(client_sock,   SRTO_SENDER,    &yes, sizeof yes), SRT_STATUS_OK);

    const int pollid = srt_epoll_create();
    ASSERT_GE(pollid, 0);
    const int epoll_out = SRT_EPOLL_OUT | SRT_EPOLL_ERR;
    ASSERT_NE(srt_epoll_add_usock(pollid, client_sock, &epoll_out), SRT_ERROR);

    const sockaddr* psa = reinterpret_cast<const sockaddr*>(&m_sa);
    ASSERT_NE(srt_connect(client_sock, psa, sizeof m_sa), SRT_INVALID_SOCK);

    // Socket readiness for connection is checked by polling on WRITE allowed sockets.
    {
        int rlen = 2;
        SRTSOCKET read[2];

        int wlen = 2;
        SRTSOCKET write[2];

        const chrono::steady_clock::time_point chrono_ts_start = chrono::steady_clock::now();

        // Here we check the connection timeout.
        // Epoll timeout is set 100 ms greater than socket's TTL
        EXPECT_EQ(srt_epoll_wait(pollid, read, &rlen,
                                 write, &wlen,
                                 connection_timeout_ms + 100,   // +100 ms
                                 0, 0, 0, 0)
        /* Expected return value is 2. We have only 1 socket, but
         * sockets with exceptions are returned to both read and write sets.
        */
                 , 2);
        // Check the actual timeout
        const chrono::steady_clock::time_point chrono_ts_end = chrono::steady_clock::now();
        const auto delta_ms = chrono::duration_cast<chrono::milliseconds>(chrono_ts_end - chrono_ts_start).count();
        // Confidence interval border : +/-80 ms
        EXPECT_LE(delta_ms, connection_timeout_ms + 80) << "Timeout was: " << delta_ms;
        EXPECT_GE(delta_ms, connection_timeout_ms - 80) << "Timeout was: " << delta_ms;

        EXPECT_EQ(rlen, 1);
        EXPECT_EQ(read[0], client_sock);
        EXPECT_EQ(wlen, 1);
        EXPECT_EQ(write[0], client_sock);
    }

    EXPECT_EQ(srt_epoll_remove_usock(pollid, client_sock), SRT_STATUS_OK);
    EXPECT_EQ(srt_close(client_sock), SRT_STATUS_OK);
    (void)srt_epoll_release(pollid);
}

/**
 * The test creates a socket and tries to connect to a localhost port 5555
 * in a blocking mode. The srt_connect function is expected to return
 * SRT_ERROR, and the error_code should be SRT_ENOSERVER, meaning a
 * connection timeout.
 * This test is a regression test for an issue described in PR #833.
 * Under certain conditions m_bConnecting variable on a socket
 * might not be reset to false after a connection attempt has failed.
 * In that case any further call to srt_connect will return SRT_ECONNSOCK:
 * Operation not supported: Cannot do this operation on a CONNECTED socket
 *
*/
TEST_F(TestConnectionTimeout, BlockingLoop)
{
<<<<<<< HEAD
    const SRTSOCKET client_sock = srt_create_socket();
    ASSERT_GT((int)client_sock, 0);    // socket_id should be > 0

    // Set connection timeout to 999 ms to reduce the test execution time.
    // Also need to hit a time point between two threads:
    // srt_connect will check TTL every second,
    // CRcvQueue::worker will wait on a socket for 10 ms.
    // Need to have a condition, when srt_connect will process the timeout.
    const int connection_timeout_ms = 999;
    EXPECT_EQ(srt_setsockopt(client_sock, 0, SRTO_CONNTIMEO, &connection_timeout_ms, sizeof connection_timeout_ms), SRT_STATUS_OK);

=======
>>>>>>> ee03ae90
    const sockaddr* psa = reinterpret_cast<const sockaddr*>(&m_sa);
    const int connection_timeout_ms = 999;
    for (int i = 0; i < 10; ++i)
    {
        const SRTSOCKET client_sock = srt_create_socket();
        EXPECT_GT(client_sock, 0);    // socket_id should be > 0
        if (client_sock <= 0)
            break;

        // Set connection timeout to 999 ms to reduce the test execution time.
        // Also need to hit a time point between two threads:
        // srt_connect will check TTL every second,
        // CRcvQueue::worker will wait on a socket for 10 ms.
        // Need to have a condition, when srt_connect will process the timeout.
        EXPECT_EQ(srt_setsockopt(client_sock, 0, SRTO_CONNTIMEO, &connection_timeout_ms, sizeof connection_timeout_ms), SRT_SUCCESS);

        const chrono::steady_clock::time_point chrono_ts_start = chrono::steady_clock::now();
        EXPECT_EQ(srt_connect(client_sock, psa, sizeof m_sa), SRT_INVALID_SOCK);

        const auto delta_ms = chrono::duration_cast<chrono::milliseconds>(chrono::steady_clock::now() - chrono_ts_start).count();
        // Confidence interval border : +/-200 ms
        EXPECT_LE(delta_ms, connection_timeout_ms + 200) << "Timeout was: " << delta_ms;
        EXPECT_GE(delta_ms, connection_timeout_ms - 200) << "Timeout was: " << delta_ms;

        const int error_code = srt_getlasterror(nullptr);
        EXPECT_EQ(error_code, SRT_ENOSERVER);
        if (error_code != SRT_ENOSERVER)
        {
            cerr << "Connection attempt no. " << i << " resulted with: "
                << error_code << " " << srt_getlasterror_str() << "\n";
            break;
        }

<<<<<<< HEAD
    EXPECT_EQ(srt_close(client_sock), SRT_STATUS_OK);
=======
        EXPECT_EQ(srt_close(client_sock), SRT_SUCCESS);
    }
>>>>>>> ee03ae90
}


TEST(TestConnectionAPI, Accept)
{
    using namespace std::chrono;
    using namespace srt;

    srt_startup();

    const SRTSOCKET caller_sock = srt_create_socket();
    const SRTSOCKET listener_sock = srt_create_socket();

    const int eidl = srt_epoll_create();
    const int eidc = srt_epoll_create();
    const int ev_conn = SRT_EPOLL_OUT | SRT_EPOLL_ERR;
    srt_epoll_add_usock(eidc, caller_sock, &ev_conn);
    const int ev_acp = SRT_EPOLL_IN | SRT_EPOLL_ERR;
    srt_epoll_add_usock(eidl, listener_sock, &ev_acp);

    sockaddr_any sa = srt::CreateAddr("localhost", 5555, AF_INET);

    ASSERT_NE(srt_bind(listener_sock, sa.get(), sa.size()), -1);
    ASSERT_NE(srt_listen(listener_sock, 1), -1);

    // Set non-blocking mode so that you can wait for readiness
    bool no = false;
    srt_setsockflag(caller_sock, SRTO_RCVSYN, &no, sizeof no);
    srt_setsockflag(listener_sock, SRTO_RCVSYN, &no, sizeof no);

    srt_connect(caller_sock, sa.get(), sa.size());

    SRT_EPOLL_EVENT ready[2];
    int nready = srt_epoll_uwait(eidl, ready, 2, 1000); // Wait 1s
    EXPECT_EQ(nready, 1);
    EXPECT_EQ(ready[0].fd, listener_sock);
    // EXPECT_EQ(ready[0].events, SRT_EPOLL_IN);

    // Now call the accept function incorrectly
    int size = 0;
    sockaddr_storage saf;

    EXPECT_EQ(srt_accept(listener_sock, (sockaddr*)&saf, &size), SRT_ERROR);

    std::this_thread::sleep_for(seconds(1));

    // Set correctly
    size = sizeof (sockaddr_in6);
    EXPECT_NE(srt_accept(listener_sock, (sockaddr*)&saf, &size), SRT_ERROR);

    // Ended up with error, but now you should also expect error on the caller side.

    // Wait 5s until you get a connection broken.
    nready = srt_epoll_uwait(eidc, ready, 2, 5000);
    EXPECT_EQ(nready, 1);
    if (nready == 1)
    {
        // Do extra checks only if you know that this was returned.
        EXPECT_EQ(ready[0].fd, caller_sock);
        EXPECT_EQ(ready[0].events & SRT_EPOLL_ERR, 0u);
    }
    srt_close(caller_sock);
    srt_close(listener_sock);

    srt_cleanup();
}

<|MERGE_RESOLUTION|>--- conflicted
+++ resolved
@@ -170,26 +170,12 @@
 */
 TEST_F(TestConnectionTimeout, BlockingLoop)
 {
-<<<<<<< HEAD
-    const SRTSOCKET client_sock = srt_create_socket();
-    ASSERT_GT((int)client_sock, 0);    // socket_id should be > 0
-
-    // Set connection timeout to 999 ms to reduce the test execution time.
-    // Also need to hit a time point between two threads:
-    // srt_connect will check TTL every second,
-    // CRcvQueue::worker will wait on a socket for 10 ms.
-    // Need to have a condition, when srt_connect will process the timeout.
-    const int connection_timeout_ms = 999;
-    EXPECT_EQ(srt_setsockopt(client_sock, 0, SRTO_CONNTIMEO, &connection_timeout_ms, sizeof connection_timeout_ms), SRT_STATUS_OK);
-
-=======
->>>>>>> ee03ae90
     const sockaddr* psa = reinterpret_cast<const sockaddr*>(&m_sa);
     const int connection_timeout_ms = 999;
     for (int i = 0; i < 10; ++i)
     {
         const SRTSOCKET client_sock = srt_create_socket();
-        EXPECT_GT(client_sock, 0);    // socket_id should be > 0
+        EXPECT_GT((int)client_sock, 0);    // socket_id should be > 0
         if (client_sock <= 0)
             break;
 
@@ -198,7 +184,7 @@
         // srt_connect will check TTL every second,
         // CRcvQueue::worker will wait on a socket for 10 ms.
         // Need to have a condition, when srt_connect will process the timeout.
-        EXPECT_EQ(srt_setsockopt(client_sock, 0, SRTO_CONNTIMEO, &connection_timeout_ms, sizeof connection_timeout_ms), SRT_SUCCESS);
+        EXPECT_EQ(srt_setsockopt(client_sock, 0, SRTO_CONNTIMEO, &connection_timeout_ms, sizeof connection_timeout_ms), SRT_STATUS_OK);
 
         const chrono::steady_clock::time_point chrono_ts_start = chrono::steady_clock::now();
         EXPECT_EQ(srt_connect(client_sock, psa, sizeof m_sa), SRT_INVALID_SOCK);
@@ -217,12 +203,8 @@
             break;
         }
 
-<<<<<<< HEAD
-    EXPECT_EQ(srt_close(client_sock), SRT_STATUS_OK);
-=======
-        EXPECT_EQ(srt_close(client_sock), SRT_SUCCESS);
-    }
->>>>>>> ee03ae90
+        EXPECT_EQ(srt_close(client_sock), SRT_STATUS_OK);
+    }
 }
 
 
