--- conflicted
+++ resolved
@@ -176,11 +176,7 @@
     {
         const SRTSOCKET client_sock = srt_create_socket();
         EXPECT_GT((int)client_sock, 0);    // socket_id should be > 0
-<<<<<<< HEAD
-        if (client_sock <= 0)
-=======
         if (int(client_sock) <= 0)
->>>>>>> 695302da
             break;
 
         // Set connection timeout to 999 ms to reduce the test execution time.
