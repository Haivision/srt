--- conflicted
+++ resolved
@@ -1,8 +1,5 @@
 #include <chrono>
-<<<<<<< HEAD
 #include <thread>
-=======
->>>>>>> 09f35c0f
 #include <gtest/gtest.h>
 #include "test_env.h"
 
@@ -258,7 +255,7 @@
 
     // Ended up with error, but now you should also expect error on the caller side.
 
-    // Wait 10s until you get a connection broken.
+    // Wait 5s until you get a connection broken.
     nready = srt_epoll_uwait(eidc, ready, 2, 5000);
     EXPECT_EQ(nready, 1);
     if (nready == 1)
