#include <chrono>
#include <thread>
#include <gtest/gtest.h>
#include "test_env.h"

#ifdef _WIN32
#define INC_SRT_WIN_WINTIME // exclude gettimeofday from srt headers
#else
typedef int SOCKET;
#define INVALID_SOCKET ((SOCKET)-1)
#define closesocket close
#endif

#include"platform_sys.h"
#include "srt.h"
#include "netinet_any.h"

using namespace std;


class TestConnectionTimeout
    : public ::srt::Test
{
protected:
    TestConnectionTimeout()
    {
        // initialization code here
    }

    ~TestConnectionTimeout()
    {
        // cleanup any pending stuff, but no exceptions allowed
    }

protected:

    // SetUp() is run immediately before a test starts.
    void setup() override
    {
        m_sa.sin_family = AF_INET;
        m_sa.sin_addr.s_addr = INADDR_ANY;
        m_udp_sock = socket(AF_INET, SOCK_DGRAM, IPPROTO_UDP);
        ASSERT_NE(m_udp_sock, -1);

        // Find unused a port not used by any other service.
        // Otherwise srt_connect may actually connect.
        int bind_res = -1;
        const sockaddr* psa = reinterpret_cast<const sockaddr*>(&m_sa);
        for (int port = 5000; port <= 5555; ++port)
        {
            m_sa.sin_port = htons(port);
            bind_res = ::bind(m_udp_sock, psa, sizeof m_sa);
            if (bind_res >= 0)
            {
                cerr << "Running test on port " << port << "\n";
                break;
            }
        }

        ASSERT_GE(bind_res, 0);
        ASSERT_EQ(inet_pton(AF_INET, "127.0.0.1", &m_sa.sin_addr), 1);
    }

    void teardown() override
    {
        // Code here will be called just after the test completes.
        // OK to throw exceptions from here if needed.
        EXPECT_NE(closesocket(m_udp_sock), -1);
    }

protected:

    SOCKET m_udp_sock = INVALID_SOCKET;
    sockaddr_in m_sa = sockaddr_in();

};



/**
 * The test creates a socket and tries to connect to a localhost port 5555
 * in a non-blocking mode. This means we wait on epoll for a notification
 * about SRT_EPOLL_OUT | SRT_EPOLL_ERR events on the socket calling srt_epoll_wait(...).
 * The test expects a connection timeout to happen within the time,
 * set with SRTO_CONNTIMEO (500 ms).
 * The expected behavior is to return from srt_epoll_wait(...)
 *
 * @remarks  Inspired by Max Tomilov (maxtomilov) in issue #468
*/
TEST_F(TestConnectionTimeout, Nonblocking) {

    const SRTSOCKET client_sock = srt_create_socket();
    ASSERT_GT((int)client_sock, 0);    // socket_id should be > 0

    // First let's check the default connection timeout value.
    // It should be 3 seconds (3000 ms)
    int conn_timeout     = 0;
    int conn_timeout_len = sizeof conn_timeout;
    EXPECT_EQ(srt_getsockopt(client_sock, 0, SRTO_CONNTIMEO, &conn_timeout, &conn_timeout_len), SRT_STATUS_OK);
    EXPECT_EQ(conn_timeout, 3000);

    // Set connection timeout to 500 ms to reduce the test execution time
    const int connection_timeout_ms = 300;
    EXPECT_EQ(srt_setsockopt(client_sock, 0, SRTO_CONNTIMEO, &connection_timeout_ms, sizeof connection_timeout_ms), SRT_STATUS_OK);

    const int yes = 1;
    const int no = 0;
    ASSERT_EQ(srt_setsockopt(client_sock, 0, SRTO_RCVSYN,    &no,  sizeof no),  SRT_STATUS_OK); // for async connect
    ASSERT_EQ(srt_setsockopt(client_sock, 0, SRTO_SNDSYN,    &no,  sizeof no),  SRT_STATUS_OK); // for async connect
    ASSERT_EQ(srt_setsockopt(client_sock, 0, SRTO_TSBPDMODE, &yes, sizeof yes), SRT_STATUS_OK);
    ASSERT_EQ(srt_setsockflag(client_sock,   SRTO_SENDER,    &yes, sizeof yes), SRT_STATUS_OK);

    const int pollid = srt_epoll_create();
    ASSERT_GE(pollid, 0);
    const int epoll_out = SRT_EPOLL_OUT | SRT_EPOLL_ERR;
    ASSERT_NE(srt_epoll_add_usock(pollid, client_sock, &epoll_out), SRT_ERROR);

    const sockaddr* psa = reinterpret_cast<const sockaddr*>(&m_sa);
    ASSERT_NE(srt_connect(client_sock, psa, sizeof m_sa), SRT_INVALID_SOCK);

    // Socket readiness for connection is checked by polling on WRITE allowed sockets.
    {
        int rlen = 2;
        SRTSOCKET read[2];

        int wlen = 2;
        SRTSOCKET write[2];

        const chrono::steady_clock::time_point chrono_ts_start = chrono::steady_clock::now();

        // Here we check the connection timeout.
        // Epoll timeout is set 100 ms greater than socket's TTL
        EXPECT_EQ(srt_epoll_wait(pollid, read, &rlen,
                                 write, &wlen,
                                 connection_timeout_ms + 100,   // +100 ms
                                 0, 0, 0, 0)
        /* Expected return value is 2. We have only 1 socket, but
         * sockets with exceptions are returned to both read and write sets.
        */
                 , 2);
        // Check the actual timeout
        const chrono::steady_clock::time_point chrono_ts_end = chrono::steady_clock::now();
        const auto delta_ms = chrono::duration_cast<chrono::milliseconds>(chrono_ts_end - chrono_ts_start).count();
        // Confidence interval border : +/-80 ms
        EXPECT_LE(delta_ms, connection_timeout_ms + 80) << "Timeout was: " << delta_ms;
        EXPECT_GE(delta_ms, connection_timeout_ms - 80) << "Timeout was: " << delta_ms;

        EXPECT_EQ(rlen, 1);
        EXPECT_EQ(read[0], client_sock);
        EXPECT_EQ(wlen, 1);
        EXPECT_EQ(write[0], client_sock);
    }

    EXPECT_EQ(srt_epoll_remove_usock(pollid, client_sock), SRT_STATUS_OK);
    EXPECT_EQ(srt_close(client_sock), SRT_STATUS_OK);
    (void)srt_epoll_release(pollid);
}

/**
 * The test creates a socket and tries to connect to a localhost port 5555
 * in a blocking mode. The srt_connect function is expected to return
 * SRT_ERROR, and the error_code should be SRT_ENOSERVER, meaning a
 * connection timeout.
 * This test is a regression test for an issue described in PR #833.
 * Under certain conditions m_bConnecting variable on a socket
 * might not be reset to false after a connection attempt has failed.
 * In that case any further call to srt_connect will return SRT_ECONNSOCK:
 * Operation not supported: Cannot do this operation on a CONNECTED socket
 *
*/
TEST_F(TestConnectionTimeout, BlockingLoop)
{
    const sockaddr* psa = reinterpret_cast<const sockaddr*>(&m_sa);
    const int connection_timeout_ms = 999;
    for (int i = 0; i < 10; ++i)
    {
        const SRTSOCKET client_sock = srt_create_socket();
        EXPECT_GT((int)client_sock, 0);    // socket_id should be > 0
        if (int(client_sock) <= 0)
            break;

        // Set connection timeout to 999 ms to reduce the test execution time.
        // Also need to hit a time point between two threads:
        // srt_connect will check TTL every second,
        // CRcvQueue::worker will wait on a socket for 10 ms.
        // Need to have a condition, when srt_connect will process the timeout.
        EXPECT_EQ(srt_setsockopt(client_sock, 0, SRTO_CONNTIMEO, &connection_timeout_ms, sizeof connection_timeout_ms), SRT_STATUS_OK);

        const chrono::steady_clock::time_point chrono_ts_start = chrono::steady_clock::now();
        EXPECT_EQ(srt_connect(client_sock, psa, sizeof m_sa), SRT_INVALID_SOCK);

        const auto delta_ms = chrono::duration_cast<chrono::milliseconds>(chrono::steady_clock::now() - chrono_ts_start).count();
        // Confidence interval border : +/-200 ms
        EXPECT_LE(delta_ms, connection_timeout_ms + 200) << "Timeout was: " << delta_ms;
        EXPECT_GE(delta_ms, connection_timeout_ms - 200) << "Timeout was: " << delta_ms;

        const int error_code = srt_getlasterror(nullptr);
        EXPECT_EQ(error_code, SRT_ENOSERVER);
        if (error_code != SRT_ENOSERVER)
        {
            cerr << "Connection attempt no. " << i << " resulted with: "
                << error_code << " " << srt_getlasterror_str() << "\n";
            break;
        }

        EXPECT_EQ(srt_close(client_sock), SRT_STATUS_OK);
    }
}


TEST(TestConnectionAPI, Accept)
{
    using namespace std::chrono;
    using namespace srt;

    srt::TestInit tini;

    const SRTSOCKET caller_sock = srt_create_socket();
    const SRTSOCKET listener_sock = srt_create_socket();

    const int eidl = srt_epoll_create();
    const int eidc = srt_epoll_create();
    const int ev_conn = SRT_EPOLL_OUT | SRT_EPOLL_ERR;
    srt_epoll_add_usock(eidc, caller_sock, &ev_conn);
    const int ev_acp = SRT_EPOLL_IN | SRT_EPOLL_ERR;
    srt_epoll_add_usock(eidl, listener_sock, &ev_acp);

    sockaddr_any sa = srt::CreateAddr("localhost", 5555, AF_INET);

    ASSERT_NE(srt_bind(listener_sock, sa.get(), sa.size()), -1);
    ASSERT_NE(srt_listen(listener_sock, 1), -1);

    cout << "Listen: port 5555 socket @" << listener_sock << endl;

    // Set non-blocking mode so that you can wait for readiness
    bool no = false;
    srt_setsockflag(caller_sock, SRTO_RCVSYN, &no, sizeof no);
    srt_setsockflag(listener_sock, SRTO_RCVSYN, &no, sizeof no);

    srt_connect(caller_sock, sa.get(), sa.size());
    cout << "Caller: port 5555 socket @" << caller_sock << endl;

    SRT_EPOLL_EVENT ready[2];
    int nready = srt_epoll_uwait(eidl, ready, 2, 1000); // Wait 1s
    EXPECT_EQ(nready, 1);
    EXPECT_EQ(ready[0].fd, listener_sock);
    // EXPECT_EQ(ready[0].events, SRT_EPOLL_IN);

    // Now call the accept function incorrectly
    int size = 0;
    sockaddr_storage saf = sockaddr_storage();

    SRTSOCKET acp_wrong = srt_accept(listener_sock, (sockaddr*)&saf, &size);

    EXPECT_EQ(acp_wrong, SRT_INVALID_SOCK);

    if (acp_wrong != SRT_INVALID_SOCK)
    {
        srt_close(acp_wrong);
    }

    std::this_thread::sleep_for(seconds(1));

    // Set correctly
    size = sizeof (sockaddr_in6);

    SRTSOCKET accepted_sock = srt_accept(listener_sock, (sockaddr*)&saf, &size);
    EXPECT_NE(accepted_sock, SRT_ERROR);

    cout << "Accepted socket: @" << accepted_sock << endl;

    // Ended up with error, but now you should also expect error on the caller side.

    // Wait 5s until you get a connection broken.
    nready = srt_epoll_uwait(eidc, ready, 2, 5000);
    EXPECT_EQ(nready, 1);
    if (nready == 1)
    {
        // Do extra checks only if you know that this was returned.
        EXPECT_EQ(ready[0].fd, caller_sock);
        EXPECT_EQ(ready[0].events & SRT_EPOLL_ERR, 0u);
    }

    cout << "Closing caller @" << caller_sock << " and listener @" << listener_sock << endl;
<<<<<<< HEAD

    srt_setloglevel(LOG_DEBUG);
=======
    if (accepted_sock != SRT_INVALID_SOCK)
        srt_close(accepted_sock);
>>>>>>> f03b5c95

    srt_close(caller_sock);
    srt_close(listener_sock);
    //srt_close(accepted_sock);

    // XXX excessive?
    srt_cleanup();
    srt_setloglevel(LOG_ERR);

}

<|MERGE_RESOLUTION|>--- conflicted
+++ resolved
@@ -282,13 +282,10 @@
     }
 
     cout << "Closing caller @" << caller_sock << " and listener @" << listener_sock << endl;
-<<<<<<< HEAD
+//    if (accepted_sock != SRT_INVALID_SOCK)
+//        srt_close(accepted_sock);
 
     srt_setloglevel(LOG_DEBUG);
-=======
-    if (accepted_sock != SRT_INVALID_SOCK)
-        srt_close(accepted_sock);
->>>>>>> f03b5c95
 
     srt_close(caller_sock);
     srt_close(listener_sock);
