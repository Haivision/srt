#include <vector>
#include <algorithm>
#include <future>
#include <thread>

#include "gtest/gtest.h"
#include "test_env.h"
#include "packet.h"
#include "fec.h"
#include "core.h"
#include "packetfilter.h"
#include "packetfilter_api.h"

// For direct imp access
#include "api.h"

using namespace std;
using namespace srt;

class TestFECRebuilding: public srt::Test
{
protected:
    FECFilterBuiltin* fec = nullptr;
    vector<SrtPacket> provided;
    vector<unique_ptr<CPacket>> source;
    int sockid = 54321;
    int isn = 123456;
    size_t plsize = 1316;

    TestFECRebuilding()
    {
        // Required to make ParseCorrectorConfig work
    }

    void setup() override
    {
        int timestamp = 10;

        SrtFilterInitializer init = {
            sockid,
            isn - 1, // It's passed in this form to PacketFilter constructor, it should increase it
            isn - 1, // XXX Probably this better be changed.
            plsize,
            CSrtConfig::DEF_BUFFER_SIZE
        };


        // Make configuration row-only with size 7
        string conf = "fec,rows:1,cols:7";

        provided.clear();

        fec = new FECFilterBuiltin(init, provided, conf);

        int32_t seq = isn;

        for (int i = 0; i < 7; ++i)
        {
            source.emplace_back(new CPacket);
            CPacket& p = *source.back();

            p.allocate(SRT_LIVE_MAX_PLSIZE);

            uint32_t* hdr = p.getHeader();

            // Fill in the values
            hdr[SRT_PH_SEQNO] = seq;
            hdr[SRT_PH_MSGNO] = 1 | MSGNO_PACKET_BOUNDARY::wrap(PB_SOLO);
            hdr[SRT_PH_ID] = sockid;
            hdr[SRT_PH_TIMESTAMP] = timestamp;

            // Fill in the contents.
            // Randomly chose the size

            int minsize = 732;
            int divergence = int(plsize) - minsize - 1;
            size_t length = minsize + rand() % divergence;

            p.setLength(length);
            for (size_t b = 0; b < length; ++b)
            {
                p.data()[b] = rand() % 255;
            }

            timestamp += 10;
            seq = CSeqNo::incseq(seq);
        }
    }

    void teardown() override
    {
        delete fec;
    }

};

static std::future<int> spawn_connect(SRTSOCKET s, sockaddr_in& sa, int timeout_ms = 1000)
{
    std::cout << "[M] SPAWNING srt_connect()\n";
    return std::async(std::launch::async, [s, &sa, timeout_ms]()
        {
            // Add a delay for starting connection to give a chance
            // for the main thread to establish an EID with the listener
            // BEFORE the handshake packet is received, otherwise the
            // epoll will miss the signal (a bug fixed in 1.6.0).
            std::this_thread::sleep_for(chrono::milliseconds(timeout_ms));
            std::cout << "[T] RUNNING srt_connect()\n";
            return srt_connect(s, (sockaddr*)& sa, sizeof(sa));
        });
}

namespace srt {
    class TestMockCUDT
    {
    public:
        CUDT* core;

        bool checkApplyFilterConfig(const string& s)
        {
            return core->checkApplyFilterConfig(s);
        }
    };
}

// The expected whole procedure of connection using FEC is
// expected to:
//
// 1. Successfully set the FEC option for correct filter type.
//    - STOP ON FAILURE: unknown filter type (the table below, case D)
// 2. Perform the connection and integrate configurations.
//    - STOP on failed integration (the table below, cases A and B)
// 3. Deliver on both sides identical configurations consisting
//    of combined configurations and completed with default values.
//    - Not possible if stopped before.
//
// Test coverage for the above cases:
//
// Success cases in all of the above: ConfigExchange, Connection, ConnectionReorder
// Failure cases:
// 1. ConfigExchangeFaux - setting unknown filter type
// 2. ConfigExchangeFaux, RejectionConflict, RejectionIncomplete, RejectionIncompleteEmpty
//
// For config exchange we have several possibilities here:
//
// - any same parameters with different values are rejected (Case A)
// - resulting configuiration should have the `cols` value set (Cases B)
//
// The configuration API rules that control correctness:
//
// 1. The first word defines an existing filter type.
// 2. Parameters are defined in whatever order.
// 3. Some parameters are optional and have default values. Others are mandatory.
// 4. A parameter provided twice remains with the last specification.
// 5. A parameter with empty value is like not provided parameter.
// 6. Only parameters handled by given filter type are allowed.
// 7. Every parameter may have limitations on the provided value:
//    a. Numeric values in appropriate range
//    b. String-enumeration with only certain values allowed
//
// Additionally there are rules for configuration integration:
//
// 8. Configuration consists of parameters provided in both sides.
// 9. Parameters lacking after integration are set to default values.
// 10. Parameters specified on both sides (including type) must be equal.
// 11. Empty configuration blindly accepts the configuration from the peer.
// 12. The final configuration must provide mandatory parameters
//
// Restrictive rules type are: 1, 6, 7, 10
//
// Case description:
// A: Conflicting values on the same parameter (rejection, rule 10 failure)
// B: Missing a mandatory parameter (rejection, rule 12 failure)
// C: Successful setting and combining parameters
//    1: rules (positive): 1, 3, 6, 7(part), 8, 9, 12
//    2: rules (positive): 1, 2, 3, 6, 7(part), 9, 10, 12
//    3,4: rules (positive): 1, 2, 3(all), 6, 7(all), 8, 10, 12
//    5: rules (positive): 1, 3, 4, 5, 6, 7, 8, 9, 12
//    6: rules (positive): 1, 3, 6, 7, 8, 11, 12
// D: Unknown filter type (failed option, rule 1)
// E: Incorrect values of the parameters (failed option, rule 7)
// F: Unknown excessive parameters (failed option, rule 6)
//
// Case |Party A                 |  Party B           | Situation           | Test coverage
//------|------------------------|--------------------|---------------------|---------------
//  A   |fec,cols:10             | fec,cols:20        | Conflict            | ConfigExchangeFaux, RejectionConflict
//  B1  |fec,rows:10             | fec,arq:never      | Missing `cols`      | RejectionIncomplete
//  B2  |fec,rows:10             |                    | Missing `cols`      | RejectionIncompleteEmpty
//  C1  |fec,cols:10,rows:10     | fec                | OK                  | ConfigExchange, Connection
//  C2  |fec,cols:10,rows:10     | fec,rows:10,cols:10| OK                  | ConnectionReorder
//  C3  |FULL 1 (see below)      | FULL 2 (see below) | OK                  | ConnectionFull1
//  C4  |FULL 3 (see below)      | FULL 4 (see below) | OK                  | ConnectionFull2
//  C5  |fec,cols:,cols:10       | fec,cols:,rows:10  | OK                  | ConnectionMess
//  C6  |fec,rows:20,cols:20     |                    | OK                  | ConnectionForced
//  D   |FEC,Cols:10             | (unimportant)      | Option rejected     | ConfigExchangeFaux
//  E1  |fec,cols:-10            | (unimportant)      | Option rejected     | ConfigExchangeFaux
//  E2  |fec,cols:10,rows:0      | (unimportant)      | Option rejected     | ConfigExchangeFaux
//  E3  |fec,cols:10,rows:-1     | (unimportant)      | Option rejected     | ConfigExchangeFaux
//  E4  |fec,cols:10,layout:x (*)| (unimportant)      | Option rejected     | ConfigExchangeFaux
//  E5  |fec,cols:10,arq:x (*)   | (unimportant)      | Option rejected     | ConfigExchangeFaux
//  F   |fec,cols:10,weight:2    | (unimportant)      | Option rejected     | ConfigExchangeFaux
//
// (*) Here is just an example of a longer string that surely is wrong for this parameter.
//
// The configurations for FULL (cases C3 and C4) are longer and use all possible
// values in different order:
// 1. fec,cols:10,rows:20,arq:never,layout:even
// 1. fec,layout:even,rows:20,cols:10,arq:never
// 1. fec,cols:10,rows:20,arq:always,layout:even
// 1. fec,layout:even,rows:20,cols:10,arq:always


bool filterConfigSame(const string& config1, const string& config2)
{
    vector<string> config1_vector;
    Split(config1, ',', back_inserter(config1_vector));
    sort(config1_vector.begin(), config1_vector.end());

    vector<string> config2_vector;
    Split(config2, ',', back_inserter(config2_vector));
    sort(config2_vector.begin(), config2_vector.end());

    return config1_vector == config2_vector;
}

TEST(TestFEC, ConfigExchange)
{
    srt::TestInit srtinit;

    CUDTSocket* s1;

    SRTSOCKET sid1 = CUDT::uglobal().newSocket(&s1);

    TestMockCUDT m1;
    m1.core = &s1->core();

    // Can't access the configuration storage without
    // accessing the private fields, so let's use the official API

    char fec_config1 [] = "fec,cols:10,rows:10";

    // Check empty configuration first
    EXPECT_EQ(srt_setsockflag(sid1, SRTO_PACKETFILTER, "", 0), -1);
    EXPECT_NE(srt_setsockflag(sid1, SRTO_PACKETFILTER, fec_config1, (sizeof fec_config1)-1), -1);

    EXPECT_TRUE(m1.checkApplyFilterConfig("fec,cols:10,arq:never"));

    char fec_configback[200];
    int fec_configback_size = 200;
    srt_getsockflag(sid1, SRTO_PACKETFILTER, fec_configback, &fec_configback_size);

    // Order of parameters may differ, so store everything in a vector and sort it.

    string exp_config = "fec,cols:10,rows:10,arq:never,layout:staircase";

    EXPECT_TRUE(filterConfigSame(fec_configback, exp_config));
    srt_close(sid1);
}

TEST(TestFEC, ConfigExchangeFaux)
{
    srt::TestInit srtinit;

    CUDTSocket* s1;

    SRTSOCKET sid1 = CUDT::uglobal().newSocket(&s1);

    const char* fec_config_wrong [] = {
        "FEC,Cols:20", // D: unknown filter
        "fec,cols:-10", // E1: invalid value for cols
        "fec,cols:10,rows:0", // E2: invalid value for rows
        "fec,cols:10,rows:-1", // E3: invalid value for rows
        "fec,cols:10,layout:stairwars", // E4: invalid value for layout
        "fec,cols:10,arq:sometimes", // E5: invalid value for arq
        "fec,cols:10,weight:2" // F: invalid parameter name
    };

    for (auto badconfig: fec_config_wrong)
    {
        ASSERT_EQ(srt_setsockflag(sid1, SRTO_PACKETFILTER, badconfig, (int)strlen(badconfig)), -1);
    }

    TestMockCUDT m1;
    m1.core = &s1->core();

    // Can't access the configuration storage without
    // accessing the private fields, so let's use the official API

    char fec_config1 [] = "fec,cols:20,rows:10";

    EXPECT_NE(srt_setsockflag(sid1, SRTO_PACKETFILTER, fec_config1, (sizeof fec_config1)-1), -1);

    cout << "(NOTE: expecting a failure message)\n";
    EXPECT_FALSE(m1.checkApplyFilterConfig("fec,cols:10,arq:never"));

    srt_close(sid1);
}

TEST(TestFEC, Connection)
{
    srt::TestInit srtinit;

    SRTSOCKET s = srt_create_socket();
    SRTSOCKET l = srt_create_socket();

    sockaddr_in sa;
    memset(&sa, 0, sizeof sa);
    sa.sin_family = AF_INET;
    sa.sin_port = htons(5555);
    ASSERT_EQ(inet_pton(AF_INET, "127.0.0.1", &sa.sin_addr), 1);

    srt_bind(l, (sockaddr*)& sa, sizeof(sa));

    const char fec_config1 [] = "fec,cols:10,rows:10";
    const char fec_config2 [] = "fec,cols:10,arq:never";
    const char fec_config_final [] = "fec,cols:10,rows:10,arq:never,layout:staircase";

    ASSERT_NE(srt_setsockflag(s, SRTO_PACKETFILTER, fec_config1, (sizeof fec_config1)-1), -1);
    ASSERT_NE(srt_setsockflag(l, SRTO_PACKETFILTER, fec_config2, (sizeof fec_config2)-1), -1);

    srt_listen(l, 1);

    auto connect_res = spawn_connect(s, sa, 1);

    // Make sure that the async call to srt_connect() is already kicked.
    std::this_thread::yield();

    // Given 2s timeout for accepting as it has occasionally happened with Travis
    // that 1s might not be enough.
    SRTSOCKET la[] = { l };
<<<<<<< HEAD
    std::cout << "[M] Accepting\n";
=======
>>>>>>> 547688cc
    SRTSOCKET a = srt_accept_bond(la, 1, 5000);
    ASSERT_NE(a, SRT_ERROR);
    EXPECT_EQ(connect_res.get(), SRT_SUCCESS);

    // Now that the connection is established, check negotiated config

    char result_config1[200] = "";
    int result_config1_size = 200;
    char result_config2[200] = "";
    int result_config2_size = 200;

    EXPECT_NE(srt_getsockflag(s, SRTO_PACKETFILTER, result_config1, &result_config1_size), -1);
    EXPECT_NE(srt_getsockflag(a, SRTO_PACKETFILTER, result_config2, &result_config2_size), -1);

    string caller_config = result_config1;
    string accept_config = result_config2;
    EXPECT_EQ(caller_config, accept_config);

    EXPECT_TRUE(filterConfigSame(caller_config, fec_config_final));
    EXPECT_TRUE(filterConfigSame(accept_config, fec_config_final));

    srt_close(a);
    srt_close(s);
    srt_close(l);
}

TEST(TestFEC, ConnectionReorder)
{
    srt::TestInit srtinit;

    SRTSOCKET s = srt_create_socket();
    SRTSOCKET l = srt_create_socket();

    sockaddr_in sa;
    memset(&sa, 0, sizeof sa);
    sa.sin_family = AF_INET;
    sa.sin_port = htons(5555);
    ASSERT_EQ(inet_pton(AF_INET, "127.0.0.1", &sa.sin_addr), 1);

    srt_bind(l, (sockaddr*)& sa, sizeof(sa));

    const char fec_config1 [] = "fec,cols:10,rows:10";
    const char fec_config2 [] = "fec,rows:10,cols:10";
    const char fec_config_final [] = "fec,cols:10,rows:10,arq:onreq,layout:staircase";

    ASSERT_NE(srt_setsockflag(s, SRTO_PACKETFILTER, fec_config1, (sizeof fec_config1)-1), -1);
    ASSERT_NE(srt_setsockflag(l, SRTO_PACKETFILTER, fec_config2, (sizeof fec_config2)-1), -1);

    int conntimeo = 10000;
    ASSERT_NE(srt_setsockflag(s, SRTO_CONNTIMEO, &conntimeo, sizeof (conntimeo)), SRT_ERROR);

    srt_listen(l, 1);

    auto connect_res = spawn_connect(s, sa);

    // Make sure that the async call to srt_connect() is already kicked.
    std::this_thread::yield();

    SRTSOCKET la[] = { l };
    SRTSOCKET a = srt_accept_bond(la, 1, 5000);
    ASSERT_NE(a, SRT_ERROR);
    EXPECT_EQ(connect_res.get(), SRT_SUCCESS);

    // Now that the connection is established, check negotiated config

    char result_config1[200] = "";
    int result_config1_size = 200;
    char result_config2[200] = "";
    int result_config2_size = 200;

    srt_getsockflag(s, SRTO_PACKETFILTER, result_config1, &result_config1_size);
    srt_getsockflag(a, SRTO_PACKETFILTER, result_config2, &result_config2_size);

    string caller_config = result_config1;
    string accept_config = result_config2;
    EXPECT_EQ(caller_config, accept_config);

    EXPECT_TRUE(filterConfigSame(caller_config, fec_config_final));
    EXPECT_TRUE(filterConfigSame(accept_config, fec_config_final));

    srt_close(a);
    srt_close(s);
    srt_close(l);
}

TEST(TestFEC, ConnectionFull1)
{
    srt::TestInit srtinit;

    SRTSOCKET s = srt_create_socket();
    SRTSOCKET l = srt_create_socket();

    sockaddr_in sa;
    memset(&sa, 0, sizeof sa);
    sa.sin_family = AF_INET;
    sa.sin_port = htons(5555);
    ASSERT_EQ(inet_pton(AF_INET, "127.0.0.1", &sa.sin_addr), 1);

    srt_bind(l, (sockaddr*)& sa, sizeof(sa));

    const char fec_config1 [] = "fec,cols:10,rows:20,arq:never,layout:even";
    const char fec_config2 [] = "fec,layout:even,rows:20,cols:10,arq:never";
    const char fec_config_final [] = "fec,cols:10,rows:20,arq:never,layout:even";

    ASSERT_NE(srt_setsockflag(s, SRTO_PACKETFILTER, fec_config1, (sizeof fec_config1)-1), -1);
    ASSERT_NE(srt_setsockflag(l, SRTO_PACKETFILTER, fec_config2, (sizeof fec_config2)-1), -1);

    srt_listen(l, 1);

    auto connect_res = spawn_connect(s, sa);
    // Make sure that the async call to srt_connect() is already kicked.
    std::this_thread::yield();

    SRTSOCKET la[] = { l };
    SRTSOCKET a = srt_accept_bond(la, 1, 5000);
    ASSERT_NE(a, SRT_ERROR);
    EXPECT_EQ(connect_res.get(), SRT_SUCCESS);

    // Now that the connection is established, check negotiated config

    char result_config1[200] = "";
    int result_config1_size = 200;
    char result_config2[200] = "";
    int result_config2_size = 200;

    srt_getsockflag(s, SRTO_PACKETFILTER, result_config1, &result_config1_size);
    srt_getsockflag(a, SRTO_PACKETFILTER, result_config2, &result_config2_size);

    string caller_config = result_config1;
    string accept_config = result_config2;
    EXPECT_EQ(caller_config, accept_config);

    EXPECT_TRUE(filterConfigSame(caller_config, fec_config_final));
    EXPECT_TRUE(filterConfigSame(accept_config, fec_config_final));

    srt_close(a);
    srt_close(s);
    srt_close(l);
}

TEST(TestFEC, ConnectionFull2)
{
    srt::TestInit srtinit;

    SRTSOCKET s = srt_create_socket();
    SRTSOCKET l = srt_create_socket();

    sockaddr_in sa;
    memset(&sa, 0, sizeof sa);
    sa.sin_family = AF_INET;
    sa.sin_port = htons(5555);
    ASSERT_EQ(inet_pton(AF_INET, "127.0.0.1", &sa.sin_addr), 1);

    srt_bind(l, (sockaddr*)& sa, sizeof(sa));

    const char fec_config1 [] = "fec,cols:10,rows:20,arq:always,layout:even";
    const char fec_config2 [] = "fec,layout:even,rows:20,cols:10,arq:always";
    const char fec_config_final [] = "fec,cols:10,rows:20,arq:always,layout:even";

    ASSERT_NE(srt_setsockflag(s, SRTO_PACKETFILTER, fec_config1, (sizeof fec_config1)-1), -1);
    ASSERT_NE(srt_setsockflag(l, SRTO_PACKETFILTER, fec_config2, (sizeof fec_config2)-1), -1);

    srt_listen(l, 1);

    auto connect_res = spawn_connect(s, sa);

    // Make sure that the async call to srt_connect() is already kicked.
    std::this_thread::yield();

    SRTSOCKET la[] = { l };
    SRTSOCKET a = srt_accept_bond(la, 1, 5000);
    ASSERT_NE(a, SRT_ERROR);
    EXPECT_EQ(connect_res.get(), SRT_SUCCESS);

    // Now that the connection is established, check negotiated config

    char result_config1[200] = "";
    int result_config1_size = 200;
    char result_config2[200] = "";
    int result_config2_size = 200;

    srt_getsockflag(s, SRTO_PACKETFILTER, result_config1, &result_config1_size);
    srt_getsockflag(a, SRTO_PACKETFILTER, result_config2, &result_config2_size);

    string caller_config = result_config1;
    string accept_config = result_config2;
    EXPECT_EQ(caller_config, accept_config);

    EXPECT_TRUE(filterConfigSame(caller_config, fec_config_final));
    EXPECT_TRUE(filterConfigSame(accept_config, fec_config_final));

    srt_close(a);
    srt_close(s);
    srt_close(l);
}

TEST(TestFEC, ConnectionMess)
{
    srt::TestInit srtinit;

    SRTSOCKET s = srt_create_socket();
    SRTSOCKET l = srt_create_socket();

    sockaddr_in sa;
    memset(&sa, 0, sizeof sa);
    sa.sin_family = AF_INET;
    sa.sin_port = htons(5555);
    ASSERT_EQ(inet_pton(AF_INET, "127.0.0.1", &sa.sin_addr), 1);

    srt_bind(l, (sockaddr*)& sa, sizeof(sa));

    const char fec_config1 [] = "fec,cols:,cols:10";
    const char fec_config2 [] = "fec,cols:,rows:10";
    const char fec_config_final [] = "fec,cols:10,rows:10,arq:onreq,layout:staircase";

    ASSERT_NE(srt_setsockflag(s, SRTO_PACKETFILTER, fec_config1, (sizeof fec_config1)-1), -1);
    ASSERT_NE(srt_setsockflag(l, SRTO_PACKETFILTER, fec_config2, (sizeof fec_config2)-1), -1);

    srt_listen(l, 1);

    auto connect_res = spawn_connect(s, sa);

    // Make sure that the async call to srt_connect() is already kicked.
    std::this_thread::yield();

    SRTSOCKET la[] = { l };
    SRTSOCKET a = srt_accept_bond(la, 1, 5000);
    ASSERT_NE(a, SRT_ERROR) << srt_getlasterror_str();
    EXPECT_EQ(connect_res.get(), SRT_SUCCESS);

    // Now that the connection is established, check negotiated config

    char result_config1[200] = "";
    int result_config1_size = 200;
    char result_config2[200] = "";
    int result_config2_size = 200;

    srt_getsockflag(s, SRTO_PACKETFILTER, result_config1, &result_config1_size);
    srt_getsockflag(a, SRTO_PACKETFILTER, result_config2, &result_config2_size);

    string caller_config = result_config1;
    string accept_config = result_config2;
    EXPECT_EQ(caller_config, accept_config);

    EXPECT_TRUE(filterConfigSame(caller_config, fec_config_final));
    EXPECT_TRUE(filterConfigSame(accept_config, fec_config_final));

    srt_close(a);
    srt_close(s);
    srt_close(l);
}

TEST(TestFEC, ConnectionForced)
{
    srt::TestInit srtinit;

    SRTSOCKET s = srt_create_socket();
    SRTSOCKET l = srt_create_socket();

    sockaddr_in sa;
    memset(&sa, 0, sizeof sa);
    sa.sin_family = AF_INET;
    sa.sin_port = htons(5555);
    ASSERT_EQ(inet_pton(AF_INET, "127.0.0.1", &sa.sin_addr), 1);

    srt_bind(l, (sockaddr*)& sa, sizeof(sa));

    const char fec_config1 [] = "fec,rows:20,cols:20";
    const char fec_config_final [] = "fec,cols:20,rows:20";

    ASSERT_NE(srt_setsockflag(s, SRTO_PACKETFILTER, fec_config1, (sizeof fec_config1)-1), -1);

    srt_listen(l, 1);

    auto connect_res = spawn_connect(s, sa);

    // Make sure that the async call to srt_connect() is already kicked.
    std::this_thread::yield();

    SRTSOCKET la[] = { l };
    SRTSOCKET a = srt_accept_bond(la, 1, 5000);
    ASSERT_NE(a, SRT_ERROR);
    EXPECT_EQ(connect_res.get(), SRT_SUCCESS);

    // Now that the connection is established, check negotiated config

    char result_config1[200] = "";
    int result_config1_size = 200;
    char result_config2[200] = "";
    int result_config2_size = 200;

    srt_getsockflag(s, SRTO_PACKETFILTER, result_config1, &result_config1_size);
    srt_getsockflag(a, SRTO_PACKETFILTER, result_config2, &result_config2_size);

    EXPECT_TRUE(filterConfigSame(result_config1, fec_config_final));
    EXPECT_TRUE(filterConfigSame(result_config2, fec_config_final));

    srt_close(a);
    srt_close(s);
    srt_close(l);
}

TEST(TestFEC, RejectionConflict)
{
    srt::TestInit srtinit;

    SRTSOCKET s = srt_create_socket();
    SRTSOCKET l = srt_create_socket();

    sockaddr_in sa;
    memset(&sa, 0, sizeof sa);
    sa.sin_family = AF_INET;
    sa.sin_port = htons(5555);
    ASSERT_EQ(inet_pton(AF_INET, "127.0.0.1", &sa.sin_addr), 1);

    srt_bind(l, (sockaddr*)& sa, sizeof(sa));

    const char fec_config1 [] = "fec,cols:10,rows:10";
    const char fec_config2 [] = "fec,cols:20,arq:never";

    srt_setsockflag(s, SRTO_PACKETFILTER, fec_config1, (sizeof fec_config1)-1);
    srt_setsockflag(l, SRTO_PACKETFILTER, fec_config2, (sizeof fec_config2)-1);

    srt_listen(l, 1);

    auto connect_res = spawn_connect(s, sa);

    // Make sure that the async call to srt_connect() is already kicked.
    std::this_thread::yield();

    EXPECT_EQ(connect_res.get(), SRT_ERROR);
    EXPECT_EQ(srt_getrejectreason(s), SRT_REJ_FILTER);

    bool no = false;
    // Set non-blocking so that srt_accept can return
    // immediately with failure. Just to make sure that
    // the connection is not about to be established,
    // also on the listener side.
    srt_setsockflag(l, SRTO_RCVSYN, &no, sizeof no);
    sockaddr_in scl;
    int sclen = sizeof scl;
    EXPECT_EQ(srt_accept(l, (sockaddr*)& scl, &sclen), SRT_ERROR);

    srt_close(s);
    srt_close(l);
}

TEST(TestFEC, RejectionIncompleteEmpty)
{
    srt::TestInit srtinit;

    SRTSOCKET s = srt_create_socket();
    SRTSOCKET l = srt_create_socket();

    sockaddr_in sa;
    memset(&sa, 0, sizeof sa);
    sa.sin_family = AF_INET;
    sa.sin_port = htons(5555);
    ASSERT_EQ(inet_pton(AF_INET, "127.0.0.1", &sa.sin_addr), 1);

    srt_bind(l, (sockaddr*)& sa, sizeof(sa));

    const char fec_config1 [] = "fec,rows:10";
    srt_setsockflag(s, SRTO_PACKETFILTER, fec_config1, (sizeof fec_config1)-1);

    srt_listen(l, 1);

    auto connect_res = spawn_connect(s, sa);

    // Make sure that the async call to srt_connect() is already kicked.
    std::this_thread::yield();

    EXPECT_EQ(connect_res.get(), SRT_ERROR);
    EXPECT_EQ(srt_getrejectreason(s), SRT_REJ_FILTER);

    bool no = false;
    // Set non-blocking so that srt_accept can return
    // immediately with failure. Just to make sure that
    // the connection is not about to be established,
    // also on the listener side.
    srt_setsockflag(l, SRTO_RCVSYN, &no, sizeof no);
    sockaddr_in scl;
    int sclen = sizeof scl;
    EXPECT_EQ(srt_accept(l, (sockaddr*)& scl, &sclen), SRT_ERROR);

    srt_close(s);
    srt_close(l);
}


TEST(TestFEC, RejectionIncomplete)
{
    srt::TestInit srtinit;

    SRTSOCKET s = srt_create_socket();
    SRTSOCKET l = srt_create_socket();

    sockaddr_in sa;
    memset(&sa, 0, sizeof sa);
    sa.sin_family = AF_INET;
    sa.sin_port = htons(5555);
    ASSERT_EQ(inet_pton(AF_INET, "127.0.0.1", &sa.sin_addr), 1);

    srt_bind(l, (sockaddr*)& sa, sizeof(sa));

    const char fec_config1 [] = "fec,rows:10";
    const char fec_config2 [] = "fec,arq:never";

    srt_setsockflag(s, SRTO_PACKETFILTER, fec_config1, (sizeof fec_config1)-1);
    srt_setsockflag(l, SRTO_PACKETFILTER, fec_config2, (sizeof fec_config2)-1);

    srt_listen(l, 1);

    auto connect_res = spawn_connect(s, sa);

    // Make sure that the async call to srt_connect() is already kicked.
    std::this_thread::yield();

    EXPECT_EQ(connect_res.get(), SRT_ERROR);
    EXPECT_EQ(srt_getrejectreason(s), SRT_REJ_FILTER);

    bool no = false;
    // Set non-blocking so that srt_accept can return
    // immediately with failure. Just to make sure that
    // the connection is not about to be established,
    // also on the listener side.
    srt_setsockflag(l, SRTO_RCVSYN, &no, sizeof no);
    sockaddr_in scl;
    int sclen = sizeof scl;
    EXPECT_EQ(srt_accept(l, (sockaddr*)& scl, &sclen), SRT_ERROR);

    srt_close(s);
    srt_close(l);
}

TEST_F(TestFECRebuilding, Prepare)
{
    // Stuff in prepared packets into the source fec.
    int32_t seq;
    for (int i = 0; i < 7; ++i)
    {
        CPacket& p = *source[i].get();

        // Feed it simultaneously into the sender FEC
        fec->feedSource(p);
        seq = p.getSeqNo();
    }

    SrtPacket fec_ctl(SRT_LIVE_MAX_PLSIZE);

    // Use the sequence number of the last packet, as usual.
    bool have_fec_ctl = fec->packControlPacket(fec_ctl, seq);

    EXPECT_EQ(have_fec_ctl, true);
}

TEST_F(TestFECRebuilding, NoRebuild)
{
    // Stuff in prepared packets into the source fec.
    int32_t seq;
    for (int i = 0; i < 7; ++i)
    {
        CPacket& p = *source[i].get();

        // Feed it simultaneously into the sender FEC
        fec->feedSource(p);
        seq = p.getSeqNo();
    }

    SrtPacket fec_ctl(SRT_LIVE_MAX_PLSIZE);

    // Use the sequence number of the last packet, as usual.
    const bool have_fec_ctl = fec->packControlPacket(fec_ctl, seq);

    ASSERT_EQ(have_fec_ctl, true);
    // By having all packets and FEC CTL packet, now stuff in
    // these packets into the receiver

    FECFilterBuiltin::loss_seqs_t loss; // required as return, ignore

    for (int i = 0; i < 7; ++i)
    {
        // SKIP packet 4 to simulate loss
        if (i == 4 || i == 6)
            continue;

        // Stuff in the packet into the FEC filter
        bool want_passthru = fec->receive(*source[i], loss);
        EXPECT_EQ(want_passthru, true);
    }

    // Prepare a real packet basing on the SrtPacket.

    // XXX Consider packing this into a callable function as this
    // is a code directly copied from PacketFilter::packControlPacket.

    unique_ptr<CPacket> fecpkt ( new CPacket );

    uint32_t* chdr = fecpkt->getHeader();
    memcpy(chdr, fec_ctl.hdr, SRT_PH_E_SIZE * sizeof(*chdr));

    // The buffer can be assigned.
    fecpkt->m_pcData = fec_ctl.buffer;
    fecpkt->setLength(fec_ctl.length);

    // This sets only the Packet Boundary flags, while all other things:
    // - Order
    // - Rexmit
    // - Crypto
    // - Message Number
    // will be set to 0/false
    fecpkt->set_msgflags(MSGNO_PACKET_BOUNDARY::wrap(PB_SOLO));

    // ... and then fix only the Crypto flags
    fecpkt->setMsgCryptoFlags(EncryptionKeySpec(0));

    // And now receive the FEC control packet

    bool want_passthru_fec = fec->receive(*fecpkt, loss);
    EXPECT_EQ(want_passthru_fec, false); // Confirm that it's been eaten up
    EXPECT_EQ(provided.size(), 0U); // Confirm that nothing was rebuilt

    /*
    // XXX With such a short sequence, losses will not be reported.
    // You need at least one packet past the row, even in 1-row config.
    // Probably a better way for loss collection should be devised.

    ASSERT_EQ(loss.size(), 2);
    EXPECT_EQ(loss[0].first, isn + 4);
    EXPECT_EQ(loss[1].first, isn + 6);
     */
}

TEST_F(TestFECRebuilding, Rebuild)
{
    // Stuff in prepared packets into the source fec->
    int32_t seq;
    for (int i = 0; i < 7; ++i)
    {
        CPacket& p = *source[i].get();

        // Feed it simultaneously into the sender FEC
        fec->feedSource(p);
        seq = p.getSeqNo();
    }

    SrtPacket fec_ctl(SRT_LIVE_MAX_PLSIZE);

    // Use the sequence number of the last packet, as usual.
    const bool have_fec_ctl = fec->packControlPacket(fec_ctl, seq);

    ASSERT_EQ(have_fec_ctl, true);
    // By having all packets and FEC CTL packet, now stuff in
    // these packets into the receiver

    FECFilterBuiltin::loss_seqs_t loss; // required as return, ignore

    for (int i = 0; i < 7; ++i)
    {
        // SKIP packet 4 to simulate loss
        if (i == 4)
            continue;

        // Stuff in the packet into the FEC filter
        bool want_passthru = fec->receive(*source[i], loss);
        EXPECT_EQ(want_passthru, true);
    }

    // Prepare a real packet basing on the SrtPacket.

    // XXX Consider packing this into a callable function as this
    // is a code directly copied from PacketFilter::packControlPacket.

    unique_ptr<CPacket> fecpkt ( new CPacket );

    uint32_t* chdr = fecpkt->getHeader();
    memcpy(chdr, fec_ctl.hdr, SRT_PH_E_SIZE * sizeof(*chdr));

    // The buffer can be assigned.
    fecpkt->m_pcData = fec_ctl.buffer;
    fecpkt->setLength(fec_ctl.length);

    // This sets only the Packet Boundary flags, while all other things:
    // - Order
    // - Rexmit
    // - Crypto
    // - Message Number
    // will be set to 0/false
    fecpkt->set_msgflags(MSGNO_PACKET_BOUNDARY::wrap(PB_SOLO));

    // ... and then fix only the Crypto flags
    fecpkt->setMsgCryptoFlags(EncryptionKeySpec(0));

    // And now receive the FEC control packet

    const bool want_passthru_fec = fec->receive(*fecpkt, loss);
    EXPECT_EQ(want_passthru_fec, false); // Confirm that it's been eaten up

    EXPECT_EQ(loss.size(), 0U);
    ASSERT_EQ(provided.size(), 1U);

    SrtPacket& rebuilt = provided[0];
    CPacket& skipped = *source[4];

    // Set artificially the SN_REXMIT flag in the skipped source packet
    // because the rebuilt packet shall have REXMIT flag set.
    skipped.set_msgflags(skipped.msgflags() | MSGNO_REXMIT::wrap(true));

    // Compare the header
    EXPECT_EQ(skipped.getHeader()[SRT_PH_SEQNO], rebuilt.hdr[SRT_PH_SEQNO]);
    EXPECT_EQ(skipped.getHeader()[SRT_PH_MSGNO], rebuilt.hdr[SRT_PH_MSGNO]);
    EXPECT_EQ(skipped.getHeader()[SRT_PH_ID], rebuilt.hdr[SRT_PH_ID]);
    EXPECT_EQ(skipped.getHeader()[SRT_PH_TIMESTAMP], rebuilt.hdr[SRT_PH_TIMESTAMP]);

    // Compare sizes and contents
    ASSERT_EQ(skipped.size(), rebuilt.size());

    EXPECT_EQ(memcmp(skipped.data(), rebuilt.data(), rebuilt.size()), 0);
}<|MERGE_RESOLUTION|>--- conflicted
+++ resolved
@@ -327,10 +327,6 @@
     // Given 2s timeout for accepting as it has occasionally happened with Travis
     // that 1s might not be enough.
     SRTSOCKET la[] = { l };
-<<<<<<< HEAD
-    std::cout << "[M] Accepting\n";
-=======
->>>>>>> 547688cc
     SRTSOCKET a = srt_accept_bond(la, 1, 5000);
     ASSERT_NE(a, SRT_ERROR);
     EXPECT_EQ(connect_res.get(), SRT_SUCCESS);
