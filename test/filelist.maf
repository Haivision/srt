HEADERS
any.hpp
test_env.h

SOURCES
<<<<<<< HEAD
test_buffer.cpp
=======
test_main.cpp
test_buffer_rcv.cpp
>>>>>>> ab000e30
test_common.cpp
test_connection_timeout.cpp
test_crypto.cpp
test_cryspr.cpp
test_enforced_encryption.cpp
test_epoll.cpp
test_fec_rebuilding.cpp
test_file_transmission.cpp
test_ipv6.cpp
test_listen_callback.cpp
test_losslist_rcv.cpp
test_losslist_snd.cpp
test_many_connections.cpp
test_muxer.cpp
test_seqno.cpp
test_socket_options.cpp
test_sync.cpp
test_threadname.cpp
test_timer.cpp
test_unitqueue.cpp
test_utilities.cpp
test_reuseaddr.cpp
test_socketdata.cpp
test_snd_rate_estimator.cpp

# Tests for bonding only - put here!

<<<<<<< HEAD
SOURCES - ENABLE_EXPERIMENTAL_BONDING
test_bonding.cpp
=======
SOURCES - ENABLE_BONDING
test_bonding.cpp
>>>>>>> ab000e30
<|MERGE_RESOLUTION|>--- conflicted
+++ resolved
@@ -3,12 +3,8 @@
 test_env.h
 
 SOURCES
-<<<<<<< HEAD
-test_buffer.cpp
-=======
 test_main.cpp
 test_buffer_rcv.cpp
->>>>>>> ab000e30
 test_common.cpp
 test_connection_timeout.cpp
 test_crypto.cpp
@@ -36,10 +32,5 @@
 
 # Tests for bonding only - put here!
 
-<<<<<<< HEAD
-SOURCES - ENABLE_EXPERIMENTAL_BONDING
-test_bonding.cpp
-=======
 SOURCES - ENABLE_BONDING
-test_bonding.cpp
->>>>>>> ab000e30
+test_bonding.cpp