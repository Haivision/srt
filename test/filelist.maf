--- conflicted
+++ resolved
@@ -3,12 +3,8 @@
 test_env.h
 
 SOURCES
-<<<<<<< HEAD
-test_buffer.cpp
-=======
 test_main.cpp
 test_buffer_rcv.cpp
->>>>>>> 7a4f5e26
 test_common.cpp
 test_connection_timeout.cpp
 test_crypto.cpp
@@ -36,10 +32,5 @@
 
 # Tests for bonding only - put here!
 
-<<<<<<< HEAD
-SOURCES - ENABLE_EXPERIMENTAL_BONDING
-test_bonding.cpp
-=======
 SOURCES - ENABLE_BONDING
-test_bonding.cpp
->>>>>>> 7a4f5e26
+test_bonding.cpp