--- conflicted
+++ resolved
@@ -1,13 +1,10 @@
 #include <thread>
 #include <chrono>
 #include <string>
-<<<<<<< HEAD
 #include <future>
-=======
 #include "gtest/gtest.h"
 #include "test_env.h"
 
->>>>>>> 09f35c0f
 #include "srt.h"
 #include "sync.h"
 #include "netinet_any.h"
@@ -213,7 +210,7 @@
     client.join();
 }
 
-TEST_F(TestIPv6, v6_calls_mapped_v6)
+TEST_F(TestIPv6, v6_calls_v6_mapped)
 {
     SRTST_REQUIRES(IPv6);
 
