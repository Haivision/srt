#include <stdio.h>
#include <stdlib.h>

#include <srt.h>

#include <thread>
#include <condition_variable>
#include <chrono>

#include "gtest/gtest.h"
#include "test_env.h"
#include "utilities.h"
#include "common.h"
#include "core.h"

using namespace srt;

void test_ip_coding(const char* peer_ip, int family, const uint32_t (&ip)[4])
{
    const int port = 4200;

    // Peer
    sockaddr_storage ss;
    ss.ss_family = family;

    void* sin_addr = nullptr;
    if (family == AF_INET)
    {
        sockaddr_in* const sa = (sockaddr_in*)&ss;
        sa->sin_port          = htons(port);
        sin_addr              = &sa->sin_addr;
    }
    else // IPv6
    {
        sockaddr_in6* const sa = (sockaddr_in6*)&ss;
        sa->sin6_port          = htons(port);
        sin_addr               = &sa->sin6_addr;
    }

    ASSERT_EQ(inet_pton(family, peer_ip, sin_addr), 1);
    const sockaddr_any peer(ss);

    // HOST
    sockaddr_any host(family);
    host.hport(port);

    srt::CIPAddress::decode(ip, peer, (host));
    EXPECT_EQ(peer, host) << "Peer " << peer.str() << " host " << host.str();
}

// Example IPv4 address: 192.168.0.1
TEST(CIPAddress, IPv4_pton)
{
    srt::TestInit srtinit;
    const char*    peer_ip = "192.168.0.1";
    const uint32_t ip[4]   = {htobe32(0xC0A80001), 0, 0, 0};
    test_ip_coding(peer_ip, AF_INET, ip);
}

// Example IPv6 address: 2001:db8:85a3:8d3:1319:8a2e:370:7348
TEST(CIPAddress, IPv6_pton)
{
    srt::TestInit srtinit;
    const char*    peer_ip = "2001:db8:85a3:8d3:1319:8a2e:370:7348";
    const uint32_t ip[4]   = {htobe32(0x20010db8), htobe32(0x85a308d3), htobe32(0x13198a2e), htobe32(0x03707348)};

    test_ip_coding(peer_ip, AF_INET6, ip);
}

// Example IPv4 address: 192.168.0.1
// Maps to IPv6 address: 0:0:0:0:0:FFFF:192.168.0.1
// Simplified:                   ::FFFF:192.168.0.1
TEST(CIPAddress, IPv4_in_IPv6_pton)
{
    srt::TestInit srtinit;
    const char*    peer_ip = "::ffff:192.168.0.1";
    const uint32_t ip[4]   = {0, 0, htobe32(0x0000FFFF), htobe32(0xC0A80001)};

<<<<<<< HEAD
    test_ip_coding(peer_ip, AF_INET6, ip);
}

TEST(SRTAPI, SyncRendezvousHangs)
{
    srt::TestInit srtinit;
    int yes = 1;

    SRTSOCKET sock = srt_create_socket();
    ASSERT_NE(sock, SRT_ERROR);

    ASSERT_NE(srt_setsockopt(sock, 0, SRTO_TSBPDMODE, &yes, sizeof yes), SRT_ERROR);
    ASSERT_NE(srt_setsockflag(sock, SRTO_SENDER, &yes, sizeof yes), SRT_ERROR);
    ASSERT_EQ(srt_setsockopt(sock, 0, SRTO_RENDEZVOUS, &yes, sizeof yes), 0);

    const int connection_timeout_ms = 1000; // rendezvous timeout is x10 hence 10seconds
    ASSERT_EQ(srt_setsockopt(sock, 0, SRTO_CONNTIMEO, &connection_timeout_ms, sizeof connection_timeout_ms), 0);

    sockaddr_in local_sa={};
    local_sa.sin_family = AF_INET;
    local_sa.sin_port = htons(9999);
    local_sa.sin_addr.s_addr = INADDR_ANY;

    sockaddr_in peer_sa= {};
    peer_sa.sin_family = AF_INET;
    peer_sa.sin_port = htons(9998);
    ASSERT_EQ(inet_pton(AF_INET, "127.0.0.1", &peer_sa.sin_addr), 1);

    uint64_t duration = 0;

    std::thread close_thread([&sock, &duration] {
        std::this_thread::sleep_for(std::chrono::seconds(1)); // wait till srt_rendezvous is called
        auto start = std::chrono::steady_clock::now();
        EXPECT_NE(srt_close(sock), SRT_ERROR);
        auto end = std::chrono::steady_clock::now();
        std::cout << "[T] @" << sock << " closed.\n";

        duration = std::chrono::duration_cast<std::chrono::seconds>(end - start).count();
    });
    std::cout << "In-thread closing of @" << sock << std::endl;

    EXPECT_EQ(srt_rendezvous(sock, (sockaddr*)&local_sa, sizeof local_sa,
              (sockaddr*)&peer_sa, sizeof peer_sa), SRT_ERROR);

    std::cout << "After-rendezvous @" << sock << " state: " << SockStatusStr(srt_getsockstate(sock)) << std::endl;

    close_thread.join();
    std::cout << "After-thread @" << sock << " state: " << SockStatusStr(srt_getsockstate(sock)) << std::endl;
    ASSERT_LE(duration, 1lu); // Worst case it will compare uint64_t against uint32_t on 32-bit systems.
}

TEST(SRTAPI, RapidClose)
{
    srt::TestInit srtinit;
    using namespace std;


    SRTSOCKET sock = srt_create_socket();
    std::condition_variable cv_start;
    std::mutex cvm;
    sync::atomic<bool> started(false), ended(false);

    std::thread connect_thread([&sock, &cv_start, &started, &ended] {

        // Nonexistent address
        sockaddr_any sa = CreateAddr("localhost", 5555, AF_INET);
        cerr << "[T] Start connect\n";
        started = true;
        cv_start.notify_one();
        srt_connect(sock, sa.get(), sa.size());
        // It doesn't matter if it succeeds. Important is that it exits.
        ended = true;
        cerr << "[T] exit\n";
    });

    std::unique_lock<std::mutex> lk(cvm);

    // Wait until the thread surely starts
    cerr << "Waiting for thread start...\n";
    while (!started)
        cv_start.wait(lk);

    cerr << "Closing socket\n";
    srt_close(sock);
    cerr << "Waiting 250ms\n";
    std::this_thread::sleep_for(std::chrono::milliseconds(250));
    EXPECT_TRUE(ended);

    cerr << "Joining [T]\n";
    connect_thread.join();
=======
    test_cipaddress_pton(peer_ip, AF_INET6, ip);
>>>>>>> c09532f8
}

void testCookieContest(int32_t agent_cookie, int32_t peer_cookie)
{
    using namespace srt;
    using namespace std;

    cout << "TEST: Cookies: agent=" << hex << agent_cookie
        << " peer=" << peer_cookie << endl << dec;
<<<<<<< HEAD
    HandshakeSide agent_side = CUDT::compareCookies(agent_cookie, peer_cookie);
    EXPECT_EQ(agent_side, HSD_INITIATOR);
    HandshakeSide peer_side =  CUDT::compareCookies(peer_cookie, agent_cookie);
=======
    HandshakeSide agent_side = CUDT::backwardCompatibleCookieContest(agent_cookie, peer_cookie);
    EXPECT_EQ(agent_side, HSD_INITIATOR);
    HandshakeSide peer_side =  CUDT::backwardCompatibleCookieContest(peer_cookie, agent_cookie);
>>>>>>> c09532f8
    EXPECT_EQ(peer_side, HSD_RESPONDER);
}

TEST(Common, CookieContest)
{
    srt::TestInit srtinit;
    using namespace std;

    srt_setloglevel(LOG_NOTICE);

    // In this function you should pass cookies always in the order: INITIATOR, RESPONDER.
    cout << "TEST 1: two easy comparable values\n";
    testCookieContest(100, 50);
    testCookieContest(-1, -1000);
    testCookieContest(10055, -10000);
<<<<<<< HEAD

    // In this function you should pass cookies always in the order: INITIATOR, RESPONDER.
=======
    testCookieContest(-1480577720, 811599203);
    testCookieContest( -2147483648, 2147483647);
    testCookieContest(0x00000001, 0x80000001);

    /* XXX Blocked temporarily because in 1.5.5 they would fail,
       and it's decided to not provide the fix, which is too
       dangerous. The real fix will be provided in 1.6.0.
>>>>>>> c09532f8

    // Values from PR 1517
    cout << "TEST 2: Values from PR 1517\n";
    testCookieContest(811599203, -1480577720);
    testCookieContest(2147483647, -2147483648);

    cout << "TEST 3: wrong post-fix\n";
    // NOTE: 0x80000001 is a negative number in hex
    testCookieContest(0x00000001, 0x80000001);
<<<<<<< HEAD
=======
    */
>>>>>>> c09532f8
}<|MERGE_RESOLUTION|>--- conflicted
+++ resolved
@@ -76,7 +76,6 @@
     const char*    peer_ip = "::ffff:192.168.0.1";
     const uint32_t ip[4]   = {0, 0, htobe32(0x0000FFFF), htobe32(0xC0A80001)};
 
-<<<<<<< HEAD
     test_ip_coding(peer_ip, AF_INET6, ip);
 }
 
@@ -167,9 +166,6 @@
 
     cerr << "Joining [T]\n";
     connect_thread.join();
-=======
-    test_cipaddress_pton(peer_ip, AF_INET6, ip);
->>>>>>> c09532f8
 }
 
 void testCookieContest(int32_t agent_cookie, int32_t peer_cookie)
@@ -179,15 +175,9 @@
 
     cout << "TEST: Cookies: agent=" << hex << agent_cookie
         << " peer=" << peer_cookie << endl << dec;
-<<<<<<< HEAD
     HandshakeSide agent_side = CUDT::compareCookies(agent_cookie, peer_cookie);
     EXPECT_EQ(agent_side, HSD_INITIATOR);
     HandshakeSide peer_side =  CUDT::compareCookies(peer_cookie, agent_cookie);
-=======
-    HandshakeSide agent_side = CUDT::backwardCompatibleCookieContest(agent_cookie, peer_cookie);
-    EXPECT_EQ(agent_side, HSD_INITIATOR);
-    HandshakeSide peer_side =  CUDT::backwardCompatibleCookieContest(peer_cookie, agent_cookie);
->>>>>>> c09532f8
     EXPECT_EQ(peer_side, HSD_RESPONDER);
 }
 
@@ -203,18 +193,8 @@
     testCookieContest(100, 50);
     testCookieContest(-1, -1000);
     testCookieContest(10055, -10000);
-<<<<<<< HEAD
 
     // In this function you should pass cookies always in the order: INITIATOR, RESPONDER.
-=======
-    testCookieContest(-1480577720, 811599203);
-    testCookieContest( -2147483648, 2147483647);
-    testCookieContest(0x00000001, 0x80000001);
-
-    /* XXX Blocked temporarily because in 1.5.5 they would fail,
-       and it's decided to not provide the fix, which is too
-       dangerous. The real fix will be provided in 1.6.0.
->>>>>>> c09532f8
 
     // Values from PR 1517
     cout << "TEST 2: Values from PR 1517\n";
@@ -224,8 +204,4 @@
     cout << "TEST 3: wrong post-fix\n";
     // NOTE: 0x80000001 is a negative number in hex
     testCookieContest(0x00000001, 0x80000001);
-<<<<<<< HEAD
-=======
-    */
->>>>>>> c09532f8
-}+}
