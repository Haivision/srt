#include <string>
#include <iterator>
#include <vector>
#include <sstream>

#include "gtest/gtest.h"
#include "test_env.h"

#include "srt.h"
#include "netinet_any.h"

using namespace std;

int main(int argc, char **argv)
{
    string command_line_arg(argc == 2 ? argv[1] : "");
    testing::InitGoogleTest(&argc, argv);
    testing::AddGlobalTestEnvironment(new srt::TestEnv(argc, argv));
    return RUN_ALL_TESTS();
}

namespace srt
{

TestEnv* TestEnv::me = 0;

void TestEnv::FillArgMap()
{
    // The rule is:
    // - first arguments go to an empty string key
    // - if an argument has - in the beginning, name the key
    // - key followed by args collected in a list
    // - double dash prevents interpreting further args as option keys

    string key;
    bool expectkey = true;

    argmap[""];

    for (auto& a: args)
    {
        if (a.size() > 1)
        {
            if (expectkey && a[0] == '-')
            {
                if (a[1] == '-')
                    expectkey = false;
                else if (a[1] == '/')
                    key = "";
                else
                {
                    key = a.substr(1);
                    argmap[key]; // Make sure it exists even empty
                }

                continue;
            }
        }
        argmap[key].push_back(a);
    }

    return;
}

std::string TestEnv::OptionValue(const std::string& key)
{
    std::ostringstream out;

    auto it = argmap.find(key);
    if (it != argmap.end() && !it->second.empty())
    {
        auto iv = it->second.begin();
        out << (*iv);
        while (++iv != it->second.end())
        {
            out << " " << (*iv);
        }
    }

    return out.str();
}

// Specific functions
bool TestEnv::Allowed_IPv6()
{
    if (TestEnv::me->OptionPresent("disable-ipv6"))
    {
        std::cout << "TEST: IPv6 testing disabled, FORCED PASS\n";
        return false;
    }
    return true;
}


void TestInit::start(int& w_retstatus)
{
    ASSERT_GE(w_retstatus = srt_startup(), 0);
}

void TestInit::stop()
{
    EXPECT_NE(srt_cleanup(), -1);
}

// This function finds some interesting options among command
// line arguments and does specific things.
void TestInit::HandlePerTestOptions()
{
    // As a short example:
    // use '-logdebug' option to turn on debug logging.

    if (TestEnv::me->OptionPresent("logdebug"))
    {
        srt_setloglevel(LOG_DEBUG);
    }

    if (TestEnv::me->OptionPresent("lognote"))
    {
        srt_setloglevel(LOG_NOTICE);
    }
}

// Copied from ../apps/apputil.cpp, can't really link this file here.
sockaddr_any CreateAddr(const std::string& name, unsigned short port, int pref_family)
{
    using namespace std;

    // Handle empty name.
    // If family is specified, empty string resolves to ANY of that family.
    // If not, it resolves to IPv4 ANY (to specify IPv6 any, use [::]).
    if (name == "")
    {
        sockaddr_any result(pref_family == AF_INET6 ? pref_family : AF_INET);
        result.hport(port);
        return result;
    }

    bool first6 = pref_family != AF_INET;
    int families[2] = {AF_INET6, AF_INET};
    if (!first6)
    {
        families[0] = AF_INET;
        families[1] = AF_INET6;
    }

    for (int i = 0; i < 2; ++i)
    {
        int family = families[i];
        sockaddr_any result (family);

        // Try to resolve the name by pton first
        if (inet_pton(family, name.c_str(), result.get_addr()) == 1)
        {
            result.hport(port); // same addr location in ipv4 and ipv6
            return result;
        }
    }

    // If not, try to resolve by getaddrinfo
    // This time, use the exact value of pref_family

    sockaddr_any result;
    addrinfo fo = {
        0,
        pref_family,
        0, 0,
        0, 0,
        NULL, NULL
    };

    addrinfo* val = nullptr;
    int erc = getaddrinfo(name.c_str(), nullptr, &fo, &val);
    if (erc == 0)
    {
        result.set(val->ai_addr);
        result.len = result.size();
        result.hport(port); // same addr location in ipv4 and ipv6
    }
    freeaddrinfo(val);

    return result;
}

UniqueSocket::~UniqueSocket()
{
    // Could be closed explicitly
    if (sock != -1)
        close();
}

void UniqueSocket::close()
{
<<<<<<< HEAD
    EXPECT_NE(srt_close(sock), SRT_ERROR) << lab << " CREATED: "<< f << ":" << l;
=======
    int close_result = srt_close(sock);
    int close_error = srt_getlasterror(nullptr);

    // XXX SRT_EINVSOCK is reported when the socket
    // has been already wiped out, which may happen to a broken socket.
    // This isn't exactly intended, although trying to close a nonexistent
    // socket is not a problem, as long as it happens before the id value rollover
    // (that is, when it's closed immediately after getting broken).
    // This solution is still slick though and should be fixed.
    //
    // Restore this, when fixed
    // EXPECT_NE(srt_close(sock), SRT_ERROR) << lab << " CREATED: "<< f << ":" << l;
    if (close_result == SRT_ERROR)
    {
        EXPECT_NE(close_error, SRT_EINVSOCK) << lab << " CREATED: "<< f << ":" << l;
    }
    else
    {
        EXPECT_EQ(close_result, 0) << lab << " CREATED: "<< f << ":" << l;
    }
>>>>>>> aa69c3db
}

}<|MERGE_RESOLUTION|>--- conflicted
+++ resolved
@@ -190,9 +190,6 @@
 
 void UniqueSocket::close()
 {
-<<<<<<< HEAD
-    EXPECT_NE(srt_close(sock), SRT_ERROR) << lab << " CREATED: "<< f << ":" << l;
-=======
     int close_result = srt_close(sock);
     int close_error = srt_getlasterror(nullptr);
 
@@ -213,7 +210,6 @@
     {
         EXPECT_EQ(close_result, 0) << lab << " CREATED: "<< f << ":" << l;
     }
->>>>>>> aa69c3db
 }
 
 }