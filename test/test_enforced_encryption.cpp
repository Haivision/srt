--- conflicted
+++ resolved
@@ -16,13 +16,10 @@
 #include <mutex>
 
 #include "srt.h"
-<<<<<<< HEAD
 #include "udt.h"
+#include "sync.h"
 #include "logging.h"
 #include "../apps/logsupport.cpp"
-=======
-#include "sync.h"
->>>>>>> a4ff6abd
 
 namespace srt_logging
 {
@@ -371,7 +368,6 @@
         ASSERT_NE(srt_bind(m_listener_socket, psa, sizeof sa), SRT_ERROR);
         ASSERT_NE(srt_listen(m_listener_socket, 4), SRT_ERROR);
 
-<<<<<<< HEAD
         applog.Note() << "Connecting caller socket.";
         const int connect_ret = srt_connect(m_caller_socket, psa, sizeof sa);
         EXPECT_EQ(connect_ret, expect.connect_ret);
@@ -390,10 +386,6 @@
         {
             ThreadName::set("TEST:SUB");
             applog.Note() << "THREAD for accept: ENTER";
-=======
-        auto accepting_thread = std::thread([&] {
-            const int epoll_res = WaitOnEpoll(expect);
->>>>>>> a4ff6abd
 
             if (epoll_res == SRT_ERROR)
             {
@@ -444,15 +436,6 @@
             applog.Note() << "THREAD for accept: EXIT";
         });
 
-        const int connect_ret = srt_connect(m_caller_socket, psa, sizeof sa);
-        EXPECT_EQ(connect_ret, expect.connect_ret);
-
-        if (connect_ret == SRT_ERROR && connect_ret != expect.connect_ret)
-        {
-            std::cerr << "UNEXPECTED! srt_connect returned error: "
-                << srt_getlasterror_str() << " (code " << srt_getlasterror(NULL) << ")\n";
-        }
-
         if (is_blocking == false)
         {
             applog.Note() << "Joining: accept thread";
