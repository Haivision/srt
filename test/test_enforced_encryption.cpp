/*
 * SRT - Secure, Reliable, Transport
 * Copyright (c) 2018 Haivision Systems Inc.
 * 
 * This Source Code Form is subject to the terms of the Mozilla Public
 * License, v. 2.0. If a copy of the MPL was not distributed with this
 * file, You can obtain one at http://mozilla.org/MPL/2.0/.
 * 
 * Written by:
 *             Haivision Systems Inc.
 */

#include <thread>
#include <condition_variable> 
#include <mutex>
#include <gtest/gtest.h>
#include "test_env.h"

#include "srt.h"
#include "sync.h"
<<<<<<< HEAD
#include "common.h"
=======

using namespace srt;
>>>>>>> 97c2d829


enum PEER_TYPE
{
    PEER_CALLER   = 0,
    PEER_LISTENER = 1,
    PEER_COUNT    = 2,  // Number of peers
};


enum CHECK_SOCKET_TYPE
{
    CHECK_SOCKET_CALLER   = 0,
    CHECK_SOCKET_ACCEPTED = 1,
    CHECK_SOCKET_COUNT    = 2,  // Number of peers
};


enum TEST_CASE
{
    TEST_CASE_A_1 = 0,
    TEST_CASE_A_2,
    TEST_CASE_A_3,
    TEST_CASE_A_4,
    TEST_CASE_A_5,
    TEST_CASE_B_1,
    TEST_CASE_B_2,
    TEST_CASE_B_3,
    TEST_CASE_B_4,
    TEST_CASE_B_5,
    TEST_CASE_C_1,
    TEST_CASE_C_2,
    TEST_CASE_C_3,
    TEST_CASE_C_4,
    TEST_CASE_C_5,
    TEST_CASE_D_1,
    TEST_CASE_D_2,
    TEST_CASE_D_3,
    TEST_CASE_D_4,
    TEST_CASE_D_5,
};


struct TestResultNonBlocking
{
    SRTSOCKET  connect_ret;
    SRTSOCKET  accept_ret;
    int     epoll_wait_ret;
    int     epoll_event;
    SRT_SOCKSTATUS socket_state[CHECK_SOCKET_COUNT];
    SRT_KM_STATE km_state    [CHECK_SOCKET_COUNT];
};


struct TestResultBlocking
{
    SRTSOCKET  connect_ret;
    SRTSOCKET  accept_ret;
    SRT_SOCKSTATUS socket_state[CHECK_SOCKET_COUNT];
    SRT_KM_STATE km_state[CHECK_SOCKET_COUNT];
};


template<typename TResult>
struct TestCase
{
    bool                enforcedenc [PEER_COUNT];
    const std::string  (&password)[PEER_COUNT];
    TResult             expected_result;
};

typedef TestCase<TestResultNonBlocking>  TestCaseNonBlocking;
typedef TestCase<TestResultBlocking>     TestCaseBlocking;



static const std::string s_pwd_a ("s!t@r#i$c^t");
static const std::string s_pwd_b ("s!t@r#i$c^tu");
static const std::string s_pwd_no("");



/*
 * TESTING SCENARIO
 * Both peers exchange HandShake v5.
 * Listener is sender   in a non-blocking mode
 * Caller   is receiver in a non-blocking mode

 * Cases B.2-B.4 are specific. Here we have incompatible password settings, but
 * listener accepts it, while caller rejects it. In this case we have a short-living
 * confusion state: The connection is accepted on the listener side, and the listener
 * sends back the conclusion handshake, but caller will reject it.
 *
 * Because of that, we should ignore what will happen in the listener as this is
 * just a matter of luck: if the listener thread is lucky, it will report the socket
 * to accept, so epoll will signal it and accept will report it, and moreover, further
 * good luck on this socket would make the state check return SRTS_CONNECTED. Without
 * this good luck, the caller might be quick enough to reject the handshake and send
 * the UMSG_SHUTDOWN packet to the peer. If it gets with it before acceptance, it will
 * withdraw the socket before it could be reported by accept.
 *
 * Still, we check predictable things here, so we accept two possibilities:
 * - The accepted socket wasn't reported at all
 * - The accepted socket was reported, and after `srt_connect` is done, it should turn to SRTS_BROKEN.
 *
 * This embraces both cases when the accepted socket was broken in the beginning, and when it was CONNECTED
 * in the beginning, but broke soon thereafter.
 *
 * This behavior is predicted and accepted - it's also the reason that setting ENFORCEDENC to false is
 * NOT RECOMMENDED on a listener socket that isn't intended to accept only connections from known callers
 * that are known to have set this flag also to false.
 *
 * In the cases C.2-C.4 it is the listener who rejects the connection, so we don't have an accepted socket
 * and the situation is always the same and clear in the beginning. The caller cannot continue with the
 * connection after listener accepted it, even if it tolerates incompatible password settings.
 */

const int IGNORE_EPOLL = -2;
const SRT_SOCKSTATUS IGNORE_SRTS = (SRT_SOCKSTATUS)-1;
const SRT_KM_STATE IGNORE_KMSTATE = (SRT_KM_STATE)-1;
const SRTSOCKET IGNORE_ACCEPT = (SRTSOCKET)-2;

const TestCaseNonBlocking g_test_matrix_non_blocking[] =
{
        // ENFORCEDENC       |  Password           |                                         | EPoll wait                       | socket_state                            |  KM State
        // caller | listener |  caller  | listener |         connect_ret   accept_ret        |  ret         | event             | caller              accepted |  caller              listener
/*A.1 */ { {true,     true  }, {s_pwd_a,   s_pwd_a}, { SRT_SOCKID_CONNREQ, SRT_SOCKID_CONNREQ,             1,  SRT_EPOLL_IN,  {SRTS_CONNECTED, SRTS_CONNECTED}, {SRT_KM_S_SECURED,     SRT_KM_S_SECURED}}},
/*A.2 */ { {true,     true  }, {s_pwd_a,   s_pwd_b}, { SRT_SOCKID_CONNREQ,   SRT_INVALID_SOCK,             0,  0,             {SRTS_BROKEN,       IGNORE_SRTS}, {SRT_KM_S_UNSECURED,        IGNORE_KMSTATE}}},
/*A.3 */ { {true,     true  }, {s_pwd_a,  s_pwd_no}, { SRT_SOCKID_CONNREQ,   SRT_INVALID_SOCK,             0,  0,             {SRTS_BROKEN,       IGNORE_SRTS}, {SRT_KM_S_UNSECURED,        IGNORE_KMSTATE}}},
/*A.4 */ { {true,     true  }, {s_pwd_no,  s_pwd_b}, { SRT_SOCKID_CONNREQ,   SRT_INVALID_SOCK,             0,  0,             {SRTS_BROKEN,       IGNORE_SRTS}, {SRT_KM_S_UNSECURED,        IGNORE_KMSTATE}}},
/*A.5 */ { {true,     true  }, {s_pwd_no, s_pwd_no}, { SRT_SOCKID_CONNREQ, SRT_SOCKID_CONNREQ,             1,  SRT_EPOLL_IN,  {SRTS_CONNECTED, SRTS_CONNECTED}, {SRT_KM_S_UNSECURED, SRT_KM_S_UNSECURED}}},

/*B.1 */ { {true,    false  }, {s_pwd_a,   s_pwd_a}, { SRT_SOCKID_CONNREQ, SRT_SOCKID_CONNREQ,             1,  SRT_EPOLL_IN,  {SRTS_CONNECTED, SRTS_CONNECTED}, {SRT_KM_S_SECURED,     SRT_KM_S_SECURED}}},
/*B.2 */ { {true,    false  }, {s_pwd_a,   s_pwd_b}, { SRT_SOCKID_CONNREQ, SRT_SOCKID_CONNREQ,  IGNORE_EPOLL,  0,             {SRTS_CONNECTING,   SRTS_BROKEN}, {SRT_KM_S_BADSECRET, SRT_KM_S_BADSECRET}}},
/*B.3 */ { {true,    false  }, {s_pwd_a,  s_pwd_no}, { SRT_SOCKID_CONNREQ, SRT_SOCKID_CONNREQ,  IGNORE_EPOLL,  0,             {SRTS_CONNECTING,   SRTS_BROKEN}, {SRT_KM_S_UNSECURED, SRT_KM_S_UNSECURED}}},
/*B.4 */ { {true,    false  }, {s_pwd_no,  s_pwd_b}, { SRT_SOCKID_CONNREQ, SRT_SOCKID_CONNREQ,  IGNORE_EPOLL,  0,             {SRTS_CONNECTING,   SRTS_BROKEN}, {SRT_KM_S_UNSECURED,  SRT_KM_S_NOSECRET}}},
/*B.5 */ { {true,    false  }, {s_pwd_no, s_pwd_no}, { SRT_SOCKID_CONNREQ, SRT_SOCKID_CONNREQ,             1,  SRT_EPOLL_IN,  {SRTS_CONNECTED, SRTS_CONNECTED}, {SRT_KM_S_UNSECURED, SRT_KM_S_UNSECURED}}},

/*C.1 */ { {false,    true  }, {s_pwd_a,   s_pwd_a}, { SRT_SOCKID_CONNREQ, SRT_SOCKID_CONNREQ,             1,  SRT_EPOLL_IN,  {SRTS_CONNECTED, SRTS_CONNECTED}, {SRT_KM_S_SECURED,     SRT_KM_S_SECURED}}},
/*C.2 */ { {false,    true  }, {s_pwd_a,   s_pwd_b}, { SRT_SOCKID_CONNREQ,   SRT_INVALID_SOCK,             0,  0,             {SRTS_BROKEN,       IGNORE_SRTS}, {SRT_KM_S_UNSECURED,        IGNORE_KMSTATE}}},
/*C.3 */ { {false,    true  }, {s_pwd_a,  s_pwd_no}, { SRT_SOCKID_CONNREQ,   SRT_INVALID_SOCK,             0,  0,             {SRTS_BROKEN,       IGNORE_SRTS}, {SRT_KM_S_UNSECURED,        IGNORE_KMSTATE}}},
/*C.4 */ { {false,    true  }, {s_pwd_no,  s_pwd_b}, { SRT_SOCKID_CONNREQ,   SRT_INVALID_SOCK,             0,  0,             {SRTS_BROKEN,       IGNORE_SRTS}, {SRT_KM_S_UNSECURED,        IGNORE_KMSTATE}}},
/*C.5 */ { {false,    true  }, {s_pwd_no, s_pwd_no}, { SRT_SOCKID_CONNREQ, SRT_SOCKID_CONNREQ,             1,  SRT_EPOLL_IN,  {SRTS_CONNECTED, SRTS_CONNECTED}, {SRT_KM_S_UNSECURED, SRT_KM_S_UNSECURED}}},

/*D.1 */ { {false,   false  }, {s_pwd_a,   s_pwd_a}, { SRT_SOCKID_CONNREQ, SRT_SOCKID_CONNREQ,             1,  SRT_EPOLL_IN,  {SRTS_CONNECTED, SRTS_CONNECTED}, {SRT_KM_S_SECURED,     SRT_KM_S_SECURED}}},
/*D.2 */ { {false,   false  }, {s_pwd_a,   s_pwd_b}, { SRT_SOCKID_CONNREQ, SRT_SOCKID_CONNREQ,             1,  SRT_EPOLL_IN,  {SRTS_CONNECTED, SRTS_CONNECTED}, {SRT_KM_S_BADSECRET, SRT_KM_S_BADSECRET}}},
/*D.3 */ { {false,   false  }, {s_pwd_a,  s_pwd_no}, { SRT_SOCKID_CONNREQ, SRT_SOCKID_CONNREQ,             1,  SRT_EPOLL_IN,  {SRTS_CONNECTED, SRTS_CONNECTED}, {SRT_KM_S_UNSECURED, SRT_KM_S_UNSECURED}}},
/*D.4 */ { {false,   false  }, {s_pwd_no,  s_pwd_b}, { SRT_SOCKID_CONNREQ, SRT_SOCKID_CONNREQ,             1,  SRT_EPOLL_IN,  {SRTS_CONNECTED, SRTS_CONNECTED}, {SRT_KM_S_NOSECRET,   SRT_KM_S_NOSECRET}}},
/*D.5 */ { {false,   false  }, {s_pwd_no, s_pwd_no}, { SRT_SOCKID_CONNREQ, SRT_SOCKID_CONNREQ,             1,  SRT_EPOLL_IN,  {SRTS_CONNECTED, SRTS_CONNECTED}, {SRT_KM_S_UNSECURED, SRT_KM_S_UNSECURED}}},
};


/*
 * TESTING SCENARIO
 * Both peers exchange HandShake v5.
 * Listener is sender   in a blocking mode
 * Caller   is receiver in a blocking mode
 *
 * In the cases B.2-B.4 the caller will reject the connection due to the enforced encryption check
 * of the HS response from the listener on the stage of the KM response check.
 * While the listener accepts the connection with the connected state. So the caller sends UMSG_SHUTDOWN
 * to notify the listener that it has closed the connection. The accepted socket gets the SRTS_BROKEN states.
 * For these cases a special accept_ret = -2 is used, that allows the accepted socket to be broken or already closed.
 *
 * In the cases C.2-C.4 it is the listener who rejects the connection, so we don't have an accepted socket.
 */
const TestCaseBlocking g_test_matrix_blocking[] =
{
        // ENFORCEDENC       |  Password           |                                          | socket_state                   |  KM State
        // caller | listener |  caller  | listener |    connect_ret         accept_ret        | caller                accepted |  caller              listener
/*A.1 */ { {true,     true  }, {s_pwd_a,   s_pwd_a}, { SRT_SOCKID_CONNREQ, SRT_SOCKID_CONNREQ, {SRTS_CONNECTED, SRTS_CONNECTED}, {SRT_KM_S_SECURED,     SRT_KM_S_SECURED}}},
/*A.2 */ { {true,     true  }, {s_pwd_a,   s_pwd_b}, { SRT_INVALID_SOCK,     SRT_INVALID_SOCK, {SRTS_OPENED,       IGNORE_SRTS}, {SRT_KM_S_UNSECURED,     IGNORE_KMSTATE}}},
/*A.3 */ { {true,     true  }, {s_pwd_a,  s_pwd_no}, { SRT_INVALID_SOCK,     SRT_INVALID_SOCK, {SRTS_OPENED,       IGNORE_SRTS}, {SRT_KM_S_UNSECURED,     IGNORE_KMSTATE}}},
/*A.4 */ { {true,     true  }, {s_pwd_no,  s_pwd_b}, { SRT_INVALID_SOCK,     SRT_INVALID_SOCK, {SRTS_OPENED,       IGNORE_SRTS}, {SRT_KM_S_UNSECURED,     IGNORE_KMSTATE}}},
/*A.5 */ { {true,     true  }, {s_pwd_no, s_pwd_no}, { SRT_SOCKID_CONNREQ, SRT_SOCKID_CONNREQ, {SRTS_CONNECTED, SRTS_CONNECTED}, {SRT_KM_S_UNSECURED, SRT_KM_S_UNSECURED}}},

/*B.1 */ { {true,    false  }, {s_pwd_a,   s_pwd_a}, { SRT_SOCKID_CONNREQ, SRT_SOCKID_CONNREQ, {SRTS_CONNECTED, SRTS_CONNECTED}, {SRT_KM_S_SECURED,     SRT_KM_S_SECURED}}},
/*B.2 */ { {true,    false  }, {s_pwd_a,   s_pwd_b}, { SRT_INVALID_SOCK,        IGNORE_ACCEPT, {SRTS_OPENED,       SRTS_BROKEN}, {SRT_KM_S_BADSECRET, SRT_KM_S_BADSECRET}}},
/*B.3 */ { {true,    false  }, {s_pwd_a,  s_pwd_no}, { SRT_INVALID_SOCK,        IGNORE_ACCEPT, {SRTS_OPENED,       SRTS_BROKEN}, {SRT_KM_S_UNSECURED, SRT_KM_S_UNSECURED}}},
/*B.4 */ { {true,    false  }, {s_pwd_no,  s_pwd_b}, { SRT_INVALID_SOCK,        IGNORE_ACCEPT, {SRTS_OPENED,       SRTS_BROKEN}, {SRT_KM_S_UNSECURED,  SRT_KM_S_NOSECRET}}},
/*B.5 */ { {true,    false  }, {s_pwd_no, s_pwd_no}, { SRT_SOCKID_CONNREQ, SRT_SOCKID_CONNREQ, {SRTS_CONNECTED, SRTS_CONNECTED}, {SRT_KM_S_UNSECURED, SRT_KM_S_UNSECURED}}},

/*C.1 */ { {false,    true  }, {s_pwd_a,   s_pwd_a}, { SRT_SOCKID_CONNREQ, SRT_SOCKID_CONNREQ, {SRTS_CONNECTED, SRTS_CONNECTED}, {SRT_KM_S_SECURED,     SRT_KM_S_SECURED}}},
/*C.2 */ { {false,    true  }, {s_pwd_a,   s_pwd_b}, { SRT_INVALID_SOCK,     SRT_INVALID_SOCK, {SRTS_OPENED,       IGNORE_SRTS}, {SRT_KM_S_UNSECURED,     IGNORE_KMSTATE}}},
/*C.3 */ { {false,    true  }, {s_pwd_a,  s_pwd_no}, { SRT_INVALID_SOCK,     SRT_INVALID_SOCK, {SRTS_OPENED,       IGNORE_SRTS}, {SRT_KM_S_UNSECURED,     IGNORE_KMSTATE}}},
/*C.4 */ { {false,    true  }, {s_pwd_no,  s_pwd_b}, { SRT_INVALID_SOCK,     SRT_INVALID_SOCK, {SRTS_OPENED,       IGNORE_SRTS}, {SRT_KM_S_UNSECURED,     IGNORE_KMSTATE}}},
/*C.5 */ { {false,    true  }, {s_pwd_no, s_pwd_no}, { SRT_SOCKID_CONNREQ, SRT_SOCKID_CONNREQ, {SRTS_CONNECTED, SRTS_CONNECTED}, {SRT_KM_S_UNSECURED, SRT_KM_S_UNSECURED}}},

/*D.1 */ { {false,   false  }, {s_pwd_a,   s_pwd_a}, { SRT_SOCKID_CONNREQ, SRT_SOCKID_CONNREQ, {SRTS_CONNECTED, SRTS_CONNECTED}, {SRT_KM_S_SECURED,     SRT_KM_S_SECURED}}},
/*D.2 */ { {false,   false  }, {s_pwd_a,   s_pwd_b}, { SRT_SOCKID_CONNREQ, SRT_SOCKID_CONNREQ, {SRTS_CONNECTED, SRTS_CONNECTED}, {SRT_KM_S_BADSECRET, SRT_KM_S_BADSECRET}}},
/*D.3 */ { {false,   false  }, {s_pwd_a,  s_pwd_no}, { SRT_SOCKID_CONNREQ, SRT_SOCKID_CONNREQ, {SRTS_CONNECTED, SRTS_CONNECTED}, {SRT_KM_S_UNSECURED, SRT_KM_S_UNSECURED}}},
/*D.4 */ { {false,   false  }, {s_pwd_no,  s_pwd_b}, { SRT_SOCKID_CONNREQ, SRT_SOCKID_CONNREQ, {SRTS_CONNECTED, SRTS_CONNECTED}, {SRT_KM_S_NOSECRET,   SRT_KM_S_NOSECRET}}},
/*D.5 */ { {false,   false  }, {s_pwd_no, s_pwd_no}, { SRT_SOCKID_CONNREQ, SRT_SOCKID_CONNREQ, {SRTS_CONNECTED, SRTS_CONNECTED}, {SRT_KM_S_UNSECURED, SRT_KM_S_UNSECURED}}},
};



class TestEnforcedEncryption
    : public srt::Test
{
protected:
    TestEnforcedEncryption()
    {
        // initialization code here
    }

    ~TestEnforcedEncryption()
    {
        // cleanup any pending stuff, but no exceptions allowed
    }

protected:

    // SetUp() is run immediately before a test starts.
    void setup() override
    {
        m_pollid = srt_epoll_create();
        ASSERT_GE(m_pollid, 0);

        m_caller_socket = srt_create_socket();
        ASSERT_NE(m_caller_socket, SRT_INVALID_SOCK);

        ASSERT_NE(srt_setsockflag(m_caller_socket,    SRTO_SENDER,    &s_yes, sizeof s_yes), SRT_ERROR);
        ASSERT_NE(srt_setsockflag(m_caller_socket, SRTO_TSBPDMODE, &s_yes, sizeof s_yes), SRT_ERROR);

        m_listener_socket = srt_create_socket();
        ASSERT_NE(m_listener_socket, SRT_INVALID_SOCK);

        ASSERT_NE(srt_setsockflag(m_listener_socket,    SRTO_SENDER,    &s_no,  sizeof s_no),  SRT_ERROR);
        ASSERT_NE(srt_setsockflag(m_listener_socket, SRTO_TSBPDMODE, &s_yes, sizeof s_yes), SRT_ERROR);

        // Will use this epoll to wait for srt_accept(...)
        const int epoll_out = SRT_EPOLL_IN | SRT_EPOLL_ERR;
        ASSERT_NE(srt_epoll_add_usock(m_pollid, m_listener_socket, &epoll_out), SRT_ERROR);

        std::cout << "SETUP: created sockets lsn=@" << m_listener_socket << " clr=@" << m_caller_socket << std::endl;
    }

    void teardown() override
    {
        // Code here will be called just after the test completes.
        // OK to throw exceptions from here if needed.

        if (m_caller_socket != SRT_INVALID_SOCK)
        {
            std::cout << "TEARDOWN: closing caller @" << m_caller_socket << std::endl;
            EXPECT_NE(srt_close(m_caller_socket),   SRT_ERROR) << "@" << int(m_caller_socket) << ": " << srt_getlasterror_str();
        }

        if (m_listener_socket != SRT_INVALID_SOCK)
        {
            std::cout << "TEARDOWN: closing listener @" << m_listener_socket << std::endl;
            EXPECT_NE(srt_close(m_listener_socket), SRT_ERROR) << "@" << int(m_listener_socket) << ": " << srt_getlasterror_str();
        }
    }


public:


    SRTSTATUS SetEnforcedEncryption(PEER_TYPE peer, bool value)
    {
        const SRTSOCKET &socket = peer == PEER_CALLER ? m_caller_socket : m_listener_socket;
        return srt_setsockflag(socket, SRTO_ENFORCEDENCRYPTION, value ? &s_yes : &s_no, sizeof s_yes);
    }


    bool GetEnforcedEncryption(PEER_TYPE peer_type)
    {
        const SRTSOCKET socket = peer_type == PEER_CALLER ? m_caller_socket : m_listener_socket;
        bool optval;
        int  optlen = sizeof optval;
        EXPECT_EQ(srt_getsockopt(socket, 0, SRTO_ENFORCEDENCRYPTION, (void*)&optval, &optlen), SRT_STATUS_OK);
        return optval ? true : false;
    }


    SRTSTATUS SetPassword(PEER_TYPE peer_type, const std::basic_string<char> &pwd)
    {
        const SRTSOCKET socket = peer_type == PEER_CALLER ? m_caller_socket : m_listener_socket;
        return srt_setsockflag(socket, SRTO_PASSPHRASE, pwd.c_str(), (int) pwd.size());
    }


    int GetKMState(SRTSOCKET socket)
    {
        int km_state = 0;
        int opt_size = sizeof km_state;
        EXPECT_EQ(srt_getsockopt(socket, 0, SRTO_KMSTATE, reinterpret_cast<void*>(&km_state), &opt_size), SRT_STATUS_OK);

        return km_state;
    }


    int GetSocketOption(SRTSOCKET socket, SRT_SOCKOPT opt)
    {
        int val = 0;
        int size = sizeof val;
        EXPECT_EQ(srt_getsockopt(socket, 0, opt, reinterpret_cast<void*>(&val), &size), SRT_STATUS_OK);

        return val;
    }


    template<typename TResult>
    int WaitOnEpoll(const TResult &expect);


    template<typename TResult>
    const TestCase<TResult>& GetTestMatrix(TEST_CASE test_case) const;

    template<typename TResult>
    void TestConnect(TEST_CASE test_case/*, bool is_blocking*/)
    {
        const bool is_blocking = std::is_same<TResult, TestResultBlocking>::value;
        if (is_blocking)
        {
            ASSERT_NE(srt_setsockflag(  m_caller_socket, SRTO_RCVSYN, &s_yes, sizeof s_yes), SRT_ERROR);
            ASSERT_NE(srt_setsockflag(  m_caller_socket, SRTO_SNDSYN, &s_yes, sizeof s_yes), SRT_ERROR);
            ASSERT_NE(srt_setsockflag(m_listener_socket, SRTO_RCVSYN, &s_yes, sizeof s_yes), SRT_ERROR);
            ASSERT_NE(srt_setsockflag(m_listener_socket, SRTO_SNDSYN, &s_yes, sizeof s_yes), SRT_ERROR);
        }
        else
        {
            ASSERT_NE(srt_setsockflag(  m_caller_socket, SRTO_RCVSYN, &s_no, sizeof s_no), SRT_ERROR); // non-blocking mode
            ASSERT_NE(srt_setsockflag(  m_caller_socket, SRTO_SNDSYN, &s_no, sizeof s_no), SRT_ERROR); // non-blocking mode
            ASSERT_NE(srt_setsockflag(m_listener_socket, SRTO_RCVSYN, &s_no, sizeof s_no), SRT_ERROR); // non-blocking mode
            ASSERT_NE(srt_setsockflag(m_listener_socket, SRTO_SNDSYN, &s_no, sizeof s_no), SRT_ERROR); // non-blocking mode
        }

        // Prepare input state
        const TestCase<TResult> &test = GetTestMatrix<TResult>(test_case);
        ASSERT_EQ(SetEnforcedEncryption(PEER_CALLER, test.enforcedenc[PEER_CALLER]), SRT_STATUS_OK);
        ASSERT_EQ(SetEnforcedEncryption(PEER_LISTENER, test.enforcedenc[PEER_LISTENER]), SRT_STATUS_OK);

        ASSERT_EQ(SetPassword(PEER_CALLER, test.password[PEER_CALLER]), SRT_STATUS_OK);
        ASSERT_EQ(SetPassword(PEER_LISTENER, test.password[PEER_LISTENER]), SRT_STATUS_OK);

        // Determine the subcase for the KLUDGE (check the behavior of the decryption failure)
        const bool case_pw_failure = test.password[PEER_CALLER] != test.password[PEER_LISTENER];
        const bool case_both_relaxed = !test.enforcedenc[PEER_LISTENER] && !test.enforcedenc[PEER_CALLER];
        const bool case_sender_enc = test.password[PEER_CALLER] != "";

        const TResult &expect = test.expected_result;

        // Start testing
        srt::sync::atomic<bool> caller_done;
        sockaddr_in sa;
        memset(&sa, 0, sizeof sa);
        sa.sin_family = AF_INET;
        sa.sin_port = htons(5200);
        ASSERT_EQ(inet_pton(AF_INET, "127.0.0.1", &sa.sin_addr), 1);
        sockaddr* psa = (sockaddr*)&sa;
        ASSERT_NE(srt_bind(m_listener_socket, psa, sizeof sa), SRT_ERROR);
        ASSERT_NE(srt_listen(m_listener_socket, 4), SRT_ERROR);

        SRTSOCKET accepted_socket = SRT_INVALID_SOCK;

        auto accepting_thread = std::thread([&] {
            const int epoll_event = WaitOnEpoll(expect);

            // In a blocking mode we expect a socket returned from srt_accept() if the srt_connect succeeded.
            // In a non-blocking mode we expect a socket returned from srt_accept() if the srt_connect succeeded,
            // otherwise SRT_INVALID_SOCKET after the listening socket is closed.
            sockaddr_in client_address;
            int length = sizeof(sockaddr_in);
            if (epoll_event == SRT_EPOLL_IN)
            {
                accepted_socket = srt_accept(m_listener_socket, (sockaddr*)&client_address, &length);
                std::cout << "[T] ACCEPT: done, result=" << accepted_socket << std::endl;
            }
            else
            {
                std::cout << "[T] ACCEPT: NOT done\n";
            }

            if (accepted_socket == SRT_INVALID_SOCK)
            {
                std::cerr << "[T] ACCEPT ERROR: " << srt_getlasterror_str() << std::endl;
            }
            else
            {
                std::cerr << "[T] ACCEPT SUCCEEDED: @" << accepted_socket << "\n";
            }

            EXPECT_NE(accepted_socket, SRT_SOCKID_CONNREQ);
            if (expect.accept_ret == SRT_INVALID_SOCK)
            {
                EXPECT_EQ(accepted_socket, SRT_INVALID_SOCK);
            }
            else if (expect.accept_ret != IGNORE_ACCEPT)
            {
                EXPECT_NE(accepted_socket, SRT_INVALID_SOCK);
            }

            if (accepted_socket != SRT_INVALID_SOCK && expect.socket_state[CHECK_SOCKET_ACCEPTED] != IGNORE_SRTS)
            {
                if (m_is_tracing)
                {
                    std::cerr << "[T] EARLY Socket state accepted: " << m_socket_state[srt_getsockstate(accepted_socket)]
                        << " (expected: " << m_socket_state[expect.socket_state[CHECK_SOCKET_ACCEPTED]] << ")\n";
                    std::cerr << "[T] KM State accepted:     " << m_km_state[GetKMState(accepted_socket)] << '\n';
                    std::cerr << "[T] RCV KM State accepted:     " << m_km_state[GetSocketOption(accepted_socket, SRTO_RCVKMSTATE)] << '\n';
                    std::cerr << "[T] SND KM State accepted:     " << m_km_state[GetSocketOption(accepted_socket, SRTO_SNDKMSTATE)] << '\n';
                }

                // We have to wait some time for the socket to be able to process the HS response from the caller.
                // In test cases B2 - B4 the socket is expected to change its state from CONNECTED to BROKEN
                // due to KM mismatches
                do
                {
                    std::this_thread::sleep_for(std::chrono::milliseconds(50));
                } while (!caller_done);

                // Special case when the expected state is "broken": if so, tolerate every possible
                // socket state, just NOT LESS than SRTS_BROKEN, and also don't read any flags on that socket.

                auto sockstate = srt_getsockstate(accepted_socket);
                if (expect.socket_state[CHECK_SOCKET_ACCEPTED] == SRTS_BROKEN)
                {
                    EXPECT_GE(sockstate, SRTS_BROKEN) << "[T] SOCKET @" << accepted_socket << " state="
                        << srt_logging::SockStatusStr(sockstate);
                }
                else
                {
                    EXPECT_EQ(sockstate, expect.socket_state[CHECK_SOCKET_ACCEPTED]) << "[T] SOCKET @" << accepted_socket
                        << " state=" << srt_logging::SockStatusStr(sockstate)
                        << " (expected " << srt_logging::SockStatusStr(expect.socket_state[CHECK_SOCKET_ACCEPTED]) << ")";
                    EXPECT_EQ(GetSocketOption(accepted_socket, SRTO_SNDKMSTATE), expect.km_state[CHECK_SOCKET_ACCEPTED]);
                }

                if (m_is_tracing)
                {
                    const SRT_SOCKSTATUS status = srt_getsockstate(accepted_socket);
                    std::cerr << "[T] LATE Socket state accepted: " << m_socket_state[status]
                        << " (expected: " << m_socket_state[expect.socket_state[CHECK_SOCKET_ACCEPTED]] << ")\n";
                }
            }
        });

        const SRTSOCKET connect_ret = srt_connect(m_caller_socket, psa, sizeof sa);
        EXPECT_EQ(connect_ret, expect.connect_ret);

        if (connect_ret == SRT_INVALID_SOCK && connect_ret != expect.connect_ret)
        {
            std::cerr << "UNEXPECTED! srt_connect returned error: "
                << srt_getlasterror_str() << " (code " << srt_getlasterror(NULL) << ")\n";
        }

        caller_done = true;

        if (is_blocking == false)
            accepting_thread.join();

        if (m_is_tracing)
        {
            std::cerr << "Socket state caller:   " << m_socket_state[srt_getsockstate(m_caller_socket)] << "\n";
            std::cerr << "Socket state listener: " << m_socket_state[srt_getsockstate(m_listener_socket)] << "\n";
            std::cerr << "KM State caller:       " << m_km_state[GetKMState(m_caller_socket)] << '\n';
            std::cerr << "RCV KM State caller:   " << m_km_state[GetSocketOption(m_caller_socket, SRTO_RCVKMSTATE)] << '\n';
            std::cerr << "SND KM State caller:   " << m_km_state[GetSocketOption(m_caller_socket, SRTO_SNDKMSTATE)] << '\n';
            std::cerr << "KM State listener:     " << m_km_state[GetKMState(m_listener_socket)] << '\n';
        }

        // If a blocking call to srt_connect() returned error, then the state is not valid,
        // but we still check it because we know what it should be. This way we may see potential changes in the core behavior.
        if (is_blocking)
        {
            EXPECT_EQ(srt_getsockstate(m_caller_socket), expect.socket_state[CHECK_SOCKET_CALLER]);
        }
        // A caller socket, regardless of the mode, if it's not expected to be connected, check negatively.
        if (expect.socket_state[CHECK_SOCKET_CALLER] == SRTS_CONNECTED)
        {
            EXPECT_EQ(srt_getsockstate(m_caller_socket), SRTS_CONNECTED);
        }
        else
        {
            // If the socket is not expected to be connected (might be CONNECTING),
            // then it is ok if it's CONNECTING or BROKEN.
            EXPECT_NE(srt_getsockstate(m_caller_socket), SRTS_CONNECTED);
        }

        EXPECT_EQ(GetSocketOption(m_caller_socket, SRTO_RCVKMSTATE), expect.km_state[CHECK_SOCKET_CALLER]);

        EXPECT_EQ(srt_getsockstate(m_listener_socket), SRTS_LISTENING);
        EXPECT_EQ(GetKMState(m_listener_socket), SRT_KM_S_UNSECURED);

        if (!is_blocking && case_both_relaxed && case_pw_failure && case_sender_enc)
        {
            // Additionally check decryption failure does not trigger read-readiness (see issue #2503).

            std::this_thread::sleep_for(std::chrono::milliseconds(100));
            EXPECT_FALSE(accepting_thread.joinable());

            int const epollRead = srt_epoll_create();
            int events = SRT_EPOLL_IN | SRT_EPOLL_ERR;
            srt_epoll_add_usock(epollRead, accepted_socket, &events);
            std::this_thread::sleep_for(std::chrono::milliseconds(100));

            {
                int const epollWrite = srt_epoll_create();
                events = SRT_EPOLL_OUT | SRT_EPOLL_ERR;
                srt_epoll_add_usock(epollWrite, m_caller_socket, &events);
                std::this_thread::sleep_for(std::chrono::milliseconds(100));

                SRTSOCKET   srtSocket  = SRT_INVALID_SOCK;
                int         socketNum  = 1;
                const int epoll_res_w = srt_epoll_wait(epollWrite,
                        nullptr, nullptr, // read
                        &srtSocket, &socketNum, // write
                        500,
                        nullptr, nullptr, nullptr, nullptr); // R/W system sockets
                std::cout << "W: " << epoll_res_w << std::endl;

                char buffer[1316] = {1, 2, 3, 4};
                ASSERT_NE(srt_sendmsg2(m_caller_socket, buffer, sizeof buffer, nullptr), int(SRT_ERROR));
                std::this_thread::sleep_for(std::chrono::seconds(1));
            }

            SRTSOCKET   srtSocket  = SRT_INVALID_SOCK;
            int         socketNum  = 1;
            int epoll_res_r = srt_epoll_wait(epollRead, &srtSocket, &socketNum, nullptr, nullptr, 500, nullptr, nullptr, nullptr, nullptr);
            std::cout << "R: " << epoll_res_r << std::endl;
            EXPECT_LE(epoll_res_r, 0) << "It's wrongly reported, so let's take a look...";
            char buffer[1316] = {};
            EXPECT_EQ(srt_recvmsg2(accepted_socket, buffer, sizeof buffer, nullptr), -1);

            epoll_res_r = srt_epoll_wait(epollRead, &srtSocket, &socketNum, nullptr, nullptr, 500, nullptr, nullptr, nullptr, nullptr);
            EXPECT_LE(epoll_res_r, 0) << "Another?!";
            //// ! /KLUDGE !

            srt_epoll_release(epollRead);
        }

        if (is_blocking)
        {
            // srt_accept() has no timeout, so we have to close the socket and wait for the thread to exit.
            // Just give it some time and close the socket.
            std::this_thread::sleep_for(std::chrono::milliseconds(50));
            ASSERT_NE(srt_close(m_listener_socket), SRT_ERROR);
            m_listener_socket = SRT_INVALID_SOCK; // mark closed already
            accepting_thread.join();
        }

        if (accepted_socket != SRT_INVALID_SOCK)
        {
            EXPECT_NE(srt_close(accepted_socket), SRT_ERROR);
        }
    }


private:
    // put in any custom data members that you need

    SRTSOCKET m_caller_socket   = SRT_INVALID_SOCK;
    SRTSOCKET m_listener_socket = SRT_INVALID_SOCK;

    int       m_pollid          = 0;

    const bool s_yes = true;
    const bool s_no  = false;

#ifdef ENABLE_HEAVY_LOGGING
    const bool          m_is_tracing = true;
#else
    const bool          m_is_tracing = false;
#endif
    static const char*  m_km_state[];
    static const char* const* m_socket_state;
};



template<>
int TestEnforcedEncryption::WaitOnEpoll<TestResultBlocking>(const TestResultBlocking &)
{
    return SRT_EPOLL_IN;
}

static std::ostream& PrintEpollEvent(std::ostream& os, int events, int et_events)
{
    using namespace std;

    static pair<int, const char*> const namemap [] = {
        make_pair(SRT_EPOLL_IN, "R"),
        make_pair(SRT_EPOLL_OUT, "W"),
        make_pair(SRT_EPOLL_ERR, "E"),
        make_pair(SRT_EPOLL_UPDATE, "U")
    };

    const int N = (int)Size(namemap);

    for (int i = 0; i < N; ++i)
    {
        if (events & namemap[i].first)
        {
            os << "[";
            if (et_events & namemap[i].first)
                os << "^";
            os << namemap[i].second << "]";
        }
    }

    return os;
}

template<>
int TestEnforcedEncryption::WaitOnEpoll<TestResultNonBlocking>(const TestResultNonBlocking &expect)
{
    const int default_len = 3;
    SRT_EPOLL_EVENT ready[default_len];
    const int epoll_res = srt_epoll_uwait(m_pollid, ready, default_len, 500);
    std::cerr << "Epoll wait result: " << epoll_res;
    if (epoll_res > 0)
    {
        std::cerr << " FOUND: @" << ready[0].fd << " in ";
        PrintEpollEvent(std::cerr, ready[0].events, 0);
    }
    else
    {
        std::cerr << " NOTHING READY";
    }
    std::cerr << std::endl;

    // Expect: IGNORE_EPOLL means that you should not check the result.
    if (expect.epoll_wait_ret != IGNORE_EPOLL)
    {
        EXPECT_EQ(epoll_res, expect.epoll_wait_ret);
    }

    if (epoll_res == int(SRT_ERROR))
    {
        std::cerr << "Epoll returned error: " << srt_getlasterror_str() << " (code " << srt_getlasterror(NULL) << ")\n";
        return 0;
    }

    // We have exactly one socket here and we expect to return
    // only this one, or nothing.
    if (epoll_res != 0)
    {
        EXPECT_EQ(epoll_res, 1);
        EXPECT_EQ(ready[0].fd, m_listener_socket);
    }

    return epoll_res == 0 ? 0 : int(ready[0].events);
}


template<>
const TestCase<TestResultBlocking>& TestEnforcedEncryption::GetTestMatrix<TestResultBlocking>(TEST_CASE test_case) const
{
    return g_test_matrix_blocking[test_case];
}

template<>
const TestCase<TestResultNonBlocking>& TestEnforcedEncryption::GetTestMatrix<TestResultNonBlocking>(TEST_CASE test_case) const
{
    return g_test_matrix_non_blocking[test_case];
}



const char* TestEnforcedEncryption::m_km_state[] = {
    "SRT_KM_S_UNSECURED (0)",      //No encryption
    "SRT_KM_S_SECURING  (1)",      //Stream encrypted, exchanging Keying Material
    "SRT_KM_S_SECURED   (2)",      //Stream encrypted, keying Material exchanged, decrypting ok.
    "SRT_KM_S_NOSECRET  (3)",      //Stream encrypted and no secret to decrypt Keying Material
    "SRT_KM_S_BADSECRET (4)"       //Stream encrypted and wrong secret, cannot decrypt Keying Material        
};


static const char* const socket_state_array[] = {
    "IGNORE_SRTS",
    "SRTS_INVALID",
    "SRTS_INIT",
    "SRTS_OPENED",
    "SRTS_LISTENING",
    "SRTS_CONNECTING",
    "SRTS_CONNECTED",
    "SRTS_BROKEN",
    "SRTS_CLOSING",
    "SRTS_CLOSED",
    "SRTS_NONEXIST"
};

// A trick that allows the array to be indexed by -1
const char* const* TestEnforcedEncryption::m_socket_state = socket_state_array+1;

/** 
 * @fn TestEnforcedEncryption.PasswordLength
 * @brief The password length should belong to the interval of [10; 80]
 */
TEST_F(TestEnforcedEncryption, PasswordLength)
{
#ifdef SRT_ENABLE_ENCRYPTION
    // Empty string sets password to none
    EXPECT_EQ(SetPassword(PEER_CALLER,   std::string("")), SRT_STATUS_OK);
    EXPECT_EQ(SetPassword(PEER_LISTENER, std::string("")), SRT_STATUS_OK);

    EXPECT_EQ(SetPassword(PEER_CALLER,   std::string("too_short")), SRT_ERROR);
    EXPECT_EQ(SetPassword(PEER_LISTENER, std::string("too_short")), SRT_ERROR);

    std::string long_pwd;
    const int pwd_len = 81;     // 80 is the maximum password length accepted
    long_pwd.reserve(pwd_len);
    const char start_char = '!';

    // Please ensure to be within the valid ASCII symbols!
    ASSERT_LT(pwd_len + start_char, 126);
    for (int i = 0; i < pwd_len; ++i)
        long_pwd.push_back(static_cast<char>(start_char + i));

    EXPECT_EQ(SetPassword(PEER_CALLER,   long_pwd), SRT_ERROR);
    EXPECT_EQ(SetPassword(PEER_LISTENER, long_pwd), SRT_ERROR);

    EXPECT_EQ(SetPassword(PEER_CALLER,   std::string("proper_len")),     SRT_STATUS_OK);
    EXPECT_EQ(SetPassword(PEER_LISTENER, std::string("proper_length")),  SRT_STATUS_OK);
#else
    EXPECT_EQ(SetPassword(PEER_CALLER, "whateverpassword"), SRT_ERROR);
#endif
}


/**
 * @fn TestEnforcedEncryption.SetGetDefault
 * @brief The default value for the enforced encryption should be ON
 */
TEST_F(TestEnforcedEncryption, SetGetDefault)
{
    EXPECT_EQ(GetEnforcedEncryption(PEER_CALLER),   true);
    EXPECT_EQ(GetEnforcedEncryption(PEER_LISTENER), true);

    EXPECT_EQ(SetEnforcedEncryption(PEER_CALLER,    false), SRT_STATUS_OK);
    EXPECT_EQ(SetEnforcedEncryption(PEER_LISTENER,  false), SRT_STATUS_OK);

    EXPECT_EQ(GetEnforcedEncryption(PEER_CALLER),   false);
    EXPECT_EQ(GetEnforcedEncryption(PEER_LISTENER), false);
}


#define CREATE_TEST_CASE_BLOCKING(CASE_NUMBER, DESC) TEST_F(TestEnforcedEncryption, CASE_NUMBER##_Blocking_##DESC)\
{\
    TestConnect<TestResultBlocking>(TEST_##CASE_NUMBER);\
}

#define CREATE_TEST_CASE_NONBLOCKING(CASE_NUMBER, DESC) TEST_F(TestEnforcedEncryption, CASE_NUMBER##_NonBlocking_##DESC)\
{\
    TestConnect<TestResultNonBlocking>(TEST_##CASE_NUMBER);\
}


#define CREATE_TEST_CASES(CASE_NUMBER, DESC) \
    CREATE_TEST_CASE_NONBLOCKING(CASE_NUMBER, DESC) \
    CREATE_TEST_CASE_BLOCKING(CASE_NUMBER, DESC)

#ifdef SRT_ENABLE_ENCRYPTION
CREATE_TEST_CASES(CASE_A_1, Enforced_On_On_Pwd_Set_Set_Match)
CREATE_TEST_CASES(CASE_A_2, Enforced_On_On_Pwd_Set_Set_Mismatch)
CREATE_TEST_CASES(CASE_A_3, Enforced_On_On_Pwd_Set_None)
CREATE_TEST_CASES(CASE_A_4, Enforced_On_On_Pwd_None_Set)
#endif
CREATE_TEST_CASES(CASE_A_5, Enforced_On_On_Pwd_None_None)

#ifdef SRT_ENABLE_ENCRYPTION
CREATE_TEST_CASES(CASE_B_1, Enforced_On_Off_Pwd_Set_Set_Match)
CREATE_TEST_CASES(CASE_B_2, Enforced_On_Off_Pwd_Set_Set_Mismatch)
CREATE_TEST_CASES(CASE_B_3, Enforced_On_Off_Pwd_Set_None)
CREATE_TEST_CASES(CASE_B_4, Enforced_On_Off_Pwd_None_Set)
#endif
CREATE_TEST_CASES(CASE_B_5, Enforced_On_Off_Pwd_None_None)

#ifdef SRT_ENABLE_ENCRYPTION
CREATE_TEST_CASES(CASE_C_1, Enforced_Off_On_Pwd_Set_Set_Match)
CREATE_TEST_CASES(CASE_C_2, Enforced_Off_On_Pwd_Set_Set_Mismatch)
CREATE_TEST_CASES(CASE_C_3, Enforced_Off_On_Pwd_Set_None)
CREATE_TEST_CASES(CASE_C_4, Enforced_Off_On_Pwd_None_Set)
#endif
CREATE_TEST_CASES(CASE_C_5, Enforced_Off_On_Pwd_None_None)

#ifdef SRT_ENABLE_ENCRYPTION
CREATE_TEST_CASES(CASE_D_1, Enforced_Off_Off_Pwd_Set_Set_Match)
CREATE_TEST_CASES(CASE_D_2, Enforced_Off_Off_Pwd_Set_Set_Mismatch)
CREATE_TEST_CASES(CASE_D_3, Enforced_Off_Off_Pwd_Set_None)
CREATE_TEST_CASES(CASE_D_4, Enforced_Off_Off_Pwd_None_Set)
#endif
CREATE_TEST_CASES(CASE_D_5, Enforced_Off_Off_Pwd_None_None)
<|MERGE_RESOLUTION|>--- conflicted
+++ resolved
@@ -18,12 +18,9 @@
 
 #include "srt.h"
 #include "sync.h"
-<<<<<<< HEAD
 #include "common.h"
-=======
 
 using namespace srt;
->>>>>>> 97c2d829
 
 
 enum PEER_TYPE
@@ -603,33 +600,6 @@
     return SRT_EPOLL_IN;
 }
 
-static std::ostream& PrintEpollEvent(std::ostream& os, int events, int et_events)
-{
-    using namespace std;
-
-    static pair<int, const char*> const namemap [] = {
-        make_pair(SRT_EPOLL_IN, "R"),
-        make_pair(SRT_EPOLL_OUT, "W"),
-        make_pair(SRT_EPOLL_ERR, "E"),
-        make_pair(SRT_EPOLL_UPDATE, "U")
-    };
-
-    const int N = (int)Size(namemap);
-
-    for (int i = 0; i < N; ++i)
-    {
-        if (events & namemap[i].first)
-        {
-            os << "[";
-            if (et_events & namemap[i].first)
-                os << "^";
-            os << namemap[i].second << "]";
-        }
-    }
-
-    return os;
-}
-
 template<>
 int TestEnforcedEncryption::WaitOnEpoll<TestResultNonBlocking>(const TestResultNonBlocking &expect)
 {
