--- conflicted
+++ resolved
@@ -104,11 +104,6 @@
 
 class ReuseAddr : public srt::Test
 {
-<<<<<<< HEAD
-    int m_server_pollid = SRT_ERROR;
-
-=======
->>>>>>> aa69c3db
 protected:
 
     std::string showEpollContents(const char* label, int* array, int length)
@@ -234,7 +229,6 @@
 
         cout << "[T/C] Client exit\n";
     }
-<<<<<<< HEAD
 
     SRTSOCKET prepareServerSocket()
     {
@@ -246,11 +240,6 @@
 
         EXPECT_NE(srt_setsockopt(bindsock, 0, SRTO_RCVSYN, &no, sizeof no), SRT_ERROR); // for async connect
         EXPECT_NE(srt_setsockopt(bindsock, 0, SRTO_TSBPDMODE, &yes, sizeof yes), SRT_ERROR);
-
-        int epoll_in = SRT_EPOLL_IN;
-
-        std::cout << "[T/S] Listener/binder sock @" << bindsock << " added to m_server_pollid\n";
-        srt_epoll_add_usock(m_server_pollid, bindsock, &epoll_in);
 
         return bindsock;
     }
@@ -318,13 +307,18 @@
 
     void testAccept(SRTSOCKET bindsock, std::string ip, int port, bool expect_success)
     {
-        MAKE_UNIQUE_SOCK(client_sock, "[T/C]connect", srt_create_socket());
+        MAKE_UNIQUE_SOCK(client_sock, "[T/S]connect", srt_create_socket());
 
         auto run = [this, &client_sock, ip, port, expect_success]() { clientSocket(client_sock, ip, port, expect_success); };
 
         auto launched = std::async(std::launch::async, run);
 
         AtReturnJoin<decltype(launched)> atreturn_join {launched};
+
+        int server_pollid = srt_epoll_create();
+        int epoll_in = SRT_EPOLL_IN;
+        std::cout << "[T/S] Listener/binder sock @" << bindsock << " added to server_pollid\n";
+        srt_epoll_add_usock(server_pollid, bindsock, &epoll_in);
 
         { // wait for connection from client
             int rlen = 2;
@@ -333,9 +327,9 @@
             int wlen = 2;
             SRTSOCKET write[2];
 
-            std::cout << "[T/S] Wait 10s on E" << m_server_pollid << " for acceptance on @" << bindsock << " ...\n";
-
-            EXPECT_NE(srt_epoll_wait(m_server_pollid,
+            std::cout << "[T/S] Wait 10s on E" << server_pollid << " for acceptance on @" << bindsock << " ...\n";
+
+            EXPECT_NE(srt_epoll_wait(server_pollid,
                         read,  &rlen,
                         write, &wlen,
                         10000, // -1 is set for debuging purpose.
@@ -362,7 +356,7 @@
             std::cout << "[T/S] Accepted from: " << showacp.str() << std::endl;
 
             int epoll_in = SRT_EPOLL_IN;
-            srt_epoll_add_usock(m_server_pollid, accepted_sock, &epoll_in); // wait for input
+            srt_epoll_add_usock(server_pollid, accepted_sock, &epoll_in); // wait for input
 
             char buffer[1316];
             { // wait for 1316 packet from client
@@ -374,7 +368,7 @@
 
                 std::cout << "[T/S] Wait for data reception...\n";
 
-                EXPECT_NE(srt_epoll_wait(m_server_pollid,
+                EXPECT_NE(srt_epoll_wait(server_pollid,
                             read,  &rlen,
                             write, &wlen,
                             -1, // -1 is set for debuging purpose.
@@ -405,6 +399,8 @@
             client_sock.close();
             std::cout << "[T/S] closing sockets: ACP:@" << accepted_sock << "...\n";
         }
+        srt_epoll_release(server_pollid);
+
         // client_sock closed through UniqueSocket.
         // cannot close client_sock after srt_sendmsg because of issue in api.c:2346 
 
@@ -451,244 +447,13 @@
 
     void setup()
     {
-        m_server_pollid = srt_epoll_create();
-        ASSERT_NE(m_server_pollid, SRT_ERROR);
     }
 
     void teardown()
     {
-        (void)srt_epoll_release(m_server_pollid);
-        m_server_pollid = SRT_ERROR;
     }
 };
 
-=======
-
-    SRTSOCKET prepareServerSocket()
-    {
-        SRTSOCKET bindsock = srt_create_socket();
-        EXPECT_NE(bindsock, SRT_ERROR);
-
-        int yes = 1;
-        int no = 0;
-
-        EXPECT_NE(srt_setsockopt(bindsock, 0, SRTO_RCVSYN, &no, sizeof no), SRT_ERROR); // for async connect
-        EXPECT_NE(srt_setsockopt(bindsock, 0, SRTO_TSBPDMODE, &yes, sizeof yes), SRT_ERROR);
-
-        return bindsock;
-    }
-
-    bool bindSocket(SRTSOCKET bindsock, std::string ip, int port, bool expect_success)
-    {
-        sockaddr_any sa = srt::CreateAddr(ip, port, AF_INET);
-
-        std::string fam = (sa.family() == AF_INET) ? "IPv4" : "IPv6";
-
-        std::cout << "[T/S] Bind @" << bindsock << " to: " << sa.str() << " (" << fam << ")" << std::endl;
-
-        int bind_res = srt_bind(bindsock, sa.get(), sa.size());
-
-        std::cout << "[T/S] ... result " << bind_res << " (expected to "
-            << (expect_success ? "succeed" : "fail") << ")\n";
-
-        if (!expect_success)
-        {
-            std::cout << "[T/S] Binding should fail: " << srt_getlasterror_str() << std::endl;
-            EXPECT_EQ(bind_res, SRT_ERROR);
-            return false;
-        }
-
-        EXPECT_NE(bind_res, SRT_ERROR);
-        return true;
-    }
-
-    bool bindListener(SRTSOCKET bindsock, std::string ip, int port, bool expect_success)
-    {
-        if (!bindSocket(bindsock, ip, port, expect_success))
-            return false;
-
-        EXPECT_NE(srt_listen(bindsock, SOMAXCONN), SRT_ERROR);
-
-        return true;
-    }
-
-    SRTSOCKET createListener(std::string ip, int port, bool expect_success)
-    {
-        std::cout << "[T/S] serverSocket: creating listener socket\n";
-
-        SRTSOCKET bindsock = prepareServerSocket();
-
-        if (!bindListener(bindsock, ip, port, expect_success))
-            return SRT_INVALID_SOCK;
-
-        return bindsock;
-    }
-
-    SRTSOCKET createBinder(std::string ip, int port, bool expect_success)
-    {
-        std::cout << "[T/S] serverSocket: creating binder socket\n";
-
-        SRTSOCKET bindsock = prepareServerSocket();
-
-        if (!bindSocket(bindsock, ip, port, expect_success))
-        {
-            srt_close(bindsock);
-            return SRT_INVALID_SOCK;
-        }
-
-        return bindsock;
-    }
-
-    void testAccept(SRTSOCKET bindsock, std::string ip, int port, bool expect_success)
-    {
-        MAKE_UNIQUE_SOCK(client_sock, "[T/S]connect", srt_create_socket());
-
-        auto run = [this, &client_sock, ip, port, expect_success]() { clientSocket(client_sock, ip, port, expect_success); };
-
-        auto launched = std::async(std::launch::async, run);
-
-        AtReturnJoin<decltype(launched)> atreturn_join {launched};
-
-        int server_pollid = srt_epoll_create();
-        int epoll_in = SRT_EPOLL_IN;
-        std::cout << "[T/S] Listener/binder sock @" << bindsock << " added to server_pollid\n";
-        srt_epoll_add_usock(server_pollid, bindsock, &epoll_in);
-
-        { // wait for connection from client
-            int rlen = 2;
-            SRTSOCKET read[2];
-
-            int wlen = 2;
-            SRTSOCKET write[2];
-
-            std::cout << "[T/S] Wait 10s on E" << server_pollid << " for acceptance on @" << bindsock << " ...\n";
-
-            EXPECT_NE(srt_epoll_wait(server_pollid,
-                        read,  &rlen,
-                        write, &wlen,
-                        10000, // -1 is set for debuging purpose.
-                        // in case of production we need to set appropriate value
-                        0, 0, 0, 0), SRT_ERROR) << srt_getlasterror_str();
-
-
-            EXPECT_EQ(rlen, 1) << showEpollContents("[T/S] R", read, rlen);  // get exactly one read event without writes
-            EXPECT_EQ(wlen, 0) << showEpollContents("[T/S] W", write, wlen);  // get exactly one read event without writes
-            ASSERT_EQ(read[0], bindsock); // read event is for bind socket
-        }
-
-        {
-            sockaddr_any scl;
-            MAKE_UNIQUE_SOCK(accepted_sock, "[T/S]accept", srt_accept(bindsock, scl.get(), &scl.len));
-
-            if (accepted_sock == -1)
-            {
-                std::cout << "srt_accept: " << srt_getlasterror_str() << std::endl;
-            }
-            EXPECT_NE(accepted_sock.ref(), SRT_INVALID_SOCK);
-
-            sockaddr_any showacp = (sockaddr*)&scl;
-            std::cout << "[T/S] Accepted from: " << showacp.str() << std::endl;
-
-            int epoll_in = SRT_EPOLL_IN;
-            srt_epoll_add_usock(server_pollid, accepted_sock, &epoll_in); // wait for input
-
-            char buffer[1316];
-            { // wait for 1316 packet from client
-                int rlen = 2;
-                SRTSOCKET read[2];
-
-                int wlen = 2;
-                SRTSOCKET write[2];
-
-                std::cout << "[T/S] Wait for data reception...\n";
-
-                EXPECT_NE(srt_epoll_wait(server_pollid,
-                            read,  &rlen,
-                            write, &wlen,
-                            -1, // -1 is set for debuging purpose.
-                            // in case of production we need to set appropriate value
-                            0, 0, 0, 0), SRT_ERROR) << srt_getlasterror_str();
-
-
-                EXPECT_EQ(rlen, 1) << showEpollContents("[T/S] R", read, rlen);   // get exactly one read event without writes
-                EXPECT_EQ(wlen, 0) << showEpollContents("[T/S] W", write, wlen);  // get exactly one read event without writes
-                EXPECT_EQ(read[0], accepted_sock.ref()); // read event is for bind socket        
-            }
-
-            char pattern[4] = {1, 2, 3, 4};
-
-            EXPECT_EQ(srt_recvmsg(accepted_sock, buffer, sizeof buffer),
-                    1316);
-
-            EXPECT_EQ(memcmp(pattern, buffer, sizeof pattern), 0);
-
-            // XXX There is a possibility that a broken socket can be closed automatically,
-            // just the srt_close() call would simply return error in case of nonexistent
-            // socket. Therefore close them both at once; this problem needs to be fixed
-            // separately.
-            //
-            // The test only intends to send one portion of data from the client, so once
-            // received, the client has nothing more to do and should exit.
-            std::cout << "[T/S] closing client socket\n";
-            client_sock.close();
-            std::cout << "[T/S] closing sockets: ACP:@" << accepted_sock << "...\n";
-        }
-        srt_epoll_release(server_pollid);
-
-        // client_sock closed through UniqueSocket.
-        // cannot close client_sock after srt_sendmsg because of issue in api.c:2346 
-
-        std::cout << "[T/S] joining client async \n";
-        launched.get();
-    }
-
-    static void shutdownListener(SRTSOCKET bindsock)
-    {
-        // Silently ignore. Usually it should have been checked earlier,
-        // and an invalid sock might be expected in particular tests.
-        if (bindsock == SRT_INVALID_SOCK)
-            return;
-
-        int yes = 1;
-        EXPECT_NE(srt_setsockopt(bindsock, 0, SRTO_RCVSYN, &yes, sizeof yes), SRT_ERROR); // for async connect
-        EXPECT_NE(srt_close(bindsock), SRT_ERROR);
-
-        std::chrono::milliseconds check_period (100);
-        int credit = 400; // 10 seconds
-        auto then = std::chrono::steady_clock::now();
-
-        std::cout << "[T/S] waiting for cleanup of @" << bindsock << " up to 10s" << std::endl;
-        while (srt_getsockstate(bindsock) != SRTS_NONEXIST)
-        {
-            std::this_thread::sleep_for(check_period);
-            --credit;
-            if (!credit)
-                break;
-        }
-        auto now = std::chrono::steady_clock::now();
-        auto dur = std::chrono::duration_cast<std::chrono::milliseconds>(now - then);
-
-        // Keep as single string because this tends to be mixed from 2 threads.
-        std::ostringstream sout;
-        sout << "[T/S] @" << bindsock << " dissolved after "
-            << (dur.count() / 1000.0) << "s" << std::endl;
-        std::cout << sout.str() << std::flush;
-
-        EXPECT_NE(credit, 0);
-    }
-
-private:
-
-    void setup()
-    {
-    }
-
-    void teardown()
-    {
-    }
-};
-
->>>>>>> aa69c3db
 TEST_F(ReuseAddr, SameAddr1)
 {
 
