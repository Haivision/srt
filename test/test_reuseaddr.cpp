--- conflicted
+++ resolved
@@ -266,11 +266,7 @@
             if (bind_res != -1)
                 break;
 
-<<<<<<< HEAD
-            std::cout << srt::Sprint("[T/S] ... retry #", i, "\n");
-=======
             std::cout << hvu::fmtcat("[T/S] ... retry #", i, "\n");
->>>>>>> 1fd2cd6a
             std::this_thread::sleep_for(std::chrono::milliseconds(500));
         }
 
