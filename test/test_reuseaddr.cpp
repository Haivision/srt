--- conflicted
+++ resolved
@@ -9,7 +9,6 @@
 #include "common.h"
 #include "srt.h"
 #include "udt.h"
-#include "testsupport.hpp"
 
 using srt::sockaddr_any;
 
@@ -25,10 +24,6 @@
     }
 };
 
-<<<<<<< HEAD
-
-=======
->>>>>>> ae5af774
 #ifdef _WIN32
 
 // On Windows there's a function for it, but it requires an extra
