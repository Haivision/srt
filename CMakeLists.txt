#
# SRT - Secure, Reliable, Transport
# Copyright (c) 2018 Haivision Systems Inc.
#
# This Source Code Form is subject to the terms of the Mozilla Public
# License, v. 2.0. If a copy of the MPL was not distributed with this
# file, You can obtain one at http://mozilla.org/MPL/2.0/.
#

cmake_minimum_required (VERSION 2.8.12 FATAL_ERROR)
# XXX This can be potentially done in future, but there still exist
# some dependent project using cmake 2.8 - this can't be done this way.
#cmake_minimum_required (VERSION 3.0.2 FATAL_ERROR)
#project(SRT VERSION "1.4.1")
project(SRT C CXX)

set (CMAKE_MODULE_PATH "${CMAKE_CURRENT_SOURCE_DIR}/scripts")
include(haiUtil)
include(FindPkgConfig)
# XXX See 'if (MINGW)' condition below, may need fixing.
include(FindThreads)
include(CheckFunctionExists)

# Platform shortcuts
string(TOLOWER ${CMAKE_SYSTEM_NAME} SYSNAME_LC)
set_if(DARWIN      ${CMAKE_SYSTEM_NAME} MATCHES "Darwin")
set_if(LINUX       ${CMAKE_SYSTEM_NAME} MATCHES "Linux")
set_if(BSD         ${SYSNAME_LC} MATCHES "bsd$")
set_if(MICROSOFT   WIN32 AND (NOT MINGW AND NOT CYGWIN))
set_if(GNU         ${CMAKE_SYSTEM_NAME} MATCHES "GNU")
set_if(POSIX       LINUX OR DARWIN OR BSD OR (CYGWIN AND CYGWIN_USE_POSIX))
set_if(SYMLINKABLE LINUX OR DARWIN OR BSD OR CYGWIN OR GNU)

# Not sure what to do in case of compiling by MSVC.
# This will make installdir in C:\Program Files\SRT then
# inside "bin" and "lib64" directories. At least this maintains
# the current status. Shall this be not desired, override values
# of CMAKE_INSTALL_BINDIR, CMAKE_INSTALL_LIBDIR and CMAKE_INSTALL_INCLUDEDIR.
if (NOT DEFINED CMAKE_INSTALL_LIBDIR)
	include(GNUInstallDirs)
endif()

set (SRT_VERSION 1.4.1)
set_version_variables(SRT_VERSION ${SRT_VERSION})

# The CMAKE_BUILD_TYPE seems not to be always set, weird.
if (NOT DEFINED ENABLE_DEBUG)

	if (CMAKE_BUILD_TYPE STREQUAL "Debug")
		set (ENABLE_DEBUG ON)
	else()
		set (ENABLE_DEBUG OFF)
	endif()
endif()

# Set CMAKE_BUILD_TYPE properly, now that you know
# that ENABLE_DEBUG is set as it should.

if (ENABLE_DEBUG EQUAL 2)
	set (CMAKE_BUILD_TYPE "RelWithDebInfo")
elseif (ENABLE_DEBUG) # 1, ON, YES, TRUE, Y, or any other non-zero number
	set (CMAKE_BUILD_TYPE "Debug")
else()
	set (CMAKE_BUILD_TYPE "Release")
endif()

message(STATUS "BUILD TYPE: ${CMAKE_BUILD_TYPE}")

getVarsWith(ENFORCE_ enforcers)
foreach(ef ${enforcers})
	set (val ${${ef}})
	if (NOT val STREQUAL "")
		set(val =${val})
	endif()
	string(LENGTH ENFORCE_ pflen)
	string(LENGTH ${ef} eflen)
	math(EXPR alen ${eflen}-${pflen})
	string(SUBSTRING ${ef} ${pflen} ${alen} ef)
	message(STATUS "FORCED PP VARIABLE: ${ef}${val}")
	add_definitions(-D${ef}${val})
endforeach()

# option defaults
# XXX CHANGE: Logging is enabled now by default,
# use ENABLE_LOGGING=NO in cmake or
# --disable-logging in configure.
set(ENABLE_HEAVY_LOGGING_DEFAULT OFF)

# Always turn logging on if the build type is debug
if (ENABLE_DEBUG)
	set(ENABLE_HEAVY_LOGGING_DEFAULT ON)
endif()


# options
option(CYGWIN_USE_POSIX "Should the POSIX API be used for cygwin. Ignored if the system isn't cygwin." OFF)
option(ENABLE_CXX11 "Should the c++11 parts (srt-live-transmit) be enabled" ON)
option(ENABLE_APPS "Should the Support Applications be Built?" ON)
option(ENABLE_TESTING "Should the Developer Test Applications be Built?" OFF)
option(ENABLE_PROFILE "Should instrument the code for profiling. Ignored for non-GNU compiler." $ENV{HAI_BUILD_PROFILE})
option(ENABLE_LOGGING "Should logging be enabled" ON)
option(ENABLE_HEAVY_LOGGING "Should heavy debug logging be enabled" ${ENABLE_HEAVY_LOGGING_DEFAULT})
option(ENABLE_HAICRYPT_LOGGING "Should logging in haicrypt be enabled" 0)
option(ENABLE_SHARED "Should libsrt be built as a shared library" ON)
option(ENABLE_STATIC "Should libsrt be built as a static library" ON)
option(ENABLE_RELATIVE_LIBPATH "Should application contain relative library paths, like ../lib" OFF)
option(ENABLE_SUFLIP "Should suflip tool be built" OFF)
option(ENABLE_GETNAMEINFO "In-logs sockaddr-to-string should do rev-dns" OFF)
option(ENABLE_UNITTESTS "Enable unit tests" OFF)
option(ENABLE_ENCRYPTION "Enable encryption in SRT" ON)
option(ENABLE_CXX_DEPS "Extra library dependencies in srt.pc for the CXX libraries useful with C language" ON)
option(USE_STATIC_LIBSTDCXX "Should use static rather than shared libstdc++" OFF)
option(ENABLE_INET_PTON "Set to OFF to prevent usage of inet_pton when building against modern SDKs while still requiring compatibility with older Windows versions, such as Windows XP, Windows Server 2003 etc." ON)
option(ENABLE_CODE_COVERAGE "Enable code coverage reporting" OFF)
option(ENABLE_MONOTONIC_CLOCK "Enforced clock_gettime with monotonic clock on GC CV /temporary fix for #729/" OFF)
option(USE_OPENSSL_PC "Use pkg-config to find OpenSSL libraries" ON)
option(USE_BUSY_WAITING "Enable more accurate sending times at a cost of potentially higher CPU load" OFF)
option(USE_GNUSTL "Get c++ library/headers from the gnustl.pc" OFF)

set(TARGET_srt "srt" CACHE STRING "The name for the SRT library")

# Use application-defined group reader
# (currently the only one implemented)
add_definitions(-DSRT_ENABLE_APP_READER)

if (NOT ENABLE_LOGGING)
	set (ENABLE_HEAVY_LOGGING OFF)
	message(STATUS "LOGGING: DISABLED")
else()
	if (ENABLE_HEAVY_LOGGING)
		message(STATUS "LOGGING: HEAVY")
	else()
		message(STATUS "LOGGING: ENABLED")
	endif()
endif()

if (USE_BUSY_WAITING)
	message(STATUS "USE_BUSY_WAITING: ON")
	list(APPEND SRT_EXTRA_CFLAGS "-DUSE_BUSY_WAITING=1")
else()
	message(STATUS "USE_BUSY_WAITING: OFF (default)")
endif()

if ( CYGWIN AND NOT CYGWIN_USE_POSIX )
	set(WIN32 1)
	set(CMAKE_LEGACY_CYGWIN_WIN32 1)
	add_definitions(-DWIN32=1 -DCYGWIN=1)
	message(STATUS "HAVE CYGWIN. Setting backward compat CMAKE_LEGACY_CYGWIN_WIN32 and -DWIN32")
endif()

if (NOT USE_ENCLIB)
	if (USE_GNUTLS)
		message("NOTE: USE_GNUTLS is deprecated. Use -DUSE_ENCLIB=gnutls instead.")
		set (USE_ENCLIB gnutls)
	else()
		set (USE_ENCLIB openssl)
	endif()

endif()

set(USE_ENCLIB "${USE_ENCLIB}" CACHE STRING "The crypto library that SRT uses")
set_property(CACHE USE_ENCLIB PROPERTY STRINGS "openssl" "gnutls" "mbedtls")

# Make sure DLLs and executabes go to the same path regardles of subdirectory
set(CMAKE_ARCHIVE_OUTPUT_DIRECTORY ${CMAKE_BINARY_DIR})
set(CMAKE_LIBRARY_OUTPUT_DIRECTORY ${CMAKE_BINARY_DIR})
set(CMAKE_RUNTIME_OUTPUT_DIRECTORY ${CMAKE_BINARY_DIR})

if (NOT DEFINED WITH_COMPILER_TYPE)

	# This is for a case when you provided the prefix, but you didn't
	# provide compiler type. This option is in this form predicted to work
	# only on POSIX systems. Just typical compilers for Linux and Mac are
	# included. 
	if (DARWIN)
		set (WITH_COMPILER_TYPE clang)
	elseif (POSIX) # Posix, but not DARWIN
		set(WITH_COMPILER_TYPE gcc)
	else()
		get_filename_component(WITH_COMPILER_TYPE ${CMAKE_C_COMPILER} NAME)
	endif()
	set (USING_DEFAULT_COMPILER_PREFIX 1)
endif()

if (NOT USING_DEFAULT_COMPILER_PREFIX OR DEFINED WITH_COMPILER_PREFIX)
	message(STATUS "Handling compiler with PREFIX=${WITH_COMPILER_PREFIX} TYPE=${WITH_COMPILER_TYPE}")

	parse_compiler_type(${WITH_COMPILER_TYPE} COMPILER_TYPE COMPILER_SUFFIX)

	if (${COMPILER_TYPE} STREQUAL gcc)
		set (CMAKE_C_COMPILER ${WITH_COMPILER_PREFIX}gcc${COMPILER_SUFFIX})
		set (CMAKE_CXX_COMPILER ${WITH_COMPILER_PREFIX}g++${COMPILER_SUFFIX})
	elseif (${COMPILER_TYPE} STREQUAL cc)
		set (CMAKE_C_COMPILER ${WITH_COMPILER_PREFIX}cc${COMPILER_SUFFIX})
		set (CMAKE_CXX_COMPILER ${WITH_COMPILER_PREFIX}c++${COMPILER_SUFFIX})
	elseif (${COMPILER_TYPE} STREQUAL icc)
		set (CMAKE_C_COMPILER ${WITH_COMPILER_PREFIX}icc${COMPILER_SUFFIX})
		set (CMAKE_CXX_COMPILER ${WITH_COMPILER_PREFIX}icpc${COMPILER_SUFFIX})
	else()
		# Use blindly <command> for C compiler and <command>++ for C++.
		# At least this matches clang.
		set (CMAKE_C_COMPILER ${WITH_COMPILER_PREFIX}${WITH_COMPILER_TYPE})
		set (CMAKE_CXX_COMPILER ${WITH_COMPILER_PREFIX}${COMPILER_TYPE}++${COMPILER_SUFFIX})
	endif()
	message(STATUS "Compiler type: ${WITH_COMPILER_TYPE}. C: ${CMAKE_C_COMPILER}; C++: ${CMAKE_CXX_COMPILER}")
else()
	message(STATUS "No WITH_COMPILER_PREFIX - using C++ compiler ${CMAKE_CXX_COMPILER}")
endif()


if (DEFINED WITH_SRT_TARGET)
	set (TARGET_haisrt ${WITH_SRT_TARGET})
endif()

# When you use crosscompiling, you have to take care that PKG_CONFIG_PATH
# and CMAKE_PREFIX_PATH are set properly.

# symbol exists in win32, but function does not.
if(WIN32)
	if(ENABLE_INET_PTON)
		set(CMAKE_REQUIRED_LIBRARIES ws2_32)
		check_function_exists(inet_pton HAVE_INET_PTON)
		add_definitions(-D_WIN32_WINNT=0x0600)
	else()
		add_definitions(-D_WIN32_WINNT=0x0501)
	endif()
else()
	check_function_exists(inet_pton HAVE_INET_PTON)
endif()
if (DEFINED HAVE_INET_PTON)
	add_definitions(-DHAVE_INET_PTON=1)
endif()

if (ENABLE_MONOTONIC_CLOCK)
	add_definitions(-DENABLE_MONOTONIC_CLOCK=1)
endif()

if (ENABLE_ENCRYPTION)
	if ("${USE_ENCLIB}" STREQUAL "gnutls")
		set (SSL_REQUIRED_MODULES "gnutls nettle")
		if (WIN32)
			if (MINGW)
				set (SSL_REQUIRED_MODULES "${SSL_REQUIRED_MODULES} zlib")
			endif()
		endif()

		pkg_check_modules (SSL REQUIRED ${SSL_REQUIRED_MODULES})

		add_definitions(
			-DUSE_GNUTLS=1
		)

		link_directories(
			${SSL_LIBRARY_DIRS}
		)
	else() # Common for mbedtls and openssl
		if ("${USE_ENCLIB}" STREQUAL "mbedtls")
			add_definitions(-DUSE_MBEDTLS=1)
			set (SSL_REQUIRED_MODULES "mbedtls mbedcrypto")
		else()
			add_definitions(-DUSE_OPENSSL=1)
			set (SSL_REQUIRED_MODULES "openssl libcrypto")
		endif()
		# Try using pkg-config method first if enabled,
		# fall back to find_package method otherwise
		if (USE_OPENSSL_PC)
			pkg_check_modules(SSL ${SSL_REQUIRED_MODULES})
		endif()
		if (SSL_FOUND)
			# We have some cases when pkg-config is improperly configured
			# When it doesn't ship the -L and -I options, and the CMAKE_PREFIX_PATH
			# is set (also through `configure`), then we have this problem. If so,
			# set forcefully the -I and -L contents to prefix/include and
			# prefix/lib.
			if ("${SSL_LIBRARY_DIRS}" STREQUAL "")
			if (NOT "${CMAKE_PREFIX_PATH}" STREQUAL "")
				message(STATUS "WARNING: pkg-config has incorrect prefix - enforcing target path prefix: ${CMAKE_PREFIX_PATH}")
				set (SSL_LIBRARY_DIRS ${CMAKE_PREFIX_PATH}/${CMAKE_INSTALL_LIBDIR})
				set (SSL_INCLUDE_DIRS ${CMAKE_PREFIX_PATH}/include)
			endif()
			endif()

			link_directories(
				${SSL_LIBRARY_DIRS}
			)
			message(STATUS "SSL via pkg-config: -L ${SSL_LIBRARY_DIRS} -I ${SSL_INCLUDE_DIRS} -l;${SSL_LIBRARIES}")
		else()
			if ("${USE_ENCLIB}" STREQUAL "mbedtls")
				if ("${SSL_LIBRARY_DIRS}" STREQUAL "")
					set(MBEDTLS_PREFIX "${CMAKE_PREFIX_PATH}" CACHE PATH "The path of mbedtls")
					find_package(MbedTLS REQUIRED)
					set (SSL_INCLUDE_DIRS ${MBEDTLS_INCLUDE_DIR})
					set (SSL_LIBRARIES  ${MBEDTLS_LIBRARIES})
				endif()
				if ("${SSL_LIBRARIES}" STREQUAL "")
					set (SSL_LIBRARIES  mbedtls mbedcrypto)
				endif()
				message(STATUS "SSL enforced mbedtls: -I ${SSL_INCLUDE_DIRS} -l;${SSL_LIBRARIES}")
			else()
				find_package(OpenSSL REQUIRED)
				set (SSL_INCLUDE_DIRS ${OPENSSL_INCLUDE_DIR})
				set (SSL_LIBRARIES ${OPENSSL_LIBRARIES})
				message(STATUS "SSL via find_package(OpenSSL): -I ${SSL_INCLUDE_DIRS} -l;${SSL_LIBRARIES}")
			endif()
		endif()
	endif()

	add_definitions(-DSRT_ENABLE_ENCRYPTION)
	message(STATUS "ENCRYPTION: ENABLED, using: ${SSL_REQUIRED_MODULES}")
	message (STATUS "SSL libraries: ${SSL_LIBRARIES}")
else()
	message(STATUS "ENCRYPTION: DISABLED")
endif()

if ( USE_GNUSTL )
	pkg_check_modules (GNUSTL REQUIRED gnustl)
	link_directories(${GNUSTL_LIBRARY_DIRS})
	include_directories(${GNUSTL_INCLUDE_DIRS})
	set (SRT_LIBS_PRIVATE ${SRT_LIBS_PRIVATE} ${GNUSTL_LIBRARIES} ${GNUSTL_LDFLAGS})
endif()

# Detect if the compiler is GNU compatable for flags
if(CMAKE_CXX_COMPILER_ID MATCHES "GNU|Intel|Clang|AppleClang")
	message(STATUS "COMPILER: ${CMAKE_CXX_COMPILER_ID} (${CMAKE_CXX_COMPILER}) - GNU compat")
	set(HAVE_COMPILER_GNU_COMPAT 1)
else()
	message(STATUS "COMPILER: ${CMAKE_CXX_COMPILER_ID} (${CMAKE_CXX_COMPILER}) - NOT GNU compat")
	set(HAVE_COMPILER_GNU_COMPAT 0)
endif()

if (DISABLE_CXX11)
	set (ENABLE_CXX11 0)
elseif( DEFINED ENABLE_CXX11 )
else()
	set (ENABLE_CXX11 1)
endif()

if (NOT ENABLE_CXX11)
	message(WARNING "Parts that require C++11 support will be disabled (srt-live-transmit)")
endif()

# add extra warning flags for gccish compilers
if (HAVE_COMPILER_GNU_COMPAT)
	set (SRT_GCC_WARN "-Wall -Wextra")
else()
	# cpp debugging on Windows :D
	#set (SRT_GCC_WARN "/showIncludes")
endif()

if (USE_STATIC_LIBSTDCXX)
	if (HAVE_COMPILER_GNU_COMPAT)
		set(CMAKE_EXE_LINKER_FLAGS "${CMAKE_EXE_LINKER_FLAGS} -static-libstdc++")
	else()
		message(FATAL_ERROR "On non-GNU-compat compiler it's not known how to use static C++ standard library.")
	endif()
endif()

# We need clock_gettime, but on some systems this is only provided
# by librt. Check if librt is required.
if (ENABLE_MONOTONIC_CLOCK AND LINUX)
	# "requires" - exits on FATAL_ERROR when clock_gettime not available
	test_requires_clock_gettime(NEED_CLOCK_GETTIME)
	set (WITH_EXTRALIBS "${WITH_EXTRALIBS} ${NEED_CLOCK_GETTIME}")
endif()


# This options is necessary on some systems; on a cross-ARM compiler it
# has been detected, for example, that -lrt is necessary for some applications
# because clock_gettime is needed by some functions and it is alternatively
# provided by libc, but only in newer versions. This options is rarely necessary,
# but may help in several corner cases in unusual platforms.
if (WITH_EXTRALIBS)
	set(CMAKE_EXE_LINKER_FLAGS "${CMAKE_EXE_LINKER_FLAGS} ${WITH_EXTRALIBS}")
endif()

# CMake has only discovered in 3.3 version that some set-finder is
# necessary. Using variables for shortcut to a clumsy check syntax.

set (srt_libspec_shared ${ENABLE_SHARED})
set (srt_libspec_static ${ENABLE_STATIC})

set (srtpack_libspec_common)
if (srt_libspec_shared)
	list(APPEND srtpack_libspec_common ${TARGET_srt}_shared)

endif()
if (srt_libspec_static)
	list(APPEND srtpack_libspec_common ${TARGET_srt}_static)
endif()

set (SRT_SRC_HAICRYPT_DIR ${CMAKE_CURRENT_SOURCE_DIR}/haicrypt)
set (SRT_SRC_SRTCORE_DIR ${CMAKE_CURRENT_SOURCE_DIR}/srtcore)
set (SRT_SRC_COMMON_DIR ${CMAKE_CURRENT_SOURCE_DIR}/common)
set (SRT_SRC_TOOLS_DIR ${CMAKE_CURRENT_SOURCE_DIR}/tools)
set (SRT_SRC_TEST_DIR ${CMAKE_CURRENT_SOURCE_DIR}/test)

if(WIN32)
	message(STATUS "DETECTED SYSTEM: WINDOWS;  WIN32=1; PTW32_STATIC_LIB=1")
	add_definitions(-DWIN32=1 -DPTW32_STATIC_LIB=1)
elseif(DARWIN)
	message(STATUS "DETECTED SYSTEM: DARWIN;  OSX=1")
	add_definitions(-DOSX=1)
elseif(BSD)
	message(STATUS "DETECTED SYSTEM: BSD;  BSD=1")
	add_definitions(-DBSD=1)
elseif(LINUX)
	add_definitions(-DLINUX=1)
	message(STATUS "DETECTED SYSTEM: LINUX;  LINUX=1" )
elseif(ANDROID)
	add_definitions(-DLINUX=1)
	add_definitions(-DANDROID=1)
	message(STATUS "DETECTED SYSTEM: ANDROID;  LINUX=1 ANDROID=1" )
elseif(CYGWIN)
	add_definitions(-DCYGWIN=1)
	message(STATUS "DETECTED SYSTEM: CYGWIN (posix mode); CYGWIN=1")
elseif(GNU)
	add_definitions(-DGNU=1)
	message(STATUS "DETECTED SYSTEM: GNU;  GNU=1" )
else()
	message(FATAL_ERROR "Unsupported system: ${CMAKE_SYSTEM_NAME}")
endif()

add_definitions(
	-D_GNU_SOURCE
	-DHAI_PATCH=1
	-DHAI_ENABLE_SRT=1
	-DSRT_VERSION="${SRT_VERSION}"
)

# This is obligatory include directory for all targets. This is only
# for private headers. Installable headers should be exclusively used DIRECTLY.
include_directories(${SRT_SRC_COMMON_DIR} ${SRT_SRC_SRTCORE_DIR} ${SRT_SRC_HAICRYPT_DIR})

if (ENABLE_LOGGING)
	list(APPEND SRT_EXTRA_CFLAGS "-DENABLE_LOGGING=1")
	if (ENABLE_HEAVY_LOGGING)
		list(APPEND SRT_EXTRA_CFLAGS "-DENABLE_HEAVY_LOGGING=1")
	endif()
	if (ENABLE_HAICRYPT_LOGGING)
		if (ENABLE_HAICRYPT_LOGGING STREQUAL 2) # Allow value 2 for INSECURE DEBUG logging
			message(WARNING " *** ENABLED INSECURE HAICRYPT LOGGING - USE FOR TESTING ONLY!!! ***")
			list(APPEND SRT_EXTRA_CFLAGS "-DENABLE_HAICRYPT_LOGGING=2")
		else()
			list(APPEND SRT_EXTRA_CFLAGS "-DENABLE_HAICRYPT_LOGGING=1")
		endif()
	endif()
endif()

if (ENABLE_GETNAMEINFO)
	list(APPEND SRT_EXTRA_CFLAGS "-DENABLE_GETNAMEINFO=1")
endif()

if (ENABLE_THREAD_CHECK)
	add_definitions(
		-DSRT_ENABLE_THREADCHECK=1
		-DFUGU_PLATFORM=1
		-I${WITH_THREAD_CHECK_INCLUDEDIR}
	)
endif()

if (ENABLE_PROFILE)
	if (HAVE_COMPILER_GNU_COMPAT)
		# They are actually cflags, not definitions, but CMake is stupid enough.
		add_definitions(-g -pg)
		link_libraries(-g -pg)
	else()
		message(FATAL_ERROR "Profiling option is not supported on this platform")
	endif()
endif()

if (ENABLE_CODE_COVERAGE)
	if (HAVE_COMPILER_GNU_COMPAT)
		add_definitions(-g -O0 --coverage)
		link_libraries(--coverage)
		message(STATUS "ENABLE_CODE_COVERAGE: ON")
	else()
		message(FATAL_ERROR "ENABLE_CODE_COVERAGE: option is not supported on this platform")
	endif()
endif()

if (PTHREAD_LIBRARY AND PTHREAD_INCLUDE_DIR)
	message(STATUS "Pthread library: ${PTHREAD_LIBRARY}")
	message(STATUS "Pthread include dir: ${PTHREAD_INCLUDE_DIR}")
elseif (MICROSOFT)
	find_package(pthreads QUIET)

	if (NOT PTHREAD_INCLUDE_DIR OR NOT PTHREAD_LIBRARY)
		#search package folders with GLOB to add as extra hint for headers
		file(GLOB PTHREAD_PACKAGE_INCLUDE_HINT ./packages/cinegy.pthreads-win*/sources)
		if (PTHREAD_PACKAGE_INCLUDE_HINT)
			message(STATUS "PTHREAD_PACKAGE_INCLUDE_HINT value: ${PTHREAD_PACKAGE_INCLUDE_HINT}")
		endif()

		# find pthread header
		find_path(PTHREAD_INCLUDE_DIR pthread.h HINTS C:/pthread-win32/include ${PTHREAD_PACKAGE_INCLUDE_HINT})

		if (PTHREAD_INCLUDE_DIR)
			message(STATUS "Pthread include dir: ${PTHREAD_INCLUDE_DIR}")
		else()
			message(FATAL_ERROR "Failed to find pthread.h. Specify PTHREAD_INCLUDE_DIR.")
		endif()

		#search package folders with GLOB to add as extra hint for libs
		file(GLOB PTHREAD_PACKAGE_LIB_HINT ./packages/cinegy.pthreads-win*/runtimes/win-*/native/release)
		if (PTHREAD_PACKAGE_LIB_HINT)
			message(STATUS "PTHREAD_PACKAGE_LIB_HINT value: ${PTHREAD_PACKAGE_LIB_HINT}")
		endif()

		#find pthread library
		set(PTHREAD_LIB_SUFFIX "")
		if (ENABLE_DEBUG)
			set(PTHREAD_LIB_SUFFIX "d")
		endif ()

		set(PTHREAD_COMPILER_FLAG "")
		if (MICROSOFT)
			set(PTHREAD_COMPILER_FLAG "V")
		elseif (MINGW)
			set(PTHREAD_COMPILER_FLAG "G")
		endif ()

		foreach(EXHAND C CE SE)
			foreach(COMPAT 1 2)
				list(APPEND PTHREAD_W32_LIBRARY "pthread${PTHREAD_COMPILER_FLAG}${EXHAND}${PTHREAD_LIB_SUFFIX}${COMPAT}")
			endforeach()
		endforeach()

		find_library(PTHREAD_LIBRARY NAMES ${PTHREAD_W32_LIBRARY} pthread pthread_dll pthread_lib HINTS C:/pthread-win32/lib C:/pthread-win64/lib ${PTHREAD_PACKAGE_LIB_HINT})
		if (PTHREAD_LIBRARY)
			message(STATUS "Pthread library: ${PTHREAD_LIBRARY}")
		else()
			message(FATAL_ERROR "Failed to find pthread library. Specify PTHREAD_LIBRARY.")
		endif()
	endif()
else ()
	find_package(Threads REQUIRED)
	set(PTHREAD_LIBRARY ${CMAKE_THREAD_LIBS_INIT})
endif()

# This is required in some projects that add some other sources
# to the SRT library to be compiled together (aka "virtual library").
if (DEFINED SRT_EXTRA_LIB_INC)
	include(${SRT_EXTRA_LIB_INC}.cmake)
	# Expected to provide variables:
	# - SOURCES_srt_extra
	# - EXTRA_stransmit
endif()

# ---------------------------------------------------------------------------

# ---
# Target: haicrypt.
# Completing sources and installable headers. Flag settings will follow.
# ---
if (ENABLE_ENCRYPTION)
	set (HAICRYPT_FILELIST_MAF "filelist-${USE_ENCLIB}.maf")

	MafReadDir(haicrypt ${HAICRYPT_FILELIST_MAF}
		SOURCES SOURCES_haicrypt
		PUBLIC_HEADERS HEADERS_haicrypt
		PROTECTED_HEADERS HEADERS_haicrypt
	)
endif()

if (WIN32)
	MafReadDir(common filelist_win32.maf
		SOURCES SOURCES_common
		PUBLIC_HEADERS HEADERS_srt_win32
		PROTECTED_HEADERS HEADERS_srt_win32
	)
	message(STATUS "WINDOWS detected: adding compat sources: ${SOURCES_common}")
endif()


# Make the OBJECT library for haicrypt and srt. Then they'll be bound into
# real libraries later, either one common, or separate.

# This is needed for Xcode to properly handle CMake OBJECT Libraries
# From docs (https://cmake.org/cmake/help/latest/command/add_library.html#object-libraries):
#
# ... Some native build systems (such as Xcode) may not like targets that have only object files,
# so consider adding at least one real source file to any target that references $<TARGET_OBJECTS:objlib>.
set(OBJECT_LIB_SUPPORT "${PROJECT_SOURCE_DIR}/cmake_object_lib_support.c")

# NOTE: The "virtual library" is a library specification that cmake
# doesn't support (the library of OBJECT type is something in kind of that,
# but not fully supported - for example it doesn't support transitive flags,
# so this can't be used desired way). It's a private-only dependency type,
# where the project isn't compiled into any library file at all - instead, all
# of its source files are incorporated directly to the source list of the
# project that depends on it. In cmake this must be handled manually.


# ---
# Target: srt. DEFINITION ONLY. Haicrypt flag settings follow.
# ---
MafReadDir(srtcore filelist.maf
	SOURCES SOURCES_srt
	PUBLIC_HEADERS HEADERS_srt
	PROTECTED_HEADERS HEADERS_srt
	PRIVATE_HEADERS HEADERS_srt_private
)

# Auto generated version file and add it to the HEADERS_srt list.
if(DEFINED ENV{APPVEYOR_BUILD_NUMBER})
	set(SRT_VERSION_BUILD ON)
	set(APPVEYOR_BUILD_NUMBER_STRING $ENV{APPVEYOR_BUILD_NUMBER})
	message(STATUS "AppVeyor build environment detected: Adding build number to version header")
endif()

configure_file("srtcore/version.h.in" "version.h" @ONLY)

list(INSERT HEADERS_srt 0 "${CMAKE_CURRENT_BINARY_DIR}/version.h")
include_directories("${CMAKE_CURRENT_BINARY_DIR}")

add_library(srt_virtual OBJECT ${SOURCES_srt} ${SOURCES_srt_extra} ${HEADERS_srt} ${SOURCES_haicrypt} ${SOURCES_common})

if (ENABLE_SHARED)
	# Set this to sources as well, as it won't be automatically handled
	set_target_properties(srt_virtual PROPERTIES POSITION_INDEPENDENT_CODE 1)

	#add resource files to shared library, to set DLL metadata on Windows DLLs
	if (MICROSOFT)
		MafReadDir(srtcore filelist.maf
			SOURCES_WIN32_SHARED SOURCES_srt_shared_win32
		)
		
		message(STATUS "WINDOWS detected: Adding sources to SRT shared project: ${SOURCES_srt_shared_win32}")
	endif()
endif()

set (VIRTUAL_srt $<TARGET_OBJECTS:srt_virtual>)

if (srt_libspec_shared)
	add_library(${TARGET_srt}_shared SHARED ${OBJECT_LIB_SUPPORT} ${VIRTUAL_srt} ${SOURCES_srt_shared_win32} ${HEADERS_srt_shared_win32})
	# shared libraries need PIC
	set (CMAKE_POSITION_INDEPENDENT_CODE ON)
	set_property(TARGET ${TARGET_srt}_shared PROPERTY OUTPUT_NAME ${TARGET_srt})
	set_target_properties (${TARGET_srt}_shared PROPERTIES VERSION ${SRT_VERSION} SOVERSION ${SRT_VERSION_MAJOR})
	list (APPEND INSTALL_TARGETS ${TARGET_srt}_shared)
	if (ENABLE_ENCRYPTION)
		target_link_libraries(${TARGET_srt}_shared PRIVATE ${SSL_LIBRARIES})
	endif()
	if (MICROSOFT)
		target_link_libraries(${TARGET_srt}_shared PRIVATE ws2_32.lib)
		set_target_properties(${TARGET_srt}_shared PROPERTIES LINK_FLAGS "/DELAYLOAD:libeay32.dll")
	elseif (MINGW)
		target_link_libraries(${TARGET_srt}_shared PRIVATE wsock32.lib ws2_32.lib)
	elseif (APPLE)
		set_property(TARGET ${TARGET_srt}_shared PROPERTY MACOSX_RPATH ON)
	endif()
	if (USE_GNUSTL)
		target_link_libraries(${TARGET_srt}_shared PRIVATE ${GNUSTL_LIBRARIES} ${GNUSTL_LDFLAGS})
	endif()
endif()

if (srt_libspec_static)
	add_library(${TARGET_srt}_static STATIC ${OBJECT_LIB_SUPPORT} ${VIRTUAL_srt})

	# For Windows, leave the name to be "srt_static.lib".
	# Windows generates two different library files:
	# - a usual static library for static linkage
	# - a shared library exposer, which allows pre-resolution and later dynamic
	#   linkage when running the executable
	# Both having unfortunately the same names created by MSVC compiler.
	# It's not the case of Cygwin/MINGW - they are named there libsrt.a and libsrt.dll.a
	if (MICROSOFT)
		# Keep _static suffix. By unknown reason, the name must still be set explicitly.
		set_property(TARGET ${TARGET_srt}_static PROPERTY OUTPUT_NAME ${TARGET_srt}_static)
	else()
		set_property(TARGET ${TARGET_srt}_static PROPERTY OUTPUT_NAME ${TARGET_srt})
	endif()

	list (APPEND INSTALL_TARGETS ${TARGET_srt}_static)
	if (ENABLE_ENCRYPTION)
		target_link_libraries(${TARGET_srt}_static PRIVATE ${SSL_LIBRARIES})
	endif()
	if (MICROSOFT)
		target_link_libraries(${TARGET_srt}_static PRIVATE ws2_32.lib)
	elseif (MINGW)
		target_link_libraries(${TARGET_srt}_static PRIVATE wsock32 ws2_32)
	endif()
	if (USE_GNUSTL)
		target_link_libraries(${TARGET_srt}_static PRIVATE ${GNUSTL_LIBRARIES} ${GNUSTL_LDFLAGS})
	endif()
endif()

target_include_directories(srt_virtual PRIVATE  ${SSL_INCLUDE_DIRS})

if (MICROSOFT)
	set (SRT_LIBS_PRIVATE ${SRT_LIBS_PRIVATE} ws2_32.lib)
elseif (MINGW)
	set (SRT_LIBS_PRIVATE ${SRT_LIBS_PRIVATE} -lwsock32 -lws2_32)
endif()

# Applying this to public includes is not transitive enough.
# On Windows, apps require this as well, so it's safer to
# spread this to all targets.
if (PTHREAD_INCLUDE_DIR)
	include_directories(${PTHREAD_INCLUDE_DIR})
endif()

# Link libraries must be applied directly to the derivatives
# as virtual libraries (OBJECT-type) cannot have linkage declarations
# transitive or not.

foreach(tar ${srtpack_libspec_common})
	message(STATUS "ADDING TRANSITIVE LINK DEP to:${tar} : ${PTHREAD_LIBRARY} ${dep}")
	target_link_libraries (${tar} PUBLIC ${PTHREAD_LIBRARY} ${dep})
endforeach()


set (SRT_LIBS_PRIVATE ${SRT_LIBS_PRIVATE} ${PTHREAD_LIBRARY})

target_compile_definitions(srt_virtual PRIVATE -DSRT_EXPORTS )
if (ENABLE_SHARED)
	target_compile_definitions(srt_virtual PUBLIC -DSRT_DYNAMIC)
endif()

if (srt_libspec_shared)
if (MICROSOFT)
	target_link_libraries(${TARGET_srt}_shared PUBLIC Ws2_32.lib)
endif()
endif()

# Cygwin installs the *.dll libraries in bin directory and uses PATH.

set (INSTALL_SHARED_DIR ${CMAKE_INSTALL_LIBDIR})
if (CYGWIN)
	set (INSTALL_SHARED_DIR ${CMAKE_INSTALL_BINDIR})
endif()

message(STATUS "INSTALL DIRS: bin=${CMAKE_INSTALL_BINDIR} lib=${CMAKE_INSTALL_LIBDIR} shlib=${INSTALL_SHARED_DIR} include=${CMAKE_INSTALL_INCLUDEDIR}")

install(TARGETS ${INSTALL_TARGETS}
		RUNTIME DESTINATION ${CMAKE_INSTALL_BINDIR}
		ARCHIVE DESTINATION ${CMAKE_INSTALL_LIBDIR}
		LIBRARY DESTINATION ${INSTALL_SHARED_DIR}
)
install(FILES ${HEADERS_srt} DESTINATION ${CMAKE_INSTALL_INCLUDEDIR}/srt)
if (WIN32)
	install(FILES ${HEADERS_srt_win32} DESTINATION ${CMAKE_INSTALL_INCLUDEDIR}/srt/win)
endif()

# ---
# That's all for target definition
# ---

join_arguments(SRT_EXTRA_CFLAGS ${SRT_EXTRA_CFLAGS})

#message(STATUS "Target srt: LIBSPEC: ${srtpack_libspec_common} SOURCES: {${SOURCES_srt}}  HEADERS: {${HEADERS_srt}}")

set (CMAKE_C_FLAGS "${CMAKE_C_FLAGS} ${SRT_DEBUG_OPT} ${SRT_EXTRA_CFLAGS} ${SRT_GCC_WARN}")
set (CMAKE_CXX_FLAGS "${CMAKE_CXX_FLAGS} ${SRT_DEBUG_OPT} ${SRT_EXTRA_CFLAGS} ${SRT_GCC_WARN}")

# PC file generation.
if (NOT DEFINED INSTALLDIR)
	set (INSTALLDIR ${CMAKE_INSTALL_PREFIX})
	get_filename_component(INSTALLDIR ${INSTALLDIR} ABSOLUTE)
endif()

# Required if linking a C application.
# This may cause trouble when you want to compile your app with static libstdc++;
# if your build requires it, you'd probably remove -lstdc++ from the list
# obtained by `pkg-config --libs`.
if(ENABLE_CXX_DEPS)
	foreach(LIB ${CMAKE_CXX_IMPLICIT_LINK_LIBRARIES})
		if(IS_ABSOLUTE ${LIB} AND EXISTS ${LIB})
			set(SRT_LIBS_PRIVATE ${SRT_LIBS_PRIVATE} ${LIB})
		else()
			set(SRT_LIBS_PRIVATE ${SRT_LIBS_PRIVATE} "-l${LIB}")
		endif()
	endforeach()
endif()

join_arguments(SRT_LIBS_PRIVATE ${SRT_LIBS_PRIVATE})

# haisrt.pc left temporarily for backward compatibility. To be removed in future!
configure_file(scripts/srt.pc.in haisrt.pc @ONLY)
install(FILES ${CMAKE_CURRENT_BINARY_DIR}/haisrt.pc DESTINATION ${CMAKE_INSTALL_LIBDIR}/pkgconfig)
configure_file(scripts/srt.pc.in srt.pc @ONLY)
install(FILES ${CMAKE_CURRENT_BINARY_DIR}/srt.pc DESTINATION ${CMAKE_INSTALL_LIBDIR}/pkgconfig)

# Applications

if (HAVE_COMPILER_GNU_COMPAT AND ENABLE_CXX11)
	message(STATUS "C++ VERSION: Setting C++11 compat flag for gnu compiler")
	set (CFLAGS_CXX_STANDARD "-std=c++11")
else()
	message(STATUS "C++ VERSION: leaving default, not a GNU compiler, assuming C++11 or newer is default.")
	set (CFLAGS_CXX_STANDARD "")
endif()

# If static is available, link apps against static one.
# Otherwise link against shared one.

if (srt_libspec_static)
	set (srt_link_library ${TARGET_srt}_static)
	if (ENABLE_RELATIVE_LIBPATH)
		message(STATUS "ENABLE_RELATIVE_LIBPATH=ON will be ignored due to static linking.")
	endif()
elseif(srt_libspec_shared)
	set (srt_link_library ${TARGET_srt}_shared)
else()
	message(FATAL_ERROR "Either ENABLE_STATIC or ENABLE_SHARED has to be ON!")
endif()

macro(srt_add_program name)
	add_executable(${name} ${ARGN})
	target_include_directories(${name} PRIVATE apps)
	target_include_directories(${name} PRIVATE common)
	install(TARGETS ${name} RUNTIME DESTINATION ${CMAKE_INSTALL_BINDIR})
endmacro()

macro(srt_make_application name)
	target_compile_options(${name} PRIVATE ${CFLAGS_CXX_STANDARD})

	# This is recommended by cmake, but it doesn't work anyway.
	# What is needed is that this below CMAKE_INSTALL_RPATH (yes, relative)
	# is added as is.
	# set (CMAKE_SKIP_RPATH FALSE)
	# set (CMAKE_SKIP_BUILD_RPATH FALSE)
	# set (CMAKE_BUILD_WITH_INSTALL_RPATH TRUE)
	# set (CMAKE_INSTALL_RPATH "../${CMAKE_INSTALL_LIBDIR}")
	# set (CMAKE_INSTALL_RPATH_USE_LINK_PATH TRUE)
	# set (FORCE_RPATH BUILD_WITH_INSTALL_RPATH TRUE INSTALL_RPATH_USE_LINK_PATH TRUE)

	if (LINUX AND ENABLE_RELATIVE_LIBPATH AND NOT srt_libspec_static)
		# This is only needed on Linux, on Windows (including Cygwin) the library file will
		# be placed into the binrary directory anyway.
		# XXX not sure about Mac.
		# See this name used already in install(${TARGET_srt} LIBRARY DESTINATION...).
		set(FORCE_RPATH LINK_FLAGS -Wl,-rpath,.,-rpath,../${CMAKE_INSTALL_LIBDIR} BUILD_WITH_INSTALL_RPATH TRUE INSTALL_RPATH_USE_LINK_PATH TRUE)
	endif()

	# We state that Darwin always uses CLANG compiler, which honors this flag the same way.
	set_target_properties(${name} PROPERTIES COMPILE_FLAGS "${CFLAGS_CXX_STANDARD}" ${FORCE_RPATH})

	target_link_libraries(${name} ${srt_link_library})
	if (USE_GNUSTL)
		target_link_libraries(${name} PRIVATE ${GNUSTL_LIBRARIES} ${GNUSTL_LDFLAGS})
	endif()
	if (srt_libspec_static AND CMAKE_DL_LIBS)
		target_link_libraries(${name} ${CMAKE_DL_LIBS})
	endif()
endmacro()

macro(srt_add_application name) # ARGN=sources...
	srt_add_program(${name} apps/${name}.cpp ${ARGN})
	srt_make_application(${name})
	install(TARGETS ${name} RUNTIME DESTINATION ${CMAKE_INSTALL_BINDIR})
endmacro()

## FIXME: transmitmedia.cpp does not build on OpenBSD
##    Issue: https://github.com/Haivision/srt/issues/590
if (BSD
   AND ${SYSNAME_LC} MATCHES "^openbsd$")
   set(ENABLE_APPS OFF)
endif()
## The applications currently require c++11.
if (NOT ENABLE_CXX11)
   set(ENABLE_APPS OFF)
endif()

if (ENABLE_APPS)

<<<<<<< HEAD
    message(STATUS "APPS: ENABLED")
=======
	message(STATUS "APPS: ENABLED")
>>>>>>> 7fda3652

	# Make a virtual library of all shared app files
	MafReadDir(apps support.maf
		SOURCES SOURCES_support
	)

	# A special trick that makes the shared application sources
	# to be compiled once for all applications. Maybe this virtual
	# library should be changed into a static one and made useful
	# for users.
	add_library(srtsupport_virtual OBJECT ${SOURCES_support})
	target_compile_options(srtsupport_virtual PUBLIC ${CFLAGS_CXX_STANDARD})
	set (VIRTUAL_srtsupport $<TARGET_OBJECTS:srtsupport_virtual>)

	# Applications

	srt_add_application(srt-live-transmit ${VIRTUAL_srtsupport})
	if (DEFINED EXTRA_stransmit)
		set_target_properties(srt-live-transmit PROPERTIES COMPILE_FLAGS "${EXTRA_stransmit}")
	endif()
	srt_add_application(srt-file-transmit ${VIRTUAL_srtsupport})

	if (MINGW)
		# FIXME: with MINGW, it fails to build apps that require C++11
		# https://github.com/Haivision/srt/issues/177
		message(WARNING "On MinGW, some C++11 apps are blocked due to lacking proper C++11 headers for <thread>. FIX IF POSSIBLE.")
	else()
		# srt-multiplex temporarily blocked
		#srt_add_application(srt-multiplex ${VIRTUAL_srtsupport})
		srt_add_application(srt-tunnel ${VIRTUAL_srtsupport})
		target_compile_definitions(srt-tunnel PUBLIC -DSRT_ENABLE_VERBOSE_LOCK)
	endif()

	if (ENABLE_TESTING)
<<<<<<< HEAD
    	message(STATUS "DEVEL APPS (testing): ENABLED")
=======
		message(STATUS "DEVEL APPS (testing): ENABLED")
>>>>>>> 7fda3652

		macro(srt_add_testprogram name)
			# Variables in macros are not local. Clear them forcefully.
			set (SOURCES_app_indir "")
			set (SOURCES_app "")
			# Unlike Silvercat, in cmake you must know the full list
			# of source files at the moment when defining the target
			# and it can't be altered later.
			#
			# For testing applications, every application has its exclusive
			# list of source files in its own Manifest file.
			MafReadDir(testing ${name}.maf SOURCES SOURCES_app)
			srt_add_program(${name} ${SOURCES_app})
		endmacro()

		srt_add_testprogram(utility-test)
		if (NOT WIN32)
			# This program is symlinked under git-cygwin.
			# Avoid misleading syntax error.
			srt_add_testprogram(uriparser-test)
			target_compile_options(uriparser-test PRIVATE -DTEST)
			target_compile_options(uriparser-test PRIVATE ${CFLAGS_CXX_STANDARD})
		endif()
		
		srt_add_testprogram(srt-test-live)
		srt_make_application(srt-test-live)

		srt_add_testprogram(srt-test-file)
		srt_make_application(srt-test-file)

		srt_add_testprogram(srt-test-relay)
		srt_make_application(srt-test-relay)
		target_compile_definitions(srt-test-relay PUBLIC -DSRT_ENABLE_VERBOSE_LOCK)

		srt_add_testprogram(srt-test-multiplex)
		srt_make_application(srt-test-multiplex)

		srt_add_testprogram(srt-test-mpbond)
		srt_make_application(srt-test-mpbond)

	else()
<<<<<<< HEAD
    	message(STATUS "DEVEL APPS (testing): DISABLED")
=======
		message(STATUS "DEVEL APPS (testing): DISABLED")
>>>>>>> 7fda3652
	endif()


else()
<<<<<<< HEAD
    message(STATUS "APPS: DISABLED")
=======
	message(STATUS "APPS: DISABLED")
>>>>>>> 7fda3652
endif()

if (ENABLE_EXAMPLES)

	# No examples should need C++11
	macro(srt_add_example mainsrc)
		get_filename_component(name ${mainsrc} NAME_WE)
		srt_add_program(${name} examples/${mainsrc} ${ARGN})
	endmacro()

	srt_add_example(sendfile.cpp)
	srt_make_application(sendfile)

	srt_add_example(recvfile.cpp)
	srt_make_application(recvfile)

	srt_add_example(recvlive.cpp)
	srt_make_application(recvlive)

	srt_add_example(test-c-client.c)
	srt_make_application(test-c-client)

	srt_add_example(test-c-server.c)
	srt_make_application(test-c-server)

	srt_add_example(test-c-client-bonding.c)
	srt_make_application(test-c-client-bonding)

	srt_add_example(test-c-server-bonding.c)
	srt_make_application(test-c-server-bonding)

	srt_add_example(testcapi-connect.c)
	target_link_libraries(testcapi-connect ${srt_link_library} ${DEPENDS_srt})

endif()


if (ENABLE_UNITTESTS AND ENABLE_CXX11)
	set(gtest_force_shared_crt ON CACHE BOOL "" FORCE)

	find_package(GTest 1.8)
	if (NOT GTEST_FOUND)
		message(STATUS "GTEST not found! Fetching from git.")
		include(googletest)
		fetch_googletest(
			${PROJECT_SOURCE_DIR}/scripts
			${PROJECT_BINARY_DIR}/googletest
		)
		set(GTEST_BOTH_LIBRARIES "gtest_main" CACHE STRING "Add gtest_main target")
	endif()

	MafReadDir(test filelist.maf
		SOURCES SOURCES_unittests
	)
	
	message(STATUS "Unit test sources: ${SOURCES_unittests}")

	srt_add_program(test-srt ${SOURCES_unittests})
	srt_make_application(test-srt)
	target_include_directories(test-srt PRIVATE  ${SSL_INCLUDE_DIRS})

	target_link_libraries(
		test-srt
		${GTEST_BOTH_LIBRARIES}
		${srt_link_library}
		${PTHREAD_LIBRARY}
		)

	add_test(
		NAME
			test-srt
		COMMAND
			${CMAKE_BINARY_DIR}/test-srt
	)

	enable_testing()

endif()


install(PROGRAMS scripts/srt-ffplay DESTINATION ${CMAKE_INSTALL_BINDIR})


if (DEFINED SRT_EXTRA_APPS_INC)
	include(${SRT_EXTRA_APPS_INC}.cmake)
	# No extra variables expected. Just use the variables
	# already provided and define additional targets.
endif()

if ( ENABLE_SUFLIP )
	set (SOURCES_suflip
		${CMAKE_CURRENT_SOURCE_DIR}/apps/suflip.cpp
		${CMAKE_CURRENT_SOURCE_DIR}/common/uriparser.cpp
	)
	srt_add_program(suflip ${SOURCES_suflip})
	target_link_libraries(suflip ${srt_link_library})
	install(TARGETS suflip RUNTIME DESTINATION ${CMAKE_INSTALL_BINDIR})
endif ()<|MERGE_RESOLUTION|>--- conflicted
+++ resolved
@@ -864,11 +864,7 @@
 
 if (ENABLE_APPS)
 
-<<<<<<< HEAD
-    message(STATUS "APPS: ENABLED")
-=======
 	message(STATUS "APPS: ENABLED")
->>>>>>> 7fda3652
 
 	# Make a virtual library of all shared app files
 	MafReadDir(apps support.maf
@@ -903,11 +899,7 @@
 	endif()
 
 	if (ENABLE_TESTING)
-<<<<<<< HEAD
-    	message(STATUS "DEVEL APPS (testing): ENABLED")
-=======
 		message(STATUS "DEVEL APPS (testing): ENABLED")
->>>>>>> 7fda3652
 
 		macro(srt_add_testprogram name)
 			# Variables in macros are not local. Clear them forcefully.
@@ -949,20 +941,12 @@
 		srt_make_application(srt-test-mpbond)
 
 	else()
-<<<<<<< HEAD
-    	message(STATUS "DEVEL APPS (testing): DISABLED")
-=======
 		message(STATUS "DEVEL APPS (testing): DISABLED")
->>>>>>> 7fda3652
-	endif()
-
-
-else()
-<<<<<<< HEAD
-    message(STATUS "APPS: DISABLED")
-=======
+	endif()
+
+
+else()
 	message(STATUS "APPS: DISABLED")
->>>>>>> 7fda3652
 endif()
 
 if (ENABLE_EXAMPLES)
