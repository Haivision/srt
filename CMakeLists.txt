#
# SRT - Secure, Reliable, Transport
# Copyright (c) 2018 Haivision Systems Inc.
#
# This Source Code Form is subject to the terms of the Mozilla Public
# License, v. 2.0. If a copy of the MPL was not distributed with this
# file, You can obtain one at http://mozilla.org/MPL/2.0/.
#

cmake_minimum_required (VERSION 3.10 FATAL_ERROR)
set (SRT_VERSION 1.5.4)
# Also sets SRT_VERSION_MAJOR, SRT_VERSION_MINOR, SRT_VERSION_PATCH
project(SRT VERSION ${SRT_VERSION} LANGUAGES C CXX)

# ---------
# Includes
# ---------

set (CMAKE_MODULE_PATH "${CMAKE_CURRENT_SOURCE_DIR}/scripts")
include(haiUtil)
include(FindPkgConfig)
include(FindThreads)
include(CheckFunctionExists)
include(GNUInstallDirs)
include(FindPThreadGetSetName)
include(CheckGCCAtomicIntrinsics)
include(CheckCXXAtomic)
include(CheckCXXStdPutTime)

# This is required in some projects that add some other sources
# to the SRT library to be compiled together (aka "virtual library").
if (DEFINED SRT_EXTRA_LIB_INC)
	include(${SRT_EXTRA_LIB_INC}.cmake)
	# Expected to provide variables:
	# - SOURCES_srt_extra
	# - EXTRA_stransmit
endif()

# Required before platform shortcuts
option(USE_POSIX_CYGWIN "Should the POSIX API be used for cygwin. Ignored if the system isn't cygwin." OFF)

# ------------------
# Platform shortcuts
# ------------------
string(TOLOWER ${CMAKE_SYSTEM_NAME} SYSNAME_LC)
<<<<<<< HEAD
=======
set_if(DARWIN	   (${CMAKE_SYSTEM_NAME} MATCHES "Darwin")
					OR (${CMAKE_SYSTEM_NAME} MATCHES "iOS")
					OR (${CMAKE_SYSTEM_NAME} MATCHES "tvOS")
					OR (${CMAKE_SYSTEM_NAME} MATCHES "watchOS")
					OR (${CMAKE_SYSTEM_NAME} MATCHES "visionOS"))
set_if(LINUX       ${CMAKE_SYSTEM_NAME} MATCHES "Linux")
set_if(BSD         ${SYSNAME_LC} MATCHES "bsd$")
set_if(MICROSOFT   WIN32 AND (NOT MINGW AND NOT CYGWIN))
set_if(GNU_OS       ${CMAKE_SYSTEM_NAME} MATCHES "GNU") # Use GNU_OS to not confuse with gcc
set_if(ANDROID     ${SYSNAME_LC} MATCHES "android")
set_if(OHOS        ${CMAKE_SYSTEM_NAME} MATCHES "OHOS")
set_if(SUNOS       "${SYSNAME_LC}" MATCHES "sunos")
set_if(POSIX       LINUX OR DARWIN OR BSD OR SUNOS OR ANDROID OR OHOS OR (CYGWIN AND CYGWIN_USE_POSIX) OR GNU_OS)
set_if(SYMLINKABLE LINUX OR DARWIN OR BSD OR SUNOS OR CYGWIN OR GNU_OS)
set_if(NEED_DESTINATION  ${CMAKE_VERSION} VERSION_LESS "3.14.0")
>>>>>>> 9746d349

# Symbols already defined in cmake:
# MINGW is added in cmake 3.2
# ANDROID is added in cmake 3.7

# Symbols not always defined:
# LINUX is added in cmake 3.20
set1_if(LINUX       ${CMAKE_SYSTEM_NAME} MATCHES "Linux")
# BSD is added in cmake 3.25
set1_if(BSD         ${SYSNAME_LC} MATCHES "bsd$")

# Convenience shortcuts:
# DARWIN is not defined, although system name is available.
# These are other posix-like systems:
set1_if(DARWIN	   (${CMAKE_SYSTEM_NAME} MATCHES "Darwin") OR APPLE)
set1_if(GNU_OS      ${CMAKE_SYSTEM_NAME} MATCHES "GNU") # Use GNU_OS to not confuse with gcc
set1_if(OHOS        ${CMAKE_SYSTEM_NAME} MATCHES "OHOS")
set1_if(SUNOS       ${SYSNAME_LC} MATCHES "sunos")
set1_if(POSIX       LINUX OR DARWIN OR BSD OR SUNOS OR ANDROID OR OHOS OR (CYGWIN AND CYGWIN_USE_POSIX) OR GNU_OS)
set1_if(SYMLINKABLE LINUX OR DARWIN OR BSD OR SUNOS OR CYGWIN OR GNU_OS)

# "MICROSOFT" means "compiling on Microsoft Windows using Visual Studio compiler"
# (using elimination method - note that MINGW includes also potentially LLVM/Clang version)
set1_if(MICROSOFT   WIN32 AND (NOT MINGW AND NOT CYGWIN))

# Cmake-version-dependent symbols for convenience
set1_if(NEED_DESTINATION  ${CMAKE_VERSION} VERSION_LESS "3.14.0")


# ----------------------
# Basic system PP macros
# ----------------------

if(WIN32)
	message(STATUS "DETECTED SYSTEM: WINDOWS;  WIN32=1; PTW32_STATIC_LIB=1")
	add_definitions(-DWIN32=1 -DPTW32_STATIC_LIB=1)
elseif(DARWIN)
	message(STATUS "DETECTED SYSTEM: DARWIN (no macro added)")
elseif(BSD)
	message(STATUS "DETECTED SYSTEM: BSD;  BSD=1")
	add_definitions(-DBSD=1)
elseif(LINUX)
	add_definitions(-DLINUX=1)
	message(STATUS "DETECTED SYSTEM: LINUX;  LINUX=1" )
elseif(ANDROID)
	add_definitions(-DLINUX=1)
	message(STATUS "DETECTED SYSTEM: ANDROID;  LINUX=1" )
elseif(CYGWIN)
# For Cygwin with MinGW (cross-system compiling)
	if (NOT USE_POSIX_CYGWIN)
		set(WIN32 1)
		set(CMAKE_LEGACY_CYGWIN_WIN32 1)
		add_definitions(-DWIN32=1 -DCYGWIN=1)
		message(STATUS "DETECTED SYSTEM: CYGWIN (NO POSIX). Setting backward compat CMAKE_LEGACY_CYGWIN_WIN32 and -DWIN32")
	else()
		add_definitions(-DCYGWIN=1)
		message(STATUS "DETECTED SYSTEM: CYGWIN (posix mode); CYGWIN=1")
	endif()
elseif(GNU_OS)
	add_definitions(-DGNU=1)
	message(STATUS "DETECTED SYSTEM: GNU;  GNU=1" )
elseif(SUNOS)
	add_definitions(-DSUNOS=1)
	message(STATUS "DETECTED SYSTEM: SunOS|Solaris;  SUNOS=1" )
else()
	message(FATAL_ERROR "Unsupported system: ${CMAKE_SYSTEM_NAME}")
endif()

# This part to set the build type and associated other flags should not be done
# for build systems (cmake generators) that generate a multi-configuration
# build definition. At least it is known that MSVC does it and it sets _DEBUG
# and NDEBUG flags itself, so this shouldn't be done at all in this case.
if (CMAKE_CONFIGURATION_TYPES)
	if (DEFINED ENABLE_DEBUG)
		message(FATAL_ERROR "Do not define ENABLE_DEBUG in multi-config generators.")
	endif()
else()

	# In single configuration generators, you can do the following:
	# - do not provide ENABLE_DEBUG = rely on CMAKE_BUILD_TYPE.
	# - ENABLE_DEBUG=0 - force Release mode, define NDEBUG=1
	# - ENABLE_DEBUG=1 - force Debug mode, define _DEBUG=1
	# - ENABLE_DEBUG=2 - RelWithDebInfo mode, define
    #                    _DEBUG=1 only if ENABLE_ASSERT, otherwise NDEBUG=1
	
	# You can enforce release by using --disable-debug and -DENABLE_DEBUG=0.
	# Check if this is the case.
	if (ENABLE_DEBUG EQUAL 0)
		set (CMAKE_BUILD_TYPE Release)
		set (SRT_DEBUG_MODE 0)
	elseif (ENABLE_DEBUG EQUAL 2)
		set (CMAKE_BUILD_TYPE RelWithDebInfo)
		set (SRT_DEBUG_MODE 2)
	elseif (ENABLE_DEBUG)
		set (CMAKE_BUILD_TYPE Debug)
		set (SRT_DEBUG_MODE 1)
	else()
		# Do not set CMAKE_BUILD_TYPE. Rely on it.
		if (CMAKE_BUILD_TYPE STREQUAL "Debug")
			set (SRT_DEBUG_MODE 1)
		elseif (CMAKE_BUILD_TYPE STREQUAL "RelWithDebInfo")
			set (SRT_DEBUG_MODE 2)
		else()
			set (SRT_DEBUG_MODE 0)
		endif()
	endif()
	# NOTE: DO NOT set CMAKE_BUILD_TYPE to anything if ENABLE_DEBUG
	# was not defined.

	# Set properly _DEBUG and NDEBUG flags:
	# - NDEBUG is defined only in Release
	# - _DEBUG is defined in Debug
	# - In RelWithDebInfo it is decided basing on ENABLE_ASSERT
	if (SRT_DEBUG_MODE EQUAL 2)
		if (ENABLE_ASSERT)
			# Add _DEBUG macro if explicitly requested, to enable SRT_ASSERT().
			add_definitions(-D_DEBUG)
		else()
			add_definitions(-DNDEBUG)
		endif()
	elseif (SRT_DEBUG_MODE)
		# Add _DEBUG macro in debug mode only, to enable SRT_ASSERT().
		add_definitions(-D_DEBUG)
	else()
		add_definitions(-DNDEBUG)
	endif()

	# No longer needed and can be confusing
	unset (SRT_DEBUG_MODE)
endif()

message(STATUS "BUILD TYPE: ${CMAKE_BUILD_TYPE}")

# Add -D<macro>=1 for every ENFORCE_<macro> variable
addDefinitionsFromPrefixed( ENFORCE_ )
# NOTE: Known options you can change using ENFORCE_ variables:

# SRT_ENABLE_ECN 1                /* Early Congestion Notification (for source bitrate control) */
# SRT_DEBUG_TSBPD_OUTJITTER 1     /* Packet Delivery histogram */
# SRT_DEBUG_TRACE_DRIFT 1         /* Create a trace log for Encoder-Decoder Clock Drift */
# SRT_DEBUG_TSBPD_WRAP 1          /* Debug packet timestamp wraparound */
# SRT_DEBUG_TLPKTDROP_DROPSEQ 1
# SRT_DEBUG_SNDQ_HIGHRATE 1
# SRT_DEBUG_BONDING_STATES 1
# SRT_DEBUG_RTT 1                 /* RTT trace */
# SRT_MAVG_SAMPLING_RATE 40       /* Max sampling rate */
# SRT_ENABLE_FREQUENT_LOG_TRACE 0 : set to 1 to enable printing reason for suppressed freq logs

# ---------------------------------------
# Configure compiler type and directories
# ---------------------------------------

# Make sure DLLs and executabes go to the same path regardles of subdirectory
set(CMAKE_ARCHIVE_OUTPUT_DIRECTORY ${CMAKE_BINARY_DIR})
set(CMAKE_LIBRARY_OUTPUT_DIRECTORY ${CMAKE_BINARY_DIR})
set(CMAKE_RUNTIME_OUTPUT_DIRECTORY ${CMAKE_BINARY_DIR})

if (NOT DEFINED WITH_COMPILER_TYPE)

	# This is for a case when you provided the prefix, but you didn't
	# provide compiler type. This option is in this form predicted to work
	# only on POSIX systems. Just typical compilers for Linux and Mac are
	# included. 
	if (DARWIN)
		set (WITH_COMPILER_TYPE clang)
	elseif (POSIX) # Posix, but not DARWIN
		set(WITH_COMPILER_TYPE gcc)
	else()
		get_filename_component(WITH_COMPILER_TYPE ${CMAKE_C_COMPILER} NAME)
	endif()
	set (USING_DEFAULT_COMPILER_PREFIX 1)
endif()

if (NOT USING_DEFAULT_COMPILER_PREFIX OR DEFINED WITH_COMPILER_PREFIX)
	message(STATUS "Handling compiler with PREFIX=${WITH_COMPILER_PREFIX} TYPE=${WITH_COMPILER_TYPE}")

	# Example: WITH_COMPILER_PREFIX=/opt/gcc-10/bin/x86_64-linux-gnu- WITH_COMPILER_TYPE=gcc-10.3
	# RESULTS IN:
	# * CMAKE_C_COMPILER: /opt/gcc-10/bin/x86_64-linux-gnu-gcc-10.3
	# * CMAKE_CXX_COMPILER: /opt/gcc-10/bin/x86_64-linux-gnu-g++-10.3
	# * HAVE_COMPILER_GNU_COMPAT: 1
	srt_configure_compiler("${WITH_COMPILER_TYPE}" "${WITH_COMPILER_PREFIX}"
							CMAKE_C_COMPILER CMAKE_CXX_COMPILER)

	message(STATUS "Compiler type: ${WITH_COMPILER_TYPE}. C: ${CMAKE_C_COMPILER}; C++: ${CMAKE_CXX_COMPILER}")
	unset(USING_DEFAULT_COMPILER_PREFIX)
else()
	message(STATUS "No WITH_COMPILER_PREFIX - using C++ compiler ${CMAKE_CXX_COMPILER}")
endif()

if (USING_DEFAULT_COMPILER_PREFIX)
	# Detect if the compiler is GNU compatible for flags
	if (CMAKE_CXX_COMPILER_ID MATCHES "GNU|Intel|Clang|AppleClang")
		message(STATUS "COMPILER: ${CMAKE_CXX_COMPILER_ID} (${CMAKE_CXX_COMPILER}) - GNU compat")
		set(HAVE_COMPILER_GNU_COMPAT 1)

		# See https://gcc.gnu.org/projects/cxx-status.html
		# At the bottom there's information about C++98, which is default up to 6.1 version.
		# For all other compilers - including Clang - we state that the default C++ standard is AT LEAST 11.
		if (CMAKE_CXX_COMPILER_ID STREQUAL "GNU" AND ${CMAKE_CXX_COMPILER_VERSION} VERSION_LESS 6.1)
			message(STATUS "NOTE: GCC ${CMAKE_CXX_COMPILER_VERSION} is detected with default C++98. Forcing C++11 on applications.")
			set (FORCE_CXX_STANDARD 1)
		elseif (${CMAKE_CXX_COMPILER_ID} MATCHES "Clang|AppleClang")
			message(STATUS "NOTE: CLANG ${CMAKE_CXX_COMPILER_VERSION} detected, unsure if >=C++11 is default, forcing C++11 on applications")
			set (FORCE_CXX_STANDARD 1)
		else() 
			message(STATUS "NOTE: ${CMAKE_CXX_COMPILER_ID} ${CMAKE_CXX_COMPILER_VERSION} - assuming default C++11.")
		endif()
	else()
		message(STATUS "COMPILER: ${CMAKE_CXX_COMPILER_ID} (${CMAKE_CXX_COMPILER}) - NOT GNU compat")
		set(HAVE_COMPILER_GNU_COMPAT 0)
	endif()

else() # Compiler altered by WITH_COMPILER_TYPE/PREFIX - can't rely on CMAKE_CXX_*

	# Force the C++ standard as C++11
	# HAVE_COMPILER_GNU_COMPAT was set in the handler of WITH_COMPILER_TYPE
	set (FORCE_CXX_STANDARD 1)
	message(STATUS "COMPILER CHANGED TO: ${COMPILER_TYPE} - forcing C++11 standard for apps")
endif()


# ------------------------------------------
# Default option values (platform-dependent)
# (including autodetections if needed)
# ------------------------------------------

# Always turn logging on if the build type is debug
seton_if(ENABLE_PKTINFO_DEFAULT        BSD OR WIN32)

# seton_if somehow doesn't work with too complicated condition syntax
# We allow non-c++11 version for old GNU compiler only. All others must support C++11.
if (CMAKE_CXX_COMPILER_ID MATCHES "^GNU$" AND CMAKE_CXX_COMPILER_VERSION VERSION_LESS 4.7)
	set (ENABLE_CXX11_DEFAULT OFF)
	set (ENABLE_STDCXX_SYNC_DEFAULT OFF)
else()
	set (ENABLE_CXX11_DEFAULT ON)
	set (ENABLE_STDCXX_SYNC_DEFAULT ON)
	if (MINGW)
		# FIXME: with MINGW, it fails to build with C++11 <thread>
		# https://github.com/Haivision/srt/issues/177
		message(WARNING "MinGW has problems with proper C++11 headers for <thread>. Set ENABLE_STDCXX_SYNC to OFF if compiling fails.")
	endif()
endif()

test_requires_clock_gettime(ENABLE_MONOTONIC_CLOCK_DEFAULT MONOTONIC_CLOCK_LINKLIB)

seton_if(ENABLE_PROFILE_DEFAULT  ENV{HAI_BUILD_PROFILE})

# -------
# options
# -------
# Build and code variant options
option(ENABLE_CXX11 "Should the c++11 parts (srt-live-transmit) be enabled" ${ENABLE_CXX11_DEFAULT})
option(ENABLE_APPS "Should the Support Applications be Built?" ON)
option(ENABLE_SHARED "Should libsrt be built as a shared library" ON)
option(ENABLE_STATIC "Should libsrt be built as a static library" ON)
option(ENABLE_PKTINFO "Enable using IP_PKTINFO to allow the listener extracting the target IP address from incoming packets" ${ENABLE_PKTINFO_DEFAULT})
option(ENABLE_RELATIVE_LIBPATH "Should application contain relative library paths, like ../lib" OFF)
option(ENABLE_CXX_DEPS "Extra library dependencies in srt.pc for the CXX libraries useful with C language" ON)
option(ENABLE_MONOTONIC_CLOCK "Enforced clock_gettime with monotonic clock on GC CV" ${ENABLE_MONOTONIC_CLOCK_DEFAULT})
option(ENABLE_STDCXX_SYNC "Use C++11 chrono and threads for timing instead of pthreads" ${ENABLE_STDCXX_SYNC_DEFAULT})
option(ENABLE_SOCK_CLOEXEC "Enable setting SOCK_CLOEXEC on a socket" ON)
# NOTE: Use SRT_USE_MUTEX_ATOMIC and will override the auto-detection of the
#  Atomic implemetation in srtcore/atomic.h.
option(SRT_USE_MUTEX_ATOMIC "Use srt::sync::Mutex to Implement Atomics" OFF)

# Development options
option(ENABLE_SHOW_PROJECT_CONFIG "Enable show Project Configuration" OFF)
option(ENABLE_CLANG_TSA "Enable Clang Thread Safety Analysis" OFF)
option(ENABLE_CODE_COVERAGE "Enable code coverage reporting" OFF)
option(ENABLE_PROFILE "Should instrument the code for profiling. Ignored for non-GNU compiler." ${ENABLE_PROFILE_DEFAULT})
option(ENABLE_TESTING "Should the Developer Test Applications be Built?" OFF)
option(ENABLE_GETNAMEINFO "In-logs sockaddr-to-string should do rev-dns" OFF)
option(ENABLE_LOGGING "Should logging be enabled" ON)
option(ENABLE_HEAVY_LOGGING "Should heavy debug logging be enabled" OFF)
option(ENABLE_HAICRYPT_LOGGING "Should logging in haicrypt be enabled" 0)
option(ENABLE_UNITTESTS "Enable unit tests" OFF)
option(ENABLE_UNITTESTS_DISCOVERY "Do not discover unit tests when enabled" ON)
<<<<<<< HEAD

# Built-in optional features
option(ENABLE_BONDING "Should the bonding functionality be enabled?" OFF)
=======
>>>>>>> 9746d349
option(ENABLE_ENCRYPTION "Enable encryption in SRT" ON)

# Experimental features
option(ENABLE_AEAD_API_PREVIEW "Enable AEAD API preview in SRT" Off)
option(ENABLE_MAXREXMITBW "Enable SRTO_MAXREXMITBW (v1.6.0 API preview)" Off)

# Variant selection
option(USE_STATIC_LIBSTDCXX "Should use static rather than shared libstdc++" OFF)
option(USE_OPENSSL_PC "Use pkg-config to find OpenSSL libraries" ON)
option(SRT_USE_OPENSSL_STATIC_LIBS "Link OpenSSL libraries statically." OFF)
option(USE_BUSY_WAITING "Enable more accurate sending times at a cost of potentially higher CPU load" OFF)
option(USE_GNUSTL "Get c++ library/headers from the gnustl.pc" OFF)
<<<<<<< HEAD
=======
option(ENABLE_LOCALIF_WIN32 "Enable local interface check ability on Windows (adds Iphlpapi.lib dep)" OFF)
option(ENABLE_SOCK_CLOEXEC "Enable setting SOCK_CLOEXEC on a socket" ON)
option(ENABLE_SHOW_PROJECT_CONFIG "Enable show Project Configuration" OFF)
>>>>>>> 9746d349

# Non-boolean options

set_default(USE_ENCLIB openssl-evp)
set(USE_ENCLIB "${USE_ENCLIB}" CACHE STRING "The crypto library that SRT uses")
set_property(CACHE USE_ENCLIB PROPERTY STRINGS "openssl" "openssl-evp" "gnutls" "mbedtls" "botan")

# ---------------------------------------------------------
# Post-checks for having compiler type and version selected
# ---------------------------------------------------------

if (NOT ENABLE_CXX11)
	if (ENABLE_STDCXX_SYNC)
		message(FATAL_ERROR "ENABLE_STDCXX_SYNC is set, but C++11 is disabled by ENABLE_CXX11")
	endif()
	message(WARNING "Parts that require C++11 support will be disabled (srt-live-transmit)")
elseif (ENABLE_STDCXX_SYNC)
	add_definitions(-DENABLE_STDCXX_SYNC=1)
	if (DEFINED USE_CXX_STD)
		srt_check_cxxstd(${USE_CXX_STD} STDCXX STDPFX)
		# If defined, make sure it's at least C++11
		if (${STDCXX} LESS 11 OR ${STDCXX} EQUAL 98)
			message(FATAL_ERROR "If ENABLE_STDCXX_SYNC, then USE_CXX_STD must specify at least C++11")
		endif()
	else()
		set (USE_CXX_STD 11)
	endif()
endif()

if (DEFINED USE_CXX_STD)
	srt_check_cxxstd(${USE_CXX_STD} STDCXX STDPFX)

	if (${STDCXX} EQUAL 0)
		message(FATAL_ERROR "USE_CXX_STD: Must specify 03/11/14/17/20 possibly with c++/gnu++ prefix")
	endif()

	if (NOT STDCXX STREQUAL "")

		if (${STDCXX} LESS 11)
			if (ENABLE_STDCXX_SYNC)
				message(FATAL_ERROR "If ENABLE_STDCXX_SYNC, then you can't USE_CXX_STD less than 11")
			endif()
			# Set back to 98 because cmake doesn't understand 03.
			set (STDCXX 98)
			# This enforces C++03 standard on SRT.
			# Apps still use C++11

			# Set this through independent flags
			set (USE_CXX_STD_LIB ${STDCXX})
			set (FORCE_CXX_STANDARD 1)
			if (NOT ENABLE_APPS)
				set (USE_CXX_STD_APP ${STDCXX})
				message(STATUS "C++ STANDARD: library: C++${STDCXX}, apps disabled (examples will follow C++${STDCXX})")
			else()
				set (USE_CXX_STD_APP "")
				message(STATUS "C++ STANDARD: library: C++${STDCXX}, but apps still at least C++11")
			endif()
		elseif (FORCE_CXX_STANDARD_GNUONLY)
			# CMake is too old to handle CMAKE_CXX_STANDARD,
			# use bare GNU options.
			set (FORCE_CXX_STANDARD 1)
			set (USE_CXX_STD_APP ${STDCXX})
			set (USE_CXX_STD_LIB ${STDCXX})
			message(STATUS "C++ STANDARD: using C++${STDCXX} for all - GNU only")
		else()
			# This enforces this standard on both apps and library,
			# so set this as global C++ standard option
			set (CMAKE_CXX_STANDARD ${STDCXX})
			unset (FORCE_CXX_STANDARD)

			# Do not set variables to not duplicate flags
			set (USE_CXX_STD_LIB "")
			set (USE_CXX_STD_APP "")
			message(STATUS "C++ STANDARD: using C++${STDCXX} for all")
		endif()

		message(STATUS "C++: Setting C++ standard for gnu compiler: lib: ${USE_CXX_STD_LIB} apps: ${USE_CXX_STD_APP}")
	endif()
else()
	set (USE_CXX_STD_LIB "")
	set (USE_CXX_STD_APP "")
endif()

if (FORCE_CXX_STANDARD)
	message(STATUS "C++ STD: Forcing C++11 on applications")
	if (USE_CXX_STD_APP STREQUAL "")
		set (USE_CXX_STD_APP 11)
	endif()

	if (USE_CXX_STD_LIB STREQUAL "" AND ENABLE_STDCXX_SYNC)
		message(STATUS "C++ STD: Forcing C++11 on library, as C++11 sync requested")
		set (USE_CXX_STD_LIB 11)
	endif()
endif()

# add extra warning flags for gccish compilers
if (HAVE_COMPILER_GNU_COMPAT)
	set (SRT_GCC_WARN "-Wall -Wextra")
	if (CMAKE_CXX_COMPILER_VERSION VERSION_GREATER 7.0 AND CMAKE_CXX_COMPILER_ID STREQUAL "GNU")
		set (SRT_GCC_WARN "${SRT_GCC_WARN} -Wshadow=local")
	endif()
else()
	# cpp debugging on Windows :D
	#set (SRT_GCC_WARN "/showIncludes")
endif()


# --------------------------------------------
# Post-option variable synchronization
# and option-to-preprocessor-macro transition
# --------------------------------------------

# Global independet settings
add_definitions(
	-D_GNU_SOURCE
	-DSRT_VERSION="${SRT_VERSION}"
)

if (USE_BUSY_WAITING)
	message(STATUS "USE_BUSY_WAITING: ON")
	list(APPEND SRT_EXTRA_CFLAGS "-DUSE_BUSY_WAITING=1")
else()
	message(STATUS "USE_BUSY_WAITING: OFF (default)")
endif()

# Reduce the frequency of some frequent logs, milliseconds
set(SRT_LOG_SLOWDOWN_FREQ_MS_DEFAULT 1000) # 1s
if (NOT DEFINED SRT_LOG_SLOWDOWN_FREQ_MS)
	if (ENABLE_HEAVY_LOGGING)
		set(SRT_LOG_SLOWDOWN_FREQ_MS 0) # Just show every log message.
	else()
		set(SRT_LOG_SLOWDOWN_FREQ_MS ${SRT_LOG_SLOWDOWN_FREQ_MS_DEFAULT})
	endif()
endif()
list(APPEND SRT_EXTRA_CFLAGS "-DSRT_LOG_SLOWDOWN_FREQ_MS=${SRT_LOG_SLOWDOWN_FREQ_MS}")

if (ENABLE_MONOTONIC_CLOCK)
	if (NOT ENABLE_MONOTONIC_CLOCK_DEFAULT)
		message(FATAL_ERROR "Your platform does not support CLOCK_MONOTONIC. Build with -DENABLE_MONOTONIC_CLOCK=OFF.")
	endif()
	if (NOT MONOTONIC_CLOCK_LINKLIB STREQUAL "")
		set (WITH_EXTRALIBS "${WITH_EXTRALIBS} ${MONOTONIC_CLOCK_LINKLIB}")
	endif()
	add_definitions(-DENABLE_MONOTONIC_CLOCK=1)
endif()

if (USE_GNUSTL)
	pkg_check_modules (GNUSTL REQUIRED gnustl)
	link_directories(${GNUSTL_LIBRARY_DIRS})
	include_directories(${GNUSTL_INCLUDE_DIRS})
	set (SRT_LIBS_PRIVATE ${SRT_LIBS_PRIVATE} ${GNUSTL_LIBRARIES} ${GNUSTL_LDFLAGS})
endif()

if (ENABLE_MAXREXMITBW)
	list(APPEND SRT_EXTRA_CFLAGS "-DENABLE_MAXREXMITBW=1")
	message(STATUS "MAXREXMITBW API: ENABLED")
else()
	message(STATUS "MAXREXMITBW API: DISABLED")
endif()

message(STATUS "STDCXX_SYNC: ${ENABLE_STDCXX_SYNC}")
message(STATUS "MONOTONIC_CLOCK: ${ENABLE_MONOTONIC_CLOCK}")

# NOTE USAGE OF ENABLE_HEAVY_LOGGING:
# 
# - If defined as 1, add heavy logging to every configuration
# - If defined as 0, do not add heavy logging to any confiuration
# - If not defined, add heavy logging only for debug configuration

if (ENABLE_LOGGING)
	# Add -DENABLE_LOGGING=1 in any configuration
	# Add -DENABLE_HAICRYPT_LOGGING=1 if ENABLE_HAICRYPT_LOGGING
	# Add -DENABLE_HEAVY_LOGGING=1 if required

	set (LOGGING_ENABLE_DEFS "-DENABLE_LOGGING=1")
	if (ENABLE_HEAVY_LOGGING)
		list(APPEND LOGGING_ENABLE_DEFS "-DENABLE_HEAVY_LOGGING=1")
		message(STATUS "HEAVY LOGGING FLAGS: ENABLED (explicit)")
	elseif(DEFINED ENABLE_HEAVY_LOGGING AND ENABLE_HEAVY_LOGGING EQUAL 0)
		# If explicitly required to be off, do not add even for debug
		message(STATUS "HEAVY LOGGING FLAGS: DISABLED (explicit: '${ENABLE_HEAVY_LOGGING}')")
	else()
		# Otherwise add this, but only when generation debug mode
		message(STATUS "HEAVY LOGGING FLAGS: ENABLED (if debug build)")
		list(APPEND LOGGING_ENABLE_DEFS "$<$<OR:$<CONFIG:Debug>,$<CONFIG:RelWithDebInfo>>:ENABLE_HEAVY_LOGGING=1>")
	endif()

	if (ENABLE_HAICRYPT_LOGGING STREQUAL 2) # Allow value 2 for INSECURE DEBUG logging
		message(WARNING " *** ENABLED INSECURE HAICRYPT LOGGING - USE FOR TESTING ONLY!!! ***")
	endif()
	if (ENABLE_HAICRYPT_LOGGING)
		list(APPEND LOGGING_ENABLE_DEFS "-DENABLE_HAICRYPT_LOGGING=${ENABLE_HAICRYPT_LOGGING}")
	endif()
else()
	message(STATUS "LOGGING FLAGS: DISABLED")
endif()

if (ENABLE_GETNAMEINFO)
	list(APPEND SRT_EXTRA_CFLAGS "-DENABLE_GETNAMEINFO=1")
endif()

if (ENABLE_PKTINFO)
	if (WIN32 OR BSD)
		message(FATAL_ERROR "PKTINFO is not implemented on Windows or *BSD.")
	endif()

	list(APPEND SRT_EXTRA_CFLAGS "-DSRT_ENABLE_PKTINFO=1")
endif()

if (ENABLE_BONDING)
	list(APPEND SRT_EXTRA_CFLAGS "-DENABLE_BONDING=1")
	message(STATUS "ENABLE_BONDING: ON")
else()
	message(STATUS "ENABLE_BONDING: OFF")
endif()

if (ENABLE_THREAD_CHECK)
	if (NOT DEFINED WITH_THREAD_CHECK_INCLUDEDIR)
		message(FATAL_ERROR "If ENABLE_THREAD_CHECK, then WITH_THREAD_CHECK_INCLUDEDIR must be defined")
	endif()
	add_definitions(
		-DSRT_ENABLE_THREADCHECK=1
		-DFUGU_PLATFORM=1
		-I${WITH_THREAD_CHECK_INCLUDEDIR}
	)
endif()

if (ENABLE_CLANG_TSA)
	list(APPEND SRT_EXTRA_CFLAGS "-Wthread-safety")
	message(STATUS "Clang TSA: Enabled")
endif()

if (ENABLE_PROFILE)
	if (HAVE_COMPILER_GNU_COMPAT)
		# They are actually cflags, not definitions, but CMake is stupid enough.
		add_definitions(-g -pg)
		link_libraries(-g -pg)
	else()
		message(FATAL_ERROR "Profiling option is not supported on this platform")
	endif()
endif()

if (ENABLE_CODE_COVERAGE)
	if (HAVE_COMPILER_GNU_COMPAT)
		add_definitions(-g -O0 --coverage)
		link_libraries(--coverage)
		message(STATUS "ENABLE_CODE_COVERAGE: ON")
	else()
		message(FATAL_ERROR "ENABLE_CODE_COVERAGE: option is not supported on this platform")
	endif()
endif()

if (ENABLE_SOCK_CLOEXEC)
	add_definitions(-DENABLE_SOCK_CLOEXEC=1)
endif()

if (LINUX)
# This is an option supported only on Linux
	add_definitions(-DSRT_ENABLE_BINDTODEVICE)
endif()

if (USE_STATIC_LIBSTDCXX)
	if (HAVE_COMPILER_GNU_COMPAT)
		set(CMAKE_EXE_LINKER_FLAGS "${CMAKE_EXE_LINKER_FLAGS} -static-libstdc++")
	else()
		message(FATAL_ERROR "On non-GNU-compat compiler it's not known how to use static C++ standard library.")
	endif()
endif()


# On Linux pthreads have to be linked even when using C++11 threads
if (ENABLE_STDCXX_SYNC AND NOT LINUX)
	message(STATUS "Pthread library: C++11")
elseif (PTHREAD_LIBRARY AND PTHREAD_INCLUDE_DIR)
	message(STATUS "Pthread library: ${PTHREAD_LIBRARY}")
	message(STATUS "Pthread include dir: ${PTHREAD_INCLUDE_DIR}")
elseif (MICROSOFT)
	# Formal, shoult never happen
	message(FATAL_ERROR "Using POSIX thread API with Windows is no longer supported. Use C++11 threads.")
else ()
	find_package(Threads REQUIRED)
	set(PTHREAD_LIBRARY ${CMAKE_THREAD_LIBS_INIT})
endif()


# When you use crosscompiling, you have to take care that PKG_CONFIG_PATH
# and CMAKE_PREFIX_PATH are set properly.

# ----------------------------------------
# Code variants and explicit configuration
# ----------------------------------------

# symbol for inet_pton() exists in win32, but function does not.
if(WIN32)
	set(CMAKE_REQUIRED_LIBRARIES ws2_32)
	try_compile(AT_LEAST_VISTA
		${CMAKE_BINARY_DIR}
		"${CMAKE_CURRENT_SOURCE_DIR}/scripts/test_vista.c")
	if(NOT AT_LEAST_VISTA)
		# force targeting Vista
		add_definitions(-D_WIN32_WINNT=0x0600)
	endif()
endif()

check_function_exists(inet_pton HAVE_INET_PTON)
if (DEFINED HAVE_INET_PTON)
	add_definitions(-DHAVE_INET_PTON=1)
endif()

# ---------------------------
# Configuration autodetection
# ---------------------------

# Find functions for getting/setting thread name
FindPThreadGetSetName()
# -> Defines HAVE_PTHREAD_GETNAME_* and HAVE_PTHREAD_SETNAME_*

# Check for GCC Atomic Intrinsics and C++11 Atomics.
# Sets:
#  HAVE_LIBATOMIC
#  HAVE_LIBATOMIC_COMPILES
#  HAVE_LIBATOMIC_COMPILES_STATIC
#  HAVE_GCCATOMIC_INTRINSICS
#  HAVE_GCCATOMIC_INTRINSICS_REQUIRES_LIBATOMIC
CheckGCCAtomicIntrinsics()
#  HAVE_CXX_ATOMIC
#  HAVE_CXX_ATOMIC_STATIC
CheckCXXAtomic()

if (SRT_USE_MUTEX_ATOMIC)
   add_definitions(-DATOMIC_USE_SRT_SYNC_MUTEX=1)
endif()

# Check for std::put_time():
# Sets:
#  HAVE_CXX_STD_PUT_TIME
CheckCXXStdPutTime()
if (HAVE_CXX_STD_PUT_TIME)
	add_definitions(-DHAVE_CXX_STD_PUT_TIME=1)
endif()


# -----------------------------------------------------------
# Configure encryption library dependency and haicrypt module
# -----------------------------------------------------------

if (ENABLE_ENCRYPTION)

	# XXX Backward compat. Remove if no longer needed.
	if (DEFINED OPENSSL_USE_STATIC_LIBS AND "${OPENSSL_USE_STATIC_LIBS}" STREQUAL "ON")
		message(WARNING "Use of OPENSSL_USE_STATIC_LIBS as SRT build option here is deprecated.
Please use SRT_USE_OPENSSL_STATIC_LIBS instead.")
		set(SRT_USE_OPENSSL_STATIC_LIBS ${OPENSSL_USE_STATIC_LIBS})
	endif()

	if ("${USE_ENCLIB}" STREQUAL "gnutls")
		set (SSL_REQUIRED_MODULES "gnutls nettle")
		if (WIN32)
			if (MINGW)
				set (SSL_REQUIRED_MODULES "${SSL_REQUIRED_MODULES} zlib")
			endif()
		endif()

		pkg_check_modules (SSL REQUIRED ${SSL_REQUIRED_MODULES})

		add_definitions(
			-DUSE_GNUTLS=1
		)

		link_directories(
			${SSL_LIBRARY_DIRS}
		)
	elseif ("${USE_ENCLIB}" STREQUAL "mbedtls")
		add_definitions(-DUSE_MBEDTLS=1)
		if ("${SSL_LIBRARY_DIRS}" STREQUAL "")
			set(MBEDTLS_PREFIX "${CMAKE_PREFIX_PATH}" CACHE PATH "The path of mbedtls")
			find_package(MbedTLS REQUIRED)
			set (SSL_INCLUDE_DIRS ${MBEDTLS_INCLUDE_DIR})
			set (SSL_LIBRARIES  ${MBEDTLS_LIBRARIES})
		endif()
		if (WIN32)
			set (SSL_LIBRARIES ${SSL_LIBRARIES} bcrypt)
		endif()
		if ("${SSL_LIBRARIES}" STREQUAL "")
			set (SSL_LIBRARIES  mbedtls mbedcrypto)
		endif()
		message(STATUS "SSL enforced mbedtls: -I ${SSL_INCLUDE_DIRS} -l;${SSL_LIBRARIES}")

		foreach(LIB ${SSL_LIBRARIES})
			if(IS_ABSOLUTE ${LIB} AND EXISTS ${LIB})
				set (SRT_LIBS_PRIVATE ${SRT_LIBS_PRIVATE} ${LIB})
			else()
				set (SRT_LIBS_PRIVATE ${SRT_LIBS_PRIVATE} "-l${LIB}")
			endif()
		endforeach()
	elseif ("${USE_ENCLIB}" STREQUAL "openssl-evp")
		# Openssl-EVP requires CRYSPR2
		add_definitions(-DUSE_OPENSSL_EVP=1 -DCRYSPR2)
		set (SSL_REQUIRED_MODULES "openssl libcrypto")
		# Try using pkg-config method first if enabled,
		# fall back to find_package method otherwise
		if (USE_OPENSSL_PC)
			pkg_check_modules(SSL ${SSL_REQUIRED_MODULES})
			if (SRT_USE_OPENSSL_STATIC_LIBS)
				# use `pkg-config --static xxx` found libs
				set(SSL_LIBRARIES ${SSL_STATIC_LIBRARIES})
			endif()
		endif()
		if (SSL_FOUND)
			# We have some cases when pkg-config is improperly configured
			# When it doesn't ship the -L and -I options, and the CMAKE_PREFIX_PATH
			# is set (also through `configure`), then we have this problem. If so,
			# set forcefully the -I and -L contents to prefix/include and
			# prefix/lib.
			if ("${SSL_LIBRARY_DIRS}" STREQUAL "")
			if (NOT "${CMAKE_PREFIX_PATH}" STREQUAL "")
				message(STATUS "WARNING: pkg-config has incorrect prefix - enforcing target path prefix: ${CMAKE_PREFIX_PATH}")
				set (SSL_LIBRARY_DIRS ${CMAKE_PREFIX_PATH}/${CMAKE_INSTALL_LIBDIR})
				set (SSL_INCLUDE_DIRS ${CMAKE_PREFIX_PATH}/include)
			endif()
			endif()

			link_directories(
				${SSL_LIBRARY_DIRS}
			)
			message(STATUS "SSL via pkg-config: -L ${SSL_LIBRARY_DIRS} -I ${SSL_INCLUDE_DIRS} -l;${SSL_LIBRARIES}")
		else()
			if (SRT_USE_OPENSSL_STATIC_LIBS)
				# use `pkg-config --static xxx` found libs
				set(OPENSSL_USE_STATIC_LIBS True)
				set(OPENSSL_MSVC_STATIC_RT True)
			endif()
			find_package(OpenSSL REQUIRED)
			set (SSL_INCLUDE_DIRS ${OPENSSL_INCLUDE_DIR})
			set (SSL_LIBRARIES ${OPENSSL_LIBRARIES})
			message(STATUS "SSL via find_package(OpenSSL): -I ${SSL_INCLUDE_DIRS} -l;${SSL_LIBRARIES}")
		endif()
	elseif ("${USE_ENCLIB}" STREQUAL "botan")
		add_definitions(-DUSE_BOTAN=1 -DCRYSPR2)
		set (SSL_REQUIRED_MODULES "botan")
		find_package(Botan 3.0.0 REQUIRED)
		botan_generate(
			botan
			ffi
			nist_keywrap
			aes_armv8
			aes_ni
			aes_power8
			aes_vperm
			idea_sse2
			serpent_avx2
			shacal2_armv8
			shacal2_avx2
			shacal2_x86
			sm4_armv8
			rdseed
			sha1_armv8
			sha1_sse2
			sha1_x86
			sha2_32_armv8
			sha2_32_bmi2
			sha2_32_x86
			sha2_64_bmi2
			sha3_bmi2
			zfec_sse2
			zfec_vperm
			argon2_avx2
			argon2_ssse3
			processor_rng
			chacha_avx2
			ghash_cpu
			ghash_vperm
			simd
			simd_avx2)
		target_compile_features("botan" PRIVATE "cxx_std_20")
		set (SSL_INCLUDE_DIRS ${CMAKE_CURRENT_BINARY_DIR})
		set (SSL_LIBRARIES "botan")
	else() # openssl
		# Openssl (Direct-AES API) can use CRYSPR2
		add_definitions(-DUSE_OPENSSL=1 -DCRYSPR2)
			set (SSL_REQUIRED_MODULES "openssl libcrypto")
		# Try using pkg-config method first if enabled,
		# fall back to find_package method otherwise
		if (USE_OPENSSL_PC)
			pkg_check_modules(SSL ${SSL_REQUIRED_MODULES})
			if (SRT_USE_OPENSSL_STATIC_LIBS)
				# use `pkg-config --static xxx` found libs
				set(SSL_LIBRARIES ${SSL_STATIC_LIBRARIES})
			endif()
		endif()
		if (SSL_FOUND)
			# We have some cases when pkg-config is improperly configured
			# When it doesn't ship the -L and -I options, and the CMAKE_PREFIX_PATH
			# is set (also through `configure`), then we have this problem. If so,
			# set forcefully the -I and -L contents to prefix/include and
			# prefix/lib.
			if ("${SSL_LIBRARY_DIRS}" STREQUAL "")
			if (NOT "${CMAKE_PREFIX_PATH}" STREQUAL "")
				message(STATUS "WARNING: pkg-config has incorrect prefix - enforcing target path prefix: ${CMAKE_PREFIX_PATH}")
				set (SSL_LIBRARY_DIRS ${CMAKE_PREFIX_PATH}/${CMAKE_INSTALL_LIBDIR})
				set (SSL_INCLUDE_DIRS ${CMAKE_PREFIX_PATH}/include)
			endif()
			endif()

			link_directories(
				${SSL_LIBRARY_DIRS}
			)
			message(STATUS "SSL via pkg-config: -L ${SSL_LIBRARY_DIRS} -I ${SSL_INCLUDE_DIRS} -l;${SSL_LIBRARIES}")
		else()
			if (SRT_USE_OPENSSL_STATIC_LIBS)
				# use `pkg-config --static xxx` found libs
				set(OPENSSL_USE_STATIC_LIBS True)
				set(OPENSSL_MSVC_STATIC_RT True)
			endif()
			find_package(OpenSSL REQUIRED)
			set (SSL_INCLUDE_DIRS ${OPENSSL_INCLUDE_DIR})
			set (SSL_LIBRARIES ${OPENSSL_LIBRARIES})
			message(STATUS "SSL via find_package(OpenSSL): -I ${SSL_INCLUDE_DIRS} -l;${SSL_LIBRARIES}")
		endif()

	endif()

	add_definitions(-DSRT_ENABLE_ENCRYPTION)
	message(STATUS "ENCRYPTION: ENABLED, using: ${SSL_REQUIRED_MODULES}")
	message (STATUS "SSL libraries: ${SSL_LIBRARIES}")

	if (ENABLE_AEAD_API_PREVIEW)
		if (("${USE_ENCLIB}" STREQUAL "openssl-evp") OR ("${USE_ENCLIB}" STREQUAL "botan"))
			add_definitions(-DENABLE_AEAD_API_PREVIEW)
			message(STATUS "ENCRYPTION AEAD API: ENABLED")
		else()
			message(FATAL_ERROR "ENABLE_AEAD_API_PREVIEW is only available with USE_ENCLIB=[openssl-evp | botan]!")
		endif()
<<<<<<< HEAD
=======
	else()
		message(STATUS "ENCRYPTION AEAD API: DISABLED")
	endif()

else()
	message(STATUS "ENCRYPTION: DISABLED")
	message(STATUS "ENCRYPTION AEAD API: N/A")
endif()

if (USE_GNUSTL)
	pkg_check_modules (GNUSTL REQUIRED gnustl)
	link_directories(${GNUSTL_LIBRARY_DIRS})
	include_directories(${GNUSTL_INCLUDE_DIRS})
	set (SRT_LIBS_PRIVATE ${SRT_LIBS_PRIVATE} ${GNUSTL_LIBRARIES} ${GNUSTL_LDFLAGS})
endif()

if (ENABLE_MAXREXMITBW)
	add_definitions(-DENABLE_MAXREXMITBW)
	message(STATUS "MAXREXMITBW API: ENABLED")
else()
	message(STATUS "MAXREXMITBW API: DISABLED")
endif()

if (USING_DEFAULT_COMPILER_PREFIX)
# Detect if the compiler is GNU compatible for flags
if (CMAKE_CXX_COMPILER_ID MATCHES "GNU|Intel|Clang|AppleClang")
	message(STATUS "COMPILER: ${CMAKE_CXX_COMPILER_ID} (${CMAKE_CXX_COMPILER}) - GNU compat")
	set(HAVE_COMPILER_GNU_COMPAT 1)

	# See https://gcc.gnu.org/projects/cxx-status.html
	# At the bottom there's information about C++98, which is default up to 6.1 version.
	# For all other compilers - including Clang - we state that the default C++ standard is AT LEAST 11.
	if (${CMAKE_CXX_COMPILER_ID} STREQUAL GNU AND ${CMAKE_CXX_COMPILER_VERSION} VERSION_LESS 6.1)
		message(STATUS "NOTE: GCC ${CMAKE_CXX_COMPILER_VERSION} is detected with default C++98. Forcing C++11 on applications.")
		set (FORCE_CXX_STANDARD 1)
	elseif (${CMAKE_CXX_COMPILER_ID} MATCHES "Clang|AppleClang")
		message(STATUS "NOTE: CLANG ${CMAKE_CXX_COMPILER_VERSION} detected, unsure if >=C++11 is default, forcing C++11 on applications")
		set (FORCE_CXX_STANDARD 1)
	else() 
		message(STATUS "NOTE: ${CMAKE_CXX_COMPILER_ID} ${CMAKE_CXX_COMPILER_VERSION} - assuming default C++11.")
	endif()
else()
	message(STATUS "COMPILER: ${CMAKE_CXX_COMPILER_ID} (${CMAKE_CXX_COMPILER}) - NOT GNU compat")
	set(HAVE_COMPILER_GNU_COMPAT 0)
endif()

else() # Compiler altered by WITH_COMPILER_TYPE/PREFIX - can't rely on CMAKE_CXX_*

	# Force the C++ standard as C++11
	# HAVE_COMPILER_GNU_COMPAT was set in the handler of WITH_COMPILER_TYPE
	set (FORCE_CXX_STANDARD 1)
	message(STATUS "COMPILER CHANGED TO: ${COMPILER_TYPE} - forcing C++11 standard for apps")
endif()

# Check for GCC Atomic Intrinsics and C++11 Atomics.
# Sets:
#  HAVE_LIBATOMIC
#  HAVE_LIBATOMIC_COMPILES
#  HAVE_LIBATOMIC_COMPILES_STATIC
#  HAVE_GCCATOMIC_INTRINSICS
#  HAVE_GCCATOMIC_INTRINSICS_REQUIRES_LIBATOMIC
include(CheckGCCAtomicIntrinsics)
CheckGCCAtomicIntrinsics()
#  HAVE_CXX_ATOMIC
#  HAVE_CXX_ATOMIC_STATIC
include(CheckCXXAtomic)
CheckCXXAtomic()

# Check for std::put_time():
# Sets:
#  HAVE_CXX_STD_PUT_TIME
include(CheckCXXStdPutTime)
CheckCXXStdPutTime()
if (HAVE_CXX_STD_PUT_TIME)
	add_definitions(-DHAVE_CXX_STD_PUT_TIME=1)
endif()

if (DISABLE_CXX11)
	set (ENABLE_CXX11 0)
elseif( DEFINED ENABLE_CXX11 )
else()
	set (ENABLE_CXX11 1)
endif()

function (srt_check_cxxstd stdval OUT_STD OUT_PFX)

	set (STDPFX c++)
	if (stdval MATCHES "([^+]+\\++)([0-9]*)")
		set (STDPFX ${CMAKE_MATCH_1})
		set (STDCXX ${CMAKE_MATCH_2})
	elseif (stdval MATCHES "[0-9]*")
		set (STDCXX ${stdval})
	else()
		set (STDCXX 0)
	endif()

	# Handle C++98 < C++11
	# Please fix this around 2070 year.
	if (${STDCXX} GREATER 80)
			set (STDCXX 03)
	endif()

	# return
	set (${OUT_STD} ${STDCXX} PARENT_SCOPE)
	set (${OUT_PFX} ${STDPFX} PARENT_SCOPE)
endfunction()

if (NOT ENABLE_CXX11)
	message(WARNING "Parts that require C++11 support will be disabled (srt-live-transmit)")
	if (ENABLE_STDCXX_SYNC)
		message(FATAL_ERROR "ENABLE_STDCXX_SYNC is set, but C++11 is disabled by ENABLE_CXX11")
	endif()
elseif (ENABLE_STDCXX_SYNC)
	add_definitions(-DENABLE_STDCXX_SYNC=1)
	if (DEFINED USE_CXX_STD)
		srt_check_cxxstd(${USE_CXX_STD} STDCXX STDPFX)
		# If defined, make sure it's at least C++11
		if (${STDCXX} LESS 11)
			message(FATAL_ERROR "If ENABLE_STDCXX_SYNC, then USE_CXX_STD must specify at least C++11")
		endif()
	else()
		set (USE_CXX_STD 11)
	endif()
endif()

message(STATUS "STDCXX_SYNC: ${ENABLE_STDCXX_SYNC}")
message(STATUS "MONOTONIC_CLOCK: ${ENABLE_MONOTONIC_CLOCK}")

if (ENABLE_SOCK_CLOEXEC)
	add_definitions(-DENABLE_SOCK_CLOEXEC=1)
endif()

if (CMAKE_MAJOR_VERSION LESS 3)
	set (FORCE_CXX_STANDARD_GNUONLY 1)
endif()

if (DEFINED USE_CXX_STD)
	srt_check_cxxstd(${USE_CXX_STD} STDCXX STDPFX)

	if (${STDCXX} EQUAL 0)
		message(FATAL_ERROR "USE_CXX_STD: Must specify 03/11/14/17/20 possibly with c++/gnu++ prefix")
	endif()

	if (NOT STDCXX STREQUAL "")

		if (${STDCXX} LESS 11)
			if (ENABLE_STDCXX_SYNC)
				message(FATAL_ERROR "If ENABLE_STDCXX_SYNC, then you can't USE_CXX_STD less than 11")
			endif()
			# Set back to 98 because cmake doesn't understand 03.
			set (STDCXX 98)
			# This enforces C++03 standard on SRT.
			# Apps still use C++11

			# Set this through independent flags
			set (USE_CXX_STD_LIB ${STDCXX})
			set (FORCE_CXX_STANDARD 1)
			if (NOT ENABLE_APPS)
				set (USE_CXX_STD_APP ${STDCXX})
				message(STATUS "C++ STANDARD: library: C++${STDCXX}, apps disabled (examples will follow C++${STDCXX})")
			else()
				set (USE_CXX_STD_APP "")
				message(STATUS "C++ STANDARD: library: C++${STDCXX}, but apps still at least C++11")
			endif()
		elseif (FORCE_CXX_STANDARD_GNUONLY)
			# CMake is too old to handle CMAKE_CXX_STANDARD,
			# use bare GNU options.
			set (FORCE_CXX_STANDARD 1)
			set (USE_CXX_STD_APP ${STDCXX})
			set (USE_CXX_STD_LIB ${STDCXX})
			message(STATUS "C++ STANDARD: using C++${STDCXX} for all - GNU only")
		else()
			# This enforces this standard on both apps and library,
			# so set this as global C++ standard option
			set (CMAKE_CXX_STANDARD ${STDCXX})
			unset (FORCE_CXX_STANDARD)

			# Do not set variables to not duplicate flags
			set (USE_CXX_STD_LIB "")
			set (USE_CXX_STD_APP "")
			message(STATUS "C++ STANDARD: using C++${STDCXX} for all")
		endif()

		message(STATUS "C++: Setting C++ standard for gnu compiler: lib: ${USE_CXX_STD_LIB} apps: ${USE_CXX_STD_APP}")
	endif()
else()
	set (USE_CXX_STD_LIB "")
	set (USE_CXX_STD_APP "")
endif()

if (FORCE_CXX_STANDARD)
	message(STATUS "C++ STD: Forcing C++11 on applications")
	if (USE_CXX_STD_APP STREQUAL "")
		set (USE_CXX_STD_APP 11)
	endif()

	if (USE_CXX_STD_LIB STREQUAL "" AND ENABLE_STDCXX_SYNC)
		message(STATUS "C++ STD: Forcing C++11 on library, as C++11 sync requested")
		set (USE_CXX_STD_LIB 11)
	endif()
endif()

# add extra warning flags for gccish compilers
if ((HAVE_COMPILER_GNU_COMPAT) AND (NOT DEFINED SRT_GCC_WARN))
	set (SRT_GCC_WARN "-Wall -Wextra")
	if (CMAKE_CXX_COMPILER_VERSION VERSION_GREATER 7.0 AND CMAKE_CXX_COMPILER_ID STREQUAL "GNU")
		set (SRT_GCC_WARN "${SRT_GCC_WARN} -Wshadow=local")
	endif()
else()
	# cpp debugging on Windows :D
	#set (SRT_GCC_WARN "/showIncludes")
endif()

if (USE_STATIC_LIBSTDCXX)
	if (HAVE_COMPILER_GNU_COMPAT)
		set(CMAKE_EXE_LINKER_FLAGS "${CMAKE_EXE_LINKER_FLAGS} -static-libstdc++")
>>>>>>> 9746d349
	else()
		message(STATUS "ENCRYPTION AEAD API: DISABLED")
	endif()


	set (HAICRYPT_FILELIST_MAF "filelist-${USE_ENCLIB}.maf")

	MafReadDir(haicrypt ${HAICRYPT_FILELIST_MAF}
		SOURCES SOURCES_haicrypt
		PUBLIC_HEADERS HEADERS_haicrypt
		PROTECTED_HEADERS HEADERS_haicrypt
	)

else()
	message(STATUS "ENCRYPTION: DISABLED")
	message(STATUS "ENCRYPTION AEAD API: N/A")
endif()


# This options is necessary on some systems; on a cross-ARM compiler it
# has been detected, for example, that -lrt is necessary for some applications
# because clock_gettime is needed by some functions and it is alternatively
# provided by libc, but only in newer versions. This options is rarely necessary,
# but may help in several corner cases in unusual platforms.
if (WITH_EXTRALIBS)
	set(CMAKE_EXE_LINKER_FLAGS "${CMAKE_EXE_LINKER_FLAGS} ${WITH_EXTRALIBS}")
endif()

# CMake has only discovered in 3.3 version that some set-finder is
# necessary. Using variables for shortcut to a clumsy check syntax.

set(TARGET_srt "srt" CACHE STRING "The name for the SRT library")

set (srt_libspec_shared ${ENABLE_SHARED})
set (srt_libspec_static ${ENABLE_STATIC})

set (srt_library_targets)
if (srt_libspec_shared)
	list(APPEND srt_library_targets ${TARGET_srt}_shared)
endif()
if (srt_libspec_static)
	list(APPEND srt_library_targets ${TARGET_srt}_static)
endif()

set (SRT_SRC_HAICRYPT_DIR ${CMAKE_CURRENT_SOURCE_DIR}/haicrypt)
set (SRT_SRC_SRTCORE_DIR ${CMAKE_CURRENT_SOURCE_DIR}/srtcore)
set (SRT_SRC_COMMON_DIR ${CMAKE_CURRENT_SOURCE_DIR}/common)
set (SRT_SRC_TOOLS_DIR ${CMAKE_CURRENT_SOURCE_DIR}/tools)
set (SRT_SRC_TEST_DIR ${CMAKE_CURRENT_SOURCE_DIR}/test)

<<<<<<< HEAD
=======
if(WIN32)
	message(STATUS "DETECTED SYSTEM: WINDOWS;  WIN32=1; PTW32_STATIC_LIB=1")
	add_definitions(-DWIN32=1 -DPTW32_STATIC_LIB=1)
elseif(DARWIN)
	message(STATUS "DETECTED SYSTEM: DARWIN")
elseif(BSD)
	message(STATUS "DETECTED SYSTEM: BSD;  BSD=1")
	add_definitions(-DBSD=1)
elseif(LINUX)
	add_definitions(-DLINUX=1)
	message(STATUS "DETECTED SYSTEM: LINUX;  LINUX=1" )
elseif(ANDROID)
	add_definitions(-DLINUX=1)
	message(STATUS "DETECTED SYSTEM: ANDROID;  LINUX=1" )
elseif(OHOS)
	add_definitions(-DLINUX=1)
	message(STATUS "DETECTED SYSTEM: OHOS;  LINUX=1" )
elseif(CYGWIN)
	add_definitions(-DCYGWIN=1)
	message(STATUS "DETECTED SYSTEM: CYGWIN (posix mode); CYGWIN=1")
elseif(GNU)
	add_definitions(-DGNU=1)
	message(STATUS "DETECTED SYSTEM: GNU;  GNU=1" )
elseif(SUNOS)
	add_definitions(-DSUNOS=1)
	message(STATUS "DETECTED SYSTEM: SunOS|Solaris;  SUNOS=1" )
else()
	message(FATAL_ERROR "Unsupported system: ${CMAKE_SYSTEM_NAME}")
endif()

add_definitions(
	-D_GNU_SOURCE
	-DHAI_PATCH=1
	-DHAI_ENABLE_SRT=1
	-DSRT_VERSION="${SRT_VERSION}"
)

if (LINUX)
# This is an option supported only on Linux
	add_definitions(-DSRT_ENABLE_BINDTODEVICE)
endif()

>>>>>>> 9746d349
# This is obligatory include directory for all targets. This is only
# for private headers. Installable headers should be exclusively used DIRECTLY.
include_directories(${SRT_SRC_COMMON_DIR} ${SRT_SRC_SRTCORE_DIR} ${SRT_SRC_HAICRYPT_DIR})


# ---------------------------------------------------------------------------

if (WIN32)
	MafReadDir(common filelist_win32.maf
		SOURCES SOURCES_common
		PUBLIC_HEADERS HEADERS_srt_win32
		PROTECTED_HEADERS HEADERS_srt_win32
	)
	message(STATUS "WINDOWS detected: adding compat sources: ${SOURCES_common}")
endif()


# Make the OBJECT library for haicrypt and srt. Then they'll be bound into
# real libraries later, either one common, or separate.

# This is needed for Xcode to properly handle CMake OBJECT Libraries
# From docs (https://cmake.org/cmake/help/latest/command/add_library.html#object-libraries):
#
# ... Some native build systems (such as Xcode) may not like targets that have only object files,
# so consider adding at least one real source file to any target that references $<TARGET_OBJECTS:objlib>.
set(OBJECT_LIB_SUPPORT "${PROJECT_SOURCE_DIR}/scripts/cmake_object_lib_support.c")

# NOTE: The "virtual library" is a library specification that cmake
# doesn't support (the library of OBJECT type is something in kind of that,
# but not fully supported - for example it doesn't support transitive flags,
# so this can't be used desired way). It's a private-only dependency type,
# where the project isn't compiled into any library file at all - instead, all
# of its source files are incorporated directly to the source list of the
# project that depends on it. In cmake this must be handled manually.


# ---
# Target: srt. DEFINITION ONLY. Haicrypt flag settings follow.
# ---

if (ENABLE_SHARED AND MICROSOFT)
	#add resource files to shared library, to set DLL metadata on Windows DLLs
	# (reference is in srtcore/filelist.maf)
	set (EXTRA_WIN32_SHARED 1)
	message(STATUS "WIN32: extra resource file will be added")
endif()

# Variable used in this file:
# - ENABLE_BONDING
# - ENABLE_STDCXX_SYNC
# - EXTRA_WIN32_SHARED
MafReadDir(srtcore filelist.maf
	SOURCES SOURCES_srt
	PUBLIC_HEADERS HEADERS_srt
	PROTECTED_HEADERS HEADERS_srt
	PRIVATE_HEADERS HEADERS_srt_private
)

# Auto generated version file and add it to the HEADERS_srt list.
if(DEFINED ENV{APPVEYOR_BUILD_NUMBER})
	set(SRT_VERSION_BUILD ON)
	set(CI_BUILD_NUMBER_STRING $ENV{APPVEYOR_BUILD_NUMBER})
	message(STATUS "AppVeyor build environment detected: Adding build number to version header")
endif()
if(DEFINED ENV{TEAMCITY_VERSION})
	set(SRT_VERSION_BUILD ON)
	set(CI_BUILD_NUMBER_STRING $ENV{CI_BUILD_COUNTER})
	message(STATUS "TeamCity build environment detected: Adding build counter to version header")
endif()

# Variables used:
# - SRT_VERSION
# - SRT_VERSION_* (MAJOR, MINOR, PATCH)
# - CI_BUILD_NUMBER_STRING
configure_file("srtcore/version.h.in" "version.h" @ONLY)
list(INSERT HEADERS_srt 0 "${CMAKE_CURRENT_BINARY_DIR}/version.h")
include_directories("${CMAKE_CURRENT_BINARY_DIR}")

# ------------------------
# SRT Library definition
# ------------------------

# Target: srt_virtual
#
# This is an object library used to create both shared and static libraries.

add_library(srt_virtual OBJECT
	${SOURCES_srt}
	${SOURCES_srt_extra}
	${HEADERS_srt}
	${SOURCES_haicrypt}
	${SOURCES_common}
)

macro(srt_set_stdcxx targetname spec)
	set (stdcxxspec ${spec})
	if (NOT "${stdcxxspec}" STREQUAL "")
		if (FORCE_CXX_STANDARD_GNUONLY)
			target_compile_options(${targetname} PRIVATE -std=c++${stdcxxspec})
			message(STATUS "C++ STD: ${targetname}: forced C++${stdcxxspec} standard - GNU option: -std=c++${stdcxxspec}")
		else()
			set_target_properties(${targetname} PROPERTIES CXX_STANDARD ${stdcxxspec})
			message(STATUS "C++ STD: ${targetname}: forced C++${stdcxxspec} standard - portable way")
		endif()
	else()
		message(STATUS "APP: ${targetname}: using default C++ standard")
	endif()
endmacro()

macro(srt_set_stdc targetname spec)
	set (stdcspec ${spec})
	if (NOT "${stdcspec}" STREQUAL "")
		set_target_properties(${targetname} PROPERTIES C_STANDARD ${stdcspec})
		message(STATUS "C STD: ${targetname}: forced C${stdcspec} standard - portable way")
	else()
		message(STATUS "APP: ${targetname}: using default C standard")
	endif()
endmacro()

srt_set_stdcxx(srt_virtual "${USE_CXX_STD_LIB}")
srt_set_stdc(srt_virtual "99")

if (ENABLE_ENCRYPTION)
	target_include_directories(srt_virtual PRIVATE  ${SSL_INCLUDE_DIRS})

	if ("${USE_ENCLIB}" STREQUAL "botan")
		add_dependencies(srt_virtual botan)
	endif()
endif()

if (DEFINED LOGGING_ENABLE_DEFS)
	message(STATUS "LOGGING FLAGS: ${LOGGING_ENABLE_DEFS}")
	target_compile_definitions(srt_virtual PUBLIC ${LOGGING_ENABLE_DEFS})
endif()


# All *.o files created for srt_virtual target
# will be collected and used to create shared and static libraries
set (VIRTUAL_srt $<TARGET_OBJECTS:srt_virtual>)

# -------------------------------
# Shared/static library definition
# (based on srt_virtual target)
# -------------------------------

if (srt_libspec_shared)
	# Enable PIC on the virtual library if shared library is enabled at all
	# (yes, it means it will be enabled on the static library, too).
	# Otherwise it may not be accepted in the dependencies.
	set_target_properties(srt_virtual PROPERTIES POSITION_INDEPENDENT_CODE 1)
	set (CMAKE_POSITION_INDEPENDENT_CODE ON)

	add_library(${TARGET_srt}_shared SHARED ${OBJECT_LIB_SUPPORT} ${VIRTUAL_srt})
	set_property(TARGET ${TARGET_srt}_shared PROPERTY OUTPUT_NAME ${TARGET_srt})
	set_target_properties (${TARGET_srt}_shared PROPERTIES VERSION ${SRT_VERSION} SOVERSION ${SRT_VERSION_MAJOR}.${SRT_VERSION_MINOR})
	list (APPEND INSTALL_TARGETS ${TARGET_srt}_shared)
	if (ENABLE_ENCRYPTION)
		target_link_libraries(${TARGET_srt}_shared PRIVATE ${SSL_LIBRARIES})
	endif()
	if (WIN32 AND ENABLE_LOCALIF_WIN32)
		target_link_libraries(${TARGET_srt}_shared PRIVATE Iphlpapi)
		add_definitions(-DSRT_ENABLE_LOCALIF_WIN32)
	endif()
	if (MICROSOFT)
		target_link_libraries(${TARGET_srt}_shared PUBLIC ws2_32.lib)
		if (NOT (ENABLE_ENCRYPTION AND "${USE_ENCLIB}" STREQUAL "botan"))
			if (SRT_USE_OPENSSL_STATIC_LIBS)
				target_link_libraries(${TARGET_srt}_shared PRIVATE crypt32.lib)
			else()
				set_target_properties(${TARGET_srt}_shared PROPERTIES LINK_FLAGS "/DELAYLOAD:libeay32.dll")
			endif()
		endif()
	elseif (MINGW)
		target_link_libraries(${TARGET_srt}_shared PRIVATE wsock32 ws2_32)
	elseif (APPLE)
		set_property(TARGET ${TARGET_srt}_shared PROPERTY MACOSX_RPATH ON)
	endif()
	if (USE_GNUSTL)
		target_link_libraries(${TARGET_srt}_shared PRIVATE ${GNUSTL_LIBRARIES} ${GNUSTL_LDFLAGS})
	endif()
endif()

if (srt_libspec_static)
	add_library(${TARGET_srt}_static STATIC ${OBJECT_LIB_SUPPORT} ${VIRTUAL_srt})
	if (WIN32 AND ENABLE_LOCALIF_WIN32)
		target_link_libraries(${TARGET_srt}_static PRIVATE Iphlpapi)
		add_definitions(-DSRT_ENABLE_LOCALIF_WIN32)
	endif()

	# For Windows, leave the name to be "srt_static.lib".
	# Windows generates two different library files:
	# - a usual static library for static linkage
	# - a shared library exposer, which allows pre-resolution and later dynamic
	#   linkage when running the executable
	# Both having unfortunately the same names created by MSVC compiler.
	# It's not the case of Cygwin/MINGW - they are named there libsrt.a and libsrt.dll.a
	if (MICROSOFT)
		# Keep _static suffix. By unknown reason, the name must still be set explicitly.
		set_property(TARGET ${TARGET_srt}_static PROPERTY OUTPUT_NAME ${TARGET_srt}_static)
	else()
		set_property(TARGET ${TARGET_srt}_static PROPERTY OUTPUT_NAME ${TARGET_srt})
	endif()

	list (APPEND INSTALL_TARGETS ${TARGET_srt}_static)
	if (ENABLE_ENCRYPTION)
		target_link_libraries(${TARGET_srt}_static PRIVATE ${SSL_LIBRARIES})
	endif()
	if (MICROSOFT)
		target_link_libraries(${TARGET_srt}_static PRIVATE ws2_32.lib)
		if (SRT_USE_OPENSSL_STATIC_LIBS)
			target_link_libraries(${TARGET_srt}_static PRIVATE crypt32.lib)
		endif()
	elseif (MINGW)
		target_link_libraries(${TARGET_srt}_static PRIVATE wsock32 ws2_32)
	endif()
	if (USE_GNUSTL)
		target_link_libraries(${TARGET_srt}_static PRIVATE ${GNUSTL_LIBRARIES} ${GNUSTL_LDFLAGS})
	endif()
endif()

# This add things to the declarations of the dependent libraries when
# generating pkg-config.
if (MICROSOFT)
	if (SRT_USE_OPENSSL_STATIC_LIBS)
		set (SRT_LIBS_PRIVATE ${SRT_LIBS_PRIVATE} ws2_32.lib crypt32.lib)
	else()
		set (SRT_LIBS_PRIVATE ${SRT_LIBS_PRIVATE} ws2_32.lib)
	endif()
elseif (MINGW)
	set (SRT_LIBS_PRIVATE ${SRT_LIBS_PRIVATE} -lwsock32 -lws2_32)
endif()

# Applying this to public includes is not transitive enough.
# On Windows, apps require this as well, so it's safer to
# spread this to all targets.
if (PTHREAD_INCLUDE_DIR)
	include_directories(${PTHREAD_INCLUDE_DIR})
endif()

# Link libraries must be applied directly to the derivatives
# as virtual libraries (OBJECT-type) cannot have linkage declarations
# transitive or not.

foreach(tar ${srt_library_targets})
	message(STATUS "ADDING TRANSITIVE LINK DEP to:${tar} : ${PTHREAD_LIBRARY} ${dep}")
	target_link_libraries (${tar} PUBLIC ${PTHREAD_LIBRARY} ${dep})
endforeach()

set (SRT_LIBS_PRIVATE ${SRT_LIBS_PRIVATE} ${PTHREAD_LIBRARY})

target_compile_definitions(srt_virtual PRIVATE -DSRT_EXPORTS )
if (ENABLE_SHARED)
	target_compile_definitions(srt_virtual PUBLIC -DSRT_DYNAMIC)
endif()

# Required by some toolchains when statically linking this library if the
#  GCC Atomic Intrinsics are being used.

# This can be done simpler - but requires testing with all other toolchains.
if (HAVE_LIBATOMIC)
 	foreach(tar ${srt_library_targets})
 		target_link_libraries(${tar} PUBLIC atomic)
 	endforeach()
endif()

# if (HAVE_GCCATOMIC_INTRINSICS_REQUIRES_LIBATOMIC AND HAVE_LIBATOMIC)
# 	foreach(tar ${srt_library_targets})
# 		target_link_libraries(${tar} PUBLIC atomic)
# 	endforeach()
# elseif (HAVE_LIBATOMIC AND HAVE_LIBATOMIC_COMPILES_STATIC)
# 	# This is a workaround for ANDROID NDK<17 builds, which need to link
# 	#  to libatomic when linking statically to the SRT library.
# 	if (srt_libspec_static)
# 		target_link_libraries(${TARGET_srt}_static PUBLIC atomic)
# 	endif()
# elseif (LINUX AND HAVE_LIBATOMIC AND HAVE_LIBATOMIC_COMPILES)
# 	# This is a workaround for some older Linux Toolchains.
# 	if (srt_libspec_static)
# 		target_link_libraries(${TARGET_srt}_static PUBLIC atomic)
# 	endif()
# endif()

# Cygwin installs the *.dll libraries in bin directory and uses PATH.

set (INSTALL_SHARED_DIR ${CMAKE_INSTALL_LIBDIR})
if (CYGWIN)
	set (INSTALL_SHARED_DIR ${CMAKE_INSTALL_BINDIR})
endif()

message(STATUS "INSTALL DIRS: bin=${CMAKE_INSTALL_BINDIR} lib=${CMAKE_INSTALL_LIBDIR} shlib=${INSTALL_SHARED_DIR} include=${CMAKE_INSTALL_INCLUDEDIR}")
if (NEED_DESTINATION)
	if (DEFINED CMAKE_INSTALL_BINDIR AND DEFINED CMAKE_INSTALL_LIBDIR AND NOT INSTALL_SHARED_DIR STREQUAL "")
		install(TARGETS ${INSTALL_TARGETS}
			RUNTIME DESTINATION ${CMAKE_INSTALL_BINDIR}
			ARCHIVE DESTINATION ${CMAKE_INSTALL_LIBDIR}
			LIBRARY DESTINATION ${INSTALL_SHARED_DIR}
		)
	else()
		message(WARNING "No location to install ${INSTALL_TARGETS}")
	endif()
elseif (NOT INSTALL_SHARED_DIR STREQUAL "")
	install(TARGETS ${INSTALL_TARGETS}
		LIBRARY DESTINATION ${INSTALL_SHARED_DIR}
	)
else()
	install(TARGETS ${INSTALL_TARGETS})
endif()

if (DEFINED CMAKE_INSTALL_INCLUDEDIR)
	install(FILES ${HEADERS_srt} DESTINATION ${CMAKE_INSTALL_INCLUDEDIR}/srt)
	if (WIN32)
		install(FILES ${HEADERS_srt_win32} DESTINATION ${CMAKE_INSTALL_INCLUDEDIR}/srt/win)
	endif()
endif()

# ---
# That's all for target definition
# ---

join_arguments(SRT_EXTRA_CFLAGS ${SRT_EXTRA_CFLAGS})

#message(STATUS "Target srt: LIBSPEC: ${srt_library_targets} SOURCES: {${SOURCES_srt}}  HEADERS: {${HEADERS_srt}}")

# XXX Decide something about SRT_DEBUG_OPT. This was likely intended
# to be controlled by CMAKE_BUILD_TYPE and ENABLE_DEBUG, but the procedure
# in the beginning that does it adds these flags simply by add_definitions().
set (CMAKE_C_FLAGS "${CMAKE_C_FLAGS} ${SRT_DEBUG_OPT} ${SRT_EXTRA_CFLAGS} ${SRT_GCC_WARN}")
set (CMAKE_CXX_FLAGS "${CMAKE_CXX_FLAGS} ${SRT_DEBUG_OPT} ${SRT_EXTRA_CFLAGS} ${SRT_GCC_WARN}")

# PC file generation.
if (NOT DEFINED INSTALLDIR)
	set (INSTALLDIR ${CMAKE_INSTALL_PREFIX})
	get_filename_component(INSTALLDIR ${INSTALLDIR} ABSOLUTE)
endif()

# Required if linking a C application.
# This may cause trouble when you want to compile your app with static libstdc++;
# if your build requires it, you'd probably remove -lstdc++ from the list
# obtained by `pkg-config --libs`.
if(ENABLE_CXX_DEPS)
	foreach(LIB ${CMAKE_CXX_IMPLICIT_LINK_LIBRARIES})
		if((IS_ABSOLUTE ${LIB} AND EXISTS ${LIB}) OR (${LIB} MATCHES "^-l"))
			set(SRT_LIBS_PRIVATE ${SRT_LIBS_PRIVATE} ${LIB})
		else()
			set(SRT_LIBS_PRIVATE ${SRT_LIBS_PRIVATE} "-l${LIB}")
		endif()
	endforeach()
endif()

join_arguments(SRT_LIBS_PRIVATE ${SRT_LIBS_PRIVATE})

# Variables used:
# - CMAKE_INSTALL_LIBDIR
# - CMAKE_INSTALL_INCLUDEDIR
# - SRT_VERSION
# - TARGET_srt
# - IFNEEDED_LINK_HAICRYPT
# - IFNEEDED_SRTBASE
# - IFNEEDED_SRT_LDFLAGS
# - SRT_LIBS_PRIVATE
# - SSL_REQUIRED_MODULES
if (DEFINED CMAKE_INSTALL_LIBDIR)
	configure_file(scripts/srt.pc.in srt.pc @ONLY)
	install(FILES ${CMAKE_CURRENT_BINARY_DIR}/srt.pc DESTINATION ${CMAKE_INSTALL_LIBDIR}/pkgconfig)
endif()

# -------------------------------------
# Applications, devel, examples, tests.
# -------------------------------------

## FIXME: transmitmedia.cpp does not build on OpenBSD
##    Issue: https://github.com/Haivision/srt/issues/590
if (${SYSNAME_LC} MATCHES "^openbsd$")
   set(ENABLE_APPS OFF)
endif()
## The applications and tests currently require c++11.
if (NOT ENABLE_CXX11)
	set(ENABLE_APPS OFF)
	set(ENABLE_UNITTESTS OFF)
endif()

# Define `srt_libtarget_for_apps` regardless if ENABLE_APPS is on
# because this variable will be also used for other app types.
if (srt_libspec_static)
	set (srt_libtarget_for_apps ${TARGET_srt}_static)
	if (ENABLE_RELATIVE_LIBPATH)
		message(STATUS "ENABLE_RELATIVE_LIBPATH=ON will be ignored due to static linking.")
	endif()
elseif(srt_libspec_shared)
	set (srt_libtarget_for_apps ${TARGET_srt}_shared)
else()
	message(FATAL_ERROR "Either ENABLE_STATIC or ENABLE_SHARED has to be ON!")
endif()

<<<<<<< HEAD
if (ENABLE_APPS)
	# If static is available, link apps against static one.
	# Otherwise link against shared one.
=======
macro(srt_add_program_dont_install name)
	add_executable(${name} ${ARGN})
	target_include_directories(${name} PRIVATE apps)
	target_include_directories(${name} PRIVATE common)
	if (WIN32 AND ENABLE_LOCALIF_WIN32)
		target_link_libraries(${name} Iphlpapi)
		add_definitions(-DSRT_ENABLE_LOCALIF_WIN32)
	endif()
endmacro()

macro(srt_add_program name)
	srt_add_program_dont_install(${name} ${ARGN})
	if(NOT NEED_DESTINATION)
		install(TARGETS ${name} RUNTIME)
	elseif (DEFINED CMAKE_INSTALL_BINDIR)
		install(TARGETS ${name} RUNTIME DESTINATION ${CMAKE_INSTALL_BINDIR})
	else()
		message(WARNING "No location to install program ${name}")
	endif()
endmacro()
>>>>>>> 9746d349

	macro(srt_add_program_dont_install name)
		add_executable(${name} ${ARGN})
		target_include_directories(${name} PRIVATE apps)
		target_include_directories(${name} PRIVATE common)
	endmacro()

	macro(srt_add_program name)
		srt_add_program_dont_install(${name} ${ARGN})
		if(NOT NEED_DESTINATION)
			install(TARGETS ${name} RUNTIME)
		elseif (DEFINED CMAKE_INSTALL_BINDIR)
			install(TARGETS ${name} RUNTIME DESTINATION ${CMAKE_INSTALL_BINDIR})
		else()
			message(WARNING "No location to install program ${name}")
		endif()
	endmacro()

	macro(srt_make_application name)

		srt_set_stdcxx(${name} "${USE_CXX_STD_APP}")
		
		# This is recommended by cmake, but it doesn't work anyway.
		# What is needed is that this below CMAKE_INSTALL_RPATH (yes, relative)
		# is added as is.
		# set (CMAKE_SKIP_RPATH FALSE)
		# set (CMAKE_SKIP_BUILD_RPATH FALSE)
		# set (CMAKE_BUILD_WITH_INSTALL_RPATH TRUE)
		# set (CMAKE_INSTALL_RPATH "../${CMAKE_INSTALL_LIBDIR}")
		# set (CMAKE_INSTALL_RPATH_USE_LINK_PATH TRUE)
		# set (FORCE_RPATH BUILD_WITH_INSTALL_RPATH TRUE INSTALL_RPATH_USE_LINK_PATH TRUE)

		if (LINUX AND ENABLE_RELATIVE_LIBPATH AND NOT srt_libspec_static)
			# This is only needed on Linux, on Windows (including Cygwin) the library file will
			# be placed into the binrary directory anyway.
			# XXX not sure about Mac.
			# See this name used already in install(${TARGET_srt} LIBRARY DESTINATION...).
			set(FORCE_RPATH LINK_FLAGS -Wl,-rpath,.,-rpath,../${CMAKE_INSTALL_LIBDIR} BUILD_WITH_INSTALL_RPATH TRUE INSTALL_RPATH_USE_LINK_PATH TRUE)

			set_target_properties(${name} PROPERTIES ${FORCE_RPATH})
		endif()

		target_link_libraries(${name} ${srt_libtarget_for_apps})
		if (USE_GNUSTL)
			target_link_libraries(${name} PRIVATE ${GNUSTL_LIBRARIES} ${GNUSTL_LDFLAGS})
		endif()
		if (srt_libspec_static AND CMAKE_DL_LIBS)
			target_link_libraries(${name} ${CMAKE_DL_LIBS})
		endif()
	endmacro()

	macro(srt_add_application name) # ARGN=sources...
		srt_add_program(${name} apps/${name}.cpp ${ARGN})
		srt_make_application(${name})
		if(NOT NEED_DESTINATION)
			install(TARGETS ${name} RUNTIME)
		elseif (DEFINED CMAKE_INSTALL_BINDIR)
			install(TARGETS ${name} RUNTIME DESTINATION ${CMAKE_INSTALL_BINDIR})
		else()
			message(WARNING "No location to install program ${name}")
		endif()
	endmacro()

	message(STATUS "APPS: ENABLED, std=${USE_CXX_STD_APP}")

	# Make a virtual library of all shared app files
	MafReadDir(apps support.maf
		SOURCES SOURCES_support
	)

	# A special trick that makes the shared application sources
	# to be compiled once for all applications. Maybe this virtual
	# library should be changed into a static one and made useful
	# for users.
	add_library(srtsupport_virtual OBJECT ${SOURCES_support})
	srt_set_stdcxx(srtsupport_virtual "${USE_CXX_STD_APP}")
	set (VIRTUAL_srtsupport $<TARGET_OBJECTS:srtsupport_virtual>)

	# Applications

	srt_add_application(srt-live-transmit ${VIRTUAL_srtsupport})
	if (DEFINED EXTRA_stransmit)
		set_target_properties(srt-live-transmit PROPERTIES COMPILE_FLAGS "${EXTRA_stransmit}")
	endif()
	srt_add_application(srt-file-transmit ${VIRTUAL_srtsupport})

	if (MINGW)
		# FIXME: with MINGW, it fails to build apps that require C++11
		# https://github.com/Haivision/srt/issues/177
		message(WARNING "On MinGW, some C++11 apps are blocked due to lacking proper C++11 headers for <thread>. FIX IF POSSIBLE.")
	else()
		# srt-multiplex temporarily blocked
		#srt_add_application(srt-multiplex ${VIRTUAL_srtsupport})
		srt_add_application(srt-tunnel ${VIRTUAL_srtsupport})
	endif()

	if (ENABLE_TESTING)
		message(STATUS "DEVEL APPS (testing): ENABLED")

		macro(srt_add_testprogram name)
			# Variables in macros are not local. Clear them forcefully.
			set (SOURCES_app_indir "")
			set (SOURCES_app "")
			# Unlike Silvercat, in cmake you must know the full list
			# of source files at the moment when defining the target
			# and it can't be altered later.
			#
			# For testing applications, every application has its exclusive
			# list of source files in its own Manifest file.
			MafReadDir(testing ${name}.maf SOURCES SOURCES_app)
			srt_add_program_dont_install(${name} ${SOURCES_app})
		endmacro()

		srt_add_testprogram(utility-test)
		srt_set_stdcxx(utility-test "${USE_CXX_STD_APP}")
		if (NOT WIN32)
			# This program is symlinked under git-cygwin.
			# Avoid misleading syntax error.
			srt_add_testprogram(uriparser-test)
			target_compile_options(uriparser-test PRIVATE -DTEST)
			srt_set_stdcxx(uriparser-test "${USE_CXX_STD_APP}")
		endif()
		
		srt_add_testprogram(srt-test-live)
		srt_make_application(srt-test-live)

		srt_add_testprogram(srt-test-file)
		srt_make_application(srt-test-file)

		srt_add_testprogram(srt-test-relay)
		srt_make_application(srt-test-relay)

		srt_add_testprogram(srt-test-multiplex)
		srt_make_application(srt-test-multiplex)

		if (ENABLE_BONDING)
			srt_add_testprogram(srt-test-mpbond)
			srt_make_application(srt-test-mpbond)
		endif()

	else()
		message(STATUS "DEVEL APPS (testing): DISABLED")
	endif()


else()
	message(STATUS "APPS: DISABLED")
endif()

if (ENABLE_EXAMPLES)

	# No examples should need C++11
	macro(srt_add_example mainsrc)
		get_filename_component(name ${mainsrc} NAME_WE)
		srt_add_program_dont_install(${name} examples/${mainsrc} ${ARGN})
		target_link_libraries(${name} ${srt_libtarget_for_apps} ${DEPENDS_srt})
	endmacro()

	srt_add_example(recvlive.cpp)

	srt_add_example(sendfile.cpp)
		
	srt_add_example(recvfile.cpp)

	srt_add_example(sendmsg.cpp)
		
	srt_add_example(recvmsg.cpp)

	srt_add_example(test-c-client.c)

	srt_add_example(example-client-nonblock.c)

	srt_add_example(test-c-server.c)

	if (ENABLE_BONDING)
		srt_add_example(test-c-client-bonding.c)

		srt_add_example(test-c-server-bonding.c)
	endif()

	srt_add_example(testcapi-connect.c)
endif()

if (ENABLE_UNITTESTS)

	cmake_policy(SET CMP0057 NEW) # Support the new IN_LIST operator.

	set(gtest_force_shared_crt ON CACHE BOOL "" FORCE)

	# Version ranges are only supported with CMake 3.19 or later.
	# Need GTest v1.10 or higher to support GTEST_SKIP.
	if (${CMAKE_VERSION} VERSION_LESS "3.19.0")
		find_package(GTest 1.10)
	else()
		find_package(GTest 1.10...1.12)
	endif()
	if (NOT GTEST_FOUND)
		message(STATUS "GTEST not found! Fetching from git.")
		include(googletest)
		fetch_googletest(
			${PROJECT_SOURCE_DIR}/scripts
			${PROJECT_BINARY_DIR}/googletest
		)
		set(GTEST_BOTH_LIBRARIES "gtest_main" CACHE STRING "Add gtest_main target")
	endif()

	MafReadDir(test filelist.maf
		HEADERS SOURCES_unittests
		SOURCES SOURCES_unittests
	)

	srt_add_program_dont_install(test-srt ${SOURCES_unittests})
	srt_make_application(test-srt)
	target_include_directories(test-srt PRIVATE  ${SSL_INCLUDE_DIRS} ${GTEST_INCLUDE_DIRS})
	target_compile_definitions(test-srt PRIVATE "-DSRT_TEST_SYSTEM_NAME=\"${CMAKE_SYSTEM_NAME}\"")

	target_link_libraries(
		test-srt
		${GTEST_BOTH_LIBRARIES}
		${srt_libtarget_for_apps}
		${PTHREAD_LIBRARY}
	)

<<<<<<< HEAD
	set_tests_properties(${tests_srt} PROPERTIES RUN_SERIAL TRUE)
	if (ENABLE_UNITTESTS_DISCOVERY)
		gtest_discover_tests(test-srt)
=======
	if (USE_OLD_ADD_METHOD)
		add_test(
			NAME	test-srt
			COMMAND	${CMAKE_BINARY_DIR}/test-srt
		)
		#set_tests_properties(test-srt PROPERTIES RUN_SERIAL TRUE)
	else()
		set_tests_properties(${tests_srt} PROPERTIES RUN_SERIAL TRUE)
		if (ENABLE_UNITTESTS_DISCOVERY)
			gtest_discover_tests(test-srt)
		endif()
>>>>>>> 9746d349
	endif()

	enable_testing()
endif()

if(NOT NEED_DESTINATION)
	install(PROGRAMS scripts/srt-ffplay TYPE BIN)
elseif (DEFINED CMAKE_INSTALL_BINDIR)
	install(PROGRAMS scripts/srt-ffplay DESTINATION ${CMAKE_INSTALL_BINDIR})
else()
	message(WARNING "No location to install scripts/srt-ffplay")
endif()


if (DEFINED SRT_EXTRA_APPS_INC)
	include(${SRT_EXTRA_APPS_INC}.cmake)
	# No extra variables expected. Just use the variables
	# already provided and define additional targets.
endif()

if (ENABLE_SHOW_PROJECT_CONFIG)
	include(ShowProjectConfig)
	ShowProjectConfig()
endif()<|MERGE_RESOLUTION|>--- conflicted
+++ resolved
@@ -43,24 +43,6 @@
 # Platform shortcuts
 # ------------------
 string(TOLOWER ${CMAKE_SYSTEM_NAME} SYSNAME_LC)
-<<<<<<< HEAD
-=======
-set_if(DARWIN	   (${CMAKE_SYSTEM_NAME} MATCHES "Darwin")
-					OR (${CMAKE_SYSTEM_NAME} MATCHES "iOS")
-					OR (${CMAKE_SYSTEM_NAME} MATCHES "tvOS")
-					OR (${CMAKE_SYSTEM_NAME} MATCHES "watchOS")
-					OR (${CMAKE_SYSTEM_NAME} MATCHES "visionOS"))
-set_if(LINUX       ${CMAKE_SYSTEM_NAME} MATCHES "Linux")
-set_if(BSD         ${SYSNAME_LC} MATCHES "bsd$")
-set_if(MICROSOFT   WIN32 AND (NOT MINGW AND NOT CYGWIN))
-set_if(GNU_OS       ${CMAKE_SYSTEM_NAME} MATCHES "GNU") # Use GNU_OS to not confuse with gcc
-set_if(ANDROID     ${SYSNAME_LC} MATCHES "android")
-set_if(OHOS        ${CMAKE_SYSTEM_NAME} MATCHES "OHOS")
-set_if(SUNOS       "${SYSNAME_LC}" MATCHES "sunos")
-set_if(POSIX       LINUX OR DARWIN OR BSD OR SUNOS OR ANDROID OR OHOS OR (CYGWIN AND CYGWIN_USE_POSIX) OR GNU_OS)
-set_if(SYMLINKABLE LINUX OR DARWIN OR BSD OR SUNOS OR CYGWIN OR GNU_OS)
-set_if(NEED_DESTINATION  ${CMAKE_VERSION} VERSION_LESS "3.14.0")
->>>>>>> 9746d349
 
 # Symbols already defined in cmake:
 # MINGW is added in cmake 3.2
@@ -108,6 +90,9 @@
 elseif(ANDROID)
 	add_definitions(-DLINUX=1)
 	message(STATUS "DETECTED SYSTEM: ANDROID;  LINUX=1" )
+elseif(OHOS)
+	add_definitions(-DLINUX=1)
+	message(STATUS "DETECTED SYSTEM: OHOS;  LINUX=1" )
 elseif(CYGWIN)
 # For Cygwin with MinGW (cross-system compiling)
 	if (NOT USE_POSIX_CYGWIN)
@@ -340,12 +325,9 @@
 option(ENABLE_HAICRYPT_LOGGING "Should logging in haicrypt be enabled" 0)
 option(ENABLE_UNITTESTS "Enable unit tests" OFF)
 option(ENABLE_UNITTESTS_DISCOVERY "Do not discover unit tests when enabled" ON)
-<<<<<<< HEAD
 
 # Built-in optional features
 option(ENABLE_BONDING "Should the bonding functionality be enabled?" OFF)
-=======
->>>>>>> 9746d349
 option(ENABLE_ENCRYPTION "Enable encryption in SRT" ON)
 
 # Experimental features
@@ -358,12 +340,7 @@
 option(SRT_USE_OPENSSL_STATIC_LIBS "Link OpenSSL libraries statically." OFF)
 option(USE_BUSY_WAITING "Enable more accurate sending times at a cost of potentially higher CPU load" OFF)
 option(USE_GNUSTL "Get c++ library/headers from the gnustl.pc" OFF)
-<<<<<<< HEAD
-=======
 option(ENABLE_LOCALIF_WIN32 "Enable local interface check ability on Windows (adds Iphlpapi.lib dep)" OFF)
-option(ENABLE_SOCK_CLOEXEC "Enable setting SOCK_CLOEXEC on a socket" ON)
-option(ENABLE_SHOW_PROJECT_CONFIG "Enable show Project Configuration" OFF)
->>>>>>> 9746d349
 
 # Non-boolean options
 
@@ -460,7 +437,7 @@
 endif()
 
 # add extra warning flags for gccish compilers
-if (HAVE_COMPILER_GNU_COMPAT)
+if ((HAVE_COMPILER_GNU_COMPAT) AND (NOT DEFINED SRT_GCC_WARN))
 	set (SRT_GCC_WARN "-Wall -Wextra")
 	if (CMAKE_CXX_COMPILER_VERSION VERSION_GREATER 7.0 AND CMAKE_CXX_COMPILER_ID STREQUAL "GNU")
 		set (SRT_GCC_WARN "${SRT_GCC_WARN} -Wshadow=local")
@@ -897,225 +874,6 @@
 		else()
 			message(FATAL_ERROR "ENABLE_AEAD_API_PREVIEW is only available with USE_ENCLIB=[openssl-evp | botan]!")
 		endif()
-<<<<<<< HEAD
-=======
-	else()
-		message(STATUS "ENCRYPTION AEAD API: DISABLED")
-	endif()
-
-else()
-	message(STATUS "ENCRYPTION: DISABLED")
-	message(STATUS "ENCRYPTION AEAD API: N/A")
-endif()
-
-if (USE_GNUSTL)
-	pkg_check_modules (GNUSTL REQUIRED gnustl)
-	link_directories(${GNUSTL_LIBRARY_DIRS})
-	include_directories(${GNUSTL_INCLUDE_DIRS})
-	set (SRT_LIBS_PRIVATE ${SRT_LIBS_PRIVATE} ${GNUSTL_LIBRARIES} ${GNUSTL_LDFLAGS})
-endif()
-
-if (ENABLE_MAXREXMITBW)
-	add_definitions(-DENABLE_MAXREXMITBW)
-	message(STATUS "MAXREXMITBW API: ENABLED")
-else()
-	message(STATUS "MAXREXMITBW API: DISABLED")
-endif()
-
-if (USING_DEFAULT_COMPILER_PREFIX)
-# Detect if the compiler is GNU compatible for flags
-if (CMAKE_CXX_COMPILER_ID MATCHES "GNU|Intel|Clang|AppleClang")
-	message(STATUS "COMPILER: ${CMAKE_CXX_COMPILER_ID} (${CMAKE_CXX_COMPILER}) - GNU compat")
-	set(HAVE_COMPILER_GNU_COMPAT 1)
-
-	# See https://gcc.gnu.org/projects/cxx-status.html
-	# At the bottom there's information about C++98, which is default up to 6.1 version.
-	# For all other compilers - including Clang - we state that the default C++ standard is AT LEAST 11.
-	if (${CMAKE_CXX_COMPILER_ID} STREQUAL GNU AND ${CMAKE_CXX_COMPILER_VERSION} VERSION_LESS 6.1)
-		message(STATUS "NOTE: GCC ${CMAKE_CXX_COMPILER_VERSION} is detected with default C++98. Forcing C++11 on applications.")
-		set (FORCE_CXX_STANDARD 1)
-	elseif (${CMAKE_CXX_COMPILER_ID} MATCHES "Clang|AppleClang")
-		message(STATUS "NOTE: CLANG ${CMAKE_CXX_COMPILER_VERSION} detected, unsure if >=C++11 is default, forcing C++11 on applications")
-		set (FORCE_CXX_STANDARD 1)
-	else() 
-		message(STATUS "NOTE: ${CMAKE_CXX_COMPILER_ID} ${CMAKE_CXX_COMPILER_VERSION} - assuming default C++11.")
-	endif()
-else()
-	message(STATUS "COMPILER: ${CMAKE_CXX_COMPILER_ID} (${CMAKE_CXX_COMPILER}) - NOT GNU compat")
-	set(HAVE_COMPILER_GNU_COMPAT 0)
-endif()
-
-else() # Compiler altered by WITH_COMPILER_TYPE/PREFIX - can't rely on CMAKE_CXX_*
-
-	# Force the C++ standard as C++11
-	# HAVE_COMPILER_GNU_COMPAT was set in the handler of WITH_COMPILER_TYPE
-	set (FORCE_CXX_STANDARD 1)
-	message(STATUS "COMPILER CHANGED TO: ${COMPILER_TYPE} - forcing C++11 standard for apps")
-endif()
-
-# Check for GCC Atomic Intrinsics and C++11 Atomics.
-# Sets:
-#  HAVE_LIBATOMIC
-#  HAVE_LIBATOMIC_COMPILES
-#  HAVE_LIBATOMIC_COMPILES_STATIC
-#  HAVE_GCCATOMIC_INTRINSICS
-#  HAVE_GCCATOMIC_INTRINSICS_REQUIRES_LIBATOMIC
-include(CheckGCCAtomicIntrinsics)
-CheckGCCAtomicIntrinsics()
-#  HAVE_CXX_ATOMIC
-#  HAVE_CXX_ATOMIC_STATIC
-include(CheckCXXAtomic)
-CheckCXXAtomic()
-
-# Check for std::put_time():
-# Sets:
-#  HAVE_CXX_STD_PUT_TIME
-include(CheckCXXStdPutTime)
-CheckCXXStdPutTime()
-if (HAVE_CXX_STD_PUT_TIME)
-	add_definitions(-DHAVE_CXX_STD_PUT_TIME=1)
-endif()
-
-if (DISABLE_CXX11)
-	set (ENABLE_CXX11 0)
-elseif( DEFINED ENABLE_CXX11 )
-else()
-	set (ENABLE_CXX11 1)
-endif()
-
-function (srt_check_cxxstd stdval OUT_STD OUT_PFX)
-
-	set (STDPFX c++)
-	if (stdval MATCHES "([^+]+\\++)([0-9]*)")
-		set (STDPFX ${CMAKE_MATCH_1})
-		set (STDCXX ${CMAKE_MATCH_2})
-	elseif (stdval MATCHES "[0-9]*")
-		set (STDCXX ${stdval})
-	else()
-		set (STDCXX 0)
-	endif()
-
-	# Handle C++98 < C++11
-	# Please fix this around 2070 year.
-	if (${STDCXX} GREATER 80)
-			set (STDCXX 03)
-	endif()
-
-	# return
-	set (${OUT_STD} ${STDCXX} PARENT_SCOPE)
-	set (${OUT_PFX} ${STDPFX} PARENT_SCOPE)
-endfunction()
-
-if (NOT ENABLE_CXX11)
-	message(WARNING "Parts that require C++11 support will be disabled (srt-live-transmit)")
-	if (ENABLE_STDCXX_SYNC)
-		message(FATAL_ERROR "ENABLE_STDCXX_SYNC is set, but C++11 is disabled by ENABLE_CXX11")
-	endif()
-elseif (ENABLE_STDCXX_SYNC)
-	add_definitions(-DENABLE_STDCXX_SYNC=1)
-	if (DEFINED USE_CXX_STD)
-		srt_check_cxxstd(${USE_CXX_STD} STDCXX STDPFX)
-		# If defined, make sure it's at least C++11
-		if (${STDCXX} LESS 11)
-			message(FATAL_ERROR "If ENABLE_STDCXX_SYNC, then USE_CXX_STD must specify at least C++11")
-		endif()
-	else()
-		set (USE_CXX_STD 11)
-	endif()
-endif()
-
-message(STATUS "STDCXX_SYNC: ${ENABLE_STDCXX_SYNC}")
-message(STATUS "MONOTONIC_CLOCK: ${ENABLE_MONOTONIC_CLOCK}")
-
-if (ENABLE_SOCK_CLOEXEC)
-	add_definitions(-DENABLE_SOCK_CLOEXEC=1)
-endif()
-
-if (CMAKE_MAJOR_VERSION LESS 3)
-	set (FORCE_CXX_STANDARD_GNUONLY 1)
-endif()
-
-if (DEFINED USE_CXX_STD)
-	srt_check_cxxstd(${USE_CXX_STD} STDCXX STDPFX)
-
-	if (${STDCXX} EQUAL 0)
-		message(FATAL_ERROR "USE_CXX_STD: Must specify 03/11/14/17/20 possibly with c++/gnu++ prefix")
-	endif()
-
-	if (NOT STDCXX STREQUAL "")
-
-		if (${STDCXX} LESS 11)
-			if (ENABLE_STDCXX_SYNC)
-				message(FATAL_ERROR "If ENABLE_STDCXX_SYNC, then you can't USE_CXX_STD less than 11")
-			endif()
-			# Set back to 98 because cmake doesn't understand 03.
-			set (STDCXX 98)
-			# This enforces C++03 standard on SRT.
-			# Apps still use C++11
-
-			# Set this through independent flags
-			set (USE_CXX_STD_LIB ${STDCXX})
-			set (FORCE_CXX_STANDARD 1)
-			if (NOT ENABLE_APPS)
-				set (USE_CXX_STD_APP ${STDCXX})
-				message(STATUS "C++ STANDARD: library: C++${STDCXX}, apps disabled (examples will follow C++${STDCXX})")
-			else()
-				set (USE_CXX_STD_APP "")
-				message(STATUS "C++ STANDARD: library: C++${STDCXX}, but apps still at least C++11")
-			endif()
-		elseif (FORCE_CXX_STANDARD_GNUONLY)
-			# CMake is too old to handle CMAKE_CXX_STANDARD,
-			# use bare GNU options.
-			set (FORCE_CXX_STANDARD 1)
-			set (USE_CXX_STD_APP ${STDCXX})
-			set (USE_CXX_STD_LIB ${STDCXX})
-			message(STATUS "C++ STANDARD: using C++${STDCXX} for all - GNU only")
-		else()
-			# This enforces this standard on both apps and library,
-			# so set this as global C++ standard option
-			set (CMAKE_CXX_STANDARD ${STDCXX})
-			unset (FORCE_CXX_STANDARD)
-
-			# Do not set variables to not duplicate flags
-			set (USE_CXX_STD_LIB "")
-			set (USE_CXX_STD_APP "")
-			message(STATUS "C++ STANDARD: using C++${STDCXX} for all")
-		endif()
-
-		message(STATUS "C++: Setting C++ standard for gnu compiler: lib: ${USE_CXX_STD_LIB} apps: ${USE_CXX_STD_APP}")
-	endif()
-else()
-	set (USE_CXX_STD_LIB "")
-	set (USE_CXX_STD_APP "")
-endif()
-
-if (FORCE_CXX_STANDARD)
-	message(STATUS "C++ STD: Forcing C++11 on applications")
-	if (USE_CXX_STD_APP STREQUAL "")
-		set (USE_CXX_STD_APP 11)
-	endif()
-
-	if (USE_CXX_STD_LIB STREQUAL "" AND ENABLE_STDCXX_SYNC)
-		message(STATUS "C++ STD: Forcing C++11 on library, as C++11 sync requested")
-		set (USE_CXX_STD_LIB 11)
-	endif()
-endif()
-
-# add extra warning flags for gccish compilers
-if ((HAVE_COMPILER_GNU_COMPAT) AND (NOT DEFINED SRT_GCC_WARN))
-	set (SRT_GCC_WARN "-Wall -Wextra")
-	if (CMAKE_CXX_COMPILER_VERSION VERSION_GREATER 7.0 AND CMAKE_CXX_COMPILER_ID STREQUAL "GNU")
-		set (SRT_GCC_WARN "${SRT_GCC_WARN} -Wshadow=local")
-	endif()
-else()
-	# cpp debugging on Windows :D
-	#set (SRT_GCC_WARN "/showIncludes")
-endif()
-
-if (USE_STATIC_LIBSTDCXX)
-	if (HAVE_COMPILER_GNU_COMPAT)
-		set(CMAKE_EXE_LINKER_FLAGS "${CMAKE_EXE_LINKER_FLAGS} -static-libstdc++")
->>>>>>> 9746d349
 	else()
 		message(STATUS "ENCRYPTION AEAD API: DISABLED")
 	endif()
@@ -1166,51 +924,6 @@
 set (SRT_SRC_TOOLS_DIR ${CMAKE_CURRENT_SOURCE_DIR}/tools)
 set (SRT_SRC_TEST_DIR ${CMAKE_CURRENT_SOURCE_DIR}/test)
 
-<<<<<<< HEAD
-=======
-if(WIN32)
-	message(STATUS "DETECTED SYSTEM: WINDOWS;  WIN32=1; PTW32_STATIC_LIB=1")
-	add_definitions(-DWIN32=1 -DPTW32_STATIC_LIB=1)
-elseif(DARWIN)
-	message(STATUS "DETECTED SYSTEM: DARWIN")
-elseif(BSD)
-	message(STATUS "DETECTED SYSTEM: BSD;  BSD=1")
-	add_definitions(-DBSD=1)
-elseif(LINUX)
-	add_definitions(-DLINUX=1)
-	message(STATUS "DETECTED SYSTEM: LINUX;  LINUX=1" )
-elseif(ANDROID)
-	add_definitions(-DLINUX=1)
-	message(STATUS "DETECTED SYSTEM: ANDROID;  LINUX=1" )
-elseif(OHOS)
-	add_definitions(-DLINUX=1)
-	message(STATUS "DETECTED SYSTEM: OHOS;  LINUX=1" )
-elseif(CYGWIN)
-	add_definitions(-DCYGWIN=1)
-	message(STATUS "DETECTED SYSTEM: CYGWIN (posix mode); CYGWIN=1")
-elseif(GNU)
-	add_definitions(-DGNU=1)
-	message(STATUS "DETECTED SYSTEM: GNU;  GNU=1" )
-elseif(SUNOS)
-	add_definitions(-DSUNOS=1)
-	message(STATUS "DETECTED SYSTEM: SunOS|Solaris;  SUNOS=1" )
-else()
-	message(FATAL_ERROR "Unsupported system: ${CMAKE_SYSTEM_NAME}")
-endif()
-
-add_definitions(
-	-D_GNU_SOURCE
-	-DHAI_PATCH=1
-	-DHAI_ENABLE_SRT=1
-	-DSRT_VERSION="${SRT_VERSION}"
-)
-
-if (LINUX)
-# This is an option supported only on Linux
-	add_definitions(-DSRT_ENABLE_BINDTODEVICE)
-endif()
-
->>>>>>> 9746d349
 # This is obligatory include directory for all targets. This is only
 # for private headers. Installable headers should be exclusively used DIRECTLY.
 include_directories(${SRT_SRC_COMMON_DIR} ${SRT_SRC_SRTCORE_DIR} ${SRT_SRC_HAICRYPT_DIR})
@@ -1605,32 +1318,9 @@
 	message(FATAL_ERROR "Either ENABLE_STATIC or ENABLE_SHARED has to be ON!")
 endif()
 
-<<<<<<< HEAD
 if (ENABLE_APPS)
 	# If static is available, link apps against static one.
 	# Otherwise link against shared one.
-=======
-macro(srt_add_program_dont_install name)
-	add_executable(${name} ${ARGN})
-	target_include_directories(${name} PRIVATE apps)
-	target_include_directories(${name} PRIVATE common)
-	if (WIN32 AND ENABLE_LOCALIF_WIN32)
-		target_link_libraries(${name} Iphlpapi)
-		add_definitions(-DSRT_ENABLE_LOCALIF_WIN32)
-	endif()
-endmacro()
-
-macro(srt_add_program name)
-	srt_add_program_dont_install(${name} ${ARGN})
-	if(NOT NEED_DESTINATION)
-		install(TARGETS ${name} RUNTIME)
-	elseif (DEFINED CMAKE_INSTALL_BINDIR)
-		install(TARGETS ${name} RUNTIME DESTINATION ${CMAKE_INSTALL_BINDIR})
-	else()
-		message(WARNING "No location to install program ${name}")
-	endif()
-endmacro()
->>>>>>> 9746d349
 
 	macro(srt_add_program_dont_install name)
 		add_executable(${name} ${ARGN})
@@ -1854,23 +1544,9 @@
 		${PTHREAD_LIBRARY}
 	)
 
-<<<<<<< HEAD
 	set_tests_properties(${tests_srt} PROPERTIES RUN_SERIAL TRUE)
 	if (ENABLE_UNITTESTS_DISCOVERY)
 		gtest_discover_tests(test-srt)
-=======
-	if (USE_OLD_ADD_METHOD)
-		add_test(
-			NAME	test-srt
-			COMMAND	${CMAKE_BINARY_DIR}/test-srt
-		)
-		#set_tests_properties(test-srt PROPERTIES RUN_SERIAL TRUE)
-	else()
-		set_tests_properties(${tests_srt} PROPERTIES RUN_SERIAL TRUE)
-		if (ENABLE_UNITTESTS_DISCOVERY)
-			gtest_discover_tests(test-srt)
-		endif()
->>>>>>> 9746d349
 	endif()
 
 	enable_testing()
