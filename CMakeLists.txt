<<<<<<< HEAD
#
# SRT - Secure, Reliable, Transport
# Copyright (c) 2018 Haivision Systems Inc.
#
# This Source Code Form is subject to the terms of the Mozilla Public
# License, v. 2.0. If a copy of the MPL was not distributed with this
# file, You can obtain one at http://mozilla.org/MPL/2.0/.
#

cmake_minimum_required (VERSION 2.8.12 FATAL_ERROR)
set (SRT_VERSION 1.5.4)

set (CMAKE_MODULE_PATH "${CMAKE_CURRENT_SOURCE_DIR}/scripts")
include(haiUtil) # needed for set_version_variables
# CMake version 3.0 introduced the VERSION option of the project() command
# to specify a project version as well as the name.
if(${CMAKE_VERSION} VERSION_LESS "3.0.0")
	project(SRT C CXX)
	# Sets SRT_VERSION_MAJOR, SRT_VERSION_MINOR, SRT_VERSION_PATCH
	set_version_variables(SRT_VERSION ${SRT_VERSION})
else()
	cmake_policy(SET CMP0048 NEW)
	# Also sets SRT_VERSION_MAJOR, SRT_VERSION_MINOR, SRT_VERSION_PATCH
	project(SRT VERSION ${SRT_VERSION} LANGUAGES C CXX)
endif()

if (NOT ${CMAKE_VERSION} VERSION_LESS "3.28.1")
	cmake_policy(SET CMP0054 NEW)
endif ()

include(FindPkgConfig)
# XXX See 'if (MINGW)' condition below, may need fixing.
include(FindThreads)
include(CheckFunctionExists)

# Platform shortcuts
string(TOLOWER ${CMAKE_SYSTEM_NAME} SYSNAME_LC)
set_if(DARWIN	   (${CMAKE_SYSTEM_NAME} MATCHES "Darwin")
					OR (${CMAKE_SYSTEM_NAME} MATCHES "iOS")
					OR (${CMAKE_SYSTEM_NAME} MATCHES "tvOS")
					OR (${CMAKE_SYSTEM_NAME} MATCHES "watchOS")
					OR (${CMAKE_SYSTEM_NAME} MATCHES "visionOS"))
set_if(LINUX       ${CMAKE_SYSTEM_NAME} MATCHES "Linux")
set_if(BSD         ${SYSNAME_LC} MATCHES "bsd$")
set_if(MICROSOFT   WIN32 AND (NOT MINGW AND NOT CYGWIN))
set_if(GNU         ${CMAKE_SYSTEM_NAME} MATCHES "GNU")
set_if(ANDROID     ${SYSNAME_LC} MATCHES "android")
set_if(SUNOS       "${SYSNAME_LC}" MATCHES "sunos")
set_if(POSIX       LINUX OR DARWIN OR BSD OR SUNOS OR ANDROID OR (CYGWIN AND CYGWIN_USE_POSIX))
set_if(SYMLINKABLE LINUX OR DARWIN OR BSD OR SUNOS OR CYGWIN OR GNU)
set_if(NEED_DESTINATION  ${CMAKE_VERSION} VERSION_LESS "3.14.0")

include(GNUInstallDirs)

# The CMAKE_BUILD_TYPE seems not to be always set, weird.
if (NOT DEFINED ENABLE_DEBUG)

	if (CMAKE_BUILD_TYPE STREQUAL "Debug")
		set (ENABLE_DEBUG ON)
	else()
		set (ENABLE_DEBUG OFF)
	endif()
endif()

# XXX This is a kind of workaround - this part to set the build
# type and associated other flags should not be done for build
# systems (cmake generators) that generate a multi-configuration
# build definition. At least it is known that MSVC does it and it
# sets _DEBUG and NDEBUG flags itself, so this shouldn't be done
# at all in this case.
if (NOT MICROSOFT)

	# Set CMAKE_BUILD_TYPE properly, now that you know
	# that ENABLE_DEBUG is set as it should.
	if (ENABLE_DEBUG EQUAL 2)
		set (CMAKE_BUILD_TYPE "RelWithDebInfo")
		if (ENABLE_ASSERT)
			# Add _DEBUG macro if explicitly requested, to enable SRT_ASSERT().
			add_definitions(-D_DEBUG)
		else()
			add_definitions(-DNDEBUG)
		endif()
	elseif (ENABLE_DEBUG) # 1, ON, YES, TRUE, Y, or any other non-zero number
		set (CMAKE_BUILD_TYPE "Debug")

		# Add _DEBUG macro in debug mode only, to enable SRT_ASSERT().
		add_definitions(-D_DEBUG)
	else()
		set (CMAKE_BUILD_TYPE "Release")
		add_definitions(-DNDEBUG)
	endif()
endif()

message(STATUS "BUILD TYPE: ${CMAKE_BUILD_TYPE}")

getVarsWith(ENFORCE_ enforcers)
foreach(ef ${enforcers})
	set (val ${${ef}})
	if (NOT val STREQUAL "")
		set(val =${val})
	endif()
	string(LENGTH ENFORCE_ pflen)
	string(LENGTH ${ef} eflen)
	math(EXPR alen ${eflen}-${pflen})
	string(SUBSTRING ${ef} ${pflen} ${alen} ef)
	message(STATUS "FORCED PP VARIABLE: ${ef}${val}")
	add_definitions(-D${ef}${val})
endforeach()

# NOTE: Known options you can change using ENFORCE_ variables:

# SRT_ENABLE_ECN 1                /* Early Congestion Notification (for source bitrate control) */
# SRT_DEBUG_TSBPD_OUTJITTER 1     /* Packet Delivery histogram */
# SRT_DEBUG_TRACE_DRIFT 1         /* Create a trace log for Encoder-Decoder Clock Drift */
# SRT_DEBUG_TSBPD_WRAP 1          /* Debug packet timestamp wraparound */
# SRT_DEBUG_TLPKTDROP_DROPSEQ 1
# SRT_DEBUG_SNDQ_HIGHRATE 1
# SRT_DEBUG_BONDING_STATES 1
# SRT_DEBUG_RTT 1                 /* RTT trace */
# SRT_MAVG_SAMPLING_RATE 40       /* Max sampling rate */
# SRT_ENABLE_FREQUENT_LOG_TRACE 0 : set to 1 to enable printing reason for suppressed freq logs

# option defaults
set(ENABLE_HEAVY_LOGGING_DEFAULT OFF)

# Always turn logging on if the build type is debug
if (ENABLE_DEBUG)
	set(ENABLE_HEAVY_LOGGING_DEFAULT ON)
endif()

# Note that the IP_PKTINFO  has a limited portability and may not work on some platforms
# (Windows, FreeBSD, ...).
set (ENABLE_PKTINFO_DEFAULT OFF)

set(ENABLE_STDCXX_SYNC_DEFAULT OFF)
set(ENABLE_MONOTONIC_CLOCK_DEFAULT OFF)
set(MONOTONIC_CLOCK_LINKLIB "")
if (MICROSOFT)
	set(ENABLE_STDCXX_SYNC_DEFAULT ON)
elseif (POSIX)
	test_requires_clock_gettime(ENABLE_MONOTONIC_CLOCK_DEFAULT MONOTONIC_CLOCK_LINKLIB)
endif()


# options
option(CYGWIN_USE_POSIX "Should the POSIX API be used for cygwin. Ignored if the system isn't cygwin." OFF)
if (CMAKE_CXX_COMPILER_ID MATCHES "^GNU$" AND CMAKE_CXX_COMPILER_VERSION VERSION_LESS 4.7)
	option(ENABLE_CXX11 "Should the c++11 parts (srt-live-transmit) be enabled" OFF)
else()
	option(ENABLE_CXX11 "Should the c++11 parts (srt-live-transmit) be enabled" ON)
endif()
option(ENABLE_APPS "Should the Support Applications be Built?" ON)
option(ENABLE_BONDING "Should the bonding functionality be enabled?" OFF)
option(ENABLE_TESTING "Should the Developer Test Applications be Built?" OFF)
option(ENABLE_PROFILE "Should instrument the code for profiling. Ignored for non-GNU compiler." $ENV{HAI_BUILD_PROFILE})
option(ENABLE_LOGGING "Should logging be enabled" ON)
option(ENABLE_HEAVY_LOGGING "Should heavy debug logging be enabled" ${ENABLE_HEAVY_LOGGING_DEFAULT})
option(ENABLE_HAICRYPT_LOGGING "Should logging in haicrypt be enabled" 0)
option(ENABLE_SHARED "Should libsrt be built as a shared library" ON)
option(ENABLE_STATIC "Should libsrt be built as a static library" ON)
option(ENABLE_PKTINFO "Enable using IP_PKTINFO to allow the listener extracting the target IP address from incoming packets" ${ENABLE_PKTINFO_DEFAULT})
option(ENABLE_RELATIVE_LIBPATH "Should application contain relative library paths, like ../lib" OFF)
option(ENABLE_GETNAMEINFO "In-logs sockaddr-to-string should do rev-dns" OFF)
option(ENABLE_UNITTESTS "Enable unit tests" OFF)
option(ENABLE_ENCRYPTION "Enable encryption in SRT" ON)
option(ENABLE_AEAD_API_PREVIEW "Enable AEAD API preview in SRT" Off)
option(ENABLE_MAXREXMITBW "Enable SRTO_MAXREXMITBW (v1.6.0 API preview)" Off)
option(ENABLE_CXX_DEPS "Extra library dependencies in srt.pc for the CXX libraries useful with C language" ON)
option(USE_STATIC_LIBSTDCXX "Should use static rather than shared libstdc++" OFF)
option(ENABLE_INET_PTON "Set to OFF to prevent usage of inet_pton when building against modern SDKs while still requiring compatibility with older Windows versions, such as Windows XP, Windows Server 2003 etc." ON)
option(ENABLE_CODE_COVERAGE "Enable code coverage reporting" OFF)
option(ENABLE_MONOTONIC_CLOCK "Enforced clock_gettime with monotonic clock on GC CV" ${ENABLE_MONOTONIC_CLOCK_DEFAULT})
option(ENABLE_STDCXX_SYNC "Use C++11 chrono and threads for timing instead of pthreads" ${ENABLE_STDCXX_SYNC_DEFAULT})
option(USE_OPENSSL_PC "Use pkg-config to find OpenSSL libraries" ON)
option(SRT_USE_OPENSSL_STATIC_LIBS "Link OpenSSL libraries statically." OFF)
option(USE_BUSY_WAITING "Enable more accurate sending times at a cost of potentially higher CPU load" OFF)
option(USE_GNUSTL "Get c++ library/headers from the gnustl.pc" OFF)
option(ENABLE_SOCK_CLOEXEC "Enable setting SOCK_CLOEXEC on a socket" ON)
option(ENABLE_SHOW_PROJECT_CONFIG "Enable show Project Configuration" OFF)

option(ENABLE_CLANG_TSA "Enable Clang Thread Safety Analysis" OFF)

if (DEFINED OPENSSL_USE_STATIC_LIBS AND "${OPENSSL_USE_STATIC_LIBS}" STREQUAL "ON")
	message(WARNING "Use of OPENSSL_USE_STATIC_LIBS as SRT build option here is deprecated.
Please use SRT_USE_OPENSSL_STATIC_LIBS instead.")
	set(SRT_USE_OPENSSL_STATIC_LIBS ${OPENSSL_USE_STATIC_LIBS})
endif()

# NOTE: Use ATOMIC_USE_SRT_SYNC_MUTEX and will override the auto-detection of the
#  Atomic implemetation in srtcore/atomic.h.
option(ATOMIC_USE_SRT_SYNC_MUTEX "Use srt::sync::Mutex to Implement Atomics" OFF)
if (ATOMIC_USE_SRT_SYNC_MUTEX)
   add_definitions(-DATOMIC_USE_SRT_SYNC_MUTEX=1)
endif()

set(TARGET_srt "srt" CACHE STRING "The name for the SRT library")

# Use application-defined group reader
# (currently the only one implemented)
add_definitions(-DSRT_ENABLE_APP_READER)

# XXX This was added once as experimental, it is now in force for
# write-blocking-mode sockets. Still unclear if all issues around
# closing while data still not written are eliminated.
add_definitions(-DSRT_ENABLE_CLOSE_SYNCH)

if (NOT ENABLE_LOGGING)
	set (ENABLE_HEAVY_LOGGING OFF)
	message(STATUS "LOGGING: DISABLED")
else()
	if (ENABLE_HEAVY_LOGGING)
		message(STATUS "LOGGING: HEAVY")
	else()
		message(STATUS "LOGGING: ENABLED")
	endif()
endif()

if (USE_BUSY_WAITING)
	message(STATUS "USE_BUSY_WAITING: ON")
	list(APPEND SRT_EXTRA_CFLAGS "-DUSE_BUSY_WAITING=1")
else()
	message(STATUS "USE_BUSY_WAITING: OFF (default)")
endif()

# Reduce the frequency of some frequent logs, milliseconds
set(SRT_LOG_SLOWDOWN_FREQ_MS_DEFAULT 1000) # 1s
if (NOT DEFINED SRT_LOG_SLOWDOWN_FREQ_MS)
	if (ENABLE_HEAVY_LOGGING)
		set(SRT_LOG_SLOWDOWN_FREQ_MS 0) # Just show every log message.
	else()
		set(SRT_LOG_SLOWDOWN_FREQ_MS ${SRT_LOG_SLOWDOWN_FREQ_MS_DEFAULT})
	endif()
endif()

if ( CYGWIN AND NOT CYGWIN_USE_POSIX )
	set(WIN32 1)
	set(CMAKE_LEGACY_CYGWIN_WIN32 1)
	add_definitions(-DWIN32=1 -DCYGWIN=1)
	message(STATUS "HAVE CYGWIN. Setting backward compat CMAKE_LEGACY_CYGWIN_WIN32 and -DWIN32")
endif()

if (NOT USE_ENCLIB)
	if (USE_GNUTLS)
		message("NOTE: USE_GNUTLS is deprecated. Use -DUSE_ENCLIB=gnutls instead.")
		set (USE_ENCLIB gnutls)
	else()
		set (USE_ENCLIB openssl-evp)
	endif()
endif()

set(USE_ENCLIB "${USE_ENCLIB}" CACHE STRING "The crypto library that SRT uses")
set_property(CACHE USE_ENCLIB PROPERTY STRINGS "openssl" "openssl-evp" "gnutls" "mbedtls" "botan")

# Make sure DLLs and executabes go to the same path regardles of subdirectory
set(CMAKE_ARCHIVE_OUTPUT_DIRECTORY ${CMAKE_BINARY_DIR})
set(CMAKE_LIBRARY_OUTPUT_DIRECTORY ${CMAKE_BINARY_DIR})
set(CMAKE_RUNTIME_OUTPUT_DIRECTORY ${CMAKE_BINARY_DIR})

if (NOT DEFINED WITH_COMPILER_TYPE)

	# This is for a case when you provided the prefix, but you didn't
	# provide compiler type. This option is in this form predicted to work
	# only on POSIX systems. Just typical compilers for Linux and Mac are
	# included. 
	if (DARWIN)
		set (WITH_COMPILER_TYPE clang)
	elseif (POSIX) # Posix, but not DARWIN
		set(WITH_COMPILER_TYPE gcc)
	else()
		get_filename_component(WITH_COMPILER_TYPE ${CMAKE_C_COMPILER} NAME)
	endif()
	set (USING_DEFAULT_COMPILER_PREFIX 1)
endif()

if (NOT USING_DEFAULT_COMPILER_PREFIX OR DEFINED WITH_COMPILER_PREFIX)
	message(STATUS "Handling compiler with PREFIX=${WITH_COMPILER_PREFIX} TYPE=${WITH_COMPILER_TYPE}")

	parse_compiler_type(${WITH_COMPILER_TYPE} COMPILER_TYPE COMPILER_SUFFIX)

	if (${COMPILER_TYPE} STREQUAL gcc)
		set (CMAKE_C_COMPILER ${WITH_COMPILER_PREFIX}gcc${COMPILER_SUFFIX})
		set (CMAKE_CXX_COMPILER ${WITH_COMPILER_PREFIX}g++${COMPILER_SUFFIX})
		set (HAVE_COMPILER_GNU_COMPAT 1)
	elseif (${COMPILER_TYPE} STREQUAL cc)
		set (CMAKE_C_COMPILER ${WITH_COMPILER_PREFIX}cc${COMPILER_SUFFIX})
		set (CMAKE_CXX_COMPILER ${WITH_COMPILER_PREFIX}c++${COMPILER_SUFFIX})
		set (HAVE_COMPILER_GNU_COMPAT 1)
	elseif (${COMPILER_TYPE} STREQUAL icc)
		set (CMAKE_C_COMPILER ${WITH_COMPILER_PREFIX}icc${COMPILER_SUFFIX})
		set (CMAKE_CXX_COMPILER ${WITH_COMPILER_PREFIX}icpc${COMPILER_SUFFIX})
		set (HAVE_COMPILER_GNU_COMPAT 1)
	else()
		# Use blindly <command> for C compiler and <command>++ for C++.
		# At least this matches clang.
		set (CMAKE_C_COMPILER ${WITH_COMPILER_PREFIX}${WITH_COMPILER_TYPE})
		set (CMAKE_CXX_COMPILER ${WITH_COMPILER_PREFIX}${COMPILER_TYPE}++${COMPILER_SUFFIX})
		if (${COMPILER_TYPE} STREQUAL clang)
			set (HAVE_COMPILER_GNU_COMPAT 1)
		endif()
	endif()
	message(STATUS "Compiler type: ${WITH_COMPILER_TYPE}. C: ${CMAKE_C_COMPILER}; C++: ${CMAKE_CXX_COMPILER}")
	unset(USING_DEFAULT_COMPILER_PREFIX)
else()
	message(STATUS "No WITH_COMPILER_PREFIX - using C++ compiler ${CMAKE_CXX_COMPILER}")
endif()


if (DEFINED WITH_SRT_TARGET)
	set (TARGET_haisrt ${WITH_SRT_TARGET})
endif()

# When you use crosscompiling, you have to take care that PKG_CONFIG_PATH
# and CMAKE_PREFIX_PATH are set properly.

# symbol exists in win32, but function does not.
if(WIN32)
	if(ENABLE_INET_PTON)
		set(CMAKE_REQUIRED_LIBRARIES ws2_32)
		check_function_exists(inet_pton HAVE_INET_PTON)
		try_compile(AT_LEAST_VISTA
			${CMAKE_BINARY_DIR}
			"${CMAKE_CURRENT_SOURCE_DIR}/scripts/test_vista.c")
		if(NOT AT_LEAST_VISTA)
			# force targeting Vista
			add_definitions(-D_WIN32_WINNT=0x0600)
		endif()
	else()
		add_definitions(-D_WIN32_WINNT=0x0501)
	endif()
else()
	check_function_exists(inet_pton HAVE_INET_PTON)
endif()
if (DEFINED HAVE_INET_PTON)
	add_definitions(-DHAVE_INET_PTON=1)
endif()

# Defines HAVE_PTHREAD_GETNAME_* and HAVE_PTHREAD_SETNAME_*
include(FindPThreadGetSetName)
FindPThreadGetSetName()

if (ENABLE_MONOTONIC_CLOCK)
	if (NOT ENABLE_MONOTONIC_CLOCK_DEFAULT)
		message(FATAL_ERROR "Your platform does not support CLOCK_MONOTONIC. Build with -DENABLE_MONOTONIC_CLOCK=OFF.")
	endif()
	set (WITH_EXTRALIBS "${WITH_EXTRALIBS} ${MONOTONIC_CLOCK_LINKLIB}")
	add_definitions(-DENABLE_MONOTONIC_CLOCK=1)
endif()

if (ENABLE_ENCRYPTION)
	if ("${USE_ENCLIB}" STREQUAL "gnutls")
		set (SSL_REQUIRED_MODULES "gnutls nettle")
		if (WIN32)
			if (MINGW)
				set (SSL_REQUIRED_MODULES "${SSL_REQUIRED_MODULES} zlib")
			endif()
		endif()

		pkg_check_modules (SSL REQUIRED ${SSL_REQUIRED_MODULES})

		add_definitions(
			-DUSE_GNUTLS=1
		)

		link_directories(
			${SSL_LIBRARY_DIRS}
		)
	elseif ("${USE_ENCLIB}" STREQUAL "mbedtls")
		add_definitions(-DUSE_MBEDTLS=1)
		if ("${SSL_LIBRARY_DIRS}" STREQUAL "")
			set(MBEDTLS_PREFIX "${CMAKE_PREFIX_PATH}" CACHE PATH "The path of mbedtls")
			find_package(MbedTLS REQUIRED)
			set (SSL_INCLUDE_DIRS ${MBEDTLS_INCLUDE_DIR})
			set (SSL_LIBRARIES  ${MBEDTLS_LIBRARIES})
		endif()
		if (WIN32)
			set (SSL_LIBRARIES ${SSL_LIBRARIES} bcrypt)
		endif()
		if ("${SSL_LIBRARIES}" STREQUAL "")
			set (SSL_LIBRARIES  mbedtls mbedcrypto)
		endif()
		message(STATUS "SSL enforced mbedtls: -I ${SSL_INCLUDE_DIRS} -l;${SSL_LIBRARIES}")

		foreach(LIB ${SSL_LIBRARIES})
			if(IS_ABSOLUTE ${LIB} AND EXISTS ${LIB})
				set (SRT_LIBS_PRIVATE ${SRT_LIBS_PRIVATE} ${LIB})
			else()
				set(SRT_LIBS_PRIVATE ${SRT_LIBS_PRIVATE} "-l${LIB}")
			endif()
		endforeach()
	elseif ("${USE_ENCLIB}" STREQUAL "openssl-evp")
		# Openssl-EVP requires CRYSPR2
		add_definitions(-DUSE_OPENSSL_EVP=1 -DCRYSPR2)
		set (SSL_REQUIRED_MODULES "openssl libcrypto")
		# Try using pkg-config method first if enabled,
		# fall back to find_package method otherwise
		if (USE_OPENSSL_PC)
			pkg_check_modules(SSL ${SSL_REQUIRED_MODULES})
			if (SRT_USE_OPENSSL_STATIC_LIBS)
				# use `pkg-config --static xxx` found libs
				set(SSL_LIBRARIES ${SSL_STATIC_LIBRARIES})
			endif()
		endif()
		if (SSL_FOUND)
			# We have some cases when pkg-config is improperly configured
			# When it doesn't ship the -L and -I options, and the CMAKE_PREFIX_PATH
			# is set (also through `configure`), then we have this problem. If so,
			# set forcefully the -I and -L contents to prefix/include and
			# prefix/lib.
			if ("${SSL_LIBRARY_DIRS}" STREQUAL "")
			if (NOT "${CMAKE_PREFIX_PATH}" STREQUAL "")
				message(STATUS "WARNING: pkg-config has incorrect prefix - enforcing target path prefix: ${CMAKE_PREFIX_PATH}")
				set (SSL_LIBRARY_DIRS ${CMAKE_PREFIX_PATH}/${CMAKE_INSTALL_LIBDIR})
				set (SSL_INCLUDE_DIRS ${CMAKE_PREFIX_PATH}/include)
			endif()
			endif()

			link_directories(
				${SSL_LIBRARY_DIRS}
			)
			message(STATUS "SSL via pkg-config: -L ${SSL_LIBRARY_DIRS} -I ${SSL_INCLUDE_DIRS} -l;${SSL_LIBRARIES}")
		else()
			if (SRT_USE_OPENSSL_STATIC_LIBS)
				# use `pkg-config --static xxx` found libs
				set(OPENSSL_USE_STATIC_LIBS True)
				set(OPENSSL_MSVC_STATIC_RT True)
			endif()
			find_package(OpenSSL REQUIRED)
			set (SSL_INCLUDE_DIRS ${OPENSSL_INCLUDE_DIR})
			set (SSL_LIBRARIES ${OPENSSL_LIBRARIES})
			message(STATUS "SSL via find_package(OpenSSL): -I ${SSL_INCLUDE_DIRS} -l;${SSL_LIBRARIES}")
		endif()
	elseif ("${USE_ENCLIB}" STREQUAL "botan")
		add_definitions(-DUSE_BOTAN=1 -DCRYSPR2)
		set (SSL_REQUIRED_MODULES "botan")
		find_package(Botan 3.0.0 REQUIRED)
		botan_generate(
			botan
			ffi
			nist_keywrap
			aes_armv8
			aes_ni
			aes_power8
			aes_vperm
			idea_sse2
			serpent_avx2
			shacal2_armv8
			shacal2_avx2
			shacal2_x86
			sm4_armv8
			rdseed
			sha1_armv8
			sha1_sse2
			sha1_x86
			sha2_32_armv8
			sha2_32_bmi2
			sha2_32_x86
			sha2_64_bmi2
			sha3_bmi2
			zfec_sse2
			zfec_vperm
			argon2_avx2
			argon2_ssse3
			processor_rng
			chacha_avx2
			ghash_cpu
			ghash_vperm
			simd
			simd_avx2)
		target_compile_features("botan" PRIVATE "cxx_std_20")
		set (SSL_INCLUDE_DIRS ${CMAKE_CURRENT_BINARY_DIR})
		set (SSL_LIBRARIES "botan")
	else() # openssl
		# Openssl (Direct-AES API) can use CRYSPR2
		add_definitions(-DUSE_OPENSSL=1 -DCRYSPR2)
			set (SSL_REQUIRED_MODULES "openssl libcrypto")
		# Try using pkg-config method first if enabled,
		# fall back to find_package method otherwise
		if (USE_OPENSSL_PC)
			pkg_check_modules(SSL ${SSL_REQUIRED_MODULES})
			if (SRT_USE_OPENSSL_STATIC_LIBS)
				# use `pkg-config --static xxx` found libs
				set(SSL_LIBRARIES ${SSL_STATIC_LIBRARIES})
			endif()
		endif()
		if (SSL_FOUND)
			# We have some cases when pkg-config is improperly configured
			# When it doesn't ship the -L and -I options, and the CMAKE_PREFIX_PATH
			# is set (also through `configure`), then we have this problem. If so,
			# set forcefully the -I and -L contents to prefix/include and
			# prefix/lib.
			if ("${SSL_LIBRARY_DIRS}" STREQUAL "")
			if (NOT "${CMAKE_PREFIX_PATH}" STREQUAL "")
				message(STATUS "WARNING: pkg-config has incorrect prefix - enforcing target path prefix: ${CMAKE_PREFIX_PATH}")
				set (SSL_LIBRARY_DIRS ${CMAKE_PREFIX_PATH}/${CMAKE_INSTALL_LIBDIR})
				set (SSL_INCLUDE_DIRS ${CMAKE_PREFIX_PATH}/include)
			endif()
			endif()

			link_directories(
				${SSL_LIBRARY_DIRS}
			)
			message(STATUS "SSL via pkg-config: -L ${SSL_LIBRARY_DIRS} -I ${SSL_INCLUDE_DIRS} -l;${SSL_LIBRARIES}")
		else()
			if (SRT_USE_OPENSSL_STATIC_LIBS)
				# use `pkg-config --static xxx` found libs
				set(OPENSSL_USE_STATIC_LIBS True)
				set(OPENSSL_MSVC_STATIC_RT True)
			endif()
			find_package(OpenSSL REQUIRED)
			set (SSL_INCLUDE_DIRS ${OPENSSL_INCLUDE_DIR})
			set (SSL_LIBRARIES ${OPENSSL_LIBRARIES})
			message(STATUS "SSL via find_package(OpenSSL): -I ${SSL_INCLUDE_DIRS} -l;${SSL_LIBRARIES}")
		endif()

	endif()

	add_definitions(-DSRT_ENABLE_ENCRYPTION)
	message(STATUS "ENCRYPTION: ENABLED, using: ${SSL_REQUIRED_MODULES}")
	message (STATUS "SSL libraries: ${SSL_LIBRARIES}")

	if (ENABLE_AEAD_API_PREVIEW)
		if (("${USE_ENCLIB}" STREQUAL "openssl-evp") OR ("${USE_ENCLIB}" STREQUAL "botan"))
			add_definitions(-DENABLE_AEAD_API_PREVIEW)
			message(STATUS "ENCRYPTION AEAD API: ENABLED")
		else()
			message(FATAL_ERROR "ENABLE_AEAD_API_PREVIEW is only available with USE_ENCLIB=[openssl-evp | botan]!")
		endif()
	else()
		message(STATUS "ENCRYPTION AEAD API: DISABLED")
	endif()

else()
	message(STATUS "ENCRYPTION: DISABLED")
	message(STATUS "ENCRYPTION AEAD API: N/A")
endif()

if (USE_GNUSTL)
	pkg_check_modules (GNUSTL REQUIRED gnustl)
	link_directories(${GNUSTL_LIBRARY_DIRS})
	include_directories(${GNUSTL_INCLUDE_DIRS})
	set (SRT_LIBS_PRIVATE ${SRT_LIBS_PRIVATE} ${GNUSTL_LIBRARIES} ${GNUSTL_LDFLAGS})
endif()

if (ENABLE_MAXREXMITBW)
	add_definitions(-DENABLE_MAXREXMITBW)
	message(STATUS "MAXREXMITBW API: ENABLED")
else()
	message(STATUS "MAXREXMITBW API: DISABLED")
endif()

if (USING_DEFAULT_COMPILER_PREFIX)
# Detect if the compiler is GNU compatible for flags
if (CMAKE_CXX_COMPILER_ID MATCHES "GNU|Intel|Clang|AppleClang")
	message(STATUS "COMPILER: ${CMAKE_CXX_COMPILER_ID} (${CMAKE_CXX_COMPILER}) - GNU compat")
	set(HAVE_COMPILER_GNU_COMPAT 1)

	# See https://gcc.gnu.org/projects/cxx-status.html
	# At the bottom there's information about C++98, which is default up to 6.1 version.
	# For all other compilers - including Clang - we state that the default C++ standard is AT LEAST 11.
	if (${CMAKE_CXX_COMPILER_ID} STREQUAL GNU AND ${CMAKE_CXX_COMPILER_VERSION} VERSION_LESS 6.1)
		message(STATUS "NOTE: GCC ${CMAKE_CXX_COMPILER_VERSION} is detected with default C++98. Forcing C++11 on applications.")
		set (FORCE_CXX_STANDARD 1)
	elseif (${CMAKE_CXX_COMPILER_ID} MATCHES "Clang|AppleClang")
		message(STATUS "NOTE: CLANG ${CMAKE_CXX_COMPILER_VERSION} detected, unsure if >=C++11 is default, forcing C++11 on applications")
		set (FORCE_CXX_STANDARD 1)
	else() 
		message(STATUS "NOTE: ${CMAKE_CXX_COMPILER_ID} ${CMAKE_CXX_COMPILER_VERSION} - assuming default C++11.")
	endif()
else()
	message(STATUS "COMPILER: ${CMAKE_CXX_COMPILER_ID} (${CMAKE_CXX_COMPILER}) - NOT GNU compat")
	set(HAVE_COMPILER_GNU_COMPAT 0)
endif()

else() # Compiler altered by WITH_COMPILER_TYPE/PREFIX - can't rely on CMAKE_CXX_*

	# Force the C++ standard as C++11
	# HAVE_COMPILER_GNU_COMPAT was set in the handler of WITH_COMPILER_TYPE
	set (FORCE_CXX_STANDARD 1)
	message(STATUS "COMPILER CHANGED TO: ${COMPILER_TYPE} - forcing C++11 standard for apps")
endif()

# Check for GCC Atomic Intrinsics and C++11 Atomics.
# Sets:
#  HAVE_LIBATOMIC
#  HAVE_LIBATOMIC_COMPILES
#  HAVE_LIBATOMIC_COMPILES_STATIC
#  HAVE_GCCATOMIC_INTRINSICS
#  HAVE_GCCATOMIC_INTRINSICS_REQUIRES_LIBATOMIC
include(CheckGCCAtomicIntrinsics)
CheckGCCAtomicIntrinsics()
#  HAVE_CXX_ATOMIC
#  HAVE_CXX_ATOMIC_STATIC
include(CheckCXXAtomic)
CheckCXXAtomic()

# Check for std::put_time():
# Sets:
#  HAVE_CXX_STD_PUT_TIME
include(CheckCXXStdPutTime)
CheckCXXStdPutTime()
if (HAVE_CXX_STD_PUT_TIME)
	add_definitions(-DHAVE_CXX_STD_PUT_TIME=1)
endif()

if (DISABLE_CXX11)
	set (ENABLE_CXX11 0)
elseif( DEFINED ENABLE_CXX11 )
else()
	set (ENABLE_CXX11 1)
endif()

function (srt_check_cxxstd stdval OUT_STD OUT_PFX)

	set (STDPFX c++)
	if (stdval MATCHES "([^+]+\\++)([0-9]*)")
		set (STDPFX ${CMAKE_MATCH_1})
		set (STDCXX ${CMAKE_MATCH_2})
	elseif (stdval MATCHES "[0-9]*")
		set (STDCXX ${stdval})
	else()
		set (STDCXX 0)
	endif()

	# Handle C++98 < C++11
	# Please fix this around 2070 year.
	if (${STDCXX} GREATER 80)
			set (STDCXX 03)
	endif()

	# return
	set (${OUT_STD} ${STDCXX} PARENT_SCOPE)
	set (${OUT_PFX} ${STDPFX} PARENT_SCOPE)
endfunction()

if (NOT ENABLE_CXX11)
	message(WARNING "Parts that require C++11 support will be disabled (srt-live-transmit)")
	if (ENABLE_STDCXX_SYNC)
		message(FATAL_ERROR "ENABLE_STDCXX_SYNC is set, but C++11 is disabled by ENABLE_CXX11")
	endif()
elseif (ENABLE_STDCXX_SYNC)
	add_definitions(-DENABLE_STDCXX_SYNC=1)
	if (DEFINED USE_CXX_STD)
		srt_check_cxxstd(${USE_CXX_STD} STDCXX STDPFX)
		# If defined, make sure it's at least C++11
		if (${STDCXX} LESS 11)
			message(FATAL_ERROR "If ENABLE_STDCXX_SYNC, then USE_CXX_STD must specify at least C++11")
		endif()
	else()
		set (USE_CXX_STD 11)
	endif()
endif()

message(STATUS "STDCXX_SYNC: ${ENABLE_STDCXX_SYNC}")
message(STATUS "MONOTONIC_CLOCK: ${ENABLE_MONOTONIC_CLOCK}")

if (ENABLE_SOCK_CLOEXEC)
	add_definitions(-DENABLE_SOCK_CLOEXEC=1)
endif()

if (CMAKE_MAJOR_VERSION LESS 3)
	set (FORCE_CXX_STANDARD_GNUONLY 1)
endif()

if (DEFINED USE_CXX_STD)
	srt_check_cxxstd(${USE_CXX_STD} STDCXX STDPFX)

	if (${STDCXX} EQUAL 0)
		message(FATAL_ERROR "USE_CXX_STD: Must specify 03/11/14/17/20 possibly with c++/gnu++ prefix")
	endif()

	if (NOT STDCXX STREQUAL "")

		if (${STDCXX} LESS 11)
			if (ENABLE_STDCXX_SYNC)
				message(FATAL_ERROR "If ENABLE_STDCXX_SYNC, then you can't USE_CXX_STD less than 11")
			endif()
			# Set back to 98 because cmake doesn't understand 03.
			set (STDCXX 98)
			# This enforces C++03 standard on SRT.
			# Apps still use C++11

			# Set this through independent flags
			set (USE_CXX_STD_LIB ${STDCXX})
			set (FORCE_CXX_STANDARD 1)
			if (NOT ENABLE_APPS)
				set (USE_CXX_STD_APP ${STDCXX})
				message(STATUS "C++ STANDARD: library: C++${STDCXX}, apps disabled (examples will follow C++${STDCXX})")
			else()
				set (USE_CXX_STD_APP "")
				message(STATUS "C++ STANDARD: library: C++${STDCXX}, but apps still at least C++11")
			endif()
		elseif (FORCE_CXX_STANDARD_GNUONLY)
			# CMake is too old to handle CMAKE_CXX_STANDARD,
			# use bare GNU options.
			set (FORCE_CXX_STANDARD 1)
			set (USE_CXX_STD_APP ${STDCXX})
			set (USE_CXX_STD_LIB ${STDCXX})
			message(STATUS "C++ STANDARD: using C++${STDCXX} for all - GNU only")
		else()
			# This enforces this standard on both apps and library,
			# so set this as global C++ standard option
			set (CMAKE_CXX_STANDARD ${STDCXX})
			unset (FORCE_CXX_STANDARD)

			# Do not set variables to not duplicate flags
			set (USE_CXX_STD_LIB "")
			set (USE_CXX_STD_APP "")
			message(STATUS "C++ STANDARD: using C++${STDCXX} for all")
		endif()

		message(STATUS "C++: Setting C++ standard for gnu compiler: lib: ${USE_CXX_STD_LIB} apps: ${USE_CXX_STD_APP}")
	endif()
else()
	set (USE_CXX_STD_LIB "")
	set (USE_CXX_STD_APP "")
endif()

if (FORCE_CXX_STANDARD)
	message(STATUS "C++ STD: Forcing C++11 on applications")
	if (USE_CXX_STD_APP STREQUAL "")
		set (USE_CXX_STD_APP 11)
	endif()

	if (USE_CXX_STD_LIB STREQUAL "" AND ENABLE_STDCXX_SYNC)
		message(STATUS "C++ STD: Forcing C++11 on library, as C++11 sync requested")
		set (USE_CXX_STD_LIB 11)
	endif()
endif()

# add extra warning flags for gccish compilers
if (HAVE_COMPILER_GNU_COMPAT)
	set (SRT_GCC_WARN "-Wall -Wextra")
	if (CMAKE_CXX_COMPILER_VERSION VERSION_GREATER 7.0 AND CMAKE_CXX_COMPILER_ID STREQUAL "GNU")
		set (SRT_GCC_WARN "${SRT_GCC_WARN} -Wshadow=local")
	endif()
else()
	# cpp debugging on Windows :D
	#set (SRT_GCC_WARN "/showIncludes")
endif()

if (USE_STATIC_LIBSTDCXX)
	if (HAVE_COMPILER_GNU_COMPAT)
		set(CMAKE_EXE_LINKER_FLAGS "${CMAKE_EXE_LINKER_FLAGS} -static-libstdc++")
	else()
		message(FATAL_ERROR "On non-GNU-compat compiler it's not known how to use static C++ standard library.")
	endif()
endif()


# This options is necessary on some systems; on a cross-ARM compiler it
# has been detected, for example, that -lrt is necessary for some applications
# because clock_gettime is needed by some functions and it is alternatively
# provided by libc, but only in newer versions. This options is rarely necessary,
# but may help in several corner cases in unusual platforms.
if (WITH_EXTRALIBS)
	set(CMAKE_EXE_LINKER_FLAGS "${CMAKE_EXE_LINKER_FLAGS} ${WITH_EXTRALIBS}")
endif()

# CMake has only discovered in 3.3 version that some set-finder is
# necessary. Using variables for shortcut to a clumsy check syntax.

set (srt_libspec_shared ${ENABLE_SHARED})
set (srt_libspec_static ${ENABLE_STATIC})

set (srtpack_libspec_common)
if (srt_libspec_shared)
	list(APPEND srtpack_libspec_common ${TARGET_srt}_shared)

endif()
if (srt_libspec_static)
	list(APPEND srtpack_libspec_common ${TARGET_srt}_static)
endif()

set (SRT_SRC_HAICRYPT_DIR ${CMAKE_CURRENT_SOURCE_DIR}/haicrypt)
set (SRT_SRC_SRTCORE_DIR ${CMAKE_CURRENT_SOURCE_DIR}/srtcore)
set (SRT_SRC_COMMON_DIR ${CMAKE_CURRENT_SOURCE_DIR}/common)
set (SRT_SRC_TOOLS_DIR ${CMAKE_CURRENT_SOURCE_DIR}/tools)
set (SRT_SRC_TEST_DIR ${CMAKE_CURRENT_SOURCE_DIR}/test)

if(WIN32)
	message(STATUS "DETECTED SYSTEM: WINDOWS;  WIN32=1; PTW32_STATIC_LIB=1")
	add_definitions(-DWIN32=1 -DPTW32_STATIC_LIB=1)
elseif(DARWIN)
	message(STATUS "DETECTED SYSTEM: DARWIN")
elseif(BSD)
	message(STATUS "DETECTED SYSTEM: BSD;  BSD=1")
	add_definitions(-DBSD=1)
elseif(LINUX)
	add_definitions(-DLINUX=1)
	message(STATUS "DETECTED SYSTEM: LINUX;  LINUX=1" )
elseif(ANDROID)
	add_definitions(-DLINUX=1)
	message(STATUS "DETECTED SYSTEM: ANDROID;  LINUX=1" )
elseif(CYGWIN)
	add_definitions(-DCYGWIN=1)
	message(STATUS "DETECTED SYSTEM: CYGWIN (posix mode); CYGWIN=1")
elseif(GNU)
	add_definitions(-DGNU=1)
	message(STATUS "DETECTED SYSTEM: GNU;  GNU=1" )
elseif(SUNOS)
	add_definitions(-DSUNOS=1)
	message(STATUS "DETECTED SYSTEM: SunOS|Solaris;  SUNOS=1" )
else()
	message(FATAL_ERROR "Unsupported system: ${CMAKE_SYSTEM_NAME}")
endif()

add_definitions(
	-D_GNU_SOURCE
	-DHAI_PATCH=1
	-DHAI_ENABLE_SRT=1
	-DSRT_VERSION="${SRT_VERSION}"
)

if (LINUX)
# This is an option supported only on Linux
	add_definitions(-DSRT_ENABLE_BINDTODEVICE)
endif()

# This is obligatory include directory for all targets. This is only
# for private headers. Installable headers should be exclusively used DIRECTLY.
include_directories(${SRT_SRC_COMMON_DIR} ${SRT_SRC_SRTCORE_DIR} ${SRT_SRC_HAICRYPT_DIR})

if (ENABLE_LOGGING)
	list(APPEND SRT_EXTRA_CFLAGS "-DENABLE_LOGGING=1")
	if (ENABLE_HEAVY_LOGGING)
		list(APPEND SRT_EXTRA_CFLAGS "-DENABLE_HEAVY_LOGGING=1")
	endif()
	if (ENABLE_HAICRYPT_LOGGING)
		if (ENABLE_HAICRYPT_LOGGING STREQUAL 2) # Allow value 2 for INSECURE DEBUG logging
			message(WARNING " *** ENABLED INSECURE HAICRYPT LOGGING - USE FOR TESTING ONLY!!! ***")
			list(APPEND SRT_EXTRA_CFLAGS "-DENABLE_HAICRYPT_LOGGING=2")
		else()
			list(APPEND SRT_EXTRA_CFLAGS "-DENABLE_HAICRYPT_LOGGING=1")
		endif()
	endif()
endif()

if (ENABLE_GETNAMEINFO)
	list(APPEND SRT_EXTRA_CFLAGS "-DENABLE_GETNAMEINFO=1")
endif()

if (ENABLE_PKTINFO)
	if (WIN32 OR BSD)
		message(FATAL_ERROR "PKTINFO is not implemented on Windows or *BSD.")
	endif()

	list(APPEND SRT_EXTRA_CFLAGS "-DSRT_ENABLE_PKTINFO=1")
endif()


# ENABLE_EXPERIMENTAL_BONDING is deprecated. Use ENABLE_BONDING. ENABLE_EXPERIMENTAL_BONDING is be removed in v1.6.0.
if (ENABLE_EXPERIMENTAL_BONDING)
	message(DEPRECATION "ENABLE_EXPERIMENTAL_BONDING is deprecated. Please use ENABLE_BONDING instead.")
	set (ENABLE_BONDING ON)
endif()

if (ENABLE_BONDING)
	list(APPEND SRT_EXTRA_CFLAGS "-DENABLE_BONDING=1")
	message(STATUS "ENABLE_BONDING: ON")
else()
	message(STATUS "ENABLE_BONDING: OFF")
endif()

if (ENABLE_THREAD_CHECK)
	add_definitions(
		-DSRT_ENABLE_THREADCHECK=1
		-DFUGU_PLATFORM=1
		-I${WITH_THREAD_CHECK_INCLUDEDIR}
	)
endif()

if (ENABLE_CLANG_TSA)
	list(APPEND SRT_EXTRA_CFLAGS "-Wthread-safety")
	message(STATUS "Clang TSA: Enabled")
endif()

if (ENABLE_PROFILE)
	if (HAVE_COMPILER_GNU_COMPAT)
		# They are actually cflags, not definitions, but CMake is stupid enough.
		add_definitions(-g -pg)
		link_libraries(-g -pg)
	else()
		message(FATAL_ERROR "Profiling option is not supported on this platform")
	endif()
endif()

if (ENABLE_CODE_COVERAGE)
	if (HAVE_COMPILER_GNU_COMPAT)
		add_definitions(-g -O0 --coverage)
		link_libraries(--coverage)
		message(STATUS "ENABLE_CODE_COVERAGE: ON")
	else()
		message(FATAL_ERROR "ENABLE_CODE_COVERAGE: option is not supported on this platform")
	endif()
endif()

# On Linux pthreads have to be linked even when using C++11 threads
if (ENABLE_STDCXX_SYNC AND NOT LINUX)
	message(STATUS "Pthread library: C++11")
elseif (PTHREAD_LIBRARY AND PTHREAD_INCLUDE_DIR)
	message(STATUS "Pthread library: ${PTHREAD_LIBRARY}")
	message(STATUS "Pthread include dir: ${PTHREAD_INCLUDE_DIR}")
elseif (MICROSOFT)
	find_package(pthreads QUIET)

	if (NOT PTHREAD_INCLUDE_DIR OR NOT PTHREAD_LIBRARY)
		#search package folders with GLOB to add as extra hint for headers
		file(GLOB PTHREAD_PACKAGE_INCLUDE_HINT ./_packages/cinegy.pthreads-win*/sources)
		if (PTHREAD_PACKAGE_INCLUDE_HINT)
			message(STATUS "PTHREAD_PACKAGE_INCLUDE_HINT value: ${PTHREAD_PACKAGE_INCLUDE_HINT}")
		endif()

		# find pthread header
		find_path(PTHREAD_INCLUDE_DIR pthread.h HINTS C:/pthread-win32/include ${PTHREAD_PACKAGE_INCLUDE_HINT})

		if (PTHREAD_INCLUDE_DIR)
			message(STATUS "Pthread include dir: ${PTHREAD_INCLUDE_DIR}")
		else()
			message(FATAL_ERROR "Failed to find pthread.h. Specify PTHREAD_INCLUDE_DIR.")
		endif()

		#search package folders with GLOB to add as extra hint for libs
		file(GLOB PTHREAD_PACKAGE_LIB_HINT ./_packages/cinegy.pthreads-win*/runtimes/win-*/native/release)
		if (PTHREAD_PACKAGE_LIB_HINT)
			message(STATUS "PTHREAD_PACKAGE_LIB_HINT value: ${PTHREAD_PACKAGE_LIB_HINT}")
		endif()

		#find pthread library
		set(PTHREAD_LIB_SUFFIX "")
		if (ENABLE_DEBUG)
			set(PTHREAD_LIB_SUFFIX "d")
		endif ()

		set(PTHREAD_COMPILER_FLAG "")
		if (MICROSOFT)
			set(PTHREAD_COMPILER_FLAG "V")
		elseif (MINGW)
			set(PTHREAD_COMPILER_FLAG "G")
		endif ()

		foreach(EXHAND C CE SE)
			foreach(COMPAT 1 2)
				list(APPEND PTHREAD_W32_LIBRARY "pthread${PTHREAD_COMPILER_FLAG}${EXHAND}${PTHREAD_LIB_SUFFIX}${COMPAT}")
			endforeach()
		endforeach()

		find_library(PTHREAD_LIBRARY NAMES ${PTHREAD_W32_LIBRARY} pthread pthread_dll pthread_lib HINTS C:/pthread-win32/lib C:/pthread-win64/lib ${PTHREAD_PACKAGE_LIB_HINT})
		if (PTHREAD_LIBRARY)
			message(STATUS "Pthread library: ${PTHREAD_LIBRARY}")
		else()
			message(FATAL_ERROR "Failed to find pthread library. Specify PTHREAD_LIBRARY.")
		endif()
	endif()
else ()
	find_package(Threads REQUIRED)
	set(PTHREAD_LIBRARY ${CMAKE_THREAD_LIBS_INIT})
endif()

# This is required in some projects that add some other sources
# to the SRT library to be compiled together (aka "virtual library").
if (DEFINED SRT_EXTRA_LIB_INC)
	include(${SRT_EXTRA_LIB_INC}.cmake)
	# Expected to provide variables:
	# - SOURCES_srt_extra
	# - EXTRA_stransmit
endif()

# ---------------------------------------------------------------------------

# ---
# Target: haicrypt.
# Completing sources and installable headers. Flag settings will follow.
# ---
if (ENABLE_ENCRYPTION)
	set (HAICRYPT_FILELIST_MAF "filelist-${USE_ENCLIB}.maf")

	MafReadDir(haicrypt ${HAICRYPT_FILELIST_MAF}
		SOURCES SOURCES_haicrypt
		PUBLIC_HEADERS HEADERS_haicrypt
		PROTECTED_HEADERS HEADERS_haicrypt
	)
endif()

if (WIN32)
	MafReadDir(common filelist_win32.maf
		SOURCES SOURCES_common
		PUBLIC_HEADERS HEADERS_srt_win32
		PROTECTED_HEADERS HEADERS_srt_win32
	)
	message(STATUS "WINDOWS detected: adding compat sources: ${SOURCES_common}")
endif()


# Make the OBJECT library for haicrypt and srt. Then they'll be bound into
# real libraries later, either one common, or separate.

# This is needed for Xcode to properly handle CMake OBJECT Libraries
# From docs (https://cmake.org/cmake/help/latest/command/add_library.html#object-libraries):
#
# ... Some native build systems (such as Xcode) may not like targets that have only object files,
# so consider adding at least one real source file to any target that references $<TARGET_OBJECTS:objlib>.
set(OBJECT_LIB_SUPPORT "${PROJECT_SOURCE_DIR}/cmake_object_lib_support.c")

# NOTE: The "virtual library" is a library specification that cmake
# doesn't support (the library of OBJECT type is something in kind of that,
# but not fully supported - for example it doesn't support transitive flags,
# so this can't be used desired way). It's a private-only dependency type,
# where the project isn't compiled into any library file at all - instead, all
# of its source files are incorporated directly to the source list of the
# project that depends on it. In cmake this must be handled manually.


# ---
# Target: srt. DEFINITION ONLY. Haicrypt flag settings follow.
# ---

if (ENABLE_SHARED AND MICROSOFT)
	#add resource files to shared library, to set DLL metadata on Windows DLLs
	set (EXTRA_WIN32_SHARED 1)
	message(STATUS "WIN32: extra resource file will be added")
endif()

MafReadDir(srtcore filelist.maf
	SOURCES SOURCES_srt
	PUBLIC_HEADERS HEADERS_srt
	PROTECTED_HEADERS HEADERS_srt
	PRIVATE_HEADERS HEADERS_srt_private
)

# Auto generated version file and add it to the HEADERS_srt list.
if(DEFINED ENV{APPVEYOR_BUILD_NUMBER})
	set(SRT_VERSION_BUILD ON)
	set(CI_BUILD_NUMBER_STRING $ENV{APPVEYOR_BUILD_NUMBER})
	message(STATUS "AppVeyor build environment detected: Adding build number to version header")
endif()
if(DEFINED ENV{TEAMCITY_VERSION})
	set(SRT_VERSION_BUILD ON)
	set(CI_BUILD_NUMBER_STRING $ENV{CI_BUILD_COUNTER})
	message(STATUS "TeamCity build environment detected: Adding build counter to version header")
endif()

configure_file("srtcore/version.h.in" "version.h" @ONLY)

list(INSERT HEADERS_srt 0 "${CMAKE_CURRENT_BINARY_DIR}/version.h")
include_directories("${CMAKE_CURRENT_BINARY_DIR}")

add_library(srt_virtual OBJECT ${SOURCES_srt} ${SOURCES_srt_extra} ${HEADERS_srt} ${SOURCES_haicrypt} ${SOURCES_common})

if (ENABLE_SHARED)
	# Set this to sources as well, as it won't be automatically handled
	set_target_properties(srt_virtual PROPERTIES POSITION_INDEPENDENT_CODE 1)
endif()

macro(srt_set_stdcxx targetname spec)
	set (stdcxxspec ${spec})
	if (NOT "${stdcxxspec}" STREQUAL "")
		if (FORCE_CXX_STANDARD_GNUONLY)
			target_compile_options(${targetname} PRIVATE -std=c++${stdcxxspec})
			message(STATUS "C++ STD: ${targetname}: forced C++${stdcxxspec} standard - GNU option: -std=c++${stdcxxspec}")
		else()
			set_target_properties(${targetname} PROPERTIES CXX_STANDARD ${stdcxxspec})
			message(STATUS "C++ STD: ${targetname}: forced C++${stdcxxspec} standard - portable way")
		endif()
	else()
		message(STATUS "APP: ${targetname}: using default C++ standard")
	endif()
endmacro()

macro(srt_set_stdc targetname spec)
	set (stdcspec ${spec})
	if (NOT "${stdcspec}" STREQUAL "")
		if (CMAKE_VERSION VERSION_LESS "3.1")
			target_compile_options(${targetname} PRIVATE -std=c${stdcspec})
			message(STATUS "C STD: ${targetname}: forced C${stdcspec} standard - GNU option: -std=c${stdcspec}")
		else()
			set_target_properties(${targetname} PROPERTIES C_STANDARD ${stdcspec})
			message(STATUS "C STD: ${targetname}: forced C${stdcspec} standard - portable way")
		endif()
	else()
		message(STATUS "APP: ${targetname}: using default C standard")
	endif()
endmacro()

srt_set_stdcxx(srt_virtual "${USE_CXX_STD_LIB}")
srt_set_stdc(srt_virtual "99")

set (VIRTUAL_srt $<TARGET_OBJECTS:srt_virtual>)

if (srt_libspec_shared)
	add_library(${TARGET_srt}_shared SHARED ${OBJECT_LIB_SUPPORT} ${VIRTUAL_srt})
	# shared libraries need PIC
	set (CMAKE_POSITION_INDEPENDENT_CODE ON)
	set_property(TARGET ${TARGET_srt}_shared PROPERTY OUTPUT_NAME ${TARGET_srt})
	set_target_properties (${TARGET_srt}_shared PROPERTIES VERSION ${SRT_VERSION} SOVERSION ${SRT_VERSION_MAJOR}.${SRT_VERSION_MINOR})
	list (APPEND INSTALL_TARGETS ${TARGET_srt}_shared)
	if (ENABLE_ENCRYPTION)
		target_link_libraries(${TARGET_srt}_shared PRIVATE ${SSL_LIBRARIES})
	endif()
	if (MICROSOFT)
		target_link_libraries(${TARGET_srt}_shared PRIVATE ws2_32.lib)
		if (NOT (ENABLE_ENCRYPTION AND "${USE_ENCLIB}" STREQUAL "botan"))
			if (SRT_USE_OPENSSL_STATIC_LIBS)
				target_link_libraries(${TARGET_srt}_shared PRIVATE crypt32.lib)
			else()
				set_target_properties(${TARGET_srt}_shared PROPERTIES LINK_FLAGS "/DELAYLOAD:libeay32.dll")
			endif()
		endif()
	elseif (MINGW)
		target_link_libraries(${TARGET_srt}_shared PRIVATE wsock32 ws2_32)
	elseif (APPLE)
		set_property(TARGET ${TARGET_srt}_shared PROPERTY MACOSX_RPATH ON)
	endif()
	if (USE_GNUSTL)
		target_link_libraries(${TARGET_srt}_shared PRIVATE ${GNUSTL_LIBRARIES} ${GNUSTL_LDFLAGS})
	endif()
endif()

if (srt_libspec_static)
	add_library(${TARGET_srt}_static STATIC ${OBJECT_LIB_SUPPORT} ${VIRTUAL_srt})

	# For Windows, leave the name to be "srt_static.lib".
	# Windows generates two different library files:
	# - a usual static library for static linkage
	# - a shared library exposer, which allows pre-resolution and later dynamic
	#   linkage when running the executable
	# Both having unfortunately the same names created by MSVC compiler.
	# It's not the case of Cygwin/MINGW - they are named there libsrt.a and libsrt.dll.a
	if (MICROSOFT)
		# Keep _static suffix. By unknown reason, the name must still be set explicitly.
		set_property(TARGET ${TARGET_srt}_static PROPERTY OUTPUT_NAME ${TARGET_srt}_static)
	else()
		set_property(TARGET ${TARGET_srt}_static PROPERTY OUTPUT_NAME ${TARGET_srt})
	endif()

	list (APPEND INSTALL_TARGETS ${TARGET_srt}_static)
	if (ENABLE_ENCRYPTION)
		target_link_libraries(${TARGET_srt}_static PRIVATE ${SSL_LIBRARIES})
	endif()
	if (MICROSOFT)
		target_link_libraries(${TARGET_srt}_static PRIVATE ws2_32.lib)
		if (SRT_USE_OPENSSL_STATIC_LIBS)
			target_link_libraries(${TARGET_srt}_static PRIVATE crypt32.lib)
		endif()
	elseif (MINGW)
		target_link_libraries(${TARGET_srt}_static PRIVATE wsock32 ws2_32)
	endif()
	if (USE_GNUSTL)
		target_link_libraries(${TARGET_srt}_static PRIVATE ${GNUSTL_LIBRARIES} ${GNUSTL_LDFLAGS})
	endif()
endif()

target_include_directories(srt_virtual PRIVATE  ${SSL_INCLUDE_DIRS})

if (MICROSOFT)
	if (SRT_USE_OPENSSL_STATIC_LIBS)
		set (SRT_LIBS_PRIVATE ${SRT_LIBS_PRIVATE} ws2_32.lib crypt32.lib)
	else()
		set (SRT_LIBS_PRIVATE ${SRT_LIBS_PRIVATE} ws2_32.lib)
	endif()
elseif (MINGW)
	set (SRT_LIBS_PRIVATE ${SRT_LIBS_PRIVATE} -lwsock32 -lws2_32)
endif()

# Applying this to public includes is not transitive enough.
# On Windows, apps require this as well, so it's safer to
# spread this to all targets.
if (PTHREAD_INCLUDE_DIR)
	include_directories(${PTHREAD_INCLUDE_DIR})
endif()

# Link libraries must be applied directly to the derivatives
# as virtual libraries (OBJECT-type) cannot have linkage declarations
# transitive or not.

foreach(tar ${srtpack_libspec_common})
	message(STATUS "ADDING TRANSITIVE LINK DEP to:${tar} : ${PTHREAD_LIBRARY} ${dep}")
	target_link_libraries (${tar} PUBLIC ${PTHREAD_LIBRARY} ${dep})
endforeach()


set (SRT_LIBS_PRIVATE ${SRT_LIBS_PRIVATE} ${PTHREAD_LIBRARY})

target_compile_definitions(srt_virtual PRIVATE -DSRT_EXPORTS )
if (ENABLE_SHARED)
	target_compile_definitions(srt_virtual PUBLIC -DSRT_DYNAMIC)
endif()

target_compile_definitions(srt_virtual PRIVATE -DSRT_LOG_SLOWDOWN_FREQ_MS=${SRT_LOG_SLOWDOWN_FREQ_MS})

if (ENABLE_ENCRYPTION AND "${USE_ENCLIB}" STREQUAL "botan")
	add_dependencies(srt_virtual botan)
endif()

if (srt_libspec_shared)
	if (MICROSOFT)
		target_link_libraries(${TARGET_srt}_shared PUBLIC Ws2_32.lib)
		if (SRT_USE_OPENSSL_STATIC_LIBS)
			target_link_libraries(${TARGET_srt}_shared PUBLIC crypt32.lib)
		endif()
	endif()
endif()

# Required by some toolchains when statically linking this library if the
#  GCC Atomic Intrinsics are being used.
if (HAVE_GCCATOMIC_INTRINSICS_REQUIRES_LIBATOMIC AND HAVE_LIBATOMIC)
	if (srt_libspec_static)
		target_link_libraries(${TARGET_srt}_static PUBLIC atomic)
	endif()
	if (srt_libspec_shared)
		target_link_libraries(${TARGET_srt}_shared PUBLIC atomic)
	endif()
elseif (HAVE_LIBATOMIC AND HAVE_LIBATOMIC_COMPILES_STATIC)
	# This is a workaround for ANDROID NDK<17 builds, which need to link
	#  to libatomic when linking statically to the SRT library.
	if (srt_libspec_static)
		target_link_libraries(${TARGET_srt}_static PUBLIC atomic)
	endif()
elseif (LINUX AND HAVE_LIBATOMIC AND HAVE_LIBATOMIC_COMPILES)
	# This is a workaround for some older Linux Toolchains.
	if (srt_libspec_static)
		target_link_libraries(${TARGET_srt}_static PUBLIC atomic)
	endif()
endif()

# Cygwin installs the *.dll libraries in bin directory and uses PATH.

set (INSTALL_SHARED_DIR ${CMAKE_INSTALL_LIBDIR})
if (CYGWIN)
	set (INSTALL_SHARED_DIR ${CMAKE_INSTALL_BINDIR})
endif()

message(STATUS "INSTALL DIRS: bin=${CMAKE_INSTALL_BINDIR} lib=${CMAKE_INSTALL_LIBDIR} shlib=${INSTALL_SHARED_DIR} include=${CMAKE_INSTALL_INCLUDEDIR}")
if (NEED_DESTINATION)
	if (DEFINED CMAKE_INSTALL_BINDIR AND DEFINED CMAKE_INSTALL_LIBDIR AND NOT INSTALL_SHARED_DIR STREQUAL "")
		install(TARGETS ${INSTALL_TARGETS}
			RUNTIME DESTINATION ${CMAKE_INSTALL_BINDIR}
			ARCHIVE DESTINATION ${CMAKE_INSTALL_LIBDIR}
			LIBRARY DESTINATION ${INSTALL_SHARED_DIR}
		)
	else()
		message(WARNING "No location to install ${INSTALL_TARGETS}")
	endif()
elseif (NOT INSTALL_SHARED_DIR STREQUAL "")
	install(TARGETS ${INSTALL_TARGETS}
		LIBRARY DESTINATION ${INSTALL_SHARED_DIR}
	)
else()
	install(TARGETS ${INSTALL_TARGETS})
endif()

if (DEFINED CMAKE_INSTALL_INCLUDEDIR)
	install(FILES ${HEADERS_srt} DESTINATION ${CMAKE_INSTALL_INCLUDEDIR}/srt)
	if (WIN32)
		install(FILES ${HEADERS_srt_win32} DESTINATION ${CMAKE_INSTALL_INCLUDEDIR}/srt/win)
	endif()
endif()

# ---
# That's all for target definition
# ---

join_arguments(SRT_EXTRA_CFLAGS ${SRT_EXTRA_CFLAGS})

#message(STATUS "Target srt: LIBSPEC: ${srtpack_libspec_common} SOURCES: {${SOURCES_srt}}  HEADERS: {${HEADERS_srt}}")

set (CMAKE_C_FLAGS "${CMAKE_C_FLAGS} ${SRT_DEBUG_OPT} ${SRT_EXTRA_CFLAGS} ${SRT_GCC_WARN}")
set (CMAKE_CXX_FLAGS "${CMAKE_CXX_FLAGS} ${SRT_DEBUG_OPT} ${SRT_EXTRA_CFLAGS} ${SRT_GCC_WARN}")

# PC file generation.
if (NOT DEFINED INSTALLDIR)
	set (INSTALLDIR ${CMAKE_INSTALL_PREFIX})
	get_filename_component(INSTALLDIR ${INSTALLDIR} ABSOLUTE)
endif()

# Required if linking a C application.
# This may cause trouble when you want to compile your app with static libstdc++;
# if your build requires it, you'd probably remove -lstdc++ from the list
# obtained by `pkg-config --libs`.
if(ENABLE_CXX_DEPS)
	foreach(LIB ${CMAKE_CXX_IMPLICIT_LINK_LIBRARIES})
		if((IS_ABSOLUTE ${LIB} AND EXISTS ${LIB}) OR (${LIB} MATCHES "^-l"))
			set(SRT_LIBS_PRIVATE ${SRT_LIBS_PRIVATE} ${LIB})
		else()
			set(SRT_LIBS_PRIVATE ${SRT_LIBS_PRIVATE} "-l${LIB}")
		endif()
	endforeach()
endif()

join_arguments(SRT_LIBS_PRIVATE ${SRT_LIBS_PRIVATE})

if (DEFINED CMAKE_INSTALL_LIBDIR)
	# haisrt.pc left temporarily for backward compatibility. To be removed in future!
	configure_file(scripts/srt.pc.in haisrt.pc @ONLY)
	install(FILES ${CMAKE_CURRENT_BINARY_DIR}/haisrt.pc DESTINATION ${CMAKE_INSTALL_LIBDIR}/pkgconfig)
	configure_file(scripts/srt.pc.in srt.pc @ONLY)
	install(FILES ${CMAKE_CURRENT_BINARY_DIR}/srt.pc DESTINATION ${CMAKE_INSTALL_LIBDIR}/pkgconfig)
endif()

# Applications

# If static is available, link apps against static one.
# Otherwise link against shared one.

if (srt_libspec_static)
	set (srt_link_library ${TARGET_srt}_static)
	if (ENABLE_RELATIVE_LIBPATH)
		message(STATUS "ENABLE_RELATIVE_LIBPATH=ON will be ignored due to static linking.")
	endif()
elseif(srt_libspec_shared)
	set (srt_link_library ${TARGET_srt}_shared)
else()
	message(FATAL_ERROR "Either ENABLE_STATIC or ENABLE_SHARED has to be ON!")
endif()

macro(srt_add_program_dont_install name)
	add_executable(${name} ${ARGN})
	target_include_directories(${name} PRIVATE apps)
	target_include_directories(${name} PRIVATE common)
endmacro()

macro(srt_add_program name)
	srt_add_program_dont_install(${name} ${ARGN})
	if(NOT NEED_DESTINATION)
		install(TARGETS ${name} RUNTIME)
	elseif (DEFINED CMAKE_INSTALL_BINDIR)
		install(TARGETS ${name} RUNTIME DESTINATION ${CMAKE_INSTALL_BINDIR})
	else()
		message(WARNING "No location to install program ${name}")
	endif()
endmacro()

macro(srt_make_application name)

	srt_set_stdcxx(${name} "${USE_CXX_STD_APP}")
	
	# This is recommended by cmake, but it doesn't work anyway.
	# What is needed is that this below CMAKE_INSTALL_RPATH (yes, relative)
	# is added as is.
	# set (CMAKE_SKIP_RPATH FALSE)
	# set (CMAKE_SKIP_BUILD_RPATH FALSE)
	# set (CMAKE_BUILD_WITH_INSTALL_RPATH TRUE)
	# set (CMAKE_INSTALL_RPATH "../${CMAKE_INSTALL_LIBDIR}")
	# set (CMAKE_INSTALL_RPATH_USE_LINK_PATH TRUE)
	# set (FORCE_RPATH BUILD_WITH_INSTALL_RPATH TRUE INSTALL_RPATH_USE_LINK_PATH TRUE)

	if (LINUX AND ENABLE_RELATIVE_LIBPATH AND NOT srt_libspec_static)
		# This is only needed on Linux, on Windows (including Cygwin) the library file will
		# be placed into the binrary directory anyway.
		# XXX not sure about Mac.
		# See this name used already in install(${TARGET_srt} LIBRARY DESTINATION...).
		set(FORCE_RPATH LINK_FLAGS -Wl,-rpath,.,-rpath,../${CMAKE_INSTALL_LIBDIR} BUILD_WITH_INSTALL_RPATH TRUE INSTALL_RPATH_USE_LINK_PATH TRUE)

		set_target_properties(${name} PROPERTIES ${FORCE_RPATH})
	endif()

	target_link_libraries(${name} ${srt_link_library})
	if (USE_GNUSTL)
		target_link_libraries(${name} PRIVATE ${GNUSTL_LIBRARIES} ${GNUSTL_LDFLAGS})
	endif()
	if (srt_libspec_static AND CMAKE_DL_LIBS)
		target_link_libraries(${name} ${CMAKE_DL_LIBS})
	endif()
endmacro()

macro(srt_add_application name) # ARGN=sources...
	srt_add_program(${name} apps/${name}.cpp ${ARGN})
	srt_make_application(${name})
	if(NOT NEED_DESTINATION)
		install(TARGETS ${name} RUNTIME)
	elseif (DEFINED CMAKE_INSTALL_BINDIR)
		install(TARGETS ${name} RUNTIME DESTINATION ${CMAKE_INSTALL_BINDIR})
	else()
		message(WARNING "No location to install program ${name}")
	endif()
endmacro()

## FIXME: transmitmedia.cpp does not build on OpenBSD
##    Issue: https://github.com/Haivision/srt/issues/590
if (BSD
   AND ${SYSNAME_LC} MATCHES "^openbsd$")
   set(ENABLE_APPS OFF)
endif()
## The applications currently require c++11.
if (NOT ENABLE_CXX11)
   set(ENABLE_APPS OFF)
endif()

if (ENABLE_APPS)

	message(STATUS "APPS: ENABLED, std=${USE_CXX_STD_APP}")

	# Make a virtual library of all shared app files
	MafReadDir(apps support.maf
		SOURCES SOURCES_support
	)

	# A special trick that makes the shared application sources
	# to be compiled once for all applications. Maybe this virtual
	# library should be changed into a static one and made useful
	# for users.
	add_library(srtsupport_virtual OBJECT ${SOURCES_support})
	srt_set_stdcxx(srtsupport_virtual "${USE_CXX_STD_APP}")
	set (VIRTUAL_srtsupport $<TARGET_OBJECTS:srtsupport_virtual>)

	# Applications

	srt_add_application(srt-live-transmit ${VIRTUAL_srtsupport})
	if (DEFINED EXTRA_stransmit)
		set_target_properties(srt-live-transmit PROPERTIES COMPILE_FLAGS "${EXTRA_stransmit}")
	endif()
	srt_add_application(srt-file-transmit ${VIRTUAL_srtsupport})

	if (MINGW)
		# FIXME: with MINGW, it fails to build apps that require C++11
		# https://github.com/Haivision/srt/issues/177
		message(WARNING "On MinGW, some C++11 apps are blocked due to lacking proper C++11 headers for <thread>. FIX IF POSSIBLE.")
	else()
		# srt-multiplex temporarily blocked
		#srt_add_application(srt-multiplex ${VIRTUAL_srtsupport})
		srt_add_application(srt-tunnel ${VIRTUAL_srtsupport})
	endif()

	if (ENABLE_TESTING)
		message(STATUS "DEVEL APPS (testing): ENABLED")

		macro(srt_add_testprogram name)
			# Variables in macros are not local. Clear them forcefully.
			set (SOURCES_app_indir "")
			set (SOURCES_app "")
			# Unlike Silvercat, in cmake you must know the full list
			# of source files at the moment when defining the target
			# and it can't be altered later.
			#
			# For testing applications, every application has its exclusive
			# list of source files in its own Manifest file.
			MafReadDir(testing ${name}.maf SOURCES SOURCES_app)
			srt_add_program_dont_install(${name} ${SOURCES_app})
		endmacro()

		srt_add_testprogram(utility-test)
		srt_set_stdcxx(utility-test "${USE_CXX_STD_APP}")
		if (NOT WIN32)
			# This program is symlinked under git-cygwin.
			# Avoid misleading syntax error.
			srt_add_testprogram(uriparser-test)
			target_compile_options(uriparser-test PRIVATE -DTEST)
			srt_set_stdcxx(uriparser-test "${USE_CXX_STD_APP}")
		endif()
		
		srt_add_testprogram(srt-test-live)
		srt_make_application(srt-test-live)

		srt_add_testprogram(srt-test-file)
		srt_make_application(srt-test-file)

		srt_add_testprogram(srt-test-relay)
		srt_make_application(srt-test-relay)

		srt_add_testprogram(srt-test-multiplex)
		srt_make_application(srt-test-multiplex)

		if (ENABLE_BONDING)
			srt_add_testprogram(srt-test-mpbond)
			srt_make_application(srt-test-mpbond)
		endif()

	else()
		message(STATUS "DEVEL APPS (testing): DISABLED")
	endif()


else()
	message(STATUS "APPS: DISABLED")
endif()

if (ENABLE_EXAMPLES)

	# No examples should need C++11
	macro(srt_add_example mainsrc)
		get_filename_component(name ${mainsrc} NAME_WE)
		srt_add_program_dont_install(${name} examples/${mainsrc} ${ARGN})
		target_link_libraries(${name} ${srt_link_library} ${DEPENDS_srt})
	endmacro()

	srt_add_example(recvlive.cpp)

	srt_add_example(sendfile.cpp)
		
	srt_add_example(recvfile.cpp)

	srt_add_example(sendmsg.cpp)
		
	srt_add_example(recvmsg.cpp)

	srt_add_example(test-c-client.c)

	srt_add_example(example-client-nonblock.c)

	srt_add_example(test-c-server.c)

if (ENABLE_BONDING)
	srt_add_example(test-c-client-bonding.c)

	srt_add_example(test-c-server-bonding.c)
endif()

	srt_add_example(testcapi-connect.c)
endif()


if (ENABLE_UNITTESTS AND ENABLE_CXX11)

	if (${CMAKE_VERSION} VERSION_LESS "3.10.0") 
		message(STATUS "VERSION < 3.10 -- adding test using the old method")
		set (USE_OLD_ADD_METHOD 1)
	else()
		message(STATUS "VERSION > 3.10 -- using NEW POLICY for in_list operator")
		cmake_policy(SET CMP0057 NEW) # Support the new IN_LIST operator.
	endif()


	set(gtest_force_shared_crt ON CACHE BOOL "" FORCE)

	# Version ranges are only supported with CMake 3.19 or later.
	# Need GTest v1.10 or higher to support GTEST_SKIP.
	if (${CMAKE_VERSION} VERSION_LESS "3.19.0")
		find_package(GTest 1.10)
	else()
		find_package(GTest 1.10...1.12)
	endif()
	if (NOT GTEST_FOUND)
		message(STATUS "GTEST not found! Fetching from git.")
		include(googletest)
		fetch_googletest(
			${PROJECT_SOURCE_DIR}/scripts
			${PROJECT_BINARY_DIR}/googletest
		)
		set(GTEST_BOTH_LIBRARIES "gtest_main" CACHE STRING "Add gtest_main target")
	endif()

	MafReadDir(test filelist.maf
		HEADERS SOURCES_unittests
		SOURCES SOURCES_unittests
	)

	srt_add_program_dont_install(test-srt ${SOURCES_unittests})
	srt_make_application(test-srt)
	target_include_directories(test-srt PRIVATE  ${SSL_INCLUDE_DIRS} ${GTEST_INCLUDE_DIRS})
	target_compile_definitions(test-srt PRIVATE "-DSRT_TEST_SYSTEM_NAME=\"${CMAKE_SYSTEM_NAME}\"")

	target_link_libraries(
		test-srt
		${GTEST_BOTH_LIBRARIES}
		${srt_link_library}
		${PTHREAD_LIBRARY}
		)

	if (USE_OLD_ADD_METHOD)
		add_test(
			NAME	test-srt
			COMMAND	${CMAKE_BINARY_DIR}/test-srt
		)
		#set_tests_properties(test-srt PROPERTIES RUN_SERIAL TRUE)
	else()
		set_tests_properties(${tests_srt} PROPERTIES RUN_SERIAL TRUE)
		gtest_discover_tests(test-srt)
	endif()

	enable_testing()
endif()


if(NOT NEED_DESTINATION)
	install(PROGRAMS scripts/srt-ffplay TYPE BIN)
elseif (DEFINED CMAKE_INSTALL_BINDIR)
	install(PROGRAMS scripts/srt-ffplay DESTINATION ${CMAKE_INSTALL_BINDIR})
else()
	message(WARNING "No location to install scripts/srt-ffplay")
endif()


if (DEFINED SRT_EXTRA_APPS_INC)
	include(${SRT_EXTRA_APPS_INC}.cmake)
	# No extra variables expected. Just use the variables
	# already provided and define additional targets.
endif()

if (ENABLE_SHOW_PROJECT_CONFIG)
	include(ShowProjectConfig)
	ShowProjectConfig()
endif()
=======
#
# SRT - Secure, Reliable, Transport
# Copyright (c) 2018 Haivision Systems Inc.
#
# This Source Code Form is subject to the terms of the Mozilla Public
# License, v. 2.0. If a copy of the MPL was not distributed with this
# file, You can obtain one at http://mozilla.org/MPL/2.0/.
#

cmake_minimum_required (VERSION 2.8.12 FATAL_ERROR)
set (SRT_VERSION 1.5.4)

set (CMAKE_MODULE_PATH "${CMAKE_CURRENT_SOURCE_DIR}/scripts")
include(haiUtil) # needed for set_version_variables
# CMake version 3.0 introduced the VERSION option of the project() command
# to specify a project version as well as the name.
if(${CMAKE_VERSION} VERSION_LESS "3.0.0")
	project(SRT C CXX)
	# Sets SRT_VERSION_MAJOR, SRT_VERSION_MINOR, SRT_VERSION_PATCH
	set_version_variables(SRT_VERSION ${SRT_VERSION})
else()
	cmake_policy(SET CMP0048 NEW)
	# Also sets SRT_VERSION_MAJOR, SRT_VERSION_MINOR, SRT_VERSION_PATCH
	project(SRT VERSION ${SRT_VERSION} LANGUAGES C CXX)
endif()

if (NOT ${CMAKE_VERSION} VERSION_LESS "3.28.1")
	cmake_policy(SET CMP0054 NEW)
endif ()

include(FindPkgConfig)
# XXX See 'if (MINGW)' condition below, may need fixing.
include(FindThreads)
include(CheckFunctionExists)

# Platform shortcuts
string(TOLOWER ${CMAKE_SYSTEM_NAME} SYSNAME_LC)
set_if(DARWIN	   (${CMAKE_SYSTEM_NAME} MATCHES "Darwin")
					OR (${CMAKE_SYSTEM_NAME} MATCHES "iOS")
					OR (${CMAKE_SYSTEM_NAME} MATCHES "tvOS")
					OR (${CMAKE_SYSTEM_NAME} MATCHES "watchOS")
					OR (${CMAKE_SYSTEM_NAME} MATCHES "visionOS"))
set_if(LINUX       ${CMAKE_SYSTEM_NAME} MATCHES "Linux")
set_if(BSD         ${SYSNAME_LC} MATCHES "bsd$")
set_if(MICROSOFT   WIN32 AND (NOT MINGW AND NOT CYGWIN))
set_if(GNU_OS       ${CMAKE_SYSTEM_NAME} MATCHES "GNU") # Use GNU_OS to not confuse with gcc
set_if(ANDROID     ${SYSNAME_LC} MATCHES "android")
set_if(SUNOS       "${SYSNAME_LC}" MATCHES "sunos")
set_if(POSIX       LINUX OR DARWIN OR BSD OR SUNOS OR ANDROID OR (CYGWIN AND CYGWIN_USE_POSIX) OR GNU_OS)
set_if(SYMLINKABLE LINUX OR DARWIN OR BSD OR SUNOS OR CYGWIN OR GNU_OS)
set_if(NEED_DESTINATION  ${CMAKE_VERSION} VERSION_LESS "3.14.0")

include(GNUInstallDirs)

# The CMAKE_BUILD_TYPE seems not to be always set, weird.
if (NOT DEFINED ENABLE_DEBUG)

	if (CMAKE_BUILD_TYPE STREQUAL "Debug")
		set (ENABLE_DEBUG ON)
	else()
		set (ENABLE_DEBUG OFF)
	endif()
endif()

# XXX This is a kind of workaround - this part to set the build
# type and associated other flags should not be done for build
# systems (cmake generators) that generate a multi-configuration
# build definition. At least it is known that MSVC does it and it
# sets _DEBUG and NDEBUG flags itself, so this shouldn't be done
# at all in this case.
if (NOT MICROSOFT)

	# Set CMAKE_BUILD_TYPE properly, now that you know
	# that ENABLE_DEBUG is set as it should.
	if (ENABLE_DEBUG EQUAL 2)
		set (CMAKE_BUILD_TYPE "RelWithDebInfo")
		if (ENABLE_ASSERT)
			# Add _DEBUG macro if explicitly requested, to enable SRT_ASSERT().
			add_definitions(-D_DEBUG)
		else()
			add_definitions(-DNDEBUG)
		endif()
	elseif (ENABLE_DEBUG) # 1, ON, YES, TRUE, Y, or any other non-zero number
		set (CMAKE_BUILD_TYPE "Debug")

		# Add _DEBUG macro in debug mode only, to enable SRT_ASSERT().
		add_definitions(-D_DEBUG)
	else()
		set (CMAKE_BUILD_TYPE "Release")
		add_definitions(-DNDEBUG)
	endif()
endif()

message(STATUS "BUILD TYPE: ${CMAKE_BUILD_TYPE}")

getVarsWith(ENFORCE_ enforcers)
foreach(ef ${enforcers})
	set (val ${${ef}})
	if (NOT val STREQUAL "")
		set(val =${val})
	endif()
	string(LENGTH ENFORCE_ pflen)
	string(LENGTH ${ef} eflen)
	math(EXPR alen ${eflen}-${pflen})
	string(SUBSTRING ${ef} ${pflen} ${alen} ef)
	message(STATUS "FORCED PP VARIABLE: ${ef}${val}")
	add_definitions(-D${ef}${val})
endforeach()

# NOTE: Known options you can change using ENFORCE_ variables:

# SRT_ENABLE_ECN 1                /* Early Congestion Notification (for source bitrate control) */
# SRT_DEBUG_TSBPD_OUTJITTER 1     /* Packet Delivery histogram */
# SRT_DEBUG_TRACE_DRIFT 1         /* Create a trace log for Encoder-Decoder Clock Drift */
# SRT_DEBUG_TSBPD_WRAP 1          /* Debug packet timestamp wraparound */
# SRT_DEBUG_TLPKTDROP_DROPSEQ 1
# SRT_DEBUG_SNDQ_HIGHRATE 1
# SRT_DEBUG_BONDING_STATES 1
# SRT_DEBUG_RTT 1                 /* RTT trace */
# SRT_MAVG_SAMPLING_RATE 40       /* Max sampling rate */
# SRT_ENABLE_FREQUENT_LOG_TRACE 0 : set to 1 to enable printing reason for suppressed freq logs

# option defaults
set(ENABLE_HEAVY_LOGGING_DEFAULT OFF)

# Always turn logging on if the build type is debug
if (ENABLE_DEBUG)
	set(ENABLE_HEAVY_LOGGING_DEFAULT ON)
endif()

# Note that the IP_PKTINFO  has a limited portability and may not work on some platforms
# (Windows, FreeBSD, ...).
set (ENABLE_PKTINFO_DEFAULT OFF)

set(ENABLE_STDCXX_SYNC_DEFAULT OFF)
set(ENABLE_MONOTONIC_CLOCK_DEFAULT OFF)
set(MONOTONIC_CLOCK_LINKLIB "")
if (MICROSOFT)
	set(ENABLE_STDCXX_SYNC_DEFAULT ON)
elseif (POSIX)
	test_requires_clock_gettime(ENABLE_MONOTONIC_CLOCK_DEFAULT MONOTONIC_CLOCK_LINKLIB)
endif()


# options
option(CYGWIN_USE_POSIX "Should the POSIX API be used for cygwin. Ignored if the system isn't cygwin." OFF)
if (CMAKE_CXX_COMPILER_ID MATCHES "^GNU$" AND CMAKE_CXX_COMPILER_VERSION VERSION_LESS 4.7)
	option(ENABLE_CXX11 "Should the c++11 parts (srt-live-transmit) be enabled" OFF)
else()
	option(ENABLE_CXX11 "Should the c++11 parts (srt-live-transmit) be enabled" ON)
endif()
option(ENABLE_APPS "Should the Support Applications be Built?" ON)
option(ENABLE_BONDING "Should the bonding functionality be enabled?" OFF)
option(ENABLE_TESTING "Should the Developer Test Applications be Built?" OFF)
option(ENABLE_PROFILE "Should instrument the code for profiling. Ignored for non-GNU compiler." $ENV{HAI_BUILD_PROFILE})
option(ENABLE_LOGGING "Should logging be enabled" ON)
option(ENABLE_HEAVY_LOGGING "Should heavy debug logging be enabled" ${ENABLE_HEAVY_LOGGING_DEFAULT})
option(ENABLE_HAICRYPT_LOGGING "Should logging in haicrypt be enabled" 0)
option(ENABLE_SHARED "Should libsrt be built as a shared library" ON)
option(ENABLE_STATIC "Should libsrt be built as a static library" ON)
option(ENABLE_PKTINFO "Enable using IP_PKTINFO to allow the listener extracting the target IP address from incoming packets" ${ENABLE_PKTINFO_DEFAULT})
option(ENABLE_RELATIVE_LIBPATH "Should application contain relative library paths, like ../lib" OFF)
option(ENABLE_GETNAMEINFO "In-logs sockaddr-to-string should do rev-dns" OFF)
option(ENABLE_UNITTESTS "Enable unit tests" OFF)
option(ENABLE_ENCRYPTION "Enable encryption in SRT" ON)
option(ENABLE_AEAD_API_PREVIEW "Enable AEAD API preview in SRT" Off)
option(ENABLE_MAXREXMITBW "Enable SRTO_MAXREXMITBW (v1.6.0 API preview)" Off)
option(ENABLE_CXX_DEPS "Extra library dependencies in srt.pc for the CXX libraries useful with C language" ON)
option(USE_STATIC_LIBSTDCXX "Should use static rather than shared libstdc++" OFF)
option(ENABLE_INET_PTON "Set to OFF to prevent usage of inet_pton when building against modern SDKs while still requiring compatibility with older Windows versions, such as Windows XP, Windows Server 2003 etc." ON)
option(ENABLE_CODE_COVERAGE "Enable code coverage reporting" OFF)
option(ENABLE_MONOTONIC_CLOCK "Enforced clock_gettime with monotonic clock on GC CV" ${ENABLE_MONOTONIC_CLOCK_DEFAULT})
option(ENABLE_STDCXX_SYNC "Use C++11 chrono and threads for timing instead of pthreads" ${ENABLE_STDCXX_SYNC_DEFAULT})
option(USE_OPENSSL_PC "Use pkg-config to find OpenSSL libraries" ON)
option(OPENSSL_USE_STATIC_LIBS "Link OpenSSL libraries statically." OFF)
option(USE_BUSY_WAITING "Enable more accurate sending times at a cost of potentially higher CPU load" OFF)
option(USE_GNUSTL "Get c++ library/headers from the gnustl.pc" OFF)
option(ENABLE_SOCK_CLOEXEC "Enable setting SOCK_CLOEXEC on a socket" ON)
option(ENABLE_SHOW_PROJECT_CONFIG "Enable show Project Configuration" OFF)

option(ENABLE_CLANG_TSA "Enable Clang Thread Safety Analysis" OFF)

# NOTE: Use ATOMIC_USE_SRT_SYNC_MUTEX and will override the auto-detection of the
#  Atomic implemetation in srtcore/atomic.h.
option(ATOMIC_USE_SRT_SYNC_MUTEX "Use srt::sync::Mutex to Implement Atomics" OFF)
if (ATOMIC_USE_SRT_SYNC_MUTEX)
   add_definitions(-DATOMIC_USE_SRT_SYNC_MUTEX=1)
endif()

set(TARGET_srt "srt" CACHE STRING "The name for the SRT library")

# Use application-defined group reader
# (currently the only one implemented)
add_definitions(-DSRT_ENABLE_APP_READER)

# XXX This was added once as experimental, it is now in force for
# write-blocking-mode sockets. Still unclear if all issues around
# closing while data still not written are eliminated.
add_definitions(-DSRT_ENABLE_CLOSE_SYNCH)

if (NOT ENABLE_LOGGING)
	set (ENABLE_HEAVY_LOGGING OFF)
	message(STATUS "LOGGING: DISABLED")
else()
	if (ENABLE_HEAVY_LOGGING)
		message(STATUS "LOGGING: HEAVY")
	else()
		message(STATUS "LOGGING: ENABLED")
	endif()
endif()

if (USE_BUSY_WAITING)
	message(STATUS "USE_BUSY_WAITING: ON")
	list(APPEND SRT_EXTRA_CFLAGS "-DUSE_BUSY_WAITING=1")
else()
	message(STATUS "USE_BUSY_WAITING: OFF (default)")
endif()

# Reduce the frequency of some frequent logs, milliseconds
set(SRT_LOG_SLOWDOWN_FREQ_MS_DEFAULT 1000) # 1s
if (NOT DEFINED SRT_LOG_SLOWDOWN_FREQ_MS)
	if (ENABLE_HEAVY_LOGGING)
		set(SRT_LOG_SLOWDOWN_FREQ_MS 0) # Just show every log message.
	else()
		set(SRT_LOG_SLOWDOWN_FREQ_MS ${SRT_LOG_SLOWDOWN_FREQ_MS_DEFAULT})
	endif()
endif()

if ( CYGWIN AND NOT CYGWIN_USE_POSIX )
	set(WIN32 1)
	set(CMAKE_LEGACY_CYGWIN_WIN32 1)
	add_definitions(-DWIN32=1 -DCYGWIN=1)
	message(STATUS "HAVE CYGWIN. Setting backward compat CMAKE_LEGACY_CYGWIN_WIN32 and -DWIN32")
endif()

if (NOT USE_ENCLIB)
	if (USE_GNUTLS)
		message("NOTE: USE_GNUTLS is deprecated. Use -DUSE_ENCLIB=gnutls instead.")
		set (USE_ENCLIB gnutls)
	else()
		set (USE_ENCLIB openssl-evp)
	endif()
endif()

set(USE_ENCLIB "${USE_ENCLIB}" CACHE STRING "The crypto library that SRT uses")
set_property(CACHE USE_ENCLIB PROPERTY STRINGS "openssl" "openssl-evp" "gnutls" "mbedtls" "botan")

# Make sure DLLs and executabes go to the same path regardles of subdirectory
set(CMAKE_ARCHIVE_OUTPUT_DIRECTORY ${CMAKE_BINARY_DIR})
set(CMAKE_LIBRARY_OUTPUT_DIRECTORY ${CMAKE_BINARY_DIR})
set(CMAKE_RUNTIME_OUTPUT_DIRECTORY ${CMAKE_BINARY_DIR})

if (NOT DEFINED WITH_COMPILER_TYPE)

	# This is for a case when you provided the prefix, but you didn't
	# provide compiler type. This option is in this form predicted to work
	# only on POSIX systems. Just typical compilers for Linux and Mac are
	# included. 
	if (DARWIN)
		set (WITH_COMPILER_TYPE clang)
	elseif (POSIX) # Posix, but not DARWIN
		set(WITH_COMPILER_TYPE gcc)
	else()
		get_filename_component(WITH_COMPILER_TYPE ${CMAKE_C_COMPILER} NAME)
	endif()
	set (USING_DEFAULT_COMPILER_PREFIX 1)
endif()

if (NOT USING_DEFAULT_COMPILER_PREFIX OR DEFINED WITH_COMPILER_PREFIX)
	message(STATUS "Handling compiler with PREFIX=${WITH_COMPILER_PREFIX} TYPE=${WITH_COMPILER_TYPE}")

	parse_compiler_type(${WITH_COMPILER_TYPE} COMPILER_TYPE COMPILER_SUFFIX)

	if (${COMPILER_TYPE} STREQUAL gcc)
		set (CMAKE_C_COMPILER ${WITH_COMPILER_PREFIX}gcc${COMPILER_SUFFIX})
		set (CMAKE_CXX_COMPILER ${WITH_COMPILER_PREFIX}g++${COMPILER_SUFFIX})
		set (HAVE_COMPILER_GNU_COMPAT 1)
	elseif (${COMPILER_TYPE} STREQUAL cc)
		set (CMAKE_C_COMPILER ${WITH_COMPILER_PREFIX}cc${COMPILER_SUFFIX})
		set (CMAKE_CXX_COMPILER ${WITH_COMPILER_PREFIX}c++${COMPILER_SUFFIX})
		set (HAVE_COMPILER_GNU_COMPAT 1)
	elseif (${COMPILER_TYPE} STREQUAL icc)
		set (CMAKE_C_COMPILER ${WITH_COMPILER_PREFIX}icc${COMPILER_SUFFIX})
		set (CMAKE_CXX_COMPILER ${WITH_COMPILER_PREFIX}icpc${COMPILER_SUFFIX})
		set (HAVE_COMPILER_GNU_COMPAT 1)
	else()
		# Use blindly <command> for C compiler and <command>++ for C++.
		# At least this matches clang.
		set (CMAKE_C_COMPILER ${WITH_COMPILER_PREFIX}${WITH_COMPILER_TYPE})
		set (CMAKE_CXX_COMPILER ${WITH_COMPILER_PREFIX}${COMPILER_TYPE}++${COMPILER_SUFFIX})
		if (${COMPILER_TYPE} STREQUAL clang)
			set (HAVE_COMPILER_GNU_COMPAT 1)
		endif()
	endif()
	message(STATUS "Compiler type: ${WITH_COMPILER_TYPE}. C: ${CMAKE_C_COMPILER}; C++: ${CMAKE_CXX_COMPILER}")
	unset(USING_DEFAULT_COMPILER_PREFIX)
else()
	message(STATUS "No WITH_COMPILER_PREFIX - using C++ compiler ${CMAKE_CXX_COMPILER}")
endif()


if (DEFINED WITH_SRT_TARGET)
	set (TARGET_haisrt ${WITH_SRT_TARGET})
endif()

# When you use crosscompiling, you have to take care that PKG_CONFIG_PATH
# and CMAKE_PREFIX_PATH are set properly.

# symbol exists in win32, but function does not.
if(WIN32)
	if(ENABLE_INET_PTON)
		set(CMAKE_REQUIRED_LIBRARIES ws2_32)
		check_function_exists(inet_pton HAVE_INET_PTON)
		try_compile(AT_LEAST_VISTA
			${CMAKE_BINARY_DIR}
			"${CMAKE_CURRENT_SOURCE_DIR}/scripts/test_vista.c")
		if(NOT AT_LEAST_VISTA)
			# force targeting Vista
			add_definitions(-D_WIN32_WINNT=0x0600)
		endif()
	else()
		add_definitions(-D_WIN32_WINNT=0x0501)
	endif()
else()
	check_function_exists(inet_pton HAVE_INET_PTON)
endif()
if (DEFINED HAVE_INET_PTON)
	add_definitions(-DHAVE_INET_PTON=1)
endif()

# Defines HAVE_PTHREAD_GETNAME_* and HAVE_PTHREAD_SETNAME_*
include(FindPThreadGetSetName)
FindPThreadGetSetName()

if (ENABLE_MONOTONIC_CLOCK)
	if (NOT ENABLE_MONOTONIC_CLOCK_DEFAULT)
		message(FATAL_ERROR "Your platform does not support CLOCK_MONOTONIC. Build with -DENABLE_MONOTONIC_CLOCK=OFF.")
	endif()
	set (WITH_EXTRALIBS "${WITH_EXTRALIBS} ${MONOTONIC_CLOCK_LINKLIB}")
	add_definitions(-DENABLE_MONOTONIC_CLOCK=1)
endif()

if (ENABLE_ENCRYPTION)
	if ("${USE_ENCLIB}" STREQUAL "gnutls")
		set (SSL_REQUIRED_MODULES "gnutls nettle")
		if (WIN32)
			if (MINGW)
				set (SSL_REQUIRED_MODULES "${SSL_REQUIRED_MODULES} zlib")
			endif()
		endif()

		pkg_check_modules (SSL REQUIRED ${SSL_REQUIRED_MODULES})

		add_definitions(
			-DUSE_GNUTLS=1
		)

		link_directories(
			${SSL_LIBRARY_DIRS}
		)
	elseif ("${USE_ENCLIB}" STREQUAL "mbedtls")
		add_definitions(-DUSE_MBEDTLS=1)
		if ("${SSL_LIBRARY_DIRS}" STREQUAL "")
			set(MBEDTLS_PREFIX "${CMAKE_PREFIX_PATH}" CACHE PATH "The path of mbedtls")
			find_package(MbedTLS REQUIRED)
			set (SSL_INCLUDE_DIRS ${MBEDTLS_INCLUDE_DIR})
			set (SSL_LIBRARIES  ${MBEDTLS_LIBRARIES})
		endif()
		if (WIN32)
			set (SSL_LIBRARIES ${SSL_LIBRARIES} bcrypt)
		endif()
		if ("${SSL_LIBRARIES}" STREQUAL "")
			set (SSL_LIBRARIES  mbedtls mbedcrypto)
		endif()
		message(STATUS "SSL enforced mbedtls: -I ${SSL_INCLUDE_DIRS} -l;${SSL_LIBRARIES}")

		foreach(LIB ${SSL_LIBRARIES})
			if(IS_ABSOLUTE ${LIB} AND EXISTS ${LIB})
				set (SRT_LIBS_PRIVATE ${SRT_LIBS_PRIVATE} ${LIB})
			else()
				set(SRT_LIBS_PRIVATE ${SRT_LIBS_PRIVATE} "-l${LIB}")
			endif()
		endforeach()
	elseif ("${USE_ENCLIB}" STREQUAL "openssl-evp")
		# Openssl-EVP requires CRYSPR2
		add_definitions(-DUSE_OPENSSL_EVP=1 -DCRYSPR2)
		set (SSL_REQUIRED_MODULES "openssl libcrypto")
		# Try using pkg-config method first if enabled,
		# fall back to find_package method otherwise
		if (USE_OPENSSL_PC)
			pkg_check_modules(SSL ${SSL_REQUIRED_MODULES})
			if (OPENSSL_USE_STATIC_LIBS)
				# use `pkg-config --static xxx` found libs
				set(SSL_LIBRARIES ${SSL_STATIC_LIBRARIES})
			endif()
		endif()
		if (SSL_FOUND)
			# We have some cases when pkg-config is improperly configured
			# When it doesn't ship the -L and -I options, and the CMAKE_PREFIX_PATH
			# is set (also through `configure`), then we have this problem. If so,
			# set forcefully the -I and -L contents to prefix/include and
			# prefix/lib.
			if ("${SSL_LIBRARY_DIRS}" STREQUAL "")
			if (NOT "${CMAKE_PREFIX_PATH}" STREQUAL "")
				message(STATUS "WARNING: pkg-config has incorrect prefix - enforcing target path prefix: ${CMAKE_PREFIX_PATH}")
				set (SSL_LIBRARY_DIRS ${CMAKE_PREFIX_PATH}/${CMAKE_INSTALL_LIBDIR})
				set (SSL_INCLUDE_DIRS ${CMAKE_PREFIX_PATH}/include)
			endif()
			endif()

			link_directories(
				${SSL_LIBRARY_DIRS}
			)
			message(STATUS "SSL via pkg-config: -L ${SSL_LIBRARY_DIRS} -I ${SSL_INCLUDE_DIRS} -l;${SSL_LIBRARIES}")
		else()
			find_package(OpenSSL REQUIRED)
			set (SSL_INCLUDE_DIRS ${OPENSSL_INCLUDE_DIR})
			set (SSL_LIBRARIES ${OPENSSL_LIBRARIES})
			message(STATUS "SSL via find_package(OpenSSL): -I ${SSL_INCLUDE_DIRS} -l;${SSL_LIBRARIES}")
		endif()
	elseif ("${USE_ENCLIB}" STREQUAL "botan")
		add_definitions(-DUSE_BOTAN=1 -DCRYSPR2)
		set (SSL_REQUIRED_MODULES "botan")
		find_package(Botan 3.0.0 REQUIRED)
		botan_generate(
			botan
			ffi
			nist_keywrap
			aes_armv8
			aes_ni
			aes_power8
			aes_vperm
			idea_sse2
			serpent_avx2
			shacal2_armv8
			shacal2_avx2
			shacal2_x86
			sm4_armv8
			rdseed
			sha1_armv8
			sha1_sse2
			sha1_x86
			sha2_32_armv8
			sha2_32_bmi2
			sha2_32_x86
			sha2_64_bmi2
			sha3_bmi2
			zfec_sse2
			zfec_vperm
			argon2_avx2
			argon2_ssse3
			processor_rng
			chacha_avx2
			ghash_cpu
			ghash_vperm
			simd
			simd_avx2)
		target_compile_features("botan" PRIVATE "cxx_std_20")
		set (SSL_INCLUDE_DIRS ${CMAKE_CURRENT_BINARY_DIR})
		set (SSL_LIBRARIES "botan")
	else() # openssl
		# Openssl (Direct-AES API) can use CRYSPR2
		add_definitions(-DUSE_OPENSSL=1 -DCRYSPR2)
			set (SSL_REQUIRED_MODULES "openssl libcrypto")
		# Try using pkg-config method first if enabled,
		# fall back to find_package method otherwise
		if (USE_OPENSSL_PC)
			pkg_check_modules(SSL ${SSL_REQUIRED_MODULES})
		endif()
		if (SSL_FOUND)
			# We have some cases when pkg-config is improperly configured
			# When it doesn't ship the -L and -I options, and the CMAKE_PREFIX_PATH
			# is set (also through `configure`), then we have this problem. If so,
			# set forcefully the -I and -L contents to prefix/include and
			# prefix/lib.
			if ("${SSL_LIBRARY_DIRS}" STREQUAL "")
			if (NOT "${CMAKE_PREFIX_PATH}" STREQUAL "")
				message(STATUS "WARNING: pkg-config has incorrect prefix - enforcing target path prefix: ${CMAKE_PREFIX_PATH}")
				set (SSL_LIBRARY_DIRS ${CMAKE_PREFIX_PATH}/${CMAKE_INSTALL_LIBDIR})
				set (SSL_INCLUDE_DIRS ${CMAKE_PREFIX_PATH}/include)
			endif()
			endif()

			link_directories(
				${SSL_LIBRARY_DIRS}
			)
			message(STATUS "SSL via pkg-config: -L ${SSL_LIBRARY_DIRS} -I ${SSL_INCLUDE_DIRS} -l;${SSL_LIBRARIES}")
		else()
			find_package(OpenSSL REQUIRED)
			set (SSL_INCLUDE_DIRS ${OPENSSL_INCLUDE_DIR})
			set (SSL_LIBRARIES ${OPENSSL_LIBRARIES})
			message(STATUS "SSL via find_package(OpenSSL): -I ${SSL_INCLUDE_DIRS} -l;${SSL_LIBRARIES}")
		endif()

	endif()

	add_definitions(-DSRT_ENABLE_ENCRYPTION)
	message(STATUS "ENCRYPTION: ENABLED, using: ${SSL_REQUIRED_MODULES}")
	message (STATUS "SSL libraries: ${SSL_LIBRARIES}")

	if (ENABLE_AEAD_API_PREVIEW)
		if (("${USE_ENCLIB}" STREQUAL "openssl-evp") OR ("${USE_ENCLIB}" STREQUAL "botan"))
			add_definitions(-DENABLE_AEAD_API_PREVIEW)
			message(STATUS "ENCRYPTION AEAD API: ENABLED")
		else()
			message(FATAL_ERROR "ENABLE_AEAD_API_PREVIEW is only available with USE_ENCLIB=[openssl-evp | botan]!")
		endif()
	else()
		message(STATUS "ENCRYPTION AEAD API: DISABLED")
	endif()

else()
	message(STATUS "ENCRYPTION: DISABLED")
	message(STATUS "ENCRYPTION AEAD API: N/A")
endif()

if (USE_GNUSTL)
	pkg_check_modules (GNUSTL REQUIRED gnustl)
	link_directories(${GNUSTL_LIBRARY_DIRS})
	include_directories(${GNUSTL_INCLUDE_DIRS})
	set (SRT_LIBS_PRIVATE ${SRT_LIBS_PRIVATE} ${GNUSTL_LIBRARIES} ${GNUSTL_LDFLAGS})
endif()

if (ENABLE_MAXREXMITBW)
	add_definitions(-DENABLE_MAXREXMITBW)
	message(STATUS "MAXREXMITBW API: ENABLED")
else()
	message(STATUS "MAXREXMITBW API: DISABLED")
endif()

if (USING_DEFAULT_COMPILER_PREFIX)
# Detect if the compiler is GNU compatible for flags
if (CMAKE_CXX_COMPILER_ID MATCHES "GNU|Intel|Clang|AppleClang")
	message(STATUS "COMPILER: ${CMAKE_CXX_COMPILER_ID} (${CMAKE_CXX_COMPILER}) - GNU compat")
	set(HAVE_COMPILER_GNU_COMPAT 1)

	# See https://gcc.gnu.org/projects/cxx-status.html
	# At the bottom there's information about C++98, which is default up to 6.1 version.
	# For all other compilers - including Clang - we state that the default C++ standard is AT LEAST 11.
	if (${CMAKE_CXX_COMPILER_ID} STREQUAL GNU AND ${CMAKE_CXX_COMPILER_VERSION} VERSION_LESS 6.1)
		message(STATUS "NOTE: GCC ${CMAKE_CXX_COMPILER_VERSION} is detected with default C++98. Forcing C++11 on applications.")
		set (FORCE_CXX_STANDARD 1)
	elseif (${CMAKE_CXX_COMPILER_ID} MATCHES "Clang|AppleClang")
		message(STATUS "NOTE: CLANG ${CMAKE_CXX_COMPILER_VERSION} detected, unsure if >=C++11 is default, forcing C++11 on applications")
		set (FORCE_CXX_STANDARD 1)
	else() 
		message(STATUS "NOTE: ${CMAKE_CXX_COMPILER_ID} ${CMAKE_CXX_COMPILER_VERSION} - assuming default C++11.")
	endif()
else()
	message(STATUS "COMPILER: ${CMAKE_CXX_COMPILER_ID} (${CMAKE_CXX_COMPILER}) - NOT GNU compat")
	set(HAVE_COMPILER_GNU_COMPAT 0)
endif()

else() # Compiler altered by WITH_COMPILER_TYPE/PREFIX - can't rely on CMAKE_CXX_*

	# Force the C++ standard as C++11
	# HAVE_COMPILER_GNU_COMPAT was set in the handler of WITH_COMPILER_TYPE
	set (FORCE_CXX_STANDARD 1)
	message(STATUS "COMPILER CHANGED TO: ${COMPILER_TYPE} - forcing C++11 standard for apps")
endif()

# Check for GCC Atomic Intrinsics and C++11 Atomics.
# Sets:
#  HAVE_LIBATOMIC
#  HAVE_LIBATOMIC_COMPILES
#  HAVE_LIBATOMIC_COMPILES_STATIC
#  HAVE_GCCATOMIC_INTRINSICS
#  HAVE_GCCATOMIC_INTRINSICS_REQUIRES_LIBATOMIC
include(CheckGCCAtomicIntrinsics)
CheckGCCAtomicIntrinsics()
#  HAVE_CXX_ATOMIC
#  HAVE_CXX_ATOMIC_STATIC
include(CheckCXXAtomic)
CheckCXXAtomic()

# Check for std::put_time():
# Sets:
#  HAVE_CXX_STD_PUT_TIME
include(CheckCXXStdPutTime)
CheckCXXStdPutTime()
if (HAVE_CXX_STD_PUT_TIME)
	add_definitions(-DHAVE_CXX_STD_PUT_TIME=1)
endif()

if (DISABLE_CXX11)
	set (ENABLE_CXX11 0)
elseif( DEFINED ENABLE_CXX11 )
else()
	set (ENABLE_CXX11 1)
endif()

function (srt_check_cxxstd stdval OUT_STD OUT_PFX)

	set (STDPFX c++)
	if (stdval MATCHES "([^+]+\\++)([0-9]*)")
		set (STDPFX ${CMAKE_MATCH_1})
		set (STDCXX ${CMAKE_MATCH_2})
	elseif (stdval MATCHES "[0-9]*")
		set (STDCXX ${stdval})
	else()
		set (STDCXX 0)
	endif()

	# Handle C++98 < C++11
	# Please fix this around 2070 year.
	if (${STDCXX} GREATER 80)
			set (STDCXX 03)
	endif()

	# return
	set (${OUT_STD} ${STDCXX} PARENT_SCOPE)
	set (${OUT_PFX} ${STDPFX} PARENT_SCOPE)
endfunction()

if (NOT ENABLE_CXX11)
	message(WARNING "Parts that require C++11 support will be disabled (srt-live-transmit)")
	if (ENABLE_STDCXX_SYNC)
		message(FATAL_ERROR "ENABLE_STDCXX_SYNC is set, but C++11 is disabled by ENABLE_CXX11")
	endif()
elseif (ENABLE_STDCXX_SYNC)
	add_definitions(-DENABLE_STDCXX_SYNC=1)
	if (DEFINED USE_CXX_STD)
		srt_check_cxxstd(${USE_CXX_STD} STDCXX STDPFX)
		# If defined, make sure it's at least C++11
		if (${STDCXX} LESS 11)
			message(FATAL_ERROR "If ENABLE_STDCXX_SYNC, then USE_CXX_STD must specify at least C++11")
		endif()
	else()
		set (USE_CXX_STD 11)
	endif()
endif()

message(STATUS "STDCXX_SYNC: ${ENABLE_STDCXX_SYNC}")
message(STATUS "MONOTONIC_CLOCK: ${ENABLE_MONOTONIC_CLOCK}")

if (ENABLE_SOCK_CLOEXEC)
	add_definitions(-DENABLE_SOCK_CLOEXEC=1)
endif()

if (CMAKE_MAJOR_VERSION LESS 3)
	set (FORCE_CXX_STANDARD_GNUONLY 1)
endif()

if (DEFINED USE_CXX_STD)
	srt_check_cxxstd(${USE_CXX_STD} STDCXX STDPFX)

	if (${STDCXX} EQUAL 0)
		message(FATAL_ERROR "USE_CXX_STD: Must specify 03/11/14/17/20 possibly with c++/gnu++ prefix")
	endif()

	if (NOT STDCXX STREQUAL "")

		if (${STDCXX} LESS 11)
			if (ENABLE_STDCXX_SYNC)
				message(FATAL_ERROR "If ENABLE_STDCXX_SYNC, then you can't USE_CXX_STD less than 11")
			endif()
			# Set back to 98 because cmake doesn't understand 03.
			set (STDCXX 98)
			# This enforces C++03 standard on SRT.
			# Apps still use C++11

			# Set this through independent flags
			set (USE_CXX_STD_LIB ${STDCXX})
			set (FORCE_CXX_STANDARD 1)
			if (NOT ENABLE_APPS)
				set (USE_CXX_STD_APP ${STDCXX})
				message(STATUS "C++ STANDARD: library: C++${STDCXX}, apps disabled (examples will follow C++${STDCXX})")
			else()
				set (USE_CXX_STD_APP "")
				message(STATUS "C++ STANDARD: library: C++${STDCXX}, but apps still at least C++11")
			endif()
		elseif (FORCE_CXX_STANDARD_GNUONLY)
			# CMake is too old to handle CMAKE_CXX_STANDARD,
			# use bare GNU options.
			set (FORCE_CXX_STANDARD 1)
			set (USE_CXX_STD_APP ${STDCXX})
			set (USE_CXX_STD_LIB ${STDCXX})
			message(STATUS "C++ STANDARD: using C++${STDCXX} for all - GNU only")
		else()
			# This enforces this standard on both apps and library,
			# so set this as global C++ standard option
			set (CMAKE_CXX_STANDARD ${STDCXX})
			unset (FORCE_CXX_STANDARD)

			# Do not set variables to not duplicate flags
			set (USE_CXX_STD_LIB "")
			set (USE_CXX_STD_APP "")
			message(STATUS "C++ STANDARD: using C++${STDCXX} for all")
		endif()

		message(STATUS "C++: Setting C++ standard for gnu compiler: lib: ${USE_CXX_STD_LIB} apps: ${USE_CXX_STD_APP}")
	endif()
else()
	set (USE_CXX_STD_LIB "")
	set (USE_CXX_STD_APP "")
endif()

if (FORCE_CXX_STANDARD)
	message(STATUS "C++ STD: Forcing C++11 on applications")
	if (USE_CXX_STD_APP STREQUAL "")
		set (USE_CXX_STD_APP 11)
	endif()

	if (USE_CXX_STD_LIB STREQUAL "" AND ENABLE_STDCXX_SYNC)
		message(STATUS "C++ STD: Forcing C++11 on library, as C++11 sync requested")
		set (USE_CXX_STD_LIB 11)
	endif()
endif()

# add extra warning flags for gccish compilers
if (HAVE_COMPILER_GNU_COMPAT)
	set (SRT_GCC_WARN "-Wall -Wextra")
	if (CMAKE_CXX_COMPILER_VERSION VERSION_GREATER 7.0 AND CMAKE_CXX_COMPILER_ID STREQUAL "GNU")
		set (SRT_GCC_WARN "${SRT_GCC_WARN} -Wshadow=local")
	endif()
else()
	# cpp debugging on Windows :D
	#set (SRT_GCC_WARN "/showIncludes")
endif()

if (USE_STATIC_LIBSTDCXX)
	if (HAVE_COMPILER_GNU_COMPAT)
		set(CMAKE_EXE_LINKER_FLAGS "${CMAKE_EXE_LINKER_FLAGS} -static-libstdc++")
	else()
		message(FATAL_ERROR "On non-GNU-compat compiler it's not known how to use static C++ standard library.")
	endif()
endif()


# This options is necessary on some systems; on a cross-ARM compiler it
# has been detected, for example, that -lrt is necessary for some applications
# because clock_gettime is needed by some functions and it is alternatively
# provided by libc, but only in newer versions. This options is rarely necessary,
# but may help in several corner cases in unusual platforms.
if (WITH_EXTRALIBS)
	set(CMAKE_EXE_LINKER_FLAGS "${CMAKE_EXE_LINKER_FLAGS} ${WITH_EXTRALIBS}")
endif()

# CMake has only discovered in 3.3 version that some set-finder is
# necessary. Using variables for shortcut to a clumsy check syntax.

set (srt_libspec_shared ${ENABLE_SHARED})
set (srt_libspec_static ${ENABLE_STATIC})

set (srtpack_libspec_common)
if (srt_libspec_shared)
	list(APPEND srtpack_libspec_common ${TARGET_srt}_shared)

endif()
if (srt_libspec_static)
	list(APPEND srtpack_libspec_common ${TARGET_srt}_static)
endif()

set (SRT_SRC_HAICRYPT_DIR ${CMAKE_CURRENT_SOURCE_DIR}/haicrypt)
set (SRT_SRC_SRTCORE_DIR ${CMAKE_CURRENT_SOURCE_DIR}/srtcore)
set (SRT_SRC_COMMON_DIR ${CMAKE_CURRENT_SOURCE_DIR}/common)
set (SRT_SRC_TOOLS_DIR ${CMAKE_CURRENT_SOURCE_DIR}/tools)
set (SRT_SRC_TEST_DIR ${CMAKE_CURRENT_SOURCE_DIR}/test)

if(WIN32)
	message(STATUS "DETECTED SYSTEM: WINDOWS;  WIN32=1; PTW32_STATIC_LIB=1")
	add_definitions(-DWIN32=1 -DPTW32_STATIC_LIB=1)
elseif(DARWIN)
	message(STATUS "DETECTED SYSTEM: DARWIN")
elseif(BSD)
	message(STATUS "DETECTED SYSTEM: BSD;  BSD=1")
	add_definitions(-DBSD=1)
elseif(LINUX)
	add_definitions(-DLINUX=1)
	message(STATUS "DETECTED SYSTEM: LINUX;  LINUX=1" )
elseif(ANDROID)
	add_definitions(-DLINUX=1)
	message(STATUS "DETECTED SYSTEM: ANDROID;  LINUX=1" )
elseif(CYGWIN)
	add_definitions(-DCYGWIN=1)
	message(STATUS "DETECTED SYSTEM: CYGWIN (posix mode); CYGWIN=1")
elseif(GNU)
	add_definitions(-DGNU=1)
	message(STATUS "DETECTED SYSTEM: GNU;  GNU=1" )
elseif(SUNOS)
	add_definitions(-DSUNOS=1)
	message(STATUS "DETECTED SYSTEM: SunOS|Solaris;  SUNOS=1" )
else()
	message(FATAL_ERROR "Unsupported system: ${CMAKE_SYSTEM_NAME}")
endif()

add_definitions(
	-D_GNU_SOURCE
	-DHAI_PATCH=1
	-DHAI_ENABLE_SRT=1
	-DSRT_VERSION="${SRT_VERSION}"
)

if (LINUX)
# This is an option supported only on Linux
	add_definitions(-DSRT_ENABLE_BINDTODEVICE)
endif()

# This is obligatory include directory for all targets. This is only
# for private headers. Installable headers should be exclusively used DIRECTLY.
include_directories(${SRT_SRC_COMMON_DIR} ${SRT_SRC_SRTCORE_DIR} ${SRT_SRC_HAICRYPT_DIR})

if (ENABLE_LOGGING)
	list(APPEND SRT_EXTRA_CFLAGS "-DENABLE_LOGGING=1")
	if (ENABLE_HEAVY_LOGGING)
		list(APPEND SRT_EXTRA_CFLAGS "-DENABLE_HEAVY_LOGGING=1")
	endif()
	if (ENABLE_HAICRYPT_LOGGING)
		if (ENABLE_HAICRYPT_LOGGING STREQUAL 2) # Allow value 2 for INSECURE DEBUG logging
			message(WARNING " *** ENABLED INSECURE HAICRYPT LOGGING - USE FOR TESTING ONLY!!! ***")
			list(APPEND SRT_EXTRA_CFLAGS "-DENABLE_HAICRYPT_LOGGING=2")
		else()
			list(APPEND SRT_EXTRA_CFLAGS "-DENABLE_HAICRYPT_LOGGING=1")
		endif()
	endif()
endif()

if (ENABLE_GETNAMEINFO)
	list(APPEND SRT_EXTRA_CFLAGS "-DENABLE_GETNAMEINFO=1")
endif()

if (ENABLE_PKTINFO)
	if (WIN32 OR BSD)
		message(FATAL_ERROR "PKTINFO is not implemented on Windows or *BSD.")
	endif()

	list(APPEND SRT_EXTRA_CFLAGS "-DSRT_ENABLE_PKTINFO=1")
endif()


# ENABLE_EXPERIMENTAL_BONDING is deprecated. Use ENABLE_BONDING. ENABLE_EXPERIMENTAL_BONDING is be removed in v1.6.0.
if (ENABLE_EXPERIMENTAL_BONDING)
	message(DEPRECATION "ENABLE_EXPERIMENTAL_BONDING is deprecated. Please use ENABLE_BONDING instead.")
	set (ENABLE_BONDING ON)
endif()

if (ENABLE_BONDING)
	list(APPEND SRT_EXTRA_CFLAGS "-DENABLE_BONDING=1")
	message(STATUS "ENABLE_BONDING: ON")
else()
	message(STATUS "ENABLE_BONDING: OFF")
endif()

if (ENABLE_THREAD_CHECK)
	add_definitions(
		-DSRT_ENABLE_THREADCHECK=1
		-DFUGU_PLATFORM=1
		-I${WITH_THREAD_CHECK_INCLUDEDIR}
	)
endif()

if (ENABLE_CLANG_TSA)
	list(APPEND SRT_EXTRA_CFLAGS "-Wthread-safety")
	message(STATUS "Clang TSA: Enabled")
endif()

if (ENABLE_PROFILE)
	if (HAVE_COMPILER_GNU_COMPAT)
		# They are actually cflags, not definitions, but CMake is stupid enough.
		add_definitions(-g -pg)
		link_libraries(-g -pg)
	else()
		message(FATAL_ERROR "Profiling option is not supported on this platform")
	endif()
endif()

if (ENABLE_CODE_COVERAGE)
	if (HAVE_COMPILER_GNU_COMPAT)
		add_definitions(-g -O0 --coverage)
		link_libraries(--coverage)
		message(STATUS "ENABLE_CODE_COVERAGE: ON")
	else()
		message(FATAL_ERROR "ENABLE_CODE_COVERAGE: option is not supported on this platform")
	endif()
endif()

# On Linux pthreads have to be linked even when using C++11 threads
if (ENABLE_STDCXX_SYNC AND NOT LINUX)
	message(STATUS "Pthread library: C++11")
elseif (PTHREAD_LIBRARY AND PTHREAD_INCLUDE_DIR)
	message(STATUS "Pthread library: ${PTHREAD_LIBRARY}")
	message(STATUS "Pthread include dir: ${PTHREAD_INCLUDE_DIR}")
elseif (MICROSOFT)

	message(WARNING "DEPRECATION WARNING!\nUsing POSIX thread API with Windows is deprecated and will be removed")

	find_package(pthreads QUIET)

	if (NOT PTHREAD_INCLUDE_DIR OR NOT PTHREAD_LIBRARY)
		#search package folders with GLOB to add as extra hint for headers
		file(GLOB PTHREAD_PACKAGE_INCLUDE_HINT ./_packages/cinegy.pthreads-win*/sources)
		if (PTHREAD_PACKAGE_INCLUDE_HINT)
			message(STATUS "PTHREAD_PACKAGE_INCLUDE_HINT value: ${PTHREAD_PACKAGE_INCLUDE_HINT}")
		endif()

		# find pthread header
		find_path(PTHREAD_INCLUDE_DIR pthread.h HINTS C:/pthread-win32/include ${PTHREAD_PACKAGE_INCLUDE_HINT})

		if (PTHREAD_INCLUDE_DIR)
			message(STATUS "Pthread include dir: ${PTHREAD_INCLUDE_DIR}")
		else()
			message(FATAL_ERROR "Failed to find pthread.h. Specify PTHREAD_INCLUDE_DIR.")
		endif()

		#search package folders with GLOB to add as extra hint for libs
		file(GLOB PTHREAD_PACKAGE_LIB_HINT ./_packages/cinegy.pthreads-win*/runtimes/win-*/native/release)
		if (PTHREAD_PACKAGE_LIB_HINT)
			message(STATUS "PTHREAD_PACKAGE_LIB_HINT value: ${PTHREAD_PACKAGE_LIB_HINT}")
		endif()

		#find pthread library
		set(PTHREAD_LIB_SUFFIX "")
		if (ENABLE_DEBUG)
			set(PTHREAD_LIB_SUFFIX "d")
		endif ()

		set(PTHREAD_COMPILER_FLAG "")
		if (MICROSOFT)
			set(PTHREAD_COMPILER_FLAG "V")
		elseif (MINGW)
			set(PTHREAD_COMPILER_FLAG "G")
		endif ()

		foreach(EXHAND C CE SE)
			foreach(COMPAT 1 2)
				list(APPEND PTHREAD_W32_LIBRARY "pthread${PTHREAD_COMPILER_FLAG}${EXHAND}${PTHREAD_LIB_SUFFIX}${COMPAT}")
			endforeach()
		endforeach()

		find_library(PTHREAD_LIBRARY NAMES ${PTHREAD_W32_LIBRARY} pthread pthread_dll pthread_lib HINTS C:/pthread-win32/lib C:/pthread-win64/lib ${PTHREAD_PACKAGE_LIB_HINT})
		if (PTHREAD_LIBRARY)
			message(STATUS "Pthread library: ${PTHREAD_LIBRARY}")
		else()
			message(FATAL_ERROR "Failed to find pthread library. Specify PTHREAD_LIBRARY.")
		endif()
	endif()
else ()
	find_package(Threads REQUIRED)
	set(PTHREAD_LIBRARY ${CMAKE_THREAD_LIBS_INIT})
endif()

# This is required in some projects that add some other sources
# to the SRT library to be compiled together (aka "virtual library").
if (DEFINED SRT_EXTRA_LIB_INC)
	include(${SRT_EXTRA_LIB_INC}.cmake)
	# Expected to provide variables:
	# - SOURCES_srt_extra
	# - EXTRA_stransmit
endif()

# ---------------------------------------------------------------------------

# ---
# Target: haicrypt.
# Completing sources and installable headers. Flag settings will follow.
# ---
if (ENABLE_ENCRYPTION)
	set (HAICRYPT_FILELIST_MAF "filelist-${USE_ENCLIB}.maf")

	MafReadDir(haicrypt ${HAICRYPT_FILELIST_MAF}
		SOURCES SOURCES_haicrypt
		PUBLIC_HEADERS HEADERS_haicrypt
		PROTECTED_HEADERS HEADERS_haicrypt
	)
endif()

if (WIN32)
	MafReadDir(common filelist_win32.maf
		SOURCES SOURCES_common
		PUBLIC_HEADERS HEADERS_srt_win32
		PROTECTED_HEADERS HEADERS_srt_win32
	)
	message(STATUS "WINDOWS detected: adding compat sources: ${SOURCES_common}")
endif()


# Make the OBJECT library for haicrypt and srt. Then they'll be bound into
# real libraries later, either one common, or separate.

# This is needed for Xcode to properly handle CMake OBJECT Libraries
# From docs (https://cmake.org/cmake/help/latest/command/add_library.html#object-libraries):
#
# ... Some native build systems (such as Xcode) may not like targets that have only object files,
# so consider adding at least one real source file to any target that references $<TARGET_OBJECTS:objlib>.
set(OBJECT_LIB_SUPPORT "${PROJECT_SOURCE_DIR}/cmake_object_lib_support.c")

# NOTE: The "virtual library" is a library specification that cmake
# doesn't support (the library of OBJECT type is something in kind of that,
# but not fully supported - for example it doesn't support transitive flags,
# so this can't be used desired way). It's a private-only dependency type,
# where the project isn't compiled into any library file at all - instead, all
# of its source files are incorporated directly to the source list of the
# project that depends on it. In cmake this must be handled manually.


# ---
# Target: srt. DEFINITION ONLY. Haicrypt flag settings follow.
# ---

if (ENABLE_SHARED AND MICROSOFT)
	#add resource files to shared library, to set DLL metadata on Windows DLLs
	set (EXTRA_WIN32_SHARED 1)
	message(STATUS "WIN32: extra resource file will be added")
endif()

MafReadDir(srtcore filelist.maf
	SOURCES SOURCES_srt
	PUBLIC_HEADERS HEADERS_srt
	PROTECTED_HEADERS HEADERS_srt
	PRIVATE_HEADERS HEADERS_srt_private
)

# Auto generated version file and add it to the HEADERS_srt list.
if(DEFINED ENV{APPVEYOR_BUILD_NUMBER})
	set(SRT_VERSION_BUILD ON)
	set(CI_BUILD_NUMBER_STRING $ENV{APPVEYOR_BUILD_NUMBER})
	message(STATUS "AppVeyor build environment detected: Adding build number to version header")
endif()
if(DEFINED ENV{TEAMCITY_VERSION})
	set(SRT_VERSION_BUILD ON)
	set(CI_BUILD_NUMBER_STRING $ENV{CI_BUILD_COUNTER})
	message(STATUS "TeamCity build environment detected: Adding build counter to version header")
endif()

configure_file("srtcore/version.h.in" "version.h" @ONLY)

list(INSERT HEADERS_srt 0 "${CMAKE_CURRENT_BINARY_DIR}/version.h")
include_directories("${CMAKE_CURRENT_BINARY_DIR}")

add_library(srt_virtual OBJECT ${SOURCES_srt} ${SOURCES_srt_extra} ${HEADERS_srt} ${SOURCES_haicrypt} ${SOURCES_common})

if (ENABLE_SHARED)
	# Set this to sources as well, as it won't be automatically handled
	set_target_properties(srt_virtual PROPERTIES POSITION_INDEPENDENT_CODE 1)
endif()

macro(srt_set_stdcxx targetname spec)
	set (stdcxxspec ${spec})
	if (NOT "${stdcxxspec}" STREQUAL "")
		if (FORCE_CXX_STANDARD_GNUONLY)
			target_compile_options(${targetname} PRIVATE -std=c++${stdcxxspec})
			message(STATUS "C++ STD: ${targetname}: forced C++${stdcxxspec} standard - GNU option: -std=c++${stdcxxspec}")
		else()
			set_target_properties(${targetname} PROPERTIES CXX_STANDARD ${stdcxxspec})
			message(STATUS "C++ STD: ${targetname}: forced C++${stdcxxspec} standard - portable way")
		endif()
	else()
		message(STATUS "APP: ${targetname}: using default C++ standard")
	endif()
endmacro()

macro(srt_set_stdc targetname spec)
	set (stdcspec ${spec})
	if (NOT "${stdcspec}" STREQUAL "")
		if (CMAKE_VERSION VERSION_LESS "3.1")
			target_compile_options(${targetname} PRIVATE -std=c${stdcspec})
			message(STATUS "C STD: ${targetname}: forced C${stdcspec} standard - GNU option: -std=c${stdcspec}")
		else()
			set_target_properties(${targetname} PROPERTIES C_STANDARD ${stdcspec})
			message(STATUS "C STD: ${targetname}: forced C${stdcspec} standard - portable way")
		endif()
	else()
		message(STATUS "APP: ${targetname}: using default C standard")
	endif()
endmacro()

srt_set_stdcxx(srt_virtual "${USE_CXX_STD_LIB}")
srt_set_stdc(srt_virtual "99")

set (VIRTUAL_srt $<TARGET_OBJECTS:srt_virtual>)

if (srt_libspec_shared)
	add_library(${TARGET_srt}_shared SHARED ${OBJECT_LIB_SUPPORT} ${VIRTUAL_srt})
	# shared libraries need PIC
	set (CMAKE_POSITION_INDEPENDENT_CODE ON)
	set_property(TARGET ${TARGET_srt}_shared PROPERTY OUTPUT_NAME ${TARGET_srt})
	set_target_properties (${TARGET_srt}_shared PROPERTIES VERSION ${SRT_VERSION} SOVERSION ${SRT_VERSION_MAJOR}.${SRT_VERSION_MINOR})
	list (APPEND INSTALL_TARGETS ${TARGET_srt}_shared)
	if (ENABLE_ENCRYPTION)
		target_link_libraries(${TARGET_srt}_shared PRIVATE ${SSL_LIBRARIES})
	endif()
	if (MICROSOFT)
		target_link_libraries(${TARGET_srt}_shared PRIVATE ws2_32.lib)
		if (NOT (ENABLE_ENCRYPTION AND "${USE_ENCLIB}" STREQUAL "botan"))
			if (OPENSSL_USE_STATIC_LIBS)
				target_link_libraries(${TARGET_srt}_shared PRIVATE crypt32.lib)
			else()
				set_target_properties(${TARGET_srt}_shared PROPERTIES LINK_FLAGS "/DELAYLOAD:libeay32.dll")
			endif()
		endif()
	elseif (MINGW)
		target_link_libraries(${TARGET_srt}_shared PRIVATE wsock32 ws2_32)
	elseif (APPLE)
		set_property(TARGET ${TARGET_srt}_shared PROPERTY MACOSX_RPATH ON)
	endif()
	if (USE_GNUSTL)
		target_link_libraries(${TARGET_srt}_shared PRIVATE ${GNUSTL_LIBRARIES} ${GNUSTL_LDFLAGS})
	endif()
endif()

if (srt_libspec_static)
	add_library(${TARGET_srt}_static STATIC ${OBJECT_LIB_SUPPORT} ${VIRTUAL_srt})

	# For Windows, leave the name to be "srt_static.lib".
	# Windows generates two different library files:
	# - a usual static library for static linkage
	# - a shared library exposer, which allows pre-resolution and later dynamic
	#   linkage when running the executable
	# Both having unfortunately the same names created by MSVC compiler.
	# It's not the case of Cygwin/MINGW - they are named there libsrt.a and libsrt.dll.a
	if (MICROSOFT)
		# Keep _static suffix. By unknown reason, the name must still be set explicitly.
		set_property(TARGET ${TARGET_srt}_static PROPERTY OUTPUT_NAME ${TARGET_srt}_static)
	else()
		set_property(TARGET ${TARGET_srt}_static PROPERTY OUTPUT_NAME ${TARGET_srt})
	endif()

	list (APPEND INSTALL_TARGETS ${TARGET_srt}_static)
	if (ENABLE_ENCRYPTION)
		target_link_libraries(${TARGET_srt}_static PRIVATE ${SSL_LIBRARIES})
	endif()
	if (MICROSOFT)
		target_link_libraries(${TARGET_srt}_static PRIVATE ws2_32.lib)
		if (OPENSSL_USE_STATIC_LIBS)
			target_link_libraries(${TARGET_srt}_static PRIVATE crypt32.lib)
		endif()
	elseif (MINGW)
		target_link_libraries(${TARGET_srt}_static PRIVATE wsock32 ws2_32)
	endif()
	if (USE_GNUSTL)
		target_link_libraries(${TARGET_srt}_static PRIVATE ${GNUSTL_LIBRARIES} ${GNUSTL_LDFLAGS})
	endif()
endif()

target_include_directories(srt_virtual PRIVATE  ${SSL_INCLUDE_DIRS})

if (MICROSOFT)
	if (OPENSSL_USE_STATIC_LIBS)
		set (SRT_LIBS_PRIVATE ${SRT_LIBS_PRIVATE} ws2_32.lib crypt32.lib)
	else()
		set (SRT_LIBS_PRIVATE ${SRT_LIBS_PRIVATE} ws2_32.lib)
	endif()
elseif (MINGW)
	set (SRT_LIBS_PRIVATE ${SRT_LIBS_PRIVATE} -lwsock32 -lws2_32)
endif()

# Applying this to public includes is not transitive enough.
# On Windows, apps require this as well, so it's safer to
# spread this to all targets.
if (PTHREAD_INCLUDE_DIR)
	include_directories(${PTHREAD_INCLUDE_DIR})
endif()

# Link libraries must be applied directly to the derivatives
# as virtual libraries (OBJECT-type) cannot have linkage declarations
# transitive or not.

foreach(tar ${srtpack_libspec_common})
	message(STATUS "ADDING TRANSITIVE LINK DEP to:${tar} : ${PTHREAD_LIBRARY} ${dep}")
	target_link_libraries (${tar} PUBLIC ${PTHREAD_LIBRARY} ${dep})
endforeach()


set (SRT_LIBS_PRIVATE ${SRT_LIBS_PRIVATE} ${PTHREAD_LIBRARY})

target_compile_definitions(srt_virtual PRIVATE -DSRT_EXPORTS )
if (ENABLE_SHARED)
	target_compile_definitions(srt_virtual PUBLIC -DSRT_DYNAMIC)
endif()

target_compile_definitions(srt_virtual PRIVATE -DSRT_LOG_SLOWDOWN_FREQ_MS=${SRT_LOG_SLOWDOWN_FREQ_MS})

if (ENABLE_ENCRYPTION AND "${USE_ENCLIB}" STREQUAL "botan")
	add_dependencies(srt_virtual botan)
endif()

if (srt_libspec_shared)
	if (MICROSOFT)
		target_link_libraries(${TARGET_srt}_shared PUBLIC Ws2_32.lib)
		if (OPENSSL_USE_STATIC_LIBS)
			target_link_libraries(${TARGET_srt}_shared PUBLIC crypt32.lib)
		endif()
	endif()
endif()

# Required by some toolchains when statically linking this library if the
#  GCC Atomic Intrinsics are being used.
if (HAVE_GCCATOMIC_INTRINSICS_REQUIRES_LIBATOMIC AND HAVE_LIBATOMIC)
	if (srt_libspec_static)
		target_link_libraries(${TARGET_srt}_static PUBLIC atomic)
	endif()
	if (srt_libspec_shared)
		target_link_libraries(${TARGET_srt}_shared PUBLIC atomic)
	endif()
elseif (HAVE_LIBATOMIC AND HAVE_LIBATOMIC_COMPILES_STATIC)
	# This is a workaround for ANDROID NDK<17 builds, which need to link
	#  to libatomic when linking statically to the SRT library.
	if (srt_libspec_static)
		target_link_libraries(${TARGET_srt}_static PUBLIC atomic)
	endif()
elseif (LINUX AND HAVE_LIBATOMIC AND HAVE_LIBATOMIC_COMPILES)
	# This is a workaround for some older Linux Toolchains.
	if (srt_libspec_static)
		target_link_libraries(${TARGET_srt}_static PUBLIC atomic)
	endif()
endif()

# Cygwin installs the *.dll libraries in bin directory and uses PATH.

set (INSTALL_SHARED_DIR ${CMAKE_INSTALL_LIBDIR})
if (CYGWIN)
	set (INSTALL_SHARED_DIR ${CMAKE_INSTALL_BINDIR})
endif()

message(STATUS "INSTALL DIRS: bin=${CMAKE_INSTALL_BINDIR} lib=${CMAKE_INSTALL_LIBDIR} shlib=${INSTALL_SHARED_DIR} include=${CMAKE_INSTALL_INCLUDEDIR}")
if (NEED_DESTINATION)
	if (DEFINED CMAKE_INSTALL_BINDIR AND DEFINED CMAKE_INSTALL_LIBDIR AND NOT INSTALL_SHARED_DIR STREQUAL "")
		install(TARGETS ${INSTALL_TARGETS}
			RUNTIME DESTINATION ${CMAKE_INSTALL_BINDIR}
			ARCHIVE DESTINATION ${CMAKE_INSTALL_LIBDIR}
			LIBRARY DESTINATION ${INSTALL_SHARED_DIR}
		)
	else()
		message(WARNING "No location to install ${INSTALL_TARGETS}")
	endif()
elseif (NOT INSTALL_SHARED_DIR STREQUAL "")
	install(TARGETS ${INSTALL_TARGETS}
		LIBRARY DESTINATION ${INSTALL_SHARED_DIR}
	)
else()
	install(TARGETS ${INSTALL_TARGETS})
endif()

if (DEFINED CMAKE_INSTALL_INCLUDEDIR)
	install(FILES ${HEADERS_srt} DESTINATION ${CMAKE_INSTALL_INCLUDEDIR}/srt)
	if (WIN32)
		install(FILES ${HEADERS_srt_win32} DESTINATION ${CMAKE_INSTALL_INCLUDEDIR}/srt/win)
	endif()
endif()

# ---
# That's all for target definition
# ---

join_arguments(SRT_EXTRA_CFLAGS ${SRT_EXTRA_CFLAGS})

#message(STATUS "Target srt: LIBSPEC: ${srtpack_libspec_common} SOURCES: {${SOURCES_srt}}  HEADERS: {${HEADERS_srt}}")

set (CMAKE_C_FLAGS "${CMAKE_C_FLAGS} ${SRT_DEBUG_OPT} ${SRT_EXTRA_CFLAGS} ${SRT_GCC_WARN}")
set (CMAKE_CXX_FLAGS "${CMAKE_CXX_FLAGS} ${SRT_DEBUG_OPT} ${SRT_EXTRA_CFLAGS} ${SRT_GCC_WARN}")

# PC file generation.
if (NOT DEFINED INSTALLDIR)
	set (INSTALLDIR ${CMAKE_INSTALL_PREFIX})
	get_filename_component(INSTALLDIR ${INSTALLDIR} ABSOLUTE)
endif()

# Required if linking a C application.
# This may cause trouble when you want to compile your app with static libstdc++;
# if your build requires it, you'd probably remove -lstdc++ from the list
# obtained by `pkg-config --libs`.
if(ENABLE_CXX_DEPS)
	foreach(LIB ${CMAKE_CXX_IMPLICIT_LINK_LIBRARIES})
		if((IS_ABSOLUTE ${LIB} AND EXISTS ${LIB}) OR (${LIB} MATCHES "^-l"))
			set(SRT_LIBS_PRIVATE ${SRT_LIBS_PRIVATE} ${LIB})
		else()
			set(SRT_LIBS_PRIVATE ${SRT_LIBS_PRIVATE} "-l${LIB}")
		endif()
	endforeach()
endif()

join_arguments(SRT_LIBS_PRIVATE ${SRT_LIBS_PRIVATE})

if (DEFINED CMAKE_INSTALL_LIBDIR)
	# haisrt.pc left temporarily for backward compatibility. To be removed in future!
	configure_file(scripts/srt.pc.in haisrt.pc @ONLY)
	install(FILES ${CMAKE_CURRENT_BINARY_DIR}/haisrt.pc DESTINATION ${CMAKE_INSTALL_LIBDIR}/pkgconfig)
	configure_file(scripts/srt.pc.in srt.pc @ONLY)
	install(FILES ${CMAKE_CURRENT_BINARY_DIR}/srt.pc DESTINATION ${CMAKE_INSTALL_LIBDIR}/pkgconfig)
endif()

# Applications

# If static is available, link apps against static one.
# Otherwise link against shared one.

if (srt_libspec_static)
	set (srt_link_library ${TARGET_srt}_static)
	if (ENABLE_RELATIVE_LIBPATH)
		message(STATUS "ENABLE_RELATIVE_LIBPATH=ON will be ignored due to static linking.")
	endif()
elseif(srt_libspec_shared)
	set (srt_link_library ${TARGET_srt}_shared)
else()
	message(FATAL_ERROR "Either ENABLE_STATIC or ENABLE_SHARED has to be ON!")
endif()

macro(srt_add_program_dont_install name)
	add_executable(${name} ${ARGN})
	target_include_directories(${name} PRIVATE apps)
	target_include_directories(${name} PRIVATE common)
endmacro()

macro(srt_add_program name)
	srt_add_program_dont_install(${name} ${ARGN})
	if(NOT NEED_DESTINATION)
		install(TARGETS ${name} RUNTIME)
	elseif (DEFINED CMAKE_INSTALL_BINDIR)
		install(TARGETS ${name} RUNTIME DESTINATION ${CMAKE_INSTALL_BINDIR})
	else()
		message(WARNING "No location to install program ${name}")
	endif()
endmacro()

macro(srt_make_application name)

	srt_set_stdcxx(${name} "${USE_CXX_STD_APP}")
	
	# This is recommended by cmake, but it doesn't work anyway.
	# What is needed is that this below CMAKE_INSTALL_RPATH (yes, relative)
	# is added as is.
	# set (CMAKE_SKIP_RPATH FALSE)
	# set (CMAKE_SKIP_BUILD_RPATH FALSE)
	# set (CMAKE_BUILD_WITH_INSTALL_RPATH TRUE)
	# set (CMAKE_INSTALL_RPATH "../${CMAKE_INSTALL_LIBDIR}")
	# set (CMAKE_INSTALL_RPATH_USE_LINK_PATH TRUE)
	# set (FORCE_RPATH BUILD_WITH_INSTALL_RPATH TRUE INSTALL_RPATH_USE_LINK_PATH TRUE)

	if (LINUX AND ENABLE_RELATIVE_LIBPATH AND NOT srt_libspec_static)
		# This is only needed on Linux, on Windows (including Cygwin) the library file will
		# be placed into the binrary directory anyway.
		# XXX not sure about Mac.
		# See this name used already in install(${TARGET_srt} LIBRARY DESTINATION...).
		set(FORCE_RPATH LINK_FLAGS -Wl,-rpath,.,-rpath,../${CMAKE_INSTALL_LIBDIR} BUILD_WITH_INSTALL_RPATH TRUE INSTALL_RPATH_USE_LINK_PATH TRUE)

		set_target_properties(${name} PROPERTIES ${FORCE_RPATH})
	endif()

	target_link_libraries(${name} ${srt_link_library})
	if (USE_GNUSTL)
		target_link_libraries(${name} PRIVATE ${GNUSTL_LIBRARIES} ${GNUSTL_LDFLAGS})
	endif()
	if (srt_libspec_static AND CMAKE_DL_LIBS)
		target_link_libraries(${name} ${CMAKE_DL_LIBS})
	endif()
endmacro()

macro(srt_add_application name) # ARGN=sources...
	srt_add_program(${name} apps/${name}.cpp ${ARGN})
	srt_make_application(${name})
	if(NOT NEED_DESTINATION)
		install(TARGETS ${name} RUNTIME)
	elseif (DEFINED CMAKE_INSTALL_BINDIR)
		install(TARGETS ${name} RUNTIME DESTINATION ${CMAKE_INSTALL_BINDIR})
	else()
		message(WARNING "No location to install program ${name}")
	endif()
endmacro()

## FIXME: transmitmedia.cpp does not build on OpenBSD
##    Issue: https://github.com/Haivision/srt/issues/590
if (BSD
   AND ${SYSNAME_LC} MATCHES "^openbsd$")
   set(ENABLE_APPS OFF)
endif()
## The applications currently require c++11.
if (NOT ENABLE_CXX11)
   set(ENABLE_APPS OFF)
endif()

if (ENABLE_APPS)

	message(STATUS "APPS: ENABLED, std=${USE_CXX_STD_APP}")

	# Make a virtual library of all shared app files
	MafReadDir(apps support.maf
		SOURCES SOURCES_support
	)

	# A special trick that makes the shared application sources
	# to be compiled once for all applications. Maybe this virtual
	# library should be changed into a static one and made useful
	# for users.
	add_library(srtsupport_virtual OBJECT ${SOURCES_support})
	srt_set_stdcxx(srtsupport_virtual "${USE_CXX_STD_APP}")
	set (VIRTUAL_srtsupport $<TARGET_OBJECTS:srtsupport_virtual>)

	# Applications

	srt_add_application(srt-live-transmit ${VIRTUAL_srtsupport})
	if (DEFINED EXTRA_stransmit)
		set_target_properties(srt-live-transmit PROPERTIES COMPILE_FLAGS "${EXTRA_stransmit}")
	endif()
	srt_add_application(srt-file-transmit ${VIRTUAL_srtsupport})

	if (MINGW)
		# FIXME: with MINGW, it fails to build apps that require C++11
		# https://github.com/Haivision/srt/issues/177
		message(WARNING "On MinGW, some C++11 apps are blocked due to lacking proper C++11 headers for <thread>. FIX IF POSSIBLE.")
	else()
		# srt-multiplex temporarily blocked
		#srt_add_application(srt-multiplex ${VIRTUAL_srtsupport})
		srt_add_application(srt-tunnel ${VIRTUAL_srtsupport})
	endif()

	if (ENABLE_TESTING)
		message(STATUS "DEVEL APPS (testing): ENABLED")

		macro(srt_add_testprogram name)
			# Variables in macros are not local. Clear them forcefully.
			set (SOURCES_app_indir "")
			set (SOURCES_app "")
			# Unlike Silvercat, in cmake you must know the full list
			# of source files at the moment when defining the target
			# and it can't be altered later.
			#
			# For testing applications, every application has its exclusive
			# list of source files in its own Manifest file.
			MafReadDir(testing ${name}.maf SOURCES SOURCES_app)
			srt_add_program_dont_install(${name} ${SOURCES_app})
		endmacro()

		srt_add_testprogram(utility-test)
		srt_set_stdcxx(utility-test "${USE_CXX_STD_APP}")
		if (NOT WIN32)
			# This program is symlinked under git-cygwin.
			# Avoid misleading syntax error.
			srt_add_testprogram(uriparser-test)
			target_compile_options(uriparser-test PRIVATE -DTEST)
			srt_set_stdcxx(uriparser-test "${USE_CXX_STD_APP}")
		endif()
		
		srt_add_testprogram(srt-test-live)
		srt_make_application(srt-test-live)

		srt_add_testprogram(srt-test-file)
		srt_make_application(srt-test-file)

		srt_add_testprogram(srt-test-relay)
		srt_make_application(srt-test-relay)

		srt_add_testprogram(srt-test-multiplex)
		srt_make_application(srt-test-multiplex)

		if (ENABLE_BONDING)
			srt_add_testprogram(srt-test-mpbond)
			srt_make_application(srt-test-mpbond)
		endif()

	else()
		message(STATUS "DEVEL APPS (testing): DISABLED")
	endif()


else()
	message(STATUS "APPS: DISABLED")
endif()

if (ENABLE_EXAMPLES)

	# No examples should need C++11
	macro(srt_add_example mainsrc)
		get_filename_component(name ${mainsrc} NAME_WE)
		srt_add_program_dont_install(${name} examples/${mainsrc} ${ARGN})
		target_link_libraries(${name} ${srt_link_library} ${DEPENDS_srt})
	endmacro()

	srt_add_example(recvlive.cpp)

	srt_add_example(sendfile.cpp)
		
	srt_add_example(recvfile.cpp)

	srt_add_example(sendmsg.cpp)
		
	srt_add_example(recvmsg.cpp)

	srt_add_example(test-c-client.c)

	srt_add_example(example-client-nonblock.c)

	srt_add_example(test-c-server.c)

if (ENABLE_BONDING)
	srt_add_example(test-c-client-bonding.c)

	srt_add_example(test-c-server-bonding.c)
endif()

	srt_add_example(testcapi-connect.c)
endif()


if (ENABLE_UNITTESTS AND ENABLE_CXX11)

	if (${CMAKE_VERSION} VERSION_LESS "3.10.0") 
		message(STATUS "VERSION < 3.10 -- adding test using the old method")
		set (USE_OLD_ADD_METHOD 1)
	else()
		message(STATUS "VERSION > 3.10 -- using NEW POLICY for in_list operator")
		cmake_policy(SET CMP0057 NEW) # Support the new IN_LIST operator.
	endif()


	set(gtest_force_shared_crt ON CACHE BOOL "" FORCE)

	# Version ranges are only supported with CMake 3.19 or later.
	# Need GTest v1.10 or higher to support GTEST_SKIP.
	if (${CMAKE_VERSION} VERSION_LESS "3.19.0")
		find_package(GTest 1.10)
	else()
		find_package(GTest 1.10...1.12)
	endif()
	if (NOT GTEST_FOUND)
		message(STATUS "GTEST not found! Fetching from git.")
		include(googletest)
		fetch_googletest(
			${PROJECT_SOURCE_DIR}/scripts
			${PROJECT_BINARY_DIR}/googletest
		)
		set(GTEST_BOTH_LIBRARIES "gtest_main" CACHE STRING "Add gtest_main target")
	endif()

	MafReadDir(test filelist.maf
		HEADERS SOURCES_unittests
		SOURCES SOURCES_unittests
	)

	srt_add_program_dont_install(test-srt ${SOURCES_unittests})
	srt_make_application(test-srt)
	target_include_directories(test-srt PRIVATE  ${SSL_INCLUDE_DIRS} ${GTEST_INCLUDE_DIRS})
	target_compile_definitions(test-srt PRIVATE "-DSRT_TEST_SYSTEM_NAME=\"${CMAKE_SYSTEM_NAME}\"")

	target_link_libraries(
		test-srt
		${GTEST_BOTH_LIBRARIES}
		${srt_link_library}
		${PTHREAD_LIBRARY}
		)

	if (USE_OLD_ADD_METHOD)
		add_test(
			NAME	test-srt
			COMMAND	${CMAKE_BINARY_DIR}/test-srt
		)
		#set_tests_properties(test-srt PROPERTIES RUN_SERIAL TRUE)
	else()
		set_tests_properties(${tests_srt} PROPERTIES RUN_SERIAL TRUE)
		gtest_discover_tests(test-srt)
	endif()

	enable_testing()
endif()


if(NOT NEED_DESTINATION)
	install(PROGRAMS scripts/srt-ffplay TYPE BIN)
elseif (DEFINED CMAKE_INSTALL_BINDIR)
	install(PROGRAMS scripts/srt-ffplay DESTINATION ${CMAKE_INSTALL_BINDIR})
else()
	message(WARNING "No location to install scripts/srt-ffplay")
endif()


if (DEFINED SRT_EXTRA_APPS_INC)
	include(${SRT_EXTRA_APPS_INC}.cmake)
	# No extra variables expected. Just use the variables
	# already provided and define additional targets.
endif()

if (ENABLE_SHOW_PROJECT_CONFIG)
	include(ShowProjectConfig)
	ShowProjectConfig()
endif()
>>>>>>> fd563859
<|MERGE_RESOLUTION|>--- conflicted
+++ resolved
@@ -1,3168 +1,1594 @@
-<<<<<<< HEAD
-#
-# SRT - Secure, Reliable, Transport
-# Copyright (c) 2018 Haivision Systems Inc.
-#
-# This Source Code Form is subject to the terms of the Mozilla Public
-# License, v. 2.0. If a copy of the MPL was not distributed with this
-# file, You can obtain one at http://mozilla.org/MPL/2.0/.
-#
-
-cmake_minimum_required (VERSION 2.8.12 FATAL_ERROR)
-set (SRT_VERSION 1.5.4)
-
-set (CMAKE_MODULE_PATH "${CMAKE_CURRENT_SOURCE_DIR}/scripts")
-include(haiUtil) # needed for set_version_variables
-# CMake version 3.0 introduced the VERSION option of the project() command
-# to specify a project version as well as the name.
-if(${CMAKE_VERSION} VERSION_LESS "3.0.0")
-	project(SRT C CXX)
-	# Sets SRT_VERSION_MAJOR, SRT_VERSION_MINOR, SRT_VERSION_PATCH
-	set_version_variables(SRT_VERSION ${SRT_VERSION})
-else()
-	cmake_policy(SET CMP0048 NEW)
-	# Also sets SRT_VERSION_MAJOR, SRT_VERSION_MINOR, SRT_VERSION_PATCH
-	project(SRT VERSION ${SRT_VERSION} LANGUAGES C CXX)
-endif()
-
-if (NOT ${CMAKE_VERSION} VERSION_LESS "3.28.1")
-	cmake_policy(SET CMP0054 NEW)
-endif ()
-
-include(FindPkgConfig)
-# XXX See 'if (MINGW)' condition below, may need fixing.
-include(FindThreads)
-include(CheckFunctionExists)
-
-# Platform shortcuts
-string(TOLOWER ${CMAKE_SYSTEM_NAME} SYSNAME_LC)
-set_if(DARWIN	   (${CMAKE_SYSTEM_NAME} MATCHES "Darwin")
-					OR (${CMAKE_SYSTEM_NAME} MATCHES "iOS")
-					OR (${CMAKE_SYSTEM_NAME} MATCHES "tvOS")
-					OR (${CMAKE_SYSTEM_NAME} MATCHES "watchOS")
-					OR (${CMAKE_SYSTEM_NAME} MATCHES "visionOS"))
-set_if(LINUX       ${CMAKE_SYSTEM_NAME} MATCHES "Linux")
-set_if(BSD         ${SYSNAME_LC} MATCHES "bsd$")
-set_if(MICROSOFT   WIN32 AND (NOT MINGW AND NOT CYGWIN))
-set_if(GNU         ${CMAKE_SYSTEM_NAME} MATCHES "GNU")
-set_if(ANDROID     ${SYSNAME_LC} MATCHES "android")
-set_if(SUNOS       "${SYSNAME_LC}" MATCHES "sunos")
-set_if(POSIX       LINUX OR DARWIN OR BSD OR SUNOS OR ANDROID OR (CYGWIN AND CYGWIN_USE_POSIX))
-set_if(SYMLINKABLE LINUX OR DARWIN OR BSD OR SUNOS OR CYGWIN OR GNU)
-set_if(NEED_DESTINATION  ${CMAKE_VERSION} VERSION_LESS "3.14.0")
-
-include(GNUInstallDirs)
-
-# The CMAKE_BUILD_TYPE seems not to be always set, weird.
-if (NOT DEFINED ENABLE_DEBUG)
-
-	if (CMAKE_BUILD_TYPE STREQUAL "Debug")
-		set (ENABLE_DEBUG ON)
-	else()
-		set (ENABLE_DEBUG OFF)
-	endif()
-endif()
-
-# XXX This is a kind of workaround - this part to set the build
-# type and associated other flags should not be done for build
-# systems (cmake generators) that generate a multi-configuration
-# build definition. At least it is known that MSVC does it and it
-# sets _DEBUG and NDEBUG flags itself, so this shouldn't be done
-# at all in this case.
-if (NOT MICROSOFT)
-
-	# Set CMAKE_BUILD_TYPE properly, now that you know
-	# that ENABLE_DEBUG is set as it should.
-	if (ENABLE_DEBUG EQUAL 2)
-		set (CMAKE_BUILD_TYPE "RelWithDebInfo")
-		if (ENABLE_ASSERT)
-			# Add _DEBUG macro if explicitly requested, to enable SRT_ASSERT().
-			add_definitions(-D_DEBUG)
-		else()
-			add_definitions(-DNDEBUG)
-		endif()
-	elseif (ENABLE_DEBUG) # 1, ON, YES, TRUE, Y, or any other non-zero number
-		set (CMAKE_BUILD_TYPE "Debug")
-
-		# Add _DEBUG macro in debug mode only, to enable SRT_ASSERT().
-		add_definitions(-D_DEBUG)
-	else()
-		set (CMAKE_BUILD_TYPE "Release")
-		add_definitions(-DNDEBUG)
-	endif()
-endif()
-
-message(STATUS "BUILD TYPE: ${CMAKE_BUILD_TYPE}")
-
-getVarsWith(ENFORCE_ enforcers)
-foreach(ef ${enforcers})
-	set (val ${${ef}})
-	if (NOT val STREQUAL "")
-		set(val =${val})
-	endif()
-	string(LENGTH ENFORCE_ pflen)
-	string(LENGTH ${ef} eflen)
-	math(EXPR alen ${eflen}-${pflen})
-	string(SUBSTRING ${ef} ${pflen} ${alen} ef)
-	message(STATUS "FORCED PP VARIABLE: ${ef}${val}")
-	add_definitions(-D${ef}${val})
-endforeach()
-
-# NOTE: Known options you can change using ENFORCE_ variables:
-
-# SRT_ENABLE_ECN 1                /* Early Congestion Notification (for source bitrate control) */
-# SRT_DEBUG_TSBPD_OUTJITTER 1     /* Packet Delivery histogram */
-# SRT_DEBUG_TRACE_DRIFT 1         /* Create a trace log for Encoder-Decoder Clock Drift */
-# SRT_DEBUG_TSBPD_WRAP 1          /* Debug packet timestamp wraparound */
-# SRT_DEBUG_TLPKTDROP_DROPSEQ 1
-# SRT_DEBUG_SNDQ_HIGHRATE 1
-# SRT_DEBUG_BONDING_STATES 1
-# SRT_DEBUG_RTT 1                 /* RTT trace */
-# SRT_MAVG_SAMPLING_RATE 40       /* Max sampling rate */
-# SRT_ENABLE_FREQUENT_LOG_TRACE 0 : set to 1 to enable printing reason for suppressed freq logs
-
-# option defaults
-set(ENABLE_HEAVY_LOGGING_DEFAULT OFF)
-
-# Always turn logging on if the build type is debug
-if (ENABLE_DEBUG)
-	set(ENABLE_HEAVY_LOGGING_DEFAULT ON)
-endif()
-
-# Note that the IP_PKTINFO  has a limited portability and may not work on some platforms
-# (Windows, FreeBSD, ...).
-set (ENABLE_PKTINFO_DEFAULT OFF)
-
-set(ENABLE_STDCXX_SYNC_DEFAULT OFF)
-set(ENABLE_MONOTONIC_CLOCK_DEFAULT OFF)
-set(MONOTONIC_CLOCK_LINKLIB "")
-if (MICROSOFT)
-	set(ENABLE_STDCXX_SYNC_DEFAULT ON)
-elseif (POSIX)
-	test_requires_clock_gettime(ENABLE_MONOTONIC_CLOCK_DEFAULT MONOTONIC_CLOCK_LINKLIB)
-endif()
-
-
-# options
-option(CYGWIN_USE_POSIX "Should the POSIX API be used for cygwin. Ignored if the system isn't cygwin." OFF)
-if (CMAKE_CXX_COMPILER_ID MATCHES "^GNU$" AND CMAKE_CXX_COMPILER_VERSION VERSION_LESS 4.7)
-	option(ENABLE_CXX11 "Should the c++11 parts (srt-live-transmit) be enabled" OFF)
-else()
-	option(ENABLE_CXX11 "Should the c++11 parts (srt-live-transmit) be enabled" ON)
-endif()
-option(ENABLE_APPS "Should the Support Applications be Built?" ON)
-option(ENABLE_BONDING "Should the bonding functionality be enabled?" OFF)
-option(ENABLE_TESTING "Should the Developer Test Applications be Built?" OFF)
-option(ENABLE_PROFILE "Should instrument the code for profiling. Ignored for non-GNU compiler." $ENV{HAI_BUILD_PROFILE})
-option(ENABLE_LOGGING "Should logging be enabled" ON)
-option(ENABLE_HEAVY_LOGGING "Should heavy debug logging be enabled" ${ENABLE_HEAVY_LOGGING_DEFAULT})
-option(ENABLE_HAICRYPT_LOGGING "Should logging in haicrypt be enabled" 0)
-option(ENABLE_SHARED "Should libsrt be built as a shared library" ON)
-option(ENABLE_STATIC "Should libsrt be built as a static library" ON)
-option(ENABLE_PKTINFO "Enable using IP_PKTINFO to allow the listener extracting the target IP address from incoming packets" ${ENABLE_PKTINFO_DEFAULT})
-option(ENABLE_RELATIVE_LIBPATH "Should application contain relative library paths, like ../lib" OFF)
-option(ENABLE_GETNAMEINFO "In-logs sockaddr-to-string should do rev-dns" OFF)
-option(ENABLE_UNITTESTS "Enable unit tests" OFF)
-option(ENABLE_ENCRYPTION "Enable encryption in SRT" ON)
-option(ENABLE_AEAD_API_PREVIEW "Enable AEAD API preview in SRT" Off)
-option(ENABLE_MAXREXMITBW "Enable SRTO_MAXREXMITBW (v1.6.0 API preview)" Off)
-option(ENABLE_CXX_DEPS "Extra library dependencies in srt.pc for the CXX libraries useful with C language" ON)
-option(USE_STATIC_LIBSTDCXX "Should use static rather than shared libstdc++" OFF)
-option(ENABLE_INET_PTON "Set to OFF to prevent usage of inet_pton when building against modern SDKs while still requiring compatibility with older Windows versions, such as Windows XP, Windows Server 2003 etc." ON)
-option(ENABLE_CODE_COVERAGE "Enable code coverage reporting" OFF)
-option(ENABLE_MONOTONIC_CLOCK "Enforced clock_gettime with monotonic clock on GC CV" ${ENABLE_MONOTONIC_CLOCK_DEFAULT})
-option(ENABLE_STDCXX_SYNC "Use C++11 chrono and threads for timing instead of pthreads" ${ENABLE_STDCXX_SYNC_DEFAULT})
-option(USE_OPENSSL_PC "Use pkg-config to find OpenSSL libraries" ON)
-option(SRT_USE_OPENSSL_STATIC_LIBS "Link OpenSSL libraries statically." OFF)
-option(USE_BUSY_WAITING "Enable more accurate sending times at a cost of potentially higher CPU load" OFF)
-option(USE_GNUSTL "Get c++ library/headers from the gnustl.pc" OFF)
-option(ENABLE_SOCK_CLOEXEC "Enable setting SOCK_CLOEXEC on a socket" ON)
-option(ENABLE_SHOW_PROJECT_CONFIG "Enable show Project Configuration" OFF)
-
-option(ENABLE_CLANG_TSA "Enable Clang Thread Safety Analysis" OFF)
-
-if (DEFINED OPENSSL_USE_STATIC_LIBS AND "${OPENSSL_USE_STATIC_LIBS}" STREQUAL "ON")
-	message(WARNING "Use of OPENSSL_USE_STATIC_LIBS as SRT build option here is deprecated.
-Please use SRT_USE_OPENSSL_STATIC_LIBS instead.")
-	set(SRT_USE_OPENSSL_STATIC_LIBS ${OPENSSL_USE_STATIC_LIBS})
-endif()
-
-# NOTE: Use ATOMIC_USE_SRT_SYNC_MUTEX and will override the auto-detection of the
-#  Atomic implemetation in srtcore/atomic.h.
-option(ATOMIC_USE_SRT_SYNC_MUTEX "Use srt::sync::Mutex to Implement Atomics" OFF)
-if (ATOMIC_USE_SRT_SYNC_MUTEX)
-   add_definitions(-DATOMIC_USE_SRT_SYNC_MUTEX=1)
-endif()
-
-set(TARGET_srt "srt" CACHE STRING "The name for the SRT library")
-
-# Use application-defined group reader
-# (currently the only one implemented)
-add_definitions(-DSRT_ENABLE_APP_READER)
-
-# XXX This was added once as experimental, it is now in force for
-# write-blocking-mode sockets. Still unclear if all issues around
-# closing while data still not written are eliminated.
-add_definitions(-DSRT_ENABLE_CLOSE_SYNCH)
-
-if (NOT ENABLE_LOGGING)
-	set (ENABLE_HEAVY_LOGGING OFF)
-	message(STATUS "LOGGING: DISABLED")
-else()
-	if (ENABLE_HEAVY_LOGGING)
-		message(STATUS "LOGGING: HEAVY")
-	else()
-		message(STATUS "LOGGING: ENABLED")
-	endif()
-endif()
-
-if (USE_BUSY_WAITING)
-	message(STATUS "USE_BUSY_WAITING: ON")
-	list(APPEND SRT_EXTRA_CFLAGS "-DUSE_BUSY_WAITING=1")
-else()
-	message(STATUS "USE_BUSY_WAITING: OFF (default)")
-endif()
-
-# Reduce the frequency of some frequent logs, milliseconds
-set(SRT_LOG_SLOWDOWN_FREQ_MS_DEFAULT 1000) # 1s
-if (NOT DEFINED SRT_LOG_SLOWDOWN_FREQ_MS)
-	if (ENABLE_HEAVY_LOGGING)
-		set(SRT_LOG_SLOWDOWN_FREQ_MS 0) # Just show every log message.
-	else()
-		set(SRT_LOG_SLOWDOWN_FREQ_MS ${SRT_LOG_SLOWDOWN_FREQ_MS_DEFAULT})
-	endif()
-endif()
-
-if ( CYGWIN AND NOT CYGWIN_USE_POSIX )
-	set(WIN32 1)
-	set(CMAKE_LEGACY_CYGWIN_WIN32 1)
-	add_definitions(-DWIN32=1 -DCYGWIN=1)
-	message(STATUS "HAVE CYGWIN. Setting backward compat CMAKE_LEGACY_CYGWIN_WIN32 and -DWIN32")
-endif()
-
-if (NOT USE_ENCLIB)
-	if (USE_GNUTLS)
-		message("NOTE: USE_GNUTLS is deprecated. Use -DUSE_ENCLIB=gnutls instead.")
-		set (USE_ENCLIB gnutls)
-	else()
-		set (USE_ENCLIB openssl-evp)
-	endif()
-endif()
-
-set(USE_ENCLIB "${USE_ENCLIB}" CACHE STRING "The crypto library that SRT uses")
-set_property(CACHE USE_ENCLIB PROPERTY STRINGS "openssl" "openssl-evp" "gnutls" "mbedtls" "botan")
-
-# Make sure DLLs and executabes go to the same path regardles of subdirectory
-set(CMAKE_ARCHIVE_OUTPUT_DIRECTORY ${CMAKE_BINARY_DIR})
-set(CMAKE_LIBRARY_OUTPUT_DIRECTORY ${CMAKE_BINARY_DIR})
-set(CMAKE_RUNTIME_OUTPUT_DIRECTORY ${CMAKE_BINARY_DIR})
-
-if (NOT DEFINED WITH_COMPILER_TYPE)
-
-	# This is for a case when you provided the prefix, but you didn't
-	# provide compiler type. This option is in this form predicted to work
-	# only on POSIX systems. Just typical compilers for Linux and Mac are
-	# included. 
-	if (DARWIN)
-		set (WITH_COMPILER_TYPE clang)
-	elseif (POSIX) # Posix, but not DARWIN
-		set(WITH_COMPILER_TYPE gcc)
-	else()
-		get_filename_component(WITH_COMPILER_TYPE ${CMAKE_C_COMPILER} NAME)
-	endif()
-	set (USING_DEFAULT_COMPILER_PREFIX 1)
-endif()
-
-if (NOT USING_DEFAULT_COMPILER_PREFIX OR DEFINED WITH_COMPILER_PREFIX)
-	message(STATUS "Handling compiler with PREFIX=${WITH_COMPILER_PREFIX} TYPE=${WITH_COMPILER_TYPE}")
-
-	parse_compiler_type(${WITH_COMPILER_TYPE} COMPILER_TYPE COMPILER_SUFFIX)
-
-	if (${COMPILER_TYPE} STREQUAL gcc)
-		set (CMAKE_C_COMPILER ${WITH_COMPILER_PREFIX}gcc${COMPILER_SUFFIX})
-		set (CMAKE_CXX_COMPILER ${WITH_COMPILER_PREFIX}g++${COMPILER_SUFFIX})
-		set (HAVE_COMPILER_GNU_COMPAT 1)
-	elseif (${COMPILER_TYPE} STREQUAL cc)
-		set (CMAKE_C_COMPILER ${WITH_COMPILER_PREFIX}cc${COMPILER_SUFFIX})
-		set (CMAKE_CXX_COMPILER ${WITH_COMPILER_PREFIX}c++${COMPILER_SUFFIX})
-		set (HAVE_COMPILER_GNU_COMPAT 1)
-	elseif (${COMPILER_TYPE} STREQUAL icc)
-		set (CMAKE_C_COMPILER ${WITH_COMPILER_PREFIX}icc${COMPILER_SUFFIX})
-		set (CMAKE_CXX_COMPILER ${WITH_COMPILER_PREFIX}icpc${COMPILER_SUFFIX})
-		set (HAVE_COMPILER_GNU_COMPAT 1)
-	else()
-		# Use blindly <command> for C compiler and <command>++ for C++.
-		# At least this matches clang.
-		set (CMAKE_C_COMPILER ${WITH_COMPILER_PREFIX}${WITH_COMPILER_TYPE})
-		set (CMAKE_CXX_COMPILER ${WITH_COMPILER_PREFIX}${COMPILER_TYPE}++${COMPILER_SUFFIX})
-		if (${COMPILER_TYPE} STREQUAL clang)
-			set (HAVE_COMPILER_GNU_COMPAT 1)
-		endif()
-	endif()
-	message(STATUS "Compiler type: ${WITH_COMPILER_TYPE}. C: ${CMAKE_C_COMPILER}; C++: ${CMAKE_CXX_COMPILER}")
-	unset(USING_DEFAULT_COMPILER_PREFIX)
-else()
-	message(STATUS "No WITH_COMPILER_PREFIX - using C++ compiler ${CMAKE_CXX_COMPILER}")
-endif()
-
-
-if (DEFINED WITH_SRT_TARGET)
-	set (TARGET_haisrt ${WITH_SRT_TARGET})
-endif()
-
-# When you use crosscompiling, you have to take care that PKG_CONFIG_PATH
-# and CMAKE_PREFIX_PATH are set properly.
-
-# symbol exists in win32, but function does not.
-if(WIN32)
-	if(ENABLE_INET_PTON)
-		set(CMAKE_REQUIRED_LIBRARIES ws2_32)
-		check_function_exists(inet_pton HAVE_INET_PTON)
-		try_compile(AT_LEAST_VISTA
-			${CMAKE_BINARY_DIR}
-			"${CMAKE_CURRENT_SOURCE_DIR}/scripts/test_vista.c")
-		if(NOT AT_LEAST_VISTA)
-			# force targeting Vista
-			add_definitions(-D_WIN32_WINNT=0x0600)
-		endif()
-	else()
-		add_definitions(-D_WIN32_WINNT=0x0501)
-	endif()
-else()
-	check_function_exists(inet_pton HAVE_INET_PTON)
-endif()
-if (DEFINED HAVE_INET_PTON)
-	add_definitions(-DHAVE_INET_PTON=1)
-endif()
-
-# Defines HAVE_PTHREAD_GETNAME_* and HAVE_PTHREAD_SETNAME_*
-include(FindPThreadGetSetName)
-FindPThreadGetSetName()
-
-if (ENABLE_MONOTONIC_CLOCK)
-	if (NOT ENABLE_MONOTONIC_CLOCK_DEFAULT)
-		message(FATAL_ERROR "Your platform does not support CLOCK_MONOTONIC. Build with -DENABLE_MONOTONIC_CLOCK=OFF.")
-	endif()
-	set (WITH_EXTRALIBS "${WITH_EXTRALIBS} ${MONOTONIC_CLOCK_LINKLIB}")
-	add_definitions(-DENABLE_MONOTONIC_CLOCK=1)
-endif()
-
-if (ENABLE_ENCRYPTION)
-	if ("${USE_ENCLIB}" STREQUAL "gnutls")
-		set (SSL_REQUIRED_MODULES "gnutls nettle")
-		if (WIN32)
-			if (MINGW)
-				set (SSL_REQUIRED_MODULES "${SSL_REQUIRED_MODULES} zlib")
-			endif()
-		endif()
-
-		pkg_check_modules (SSL REQUIRED ${SSL_REQUIRED_MODULES})
-
-		add_definitions(
-			-DUSE_GNUTLS=1
-		)
-
-		link_directories(
-			${SSL_LIBRARY_DIRS}
-		)
-	elseif ("${USE_ENCLIB}" STREQUAL "mbedtls")
-		add_definitions(-DUSE_MBEDTLS=1)
-		if ("${SSL_LIBRARY_DIRS}" STREQUAL "")
-			set(MBEDTLS_PREFIX "${CMAKE_PREFIX_PATH}" CACHE PATH "The path of mbedtls")
-			find_package(MbedTLS REQUIRED)
-			set (SSL_INCLUDE_DIRS ${MBEDTLS_INCLUDE_DIR})
-			set (SSL_LIBRARIES  ${MBEDTLS_LIBRARIES})
-		endif()
-		if (WIN32)
-			set (SSL_LIBRARIES ${SSL_LIBRARIES} bcrypt)
-		endif()
-		if ("${SSL_LIBRARIES}" STREQUAL "")
-			set (SSL_LIBRARIES  mbedtls mbedcrypto)
-		endif()
-		message(STATUS "SSL enforced mbedtls: -I ${SSL_INCLUDE_DIRS} -l;${SSL_LIBRARIES}")
-
-		foreach(LIB ${SSL_LIBRARIES})
-			if(IS_ABSOLUTE ${LIB} AND EXISTS ${LIB})
-				set (SRT_LIBS_PRIVATE ${SRT_LIBS_PRIVATE} ${LIB})
-			else()
-				set(SRT_LIBS_PRIVATE ${SRT_LIBS_PRIVATE} "-l${LIB}")
-			endif()
-		endforeach()
-	elseif ("${USE_ENCLIB}" STREQUAL "openssl-evp")
-		# Openssl-EVP requires CRYSPR2
-		add_definitions(-DUSE_OPENSSL_EVP=1 -DCRYSPR2)
-		set (SSL_REQUIRED_MODULES "openssl libcrypto")
-		# Try using pkg-config method first if enabled,
-		# fall back to find_package method otherwise
-		if (USE_OPENSSL_PC)
-			pkg_check_modules(SSL ${SSL_REQUIRED_MODULES})
-			if (SRT_USE_OPENSSL_STATIC_LIBS)
-				# use `pkg-config --static xxx` found libs
-				set(SSL_LIBRARIES ${SSL_STATIC_LIBRARIES})
-			endif()
-		endif()
-		if (SSL_FOUND)
-			# We have some cases when pkg-config is improperly configured
-			# When it doesn't ship the -L and -I options, and the CMAKE_PREFIX_PATH
-			# is set (also through `configure`), then we have this problem. If so,
-			# set forcefully the -I and -L contents to prefix/include and
-			# prefix/lib.
-			if ("${SSL_LIBRARY_DIRS}" STREQUAL "")
-			if (NOT "${CMAKE_PREFIX_PATH}" STREQUAL "")
-				message(STATUS "WARNING: pkg-config has incorrect prefix - enforcing target path prefix: ${CMAKE_PREFIX_PATH}")
-				set (SSL_LIBRARY_DIRS ${CMAKE_PREFIX_PATH}/${CMAKE_INSTALL_LIBDIR})
-				set (SSL_INCLUDE_DIRS ${CMAKE_PREFIX_PATH}/include)
-			endif()
-			endif()
-
-			link_directories(
-				${SSL_LIBRARY_DIRS}
-			)
-			message(STATUS "SSL via pkg-config: -L ${SSL_LIBRARY_DIRS} -I ${SSL_INCLUDE_DIRS} -l;${SSL_LIBRARIES}")
-		else()
-			if (SRT_USE_OPENSSL_STATIC_LIBS)
-				# use `pkg-config --static xxx` found libs
-				set(OPENSSL_USE_STATIC_LIBS True)
-				set(OPENSSL_MSVC_STATIC_RT True)
-			endif()
-			find_package(OpenSSL REQUIRED)
-			set (SSL_INCLUDE_DIRS ${OPENSSL_INCLUDE_DIR})
-			set (SSL_LIBRARIES ${OPENSSL_LIBRARIES})
-			message(STATUS "SSL via find_package(OpenSSL): -I ${SSL_INCLUDE_DIRS} -l;${SSL_LIBRARIES}")
-		endif()
-	elseif ("${USE_ENCLIB}" STREQUAL "botan")
-		add_definitions(-DUSE_BOTAN=1 -DCRYSPR2)
-		set (SSL_REQUIRED_MODULES "botan")
-		find_package(Botan 3.0.0 REQUIRED)
-		botan_generate(
-			botan
-			ffi
-			nist_keywrap
-			aes_armv8
-			aes_ni
-			aes_power8
-			aes_vperm
-			idea_sse2
-			serpent_avx2
-			shacal2_armv8
-			shacal2_avx2
-			shacal2_x86
-			sm4_armv8
-			rdseed
-			sha1_armv8
-			sha1_sse2
-			sha1_x86
-			sha2_32_armv8
-			sha2_32_bmi2
-			sha2_32_x86
-			sha2_64_bmi2
-			sha3_bmi2
-			zfec_sse2
-			zfec_vperm
-			argon2_avx2
-			argon2_ssse3
-			processor_rng
-			chacha_avx2
-			ghash_cpu
-			ghash_vperm
-			simd
-			simd_avx2)
-		target_compile_features("botan" PRIVATE "cxx_std_20")
-		set (SSL_INCLUDE_DIRS ${CMAKE_CURRENT_BINARY_DIR})
-		set (SSL_LIBRARIES "botan")
-	else() # openssl
-		# Openssl (Direct-AES API) can use CRYSPR2
-		add_definitions(-DUSE_OPENSSL=1 -DCRYSPR2)
-			set (SSL_REQUIRED_MODULES "openssl libcrypto")
-		# Try using pkg-config method first if enabled,
-		# fall back to find_package method otherwise
-		if (USE_OPENSSL_PC)
-			pkg_check_modules(SSL ${SSL_REQUIRED_MODULES})
-			if (SRT_USE_OPENSSL_STATIC_LIBS)
-				# use `pkg-config --static xxx` found libs
-				set(SSL_LIBRARIES ${SSL_STATIC_LIBRARIES})
-			endif()
-		endif()
-		if (SSL_FOUND)
-			# We have some cases when pkg-config is improperly configured
-			# When it doesn't ship the -L and -I options, and the CMAKE_PREFIX_PATH
-			# is set (also through `configure`), then we have this problem. If so,
-			# set forcefully the -I and -L contents to prefix/include and
-			# prefix/lib.
-			if ("${SSL_LIBRARY_DIRS}" STREQUAL "")
-			if (NOT "${CMAKE_PREFIX_PATH}" STREQUAL "")
-				message(STATUS "WARNING: pkg-config has incorrect prefix - enforcing target path prefix: ${CMAKE_PREFIX_PATH}")
-				set (SSL_LIBRARY_DIRS ${CMAKE_PREFIX_PATH}/${CMAKE_INSTALL_LIBDIR})
-				set (SSL_INCLUDE_DIRS ${CMAKE_PREFIX_PATH}/include)
-			endif()
-			endif()
-
-			link_directories(
-				${SSL_LIBRARY_DIRS}
-			)
-			message(STATUS "SSL via pkg-config: -L ${SSL_LIBRARY_DIRS} -I ${SSL_INCLUDE_DIRS} -l;${SSL_LIBRARIES}")
-		else()
-			if (SRT_USE_OPENSSL_STATIC_LIBS)
-				# use `pkg-config --static xxx` found libs
-				set(OPENSSL_USE_STATIC_LIBS True)
-				set(OPENSSL_MSVC_STATIC_RT True)
-			endif()
-			find_package(OpenSSL REQUIRED)
-			set (SSL_INCLUDE_DIRS ${OPENSSL_INCLUDE_DIR})
-			set (SSL_LIBRARIES ${OPENSSL_LIBRARIES})
-			message(STATUS "SSL via find_package(OpenSSL): -I ${SSL_INCLUDE_DIRS} -l;${SSL_LIBRARIES}")
-		endif()
-
-	endif()
-
-	add_definitions(-DSRT_ENABLE_ENCRYPTION)
-	message(STATUS "ENCRYPTION: ENABLED, using: ${SSL_REQUIRED_MODULES}")
-	message (STATUS "SSL libraries: ${SSL_LIBRARIES}")
-
-	if (ENABLE_AEAD_API_PREVIEW)
-		if (("${USE_ENCLIB}" STREQUAL "openssl-evp") OR ("${USE_ENCLIB}" STREQUAL "botan"))
-			add_definitions(-DENABLE_AEAD_API_PREVIEW)
-			message(STATUS "ENCRYPTION AEAD API: ENABLED")
-		else()
-			message(FATAL_ERROR "ENABLE_AEAD_API_PREVIEW is only available with USE_ENCLIB=[openssl-evp | botan]!")
-		endif()
-	else()
-		message(STATUS "ENCRYPTION AEAD API: DISABLED")
-	endif()
-
-else()
-	message(STATUS "ENCRYPTION: DISABLED")
-	message(STATUS "ENCRYPTION AEAD API: N/A")
-endif()
-
-if (USE_GNUSTL)
-	pkg_check_modules (GNUSTL REQUIRED gnustl)
-	link_directories(${GNUSTL_LIBRARY_DIRS})
-	include_directories(${GNUSTL_INCLUDE_DIRS})
-	set (SRT_LIBS_PRIVATE ${SRT_LIBS_PRIVATE} ${GNUSTL_LIBRARIES} ${GNUSTL_LDFLAGS})
-endif()
-
-if (ENABLE_MAXREXMITBW)
-	add_definitions(-DENABLE_MAXREXMITBW)
-	message(STATUS "MAXREXMITBW API: ENABLED")
-else()
-	message(STATUS "MAXREXMITBW API: DISABLED")
-endif()
-
-if (USING_DEFAULT_COMPILER_PREFIX)
-# Detect if the compiler is GNU compatible for flags
-if (CMAKE_CXX_COMPILER_ID MATCHES "GNU|Intel|Clang|AppleClang")
-	message(STATUS "COMPILER: ${CMAKE_CXX_COMPILER_ID} (${CMAKE_CXX_COMPILER}) - GNU compat")
-	set(HAVE_COMPILER_GNU_COMPAT 1)
-
-	# See https://gcc.gnu.org/projects/cxx-status.html
-	# At the bottom there's information about C++98, which is default up to 6.1 version.
-	# For all other compilers - including Clang - we state that the default C++ standard is AT LEAST 11.
-	if (${CMAKE_CXX_COMPILER_ID} STREQUAL GNU AND ${CMAKE_CXX_COMPILER_VERSION} VERSION_LESS 6.1)
-		message(STATUS "NOTE: GCC ${CMAKE_CXX_COMPILER_VERSION} is detected with default C++98. Forcing C++11 on applications.")
-		set (FORCE_CXX_STANDARD 1)
-	elseif (${CMAKE_CXX_COMPILER_ID} MATCHES "Clang|AppleClang")
-		message(STATUS "NOTE: CLANG ${CMAKE_CXX_COMPILER_VERSION} detected, unsure if >=C++11 is default, forcing C++11 on applications")
-		set (FORCE_CXX_STANDARD 1)
-	else() 
-		message(STATUS "NOTE: ${CMAKE_CXX_COMPILER_ID} ${CMAKE_CXX_COMPILER_VERSION} - assuming default C++11.")
-	endif()
-else()
-	message(STATUS "COMPILER: ${CMAKE_CXX_COMPILER_ID} (${CMAKE_CXX_COMPILER}) - NOT GNU compat")
-	set(HAVE_COMPILER_GNU_COMPAT 0)
-endif()
-
-else() # Compiler altered by WITH_COMPILER_TYPE/PREFIX - can't rely on CMAKE_CXX_*
-
-	# Force the C++ standard as C++11
-	# HAVE_COMPILER_GNU_COMPAT was set in the handler of WITH_COMPILER_TYPE
-	set (FORCE_CXX_STANDARD 1)
-	message(STATUS "COMPILER CHANGED TO: ${COMPILER_TYPE} - forcing C++11 standard for apps")
-endif()
-
-# Check for GCC Atomic Intrinsics and C++11 Atomics.
-# Sets:
-#  HAVE_LIBATOMIC
-#  HAVE_LIBATOMIC_COMPILES
-#  HAVE_LIBATOMIC_COMPILES_STATIC
-#  HAVE_GCCATOMIC_INTRINSICS
-#  HAVE_GCCATOMIC_INTRINSICS_REQUIRES_LIBATOMIC
-include(CheckGCCAtomicIntrinsics)
-CheckGCCAtomicIntrinsics()
-#  HAVE_CXX_ATOMIC
-#  HAVE_CXX_ATOMIC_STATIC
-include(CheckCXXAtomic)
-CheckCXXAtomic()
-
-# Check for std::put_time():
-# Sets:
-#  HAVE_CXX_STD_PUT_TIME
-include(CheckCXXStdPutTime)
-CheckCXXStdPutTime()
-if (HAVE_CXX_STD_PUT_TIME)
-	add_definitions(-DHAVE_CXX_STD_PUT_TIME=1)
-endif()
-
-if (DISABLE_CXX11)
-	set (ENABLE_CXX11 0)
-elseif( DEFINED ENABLE_CXX11 )
-else()
-	set (ENABLE_CXX11 1)
-endif()
-
-function (srt_check_cxxstd stdval OUT_STD OUT_PFX)
-
-	set (STDPFX c++)
-	if (stdval MATCHES "([^+]+\\++)([0-9]*)")
-		set (STDPFX ${CMAKE_MATCH_1})
-		set (STDCXX ${CMAKE_MATCH_2})
-	elseif (stdval MATCHES "[0-9]*")
-		set (STDCXX ${stdval})
-	else()
-		set (STDCXX 0)
-	endif()
-
-	# Handle C++98 < C++11
-	# Please fix this around 2070 year.
-	if (${STDCXX} GREATER 80)
-			set (STDCXX 03)
-	endif()
-
-	# return
-	set (${OUT_STD} ${STDCXX} PARENT_SCOPE)
-	set (${OUT_PFX} ${STDPFX} PARENT_SCOPE)
-endfunction()
-
-if (NOT ENABLE_CXX11)
-	message(WARNING "Parts that require C++11 support will be disabled (srt-live-transmit)")
-	if (ENABLE_STDCXX_SYNC)
-		message(FATAL_ERROR "ENABLE_STDCXX_SYNC is set, but C++11 is disabled by ENABLE_CXX11")
-	endif()
-elseif (ENABLE_STDCXX_SYNC)
-	add_definitions(-DENABLE_STDCXX_SYNC=1)
-	if (DEFINED USE_CXX_STD)
-		srt_check_cxxstd(${USE_CXX_STD} STDCXX STDPFX)
-		# If defined, make sure it's at least C++11
-		if (${STDCXX} LESS 11)
-			message(FATAL_ERROR "If ENABLE_STDCXX_SYNC, then USE_CXX_STD must specify at least C++11")
-		endif()
-	else()
-		set (USE_CXX_STD 11)
-	endif()
-endif()
-
-message(STATUS "STDCXX_SYNC: ${ENABLE_STDCXX_SYNC}")
-message(STATUS "MONOTONIC_CLOCK: ${ENABLE_MONOTONIC_CLOCK}")
-
-if (ENABLE_SOCK_CLOEXEC)
-	add_definitions(-DENABLE_SOCK_CLOEXEC=1)
-endif()
-
-if (CMAKE_MAJOR_VERSION LESS 3)
-	set (FORCE_CXX_STANDARD_GNUONLY 1)
-endif()
-
-if (DEFINED USE_CXX_STD)
-	srt_check_cxxstd(${USE_CXX_STD} STDCXX STDPFX)
-
-	if (${STDCXX} EQUAL 0)
-		message(FATAL_ERROR "USE_CXX_STD: Must specify 03/11/14/17/20 possibly with c++/gnu++ prefix")
-	endif()
-
-	if (NOT STDCXX STREQUAL "")
-
-		if (${STDCXX} LESS 11)
-			if (ENABLE_STDCXX_SYNC)
-				message(FATAL_ERROR "If ENABLE_STDCXX_SYNC, then you can't USE_CXX_STD less than 11")
-			endif()
-			# Set back to 98 because cmake doesn't understand 03.
-			set (STDCXX 98)
-			# This enforces C++03 standard on SRT.
-			# Apps still use C++11
-
-			# Set this through independent flags
-			set (USE_CXX_STD_LIB ${STDCXX})
-			set (FORCE_CXX_STANDARD 1)
-			if (NOT ENABLE_APPS)
-				set (USE_CXX_STD_APP ${STDCXX})
-				message(STATUS "C++ STANDARD: library: C++${STDCXX}, apps disabled (examples will follow C++${STDCXX})")
-			else()
-				set (USE_CXX_STD_APP "")
-				message(STATUS "C++ STANDARD: library: C++${STDCXX}, but apps still at least C++11")
-			endif()
-		elseif (FORCE_CXX_STANDARD_GNUONLY)
-			# CMake is too old to handle CMAKE_CXX_STANDARD,
-			# use bare GNU options.
-			set (FORCE_CXX_STANDARD 1)
-			set (USE_CXX_STD_APP ${STDCXX})
-			set (USE_CXX_STD_LIB ${STDCXX})
-			message(STATUS "C++ STANDARD: using C++${STDCXX} for all - GNU only")
-		else()
-			# This enforces this standard on both apps and library,
-			# so set this as global C++ standard option
-			set (CMAKE_CXX_STANDARD ${STDCXX})
-			unset (FORCE_CXX_STANDARD)
-
-			# Do not set variables to not duplicate flags
-			set (USE_CXX_STD_LIB "")
-			set (USE_CXX_STD_APP "")
-			message(STATUS "C++ STANDARD: using C++${STDCXX} for all")
-		endif()
-
-		message(STATUS "C++: Setting C++ standard for gnu compiler: lib: ${USE_CXX_STD_LIB} apps: ${USE_CXX_STD_APP}")
-	endif()
-else()
-	set (USE_CXX_STD_LIB "")
-	set (USE_CXX_STD_APP "")
-endif()
-
-if (FORCE_CXX_STANDARD)
-	message(STATUS "C++ STD: Forcing C++11 on applications")
-	if (USE_CXX_STD_APP STREQUAL "")
-		set (USE_CXX_STD_APP 11)
-	endif()
-
-	if (USE_CXX_STD_LIB STREQUAL "" AND ENABLE_STDCXX_SYNC)
-		message(STATUS "C++ STD: Forcing C++11 on library, as C++11 sync requested")
-		set (USE_CXX_STD_LIB 11)
-	endif()
-endif()
-
-# add extra warning flags for gccish compilers
-if (HAVE_COMPILER_GNU_COMPAT)
-	set (SRT_GCC_WARN "-Wall -Wextra")
-	if (CMAKE_CXX_COMPILER_VERSION VERSION_GREATER 7.0 AND CMAKE_CXX_COMPILER_ID STREQUAL "GNU")
-		set (SRT_GCC_WARN "${SRT_GCC_WARN} -Wshadow=local")
-	endif()
-else()
-	# cpp debugging on Windows :D
-	#set (SRT_GCC_WARN "/showIncludes")
-endif()
-
-if (USE_STATIC_LIBSTDCXX)
-	if (HAVE_COMPILER_GNU_COMPAT)
-		set(CMAKE_EXE_LINKER_FLAGS "${CMAKE_EXE_LINKER_FLAGS} -static-libstdc++")
-	else()
-		message(FATAL_ERROR "On non-GNU-compat compiler it's not known how to use static C++ standard library.")
-	endif()
-endif()
-
-
-# This options is necessary on some systems; on a cross-ARM compiler it
-# has been detected, for example, that -lrt is necessary for some applications
-# because clock_gettime is needed by some functions and it is alternatively
-# provided by libc, but only in newer versions. This options is rarely necessary,
-# but may help in several corner cases in unusual platforms.
-if (WITH_EXTRALIBS)
-	set(CMAKE_EXE_LINKER_FLAGS "${CMAKE_EXE_LINKER_FLAGS} ${WITH_EXTRALIBS}")
-endif()
-
-# CMake has only discovered in 3.3 version that some set-finder is
-# necessary. Using variables for shortcut to a clumsy check syntax.
-
-set (srt_libspec_shared ${ENABLE_SHARED})
-set (srt_libspec_static ${ENABLE_STATIC})
-
-set (srtpack_libspec_common)
-if (srt_libspec_shared)
-	list(APPEND srtpack_libspec_common ${TARGET_srt}_shared)
-
-endif()
-if (srt_libspec_static)
-	list(APPEND srtpack_libspec_common ${TARGET_srt}_static)
-endif()
-
-set (SRT_SRC_HAICRYPT_DIR ${CMAKE_CURRENT_SOURCE_DIR}/haicrypt)
-set (SRT_SRC_SRTCORE_DIR ${CMAKE_CURRENT_SOURCE_DIR}/srtcore)
-set (SRT_SRC_COMMON_DIR ${CMAKE_CURRENT_SOURCE_DIR}/common)
-set (SRT_SRC_TOOLS_DIR ${CMAKE_CURRENT_SOURCE_DIR}/tools)
-set (SRT_SRC_TEST_DIR ${CMAKE_CURRENT_SOURCE_DIR}/test)
-
-if(WIN32)
-	message(STATUS "DETECTED SYSTEM: WINDOWS;  WIN32=1; PTW32_STATIC_LIB=1")
-	add_definitions(-DWIN32=1 -DPTW32_STATIC_LIB=1)
-elseif(DARWIN)
-	message(STATUS "DETECTED SYSTEM: DARWIN")
-elseif(BSD)
-	message(STATUS "DETECTED SYSTEM: BSD;  BSD=1")
-	add_definitions(-DBSD=1)
-elseif(LINUX)
-	add_definitions(-DLINUX=1)
-	message(STATUS "DETECTED SYSTEM: LINUX;  LINUX=1" )
-elseif(ANDROID)
-	add_definitions(-DLINUX=1)
-	message(STATUS "DETECTED SYSTEM: ANDROID;  LINUX=1" )
-elseif(CYGWIN)
-	add_definitions(-DCYGWIN=1)
-	message(STATUS "DETECTED SYSTEM: CYGWIN (posix mode); CYGWIN=1")
-elseif(GNU)
-	add_definitions(-DGNU=1)
-	message(STATUS "DETECTED SYSTEM: GNU;  GNU=1" )
-elseif(SUNOS)
-	add_definitions(-DSUNOS=1)
-	message(STATUS "DETECTED SYSTEM: SunOS|Solaris;  SUNOS=1" )
-else()
-	message(FATAL_ERROR "Unsupported system: ${CMAKE_SYSTEM_NAME}")
-endif()
-
-add_definitions(
-	-D_GNU_SOURCE
-	-DHAI_PATCH=1
-	-DHAI_ENABLE_SRT=1
-	-DSRT_VERSION="${SRT_VERSION}"
-)
-
-if (LINUX)
-# This is an option supported only on Linux
-	add_definitions(-DSRT_ENABLE_BINDTODEVICE)
-endif()
-
-# This is obligatory include directory for all targets. This is only
-# for private headers. Installable headers should be exclusively used DIRECTLY.
-include_directories(${SRT_SRC_COMMON_DIR} ${SRT_SRC_SRTCORE_DIR} ${SRT_SRC_HAICRYPT_DIR})
-
-if (ENABLE_LOGGING)
-	list(APPEND SRT_EXTRA_CFLAGS "-DENABLE_LOGGING=1")
-	if (ENABLE_HEAVY_LOGGING)
-		list(APPEND SRT_EXTRA_CFLAGS "-DENABLE_HEAVY_LOGGING=1")
-	endif()
-	if (ENABLE_HAICRYPT_LOGGING)
-		if (ENABLE_HAICRYPT_LOGGING STREQUAL 2) # Allow value 2 for INSECURE DEBUG logging
-			message(WARNING " *** ENABLED INSECURE HAICRYPT LOGGING - USE FOR TESTING ONLY!!! ***")
-			list(APPEND SRT_EXTRA_CFLAGS "-DENABLE_HAICRYPT_LOGGING=2")
-		else()
-			list(APPEND SRT_EXTRA_CFLAGS "-DENABLE_HAICRYPT_LOGGING=1")
-		endif()
-	endif()
-endif()
-
-if (ENABLE_GETNAMEINFO)
-	list(APPEND SRT_EXTRA_CFLAGS "-DENABLE_GETNAMEINFO=1")
-endif()
-
-if (ENABLE_PKTINFO)
-	if (WIN32 OR BSD)
-		message(FATAL_ERROR "PKTINFO is not implemented on Windows or *BSD.")
-	endif()
-
-	list(APPEND SRT_EXTRA_CFLAGS "-DSRT_ENABLE_PKTINFO=1")
-endif()
-
-
-# ENABLE_EXPERIMENTAL_BONDING is deprecated. Use ENABLE_BONDING. ENABLE_EXPERIMENTAL_BONDING is be removed in v1.6.0.
-if (ENABLE_EXPERIMENTAL_BONDING)
-	message(DEPRECATION "ENABLE_EXPERIMENTAL_BONDING is deprecated. Please use ENABLE_BONDING instead.")
-	set (ENABLE_BONDING ON)
-endif()
-
-if (ENABLE_BONDING)
-	list(APPEND SRT_EXTRA_CFLAGS "-DENABLE_BONDING=1")
-	message(STATUS "ENABLE_BONDING: ON")
-else()
-	message(STATUS "ENABLE_BONDING: OFF")
-endif()
-
-if (ENABLE_THREAD_CHECK)
-	add_definitions(
-		-DSRT_ENABLE_THREADCHECK=1
-		-DFUGU_PLATFORM=1
-		-I${WITH_THREAD_CHECK_INCLUDEDIR}
-	)
-endif()
-
-if (ENABLE_CLANG_TSA)
-	list(APPEND SRT_EXTRA_CFLAGS "-Wthread-safety")
-	message(STATUS "Clang TSA: Enabled")
-endif()
-
-if (ENABLE_PROFILE)
-	if (HAVE_COMPILER_GNU_COMPAT)
-		# They are actually cflags, not definitions, but CMake is stupid enough.
-		add_definitions(-g -pg)
-		link_libraries(-g -pg)
-	else()
-		message(FATAL_ERROR "Profiling option is not supported on this platform")
-	endif()
-endif()
-
-if (ENABLE_CODE_COVERAGE)
-	if (HAVE_COMPILER_GNU_COMPAT)
-		add_definitions(-g -O0 --coverage)
-		link_libraries(--coverage)
-		message(STATUS "ENABLE_CODE_COVERAGE: ON")
-	else()
-		message(FATAL_ERROR "ENABLE_CODE_COVERAGE: option is not supported on this platform")
-	endif()
-endif()
-
-# On Linux pthreads have to be linked even when using C++11 threads
-if (ENABLE_STDCXX_SYNC AND NOT LINUX)
-	message(STATUS "Pthread library: C++11")
-elseif (PTHREAD_LIBRARY AND PTHREAD_INCLUDE_DIR)
-	message(STATUS "Pthread library: ${PTHREAD_LIBRARY}")
-	message(STATUS "Pthread include dir: ${PTHREAD_INCLUDE_DIR}")
-elseif (MICROSOFT)
-	find_package(pthreads QUIET)
-
-	if (NOT PTHREAD_INCLUDE_DIR OR NOT PTHREAD_LIBRARY)
-		#search package folders with GLOB to add as extra hint for headers
-		file(GLOB PTHREAD_PACKAGE_INCLUDE_HINT ./_packages/cinegy.pthreads-win*/sources)
-		if (PTHREAD_PACKAGE_INCLUDE_HINT)
-			message(STATUS "PTHREAD_PACKAGE_INCLUDE_HINT value: ${PTHREAD_PACKAGE_INCLUDE_HINT}")
-		endif()
-
-		# find pthread header
-		find_path(PTHREAD_INCLUDE_DIR pthread.h HINTS C:/pthread-win32/include ${PTHREAD_PACKAGE_INCLUDE_HINT})
-
-		if (PTHREAD_INCLUDE_DIR)
-			message(STATUS "Pthread include dir: ${PTHREAD_INCLUDE_DIR}")
-		else()
-			message(FATAL_ERROR "Failed to find pthread.h. Specify PTHREAD_INCLUDE_DIR.")
-		endif()
-
-		#search package folders with GLOB to add as extra hint for libs
-		file(GLOB PTHREAD_PACKAGE_LIB_HINT ./_packages/cinegy.pthreads-win*/runtimes/win-*/native/release)
-		if (PTHREAD_PACKAGE_LIB_HINT)
-			message(STATUS "PTHREAD_PACKAGE_LIB_HINT value: ${PTHREAD_PACKAGE_LIB_HINT}")
-		endif()
-
-		#find pthread library
-		set(PTHREAD_LIB_SUFFIX "")
-		if (ENABLE_DEBUG)
-			set(PTHREAD_LIB_SUFFIX "d")
-		endif ()
-
-		set(PTHREAD_COMPILER_FLAG "")
-		if (MICROSOFT)
-			set(PTHREAD_COMPILER_FLAG "V")
-		elseif (MINGW)
-			set(PTHREAD_COMPILER_FLAG "G")
-		endif ()
-
-		foreach(EXHAND C CE SE)
-			foreach(COMPAT 1 2)
-				list(APPEND PTHREAD_W32_LIBRARY "pthread${PTHREAD_COMPILER_FLAG}${EXHAND}${PTHREAD_LIB_SUFFIX}${COMPAT}")
-			endforeach()
-		endforeach()
-
-		find_library(PTHREAD_LIBRARY NAMES ${PTHREAD_W32_LIBRARY} pthread pthread_dll pthread_lib HINTS C:/pthread-win32/lib C:/pthread-win64/lib ${PTHREAD_PACKAGE_LIB_HINT})
-		if (PTHREAD_LIBRARY)
-			message(STATUS "Pthread library: ${PTHREAD_LIBRARY}")
-		else()
-			message(FATAL_ERROR "Failed to find pthread library. Specify PTHREAD_LIBRARY.")
-		endif()
-	endif()
-else ()
-	find_package(Threads REQUIRED)
-	set(PTHREAD_LIBRARY ${CMAKE_THREAD_LIBS_INIT})
-endif()
-
-# This is required in some projects that add some other sources
-# to the SRT library to be compiled together (aka "virtual library").
-if (DEFINED SRT_EXTRA_LIB_INC)
-	include(${SRT_EXTRA_LIB_INC}.cmake)
-	# Expected to provide variables:
-	# - SOURCES_srt_extra
-	# - EXTRA_stransmit
-endif()
-
-# ---------------------------------------------------------------------------
-
-# ---
-# Target: haicrypt.
-# Completing sources and installable headers. Flag settings will follow.
-# ---
-if (ENABLE_ENCRYPTION)
-	set (HAICRYPT_FILELIST_MAF "filelist-${USE_ENCLIB}.maf")
-
-	MafReadDir(haicrypt ${HAICRYPT_FILELIST_MAF}
-		SOURCES SOURCES_haicrypt
-		PUBLIC_HEADERS HEADERS_haicrypt
-		PROTECTED_HEADERS HEADERS_haicrypt
-	)
-endif()
-
-if (WIN32)
-	MafReadDir(common filelist_win32.maf
-		SOURCES SOURCES_common
-		PUBLIC_HEADERS HEADERS_srt_win32
-		PROTECTED_HEADERS HEADERS_srt_win32
-	)
-	message(STATUS "WINDOWS detected: adding compat sources: ${SOURCES_common}")
-endif()
-
-
-# Make the OBJECT library for haicrypt and srt. Then they'll be bound into
-# real libraries later, either one common, or separate.
-
-# This is needed for Xcode to properly handle CMake OBJECT Libraries
-# From docs (https://cmake.org/cmake/help/latest/command/add_library.html#object-libraries):
-#
-# ... Some native build systems (such as Xcode) may not like targets that have only object files,
-# so consider adding at least one real source file to any target that references $<TARGET_OBJECTS:objlib>.
-set(OBJECT_LIB_SUPPORT "${PROJECT_SOURCE_DIR}/cmake_object_lib_support.c")
-
-# NOTE: The "virtual library" is a library specification that cmake
-# doesn't support (the library of OBJECT type is something in kind of that,
-# but not fully supported - for example it doesn't support transitive flags,
-# so this can't be used desired way). It's a private-only dependency type,
-# where the project isn't compiled into any library file at all - instead, all
-# of its source files are incorporated directly to the source list of the
-# project that depends on it. In cmake this must be handled manually.
-
-
-# ---
-# Target: srt. DEFINITION ONLY. Haicrypt flag settings follow.
-# ---
-
-if (ENABLE_SHARED AND MICROSOFT)
-	#add resource files to shared library, to set DLL metadata on Windows DLLs
-	set (EXTRA_WIN32_SHARED 1)
-	message(STATUS "WIN32: extra resource file will be added")
-endif()
-
-MafReadDir(srtcore filelist.maf
-	SOURCES SOURCES_srt
-	PUBLIC_HEADERS HEADERS_srt
-	PROTECTED_HEADERS HEADERS_srt
-	PRIVATE_HEADERS HEADERS_srt_private
-)
-
-# Auto generated version file and add it to the HEADERS_srt list.
-if(DEFINED ENV{APPVEYOR_BUILD_NUMBER})
-	set(SRT_VERSION_BUILD ON)
-	set(CI_BUILD_NUMBER_STRING $ENV{APPVEYOR_BUILD_NUMBER})
-	message(STATUS "AppVeyor build environment detected: Adding build number to version header")
-endif()
-if(DEFINED ENV{TEAMCITY_VERSION})
-	set(SRT_VERSION_BUILD ON)
-	set(CI_BUILD_NUMBER_STRING $ENV{CI_BUILD_COUNTER})
-	message(STATUS "TeamCity build environment detected: Adding build counter to version header")
-endif()
-
-configure_file("srtcore/version.h.in" "version.h" @ONLY)
-
-list(INSERT HEADERS_srt 0 "${CMAKE_CURRENT_BINARY_DIR}/version.h")
-include_directories("${CMAKE_CURRENT_BINARY_DIR}")
-
-add_library(srt_virtual OBJECT ${SOURCES_srt} ${SOURCES_srt_extra} ${HEADERS_srt} ${SOURCES_haicrypt} ${SOURCES_common})
-
-if (ENABLE_SHARED)
-	# Set this to sources as well, as it won't be automatically handled
-	set_target_properties(srt_virtual PROPERTIES POSITION_INDEPENDENT_CODE 1)
-endif()
-
-macro(srt_set_stdcxx targetname spec)
-	set (stdcxxspec ${spec})
-	if (NOT "${stdcxxspec}" STREQUAL "")
-		if (FORCE_CXX_STANDARD_GNUONLY)
-			target_compile_options(${targetname} PRIVATE -std=c++${stdcxxspec})
-			message(STATUS "C++ STD: ${targetname}: forced C++${stdcxxspec} standard - GNU option: -std=c++${stdcxxspec}")
-		else()
-			set_target_properties(${targetname} PROPERTIES CXX_STANDARD ${stdcxxspec})
-			message(STATUS "C++ STD: ${targetname}: forced C++${stdcxxspec} standard - portable way")
-		endif()
-	else()
-		message(STATUS "APP: ${targetname}: using default C++ standard")
-	endif()
-endmacro()
-
-macro(srt_set_stdc targetname spec)
-	set (stdcspec ${spec})
-	if (NOT "${stdcspec}" STREQUAL "")
-		if (CMAKE_VERSION VERSION_LESS "3.1")
-			target_compile_options(${targetname} PRIVATE -std=c${stdcspec})
-			message(STATUS "C STD: ${targetname}: forced C${stdcspec} standard - GNU option: -std=c${stdcspec}")
-		else()
-			set_target_properties(${targetname} PROPERTIES C_STANDARD ${stdcspec})
-			message(STATUS "C STD: ${targetname}: forced C${stdcspec} standard - portable way")
-		endif()
-	else()
-		message(STATUS "APP: ${targetname}: using default C standard")
-	endif()
-endmacro()
-
-srt_set_stdcxx(srt_virtual "${USE_CXX_STD_LIB}")
-srt_set_stdc(srt_virtual "99")
-
-set (VIRTUAL_srt $<TARGET_OBJECTS:srt_virtual>)
-
-if (srt_libspec_shared)
-	add_library(${TARGET_srt}_shared SHARED ${OBJECT_LIB_SUPPORT} ${VIRTUAL_srt})
-	# shared libraries need PIC
-	set (CMAKE_POSITION_INDEPENDENT_CODE ON)
-	set_property(TARGET ${TARGET_srt}_shared PROPERTY OUTPUT_NAME ${TARGET_srt})
-	set_target_properties (${TARGET_srt}_shared PROPERTIES VERSION ${SRT_VERSION} SOVERSION ${SRT_VERSION_MAJOR}.${SRT_VERSION_MINOR})
-	list (APPEND INSTALL_TARGETS ${TARGET_srt}_shared)
-	if (ENABLE_ENCRYPTION)
-		target_link_libraries(${TARGET_srt}_shared PRIVATE ${SSL_LIBRARIES})
-	endif()
-	if (MICROSOFT)
-		target_link_libraries(${TARGET_srt}_shared PRIVATE ws2_32.lib)
-		if (NOT (ENABLE_ENCRYPTION AND "${USE_ENCLIB}" STREQUAL "botan"))
-			if (SRT_USE_OPENSSL_STATIC_LIBS)
-				target_link_libraries(${TARGET_srt}_shared PRIVATE crypt32.lib)
-			else()
-				set_target_properties(${TARGET_srt}_shared PROPERTIES LINK_FLAGS "/DELAYLOAD:libeay32.dll")
-			endif()
-		endif()
-	elseif (MINGW)
-		target_link_libraries(${TARGET_srt}_shared PRIVATE wsock32 ws2_32)
-	elseif (APPLE)
-		set_property(TARGET ${TARGET_srt}_shared PROPERTY MACOSX_RPATH ON)
-	endif()
-	if (USE_GNUSTL)
-		target_link_libraries(${TARGET_srt}_shared PRIVATE ${GNUSTL_LIBRARIES} ${GNUSTL_LDFLAGS})
-	endif()
-endif()
-
-if (srt_libspec_static)
-	add_library(${TARGET_srt}_static STATIC ${OBJECT_LIB_SUPPORT} ${VIRTUAL_srt})
-
-	# For Windows, leave the name to be "srt_static.lib".
-	# Windows generates two different library files:
-	# - a usual static library for static linkage
-	# - a shared library exposer, which allows pre-resolution and later dynamic
-	#   linkage when running the executable
-	# Both having unfortunately the same names created by MSVC compiler.
-	# It's not the case of Cygwin/MINGW - they are named there libsrt.a and libsrt.dll.a
-	if (MICROSOFT)
-		# Keep _static suffix. By unknown reason, the name must still be set explicitly.
-		set_property(TARGET ${TARGET_srt}_static PROPERTY OUTPUT_NAME ${TARGET_srt}_static)
-	else()
-		set_property(TARGET ${TARGET_srt}_static PROPERTY OUTPUT_NAME ${TARGET_srt})
-	endif()
-
-	list (APPEND INSTALL_TARGETS ${TARGET_srt}_static)
-	if (ENABLE_ENCRYPTION)
-		target_link_libraries(${TARGET_srt}_static PRIVATE ${SSL_LIBRARIES})
-	endif()
-	if (MICROSOFT)
-		target_link_libraries(${TARGET_srt}_static PRIVATE ws2_32.lib)
-		if (SRT_USE_OPENSSL_STATIC_LIBS)
-			target_link_libraries(${TARGET_srt}_static PRIVATE crypt32.lib)
-		endif()
-	elseif (MINGW)
-		target_link_libraries(${TARGET_srt}_static PRIVATE wsock32 ws2_32)
-	endif()
-	if (USE_GNUSTL)
-		target_link_libraries(${TARGET_srt}_static PRIVATE ${GNUSTL_LIBRARIES} ${GNUSTL_LDFLAGS})
-	endif()
-endif()
-
-target_include_directories(srt_virtual PRIVATE  ${SSL_INCLUDE_DIRS})
-
-if (MICROSOFT)
-	if (SRT_USE_OPENSSL_STATIC_LIBS)
-		set (SRT_LIBS_PRIVATE ${SRT_LIBS_PRIVATE} ws2_32.lib crypt32.lib)
-	else()
-		set (SRT_LIBS_PRIVATE ${SRT_LIBS_PRIVATE} ws2_32.lib)
-	endif()
-elseif (MINGW)
-	set (SRT_LIBS_PRIVATE ${SRT_LIBS_PRIVATE} -lwsock32 -lws2_32)
-endif()
-
-# Applying this to public includes is not transitive enough.
-# On Windows, apps require this as well, so it's safer to
-# spread this to all targets.
-if (PTHREAD_INCLUDE_DIR)
-	include_directories(${PTHREAD_INCLUDE_DIR})
-endif()
-
-# Link libraries must be applied directly to the derivatives
-# as virtual libraries (OBJECT-type) cannot have linkage declarations
-# transitive or not.
-
-foreach(tar ${srtpack_libspec_common})
-	message(STATUS "ADDING TRANSITIVE LINK DEP to:${tar} : ${PTHREAD_LIBRARY} ${dep}")
-	target_link_libraries (${tar} PUBLIC ${PTHREAD_LIBRARY} ${dep})
-endforeach()
-
-
-set (SRT_LIBS_PRIVATE ${SRT_LIBS_PRIVATE} ${PTHREAD_LIBRARY})
-
-target_compile_definitions(srt_virtual PRIVATE -DSRT_EXPORTS )
-if (ENABLE_SHARED)
-	target_compile_definitions(srt_virtual PUBLIC -DSRT_DYNAMIC)
-endif()
-
-target_compile_definitions(srt_virtual PRIVATE -DSRT_LOG_SLOWDOWN_FREQ_MS=${SRT_LOG_SLOWDOWN_FREQ_MS})
-
-if (ENABLE_ENCRYPTION AND "${USE_ENCLIB}" STREQUAL "botan")
-	add_dependencies(srt_virtual botan)
-endif()
-
-if (srt_libspec_shared)
-	if (MICROSOFT)
-		target_link_libraries(${TARGET_srt}_shared PUBLIC Ws2_32.lib)
-		if (SRT_USE_OPENSSL_STATIC_LIBS)
-			target_link_libraries(${TARGET_srt}_shared PUBLIC crypt32.lib)
-		endif()
-	endif()
-endif()
-
-# Required by some toolchains when statically linking this library if the
-#  GCC Atomic Intrinsics are being used.
-if (HAVE_GCCATOMIC_INTRINSICS_REQUIRES_LIBATOMIC AND HAVE_LIBATOMIC)
-	if (srt_libspec_static)
-		target_link_libraries(${TARGET_srt}_static PUBLIC atomic)
-	endif()
-	if (srt_libspec_shared)
-		target_link_libraries(${TARGET_srt}_shared PUBLIC atomic)
-	endif()
-elseif (HAVE_LIBATOMIC AND HAVE_LIBATOMIC_COMPILES_STATIC)
-	# This is a workaround for ANDROID NDK<17 builds, which need to link
-	#  to libatomic when linking statically to the SRT library.
-	if (srt_libspec_static)
-		target_link_libraries(${TARGET_srt}_static PUBLIC atomic)
-	endif()
-elseif (LINUX AND HAVE_LIBATOMIC AND HAVE_LIBATOMIC_COMPILES)
-	# This is a workaround for some older Linux Toolchains.
-	if (srt_libspec_static)
-		target_link_libraries(${TARGET_srt}_static PUBLIC atomic)
-	endif()
-endif()
-
-# Cygwin installs the *.dll libraries in bin directory and uses PATH.
-
-set (INSTALL_SHARED_DIR ${CMAKE_INSTALL_LIBDIR})
-if (CYGWIN)
-	set (INSTALL_SHARED_DIR ${CMAKE_INSTALL_BINDIR})
-endif()
-
-message(STATUS "INSTALL DIRS: bin=${CMAKE_INSTALL_BINDIR} lib=${CMAKE_INSTALL_LIBDIR} shlib=${INSTALL_SHARED_DIR} include=${CMAKE_INSTALL_INCLUDEDIR}")
-if (NEED_DESTINATION)
-	if (DEFINED CMAKE_INSTALL_BINDIR AND DEFINED CMAKE_INSTALL_LIBDIR AND NOT INSTALL_SHARED_DIR STREQUAL "")
-		install(TARGETS ${INSTALL_TARGETS}
-			RUNTIME DESTINATION ${CMAKE_INSTALL_BINDIR}
-			ARCHIVE DESTINATION ${CMAKE_INSTALL_LIBDIR}
-			LIBRARY DESTINATION ${INSTALL_SHARED_DIR}
-		)
-	else()
-		message(WARNING "No location to install ${INSTALL_TARGETS}")
-	endif()
-elseif (NOT INSTALL_SHARED_DIR STREQUAL "")
-	install(TARGETS ${INSTALL_TARGETS}
-		LIBRARY DESTINATION ${INSTALL_SHARED_DIR}
-	)
-else()
-	install(TARGETS ${INSTALL_TARGETS})
-endif()
-
-if (DEFINED CMAKE_INSTALL_INCLUDEDIR)
-	install(FILES ${HEADERS_srt} DESTINATION ${CMAKE_INSTALL_INCLUDEDIR}/srt)
-	if (WIN32)
-		install(FILES ${HEADERS_srt_win32} DESTINATION ${CMAKE_INSTALL_INCLUDEDIR}/srt/win)
-	endif()
-endif()
-
-# ---
-# That's all for target definition
-# ---
-
-join_arguments(SRT_EXTRA_CFLAGS ${SRT_EXTRA_CFLAGS})
-
-#message(STATUS "Target srt: LIBSPEC: ${srtpack_libspec_common} SOURCES: {${SOURCES_srt}}  HEADERS: {${HEADERS_srt}}")
-
-set (CMAKE_C_FLAGS "${CMAKE_C_FLAGS} ${SRT_DEBUG_OPT} ${SRT_EXTRA_CFLAGS} ${SRT_GCC_WARN}")
-set (CMAKE_CXX_FLAGS "${CMAKE_CXX_FLAGS} ${SRT_DEBUG_OPT} ${SRT_EXTRA_CFLAGS} ${SRT_GCC_WARN}")
-
-# PC file generation.
-if (NOT DEFINED INSTALLDIR)
-	set (INSTALLDIR ${CMAKE_INSTALL_PREFIX})
-	get_filename_component(INSTALLDIR ${INSTALLDIR} ABSOLUTE)
-endif()
-
-# Required if linking a C application.
-# This may cause trouble when you want to compile your app with static libstdc++;
-# if your build requires it, you'd probably remove -lstdc++ from the list
-# obtained by `pkg-config --libs`.
-if(ENABLE_CXX_DEPS)
-	foreach(LIB ${CMAKE_CXX_IMPLICIT_LINK_LIBRARIES})
-		if((IS_ABSOLUTE ${LIB} AND EXISTS ${LIB}) OR (${LIB} MATCHES "^-l"))
-			set(SRT_LIBS_PRIVATE ${SRT_LIBS_PRIVATE} ${LIB})
-		else()
-			set(SRT_LIBS_PRIVATE ${SRT_LIBS_PRIVATE} "-l${LIB}")
-		endif()
-	endforeach()
-endif()
-
-join_arguments(SRT_LIBS_PRIVATE ${SRT_LIBS_PRIVATE})
-
-if (DEFINED CMAKE_INSTALL_LIBDIR)
-	# haisrt.pc left temporarily for backward compatibility. To be removed in future!
-	configure_file(scripts/srt.pc.in haisrt.pc @ONLY)
-	install(FILES ${CMAKE_CURRENT_BINARY_DIR}/haisrt.pc DESTINATION ${CMAKE_INSTALL_LIBDIR}/pkgconfig)
-	configure_file(scripts/srt.pc.in srt.pc @ONLY)
-	install(FILES ${CMAKE_CURRENT_BINARY_DIR}/srt.pc DESTINATION ${CMAKE_INSTALL_LIBDIR}/pkgconfig)
-endif()
-
-# Applications
-
-# If static is available, link apps against static one.
-# Otherwise link against shared one.
-
-if (srt_libspec_static)
-	set (srt_link_library ${TARGET_srt}_static)
-	if (ENABLE_RELATIVE_LIBPATH)
-		message(STATUS "ENABLE_RELATIVE_LIBPATH=ON will be ignored due to static linking.")
-	endif()
-elseif(srt_libspec_shared)
-	set (srt_link_library ${TARGET_srt}_shared)
-else()
-	message(FATAL_ERROR "Either ENABLE_STATIC or ENABLE_SHARED has to be ON!")
-endif()
-
-macro(srt_add_program_dont_install name)
-	add_executable(${name} ${ARGN})
-	target_include_directories(${name} PRIVATE apps)
-	target_include_directories(${name} PRIVATE common)
-endmacro()
-
-macro(srt_add_program name)
-	srt_add_program_dont_install(${name} ${ARGN})
-	if(NOT NEED_DESTINATION)
-		install(TARGETS ${name} RUNTIME)
-	elseif (DEFINED CMAKE_INSTALL_BINDIR)
-		install(TARGETS ${name} RUNTIME DESTINATION ${CMAKE_INSTALL_BINDIR})
-	else()
-		message(WARNING "No location to install program ${name}")
-	endif()
-endmacro()
-
-macro(srt_make_application name)
-
-	srt_set_stdcxx(${name} "${USE_CXX_STD_APP}")
-	
-	# This is recommended by cmake, but it doesn't work anyway.
-	# What is needed is that this below CMAKE_INSTALL_RPATH (yes, relative)
-	# is added as is.
-	# set (CMAKE_SKIP_RPATH FALSE)
-	# set (CMAKE_SKIP_BUILD_RPATH FALSE)
-	# set (CMAKE_BUILD_WITH_INSTALL_RPATH TRUE)
-	# set (CMAKE_INSTALL_RPATH "../${CMAKE_INSTALL_LIBDIR}")
-	# set (CMAKE_INSTALL_RPATH_USE_LINK_PATH TRUE)
-	# set (FORCE_RPATH BUILD_WITH_INSTALL_RPATH TRUE INSTALL_RPATH_USE_LINK_PATH TRUE)
-
-	if (LINUX AND ENABLE_RELATIVE_LIBPATH AND NOT srt_libspec_static)
-		# This is only needed on Linux, on Windows (including Cygwin) the library file will
-		# be placed into the binrary directory anyway.
-		# XXX not sure about Mac.
-		# See this name used already in install(${TARGET_srt} LIBRARY DESTINATION...).
-		set(FORCE_RPATH LINK_FLAGS -Wl,-rpath,.,-rpath,../${CMAKE_INSTALL_LIBDIR} BUILD_WITH_INSTALL_RPATH TRUE INSTALL_RPATH_USE_LINK_PATH TRUE)
-
-		set_target_properties(${name} PROPERTIES ${FORCE_RPATH})
-	endif()
-
-	target_link_libraries(${name} ${srt_link_library})
-	if (USE_GNUSTL)
-		target_link_libraries(${name} PRIVATE ${GNUSTL_LIBRARIES} ${GNUSTL_LDFLAGS})
-	endif()
-	if (srt_libspec_static AND CMAKE_DL_LIBS)
-		target_link_libraries(${name} ${CMAKE_DL_LIBS})
-	endif()
-endmacro()
-
-macro(srt_add_application name) # ARGN=sources...
-	srt_add_program(${name} apps/${name}.cpp ${ARGN})
-	srt_make_application(${name})
-	if(NOT NEED_DESTINATION)
-		install(TARGETS ${name} RUNTIME)
-	elseif (DEFINED CMAKE_INSTALL_BINDIR)
-		install(TARGETS ${name} RUNTIME DESTINATION ${CMAKE_INSTALL_BINDIR})
-	else()
-		message(WARNING "No location to install program ${name}")
-	endif()
-endmacro()
-
-## FIXME: transmitmedia.cpp does not build on OpenBSD
-##    Issue: https://github.com/Haivision/srt/issues/590
-if (BSD
-   AND ${SYSNAME_LC} MATCHES "^openbsd$")
-   set(ENABLE_APPS OFF)
-endif()
-## The applications currently require c++11.
-if (NOT ENABLE_CXX11)
-   set(ENABLE_APPS OFF)
-endif()
-
-if (ENABLE_APPS)
-
-	message(STATUS "APPS: ENABLED, std=${USE_CXX_STD_APP}")
-
-	# Make a virtual library of all shared app files
-	MafReadDir(apps support.maf
-		SOURCES SOURCES_support
-	)
-
-	# A special trick that makes the shared application sources
-	# to be compiled once for all applications. Maybe this virtual
-	# library should be changed into a static one and made useful
-	# for users.
-	add_library(srtsupport_virtual OBJECT ${SOURCES_support})
-	srt_set_stdcxx(srtsupport_virtual "${USE_CXX_STD_APP}")
-	set (VIRTUAL_srtsupport $<TARGET_OBJECTS:srtsupport_virtual>)
-
-	# Applications
-
-	srt_add_application(srt-live-transmit ${VIRTUAL_srtsupport})
-	if (DEFINED EXTRA_stransmit)
-		set_target_properties(srt-live-transmit PROPERTIES COMPILE_FLAGS "${EXTRA_stransmit}")
-	endif()
-	srt_add_application(srt-file-transmit ${VIRTUAL_srtsupport})
-
-	if (MINGW)
-		# FIXME: with MINGW, it fails to build apps that require C++11
-		# https://github.com/Haivision/srt/issues/177
-		message(WARNING "On MinGW, some C++11 apps are blocked due to lacking proper C++11 headers for <thread>. FIX IF POSSIBLE.")
-	else()
-		# srt-multiplex temporarily blocked
-		#srt_add_application(srt-multiplex ${VIRTUAL_srtsupport})
-		srt_add_application(srt-tunnel ${VIRTUAL_srtsupport})
-	endif()
-
-	if (ENABLE_TESTING)
-		message(STATUS "DEVEL APPS (testing): ENABLED")
-
-		macro(srt_add_testprogram name)
-			# Variables in macros are not local. Clear them forcefully.
-			set (SOURCES_app_indir "")
-			set (SOURCES_app "")
-			# Unlike Silvercat, in cmake you must know the full list
-			# of source files at the moment when defining the target
-			# and it can't be altered later.
-			#
-			# For testing applications, every application has its exclusive
-			# list of source files in its own Manifest file.
-			MafReadDir(testing ${name}.maf SOURCES SOURCES_app)
-			srt_add_program_dont_install(${name} ${SOURCES_app})
-		endmacro()
-
-		srt_add_testprogram(utility-test)
-		srt_set_stdcxx(utility-test "${USE_CXX_STD_APP}")
-		if (NOT WIN32)
-			# This program is symlinked under git-cygwin.
-			# Avoid misleading syntax error.
-			srt_add_testprogram(uriparser-test)
-			target_compile_options(uriparser-test PRIVATE -DTEST)
-			srt_set_stdcxx(uriparser-test "${USE_CXX_STD_APP}")
-		endif()
-		
-		srt_add_testprogram(srt-test-live)
-		srt_make_application(srt-test-live)
-
-		srt_add_testprogram(srt-test-file)
-		srt_make_application(srt-test-file)
-
-		srt_add_testprogram(srt-test-relay)
-		srt_make_application(srt-test-relay)
-
-		srt_add_testprogram(srt-test-multiplex)
-		srt_make_application(srt-test-multiplex)
-
-		if (ENABLE_BONDING)
-			srt_add_testprogram(srt-test-mpbond)
-			srt_make_application(srt-test-mpbond)
-		endif()
-
-	else()
-		message(STATUS "DEVEL APPS (testing): DISABLED")
-	endif()
-
-
-else()
-	message(STATUS "APPS: DISABLED")
-endif()
-
-if (ENABLE_EXAMPLES)
-
-	# No examples should need C++11
-	macro(srt_add_example mainsrc)
-		get_filename_component(name ${mainsrc} NAME_WE)
-		srt_add_program_dont_install(${name} examples/${mainsrc} ${ARGN})
-		target_link_libraries(${name} ${srt_link_library} ${DEPENDS_srt})
-	endmacro()
-
-	srt_add_example(recvlive.cpp)
-
-	srt_add_example(sendfile.cpp)
-		
-	srt_add_example(recvfile.cpp)
-
-	srt_add_example(sendmsg.cpp)
-		
-	srt_add_example(recvmsg.cpp)
-
-	srt_add_example(test-c-client.c)
-
-	srt_add_example(example-client-nonblock.c)
-
-	srt_add_example(test-c-server.c)
-
-if (ENABLE_BONDING)
-	srt_add_example(test-c-client-bonding.c)
-
-	srt_add_example(test-c-server-bonding.c)
-endif()
-
-	srt_add_example(testcapi-connect.c)
-endif()
-
-
-if (ENABLE_UNITTESTS AND ENABLE_CXX11)
-
-	if (${CMAKE_VERSION} VERSION_LESS "3.10.0") 
-		message(STATUS "VERSION < 3.10 -- adding test using the old method")
-		set (USE_OLD_ADD_METHOD 1)
-	else()
-		message(STATUS "VERSION > 3.10 -- using NEW POLICY for in_list operator")
-		cmake_policy(SET CMP0057 NEW) # Support the new IN_LIST operator.
-	endif()
-
-
-	set(gtest_force_shared_crt ON CACHE BOOL "" FORCE)
-
-	# Version ranges are only supported with CMake 3.19 or later.
-	# Need GTest v1.10 or higher to support GTEST_SKIP.
-	if (${CMAKE_VERSION} VERSION_LESS "3.19.0")
-		find_package(GTest 1.10)
-	else()
-		find_package(GTest 1.10...1.12)
-	endif()
-	if (NOT GTEST_FOUND)
-		message(STATUS "GTEST not found! Fetching from git.")
-		include(googletest)
-		fetch_googletest(
-			${PROJECT_SOURCE_DIR}/scripts
-			${PROJECT_BINARY_DIR}/googletest
-		)
-		set(GTEST_BOTH_LIBRARIES "gtest_main" CACHE STRING "Add gtest_main target")
-	endif()
-
-	MafReadDir(test filelist.maf
-		HEADERS SOURCES_unittests
-		SOURCES SOURCES_unittests
-	)
-
-	srt_add_program_dont_install(test-srt ${SOURCES_unittests})
-	srt_make_application(test-srt)
-	target_include_directories(test-srt PRIVATE  ${SSL_INCLUDE_DIRS} ${GTEST_INCLUDE_DIRS})
-	target_compile_definitions(test-srt PRIVATE "-DSRT_TEST_SYSTEM_NAME=\"${CMAKE_SYSTEM_NAME}\"")
-
-	target_link_libraries(
-		test-srt
-		${GTEST_BOTH_LIBRARIES}
-		${srt_link_library}
-		${PTHREAD_LIBRARY}
-		)
-
-	if (USE_OLD_ADD_METHOD)
-		add_test(
-			NAME	test-srt
-			COMMAND	${CMAKE_BINARY_DIR}/test-srt
-		)
-		#set_tests_properties(test-srt PROPERTIES RUN_SERIAL TRUE)
-	else()
-		set_tests_properties(${tests_srt} PROPERTIES RUN_SERIAL TRUE)
-		gtest_discover_tests(test-srt)
-	endif()
-
-	enable_testing()
-endif()
-
-
-if(NOT NEED_DESTINATION)
-	install(PROGRAMS scripts/srt-ffplay TYPE BIN)
-elseif (DEFINED CMAKE_INSTALL_BINDIR)
-	install(PROGRAMS scripts/srt-ffplay DESTINATION ${CMAKE_INSTALL_BINDIR})
-else()
-	message(WARNING "No location to install scripts/srt-ffplay")
-endif()
-
-
-if (DEFINED SRT_EXTRA_APPS_INC)
-	include(${SRT_EXTRA_APPS_INC}.cmake)
-	# No extra variables expected. Just use the variables
-	# already provided and define additional targets.
-endif()
-
-if (ENABLE_SHOW_PROJECT_CONFIG)
-	include(ShowProjectConfig)
-	ShowProjectConfig()
-endif()
-=======
-#
-# SRT - Secure, Reliable, Transport
-# Copyright (c) 2018 Haivision Systems Inc.
-#
-# This Source Code Form is subject to the terms of the Mozilla Public
-# License, v. 2.0. If a copy of the MPL was not distributed with this
-# file, You can obtain one at http://mozilla.org/MPL/2.0/.
-#
-
-cmake_minimum_required (VERSION 2.8.12 FATAL_ERROR)
-set (SRT_VERSION 1.5.4)
-
-set (CMAKE_MODULE_PATH "${CMAKE_CURRENT_SOURCE_DIR}/scripts")
-include(haiUtil) # needed for set_version_variables
-# CMake version 3.0 introduced the VERSION option of the project() command
-# to specify a project version as well as the name.
-if(${CMAKE_VERSION} VERSION_LESS "3.0.0")
-	project(SRT C CXX)
-	# Sets SRT_VERSION_MAJOR, SRT_VERSION_MINOR, SRT_VERSION_PATCH
-	set_version_variables(SRT_VERSION ${SRT_VERSION})
-else()
-	cmake_policy(SET CMP0048 NEW)
-	# Also sets SRT_VERSION_MAJOR, SRT_VERSION_MINOR, SRT_VERSION_PATCH
-	project(SRT VERSION ${SRT_VERSION} LANGUAGES C CXX)
-endif()
-
-if (NOT ${CMAKE_VERSION} VERSION_LESS "3.28.1")
-	cmake_policy(SET CMP0054 NEW)
-endif ()
-
-include(FindPkgConfig)
-# XXX See 'if (MINGW)' condition below, may need fixing.
-include(FindThreads)
-include(CheckFunctionExists)
-
-# Platform shortcuts
-string(TOLOWER ${CMAKE_SYSTEM_NAME} SYSNAME_LC)
-set_if(DARWIN	   (${CMAKE_SYSTEM_NAME} MATCHES "Darwin")
-					OR (${CMAKE_SYSTEM_NAME} MATCHES "iOS")
-					OR (${CMAKE_SYSTEM_NAME} MATCHES "tvOS")
-					OR (${CMAKE_SYSTEM_NAME} MATCHES "watchOS")
-					OR (${CMAKE_SYSTEM_NAME} MATCHES "visionOS"))
-set_if(LINUX       ${CMAKE_SYSTEM_NAME} MATCHES "Linux")
-set_if(BSD         ${SYSNAME_LC} MATCHES "bsd$")
-set_if(MICROSOFT   WIN32 AND (NOT MINGW AND NOT CYGWIN))
-set_if(GNU_OS       ${CMAKE_SYSTEM_NAME} MATCHES "GNU") # Use GNU_OS to not confuse with gcc
-set_if(ANDROID     ${SYSNAME_LC} MATCHES "android")
-set_if(SUNOS       "${SYSNAME_LC}" MATCHES "sunos")
-set_if(POSIX       LINUX OR DARWIN OR BSD OR SUNOS OR ANDROID OR (CYGWIN AND CYGWIN_USE_POSIX) OR GNU_OS)
-set_if(SYMLINKABLE LINUX OR DARWIN OR BSD OR SUNOS OR CYGWIN OR GNU_OS)
-set_if(NEED_DESTINATION  ${CMAKE_VERSION} VERSION_LESS "3.14.0")
-
-include(GNUInstallDirs)
-
-# The CMAKE_BUILD_TYPE seems not to be always set, weird.
-if (NOT DEFINED ENABLE_DEBUG)
-
-	if (CMAKE_BUILD_TYPE STREQUAL "Debug")
-		set (ENABLE_DEBUG ON)
-	else()
-		set (ENABLE_DEBUG OFF)
-	endif()
-endif()
-
-# XXX This is a kind of workaround - this part to set the build
-# type and associated other flags should not be done for build
-# systems (cmake generators) that generate a multi-configuration
-# build definition. At least it is known that MSVC does it and it
-# sets _DEBUG and NDEBUG flags itself, so this shouldn't be done
-# at all in this case.
-if (NOT MICROSOFT)
-
-	# Set CMAKE_BUILD_TYPE properly, now that you know
-	# that ENABLE_DEBUG is set as it should.
-	if (ENABLE_DEBUG EQUAL 2)
-		set (CMAKE_BUILD_TYPE "RelWithDebInfo")
-		if (ENABLE_ASSERT)
-			# Add _DEBUG macro if explicitly requested, to enable SRT_ASSERT().
-			add_definitions(-D_DEBUG)
-		else()
-			add_definitions(-DNDEBUG)
-		endif()
-	elseif (ENABLE_DEBUG) # 1, ON, YES, TRUE, Y, or any other non-zero number
-		set (CMAKE_BUILD_TYPE "Debug")
-
-		# Add _DEBUG macro in debug mode only, to enable SRT_ASSERT().
-		add_definitions(-D_DEBUG)
-	else()
-		set (CMAKE_BUILD_TYPE "Release")
-		add_definitions(-DNDEBUG)
-	endif()
-endif()
-
-message(STATUS "BUILD TYPE: ${CMAKE_BUILD_TYPE}")
-
-getVarsWith(ENFORCE_ enforcers)
-foreach(ef ${enforcers})
-	set (val ${${ef}})
-	if (NOT val STREQUAL "")
-		set(val =${val})
-	endif()
-	string(LENGTH ENFORCE_ pflen)
-	string(LENGTH ${ef} eflen)
-	math(EXPR alen ${eflen}-${pflen})
-	string(SUBSTRING ${ef} ${pflen} ${alen} ef)
-	message(STATUS "FORCED PP VARIABLE: ${ef}${val}")
-	add_definitions(-D${ef}${val})
-endforeach()
-
-# NOTE: Known options you can change using ENFORCE_ variables:
-
-# SRT_ENABLE_ECN 1                /* Early Congestion Notification (for source bitrate control) */
-# SRT_DEBUG_TSBPD_OUTJITTER 1     /* Packet Delivery histogram */
-# SRT_DEBUG_TRACE_DRIFT 1         /* Create a trace log for Encoder-Decoder Clock Drift */
-# SRT_DEBUG_TSBPD_WRAP 1          /* Debug packet timestamp wraparound */
-# SRT_DEBUG_TLPKTDROP_DROPSEQ 1
-# SRT_DEBUG_SNDQ_HIGHRATE 1
-# SRT_DEBUG_BONDING_STATES 1
-# SRT_DEBUG_RTT 1                 /* RTT trace */
-# SRT_MAVG_SAMPLING_RATE 40       /* Max sampling rate */
-# SRT_ENABLE_FREQUENT_LOG_TRACE 0 : set to 1 to enable printing reason for suppressed freq logs
-
-# option defaults
-set(ENABLE_HEAVY_LOGGING_DEFAULT OFF)
-
-# Always turn logging on if the build type is debug
-if (ENABLE_DEBUG)
-	set(ENABLE_HEAVY_LOGGING_DEFAULT ON)
-endif()
-
-# Note that the IP_PKTINFO  has a limited portability and may not work on some platforms
-# (Windows, FreeBSD, ...).
-set (ENABLE_PKTINFO_DEFAULT OFF)
-
-set(ENABLE_STDCXX_SYNC_DEFAULT OFF)
-set(ENABLE_MONOTONIC_CLOCK_DEFAULT OFF)
-set(MONOTONIC_CLOCK_LINKLIB "")
-if (MICROSOFT)
-	set(ENABLE_STDCXX_SYNC_DEFAULT ON)
-elseif (POSIX)
-	test_requires_clock_gettime(ENABLE_MONOTONIC_CLOCK_DEFAULT MONOTONIC_CLOCK_LINKLIB)
-endif()
-
-
-# options
-option(CYGWIN_USE_POSIX "Should the POSIX API be used for cygwin. Ignored if the system isn't cygwin." OFF)
-if (CMAKE_CXX_COMPILER_ID MATCHES "^GNU$" AND CMAKE_CXX_COMPILER_VERSION VERSION_LESS 4.7)
-	option(ENABLE_CXX11 "Should the c++11 parts (srt-live-transmit) be enabled" OFF)
-else()
-	option(ENABLE_CXX11 "Should the c++11 parts (srt-live-transmit) be enabled" ON)
-endif()
-option(ENABLE_APPS "Should the Support Applications be Built?" ON)
-option(ENABLE_BONDING "Should the bonding functionality be enabled?" OFF)
-option(ENABLE_TESTING "Should the Developer Test Applications be Built?" OFF)
-option(ENABLE_PROFILE "Should instrument the code for profiling. Ignored for non-GNU compiler." $ENV{HAI_BUILD_PROFILE})
-option(ENABLE_LOGGING "Should logging be enabled" ON)
-option(ENABLE_HEAVY_LOGGING "Should heavy debug logging be enabled" ${ENABLE_HEAVY_LOGGING_DEFAULT})
-option(ENABLE_HAICRYPT_LOGGING "Should logging in haicrypt be enabled" 0)
-option(ENABLE_SHARED "Should libsrt be built as a shared library" ON)
-option(ENABLE_STATIC "Should libsrt be built as a static library" ON)
-option(ENABLE_PKTINFO "Enable using IP_PKTINFO to allow the listener extracting the target IP address from incoming packets" ${ENABLE_PKTINFO_DEFAULT})
-option(ENABLE_RELATIVE_LIBPATH "Should application contain relative library paths, like ../lib" OFF)
-option(ENABLE_GETNAMEINFO "In-logs sockaddr-to-string should do rev-dns" OFF)
-option(ENABLE_UNITTESTS "Enable unit tests" OFF)
-option(ENABLE_ENCRYPTION "Enable encryption in SRT" ON)
-option(ENABLE_AEAD_API_PREVIEW "Enable AEAD API preview in SRT" Off)
-option(ENABLE_MAXREXMITBW "Enable SRTO_MAXREXMITBW (v1.6.0 API preview)" Off)
-option(ENABLE_CXX_DEPS "Extra library dependencies in srt.pc for the CXX libraries useful with C language" ON)
-option(USE_STATIC_LIBSTDCXX "Should use static rather than shared libstdc++" OFF)
-option(ENABLE_INET_PTON "Set to OFF to prevent usage of inet_pton when building against modern SDKs while still requiring compatibility with older Windows versions, such as Windows XP, Windows Server 2003 etc." ON)
-option(ENABLE_CODE_COVERAGE "Enable code coverage reporting" OFF)
-option(ENABLE_MONOTONIC_CLOCK "Enforced clock_gettime with monotonic clock on GC CV" ${ENABLE_MONOTONIC_CLOCK_DEFAULT})
-option(ENABLE_STDCXX_SYNC "Use C++11 chrono and threads for timing instead of pthreads" ${ENABLE_STDCXX_SYNC_DEFAULT})
-option(USE_OPENSSL_PC "Use pkg-config to find OpenSSL libraries" ON)
-option(OPENSSL_USE_STATIC_LIBS "Link OpenSSL libraries statically." OFF)
-option(USE_BUSY_WAITING "Enable more accurate sending times at a cost of potentially higher CPU load" OFF)
-option(USE_GNUSTL "Get c++ library/headers from the gnustl.pc" OFF)
-option(ENABLE_SOCK_CLOEXEC "Enable setting SOCK_CLOEXEC on a socket" ON)
-option(ENABLE_SHOW_PROJECT_CONFIG "Enable show Project Configuration" OFF)
-
-option(ENABLE_CLANG_TSA "Enable Clang Thread Safety Analysis" OFF)
-
-# NOTE: Use ATOMIC_USE_SRT_SYNC_MUTEX and will override the auto-detection of the
-#  Atomic implemetation in srtcore/atomic.h.
-option(ATOMIC_USE_SRT_SYNC_MUTEX "Use srt::sync::Mutex to Implement Atomics" OFF)
-if (ATOMIC_USE_SRT_SYNC_MUTEX)
-   add_definitions(-DATOMIC_USE_SRT_SYNC_MUTEX=1)
-endif()
-
-set(TARGET_srt "srt" CACHE STRING "The name for the SRT library")
-
-# Use application-defined group reader
-# (currently the only one implemented)
-add_definitions(-DSRT_ENABLE_APP_READER)
-
-# XXX This was added once as experimental, it is now in force for
-# write-blocking-mode sockets. Still unclear if all issues around
-# closing while data still not written are eliminated.
-add_definitions(-DSRT_ENABLE_CLOSE_SYNCH)
-
-if (NOT ENABLE_LOGGING)
-	set (ENABLE_HEAVY_LOGGING OFF)
-	message(STATUS "LOGGING: DISABLED")
-else()
-	if (ENABLE_HEAVY_LOGGING)
-		message(STATUS "LOGGING: HEAVY")
-	else()
-		message(STATUS "LOGGING: ENABLED")
-	endif()
-endif()
-
-if (USE_BUSY_WAITING)
-	message(STATUS "USE_BUSY_WAITING: ON")
-	list(APPEND SRT_EXTRA_CFLAGS "-DUSE_BUSY_WAITING=1")
-else()
-	message(STATUS "USE_BUSY_WAITING: OFF (default)")
-endif()
-
-# Reduce the frequency of some frequent logs, milliseconds
-set(SRT_LOG_SLOWDOWN_FREQ_MS_DEFAULT 1000) # 1s
-if (NOT DEFINED SRT_LOG_SLOWDOWN_FREQ_MS)
-	if (ENABLE_HEAVY_LOGGING)
-		set(SRT_LOG_SLOWDOWN_FREQ_MS 0) # Just show every log message.
-	else()
-		set(SRT_LOG_SLOWDOWN_FREQ_MS ${SRT_LOG_SLOWDOWN_FREQ_MS_DEFAULT})
-	endif()
-endif()
-
-if ( CYGWIN AND NOT CYGWIN_USE_POSIX )
-	set(WIN32 1)
-	set(CMAKE_LEGACY_CYGWIN_WIN32 1)
-	add_definitions(-DWIN32=1 -DCYGWIN=1)
-	message(STATUS "HAVE CYGWIN. Setting backward compat CMAKE_LEGACY_CYGWIN_WIN32 and -DWIN32")
-endif()
-
-if (NOT USE_ENCLIB)
-	if (USE_GNUTLS)
-		message("NOTE: USE_GNUTLS is deprecated. Use -DUSE_ENCLIB=gnutls instead.")
-		set (USE_ENCLIB gnutls)
-	else()
-		set (USE_ENCLIB openssl-evp)
-	endif()
-endif()
-
-set(USE_ENCLIB "${USE_ENCLIB}" CACHE STRING "The crypto library that SRT uses")
-set_property(CACHE USE_ENCLIB PROPERTY STRINGS "openssl" "openssl-evp" "gnutls" "mbedtls" "botan")
-
-# Make sure DLLs and executabes go to the same path regardles of subdirectory
-set(CMAKE_ARCHIVE_OUTPUT_DIRECTORY ${CMAKE_BINARY_DIR})
-set(CMAKE_LIBRARY_OUTPUT_DIRECTORY ${CMAKE_BINARY_DIR})
-set(CMAKE_RUNTIME_OUTPUT_DIRECTORY ${CMAKE_BINARY_DIR})
-
-if (NOT DEFINED WITH_COMPILER_TYPE)
-
-	# This is for a case when you provided the prefix, but you didn't
-	# provide compiler type. This option is in this form predicted to work
-	# only on POSIX systems. Just typical compilers for Linux and Mac are
-	# included. 
-	if (DARWIN)
-		set (WITH_COMPILER_TYPE clang)
-	elseif (POSIX) # Posix, but not DARWIN
-		set(WITH_COMPILER_TYPE gcc)
-	else()
-		get_filename_component(WITH_COMPILER_TYPE ${CMAKE_C_COMPILER} NAME)
-	endif()
-	set (USING_DEFAULT_COMPILER_PREFIX 1)
-endif()
-
-if (NOT USING_DEFAULT_COMPILER_PREFIX OR DEFINED WITH_COMPILER_PREFIX)
-	message(STATUS "Handling compiler with PREFIX=${WITH_COMPILER_PREFIX} TYPE=${WITH_COMPILER_TYPE}")
-
-	parse_compiler_type(${WITH_COMPILER_TYPE} COMPILER_TYPE COMPILER_SUFFIX)
-
-	if (${COMPILER_TYPE} STREQUAL gcc)
-		set (CMAKE_C_COMPILER ${WITH_COMPILER_PREFIX}gcc${COMPILER_SUFFIX})
-		set (CMAKE_CXX_COMPILER ${WITH_COMPILER_PREFIX}g++${COMPILER_SUFFIX})
-		set (HAVE_COMPILER_GNU_COMPAT 1)
-	elseif (${COMPILER_TYPE} STREQUAL cc)
-		set (CMAKE_C_COMPILER ${WITH_COMPILER_PREFIX}cc${COMPILER_SUFFIX})
-		set (CMAKE_CXX_COMPILER ${WITH_COMPILER_PREFIX}c++${COMPILER_SUFFIX})
-		set (HAVE_COMPILER_GNU_COMPAT 1)
-	elseif (${COMPILER_TYPE} STREQUAL icc)
-		set (CMAKE_C_COMPILER ${WITH_COMPILER_PREFIX}icc${COMPILER_SUFFIX})
-		set (CMAKE_CXX_COMPILER ${WITH_COMPILER_PREFIX}icpc${COMPILER_SUFFIX})
-		set (HAVE_COMPILER_GNU_COMPAT 1)
-	else()
-		# Use blindly <command> for C compiler and <command>++ for C++.
-		# At least this matches clang.
-		set (CMAKE_C_COMPILER ${WITH_COMPILER_PREFIX}${WITH_COMPILER_TYPE})
-		set (CMAKE_CXX_COMPILER ${WITH_COMPILER_PREFIX}${COMPILER_TYPE}++${COMPILER_SUFFIX})
-		if (${COMPILER_TYPE} STREQUAL clang)
-			set (HAVE_COMPILER_GNU_COMPAT 1)
-		endif()
-	endif()
-	message(STATUS "Compiler type: ${WITH_COMPILER_TYPE}. C: ${CMAKE_C_COMPILER}; C++: ${CMAKE_CXX_COMPILER}")
-	unset(USING_DEFAULT_COMPILER_PREFIX)
-else()
-	message(STATUS "No WITH_COMPILER_PREFIX - using C++ compiler ${CMAKE_CXX_COMPILER}")
-endif()
-
-
-if (DEFINED WITH_SRT_TARGET)
-	set (TARGET_haisrt ${WITH_SRT_TARGET})
-endif()
-
-# When you use crosscompiling, you have to take care that PKG_CONFIG_PATH
-# and CMAKE_PREFIX_PATH are set properly.
-
-# symbol exists in win32, but function does not.
-if(WIN32)
-	if(ENABLE_INET_PTON)
-		set(CMAKE_REQUIRED_LIBRARIES ws2_32)
-		check_function_exists(inet_pton HAVE_INET_PTON)
-		try_compile(AT_LEAST_VISTA
-			${CMAKE_BINARY_DIR}
-			"${CMAKE_CURRENT_SOURCE_DIR}/scripts/test_vista.c")
-		if(NOT AT_LEAST_VISTA)
-			# force targeting Vista
-			add_definitions(-D_WIN32_WINNT=0x0600)
-		endif()
-	else()
-		add_definitions(-D_WIN32_WINNT=0x0501)
-	endif()
-else()
-	check_function_exists(inet_pton HAVE_INET_PTON)
-endif()
-if (DEFINED HAVE_INET_PTON)
-	add_definitions(-DHAVE_INET_PTON=1)
-endif()
-
-# Defines HAVE_PTHREAD_GETNAME_* and HAVE_PTHREAD_SETNAME_*
-include(FindPThreadGetSetName)
-FindPThreadGetSetName()
-
-if (ENABLE_MONOTONIC_CLOCK)
-	if (NOT ENABLE_MONOTONIC_CLOCK_DEFAULT)
-		message(FATAL_ERROR "Your platform does not support CLOCK_MONOTONIC. Build with -DENABLE_MONOTONIC_CLOCK=OFF.")
-	endif()
-	set (WITH_EXTRALIBS "${WITH_EXTRALIBS} ${MONOTONIC_CLOCK_LINKLIB}")
-	add_definitions(-DENABLE_MONOTONIC_CLOCK=1)
-endif()
-
-if (ENABLE_ENCRYPTION)
-	if ("${USE_ENCLIB}" STREQUAL "gnutls")
-		set (SSL_REQUIRED_MODULES "gnutls nettle")
-		if (WIN32)
-			if (MINGW)
-				set (SSL_REQUIRED_MODULES "${SSL_REQUIRED_MODULES} zlib")
-			endif()
-		endif()
-
-		pkg_check_modules (SSL REQUIRED ${SSL_REQUIRED_MODULES})
-
-		add_definitions(
-			-DUSE_GNUTLS=1
-		)
-
-		link_directories(
-			${SSL_LIBRARY_DIRS}
-		)
-	elseif ("${USE_ENCLIB}" STREQUAL "mbedtls")
-		add_definitions(-DUSE_MBEDTLS=1)
-		if ("${SSL_LIBRARY_DIRS}" STREQUAL "")
-			set(MBEDTLS_PREFIX "${CMAKE_PREFIX_PATH}" CACHE PATH "The path of mbedtls")
-			find_package(MbedTLS REQUIRED)
-			set (SSL_INCLUDE_DIRS ${MBEDTLS_INCLUDE_DIR})
-			set (SSL_LIBRARIES  ${MBEDTLS_LIBRARIES})
-		endif()
-		if (WIN32)
-			set (SSL_LIBRARIES ${SSL_LIBRARIES} bcrypt)
-		endif()
-		if ("${SSL_LIBRARIES}" STREQUAL "")
-			set (SSL_LIBRARIES  mbedtls mbedcrypto)
-		endif()
-		message(STATUS "SSL enforced mbedtls: -I ${SSL_INCLUDE_DIRS} -l;${SSL_LIBRARIES}")
-
-		foreach(LIB ${SSL_LIBRARIES})
-			if(IS_ABSOLUTE ${LIB} AND EXISTS ${LIB})
-				set (SRT_LIBS_PRIVATE ${SRT_LIBS_PRIVATE} ${LIB})
-			else()
-				set(SRT_LIBS_PRIVATE ${SRT_LIBS_PRIVATE} "-l${LIB}")
-			endif()
-		endforeach()
-	elseif ("${USE_ENCLIB}" STREQUAL "openssl-evp")
-		# Openssl-EVP requires CRYSPR2
-		add_definitions(-DUSE_OPENSSL_EVP=1 -DCRYSPR2)
-		set (SSL_REQUIRED_MODULES "openssl libcrypto")
-		# Try using pkg-config method first if enabled,
-		# fall back to find_package method otherwise
-		if (USE_OPENSSL_PC)
-			pkg_check_modules(SSL ${SSL_REQUIRED_MODULES})
-			if (OPENSSL_USE_STATIC_LIBS)
-				# use `pkg-config --static xxx` found libs
-				set(SSL_LIBRARIES ${SSL_STATIC_LIBRARIES})
-			endif()
-		endif()
-		if (SSL_FOUND)
-			# We have some cases when pkg-config is improperly configured
-			# When it doesn't ship the -L and -I options, and the CMAKE_PREFIX_PATH
-			# is set (also through `configure`), then we have this problem. If so,
-			# set forcefully the -I and -L contents to prefix/include and
-			# prefix/lib.
-			if ("${SSL_LIBRARY_DIRS}" STREQUAL "")
-			if (NOT "${CMAKE_PREFIX_PATH}" STREQUAL "")
-				message(STATUS "WARNING: pkg-config has incorrect prefix - enforcing target path prefix: ${CMAKE_PREFIX_PATH}")
-				set (SSL_LIBRARY_DIRS ${CMAKE_PREFIX_PATH}/${CMAKE_INSTALL_LIBDIR})
-				set (SSL_INCLUDE_DIRS ${CMAKE_PREFIX_PATH}/include)
-			endif()
-			endif()
-
-			link_directories(
-				${SSL_LIBRARY_DIRS}
-			)
-			message(STATUS "SSL via pkg-config: -L ${SSL_LIBRARY_DIRS} -I ${SSL_INCLUDE_DIRS} -l;${SSL_LIBRARIES}")
-		else()
-			find_package(OpenSSL REQUIRED)
-			set (SSL_INCLUDE_DIRS ${OPENSSL_INCLUDE_DIR})
-			set (SSL_LIBRARIES ${OPENSSL_LIBRARIES})
-			message(STATUS "SSL via find_package(OpenSSL): -I ${SSL_INCLUDE_DIRS} -l;${SSL_LIBRARIES}")
-		endif()
-	elseif ("${USE_ENCLIB}" STREQUAL "botan")
-		add_definitions(-DUSE_BOTAN=1 -DCRYSPR2)
-		set (SSL_REQUIRED_MODULES "botan")
-		find_package(Botan 3.0.0 REQUIRED)
-		botan_generate(
-			botan
-			ffi
-			nist_keywrap
-			aes_armv8
-			aes_ni
-			aes_power8
-			aes_vperm
-			idea_sse2
-			serpent_avx2
-			shacal2_armv8
-			shacal2_avx2
-			shacal2_x86
-			sm4_armv8
-			rdseed
-			sha1_armv8
-			sha1_sse2
-			sha1_x86
-			sha2_32_armv8
-			sha2_32_bmi2
-			sha2_32_x86
-			sha2_64_bmi2
-			sha3_bmi2
-			zfec_sse2
-			zfec_vperm
-			argon2_avx2
-			argon2_ssse3
-			processor_rng
-			chacha_avx2
-			ghash_cpu
-			ghash_vperm
-			simd
-			simd_avx2)
-		target_compile_features("botan" PRIVATE "cxx_std_20")
-		set (SSL_INCLUDE_DIRS ${CMAKE_CURRENT_BINARY_DIR})
-		set (SSL_LIBRARIES "botan")
-	else() # openssl
-		# Openssl (Direct-AES API) can use CRYSPR2
-		add_definitions(-DUSE_OPENSSL=1 -DCRYSPR2)
-			set (SSL_REQUIRED_MODULES "openssl libcrypto")
-		# Try using pkg-config method first if enabled,
-		# fall back to find_package method otherwise
-		if (USE_OPENSSL_PC)
-			pkg_check_modules(SSL ${SSL_REQUIRED_MODULES})
-		endif()
-		if (SSL_FOUND)
-			# We have some cases when pkg-config is improperly configured
-			# When it doesn't ship the -L and -I options, and the CMAKE_PREFIX_PATH
-			# is set (also through `configure`), then we have this problem. If so,
-			# set forcefully the -I and -L contents to prefix/include and
-			# prefix/lib.
-			if ("${SSL_LIBRARY_DIRS}" STREQUAL "")
-			if (NOT "${CMAKE_PREFIX_PATH}" STREQUAL "")
-				message(STATUS "WARNING: pkg-config has incorrect prefix - enforcing target path prefix: ${CMAKE_PREFIX_PATH}")
-				set (SSL_LIBRARY_DIRS ${CMAKE_PREFIX_PATH}/${CMAKE_INSTALL_LIBDIR})
-				set (SSL_INCLUDE_DIRS ${CMAKE_PREFIX_PATH}/include)
-			endif()
-			endif()
-
-			link_directories(
-				${SSL_LIBRARY_DIRS}
-			)
-			message(STATUS "SSL via pkg-config: -L ${SSL_LIBRARY_DIRS} -I ${SSL_INCLUDE_DIRS} -l;${SSL_LIBRARIES}")
-		else()
-			find_package(OpenSSL REQUIRED)
-			set (SSL_INCLUDE_DIRS ${OPENSSL_INCLUDE_DIR})
-			set (SSL_LIBRARIES ${OPENSSL_LIBRARIES})
-			message(STATUS "SSL via find_package(OpenSSL): -I ${SSL_INCLUDE_DIRS} -l;${SSL_LIBRARIES}")
-		endif()
-
-	endif()
-
-	add_definitions(-DSRT_ENABLE_ENCRYPTION)
-	message(STATUS "ENCRYPTION: ENABLED, using: ${SSL_REQUIRED_MODULES}")
-	message (STATUS "SSL libraries: ${SSL_LIBRARIES}")
-
-	if (ENABLE_AEAD_API_PREVIEW)
-		if (("${USE_ENCLIB}" STREQUAL "openssl-evp") OR ("${USE_ENCLIB}" STREQUAL "botan"))
-			add_definitions(-DENABLE_AEAD_API_PREVIEW)
-			message(STATUS "ENCRYPTION AEAD API: ENABLED")
-		else()
-			message(FATAL_ERROR "ENABLE_AEAD_API_PREVIEW is only available with USE_ENCLIB=[openssl-evp | botan]!")
-		endif()
-	else()
-		message(STATUS "ENCRYPTION AEAD API: DISABLED")
-	endif()
-
-else()
-	message(STATUS "ENCRYPTION: DISABLED")
-	message(STATUS "ENCRYPTION AEAD API: N/A")
-endif()
-
-if (USE_GNUSTL)
-	pkg_check_modules (GNUSTL REQUIRED gnustl)
-	link_directories(${GNUSTL_LIBRARY_DIRS})
-	include_directories(${GNUSTL_INCLUDE_DIRS})
-	set (SRT_LIBS_PRIVATE ${SRT_LIBS_PRIVATE} ${GNUSTL_LIBRARIES} ${GNUSTL_LDFLAGS})
-endif()
-
-if (ENABLE_MAXREXMITBW)
-	add_definitions(-DENABLE_MAXREXMITBW)
-	message(STATUS "MAXREXMITBW API: ENABLED")
-else()
-	message(STATUS "MAXREXMITBW API: DISABLED")
-endif()
-
-if (USING_DEFAULT_COMPILER_PREFIX)
-# Detect if the compiler is GNU compatible for flags
-if (CMAKE_CXX_COMPILER_ID MATCHES "GNU|Intel|Clang|AppleClang")
-	message(STATUS "COMPILER: ${CMAKE_CXX_COMPILER_ID} (${CMAKE_CXX_COMPILER}) - GNU compat")
-	set(HAVE_COMPILER_GNU_COMPAT 1)
-
-	# See https://gcc.gnu.org/projects/cxx-status.html
-	# At the bottom there's information about C++98, which is default up to 6.1 version.
-	# For all other compilers - including Clang - we state that the default C++ standard is AT LEAST 11.
-	if (${CMAKE_CXX_COMPILER_ID} STREQUAL GNU AND ${CMAKE_CXX_COMPILER_VERSION} VERSION_LESS 6.1)
-		message(STATUS "NOTE: GCC ${CMAKE_CXX_COMPILER_VERSION} is detected with default C++98. Forcing C++11 on applications.")
-		set (FORCE_CXX_STANDARD 1)
-	elseif (${CMAKE_CXX_COMPILER_ID} MATCHES "Clang|AppleClang")
-		message(STATUS "NOTE: CLANG ${CMAKE_CXX_COMPILER_VERSION} detected, unsure if >=C++11 is default, forcing C++11 on applications")
-		set (FORCE_CXX_STANDARD 1)
-	else() 
-		message(STATUS "NOTE: ${CMAKE_CXX_COMPILER_ID} ${CMAKE_CXX_COMPILER_VERSION} - assuming default C++11.")
-	endif()
-else()
-	message(STATUS "COMPILER: ${CMAKE_CXX_COMPILER_ID} (${CMAKE_CXX_COMPILER}) - NOT GNU compat")
-	set(HAVE_COMPILER_GNU_COMPAT 0)
-endif()
-
-else() # Compiler altered by WITH_COMPILER_TYPE/PREFIX - can't rely on CMAKE_CXX_*
-
-	# Force the C++ standard as C++11
-	# HAVE_COMPILER_GNU_COMPAT was set in the handler of WITH_COMPILER_TYPE
-	set (FORCE_CXX_STANDARD 1)
-	message(STATUS "COMPILER CHANGED TO: ${COMPILER_TYPE} - forcing C++11 standard for apps")
-endif()
-
-# Check for GCC Atomic Intrinsics and C++11 Atomics.
-# Sets:
-#  HAVE_LIBATOMIC
-#  HAVE_LIBATOMIC_COMPILES
-#  HAVE_LIBATOMIC_COMPILES_STATIC
-#  HAVE_GCCATOMIC_INTRINSICS
-#  HAVE_GCCATOMIC_INTRINSICS_REQUIRES_LIBATOMIC
-include(CheckGCCAtomicIntrinsics)
-CheckGCCAtomicIntrinsics()
-#  HAVE_CXX_ATOMIC
-#  HAVE_CXX_ATOMIC_STATIC
-include(CheckCXXAtomic)
-CheckCXXAtomic()
-
-# Check for std::put_time():
-# Sets:
-#  HAVE_CXX_STD_PUT_TIME
-include(CheckCXXStdPutTime)
-CheckCXXStdPutTime()
-if (HAVE_CXX_STD_PUT_TIME)
-	add_definitions(-DHAVE_CXX_STD_PUT_TIME=1)
-endif()
-
-if (DISABLE_CXX11)
-	set (ENABLE_CXX11 0)
-elseif( DEFINED ENABLE_CXX11 )
-else()
-	set (ENABLE_CXX11 1)
-endif()
-
-function (srt_check_cxxstd stdval OUT_STD OUT_PFX)
-
-	set (STDPFX c++)
-	if (stdval MATCHES "([^+]+\\++)([0-9]*)")
-		set (STDPFX ${CMAKE_MATCH_1})
-		set (STDCXX ${CMAKE_MATCH_2})
-	elseif (stdval MATCHES "[0-9]*")
-		set (STDCXX ${stdval})
-	else()
-		set (STDCXX 0)
-	endif()
-
-	# Handle C++98 < C++11
-	# Please fix this around 2070 year.
-	if (${STDCXX} GREATER 80)
-			set (STDCXX 03)
-	endif()
-
-	# return
-	set (${OUT_STD} ${STDCXX} PARENT_SCOPE)
-	set (${OUT_PFX} ${STDPFX} PARENT_SCOPE)
-endfunction()
-
-if (NOT ENABLE_CXX11)
-	message(WARNING "Parts that require C++11 support will be disabled (srt-live-transmit)")
-	if (ENABLE_STDCXX_SYNC)
-		message(FATAL_ERROR "ENABLE_STDCXX_SYNC is set, but C++11 is disabled by ENABLE_CXX11")
-	endif()
-elseif (ENABLE_STDCXX_SYNC)
-	add_definitions(-DENABLE_STDCXX_SYNC=1)
-	if (DEFINED USE_CXX_STD)
-		srt_check_cxxstd(${USE_CXX_STD} STDCXX STDPFX)
-		# If defined, make sure it's at least C++11
-		if (${STDCXX} LESS 11)
-			message(FATAL_ERROR "If ENABLE_STDCXX_SYNC, then USE_CXX_STD must specify at least C++11")
-		endif()
-	else()
-		set (USE_CXX_STD 11)
-	endif()
-endif()
-
-message(STATUS "STDCXX_SYNC: ${ENABLE_STDCXX_SYNC}")
-message(STATUS "MONOTONIC_CLOCK: ${ENABLE_MONOTONIC_CLOCK}")
-
-if (ENABLE_SOCK_CLOEXEC)
-	add_definitions(-DENABLE_SOCK_CLOEXEC=1)
-endif()
-
-if (CMAKE_MAJOR_VERSION LESS 3)
-	set (FORCE_CXX_STANDARD_GNUONLY 1)
-endif()
-
-if (DEFINED USE_CXX_STD)
-	srt_check_cxxstd(${USE_CXX_STD} STDCXX STDPFX)
-
-	if (${STDCXX} EQUAL 0)
-		message(FATAL_ERROR "USE_CXX_STD: Must specify 03/11/14/17/20 possibly with c++/gnu++ prefix")
-	endif()
-
-	if (NOT STDCXX STREQUAL "")
-
-		if (${STDCXX} LESS 11)
-			if (ENABLE_STDCXX_SYNC)
-				message(FATAL_ERROR "If ENABLE_STDCXX_SYNC, then you can't USE_CXX_STD less than 11")
-			endif()
-			# Set back to 98 because cmake doesn't understand 03.
-			set (STDCXX 98)
-			# This enforces C++03 standard on SRT.
-			# Apps still use C++11
-
-			# Set this through independent flags
-			set (USE_CXX_STD_LIB ${STDCXX})
-			set (FORCE_CXX_STANDARD 1)
-			if (NOT ENABLE_APPS)
-				set (USE_CXX_STD_APP ${STDCXX})
-				message(STATUS "C++ STANDARD: library: C++${STDCXX}, apps disabled (examples will follow C++${STDCXX})")
-			else()
-				set (USE_CXX_STD_APP "")
-				message(STATUS "C++ STANDARD: library: C++${STDCXX}, but apps still at least C++11")
-			endif()
-		elseif (FORCE_CXX_STANDARD_GNUONLY)
-			# CMake is too old to handle CMAKE_CXX_STANDARD,
-			# use bare GNU options.
-			set (FORCE_CXX_STANDARD 1)
-			set (USE_CXX_STD_APP ${STDCXX})
-			set (USE_CXX_STD_LIB ${STDCXX})
-			message(STATUS "C++ STANDARD: using C++${STDCXX} for all - GNU only")
-		else()
-			# This enforces this standard on both apps and library,
-			# so set this as global C++ standard option
-			set (CMAKE_CXX_STANDARD ${STDCXX})
-			unset (FORCE_CXX_STANDARD)
-
-			# Do not set variables to not duplicate flags
-			set (USE_CXX_STD_LIB "")
-			set (USE_CXX_STD_APP "")
-			message(STATUS "C++ STANDARD: using C++${STDCXX} for all")
-		endif()
-
-		message(STATUS "C++: Setting C++ standard for gnu compiler: lib: ${USE_CXX_STD_LIB} apps: ${USE_CXX_STD_APP}")
-	endif()
-else()
-	set (USE_CXX_STD_LIB "")
-	set (USE_CXX_STD_APP "")
-endif()
-
-if (FORCE_CXX_STANDARD)
-	message(STATUS "C++ STD: Forcing C++11 on applications")
-	if (USE_CXX_STD_APP STREQUAL "")
-		set (USE_CXX_STD_APP 11)
-	endif()
-
-	if (USE_CXX_STD_LIB STREQUAL "" AND ENABLE_STDCXX_SYNC)
-		message(STATUS "C++ STD: Forcing C++11 on library, as C++11 sync requested")
-		set (USE_CXX_STD_LIB 11)
-	endif()
-endif()
-
-# add extra warning flags for gccish compilers
-if (HAVE_COMPILER_GNU_COMPAT)
-	set (SRT_GCC_WARN "-Wall -Wextra")
-	if (CMAKE_CXX_COMPILER_VERSION VERSION_GREATER 7.0 AND CMAKE_CXX_COMPILER_ID STREQUAL "GNU")
-		set (SRT_GCC_WARN "${SRT_GCC_WARN} -Wshadow=local")
-	endif()
-else()
-	# cpp debugging on Windows :D
-	#set (SRT_GCC_WARN "/showIncludes")
-endif()
-
-if (USE_STATIC_LIBSTDCXX)
-	if (HAVE_COMPILER_GNU_COMPAT)
-		set(CMAKE_EXE_LINKER_FLAGS "${CMAKE_EXE_LINKER_FLAGS} -static-libstdc++")
-	else()
-		message(FATAL_ERROR "On non-GNU-compat compiler it's not known how to use static C++ standard library.")
-	endif()
-endif()
-
-
-# This options is necessary on some systems; on a cross-ARM compiler it
-# has been detected, for example, that -lrt is necessary for some applications
-# because clock_gettime is needed by some functions and it is alternatively
-# provided by libc, but only in newer versions. This options is rarely necessary,
-# but may help in several corner cases in unusual platforms.
-if (WITH_EXTRALIBS)
-	set(CMAKE_EXE_LINKER_FLAGS "${CMAKE_EXE_LINKER_FLAGS} ${WITH_EXTRALIBS}")
-endif()
-
-# CMake has only discovered in 3.3 version that some set-finder is
-# necessary. Using variables for shortcut to a clumsy check syntax.
-
-set (srt_libspec_shared ${ENABLE_SHARED})
-set (srt_libspec_static ${ENABLE_STATIC})
-
-set (srtpack_libspec_common)
-if (srt_libspec_shared)
-	list(APPEND srtpack_libspec_common ${TARGET_srt}_shared)
-
-endif()
-if (srt_libspec_static)
-	list(APPEND srtpack_libspec_common ${TARGET_srt}_static)
-endif()
-
-set (SRT_SRC_HAICRYPT_DIR ${CMAKE_CURRENT_SOURCE_DIR}/haicrypt)
-set (SRT_SRC_SRTCORE_DIR ${CMAKE_CURRENT_SOURCE_DIR}/srtcore)
-set (SRT_SRC_COMMON_DIR ${CMAKE_CURRENT_SOURCE_DIR}/common)
-set (SRT_SRC_TOOLS_DIR ${CMAKE_CURRENT_SOURCE_DIR}/tools)
-set (SRT_SRC_TEST_DIR ${CMAKE_CURRENT_SOURCE_DIR}/test)
-
-if(WIN32)
-	message(STATUS "DETECTED SYSTEM: WINDOWS;  WIN32=1; PTW32_STATIC_LIB=1")
-	add_definitions(-DWIN32=1 -DPTW32_STATIC_LIB=1)
-elseif(DARWIN)
-	message(STATUS "DETECTED SYSTEM: DARWIN")
-elseif(BSD)
-	message(STATUS "DETECTED SYSTEM: BSD;  BSD=1")
-	add_definitions(-DBSD=1)
-elseif(LINUX)
-	add_definitions(-DLINUX=1)
-	message(STATUS "DETECTED SYSTEM: LINUX;  LINUX=1" )
-elseif(ANDROID)
-	add_definitions(-DLINUX=1)
-	message(STATUS "DETECTED SYSTEM: ANDROID;  LINUX=1" )
-elseif(CYGWIN)
-	add_definitions(-DCYGWIN=1)
-	message(STATUS "DETECTED SYSTEM: CYGWIN (posix mode); CYGWIN=1")
-elseif(GNU)
-	add_definitions(-DGNU=1)
-	message(STATUS "DETECTED SYSTEM: GNU;  GNU=1" )
-elseif(SUNOS)
-	add_definitions(-DSUNOS=1)
-	message(STATUS "DETECTED SYSTEM: SunOS|Solaris;  SUNOS=1" )
-else()
-	message(FATAL_ERROR "Unsupported system: ${CMAKE_SYSTEM_NAME}")
-endif()
-
-add_definitions(
-	-D_GNU_SOURCE
-	-DHAI_PATCH=1
-	-DHAI_ENABLE_SRT=1
-	-DSRT_VERSION="${SRT_VERSION}"
-)
-
-if (LINUX)
-# This is an option supported only on Linux
-	add_definitions(-DSRT_ENABLE_BINDTODEVICE)
-endif()
-
-# This is obligatory include directory for all targets. This is only
-# for private headers. Installable headers should be exclusively used DIRECTLY.
-include_directories(${SRT_SRC_COMMON_DIR} ${SRT_SRC_SRTCORE_DIR} ${SRT_SRC_HAICRYPT_DIR})
-
-if (ENABLE_LOGGING)
-	list(APPEND SRT_EXTRA_CFLAGS "-DENABLE_LOGGING=1")
-	if (ENABLE_HEAVY_LOGGING)
-		list(APPEND SRT_EXTRA_CFLAGS "-DENABLE_HEAVY_LOGGING=1")
-	endif()
-	if (ENABLE_HAICRYPT_LOGGING)
-		if (ENABLE_HAICRYPT_LOGGING STREQUAL 2) # Allow value 2 for INSECURE DEBUG logging
-			message(WARNING " *** ENABLED INSECURE HAICRYPT LOGGING - USE FOR TESTING ONLY!!! ***")
-			list(APPEND SRT_EXTRA_CFLAGS "-DENABLE_HAICRYPT_LOGGING=2")
-		else()
-			list(APPEND SRT_EXTRA_CFLAGS "-DENABLE_HAICRYPT_LOGGING=1")
-		endif()
-	endif()
-endif()
-
-if (ENABLE_GETNAMEINFO)
-	list(APPEND SRT_EXTRA_CFLAGS "-DENABLE_GETNAMEINFO=1")
-endif()
-
-if (ENABLE_PKTINFO)
-	if (WIN32 OR BSD)
-		message(FATAL_ERROR "PKTINFO is not implemented on Windows or *BSD.")
-	endif()
-
-	list(APPEND SRT_EXTRA_CFLAGS "-DSRT_ENABLE_PKTINFO=1")
-endif()
-
-
-# ENABLE_EXPERIMENTAL_BONDING is deprecated. Use ENABLE_BONDING. ENABLE_EXPERIMENTAL_BONDING is be removed in v1.6.0.
-if (ENABLE_EXPERIMENTAL_BONDING)
-	message(DEPRECATION "ENABLE_EXPERIMENTAL_BONDING is deprecated. Please use ENABLE_BONDING instead.")
-	set (ENABLE_BONDING ON)
-endif()
-
-if (ENABLE_BONDING)
-	list(APPEND SRT_EXTRA_CFLAGS "-DENABLE_BONDING=1")
-	message(STATUS "ENABLE_BONDING: ON")
-else()
-	message(STATUS "ENABLE_BONDING: OFF")
-endif()
-
-if (ENABLE_THREAD_CHECK)
-	add_definitions(
-		-DSRT_ENABLE_THREADCHECK=1
-		-DFUGU_PLATFORM=1
-		-I${WITH_THREAD_CHECK_INCLUDEDIR}
-	)
-endif()
-
-if (ENABLE_CLANG_TSA)
-	list(APPEND SRT_EXTRA_CFLAGS "-Wthread-safety")
-	message(STATUS "Clang TSA: Enabled")
-endif()
-
-if (ENABLE_PROFILE)
-	if (HAVE_COMPILER_GNU_COMPAT)
-		# They are actually cflags, not definitions, but CMake is stupid enough.
-		add_definitions(-g -pg)
-		link_libraries(-g -pg)
-	else()
-		message(FATAL_ERROR "Profiling option is not supported on this platform")
-	endif()
-endif()
-
-if (ENABLE_CODE_COVERAGE)
-	if (HAVE_COMPILER_GNU_COMPAT)
-		add_definitions(-g -O0 --coverage)
-		link_libraries(--coverage)
-		message(STATUS "ENABLE_CODE_COVERAGE: ON")
-	else()
-		message(FATAL_ERROR "ENABLE_CODE_COVERAGE: option is not supported on this platform")
-	endif()
-endif()
-
-# On Linux pthreads have to be linked even when using C++11 threads
-if (ENABLE_STDCXX_SYNC AND NOT LINUX)
-	message(STATUS "Pthread library: C++11")
-elseif (PTHREAD_LIBRARY AND PTHREAD_INCLUDE_DIR)
-	message(STATUS "Pthread library: ${PTHREAD_LIBRARY}")
-	message(STATUS "Pthread include dir: ${PTHREAD_INCLUDE_DIR}")
-elseif (MICROSOFT)
-
-	message(WARNING "DEPRECATION WARNING!\nUsing POSIX thread API with Windows is deprecated and will be removed")
-
-	find_package(pthreads QUIET)
-
-	if (NOT PTHREAD_INCLUDE_DIR OR NOT PTHREAD_LIBRARY)
-		#search package folders with GLOB to add as extra hint for headers
-		file(GLOB PTHREAD_PACKAGE_INCLUDE_HINT ./_packages/cinegy.pthreads-win*/sources)
-		if (PTHREAD_PACKAGE_INCLUDE_HINT)
-			message(STATUS "PTHREAD_PACKAGE_INCLUDE_HINT value: ${PTHREAD_PACKAGE_INCLUDE_HINT}")
-		endif()
-
-		# find pthread header
-		find_path(PTHREAD_INCLUDE_DIR pthread.h HINTS C:/pthread-win32/include ${PTHREAD_PACKAGE_INCLUDE_HINT})
-
-		if (PTHREAD_INCLUDE_DIR)
-			message(STATUS "Pthread include dir: ${PTHREAD_INCLUDE_DIR}")
-		else()
-			message(FATAL_ERROR "Failed to find pthread.h. Specify PTHREAD_INCLUDE_DIR.")
-		endif()
-
-		#search package folders with GLOB to add as extra hint for libs
-		file(GLOB PTHREAD_PACKAGE_LIB_HINT ./_packages/cinegy.pthreads-win*/runtimes/win-*/native/release)
-		if (PTHREAD_PACKAGE_LIB_HINT)
-			message(STATUS "PTHREAD_PACKAGE_LIB_HINT value: ${PTHREAD_PACKAGE_LIB_HINT}")
-		endif()
-
-		#find pthread library
-		set(PTHREAD_LIB_SUFFIX "")
-		if (ENABLE_DEBUG)
-			set(PTHREAD_LIB_SUFFIX "d")
-		endif ()
-
-		set(PTHREAD_COMPILER_FLAG "")
-		if (MICROSOFT)
-			set(PTHREAD_COMPILER_FLAG "V")
-		elseif (MINGW)
-			set(PTHREAD_COMPILER_FLAG "G")
-		endif ()
-
-		foreach(EXHAND C CE SE)
-			foreach(COMPAT 1 2)
-				list(APPEND PTHREAD_W32_LIBRARY "pthread${PTHREAD_COMPILER_FLAG}${EXHAND}${PTHREAD_LIB_SUFFIX}${COMPAT}")
-			endforeach()
-		endforeach()
-
-		find_library(PTHREAD_LIBRARY NAMES ${PTHREAD_W32_LIBRARY} pthread pthread_dll pthread_lib HINTS C:/pthread-win32/lib C:/pthread-win64/lib ${PTHREAD_PACKAGE_LIB_HINT})
-		if (PTHREAD_LIBRARY)
-			message(STATUS "Pthread library: ${PTHREAD_LIBRARY}")
-		else()
-			message(FATAL_ERROR "Failed to find pthread library. Specify PTHREAD_LIBRARY.")
-		endif()
-	endif()
-else ()
-	find_package(Threads REQUIRED)
-	set(PTHREAD_LIBRARY ${CMAKE_THREAD_LIBS_INIT})
-endif()
-
-# This is required in some projects that add some other sources
-# to the SRT library to be compiled together (aka "virtual library").
-if (DEFINED SRT_EXTRA_LIB_INC)
-	include(${SRT_EXTRA_LIB_INC}.cmake)
-	# Expected to provide variables:
-	# - SOURCES_srt_extra
-	# - EXTRA_stransmit
-endif()
-
-# ---------------------------------------------------------------------------
-
-# ---
-# Target: haicrypt.
-# Completing sources and installable headers. Flag settings will follow.
-# ---
-if (ENABLE_ENCRYPTION)
-	set (HAICRYPT_FILELIST_MAF "filelist-${USE_ENCLIB}.maf")
-
-	MafReadDir(haicrypt ${HAICRYPT_FILELIST_MAF}
-		SOURCES SOURCES_haicrypt
-		PUBLIC_HEADERS HEADERS_haicrypt
-		PROTECTED_HEADERS HEADERS_haicrypt
-	)
-endif()
-
-if (WIN32)
-	MafReadDir(common filelist_win32.maf
-		SOURCES SOURCES_common
-		PUBLIC_HEADERS HEADERS_srt_win32
-		PROTECTED_HEADERS HEADERS_srt_win32
-	)
-	message(STATUS "WINDOWS detected: adding compat sources: ${SOURCES_common}")
-endif()
-
-
-# Make the OBJECT library for haicrypt and srt. Then they'll be bound into
-# real libraries later, either one common, or separate.
-
-# This is needed for Xcode to properly handle CMake OBJECT Libraries
-# From docs (https://cmake.org/cmake/help/latest/command/add_library.html#object-libraries):
-#
-# ... Some native build systems (such as Xcode) may not like targets that have only object files,
-# so consider adding at least one real source file to any target that references $<TARGET_OBJECTS:objlib>.
-set(OBJECT_LIB_SUPPORT "${PROJECT_SOURCE_DIR}/cmake_object_lib_support.c")
-
-# NOTE: The "virtual library" is a library specification that cmake
-# doesn't support (the library of OBJECT type is something in kind of that,
-# but not fully supported - for example it doesn't support transitive flags,
-# so this can't be used desired way). It's a private-only dependency type,
-# where the project isn't compiled into any library file at all - instead, all
-# of its source files are incorporated directly to the source list of the
-# project that depends on it. In cmake this must be handled manually.
-
-
-# ---
-# Target: srt. DEFINITION ONLY. Haicrypt flag settings follow.
-# ---
-
-if (ENABLE_SHARED AND MICROSOFT)
-	#add resource files to shared library, to set DLL metadata on Windows DLLs
-	set (EXTRA_WIN32_SHARED 1)
-	message(STATUS "WIN32: extra resource file will be added")
-endif()
-
-MafReadDir(srtcore filelist.maf
-	SOURCES SOURCES_srt
-	PUBLIC_HEADERS HEADERS_srt
-	PROTECTED_HEADERS HEADERS_srt
-	PRIVATE_HEADERS HEADERS_srt_private
-)
-
-# Auto generated version file and add it to the HEADERS_srt list.
-if(DEFINED ENV{APPVEYOR_BUILD_NUMBER})
-	set(SRT_VERSION_BUILD ON)
-	set(CI_BUILD_NUMBER_STRING $ENV{APPVEYOR_BUILD_NUMBER})
-	message(STATUS "AppVeyor build environment detected: Adding build number to version header")
-endif()
-if(DEFINED ENV{TEAMCITY_VERSION})
-	set(SRT_VERSION_BUILD ON)
-	set(CI_BUILD_NUMBER_STRING $ENV{CI_BUILD_COUNTER})
-	message(STATUS "TeamCity build environment detected: Adding build counter to version header")
-endif()
-
-configure_file("srtcore/version.h.in" "version.h" @ONLY)
-
-list(INSERT HEADERS_srt 0 "${CMAKE_CURRENT_BINARY_DIR}/version.h")
-include_directories("${CMAKE_CURRENT_BINARY_DIR}")
-
-add_library(srt_virtual OBJECT ${SOURCES_srt} ${SOURCES_srt_extra} ${HEADERS_srt} ${SOURCES_haicrypt} ${SOURCES_common})
-
-if (ENABLE_SHARED)
-	# Set this to sources as well, as it won't be automatically handled
-	set_target_properties(srt_virtual PROPERTIES POSITION_INDEPENDENT_CODE 1)
-endif()
-
-macro(srt_set_stdcxx targetname spec)
-	set (stdcxxspec ${spec})
-	if (NOT "${stdcxxspec}" STREQUAL "")
-		if (FORCE_CXX_STANDARD_GNUONLY)
-			target_compile_options(${targetname} PRIVATE -std=c++${stdcxxspec})
-			message(STATUS "C++ STD: ${targetname}: forced C++${stdcxxspec} standard - GNU option: -std=c++${stdcxxspec}")
-		else()
-			set_target_properties(${targetname} PROPERTIES CXX_STANDARD ${stdcxxspec})
-			message(STATUS "C++ STD: ${targetname}: forced C++${stdcxxspec} standard - portable way")
-		endif()
-	else()
-		message(STATUS "APP: ${targetname}: using default C++ standard")
-	endif()
-endmacro()
-
-macro(srt_set_stdc targetname spec)
-	set (stdcspec ${spec})
-	if (NOT "${stdcspec}" STREQUAL "")
-		if (CMAKE_VERSION VERSION_LESS "3.1")
-			target_compile_options(${targetname} PRIVATE -std=c${stdcspec})
-			message(STATUS "C STD: ${targetname}: forced C${stdcspec} standard - GNU option: -std=c${stdcspec}")
-		else()
-			set_target_properties(${targetname} PROPERTIES C_STANDARD ${stdcspec})
-			message(STATUS "C STD: ${targetname}: forced C${stdcspec} standard - portable way")
-		endif()
-	else()
-		message(STATUS "APP: ${targetname}: using default C standard")
-	endif()
-endmacro()
-
-srt_set_stdcxx(srt_virtual "${USE_CXX_STD_LIB}")
-srt_set_stdc(srt_virtual "99")
-
-set (VIRTUAL_srt $<TARGET_OBJECTS:srt_virtual>)
-
-if (srt_libspec_shared)
-	add_library(${TARGET_srt}_shared SHARED ${OBJECT_LIB_SUPPORT} ${VIRTUAL_srt})
-	# shared libraries need PIC
-	set (CMAKE_POSITION_INDEPENDENT_CODE ON)
-	set_property(TARGET ${TARGET_srt}_shared PROPERTY OUTPUT_NAME ${TARGET_srt})
-	set_target_properties (${TARGET_srt}_shared PROPERTIES VERSION ${SRT_VERSION} SOVERSION ${SRT_VERSION_MAJOR}.${SRT_VERSION_MINOR})
-	list (APPEND INSTALL_TARGETS ${TARGET_srt}_shared)
-	if (ENABLE_ENCRYPTION)
-		target_link_libraries(${TARGET_srt}_shared PRIVATE ${SSL_LIBRARIES})
-	endif()
-	if (MICROSOFT)
-		target_link_libraries(${TARGET_srt}_shared PRIVATE ws2_32.lib)
-		if (NOT (ENABLE_ENCRYPTION AND "${USE_ENCLIB}" STREQUAL "botan"))
-			if (OPENSSL_USE_STATIC_LIBS)
-				target_link_libraries(${TARGET_srt}_shared PRIVATE crypt32.lib)
-			else()
-				set_target_properties(${TARGET_srt}_shared PROPERTIES LINK_FLAGS "/DELAYLOAD:libeay32.dll")
-			endif()
-		endif()
-	elseif (MINGW)
-		target_link_libraries(${TARGET_srt}_shared PRIVATE wsock32 ws2_32)
-	elseif (APPLE)
-		set_property(TARGET ${TARGET_srt}_shared PROPERTY MACOSX_RPATH ON)
-	endif()
-	if (USE_GNUSTL)
-		target_link_libraries(${TARGET_srt}_shared PRIVATE ${GNUSTL_LIBRARIES} ${GNUSTL_LDFLAGS})
-	endif()
-endif()
-
-if (srt_libspec_static)
-	add_library(${TARGET_srt}_static STATIC ${OBJECT_LIB_SUPPORT} ${VIRTUAL_srt})
-
-	# For Windows, leave the name to be "srt_static.lib".
-	# Windows generates two different library files:
-	# - a usual static library for static linkage
-	# - a shared library exposer, which allows pre-resolution and later dynamic
-	#   linkage when running the executable
-	# Both having unfortunately the same names created by MSVC compiler.
-	# It's not the case of Cygwin/MINGW - they are named there libsrt.a and libsrt.dll.a
-	if (MICROSOFT)
-		# Keep _static suffix. By unknown reason, the name must still be set explicitly.
-		set_property(TARGET ${TARGET_srt}_static PROPERTY OUTPUT_NAME ${TARGET_srt}_static)
-	else()
-		set_property(TARGET ${TARGET_srt}_static PROPERTY OUTPUT_NAME ${TARGET_srt})
-	endif()
-
-	list (APPEND INSTALL_TARGETS ${TARGET_srt}_static)
-	if (ENABLE_ENCRYPTION)
-		target_link_libraries(${TARGET_srt}_static PRIVATE ${SSL_LIBRARIES})
-	endif()
-	if (MICROSOFT)
-		target_link_libraries(${TARGET_srt}_static PRIVATE ws2_32.lib)
-		if (OPENSSL_USE_STATIC_LIBS)
-			target_link_libraries(${TARGET_srt}_static PRIVATE crypt32.lib)
-		endif()
-	elseif (MINGW)
-		target_link_libraries(${TARGET_srt}_static PRIVATE wsock32 ws2_32)
-	endif()
-	if (USE_GNUSTL)
-		target_link_libraries(${TARGET_srt}_static PRIVATE ${GNUSTL_LIBRARIES} ${GNUSTL_LDFLAGS})
-	endif()
-endif()
-
-target_include_directories(srt_virtual PRIVATE  ${SSL_INCLUDE_DIRS})
-
-if (MICROSOFT)
-	if (OPENSSL_USE_STATIC_LIBS)
-		set (SRT_LIBS_PRIVATE ${SRT_LIBS_PRIVATE} ws2_32.lib crypt32.lib)
-	else()
-		set (SRT_LIBS_PRIVATE ${SRT_LIBS_PRIVATE} ws2_32.lib)
-	endif()
-elseif (MINGW)
-	set (SRT_LIBS_PRIVATE ${SRT_LIBS_PRIVATE} -lwsock32 -lws2_32)
-endif()
-
-# Applying this to public includes is not transitive enough.
-# On Windows, apps require this as well, so it's safer to
-# spread this to all targets.
-if (PTHREAD_INCLUDE_DIR)
-	include_directories(${PTHREAD_INCLUDE_DIR})
-endif()
-
-# Link libraries must be applied directly to the derivatives
-# as virtual libraries (OBJECT-type) cannot have linkage declarations
-# transitive or not.
-
-foreach(tar ${srtpack_libspec_common})
-	message(STATUS "ADDING TRANSITIVE LINK DEP to:${tar} : ${PTHREAD_LIBRARY} ${dep}")
-	target_link_libraries (${tar} PUBLIC ${PTHREAD_LIBRARY} ${dep})
-endforeach()
-
-
-set (SRT_LIBS_PRIVATE ${SRT_LIBS_PRIVATE} ${PTHREAD_LIBRARY})
-
-target_compile_definitions(srt_virtual PRIVATE -DSRT_EXPORTS )
-if (ENABLE_SHARED)
-	target_compile_definitions(srt_virtual PUBLIC -DSRT_DYNAMIC)
-endif()
-
-target_compile_definitions(srt_virtual PRIVATE -DSRT_LOG_SLOWDOWN_FREQ_MS=${SRT_LOG_SLOWDOWN_FREQ_MS})
-
-if (ENABLE_ENCRYPTION AND "${USE_ENCLIB}" STREQUAL "botan")
-	add_dependencies(srt_virtual botan)
-endif()
-
-if (srt_libspec_shared)
-	if (MICROSOFT)
-		target_link_libraries(${TARGET_srt}_shared PUBLIC Ws2_32.lib)
-		if (OPENSSL_USE_STATIC_LIBS)
-			target_link_libraries(${TARGET_srt}_shared PUBLIC crypt32.lib)
-		endif()
-	endif()
-endif()
-
-# Required by some toolchains when statically linking this library if the
-#  GCC Atomic Intrinsics are being used.
-if (HAVE_GCCATOMIC_INTRINSICS_REQUIRES_LIBATOMIC AND HAVE_LIBATOMIC)
-	if (srt_libspec_static)
-		target_link_libraries(${TARGET_srt}_static PUBLIC atomic)
-	endif()
-	if (srt_libspec_shared)
-		target_link_libraries(${TARGET_srt}_shared PUBLIC atomic)
-	endif()
-elseif (HAVE_LIBATOMIC AND HAVE_LIBATOMIC_COMPILES_STATIC)
-	# This is a workaround for ANDROID NDK<17 builds, which need to link
-	#  to libatomic when linking statically to the SRT library.
-	if (srt_libspec_static)
-		target_link_libraries(${TARGET_srt}_static PUBLIC atomic)
-	endif()
-elseif (LINUX AND HAVE_LIBATOMIC AND HAVE_LIBATOMIC_COMPILES)
-	# This is a workaround for some older Linux Toolchains.
-	if (srt_libspec_static)
-		target_link_libraries(${TARGET_srt}_static PUBLIC atomic)
-	endif()
-endif()
-
-# Cygwin installs the *.dll libraries in bin directory and uses PATH.
-
-set (INSTALL_SHARED_DIR ${CMAKE_INSTALL_LIBDIR})
-if (CYGWIN)
-	set (INSTALL_SHARED_DIR ${CMAKE_INSTALL_BINDIR})
-endif()
-
-message(STATUS "INSTALL DIRS: bin=${CMAKE_INSTALL_BINDIR} lib=${CMAKE_INSTALL_LIBDIR} shlib=${INSTALL_SHARED_DIR} include=${CMAKE_INSTALL_INCLUDEDIR}")
-if (NEED_DESTINATION)
-	if (DEFINED CMAKE_INSTALL_BINDIR AND DEFINED CMAKE_INSTALL_LIBDIR AND NOT INSTALL_SHARED_DIR STREQUAL "")
-		install(TARGETS ${INSTALL_TARGETS}
-			RUNTIME DESTINATION ${CMAKE_INSTALL_BINDIR}
-			ARCHIVE DESTINATION ${CMAKE_INSTALL_LIBDIR}
-			LIBRARY DESTINATION ${INSTALL_SHARED_DIR}
-		)
-	else()
-		message(WARNING "No location to install ${INSTALL_TARGETS}")
-	endif()
-elseif (NOT INSTALL_SHARED_DIR STREQUAL "")
-	install(TARGETS ${INSTALL_TARGETS}
-		LIBRARY DESTINATION ${INSTALL_SHARED_DIR}
-	)
-else()
-	install(TARGETS ${INSTALL_TARGETS})
-endif()
-
-if (DEFINED CMAKE_INSTALL_INCLUDEDIR)
-	install(FILES ${HEADERS_srt} DESTINATION ${CMAKE_INSTALL_INCLUDEDIR}/srt)
-	if (WIN32)
-		install(FILES ${HEADERS_srt_win32} DESTINATION ${CMAKE_INSTALL_INCLUDEDIR}/srt/win)
-	endif()
-endif()
-
-# ---
-# That's all for target definition
-# ---
-
-join_arguments(SRT_EXTRA_CFLAGS ${SRT_EXTRA_CFLAGS})
-
-#message(STATUS "Target srt: LIBSPEC: ${srtpack_libspec_common} SOURCES: {${SOURCES_srt}}  HEADERS: {${HEADERS_srt}}")
-
-set (CMAKE_C_FLAGS "${CMAKE_C_FLAGS} ${SRT_DEBUG_OPT} ${SRT_EXTRA_CFLAGS} ${SRT_GCC_WARN}")
-set (CMAKE_CXX_FLAGS "${CMAKE_CXX_FLAGS} ${SRT_DEBUG_OPT} ${SRT_EXTRA_CFLAGS} ${SRT_GCC_WARN}")
-
-# PC file generation.
-if (NOT DEFINED INSTALLDIR)
-	set (INSTALLDIR ${CMAKE_INSTALL_PREFIX})
-	get_filename_component(INSTALLDIR ${INSTALLDIR} ABSOLUTE)
-endif()
-
-# Required if linking a C application.
-# This may cause trouble when you want to compile your app with static libstdc++;
-# if your build requires it, you'd probably remove -lstdc++ from the list
-# obtained by `pkg-config --libs`.
-if(ENABLE_CXX_DEPS)
-	foreach(LIB ${CMAKE_CXX_IMPLICIT_LINK_LIBRARIES})
-		if((IS_ABSOLUTE ${LIB} AND EXISTS ${LIB}) OR (${LIB} MATCHES "^-l"))
-			set(SRT_LIBS_PRIVATE ${SRT_LIBS_PRIVATE} ${LIB})
-		else()
-			set(SRT_LIBS_PRIVATE ${SRT_LIBS_PRIVATE} "-l${LIB}")
-		endif()
-	endforeach()
-endif()
-
-join_arguments(SRT_LIBS_PRIVATE ${SRT_LIBS_PRIVATE})
-
-if (DEFINED CMAKE_INSTALL_LIBDIR)
-	# haisrt.pc left temporarily for backward compatibility. To be removed in future!
-	configure_file(scripts/srt.pc.in haisrt.pc @ONLY)
-	install(FILES ${CMAKE_CURRENT_BINARY_DIR}/haisrt.pc DESTINATION ${CMAKE_INSTALL_LIBDIR}/pkgconfig)
-	configure_file(scripts/srt.pc.in srt.pc @ONLY)
-	install(FILES ${CMAKE_CURRENT_BINARY_DIR}/srt.pc DESTINATION ${CMAKE_INSTALL_LIBDIR}/pkgconfig)
-endif()
-
-# Applications
-
-# If static is available, link apps against static one.
-# Otherwise link against shared one.
-
-if (srt_libspec_static)
-	set (srt_link_library ${TARGET_srt}_static)
-	if (ENABLE_RELATIVE_LIBPATH)
-		message(STATUS "ENABLE_RELATIVE_LIBPATH=ON will be ignored due to static linking.")
-	endif()
-elseif(srt_libspec_shared)
-	set (srt_link_library ${TARGET_srt}_shared)
-else()
-	message(FATAL_ERROR "Either ENABLE_STATIC or ENABLE_SHARED has to be ON!")
-endif()
-
-macro(srt_add_program_dont_install name)
-	add_executable(${name} ${ARGN})
-	target_include_directories(${name} PRIVATE apps)
-	target_include_directories(${name} PRIVATE common)
-endmacro()
-
-macro(srt_add_program name)
-	srt_add_program_dont_install(${name} ${ARGN})
-	if(NOT NEED_DESTINATION)
-		install(TARGETS ${name} RUNTIME)
-	elseif (DEFINED CMAKE_INSTALL_BINDIR)
-		install(TARGETS ${name} RUNTIME DESTINATION ${CMAKE_INSTALL_BINDIR})
-	else()
-		message(WARNING "No location to install program ${name}")
-	endif()
-endmacro()
-
-macro(srt_make_application name)
-
-	srt_set_stdcxx(${name} "${USE_CXX_STD_APP}")
-	
-	# This is recommended by cmake, but it doesn't work anyway.
-	# What is needed is that this below CMAKE_INSTALL_RPATH (yes, relative)
-	# is added as is.
-	# set (CMAKE_SKIP_RPATH FALSE)
-	# set (CMAKE_SKIP_BUILD_RPATH FALSE)
-	# set (CMAKE_BUILD_WITH_INSTALL_RPATH TRUE)
-	# set (CMAKE_INSTALL_RPATH "../${CMAKE_INSTALL_LIBDIR}")
-	# set (CMAKE_INSTALL_RPATH_USE_LINK_PATH TRUE)
-	# set (FORCE_RPATH BUILD_WITH_INSTALL_RPATH TRUE INSTALL_RPATH_USE_LINK_PATH TRUE)
-
-	if (LINUX AND ENABLE_RELATIVE_LIBPATH AND NOT srt_libspec_static)
-		# This is only needed on Linux, on Windows (including Cygwin) the library file will
-		# be placed into the binrary directory anyway.
-		# XXX not sure about Mac.
-		# See this name used already in install(${TARGET_srt} LIBRARY DESTINATION...).
-		set(FORCE_RPATH LINK_FLAGS -Wl,-rpath,.,-rpath,../${CMAKE_INSTALL_LIBDIR} BUILD_WITH_INSTALL_RPATH TRUE INSTALL_RPATH_USE_LINK_PATH TRUE)
-
-		set_target_properties(${name} PROPERTIES ${FORCE_RPATH})
-	endif()
-
-	target_link_libraries(${name} ${srt_link_library})
-	if (USE_GNUSTL)
-		target_link_libraries(${name} PRIVATE ${GNUSTL_LIBRARIES} ${GNUSTL_LDFLAGS})
-	endif()
-	if (srt_libspec_static AND CMAKE_DL_LIBS)
-		target_link_libraries(${name} ${CMAKE_DL_LIBS})
-	endif()
-endmacro()
-
-macro(srt_add_application name) # ARGN=sources...
-	srt_add_program(${name} apps/${name}.cpp ${ARGN})
-	srt_make_application(${name})
-	if(NOT NEED_DESTINATION)
-		install(TARGETS ${name} RUNTIME)
-	elseif (DEFINED CMAKE_INSTALL_BINDIR)
-		install(TARGETS ${name} RUNTIME DESTINATION ${CMAKE_INSTALL_BINDIR})
-	else()
-		message(WARNING "No location to install program ${name}")
-	endif()
-endmacro()
-
-## FIXME: transmitmedia.cpp does not build on OpenBSD
-##    Issue: https://github.com/Haivision/srt/issues/590
-if (BSD
-   AND ${SYSNAME_LC} MATCHES "^openbsd$")
-   set(ENABLE_APPS OFF)
-endif()
-## The applications currently require c++11.
-if (NOT ENABLE_CXX11)
-   set(ENABLE_APPS OFF)
-endif()
-
-if (ENABLE_APPS)
-
-	message(STATUS "APPS: ENABLED, std=${USE_CXX_STD_APP}")
-
-	# Make a virtual library of all shared app files
-	MafReadDir(apps support.maf
-		SOURCES SOURCES_support
-	)
-
-	# A special trick that makes the shared application sources
-	# to be compiled once for all applications. Maybe this virtual
-	# library should be changed into a static one and made useful
-	# for users.
-	add_library(srtsupport_virtual OBJECT ${SOURCES_support})
-	srt_set_stdcxx(srtsupport_virtual "${USE_CXX_STD_APP}")
-	set (VIRTUAL_srtsupport $<TARGET_OBJECTS:srtsupport_virtual>)
-
-	# Applications
-
-	srt_add_application(srt-live-transmit ${VIRTUAL_srtsupport})
-	if (DEFINED EXTRA_stransmit)
-		set_target_properties(srt-live-transmit PROPERTIES COMPILE_FLAGS "${EXTRA_stransmit}")
-	endif()
-	srt_add_application(srt-file-transmit ${VIRTUAL_srtsupport})
-
-	if (MINGW)
-		# FIXME: with MINGW, it fails to build apps that require C++11
-		# https://github.com/Haivision/srt/issues/177
-		message(WARNING "On MinGW, some C++11 apps are blocked due to lacking proper C++11 headers for <thread>. FIX IF POSSIBLE.")
-	else()
-		# srt-multiplex temporarily blocked
-		#srt_add_application(srt-multiplex ${VIRTUAL_srtsupport})
-		srt_add_application(srt-tunnel ${VIRTUAL_srtsupport})
-	endif()
-
-	if (ENABLE_TESTING)
-		message(STATUS "DEVEL APPS (testing): ENABLED")
-
-		macro(srt_add_testprogram name)
-			# Variables in macros are not local. Clear them forcefully.
-			set (SOURCES_app_indir "")
-			set (SOURCES_app "")
-			# Unlike Silvercat, in cmake you must know the full list
-			# of source files at the moment when defining the target
-			# and it can't be altered later.
-			#
-			# For testing applications, every application has its exclusive
-			# list of source files in its own Manifest file.
-			MafReadDir(testing ${name}.maf SOURCES SOURCES_app)
-			srt_add_program_dont_install(${name} ${SOURCES_app})
-		endmacro()
-
-		srt_add_testprogram(utility-test)
-		srt_set_stdcxx(utility-test "${USE_CXX_STD_APP}")
-		if (NOT WIN32)
-			# This program is symlinked under git-cygwin.
-			# Avoid misleading syntax error.
-			srt_add_testprogram(uriparser-test)
-			target_compile_options(uriparser-test PRIVATE -DTEST)
-			srt_set_stdcxx(uriparser-test "${USE_CXX_STD_APP}")
-		endif()
-		
-		srt_add_testprogram(srt-test-live)
-		srt_make_application(srt-test-live)
-
-		srt_add_testprogram(srt-test-file)
-		srt_make_application(srt-test-file)
-
-		srt_add_testprogram(srt-test-relay)
-		srt_make_application(srt-test-relay)
-
-		srt_add_testprogram(srt-test-multiplex)
-		srt_make_application(srt-test-multiplex)
-
-		if (ENABLE_BONDING)
-			srt_add_testprogram(srt-test-mpbond)
-			srt_make_application(srt-test-mpbond)
-		endif()
-
-	else()
-		message(STATUS "DEVEL APPS (testing): DISABLED")
-	endif()
-
-
-else()
-	message(STATUS "APPS: DISABLED")
-endif()
-
-if (ENABLE_EXAMPLES)
-
-	# No examples should need C++11
-	macro(srt_add_example mainsrc)
-		get_filename_component(name ${mainsrc} NAME_WE)
-		srt_add_program_dont_install(${name} examples/${mainsrc} ${ARGN})
-		target_link_libraries(${name} ${srt_link_library} ${DEPENDS_srt})
-	endmacro()
-
-	srt_add_example(recvlive.cpp)
-
-	srt_add_example(sendfile.cpp)
-		
-	srt_add_example(recvfile.cpp)
-
-	srt_add_example(sendmsg.cpp)
-		
-	srt_add_example(recvmsg.cpp)
-
-	srt_add_example(test-c-client.c)
-
-	srt_add_example(example-client-nonblock.c)
-
-	srt_add_example(test-c-server.c)
-
-if (ENABLE_BONDING)
-	srt_add_example(test-c-client-bonding.c)
-
-	srt_add_example(test-c-server-bonding.c)
-endif()
-
-	srt_add_example(testcapi-connect.c)
-endif()
-
-
-if (ENABLE_UNITTESTS AND ENABLE_CXX11)
-
-	if (${CMAKE_VERSION} VERSION_LESS "3.10.0") 
-		message(STATUS "VERSION < 3.10 -- adding test using the old method")
-		set (USE_OLD_ADD_METHOD 1)
-	else()
-		message(STATUS "VERSION > 3.10 -- using NEW POLICY for in_list operator")
-		cmake_policy(SET CMP0057 NEW) # Support the new IN_LIST operator.
-	endif()
-
-
-	set(gtest_force_shared_crt ON CACHE BOOL "" FORCE)
-
-	# Version ranges are only supported with CMake 3.19 or later.
-	# Need GTest v1.10 or higher to support GTEST_SKIP.
-	if (${CMAKE_VERSION} VERSION_LESS "3.19.0")
-		find_package(GTest 1.10)
-	else()
-		find_package(GTest 1.10...1.12)
-	endif()
-	if (NOT GTEST_FOUND)
-		message(STATUS "GTEST not found! Fetching from git.")
-		include(googletest)
-		fetch_googletest(
-			${PROJECT_SOURCE_DIR}/scripts
-			${PROJECT_BINARY_DIR}/googletest
-		)
-		set(GTEST_BOTH_LIBRARIES "gtest_main" CACHE STRING "Add gtest_main target")
-	endif()
-
-	MafReadDir(test filelist.maf
-		HEADERS SOURCES_unittests
-		SOURCES SOURCES_unittests
-	)
-
-	srt_add_program_dont_install(test-srt ${SOURCES_unittests})
-	srt_make_application(test-srt)
-	target_include_directories(test-srt PRIVATE  ${SSL_INCLUDE_DIRS} ${GTEST_INCLUDE_DIRS})
-	target_compile_definitions(test-srt PRIVATE "-DSRT_TEST_SYSTEM_NAME=\"${CMAKE_SYSTEM_NAME}\"")
-
-	target_link_libraries(
-		test-srt
-		${GTEST_BOTH_LIBRARIES}
-		${srt_link_library}
-		${PTHREAD_LIBRARY}
-		)
-
-	if (USE_OLD_ADD_METHOD)
-		add_test(
-			NAME	test-srt
-			COMMAND	${CMAKE_BINARY_DIR}/test-srt
-		)
-		#set_tests_properties(test-srt PROPERTIES RUN_SERIAL TRUE)
-	else()
-		set_tests_properties(${tests_srt} PROPERTIES RUN_SERIAL TRUE)
-		gtest_discover_tests(test-srt)
-	endif()
-
-	enable_testing()
-endif()
-
-
-if(NOT NEED_DESTINATION)
-	install(PROGRAMS scripts/srt-ffplay TYPE BIN)
-elseif (DEFINED CMAKE_INSTALL_BINDIR)
-	install(PROGRAMS scripts/srt-ffplay DESTINATION ${CMAKE_INSTALL_BINDIR})
-else()
-	message(WARNING "No location to install scripts/srt-ffplay")
-endif()
-
-
-if (DEFINED SRT_EXTRA_APPS_INC)
-	include(${SRT_EXTRA_APPS_INC}.cmake)
-	# No extra variables expected. Just use the variables
-	# already provided and define additional targets.
-endif()
-
-if (ENABLE_SHOW_PROJECT_CONFIG)
-	include(ShowProjectConfig)
-	ShowProjectConfig()
-endif()
->>>>>>> fd563859
+#
+# SRT - Secure, Reliable, Transport
+# Copyright (c) 2018 Haivision Systems Inc.
+#
+# This Source Code Form is subject to the terms of the Mozilla Public
+# License, v. 2.0. If a copy of the MPL was not distributed with this
+# file, You can obtain one at http://mozilla.org/MPL/2.0/.
+#
+
+cmake_minimum_required (VERSION 2.8.12 FATAL_ERROR)
+set (SRT_VERSION 1.5.4)
+
+set (CMAKE_MODULE_PATH "${CMAKE_CURRENT_SOURCE_DIR}/scripts")
+include(haiUtil) # needed for set_version_variables
+# CMake version 3.0 introduced the VERSION option of the project() command
+# to specify a project version as well as the name.
+if(${CMAKE_VERSION} VERSION_LESS "3.0.0")
+	project(SRT C CXX)
+	# Sets SRT_VERSION_MAJOR, SRT_VERSION_MINOR, SRT_VERSION_PATCH
+	set_version_variables(SRT_VERSION ${SRT_VERSION})
+else()
+	cmake_policy(SET CMP0048 NEW)
+	# Also sets SRT_VERSION_MAJOR, SRT_VERSION_MINOR, SRT_VERSION_PATCH
+	project(SRT VERSION ${SRT_VERSION} LANGUAGES C CXX)
+endif()
+
+if (NOT ${CMAKE_VERSION} VERSION_LESS "3.28.1")
+	cmake_policy(SET CMP0054 NEW)
+endif ()
+
+include(FindPkgConfig)
+# XXX See 'if (MINGW)' condition below, may need fixing.
+include(FindThreads)
+include(CheckFunctionExists)
+
+# Platform shortcuts
+string(TOLOWER ${CMAKE_SYSTEM_NAME} SYSNAME_LC)
+set_if(DARWIN	   (${CMAKE_SYSTEM_NAME} MATCHES "Darwin")
+					OR (${CMAKE_SYSTEM_NAME} MATCHES "iOS")
+					OR (${CMAKE_SYSTEM_NAME} MATCHES "tvOS")
+					OR (${CMAKE_SYSTEM_NAME} MATCHES "watchOS")
+					OR (${CMAKE_SYSTEM_NAME} MATCHES "visionOS"))
+set_if(LINUX       ${CMAKE_SYSTEM_NAME} MATCHES "Linux")
+set_if(BSD         ${SYSNAME_LC} MATCHES "bsd$")
+set_if(MICROSOFT   WIN32 AND (NOT MINGW AND NOT CYGWIN))
+set_if(GNU_OS       ${CMAKE_SYSTEM_NAME} MATCHES "GNU") # Use GNU_OS to not confuse with gcc
+set_if(ANDROID     ${SYSNAME_LC} MATCHES "android")
+set_if(SUNOS       "${SYSNAME_LC}" MATCHES "sunos")
+set_if(POSIX       LINUX OR DARWIN OR BSD OR SUNOS OR ANDROID OR (CYGWIN AND CYGWIN_USE_POSIX) OR GNU_OS)
+set_if(SYMLINKABLE LINUX OR DARWIN OR BSD OR SUNOS OR CYGWIN OR GNU_OS)
+set_if(NEED_DESTINATION  ${CMAKE_VERSION} VERSION_LESS "3.14.0")
+
+include(GNUInstallDirs)
+
+# The CMAKE_BUILD_TYPE seems not to be always set, weird.
+if (NOT DEFINED ENABLE_DEBUG)
+
+	if (CMAKE_BUILD_TYPE STREQUAL "Debug")
+		set (ENABLE_DEBUG ON)
+	else()
+		set (ENABLE_DEBUG OFF)
+	endif()
+endif()
+
+# XXX This is a kind of workaround - this part to set the build
+# type and associated other flags should not be done for build
+# systems (cmake generators) that generate a multi-configuration
+# build definition. At least it is known that MSVC does it and it
+# sets _DEBUG and NDEBUG flags itself, so this shouldn't be done
+# at all in this case.
+if (NOT MICROSOFT)
+
+	# Set CMAKE_BUILD_TYPE properly, now that you know
+	# that ENABLE_DEBUG is set as it should.
+	if (ENABLE_DEBUG EQUAL 2)
+		set (CMAKE_BUILD_TYPE "RelWithDebInfo")
+		if (ENABLE_ASSERT)
+			# Add _DEBUG macro if explicitly requested, to enable SRT_ASSERT().
+			add_definitions(-D_DEBUG)
+		else()
+			add_definitions(-DNDEBUG)
+		endif()
+	elseif (ENABLE_DEBUG) # 1, ON, YES, TRUE, Y, or any other non-zero number
+		set (CMAKE_BUILD_TYPE "Debug")
+
+		# Add _DEBUG macro in debug mode only, to enable SRT_ASSERT().
+		add_definitions(-D_DEBUG)
+	else()
+		set (CMAKE_BUILD_TYPE "Release")
+		add_definitions(-DNDEBUG)
+	endif()
+endif()
+
+message(STATUS "BUILD TYPE: ${CMAKE_BUILD_TYPE}")
+
+getVarsWith(ENFORCE_ enforcers)
+foreach(ef ${enforcers})
+	set (val ${${ef}})
+	if (NOT val STREQUAL "")
+		set(val =${val})
+	endif()
+	string(LENGTH ENFORCE_ pflen)
+	string(LENGTH ${ef} eflen)
+	math(EXPR alen ${eflen}-${pflen})
+	string(SUBSTRING ${ef} ${pflen} ${alen} ef)
+	message(STATUS "FORCED PP VARIABLE: ${ef}${val}")
+	add_definitions(-D${ef}${val})
+endforeach()
+
+# NOTE: Known options you can change using ENFORCE_ variables:
+
+# SRT_ENABLE_ECN 1                /* Early Congestion Notification (for source bitrate control) */
+# SRT_DEBUG_TSBPD_OUTJITTER 1     /* Packet Delivery histogram */
+# SRT_DEBUG_TRACE_DRIFT 1         /* Create a trace log for Encoder-Decoder Clock Drift */
+# SRT_DEBUG_TSBPD_WRAP 1          /* Debug packet timestamp wraparound */
+# SRT_DEBUG_TLPKTDROP_DROPSEQ 1
+# SRT_DEBUG_SNDQ_HIGHRATE 1
+# SRT_DEBUG_BONDING_STATES 1
+# SRT_DEBUG_RTT 1                 /* RTT trace */
+# SRT_MAVG_SAMPLING_RATE 40       /* Max sampling rate */
+# SRT_ENABLE_FREQUENT_LOG_TRACE 0 : set to 1 to enable printing reason for suppressed freq logs
+
+# option defaults
+set(ENABLE_HEAVY_LOGGING_DEFAULT OFF)
+
+# Always turn logging on if the build type is debug
+if (ENABLE_DEBUG)
+	set(ENABLE_HEAVY_LOGGING_DEFAULT ON)
+endif()
+
+# Note that the IP_PKTINFO  has a limited portability and may not work on some platforms
+# (Windows, FreeBSD, ...).
+set (ENABLE_PKTINFO_DEFAULT OFF)
+
+set(ENABLE_STDCXX_SYNC_DEFAULT OFF)
+set(ENABLE_MONOTONIC_CLOCK_DEFAULT OFF)
+set(MONOTONIC_CLOCK_LINKLIB "")
+if (MICROSOFT)
+	set(ENABLE_STDCXX_SYNC_DEFAULT ON)
+elseif (POSIX)
+	test_requires_clock_gettime(ENABLE_MONOTONIC_CLOCK_DEFAULT MONOTONIC_CLOCK_LINKLIB)
+endif()
+
+
+# options
+option(CYGWIN_USE_POSIX "Should the POSIX API be used for cygwin. Ignored if the system isn't cygwin." OFF)
+if (CMAKE_CXX_COMPILER_ID MATCHES "^GNU$" AND CMAKE_CXX_COMPILER_VERSION VERSION_LESS 4.7)
+	option(ENABLE_CXX11 "Should the c++11 parts (srt-live-transmit) be enabled" OFF)
+else()
+	option(ENABLE_CXX11 "Should the c++11 parts (srt-live-transmit) be enabled" ON)
+endif()
+option(ENABLE_APPS "Should the Support Applications be Built?" ON)
+option(ENABLE_BONDING "Should the bonding functionality be enabled?" OFF)
+option(ENABLE_TESTING "Should the Developer Test Applications be Built?" OFF)
+option(ENABLE_PROFILE "Should instrument the code for profiling. Ignored for non-GNU compiler." $ENV{HAI_BUILD_PROFILE})
+option(ENABLE_LOGGING "Should logging be enabled" ON)
+option(ENABLE_HEAVY_LOGGING "Should heavy debug logging be enabled" ${ENABLE_HEAVY_LOGGING_DEFAULT})
+option(ENABLE_HAICRYPT_LOGGING "Should logging in haicrypt be enabled" 0)
+option(ENABLE_SHARED "Should libsrt be built as a shared library" ON)
+option(ENABLE_STATIC "Should libsrt be built as a static library" ON)
+option(ENABLE_PKTINFO "Enable using IP_PKTINFO to allow the listener extracting the target IP address from incoming packets" ${ENABLE_PKTINFO_DEFAULT})
+option(ENABLE_RELATIVE_LIBPATH "Should application contain relative library paths, like ../lib" OFF)
+option(ENABLE_GETNAMEINFO "In-logs sockaddr-to-string should do rev-dns" OFF)
+option(ENABLE_UNITTESTS "Enable unit tests" OFF)
+option(ENABLE_ENCRYPTION "Enable encryption in SRT" ON)
+option(ENABLE_AEAD_API_PREVIEW "Enable AEAD API preview in SRT" Off)
+option(ENABLE_MAXREXMITBW "Enable SRTO_MAXREXMITBW (v1.6.0 API preview)" Off)
+option(ENABLE_CXX_DEPS "Extra library dependencies in srt.pc for the CXX libraries useful with C language" ON)
+option(USE_STATIC_LIBSTDCXX "Should use static rather than shared libstdc++" OFF)
+option(ENABLE_INET_PTON "Set to OFF to prevent usage of inet_pton when building against modern SDKs while still requiring compatibility with older Windows versions, such as Windows XP, Windows Server 2003 etc." ON)
+option(ENABLE_CODE_COVERAGE "Enable code coverage reporting" OFF)
+option(ENABLE_MONOTONIC_CLOCK "Enforced clock_gettime with monotonic clock on GC CV" ${ENABLE_MONOTONIC_CLOCK_DEFAULT})
+option(ENABLE_STDCXX_SYNC "Use C++11 chrono and threads for timing instead of pthreads" ${ENABLE_STDCXX_SYNC_DEFAULT})
+option(USE_OPENSSL_PC "Use pkg-config to find OpenSSL libraries" ON)
+option(SRT_USE_OPENSSL_STATIC_LIBS "Link OpenSSL libraries statically." OFF)
+option(USE_BUSY_WAITING "Enable more accurate sending times at a cost of potentially higher CPU load" OFF)
+option(USE_GNUSTL "Get c++ library/headers from the gnustl.pc" OFF)
+option(ENABLE_SOCK_CLOEXEC "Enable setting SOCK_CLOEXEC on a socket" ON)
+option(ENABLE_SHOW_PROJECT_CONFIG "Enable show Project Configuration" OFF)
+
+option(ENABLE_CLANG_TSA "Enable Clang Thread Safety Analysis" OFF)
+
+if (DEFINED OPENSSL_USE_STATIC_LIBS AND "${OPENSSL_USE_STATIC_LIBS}" STREQUAL "ON")
+	message(WARNING "Use of OPENSSL_USE_STATIC_LIBS as SRT build option here is deprecated.
+Please use SRT_USE_OPENSSL_STATIC_LIBS instead.")
+	set(SRT_USE_OPENSSL_STATIC_LIBS ${OPENSSL_USE_STATIC_LIBS})
+endif()
+
+# NOTE: Use ATOMIC_USE_SRT_SYNC_MUTEX and will override the auto-detection of the
+#  Atomic implemetation in srtcore/atomic.h.
+option(ATOMIC_USE_SRT_SYNC_MUTEX "Use srt::sync::Mutex to Implement Atomics" OFF)
+if (ATOMIC_USE_SRT_SYNC_MUTEX)
+   add_definitions(-DATOMIC_USE_SRT_SYNC_MUTEX=1)
+endif()
+
+set(TARGET_srt "srt" CACHE STRING "The name for the SRT library")
+
+# Use application-defined group reader
+# (currently the only one implemented)
+add_definitions(-DSRT_ENABLE_APP_READER)
+
+# XXX This was added once as experimental, it is now in force for
+# write-blocking-mode sockets. Still unclear if all issues around
+# closing while data still not written are eliminated.
+add_definitions(-DSRT_ENABLE_CLOSE_SYNCH)
+
+if (NOT ENABLE_LOGGING)
+	set (ENABLE_HEAVY_LOGGING OFF)
+	message(STATUS "LOGGING: DISABLED")
+else()
+	if (ENABLE_HEAVY_LOGGING)
+		message(STATUS "LOGGING: HEAVY")
+	else()
+		message(STATUS "LOGGING: ENABLED")
+	endif()
+endif()
+
+if (USE_BUSY_WAITING)
+	message(STATUS "USE_BUSY_WAITING: ON")
+	list(APPEND SRT_EXTRA_CFLAGS "-DUSE_BUSY_WAITING=1")
+else()
+	message(STATUS "USE_BUSY_WAITING: OFF (default)")
+endif()
+
+# Reduce the frequency of some frequent logs, milliseconds
+set(SRT_LOG_SLOWDOWN_FREQ_MS_DEFAULT 1000) # 1s
+if (NOT DEFINED SRT_LOG_SLOWDOWN_FREQ_MS)
+	if (ENABLE_HEAVY_LOGGING)
+		set(SRT_LOG_SLOWDOWN_FREQ_MS 0) # Just show every log message.
+	else()
+		set(SRT_LOG_SLOWDOWN_FREQ_MS ${SRT_LOG_SLOWDOWN_FREQ_MS_DEFAULT})
+	endif()
+endif()
+
+if ( CYGWIN AND NOT CYGWIN_USE_POSIX )
+	set(WIN32 1)
+	set(CMAKE_LEGACY_CYGWIN_WIN32 1)
+	add_definitions(-DWIN32=1 -DCYGWIN=1)
+	message(STATUS "HAVE CYGWIN. Setting backward compat CMAKE_LEGACY_CYGWIN_WIN32 and -DWIN32")
+endif()
+
+if (NOT USE_ENCLIB)
+	if (USE_GNUTLS)
+		message("NOTE: USE_GNUTLS is deprecated. Use -DUSE_ENCLIB=gnutls instead.")
+		set (USE_ENCLIB gnutls)
+	else()
+		set (USE_ENCLIB openssl-evp)
+	endif()
+endif()
+
+set(USE_ENCLIB "${USE_ENCLIB}" CACHE STRING "The crypto library that SRT uses")
+set_property(CACHE USE_ENCLIB PROPERTY STRINGS "openssl" "openssl-evp" "gnutls" "mbedtls" "botan")
+
+# Make sure DLLs and executabes go to the same path regardles of subdirectory
+set(CMAKE_ARCHIVE_OUTPUT_DIRECTORY ${CMAKE_BINARY_DIR})
+set(CMAKE_LIBRARY_OUTPUT_DIRECTORY ${CMAKE_BINARY_DIR})
+set(CMAKE_RUNTIME_OUTPUT_DIRECTORY ${CMAKE_BINARY_DIR})
+
+if (NOT DEFINED WITH_COMPILER_TYPE)
+
+	# This is for a case when you provided the prefix, but you didn't
+	# provide compiler type. This option is in this form predicted to work
+	# only on POSIX systems. Just typical compilers for Linux and Mac are
+	# included. 
+	if (DARWIN)
+		set (WITH_COMPILER_TYPE clang)
+	elseif (POSIX) # Posix, but not DARWIN
+		set(WITH_COMPILER_TYPE gcc)
+	else()
+		get_filename_component(WITH_COMPILER_TYPE ${CMAKE_C_COMPILER} NAME)
+	endif()
+	set (USING_DEFAULT_COMPILER_PREFIX 1)
+endif()
+
+if (NOT USING_DEFAULT_COMPILER_PREFIX OR DEFINED WITH_COMPILER_PREFIX)
+	message(STATUS "Handling compiler with PREFIX=${WITH_COMPILER_PREFIX} TYPE=${WITH_COMPILER_TYPE}")
+
+	parse_compiler_type(${WITH_COMPILER_TYPE} COMPILER_TYPE COMPILER_SUFFIX)
+
+	if (${COMPILER_TYPE} STREQUAL gcc)
+		set (CMAKE_C_COMPILER ${WITH_COMPILER_PREFIX}gcc${COMPILER_SUFFIX})
+		set (CMAKE_CXX_COMPILER ${WITH_COMPILER_PREFIX}g++${COMPILER_SUFFIX})
+		set (HAVE_COMPILER_GNU_COMPAT 1)
+	elseif (${COMPILER_TYPE} STREQUAL cc)
+		set (CMAKE_C_COMPILER ${WITH_COMPILER_PREFIX}cc${COMPILER_SUFFIX})
+		set (CMAKE_CXX_COMPILER ${WITH_COMPILER_PREFIX}c++${COMPILER_SUFFIX})
+		set (HAVE_COMPILER_GNU_COMPAT 1)
+	elseif (${COMPILER_TYPE} STREQUAL icc)
+		set (CMAKE_C_COMPILER ${WITH_COMPILER_PREFIX}icc${COMPILER_SUFFIX})
+		set (CMAKE_CXX_COMPILER ${WITH_COMPILER_PREFIX}icpc${COMPILER_SUFFIX})
+		set (HAVE_COMPILER_GNU_COMPAT 1)
+	else()
+		# Use blindly <command> for C compiler and <command>++ for C++.
+		# At least this matches clang.
+		set (CMAKE_C_COMPILER ${WITH_COMPILER_PREFIX}${WITH_COMPILER_TYPE})
+		set (CMAKE_CXX_COMPILER ${WITH_COMPILER_PREFIX}${COMPILER_TYPE}++${COMPILER_SUFFIX})
+		if (${COMPILER_TYPE} STREQUAL clang)
+			set (HAVE_COMPILER_GNU_COMPAT 1)
+		endif()
+	endif()
+	message(STATUS "Compiler type: ${WITH_COMPILER_TYPE}. C: ${CMAKE_C_COMPILER}; C++: ${CMAKE_CXX_COMPILER}")
+	unset(USING_DEFAULT_COMPILER_PREFIX)
+else()
+	message(STATUS "No WITH_COMPILER_PREFIX - using C++ compiler ${CMAKE_CXX_COMPILER}")
+endif()
+
+
+if (DEFINED WITH_SRT_TARGET)
+	set (TARGET_haisrt ${WITH_SRT_TARGET})
+endif()
+
+# When you use crosscompiling, you have to take care that PKG_CONFIG_PATH
+# and CMAKE_PREFIX_PATH are set properly.
+
+# symbol exists in win32, but function does not.
+if(WIN32)
+	if(ENABLE_INET_PTON)
+		set(CMAKE_REQUIRED_LIBRARIES ws2_32)
+		check_function_exists(inet_pton HAVE_INET_PTON)
+		try_compile(AT_LEAST_VISTA
+			${CMAKE_BINARY_DIR}
+			"${CMAKE_CURRENT_SOURCE_DIR}/scripts/test_vista.c")
+		if(NOT AT_LEAST_VISTA)
+			# force targeting Vista
+			add_definitions(-D_WIN32_WINNT=0x0600)
+		endif()
+	else()
+		add_definitions(-D_WIN32_WINNT=0x0501)
+	endif()
+else()
+	check_function_exists(inet_pton HAVE_INET_PTON)
+endif()
+if (DEFINED HAVE_INET_PTON)
+	add_definitions(-DHAVE_INET_PTON=1)
+endif()
+
+# Defines HAVE_PTHREAD_GETNAME_* and HAVE_PTHREAD_SETNAME_*
+include(FindPThreadGetSetName)
+FindPThreadGetSetName()
+
+if (ENABLE_MONOTONIC_CLOCK)
+	if (NOT ENABLE_MONOTONIC_CLOCK_DEFAULT)
+		message(FATAL_ERROR "Your platform does not support CLOCK_MONOTONIC. Build with -DENABLE_MONOTONIC_CLOCK=OFF.")
+	endif()
+	set (WITH_EXTRALIBS "${WITH_EXTRALIBS} ${MONOTONIC_CLOCK_LINKLIB}")
+	add_definitions(-DENABLE_MONOTONIC_CLOCK=1)
+endif()
+
+if (ENABLE_ENCRYPTION)
+	if ("${USE_ENCLIB}" STREQUAL "gnutls")
+		set (SSL_REQUIRED_MODULES "gnutls nettle")
+		if (WIN32)
+			if (MINGW)
+				set (SSL_REQUIRED_MODULES "${SSL_REQUIRED_MODULES} zlib")
+			endif()
+		endif()
+
+		pkg_check_modules (SSL REQUIRED ${SSL_REQUIRED_MODULES})
+
+		add_definitions(
+			-DUSE_GNUTLS=1
+		)
+
+		link_directories(
+			${SSL_LIBRARY_DIRS}
+		)
+	elseif ("${USE_ENCLIB}" STREQUAL "mbedtls")
+		add_definitions(-DUSE_MBEDTLS=1)
+		if ("${SSL_LIBRARY_DIRS}" STREQUAL "")
+			set(MBEDTLS_PREFIX "${CMAKE_PREFIX_PATH}" CACHE PATH "The path of mbedtls")
+			find_package(MbedTLS REQUIRED)
+			set (SSL_INCLUDE_DIRS ${MBEDTLS_INCLUDE_DIR})
+			set (SSL_LIBRARIES  ${MBEDTLS_LIBRARIES})
+		endif()
+		if (WIN32)
+			set (SSL_LIBRARIES ${SSL_LIBRARIES} bcrypt)
+		endif()
+		if ("${SSL_LIBRARIES}" STREQUAL "")
+			set (SSL_LIBRARIES  mbedtls mbedcrypto)
+		endif()
+		message(STATUS "SSL enforced mbedtls: -I ${SSL_INCLUDE_DIRS} -l;${SSL_LIBRARIES}")
+
+		foreach(LIB ${SSL_LIBRARIES})
+			if(IS_ABSOLUTE ${LIB} AND EXISTS ${LIB})
+				set (SRT_LIBS_PRIVATE ${SRT_LIBS_PRIVATE} ${LIB})
+			else()
+				set(SRT_LIBS_PRIVATE ${SRT_LIBS_PRIVATE} "-l${LIB}")
+			endif()
+		endforeach()
+	elseif ("${USE_ENCLIB}" STREQUAL "openssl-evp")
+		# Openssl-EVP requires CRYSPR2
+		add_definitions(-DUSE_OPENSSL_EVP=1 -DCRYSPR2)
+		set (SSL_REQUIRED_MODULES "openssl libcrypto")
+		# Try using pkg-config method first if enabled,
+		# fall back to find_package method otherwise
+		if (USE_OPENSSL_PC)
+			pkg_check_modules(SSL ${SSL_REQUIRED_MODULES})
+			if (SRT_USE_OPENSSL_STATIC_LIBS)
+				# use `pkg-config --static xxx` found libs
+				set(SSL_LIBRARIES ${SSL_STATIC_LIBRARIES})
+			endif()
+		endif()
+		if (SSL_FOUND)
+			# We have some cases when pkg-config is improperly configured
+			# When it doesn't ship the -L and -I options, and the CMAKE_PREFIX_PATH
+			# is set (also through `configure`), then we have this problem. If so,
+			# set forcefully the -I and -L contents to prefix/include and
+			# prefix/lib.
+			if ("${SSL_LIBRARY_DIRS}" STREQUAL "")
+			if (NOT "${CMAKE_PREFIX_PATH}" STREQUAL "")
+				message(STATUS "WARNING: pkg-config has incorrect prefix - enforcing target path prefix: ${CMAKE_PREFIX_PATH}")
+				set (SSL_LIBRARY_DIRS ${CMAKE_PREFIX_PATH}/${CMAKE_INSTALL_LIBDIR})
+				set (SSL_INCLUDE_DIRS ${CMAKE_PREFIX_PATH}/include)
+			endif()
+			endif()
+
+			link_directories(
+				${SSL_LIBRARY_DIRS}
+			)
+			message(STATUS "SSL via pkg-config: -L ${SSL_LIBRARY_DIRS} -I ${SSL_INCLUDE_DIRS} -l;${SSL_LIBRARIES}")
+		else()
+			if (SRT_USE_OPENSSL_STATIC_LIBS)
+				# use `pkg-config --static xxx` found libs
+				set(OPENSSL_USE_STATIC_LIBS True)
+				set(OPENSSL_MSVC_STATIC_RT True)
+			endif()
+			find_package(OpenSSL REQUIRED)
+			set (SSL_INCLUDE_DIRS ${OPENSSL_INCLUDE_DIR})
+			set (SSL_LIBRARIES ${OPENSSL_LIBRARIES})
+			message(STATUS "SSL via find_package(OpenSSL): -I ${SSL_INCLUDE_DIRS} -l;${SSL_LIBRARIES}")
+		endif()
+	elseif ("${USE_ENCLIB}" STREQUAL "botan")
+		add_definitions(-DUSE_BOTAN=1 -DCRYSPR2)
+		set (SSL_REQUIRED_MODULES "botan")
+		find_package(Botan 3.0.0 REQUIRED)
+		botan_generate(
+			botan
+			ffi
+			nist_keywrap
+			aes_armv8
+			aes_ni
+			aes_power8
+			aes_vperm
+			idea_sse2
+			serpent_avx2
+			shacal2_armv8
+			shacal2_avx2
+			shacal2_x86
+			sm4_armv8
+			rdseed
+			sha1_armv8
+			sha1_sse2
+			sha1_x86
+			sha2_32_armv8
+			sha2_32_bmi2
+			sha2_32_x86
+			sha2_64_bmi2
+			sha3_bmi2
+			zfec_sse2
+			zfec_vperm
+			argon2_avx2
+			argon2_ssse3
+			processor_rng
+			chacha_avx2
+			ghash_cpu
+			ghash_vperm
+			simd
+			simd_avx2)
+		target_compile_features("botan" PRIVATE "cxx_std_20")
+		set (SSL_INCLUDE_DIRS ${CMAKE_CURRENT_BINARY_DIR})
+		set (SSL_LIBRARIES "botan")
+	else() # openssl
+		# Openssl (Direct-AES API) can use CRYSPR2
+		add_definitions(-DUSE_OPENSSL=1 -DCRYSPR2)
+			set (SSL_REQUIRED_MODULES "openssl libcrypto")
+		# Try using pkg-config method first if enabled,
+		# fall back to find_package method otherwise
+		if (USE_OPENSSL_PC)
+			pkg_check_modules(SSL ${SSL_REQUIRED_MODULES})
+			if (SRT_USE_OPENSSL_STATIC_LIBS)
+				# use `pkg-config --static xxx` found libs
+				set(SSL_LIBRARIES ${SSL_STATIC_LIBRARIES})
+			endif()
+		endif()
+		if (SSL_FOUND)
+			# We have some cases when pkg-config is improperly configured
+			# When it doesn't ship the -L and -I options, and the CMAKE_PREFIX_PATH
+			# is set (also through `configure`), then we have this problem. If so,
+			# set forcefully the -I and -L contents to prefix/include and
+			# prefix/lib.
+			if ("${SSL_LIBRARY_DIRS}" STREQUAL "")
+			if (NOT "${CMAKE_PREFIX_PATH}" STREQUAL "")
+				message(STATUS "WARNING: pkg-config has incorrect prefix - enforcing target path prefix: ${CMAKE_PREFIX_PATH}")
+				set (SSL_LIBRARY_DIRS ${CMAKE_PREFIX_PATH}/${CMAKE_INSTALL_LIBDIR})
+				set (SSL_INCLUDE_DIRS ${CMAKE_PREFIX_PATH}/include)
+			endif()
+			endif()
+
+			link_directories(
+				${SSL_LIBRARY_DIRS}
+			)
+			message(STATUS "SSL via pkg-config: -L ${SSL_LIBRARY_DIRS} -I ${SSL_INCLUDE_DIRS} -l;${SSL_LIBRARIES}")
+		else()
+			if (SRT_USE_OPENSSL_STATIC_LIBS)
+				# use `pkg-config --static xxx` found libs
+				set(OPENSSL_USE_STATIC_LIBS True)
+				set(OPENSSL_MSVC_STATIC_RT True)
+			endif()
+			find_package(OpenSSL REQUIRED)
+			set (SSL_INCLUDE_DIRS ${OPENSSL_INCLUDE_DIR})
+			set (SSL_LIBRARIES ${OPENSSL_LIBRARIES})
+			message(STATUS "SSL via find_package(OpenSSL): -I ${SSL_INCLUDE_DIRS} -l;${SSL_LIBRARIES}")
+		endif()
+
+	endif()
+
+	add_definitions(-DSRT_ENABLE_ENCRYPTION)
+	message(STATUS "ENCRYPTION: ENABLED, using: ${SSL_REQUIRED_MODULES}")
+	message (STATUS "SSL libraries: ${SSL_LIBRARIES}")
+
+	if (ENABLE_AEAD_API_PREVIEW)
+		if (("${USE_ENCLIB}" STREQUAL "openssl-evp") OR ("${USE_ENCLIB}" STREQUAL "botan"))
+			add_definitions(-DENABLE_AEAD_API_PREVIEW)
+			message(STATUS "ENCRYPTION AEAD API: ENABLED")
+		else()
+			message(FATAL_ERROR "ENABLE_AEAD_API_PREVIEW is only available with USE_ENCLIB=[openssl-evp | botan]!")
+		endif()
+	else()
+		message(STATUS "ENCRYPTION AEAD API: DISABLED")
+	endif()
+
+else()
+	message(STATUS "ENCRYPTION: DISABLED")
+	message(STATUS "ENCRYPTION AEAD API: N/A")
+endif()
+
+if (USE_GNUSTL)
+	pkg_check_modules (GNUSTL REQUIRED gnustl)
+	link_directories(${GNUSTL_LIBRARY_DIRS})
+	include_directories(${GNUSTL_INCLUDE_DIRS})
+	set (SRT_LIBS_PRIVATE ${SRT_LIBS_PRIVATE} ${GNUSTL_LIBRARIES} ${GNUSTL_LDFLAGS})
+endif()
+
+if (ENABLE_MAXREXMITBW)
+	add_definitions(-DENABLE_MAXREXMITBW)
+	message(STATUS "MAXREXMITBW API: ENABLED")
+else()
+	message(STATUS "MAXREXMITBW API: DISABLED")
+endif()
+
+if (USING_DEFAULT_COMPILER_PREFIX)
+# Detect if the compiler is GNU compatible for flags
+if (CMAKE_CXX_COMPILER_ID MATCHES "GNU|Intel|Clang|AppleClang")
+	message(STATUS "COMPILER: ${CMAKE_CXX_COMPILER_ID} (${CMAKE_CXX_COMPILER}) - GNU compat")
+	set(HAVE_COMPILER_GNU_COMPAT 1)
+
+	# See https://gcc.gnu.org/projects/cxx-status.html
+	# At the bottom there's information about C++98, which is default up to 6.1 version.
+	# For all other compilers - including Clang - we state that the default C++ standard is AT LEAST 11.
+	if (${CMAKE_CXX_COMPILER_ID} STREQUAL GNU AND ${CMAKE_CXX_COMPILER_VERSION} VERSION_LESS 6.1)
+		message(STATUS "NOTE: GCC ${CMAKE_CXX_COMPILER_VERSION} is detected with default C++98. Forcing C++11 on applications.")
+		set (FORCE_CXX_STANDARD 1)
+	elseif (${CMAKE_CXX_COMPILER_ID} MATCHES "Clang|AppleClang")
+		message(STATUS "NOTE: CLANG ${CMAKE_CXX_COMPILER_VERSION} detected, unsure if >=C++11 is default, forcing C++11 on applications")
+		set (FORCE_CXX_STANDARD 1)
+	else() 
+		message(STATUS "NOTE: ${CMAKE_CXX_COMPILER_ID} ${CMAKE_CXX_COMPILER_VERSION} - assuming default C++11.")
+	endif()
+else()
+	message(STATUS "COMPILER: ${CMAKE_CXX_COMPILER_ID} (${CMAKE_CXX_COMPILER}) - NOT GNU compat")
+	set(HAVE_COMPILER_GNU_COMPAT 0)
+endif()
+
+else() # Compiler altered by WITH_COMPILER_TYPE/PREFIX - can't rely on CMAKE_CXX_*
+
+	# Force the C++ standard as C++11
+	# HAVE_COMPILER_GNU_COMPAT was set in the handler of WITH_COMPILER_TYPE
+	set (FORCE_CXX_STANDARD 1)
+	message(STATUS "COMPILER CHANGED TO: ${COMPILER_TYPE} - forcing C++11 standard for apps")
+endif()
+
+# Check for GCC Atomic Intrinsics and C++11 Atomics.
+# Sets:
+#  HAVE_LIBATOMIC
+#  HAVE_LIBATOMIC_COMPILES
+#  HAVE_LIBATOMIC_COMPILES_STATIC
+#  HAVE_GCCATOMIC_INTRINSICS
+#  HAVE_GCCATOMIC_INTRINSICS_REQUIRES_LIBATOMIC
+include(CheckGCCAtomicIntrinsics)
+CheckGCCAtomicIntrinsics()
+#  HAVE_CXX_ATOMIC
+#  HAVE_CXX_ATOMIC_STATIC
+include(CheckCXXAtomic)
+CheckCXXAtomic()
+
+# Check for std::put_time():
+# Sets:
+#  HAVE_CXX_STD_PUT_TIME
+include(CheckCXXStdPutTime)
+CheckCXXStdPutTime()
+if (HAVE_CXX_STD_PUT_TIME)
+	add_definitions(-DHAVE_CXX_STD_PUT_TIME=1)
+endif()
+
+if (DISABLE_CXX11)
+	set (ENABLE_CXX11 0)
+elseif( DEFINED ENABLE_CXX11 )
+else()
+	set (ENABLE_CXX11 1)
+endif()
+
+function (srt_check_cxxstd stdval OUT_STD OUT_PFX)
+
+	set (STDPFX c++)
+	if (stdval MATCHES "([^+]+\\++)([0-9]*)")
+		set (STDPFX ${CMAKE_MATCH_1})
+		set (STDCXX ${CMAKE_MATCH_2})
+	elseif (stdval MATCHES "[0-9]*")
+		set (STDCXX ${stdval})
+	else()
+		set (STDCXX 0)
+	endif()
+
+	# Handle C++98 < C++11
+	# Please fix this around 2070 year.
+	if (${STDCXX} GREATER 80)
+			set (STDCXX 03)
+	endif()
+
+	# return
+	set (${OUT_STD} ${STDCXX} PARENT_SCOPE)
+	set (${OUT_PFX} ${STDPFX} PARENT_SCOPE)
+endfunction()
+
+if (NOT ENABLE_CXX11)
+	message(WARNING "Parts that require C++11 support will be disabled (srt-live-transmit)")
+	if (ENABLE_STDCXX_SYNC)
+		message(FATAL_ERROR "ENABLE_STDCXX_SYNC is set, but C++11 is disabled by ENABLE_CXX11")
+	endif()
+elseif (ENABLE_STDCXX_SYNC)
+	add_definitions(-DENABLE_STDCXX_SYNC=1)
+	if (DEFINED USE_CXX_STD)
+		srt_check_cxxstd(${USE_CXX_STD} STDCXX STDPFX)
+		# If defined, make sure it's at least C++11
+		if (${STDCXX} LESS 11)
+			message(FATAL_ERROR "If ENABLE_STDCXX_SYNC, then USE_CXX_STD must specify at least C++11")
+		endif()
+	else()
+		set (USE_CXX_STD 11)
+	endif()
+endif()
+
+message(STATUS "STDCXX_SYNC: ${ENABLE_STDCXX_SYNC}")
+message(STATUS "MONOTONIC_CLOCK: ${ENABLE_MONOTONIC_CLOCK}")
+
+if (ENABLE_SOCK_CLOEXEC)
+	add_definitions(-DENABLE_SOCK_CLOEXEC=1)
+endif()
+
+if (CMAKE_MAJOR_VERSION LESS 3)
+	set (FORCE_CXX_STANDARD_GNUONLY 1)
+endif()
+
+if (DEFINED USE_CXX_STD)
+	srt_check_cxxstd(${USE_CXX_STD} STDCXX STDPFX)
+
+	if (${STDCXX} EQUAL 0)
+		message(FATAL_ERROR "USE_CXX_STD: Must specify 03/11/14/17/20 possibly with c++/gnu++ prefix")
+	endif()
+
+	if (NOT STDCXX STREQUAL "")
+
+		if (${STDCXX} LESS 11)
+			if (ENABLE_STDCXX_SYNC)
+				message(FATAL_ERROR "If ENABLE_STDCXX_SYNC, then you can't USE_CXX_STD less than 11")
+			endif()
+			# Set back to 98 because cmake doesn't understand 03.
+			set (STDCXX 98)
+			# This enforces C++03 standard on SRT.
+			# Apps still use C++11
+
+			# Set this through independent flags
+			set (USE_CXX_STD_LIB ${STDCXX})
+			set (FORCE_CXX_STANDARD 1)
+			if (NOT ENABLE_APPS)
+				set (USE_CXX_STD_APP ${STDCXX})
+				message(STATUS "C++ STANDARD: library: C++${STDCXX}, apps disabled (examples will follow C++${STDCXX})")
+			else()
+				set (USE_CXX_STD_APP "")
+				message(STATUS "C++ STANDARD: library: C++${STDCXX}, but apps still at least C++11")
+			endif()
+		elseif (FORCE_CXX_STANDARD_GNUONLY)
+			# CMake is too old to handle CMAKE_CXX_STANDARD,
+			# use bare GNU options.
+			set (FORCE_CXX_STANDARD 1)
+			set (USE_CXX_STD_APP ${STDCXX})
+			set (USE_CXX_STD_LIB ${STDCXX})
+			message(STATUS "C++ STANDARD: using C++${STDCXX} for all - GNU only")
+		else()
+			# This enforces this standard on both apps and library,
+			# so set this as global C++ standard option
+			set (CMAKE_CXX_STANDARD ${STDCXX})
+			unset (FORCE_CXX_STANDARD)
+
+			# Do not set variables to not duplicate flags
+			set (USE_CXX_STD_LIB "")
+			set (USE_CXX_STD_APP "")
+			message(STATUS "C++ STANDARD: using C++${STDCXX} for all")
+		endif()
+
+		message(STATUS "C++: Setting C++ standard for gnu compiler: lib: ${USE_CXX_STD_LIB} apps: ${USE_CXX_STD_APP}")
+	endif()
+else()
+	set (USE_CXX_STD_LIB "")
+	set (USE_CXX_STD_APP "")
+endif()
+
+if (FORCE_CXX_STANDARD)
+	message(STATUS "C++ STD: Forcing C++11 on applications")
+	if (USE_CXX_STD_APP STREQUAL "")
+		set (USE_CXX_STD_APP 11)
+	endif()
+
+	if (USE_CXX_STD_LIB STREQUAL "" AND ENABLE_STDCXX_SYNC)
+		message(STATUS "C++ STD: Forcing C++11 on library, as C++11 sync requested")
+		set (USE_CXX_STD_LIB 11)
+	endif()
+endif()
+
+# add extra warning flags for gccish compilers
+if (HAVE_COMPILER_GNU_COMPAT)
+	set (SRT_GCC_WARN "-Wall -Wextra")
+	if (CMAKE_CXX_COMPILER_VERSION VERSION_GREATER 7.0 AND CMAKE_CXX_COMPILER_ID STREQUAL "GNU")
+		set (SRT_GCC_WARN "${SRT_GCC_WARN} -Wshadow=local")
+	endif()
+else()
+	# cpp debugging on Windows :D
+	#set (SRT_GCC_WARN "/showIncludes")
+endif()
+
+if (USE_STATIC_LIBSTDCXX)
+	if (HAVE_COMPILER_GNU_COMPAT)
+		set(CMAKE_EXE_LINKER_FLAGS "${CMAKE_EXE_LINKER_FLAGS} -static-libstdc++")
+	else()
+		message(FATAL_ERROR "On non-GNU-compat compiler it's not known how to use static C++ standard library.")
+	endif()
+endif()
+
+
+# This options is necessary on some systems; on a cross-ARM compiler it
+# has been detected, for example, that -lrt is necessary for some applications
+# because clock_gettime is needed by some functions and it is alternatively
+# provided by libc, but only in newer versions. This options is rarely necessary,
+# but may help in several corner cases in unusual platforms.
+if (WITH_EXTRALIBS)
+	set(CMAKE_EXE_LINKER_FLAGS "${CMAKE_EXE_LINKER_FLAGS} ${WITH_EXTRALIBS}")
+endif()
+
+# CMake has only discovered in 3.3 version that some set-finder is
+# necessary. Using variables for shortcut to a clumsy check syntax.
+
+set (srt_libspec_shared ${ENABLE_SHARED})
+set (srt_libspec_static ${ENABLE_STATIC})
+
+set (srtpack_libspec_common)
+if (srt_libspec_shared)
+	list(APPEND srtpack_libspec_common ${TARGET_srt}_shared)
+
+endif()
+if (srt_libspec_static)
+	list(APPEND srtpack_libspec_common ${TARGET_srt}_static)
+endif()
+
+set (SRT_SRC_HAICRYPT_DIR ${CMAKE_CURRENT_SOURCE_DIR}/haicrypt)
+set (SRT_SRC_SRTCORE_DIR ${CMAKE_CURRENT_SOURCE_DIR}/srtcore)
+set (SRT_SRC_COMMON_DIR ${CMAKE_CURRENT_SOURCE_DIR}/common)
+set (SRT_SRC_TOOLS_DIR ${CMAKE_CURRENT_SOURCE_DIR}/tools)
+set (SRT_SRC_TEST_DIR ${CMAKE_CURRENT_SOURCE_DIR}/test)
+
+if(WIN32)
+	message(STATUS "DETECTED SYSTEM: WINDOWS;  WIN32=1; PTW32_STATIC_LIB=1")
+	add_definitions(-DWIN32=1 -DPTW32_STATIC_LIB=1)
+elseif(DARWIN)
+	message(STATUS "DETECTED SYSTEM: DARWIN")
+elseif(BSD)
+	message(STATUS "DETECTED SYSTEM: BSD;  BSD=1")
+	add_definitions(-DBSD=1)
+elseif(LINUX)
+	add_definitions(-DLINUX=1)
+	message(STATUS "DETECTED SYSTEM: LINUX;  LINUX=1" )
+elseif(ANDROID)
+	add_definitions(-DLINUX=1)
+	message(STATUS "DETECTED SYSTEM: ANDROID;  LINUX=1" )
+elseif(CYGWIN)
+	add_definitions(-DCYGWIN=1)
+	message(STATUS "DETECTED SYSTEM: CYGWIN (posix mode); CYGWIN=1")
+elseif(GNU)
+	add_definitions(-DGNU=1)
+	message(STATUS "DETECTED SYSTEM: GNU;  GNU=1" )
+elseif(SUNOS)
+	add_definitions(-DSUNOS=1)
+	message(STATUS "DETECTED SYSTEM: SunOS|Solaris;  SUNOS=1" )
+else()
+	message(FATAL_ERROR "Unsupported system: ${CMAKE_SYSTEM_NAME}")
+endif()
+
+add_definitions(
+	-D_GNU_SOURCE
+	-DHAI_PATCH=1
+	-DHAI_ENABLE_SRT=1
+	-DSRT_VERSION="${SRT_VERSION}"
+)
+
+if (LINUX)
+# This is an option supported only on Linux
+	add_definitions(-DSRT_ENABLE_BINDTODEVICE)
+endif()
+
+# This is obligatory include directory for all targets. This is only
+# for private headers. Installable headers should be exclusively used DIRECTLY.
+include_directories(${SRT_SRC_COMMON_DIR} ${SRT_SRC_SRTCORE_DIR} ${SRT_SRC_HAICRYPT_DIR})
+
+if (ENABLE_LOGGING)
+	list(APPEND SRT_EXTRA_CFLAGS "-DENABLE_LOGGING=1")
+	if (ENABLE_HEAVY_LOGGING)
+		list(APPEND SRT_EXTRA_CFLAGS "-DENABLE_HEAVY_LOGGING=1")
+	endif()
+	if (ENABLE_HAICRYPT_LOGGING)
+		if (ENABLE_HAICRYPT_LOGGING STREQUAL 2) # Allow value 2 for INSECURE DEBUG logging
+			message(WARNING " *** ENABLED INSECURE HAICRYPT LOGGING - USE FOR TESTING ONLY!!! ***")
+			list(APPEND SRT_EXTRA_CFLAGS "-DENABLE_HAICRYPT_LOGGING=2")
+		else()
+			list(APPEND SRT_EXTRA_CFLAGS "-DENABLE_HAICRYPT_LOGGING=1")
+		endif()
+	endif()
+endif()
+
+if (ENABLE_GETNAMEINFO)
+	list(APPEND SRT_EXTRA_CFLAGS "-DENABLE_GETNAMEINFO=1")
+endif()
+
+if (ENABLE_PKTINFO)
+	if (WIN32 OR BSD)
+		message(FATAL_ERROR "PKTINFO is not implemented on Windows or *BSD.")
+	endif()
+
+	list(APPEND SRT_EXTRA_CFLAGS "-DSRT_ENABLE_PKTINFO=1")
+endif()
+
+
+# ENABLE_EXPERIMENTAL_BONDING is deprecated. Use ENABLE_BONDING. ENABLE_EXPERIMENTAL_BONDING is be removed in v1.6.0.
+if (ENABLE_EXPERIMENTAL_BONDING)
+	message(DEPRECATION "ENABLE_EXPERIMENTAL_BONDING is deprecated. Please use ENABLE_BONDING instead.")
+	set (ENABLE_BONDING ON)
+endif()
+
+if (ENABLE_BONDING)
+	list(APPEND SRT_EXTRA_CFLAGS "-DENABLE_BONDING=1")
+	message(STATUS "ENABLE_BONDING: ON")
+else()
+	message(STATUS "ENABLE_BONDING: OFF")
+endif()
+
+if (ENABLE_THREAD_CHECK)
+	add_definitions(
+		-DSRT_ENABLE_THREADCHECK=1
+		-DFUGU_PLATFORM=1
+		-I${WITH_THREAD_CHECK_INCLUDEDIR}
+	)
+endif()
+
+if (ENABLE_CLANG_TSA)
+	list(APPEND SRT_EXTRA_CFLAGS "-Wthread-safety")
+	message(STATUS "Clang TSA: Enabled")
+endif()
+
+if (ENABLE_PROFILE)
+	if (HAVE_COMPILER_GNU_COMPAT)
+		# They are actually cflags, not definitions, but CMake is stupid enough.
+		add_definitions(-g -pg)
+		link_libraries(-g -pg)
+	else()
+		message(FATAL_ERROR "Profiling option is not supported on this platform")
+	endif()
+endif()
+
+if (ENABLE_CODE_COVERAGE)
+	if (HAVE_COMPILER_GNU_COMPAT)
+		add_definitions(-g -O0 --coverage)
+		link_libraries(--coverage)
+		message(STATUS "ENABLE_CODE_COVERAGE: ON")
+	else()
+		message(FATAL_ERROR "ENABLE_CODE_COVERAGE: option is not supported on this platform")
+	endif()
+endif()
+
+# On Linux pthreads have to be linked even when using C++11 threads
+if (ENABLE_STDCXX_SYNC AND NOT LINUX)
+	message(STATUS "Pthread library: C++11")
+elseif (PTHREAD_LIBRARY AND PTHREAD_INCLUDE_DIR)
+	message(STATUS "Pthread library: ${PTHREAD_LIBRARY}")
+	message(STATUS "Pthread include dir: ${PTHREAD_INCLUDE_DIR}")
+elseif (MICROSOFT)
+
+	message(WARNING "DEPRECATION WARNING!\nUsing POSIX thread API with Windows is deprecated and will be removed")
+
+	find_package(pthreads QUIET)
+
+	if (NOT PTHREAD_INCLUDE_DIR OR NOT PTHREAD_LIBRARY)
+		#search package folders with GLOB to add as extra hint for headers
+		file(GLOB PTHREAD_PACKAGE_INCLUDE_HINT ./_packages/cinegy.pthreads-win*/sources)
+		if (PTHREAD_PACKAGE_INCLUDE_HINT)
+			message(STATUS "PTHREAD_PACKAGE_INCLUDE_HINT value: ${PTHREAD_PACKAGE_INCLUDE_HINT}")
+		endif()
+
+		# find pthread header
+		find_path(PTHREAD_INCLUDE_DIR pthread.h HINTS C:/pthread-win32/include ${PTHREAD_PACKAGE_INCLUDE_HINT})
+
+		if (PTHREAD_INCLUDE_DIR)
+			message(STATUS "Pthread include dir: ${PTHREAD_INCLUDE_DIR}")
+		else()
+			message(FATAL_ERROR "Failed to find pthread.h. Specify PTHREAD_INCLUDE_DIR.")
+		endif()
+
+		#search package folders with GLOB to add as extra hint for libs
+		file(GLOB PTHREAD_PACKAGE_LIB_HINT ./_packages/cinegy.pthreads-win*/runtimes/win-*/native/release)
+		if (PTHREAD_PACKAGE_LIB_HINT)
+			message(STATUS "PTHREAD_PACKAGE_LIB_HINT value: ${PTHREAD_PACKAGE_LIB_HINT}")
+		endif()
+
+		#find pthread library
+		set(PTHREAD_LIB_SUFFIX "")
+		if (ENABLE_DEBUG)
+			set(PTHREAD_LIB_SUFFIX "d")
+		endif ()
+
+		set(PTHREAD_COMPILER_FLAG "")
+		if (MICROSOFT)
+			set(PTHREAD_COMPILER_FLAG "V")
+		elseif (MINGW)
+			set(PTHREAD_COMPILER_FLAG "G")
+		endif ()
+
+		foreach(EXHAND C CE SE)
+			foreach(COMPAT 1 2)
+				list(APPEND PTHREAD_W32_LIBRARY "pthread${PTHREAD_COMPILER_FLAG}${EXHAND}${PTHREAD_LIB_SUFFIX}${COMPAT}")
+			endforeach()
+		endforeach()
+
+		find_library(PTHREAD_LIBRARY NAMES ${PTHREAD_W32_LIBRARY} pthread pthread_dll pthread_lib HINTS C:/pthread-win32/lib C:/pthread-win64/lib ${PTHREAD_PACKAGE_LIB_HINT})
+		if (PTHREAD_LIBRARY)
+			message(STATUS "Pthread library: ${PTHREAD_LIBRARY}")
+		else()
+			message(FATAL_ERROR "Failed to find pthread library. Specify PTHREAD_LIBRARY.")
+		endif()
+	endif()
+else ()
+	find_package(Threads REQUIRED)
+	set(PTHREAD_LIBRARY ${CMAKE_THREAD_LIBS_INIT})
+endif()
+
+# This is required in some projects that add some other sources
+# to the SRT library to be compiled together (aka "virtual library").
+if (DEFINED SRT_EXTRA_LIB_INC)
+	include(${SRT_EXTRA_LIB_INC}.cmake)
+	# Expected to provide variables:
+	# - SOURCES_srt_extra
+	# - EXTRA_stransmit
+endif()
+
+# ---------------------------------------------------------------------------
+
+# ---
+# Target: haicrypt.
+# Completing sources and installable headers. Flag settings will follow.
+# ---
+if (ENABLE_ENCRYPTION)
+	set (HAICRYPT_FILELIST_MAF "filelist-${USE_ENCLIB}.maf")
+
+	MafReadDir(haicrypt ${HAICRYPT_FILELIST_MAF}
+		SOURCES SOURCES_haicrypt
+		PUBLIC_HEADERS HEADERS_haicrypt
+		PROTECTED_HEADERS HEADERS_haicrypt
+	)
+endif()
+
+if (WIN32)
+	MafReadDir(common filelist_win32.maf
+		SOURCES SOURCES_common
+		PUBLIC_HEADERS HEADERS_srt_win32
+		PROTECTED_HEADERS HEADERS_srt_win32
+	)
+	message(STATUS "WINDOWS detected: adding compat sources: ${SOURCES_common}")
+endif()
+
+
+# Make the OBJECT library for haicrypt and srt. Then they'll be bound into
+# real libraries later, either one common, or separate.
+
+# This is needed for Xcode to properly handle CMake OBJECT Libraries
+# From docs (https://cmake.org/cmake/help/latest/command/add_library.html#object-libraries):
+#
+# ... Some native build systems (such as Xcode) may not like targets that have only object files,
+# so consider adding at least one real source file to any target that references $<TARGET_OBJECTS:objlib>.
+set(OBJECT_LIB_SUPPORT "${PROJECT_SOURCE_DIR}/cmake_object_lib_support.c")
+
+# NOTE: The "virtual library" is a library specification that cmake
+# doesn't support (the library of OBJECT type is something in kind of that,
+# but not fully supported - for example it doesn't support transitive flags,
+# so this can't be used desired way). It's a private-only dependency type,
+# where the project isn't compiled into any library file at all - instead, all
+# of its source files are incorporated directly to the source list of the
+# project that depends on it. In cmake this must be handled manually.
+
+
+# ---
+# Target: srt. DEFINITION ONLY. Haicrypt flag settings follow.
+# ---
+
+if (ENABLE_SHARED AND MICROSOFT)
+	#add resource files to shared library, to set DLL metadata on Windows DLLs
+	set (EXTRA_WIN32_SHARED 1)
+	message(STATUS "WIN32: extra resource file will be added")
+endif()
+
+MafReadDir(srtcore filelist.maf
+	SOURCES SOURCES_srt
+	PUBLIC_HEADERS HEADERS_srt
+	PROTECTED_HEADERS HEADERS_srt
+	PRIVATE_HEADERS HEADERS_srt_private
+)
+
+# Auto generated version file and add it to the HEADERS_srt list.
+if(DEFINED ENV{APPVEYOR_BUILD_NUMBER})
+	set(SRT_VERSION_BUILD ON)
+	set(CI_BUILD_NUMBER_STRING $ENV{APPVEYOR_BUILD_NUMBER})
+	message(STATUS "AppVeyor build environment detected: Adding build number to version header")
+endif()
+if(DEFINED ENV{TEAMCITY_VERSION})
+	set(SRT_VERSION_BUILD ON)
+	set(CI_BUILD_NUMBER_STRING $ENV{CI_BUILD_COUNTER})
+	message(STATUS "TeamCity build environment detected: Adding build counter to version header")
+endif()
+
+configure_file("srtcore/version.h.in" "version.h" @ONLY)
+
+list(INSERT HEADERS_srt 0 "${CMAKE_CURRENT_BINARY_DIR}/version.h")
+include_directories("${CMAKE_CURRENT_BINARY_DIR}")
+
+add_library(srt_virtual OBJECT ${SOURCES_srt} ${SOURCES_srt_extra} ${HEADERS_srt} ${SOURCES_haicrypt} ${SOURCES_common})
+
+if (ENABLE_SHARED)
+	# Set this to sources as well, as it won't be automatically handled
+	set_target_properties(srt_virtual PROPERTIES POSITION_INDEPENDENT_CODE 1)
+endif()
+
+macro(srt_set_stdcxx targetname spec)
+	set (stdcxxspec ${spec})
+	if (NOT "${stdcxxspec}" STREQUAL "")
+		if (FORCE_CXX_STANDARD_GNUONLY)
+			target_compile_options(${targetname} PRIVATE -std=c++${stdcxxspec})
+			message(STATUS "C++ STD: ${targetname}: forced C++${stdcxxspec} standard - GNU option: -std=c++${stdcxxspec}")
+		else()
+			set_target_properties(${targetname} PROPERTIES CXX_STANDARD ${stdcxxspec})
+			message(STATUS "C++ STD: ${targetname}: forced C++${stdcxxspec} standard - portable way")
+		endif()
+	else()
+		message(STATUS "APP: ${targetname}: using default C++ standard")
+	endif()
+endmacro()
+
+macro(srt_set_stdc targetname spec)
+	set (stdcspec ${spec})
+	if (NOT "${stdcspec}" STREQUAL "")
+		if (CMAKE_VERSION VERSION_LESS "3.1")
+			target_compile_options(${targetname} PRIVATE -std=c${stdcspec})
+			message(STATUS "C STD: ${targetname}: forced C${stdcspec} standard - GNU option: -std=c${stdcspec}")
+		else()
+			set_target_properties(${targetname} PROPERTIES C_STANDARD ${stdcspec})
+			message(STATUS "C STD: ${targetname}: forced C${stdcspec} standard - portable way")
+		endif()
+	else()
+		message(STATUS "APP: ${targetname}: using default C standard")
+	endif()
+endmacro()
+
+srt_set_stdcxx(srt_virtual "${USE_CXX_STD_LIB}")
+srt_set_stdc(srt_virtual "99")
+
+set (VIRTUAL_srt $<TARGET_OBJECTS:srt_virtual>)
+
+if (srt_libspec_shared)
+	add_library(${TARGET_srt}_shared SHARED ${OBJECT_LIB_SUPPORT} ${VIRTUAL_srt})
+	# shared libraries need PIC
+	set (CMAKE_POSITION_INDEPENDENT_CODE ON)
+	set_property(TARGET ${TARGET_srt}_shared PROPERTY OUTPUT_NAME ${TARGET_srt})
+	set_target_properties (${TARGET_srt}_shared PROPERTIES VERSION ${SRT_VERSION} SOVERSION ${SRT_VERSION_MAJOR}.${SRT_VERSION_MINOR})
+	list (APPEND INSTALL_TARGETS ${TARGET_srt}_shared)
+	if (ENABLE_ENCRYPTION)
+		target_link_libraries(${TARGET_srt}_shared PRIVATE ${SSL_LIBRARIES})
+	endif()
+	if (MICROSOFT)
+		target_link_libraries(${TARGET_srt}_shared PRIVATE ws2_32.lib)
+		if (NOT (ENABLE_ENCRYPTION AND "${USE_ENCLIB}" STREQUAL "botan"))
+			if (SRT_USE_OPENSSL_STATIC_LIBS)
+				target_link_libraries(${TARGET_srt}_shared PRIVATE crypt32.lib)
+			else()
+				set_target_properties(${TARGET_srt}_shared PROPERTIES LINK_FLAGS "/DELAYLOAD:libeay32.dll")
+			endif()
+		endif()
+	elseif (MINGW)
+		target_link_libraries(${TARGET_srt}_shared PRIVATE wsock32 ws2_32)
+	elseif (APPLE)
+		set_property(TARGET ${TARGET_srt}_shared PROPERTY MACOSX_RPATH ON)
+	endif()
+	if (USE_GNUSTL)
+		target_link_libraries(${TARGET_srt}_shared PRIVATE ${GNUSTL_LIBRARIES} ${GNUSTL_LDFLAGS})
+	endif()
+endif()
+
+if (srt_libspec_static)
+	add_library(${TARGET_srt}_static STATIC ${OBJECT_LIB_SUPPORT} ${VIRTUAL_srt})
+
+	# For Windows, leave the name to be "srt_static.lib".
+	# Windows generates two different library files:
+	# - a usual static library for static linkage
+	# - a shared library exposer, which allows pre-resolution and later dynamic
+	#   linkage when running the executable
+	# Both having unfortunately the same names created by MSVC compiler.
+	# It's not the case of Cygwin/MINGW - they are named there libsrt.a and libsrt.dll.a
+	if (MICROSOFT)
+		# Keep _static suffix. By unknown reason, the name must still be set explicitly.
+		set_property(TARGET ${TARGET_srt}_static PROPERTY OUTPUT_NAME ${TARGET_srt}_static)
+	else()
+		set_property(TARGET ${TARGET_srt}_static PROPERTY OUTPUT_NAME ${TARGET_srt})
+	endif()
+
+	list (APPEND INSTALL_TARGETS ${TARGET_srt}_static)
+	if (ENABLE_ENCRYPTION)
+		target_link_libraries(${TARGET_srt}_static PRIVATE ${SSL_LIBRARIES})
+	endif()
+	if (MICROSOFT)
+		target_link_libraries(${TARGET_srt}_static PRIVATE ws2_32.lib)
+		if (SRT_USE_OPENSSL_STATIC_LIBS)
+			target_link_libraries(${TARGET_srt}_static PRIVATE crypt32.lib)
+		endif()
+	elseif (MINGW)
+		target_link_libraries(${TARGET_srt}_static PRIVATE wsock32 ws2_32)
+	endif()
+	if (USE_GNUSTL)
+		target_link_libraries(${TARGET_srt}_static PRIVATE ${GNUSTL_LIBRARIES} ${GNUSTL_LDFLAGS})
+	endif()
+endif()
+
+target_include_directories(srt_virtual PRIVATE  ${SSL_INCLUDE_DIRS})
+
+if (MICROSOFT)
+	if (SRT_USE_OPENSSL_STATIC_LIBS)
+		set (SRT_LIBS_PRIVATE ${SRT_LIBS_PRIVATE} ws2_32.lib crypt32.lib)
+	else()
+		set (SRT_LIBS_PRIVATE ${SRT_LIBS_PRIVATE} ws2_32.lib)
+	endif()
+elseif (MINGW)
+	set (SRT_LIBS_PRIVATE ${SRT_LIBS_PRIVATE} -lwsock32 -lws2_32)
+endif()
+
+# Applying this to public includes is not transitive enough.
+# On Windows, apps require this as well, so it's safer to
+# spread this to all targets.
+if (PTHREAD_INCLUDE_DIR)
+	include_directories(${PTHREAD_INCLUDE_DIR})
+endif()
+
+# Link libraries must be applied directly to the derivatives
+# as virtual libraries (OBJECT-type) cannot have linkage declarations
+# transitive or not.
+
+foreach(tar ${srtpack_libspec_common})
+	message(STATUS "ADDING TRANSITIVE LINK DEP to:${tar} : ${PTHREAD_LIBRARY} ${dep}")
+	target_link_libraries (${tar} PUBLIC ${PTHREAD_LIBRARY} ${dep})
+endforeach()
+
+
+set (SRT_LIBS_PRIVATE ${SRT_LIBS_PRIVATE} ${PTHREAD_LIBRARY})
+
+target_compile_definitions(srt_virtual PRIVATE -DSRT_EXPORTS )
+if (ENABLE_SHARED)
+	target_compile_definitions(srt_virtual PUBLIC -DSRT_DYNAMIC)
+endif()
+
+target_compile_definitions(srt_virtual PRIVATE -DSRT_LOG_SLOWDOWN_FREQ_MS=${SRT_LOG_SLOWDOWN_FREQ_MS})
+
+if (ENABLE_ENCRYPTION AND "${USE_ENCLIB}" STREQUAL "botan")
+	add_dependencies(srt_virtual botan)
+endif()
+
+if (srt_libspec_shared)
+	if (MICROSOFT)
+		target_link_libraries(${TARGET_srt}_shared PUBLIC Ws2_32.lib)
+		if (SRT_USE_OPENSSL_STATIC_LIBS)
+			target_link_libraries(${TARGET_srt}_shared PUBLIC crypt32.lib)
+		endif()
+	endif()
+endif()
+
+# Required by some toolchains when statically linking this library if the
+#  GCC Atomic Intrinsics are being used.
+if (HAVE_GCCATOMIC_INTRINSICS_REQUIRES_LIBATOMIC AND HAVE_LIBATOMIC)
+	if (srt_libspec_static)
+		target_link_libraries(${TARGET_srt}_static PUBLIC atomic)
+	endif()
+	if (srt_libspec_shared)
+		target_link_libraries(${TARGET_srt}_shared PUBLIC atomic)
+	endif()
+elseif (HAVE_LIBATOMIC AND HAVE_LIBATOMIC_COMPILES_STATIC)
+	# This is a workaround for ANDROID NDK<17 builds, which need to link
+	#  to libatomic when linking statically to the SRT library.
+	if (srt_libspec_static)
+		target_link_libraries(${TARGET_srt}_static PUBLIC atomic)
+	endif()
+elseif (LINUX AND HAVE_LIBATOMIC AND HAVE_LIBATOMIC_COMPILES)
+	# This is a workaround for some older Linux Toolchains.
+	if (srt_libspec_static)
+		target_link_libraries(${TARGET_srt}_static PUBLIC atomic)
+	endif()
+endif()
+
+# Cygwin installs the *.dll libraries in bin directory and uses PATH.
+
+set (INSTALL_SHARED_DIR ${CMAKE_INSTALL_LIBDIR})
+if (CYGWIN)
+	set (INSTALL_SHARED_DIR ${CMAKE_INSTALL_BINDIR})
+endif()
+
+message(STATUS "INSTALL DIRS: bin=${CMAKE_INSTALL_BINDIR} lib=${CMAKE_INSTALL_LIBDIR} shlib=${INSTALL_SHARED_DIR} include=${CMAKE_INSTALL_INCLUDEDIR}")
+if (NEED_DESTINATION)
+	if (DEFINED CMAKE_INSTALL_BINDIR AND DEFINED CMAKE_INSTALL_LIBDIR AND NOT INSTALL_SHARED_DIR STREQUAL "")
+		install(TARGETS ${INSTALL_TARGETS}
+			RUNTIME DESTINATION ${CMAKE_INSTALL_BINDIR}
+			ARCHIVE DESTINATION ${CMAKE_INSTALL_LIBDIR}
+			LIBRARY DESTINATION ${INSTALL_SHARED_DIR}
+		)
+	else()
+		message(WARNING "No location to install ${INSTALL_TARGETS}")
+	endif()
+elseif (NOT INSTALL_SHARED_DIR STREQUAL "")
+	install(TARGETS ${INSTALL_TARGETS}
+		LIBRARY DESTINATION ${INSTALL_SHARED_DIR}
+	)
+else()
+	install(TARGETS ${INSTALL_TARGETS})
+endif()
+
+if (DEFINED CMAKE_INSTALL_INCLUDEDIR)
+	install(FILES ${HEADERS_srt} DESTINATION ${CMAKE_INSTALL_INCLUDEDIR}/srt)
+	if (WIN32)
+		install(FILES ${HEADERS_srt_win32} DESTINATION ${CMAKE_INSTALL_INCLUDEDIR}/srt/win)
+	endif()
+endif()
+
+# ---
+# That's all for target definition
+# ---
+
+join_arguments(SRT_EXTRA_CFLAGS ${SRT_EXTRA_CFLAGS})
+
+#message(STATUS "Target srt: LIBSPEC: ${srtpack_libspec_common} SOURCES: {${SOURCES_srt}}  HEADERS: {${HEADERS_srt}}")
+
+set (CMAKE_C_FLAGS "${CMAKE_C_FLAGS} ${SRT_DEBUG_OPT} ${SRT_EXTRA_CFLAGS} ${SRT_GCC_WARN}")
+set (CMAKE_CXX_FLAGS "${CMAKE_CXX_FLAGS} ${SRT_DEBUG_OPT} ${SRT_EXTRA_CFLAGS} ${SRT_GCC_WARN}")
+
+# PC file generation.
+if (NOT DEFINED INSTALLDIR)
+	set (INSTALLDIR ${CMAKE_INSTALL_PREFIX})
+	get_filename_component(INSTALLDIR ${INSTALLDIR} ABSOLUTE)
+endif()
+
+# Required if linking a C application.
+# This may cause trouble when you want to compile your app with static libstdc++;
+# if your build requires it, you'd probably remove -lstdc++ from the list
+# obtained by `pkg-config --libs`.
+if(ENABLE_CXX_DEPS)
+	foreach(LIB ${CMAKE_CXX_IMPLICIT_LINK_LIBRARIES})
+		if((IS_ABSOLUTE ${LIB} AND EXISTS ${LIB}) OR (${LIB} MATCHES "^-l"))
+			set(SRT_LIBS_PRIVATE ${SRT_LIBS_PRIVATE} ${LIB})
+		else()
+			set(SRT_LIBS_PRIVATE ${SRT_LIBS_PRIVATE} "-l${LIB}")
+		endif()
+	endforeach()
+endif()
+
+join_arguments(SRT_LIBS_PRIVATE ${SRT_LIBS_PRIVATE})
+
+if (DEFINED CMAKE_INSTALL_LIBDIR)
+	# haisrt.pc left temporarily for backward compatibility. To be removed in future!
+	configure_file(scripts/srt.pc.in haisrt.pc @ONLY)
+	install(FILES ${CMAKE_CURRENT_BINARY_DIR}/haisrt.pc DESTINATION ${CMAKE_INSTALL_LIBDIR}/pkgconfig)
+	configure_file(scripts/srt.pc.in srt.pc @ONLY)
+	install(FILES ${CMAKE_CURRENT_BINARY_DIR}/srt.pc DESTINATION ${CMAKE_INSTALL_LIBDIR}/pkgconfig)
+endif()
+
+# Applications
+
+# If static is available, link apps against static one.
+# Otherwise link against shared one.
+
+if (srt_libspec_static)
+	set (srt_link_library ${TARGET_srt}_static)
+	if (ENABLE_RELATIVE_LIBPATH)
+		message(STATUS "ENABLE_RELATIVE_LIBPATH=ON will be ignored due to static linking.")
+	endif()
+elseif(srt_libspec_shared)
+	set (srt_link_library ${TARGET_srt}_shared)
+else()
+	message(FATAL_ERROR "Either ENABLE_STATIC or ENABLE_SHARED has to be ON!")
+endif()
+
+macro(srt_add_program_dont_install name)
+	add_executable(${name} ${ARGN})
+	target_include_directories(${name} PRIVATE apps)
+	target_include_directories(${name} PRIVATE common)
+endmacro()
+
+macro(srt_add_program name)
+	srt_add_program_dont_install(${name} ${ARGN})
+	if(NOT NEED_DESTINATION)
+		install(TARGETS ${name} RUNTIME)
+	elseif (DEFINED CMAKE_INSTALL_BINDIR)
+		install(TARGETS ${name} RUNTIME DESTINATION ${CMAKE_INSTALL_BINDIR})
+	else()
+		message(WARNING "No location to install program ${name}")
+	endif()
+endmacro()
+
+macro(srt_make_application name)
+
+	srt_set_stdcxx(${name} "${USE_CXX_STD_APP}")
+	
+	# This is recommended by cmake, but it doesn't work anyway.
+	# What is needed is that this below CMAKE_INSTALL_RPATH (yes, relative)
+	# is added as is.
+	# set (CMAKE_SKIP_RPATH FALSE)
+	# set (CMAKE_SKIP_BUILD_RPATH FALSE)
+	# set (CMAKE_BUILD_WITH_INSTALL_RPATH TRUE)
+	# set (CMAKE_INSTALL_RPATH "../${CMAKE_INSTALL_LIBDIR}")
+	# set (CMAKE_INSTALL_RPATH_USE_LINK_PATH TRUE)
+	# set (FORCE_RPATH BUILD_WITH_INSTALL_RPATH TRUE INSTALL_RPATH_USE_LINK_PATH TRUE)
+
+	if (LINUX AND ENABLE_RELATIVE_LIBPATH AND NOT srt_libspec_static)
+		# This is only needed on Linux, on Windows (including Cygwin) the library file will
+		# be placed into the binrary directory anyway.
+		# XXX not sure about Mac.
+		# See this name used already in install(${TARGET_srt} LIBRARY DESTINATION...).
+		set(FORCE_RPATH LINK_FLAGS -Wl,-rpath,.,-rpath,../${CMAKE_INSTALL_LIBDIR} BUILD_WITH_INSTALL_RPATH TRUE INSTALL_RPATH_USE_LINK_PATH TRUE)
+
+		set_target_properties(${name} PROPERTIES ${FORCE_RPATH})
+	endif()
+
+	target_link_libraries(${name} ${srt_link_library})
+	if (USE_GNUSTL)
+		target_link_libraries(${name} PRIVATE ${GNUSTL_LIBRARIES} ${GNUSTL_LDFLAGS})
+	endif()
+	if (srt_libspec_static AND CMAKE_DL_LIBS)
+		target_link_libraries(${name} ${CMAKE_DL_LIBS})
+	endif()
+endmacro()
+
+macro(srt_add_application name) # ARGN=sources...
+	srt_add_program(${name} apps/${name}.cpp ${ARGN})
+	srt_make_application(${name})
+	if(NOT NEED_DESTINATION)
+		install(TARGETS ${name} RUNTIME)
+	elseif (DEFINED CMAKE_INSTALL_BINDIR)
+		install(TARGETS ${name} RUNTIME DESTINATION ${CMAKE_INSTALL_BINDIR})
+	else()
+		message(WARNING "No location to install program ${name}")
+	endif()
+endmacro()
+
+## FIXME: transmitmedia.cpp does not build on OpenBSD
+##    Issue: https://github.com/Haivision/srt/issues/590
+if (BSD
+   AND ${SYSNAME_LC} MATCHES "^openbsd$")
+   set(ENABLE_APPS OFF)
+endif()
+## The applications currently require c++11.
+if (NOT ENABLE_CXX11)
+   set(ENABLE_APPS OFF)
+endif()
+
+if (ENABLE_APPS)
+
+	message(STATUS "APPS: ENABLED, std=${USE_CXX_STD_APP}")
+
+	# Make a virtual library of all shared app files
+	MafReadDir(apps support.maf
+		SOURCES SOURCES_support
+	)
+
+	# A special trick that makes the shared application sources
+	# to be compiled once for all applications. Maybe this virtual
+	# library should be changed into a static one and made useful
+	# for users.
+	add_library(srtsupport_virtual OBJECT ${SOURCES_support})
+	srt_set_stdcxx(srtsupport_virtual "${USE_CXX_STD_APP}")
+	set (VIRTUAL_srtsupport $<TARGET_OBJECTS:srtsupport_virtual>)
+
+	# Applications
+
+	srt_add_application(srt-live-transmit ${VIRTUAL_srtsupport})
+	if (DEFINED EXTRA_stransmit)
+		set_target_properties(srt-live-transmit PROPERTIES COMPILE_FLAGS "${EXTRA_stransmit}")
+	endif()
+	srt_add_application(srt-file-transmit ${VIRTUAL_srtsupport})
+
+	if (MINGW)
+		# FIXME: with MINGW, it fails to build apps that require C++11
+		# https://github.com/Haivision/srt/issues/177
+		message(WARNING "On MinGW, some C++11 apps are blocked due to lacking proper C++11 headers for <thread>. FIX IF POSSIBLE.")
+	else()
+		# srt-multiplex temporarily blocked
+		#srt_add_application(srt-multiplex ${VIRTUAL_srtsupport})
+		srt_add_application(srt-tunnel ${VIRTUAL_srtsupport})
+	endif()
+
+	if (ENABLE_TESTING)
+		message(STATUS "DEVEL APPS (testing): ENABLED")
+
+		macro(srt_add_testprogram name)
+			# Variables in macros are not local. Clear them forcefully.
+			set (SOURCES_app_indir "")
+			set (SOURCES_app "")
+			# Unlike Silvercat, in cmake you must know the full list
+			# of source files at the moment when defining the target
+			# and it can't be altered later.
+			#
+			# For testing applications, every application has its exclusive
+			# list of source files in its own Manifest file.
+			MafReadDir(testing ${name}.maf SOURCES SOURCES_app)
+			srt_add_program_dont_install(${name} ${SOURCES_app})
+		endmacro()
+
+		srt_add_testprogram(utility-test)
+		srt_set_stdcxx(utility-test "${USE_CXX_STD_APP}")
+		if (NOT WIN32)
+			# This program is symlinked under git-cygwin.
+			# Avoid misleading syntax error.
+			srt_add_testprogram(uriparser-test)
+			target_compile_options(uriparser-test PRIVATE -DTEST)
+			srt_set_stdcxx(uriparser-test "${USE_CXX_STD_APP}")
+		endif()
+		
+		srt_add_testprogram(srt-test-live)
+		srt_make_application(srt-test-live)
+
+		srt_add_testprogram(srt-test-file)
+		srt_make_application(srt-test-file)
+
+		srt_add_testprogram(srt-test-relay)
+		srt_make_application(srt-test-relay)
+
+		srt_add_testprogram(srt-test-multiplex)
+		srt_make_application(srt-test-multiplex)
+
+		if (ENABLE_BONDING)
+			srt_add_testprogram(srt-test-mpbond)
+			srt_make_application(srt-test-mpbond)
+		endif()
+
+	else()
+		message(STATUS "DEVEL APPS (testing): DISABLED")
+	endif()
+
+
+else()
+	message(STATUS "APPS: DISABLED")
+endif()
+
+if (ENABLE_EXAMPLES)
+
+	# No examples should need C++11
+	macro(srt_add_example mainsrc)
+		get_filename_component(name ${mainsrc} NAME_WE)
+		srt_add_program_dont_install(${name} examples/${mainsrc} ${ARGN})
+		target_link_libraries(${name} ${srt_link_library} ${DEPENDS_srt})
+	endmacro()
+
+	srt_add_example(recvlive.cpp)
+
+	srt_add_example(sendfile.cpp)
+		
+	srt_add_example(recvfile.cpp)
+
+	srt_add_example(sendmsg.cpp)
+		
+	srt_add_example(recvmsg.cpp)
+
+	srt_add_example(test-c-client.c)
+
+	srt_add_example(example-client-nonblock.c)
+
+	srt_add_example(test-c-server.c)
+
+if (ENABLE_BONDING)
+	srt_add_example(test-c-client-bonding.c)
+
+	srt_add_example(test-c-server-bonding.c)
+endif()
+
+	srt_add_example(testcapi-connect.c)
+endif()
+
+
+if (ENABLE_UNITTESTS AND ENABLE_CXX11)
+
+	if (${CMAKE_VERSION} VERSION_LESS "3.10.0") 
+		message(STATUS "VERSION < 3.10 -- adding test using the old method")
+		set (USE_OLD_ADD_METHOD 1)
+	else()
+		message(STATUS "VERSION > 3.10 -- using NEW POLICY for in_list operator")
+		cmake_policy(SET CMP0057 NEW) # Support the new IN_LIST operator.
+	endif()
+
+
+	set(gtest_force_shared_crt ON CACHE BOOL "" FORCE)
+
+	# Version ranges are only supported with CMake 3.19 or later.
+	# Need GTest v1.10 or higher to support GTEST_SKIP.
+	if (${CMAKE_VERSION} VERSION_LESS "3.19.0")
+		find_package(GTest 1.10)
+	else()
+		find_package(GTest 1.10...1.12)
+	endif()
+	if (NOT GTEST_FOUND)
+		message(STATUS "GTEST not found! Fetching from git.")
+		include(googletest)
+		fetch_googletest(
+			${PROJECT_SOURCE_DIR}/scripts
+			${PROJECT_BINARY_DIR}/googletest
+		)
+		set(GTEST_BOTH_LIBRARIES "gtest_main" CACHE STRING "Add gtest_main target")
+	endif()
+
+	MafReadDir(test filelist.maf
+		HEADERS SOURCES_unittests
+		SOURCES SOURCES_unittests
+	)
+
+	srt_add_program_dont_install(test-srt ${SOURCES_unittests})
+	srt_make_application(test-srt)
+	target_include_directories(test-srt PRIVATE  ${SSL_INCLUDE_DIRS} ${GTEST_INCLUDE_DIRS})
+	target_compile_definitions(test-srt PRIVATE "-DSRT_TEST_SYSTEM_NAME=\"${CMAKE_SYSTEM_NAME}\"")
+
+	target_link_libraries(
+		test-srt
+		${GTEST_BOTH_LIBRARIES}
+		${srt_link_library}
+		${PTHREAD_LIBRARY}
+		)
+
+	if (USE_OLD_ADD_METHOD)
+		add_test(
+			NAME	test-srt
+			COMMAND	${CMAKE_BINARY_DIR}/test-srt
+		)
+		#set_tests_properties(test-srt PROPERTIES RUN_SERIAL TRUE)
+	else()
+		set_tests_properties(${tests_srt} PROPERTIES RUN_SERIAL TRUE)
+		gtest_discover_tests(test-srt)
+	endif()
+
+	enable_testing()
+endif()
+
+
+if(NOT NEED_DESTINATION)
+	install(PROGRAMS scripts/srt-ffplay TYPE BIN)
+elseif (DEFINED CMAKE_INSTALL_BINDIR)
+	install(PROGRAMS scripts/srt-ffplay DESTINATION ${CMAKE_INSTALL_BINDIR})
+else()
+	message(WARNING "No location to install scripts/srt-ffplay")
+endif()
+
+
+if (DEFINED SRT_EXTRA_APPS_INC)
+	include(${SRT_EXTRA_APPS_INC}.cmake)
+	# No extra variables expected. Just use the variables
+	# already provided and define additional targets.
+endif()
+
+if (ENABLE_SHOW_PROJECT_CONFIG)
+	include(ShowProjectConfig)
+	ShowProjectConfig()
+endif()