#
# SRT - Secure, Reliable, Transport
# Copyright (c) 2018 Haivision Systems Inc.
#
# This Source Code Form is subject to the terms of the Mozilla Public
# License, v. 2.0. If a copy of the MPL was not distributed with this
# file, You can obtain one at http://mozilla.org/MPL/2.0/.
#

cmake_minimum_required (VERSION 2.8.12 FATAL_ERROR)
set (SRT_VERSION 1.4.4)

set (CMAKE_MODULE_PATH "${CMAKE_CURRENT_SOURCE_DIR}/scripts")
include(haiUtil) # needed for set_version_variables
# CMake version 3.0 introduced the VERSION option of the project() command
# to specify a project version as well as the name.
if(${CMAKE_VERSION} VERSION_LESS "3.0.0")
  project(SRT C CXX)
  # Sets SRT_VERSION_MAJOR, SRT_VERSION_MINOR, SRT_VERSION_PATCH
  set_version_variables(SRT_VERSION ${SRT_VERSION})
else()
  cmake_policy(SET CMP0048 NEW)
  # Also sets SRT_VERSION_MAJOR, SRT_VERSION_MINOR, SRT_VERSION_PATCH
  project(SRT VERSION ${SRT_VERSION} LANGUAGES C CXX)
endif()

include(FindPkgConfig)
# XXX See 'if (MINGW)' condition below, may need fixing.
include(FindThreads)
include(CheckFunctionExists)

# Platform shortcuts
string(TOLOWER ${CMAKE_SYSTEM_NAME} SYSNAME_LC)
set_if(DARWIN	   (${CMAKE_SYSTEM_NAME} MATCHES "Darwin")
					OR (${CMAKE_SYSTEM_NAME} MATCHES "iOS")
					OR (${CMAKE_SYSTEM_NAME} MATCHES "tvOS")
					OR (${CMAKE_SYSTEM_NAME} MATCHES "watchOS"))
set_if(LINUX       ${CMAKE_SYSTEM_NAME} MATCHES "Linux")
set_if(BSD         ${SYSNAME_LC} MATCHES "bsd$")
set_if(MICROSOFT   WIN32 AND (NOT MINGW AND NOT CYGWIN))
set_if(GNU         ${CMAKE_SYSTEM_NAME} MATCHES "GNU")
set_if(ANDROID     ${SYSNAME_LC} MATCHES "android")
set_if(SUNOS       "${SYSNAME_LC}" MATCHES "sunos")
set_if(POSIX       LINUX OR DARWIN OR BSD OR SUNOS OR ANDROID OR (CYGWIN AND CYGWIN_USE_POSIX))
set_if(SYMLINKABLE LINUX OR DARWIN OR BSD OR SUNOS OR CYGWIN OR GNU)

# Not sure what to do in case of compiling by MSVC.
# This will make installdir in C:\Program Files\SRT then
# inside "bin" and "lib64" directories. At least this maintains
# the current status. Shall this be not desired, override values
# of CMAKE_INSTALL_BINDIR, CMAKE_INSTALL_LIBDIR and CMAKE_INSTALL_INCLUDEDIR.
if (NOT DEFINED CMAKE_INSTALL_LIBDIR)
	include(GNUInstallDirs)
endif()

# The CMAKE_BUILD_TYPE seems not to be always set, weird.
if (NOT DEFINED ENABLE_DEBUG)

	if (CMAKE_BUILD_TYPE STREQUAL "Debug")
		set (ENABLE_DEBUG ON)
	else()
		set (ENABLE_DEBUG OFF)
	endif()
endif()

# Set CMAKE_BUILD_TYPE properly, now that you know
# that ENABLE_DEBUG is set as it should.

if (ENABLE_DEBUG EQUAL 2)
	set (CMAKE_BUILD_TYPE "RelWithDebInfo")
elseif (ENABLE_DEBUG) # 1, ON, YES, TRUE, Y, or any other non-zero number
	set (CMAKE_BUILD_TYPE "Debug")
else()
	set (CMAKE_BUILD_TYPE "Release")
endif()

message(STATUS "BUILD TYPE: ${CMAKE_BUILD_TYPE}")

getVarsWith(ENFORCE_ enforcers)
foreach(ef ${enforcers})
	set (val ${${ef}})
	if (NOT val STREQUAL "")
		set(val =${val})
	endif()
	string(LENGTH ENFORCE_ pflen)
	string(LENGTH ${ef} eflen)
	math(EXPR alen ${eflen}-${pflen})
	string(SUBSTRING ${ef} ${pflen} ${alen} ef)
	message(STATUS "FORCED PP VARIABLE: ${ef}${val}")
	add_definitions(-D${ef}${val})
endforeach()

# NOTE: Known options you can change using ENFORCE_ variables:

# SRT_ENABLE_ECN 1                /* Early Congestion Notification (for source bitrate control) */
# SRT_DEBUG_TSBPD_OUTJITTER 1     /* Packet Delivery histogram */
# SRT_DEBUG_TSBPD_DRIFT 1         /* Debug Encoder-Decoder Drift) */
# SRT_DEBUG_TSBPD_WRAP 1          /* Debug packet timestamp wraparound */
# SRT_DEBUG_TLPKTDROP_DROPSEQ 1
# SRT_DEBUG_SNDQ_HIGHRATE 1
# SRT_DEBUG_BONDING_STATES 1
# SRT_DEBUG_RTT 1                 /* RTT trace */
# SRT_MAVG_SAMPLING_RATE 40       /* Max sampling rate */

# option defaults
set(ENABLE_HEAVY_LOGGING_DEFAULT OFF)

# Always turn logging on if the build type is debug
if (ENABLE_DEBUG)
	set(ENABLE_HEAVY_LOGGING_DEFAULT ON)
endif()


set(ENABLE_STDCXX_SYNC_DEFAULT OFF)
set(ENABLE_MONOTONIC_CLOCK_DEFAULT OFF)
set(MONOTONIC_CLOCK_LINKLIB "")
if (MICROSOFT)
	set(ENABLE_STDCXX_SYNC_DEFAULT ON)
elseif (POSIX)
	test_requires_clock_gettime(ENABLE_MONOTONIC_CLOCK_DEFAULT MONOTONIC_CLOCK_LINKLIB)
endif()


# options
option(CYGWIN_USE_POSIX "Should the POSIX API be used for cygwin. Ignored if the system isn't cygwin." OFF)
if (CMAKE_CXX_COMPILER_ID MATCHES "^GNU$" AND CMAKE_CXX_COMPILER_VERSION VERSION_LESS 4.7)
	option(ENABLE_CXX11 "Should the c++11 parts (srt-live-transmit) be enabled" OFF)
else()
	option(ENABLE_CXX11 "Should the c++11 parts (srt-live-transmit) be enabled" ON)
endif()
option(ENABLE_APPS "Should the Support Applications be Built?" ON)
option(ENABLE_EXPERIMENTAL_BONDING "Should the EXPERIMENTAL bonding functionality be enabled?" OFF)
option(ENABLE_TESTING "Should the Developer Test Applications be Built?" OFF)
option(ENABLE_PROFILE "Should instrument the code for profiling. Ignored for non-GNU compiler." $ENV{HAI_BUILD_PROFILE})
option(ENABLE_LOGGING "Should logging be enabled" ON)
option(ENABLE_HEAVY_LOGGING "Should heavy debug logging be enabled" ${ENABLE_HEAVY_LOGGING_DEFAULT})
option(ENABLE_HAICRYPT_LOGGING "Should logging in haicrypt be enabled" 0)
option(ENABLE_SHARED "Should libsrt be built as a shared library" ON)
option(ENABLE_STATIC "Should libsrt be built as a static library" ON)
option(ENABLE_RELATIVE_LIBPATH "Should application contain relative library paths, like ../lib" OFF)
option(ENABLE_GETNAMEINFO "In-logs sockaddr-to-string should do rev-dns" OFF)
option(ENABLE_UNITTESTS "Enable unit tests" OFF)
option(ENABLE_ENCRYPTION "Enable encryption in SRT" ON)
option(ENABLE_CXX_DEPS "Extra library dependencies in srt.pc for the CXX libraries useful with C language" ON)
option(USE_STATIC_LIBSTDCXX "Should use static rather than shared libstdc++" OFF)
option(ENABLE_INET_PTON "Set to OFF to prevent usage of inet_pton when building against modern SDKs while still requiring compatibility with older Windows versions, such as Windows XP, Windows Server 2003 etc." ON)
option(ENABLE_CODE_COVERAGE "Enable code coverage reporting" OFF)
option(ENABLE_MONOTONIC_CLOCK "Enforced clock_gettime with monotonic clock on GC CV" ${ENABLE_MONOTONIC_CLOCK_DEFAULT})
option(ENABLE_STDCXX_SYNC "Use C++11 chrono and threads for timing instead of pthreads" ${ENABLE_STDCXX_SYNC_DEFAULT})
option(USE_OPENSSL_PC "Use pkg-config to find OpenSSL libraries" ON)
option(USE_BUSY_WAITING "Enable more accurate sending times at a cost of potentially higher CPU load" OFF)
option(USE_GNUSTL "Get c++ library/headers from the gnustl.pc" OFF)
option(ENABLE_SOCK_CLOEXEC "Enable setting SOCK_CLOEXEC on a socket" ON)
<<<<<<< HEAD
option(ENABLE_SHOW_PROJECT_CONFIG "Enable show Project Configuration" OFF)
=======
option(ENABLE_NEW_RCVBUFFER "Enable new receiver buffer implementation" ON)
>>>>>>> f11b026d

option(ENABLE_CLANG_TSA "Enable Clang Thread Safety Analysis" OFF)

# NOTE: Use ATOMIC_USE_SRT_SYNC_MUTEX and will override the auto-detection of the
#  Atomic implemetation in srtcore/atomic.h.
option(ATOMIC_USE_SRT_SYNC_MUTEX "Use srt::sync::Mutex to Implement Atomics" OFF)
if (ATOMIC_USE_SRT_SYNC_MUTEX)
   add_definitions(-DATOMIC_USE_SRT_SYNC_MUTEX=1)
endif()

set(TARGET_srt "srt" CACHE STRING "The name for the SRT library")

# Use application-defined group reader
# (currently the only one implemented)
add_definitions(-DSRT_ENABLE_APP_READER)

# XXX This was added once as experimental, it is now in force for
# write-blocking-mode sockets. Still unclear if all issues around
# closing while data still not written are eliminated.
add_definitions(-DSRT_ENABLE_CLOSE_SYNCH)

if (NOT ENABLE_LOGGING)
	set (ENABLE_HEAVY_LOGGING OFF)
	message(STATUS "LOGGING: DISABLED")
else()
	if (ENABLE_HEAVY_LOGGING)
		message(STATUS "LOGGING: HEAVY")
	else()
		message(STATUS "LOGGING: ENABLED")
	endif()
endif()

if (USE_BUSY_WAITING)
	message(STATUS "USE_BUSY_WAITING: ON")
	list(APPEND SRT_EXTRA_CFLAGS "-DUSE_BUSY_WAITING=1")
else()
	message(STATUS "USE_BUSY_WAITING: OFF (default)")
endif()

if ( CYGWIN AND NOT CYGWIN_USE_POSIX )
	set(WIN32 1)
	set(CMAKE_LEGACY_CYGWIN_WIN32 1)
	add_definitions(-DWIN32=1 -DCYGWIN=1)
	message(STATUS "HAVE CYGWIN. Setting backward compat CMAKE_LEGACY_CYGWIN_WIN32 and -DWIN32")
endif()

if (NOT USE_ENCLIB)
	if (USE_GNUTLS)
		message("NOTE: USE_GNUTLS is deprecated. Use -DUSE_ENCLIB=gnutls instead.")
		set (USE_ENCLIB gnutls)
	else()
		set (USE_ENCLIB openssl)
	endif()
endif()

set(USE_ENCLIB "${USE_ENCLIB}" CACHE STRING "The crypto library that SRT uses")
set_property(CACHE USE_ENCLIB PROPERTY STRINGS "openssl" "gnutls" "mbedtls")

# Make sure DLLs and executabes go to the same path regardles of subdirectory
set(CMAKE_ARCHIVE_OUTPUT_DIRECTORY ${CMAKE_BINARY_DIR})
set(CMAKE_LIBRARY_OUTPUT_DIRECTORY ${CMAKE_BINARY_DIR})
set(CMAKE_RUNTIME_OUTPUT_DIRECTORY ${CMAKE_BINARY_DIR})

if (NOT DEFINED WITH_COMPILER_TYPE)

	# This is for a case when you provided the prefix, but you didn't
	# provide compiler type. This option is in this form predicted to work
	# only on POSIX systems. Just typical compilers for Linux and Mac are
	# included. 
	if (DARWIN)
		set (WITH_COMPILER_TYPE clang)
	elseif (POSIX) # Posix, but not DARWIN
		set(WITH_COMPILER_TYPE gcc)
	else()
		get_filename_component(WITH_COMPILER_TYPE ${CMAKE_C_COMPILER} NAME)
	endif()
	set (USING_DEFAULT_COMPILER_PREFIX 1)
endif()

if (NOT USING_DEFAULT_COMPILER_PREFIX OR DEFINED WITH_COMPILER_PREFIX)
	message(STATUS "Handling compiler with PREFIX=${WITH_COMPILER_PREFIX} TYPE=${WITH_COMPILER_TYPE}")

	parse_compiler_type(${WITH_COMPILER_TYPE} COMPILER_TYPE COMPILER_SUFFIX)

	if (${COMPILER_TYPE} STREQUAL gcc)
		set (CMAKE_C_COMPILER ${WITH_COMPILER_PREFIX}gcc${COMPILER_SUFFIX})
		set (CMAKE_CXX_COMPILER ${WITH_COMPILER_PREFIX}g++${COMPILER_SUFFIX})
		set (HAVE_COMPILER_GNU_COMPAT 1)
	elseif (${COMPILER_TYPE} STREQUAL cc)
		set (CMAKE_C_COMPILER ${WITH_COMPILER_PREFIX}cc${COMPILER_SUFFIX})
		set (CMAKE_CXX_COMPILER ${WITH_COMPILER_PREFIX}c++${COMPILER_SUFFIX})
		set (HAVE_COMPILER_GNU_COMPAT 1)
	elseif (${COMPILER_TYPE} STREQUAL icc)
		set (CMAKE_C_COMPILER ${WITH_COMPILER_PREFIX}icc${COMPILER_SUFFIX})
		set (CMAKE_CXX_COMPILER ${WITH_COMPILER_PREFIX}icpc${COMPILER_SUFFIX})
		set (HAVE_COMPILER_GNU_COMPAT 1)
	else()
		# Use blindly <command> for C compiler and <command>++ for C++.
		# At least this matches clang.
		set (CMAKE_C_COMPILER ${WITH_COMPILER_PREFIX}${WITH_COMPILER_TYPE})
		set (CMAKE_CXX_COMPILER ${WITH_COMPILER_PREFIX}${COMPILER_TYPE}++${COMPILER_SUFFIX})
		if (${COMPILER_TYPE} STREQUAL clang)
			set (HAVE_COMPILER_GNU_COMPAT 1)
		endif()
	endif()
	message(STATUS "Compiler type: ${WITH_COMPILER_TYPE}. C: ${CMAKE_C_COMPILER}; C++: ${CMAKE_CXX_COMPILER}")
	unset(USING_DEFAULT_COMPILER_PREFIX)
else()
	message(STATUS "No WITH_COMPILER_PREFIX - using C++ compiler ${CMAKE_CXX_COMPILER}")
endif()


if (DEFINED WITH_SRT_TARGET)
	set (TARGET_haisrt ${WITH_SRT_TARGET})
endif()

# When you use crosscompiling, you have to take care that PKG_CONFIG_PATH
# and CMAKE_PREFIX_PATH are set properly.

# symbol exists in win32, but function does not.
if(WIN32)
	if(ENABLE_INET_PTON)
		set(CMAKE_REQUIRED_LIBRARIES ws2_32)
		check_function_exists(inet_pton HAVE_INET_PTON)
		add_definitions(-D_WIN32_WINNT=0x0600)
	else()
		add_definitions(-D_WIN32_WINNT=0x0501)
	endif()
else()
	check_function_exists(inet_pton HAVE_INET_PTON)
endif()
if (DEFINED HAVE_INET_PTON)
	add_definitions(-DHAVE_INET_PTON=1)
endif()

# Defines HAVE_PTHREAD_GETNAME_* and HAVE_PTHREAD_SETNAME_*
include(FindPThreadGetSetName)
FindPThreadGetSetName()

if (ENABLE_MONOTONIC_CLOCK)
	if (NOT ENABLE_MONOTONIC_CLOCK_DEFAULT)
		message(FATAL_ERROR "Your platform does not support CLOCK_MONOTONIC. Build with -DENABLE_MONOTONIC_CLOCK=OFF.")
	endif()
	set (WITH_EXTRALIBS "${WITH_EXTRALIBS} ${MONOTONIC_CLOCK_LINKLIB}")
	add_definitions(-DENABLE_MONOTONIC_CLOCK=1)
endif()

if (ENABLE_ENCRYPTION)
	if ("${USE_ENCLIB}" STREQUAL "gnutls")
		set (SSL_REQUIRED_MODULES "gnutls nettle")
		if (WIN32)
			if (MINGW)
				set (SSL_REQUIRED_MODULES "${SSL_REQUIRED_MODULES} zlib")
			endif()
		endif()

		pkg_check_modules (SSL REQUIRED ${SSL_REQUIRED_MODULES})

		add_definitions(
			-DUSE_GNUTLS=1
		)

		link_directories(
			${SSL_LIBRARY_DIRS}
		)
	elseif ("${USE_ENCLIB}" STREQUAL "mbedtls")
		add_definitions(-DUSE_MBEDTLS=1)
		if ("${SSL_LIBRARY_DIRS}" STREQUAL "")
			set(MBEDTLS_PREFIX "${CMAKE_PREFIX_PATH}" CACHE PATH "The path of mbedtls")
			find_package(MbedTLS REQUIRED)
			set (SSL_INCLUDE_DIRS ${MBEDTLS_INCLUDE_DIR})
			set (SSL_LIBRARIES  ${MBEDTLS_LIBRARIES})
		endif()
		if ("${SSL_LIBRARIES}" STREQUAL "")
			set (SSL_LIBRARIES  mbedtls mbedcrypto)
		endif()
		message(STATUS "SSL enforced mbedtls: -I ${SSL_INCLUDE_DIRS} -l;${SSL_LIBRARIES}")

		foreach(LIB ${SSL_LIBRARIES})
			if(IS_ABSOLUTE ${LIB} AND EXISTS ${LIB})
				set (SRT_LIBS_PRIVATE ${SRT_LIBS_PRIVATE} ${LIB})
			else()
				set(SRT_LIBS_PRIVATE ${SRT_LIBS_PRIVATE} "-l${LIB}")
			endif()
		endforeach()
	else() # openssl
		add_definitions(-DUSE_OPENSSL=1)
		set (SSL_REQUIRED_MODULES "openssl libcrypto")
		# Try using pkg-config method first if enabled,
		# fall back to find_package method otherwise
		if (USE_OPENSSL_PC)
			pkg_check_modules(SSL ${SSL_REQUIRED_MODULES})
		endif()
		if (SSL_FOUND)
			# We have some cases when pkg-config is improperly configured
			# When it doesn't ship the -L and -I options, and the CMAKE_PREFIX_PATH
			# is set (also through `configure`), then we have this problem. If so,
			# set forcefully the -I and -L contents to prefix/include and
			# prefix/lib.
			if ("${SSL_LIBRARY_DIRS}" STREQUAL "")
			if (NOT "${CMAKE_PREFIX_PATH}" STREQUAL "")
				message(STATUS "WARNING: pkg-config has incorrect prefix - enforcing target path prefix: ${CMAKE_PREFIX_PATH}")
				set (SSL_LIBRARY_DIRS ${CMAKE_PREFIX_PATH}/${CMAKE_INSTALL_LIBDIR})
				set (SSL_INCLUDE_DIRS ${CMAKE_PREFIX_PATH}/include)
			endif()
			endif()

			link_directories(
				${SSL_LIBRARY_DIRS}
			)
			message(STATUS "SSL via pkg-config: -L ${SSL_LIBRARY_DIRS} -I ${SSL_INCLUDE_DIRS} -l;${SSL_LIBRARIES}")
		else()
			find_package(OpenSSL REQUIRED)
			set (SSL_INCLUDE_DIRS ${OPENSSL_INCLUDE_DIR})
			set (SSL_LIBRARIES ${OPENSSL_LIBRARIES})
			message(STATUS "SSL via find_package(OpenSSL): -I ${SSL_INCLUDE_DIRS} -l;${SSL_LIBRARIES}")
		endif()

	endif()

	add_definitions(-DSRT_ENABLE_ENCRYPTION)
	message(STATUS "ENCRYPTION: ENABLED, using: ${SSL_REQUIRED_MODULES}")
	message (STATUS "SSL libraries: ${SSL_LIBRARIES}")
else()
	message(STATUS "ENCRYPTION: DISABLED")
endif()

if (USE_GNUSTL)
	pkg_check_modules (GNUSTL REQUIRED gnustl)
	link_directories(${GNUSTL_LIBRARY_DIRS})
	include_directories(${GNUSTL_INCLUDE_DIRS})
	set (SRT_LIBS_PRIVATE ${SRT_LIBS_PRIVATE} ${GNUSTL_LIBRARIES} ${GNUSTL_LDFLAGS})
endif()

if (USING_DEFAULT_COMPILER_PREFIX)
# Detect if the compiler is GNU compatable for flags
if (CMAKE_CXX_COMPILER_ID MATCHES "GNU|Intel|Clang|AppleClang")
	message(STATUS "COMPILER: ${CMAKE_CXX_COMPILER_ID} (${CMAKE_CXX_COMPILER}) - GNU compat")
	set(HAVE_COMPILER_GNU_COMPAT 1)

	# See https://gcc.gnu.org/projects/cxx-status.html
	# At the bottom there's information about C++98, which is default up to 6.1 version.
	# For all other compilers - including Clang - we state that the default C++ standard is AT LEAST 11.
	if (${CMAKE_CXX_COMPILER_ID} STREQUAL GNU AND ${CMAKE_CXX_COMPILER_VERSION} VERSION_LESS 6.1)
		message(STATUS "NOTE: GCC ${CMAKE_CXX_COMPILER_VERSION} is detected with default C++98. Forcing C++11 on applications.")
		set (FORCE_CXX_STANDARD 1)
	elseif (${CMAKE_CXX_COMPILER_ID} MATCHES "Clang|AppleClang")
		message(STATUS "NOTE: CLANG ${CMAKE_CXX_COMPILER_VERSION} detected, unsure if >=C++11 is default, forcing C++11 on applications")
		set (FORCE_CXX_STANDARD 1)
	else() 
		message(STATUS "NOTE: ${CMAKE_CXX_COMPILER_ID} ${CMAKE_CXX_COMPILER_VERSION} - assuming default C++11.")
	endif()
else()
	message(STATUS "COMPILER: ${CMAKE_CXX_COMPILER_ID} (${CMAKE_CXX_COMPILER}) - NOT GNU compat")
	set(HAVE_COMPILER_GNU_COMPAT 0)
endif()

else() # Compiler altered by WITH_COMPILER_TYPE/PREFIX - can't rely on CMAKE_CXX_*

	# Force the C++ standard as C++11
	# HAVE_COMPILER_GNU_COMPAT was set in the handler of WITH_COMPILER_TYPE
	set (FORCE_CXX_STANDARD 1)
	message(STATUS "COMPILER CHANGED TO: ${COMPILER_TYPE} - forcing C++11 standard for apps")
endif()

# Check for GCC Atomic Intrinsics and C++11 Atomics.
# Sets:
#  HAVE_LIBATOMIC
#  HAVE_LIBATOMIC_COMPILES
#  HAVE_LIBATOMIC_COMPILES_STATIC
#  HAVE_GCCATOMIC_INTRINSICS
#  HAVE_GCCATOMIC_INTRINSICS_REQUIRES_LIBATOMIC
include(CheckGCCAtomicIntrinsics)
CheckGCCAtomicIntrinsics()
#  HAVE_CXX_ATOMIC
#  HAVE_CXX_ATOMIC_STATIC
include(CheckCXXAtomic)
CheckCXXAtomic()

if (DISABLE_CXX11)
	set (ENABLE_CXX11 0)
elseif( DEFINED ENABLE_CXX11 )
else()
	set (ENABLE_CXX11 1)
endif()

function (srt_check_cxxstd stdval OUT_STD OUT_PFX)

	set (STDPFX c++)
	if (stdval MATCHES "([^+]+\\++)([0-9]*)")
		set (STDPFX ${CMAKE_MATCH_1})
		set (STDCXX ${CMAKE_MATCH_2})
	elseif (stdval MATCHES "[0-9]*")
		set (STDCXX ${stdval})
	else()
		set (STDCXX 0)
	endif()

	# Handle C++98 < C++11
	# Please fix this around 2070 year.
	if (${STDCXX} GREATER 80)
			set (STDCXX 03)
	endif()

	# return
	set (${OUT_STD} ${STDCXX} PARENT_SCOPE)
	set (${OUT_PFX} ${STDPFX} PARENT_SCOPE)
endfunction()

if (NOT ENABLE_CXX11)
	message(WARNING "Parts that require C++11 support will be disabled (srt-live-transmit)")
	if (ENABLE_STDCXX_SYNC)
		message(FATAL_ERROR "ENABLE_STDCXX_SYNC is set, but C++11 is disabled by ENABLE_CXX11")
	endif()
elseif (ENABLE_STDCXX_SYNC)
	add_definitions(-DENABLE_STDCXX_SYNC=1)
	if (DEFINED USE_CXX_STD)
		srt_check_cxxstd(${USE_CXX_STD} STDCXX STDPFX)
		# If defined, make sure it's at least C++11
		if (${STDCXX} LESS 11)
			message(FATAL_ERROR "If ENABLE_STDCXX_SYNC, then USE_CXX_STD must specify at least C++11")
		endif()
	else()
		set (USE_CXX_STD 11)
	endif()
endif()

message(STATUS "STDCXX_SYNC: ${ENABLE_STDCXX_SYNC}")
message(STATUS "MONOTONIC_CLOCK: ${ENABLE_MONOTONIC_CLOCK}")

if (ENABLE_SOCK_CLOEXEC)
	add_definitions(-DENABLE_SOCK_CLOEXEC=1)
endif()

if (ENABLE_NEW_RCVBUFFER)
	add_definitions(-DENABLE_NEW_RCVBUFFER=1)
	message(STATUS "RECEIVER_BUFFER: NEW")
else()
	remove_definitions(-DENABLE_NEW_RCVBUFFER)
	message(STATUS "RECEIVER_BUFFER: OLD")
endif()

if (CMAKE_MAJOR_VERSION LESS 3)
	set (FORCE_CXX_STANDARD_GNUONLY 1)
endif()

if (DEFINED USE_CXX_STD)
	srt_check_cxxstd(${USE_CXX_STD} STDCXX STDPFX)

	if (${STDCXX} EQUAL 0)
		message(FATAL_ERROR "USE_CXX_STD: Must specify 03/11/14/17/20 possibly with c++/gnu++ prefix")
	endif()

	if (NOT STDCXX STREQUAL "")

		if (${STDCXX} LESS 11)
			if (ENABLE_STDCXX_SYNC)
				message(FATAL_ERROR "If ENABLE_STDCXX_SYNC, then you can't USE_CXX_STD less than 11")
			endif()
			# Set back to 98 because cmake doesn't understand 03.
			set (STDCXX 98)
			# This enforces C++03 standard on SRT.
			# Apps still use C++11

			# Set this through independent flags
			set (USE_CXX_STD_LIB ${STDCXX})
			set (FORCE_CXX_STANDARD 1)
			if (NOT ENABLE_APPS)
				set (USE_CXX_STD_APP ${STDCXX})
				message(STATUS "C++ STANDARD: library: C++${STDCXX}, apps disabled (examples will follow C++${STDCXX})")
			else()
				set (USE_CXX_STD_APP "")
				message(STATUS "C++ STANDARD: library: C++${STDCXX}, but apps still at least C++11")
			endif()
		elseif (FORCE_CXX_STANDARD_GNUONLY)
			# CMake is too old to handle CMAKE_CXX_STANDARD,
			# use bare GNU options.
			set (FORCE_CXX_STANDARD 1)
			set (USE_CXX_STD_APP ${STDCXX})
			set (USE_CXX_STD_LIB ${STDCXX})
			message(STATUS "C++ STANDARD: using C++${STDCXX} for all - GNU only")
		else()
			# This enforces this standard on both apps and library,
			# so set this as global C++ standard option
			set (CMAKE_CXX_STANDARD ${STDCXX})
			unset (FORCE_CXX_STANDARD)

			# Do not set variables to not duplicate flags
			set (USE_CXX_STD_LIB "")
			set (USE_CXX_STD_APP "")
			message(STATUS "C++ STANDARD: using C++${STDCXX} for all")
		endif()

		message(STATUS "C++: Setting C++ standard for gnu compiler: lib: ${USE_CXX_STD_LIB} apps: ${USE_CXX_STD_APP}")
	endif()
else()
	set (USE_CXX_STD_LIB "")
	set (USE_CXX_STD_APP "")
endif()

if (FORCE_CXX_STANDARD)
	message(STATUS "C++ STD: Forcing C++11 on applications")
	if (USE_CXX_STD_APP STREQUAL "")
		set (USE_CXX_STD_APP 11)
	endif()

	if (USE_CXX_STD_LIB STREQUAL "" AND ENABLE_STDCXX_SYNC)
		message(STATUS "C++ STD: Forcing C++11 on library, as C++11 sync requested")
		set (USE_CXX_STD_LIB 11)
	endif()
endif()

# add extra warning flags for gccish compilers
if (HAVE_COMPILER_GNU_COMPAT)
	set (SRT_GCC_WARN "-Wall -Wextra")
else()
	# cpp debugging on Windows :D
	#set (SRT_GCC_WARN "/showIncludes")
endif()

if (USE_STATIC_LIBSTDCXX)
	if (HAVE_COMPILER_GNU_COMPAT)
		set(CMAKE_EXE_LINKER_FLAGS "${CMAKE_EXE_LINKER_FLAGS} -static-libstdc++")
	else()
		message(FATAL_ERROR "On non-GNU-compat compiler it's not known how to use static C++ standard library.")
	endif()
endif()


# This options is necessary on some systems; on a cross-ARM compiler it
# has been detected, for example, that -lrt is necessary for some applications
# because clock_gettime is needed by some functions and it is alternatively
# provided by libc, but only in newer versions. This options is rarely necessary,
# but may help in several corner cases in unusual platforms.
if (WITH_EXTRALIBS)
	set(CMAKE_EXE_LINKER_FLAGS "${CMAKE_EXE_LINKER_FLAGS} ${WITH_EXTRALIBS}")
endif()

# CMake has only discovered in 3.3 version that some set-finder is
# necessary. Using variables for shortcut to a clumsy check syntax.

set (srt_libspec_shared ${ENABLE_SHARED})
set (srt_libspec_static ${ENABLE_STATIC})

set (srtpack_libspec_common)
if (srt_libspec_shared)
	list(APPEND srtpack_libspec_common ${TARGET_srt}_shared)

endif()
if (srt_libspec_static)
	list(APPEND srtpack_libspec_common ${TARGET_srt}_static)
endif()

set (SRT_SRC_HAICRYPT_DIR ${CMAKE_CURRENT_SOURCE_DIR}/haicrypt)
set (SRT_SRC_SRTCORE_DIR ${CMAKE_CURRENT_SOURCE_DIR}/srtcore)
set (SRT_SRC_COMMON_DIR ${CMAKE_CURRENT_SOURCE_DIR}/common)
set (SRT_SRC_TOOLS_DIR ${CMAKE_CURRENT_SOURCE_DIR}/tools)
set (SRT_SRC_TEST_DIR ${CMAKE_CURRENT_SOURCE_DIR}/test)

if(WIN32)
	message(STATUS "DETECTED SYSTEM: WINDOWS;  WIN32=1; PTW32_STATIC_LIB=1")
	add_definitions(-DWIN32=1 -DPTW32_STATIC_LIB=1)
elseif(DARWIN)
	message(STATUS "DETECTED SYSTEM: DARWIN")
elseif(BSD)
	message(STATUS "DETECTED SYSTEM: BSD;  BSD=1")
	add_definitions(-DBSD=1)
elseif(LINUX)
	add_definitions(-DLINUX=1)
	message(STATUS "DETECTED SYSTEM: LINUX;  LINUX=1" )
elseif(ANDROID)
	add_definitions(-DLINUX=1)
	message(STATUS "DETECTED SYSTEM: ANDROID;  LINUX=1" )
elseif(CYGWIN)
	add_definitions(-DCYGWIN=1)
	message(STATUS "DETECTED SYSTEM: CYGWIN (posix mode); CYGWIN=1")
elseif(GNU)
	add_definitions(-DGNU=1)
	message(STATUS "DETECTED SYSTEM: GNU;  GNU=1" )
elseif(SUNOS)
	add_definitions(-DSUNOS=1)
	message(STATUS "DETECTED SYSTEM: SunOS|Solaris;  SUNOS=1" )
else()
	message(FATAL_ERROR "Unsupported system: ${CMAKE_SYSTEM_NAME}")
endif()

add_definitions(
	-D_GNU_SOURCE
	-DHAI_PATCH=1
	-DHAI_ENABLE_SRT=1
	-DSRT_VERSION="${SRT_VERSION}"
)

if (LINUX)
# This is an option supported only on Linux
	add_definitions(-DSRT_ENABLE_BINDTODEVICE)
endif()

# This is obligatory include directory for all targets. This is only
# for private headers. Installable headers should be exclusively used DIRECTLY.
include_directories(${SRT_SRC_COMMON_DIR} ${SRT_SRC_SRTCORE_DIR} ${SRT_SRC_HAICRYPT_DIR})

if (ENABLE_LOGGING)
	list(APPEND SRT_EXTRA_CFLAGS "-DENABLE_LOGGING=1")
	if (ENABLE_HEAVY_LOGGING)
		list(APPEND SRT_EXTRA_CFLAGS "-DENABLE_HEAVY_LOGGING=1")
	endif()
	if (ENABLE_HAICRYPT_LOGGING)
		if (ENABLE_HAICRYPT_LOGGING STREQUAL 2) # Allow value 2 for INSECURE DEBUG logging
			message(WARNING " *** ENABLED INSECURE HAICRYPT LOGGING - USE FOR TESTING ONLY!!! ***")
			list(APPEND SRT_EXTRA_CFLAGS "-DENABLE_HAICRYPT_LOGGING=2")
		else()
			list(APPEND SRT_EXTRA_CFLAGS "-DENABLE_HAICRYPT_LOGGING=1")
		endif()
	endif()
endif()

if (ENABLE_GETNAMEINFO)
	list(APPEND SRT_EXTRA_CFLAGS "-DENABLE_GETNAMEINFO=1")
endif()

if (ENABLE_EXPERIMENTAL_BONDING)
	list(APPEND SRT_EXTRA_CFLAGS "-DENABLE_EXPERIMENTAL_BONDING=1")
endif()

if (ENABLE_THREAD_CHECK)
	add_definitions(
		-DSRT_ENABLE_THREADCHECK=1
		-DFUGU_PLATFORM=1
		-I${WITH_THREAD_CHECK_INCLUDEDIR}
	)
endif()

if (ENABLE_CLANG_TSA)
	list(APPEND SRT_EXTRA_CFLAGS "-Wthread-safety")
	message(STATUS "Clang TSA: Enabled")
endif()

if (ENABLE_PROFILE)
	if (HAVE_COMPILER_GNU_COMPAT)
		# They are actually cflags, not definitions, but CMake is stupid enough.
		add_definitions(-g -pg)
		link_libraries(-g -pg)
	else()
		message(FATAL_ERROR "Profiling option is not supported on this platform")
	endif()
endif()

if (ENABLE_CODE_COVERAGE)
	if (HAVE_COMPILER_GNU_COMPAT)
		add_definitions(-g -O0 --coverage)
		link_libraries(--coverage)
		message(STATUS "ENABLE_CODE_COVERAGE: ON")
	else()
		message(FATAL_ERROR "ENABLE_CODE_COVERAGE: option is not supported on this platform")
	endif()
endif()

# On Linux pthreads have to be linked even when using C++11 threads
if (ENABLE_STDCXX_SYNC AND NOT LINUX)
	message(STATUS "Pthread library: C++11")
elseif (PTHREAD_LIBRARY AND PTHREAD_INCLUDE_DIR)
	message(STATUS "Pthread library: ${PTHREAD_LIBRARY}")
	message(STATUS "Pthread include dir: ${PTHREAD_INCLUDE_DIR}")
elseif (MICROSOFT)
	find_package(pthreads QUIET)

	if (NOT PTHREAD_INCLUDE_DIR OR NOT PTHREAD_LIBRARY)
		#search package folders with GLOB to add as extra hint for headers
		file(GLOB PTHREAD_PACKAGE_INCLUDE_HINT ./_packages/cinegy.pthreads-win*/sources)
		if (PTHREAD_PACKAGE_INCLUDE_HINT)
			message(STATUS "PTHREAD_PACKAGE_INCLUDE_HINT value: ${PTHREAD_PACKAGE_INCLUDE_HINT}")
		endif()

		# find pthread header
		find_path(PTHREAD_INCLUDE_DIR pthread.h HINTS C:/pthread-win32/include ${PTHREAD_PACKAGE_INCLUDE_HINT})

		if (PTHREAD_INCLUDE_DIR)
			message(STATUS "Pthread include dir: ${PTHREAD_INCLUDE_DIR}")
		else()
			message(FATAL_ERROR "Failed to find pthread.h. Specify PTHREAD_INCLUDE_DIR.")
		endif()

		#search package folders with GLOB to add as extra hint for libs
		file(GLOB PTHREAD_PACKAGE_LIB_HINT ./_packages/cinegy.pthreads-win*/runtimes/win-*/native/release)
		if (PTHREAD_PACKAGE_LIB_HINT)
			message(STATUS "PTHREAD_PACKAGE_LIB_HINT value: ${PTHREAD_PACKAGE_LIB_HINT}")
		endif()

		#find pthread library
		set(PTHREAD_LIB_SUFFIX "")
		if (ENABLE_DEBUG)
			set(PTHREAD_LIB_SUFFIX "d")
		endif ()

		set(PTHREAD_COMPILER_FLAG "")
		if (MICROSOFT)
			set(PTHREAD_COMPILER_FLAG "V")
		elseif (MINGW)
			set(PTHREAD_COMPILER_FLAG "G")
		endif ()

		foreach(EXHAND C CE SE)
			foreach(COMPAT 1 2)
				list(APPEND PTHREAD_W32_LIBRARY "pthread${PTHREAD_COMPILER_FLAG}${EXHAND}${PTHREAD_LIB_SUFFIX}${COMPAT}")
			endforeach()
		endforeach()

		find_library(PTHREAD_LIBRARY NAMES ${PTHREAD_W32_LIBRARY} pthread pthread_dll pthread_lib HINTS C:/pthread-win32/lib C:/pthread-win64/lib ${PTHREAD_PACKAGE_LIB_HINT})
		if (PTHREAD_LIBRARY)
			message(STATUS "Pthread library: ${PTHREAD_LIBRARY}")
		else()
			message(FATAL_ERROR "Failed to find pthread library. Specify PTHREAD_LIBRARY.")
		endif()
	endif()
else ()
	find_package(Threads REQUIRED)
	set(PTHREAD_LIBRARY ${CMAKE_THREAD_LIBS_INIT})
endif()

# This is required in some projects that add some other sources
# to the SRT library to be compiled together (aka "virtual library").
if (DEFINED SRT_EXTRA_LIB_INC)
	include(${SRT_EXTRA_LIB_INC}.cmake)
	# Expected to provide variables:
	# - SOURCES_srt_extra
	# - EXTRA_stransmit
endif()

# ---------------------------------------------------------------------------

# ---
# Target: haicrypt.
# Completing sources and installable headers. Flag settings will follow.
# ---
if (ENABLE_ENCRYPTION)
	set (HAICRYPT_FILELIST_MAF "filelist-${USE_ENCLIB}.maf")

	MafReadDir(haicrypt ${HAICRYPT_FILELIST_MAF}
		SOURCES SOURCES_haicrypt
		PUBLIC_HEADERS HEADERS_haicrypt
		PROTECTED_HEADERS HEADERS_haicrypt
	)
endif()

if (WIN32)
	MafReadDir(common filelist_win32.maf
		SOURCES SOURCES_common
		PUBLIC_HEADERS HEADERS_srt_win32
		PROTECTED_HEADERS HEADERS_srt_win32
	)
	message(STATUS "WINDOWS detected: adding compat sources: ${SOURCES_common}")
endif()


# Make the OBJECT library for haicrypt and srt. Then they'll be bound into
# real libraries later, either one common, or separate.

# This is needed for Xcode to properly handle CMake OBJECT Libraries
# From docs (https://cmake.org/cmake/help/latest/command/add_library.html#object-libraries):
#
# ... Some native build systems (such as Xcode) may not like targets that have only object files,
# so consider adding at least one real source file to any target that references $<TARGET_OBJECTS:objlib>.
set(OBJECT_LIB_SUPPORT "${PROJECT_SOURCE_DIR}/cmake_object_lib_support.c")

# NOTE: The "virtual library" is a library specification that cmake
# doesn't support (the library of OBJECT type is something in kind of that,
# but not fully supported - for example it doesn't support transitive flags,
# so this can't be used desired way). It's a private-only dependency type,
# where the project isn't compiled into any library file at all - instead, all
# of its source files are incorporated directly to the source list of the
# project that depends on it. In cmake this must be handled manually.


# ---
# Target: srt. DEFINITION ONLY. Haicrypt flag settings follow.
# ---

if (ENABLE_SHARED AND MICROSOFT)
	#add resource files to shared library, to set DLL metadata on Windows DLLs
	set (EXTRA_WIN32_SHARED 1)
	message(STATUS "WIN32: extra resource file will be added")
endif()

MafReadDir(srtcore filelist.maf
	SOURCES SOURCES_srt
	PUBLIC_HEADERS HEADERS_srt
	PROTECTED_HEADERS HEADERS_srt
	PRIVATE_HEADERS HEADERS_srt_private
)

# Auto generated version file and add it to the HEADERS_srt list.
if(DEFINED ENV{APPVEYOR_BUILD_NUMBER})
	set(SRT_VERSION_BUILD ON)
	set(CI_BUILD_NUMBER_STRING $ENV{APPVEYOR_BUILD_NUMBER})
	message(STATUS "AppVeyor build environment detected: Adding build number to version header")
endif()
if(DEFINED ENV{TEAMCITY_VERSION})
	set(SRT_VERSION_BUILD ON)
	set(CI_BUILD_NUMBER_STRING $ENV{CI_BUILD_COUNTER})
	message(STATUS "TeamCity build environment detected: Adding build counter to version header")
endif()

configure_file("srtcore/version.h.in" "version.h" @ONLY)

list(INSERT HEADERS_srt 0 "${CMAKE_CURRENT_BINARY_DIR}/version.h")
include_directories("${CMAKE_CURRENT_BINARY_DIR}")

add_library(srt_virtual OBJECT ${SOURCES_srt} ${SOURCES_srt_extra} ${HEADERS_srt} ${SOURCES_haicrypt} ${SOURCES_common})

if (ENABLE_SHARED)
	# Set this to sources as well, as it won't be automatically handled
	set_target_properties(srt_virtual PROPERTIES POSITION_INDEPENDENT_CODE 1)
endif()

macro(srt_set_stdcxx targetname spec)
	set (stdcxxspec ${spec})
	if (NOT "${stdcxxspec}" STREQUAL "")
		if (FORCE_CXX_STANDARD_GNUONLY)
			target_compile_options(${targetname} PRIVATE -std=c++${stdcxxspec})
			message(STATUS "C++ STD: ${targetname}: forced C++${stdcxxspec} standard - GNU option: -std=c++${stdcxxspec}")
		else()
			set_target_properties(${targetname} PROPERTIES CXX_STANDARD ${stdcxxspec})
			message(STATUS "C++ STD: ${targetname}: forced C++${stdcxxspec} standard - portable way")
		endif()
	else()
		message(STATUS "APP: ${targetname}: using default C++ standard")
	endif()
endmacro()


srt_set_stdcxx(srt_virtual "${USE_CXX_STD_LIB}")

set (VIRTUAL_srt $<TARGET_OBJECTS:srt_virtual>)

if (srt_libspec_shared)
	add_library(${TARGET_srt}_shared SHARED ${OBJECT_LIB_SUPPORT} ${VIRTUAL_srt})
	# shared libraries need PIC
	set (CMAKE_POSITION_INDEPENDENT_CODE ON)
	set_property(TARGET ${TARGET_srt}_shared PROPERTY OUTPUT_NAME ${TARGET_srt})
	set_target_properties (${TARGET_srt}_shared PROPERTIES VERSION ${SRT_VERSION} SOVERSION ${SRT_VERSION_MAJOR}.${SRT_VERSION_MINOR})
	list (APPEND INSTALL_TARGETS ${TARGET_srt}_shared)
	if (ENABLE_ENCRYPTION)
		target_link_libraries(${TARGET_srt}_shared PRIVATE ${SSL_LIBRARIES})
	endif()
	if (MICROSOFT)
		target_link_libraries(${TARGET_srt}_shared PRIVATE ws2_32.lib)
		if (OPENSSL_USE_STATIC_LIBS)
			target_link_libraries(${TARGET_srt}_shared PRIVATE crypt32.lib)
		else()
			set_target_properties(${TARGET_srt}_shared PROPERTIES LINK_FLAGS "/DELAYLOAD:libeay32.dll")
		endif()
	elseif (MINGW)
		target_link_libraries(${TARGET_srt}_shared PRIVATE wsock32.lib ws2_32.lib)
	elseif (APPLE)
		set_property(TARGET ${TARGET_srt}_shared PROPERTY MACOSX_RPATH ON)
	endif()
	if (USE_GNUSTL)
		target_link_libraries(${TARGET_srt}_shared PRIVATE ${GNUSTL_LIBRARIES} ${GNUSTL_LDFLAGS})
	endif()
endif()

if (srt_libspec_static)
	add_library(${TARGET_srt}_static STATIC ${OBJECT_LIB_SUPPORT} ${VIRTUAL_srt})

	# For Windows, leave the name to be "srt_static.lib".
	# Windows generates two different library files:
	# - a usual static library for static linkage
	# - a shared library exposer, which allows pre-resolution and later dynamic
	#   linkage when running the executable
	# Both having unfortunately the same names created by MSVC compiler.
	# It's not the case of Cygwin/MINGW - they are named there libsrt.a and libsrt.dll.a
	if (MICROSOFT)
		# Keep _static suffix. By unknown reason, the name must still be set explicitly.
		set_property(TARGET ${TARGET_srt}_static PROPERTY OUTPUT_NAME ${TARGET_srt}_static)
	else()
		set_property(TARGET ${TARGET_srt}_static PROPERTY OUTPUT_NAME ${TARGET_srt})
	endif()

	list (APPEND INSTALL_TARGETS ${TARGET_srt}_static)
	if (ENABLE_ENCRYPTION)
		target_link_libraries(${TARGET_srt}_static PRIVATE ${SSL_LIBRARIES})
	endif()
	if (MICROSOFT)
		target_link_libraries(${TARGET_srt}_static PRIVATE ws2_32.lib)
		if (OPENSSL_USE_STATIC_LIBS)
			target_link_libraries(${TARGET_srt}_static PRIVATE crypt32.lib)
		endif()
	elseif (MINGW)
		target_link_libraries(${TARGET_srt}_static PRIVATE wsock32 ws2_32)
	endif()
	if (USE_GNUSTL)
		target_link_libraries(${TARGET_srt}_static PRIVATE ${GNUSTL_LIBRARIES} ${GNUSTL_LDFLAGS})
	endif()
endif()

target_include_directories(srt_virtual PRIVATE  ${SSL_INCLUDE_DIRS})

if (MICROSOFT)
	if (OPENSSL_USE_STATIC_LIBS)
		set (SRT_LIBS_PRIVATE ${SRT_LIBS_PRIVATE} ws2_32.lib crypt32.lib)
	else()
		set (SRT_LIBS_PRIVATE ${SRT_LIBS_PRIVATE} ws2_32.lib)
	endif()
elseif (MINGW)
	set (SRT_LIBS_PRIVATE ${SRT_LIBS_PRIVATE} -lwsock32 -lws2_32)
endif()

# Applying this to public includes is not transitive enough.
# On Windows, apps require this as well, so it's safer to
# spread this to all targets.
if (PTHREAD_INCLUDE_DIR)
	include_directories(${PTHREAD_INCLUDE_DIR})
endif()

# Link libraries must be applied directly to the derivatives
# as virtual libraries (OBJECT-type) cannot have linkage declarations
# transitive or not.

foreach(tar ${srtpack_libspec_common})
	message(STATUS "ADDING TRANSITIVE LINK DEP to:${tar} : ${PTHREAD_LIBRARY} ${dep}")
	target_link_libraries (${tar} PUBLIC ${PTHREAD_LIBRARY} ${dep})
endforeach()


set (SRT_LIBS_PRIVATE ${SRT_LIBS_PRIVATE} ${PTHREAD_LIBRARY})

target_compile_definitions(srt_virtual PRIVATE -DSRT_EXPORTS )
if (ENABLE_SHARED)
	target_compile_definitions(srt_virtual PUBLIC -DSRT_DYNAMIC)
endif()

if (srt_libspec_shared)
	if (MICROSOFT)
		target_link_libraries(${TARGET_srt}_shared PUBLIC Ws2_32.lib)
		if (OPENSSL_USE_STATIC_LIBS)
			target_link_libraries(${TARGET_srt}_shared PUBLIC crypt32.lib)
		endif()
	endif()
endif()

# Required by some toolchains when statically linking this library if the
#  GCC Atomic Intrinsics are being used.
if (HAVE_GCCATOMIC_INTRINSICS_REQUIRES_LIBATOMIC AND HAVE_LIBATOMIC)
	if (srt_libspec_static)
		target_link_libraries(${TARGET_srt}_static PUBLIC atomic)
	endif()
	if (srt_libspec_shared)
		target_link_libraries(${TARGET_srt}_shared PUBLIC atomic)
	endif()
elseif (HAVE_LIBATOMIC AND HAVE_LIBATOMIC_COMPILES_STATIC)
	# This is a workaround for ANDROID NDK<17 builds, which need to link
	#  to libatomic when linking statically to the SRT library.
	if (srt_libspec_static)
		target_link_libraries(${TARGET_srt}_static PUBLIC atomic)
	endif()
endif()

# Cygwin installs the *.dll libraries in bin directory and uses PATH.

set (INSTALL_SHARED_DIR ${CMAKE_INSTALL_LIBDIR})
if (CYGWIN)
	set (INSTALL_SHARED_DIR ${CMAKE_INSTALL_BINDIR})
endif()

message(STATUS "INSTALL DIRS: bin=${CMAKE_INSTALL_BINDIR} lib=${CMAKE_INSTALL_LIBDIR} shlib=${INSTALL_SHARED_DIR} include=${CMAKE_INSTALL_INCLUDEDIR}")

install(TARGETS ${INSTALL_TARGETS}
		RUNTIME DESTINATION ${CMAKE_INSTALL_BINDIR}
		ARCHIVE DESTINATION ${CMAKE_INSTALL_LIBDIR}
		LIBRARY DESTINATION ${INSTALL_SHARED_DIR}
)
install(FILES ${HEADERS_srt} DESTINATION ${CMAKE_INSTALL_INCLUDEDIR}/srt)
if (WIN32)
	install(FILES ${HEADERS_srt_win32} DESTINATION ${CMAKE_INSTALL_INCLUDEDIR}/srt/win)
endif()

# ---
# That's all for target definition
# ---

join_arguments(SRT_EXTRA_CFLAGS ${SRT_EXTRA_CFLAGS})

#message(STATUS "Target srt: LIBSPEC: ${srtpack_libspec_common} SOURCES: {${SOURCES_srt}}  HEADERS: {${HEADERS_srt}}")

set (CMAKE_C_FLAGS "${CMAKE_C_FLAGS} ${SRT_DEBUG_OPT} ${SRT_EXTRA_CFLAGS} ${SRT_GCC_WARN}")
set (CMAKE_CXX_FLAGS "${CMAKE_CXX_FLAGS} ${SRT_DEBUG_OPT} ${SRT_EXTRA_CFLAGS} ${SRT_GCC_WARN}")

# PC file generation.
if (NOT DEFINED INSTALLDIR)
	set (INSTALLDIR ${CMAKE_INSTALL_PREFIX})
	get_filename_component(INSTALLDIR ${INSTALLDIR} ABSOLUTE)
endif()

# Required if linking a C application.
# This may cause trouble when you want to compile your app with static libstdc++;
# if your build requires it, you'd probably remove -lstdc++ from the list
# obtained by `pkg-config --libs`.
if(ENABLE_CXX_DEPS)
	foreach(LIB ${CMAKE_CXX_IMPLICIT_LINK_LIBRARIES})
		if(IS_ABSOLUTE ${LIB} AND EXISTS ${LIB})
			set(SRT_LIBS_PRIVATE ${SRT_LIBS_PRIVATE} ${LIB})
		else()
			set(SRT_LIBS_PRIVATE ${SRT_LIBS_PRIVATE} "-l${LIB}")
		endif()
	endforeach()
endif()

join_arguments(SRT_LIBS_PRIVATE ${SRT_LIBS_PRIVATE})

# haisrt.pc left temporarily for backward compatibility. To be removed in future!
configure_file(scripts/srt.pc.in haisrt.pc @ONLY)
install(FILES ${CMAKE_CURRENT_BINARY_DIR}/haisrt.pc DESTINATION ${CMAKE_INSTALL_LIBDIR}/pkgconfig)
configure_file(scripts/srt.pc.in srt.pc @ONLY)
install(FILES ${CMAKE_CURRENT_BINARY_DIR}/srt.pc DESTINATION ${CMAKE_INSTALL_LIBDIR}/pkgconfig)

# Applications

# If static is available, link apps against static one.
# Otherwise link against shared one.

if (srt_libspec_static)
	set (srt_link_library ${TARGET_srt}_static)
	if (ENABLE_RELATIVE_LIBPATH)
		message(STATUS "ENABLE_RELATIVE_LIBPATH=ON will be ignored due to static linking.")
	endif()
elseif(srt_libspec_shared)
	set (srt_link_library ${TARGET_srt}_shared)
else()
	message(FATAL_ERROR "Either ENABLE_STATIC or ENABLE_SHARED has to be ON!")
endif()

macro(srt_add_program_dont_install name)
	add_executable(${name} ${ARGN})
	target_include_directories(${name} PRIVATE apps)
	target_include_directories(${name} PRIVATE common)
endmacro()

macro(srt_add_program name)
	srt_add_program_dont_install(${name} ${ARGN})
	install(TARGETS ${name} RUNTIME DESTINATION ${CMAKE_INSTALL_BINDIR})
endmacro()

macro(srt_make_application name)

	srt_set_stdcxx(${name} "${USE_CXX_STD_APP}")
	
	# This is recommended by cmake, but it doesn't work anyway.
	# What is needed is that this below CMAKE_INSTALL_RPATH (yes, relative)
	# is added as is.
	# set (CMAKE_SKIP_RPATH FALSE)
	# set (CMAKE_SKIP_BUILD_RPATH FALSE)
	# set (CMAKE_BUILD_WITH_INSTALL_RPATH TRUE)
	# set (CMAKE_INSTALL_RPATH "../${CMAKE_INSTALL_LIBDIR}")
	# set (CMAKE_INSTALL_RPATH_USE_LINK_PATH TRUE)
	# set (FORCE_RPATH BUILD_WITH_INSTALL_RPATH TRUE INSTALL_RPATH_USE_LINK_PATH TRUE)

	if (LINUX AND ENABLE_RELATIVE_LIBPATH AND NOT srt_libspec_static)
		# This is only needed on Linux, on Windows (including Cygwin) the library file will
		# be placed into the binrary directory anyway.
		# XXX not sure about Mac.
		# See this name used already in install(${TARGET_srt} LIBRARY DESTINATION...).
		set(FORCE_RPATH LINK_FLAGS -Wl,-rpath,.,-rpath,../${CMAKE_INSTALL_LIBDIR} BUILD_WITH_INSTALL_RPATH TRUE INSTALL_RPATH_USE_LINK_PATH TRUE)

		set_target_properties(${name} PROPERTIES ${FORCE_RPATH})
	endif()

	target_link_libraries(${name} ${srt_link_library})
	if (USE_GNUSTL)
		target_link_libraries(${name} PRIVATE ${GNUSTL_LIBRARIES} ${GNUSTL_LDFLAGS})
	endif()
	if (srt_libspec_static AND CMAKE_DL_LIBS)
		target_link_libraries(${name} ${CMAKE_DL_LIBS})
	endif()
endmacro()

macro(srt_add_application name) # ARGN=sources...
	srt_add_program(${name} apps/${name}.cpp ${ARGN})
	srt_make_application(${name})
	install(TARGETS ${name} RUNTIME DESTINATION ${CMAKE_INSTALL_BINDIR})
endmacro()

## FIXME: transmitmedia.cpp does not build on OpenBSD
##    Issue: https://github.com/Haivision/srt/issues/590
if (BSD
   AND ${SYSNAME_LC} MATCHES "^openbsd$")
   set(ENABLE_APPS OFF)
endif()
## The applications currently require c++11.
if (NOT ENABLE_CXX11)
   set(ENABLE_APPS OFF)
endif()

if (ENABLE_APPS)

	message(STATUS "APPS: ENABLED, std=${USE_CXX_STD_APP}")

	# Make a virtual library of all shared app files
	MafReadDir(apps support.maf
		SOURCES SOURCES_support
	)

	# A special trick that makes the shared application sources
	# to be compiled once for all applications. Maybe this virtual
	# library should be changed into a static one and made useful
	# for users.
	add_library(srtsupport_virtual OBJECT ${SOURCES_support})
	srt_set_stdcxx(srtsupport_virtual "${USE_CXX_STD_APP}")
	set (VIRTUAL_srtsupport $<TARGET_OBJECTS:srtsupport_virtual>)

	# Applications

	srt_add_application(srt-live-transmit ${VIRTUAL_srtsupport})
	if (DEFINED EXTRA_stransmit)
		set_target_properties(srt-live-transmit PROPERTIES COMPILE_FLAGS "${EXTRA_stransmit}")
	endif()
	srt_add_application(srt-file-transmit ${VIRTUAL_srtsupport})

	if (MINGW)
		# FIXME: with MINGW, it fails to build apps that require C++11
		# https://github.com/Haivision/srt/issues/177
		message(WARNING "On MinGW, some C++11 apps are blocked due to lacking proper C++11 headers for <thread>. FIX IF POSSIBLE.")
	else()
		# srt-multiplex temporarily blocked
		#srt_add_application(srt-multiplex ${VIRTUAL_srtsupport})
		srt_add_application(srt-tunnel ${VIRTUAL_srtsupport})
		target_compile_definitions(srt-tunnel PUBLIC -DSRT_ENABLE_VERBOSE_LOCK)
	endif()

	if (ENABLE_TESTING)
		message(STATUS "DEVEL APPS (testing): ENABLED")

		macro(srt_add_testprogram name)
			# Variables in macros are not local. Clear them forcefully.
			set (SOURCES_app_indir "")
			set (SOURCES_app "")
			# Unlike Silvercat, in cmake you must know the full list
			# of source files at the moment when defining the target
			# and it can't be altered later.
			#
			# For testing applications, every application has its exclusive
			# list of source files in its own Manifest file.
			MafReadDir(testing ${name}.maf SOURCES SOURCES_app)
			srt_add_program(${name} ${SOURCES_app})
		endmacro()

		srt_add_testprogram(utility-test)
		srt_set_stdcxx(utility-test "${USE_CXX_STD_APP}")
		if (NOT WIN32)
			# This program is symlinked under git-cygwin.
			# Avoid misleading syntax error.
			srt_add_testprogram(uriparser-test)
			target_compile_options(uriparser-test PRIVATE -DTEST)
			srt_set_stdcxx(uriparser-test "${USE_CXX_STD_APP}")
		endif()
		
		srt_add_testprogram(srt-test-live)
		srt_make_application(srt-test-live)

		srt_add_testprogram(srt-test-file)
		srt_make_application(srt-test-file)

		srt_add_testprogram(srt-test-relay)
		srt_make_application(srt-test-relay)
		target_compile_definitions(srt-test-relay PUBLIC -DSRT_ENABLE_VERBOSE_LOCK)

		srt_add_testprogram(srt-test-multiplex)
		srt_make_application(srt-test-multiplex)

		if (ENABLE_EXPERIMENTAL_BONDING)
			srt_add_testprogram(srt-test-mpbond)
			srt_make_application(srt-test-mpbond)
		endif()

	else()
		message(STATUS "DEVEL APPS (testing): DISABLED")
	endif()


else()
	message(STATUS "APPS: DISABLED")
endif()

if (ENABLE_EXAMPLES)

	# No examples should need C++11
	macro(srt_add_example mainsrc)
		get_filename_component(name ${mainsrc} NAME_WE)
		srt_add_program(${name} examples/${mainsrc} ${ARGN})
	endmacro()

	srt_add_example(sendfile.cpp)
	srt_make_application(sendfile)

	srt_add_example(recvfile.cpp)
	srt_make_application(recvfile)

	srt_add_example(recvlive.cpp)
	srt_make_application(recvlive)

	srt_add_example(test-c-client.c)
	srt_make_application(test-c-client)

	srt_add_example(example-client-nonblock.c)
	srt_make_application(example-client-nonblock)

	srt_add_example(test-c-server.c)
	srt_make_application(test-c-server)

if (ENABLE_EXPERIMENTAL_BONDING)
	srt_add_example(test-c-client-bonding.c)
	srt_make_application(test-c-client-bonding)

	srt_add_example(test-c-server-bonding.c)
	srt_make_application(test-c-server-bonding)
endif()

	srt_add_example(testcapi-connect.c)
	target_link_libraries(testcapi-connect ${srt_link_library} ${DEPENDS_srt})
endif()


if (ENABLE_UNITTESTS AND ENABLE_CXX11)

	if (${CMAKE_VERSION} VERSION_LESS "3.10.0") 
		message(STATUS "VERSION < 3.10 -- adding test using the old method")
		set (USE_OLD_ADD_METHOD 1)
	else()
		message(STATUS "VERSION > 3.10 -- using NEW POLICY for in_list operator")
		cmake_policy(SET CMP0057 NEW) # Support the new IN_LIST operator.
	endif()


	set(gtest_force_shared_crt ON CACHE BOOL "" FORCE)

	find_package(GTest 1.8)
	if (NOT GTEST_FOUND)
		message(STATUS "GTEST not found! Fetching from git.")
		include(googletest)
		fetch_googletest(
			${PROJECT_SOURCE_DIR}/scripts
			${PROJECT_BINARY_DIR}/googletest
		)
		set(GTEST_BOTH_LIBRARIES "gtest_main" CACHE STRING "Add gtest_main target")
	endif()

	MafReadDir(test filelist.maf
		HEADERS SOURCES_unittests
		SOURCES SOURCES_unittests
	)

	srt_add_program_dont_install(test-srt ${SOURCES_unittests})
	srt_make_application(test-srt)
	target_include_directories(test-srt PRIVATE  ${SSL_INCLUDE_DIRS} ${GTEST_INCLUDE_DIRS})

	target_link_libraries(
		test-srt
		${GTEST_BOTH_LIBRARIES}
		${srt_link_library}
		${PTHREAD_LIBRARY}
		)

	if (USE_OLD_ADD_METHOD)
		add_test(
			NAME	test-srt
			COMMAND	${CMAKE_BINARY_DIR}/test-srt
		)
	else()
		gtest_add_tests(
			test-srt
			""
			AUTO
		)
	endif()

	enable_testing()

endif()


install(PROGRAMS scripts/srt-ffplay DESTINATION ${CMAKE_INSTALL_BINDIR})


if (DEFINED SRT_EXTRA_APPS_INC)
	include(${SRT_EXTRA_APPS_INC}.cmake)
	# No extra variables expected. Just use the variables
	# already provided and define additional targets.
endif()

if (ENABLE_SHOW_PROJECT_CONFIG)
	include(ShowProjectConfig)
	ShowProjectConfig()
endif()<|MERGE_RESOLUTION|>--- conflicted
+++ resolved
@@ -151,11 +151,8 @@
 option(USE_BUSY_WAITING "Enable more accurate sending times at a cost of potentially higher CPU load" OFF)
 option(USE_GNUSTL "Get c++ library/headers from the gnustl.pc" OFF)
 option(ENABLE_SOCK_CLOEXEC "Enable setting SOCK_CLOEXEC on a socket" ON)
-<<<<<<< HEAD
 option(ENABLE_SHOW_PROJECT_CONFIG "Enable show Project Configuration" OFF)
-=======
 option(ENABLE_NEW_RCVBUFFER "Enable new receiver buffer implementation" ON)
->>>>>>> f11b026d
 
 option(ENABLE_CLANG_TSA "Enable Clang Thread Safety Analysis" OFF)
 
