#
# SRT - Secure, Reliable, Transport
# Copyright (c) 2018 Haivision Systems Inc.
#
# This Source Code Form is subject to the terms of the Mozilla Public
# License, v. 2.0. If a copy of the MPL was not distributed with this
# file, You can obtain one at http://mozilla.org/MPL/2.0/.
#

cmake_minimum_required (VERSION 2.8.12 FATAL_ERROR)
# XXX This can be potentially done in future, but there still exist
# some dependent project using cmake 2.8 - this can't be done this way.
#cmake_minimum_required (VERSION 3.0.2 FATAL_ERROR)
#project(SRT VERSION "1.3.4")
project(SRT C CXX)

set (CMAKE_MODULE_PATH "${CMAKE_CURRENT_SOURCE_DIR}/scripts")
include(haiUtil)
include(FindPkgConfig)
# XXX See 'if (MINGW)' condition below, may need fixing.
include(FindThreads)
include(CheckFunctionExists)

# Platform shortcuts
string(TOLOWER ${CMAKE_SYSTEM_NAME} SYSNAME_LC)
set_if(DARWIN      ${CMAKE_SYSTEM_NAME} MATCHES "Darwin")
set_if(LINUX       ${CMAKE_SYSTEM_NAME} MATCHES "Linux")
set_if(BSD         ${SYSNAME_LC} MATCHES "bsd$")
set_if(MICROSOFT   WIN32 AND (NOT MINGW AND NOT CYGWIN))
set_if(SYMLINKABLE LINUX OR DARWIN OR BSD OR CYGWIN)

# Not sure what to do in case of compiling by MSVC.
# This will make installdir in C:\Program Files\SRT then
# inside "bin" and "lib64" directories. At least this maintains
# the current status. Shall this be not desired, override values
# of CMAKE_INSTALL_BINDIR, CMAKE_INSTALL_LIBDIR and CMAKE_INSTALL_INCLUDEDIR.
if (NOT DEFINED CMAKE_INSTALL_LIBDIR)
	include(GNUInstallDirs)
endif()

set (SRT_VERSION 1.3.4)
set_version_variables(SRT_VERSION ${SRT_VERSION})

# The CMAKE_BUILD_TYPE seems not to be always set, weird.
if (NOT DEFINED ENABLE_DEBUG)

	if (CMAKE_BUILD_TYPE STREQUAL "Debug")
		set (ENABLE_DEBUG ON)
	else()
		set (ENABLE_DEBUG OFF)
	endif()
endif()

# Set CMAKE_BUILD_TYPE properly, now that you know
# that ENABLE_DEBUG is set as it should.

if (ENABLE_DEBUG EQUAL 2)
	set (CMAKE_BUILD_TYPE "RelWithDebInfo")
elseif (ENABLE_DEBUG) # 1, ON, YES, TRUE, Y, or any other non-zero number
	set (CMAKE_BUILD_TYPE "Debug")
else()
	set (CMAKE_BUILD_TYPE "Release")
endif()

message(STATUS "BUILD TYPE: ${CMAKE_BUILD_TYPE}")

getVarsWith(ENFORCE_ enforcers)
foreach(ef ${enforcers})
	set (val ${${ef}})
	if (NOT val STREQUAL "")
		set(val =${val})
	endif()
	string(LENGTH ENFORCE_ pflen)
	string(LENGTH ${ef} eflen)
	math(EXPR alen ${eflen}-${pflen})
	string(SUBSTRING ${ef} ${pflen} ${alen} ef)
	message(STATUS "FORCED PP VARIABLE: ${ef}${val}")
	add_definitions(-D${ef}${val})
endforeach()

# option defaults
# XXX CHANGE: Logging is enabled now by default,
# use ENABLE_LOGGING=NO in cmake or
# --disable-logging in configure.
set(ENABLE_HEAVY_LOGGING_DEFAULT OFF)

# Always turn logging on if the build type is debug
if (ENABLE_DEBUG)
	set(ENABLE_HEAVY_LOGGING_DEFAULT ON)
endif()


# options
option(CYGWIN_USE_POSIX "Should the POSIX API be used for cygwin. Ignored if the system isn't cygwin." OFF)
option(ENABLE_CXX11 "Should the c++11 parts (srt-live-transmit) be enabled" ON)
option(ENABLE_APPS "Should the Support Applications be Built?" ON)
option(ENABLE_PROFILE "Should instrument the code for profiling. Ignored for non-GNU compiler." $ENV{HAI_BUILD_PROFILE})
option(ENABLE_LOGGING "Should logging be enabled" ON)
option(ENABLE_HEAVY_LOGGING "Should heavy debug logging be enabled" ${ENABLE_HEAVY_LOGGING_DEFAULT})
option(ENABLE_HAICRYPT_LOGGING "Should logging in haicrypt be enabled" 0)
option(ENABLE_SHARED "Should libsrt be built as a shared library" ON)
option(ENABLE_STATIC "Should libsrt be built as a static library" ON)
option(ENABLE_RELATIVE_LIBPATH "Should application contain relative library paths, like ../lib" OFF)
option(ENABLE_SUFLIP "Should suflip tool be built" OFF)
option(ENABLE_GETNAMEINFO "In-logs sockaddr-to-string should do rev-dns" OFF)
option(ENABLE_UNITTESTS "Enable unit tests" OFF)
option(ENABLE_ENCRYPTION "Enable encryption in SRT" ON)
option(USE_GNUTLS "DEPRECATED. Use USE_ENCLIB=openssl|gnutls|mbedtls instead" OFF)
option(ENABLE_CXX_DEPS "Extra library dependencies in srt.pc for the CXX libraries useful with C language" ON)
option(USE_STATIC_LIBSTDCXX "Should use static rather than shared libstdc++" OFF)
option(ENABLE_INET_PTON "Set to OFF to prevent usage of inet_pton when building against modern SDKs while still requiring compatibility with older Windows versions, such as Windows XP, Windows Server 2003 etc." ON)

# ENABLE_MONOTONIC_CLOCK: enforces the use of clock_gettime to get the current
# time, instead of gettimeofday. This function allows to force a monotonic
# clock, which is independent on the currently set time in the system.  The CV,
# for which the *_timedwait() functions are used with so obtained current time,
# must be appropriately configured. The consequence of enabling this option,
# however, may be portability issues around the clock_gettime() function, which
# is not available on every SDK, or extra -lrt option is sometimes required
# (this requirement will be autodetected).
option(ENABLE_MONOTONIC_CLOCK "Enforced clock_gettime with monotonic clock on GC CV /temporary fix for #729/" OFF)
option(USE_OPENSSL_PC "Use pkg-config to find OpenSSL libraries" ON)
option(USE_BUSY_WAITING "Enable more accurate sending times at a cost of potentially higher CPU load" OFF)
option(USE_GNUSTL "Get c++ library/headers from the gnustl.pc" OFF)

set(TARGET_srt "srt" CACHE STRING "The name for the SRT library")

if (NOT ENABLE_LOGGING)
	set (ENABLE_HEAVY_LOGGING OFF)
	message(STATUS "LOGGING: DISABLED")
else()
	if (ENABLE_HEAVY_LOGGING)
		message(STATUS "LOGGING: HEAVY")
	else()
		message(STATUS "LOGGING: ENABLED")
	endif()
endif()

if (USE_BUSY_WAITING)
	message(STATUS "USE_BUSY_WAITING: ON")
	list(APPEND SRT_EXTRA_CFLAGS "-DUSE_BUSY_WAITING=1")
else()
	message(STATUS "USE_BUSY_WAITING: OFF (default)")
endif()

if ( CYGWIN AND NOT CYGWIN_USE_POSIX )
	set(WIN32 1)
	set(CMAKE_LEGACY_CYGWIN_WIN32 1)
	add_definitions(-DWIN32=1 -DCYGWIN=1)
	message(STATUS "HAVE CYGWIN. Setting backward compat CMAKE_LEGACY_CYGWIN_WIN32 and -DWIN32")
endif()

if (NOT USE_ENCLIB)
	if (USE_GNUTLS)
		message("NOTE: USE_GNUTLS is deprecated. Use -DUSE_ENCLIB=gnutls instead.")
		set (USE_ENCLIB gnutls)
	else()
		set (USE_ENCLIB openssl)
	endif()

endif()


# Make sure DLLs and executabes go to the same path regardles of subdirectory
set(CMAKE_ARCHIVE_OUTPUT_DIRECTORY ${CMAKE_BINARY_DIR})
set(CMAKE_LIBRARY_OUTPUT_DIRECTORY ${CMAKE_BINARY_DIR})
set(CMAKE_RUNTIME_OUTPUT_DIRECTORY ${CMAKE_BINARY_DIR})

# Handle WITH_COMPILER_PREFIX and WITH_COMPILER_TYPE options
if (DEFINED WITH_COMPILER_PREFIX)
	message(STATUS "Handling compiler with WITH_COMPILER_PREFIX=${WITH_COMPILER_PREFIX}")
	# Check also type. Default is gcc.
	if (NOT DEFINED WIHT_COMPILER_TYPE)
		set (WITH_COMPILER_TYPE gcc)
	endif()

	if (${WITH_COMPILER_TYPE} STREQUAL gcc)
		set (CMAKE_C_COMPILER ${WITH_COMPILER_PREFIX}gcc)
		set (CMAKE_CXX_COMPILER ${WITH_COMPILER_PREFIX}g++)
	elseif (${WITH_COMPILER_TYPE} STREQUAL cc)
		set (CMAKE_C_COMPILER ${WITH_COMPILER_PREFIX}cc)
		set (CMAKE_CXX_COMPILER ${WITH_COMPILER_PREFIX}c++)
	else()
		# Use blindly <command> for C compiler and <command>++ for C++.
		# At least this matches clang.
		set (CMAKE_C_COMPILER ${WITH_COMPILER_PREFIX}${WITH_COMPILER_TYPE})
		set (CMAKE_CXX_COMPILER ${WITH_COMPILER_PREFIX}${WITH_COMPILER_TYPE}++)
	endif()
else()
	message(STATUS "No WITH_COMPILER_PREFIX - using C++ compiler ${CMAKE_CXX_COMPILER}")
endif()


if (DEFINED WITH_SRT_TARGET)
	set (TARGET_haisrt ${WITH_SRT_TARGET})
endif()

# When you use crosscompiling, you have to take care that PKG_CONFIG_PATH
# and CMAKE_PREFIX_PATH are set properly.

# symbol exists in win32, but function does not.
if(WIN32)
	if(ENABLE_INET_PTON)
		set(CMAKE_REQUIRED_LIBRARIES ws2_32)
		check_function_exists(inet_pton HAVE_INET_PTON)
		add_definitions(-D_WIN32_WINNT=0x0600)
	else()
		add_definitions(-D_WIN32_WINNT=0x0501)
	endif()
else()
	check_function_exists(inet_pton HAVE_INET_PTON)
endif()
if (DEFINED HAVE_INET_PTON)
	add_definitions(-DHAVE_INET_PTON=1)
endif()

if (ENABLE_MONOTONIC_CLOCK)
	add_definitions(-DENABLE_MONOTONIC_CLOCK=1)
endif()

if (ENABLE_ENCRYPTION)
	if ("${USE_ENCLIB}" STREQUAL "gnutls")
		set (SSL_REQUIRED_MODULES "gnutls nettle")
		if (WIN32)
			if (MINGW)
				set (SSL_REQUIRED_MODULES "${SSL_REQUIRED_MODULES} zlib")
			endif()
		endif()

		pkg_check_modules (SSL REQUIRED ${SSL_REQUIRED_MODULES})

		add_definitions(
			-DUSE_GNUTLS=1
		)

		link_directories(
			${SSL_LIBRARY_DIRS}
		)
	else() # Common for mbedtls and openssl
		if ("${USE_ENCLIB}" STREQUAL "mbedtls")
			add_definitions(-DUSE_MBEDTLS=1)
			set (SSL_REQUIRED_MODULES "mbedtls mbedcrypto")
		else()
			add_definitions(-DUSE_OPENSSL=1)
			set (SSL_REQUIRED_MODULES "openssl libcrypto")
		endif()
		# Try using pkg-config method first if enabled,
		# fall back to find_package method otherwise
		if (USE_OPENSSL_PC)
			pkg_check_modules(SSL ${SSL_REQUIRED_MODULES})
		endif()
		if (SSL_FOUND)
			# We have some cases when pkg-config is improperly configured
			# When it doesn't ship the -L and -I options, and the CMAKE_PREFIX_PATH
			# is set (also through `configure`), then we have this problem. If so,
			# set forcefully the -I and -L contents to prefix/include and
			# prefix/lib.
			if ("${SSL_LIBRARY_DIRS}" STREQUAL "")
			if (NOT "${CMAKE_PREFIX_PATH}" STREQUAL "")
				message(STATUS "WARNING: pkg-config has incorrect prefix - enforcing target path prefix: ${CMAKE_PREFIX_PATH}")
				set (SSL_LIBRARY_DIRS ${CMAKE_PREFIX_PATH}/${CMAKE_INSTALL_LIBDIR})
				set (SSL_INCLUDE_DIRS ${CMAKE_PREFIX_PATH}/include)
			endif()
			endif()

			link_directories(
				${SSL_LIBRARY_DIRS}
			)
			message(STATUS "SSL via pkg-config: -L ${SSL_LIBRARY_DIRS} -I ${SSL_INCLUDE_DIRS} -l;${SSL_LIBRARIES}")
		else()
			if ("${USE_ENCLIB}" STREQUAL "mbedtls")
				if ("${SSL_LIBRARY_DIRS}" STREQUAL "")
					if (NOT "${CMAKE_PREFIX_PATH}" STREQUAL "")
						message(STATUS "WARNING: pkg-config has incorrect prefix - enforcing target path prefix: ${CMAKE_PREFIX_PATH}")
						set (SSL_LIBRARY_DIRS ${CMAKE_PREFIX_PATH}/${CMAKE_INSTALL_LIBDIR})
						set (SSL_INCLUDE_DIRS ${CMAKE_PREFIX_PATH}/include)
					endif()
				endif()
				if ("${SSL_LIBRARIES}" STREQUAL "")
					set (SSL_LIBRARIES  mbedtls mbedcrypto)
				endif()
				message(STATUS "SSL enforced mbedtls: -I ${SSL_INCLUDE_DIRS} -l;${SSL_LIBRARIES}")
			else()
				find_package(OpenSSL REQUIRED)
				set (SSL_INCLUDE_DIRS ${OPENSSL_INCLUDE_DIR})
				set (SSL_LIBRARIES ${OPENSSL_LIBRARIES})
				message(STATUS "SSL via find_package(OpenSSL): -I ${SSL_INCLUDE_DIRS} -l;${SSL_LIBRARIES}")
			endif()
		endif()
<<<<<<< HEAD
	add_definitions(
		-DHAICRYPT_USE_OPENSSL_EVP=1
		-DHAICRYPT_USE_OPENSSL_AES
	)
	
=======
	endif()

	add_definitions(-DSRT_ENABLE_ENCRYPTION)
	message(STATUS "ENCRYPTION: ENABLED, using: ${SSL_REQUIRED_MODULES}")
	message (STATUS "SSL libraries: ${SSL_LIBRARIES}")
else()
	message(STATUS "ENCRYPTION: DISABLED")
endif()

if ( USE_GNUSTL )
	pkg_check_modules (GNUSTL REQUIRED gnustl)
	link_directories(${GNUSTL_LIBRARY_DIRS})
	include_directories(${GNUSTL_INCLUDE_DIRS})
	set (SRT_LIBS_PRIVATE ${SRT_LIBS_PRIVATE} ${GNUSTL_LIBRARIES} ${GNUSTL_LDFLAGS})
>>>>>>> 2dcbacbd
endif()


# Detect if the compiler is GNU compatable for flags
set(HAVE_COMPILER_GNU_COMPAT 0)
foreach (gnid GNU Intel Clang AppleClang)
	if (${CMAKE_CXX_COMPILER_ID} STREQUAL ${gnid})
		set(HAVE_COMPILER_GNU_COMPAT 1)
		break()
	endif()
endforeach()

if (DISABLE_CXX11)
	set (ENABLE_CXX11 0)
elseif( DEFINED ENABLE_CXX11 )
else()
	set (ENABLE_CXX11 1)
endif()

if (NOT ENABLE_CXX11)
	message(WARNING "Parts that require C++11 support will be disabled (srt-live-transmit)")
endif()

if (HAVE_COMPILER_GNU_COMPAT)
	message(STATUS "COMPILER: GNU compat: ${CMAKE_CXX_COMPILER}")
else()
	message(STATUS "COMPILER: NOT GNU compat: ${CMAKE_CXX_COMPILER}")
endif()

# add extra warning flags for gccish compilers
if (HAVE_COMPILER_GNU_COMPAT)
	set (SRT_GCC_WARN "-Wall -Wextra")
else()
	# cpp debugging on Windows :D
	#set (SRT_GCC_WARN "/showIncludes")
endif()

if (USE_STATIC_LIBSTDCXX)
	if (HAVE_COMPILER_GNU_COMPAT)
		set(CMAKE_EXE_LINKER_FLAGS "${CMAKE_EXE_LINKER_FLAGS} -static-libstdc++")
	else()
		message(FATAL_ERROR "On non-GNU-compat compiler it's not known how to use static C++ standard library.")
	endif()
endif()

# We need clock_gettime, but on some systems this is only provided
# by librt. Check if librt is required.
if (ENABLE_MONOTONIC_CLOCK AND LINUX)
	# "requires" - exits on FATAL_ERROR when clock_gettime not available
	test_requires_clock_gettime(NEED_CLOCK_GETTIME)
	set (WITH_EXTRALIBS "${WITH_EXTRALIBS} ${NEED_CLOCK_GETTIME}")
endif()


# This options is necessary on some systems; on a cross-ARM compiler it
# has been detected, for example, that -lrt is necessary for some applications
# because clock_gettime is needed by some functions and it is alternatively
# provided by libc, but only in newer versions. This options is rarely necessary,
# but may help in several corner cases in unusual platforms.
if (WITH_EXTRALIBS)
	set(CMAKE_EXE_LINKER_FLAGS "${CMAKE_EXE_LINKER_FLAGS} ${WITH_EXTRALIBS}")
endif()

# CMake has only discovered in 3.3 version that some set-finder is
# necessary. Using variables for shortcut to a clumsy check syntax.

set (srt_libspec_shared ${ENABLE_SHARED})
set (srt_libspec_static ${ENABLE_STATIC})

set (haicrypt_libspec VIRTUAL)

set (srtpack_libspec_common)
if (srt_libspec_shared)
	list(APPEND srtpack_libspec_common ${TARGET_srt}_shared)

endif()
if (srt_libspec_static)
	list(APPEND srtpack_libspec_common ${TARGET_srt}_static)
endif()

set (SRT_SRC_HAICRYPT_DIR ${CMAKE_CURRENT_SOURCE_DIR}/haicrypt)
set (SRT_SRC_SRTCORE_DIR ${CMAKE_CURRENT_SOURCE_DIR}/srtcore)
set (SRT_SRC_COMMON_DIR ${CMAKE_CURRENT_SOURCE_DIR}/common)
set (SRT_SRC_TOOLS_DIR ${CMAKE_CURRENT_SOURCE_DIR}/tools)
set (SRT_SRC_TEST_DIR ${CMAKE_CURRENT_SOURCE_DIR}/test)

if(WIN32)
	message(STATUS "DETECTED SYSTEM: WINDOWS;  WIN32=1; PTW32_STATIC_LIB=1")
	add_definitions(-DWIN32=1 -DPTW32_STATIC_LIB=1)
elseif(DARWIN)
	message(STATUS "DETECTED SYSTEM: DARWIN;  OSX=1")
	add_definitions(-DOSX=1)
elseif(BSD)
	message(STATUS "DETECTED SYSTEM: BSD;  BSD=1")
	add_definitions(-DBSD=1)
elseif(LINUX)
	add_definitions(-DLINUX=1)
	message(STATUS "DETECTED SYSTEM: LINUX;  LINUX=1" )
elseif(CYGWIN)
	add_definitions(-DCYGWIN=1)
	message(STATUS "DETECTED SYSTEM: CYGWIN (posix mode); CYGWIN=1")
else()
	message(FATAL_ERROR "Unsupported system: ${CMAKE_SYSTEM_NAME}")
endif()

add_definitions(
	-D_GNU_SOURCE
	-DHAI_PATCH=1
	-DHAI_ENABLE_SRT=1
	-DSRT_VERSION="${SRT_VERSION}"
)

# This is obligatory include directory for all targets. This is only
# for private headers. Installable headers should be exclusively used DIRECTLY.
include_directories(${SRT_SRC_COMMON_DIR} ${SRT_SRC_SRTCORE_DIR} ${SRT_SRC_HAICRYPT_DIR})

if (ENABLE_LOGGING)
	list(APPEND SRT_EXTRA_CFLAGS "-DENABLE_LOGGING=1")
	if (ENABLE_HEAVY_LOGGING)
		list(APPEND SRT_EXTRA_CFLAGS "-DENABLE_HEAVY_LOGGING=1")
	endif()
	if (ENABLE_HAICRYPT_LOGGING)
		if (ENABLE_HAICRYPT_LOGGING STREQUAL 2) # Allow value 2 for INSECURE DEBUG logging
			message(WARNING " *** ENABLED INSECURE HAICRYPT LOGGING - USE FOR TESTING ONLY!!! ***")
			list(APPEND SRT_EXTRA_CFLAGS "-DENABLE_HAICRYPT_LOGGING=2")
		else()
			list(APPEND SRT_EXTRA_CFLAGS "-DENABLE_HAICRYPT_LOGGING=1")
		endif()
	endif()
endif()

if (ENABLE_GETNAMEINFO)
	list(APPEND SRT_EXTRA_CFLAGS "-DENABLE_GETNAMEINFO=1")
endif()

if (ENABLE_THREAD_CHECK)
	add_definitions(
		-DSRT_ENABLE_THREADCHECK=1
		-DFUGU_PLATFORM=1
		-I${WITH_THREAD_CHECK_INCLUDEDIR}
	)
endif()

if (${ENABLE_PROFILE} AND HAVE_COMPILER_GNU_COMPAT)
	# They are actually cflags, not definitions, but CMake is stupid enough.
	add_definitions(-g -pg)
	link_libraries(-g -pg)
endif()

if (PTHREAD_LIBRARY AND PTHREAD_INCLUDE_DIR)
	message(STATUS "Pthread library: ${PTHREAD_LIBRARY}")
	message(STATUS "Pthread include dir: ${PTHREAD_INCLUDE_DIR}")
elseif (WIN32 AND NOT MINGW)
	# find pthread
	file(GLOB PTHREAD_INCLUDE_HINT ./packages/cinegy.pthreads-win*/sources)
	if (PTHREAD_INCLUDE_HINT)
		message(STATUS "PTHREAD_INCLUDE_HINT value: ${PTHREAD_INCLUDE_HINT}")
	else()
		message(FATAL_ERROR "Failed to find PTHREAD_INCLUDE_HINT with GLOB against nuget package.")
	endif()

	find_path(PTHREAD_INCLUDE_DIR pthread.h HINTS ${PTHREAD_INCLUDE_HINT})
	if (PTHREAD_INCLUDE_DIR)
		message(STATUS "Pthread include dir: ${PTHREAD_INCLUDE_DIR}")
	else()
		message(FATAL_ERROR "Failed to find pthread.h. Specify PTHREAD_INCLUDE_DIR.")
	endif()

	file(GLOB PTHREAD_LIB_HINT ./packages/cinegy.pthreads-win*/runtimes/win-*/native/release)
	if (PTHREAD_LIB_HINT)
		message(STATUS "PTHREAD_LIB_HINT value: ${PTHREAD_LIB_HINT}")
	else()
		message(FATAL_ERROR "Failed to find PTHREAD_LIB_HINT with GLOB against nuget package.")
	endif()

	find_library(PTHREAD_LIBRARY NAMES pthread pthread_dll pthread_lib HINTS ${PTHREAD_LIB_HINT})
	if (PTHREAD_LIBRARY)
		message(STATUS "Pthread library: ${PTHREAD_LIBRARY}")
	else()
		message(FATAL_ERROR "Failed to find pthread library. Specify PTHREAD_LIBRARY.")
	endif()
else ()
	find_package(Threads REQUIRED)
	set(PTHREAD_LIBRARY ${CMAKE_THREAD_LIBS_INIT})
endif()

# This is required in some projects that add some other sources
# to the SRT library to be compiled together (aka "virtual library").
if (DEFINED SRT_EXTRA_LIB_INC)
	include(${SRT_EXTRA_LIB_INC}.cmake)
	# Expected to provide variables:
	# - SOURCES_srt_extra
	# - EXTRA_stransmit
endif()

# ---------------------------------------------------------------------------

# ---
# Target: haicrypt.
# Completing sources and installable headers. Flag settings will follow.
# ---
if (ENABLE_ENCRYPTION)
	set (HAICRYPT_FILELIST_MAF "filelist-${USE_ENCLIB}.maf")

	MafReadDir(haicrypt ${HAICRYPT_FILELIST_MAF}
		SOURCES SOURCES_haicrypt
		PUBLIC_HEADERS HEADERS_haicrypt
		PROTECTED_HEADERS HEADERS_haicrypt
	)
endif()

if (WIN32)
	MafReadDir(common filelist_win32.maf
		SOURCES SOURCES_common
		PUBLIC_HEADERS HEADERS_srt_win32
		PROTECTED_HEADERS HEADERS_srt_win32
	)
	message(STATUS "WINDOWS detected: adding compat sources: ${SOURCES_common}")
endif()


# Make the OBJECT library for haicrypt and srt. Then they'll be bound into
# real libraries later, either one common, or separate.

# This is needed for Xcode to properly handle CMake OBJECT Libraries
# From docs (https://cmake.org/cmake/help/latest/command/add_library.html#object-libraries):
#
# ... Some native build systems (such as Xcode) may not like targets that have only object files,
# so consider adding at least one real source file to any target that references $<TARGET_OBJECTS:objlib>.
set(OBJECT_LIB_SUPPORT "${PROJECT_SOURCE_DIR}/cmake_object_lib_support.c")

add_library(haicrypt_virtual OBJECT ${SOURCES_haicrypt} ${SOURCES_common})

# NOTE: The "virtual library" is a library specification that cmake
# doesn't support (the library of OBJECT type is something in kind of that,
# but not fully supported - for example it doesn't support transitive flags,
# so this can't be used desired way). It's a private-only dependency type,
# where the project isn't compiled into any library file at all - instead, all
# of its source files are incorporated directly to the source list of the
# project that depends on it. In cmake this must be handled manually.


# ---
# Target: srt. DEFINITION ONLY. Haicrypt flag settings follow.
# ---
MafReadDir(srtcore filelist.maf
	SOURCES SOURCES_srt
	PUBLIC_HEADERS HEADERS_srt
	PROTECTED_HEADERS HEADERS_srt
	PRIVATE_HEADERS HEADERS_srt_private
)

# Auto generated version file and add it to the HEADERS_srt list.
if(DEFINED ENV{APPVEYOR_BUILD_NUMBER})
	set(SRT_VERSION_BUILD ON)
	set(APPVEYOR_BUILD_NUMBER_STRING $ENV{APPVEYOR_BUILD_NUMBER})
	message(STATUS "AppVeyor build environment detected: Adding build number to version header")
else()
	message(STATUS "AppVeyor build environment NOT detected: NOT adding build number to version header")
endif()
configure_file("srtcore/version.h.in" "version.h" @ONLY)

list(INSERT HEADERS_srt 0 "${CMAKE_CURRENT_BINARY_DIR}/version.h")
include_directories("${CMAKE_CURRENT_BINARY_DIR}")

add_library(srt_virtual OBJECT ${SOURCES_srt} ${SOURCES_srt_extra} ${HEADERS_srt})

if (ENABLE_SHARED)
	# Set this to sources as well, as it won't be automatically handled
	foreach (tar srt_virtual haicrypt_virtual)
		set_target_properties(${tar} PROPERTIES POSITION_INDEPENDENT_CODE 1)
	endforeach()
		
	#add resource files to shared library, to set DLL metadata on Windows DLLs
	if (WIN32 AND NOT MINGW)
		MafReadDir(srtcore filelist_win32_shared.maf
			SOURCES SOURCES_srt_shared_win32
			PRIVATE_HEADERS HEADERS_srt_shared_win32
		)
		message(STATUS "WINDOWS detected: Adding sources to SRT shared project: ${SOURCES_srt_shared_win32}")
	endif()
endif()

# Manual handling of dependency on virtual library
# By setting the target, all settings applied to the haicrypt target
# will now apply to the dependent library.
#list(APPEND SOURCES_srt ${SOURCES_haicrypt})
set (VIRTUAL_srt $<TARGET_OBJECTS:srt_virtual> $<TARGET_OBJECTS:haicrypt_virtual>)

if (srt_libspec_shared)
	add_library(${TARGET_srt}_shared SHARED ${OBJECT_LIB_SUPPORT} ${VIRTUAL_srt} ${SOURCES_srt_shared_win32} ${HEADERS_srt_shared_win32})
	# shared libraries need PIC
	set (CMAKE_POSITION_INDEPENDENT_CODE ON)
	set_property(TARGET ${TARGET_srt}_shared PROPERTY OUTPUT_NAME ${TARGET_srt})
	set_target_properties (${TARGET_srt}_shared PROPERTIES VERSION ${SRT_VERSION} SOVERSION ${SRT_VERSION_MAJOR})
	list (APPEND INSTALL_TARGETS ${TARGET_srt}_shared)
	if (ENABLE_ENCRYPTION)
		target_link_libraries(${TARGET_srt}_shared PRIVATE ${SSL_LIBRARIES})
	endif()
	if (MICROSOFT)
		target_link_libraries(${TARGET_srt}_shared PRIVATE ws2_32.lib)
		set_target_properties(${TARGET_srt}_shared PROPERTIES LINK_FLAGS "/DELAYLOAD:libeay32.dll")
	elseif (MINGW)
		target_link_libraries(${TARGET_srt}_shared PRIVATE wsock32.lib ws2_32.lib)
	elseif (APPLE)
		set_property(TARGET ${TARGET_srt}_shared PROPERTY MACOSX_RPATH ON)
	endif()
	if (USE_GNUSTL)
		target_link_libraries(${TARGET_srt}_shared PRIVATE ${GNUSTL_LIBRARIES} ${GNUSTL_LDFLAGS})
	endif()
endif()

if (srt_libspec_static)
	add_library(${TARGET_srt}_static STATIC ${OBJECT_LIB_SUPPORT} ${VIRTUAL_srt})

	# For Windows, leave the name to be "srt_static.lib".
	# Windows generates two different library files:
	# - a usual static library for static linkage
	# - a shared library exposer, which allows pre-resolution and later dynamic
	#   linkage when running the executable
	# Both having unfortunately the same names created by MSVC compiler.
	# It's not the case of Cygwin/MINGW - they are named there libsrt.a and libsrt.dll.a
	if (MICROSOFT)
		# Keep _static suffix. By unknown reason, the name must still be set explicitly.
		set_property(TARGET ${TARGET_srt}_static PROPERTY OUTPUT_NAME ${TARGET_srt}_static)
	else()
		set_property(TARGET ${TARGET_srt}_static PROPERTY OUTPUT_NAME ${TARGET_srt})
	endif()

	list (APPEND INSTALL_TARGETS ${TARGET_srt}_static)
	if (ENABLE_ENCRYPTION)
		target_link_libraries(${TARGET_srt}_static PRIVATE ${SSL_LIBRARIES})
	endif()
	if (MICROSOFT)
		target_link_libraries(${TARGET_srt}_static PRIVATE ws2_32.lib)
	elseif (MINGW)
		target_link_libraries(${TARGET_srt}_static PRIVATE wsock32 ws2_32)
	endif()
	if (USE_GNUSTL)
		target_link_libraries(${TARGET_srt}_static PRIVATE ${GNUSTL_LIBRARIES} ${GNUSTL_LDFLAGS})
	endif()
endif()



# ---
# And back to target: haicrypt. Both targets must be defined
# prior to setting flags, and after defining the list of sources
# can no longer be extended.
#
# For haicrypt.spec = VIRTUAL, these settings apply to srt.
# Otherwise they apply to haicrypt.
# ---


target_include_directories(haicrypt_virtual PRIVATE  ${SSL_INCLUDE_DIRS})

if (MICROSOFT)
	set (SRT_LIBS_PRIVATE ${SRT_LIBS_PRIVATE} ws2_32.lib)
elseif (MINGW)
	set (SRT_LIBS_PRIVATE ${SRT_LIBS_PRIVATE} -lwsock32 -lws2_32)
endif()

# ---
# So, back to target: srt. Setting the rest of the settings for srt target.
# ---

# Applying this to public includes is not transitive enough.
# On Windows, apps require this as well, so it's safer to
# spread this to all targets.
if (PTHREAD_INCLUDE_DIR)
	include_directories(${PTHREAD_INCLUDE_DIR})
endif()

# Link libraries must be applied directly to the derivatives
# as virtual libraries (OBJECT-type) cannot have linkage declarations
# transitive or not.

foreach(tar ${srtpack_libspec_common})
	message(STATUS "ADDING TRANSITIVE LINK DEP to:${tar} : ${PTHREAD_LIBRARY} ${dep}")
	target_link_libraries (${tar} PUBLIC ${PTHREAD_LIBRARY} ${dep})
endforeach()


set (SRT_LIBS_PRIVATE ${SRT_LIBS_PRIVATE} ${PTHREAD_LIBRARY})

target_compile_definitions(srt_virtual PRIVATE -DSRT_EXPORTS )
target_compile_definitions(haicrypt_virtual PUBLIC -DHAICRYPT_DYNAMIC)
if (ENABLE_SHARED)
	target_compile_definitions(srt_virtual PUBLIC -DSRT_DYNAMIC) 
	target_compile_definitions(haicrypt_virtual PRIVATE -DHAICRYPT_EXPORTS)
endif()

if (srt_libspec_shared)
if (MICROSOFT)
	target_link_libraries(${TARGET_srt}_shared PUBLIC Ws2_32.lib)
endif()
endif()

# Cygwin installs the *.dll libraries in bin directory and uses PATH.

set (INSTALL_SHARED_DIR ${CMAKE_INSTALL_LIBDIR})
if (CYGWIN)
	set (INSTALL_SHARED_DIR ${CMAKE_INSTALL_BINDIR})
endif()

message(STATUS "INSTALL DIRS: bin=${CMAKE_INSTALL_BINDIR} lib=${CMAKE_INSTALL_LIBDIR} shlib=${INSTALL_SHARED_DIR} include=${CMAKE_INSTALL_INCLUDEDIR}")

install(TARGETS ${INSTALL_TARGETS}
		RUNTIME DESTINATION ${CMAKE_INSTALL_BINDIR}
		ARCHIVE DESTINATION ${CMAKE_INSTALL_LIBDIR}
		LIBRARY DESTINATION ${INSTALL_SHARED_DIR}
)
install(FILES ${HEADERS_srt} DESTINATION ${CMAKE_INSTALL_INCLUDEDIR}/srt)
if (WIN32)
	install(FILES ${HEADERS_srt_win32} DESTINATION ${CMAKE_INSTALL_INCLUDEDIR}/srt/win)
endif()

# ---
# That's all for target definition
# ---

join_arguments(SRT_EXTRA_CFLAGS ${SRT_EXTRA_CFLAGS})

#message(STATUS "Target srt: LIBSPEC: ${srtpack_libspec_common} SOURCES: {${SOURCES_srt}}  HEADERS: {${HEADERS_srt}}")

set (CMAKE_C_FLAGS "${CMAKE_C_FLAGS} ${SRT_DEBUG_OPT} ${SRT_EXTRA_CFLAGS} ${SRT_GCC_WARN}")
set (CMAKE_CXX_FLAGS "${CMAKE_CXX_FLAGS} ${SRT_DEBUG_OPT} ${SRT_EXTRA_CFLAGS} ${SRT_GCC_WARN}")

# PC file generation.
if (NOT DEFINED INSTALLDIR)
	set (INSTALLDIR ${CMAKE_INSTALL_PREFIX})
	get_filename_component(INSTALLDIR ${INSTALLDIR} ABSOLUTE)
endif()

# Required if linking a C application.
# This may cause trouble when you want to compile your app with static libstdc++;
# if your build requires it, you'd probably remove -lstdc++ from the list
# obtained by `pkg-config --libs`.
if(ENABLE_CXX_DEPS)
	foreach(LIB ${CMAKE_CXX_IMPLICIT_LINK_LIBRARIES})
		if(IS_ABSOLUTE ${LIB} AND EXISTS ${LIB})
			set(SRT_LIBS_PRIVATE ${SRT_LIBS_PRIVATE} ${LIB})
		else()
			set(SRT_LIBS_PRIVATE ${SRT_LIBS_PRIVATE} "-l${LIB}")
		endif()
	endforeach()
endif()

join_arguments(SRT_LIBS_PRIVATE ${SRT_LIBS_PRIVATE})

# haisrt.pc left temporarily for backward compatibility. To be removed in future!
configure_file(scripts/srt.pc.in haisrt.pc @ONLY)
install(FILES ${CMAKE_CURRENT_BINARY_DIR}/haisrt.pc DESTINATION ${CMAKE_INSTALL_LIBDIR}/pkgconfig)
configure_file(scripts/srt.pc.in srt.pc @ONLY)
install(FILES ${CMAKE_CURRENT_BINARY_DIR}/srt.pc DESTINATION ${CMAKE_INSTALL_LIBDIR}/pkgconfig)

# Applications

if ( HAVE_COMPILER_GNU_COMPAT )
	message(STATUS "C++ VERSION: Setting C++11 compat flag for gnu compiler")
	set (CFLAGS_CXX_STANDARD "-std=c++11")
else()
	message(STATUS "C++ VERSION: leaving default, not a GNU compiler, assuming C++11 or newer is default.")
	set (CFLAGS_CXX_STANDARD "")
endif()

# If static is available, link apps against static one.
# Otherwise link against shared one.

if (srt_libspec_static)
	set (srt_link_library ${TARGET_srt}_static)
	if (ENABLE_RELATIVE_LIBPATH)
		message(STATUS "ENABLE_RELATIVE_LIBPATH=ON will be ignored due to static linking.")
	endif()
elseif(srt_libspec_shared)
	set (srt_link_library ${TARGET_srt}_shared)
else()
	message(FATAL_ERROR "Either ENABLE_STATIC or ENABLE_SHARED has to be ON!")
endif()

macro(srt_add_program name)
	add_executable(${name} ${ARGN})
	target_include_directories(${name} PRIVATE apps)
	target_include_directories(${name} PRIVATE common)
	install(TARGETS ${name} RUNTIME DESTINATION ${CMAKE_INSTALL_BINDIR})
endmacro()

macro(srt_make_application name)
	target_compile_options(${name} PRIVATE ${CFLAGS_CXX_STANDARD})

	# This is recommended by cmake, but it doesn't work anyway.
	# What is needed is that this below CMAKE_INSTALL_RPATH (yes, relative)
	# is added as is.
	# set (CMAKE_SKIP_RPATH FALSE)
	# set (CMAKE_SKIP_BUILD_RPATH FALSE)
	# set (CMAKE_BUILD_WITH_INSTALL_RPATH TRUE)
	# set (CMAKE_INSTALL_RPATH "../${CMAKE_INSTALL_LIBDIR}")
	# set (CMAKE_INSTALL_RPATH_USE_LINK_PATH TRUE)
	# set (FORCE_RPATH BUILD_WITH_INSTALL_RPATH TRUE INSTALL_RPATH_USE_LINK_PATH TRUE)

	if (LINUX AND ENABLE_RELATIVE_LIBPATH AND NOT srt_libspec_static)
		# This is only needed on Linux, on Windows (including Cygwin) the library file will
		# be placed into the binrary directory anyway.
		# XXX not sure about Mac.
		# See this name used already in install(${TARGET_srt} LIBRARY DESTINATION...).
		set(FORCE_RPATH LINK_FLAGS -Wl,-rpath,.,-rpath,../${CMAKE_INSTALL_LIBDIR} BUILD_WITH_INSTALL_RPATH TRUE INSTALL_RPATH_USE_LINK_PATH TRUE)
	endif()

	# We state that Darwin always uses CLANG compiler, which honors this flag the same way.
	set_target_properties(${name} PROPERTIES COMPILE_FLAGS "${CFLAGS_CXX_STANDARD} ${EXTRA_stransmit}" ${FORCE_RPATH})

	target_link_libraries(${name} ${srt_link_library})
	if (USE_GNUSTL)
		target_link_libraries(${name} PRIVATE ${GNUSTL_LIBRARIES} ${GNUSTL_LDFLAGS})
	endif()
	if (srt_libspec_static AND CMAKE_DL_LIBS)
		target_link_libraries(${name} ${CMAKE_DL_LIBS})
	endif()
endmacro()

macro(srt_add_application name) # ARGN=sources...
	srt_add_program(${name} apps/${name}.cpp ${ARGN})
	srt_make_application(${name})
	install(TARGETS ${name} RUNTIME DESTINATION ${CMAKE_INSTALL_BINDIR})
endmacro()

## FIXME: transmitmedia.cpp does not build on OpenBSD
##    Issue: https://github.com/Haivision/srt/issues/590
if (BSD
   AND ${SYSNAME_LC} MATCHES "^openbsd$")
   set(ENABLE_APPS OFF)
endif()
## The applications currently require c++11.
if (NOT ENABLE_CXX11)
   set(ENABLE_APPS OFF)
endif()

if (ENABLE_APPS)

	# Make a virtual library of all shared app files
	MafReadDir(apps support.maf
		SOURCES SOURCES_support
	)

	# A special trick that makes the shared application sources
	# to be compiled once for all applications. Maybe this virtual
	# library should be changed into a static one and made useful
	# for users.
	add_library(srtsupport_virtual OBJECT ${SOURCES_support})
	target_compile_options(srtsupport_virtual PUBLIC ${CFLAGS_CXX_STANDARD})
	set (VIRTUAL_srtsupport $<TARGET_OBJECTS:srtsupport_virtual>)

	# Applications

	srt_add_application(srt-live-transmit ${VIRTUAL_srtsupport})
	srt_add_application(srt-file-transmit ${VIRTUAL_srtsupport})

	if (MINGW)
		# FIXME: with MINGW, it fails to build apps that require C++11
		# https://github.com/Haivision/srt/issues/177
		message(WARNING "On MinGW, some C++11 apps are blocked due to lacking proper C++11 headers for <thread>. FIX IF POSSIBLE.")
	else()
		# srt-multiplex temporarily blocked
		#srt_add_application(srt-multiplex ${VIRTUAL_srtsupport})
		srt_add_application(srt-tunnel ${VIRTUAL_srtsupport})
		target_compile_definitions(srt-tunnel PUBLIC -DSRT_ENABLE_VERBOSE_LOCK)
	endif()

	if (ENABLE_TESTING)

		macro(srt_add_testprogram name)
			# Variables in macros are not local. Clear them forcefully.
			set (SOURCES_app_indir "")
			set (SOURCES_app "")
			# Unlike Silvercat, in cmake you must know the full list
			# of source files at the moment when defining the target
			# and it can't be altered later.
			#
			# For testing applications, every application has its exclusive
			# list of source files in its own Manifest file.
			MafReadDir(testing ${name}.maf SOURCES SOURCES_app)
			srt_add_program(${name} ${SOURCES_app})
		endmacro()

		srt_add_testprogram(utility-test)
		if (NOT WIN32)
			# This program is symlinked under git-cygwin.
			# Avoid misleading syntax error.
			srt_add_testprogram(uriparser-test)
			target_compile_options(uriparser-test PRIVATE -DTEST)
			target_compile_options(uriparser-test PRIVATE ${CFLAGS_CXX_STANDARD})
		endif()
		
		srt_add_testprogram(srt-test-live)
		srt_make_application(srt-test-live)

		srt_add_testprogram(srt-test-file)
		srt_make_application(srt-test-file)

		srt_add_testprogram(srt-test-relay)
		srt_make_application(srt-test-relay)
		target_compile_definitions(srt-test-relay PUBLIC -DSRT_ENABLE_VERBOSE_LOCK)

		srt_add_testprogram(srt-test-multiplex)
		srt_make_application(srt-test-multiplex)
	endif()

endif()

if (ENABLE_EXAMPLES)

	# No examples should need C++11
	macro(srt_add_example mainsrc)
		get_filename_component(name ${mainsrc} NAME_WE)
		srt_add_program(${name} examples/${mainsrc} ${ARGN})
	endmacro()

	srt_add_example(sendfile.cpp apps/logsupport.cpp)
	srt_make_application(sendfile)

	srt_add_example(recvfile.cpp apps/logsupport.cpp)
	srt_make_application(recvfile)

	srt_add_example(test-c-client.c)
	srt_make_application(test-c-client)

	srt_add_example(test-c-server.c)
	srt_make_application(test-c-server)

	srt_add_example(testcapi-connect.c)
	target_link_libraries(testcapi-connect ${srt_link_library} ${DEPENDS_srt})

endif()


if (ENABLE_UNITTESTS AND ENABLE_CXX11)
	set(gtest_force_shared_crt ON CACHE BOOL "" FORCE)

	find_package(GTest 1.8)
	if (NOT GTEST_FOUND)
		message(STATUS "GTEST not found! Fetching from git.")
		include(googletest)
		fetch_googletest(
			${PROJECT_SOURCE_DIR}/scripts
			${PROJECT_BINARY_DIR}/googletest
		)
		set(GTEST_BOTH_LIBRARIES "gtest_main" CACHE STRING "Add gtest_main target")
	endif()

	MafReadDir(test filelist.maf
		SOURCES SOURCES_unittests
	)
	
	message(STATUS "Unit test sources: ${SOURCES_unittests}")

	srt_add_program(test_srt ${SOURCES_unittests})
	srt_make_application(test_srt)

	target_link_libraries(
		test_srt
		${GTEST_BOTH_LIBRARIES}
		${srt_link_library}
		${PTHREAD_LIBRARY}
		)

	add_test(
		NAME
			test_srt
		COMMAND
			${CMAKE_BINARY_DIR}/test_srt
	)

	enable_testing()

endif()


install(PROGRAMS scripts/srt-ffplay DESTINATION ${CMAKE_INSTALL_BINDIR})


if (DEFINED SRT_EXTRA_APPS_INC)
	include(${SRT_EXTRA_APPS_INC}.cmake)
	# No extra variables expected. Just use the variables
	# already provided and define additional targets.
endif()

if ( ENABLE_SUFLIP )
	set (SOURCES_suflip
		${CMAKE_CURRENT_SOURCE_DIR}/apps/suflip.cpp
		${CMAKE_CURRENT_SOURCE_DIR}/common/uriparser.cpp
	)
	srt_add_program(suflip ${SOURCES_suflip})
	target_link_libraries(suflip ${srt_link_library})
	install(TARGETS suflip RUNTIME DESTINATION ${CMAKE_INSTALL_BINDIR})
endif ()<|MERGE_RESOLUTION|>--- conflicted
+++ resolved
@@ -287,13 +287,6 @@
 				message(STATUS "SSL via find_package(OpenSSL): -I ${SSL_INCLUDE_DIRS} -l;${SSL_LIBRARIES}")
 			endif()
 		endif()
-<<<<<<< HEAD
-	add_definitions(
-		-DHAICRYPT_USE_OPENSSL_EVP=1
-		-DHAICRYPT_USE_OPENSSL_AES
-	)
-	
-=======
 	endif()
 
 	add_definitions(-DSRT_ENABLE_ENCRYPTION)
@@ -308,7 +301,6 @@
 	link_directories(${GNUSTL_LIBRARY_DIRS})
 	include_directories(${GNUSTL_INCLUDE_DIRS})
 	set (SRT_LIBS_PRIVATE ${SRT_LIBS_PRIVATE} ${GNUSTL_LIBRARIES} ${GNUSTL_LDFLAGS})
->>>>>>> 2dcbacbd
 endif()
 
 
