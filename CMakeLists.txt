#
# SRT - Secure, Reliable, Transport
# Copyright (c) 2018 Haivision Systems Inc.
#
# This Source Code Form is subject to the terms of the Mozilla Public
# License, v. 2.0. If a copy of the MPL was not distributed with this
# file, You can obtain one at http://mozilla.org/MPL/2.0/.
#

cmake_minimum_required (VERSION 2.8.12 FATAL_ERROR)
# XXX This can be potentially done in future, but there still exist
# some dependent project using cmake 2.8 - this can't be done this way.
#cmake_minimum_required (VERSION 3.0.2 FATAL_ERROR)
#project(SRT VERSION "1.3.2")
project(SRT C CXX)

set (CMAKE_MODULE_PATH "${CMAKE_CURRENT_SOURCE_DIR}/scripts")
include(haiUtil)
include(FindPkgConfig)
# XXX See 'if (MINGW)' condition below, may need fixing.
include(FindThreads)
include(CheckFunctionExists)

# Platform shortcuts
string(TOLOWER ${CMAKE_SYSTEM_NAME} SYSNAME_LC)
set_if(DARWIN      ${CMAKE_SYSTEM_NAME} MATCHES "Darwin")
set_if(LINUX       ${CMAKE_SYSTEM_NAME} MATCHES "Linux")
set_if(BSD         ${SYSNAME_LC} MATCHES "bsd$")
set_if(MICROSOFT   WIN32 AND (NOT MINGW AND NOT CYGWIN))
set_if(SYMLINKABLE LINUX OR DARWIN OR BSD OR CYGWIN)

# Not sure what to do in case of compiling by MSVC.
# This will make installdir in C:\Program Files\SRT then
# inside "bin" and "lib64" directories. At least this maintains
# the current status. Shall this be not desired, override values
# of CMAKE_INSTALL_BINDIR, CMAKE_INSTALL_LIBDIR and CMAKE_INSTALL_INCLUDEDIR.
if (NOT DEFINED CMAKE_INSTALL_LIBDIR)
	include(GNUInstallDirs)
endif()

set (SRT_VERSION 1.3.2)
set_version_variables(SRT_VERSION ${SRT_VERSION})

# The CMAKE_BUILD_TYPE seems not to be always set, weird.
if (NOT DEFINED ENABLE_DEBUG)

	if (CMAKE_BUILD_TYPE STREQUAL "Debug")
		set (ENABLE_DEBUG ON)
	else()
		set (ENABLE_DEBUG OFF)
	endif()
endif()

# Set CMAKE_BUILD_TYPE properly, now that you know
# that ENABLE_DEBUG is set as it should.

if (ENABLE_DEBUG EQUAL 2)
	set (CMAKE_BUILD_TYPE "RelWithDebInfo")
elseif (ENABLE_DEBUG) # 1, ON, YES, TRUE, Y, or any other non-zero number
	set (CMAKE_BUILD_TYPE "Debug")
else()
	set (CMAKE_BUILD_TYPE "Release")
endif()

message(STATUS "BUILD TYPE: ${CMAKE_BUILD_TYPE}")

getVarsWith(ENFORCE_ enforcers)
foreach(ef ${enforcers})
	set (val ${${ef}})
	if (NOT val STREQUAL "")
		set(val =${val})
	endif()
	string(LENGTH ENFORCE_ pflen)
	string(LENGTH ${ef} eflen)
	math(EXPR alen ${eflen}-${pflen})
	string(SUBSTRING ${ef} ${pflen} ${alen} ef)
	message(STATUS "FORCED PP VARIABLE: ${ef}${val}")
	add_definitions(-D${ef}${val})
endforeach()

# option defaults
# XXX CHANGE: Logging is enabled now by default,
# use ENABLE_LOGGING=NO in cmake or
# --disable-logging in configure.
set(ENABLE_HEAVY_LOGGING_DEFAULT OFF)

# Always turn logging on if the build type is debug
if (ENABLE_DEBUG)
	set(ENABLE_HEAVY_LOGGING_DEFAULT ON)
endif()


# options
option(CYGWIN_USE_POSIX "Should the POSIX API be used for cygwin. Ignored if the system isn't cygwin." OFF)
option(ENABLE_CXX11 "Should the c++11 parts (srt-live-transmit) be enabled" ON)
option(ENABLE_APPS "Should the Support Applications be Built?" ON)
option(ENABLE_PROFILE "Should instrument the code for profiling. Ignored for non-GNU compiler." $ENV{HAI_BUILD_PROFILE})
option(ENABLE_LOGGING "Should logging be enabled" ON)
option(ENABLE_HEAVY_LOGGING "Should heavy debug logging be enabled" ${ENABLE_HEAVY_LOGGING_DEFAULT})
option(ENABLE_HAICRYPT_LOGGING "Should logging in haicrypt be enabled" 0)
option(ENABLE_SHARED "Should libsrt be built as a shared library" ON)
option(ENABLE_STATIC "Should libsrt be built as a static library" ON)
option(ENABLE_RELATIVE_LIBPATH "Should application contain relative library paths, like ../lib" OFF)
option(ENABLE_SUFLIP "Should suflip tool be built" OFF)
option(ENABLE_GETNAMEINFO "In-logs sockaddr-to-string should do rev-dns" OFF)
option(ENABLE_UNITTESTS "Enable unit tests" OFF)
option(ENABLE_ENCRYPTION "Enable encryption in SRT" ON)
option(USE_GNUTLS "DEPRECATED. Use USE_ENCLIB=openssl|gnutls|mbedtls instead" OFF)
option(ENABLE_CXX_DEPS "Extra library dependencies in srt.pc for the CXX libraries useful with C language" ON)
option(USE_STATIC_LIBSTDCXX "Should use static rather than shared libstdc++" OFF)
option(ENABLE_INET_PTON "Set to OFF to prevent usage of inet_pton when building against modern SDKs while still requiring compatibility with older Windows versions, such as Windows XP, Windows Server 2003 etc." ON)
option(USE_OPENSSL_PC "Use pkg-config to find OpenSSL libraries" ON)

set(TARGET_srt "srt" CACHE STRING "The name for the SRT library")

if (NOT ENABLE_LOGGING)
	set (ENABLE_HEAVY_LOGGING OFF)
	message(STATUS "LOGGING: DISABLED")
else()
	if (ENABLE_HEAVY_LOGGING)
		message(STATUS "LOGGING: HEAVY")
	else()
		message(STATUS "LOGGING: ENABLED")
	endif()
endif()

if ( CYGWIN AND NOT CYGWIN_USE_POSIX )
	set(WIN32 1)
	set(CMAKE_LEGACY_CYGWIN_WIN32 1)
	add_definitions(-DWIN32=1 -DCYGWIN=1)
	message(STATUS "HAVE CYGWIN. Setting backward compat CMAKE_LEGACY_CYGWIN_WIN32 and -DWIN32")
endif()

if (NOT USE_ENCLIB)
	if (USE_GNUTLS)
		message("NOTE: USE_GNUTLS is deprecated. Use -DUSE_ENCLIB=gnutls instead.")
		set (USE_ENCLIB gnutls)
	else()
		set (USE_ENCLIB openssl)
	endif()

endif()


# Make sure DLLs and executabes go to the same path regardles of subdirectory
set(CMAKE_ARCHIVE_OUTPUT_DIRECTORY ${CMAKE_BINARY_DIR})
set(CMAKE_LIBRARY_OUTPUT_DIRECTORY ${CMAKE_BINARY_DIR})
set(CMAKE_RUNTIME_OUTPUT_DIRECTORY ${CMAKE_BINARY_DIR})

# Handle WITH_COMPILER_PREFIX and WITH_COMPILER_TYPE options
if (DEFINED WITH_COMPILER_PREFIX)
	message(STATUS "Handling compiler with WITH_COMPILER_PREFIX=${WITH_COMPILER_PREFIX}")
	# Check also type. Default is gcc.
	if (NOT DEFINED WIHT_COMPILER_TYPE)
		set (WITH_COMPILER_TYPE gcc)
	endif()

	if (${WITH_COMPILER_TYPE} STREQUAL gcc)
		set (CMAKE_C_COMPILER ${WITH_COMPILER_PREFIX}gcc)
		set (CMAKE_CXX_COMPILER ${WITH_COMPILER_PREFIX}g++)
	elseif (${WITH_COMPILER_TYPE} STREQUAL cc)
		set (CMAKE_C_COMPILER ${WITH_COMPILER_PREFIX}cc)
		set (CMAKE_CXX_COMPILER ${WITH_COMPILER_PREFIX}c++)
	else()
		# Use blindly <command> for C compiler and <command>++ for C++.
		# At least this matches clang.
		set (CMAKE_C_COMPILER ${WITH_COMPILER_PREFIX}${WITH_COMPILER_TYPE})
		set (CMAKE_CXX_COMPILER ${WITH_COMPILER_PREFIX}${WITH_COMPILER_TYPE}++)
	endif()
else()
	message(STATUS "No WITH_COMPILER_PREFIX - using C++ compiler ${CMAKE_CXX_COMPILER}")
endif()


if (DEFINED WITH_SRT_TARGET)
	set (TARGET_haisrt ${WITH_SRT_TARGET})
endif()

# When you use crosscompiling, you have to take care that PKG_CONFIG_PATH
# and CMAKE_PREFIX_PATH are set properly.

# symbol exists in win32, but function does not.
if(WIN32)
	if(ENABLE_INET_PTON)
		set(CMAKE_REQUIRED_LIBRARIES ws2_32)
		check_function_exists(inet_pton HAVE_INET_PTON)
		add_definitions(-D_WIN32_WINNT=0x0600)
	else()
		add_definitions(-D_WIN32_WINNT=0x0501)
	endif()
else()
	check_function_exists(inet_pton HAVE_INET_PTON)
endif()
if (DEFINED HAVE_INET_PTON)
	add_definitions(-DHAVE_INET_PTON=1)
endif()

if (ENABLE_ENCRYPTION)
	if ("${USE_ENCLIB}" STREQUAL "gnutls")
		set (SSL_REQUIRED_MODULES "gnutls nettle")
		if (WIN32)
			if (MINGW)
				set (SSL_REQUIRED_MODULES "${SSL_REQUIRED_MODULES} zlib")
			endif()
		endif()

		pkg_check_modules (SSL REQUIRED ${SSL_REQUIRED_MODULES})

		add_definitions(
			-DUSE_GNUTLS=1
			)

		link_directories(
			${SSL_LIBRARY_DIRS}
			)
	else() # Common for mbedtls and openssl
		if ("${USE_ENCLIB}" STREQUAL "mbedtls")
			add_definitions(-DUSE_MBEDTLS=1)
			set (SSL_REQUIRED_MODULES "mbedtls mbedcrypto")
		else()
			add_definitions(-DUSE_OPENSSL=1)
			set (SSL_REQUIRED_MODULES "openssl libcrypto")
		endif()
		# Try using pkg-config method first if enabled,
		# fall back to find_package method otherwise
		if (USE_OPENSSL_PC)
			pkg_check_modules(SSL ${SSL_REQUIRED_MODULES})
		endif()

		if (SSL_FOUND)
			# We have some cases when pkg-config is improperly configured
			# When it doesn't ship the -L and -I options, and the CMAKE_PREFIX_PATH
			# is set (also through `configure`), then we have this problem. If so,
			# set forcefully the -I and -L contents to prefix/include and
			# prefix/lib.
			if ("${SSL_LIBRARY_DIRS}" STREQUAL "")
				if (NOT "${CMAKE_PREFIX_PATH}" STREQUAL "")
					message(STATUS "WARNING: pkg-config has incorrect prefix - enforcing target path prefix: ${CMAKE_PREFIX_PATH}")
					set (SSL_LIBRARY_DIRS ${CMAKE_PREFIX_PATH}/${CMAKE_INSTALL_LIBDIR})
					set (SSL_INCLUDE_DIRS ${CMAKE_PREFIX_PATH}/include)
				endif()
			endif()

			link_directories(
				${SSL_LIBRARY_DIRS}
				)
			message(STATUS "SSL via pkg-config: -L ${SSL_LIBRARY_DIRS} -I ${SSL_INCLUDE_DIRS} -l;${SSL_LIBRARIES}")
		else()
			if ("${USE_ENCLIB}" STREQUAL "mbedtls")
				if ("${SSL_LIBRARY_DIRS}" STREQUAL "")
					if (NOT "${CMAKE_PREFIX_PATH}" STREQUAL "")
						message(STATUS "WARNING: pkg-config has incorrect prefix - enforcing target path prefix: ${CMAKE_PREFIX_PATH}")
						set (SSL_LIBRARY_DIRS ${CMAKE_PREFIX_PATH}/${CMAKE_INSTALL_LIBDIR})
						set (SSL_INCLUDE_DIRS ${CMAKE_PREFIX_PATH}/include)
					endif()
				endif()
				if ("${SSL_LIBRARIES}" STREQUAL "")
					set (SSL_LIBRARIES  mbedtls mbedcrypto)
				endif()
				message(STATUS "SSL enforced mbedtls: -I ${SSL_INCLUDE_DIRS} -l;${SSL_LIBRARIES}")
			else()
				find_package(OpenSSL REQUIRED)
				set (SSL_INCLUDE_DIRS ${OPENSSL_INCLUDE_DIR})
				set (SSL_LIBRARIES ${OPENSSL_LIBRARIES})
				message(STATUS "SSL via find_package(OpenSSL): -I ${SSL_INCLUDE_DIRS} -l;${SSL_LIBRARIES}")
			endif()
		endif()
<<<<<<< HEAD
=======
		add_definitions(
			-DUSE_OPENSSL
			)
>>>>>>> 96819d0f
	endif()

	add_definitions(-DSRT_ENABLE_ENCRYPTION)
	message(STATUS "ENCRYPTION: ENABLED, using: ${SSL_REQUIRED_MODULES}")
	message (STATUS "SSL libraries: ${SSL_LIBRARIES}")
else()
	message(STATUS "ENCRYPTION: DISABLED")
endif()

# Detect if the compiler is GNU compatable for flags
set(HAVE_COMPILER_GNU_COMPAT 0)
foreach (gnid GNU Intel Clang AppleClang)
	if (${CMAKE_CXX_COMPILER_ID} STREQUAL ${gnid})
		set(HAVE_COMPILER_GNU_COMPAT 1)
		break()
	endif()
endforeach()

if (DISABLE_CXX11)
	set (ENABLE_CXX11 0)
elseif( DEFINED ENABLE_CXX11 )
else()
	set (ENABLE_CXX11 1)
endif()

if (NOT ENABLE_CXX11)
	message(WARNING "Parts that require C++11 support will be disabled (srt-live-transmit)")
endif()

if (HAVE_COMPILER_GNU_COMPAT)
	message(STATUS "COMPILER: GNU compat: ${CMAKE_CXX_COMPILER}")
else()
	message(STATUS "COMPILER: NOT GNU compat: ${CMAKE_CXX_COMPILER}")
endif()

# add extra warning flags for gccish compilers
if (HAVE_COMPILER_GNU_COMPAT)
	set (SRT_GCC_WARN "-Wall -Wextra")
else()
	# cpp debugging on Windows :D
	#set (SRT_GCC_WARN "/showIncludes")
endif()

if (USE_STATIC_LIBSTDCXX)
	if (HAVE_COMPILER_GNU_COMPAT)
		set(CMAKE_EXE_LINKER_FLAGS "${CMAKE_EXE_LINKER_FLAGS} -static-libstdc++")
	else()
		message(FATAL_ERROR "On non-GNU-compat compiler it's not known how to use static C++ standard library.")
	endif()
endif()

# This options is necessary on some systems; on a cross-ARM compiler it
# has been detected, for example, that -lrt is necessary for some applications
# because clock_gettime is needed by some functions and it is alternatively
# provided by libc, but only in newer versions. This options is rarely necessary,
# but may help in several corner cases in unusual platforms.
if (WITH_EXTRALIBS)
	set(CMAKE_EXE_LINKER_FLAGS "${CMAKE_EXE_LINKER_FLAGS} ${WITH_EXTRALIBS}")
endif()

# CMake has only discovered in 3.3 version that some set-finder is
# necessary. Using variables for shortcut to a clumsy check syntax.

set (srt_libspec_shared ${ENABLE_SHARED})
set (srt_libspec_static ${ENABLE_STATIC})

set (haicrypt_libspec VIRTUAL)

set (srtpack_libspec_common)
if (srt_libspec_shared)
	list(APPEND srtpack_libspec_common ${TARGET_srt}_shared)
endif()
if (srt_libspec_static)
	list(APPEND srtpack_libspec_common ${TARGET_srt}_static)
endif()

set (SRT_SRC_HAICRYPT_DIR ${CMAKE_CURRENT_SOURCE_DIR}/haicrypt)
set (SRT_SRC_SRTCORE_DIR ${CMAKE_CURRENT_SOURCE_DIR}/srtcore)
set (SRT_SRC_COMMON_DIR ${CMAKE_CURRENT_SOURCE_DIR}/common)
set (SRT_SRC_TOOLS_DIR ${CMAKE_CURRENT_SOURCE_DIR}/tools)
set (SRT_SRC_TEST_DIR ${CMAKE_CURRENT_SOURCE_DIR}/test)

if(WIN32)
	message(STATUS "DETECTED SYSTEM: WINDOWS;  WIN32=1; PTW32_STATIC_LIB=1")
	add_definitions(-DWIN32=1 -DPTW32_STATIC_LIB=1)
elseif(DARWIN)
	message(STATUS "DETECTED SYSTEM: DARWIN;  OSX=1")
	add_definitions(-DOSX=1)
elseif(BSD)
	message(STATUS "DETECTED SYSTEM: BSD;  BSD=1")
	add_definitions(-DBSD=1)
elseif(LINUX)
	add_definitions(-DLINUX=1)
	message(STATUS "DETECTED SYSTEM: LINUX;  LINUX=1" )
elseif(CYGWIN)
	add_definitions(-DCYGWIN=1)
	message(STATUS "DETECTED SYSTEM: CYGWIN (posix mode); CYGWIN=1")
else()
	message(FATAL_ERROR "Unsupported system: ${CMAKE_SYSTEM_NAME}")
endif()

add_definitions(
	-D_GNU_SOURCE
	-DHAI_PATCH=1
	-DHAI_ENABLE_SRT=1
	-DSRT_VERSION="${SRT_VERSION}"
)

# This is obligatory include directory for all targets. This is only
# for private headers. Installable headers should be exclusively used DIRECTLY.
include_directories(${SRT_SRC_COMMON_DIR} ${SRT_SRC_SRTCORE_DIR} ${SRT_SRC_HAICRYPT_DIR})

if (ENABLE_LOGGING)
	list(APPEND SRT_EXTRA_CFLAGS "-DENABLE_LOGGING=1")
	if (ENABLE_HEAVY_LOGGING)
		list(APPEND SRT_EXTRA_CFLAGS "-DENABLE_HEAVY_LOGGING=1")
	endif()
	if (ENABLE_HAICRYPT_LOGGING)
		if (ENABLE_HAICRYPT_LOGGING STREQUAL 2) # Allow value 2 for INSECURE DEBUG logging
			message(WARNING " *** ENABLED INSECURE HAICRYPT LOGGING - USE FOR TESTING ONLY!!! ***")
			list(APPEND SRT_EXTRA_CFLAGS "-DENABLE_HAICRYPT_LOGGING=2")
		else()
			list(APPEND SRT_EXTRA_CFLAGS "-DENABLE_HAICRYPT_LOGGING=1")
		endif()
	endif()
endif()

if (ENABLE_GETNAMEINFO)
	list(APPEND SRT_EXTRA_CFLAGS "-DENABLE_GETNAMEINFO=1")
endif()

if (ENABLE_THREAD_CHECK)
	add_definitions(
		-DSRT_ENABLE_THREADCHECK=1
		-DFUGU_PLATFORM=1
		-I${WITH_THREAD_CHECK_INCLUDEDIR}
	)
endif()

if (${ENABLE_PROFILE} AND HAVE_COMPILER_GNU_COMPAT)
	# They are actually cflags, not definitions, but CMake is stupid enough.
	add_definitions(-g -pg)
	link_libraries(-g -pg)
endif()

if (PTHREAD_LIBRARY AND PTHREAD_INCLUDE_DIR)
	message(STATUS "Pthread library: ${PTHREAD_LIBRARY}")
	message(STATUS "Pthread include dir: ${PTHREAD_INCLUDE_DIR}")
elseif (WIN32 AND NOT MINGW)
	# find pthread
	find_path(PTHREAD_INCLUDE_DIR pthread.h HINTS C:/pthread-win32/include)
	if (PTHREAD_INCLUDE_DIR)
		message(STATUS "Pthread include dir: ${PTHREAD_INCLUDE_DIR}")
	else()
		message(FATAL_ERROR "Failed to find pthread.h. Specify PTHREAD_INCLUDE_DIR.")
	endif()

	find_library(PTHREAD_LIBRARY NAMES pthread pthread_dll pthread_lib HINTS C:/pthread-win32/lib C:/pthread-win64/lib)
	if (PTHREAD_LIBRARY)
		message(STATUS "Pthread library: ${PTHREAD_LIBRARY}")
	else()
		message(FATAL_ERROR "Failed to find pthread library. Specify PTHREAD_LIBRARY.")
	endif()
else ()
	find_package(Threads REQUIRED)
	set(PTHREAD_LIBRARY ${CMAKE_THREAD_LIBS_INIT})
endif()

# This is required in some projects that add some other sources
# to the SRT library to be compiled together (aka "virtual library").
if (DEFINED SRT_EXTRA_LIB_INC)
	include(${SRT_EXTRA_LIB_INC}.cmake)
	# Expected to provide variables:
	# - SOURCES_srt_extra
	# - EXTRA_stransmit
endif()

# ---------------------------------------------------------------------------

# ---
# Target: haicrypt.
# Completing sources and installable headers. Flag settings will follow.
# ---
if (ENABLE_ENCRYPTION)
	set (HAICRYPT_FILELIST_MAF "filelist-${USE_ENCLIB}.maf")

	MafReadDir(haicrypt ${HAICRYPT_FILELIST_MAF}
		SOURCES SOURCES_haicrypt
		PUBLIC_HEADERS HEADERS_haicrypt
		PROTECTED_HEADERS HEADERS_haicrypt
	)
endif()

if (WIN32)
	MafReadDir(common filelist_win32.maf
		SOURCES SOURCES_common
		PUBLIC_HEADERS HEADERS_srt_win32
		PROTECTED_HEADERS HEADERS_srt_win32
	)
	message(STATUS "WINDOWS detected: adding compat sources: ${SOURCES_common}")
endif()


# Make the OBJECT library for haicrypt and srt. Then they'll be bound into
# real libraries later, either one common, or separate.

# This is needed for Xcode to properly handle CMake OBJECT Libraries
# From docs (https://cmake.org/cmake/help/latest/command/add_library.html#object-libraries):
#
# ... Some native build systems (such as Xcode) may not like targets that have only object files,
# so consider adding at least one real source file to any target that references $<TARGET_OBJECTS:objlib>.
set(OBJECT_LIB_SUPPORT "${PROJECT_SOURCE_DIR}/cmake_object_lib_support.c")

add_library(haicrypt_virtual OBJECT ${SOURCES_haicrypt} ${SOURCES_common})

# NOTE: The "virtual library" is a library specification that cmake
# doesn't support (the library of OBJECT type is something in kind of that,
# but not fully supported - for example it doesn't support transitive flags,
# so this can't be used desired way). It's a private-only dependency type,
# where the project isn't compiled into any library file at all - instead, all
# of its source files are incorporated directly to the source list of the
# project that depends on it. In cmake this must be handled manually.


# ---
# Target: srt. DEFINITION ONLY. Haicrypt flag settings follow.
# ---
MafReadDir(srtcore filelist.maf
	SOURCES SOURCES_srt
	PUBLIC_HEADERS HEADERS_srt
	PROTECTED_HEADERS HEADERS_srt
	PRIVATE_HEADERS HEADERS_srt_private
)

# Auto generated version file and add it to the HEADERS_srt list.
configure_file("srtcore/version.h.in" "version.h" @ONLY)
list(INSERT HEADERS_srt 0 "${CMAKE_CURRENT_BINARY_DIR}/version.h")
include_directories("${CMAKE_CURRENT_BINARY_DIR}")

add_library(srt_virtual OBJECT ${SOURCES_srt} ${SOURCES_srt_extra} ${HEADERS_srt})

if (ENABLE_SHARED)
	# Set this to sources as well, as it won't be automatically handled
	foreach (tar srt_virtual haicrypt_virtual)
		set_target_properties(${tar} PROPERTIES POSITION_INDEPENDENT_CODE 1)
	endforeach()
endif()

# Manual handling of dependency on virtual library
# By setting the target, all settings applied to the haicrypt target
# will now apply to the dependent library.
#list(APPEND SOURCES_srt ${SOURCES_haicrypt})
set (VIRTUAL_srt $<TARGET_OBJECTS:srt_virtual> $<TARGET_OBJECTS:haicrypt_virtual>)

if (srt_libspec_shared)
	add_library(${TARGET_srt}_shared SHARED ${OBJECT_LIB_SUPPORT} ${VIRTUAL_srt})
	# shared libraries need PIC
	set (CMAKE_POSITION_INDEPENDENT_CODE ON)
	set_property(TARGET ${TARGET_srt}_shared PROPERTY OUTPUT_NAME ${TARGET_srt})
	set_target_properties (${TARGET_srt}_shared PROPERTIES VERSION ${SRT_VERSION} SOVERSION ${SRT_VERSION_MAJOR})
	list (APPEND INSTALL_TARGETS ${TARGET_srt}_shared)
	if (ENABLE_ENCRYPTION)
		target_link_libraries(${TARGET_srt}_shared PRIVATE ${SSL_LIBRARIES})
	endif()
	if (MICROSOFT)
		target_link_libraries(${TARGET_srt}_shared PRIVATE ws2_32.lib)
	elseif (MINGW)
		target_link_libraries(${TARGET_srt}_shared PRIVATE wsock32.lib ws2_32.lib)
	elseif (APPLE)
		set_property(TARGET ${TARGET_srt}_shared PROPERTY MACOSX_RPATH ON)
	endif()
endif()

if (srt_libspec_static)
	add_library(${TARGET_srt}_static STATIC ${OBJECT_LIB_SUPPORT} ${VIRTUAL_srt})

	# For Windows, leave the name to be "srt_static.lib".
	# Windows generates two different library files:
	# - a usual static library for static linkage
	# - a shared library exposer, which allows pre-resolution and later dynamic
	#   linkage when running the executable
	# Both having unfortunately the same names created by MSVC compiler.
	# It's not the case of Cygwin/MINGW - they are named there libsrt.a and libsrt.dll.a
	if (MICROSOFT)
		# Keep _static suffix. By unknown reason, the name must still be set explicitly.
		set_property(TARGET ${TARGET_srt}_static PROPERTY OUTPUT_NAME ${TARGET_srt}_static)
	else()
		set_property(TARGET ${TARGET_srt}_static PROPERTY OUTPUT_NAME ${TARGET_srt})
	endif()

	list (APPEND INSTALL_TARGETS ${TARGET_srt}_static)
	if (ENABLE_ENCRYPTION)
		target_link_libraries(${TARGET_srt}_static PRIVATE ${SSL_LIBRARIES})
	endif()
	if (MICROSOFT)
		target_link_libraries(${TARGET_srt}_static PRIVATE ws2_32.lib)
	elseif (MINGW)
		target_link_libraries(${TARGET_srt}_static PRIVATE wsock32 ws2_32)
	endif()
endif()



# ---
# And back to target: haicrypt. Both targets must be defined
# prior to setting flags, and after defining the list of sources
# can no longer be extended.
#
# For haicrypt.spec = VIRTUAL, these settings apply to srt.
# Otherwise they apply to haicrypt.
# ---


target_include_directories(haicrypt_virtual PRIVATE  ${SSL_INCLUDE_DIRS})

if (MICROSOFT)
	set (SRT_LIBS_PRIVATE ${SRT_LIBS_PRIVATE} ws2_32.lib)
elseif (MINGW)
	set (SRT_LIBS_PRIVATE ${SRT_LIBS_PRIVATE} -lwsock32 -lws2_32)
endif()

# ---
# So, back to target: srt. Setting the rest of the settings for srt target.
# ---

# Applying this to public includes is not transitive enough.
# On Windows, apps require this as well, so it's safer to
# spread this to all targets.
if (PTHREAD_INCLUDE_DIR)
	include_directories(${PTHREAD_INCLUDE_DIR})
endif()

# Link libraries must be applied directly to the derivatives
# as virtual libraries (OBJECT-type) cannot have linkage declarations
# transitive or not.

foreach(tar ${srtpack_libspec_common})
	message(STATUS "ADDING TRANSITIVE LINK DEP to:${tar} : ${PTHREAD_LIBRARY} ${dep}")
	target_link_libraries (${tar} PUBLIC ${PTHREAD_LIBRARY} ${dep})
endforeach()


set (SRT_LIBS_PRIVATE ${SRT_LIBS_PRIVATE} ${PTHREAD_LIBRARY})

target_compile_definitions(srt_virtual PRIVATE -DSRT_EXPORTS )
target_compile_definitions(haicrypt_virtual PUBLIC -DHAICRYPT_DYNAMIC)
if (ENABLE_SHARED)
	target_compile_definitions(srt_virtual PUBLIC -DSRT_DYNAMIC) 
	target_compile_definitions(haicrypt_virtual PRIVATE -DHAICRYPT_EXPORTS)
endif()

if (srt_libspec_shared)
if (MICROSOFT)
	target_link_libraries(${TARGET_srt}_shared PUBLIC Ws2_32.lib)
endif()
endif()

# Cygwin installs the *.dll libraries in bin directory and uses PATH.

set (INSTALL_SHARED_DIR ${CMAKE_INSTALL_LIBDIR})
if (CYGWIN)
	set (INSTALL_SHARED_DIR ${CMAKE_INSTALL_BINDIR})
endif()

message(STATUS "INSTALL DIRS: bin=${CMAKE_INSTALL_BINDIR} lib=${CMAKE_INSTALL_LIBDIR} shlib=${INSTALL_SHARED_DIR} include=${CMAKE_INSTALL_INCLUDEDIR}")

install(TARGETS ${INSTALL_TARGETS}
		RUNTIME DESTINATION ${CMAKE_INSTALL_BINDIR}
		ARCHIVE DESTINATION ${CMAKE_INSTALL_LIBDIR}
		LIBRARY DESTINATION ${INSTALL_SHARED_DIR}
)
install(FILES ${HEADERS_srt} DESTINATION ${CMAKE_INSTALL_INCLUDEDIR}/srt)
if (WIN32)
	install(FILES ${HEADERS_srt_win32} DESTINATION ${CMAKE_INSTALL_INCLUDEDIR}/srt/win)
endif()

# ---
# That's all for target definition
# ---

join_arguments(SRT_EXTRA_CFLAGS ${SRT_EXTRA_CFLAGS})

#message(STATUS "Target srt: LIBSPEC: ${srtpack_libspec_common} SOURCES: {${SOURCES_srt}}  HEADERS: {${HEADERS_srt}}")

set (CMAKE_C_FLAGS "${CMAKE_C_FLAGS} ${SRT_DEBUG_OPT} ${SRT_EXTRA_CFLAGS} ${SRT_GCC_WARN}")
set (CMAKE_CXX_FLAGS "${CMAKE_CXX_FLAGS} ${SRT_DEBUG_OPT} ${SRT_EXTRA_CFLAGS} ${SRT_GCC_WARN}")

# PC file generation.
if (NOT DEFINED INSTALLDIR)
	set (INSTALLDIR ${CMAKE_INSTALL_PREFIX})
	get_filename_component(INSTALLDIR ${INSTALLDIR} ABSOLUTE)
endif()

# Required if linking a C application.
# This may cause trouble when you want to compile your app with static libstdc++;
# if your build requires it, you'd probably remove -lstdc++ from the list
# obtained by `pkg-config --libs`.
if(ENABLE_CXX_DEPS)
	foreach(LIB ${CMAKE_CXX_IMPLICIT_LINK_LIBRARIES})
		if(IS_ABSOLUTE ${LIB} AND EXISTS ${LIB})
			set(SRT_LIBS_PRIVATE ${SRT_LIBS_PRIVATE} ${LIB})
		else()
			set(SRT_LIBS_PRIVATE ${SRT_LIBS_PRIVATE} "-l${LIB}")
		endif()
	endforeach()
endif()

join_arguments(SRT_LIBS_PRIVATE ${SRT_LIBS_PRIVATE})

# haisrt.pc left temporarily for backward compatibility. To be removed in future!
configure_file(scripts/srt.pc.in haisrt.pc @ONLY)
install(FILES ${CMAKE_CURRENT_BINARY_DIR}/haisrt.pc DESTINATION ${CMAKE_INSTALL_LIBDIR}/pkgconfig)
configure_file(scripts/srt.pc.in srt.pc @ONLY)
install(FILES ${CMAKE_CURRENT_BINARY_DIR}/srt.pc DESTINATION ${CMAKE_INSTALL_LIBDIR}/pkgconfig)

# Applications

if ( HAVE_COMPILER_GNU_COMPAT )
	message(STATUS "C++ VERSION: Setting C++11 compat flag for gnu compiler")
	set (CFLAGS_CXX_STANDARD "-std=c++11")
else()
	message(STATUS "C++ VERSION: leaving default, not a GNU compiler, assuming C++11 or newer is default.")
	set (CFLAGS_CXX_STANDARD "")
endif()

# If static is available, link apps against static one.
# Otherwise link against shared one.

if (srt_libspec_static)
	set (srt_link_library ${TARGET_srt}_static)
	if (ENABLE_RELATIVE_LIBPATH)
		message(STATUS "ENABLE_RELATIVE_LIBPATH=ON will be ignored due to static linking.")
	endif()
elseif(srt_libspec_shared)
	set (srt_link_library ${TARGET_srt}_shared)
else()
	message(FATAL_ERROR "Either ENABLE_STATIC or ENABLE_SHARED has to be ON!")
endif()

macro(srt_add_program name)
	add_executable(${name} ${ARGN})
	target_include_directories(${name} PRIVATE apps)
	target_include_directories(${name} PRIVATE common)
	install(TARGETS ${name} RUNTIME DESTINATION ${CMAKE_INSTALL_BINDIR})
endmacro()

macro(srt_make_application name)
	target_compile_options(${name} PRIVATE ${CFLAGS_CXX_STANDARD})

	# This is recommended by cmake, but it doesn't work anyway.
	# What is needed is that this below CMAKE_INSTALL_RPATH (yes, relative)
	# is added as is.
	# set (CMAKE_SKIP_RPATH FALSE)
	# set (CMAKE_SKIP_BUILD_RPATH FALSE)
	# set (CMAKE_BUILD_WITH_INSTALL_RPATH TRUE)
	# set (CMAKE_INSTALL_RPATH "../${CMAKE_INSTALL_LIBDIR}")
	# set (CMAKE_INSTALL_RPATH_USE_LINK_PATH TRUE)
	# set (FORCE_RPATH BUILD_WITH_INSTALL_RPATH TRUE INSTALL_RPATH_USE_LINK_PATH TRUE)

	if (LINUX AND ENABLE_RELATIVE_LIBPATH AND NOT srt_libspec_static)
		# This is only needed on Linux, on Windows (including Cygwin) the library file will
		# be placed into the binrary directory anyway.
		# XXX not sure about Mac.
		# See this name used already in install(${TARGET_srt} LIBRARY DESTINATION...).
		set(FORCE_RPATH LINK_FLAGS -Wl,-rpath,.,-rpath,../${CMAKE_INSTALL_LIBDIR} BUILD_WITH_INSTALL_RPATH TRUE INSTALL_RPATH_USE_LINK_PATH TRUE)
	endif()

	# We state that Darwin always uses CLANG compiler, which honors this flag the same way.
	set_target_properties(${name} PROPERTIES COMPILE_FLAGS "${CFLAGS_CXX_STANDARD} ${EXTRA_stransmit}" ${FORCE_RPATH})

	target_link_libraries(${name} ${srt_link_library})
	if (srt_libspec_static AND CMAKE_DL_LIBS)
		target_link_libraries(${name} ${CMAKE_DL_LIBS})
	endif()
endmacro()

macro(srt_add_application name) # ARGN=sources...
	srt_add_program(${name} apps/${name}.cpp ${ARGN})
	srt_make_application(${name})
	install(TARGETS ${name} RUNTIME DESTINATION ${CMAKE_INSTALL_BINDIR})
endmacro()

## FIXME: transmitmedia.cpp does not build on OpenBSD
##    Issue: https://github.com/Haivision/srt/issues/590
if (BSD
   AND ${SYSNAME_LC} MATCHES "^openbsd$")
   set(ENABLE_APPS OFF)
endif()
## The applications currently require c++11.
if (NOT ENABLE_CXX11)
   set(ENABLE_APPS OFF)
endif()

if (ENABLE_APPS)

	# Make a virtual library of all shared app files
	MafReadDir(apps support.maf
		SOURCES SOURCES_support
	)

	# A special trick that makes the shared application sources
	# to be compiled once for all applications. Maybe this virtual
	# library should be changed into a static one and made useful
	# for users.
	add_library(srtsupport_virtual OBJECT ${SOURCES_support})
	target_compile_options(srtsupport_virtual PUBLIC ${CFLAGS_CXX_STANDARD})
	set (VIRTUAL_srtsupport $<TARGET_OBJECTS:srtsupport_virtual>)

	# Applications

	srt_add_application(srt-live-transmit ${VIRTUAL_srtsupport})
	srt_add_application(srt-file-transmit ${VIRTUAL_srtsupport})

	if (MINGW)
		# FIXME: with MINGW, it fails to build apps that require C++11
		# https://github.com/Haivision/srt/issues/177
		message(WARNING "On MinGW, some C++11 apps are blocked due to lacking proper C++11 headers for <thread>. FIX IF POSSIBLE.")
	else()
		# srt-multiplex temporarily blocked
		#srt_add_application(srt-multiplex ${VIRTUAL_srtsupport})
		srt_add_application(srt-tunnel ${VIRTUAL_srtsupport})
		target_compile_definitions(srt-tunnel PUBLIC -DSRT_ENABLE_VERBOSE_LOCK)
	endif()

	if (ENABLE_TESTING)

		macro(srt_add_testprogram name)
			# Variables in macros are not local. Clear them forcefully.
			set (SOURCES_app_indir "")
			set (SOURCES_app "")
			# Unlike Silvercat, in cmake you must know the full list
			# of source files at the moment when defining the target
			# and it can't be altered later.
			#
			# For testing applications, every application has its exclusive
			# list of source files in its own Manifest file.
			MafReadDir(testing ${name}.maf SOURCES SOURCES_app)
			srt_add_program(${name} ${SOURCES_app})
		endmacro()

		srt_add_testprogram(utility-test)
		if (NOT WIN32)
			# This program is symlinked under git-cygwin.
			# Avoid misleading syntax error.
			srt_add_testprogram(uriparser-test)
			target_compile_options(uriparser-test PRIVATE -DTEST)
			target_compile_options(uriparser-test PRIVATE ${CFLAGS_CXX_STANDARD})
		endif()
		
		srt_add_testprogram(srt-test-live)
		srt_make_application(srt-test-live)

		srt_add_testprogram(srt-test-file)
		srt_make_application(srt-test-file)

		srt_add_testprogram(srt-test-relay)
		srt_make_application(srt-test-relay)
		target_compile_definitions(srt-test-relay PUBLIC -DSRT_ENABLE_VERBOSE_LOCK)

		srt_add_testprogram(srt-test-multiplex)
		srt_make_application(srt-test-multiplex)
	endif()

endif()

if (ENABLE_EXAMPLES)

	# No examples should need C++11
	macro(srt_add_example mainsrc)
		get_filename_component(name ${mainsrc} NAME_WE)
		srt_add_program(${name} examples/${mainsrc} ${ARGN})
	endmacro()

	srt_add_example(sendfile.cpp apps/logsupport.cpp)
	srt_make_application(sendfile)

	srt_add_example(recvfile.cpp apps/logsupport.cpp)
	srt_make_application(recvfile)

	srt_add_example(test-c-client.c)
	srt_make_application(test-c-client)

	srt_add_example(test-c-server.c)
	srt_make_application(test-c-server)

	srt_add_example(testcapi-connect.c)
	target_link_libraries(testcapi-connect ${srt_link_library} ${DEPENDS_srt})

endif()


if (ENABLE_UNITTESTS AND ENABLE_CXX11)
	set(gtest_force_shared_crt ON CACHE BOOL "" FORCE)

	find_package(GTest 1.8)
	if (NOT GTEST_FOUND)
		message(STATUS "GTEST not found! Fetching from git.")
		include(googletest)
		fetch_googletest(
			${PROJECT_SOURCE_DIR}/scripts
			${PROJECT_BINARY_DIR}/googletest
		)
		set(GTEST_BOTH_LIBRARIES "gtest_main" CACHE STRING "Add gtest_main target")
	endif()

	MafReadDir(test filelist.maf
		SOURCES SOURCES_unittests
	)
	
	message(STATUS "Unit test sources: ${SOURCES_unittests}")

	srt_add_program(test_srt ${SOURCES_unittests})
	srt_make_application(test_srt)

	target_link_libraries(
		test_srt
		${GTEST_BOTH_LIBRARIES}
		${srt_link_library}
		${PTHREAD_LIBRARY}
		)

	add_test(
		NAME
			test_srt
		COMMAND
			${CMAKE_BINARY_DIR}/test_srt
	)

	enable_testing()

endif()


install(PROGRAMS scripts/srt-ffplay DESTINATION ${CMAKE_INSTALL_BINDIR})


if (DEFINED SRT_EXTRA_APPS_INC)
	include(${SRT_EXTRA_APPS_INC}.cmake)
	# No extra variables expected. Just use the variables
	# already provided and define additional targets.
endif()

if ( ENABLE_SUFLIP )
	set (SOURCES_suflip
		${CMAKE_CURRENT_SOURCE_DIR}/apps/suflip.cpp
		${CMAKE_CURRENT_SOURCE_DIR}/common/uriparser.cpp
	)
	srt_add_program(suflip ${SOURCES_suflip})
	target_link_libraries(suflip ${srt_link_library})
	install(TARGETS suflip RUNTIME DESTINATION ${CMAKE_INSTALL_BINDIR})
endif ()<|MERGE_RESOLUTION|>--- conflicted
+++ resolved
@@ -208,11 +208,11 @@
 
 		add_definitions(
 			-DUSE_GNUTLS=1
-			)
+		)
 
 		link_directories(
 			${SSL_LIBRARY_DIRS}
-			)
+		)
 	else() # Common for mbedtls and openssl
 		if ("${USE_ENCLIB}" STREQUAL "mbedtls")
 			add_definitions(-DUSE_MBEDTLS=1)
@@ -226,7 +226,6 @@
 		if (USE_OPENSSL_PC)
 			pkg_check_modules(SSL ${SSL_REQUIRED_MODULES})
 		endif()
-
 		if (SSL_FOUND)
 			# We have some cases when pkg-config is improperly configured
 			# When it doesn't ship the -L and -I options, and the CMAKE_PREFIX_PATH
@@ -234,16 +233,16 @@
 			# set forcefully the -I and -L contents to prefix/include and
 			# prefix/lib.
 			if ("${SSL_LIBRARY_DIRS}" STREQUAL "")
-				if (NOT "${CMAKE_PREFIX_PATH}" STREQUAL "")
-					message(STATUS "WARNING: pkg-config has incorrect prefix - enforcing target path prefix: ${CMAKE_PREFIX_PATH}")
-					set (SSL_LIBRARY_DIRS ${CMAKE_PREFIX_PATH}/${CMAKE_INSTALL_LIBDIR})
-					set (SSL_INCLUDE_DIRS ${CMAKE_PREFIX_PATH}/include)
-				endif()
+			if (NOT "${CMAKE_PREFIX_PATH}" STREQUAL "")
+				message(STATUS "WARNING: pkg-config has incorrect prefix - enforcing target path prefix: ${CMAKE_PREFIX_PATH}")
+				set (SSL_LIBRARY_DIRS ${CMAKE_PREFIX_PATH}/${CMAKE_INSTALL_LIBDIR})
+				set (SSL_INCLUDE_DIRS ${CMAKE_PREFIX_PATH}/include)
+			endif()
 			endif()
 
 			link_directories(
 				${SSL_LIBRARY_DIRS}
-				)
+			)
 			message(STATUS "SSL via pkg-config: -L ${SSL_LIBRARY_DIRS} -I ${SSL_INCLUDE_DIRS} -l;${SSL_LIBRARIES}")
 		else()
 			if ("${USE_ENCLIB}" STREQUAL "mbedtls")
@@ -265,12 +264,6 @@
 				message(STATUS "SSL via find_package(OpenSSL): -I ${SSL_INCLUDE_DIRS} -l;${SSL_LIBRARIES}")
 			endif()
 		endif()
-<<<<<<< HEAD
-=======
-		add_definitions(
-			-DUSE_OPENSSL
-			)
->>>>>>> 96819d0f
 	endif()
 
 	add_definitions(-DSRT_ENABLE_ENCRYPTION)
