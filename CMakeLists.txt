#
# SRT - Secure, Reliable, Transport
# Copyright (c) 2018 Haivision Systems Inc.
#
# This Source Code Form is subject to the terms of the Mozilla Public
# License, v. 2.0. If a copy of the MPL was not distributed with this
# file, You can obtain one at http://mozilla.org/MPL/2.0/.
#

cmake_minimum_required (VERSION 2.8.12 FATAL_ERROR)
set (SRT_VERSION 1.5.3)

set (CMAKE_MODULE_PATH "${CMAKE_CURRENT_SOURCE_DIR}/scripts")
include(haiUtil) # needed for set_version_variables
# CMake version 3.0 introduced the VERSION option of the project() command
# to specify a project version as well as the name.
if(${CMAKE_VERSION} VERSION_LESS "3.0.0")
	project(SRT C CXX)
	# Sets SRT_VERSION_MAJOR, SRT_VERSION_MINOR, SRT_VERSION_PATCH
	set_version_variables(SRT_VERSION ${SRT_VERSION})
else()
	cmake_policy(SET CMP0048 NEW)
	# Also sets SRT_VERSION_MAJOR, SRT_VERSION_MINOR, SRT_VERSION_PATCH
	project(SRT VERSION ${SRT_VERSION} LANGUAGES C CXX)
endif()

if (NOT ${CMAKE_VERSION} VERSION_LESS "3.28.1")
	cmake_policy(SET CMP0054 NEW)
endif ()

include(FindPkgConfig)
# XXX See 'if (MINGW)' condition below, may need fixing.
include(FindThreads)
include(CheckFunctionExists)

# Platform shortcuts
string(TOLOWER ${CMAKE_SYSTEM_NAME} SYSNAME_LC)
set_if(DARWIN	   (${CMAKE_SYSTEM_NAME} MATCHES "Darwin")
					OR (${CMAKE_SYSTEM_NAME} MATCHES "iOS")
					OR (${CMAKE_SYSTEM_NAME} MATCHES "tvOS")
					OR (${CMAKE_SYSTEM_NAME} MATCHES "watchOS"))
set_if(LINUX       ${CMAKE_SYSTEM_NAME} MATCHES "Linux")
set_if(BSD         ${SYSNAME_LC} MATCHES "bsd$")
set_if(MICROSOFT   WIN32 AND (NOT MINGW AND NOT CYGWIN))
set_if(GNU         ${CMAKE_SYSTEM_NAME} MATCHES "GNU")
set_if(ANDROID     ${SYSNAME_LC} MATCHES "android")
set_if(SUNOS       "${SYSNAME_LC}" MATCHES "sunos")
set_if(POSIX       LINUX OR DARWIN OR BSD OR SUNOS OR ANDROID OR (CYGWIN AND CYGWIN_USE_POSIX))
set_if(SYMLINKABLE LINUX OR DARWIN OR BSD OR SUNOS OR CYGWIN OR GNU)
set_if(NEED_DESTINATION  ${CMAKE_VERSION} VERSION_LESS "3.14.0")

include(GNUInstallDirs)

# The CMAKE_BUILD_TYPE seems not to be always set, weird.
if (NOT DEFINED ENABLE_DEBUG)

	if (CMAKE_BUILD_TYPE STREQUAL "Debug")
		set (ENABLE_DEBUG ON)
	else()
		set (ENABLE_DEBUG OFF)
	endif()
endif()

# XXX This is a kind of workaround - this part to set the build
# type and associated other flags should not be done for build
# systems (cmake generators) that generate a multi-configuration
# build definition. At least it is known that MSVC does it and it
# sets _DEBUG and NDEBUG flags itself, so this shouldn't be done
# at all in this case.
if (NOT MICROSOFT)

	# Set CMAKE_BUILD_TYPE properly, now that you know
	# that ENABLE_DEBUG is set as it should.
	if (ENABLE_DEBUG EQUAL 2)
		set (CMAKE_BUILD_TYPE "RelWithDebInfo")
		add_definitions(-DNDEBUG)
	elseif (ENABLE_DEBUG) # 1, ON, YES, TRUE, Y, or any other non-zero number
		set (CMAKE_BUILD_TYPE "Debug")

		# Add _DEBUG macro in debug mode only, to enable SRT_ASSERT().
		add_definitions(-D_DEBUG)
	else()
		set (CMAKE_BUILD_TYPE "Release")
		add_definitions(-DNDEBUG)
	endif()
endif()

message(STATUS "BUILD TYPE: ${CMAKE_BUILD_TYPE}")

getVarsWith(ENFORCE_ enforcers)
foreach(ef ${enforcers})
	set (val ${${ef}})
	if (NOT val STREQUAL "")
		set(val =${val})
	endif()
	string(LENGTH ENFORCE_ pflen)
	string(LENGTH ${ef} eflen)
	math(EXPR alen ${eflen}-${pflen})
	string(SUBSTRING ${ef} ${pflen} ${alen} ef)
	message(STATUS "FORCED PP VARIABLE: ${ef}${val}")
	add_definitions(-D${ef}${val})
endforeach()

# NOTE: Known options you can change using ENFORCE_ variables:

# SRT_ENABLE_ECN 1                /* Early Congestion Notification (for source bitrate control) */
# SRT_DEBUG_TSBPD_OUTJITTER 1     /* Packet Delivery histogram */
# SRT_DEBUG_TRACE_DRIFT 1         /* Create a trace log for Encoder-Decoder Clock Drift */
# SRT_DEBUG_TSBPD_WRAP 1          /* Debug packet timestamp wraparound */
# SRT_DEBUG_TLPKTDROP_DROPSEQ 1
# SRT_DEBUG_SNDQ_HIGHRATE 1
# SRT_DEBUG_BONDING_STATES 1
# SRT_DEBUG_RTT 1                 /* RTT trace */
# SRT_MAVG_SAMPLING_RATE 40       /* Max sampling rate */
# SRT_ENABLE_FREQUENT_LOG_TRACE 0 : set to 1 to enable printing reason for suppressed freq logs

# option defaults
set(ENABLE_HEAVY_LOGGING_DEFAULT OFF)

# Always turn logging on if the build type is debug
if (ENABLE_DEBUG)
	set(ENABLE_HEAVY_LOGGING_DEFAULT ON)
endif()

# Note that the IP_PKTINFO  has a limited portability and may not work on some platforms
# (Windows, FreeBSD, ...).
set (ENABLE_PKTINFO_DEFAULT OFF)

set(ENABLE_STDCXX_SYNC_DEFAULT OFF)
set(ENABLE_MONOTONIC_CLOCK_DEFAULT OFF)
set(MONOTONIC_CLOCK_LINKLIB "")
if (MICROSOFT)
	set(ENABLE_STDCXX_SYNC_DEFAULT ON)
elseif (POSIX)
	test_requires_clock_gettime(ENABLE_MONOTONIC_CLOCK_DEFAULT MONOTONIC_CLOCK_LINKLIB)
endif()


# options
option(CYGWIN_USE_POSIX "Should the POSIX API be used for cygwin. Ignored if the system isn't cygwin." OFF)
if (CMAKE_CXX_COMPILER_ID MATCHES "^GNU$" AND CMAKE_CXX_COMPILER_VERSION VERSION_LESS 4.7)
	option(ENABLE_CXX11 "Should the c++11 parts (srt-live-transmit) be enabled" OFF)
else()
	option(ENABLE_CXX11 "Should the c++11 parts (srt-live-transmit) be enabled" ON)
endif()
option(ENABLE_APPS "Should the Support Applications be Built?" ON)
option(ENABLE_BONDING "Should the bonding functionality be enabled?" OFF)
option(ENABLE_TESTING "Should the Developer Test Applications be Built?" OFF)
option(ENABLE_PROFILE "Should instrument the code for profiling. Ignored for non-GNU compiler." $ENV{HAI_BUILD_PROFILE})
option(ENABLE_LOGGING "Should logging be enabled" ON)
option(ENABLE_HEAVY_LOGGING "Should heavy debug logging be enabled" ${ENABLE_HEAVY_LOGGING_DEFAULT})
option(ENABLE_HAICRYPT_LOGGING "Should logging in haicrypt be enabled" 0)
option(ENABLE_SHARED "Should libsrt be built as a shared library" ON)
option(ENABLE_STATIC "Should libsrt be built as a static library" ON)
option(ENABLE_PKTINFO "Enable using IP_PKTINFO to allow the listener extracting the target IP address from incoming packets" ${ENABLE_PKTINFO_DEFAULT})
option(ENABLE_RELATIVE_LIBPATH "Should application contain relative library paths, like ../lib" OFF)
option(ENABLE_GETNAMEINFO "In-logs sockaddr-to-string should do rev-dns" OFF)
option(ENABLE_UNITTESTS "Enable unit tests" OFF)
option(ENABLE_ENCRYPTION "Enable encryption in SRT" ON)
option(ENABLE_AEAD_API_PREVIEW "Enable AEAD API preview in SRT" Off)
option(ENABLE_MAXREXMITBW "Enable SRTO_MAXREXMITBW (v1.6.0 API preview)" Off)
option(ENABLE_CXX_DEPS "Extra library dependencies in srt.pc for the CXX libraries useful with C language" ON)
option(USE_STATIC_LIBSTDCXX "Should use static rather than shared libstdc++" OFF)
option(ENABLE_INET_PTON "Set to OFF to prevent usage of inet_pton when building against modern SDKs while still requiring compatibility with older Windows versions, such as Windows XP, Windows Server 2003 etc." ON)
option(ENABLE_CODE_COVERAGE "Enable code coverage reporting" OFF)
option(ENABLE_MONOTONIC_CLOCK "Enforced clock_gettime with monotonic clock on GC CV" ${ENABLE_MONOTONIC_CLOCK_DEFAULT})
option(ENABLE_STDCXX_SYNC "Use C++11 chrono and threads for timing instead of pthreads" ${ENABLE_STDCXX_SYNC_DEFAULT})
option(USE_OPENSSL_PC "Use pkg-config to find OpenSSL libraries" ON)
option(OPENSSL_USE_STATIC_LIBS "Link OpenSSL libraries statically." OFF)
option(USE_BUSY_WAITING "Enable more accurate sending times at a cost of potentially higher CPU load" OFF)
option(USE_GNUSTL "Get c++ library/headers from the gnustl.pc" OFF)
option(ENABLE_SOCK_CLOEXEC "Enable setting SOCK_CLOEXEC on a socket" ON)
option(ENABLE_SHOW_PROJECT_CONFIG "Enable show Project Configuration" OFF)

option(ENABLE_CLANG_TSA "Enable Clang Thread Safety Analysis" OFF)

# NOTE: Use ATOMIC_USE_SRT_SYNC_MUTEX and will override the auto-detection of the
#  Atomic implemetation in srtcore/atomic.h.
option(ATOMIC_USE_SRT_SYNC_MUTEX "Use srt::sync::Mutex to Implement Atomics" OFF)
if (ATOMIC_USE_SRT_SYNC_MUTEX)
   add_definitions(-DATOMIC_USE_SRT_SYNC_MUTEX=1)
endif()

set(TARGET_srt "srt" CACHE STRING "The name for the SRT library")

# Use application-defined group reader
# (currently the only one implemented)
add_definitions(-DSRT_ENABLE_APP_READER)

# XXX This was added once as experimental, it is now in force for
# write-blocking-mode sockets. Still unclear if all issues around
# closing while data still not written are eliminated.
add_definitions(-DSRT_ENABLE_CLOSE_SYNCH)

if (NOT ENABLE_LOGGING)
	set (ENABLE_HEAVY_LOGGING OFF)
	message(STATUS "LOGGING: DISABLED")
else()
	if (ENABLE_HEAVY_LOGGING)
		message(STATUS "LOGGING: HEAVY")
	else()
		message(STATUS "LOGGING: ENABLED")
	endif()
endif()

if (USE_BUSY_WAITING)
	message(STATUS "USE_BUSY_WAITING: ON")
	list(APPEND SRT_EXTRA_CFLAGS "-DUSE_BUSY_WAITING=1")
else()
	message(STATUS "USE_BUSY_WAITING: OFF (default)")
endif()

# Reduce the frequency of some frequent logs, milliseconds
set(SRT_LOG_SLOWDOWN_FREQ_MS_DEFAULT 1000) # 1s
if (NOT DEFINED SRT_LOG_SLOWDOWN_FREQ_MS)
	if (ENABLE_HEAVY_LOGGING)
		set(SRT_LOG_SLOWDOWN_FREQ_MS 0) # Just show every log message.
	else()
		set(SRT_LOG_SLOWDOWN_FREQ_MS ${SRT_LOG_SLOWDOWN_FREQ_MS_DEFAULT})
	endif()
endif()

if ( CYGWIN AND NOT CYGWIN_USE_POSIX )
	set(WIN32 1)
	set(CMAKE_LEGACY_CYGWIN_WIN32 1)
	add_definitions(-DWIN32=1 -DCYGWIN=1)
	message(STATUS "HAVE CYGWIN. Setting backward compat CMAKE_LEGACY_CYGWIN_WIN32 and -DWIN32")
endif()

if (NOT USE_ENCLIB)
	if (USE_GNUTLS)
		message("NOTE: USE_GNUTLS is deprecated. Use -DUSE_ENCLIB=gnutls instead.")
		set (USE_ENCLIB gnutls)
	else()
		set (USE_ENCLIB openssl)
	endif()
endif()

set(USE_ENCLIB "${USE_ENCLIB}" CACHE STRING "The crypto library that SRT uses")
set_property(CACHE USE_ENCLIB PROPERTY STRINGS "openssl" "gnutls" "mbedtls" "botan")

# Make sure DLLs and executabes go to the same path regardles of subdirectory
set(CMAKE_ARCHIVE_OUTPUT_DIRECTORY ${CMAKE_BINARY_DIR})
set(CMAKE_LIBRARY_OUTPUT_DIRECTORY ${CMAKE_BINARY_DIR})
set(CMAKE_RUNTIME_OUTPUT_DIRECTORY ${CMAKE_BINARY_DIR})

if (NOT DEFINED WITH_COMPILER_TYPE)

	# This is for a case when you provided the prefix, but you didn't
	# provide compiler type. This option is in this form predicted to work
	# only on POSIX systems. Just typical compilers for Linux and Mac are
	# included. 
	if (DARWIN)
		set (WITH_COMPILER_TYPE clang)
	elseif (POSIX) # Posix, but not DARWIN
		set(WITH_COMPILER_TYPE gcc)
	else()
		get_filename_component(WITH_COMPILER_TYPE ${CMAKE_C_COMPILER} NAME)
	endif()
	set (USING_DEFAULT_COMPILER_PREFIX 1)
endif()

<<<<<<< HEAD
	if (${WITH_COMPILER_TYPE} STREQUAL gcc)
		set (CMAKE_C_COMPILER ${WITH_COMPILER_PREFIX}gcc)
		set (CMAKE_CXX_COMPILER ${WITH_COMPILER_PREFIX}g++)
	elseif (${WITH_COMPILER_TYPE} STREQUAL cc)
		set (CMAKE_C_COMPILER ${WITH_COMPILER_PREFIX}cc)
		set (CMAKE_CXX_COMPILER ${WITH_COMPILER_PREFIX}c++)
	elseif (${WITH_COMPILER_TYPE} STREQUAL icc)
		set (CMAKE_C_COMPILER ${WITH_COMPILER_PREFIX}icc)
		set (CMAKE_CXX_COMPILER ${WITH_COMPILER_PREFIX}icpc)
=======
if (NOT USING_DEFAULT_COMPILER_PREFIX OR DEFINED WITH_COMPILER_PREFIX)
	message(STATUS "Handling compiler with PREFIX=${WITH_COMPILER_PREFIX} TYPE=${WITH_COMPILER_TYPE}")

	parse_compiler_type(${WITH_COMPILER_TYPE} COMPILER_TYPE COMPILER_SUFFIX)

	if (${COMPILER_TYPE} STREQUAL gcc)
		set (CMAKE_C_COMPILER ${WITH_COMPILER_PREFIX}gcc${COMPILER_SUFFIX})
		set (CMAKE_CXX_COMPILER ${WITH_COMPILER_PREFIX}g++${COMPILER_SUFFIX})
		set (HAVE_COMPILER_GNU_COMPAT 1)
	elseif (${COMPILER_TYPE} STREQUAL cc)
		set (CMAKE_C_COMPILER ${WITH_COMPILER_PREFIX}cc${COMPILER_SUFFIX})
		set (CMAKE_CXX_COMPILER ${WITH_COMPILER_PREFIX}c++${COMPILER_SUFFIX})
		set (HAVE_COMPILER_GNU_COMPAT 1)
	elseif (${COMPILER_TYPE} STREQUAL icc)
		set (CMAKE_C_COMPILER ${WITH_COMPILER_PREFIX}icc${COMPILER_SUFFIX})
		set (CMAKE_CXX_COMPILER ${WITH_COMPILER_PREFIX}icpc${COMPILER_SUFFIX})
		set (HAVE_COMPILER_GNU_COMPAT 1)
>>>>>>> c506764d
	else()
		# Use blindly <command> for C compiler and <command>++ for C++.
		# At least this matches clang.
		set (CMAKE_C_COMPILER ${WITH_COMPILER_PREFIX}${WITH_COMPILER_TYPE})
		set (CMAKE_CXX_COMPILER ${WITH_COMPILER_PREFIX}${COMPILER_TYPE}++${COMPILER_SUFFIX})
		if (${COMPILER_TYPE} STREQUAL clang)
			set (HAVE_COMPILER_GNU_COMPAT 1)
		endif()
	endif()
	message(STATUS "Compiler type: ${WITH_COMPILER_TYPE}. C: ${CMAKE_C_COMPILER}; C++: ${CMAKE_CXX_COMPILER}")
	unset(USING_DEFAULT_COMPILER_PREFIX)
else()
	message(STATUS "No WITH_COMPILER_PREFIX - using C++ compiler ${CMAKE_CXX_COMPILER}")
endif()


if (DEFINED WITH_SRT_TARGET)
	set (TARGET_haisrt ${WITH_SRT_TARGET})
endif()

# When you use crosscompiling, you have to take care that PKG_CONFIG_PATH
# and CMAKE_PREFIX_PATH are set properly.

# symbol exists in win32, but function does not.
if(WIN32)
	if(ENABLE_INET_PTON)
		set(CMAKE_REQUIRED_LIBRARIES ws2_32)
		check_function_exists(inet_pton HAVE_INET_PTON)
		try_compile(AT_LEAST_VISTA
			${CMAKE_BINARY_DIR}
			"${CMAKE_CURRENT_SOURCE_DIR}/scripts/test_vista.c")
		if(NOT AT_LEAST_VISTA)
			# force targeting Vista
			add_definitions(-D_WIN32_WINNT=0x0600)
		endif()
	else()
		add_definitions(-D_WIN32_WINNT=0x0501)
	endif()
else()
	check_function_exists(inet_pton HAVE_INET_PTON)
endif()
if (DEFINED HAVE_INET_PTON)
	add_definitions(-DHAVE_INET_PTON=1)
endif()

# Defines HAVE_PTHREAD_GETNAME_* and HAVE_PTHREAD_SETNAME_*
include(FindPThreadGetSetName)
FindPThreadGetSetName()

if (ENABLE_MONOTONIC_CLOCK)
	if (NOT ENABLE_MONOTONIC_CLOCK_DEFAULT)
		message(FATAL_ERROR "Your platform does not support CLOCK_MONOTONIC. Build with -DENABLE_MONOTONIC_CLOCK=OFF.")
	endif()
	set (WITH_EXTRALIBS "${WITH_EXTRALIBS} ${MONOTONIC_CLOCK_LINKLIB}")
	add_definitions(-DENABLE_MONOTONIC_CLOCK=1)
endif()

if (ENABLE_ENCRYPTION)
	if ("${USE_ENCLIB}" STREQUAL "gnutls")
		set (SSL_REQUIRED_MODULES "gnutls nettle")
		if (WIN32)
			if (MINGW)
				set (SSL_REQUIRED_MODULES "${SSL_REQUIRED_MODULES} zlib")
			endif()
		endif()

		pkg_check_modules (SSL REQUIRED ${SSL_REQUIRED_MODULES})

		add_definitions(
			-DUSE_GNUTLS=1
		)

		link_directories(
			${SSL_LIBRARY_DIRS}
		)
	elseif ("${USE_ENCLIB}" STREQUAL "mbedtls")
		add_definitions(-DUSE_MBEDTLS=1)
		if ("${SSL_LIBRARY_DIRS}" STREQUAL "")
			set(MBEDTLS_PREFIX "${CMAKE_PREFIX_PATH}" CACHE PATH "The path of mbedtls")
			find_package(MbedTLS REQUIRED)
			set (SSL_INCLUDE_DIRS ${MBEDTLS_INCLUDE_DIR})
			set (SSL_LIBRARIES  ${MBEDTLS_LIBRARIES})
		endif()
		if ("${SSL_LIBRARIES}" STREQUAL "")
			set (SSL_LIBRARIES  mbedtls mbedcrypto)
			if (WIN32)
				set (SSL_LIBRARIES ${SSL_LIBRARIES} bcrypt)
			endif()
		endif()
		message(STATUS "SSL enforced mbedtls: -I ${SSL_INCLUDE_DIRS} -l;${SSL_LIBRARIES}")

		foreach(LIB ${SSL_LIBRARIES})
			if(IS_ABSOLUTE ${LIB} AND EXISTS ${LIB})
				set (SRT_LIBS_PRIVATE ${SRT_LIBS_PRIVATE} ${LIB})
			else()
				set(SRT_LIBS_PRIVATE ${SRT_LIBS_PRIVATE} "-l${LIB}")
			endif()
		endforeach()
	elseif ("${USE_ENCLIB}" STREQUAL "openssl-evp")
		# Openssl-EVP requires CRYSPR2
		add_definitions(-DUSE_OPENSSL_EVP=1 -DCRYSPR2)
		set (SSL_REQUIRED_MODULES "openssl libcrypto")
		# Try using pkg-config method first if enabled,
		# fall back to find_package method otherwise
		if (USE_OPENSSL_PC)
			pkg_check_modules(SSL ${SSL_REQUIRED_MODULES})
			if (OPENSSL_USE_STATIC_LIBS)
				# use `pkg-config --static xxx` found libs
				set(SSL_LIBRARIES ${SSL_STATIC_LIBRARIES})
			endif()
		endif()
		if (SSL_FOUND)
			# We have some cases when pkg-config is improperly configured
			# When it doesn't ship the -L and -I options, and the CMAKE_PREFIX_PATH
			# is set (also through `configure`), then we have this problem. If so,
			# set forcefully the -I and -L contents to prefix/include and
			# prefix/lib.
			if ("${SSL_LIBRARY_DIRS}" STREQUAL "")
			if (NOT "${CMAKE_PREFIX_PATH}" STREQUAL "")
				message(STATUS "WARNING: pkg-config has incorrect prefix - enforcing target path prefix: ${CMAKE_PREFIX_PATH}")
				set (SSL_LIBRARY_DIRS ${CMAKE_PREFIX_PATH}/${CMAKE_INSTALL_LIBDIR})
				set (SSL_INCLUDE_DIRS ${CMAKE_PREFIX_PATH}/include)
			endif()
			endif()

			link_directories(
				${SSL_LIBRARY_DIRS}
			)
			message(STATUS "SSL via pkg-config: -L ${SSL_LIBRARY_DIRS} -I ${SSL_INCLUDE_DIRS} -l;${SSL_LIBRARIES}")
		else()
			find_package(OpenSSL REQUIRED)
			set (SSL_INCLUDE_DIRS ${OPENSSL_INCLUDE_DIR})
			set (SSL_LIBRARIES ${OPENSSL_LIBRARIES})
			message(STATUS "SSL via find_package(OpenSSL): -I ${SSL_INCLUDE_DIRS} -l;${SSL_LIBRARIES}")
		endif()
	elseif ("${USE_ENCLIB}" STREQUAL "botan")
		add_definitions(-DUSE_BOTAN=1 -DCRYSPR2)
		set (SSL_REQUIRED_MODULES "botan")
		find_package(Botan 3.0.0 REQUIRED)
		botan_generate(
			botan
			ffi
			nist_keywrap
			aes_armv8
			aes_ni
			aes_power8
			aes_vperm
			idea_sse2
			serpent_avx2
			shacal2_armv8
			shacal2_avx2
			shacal2_x86
			sm4_armv8
			rdseed
			sha1_armv8
			sha1_sse2
			sha1_x86
			sha2_32_armv8
			sha2_32_bmi2
			sha2_32_x86
			sha2_64_bmi2
			sha3_bmi2
			zfec_sse2
			zfec_vperm
			argon2_avx2
			argon2_ssse3
			processor_rng
			chacha_avx2
			ghash_cpu
			ghash_vperm
			simd
			simd_avx2)
		target_compile_features("botan" PRIVATE "cxx_std_20")
		set (SSL_INCLUDE_DIRS ${CMAKE_CURRENT_BINARY_DIR})
		set (SSL_LIBRARIES "botan")
	else() # openssl
		# Openssl (Direct-AES API) can use CRYSPR2
		add_definitions(-DUSE_OPENSSL=1 -DCRYSPR2)
			set (SSL_REQUIRED_MODULES "openssl libcrypto")
		# Try using pkg-config method first if enabled,
		# fall back to find_package method otherwise
		if (USE_OPENSSL_PC)
			pkg_check_modules(SSL ${SSL_REQUIRED_MODULES})
		endif()
		if (SSL_FOUND)
			# We have some cases when pkg-config is improperly configured
			# When it doesn't ship the -L and -I options, and the CMAKE_PREFIX_PATH
			# is set (also through `configure`), then we have this problem. If so,
			# set forcefully the -I and -L contents to prefix/include and
			# prefix/lib.
			if ("${SSL_LIBRARY_DIRS}" STREQUAL "")
			if (NOT "${CMAKE_PREFIX_PATH}" STREQUAL "")
				message(STATUS "WARNING: pkg-config has incorrect prefix - enforcing target path prefix: ${CMAKE_PREFIX_PATH}")
				set (SSL_LIBRARY_DIRS ${CMAKE_PREFIX_PATH}/${CMAKE_INSTALL_LIBDIR})
				set (SSL_INCLUDE_DIRS ${CMAKE_PREFIX_PATH}/include)
			endif()
			endif()

			link_directories(
				${SSL_LIBRARY_DIRS}
			)
			message(STATUS "SSL via pkg-config: -L ${SSL_LIBRARY_DIRS} -I ${SSL_INCLUDE_DIRS} -l;${SSL_LIBRARIES}")
		else()
			find_package(OpenSSL REQUIRED)
			set (SSL_INCLUDE_DIRS ${OPENSSL_INCLUDE_DIR})
			set (SSL_LIBRARIES ${OPENSSL_LIBRARIES})
			message(STATUS "SSL via find_package(OpenSSL): -I ${SSL_INCLUDE_DIRS} -l;${SSL_LIBRARIES}")
		endif()

	endif()

	add_definitions(-DSRT_ENABLE_ENCRYPTION)
	message(STATUS "ENCRYPTION: ENABLED, using: ${SSL_REQUIRED_MODULES}")
	message (STATUS "SSL libraries: ${SSL_LIBRARIES}")

	if (ENABLE_AEAD_API_PREVIEW)
		if (("${USE_ENCLIB}" STREQUAL "openssl-evp") OR ("${USE_ENCLIB}" STREQUAL "botan"))
			add_definitions(-DENABLE_AEAD_API_PREVIEW)
			message(STATUS "ENCRYPTION AEAD API: ENABLED")
		else()
			message(FATAL_ERROR "ENABLE_AEAD_API_PREVIEW is only available with USE_ENCLIB=[openssl-evp | botan]!")
		endif()
	else()
		message(STATUS "ENCRYPTION AEAD API: DISABLED")
	endif()

else()
	message(STATUS "ENCRYPTION: DISABLED")
	message(STATUS "ENCRYPTION AEAD API: N/A")
endif()

if (USE_GNUSTL)
	pkg_check_modules (GNUSTL REQUIRED gnustl)
	link_directories(${GNUSTL_LIBRARY_DIRS})
	include_directories(${GNUSTL_INCLUDE_DIRS})
	set (SRT_LIBS_PRIVATE ${SRT_LIBS_PRIVATE} ${GNUSTL_LIBRARIES} ${GNUSTL_LDFLAGS})
endif()

if (ENABLE_MAXREXMITBW)
	add_definitions(-DENABLE_MAXREXMITBW)
	message(STATUS "MAXREXMITBW API: ENABLED")
else()
	message(STATUS "MAXREXMITBW API: DISABLED")
endif()

if (USING_DEFAULT_COMPILER_PREFIX)
# Detect if the compiler is GNU compatible for flags
if (CMAKE_CXX_COMPILER_ID MATCHES "GNU|Intel|Clang|AppleClang")
	message(STATUS "COMPILER: ${CMAKE_CXX_COMPILER_ID} (${CMAKE_CXX_COMPILER}) - GNU compat")
	set(HAVE_COMPILER_GNU_COMPAT 1)

	# See https://gcc.gnu.org/projects/cxx-status.html
	# At the bottom there's information about C++98, which is default up to 6.1 version.
	# For all other compilers - including Clang - we state that the default C++ standard is AT LEAST 11.
	if (${CMAKE_CXX_COMPILER_ID} STREQUAL GNU AND ${CMAKE_CXX_COMPILER_VERSION} VERSION_LESS 6.1)
		message(STATUS "NOTE: GCC ${CMAKE_CXX_COMPILER_VERSION} is detected with default C++98. Forcing C++11 on applications.")
		set (FORCE_CXX_STANDARD 1)
	elseif (${CMAKE_CXX_COMPILER_ID} MATCHES "Clang|AppleClang")
		message(STATUS "NOTE: CLANG ${CMAKE_CXX_COMPILER_VERSION} detected, unsure if >=C++11 is default, forcing C++11 on applications")
		set (FORCE_CXX_STANDARD 1)
	else() 
		message(STATUS "NOTE: ${CMAKE_CXX_COMPILER_ID} ${CMAKE_CXX_COMPILER_VERSION} - assuming default C++11.")
	endif()
else()
	message(STATUS "COMPILER: ${CMAKE_CXX_COMPILER_ID} (${CMAKE_CXX_COMPILER}) - NOT GNU compat")
	set(HAVE_COMPILER_GNU_COMPAT 0)
endif()

else() # Compiler altered by WITH_COMPILER_TYPE/PREFIX - can't rely on CMAKE_CXX_*

	# Force the C++ standard as C++11
	# HAVE_COMPILER_GNU_COMPAT was set in the handler of WITH_COMPILER_TYPE
	set (FORCE_CXX_STANDARD 1)
	message(STATUS "COMPILER CHANGED TO: ${COMPILER_TYPE} - forcing C++11 standard for apps")
endif()

# Check for GCC Atomic Intrinsics and C++11 Atomics.
# Sets:
#  HAVE_LIBATOMIC
#  HAVE_LIBATOMIC_COMPILES
#  HAVE_LIBATOMIC_COMPILES_STATIC
#  HAVE_GCCATOMIC_INTRINSICS
#  HAVE_GCCATOMIC_INTRINSICS_REQUIRES_LIBATOMIC
include(CheckGCCAtomicIntrinsics)
CheckGCCAtomicIntrinsics()
#  HAVE_CXX_ATOMIC
#  HAVE_CXX_ATOMIC_STATIC
include(CheckCXXAtomic)
CheckCXXAtomic()

# Check for std::put_time():
# Sets:
#  HAVE_CXX_STD_PUT_TIME
include(CheckCXXStdPutTime)
CheckCXXStdPutTime()
if (HAVE_CXX_STD_PUT_TIME)
	add_definitions(-DHAVE_CXX_STD_PUT_TIME=1)
endif()

if (DISABLE_CXX11)
	set (ENABLE_CXX11 0)
elseif( DEFINED ENABLE_CXX11 )
else()
	set (ENABLE_CXX11 1)
endif()

function (srt_check_cxxstd stdval OUT_STD OUT_PFX)

	set (STDPFX c++)
	if (stdval MATCHES "([^+]+\\++)([0-9]*)")
		set (STDPFX ${CMAKE_MATCH_1})
		set (STDCXX ${CMAKE_MATCH_2})
	elseif (stdval MATCHES "[0-9]*")
		set (STDCXX ${stdval})
	else()
		set (STDCXX 0)
	endif()

	# Handle C++98 < C++11
	# Please fix this around 2070 year.
	if (${STDCXX} GREATER 80)
			set (STDCXX 03)
	endif()

	# return
	set (${OUT_STD} ${STDCXX} PARENT_SCOPE)
	set (${OUT_PFX} ${STDPFX} PARENT_SCOPE)
endfunction()

if (NOT ENABLE_CXX11)
	message(WARNING "Parts that require C++11 support will be disabled (srt-live-transmit)")
	if (ENABLE_STDCXX_SYNC)
		message(FATAL_ERROR "ENABLE_STDCXX_SYNC is set, but C++11 is disabled by ENABLE_CXX11")
	endif()
elseif (ENABLE_STDCXX_SYNC)
	add_definitions(-DENABLE_STDCXX_SYNC=1)
	if (DEFINED USE_CXX_STD)
		srt_check_cxxstd(${USE_CXX_STD} STDCXX STDPFX)
		# If defined, make sure it's at least C++11
		if (${STDCXX} LESS 11)
			message(FATAL_ERROR "If ENABLE_STDCXX_SYNC, then USE_CXX_STD must specify at least C++11")
		endif()
	else()
		set (USE_CXX_STD 11)
	endif()
endif()

message(STATUS "STDCXX_SYNC: ${ENABLE_STDCXX_SYNC}")
message(STATUS "MONOTONIC_CLOCK: ${ENABLE_MONOTONIC_CLOCK}")

if (ENABLE_SOCK_CLOEXEC)
	add_definitions(-DENABLE_SOCK_CLOEXEC=1)
endif()

if (CMAKE_MAJOR_VERSION LESS 3)
	set (FORCE_CXX_STANDARD_GNUONLY 1)
endif()

if (DEFINED USE_CXX_STD)
	srt_check_cxxstd(${USE_CXX_STD} STDCXX STDPFX)

	if (${STDCXX} EQUAL 0)
		message(FATAL_ERROR "USE_CXX_STD: Must specify 03/11/14/17/20 possibly with c++/gnu++ prefix")
	endif()

	if (NOT STDCXX STREQUAL "")

		if (${STDCXX} LESS 11)
			if (ENABLE_STDCXX_SYNC)
				message(FATAL_ERROR "If ENABLE_STDCXX_SYNC, then you can't USE_CXX_STD less than 11")
			endif()
			# Set back to 98 because cmake doesn't understand 03.
			set (STDCXX 98)
			# This enforces C++03 standard on SRT.
			# Apps still use C++11

			# Set this through independent flags
			set (USE_CXX_STD_LIB ${STDCXX})
			set (FORCE_CXX_STANDARD 1)
			if (NOT ENABLE_APPS)
				set (USE_CXX_STD_APP ${STDCXX})
				message(STATUS "C++ STANDARD: library: C++${STDCXX}, apps disabled (examples will follow C++${STDCXX})")
			else()
				set (USE_CXX_STD_APP "")
				message(STATUS "C++ STANDARD: library: C++${STDCXX}, but apps still at least C++11")
			endif()
		elseif (FORCE_CXX_STANDARD_GNUONLY)
			# CMake is too old to handle CMAKE_CXX_STANDARD,
			# use bare GNU options.
			set (FORCE_CXX_STANDARD 1)
			set (USE_CXX_STD_APP ${STDCXX})
			set (USE_CXX_STD_LIB ${STDCXX})
			message(STATUS "C++ STANDARD: using C++${STDCXX} for all - GNU only")
		else()
			# This enforces this standard on both apps and library,
			# so set this as global C++ standard option
			set (CMAKE_CXX_STANDARD ${STDCXX})
			unset (FORCE_CXX_STANDARD)

			# Do not set variables to not duplicate flags
			set (USE_CXX_STD_LIB "")
			set (USE_CXX_STD_APP "")
			message(STATUS "C++ STANDARD: using C++${STDCXX} for all")
		endif()

		message(STATUS "C++: Setting C++ standard for gnu compiler: lib: ${USE_CXX_STD_LIB} apps: ${USE_CXX_STD_APP}")
	endif()
else()
	set (USE_CXX_STD_LIB "")
	set (USE_CXX_STD_APP "")
endif()

if (FORCE_CXX_STANDARD)
	message(STATUS "C++ STD: Forcing C++11 on applications")
	if (USE_CXX_STD_APP STREQUAL "")
		set (USE_CXX_STD_APP 11)
	endif()

	if (USE_CXX_STD_LIB STREQUAL "" AND ENABLE_STDCXX_SYNC)
		message(STATUS "C++ STD: Forcing C++11 on library, as C++11 sync requested")
		set (USE_CXX_STD_LIB 11)
	endif()
endif()

# add extra warning flags for gccish compilers
if (HAVE_COMPILER_GNU_COMPAT)
	set (SRT_GCC_WARN "-Wall -Wextra")
	if (CMAKE_CXX_COMPILER_VERSION VERSION_GREATER 7.0 AND CMAKE_CXX_COMPILER_ID STREQUAL "GNU")
		set (SRT_GCC_WARN "${SRT_GCC_WARN} -Wshadow=local")
	endif()
else()
	# cpp debugging on Windows :D
	#set (SRT_GCC_WARN "/showIncludes")
endif()

if (USE_STATIC_LIBSTDCXX)
	if (HAVE_COMPILER_GNU_COMPAT)
		set(CMAKE_EXE_LINKER_FLAGS "${CMAKE_EXE_LINKER_FLAGS} -static-libstdc++")
	else()
		message(FATAL_ERROR "On non-GNU-compat compiler it's not known how to use static C++ standard library.")
	endif()
endif()


# This options is necessary on some systems; on a cross-ARM compiler it
# has been detected, for example, that -lrt is necessary for some applications
# because clock_gettime is needed by some functions and it is alternatively
# provided by libc, but only in newer versions. This options is rarely necessary,
# but may help in several corner cases in unusual platforms.
if (WITH_EXTRALIBS)
	set(CMAKE_EXE_LINKER_FLAGS "${CMAKE_EXE_LINKER_FLAGS} ${WITH_EXTRALIBS}")
endif()

# CMake has only discovered in 3.3 version that some set-finder is
# necessary. Using variables for shortcut to a clumsy check syntax.

set (srt_libspec_shared ${ENABLE_SHARED})
set (srt_libspec_static ${ENABLE_STATIC})

set (srtpack_libspec_common)
if (srt_libspec_shared)
	list(APPEND srtpack_libspec_common ${TARGET_srt}_shared)

endif()
if (srt_libspec_static)
	list(APPEND srtpack_libspec_common ${TARGET_srt}_static)
endif()

set (SRT_SRC_HAICRYPT_DIR ${CMAKE_CURRENT_SOURCE_DIR}/haicrypt)
set (SRT_SRC_SRTCORE_DIR ${CMAKE_CURRENT_SOURCE_DIR}/srtcore)
set (SRT_SRC_COMMON_DIR ${CMAKE_CURRENT_SOURCE_DIR}/common)
set (SRT_SRC_TOOLS_DIR ${CMAKE_CURRENT_SOURCE_DIR}/tools)
set (SRT_SRC_TEST_DIR ${CMAKE_CURRENT_SOURCE_DIR}/test)

if(WIN32)
	message(STATUS "DETECTED SYSTEM: WINDOWS;  WIN32=1; PTW32_STATIC_LIB=1")
	add_definitions(-DWIN32=1 -DPTW32_STATIC_LIB=1)
elseif(DARWIN)
	message(STATUS "DETECTED SYSTEM: DARWIN")
elseif(BSD)
	message(STATUS "DETECTED SYSTEM: BSD;  BSD=1")
	add_definitions(-DBSD=1)
elseif(LINUX)
	add_definitions(-DLINUX=1)
	message(STATUS "DETECTED SYSTEM: LINUX;  LINUX=1" )
elseif(ANDROID)
	add_definitions(-DLINUX=1)
	message(STATUS "DETECTED SYSTEM: ANDROID;  LINUX=1" )
elseif(CYGWIN)
	add_definitions(-DCYGWIN=1)
	message(STATUS "DETECTED SYSTEM: CYGWIN (posix mode); CYGWIN=1")
elseif(GNU)
	add_definitions(-DGNU=1)
	message(STATUS "DETECTED SYSTEM: GNU;  GNU=1" )
elseif(SUNOS)
	add_definitions(-DSUNOS=1)
	message(STATUS "DETECTED SYSTEM: SunOS|Solaris;  SUNOS=1" )
else()
	message(FATAL_ERROR "Unsupported system: ${CMAKE_SYSTEM_NAME}")
endif()

add_definitions(
	-D_GNU_SOURCE
	-DHAI_PATCH=1
	-DHAI_ENABLE_SRT=1
	-DSRT_VERSION="${SRT_VERSION}"
)

if (LINUX)
# This is an option supported only on Linux
	add_definitions(-DSRT_ENABLE_BINDTODEVICE)
endif()

# This is obligatory include directory for all targets. This is only
# for private headers. Installable headers should be exclusively used DIRECTLY.
include_directories(${SRT_SRC_COMMON_DIR} ${SRT_SRC_SRTCORE_DIR} ${SRT_SRC_HAICRYPT_DIR})

if (ENABLE_LOGGING)
	list(APPEND SRT_EXTRA_CFLAGS "-DENABLE_LOGGING=1")
	if (ENABLE_HEAVY_LOGGING)
		list(APPEND SRT_EXTRA_CFLAGS "-DENABLE_HEAVY_LOGGING=1")
	endif()
	if (ENABLE_HAICRYPT_LOGGING)
		if (ENABLE_HAICRYPT_LOGGING STREQUAL 2) # Allow value 2 for INSECURE DEBUG logging
			message(WARNING " *** ENABLED INSECURE HAICRYPT LOGGING - USE FOR TESTING ONLY!!! ***")
			list(APPEND SRT_EXTRA_CFLAGS "-DENABLE_HAICRYPT_LOGGING=2")
		else()
			list(APPEND SRT_EXTRA_CFLAGS "-DENABLE_HAICRYPT_LOGGING=1")
		endif()
	endif()
endif()

if (ENABLE_GETNAMEINFO)
	list(APPEND SRT_EXTRA_CFLAGS "-DENABLE_GETNAMEINFO=1")
endif()

if (ENABLE_PKTINFO)
	if (WIN32 OR BSD)
		message(FATAL_ERROR "PKTINFO is not implemented on Windows or *BSD.")
	endif()

	list(APPEND SRT_EXTRA_CFLAGS "-DSRT_ENABLE_PKTINFO=1")
endif()


# ENABLE_EXPERIMENTAL_BONDING is deprecated. Use ENABLE_BONDING. ENABLE_EXPERIMENTAL_BONDING is be removed in v1.6.0.
if (ENABLE_EXPERIMENTAL_BONDING)
	message(DEPRECATION "ENABLE_EXPERIMENTAL_BONDING is deprecated. Please use ENABLE_BONDING instead.")
	set (ENABLE_BONDING ON)
endif()

if (ENABLE_BONDING)
	list(APPEND SRT_EXTRA_CFLAGS "-DENABLE_BONDING=1")
	message(STATUS "ENABLE_BONDING: ON")
else()
	message(STATUS "ENABLE_BONDING: OFF")
endif()

if (ENABLE_THREAD_CHECK)
	add_definitions(
		-DSRT_ENABLE_THREADCHECK=1
		-DFUGU_PLATFORM=1
		-I${WITH_THREAD_CHECK_INCLUDEDIR}
	)
endif()

if (ENABLE_CLANG_TSA)
	list(APPEND SRT_EXTRA_CFLAGS "-Wthread-safety")
	message(STATUS "Clang TSA: Enabled")
endif()

if (ENABLE_PROFILE)
	if (HAVE_COMPILER_GNU_COMPAT)
		# They are actually cflags, not definitions, but CMake is stupid enough.
		add_definitions(-g -pg)
		link_libraries(-g -pg)
	else()
		message(FATAL_ERROR "Profiling option is not supported on this platform")
	endif()
endif()

if (ENABLE_CODE_COVERAGE)
	if (HAVE_COMPILER_GNU_COMPAT)
		add_definitions(-g -O0 --coverage)
		link_libraries(--coverage)
		message(STATUS "ENABLE_CODE_COVERAGE: ON")
	else()
		message(FATAL_ERROR "ENABLE_CODE_COVERAGE: option is not supported on this platform")
	endif()
endif()

# On Linux pthreads have to be linked even when using C++11 threads
if (ENABLE_STDCXX_SYNC AND NOT LINUX)
	message(STATUS "Pthread library: C++11")
elseif (PTHREAD_LIBRARY AND PTHREAD_INCLUDE_DIR)
	message(STATUS "Pthread library: ${PTHREAD_LIBRARY}")
	message(STATUS "Pthread include dir: ${PTHREAD_INCLUDE_DIR}")
elseif (MICROSOFT)
	find_package(pthreads QUIET)

	if (NOT PTHREAD_INCLUDE_DIR OR NOT PTHREAD_LIBRARY)
		#search package folders with GLOB to add as extra hint for headers
		file(GLOB PTHREAD_PACKAGE_INCLUDE_HINT ./_packages/cinegy.pthreads-win*/sources)
		if (PTHREAD_PACKAGE_INCLUDE_HINT)
			message(STATUS "PTHREAD_PACKAGE_INCLUDE_HINT value: ${PTHREAD_PACKAGE_INCLUDE_HINT}")
		endif()

		# find pthread header
		find_path(PTHREAD_INCLUDE_DIR pthread.h HINTS C:/pthread-win32/include ${PTHREAD_PACKAGE_INCLUDE_HINT})

		if (PTHREAD_INCLUDE_DIR)
			message(STATUS "Pthread include dir: ${PTHREAD_INCLUDE_DIR}")
		else()
			message(FATAL_ERROR "Failed to find pthread.h. Specify PTHREAD_INCLUDE_DIR.")
		endif()

		#search package folders with GLOB to add as extra hint for libs
		file(GLOB PTHREAD_PACKAGE_LIB_HINT ./_packages/cinegy.pthreads-win*/runtimes/win-*/native/release)
		if (PTHREAD_PACKAGE_LIB_HINT)
			message(STATUS "PTHREAD_PACKAGE_LIB_HINT value: ${PTHREAD_PACKAGE_LIB_HINT}")
		endif()

		#find pthread library
		set(PTHREAD_LIB_SUFFIX "")
		if (ENABLE_DEBUG)
			set(PTHREAD_LIB_SUFFIX "d")
		endif ()

		set(PTHREAD_COMPILER_FLAG "")
		if (MICROSOFT)
			set(PTHREAD_COMPILER_FLAG "V")
		elseif (MINGW)
			set(PTHREAD_COMPILER_FLAG "G")
		endif ()

		foreach(EXHAND C CE SE)
			foreach(COMPAT 1 2)
				list(APPEND PTHREAD_W32_LIBRARY "pthread${PTHREAD_COMPILER_FLAG}${EXHAND}${PTHREAD_LIB_SUFFIX}${COMPAT}")
			endforeach()
		endforeach()

		find_library(PTHREAD_LIBRARY NAMES ${PTHREAD_W32_LIBRARY} pthread pthread_dll pthread_lib HINTS C:/pthread-win32/lib C:/pthread-win64/lib ${PTHREAD_PACKAGE_LIB_HINT})
		if (PTHREAD_LIBRARY)
			message(STATUS "Pthread library: ${PTHREAD_LIBRARY}")
		else()
			message(FATAL_ERROR "Failed to find pthread library. Specify PTHREAD_LIBRARY.")
		endif()
	endif()
else ()
	find_package(Threads REQUIRED)
	set(PTHREAD_LIBRARY ${CMAKE_THREAD_LIBS_INIT})
endif()

# This is required in some projects that add some other sources
# to the SRT library to be compiled together (aka "virtual library").
if (DEFINED SRT_EXTRA_LIB_INC)
	include(${SRT_EXTRA_LIB_INC}.cmake)
	# Expected to provide variables:
	# - SOURCES_srt_extra
	# - EXTRA_stransmit
endif()

# ---------------------------------------------------------------------------

# ---
# Target: haicrypt.
# Completing sources and installable headers. Flag settings will follow.
# ---
if (ENABLE_ENCRYPTION)
	set (HAICRYPT_FILELIST_MAF "filelist-${USE_ENCLIB}.maf")

	MafReadDir(haicrypt ${HAICRYPT_FILELIST_MAF}
		SOURCES SOURCES_haicrypt
		PUBLIC_HEADERS HEADERS_haicrypt
		PROTECTED_HEADERS HEADERS_haicrypt
	)
endif()

if (WIN32)
	MafReadDir(common filelist_win32.maf
		SOURCES SOURCES_common
		PUBLIC_HEADERS HEADERS_srt_win32
		PROTECTED_HEADERS HEADERS_srt_win32
	)
	message(STATUS "WINDOWS detected: adding compat sources: ${SOURCES_common}")
endif()


# Make the OBJECT library for haicrypt and srt. Then they'll be bound into
# real libraries later, either one common, or separate.

# This is needed for Xcode to properly handle CMake OBJECT Libraries
# From docs (https://cmake.org/cmake/help/latest/command/add_library.html#object-libraries):
#
# ... Some native build systems (such as Xcode) may not like targets that have only object files,
# so consider adding at least one real source file to any target that references $<TARGET_OBJECTS:objlib>.
set(OBJECT_LIB_SUPPORT "${PROJECT_SOURCE_DIR}/cmake_object_lib_support.c")

# NOTE: The "virtual library" is a library specification that cmake
# doesn't support (the library of OBJECT type is something in kind of that,
# but not fully supported - for example it doesn't support transitive flags,
# so this can't be used desired way). It's a private-only dependency type,
# where the project isn't compiled into any library file at all - instead, all
# of its source files are incorporated directly to the source list of the
# project that depends on it. In cmake this must be handled manually.


# ---
# Target: srt. DEFINITION ONLY. Haicrypt flag settings follow.
# ---

if (ENABLE_SHARED AND MICROSOFT)
	#add resource files to shared library, to set DLL metadata on Windows DLLs
	set (EXTRA_WIN32_SHARED 1)
	message(STATUS "WIN32: extra resource file will be added")
endif()

MafReadDir(srtcore filelist.maf
	SOURCES SOURCES_srt
	PUBLIC_HEADERS HEADERS_srt
	PROTECTED_HEADERS HEADERS_srt
	PRIVATE_HEADERS HEADERS_srt_private
)

# Auto generated version file and add it to the HEADERS_srt list.
if(DEFINED ENV{APPVEYOR_BUILD_NUMBER})
	set(SRT_VERSION_BUILD ON)
	set(CI_BUILD_NUMBER_STRING $ENV{APPVEYOR_BUILD_NUMBER})
	message(STATUS "AppVeyor build environment detected: Adding build number to version header")
endif()
if(DEFINED ENV{TEAMCITY_VERSION})
	set(SRT_VERSION_BUILD ON)
	set(CI_BUILD_NUMBER_STRING $ENV{CI_BUILD_COUNTER})
	message(STATUS "TeamCity build environment detected: Adding build counter to version header")
endif()

configure_file("srtcore/version.h.in" "version.h" @ONLY)

list(INSERT HEADERS_srt 0 "${CMAKE_CURRENT_BINARY_DIR}/version.h")
include_directories("${CMAKE_CURRENT_BINARY_DIR}")

add_library(srt_virtual OBJECT ${SOURCES_srt} ${SOURCES_srt_extra} ${HEADERS_srt} ${SOURCES_haicrypt} ${SOURCES_common})

if (ENABLE_SHARED)
	# Set this to sources as well, as it won't be automatically handled
	set_target_properties(srt_virtual PROPERTIES POSITION_INDEPENDENT_CODE 1)
endif()

macro(srt_set_stdcxx targetname spec)
	set (stdcxxspec ${spec})
	if (NOT "${stdcxxspec}" STREQUAL "")
		if (FORCE_CXX_STANDARD_GNUONLY)
			target_compile_options(${targetname} PRIVATE -std=c++${stdcxxspec})
			message(STATUS "C++ STD: ${targetname}: forced C++${stdcxxspec} standard - GNU option: -std=c++${stdcxxspec}")
		else()
			set_target_properties(${targetname} PROPERTIES CXX_STANDARD ${stdcxxspec})
			message(STATUS "C++ STD: ${targetname}: forced C++${stdcxxspec} standard - portable way")
		endif()
	else()
		message(STATUS "APP: ${targetname}: using default C++ standard")
	endif()
endmacro()


srt_set_stdcxx(srt_virtual "${USE_CXX_STD_LIB}")

set (VIRTUAL_srt $<TARGET_OBJECTS:srt_virtual>)

if (srt_libspec_shared)
	add_library(${TARGET_srt}_shared SHARED ${OBJECT_LIB_SUPPORT} ${VIRTUAL_srt})
	# shared libraries need PIC
	set (CMAKE_POSITION_INDEPENDENT_CODE ON)
	set_property(TARGET ${TARGET_srt}_shared PROPERTY OUTPUT_NAME ${TARGET_srt})
	set_target_properties (${TARGET_srt}_shared PROPERTIES VERSION ${SRT_VERSION} SOVERSION ${SRT_VERSION_MAJOR}.${SRT_VERSION_MINOR})
	list (APPEND INSTALL_TARGETS ${TARGET_srt}_shared)
	if (ENABLE_ENCRYPTION)
		target_link_libraries(${TARGET_srt}_shared PRIVATE ${SSL_LIBRARIES})
	endif()
	if (MICROSOFT)
		target_link_libraries(${TARGET_srt}_shared PRIVATE ws2_32.lib)
		if (NOT (ENABLE_ENCRYPTION AND "${USE_ENCLIB}" STREQUAL "botan"))
			if (OPENSSL_USE_STATIC_LIBS)
				target_link_libraries(${TARGET_srt}_shared PRIVATE crypt32.lib)
			else()
				set_target_properties(${TARGET_srt}_shared PROPERTIES LINK_FLAGS "/DELAYLOAD:libeay32.dll")
			endif()
		endif()
	elseif (MINGW)
		target_link_libraries(${TARGET_srt}_shared PRIVATE wsock32 ws2_32)
	elseif (APPLE)
		set_property(TARGET ${TARGET_srt}_shared PROPERTY MACOSX_RPATH ON)
	endif()
	if (USE_GNUSTL)
		target_link_libraries(${TARGET_srt}_shared PRIVATE ${GNUSTL_LIBRARIES} ${GNUSTL_LDFLAGS})
	endif()
endif()

if (srt_libspec_static)
	add_library(${TARGET_srt}_static STATIC ${OBJECT_LIB_SUPPORT} ${VIRTUAL_srt})

	# For Windows, leave the name to be "srt_static.lib".
	# Windows generates two different library files:
	# - a usual static library for static linkage
	# - a shared library exposer, which allows pre-resolution and later dynamic
	#   linkage when running the executable
	# Both having unfortunately the same names created by MSVC compiler.
	# It's not the case of Cygwin/MINGW - they are named there libsrt.a and libsrt.dll.a
	if (MICROSOFT)
		# Keep _static suffix. By unknown reason, the name must still be set explicitly.
		set_property(TARGET ${TARGET_srt}_static PROPERTY OUTPUT_NAME ${TARGET_srt}_static)
	else()
		set_property(TARGET ${TARGET_srt}_static PROPERTY OUTPUT_NAME ${TARGET_srt})
	endif()

	list (APPEND INSTALL_TARGETS ${TARGET_srt}_static)
	if (ENABLE_ENCRYPTION)
		target_link_libraries(${TARGET_srt}_static PRIVATE ${SSL_LIBRARIES})
	endif()
	if (MICROSOFT)
		target_link_libraries(${TARGET_srt}_static PRIVATE ws2_32.lib)
		if (OPENSSL_USE_STATIC_LIBS)
			target_link_libraries(${TARGET_srt}_static PRIVATE crypt32.lib)
		endif()
	elseif (MINGW)
		target_link_libraries(${TARGET_srt}_static PRIVATE wsock32 ws2_32)
	endif()
	if (USE_GNUSTL)
		target_link_libraries(${TARGET_srt}_static PRIVATE ${GNUSTL_LIBRARIES} ${GNUSTL_LDFLAGS})
	endif()
endif()

target_include_directories(srt_virtual PRIVATE  ${SSL_INCLUDE_DIRS})

if (MICROSOFT)
	if (OPENSSL_USE_STATIC_LIBS)
		set (SRT_LIBS_PRIVATE ${SRT_LIBS_PRIVATE} ws2_32.lib crypt32.lib)
	else()
		set (SRT_LIBS_PRIVATE ${SRT_LIBS_PRIVATE} ws2_32.lib)
	endif()
elseif (MINGW)
	set (SRT_LIBS_PRIVATE ${SRT_LIBS_PRIVATE} -lwsock32 -lws2_32)
endif()

# Applying this to public includes is not transitive enough.
# On Windows, apps require this as well, so it's safer to
# spread this to all targets.
if (PTHREAD_INCLUDE_DIR)
	include_directories(${PTHREAD_INCLUDE_DIR})
endif()

# Link libraries must be applied directly to the derivatives
# as virtual libraries (OBJECT-type) cannot have linkage declarations
# transitive or not.

foreach(tar ${srtpack_libspec_common})
	message(STATUS "ADDING TRANSITIVE LINK DEP to:${tar} : ${PTHREAD_LIBRARY} ${dep}")
	target_link_libraries (${tar} PUBLIC ${PTHREAD_LIBRARY} ${dep})
endforeach()


set (SRT_LIBS_PRIVATE ${SRT_LIBS_PRIVATE} ${PTHREAD_LIBRARY})

target_compile_definitions(srt_virtual PRIVATE -DSRT_EXPORTS )
if (ENABLE_SHARED)
	target_compile_definitions(srt_virtual PUBLIC -DSRT_DYNAMIC)
endif()

target_compile_definitions(srt_virtual PRIVATE -DSRT_LOG_SLOWDOWN_FREQ_MS=${SRT_LOG_SLOWDOWN_FREQ_MS})

if (ENABLE_ENCRYPTION AND "${USE_ENCLIB}" STREQUAL "botan")
	add_dependencies(srt_virtual botan)
endif()

if (srt_libspec_shared)
	if (MICROSOFT)
		target_link_libraries(${TARGET_srt}_shared PUBLIC Ws2_32.lib)
		if (OPENSSL_USE_STATIC_LIBS)
			target_link_libraries(${TARGET_srt}_shared PUBLIC crypt32.lib)
		endif()
	endif()
endif()

# Required by some toolchains when statically linking this library if the
#  GCC Atomic Intrinsics are being used.
if (HAVE_GCCATOMIC_INTRINSICS_REQUIRES_LIBATOMIC AND HAVE_LIBATOMIC)
	if (srt_libspec_static)
		target_link_libraries(${TARGET_srt}_static PUBLIC atomic)
	endif()
	if (srt_libspec_shared)
		target_link_libraries(${TARGET_srt}_shared PUBLIC atomic)
	endif()
elseif (HAVE_LIBATOMIC AND HAVE_LIBATOMIC_COMPILES_STATIC)
	# This is a workaround for ANDROID NDK<17 builds, which need to link
	#  to libatomic when linking statically to the SRT library.
	if (srt_libspec_static)
		target_link_libraries(${TARGET_srt}_static PUBLIC atomic)
	endif()
elseif (LINUX AND HAVE_LIBATOMIC AND HAVE_LIBATOMIC_COMPILES)
	# This is a workaround for some older Linux Toolchains.
	if (srt_libspec_static)
		target_link_libraries(${TARGET_srt}_static PUBLIC atomic)
	endif()
endif()

# Cygwin installs the *.dll libraries in bin directory and uses PATH.

set (INSTALL_SHARED_DIR ${CMAKE_INSTALL_LIBDIR})
if (CYGWIN)
	set (INSTALL_SHARED_DIR ${CMAKE_INSTALL_BINDIR})
endif()

message(STATUS "INSTALL DIRS: bin=${CMAKE_INSTALL_BINDIR} lib=${CMAKE_INSTALL_LIBDIR} shlib=${INSTALL_SHARED_DIR} include=${CMAKE_INSTALL_INCLUDEDIR}")
if (NEED_DESTINATION)
	if (DEFINED CMAKE_INSTALL_BINDIR AND DEFINED CMAKE_INSTALL_LIBDIR AND NOT INSTALL_SHARED_DIR STREQUAL "")
		install(TARGETS ${INSTALL_TARGETS}
			RUNTIME DESTINATION ${CMAKE_INSTALL_BINDIR}
			ARCHIVE DESTINATION ${CMAKE_INSTALL_LIBDIR}
			LIBRARY DESTINATION ${INSTALL_SHARED_DIR}
		)
	else()
		message(WARNING "No location to install ${INSTALL_TARGETS}")
	endif()
elseif (NOT INSTALL_SHARED_DIR STREQUAL "")
	install(TARGETS ${INSTALL_TARGETS}
		LIBRARY DESTINATION ${INSTALL_SHARED_DIR}
	)
else()
	install(TARGETS ${INSTALL_TARGETS})
endif()

if (DEFINED CMAKE_INSTALL_INCLUDEDIR)
	install(FILES ${HEADERS_srt} DESTINATION ${CMAKE_INSTALL_INCLUDEDIR}/srt)
	if (WIN32)
		install(FILES ${HEADERS_srt_win32} DESTINATION ${CMAKE_INSTALL_INCLUDEDIR}/srt/win)
	endif()
endif()

# ---
# That's all for target definition
# ---

join_arguments(SRT_EXTRA_CFLAGS ${SRT_EXTRA_CFLAGS})

#message(STATUS "Target srt: LIBSPEC: ${srtpack_libspec_common} SOURCES: {${SOURCES_srt}}  HEADERS: {${HEADERS_srt}}")

set (CMAKE_C_FLAGS "${CMAKE_C_FLAGS} ${SRT_DEBUG_OPT} ${SRT_EXTRA_CFLAGS} ${SRT_GCC_WARN}")
set (CMAKE_CXX_FLAGS "${CMAKE_CXX_FLAGS} ${SRT_DEBUG_OPT} ${SRT_EXTRA_CFLAGS} ${SRT_GCC_WARN}")

# PC file generation.
if (NOT DEFINED INSTALLDIR)
	set (INSTALLDIR ${CMAKE_INSTALL_PREFIX})
	get_filename_component(INSTALLDIR ${INSTALLDIR} ABSOLUTE)
endif()

# Required if linking a C application.
# This may cause trouble when you want to compile your app with static libstdc++;
# if your build requires it, you'd probably remove -lstdc++ from the list
# obtained by `pkg-config --libs`.
if(ENABLE_CXX_DEPS)
	foreach(LIB ${CMAKE_CXX_IMPLICIT_LINK_LIBRARIES})
		if((IS_ABSOLUTE ${LIB} AND EXISTS ${LIB}) OR (${LIB} MATCHES "^-l"))
			set(SRT_LIBS_PRIVATE ${SRT_LIBS_PRIVATE} ${LIB})
		else()
			set(SRT_LIBS_PRIVATE ${SRT_LIBS_PRIVATE} "-l${LIB}")
		endif()
	endforeach()
endif()

join_arguments(SRT_LIBS_PRIVATE ${SRT_LIBS_PRIVATE})

if (DEFINED CMAKE_INSTALL_LIBDIR)
	# haisrt.pc left temporarily for backward compatibility. To be removed in future!
	configure_file(scripts/srt.pc.in haisrt.pc @ONLY)
	install(FILES ${CMAKE_CURRENT_BINARY_DIR}/haisrt.pc DESTINATION ${CMAKE_INSTALL_LIBDIR}/pkgconfig)
	configure_file(scripts/srt.pc.in srt.pc @ONLY)
	install(FILES ${CMAKE_CURRENT_BINARY_DIR}/srt.pc DESTINATION ${CMAKE_INSTALL_LIBDIR}/pkgconfig)
endif()

# Applications

# If static is available, link apps against static one.
# Otherwise link against shared one.

if (srt_libspec_static)
	set (srt_link_library ${TARGET_srt}_static)
	if (ENABLE_RELATIVE_LIBPATH)
		message(STATUS "ENABLE_RELATIVE_LIBPATH=ON will be ignored due to static linking.")
	endif()
elseif(srt_libspec_shared)
	set (srt_link_library ${TARGET_srt}_shared)
else()
	message(FATAL_ERROR "Either ENABLE_STATIC or ENABLE_SHARED has to be ON!")
endif()

macro(srt_add_program_dont_install name)
	add_executable(${name} ${ARGN})
	target_include_directories(${name} PRIVATE apps)
	target_include_directories(${name} PRIVATE common)
endmacro()

macro(srt_add_program name)
	srt_add_program_dont_install(${name} ${ARGN})
	if(NOT NEED_DESTINATION)
		install(TARGETS ${name} RUNTIME)
	elseif (DEFINED CMAKE_INSTALL_BINDIR)
		install(TARGETS ${name} RUNTIME DESTINATION ${CMAKE_INSTALL_BINDIR})
	else()
		message(WARNING "No location to install program ${name}")
	endif()
endmacro()

macro(srt_make_application name)

	srt_set_stdcxx(${name} "${USE_CXX_STD_APP}")
	
	# This is recommended by cmake, but it doesn't work anyway.
	# What is needed is that this below CMAKE_INSTALL_RPATH (yes, relative)
	# is added as is.
	# set (CMAKE_SKIP_RPATH FALSE)
	# set (CMAKE_SKIP_BUILD_RPATH FALSE)
	# set (CMAKE_BUILD_WITH_INSTALL_RPATH TRUE)
	# set (CMAKE_INSTALL_RPATH "../${CMAKE_INSTALL_LIBDIR}")
	# set (CMAKE_INSTALL_RPATH_USE_LINK_PATH TRUE)
	# set (FORCE_RPATH BUILD_WITH_INSTALL_RPATH TRUE INSTALL_RPATH_USE_LINK_PATH TRUE)

	if (LINUX AND ENABLE_RELATIVE_LIBPATH AND NOT srt_libspec_static)
		# This is only needed on Linux, on Windows (including Cygwin) the library file will
		# be placed into the binrary directory anyway.
		# XXX not sure about Mac.
		# See this name used already in install(${TARGET_srt} LIBRARY DESTINATION...).
		set(FORCE_RPATH LINK_FLAGS -Wl,-rpath,.,-rpath,../${CMAKE_INSTALL_LIBDIR} BUILD_WITH_INSTALL_RPATH TRUE INSTALL_RPATH_USE_LINK_PATH TRUE)

		set_target_properties(${name} PROPERTIES ${FORCE_RPATH})
	endif()

	target_link_libraries(${name} ${srt_link_library})
	if (USE_GNUSTL)
		target_link_libraries(${name} PRIVATE ${GNUSTL_LIBRARIES} ${GNUSTL_LDFLAGS})
	endif()
	if (srt_libspec_static AND CMAKE_DL_LIBS)
		target_link_libraries(${name} ${CMAKE_DL_LIBS})
	endif()
endmacro()

macro(srt_add_application name) # ARGN=sources...
	srt_add_program(${name} apps/${name}.cpp ${ARGN})
	srt_make_application(${name})
	if(NOT NEED_DESTINATION)
		install(TARGETS ${name} RUNTIME)
	elseif (DEFINED CMAKE_INSTALL_BINDIR)
		install(TARGETS ${name} RUNTIME DESTINATION ${CMAKE_INSTALL_BINDIR})
	else()
		message(WARNING "No location to install program ${name}")
	endif()
endmacro()

## FIXME: transmitmedia.cpp does not build on OpenBSD
##    Issue: https://github.com/Haivision/srt/issues/590
if (BSD
   AND ${SYSNAME_LC} MATCHES "^openbsd$")
   set(ENABLE_APPS OFF)
endif()
## The applications currently require c++11.
if (NOT ENABLE_CXX11)
   set(ENABLE_APPS OFF)
endif()

if (ENABLE_APPS)

	message(STATUS "APPS: ENABLED, std=${USE_CXX_STD_APP}")

	# Make a virtual library of all shared app files
	MafReadDir(apps support.maf
		SOURCES SOURCES_support
	)

	# A special trick that makes the shared application sources
	# to be compiled once for all applications. Maybe this virtual
	# library should be changed into a static one and made useful
	# for users.
	add_library(srtsupport_virtual OBJECT ${SOURCES_support})
	srt_set_stdcxx(srtsupport_virtual "${USE_CXX_STD_APP}")
	set (VIRTUAL_srtsupport $<TARGET_OBJECTS:srtsupport_virtual>)

	# Applications

	srt_add_application(srt-live-transmit ${VIRTUAL_srtsupport})
	if (DEFINED EXTRA_stransmit)
		set_target_properties(srt-live-transmit PROPERTIES COMPILE_FLAGS "${EXTRA_stransmit}")
	endif()
	srt_add_application(srt-file-transmit ${VIRTUAL_srtsupport})

	if (MINGW)
		# FIXME: with MINGW, it fails to build apps that require C++11
		# https://github.com/Haivision/srt/issues/177
		message(WARNING "On MinGW, some C++11 apps are blocked due to lacking proper C++11 headers for <thread>. FIX IF POSSIBLE.")
	else()
		# srt-multiplex temporarily blocked
		#srt_add_application(srt-multiplex ${VIRTUAL_srtsupport})
		srt_add_application(srt-tunnel ${VIRTUAL_srtsupport})
		target_compile_definitions(srt-tunnel PUBLIC -DSRT_ENABLE_VERBOSE_LOCK)
	endif()

	if (ENABLE_TESTING)
		message(STATUS "DEVEL APPS (testing): ENABLED")

		macro(srt_add_testprogram name)
			# Variables in macros are not local. Clear them forcefully.
			set (SOURCES_app_indir "")
			set (SOURCES_app "")
			# Unlike Silvercat, in cmake you must know the full list
			# of source files at the moment when defining the target
			# and it can't be altered later.
			#
			# For testing applications, every application has its exclusive
			# list of source files in its own Manifest file.
			MafReadDir(testing ${name}.maf SOURCES SOURCES_app)
			srt_add_program_dont_install(${name} ${SOURCES_app})
		endmacro()

		srt_add_testprogram(utility-test)
		srt_set_stdcxx(utility-test "${USE_CXX_STD_APP}")
		if (NOT WIN32)
			# This program is symlinked under git-cygwin.
			# Avoid misleading syntax error.
			srt_add_testprogram(uriparser-test)
			target_compile_options(uriparser-test PRIVATE -DTEST)
			srt_set_stdcxx(uriparser-test "${USE_CXX_STD_APP}")
		endif()
		
		srt_add_testprogram(srt-test-live)
		srt_make_application(srt-test-live)

		srt_add_testprogram(srt-test-file)
		srt_make_application(srt-test-file)

		srt_add_testprogram(srt-test-relay)
		srt_make_application(srt-test-relay)
		target_compile_definitions(srt-test-relay PUBLIC -DSRT_ENABLE_VERBOSE_LOCK)

		srt_add_testprogram(srt-test-multiplex)
		srt_make_application(srt-test-multiplex)

		if (ENABLE_BONDING)
			srt_add_testprogram(srt-test-mpbond)
			srt_make_application(srt-test-mpbond)
		endif()

	else()
		message(STATUS "DEVEL APPS (testing): DISABLED")
	endif()


else()
	message(STATUS "APPS: DISABLED")
endif()

if (ENABLE_EXAMPLES)

	# No examples should need C++11
	macro(srt_add_example mainsrc)
		get_filename_component(name ${mainsrc} NAME_WE)
		srt_add_program_dont_install(${name} examples/${mainsrc} ${ARGN})
		target_link_libraries(${name} ${srt_link_library} ${DEPENDS_srt})
	endmacro()

	srt_add_example(recvlive.cpp)

	srt_add_example(sendfile.cpp)
		
	srt_add_example(recvfile.cpp)

	srt_add_example(sendmsg.cpp)
		
	srt_add_example(recvmsg.cpp)

	srt_add_example(test-c-client.c)

	srt_add_example(example-client-nonblock.c)

	srt_add_example(test-c-server.c)

if (ENABLE_BONDING)
	srt_add_example(test-c-client-bonding.c)

	srt_add_example(test-c-server-bonding.c)
endif()

	srt_add_example(testcapi-connect.c)
endif()


if (ENABLE_UNITTESTS AND ENABLE_CXX11)

	if (${CMAKE_VERSION} VERSION_LESS "3.10.0") 
		message(STATUS "VERSION < 3.10 -- adding test using the old method")
		set (USE_OLD_ADD_METHOD 1)
	else()
		message(STATUS "VERSION > 3.10 -- using NEW POLICY for in_list operator")
		cmake_policy(SET CMP0057 NEW) # Support the new IN_LIST operator.
	endif()


	set(gtest_force_shared_crt ON CACHE BOOL "" FORCE)

	# Version ranges are only supported with CMake 3.19 or later.
	# Need GTest v1.10 or higher to support GTEST_SKIP.
	if (${CMAKE_VERSION} VERSION_LESS "3.19.0")
		find_package(GTest 1.10)
	else()
		find_package(GTest 1.10...1.12)
	endif()
	if (NOT GTEST_FOUND)
		message(STATUS "GTEST not found! Fetching from git.")
		include(googletest)
		fetch_googletest(
			${PROJECT_SOURCE_DIR}/scripts
			${PROJECT_BINARY_DIR}/googletest
		)
		set(GTEST_BOTH_LIBRARIES "gtest_main" CACHE STRING "Add gtest_main target")
	endif()

	MafReadDir(test filelist.maf
		HEADERS SOURCES_unittests
		SOURCES SOURCES_unittests
	)

	srt_add_program_dont_install(test-srt ${SOURCES_unittests})
	srt_make_application(test-srt)
	target_include_directories(test-srt PRIVATE  ${SSL_INCLUDE_DIRS} ${GTEST_INCLUDE_DIRS})

	target_link_libraries(
		test-srt
		${GTEST_BOTH_LIBRARIES}
		${srt_link_library}
		${PTHREAD_LIBRARY}
		)

	if (USE_OLD_ADD_METHOD)
		add_test(
			NAME	test-srt
			COMMAND	${CMAKE_BINARY_DIR}/test-srt
		)
		#set_tests_properties(test-srt PROPERTIES RUN_SERIAL TRUE)
	else()
		gtest_add_tests(
			TEST_LIST tests_srt
			TARGET test-srt
		)
		set_tests_properties(${tests_srt} PROPERTIES RUN_SERIAL TRUE)
	endif()

	enable_testing()

endif()


if(NOT NEED_DESTINATION)
	install(PROGRAMS scripts/srt-ffplay TYPE BIN)
elseif (DEFINED CMAKE_INSTALL_BINDIR)
	install(PROGRAMS scripts/srt-ffplay DESTINATION ${CMAKE_INSTALL_BINDIR})
else()
	message(WARNING "No location to install scripts/srt-ffplay")
endif()


if (DEFINED SRT_EXTRA_APPS_INC)
	include(${SRT_EXTRA_APPS_INC}.cmake)
	# No extra variables expected. Just use the variables
	# already provided and define additional targets.
endif()

if (ENABLE_SHOW_PROJECT_CONFIG)
	include(ShowProjectConfig)
	ShowProjectConfig()
endif()<|MERGE_RESOLUTION|>--- conflicted
+++ resolved
@@ -260,17 +260,6 @@
 	set (USING_DEFAULT_COMPILER_PREFIX 1)
 endif()
 
-<<<<<<< HEAD
-	if (${WITH_COMPILER_TYPE} STREQUAL gcc)
-		set (CMAKE_C_COMPILER ${WITH_COMPILER_PREFIX}gcc)
-		set (CMAKE_CXX_COMPILER ${WITH_COMPILER_PREFIX}g++)
-	elseif (${WITH_COMPILER_TYPE} STREQUAL cc)
-		set (CMAKE_C_COMPILER ${WITH_COMPILER_PREFIX}cc)
-		set (CMAKE_CXX_COMPILER ${WITH_COMPILER_PREFIX}c++)
-	elseif (${WITH_COMPILER_TYPE} STREQUAL icc)
-		set (CMAKE_C_COMPILER ${WITH_COMPILER_PREFIX}icc)
-		set (CMAKE_CXX_COMPILER ${WITH_COMPILER_PREFIX}icpc)
-=======
 if (NOT USING_DEFAULT_COMPILER_PREFIX OR DEFINED WITH_COMPILER_PREFIX)
 	message(STATUS "Handling compiler with PREFIX=${WITH_COMPILER_PREFIX} TYPE=${WITH_COMPILER_TYPE}")
 
@@ -288,7 +277,6 @@
 		set (CMAKE_C_COMPILER ${WITH_COMPILER_PREFIX}icc${COMPILER_SUFFIX})
 		set (CMAKE_CXX_COMPILER ${WITH_COMPILER_PREFIX}icpc${COMPILER_SUFFIX})
 		set (HAVE_COMPILER_GNU_COMPAT 1)
->>>>>>> c506764d
 	else()
 		# Use blindly <command> for C compiler and <command>++ for C++.
 		# At least this matches clang.
