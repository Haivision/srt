--- conflicted
+++ resolved
@@ -72,12 +72,7 @@
 option(ENABLE_HEAVY_LOGGING "Should heavy debug logging be enabled" ${ENABLE_HEAVY_LOGGING_DEFAULT})
 option(ENABLE_SHARED "Should libsrt be built as a shared library" ON)
 option(ENABLE_STATIC "Should libsrt be built as a static library" ON)
-<<<<<<< HEAD
-option(ENABLE_SUFLIP "Shuld suflip tool be built" OFF)
-=======
-option(ENABLE_SEPARATE_HAICRYPT "Should haicrypt be built as a separate library file" OFF)
 option(ENABLE_SUFLIP "Should suflip tool be built" OFF)
->>>>>>> fcb5c707
 option(USE_GNUTLS "Should use gnutls instead of openssl" OFF)
 option(ENABLE_C_DEPS "Extra library dependencies in srt.pc for C language" OFF)
 option(USE_STATIC_LIBSTDCXX "Should use static rather than shared libstdc++" OFF)
@@ -496,20 +491,6 @@
 # transitive or not.
 
 foreach(tar ${srtpack_libspec_common})
-<<<<<<< HEAD
-=======
-
-	if (DEPENDS_srt)
-		string(REGEX MATCH .*_shared is_shared ${tar})
-		if (DEFINED is_shared)
-			set(dep ${DEPENDS_srt}_shared)
-			unset(is_shared)
-		else()
-			set (dep ${DEPENDS_srt}_static)
-		endif()
-	endif()
-
->>>>>>> fcb5c707
 	message(STATUS "ADDING TRANSITIVE LINK DEP to:${tar} : ${PTHREAD_LIBRARY} ${dep}")
 	target_link_libraries (${tar} PUBLIC ${PTHREAD_LIBRARY} ${dep})
 endforeach()
@@ -626,13 +607,8 @@
 	install(TARGETS ${name} RUNTIME DESTINATION bin)
 endmacro()
 
-<<<<<<< HEAD
-	target_link_libraries(sendfile ${srt_link_library})
-	target_link_libraries(recvfile ${srt_link_library})
-=======
 macro(srt_make_application name)
 	target_compile_options(${name} PRIVATE ${CFLAGS_CXX_STANDARD})
->>>>>>> fcb5c707
 
 	# This is recommended by cmake, but it doesn't work anyway.
 	# What is needed is that this below CMAKE_INSTALL_RPATH (yes, relative)
@@ -654,16 +630,9 @@
 	endif()
 
 	# We state that Darwin always uses CLANG compiler, which honors this flag the same way.
-<<<<<<< HEAD
-	set_target_properties(srt-live-transmit PROPERTIES COMPILE_FLAGS "${CFLAGS_CXX_STANDARD} ${EXTRA_stransmit}" ${FORCE_RPATH})
-	target_link_libraries(srt-live-transmit ${srt_link_library})
-	install(TARGETS srt-live-transmit RUNTIME DESTINATION bin)
-	# For backward compatibility with the old name
-=======
 	set_target_properties(${name} PROPERTIES COMPILE_FLAGS "${CFLAGS_CXX_STANDARD} ${EXTRA_stransmit}" ${FORCE_RPATH})
->>>>>>> fcb5c707
-
-	target_link_libraries(${name} ${srt_link_library} ${DEPENDS_srt})
+
+	target_link_libraries(${name} ${srt_link_library})
 endmacro()
 
 macro(srt_add_application name sources)
@@ -718,16 +687,6 @@
 		install(PROGRAMS ${stransmit_path} DESTINATION bin)
 	endif()
 
-<<<<<<< HEAD
-	set_target_properties(srt-multiplex PROPERTIES COMPILE_FLAGS "${CFLAGS_CXX_STANDARD} ${EXTRA_stransmit}" ${FORCE_RPATH})
-	target_link_libraries(srt-multiplex ${srt_link_library})
-	install(TARGETS srt-multiplex RUNTIME DESTINATION bin)
-
-	if (NOT WIN32)
-	set_target_properties(srt-file-transmit PROPERTIES COMPILE_FLAGS "${CFLAGS_CXX_STANDARD} ${EXTRA_stransmit}" ${FORCE_RPATH})
-	target_link_libraries(srt-file-transmit ${srt_link_library})
-	install(TARGETS srt-file-transmit RUNTIME DESTINATION bin)
-=======
 	# srt-file-transmit must be temporarily blocked on Windows because it's not yet portable
 	if (NOT WIN32)
 		srt_add_application(srt-file-transmit ${VIRTUAL_srtsupport})
@@ -763,7 +722,6 @@
 			srt_add_testprogram(srt-test-file)
 			srt_make_application(srt-test-file)
 		endif()
->>>>>>> fcb5c707
 	endif()
 
 endif()
@@ -801,15 +759,7 @@
 		${CMAKE_CURRENT_SOURCE_DIR}/apps/suflip.cpp
 		${CMAKE_CURRENT_SOURCE_DIR}/common/uriparser.cpp
 	)
-<<<<<<< HEAD
-
-	set(LIBS_suflip ${srt_link_library})
-
-	add_executable(suflip ${SOURCES_suflip})
-	target_link_libraries(suflip ${LIBS_suflip})
-=======
 	srt_add_program(suflip ${SOURCES_suflip})
-	target_link_libraries(suflip ${srt_link_library} ${DEPENDS_srt})
->>>>>>> fcb5c707
+	target_link_libraries(suflip ${srt_link_library})
 	install(TARGETS suflip RUNTIME DESTINATION bin)
 endif ()