--- conflicted
+++ resolved
@@ -469,7 +469,7 @@
 	# but on Windows we don't support non-C++11 compiling anymore.
 	add_definitions(-DHVU_EXT_INCLUDE_SYNC="../srtcore/srt_sync_cxx98.h")
 else()
-	string(APPEND FEATURE_REPORT "LOGGER_SYNC=std ")
+	string(APPEND FEATURE_REPORT "LOGGER_SYNC=c++std ")
 endif()
 
 # add extra warning flags for gccish compilers
@@ -494,6 +494,7 @@
 # --------------------------------------------
 # Post-option variable synchronization
 # and option-to-preprocessor-macro transition
+# (Optional features)
 # --------------------------------------------
 
 # Global independet settings
@@ -524,34 +525,6 @@
 	endif()
 endif()
 list(APPEND SRT_EXTRA_CFLAGS "-DSRT_LOG_SLOWDOWN_FREQ_MS=${SRT_LOG_SLOWDOWN_FREQ_MS}")
-
-if (NOT ENABLE_STDCXX_SYNC)
-	if (ENABLE_MONOTONIC_CLOCK)
-		# Require monotonic clock, unless it's explicitly set OFF
-		list(PREPEND CMAKE_REQUIRED_LIBRARIES "${CMAKE_THREAD_LIBS_INIT}")
-
-		# Note: pthread_condattr_setclock doesn't exist on some systems, at least
-		# old versions of Android (__ANDROID_API__ < 21) are known to not provide it
-		check_symbol_exists(pthread_condattr_setclock "pthread.h" HAVE_PTHREAD_CONDATTR_SETCLOCK)
-		test_requires_clock_gettime(HAVE_MONOTONIC_CLOCK_GETTIME MONOTONIC_CLOCK_LINKLIB)
-		if (NOT HAVE_MONOTONIC_CLOCK_GETTIME OR NOT HAVE_PTHREAD_CONDATTR_SETCLOCK)
-			message(FATAL_ERROR "Your platform does not support CLOCK_MONOTONIC. Build with -DENABLE_MONOTONIC_CLOCK=OFF.")
-		endif()
-		if (NOT MONOTONIC_CLOCK_LINKLIB STREQUAL "")
-			set (WITH_EXTRALIBS "${WITH_EXTRALIBS} ${MONOTONIC_CLOCK_LINKLIB}")
-		endif()
-		add_definitions(-DSRT_ENABLE_MONOTONIC_CLOCK=1)
-		string(APPEND FEATURE_REPORT "SYNC=POSIX CLOCK=MONOTONIC ")
-		message(STATUS "SYNC LIBRARY: POSIX, MONOTONIC CLOCK: ON")
-	else()
-		string(APPEND FEATURE_REPORT "SYNC=POSIX CLOCK=SYSTEM ")
-		message(WARNING
-"ENABLE_MONOTONIC_CLOCK is OFF. This is dangerous.
-SRT may malfunction, if the system time is changed during transmission.")
-	endif()
-else()
-		string(APPEND FEATURE_REPORT "SYNC=C++std ")
-endif()
 
 if (USE_GNUSTL)
 	pkg_check_modules (GNUSTL REQUIRED gnustl)
@@ -673,6 +646,7 @@
 if (LINUX)
 # This is an option supported only on Linux
 	add_definitions(-DSRT_ENABLE_BINDTODEVICE)
+	string(APPEND FEATURE_REPORT "BINDTODEVICE=ON ")
 endif()
 
 if (USE_STATIC_LIBSTDCXX)
@@ -698,20 +672,71 @@
 	message(STATUS "Threads: cmake-default: ${PTHREAD_LIBRARY}")
 endif()
 
-# To avoid the need for other judgments when ENABLE_STDCXX_SYNC is OFF in the future, this is a separate conditional statement.
-if (NOT ENABLE_STDCXX_SYNC AND ENABLE_MONOTONIC_CLOCK)
+# Check the feature of PTHREAD providing pthread_atfork function.
+# Regardless of the current thread support library, this is a function
+# called as a callback at fork() call. This is required so that SRT
+# library can be used with applications that do fork().
+
+if (NOT MICROSOFT AND NOT MINGW)
+	# Do not enforce pthread library in case of MICROSOFT
+	# because it dosn't need fork() support (even if someone
+	# might want to try to compile for Windows with pthreads).
+
 	list(PREPEND CMAKE_REQUIRED_LIBRARIES "${PTHREAD_LIBRARY}")
 	unset(CMAKE_REQUIRED_QUIET)
-	check_symbol_exists(pthread_condattr_setclock "pthread.h" HAVE_PTHREAD_CONDATTR_SETCLOCK)
-	message(STATUS "Checking pthread_condattr_setclock: '${HAVE_PTHREAD_CONDATTR_SETCLOCK}'")
-	if ("${HAVE_PTHREAD_CONDATTR_SETCLOCK}" STREQUAL "1")
-		string(APPEND FEATURE_REPORT "PTHREAD_COND_CLOCK=monotonic ")
-		add_definitions(-DHAVE_PTHREAD_CONDATTR_SETCLOCK=1)
-	else ()
-		string(APPEND FEATURE_REPORT "PTHREAD_COND_CLOCK=system ")
-		message(WARNING "NOT FOUND pthread_cond_timedwait. pthread_cond_timedwait will use system clock. Recommended -DENABLE_STDCXX_SYNC=ON")
+
+	check_symbol_exists(pthread_atfork "pthread.h" HAVE_PTHREAD_ATFORK)
+	if ("${HAVE_PTHREAD_ATFORK}" STREQUAL "1")
+		add_definitions(-DHAVE_PTHREAD_ATFORK=1)
+		string(APPEND FEATURE_REPORT "ATFORK=ON ")
 	endif ()
-endif ()
+endif()
+
+if (NOT ENABLE_STDCXX_SYNC)
+	if (ENABLE_MONOTONIC_CLOCK)
+		# Require monotonic clock, unless it's explicitly set OFF
+		list(PREPEND CMAKE_REQUIRED_LIBRARIES "${CMAKE_THREAD_LIBS_INIT}")
+
+		# Note: pthread_condattr_setclock doesn't exist on some systems, at least
+		# old versions of Android (__ANDROID_API__ < 21) are known to not provide it
+		check_symbol_exists(pthread_condattr_setclock "pthread.h" HAVE_PTHREAD_CONDATTR_SETCLOCK)
+		test_requires_clock_gettime(HAVE_MONOTONIC_CLOCK_GETTIME MONOTONIC_CLOCK_LINKLIB)
+		if (NOT HAVE_MONOTONIC_CLOCK_GETTIME OR NOT HAVE_PTHREAD_CONDATTR_SETCLOCK)
+			message(FATAL_ERROR "Your platform does not support CLOCK_MONOTONIC. Build with -DENABLE_MONOTONIC_CLOCK=OFF.")
+		endif()
+		if (NOT MONOTONIC_CLOCK_LINKLIB STREQUAL "")
+			set (WITH_EXTRALIBS "${WITH_EXTRALIBS} ${MONOTONIC_CLOCK_LINKLIB}")
+		endif()
+		add_definitions(-DSRT_ENABLE_MONOTONIC_CLOCK=1)
+		string(APPEND FEATURE_REPORT "SYNC=POSIX CLOCK=monotonic ")
+		message(STATUS "SYNC LIBRARY: POSIX, MONOTONIC CLOCK: ON")
+
+		# Add-unique not supported in cmake, use unload version
+		list(FIND CMAKE_REQUIRED_QUIET "${PTHREAD_LIBRARY}" HAVE_ALREADY)
+		if (NOT HAVE_ALREADY)
+			list(PREPEND CMAKE_REQUIRED_LIBRARIES "${PTHREAD_LIBRARY}")
+		endif()
+		unset(CMAKE_REQUIRED_QUIET)
+		check_symbol_exists(pthread_condattr_setclock "pthread.h" HAVE_PTHREAD_CONDATTR_SETCLOCK)
+		message(STATUS "Checking pthread_condattr_setclock: '${HAVE_PTHREAD_CONDATTR_SETCLOCK}'")
+		if ("${HAVE_PTHREAD_CONDATTR_SETCLOCK}" STREQUAL "1")
+			string(APPEND FEATURE_REPORT "PTHREAD_COND_CLOCK=monotonic ")
+			add_definitions(-DHAVE_PTHREAD_CONDATTR_SETCLOCK=1)
+		else ()
+			string(APPEND FEATURE_REPORT "PTHREAD_COND_CLOCK=system ")
+			message(WARNING "NOT FOUND pthread_cond_timedwait. pthread_cond_timedwait will use system clock. Recommended -DENABLE_STDCXX_SYNC=ON")
+		endif ()
+
+	else()
+		string(APPEND FEATURE_REPORT "SYNC=POSIX CLOCK=SYSTEM PTHREAD_COND_CLOCK=system ")
+		message(WARNING
+"ENABLE_MONOTONIC_CLOCK is OFF. This is dangerous.
+SRT may malfunction, if the system time is changed during transmission.")
+	endif()
+else()
+	string(APPEND FEATURE_REPORT "SYNC=C++std ")
+endif()
+
 
 # When you use crosscompiling, you have to take care that PKG_CONFIG_PATH
 # and CMAKE_PREFIX_PATH are set properly.
@@ -1018,38 +1043,8 @@
 if (srt_libspec_shared)
 	list(APPEND srt_library_targets ${TARGET_srt}_shared)
 endif()
-<<<<<<< HEAD
 if (srt_libspec_static)
 	list(APPEND srt_library_targets ${TARGET_srt}_static)
-=======
-
-list(PREPEND CMAKE_REQUIRED_LIBRARIES "${PTHREAD_LIBRARY}")
-unset(CMAKE_REQUIRED_QUIET)
-
-check_symbol_exists(pthread_atfork "pthread.h" HAVE_PTHREAD_ATFORK)
-if ("${HAVE_PTHREAD_ATFORK}" STREQUAL "1")
-    add_definitions(-DHAVE_PTHREAD_ATFORK=1)
-endif ()
-
-# To avoid the need for other judgments when ENABLE_STDCXX_SYNC is OFF in the future, this is a separate conditional statement.
-if (NOT ENABLE_STDCXX_SYNC AND ENABLE_MONOTONIC_CLOCK)
-	check_symbol_exists(pthread_condattr_setclock "pthread.h" HAVE_PTHREAD_CONDATTR_SETCLOCK)
-	message(STATUS "Checking pthread_condattr_setclock: '${HAVE_PTHREAD_CONDATTR_SETCLOCK}'")
-	if ("${HAVE_PTHREAD_CONDATTR_SETCLOCK}" STREQUAL "1")
-		message(STATUS "FOUND pthread_condattr_setclock - pthread_cond_timedwait will use monotonic clock")
-		add_definitions(-DHAVE_PTHREAD_CONDATTR_SETCLOCK=1)
-	else ()
-		message(WARNING "NOT FOUND pthread_cond_timedwait. pthread_cond_timedwait will use system clock. Recommended -DENABLE_STDCXX_SYNC=ON")
-	endif ()
-endif ()
-# This is required in some projects that add some other sources
-# to the SRT library to be compiled together (aka "virtual library").
-if (DEFINED SRT_EXTRA_LIB_INC)
-	include(${SRT_EXTRA_LIB_INC}.cmake)
-	# Expected to provide variables:
-	# - SOURCES_srt_extra
-	# - EXTRA_stransmit
->>>>>>> 90681d36
 endif()
 
 set (SRT_SRC_HAICRYPT_DIR ${CMAKE_CURRENT_SOURCE_DIR}/haicrypt)
