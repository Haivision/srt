--- conflicted
+++ resolved
@@ -682,7 +682,7 @@
 	# because it dosn't need fork() support (even if someone
 	# might want to try to compile for Windows with pthreads).
 
-	list(PREPEND CMAKE_REQUIRED_LIBRARIES "${PTHREAD_LIBRARY}")
+    set(CMAKE_REQUIRED_LIBRARIES "${PTHREAD_LIBRARY};${CMAKE_REQUIRED_LIBRARIES}")
 	unset(CMAKE_REQUIRED_QUIET)
 
 	check_symbol_exists(pthread_atfork "pthread.h" HAVE_PTHREAD_ATFORK)
@@ -1058,55 +1058,6 @@
 # for private headers. Installable headers should be exclusively used DIRECTLY.
 include_directories(${SRT_SRC_COMMON_DIR} ${SRT_SRC_SRTCORE_DIR} ${SRT_SRC_HAICRYPT_DIR} ${SRT_SRC_LOG_DIR})
 
-<<<<<<< HEAD
-=======
-		foreach(EXHAND C CE SE)
-			foreach(COMPAT 1 2)
-				list(APPEND PTHREAD_W32_LIBRARY "pthread${PTHREAD_COMPILER_FLAG}${EXHAND}${PTHREAD_LIB_SUFFIX}${COMPAT}")
-			endforeach()
-		endforeach()
-
-		find_library(PTHREAD_LIBRARY NAMES ${PTHREAD_W32_LIBRARY} pthread pthread_dll pthread_lib HINTS C:/pthread-win32/lib C:/pthread-win64/lib ${PTHREAD_PACKAGE_LIB_HINT})
-		if (PTHREAD_LIBRARY)
-			message(STATUS "Pthread library: ${PTHREAD_LIBRARY}")
-		else()
-			message(FATAL_ERROR "Failed to find pthread library. Specify PTHREAD_LIBRARY.")
-		endif()
-	endif()
-else ()
-	find_package(Threads REQUIRED)
-	set(PTHREAD_LIBRARY ${CMAKE_THREAD_LIBS_INIT})
-	message(STATUS "Pthread library: ${PTHREAD_LIBRARY}")
-endif()
-
-set(CMAKE_REQUIRED_LIBRARIES "${PTHREAD_LIBRARY};${CMAKE_REQUIRED_LIBRARIES}")
-unset(CMAKE_REQUIRED_QUIET)
-
-check_symbol_exists(pthread_atfork "pthread.h" HAVE_PTHREAD_ATFORK)
-if ("${HAVE_PTHREAD_ATFORK}" STREQUAL "1")
-    add_definitions(-DHAVE_PTHREAD_ATFORK=1)
-endif ()
-
-# To avoid the need for other judgments when ENABLE_STDCXX_SYNC is OFF in the future, this is a separate conditional statement.
-if (NOT ENABLE_STDCXX_SYNC AND ENABLE_MONOTONIC_CLOCK)
-	check_symbol_exists(pthread_condattr_setclock "pthread.h" HAVE_PTHREAD_CONDATTR_SETCLOCK)
-	message(STATUS "Checking pthread_condattr_setclock: '${HAVE_PTHREAD_CONDATTR_SETCLOCK}'")
-	if ("${HAVE_PTHREAD_CONDATTR_SETCLOCK}" STREQUAL "1")
-		message(STATUS "FOUND pthread_condattr_setclock - pthread_cond_timedwait will use monotonic clock")
-		add_definitions(-DHAVE_PTHREAD_CONDATTR_SETCLOCK=1)
-	else ()
-		message(WARNING "NOT FOUND pthread_cond_timedwait. pthread_cond_timedwait will use system clock. Recommended -DENABLE_STDCXX_SYNC=ON")
-	endif ()
-endif ()
-# This is required in some projects that add some other sources
-# to the SRT library to be compiled together (aka "virtual library").
-if (DEFINED SRT_EXTRA_LIB_INC)
-	include(${SRT_EXTRA_LIB_INC}.cmake)
-	# Expected to provide variables:
-	# - SOURCES_srt_extra
-	# - EXTRA_stransmit
-endif()
->>>>>>> 547688cc
 
 # ---------------------------------------------------------------------------
 
