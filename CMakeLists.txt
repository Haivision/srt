#
# SRT - Secure, Reliable, Transport
# Copyright (c) 2018 Haivision Systems Inc.
#
# This Source Code Form is subject to the terms of the Mozilla Public
# License, v. 2.0. If a copy of the MPL was not distributed with this
# file, You can obtain one at http://mozilla.org/MPL/2.0/.
#

cmake_minimum_required (VERSION 2.8.12 FATAL_ERROR)
set (SRT_VERSION 1.5.0)

set (CMAKE_MODULE_PATH "${CMAKE_CURRENT_SOURCE_DIR}/scripts")
include(haiUtil) # needed for set_version_variables
# CMake version 3.0 introduced the VERSION option of the project() command
# to specify a project version as well as the name.
if(${CMAKE_VERSION} VERSION_LESS "3.0.0")
	project(SRT C CXX)
	# Sets SRT_VERSION_MAJOR, SRT_VERSION_MINOR, SRT_VERSION_PATCH
	set_version_variables(SRT_VERSION ${SRT_VERSION})
else()
	cmake_policy(SET CMP0048 NEW)
	# Also sets SRT_VERSION_MAJOR, SRT_VERSION_MINOR, SRT_VERSION_PATCH
	project(SRT VERSION ${SRT_VERSION} LANGUAGES C CXX)
endif()

include(FindPkgConfig)
# XXX See 'if (MINGW)' condition below, may need fixing.
include(FindThreads)
include(CheckFunctionExists)

# Platform shortcuts
string(TOLOWER ${CMAKE_SYSTEM_NAME} SYSNAME_LC)
set_if(DARWIN	   (${CMAKE_SYSTEM_NAME} MATCHES "Darwin")
					OR (${CMAKE_SYSTEM_NAME} MATCHES "iOS")
					OR (${CMAKE_SYSTEM_NAME} MATCHES "tvOS")
					OR (${CMAKE_SYSTEM_NAME} MATCHES "watchOS"))
set_if(LINUX       ${CMAKE_SYSTEM_NAME} MATCHES "Linux")
set_if(BSD         ${SYSNAME_LC} MATCHES "bsd$")
set_if(MICROSOFT   WIN32 AND (NOT MINGW AND NOT CYGWIN))
set_if(GNU         ${CMAKE_SYSTEM_NAME} MATCHES "GNU")
set_if(ANDROID     ${SYSNAME_LC} MATCHES "android")
set_if(SUNOS       "${SYSNAME_LC}" MATCHES "sunos")
set_if(POSIX       LINUX OR DARWIN OR BSD OR SUNOS OR ANDROID OR (CYGWIN AND CYGWIN_USE_POSIX))
set_if(SYMLINKABLE LINUX OR DARWIN OR BSD OR SUNOS OR CYGWIN OR GNU)

# Not sure what to do in case of compiling by MSVC.
# This will make installdir in C:\Program Files\SRT then
# inside "bin" and "lib64" directories. At least this maintains
# the current status. Shall this be not desired, override values
# of CMAKE_INSTALL_BINDIR, CMAKE_INSTALL_LIBDIR and CMAKE_INSTALL_INCLUDEDIR.
if (NOT DEFINED CMAKE_INSTALL_LIBDIR)
	include(GNUInstallDirs)
endif()

# The CMAKE_BUILD_TYPE seems not to be always set, weird.
if (NOT DEFINED ENABLE_DEBUG)

	if (CMAKE_BUILD_TYPE STREQUAL "Debug")
		set (ENABLE_DEBUG ON)
	else()
		set (ENABLE_DEBUG OFF)
	endif()
endif()

# Set CMAKE_BUILD_TYPE properly, now that you know
# that ENABLE_DEBUG is set as it should.

if (ENABLE_DEBUG EQUAL 2)
	set (CMAKE_BUILD_TYPE "RelWithDebInfo")
elseif (ENABLE_DEBUG) # 1, ON, YES, TRUE, Y, or any other non-zero number
	set (CMAKE_BUILD_TYPE "Debug")
else()
	set (CMAKE_BUILD_TYPE "Release")
endif()

message(STATUS "BUILD TYPE: ${CMAKE_BUILD_TYPE}")

getVarsWith(ENFORCE_ enforcers)
foreach(ef ${enforcers})
	set (val ${${ef}})
	if (NOT val STREQUAL "")
		set(val =${val})
	endif()
	string(LENGTH ENFORCE_ pflen)
	string(LENGTH ${ef} eflen)
	math(EXPR alen ${eflen}-${pflen})
	string(SUBSTRING ${ef} ${pflen} ${alen} ef)
	message(STATUS "FORCED PP VARIABLE: ${ef}${val}")
	add_definitions(-D${ef}${val})
endforeach()

# NOTE: Known options you can change using ENFORCE_ variables:

# SRT_ENABLE_ECN 1                /* Early Congestion Notification (for source bitrate control) */
# SRT_DEBUG_TSBPD_OUTJITTER 1     /* Packet Delivery histogram */
# SRT_DEBUG_TRACE_DRIFT 1         /* Create a trace log for Encoder-Decoder Clock Drift */
# SRT_DEBUG_TSBPD_WRAP 1          /* Debug packet timestamp wraparound */
# SRT_DEBUG_TLPKTDROP_DROPSEQ 1
# SRT_DEBUG_SNDQ_HIGHRATE 1
# SRT_DEBUG_BONDING_STATES 1
# SRT_DEBUG_RTT 1                 /* RTT trace */
# SRT_MAVG_SAMPLING_RATE 40       /* Max sampling rate */

# option defaults
set(ENABLE_HEAVY_LOGGING_DEFAULT OFF)

# Always turn logging on if the build type is debug
if (ENABLE_DEBUG)
	set(ENABLE_HEAVY_LOGGING_DEFAULT ON)
endif()


set(ENABLE_STDCXX_SYNC_DEFAULT OFF)
set(ENABLE_MONOTONIC_CLOCK_DEFAULT OFF)
set(MONOTONIC_CLOCK_LINKLIB "")
if (MICROSOFT)
	set(ENABLE_STDCXX_SYNC_DEFAULT ON)
elseif (POSIX)
	test_requires_clock_gettime(ENABLE_MONOTONIC_CLOCK_DEFAULT MONOTONIC_CLOCK_LINKLIB)
endif()


# options
option(CYGWIN_USE_POSIX "Should the POSIX API be used for cygwin. Ignored if the system isn't cygwin." OFF)
if (CMAKE_CXX_COMPILER_ID MATCHES "^GNU$" AND CMAKE_CXX_COMPILER_VERSION VERSION_LESS 4.7)
	option(ENABLE_CXX11 "Should the c++11 parts (srt-live-transmit) be enabled" OFF)
else()
	option(ENABLE_CXX11 "Should the c++11 parts (srt-live-transmit) be enabled" ON)
endif()
option(ENABLE_APPS "Should the Support Applications be Built?" ON)
option(ENABLE_BONDING "Should the bonding functionality be enabled?" OFF)
option(ENABLE_TESTING "Should the Developer Test Applications be Built?" OFF)
option(ENABLE_PROFILE "Should instrument the code for profiling. Ignored for non-GNU compiler." $ENV{HAI_BUILD_PROFILE})
option(ENABLE_LOGGING "Should logging be enabled" ON)
option(ENABLE_HEAVY_LOGGING "Should heavy debug logging be enabled" ${ENABLE_HEAVY_LOGGING_DEFAULT})
option(ENABLE_HAICRYPT_LOGGING "Should logging in haicrypt be enabled" 0)
option(ENABLE_SHARED "Should libsrt be built as a shared library" ON)
option(ENABLE_STATIC "Should libsrt be built as a static library" ON)
option(ENABLE_RELATIVE_LIBPATH "Should application contain relative library paths, like ../lib" OFF)
option(ENABLE_GETNAMEINFO "In-logs sockaddr-to-string should do rev-dns" OFF)
option(ENABLE_UNITTESTS "Enable unit tests" OFF)
option(ENABLE_ENCRYPTION "Enable encryption in SRT" ON)
option(ENABLE_CXX_DEPS "Extra library dependencies in srt.pc for the CXX libraries useful with C language" ON)
option(USE_STATIC_LIBSTDCXX "Should use static rather than shared libstdc++" OFF)
option(ENABLE_INET_PTON "Set to OFF to prevent usage of inet_pton when building against modern SDKs while still requiring compatibility with older Windows versions, such as Windows XP, Windows Server 2003 etc." ON)
option(ENABLE_CODE_COVERAGE "Enable code coverage reporting" OFF)
option(ENABLE_MONOTONIC_CLOCK "Enforced clock_gettime with monotonic clock on GC CV" ${ENABLE_MONOTONIC_CLOCK_DEFAULT})
option(ENABLE_STDCXX_SYNC "Use C++11 chrono and threads for timing instead of pthreads" ${ENABLE_STDCXX_SYNC_DEFAULT})
option(USE_OPENSSL_PC "Use pkg-config to find OpenSSL libraries" ON)
option(OPENSSL_USE_STATIC_LIBS "Link OpenSSL libraries statically." OFF)
option(USE_BUSY_WAITING "Enable more accurate sending times at a cost of potentially higher CPU load" OFF)
option(USE_GNUSTL "Get c++ library/headers from the gnustl.pc" OFF)
option(ENABLE_SOCK_CLOEXEC "Enable setting SOCK_CLOEXEC on a socket" ON)
option(ENABLE_SHOW_PROJECT_CONFIG "Enable show Project Configuration" OFF)
option(ENABLE_NEW_RCVBUFFER "Enable new receiver buffer implementation" ON)

option(ENABLE_CLANG_TSA "Enable Clang Thread Safety Analysis" OFF)

# NOTE: Use ATOMIC_USE_SRT_SYNC_MUTEX and will override the auto-detection of the
#  Atomic implemetation in srtcore/atomic.h.
option(ATOMIC_USE_SRT_SYNC_MUTEX "Use srt::sync::Mutex to Implement Atomics" OFF)
if (ATOMIC_USE_SRT_SYNC_MUTEX)
   add_definitions(-DATOMIC_USE_SRT_SYNC_MUTEX=1)
endif()

set(TARGET_srt "srt" CACHE STRING "The name for the SRT library")

# Use application-defined group reader
# (currently the only one implemented)
add_definitions(-DSRT_ENABLE_APP_READER)

# XXX This was added once as experimental, it is now in force for
# write-blocking-mode sockets. Still unclear if all issues around
# closing while data still not written are eliminated.
add_definitions(-DSRT_ENABLE_CLOSE_SYNCH)

if (NOT ENABLE_LOGGING)
	set (ENABLE_HEAVY_LOGGING OFF)
	message(STATUS "LOGGING: DISABLED")
else()
	if (ENABLE_HEAVY_LOGGING)
		message(STATUS "LOGGING: HEAVY")
	else()
		message(STATUS "LOGGING: ENABLED")
	endif()
endif()

if (USE_BUSY_WAITING)
	message(STATUS "USE_BUSY_WAITING: ON")
	list(APPEND SRT_EXTRA_CFLAGS "-DUSE_BUSY_WAITING=1")
else()
	message(STATUS "USE_BUSY_WAITING: OFF (default)")
endif()

if ( CYGWIN AND NOT CYGWIN_USE_POSIX )
	set(WIN32 1)
	set(CMAKE_LEGACY_CYGWIN_WIN32 1)
	add_definitions(-DWIN32=1 -DCYGWIN=1)
	message(STATUS "HAVE CYGWIN. Setting backward compat CMAKE_LEGACY_CYGWIN_WIN32 and -DWIN32")
endif()

if (NOT USE_ENCLIB)
	if (USE_GNUTLS)
		message("NOTE: USE_GNUTLS is deprecated. Use -DUSE_ENCLIB=gnutls instead.")
		set (USE_ENCLIB gnutls)
	else()
		set (USE_ENCLIB openssl)
	endif()
endif()

set(USE_ENCLIB "${USE_ENCLIB}" CACHE STRING "The crypto library that SRT uses")
set_property(CACHE USE_ENCLIB PROPERTY STRINGS "openssl" "gnutls" "mbedtls")

# Make sure DLLs and executabes go to the same path regardles of subdirectory
set(CMAKE_ARCHIVE_OUTPUT_DIRECTORY ${CMAKE_BINARY_DIR})
set(CMAKE_LIBRARY_OUTPUT_DIRECTORY ${CMAKE_BINARY_DIR})
set(CMAKE_RUNTIME_OUTPUT_DIRECTORY ${CMAKE_BINARY_DIR})

if (NOT DEFINED WITH_COMPILER_TYPE)

	# This is for a case when you provided the prefix, but you didn't
	# provide compiler type. This option is in this form predicted to work
	# only on POSIX systems. Just typical compilers for Linux and Mac are
	# included. 
	if (DARWIN)
		set (WITH_COMPILER_TYPE clang)
	elseif (POSIX) # Posix, but not DARWIN
		set(WITH_COMPILER_TYPE gcc)
	else()
		get_filename_component(WITH_COMPILER_TYPE ${CMAKE_C_COMPILER} NAME)
	endif()
	set (USING_DEFAULT_COMPILER_PREFIX 1)
endif()

if (NOT USING_DEFAULT_COMPILER_PREFIX OR DEFINED WITH_COMPILER_PREFIX)
	message(STATUS "Handling compiler with PREFIX=${WITH_COMPILER_PREFIX} TYPE=${WITH_COMPILER_TYPE}")

	parse_compiler_type(${WITH_COMPILER_TYPE} COMPILER_TYPE COMPILER_SUFFIX)

	if (${COMPILER_TYPE} STREQUAL gcc)
		set (CMAKE_C_COMPILER ${WITH_COMPILER_PREFIX}gcc${COMPILER_SUFFIX})
		set (CMAKE_CXX_COMPILER ${WITH_COMPILER_PREFIX}g++${COMPILER_SUFFIX})
		set (HAVE_COMPILER_GNU_COMPAT 1)
	elseif (${COMPILER_TYPE} STREQUAL cc)
		set (CMAKE_C_COMPILER ${WITH_COMPILER_PREFIX}cc${COMPILER_SUFFIX})
		set (CMAKE_CXX_COMPILER ${WITH_COMPILER_PREFIX}c++${COMPILER_SUFFIX})
		set (HAVE_COMPILER_GNU_COMPAT 1)
	elseif (${COMPILER_TYPE} STREQUAL icc)
		set (CMAKE_C_COMPILER ${WITH_COMPILER_PREFIX}icc${COMPILER_SUFFIX})
		set (CMAKE_CXX_COMPILER ${WITH_COMPILER_PREFIX}icpc${COMPILER_SUFFIX})
		set (HAVE_COMPILER_GNU_COMPAT 1)
	else()
		# Use blindly <command> for C compiler and <command>++ for C++.
		# At least this matches clang.
		set (CMAKE_C_COMPILER ${WITH_COMPILER_PREFIX}${WITH_COMPILER_TYPE})
		set (CMAKE_CXX_COMPILER ${WITH_COMPILER_PREFIX}${COMPILER_TYPE}++${COMPILER_SUFFIX})
		if (${COMPILER_TYPE} STREQUAL clang)
			set (HAVE_COMPILER_GNU_COMPAT 1)
		endif()
	endif()
	message(STATUS "Compiler type: ${WITH_COMPILER_TYPE}. C: ${CMAKE_C_COMPILER}; C++: ${CMAKE_CXX_COMPILER}")
	unset(USING_DEFAULT_COMPILER_PREFIX)
else()
	message(STATUS "No WITH_COMPILER_PREFIX - using C++ compiler ${CMAKE_CXX_COMPILER}")
endif()


if (DEFINED WITH_SRT_TARGET)
	set (TARGET_haisrt ${WITH_SRT_TARGET})
endif()

# When you use crosscompiling, you have to take care that PKG_CONFIG_PATH
# and CMAKE_PREFIX_PATH are set properly.

# symbol exists in win32, but function does not.
if(WIN32)
	if(ENABLE_INET_PTON)
		set(CMAKE_REQUIRED_LIBRARIES ws2_32)
		check_function_exists(inet_pton HAVE_INET_PTON)
		add_definitions(-D_WIN32_WINNT=0x0600)
	else()
		add_definitions(-D_WIN32_WINNT=0x0501)
	endif()
else()
	check_function_exists(inet_pton HAVE_INET_PTON)
endif()
if (DEFINED HAVE_INET_PTON)
	add_definitions(-DHAVE_INET_PTON=1)
endif()

# Defines HAVE_PTHREAD_GETNAME_* and HAVE_PTHREAD_SETNAME_*
include(FindPThreadGetSetName)
FindPThreadGetSetName()

if (ENABLE_MONOTONIC_CLOCK)
	if (NOT ENABLE_MONOTONIC_CLOCK_DEFAULT)
		message(FATAL_ERROR "Your platform does not support CLOCK_MONOTONIC. Build with -DENABLE_MONOTONIC_CLOCK=OFF.")
	endif()
	set (WITH_EXTRALIBS "${WITH_EXTRALIBS} ${MONOTONIC_CLOCK_LINKLIB}")
	add_definitions(-DENABLE_MONOTONIC_CLOCK=1)
endif()

if (ENABLE_ENCRYPTION)
	if ("${USE_ENCLIB}" STREQUAL "gnutls")
		set (SSL_REQUIRED_MODULES "gnutls nettle")
		if (WIN32)
			if (MINGW)
				set (SSL_REQUIRED_MODULES "${SSL_REQUIRED_MODULES} zlib")
			endif()
		endif()

		pkg_check_modules (SSL REQUIRED ${SSL_REQUIRED_MODULES})

		add_definitions(
			-DUSE_GNUTLS=1
		)

		link_directories(
			${SSL_LIBRARY_DIRS}
		)
	elseif ("${USE_ENCLIB}" STREQUAL "mbedtls")
		add_definitions(-DUSE_MBEDTLS=1)
		if ("${SSL_LIBRARY_DIRS}" STREQUAL "")
			set(MBEDTLS_PREFIX "${CMAKE_PREFIX_PATH}" CACHE PATH "The path of mbedtls")
			find_package(MbedTLS REQUIRED)
			set (SSL_INCLUDE_DIRS ${MBEDTLS_INCLUDE_DIR})
			set (SSL_LIBRARIES  ${MBEDTLS_LIBRARIES})
		endif()
		if ("${SSL_LIBRARIES}" STREQUAL "")
			set (SSL_LIBRARIES  mbedtls mbedcrypto)
		endif()
		message(STATUS "SSL enforced mbedtls: -I ${SSL_INCLUDE_DIRS} -l;${SSL_LIBRARIES}")

		foreach(LIB ${SSL_LIBRARIES})
			if(IS_ABSOLUTE ${LIB} AND EXISTS ${LIB})
				set (SRT_LIBS_PRIVATE ${SRT_LIBS_PRIVATE} ${LIB})
			else()
				set(SRT_LIBS_PRIVATE ${SRT_LIBS_PRIVATE} "-l${LIB}")
			endif()
		endforeach()
	elseif ("${USE_ENCLIB}" STREQUAL "openssl-evp")
		# Openssl-EVP requires CRYSPR2
		add_definitions(-DUSE_OPENSSL_EVP=1 -DCRYSPR2)
		set (SSL_REQUIRED_MODULES "openssl libcrypto")
		# Try using pkg-config method first if enabled,
		# fall back to find_package method otherwise
		if (USE_OPENSSL_PC)
			pkg_check_modules(SSL ${SSL_REQUIRED_MODULES})
			if (OPENSSL_USE_STATIC_LIBS)
				# use `pkg-config --static xxx` found libs
				set(SSL_LIBRARIES ${SSL_STATIC_LIBRARIES})
			endif()
		endif()
		if (SSL_FOUND)
			# We have some cases when pkg-config is improperly configured
			# When it doesn't ship the -L and -I options, and the CMAKE_PREFIX_PATH
			# is set (also through `configure`), then we have this problem. If so,
			# set forcefully the -I and -L contents to prefix/include and
			# prefix/lib.
			if ("${SSL_LIBRARY_DIRS}" STREQUAL "")
			if (NOT "${CMAKE_PREFIX_PATH}" STREQUAL "")
				message(STATUS "WARNING: pkg-config has incorrect prefix - enforcing target path prefix: ${CMAKE_PREFIX_PATH}")
				set (SSL_LIBRARY_DIRS ${CMAKE_PREFIX_PATH}/${CMAKE_INSTALL_LIBDIR})
				set (SSL_INCLUDE_DIRS ${CMAKE_PREFIX_PATH}/include)
			endif()
			endif()

			link_directories(
				${SSL_LIBRARY_DIRS}
			)
			message(STATUS "SSL via pkg-config: -L ${SSL_LIBRARY_DIRS} -I ${SSL_INCLUDE_DIRS} -l;${SSL_LIBRARIES}")
		else()
			find_package(OpenSSL REQUIRED)
			set (SSL_INCLUDE_DIRS ${OPENSSL_INCLUDE_DIR})
			set (SSL_LIBRARIES ${OPENSSL_LIBRARIES})
			message(STATUS "SSL via find_package(OpenSSL): -I ${SSL_INCLUDE_DIRS} -l;${SSL_LIBRARIES}")
		endif()
	else() # openssl
		# Openssl (Direct-AES API) can use CRYSPR2
		add_definitions(-DUSE_OPENSSL=1 -DCRYSPR2)
			set (SSL_REQUIRED_MODULES "openssl libcrypto")
		# Try using pkg-config method first if enabled,
		# fall back to find_package method otherwise
		if (USE_OPENSSL_PC)
			pkg_check_modules(SSL ${SSL_REQUIRED_MODULES})
		endif()
		if (SSL_FOUND)
			# We have some cases when pkg-config is improperly configured
			# When it doesn't ship the -L and -I options, and the CMAKE_PREFIX_PATH
			# is set (also through `configure`), then we have this problem. If so,
			# set forcefully the -I and -L contents to prefix/include and
			# prefix/lib.
			if ("${SSL_LIBRARY_DIRS}" STREQUAL "")
			if (NOT "${CMAKE_PREFIX_PATH}" STREQUAL "")
				message(STATUS "WARNING: pkg-config has incorrect prefix - enforcing target path prefix: ${CMAKE_PREFIX_PATH}")
				set (SSL_LIBRARY_DIRS ${CMAKE_PREFIX_PATH}/${CMAKE_INSTALL_LIBDIR})
				set (SSL_INCLUDE_DIRS ${CMAKE_PREFIX_PATH}/include)
			endif()
			endif()

			link_directories(
				${SSL_LIBRARY_DIRS}
			)
			message(STATUS "SSL via pkg-config: -L ${SSL_LIBRARY_DIRS} -I ${SSL_INCLUDE_DIRS} -l;${SSL_LIBRARIES}")
		else()
			find_package(OpenSSL REQUIRED)
			set (SSL_INCLUDE_DIRS ${OPENSSL_INCLUDE_DIR})
			set (SSL_LIBRARIES ${OPENSSL_LIBRARIES})
			message(STATUS "SSL via find_package(OpenSSL): -I ${SSL_INCLUDE_DIRS} -l;${SSL_LIBRARIES}")
		endif()

	endif()

	add_definitions(-DSRT_ENABLE_ENCRYPTION)
	message(STATUS "ENCRYPTION: ENABLED, using: ${SSL_REQUIRED_MODULES}")
	message (STATUS "SSL libraries: ${SSL_LIBRARIES}")
else()
	message(STATUS "ENCRYPTION: DISABLED")
endif()

if (USE_GNUSTL)
	pkg_check_modules (GNUSTL REQUIRED gnustl)
	link_directories(${GNUSTL_LIBRARY_DIRS})
	include_directories(${GNUSTL_INCLUDE_DIRS})
	set (SRT_LIBS_PRIVATE ${SRT_LIBS_PRIVATE} ${GNUSTL_LIBRARIES} ${GNUSTL_LDFLAGS})
endif()

if (USING_DEFAULT_COMPILER_PREFIX)
# Detect if the compiler is GNU compatable for flags
if (CMAKE_CXX_COMPILER_ID MATCHES "GNU|Intel|Clang|AppleClang")
	message(STATUS "COMPILER: ${CMAKE_CXX_COMPILER_ID} (${CMAKE_CXX_COMPILER}) - GNU compat")
	set(HAVE_COMPILER_GNU_COMPAT 1)

	# See https://gcc.gnu.org/projects/cxx-status.html
	# At the bottom there's information about C++98, which is default up to 6.1 version.
	# For all other compilers - including Clang - we state that the default C++ standard is AT LEAST 11.
	if (${CMAKE_CXX_COMPILER_ID} STREQUAL GNU AND ${CMAKE_CXX_COMPILER_VERSION} VERSION_LESS 6.1)
		message(STATUS "NOTE: GCC ${CMAKE_CXX_COMPILER_VERSION} is detected with default C++98. Forcing C++11 on applications.")
		set (FORCE_CXX_STANDARD 1)
	elseif (${CMAKE_CXX_COMPILER_ID} MATCHES "Clang|AppleClang")
		message(STATUS "NOTE: CLANG ${CMAKE_CXX_COMPILER_VERSION} detected, unsure if >=C++11 is default, forcing C++11 on applications")
		set (FORCE_CXX_STANDARD 1)
	else() 
		message(STATUS "NOTE: ${CMAKE_CXX_COMPILER_ID} ${CMAKE_CXX_COMPILER_VERSION} - assuming default C++11.")
	endif()
else()
	message(STATUS "COMPILER: ${CMAKE_CXX_COMPILER_ID} (${CMAKE_CXX_COMPILER}) - NOT GNU compat")
	set(HAVE_COMPILER_GNU_COMPAT 0)
endif()

else() # Compiler altered by WITH_COMPILER_TYPE/PREFIX - can't rely on CMAKE_CXX_*

	# Force the C++ standard as C++11
	# HAVE_COMPILER_GNU_COMPAT was set in the handler of WITH_COMPILER_TYPE
	set (FORCE_CXX_STANDARD 1)
	message(STATUS "COMPILER CHANGED TO: ${COMPILER_TYPE} - forcing C++11 standard for apps")
endif()

# Check for GCC Atomic Intrinsics and C++11 Atomics.
# Sets:
#  HAVE_LIBATOMIC
#  HAVE_LIBATOMIC_COMPILES
#  HAVE_LIBATOMIC_COMPILES_STATIC
#  HAVE_GCCATOMIC_INTRINSICS
#  HAVE_GCCATOMIC_INTRINSICS_REQUIRES_LIBATOMIC
include(CheckGCCAtomicIntrinsics)
CheckGCCAtomicIntrinsics()
#  HAVE_CXX_ATOMIC
#  HAVE_CXX_ATOMIC_STATIC
include(CheckCXXAtomic)
CheckCXXAtomic()

if (DISABLE_CXX11)
	set (ENABLE_CXX11 0)
elseif( DEFINED ENABLE_CXX11 )
else()
	set (ENABLE_CXX11 1)
endif()

function (srt_check_cxxstd stdval OUT_STD OUT_PFX)

	set (STDPFX c++)
	if (stdval MATCHES "([^+]+\\++)([0-9]*)")
		set (STDPFX ${CMAKE_MATCH_1})
		set (STDCXX ${CMAKE_MATCH_2})
	elseif (stdval MATCHES "[0-9]*")
		set (STDCXX ${stdval})
	else()
		set (STDCXX 0)
	endif()

	# Handle C++98 < C++11
	# Please fix this around 2070 year.
	if (${STDCXX} GREATER 80)
			set (STDCXX 03)
	endif()

	# return
	set (${OUT_STD} ${STDCXX} PARENT_SCOPE)
	set (${OUT_PFX} ${STDPFX} PARENT_SCOPE)
endfunction()

if (NOT ENABLE_CXX11)
	message(WARNING "Parts that require C++11 support will be disabled (srt-live-transmit)")
	if (ENABLE_STDCXX_SYNC)
		message(FATAL_ERROR "ENABLE_STDCXX_SYNC is set, but C++11 is disabled by ENABLE_CXX11")
	endif()
elseif (ENABLE_STDCXX_SYNC)
	add_definitions(-DENABLE_STDCXX_SYNC=1)
	if (DEFINED USE_CXX_STD)
		srt_check_cxxstd(${USE_CXX_STD} STDCXX STDPFX)
		# If defined, make sure it's at least C++11
		if (${STDCXX} LESS 11)
			message(FATAL_ERROR "If ENABLE_STDCXX_SYNC, then USE_CXX_STD must specify at least C++11")
		endif()
	else()
		set (USE_CXX_STD 11)
	endif()
endif()

message(STATUS "STDCXX_SYNC: ${ENABLE_STDCXX_SYNC}")
message(STATUS "MONOTONIC_CLOCK: ${ENABLE_MONOTONIC_CLOCK}")

if (ENABLE_SOCK_CLOEXEC)
	add_definitions(-DENABLE_SOCK_CLOEXEC=1)
endif()

if (ENABLE_NEW_RCVBUFFER)
	add_definitions(-DENABLE_NEW_RCVBUFFER=1)
	message(STATUS "RECEIVER_BUFFER: NEW")
else()
	remove_definitions(-DENABLE_NEW_RCVBUFFER)
	message(STATUS "RECEIVER_BUFFER: OLD")
endif()

if (CMAKE_MAJOR_VERSION LESS 3)
	set (FORCE_CXX_STANDARD_GNUONLY 1)
endif()

if (DEFINED USE_CXX_STD)
	srt_check_cxxstd(${USE_CXX_STD} STDCXX STDPFX)

	if (${STDCXX} EQUAL 0)
		message(FATAL_ERROR "USE_CXX_STD: Must specify 03/11/14/17/20 possibly with c++/gnu++ prefix")
	endif()

	if (NOT STDCXX STREQUAL "")

		if (${STDCXX} LESS 11)
			if (ENABLE_STDCXX_SYNC)
				message(FATAL_ERROR "If ENABLE_STDCXX_SYNC, then you can't USE_CXX_STD less than 11")
			endif()
			# Set back to 98 because cmake doesn't understand 03.
			set (STDCXX 98)
			# This enforces C++03 standard on SRT.
			# Apps still use C++11

			# Set this through independent flags
			set (USE_CXX_STD_LIB ${STDCXX})
			set (FORCE_CXX_STANDARD 1)
			if (NOT ENABLE_APPS)
				set (USE_CXX_STD_APP ${STDCXX})
				message(STATUS "C++ STANDARD: library: C++${STDCXX}, apps disabled (examples will follow C++${STDCXX})")
			else()
				set (USE_CXX_STD_APP "")
				message(STATUS "C++ STANDARD: library: C++${STDCXX}, but apps still at least C++11")
			endif()
		elseif (FORCE_CXX_STANDARD_GNUONLY)
			# CMake is too old to handle CMAKE_CXX_STANDARD,
			# use bare GNU options.
			set (FORCE_CXX_STANDARD 1)
			set (USE_CXX_STD_APP ${STDCXX})
			set (USE_CXX_STD_LIB ${STDCXX})
			message(STATUS "C++ STANDARD: using C++${STDCXX} for all - GNU only")
		else()
			# This enforces this standard on both apps and library,
			# so set this as global C++ standard option
			set (CMAKE_CXX_STANDARD ${STDCXX})
			unset (FORCE_CXX_STANDARD)

			# Do not set variables to not duplicate flags
			set (USE_CXX_STD_LIB "")
			set (USE_CXX_STD_APP "")
			message(STATUS "C++ STANDARD: using C++${STDCXX} for all")
		endif()

		message(STATUS "C++: Setting C++ standard for gnu compiler: lib: ${USE_CXX_STD_LIB} apps: ${USE_CXX_STD_APP}")
	endif()
else()
	set (USE_CXX_STD_LIB "")
	set (USE_CXX_STD_APP "")
endif()

if (FORCE_CXX_STANDARD)
	message(STATUS "C++ STD: Forcing C++11 on applications")
	if (USE_CXX_STD_APP STREQUAL "")
		set (USE_CXX_STD_APP 11)
	endif()

	if (USE_CXX_STD_LIB STREQUAL "" AND ENABLE_STDCXX_SYNC)
		message(STATUS "C++ STD: Forcing C++11 on library, as C++11 sync requested")
		set (USE_CXX_STD_LIB 11)
	endif()
endif()

# add extra warning flags for gccish compilers
if (HAVE_COMPILER_GNU_COMPAT)
	set (SRT_GCC_WARN "-Wall -Wextra")
else()
	# cpp debugging on Windows :D
	#set (SRT_GCC_WARN "/showIncludes")
endif()

if (USE_STATIC_LIBSTDCXX)
	if (HAVE_COMPILER_GNU_COMPAT)
		set(CMAKE_EXE_LINKER_FLAGS "${CMAKE_EXE_LINKER_FLAGS} -static-libstdc++")
	else()
		message(FATAL_ERROR "On non-GNU-compat compiler it's not known how to use static C++ standard library.")
	endif()
endif()


# This options is necessary on some systems; on a cross-ARM compiler it
# has been detected, for example, that -lrt is necessary for some applications
# because clock_gettime is needed by some functions and it is alternatively
# provided by libc, but only in newer versions. This options is rarely necessary,
# but may help in several corner cases in unusual platforms.
if (WITH_EXTRALIBS)
	set(CMAKE_EXE_LINKER_FLAGS "${CMAKE_EXE_LINKER_FLAGS} ${WITH_EXTRALIBS}")
endif()

# CMake has only discovered in 3.3 version that some set-finder is
# necessary. Using variables for shortcut to a clumsy check syntax.

set (srt_libspec_shared ${ENABLE_SHARED})
set (srt_libspec_static ${ENABLE_STATIC})

set (srtpack_libspec_common)
if (srt_libspec_shared)
	list(APPEND srtpack_libspec_common ${TARGET_srt}_shared)

endif()
if (srt_libspec_static)
	list(APPEND srtpack_libspec_common ${TARGET_srt}_static)
endif()

set (SRT_SRC_HAICRYPT_DIR ${CMAKE_CURRENT_SOURCE_DIR}/haicrypt)
set (SRT_SRC_SRTCORE_DIR ${CMAKE_CURRENT_SOURCE_DIR}/srtcore)
set (SRT_SRC_COMMON_DIR ${CMAKE_CURRENT_SOURCE_DIR}/common)
set (SRT_SRC_TOOLS_DIR ${CMAKE_CURRENT_SOURCE_DIR}/tools)
set (SRT_SRC_TEST_DIR ${CMAKE_CURRENT_SOURCE_DIR}/test)

if(WIN32)
	message(STATUS "DETECTED SYSTEM: WINDOWS;  WIN32=1; PTW32_STATIC_LIB=1")
	add_definitions(-DWIN32=1 -DPTW32_STATIC_LIB=1)
elseif(DARWIN)
	message(STATUS "DETECTED SYSTEM: DARWIN")
elseif(BSD)
	message(STATUS "DETECTED SYSTEM: BSD;  BSD=1")
	add_definitions(-DBSD=1)
elseif(LINUX)
	add_definitions(-DLINUX=1)
	message(STATUS "DETECTED SYSTEM: LINUX;  LINUX=1" )
elseif(ANDROID)
	add_definitions(-DLINUX=1)
	message(STATUS "DETECTED SYSTEM: ANDROID;  LINUX=1" )
elseif(CYGWIN)
	add_definitions(-DCYGWIN=1)
	message(STATUS "DETECTED SYSTEM: CYGWIN (posix mode); CYGWIN=1")
elseif(GNU)
	add_definitions(-DGNU=1)
	message(STATUS "DETECTED SYSTEM: GNU;  GNU=1" )
elseif(SUNOS)
	add_definitions(-DSUNOS=1)
	message(STATUS "DETECTED SYSTEM: SunOS|Solaris;  SUNOS=1" )
else()
	message(FATAL_ERROR "Unsupported system: ${CMAKE_SYSTEM_NAME}")
endif()

add_definitions(
	-D_GNU_SOURCE
	-DHAI_PATCH=1
	-DHAI_ENABLE_SRT=1
	-DSRT_VERSION="${SRT_VERSION}"
)

if (LINUX)
# This is an option supported only on Linux
	add_definitions(-DSRT_ENABLE_BINDTODEVICE)
endif()

# This is obligatory include directory for all targets. This is only
# for private headers. Installable headers should be exclusively used DIRECTLY.
include_directories(${SRT_SRC_COMMON_DIR} ${SRT_SRC_SRTCORE_DIR} ${SRT_SRC_HAICRYPT_DIR})

if (ENABLE_LOGGING)
	list(APPEND SRT_EXTRA_CFLAGS "-DENABLE_LOGGING=1")
	if (ENABLE_HEAVY_LOGGING)
		list(APPEND SRT_EXTRA_CFLAGS "-DENABLE_HEAVY_LOGGING=1")
	endif()
	if (ENABLE_HAICRYPT_LOGGING)
		if (ENABLE_HAICRYPT_LOGGING STREQUAL 2) # Allow value 2 for INSECURE DEBUG logging
			message(WARNING " *** ENABLED INSECURE HAICRYPT LOGGING - USE FOR TESTING ONLY!!! ***")
			list(APPEND SRT_EXTRA_CFLAGS "-DENABLE_HAICRYPT_LOGGING=2")
		else()
			list(APPEND SRT_EXTRA_CFLAGS "-DENABLE_HAICRYPT_LOGGING=1")
		endif()
	endif()
endif()

if (ENABLE_GETNAMEINFO)
	list(APPEND SRT_EXTRA_CFLAGS "-DENABLE_GETNAMEINFO=1")
endif()

# ENABLE_EXPERIMENTAL_BONDING is deprecated. Use ENABLE_BONDING. ENABLE_EXPERIMENTAL_BONDING is be removed in v1.6.0.
if (ENABLE_EXPERIMENTAL_BONDING)
	message(DEPRECATION "ENABLE_EXPERIMENTAL_BONDING is deprecated. Please use ENABLE_BONDING instead.")
	set (ENABLE_BONDING ON)
endif()

if (ENABLE_BONDING)
	list(APPEND SRT_EXTRA_CFLAGS "-DENABLE_BONDING=1")
	message(STATUS "ENABLE_BONDING: ON")
else()
	message(STATUS "ENABLE_BONDING: OFF")
endif()

if (ENABLE_THREAD_CHECK)
	add_definitions(
		-DSRT_ENABLE_THREADCHECK=1
		-DFUGU_PLATFORM=1
		-I${WITH_THREAD_CHECK_INCLUDEDIR}
	)
endif()

if (ENABLE_CLANG_TSA)
	list(APPEND SRT_EXTRA_CFLAGS "-Wthread-safety")
	message(STATUS "Clang TSA: Enabled")
endif()

if (ENABLE_PROFILE)
	if (HAVE_COMPILER_GNU_COMPAT)
		# They are actually cflags, not definitions, but CMake is stupid enough.
		add_definitions(-g -pg)
		link_libraries(-g -pg)
	else()
		message(FATAL_ERROR "Profiling option is not supported on this platform")
	endif()
endif()

if (ENABLE_CODE_COVERAGE)
	if (HAVE_COMPILER_GNU_COMPAT)
		add_definitions(-g -O0 --coverage)
		link_libraries(--coverage)
		message(STATUS "ENABLE_CODE_COVERAGE: ON")
	else()
		message(FATAL_ERROR "ENABLE_CODE_COVERAGE: option is not supported on this platform")
	endif()
endif()

# On Linux pthreads have to be linked even when using C++11 threads
if (ENABLE_STDCXX_SYNC AND NOT LINUX)
	message(STATUS "Pthread library: C++11")
elseif (PTHREAD_LIBRARY AND PTHREAD_INCLUDE_DIR)
	message(STATUS "Pthread library: ${PTHREAD_LIBRARY}")
	message(STATUS "Pthread include dir: ${PTHREAD_INCLUDE_DIR}")
elseif (MICROSOFT)
	find_package(pthreads QUIET)

	if (NOT PTHREAD_INCLUDE_DIR OR NOT PTHREAD_LIBRARY)
		#search package folders with GLOB to add as extra hint for headers
		file(GLOB PTHREAD_PACKAGE_INCLUDE_HINT ./_packages/cinegy.pthreads-win*/sources)
		if (PTHREAD_PACKAGE_INCLUDE_HINT)
			message(STATUS "PTHREAD_PACKAGE_INCLUDE_HINT value: ${PTHREAD_PACKAGE_INCLUDE_HINT}")
		endif()

		# find pthread header
		find_path(PTHREAD_INCLUDE_DIR pthread.h HINTS C:/pthread-win32/include ${PTHREAD_PACKAGE_INCLUDE_HINT})

		if (PTHREAD_INCLUDE_DIR)
			message(STATUS "Pthread include dir: ${PTHREAD_INCLUDE_DIR}")
		else()
			message(FATAL_ERROR "Failed to find pthread.h. Specify PTHREAD_INCLUDE_DIR.")
		endif()

		#search package folders with GLOB to add as extra hint for libs
		file(GLOB PTHREAD_PACKAGE_LIB_HINT ./_packages/cinegy.pthreads-win*/runtimes/win-*/native/release)
		if (PTHREAD_PACKAGE_LIB_HINT)
			message(STATUS "PTHREAD_PACKAGE_LIB_HINT value: ${PTHREAD_PACKAGE_LIB_HINT}")
		endif()

		#find pthread library
		set(PTHREAD_LIB_SUFFIX "")
		if (ENABLE_DEBUG)
			set(PTHREAD_LIB_SUFFIX "d")
		endif ()

		set(PTHREAD_COMPILER_FLAG "")
		if (MICROSOFT)
			set(PTHREAD_COMPILER_FLAG "V")
		elseif (MINGW)
			set(PTHREAD_COMPILER_FLAG "G")
		endif ()

		foreach(EXHAND C CE SE)
			foreach(COMPAT 1 2)
				list(APPEND PTHREAD_W32_LIBRARY "pthread${PTHREAD_COMPILER_FLAG}${EXHAND}${PTHREAD_LIB_SUFFIX}${COMPAT}")
			endforeach()
		endforeach()

		find_library(PTHREAD_LIBRARY NAMES ${PTHREAD_W32_LIBRARY} pthread pthread_dll pthread_lib HINTS C:/pthread-win32/lib C:/pthread-win64/lib ${PTHREAD_PACKAGE_LIB_HINT})
		if (PTHREAD_LIBRARY)
			message(STATUS "Pthread library: ${PTHREAD_LIBRARY}")
		else()
			message(FATAL_ERROR "Failed to find pthread library. Specify PTHREAD_LIBRARY.")
		endif()
	endif()
else ()
	find_package(Threads REQUIRED)
	set(PTHREAD_LIBRARY ${CMAKE_THREAD_LIBS_INIT})
endif()

# This is required in some projects that add some other sources
# to the SRT library to be compiled together (aka "virtual library").
if (DEFINED SRT_EXTRA_LIB_INC)
	include(${SRT_EXTRA_LIB_INC}.cmake)
	# Expected to provide variables:
	# - SOURCES_srt_extra
	# - EXTRA_stransmit
endif()

# ---------------------------------------------------------------------------

# ---
# Target: haicrypt.
# Completing sources and installable headers. Flag settings will follow.
# ---
if (ENABLE_ENCRYPTION)
	set (HAICRYPT_FILELIST_MAF "filelist-${USE_ENCLIB}.maf")

	MafReadDir(haicrypt ${HAICRYPT_FILELIST_MAF}
		SOURCES SOURCES_haicrypt
		PUBLIC_HEADERS HEADERS_haicrypt
		PROTECTED_HEADERS HEADERS_haicrypt
	)
endif()

if (WIN32)
	MafReadDir(common filelist_win32.maf
		SOURCES SOURCES_common
		PUBLIC_HEADERS HEADERS_srt_win32
		PROTECTED_HEADERS HEADERS_srt_win32
	)
	message(STATUS "WINDOWS detected: adding compat sources: ${SOURCES_common}")
endif()


# Make the OBJECT library for haicrypt and srt. Then they'll be bound into
# real libraries later, either one common, or separate.

# This is needed for Xcode to properly handle CMake OBJECT Libraries
# From docs (https://cmake.org/cmake/help/latest/command/add_library.html#object-libraries):
#
# ... Some native build systems (such as Xcode) may not like targets that have only object files,
# so consider adding at least one real source file to any target that references $<TARGET_OBJECTS:objlib>.
set(OBJECT_LIB_SUPPORT "${PROJECT_SOURCE_DIR}/cmake_object_lib_support.c")

# NOTE: The "virtual library" is a library specification that cmake
# doesn't support (the library of OBJECT type is something in kind of that,
# but not fully supported - for example it doesn't support transitive flags,
# so this can't be used desired way). It's a private-only dependency type,
# where the project isn't compiled into any library file at all - instead, all
# of its source files are incorporated directly to the source list of the
# project that depends on it. In cmake this must be handled manually.


# ---
# Target: srt. DEFINITION ONLY. Haicrypt flag settings follow.
# ---

if (ENABLE_SHARED AND MICROSOFT)
	#add resource files to shared library, to set DLL metadata on Windows DLLs
	set (EXTRA_WIN32_SHARED 1)
	message(STATUS "WIN32: extra resource file will be added")
endif()

MafReadDir(srtcore filelist.maf
	SOURCES SOURCES_srt
	PUBLIC_HEADERS HEADERS_srt
	PROTECTED_HEADERS HEADERS_srt
	PRIVATE_HEADERS HEADERS_srt_private
)

# Auto generated version file and add it to the HEADERS_srt list.
if(DEFINED ENV{APPVEYOR_BUILD_NUMBER})
	set(SRT_VERSION_BUILD ON)
	set(CI_BUILD_NUMBER_STRING $ENV{APPVEYOR_BUILD_NUMBER})
	message(STATUS "AppVeyor build environment detected: Adding build number to version header")
endif()
if(DEFINED ENV{TEAMCITY_VERSION})
	set(SRT_VERSION_BUILD ON)
	set(CI_BUILD_NUMBER_STRING $ENV{CI_BUILD_COUNTER})
	message(STATUS "TeamCity build environment detected: Adding build counter to version header")
endif()

configure_file("srtcore/version.h.in" "version.h" @ONLY)

list(INSERT HEADERS_srt 0 "${CMAKE_CURRENT_BINARY_DIR}/version.h")
include_directories("${CMAKE_CURRENT_BINARY_DIR}")

add_library(srt_virtual OBJECT ${SOURCES_srt} ${SOURCES_srt_extra} ${HEADERS_srt} ${SOURCES_haicrypt} ${SOURCES_common})

if (ENABLE_SHARED)
	# Set this to sources as well, as it won't be automatically handled
	set_target_properties(srt_virtual PROPERTIES POSITION_INDEPENDENT_CODE 1)
endif()

macro(srt_set_stdcxx targetname spec)
	set (stdcxxspec ${spec})
	if (NOT "${stdcxxspec}" STREQUAL "")
		if (FORCE_CXX_STANDARD_GNUONLY)
			target_compile_options(${targetname} PRIVATE -std=c++${stdcxxspec})
			message(STATUS "C++ STD: ${targetname}: forced C++${stdcxxspec} standard - GNU option: -std=c++${stdcxxspec}")
		else()
			set_target_properties(${targetname} PROPERTIES CXX_STANDARD ${stdcxxspec})
			message(STATUS "C++ STD: ${targetname}: forced C++${stdcxxspec} standard - portable way")
		endif()
	else()
		message(STATUS "APP: ${targetname}: using default C++ standard")
	endif()
endmacro()


srt_set_stdcxx(srt_virtual "${USE_CXX_STD_LIB}")

set (VIRTUAL_srt $<TARGET_OBJECTS:srt_virtual>)

if (srt_libspec_shared)
	add_library(${TARGET_srt}_shared SHARED ${OBJECT_LIB_SUPPORT} ${VIRTUAL_srt})
	# shared libraries need PIC
	set (CMAKE_POSITION_INDEPENDENT_CODE ON)
	set_property(TARGET ${TARGET_srt}_shared PROPERTY OUTPUT_NAME ${TARGET_srt})
	set_target_properties (${TARGET_srt}_shared PROPERTIES VERSION ${SRT_VERSION} SOVERSION ${SRT_VERSION_MAJOR}.${SRT_VERSION_MINOR})
	list (APPEND INSTALL_TARGETS ${TARGET_srt}_shared)
	if (ENABLE_ENCRYPTION)
		target_link_libraries(${TARGET_srt}_shared PRIVATE ${SSL_LIBRARIES})
	endif()
	if (MICROSOFT)
		target_link_libraries(${TARGET_srt}_shared PRIVATE ws2_32.lib)
		if (OPENSSL_USE_STATIC_LIBS)
			target_link_libraries(${TARGET_srt}_shared PRIVATE crypt32.lib)
		else()
			set_target_properties(${TARGET_srt}_shared PROPERTIES LINK_FLAGS "/DELAYLOAD:libeay32.dll")
		endif()
	elseif (MINGW)
		target_link_libraries(${TARGET_srt}_shared PRIVATE wsock32 ws2_32)
	elseif (APPLE)
		set_property(TARGET ${TARGET_srt}_shared PROPERTY MACOSX_RPATH ON)
	endif()
	if (USE_GNUSTL)
		target_link_libraries(${TARGET_srt}_shared PRIVATE ${GNUSTL_LIBRARIES} ${GNUSTL_LDFLAGS})
	endif()
endif()

if (srt_libspec_static)
	add_library(${TARGET_srt}_static STATIC ${OBJECT_LIB_SUPPORT} ${VIRTUAL_srt})

	# For Windows, leave the name to be "srt_static.lib".
	# Windows generates two different library files:
	# - a usual static library for static linkage
	# - a shared library exposer, which allows pre-resolution and later dynamic
	#   linkage when running the executable
	# Both having unfortunately the same names created by MSVC compiler.
	# It's not the case of Cygwin/MINGW - they are named there libsrt.a and libsrt.dll.a
	if (MICROSOFT)
		# Keep _static suffix. By unknown reason, the name must still be set explicitly.
		set_property(TARGET ${TARGET_srt}_static PROPERTY OUTPUT_NAME ${TARGET_srt}_static)
	else()
		set_property(TARGET ${TARGET_srt}_static PROPERTY OUTPUT_NAME ${TARGET_srt})
	endif()

	list (APPEND INSTALL_TARGETS ${TARGET_srt}_static)
	if (ENABLE_ENCRYPTION)
		target_link_libraries(${TARGET_srt}_static PRIVATE ${SSL_LIBRARIES})
	endif()
	if (MICROSOFT)
		target_link_libraries(${TARGET_srt}_static PRIVATE ws2_32.lib)
		if (OPENSSL_USE_STATIC_LIBS)
			target_link_libraries(${TARGET_srt}_static PRIVATE crypt32.lib)
		endif()
	elseif (MINGW)
		target_link_libraries(${TARGET_srt}_static PRIVATE wsock32 ws2_32)
	endif()
	if (USE_GNUSTL)
		target_link_libraries(${TARGET_srt}_static PRIVATE ${GNUSTL_LIBRARIES} ${GNUSTL_LDFLAGS})
	endif()
endif()

target_include_directories(srt_virtual PRIVATE  ${SSL_INCLUDE_DIRS})

if (MICROSOFT)
	if (OPENSSL_USE_STATIC_LIBS)
		set (SRT_LIBS_PRIVATE ${SRT_LIBS_PRIVATE} ws2_32.lib crypt32.lib)
	else()
		set (SRT_LIBS_PRIVATE ${SRT_LIBS_PRIVATE} ws2_32.lib)
	endif()
elseif (MINGW)
	set (SRT_LIBS_PRIVATE ${SRT_LIBS_PRIVATE} -lwsock32 -lws2_32)
endif()

# Applying this to public includes is not transitive enough.
# On Windows, apps require this as well, so it's safer to
# spread this to all targets.
if (PTHREAD_INCLUDE_DIR)
	include_directories(${PTHREAD_INCLUDE_DIR})
endif()

# Link libraries must be applied directly to the derivatives
# as virtual libraries (OBJECT-type) cannot have linkage declarations
# transitive or not.

foreach(tar ${srtpack_libspec_common})
	message(STATUS "ADDING TRANSITIVE LINK DEP to:${tar} : ${PTHREAD_LIBRARY} ${dep}")
	target_link_libraries (${tar} PUBLIC ${PTHREAD_LIBRARY} ${dep})
endforeach()


set (SRT_LIBS_PRIVATE ${SRT_LIBS_PRIVATE} ${PTHREAD_LIBRARY})

target_compile_definitions(srt_virtual PRIVATE -DSRT_EXPORTS )
if (ENABLE_SHARED)
	target_compile_definitions(srt_virtual PUBLIC -DSRT_DYNAMIC)
endif()

if (srt_libspec_shared)
	if (MICROSOFT)
		target_link_libraries(${TARGET_srt}_shared PUBLIC Ws2_32.lib)
		if (OPENSSL_USE_STATIC_LIBS)
			target_link_libraries(${TARGET_srt}_shared PUBLIC crypt32.lib)
		endif()
	endif()
endif()

# Required by some toolchains when statically linking this library if the
#  GCC Atomic Intrinsics are being used.
if (HAVE_GCCATOMIC_INTRINSICS_REQUIRES_LIBATOMIC AND HAVE_LIBATOMIC)
	if (srt_libspec_static)
		target_link_libraries(${TARGET_srt}_static PUBLIC atomic)
	endif()
	if (srt_libspec_shared)
		target_link_libraries(${TARGET_srt}_shared PUBLIC atomic)
	endif()
elseif (HAVE_LIBATOMIC AND HAVE_LIBATOMIC_COMPILES_STATIC)
	# This is a workaround for ANDROID NDK<17 builds, which need to link
	#  to libatomic when linking statically to the SRT library.
	if (srt_libspec_static)
		target_link_libraries(${TARGET_srt}_static PUBLIC atomic)
	endif()
endif()

# Cygwin installs the *.dll libraries in bin directory and uses PATH.

set (INSTALL_SHARED_DIR ${CMAKE_INSTALL_LIBDIR})
if (CYGWIN)
	set (INSTALL_SHARED_DIR ${CMAKE_INSTALL_BINDIR})
endif()

message(STATUS "INSTALL DIRS: bin=${CMAKE_INSTALL_BINDIR} lib=${CMAKE_INSTALL_LIBDIR} shlib=${INSTALL_SHARED_DIR} include=${CMAKE_INSTALL_INCLUDEDIR}")

install(TARGETS ${INSTALL_TARGETS}
		RUNTIME DESTINATION ${CMAKE_INSTALL_BINDIR}
		ARCHIVE DESTINATION ${CMAKE_INSTALL_LIBDIR}
		LIBRARY DESTINATION ${INSTALL_SHARED_DIR}
)
install(FILES ${HEADERS_srt} DESTINATION ${CMAKE_INSTALL_INCLUDEDIR}/srt)
if (WIN32)
	install(FILES ${HEADERS_srt_win32} DESTINATION ${CMAKE_INSTALL_INCLUDEDIR}/srt/win)
endif()

# ---
# That's all for target definition
# ---

join_arguments(SRT_EXTRA_CFLAGS ${SRT_EXTRA_CFLAGS})

#message(STATUS "Target srt: LIBSPEC: ${srtpack_libspec_common} SOURCES: {${SOURCES_srt}}  HEADERS: {${HEADERS_srt}}")

set (CMAKE_C_FLAGS "${CMAKE_C_FLAGS} ${SRT_DEBUG_OPT} ${SRT_EXTRA_CFLAGS} ${SRT_GCC_WARN}")
set (CMAKE_CXX_FLAGS "${CMAKE_CXX_FLAGS} ${SRT_DEBUG_OPT} ${SRT_EXTRA_CFLAGS} ${SRT_GCC_WARN}")

# PC file generation.
if (NOT DEFINED INSTALLDIR)
	set (INSTALLDIR ${CMAKE_INSTALL_PREFIX})
	get_filename_component(INSTALLDIR ${INSTALLDIR} ABSOLUTE)
endif()

# Required if linking a C application.
# This may cause trouble when you want to compile your app with static libstdc++;
# if your build requires it, you'd probably remove -lstdc++ from the list
# obtained by `pkg-config --libs`.
if(ENABLE_CXX_DEPS)
	foreach(LIB ${CMAKE_CXX_IMPLICIT_LINK_LIBRARIES})
		if(IS_ABSOLUTE ${LIB} AND EXISTS ${LIB})
			set(SRT_LIBS_PRIVATE ${SRT_LIBS_PRIVATE} ${LIB})
		else()
			set(SRT_LIBS_PRIVATE ${SRT_LIBS_PRIVATE} "-l${LIB}")
		endif()
	endforeach()
endif()

join_arguments(SRT_LIBS_PRIVATE ${SRT_LIBS_PRIVATE})

# haisrt.pc left temporarily for backward compatibility. To be removed in future!
configure_file(scripts/srt.pc.in haisrt.pc @ONLY)
install(FILES ${CMAKE_CURRENT_BINARY_DIR}/haisrt.pc DESTINATION ${CMAKE_INSTALL_LIBDIR}/pkgconfig)
configure_file(scripts/srt.pc.in srt.pc @ONLY)
install(FILES ${CMAKE_CURRENT_BINARY_DIR}/srt.pc DESTINATION ${CMAKE_INSTALL_LIBDIR}/pkgconfig)

# Applications

# If static is available, link apps against static one.
# Otherwise link against shared one.

if (srt_libspec_static)
	set (srt_link_library ${TARGET_srt}_static)
	if (ENABLE_RELATIVE_LIBPATH)
		message(STATUS "ENABLE_RELATIVE_LIBPATH=ON will be ignored due to static linking.")
	endif()
elseif(srt_libspec_shared)
	set (srt_link_library ${TARGET_srt}_shared)
else()
	message(FATAL_ERROR "Either ENABLE_STATIC or ENABLE_SHARED has to be ON!")
endif()

macro(srt_add_program_dont_install name)
	add_executable(${name} ${ARGN})
	target_include_directories(${name} PRIVATE apps)
	target_include_directories(${name} PRIVATE common)
endmacro()

macro(srt_add_program name)
	srt_add_program_dont_install(${name} ${ARGN})
	install(TARGETS ${name} RUNTIME DESTINATION ${CMAKE_INSTALL_BINDIR})
endmacro()

macro(srt_make_application name)

	srt_set_stdcxx(${name} "${USE_CXX_STD_APP}")
	
	# This is recommended by cmake, but it doesn't work anyway.
	# What is needed is that this below CMAKE_INSTALL_RPATH (yes, relative)
	# is added as is.
	# set (CMAKE_SKIP_RPATH FALSE)
	# set (CMAKE_SKIP_BUILD_RPATH FALSE)
	# set (CMAKE_BUILD_WITH_INSTALL_RPATH TRUE)
	# set (CMAKE_INSTALL_RPATH "../${CMAKE_INSTALL_LIBDIR}")
	# set (CMAKE_INSTALL_RPATH_USE_LINK_PATH TRUE)
	# set (FORCE_RPATH BUILD_WITH_INSTALL_RPATH TRUE INSTALL_RPATH_USE_LINK_PATH TRUE)

	if (LINUX AND ENABLE_RELATIVE_LIBPATH AND NOT srt_libspec_static)
		# This is only needed on Linux, on Windows (including Cygwin) the library file will
		# be placed into the binrary directory anyway.
		# XXX not sure about Mac.
		# See this name used already in install(${TARGET_srt} LIBRARY DESTINATION...).
		set(FORCE_RPATH LINK_FLAGS -Wl,-rpath,.,-rpath,../${CMAKE_INSTALL_LIBDIR} BUILD_WITH_INSTALL_RPATH TRUE INSTALL_RPATH_USE_LINK_PATH TRUE)

		set_target_properties(${name} PROPERTIES ${FORCE_RPATH})
	endif()

	target_link_libraries(${name} ${srt_link_library})
	if (USE_GNUSTL)
		target_link_libraries(${name} PRIVATE ${GNUSTL_LIBRARIES} ${GNUSTL_LDFLAGS})
	endif()
	if (srt_libspec_static AND CMAKE_DL_LIBS)
		target_link_libraries(${name} ${CMAKE_DL_LIBS})
	endif()
endmacro()

macro(srt_add_application name) # ARGN=sources...
	srt_add_program(${name} apps/${name}.cpp ${ARGN})
	srt_make_application(${name})
	install(TARGETS ${name} RUNTIME DESTINATION ${CMAKE_INSTALL_BINDIR})
endmacro()

## FIXME: transmitmedia.cpp does not build on OpenBSD
##    Issue: https://github.com/Haivision/srt/issues/590
if (BSD
   AND ${SYSNAME_LC} MATCHES "^openbsd$")
   set(ENABLE_APPS OFF)
endif()
## The applications currently require c++11.
if (NOT ENABLE_CXX11)
   set(ENABLE_APPS OFF)
endif()

if (ENABLE_APPS)

	message(STATUS "APPS: ENABLED, std=${USE_CXX_STD_APP}")

	# Make a virtual library of all shared app files
	MafReadDir(apps support.maf
		SOURCES SOURCES_support
	)

	# A special trick that makes the shared application sources
	# to be compiled once for all applications. Maybe this virtual
	# library should be changed into a static one and made useful
	# for users.
	add_library(srtsupport_virtual OBJECT ${SOURCES_support})
	srt_set_stdcxx(srtsupport_virtual "${USE_CXX_STD_APP}")
	set (VIRTUAL_srtsupport $<TARGET_OBJECTS:srtsupport_virtual>)

	# Applications

	srt_add_application(srt-live-transmit ${VIRTUAL_srtsupport})
	if (DEFINED EXTRA_stransmit)
		set_target_properties(srt-live-transmit PROPERTIES COMPILE_FLAGS "${EXTRA_stransmit}")
	endif()
	srt_add_application(srt-file-transmit ${VIRTUAL_srtsupport})

	if (MINGW)
		# FIXME: with MINGW, it fails to build apps that require C++11
		# https://github.com/Haivision/srt/issues/177
		message(WARNING "On MinGW, some C++11 apps are blocked due to lacking proper C++11 headers for <thread>. FIX IF POSSIBLE.")
	else()
		# srt-multiplex temporarily blocked
		#srt_add_application(srt-multiplex ${VIRTUAL_srtsupport})
		srt_add_application(srt-tunnel ${VIRTUAL_srtsupport})
		target_compile_definitions(srt-tunnel PUBLIC -DSRT_ENABLE_VERBOSE_LOCK)
	endif()

	if (ENABLE_TESTING)
		message(STATUS "DEVEL APPS (testing): ENABLED")

		macro(srt_add_testprogram name)
			# Variables in macros are not local. Clear them forcefully.
			set (SOURCES_app_indir "")
			set (SOURCES_app "")
			# Unlike Silvercat, in cmake you must know the full list
			# of source files at the moment when defining the target
			# and it can't be altered later.
			#
			# For testing applications, every application has its exclusive
			# list of source files in its own Manifest file.
			MafReadDir(testing ${name}.maf SOURCES SOURCES_app)
			srt_add_program_dont_install(${name} ${SOURCES_app})
		endmacro()

		srt_add_testprogram(utility-test)
		srt_set_stdcxx(utility-test "${USE_CXX_STD_APP}")
		if (NOT WIN32)
			# This program is symlinked under git-cygwin.
			# Avoid misleading syntax error.
			srt_add_testprogram(uriparser-test)
			target_compile_options(uriparser-test PRIVATE -DTEST)
			srt_set_stdcxx(uriparser-test "${USE_CXX_STD_APP}")
		endif()
		
		srt_add_testprogram(srt-test-live)
		srt_make_application(srt-test-live)

		srt_add_testprogram(srt-test-file)
		srt_make_application(srt-test-file)

		srt_add_testprogram(srt-test-relay)
		srt_make_application(srt-test-relay)
		target_compile_definitions(srt-test-relay PUBLIC -DSRT_ENABLE_VERBOSE_LOCK)

		srt_add_testprogram(srt-test-multiplex)
		srt_make_application(srt-test-multiplex)

		if (ENABLE_BONDING)
			srt_add_testprogram(srt-test-mpbond)
			srt_make_application(srt-test-mpbond)
		endif()

	else()
		message(STATUS "DEVEL APPS (testing): DISABLED")
	endif()


else()
	message(STATUS "APPS: DISABLED")
endif()

if (ENABLE_EXAMPLES)

	# No examples should need C++11
	macro(srt_add_example mainsrc)
		get_filename_component(name ${mainsrc} NAME_WE)
		srt_add_program_dont_install(${name} examples/${mainsrc} ${ARGN})
		target_link_libraries(${name} ${srt_link_library} ${DEPENDS_srt})
	endmacro()

	srt_add_example(recvlive.cpp)

<<<<<<< HEAD
# Don't compile examples that do require C++11

	if (ENABLE_CXX11)
		srt_add_example(sendfile.cpp apps/logsupport.cpp)
		target_compile_options(sendfile PRIVATE ${CFLAGS_CXX_STANDARD})
		
		srt_add_example(recvfile.cpp apps/logsupport.cpp)
		target_compile_options(recvfile PRIVATE ${CFLAGS_CXX_STANDARD})
	endif()

=======
	srt_add_example(sendfile.cpp)
		
	srt_add_example(recvfile.cpp)
>>>>>>> 50700374

	srt_add_example(test-c-client.c)

	srt_add_example(example-client-nonblock.c)

	srt_add_example(test-c-server.c)

if (ENABLE_BONDING)
	srt_add_example(test-c-client-bonding.c)

	srt_add_example(test-c-server-bonding.c)
endif()

	srt_add_example(testcapi-connect.c)
endif()


if (ENABLE_UNITTESTS AND ENABLE_CXX11)

	if (${CMAKE_VERSION} VERSION_LESS "3.10.0") 
		message(STATUS "VERSION < 3.10 -- adding test using the old method")
		set (USE_OLD_ADD_METHOD 1)
	else()
		message(STATUS "VERSION > 3.10 -- using NEW POLICY for in_list operator")
		cmake_policy(SET CMP0057 NEW) # Support the new IN_LIST operator.
	endif()


	set(gtest_force_shared_crt ON CACHE BOOL "" FORCE)

	find_package(GTest 1.8)
	if (NOT GTEST_FOUND)
		message(STATUS "GTEST not found! Fetching from git.")
		include(googletest)
		fetch_googletest(
			${PROJECT_SOURCE_DIR}/scripts
			${PROJECT_BINARY_DIR}/googletest
		)
		set(GTEST_BOTH_LIBRARIES "gtest_main" CACHE STRING "Add gtest_main target")
	endif()

	MafReadDir(test filelist.maf
		HEADERS SOURCES_unittests
		SOURCES SOURCES_unittests
	)

	srt_add_program_dont_install(test-srt ${SOURCES_unittests})
	srt_make_application(test-srt)
	target_include_directories(test-srt PRIVATE  ${SSL_INCLUDE_DIRS} ${GTEST_INCLUDE_DIRS})

	target_link_libraries(
		test-srt
		${GTEST_BOTH_LIBRARIES}
		${srt_link_library}
		${PTHREAD_LIBRARY}
		)

	if (USE_OLD_ADD_METHOD)
		add_test(
			NAME	test-srt
			COMMAND	${CMAKE_BINARY_DIR}/test-srt
		)
	else()
		gtest_add_tests(
			test-srt
			""
			AUTO
		)
	endif()

	enable_testing()

endif()


install(PROGRAMS scripts/srt-ffplay DESTINATION ${CMAKE_INSTALL_BINDIR})


if (DEFINED SRT_EXTRA_APPS_INC)
	include(${SRT_EXTRA_APPS_INC}.cmake)
	# No extra variables expected. Just use the variables
	# already provided and define additional targets.
endif()

if (ENABLE_SHOW_PROJECT_CONFIG)
	include(ShowProjectConfig)
	ShowProjectConfig()
endif()<|MERGE_RESOLUTION|>--- conflicted
+++ resolved
@@ -1295,22 +1295,9 @@
 
 	srt_add_example(recvlive.cpp)
 
-<<<<<<< HEAD
-# Don't compile examples that do require C++11
-
-	if (ENABLE_CXX11)
-		srt_add_example(sendfile.cpp apps/logsupport.cpp)
-		target_compile_options(sendfile PRIVATE ${CFLAGS_CXX_STANDARD})
-		
-		srt_add_example(recvfile.cpp apps/logsupport.cpp)
-		target_compile_options(recvfile PRIVATE ${CFLAGS_CXX_STANDARD})
-	endif()
-
-=======
 	srt_add_example(sendfile.cpp)
 		
 	srt_add_example(recvfile.cpp)
->>>>>>> 50700374
 
 	srt_add_example(test-c-client.c)
 
