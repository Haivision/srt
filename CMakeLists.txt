#
# SRT - Secure, Reliable, Transport
# Copyright (c) 2018 Haivision Systems Inc.
#
# This Source Code Form is subject to the terms of the Mozilla Public
# License, v. 2.0. If a copy of the MPL was not distributed with this
# file, You can obtain one at http://mozilla.org/MPL/2.0/.
#

cmake_minimum_required (VERSION 3.5 FATAL_ERROR)
set (SRT_VERSION 1.5.4)

set (CMAKE_MODULE_PATH "${CMAKE_CURRENT_SOURCE_DIR}/scripts")
include(CheckSymbolExists)
include(haiUtil) # needed for set_version_variables
# CMake version 3.0 introduced the VERSION option of the project() command
# to specify a project version as well as the name.
if(${CMAKE_VERSION} VERSION_LESS "3.0.0")
	project(SRT C CXX)
	# Sets SRT_VERSION_MAJOR, SRT_VERSION_MINOR, SRT_VERSION_PATCH
	set_version_variables(SRT_VERSION ${SRT_VERSION})
else()
	cmake_policy(SET CMP0048 NEW)
	# Also sets SRT_VERSION_MAJOR, SRT_VERSION_MINOR, SRT_VERSION_PATCH
	project(SRT VERSION ${SRT_VERSION} LANGUAGES C CXX)
endif()

if (NOT ${CMAKE_VERSION} VERSION_LESS "3.28.1")
	cmake_policy(SET CMP0054 NEW)
endif ()

include(FindPkgConfig)
# XXX See 'if (MINGW)' condition below, may need fixing.
include(FindThreads)
include(CheckFunctionExists)

# Platform shortcuts
string(TOLOWER ${CMAKE_SYSTEM_NAME} SYSNAME_LC)
set_if(DARWIN	   (${CMAKE_SYSTEM_NAME} MATCHES "Darwin")
					OR (${CMAKE_SYSTEM_NAME} MATCHES "iOS")
					OR (${CMAKE_SYSTEM_NAME} MATCHES "tvOS")
					OR (${CMAKE_SYSTEM_NAME} MATCHES "watchOS")
					OR (${CMAKE_SYSTEM_NAME} MATCHES "visionOS"))
set_if(LINUX       ${CMAKE_SYSTEM_NAME} MATCHES "Linux")
set_if(BSD         ${SYSNAME_LC} MATCHES "bsd$")
set_if(MICROSOFT   WIN32 AND (NOT MINGW AND NOT CYGWIN))
set_if(GNU_OS       ${CMAKE_SYSTEM_NAME} MATCHES "GNU") # Use GNU_OS to not confuse with gcc
set_if(ANDROID     ${SYSNAME_LC} MATCHES "android")
set_if(OHOS        ${CMAKE_SYSTEM_NAME} MATCHES "OHOS")
set_if(SUNOS       "${SYSNAME_LC}" MATCHES "sunos")
set_if(POSIX       LINUX OR DARWIN OR BSD OR SUNOS OR ANDROID OR OHOS OR (CYGWIN AND CYGWIN_USE_POSIX) OR GNU_OS)
set_if(SYMLINKABLE LINUX OR DARWIN OR BSD OR SUNOS OR CYGWIN OR GNU_OS)
set_if(NEED_DESTINATION  ${CMAKE_VERSION} VERSION_LESS "3.14.0")

include(GNUInstallDirs)

# The CMAKE_BUILD_TYPE seems not to be always set, weird.
if (NOT DEFINED ENABLE_DEBUG)

	if (CMAKE_BUILD_TYPE STREQUAL "Debug")
		set (ENABLE_DEBUG ON)
	else()
		set (ENABLE_DEBUG OFF)
	endif()
endif()

# XXX This is a kind of workaround - this part to set the build
# type and associated other flags should not be done for build
# systems (cmake generators) that generate a multi-configuration
# build definition. At least it is known that MSVC does it and it
# sets _DEBUG and NDEBUG flags itself, so this shouldn't be done
# at all in this case.
if (NOT MICROSOFT)

	# Set CMAKE_BUILD_TYPE properly, now that you know
	# that ENABLE_DEBUG is set as it should.
	if (ENABLE_DEBUG EQUAL 2)
		set (CMAKE_BUILD_TYPE "RelWithDebInfo")
		if (ENABLE_ASSERT)
			# Add _DEBUG macro if explicitly requested, to enable SRT_ASSERT().
			add_definitions(-D_DEBUG)
		else()
			add_definitions(-DNDEBUG)
		endif()
	elseif (ENABLE_DEBUG) # 1, ON, YES, TRUE, Y, or any other non-zero number
		set (CMAKE_BUILD_TYPE "Debug")

		# Add _DEBUG macro in debug mode only, to enable SRT_ASSERT().
		add_definitions(-D_DEBUG)
	else()
		set (CMAKE_BUILD_TYPE "Release")
		add_definitions(-DNDEBUG)
	endif()
endif()

message(STATUS "BUILD TYPE: ${CMAKE_BUILD_TYPE}")

getVarsWith(ENFORCE_ enforcers)
foreach(ef ${enforcers})
	set (val ${${ef}})
	if (NOT val STREQUAL "")
		set(val =${val})
	endif()
	string(LENGTH ENFORCE_ pflen)
	string(LENGTH ${ef} eflen)
	math(EXPR alen ${eflen}-${pflen})
	string(SUBSTRING ${ef} ${pflen} ${alen} ef)
	message(STATUS "FORCED PP VARIABLE: ${ef}${val}")
	add_definitions(-D${ef}${val})
endforeach()

# NOTE: Known options you can change using ENFORCE_ variables:

# SRT_ENABLE_ECN 1                /* Early Congestion Notification (for source bitrate control) */
# SRT_DEBUG_TSBPD_OUTJITTER 1     /* Packet Delivery histogram */
# SRT_DEBUG_TRACE_DRIFT 1         /* Create a trace log for Encoder-Decoder Clock Drift */
# SRT_DEBUG_TSBPD_WRAP 1          /* Debug packet timestamp wraparound */
# SRT_DEBUG_TLPKTDROP_DROPSEQ 1
# SRT_DEBUG_SNDQ_HIGHRATE 1
# SRT_DEBUG_BONDING_STATES 1
# SRT_DEBUG_RTT 1                 /* RTT trace */
# SRT_MAVG_SAMPLING_RATE 40       /* Max sampling rate */
# SRT_ENABLE_FREQUENT_LOG_TRACE 0 : set to 1 to enable printing reason for suppressed freq logs

# option defaults
set(ENABLE_HEAVY_LOGGING_DEFAULT OFF)

# Always turn logging on if the build type is debug
if (ENABLE_DEBUG)
	set(ENABLE_HEAVY_LOGGING_DEFAULT ON)
endif()

# Note that the IP_PKTINFO  has a limited portability and may not work on some platforms
# (Windows, FreeBSD, ...).
set (ENABLE_PKTINFO_DEFAULT OFF)

set(ENABLE_STDCXX_SYNC_DEFAULT OFF)
set(ENABLE_MONOTONIC_CLOCK_DEFAULT OFF)
set(MONOTONIC_CLOCK_LINKLIB "")
if (MICROSOFT)
	set(ENABLE_STDCXX_SYNC_DEFAULT ON)
elseif (POSIX)
	test_requires_clock_gettime(ENABLE_MONOTONIC_CLOCK_DEFAULT MONOTONIC_CLOCK_LINKLIB)
endif()


# options
option(CYGWIN_USE_POSIX "Should the POSIX API be used for cygwin. Ignored if the system isn't cygwin." OFF)
if (CMAKE_CXX_COMPILER_ID MATCHES "^GNU$" AND CMAKE_CXX_COMPILER_VERSION VERSION_LESS 4.7)
	option(ENABLE_CXX11 "Should the c++11 parts (srt-live-transmit) be enabled" OFF)
else()
	option(ENABLE_CXX11 "Should the c++11 parts (srt-live-transmit) be enabled" ON)
endif()
option(ENABLE_APPS "Should the Support Applications be Built?" ON)
option(ENABLE_BONDING "Should the bonding functionality be enabled?" OFF)
option(ENABLE_TESTING "Should the Developer Test Applications be Built?" OFF)
option(ENABLE_PROFILE "Should instrument the code for profiling. Ignored for non-GNU compiler." $ENV{HAI_BUILD_PROFILE})
option(ENABLE_LOGGING "Should logging be enabled" ON)
option(ENABLE_HEAVY_LOGGING "Should heavy debug logging be enabled" ${ENABLE_HEAVY_LOGGING_DEFAULT})
option(ENABLE_HAICRYPT_LOGGING "Should logging in haicrypt be enabled" 0)
option(ENABLE_SHARED "Should libsrt be built as a shared library" ON)
option(ENABLE_STATIC "Should libsrt be built as a static library" ON)
option(ENABLE_PKTINFO "Enable using IP_PKTINFO to allow the listener extracting the target IP address from incoming packets" ${ENABLE_PKTINFO_DEFAULT})
option(ENABLE_RELATIVE_LIBPATH "Should application contain relative library paths, like ../lib" OFF)
option(ENABLE_GETNAMEINFO "In-logs sockaddr-to-string should do rev-dns" OFF)
option(ENABLE_UNITTESTS "Enable unit tests" OFF)
option(ENABLE_UNITTESTS_DISCOVERY "Do unit test discovery when unit tests enabled" ON)
option(ENABLE_ENCRYPTION "Enable encryption in SRT" ON)
option(ENABLE_AEAD_API_PREVIEW "Enable AEAD API preview in SRT" Off)
option(ENABLE_MAXREXMITBW "Enable SRTO_MAXREXMITBW (v1.6.0 API preview)" Off)
option(ENABLE_CXX_DEPS "Extra library dependencies in srt.pc for the CXX libraries useful with C language" ON)
option(USE_STATIC_LIBSTDCXX "Should use static rather than shared libstdc++" OFF)
option(ENABLE_INET_PTON "Set to OFF to prevent usage of inet_pton when building against modern SDKs while still requiring compatibility with older Windows versions, such as Windows XP, Windows Server 2003 etc." ON)
option(ENABLE_CODE_COVERAGE "Enable code coverage reporting" OFF)
option(ENABLE_MONOTONIC_CLOCK "Enforced clock_gettime with monotonic clock on GC CV" ${ENABLE_MONOTONIC_CLOCK_DEFAULT})
option(ENABLE_STDCXX_SYNC "Use C++11 chrono and threads for timing instead of pthreads" ${ENABLE_STDCXX_SYNC_DEFAULT})
option(USE_OPENSSL_PC "Use pkg-config to find OpenSSL libraries" ON)
option(SRT_USE_OPENSSL_STATIC_LIBS "Link OpenSSL libraries statically." OFF)
option(USE_BUSY_WAITING "Enable more accurate sending times at a cost of potentially higher CPU load" OFF)
option(USE_GNUSTL "Get c++ library/headers from the gnustl.pc" OFF)
option(ENABLE_LOCALIF_WIN32 "Enable local interface check ability on Windows (adds Iphlpapi.lib dep)" OFF)
option(ENABLE_SOCK_CLOEXEC "Enable setting SOCK_CLOEXEC on a socket" ON)
option(ENABLE_SHOW_PROJECT_CONFIG "Enable show Project Configuration" OFF)

option(ENABLE_CLANG_TSA "Enable Clang Thread Safety Analysis" OFF)

if (DEFINED OPENSSL_USE_STATIC_LIBS AND "${OPENSSL_USE_STATIC_LIBS}" STREQUAL "ON")
	message(WARNING "Use of OPENSSL_USE_STATIC_LIBS as SRT build option here is deprecated.
Please use SRT_USE_OPENSSL_STATIC_LIBS instead.")
	set(SRT_USE_OPENSSL_STATIC_LIBS ${OPENSSL_USE_STATIC_LIBS})
endif()

# NOTE: Use ATOMIC_USE_SRT_SYNC_MUTEX and will override the auto-detection of the
#  Atomic implemetation in srtcore/atomic.h.
option(ATOMIC_USE_SRT_SYNC_MUTEX "Use srt::sync::Mutex to Implement Atomics" OFF)
if (ATOMIC_USE_SRT_SYNC_MUTEX)
   add_definitions(-DATOMIC_USE_SRT_SYNC_MUTEX=1)
endif()

set(TARGET_srt "srt" CACHE STRING "The name for the SRT library")

# Use application-defined group reader
# (currently the only one implemented)
add_definitions(-DSRT_ENABLE_APP_READER)

# XXX This was added once as experimental, it is now in force for
# write-blocking-mode sockets. Still unclear if all issues around
# closing while data still not written are eliminated.
add_definitions(-DSRT_ENABLE_CLOSE_SYNCH)

if (NOT ENABLE_LOGGING)
	set (ENABLE_HEAVY_LOGGING OFF)
	message(STATUS "LOGGING: DISABLED")
else()
	if (ENABLE_HEAVY_LOGGING)
		message(STATUS "LOGGING: HEAVY")
	else()
		message(STATUS "LOGGING: ENABLED")
	endif()
endif()

if (USE_BUSY_WAITING)
	message(STATUS "USE_BUSY_WAITING: ON")
	list(APPEND SRT_EXTRA_CFLAGS "-DUSE_BUSY_WAITING=1")
else()
	message(STATUS "USE_BUSY_WAITING: OFF (default)")
endif()

# Reduce the frequency of some frequent logs, milliseconds
set(SRT_LOG_SLOWDOWN_FREQ_MS_DEFAULT 1000) # 1s
if (NOT DEFINED SRT_LOG_SLOWDOWN_FREQ_MS)
	if (ENABLE_HEAVY_LOGGING)
		set(SRT_LOG_SLOWDOWN_FREQ_MS 0) # Just show every log message.
	else()
		set(SRT_LOG_SLOWDOWN_FREQ_MS ${SRT_LOG_SLOWDOWN_FREQ_MS_DEFAULT})
	endif()
endif()

if ( CYGWIN AND NOT CYGWIN_USE_POSIX )
	set(WIN32 1)
	set(CMAKE_LEGACY_CYGWIN_WIN32 1)
	add_definitions(-DWIN32=1 -DCYGWIN=1)
	message(STATUS "HAVE CYGWIN. Setting backward compat CMAKE_LEGACY_CYGWIN_WIN32 and -DWIN32")
endif()

if (NOT USE_ENCLIB)
	if (USE_GNUTLS)
		message("NOTE: USE_GNUTLS is deprecated. Use -DUSE_ENCLIB=gnutls instead.")
		set (USE_ENCLIB gnutls)
	else()
		set (USE_ENCLIB openssl-evp)
	endif()
endif()

set(USE_ENCLIB "${USE_ENCLIB}" CACHE STRING "The crypto library that SRT uses")
set_property(CACHE USE_ENCLIB PROPERTY STRINGS "openssl" "openssl-evp" "gnutls" "mbedtls" "botan")

# Make sure DLLs and executabes go to the same path regardles of subdirectory
set(CMAKE_ARCHIVE_OUTPUT_DIRECTORY ${CMAKE_BINARY_DIR})
set(CMAKE_LIBRARY_OUTPUT_DIRECTORY ${CMAKE_BINARY_DIR})
set(CMAKE_RUNTIME_OUTPUT_DIRECTORY ${CMAKE_BINARY_DIR})

if (NOT DEFINED WITH_COMPILER_TYPE)

	# This is for a case when you provided the prefix, but you didn't
	# provide compiler type. This option is in this form predicted to work
	# only on POSIX systems. Just typical compilers for Linux and Mac are
	# included. 
	if (DARWIN)
		set (WITH_COMPILER_TYPE clang)
	elseif (POSIX) # Posix, but not DARWIN
		set(WITH_COMPILER_TYPE gcc)
	else()
		get_filename_component(WITH_COMPILER_TYPE ${CMAKE_C_COMPILER} NAME)
	endif()
	set (USING_DEFAULT_COMPILER_PREFIX 1)
endif()

if (NOT USING_DEFAULT_COMPILER_PREFIX OR DEFINED WITH_COMPILER_PREFIX)
	message(STATUS "Handling compiler with PREFIX=${WITH_COMPILER_PREFIX} TYPE=${WITH_COMPILER_TYPE}")

	parse_compiler_type(${WITH_COMPILER_TYPE} COMPILER_TYPE COMPILER_SUFFIX)

	if (${COMPILER_TYPE} STREQUAL gcc)
		set (CMAKE_C_COMPILER ${WITH_COMPILER_PREFIX}gcc${COMPILER_SUFFIX})
		set (CMAKE_CXX_COMPILER ${WITH_COMPILER_PREFIX}g++${COMPILER_SUFFIX})
		set (HAVE_COMPILER_GNU_COMPAT 1)
	elseif (${COMPILER_TYPE} STREQUAL cc)
		set (CMAKE_C_COMPILER ${WITH_COMPILER_PREFIX}cc${COMPILER_SUFFIX})
		set (CMAKE_CXX_COMPILER ${WITH_COMPILER_PREFIX}c++${COMPILER_SUFFIX})
		set (HAVE_COMPILER_GNU_COMPAT 1)
	elseif (${COMPILER_TYPE} STREQUAL icc)
		set (CMAKE_C_COMPILER ${WITH_COMPILER_PREFIX}icc${COMPILER_SUFFIX})
		set (CMAKE_CXX_COMPILER ${WITH_COMPILER_PREFIX}icpc${COMPILER_SUFFIX})
		set (HAVE_COMPILER_GNU_COMPAT 1)
	else()
		# Use blindly <command> for C compiler and <command>++ for C++.
		# At least this matches clang.
		set (CMAKE_C_COMPILER ${WITH_COMPILER_PREFIX}${WITH_COMPILER_TYPE})
		set (CMAKE_CXX_COMPILER ${WITH_COMPILER_PREFIX}${COMPILER_TYPE}++${COMPILER_SUFFIX})
		if (${COMPILER_TYPE} STREQUAL clang)
			set (HAVE_COMPILER_GNU_COMPAT 1)
		endif()
	endif()
	message(STATUS "Compiler type: ${WITH_COMPILER_TYPE}. C: ${CMAKE_C_COMPILER}; C++: ${CMAKE_CXX_COMPILER}")
	unset(USING_DEFAULT_COMPILER_PREFIX)
else()
	message(STATUS "No WITH_COMPILER_PREFIX - using C++ compiler ${CMAKE_CXX_COMPILER}")
endif()


if (DEFINED WITH_SRT_TARGET)
	set (TARGET_haisrt ${WITH_SRT_TARGET})
endif()

# When you use crosscompiling, you have to take care that PKG_CONFIG_PATH
# and CMAKE_PREFIX_PATH are set properly.

# symbol exists in win32, but function does not.
if(WIN32)
	if(ENABLE_INET_PTON)
		set(CMAKE_REQUIRED_LIBRARIES ws2_32)
		check_function_exists(inet_pton HAVE_INET_PTON)
		try_compile(AT_LEAST_VISTA
			${CMAKE_BINARY_DIR}
			"${CMAKE_CURRENT_SOURCE_DIR}/scripts/test_vista.c")
		if(NOT AT_LEAST_VISTA)
			# force targeting Vista
			add_definitions(-D_WIN32_WINNT=0x0600)
		endif()
	else()
		add_definitions(-D_WIN32_WINNT=0x0501)
	endif()
else()
	check_function_exists(inet_pton HAVE_INET_PTON)
endif()
if (DEFINED HAVE_INET_PTON)
	add_definitions(-DHAVE_INET_PTON=1)
endif()

# Defines HAVE_PTHREAD_GETNAME_* and HAVE_PTHREAD_SETNAME_*
include(FindPThreadGetSetName)
FindPThreadGetSetName()

if (ENABLE_MONOTONIC_CLOCK)
	if (NOT ENABLE_MONOTONIC_CLOCK_DEFAULT)
		message(FATAL_ERROR "Your platform does not support CLOCK_MONOTONIC. Build with -DENABLE_MONOTONIC_CLOCK=OFF.")
	endif()
	set (WITH_EXTRALIBS "${WITH_EXTRALIBS} ${MONOTONIC_CLOCK_LINKLIB}")
	add_definitions(-DENABLE_MONOTONIC_CLOCK=1)
endif()

if (ENABLE_ENCRYPTION)
	if ("${USE_ENCLIB}" STREQUAL "gnutls")
		set (SSL_REQUIRED_MODULES "gnutls nettle")
		if (WIN32)
			if (MINGW)
				set (SSL_REQUIRED_MODULES "${SSL_REQUIRED_MODULES} zlib")
			endif()
		endif()

		pkg_check_modules (SSL REQUIRED ${SSL_REQUIRED_MODULES})

		add_definitions(
			-DUSE_GNUTLS=1
		)

		link_directories(
			${SSL_LIBRARY_DIRS}
		)
	elseif ("${USE_ENCLIB}" STREQUAL "mbedtls")
		add_definitions(-DUSE_MBEDTLS=1)
		if ("${SSL_LIBRARY_DIRS}" STREQUAL "")
			set(MBEDTLS_PREFIX "${CMAKE_PREFIX_PATH}" CACHE PATH "The path of mbedtls")
			find_package(MbedTLS REQUIRED)
			set (SSL_INCLUDE_DIRS ${MBEDTLS_INCLUDE_DIR})
			set (SSL_LIBRARIES  ${MBEDTLS_LIBRARIES})
		endif()
		if (WIN32)
			set (SSL_LIBRARIES ${SSL_LIBRARIES} bcrypt)
		endif()
		if ("${SSL_LIBRARIES}" STREQUAL "")
			set (SSL_LIBRARIES  mbedtls mbedcrypto)
		endif()
		message(STATUS "SSL enforced mbedtls: -I ${SSL_INCLUDE_DIRS} -l;${SSL_LIBRARIES}")

		foreach(LIB ${SSL_LIBRARIES})
			if(IS_ABSOLUTE ${LIB} AND EXISTS ${LIB})
				set (SRT_LIBS_PRIVATE ${SRT_LIBS_PRIVATE} ${LIB})
			else()
				set(SRT_LIBS_PRIVATE ${SRT_LIBS_PRIVATE} "-l${LIB}")
			endif()
		endforeach()
	elseif ("${USE_ENCLIB}" STREQUAL "openssl-evp")
		# Openssl-EVP requires CRYSPR2
		add_definitions(-DUSE_OPENSSL_EVP=1 -DCRYSPR2)
		set (SSL_REQUIRED_MODULES "openssl libcrypto")
		# Try using pkg-config method first if enabled,
		# fall back to find_package method otherwise
		if (USE_OPENSSL_PC)
			pkg_check_modules(SSL ${SSL_REQUIRED_MODULES})
			if (SRT_USE_OPENSSL_STATIC_LIBS)
				# use `pkg-config --static xxx` found libs
				set(SSL_LIBRARIES ${SSL_STATIC_LIBRARIES})
			endif()
		endif()
		if (SSL_FOUND)
			# We have some cases when pkg-config is improperly configured
			# When it doesn't ship the -L and -I options, and the CMAKE_PREFIX_PATH
			# is set (also through `configure`), then we have this problem. If so,
			# set forcefully the -I and -L contents to prefix/include and
			# prefix/lib.
			if ("${SSL_LIBRARY_DIRS}" STREQUAL "")
			if (NOT "${CMAKE_PREFIX_PATH}" STREQUAL "")
				message(STATUS "WARNING: pkg-config has incorrect prefix - enforcing target path prefix: ${CMAKE_PREFIX_PATH}")
				set (SSL_LIBRARY_DIRS ${CMAKE_PREFIX_PATH}/${CMAKE_INSTALL_LIBDIR})
				set (SSL_INCLUDE_DIRS ${CMAKE_PREFIX_PATH}/include)
			endif()
			endif()

			link_directories(
				${SSL_LIBRARY_DIRS}
			)
			message(STATUS "SSL via pkg-config: -L ${SSL_LIBRARY_DIRS} -I ${SSL_INCLUDE_DIRS} -l;${SSL_LIBRARIES}")
		else()
			if (SRT_USE_OPENSSL_STATIC_LIBS)
				# use `pkg-config --static xxx` found libs
				set(OPENSSL_USE_STATIC_LIBS True)
				set(OPENSSL_MSVC_STATIC_RT True)
			endif()
			find_package(OpenSSL REQUIRED)
			set (SSL_INCLUDE_DIRS ${OPENSSL_INCLUDE_DIR})
			set (SSL_LIBRARIES ${OPENSSL_LIBRARIES})
			message(STATUS "SSL via find_package(OpenSSL): -I ${SSL_INCLUDE_DIRS} -l;${SSL_LIBRARIES}")
		endif()
	elseif ("${USE_ENCLIB}" STREQUAL "botan")
		add_definitions(-DUSE_BOTAN=1 -DCRYSPR2)
		set (SSL_REQUIRED_MODULES "botan")
		find_package(Botan 3.0.0 REQUIRED)
		botan_generate(
			botan
			ffi
			nist_keywrap
			aes_armv8
			aes_ni
			aes_power8
			aes_vperm
			idea_sse2
			serpent_avx2
			shacal2_armv8
			shacal2_avx2
			shacal2_x86
			sm4_armv8
			rdseed
			sha1_armv8
			sha1_sse2
			sha1_x86
			sha2_32_armv8
			sha2_32_bmi2
			sha2_32_x86
			sha2_64_bmi2
			sha3_bmi2
			zfec_sse2
			zfec_vperm
			argon2_avx2
			argon2_ssse3
			processor_rng
			chacha_avx2
			ghash_cpu
			ghash_vperm
			simd
			simd_avx2)
		target_compile_features("botan" PRIVATE "cxx_std_20")
		set (SSL_INCLUDE_DIRS ${CMAKE_CURRENT_BINARY_DIR})
		set (SSL_LIBRARIES "botan")
	else() # openssl
		# Openssl (Direct-AES API) can use CRYSPR2
		add_definitions(-DUSE_OPENSSL=1 -DCRYSPR2)
			set (SSL_REQUIRED_MODULES "openssl libcrypto")
		# Try using pkg-config method first if enabled,
		# fall back to find_package method otherwise
		if (USE_OPENSSL_PC)
			pkg_check_modules(SSL ${SSL_REQUIRED_MODULES})
			if (SRT_USE_OPENSSL_STATIC_LIBS)
				# use `pkg-config --static xxx` found libs
				set(SSL_LIBRARIES ${SSL_STATIC_LIBRARIES})
			endif()
		endif()
		if (SSL_FOUND)
			# We have some cases when pkg-config is improperly configured
			# When it doesn't ship the -L and -I options, and the CMAKE_PREFIX_PATH
			# is set (also through `configure`), then we have this problem. If so,
			# set forcefully the -I and -L contents to prefix/include and
			# prefix/lib.
			if ("${SSL_LIBRARY_DIRS}" STREQUAL "")
			if (NOT "${CMAKE_PREFIX_PATH}" STREQUAL "")
				message(STATUS "WARNING: pkg-config has incorrect prefix - enforcing target path prefix: ${CMAKE_PREFIX_PATH}")
				set (SSL_LIBRARY_DIRS ${CMAKE_PREFIX_PATH}/${CMAKE_INSTALL_LIBDIR})
				set (SSL_INCLUDE_DIRS ${CMAKE_PREFIX_PATH}/include)
			endif()
			endif()

			link_directories(
				${SSL_LIBRARY_DIRS}
			)
			message(STATUS "SSL via pkg-config: -L ${SSL_LIBRARY_DIRS} -I ${SSL_INCLUDE_DIRS} -l;${SSL_LIBRARIES}")
		else()
			if (SRT_USE_OPENSSL_STATIC_LIBS)
				# use `pkg-config --static xxx` found libs
				set(OPENSSL_USE_STATIC_LIBS True)
				set(OPENSSL_MSVC_STATIC_RT True)
			endif()
			find_package(OpenSSL REQUIRED)
			set (SSL_INCLUDE_DIRS ${OPENSSL_INCLUDE_DIR})
			set (SSL_LIBRARIES ${OPENSSL_LIBRARIES})
			message(STATUS "SSL via find_package(OpenSSL): -I ${SSL_INCLUDE_DIRS} -l;${SSL_LIBRARIES}")
		endif()

	endif()

	add_definitions(-DSRT_ENABLE_ENCRYPTION)
	message(STATUS "ENCRYPTION: ENABLED, using: ${SSL_REQUIRED_MODULES}")
	message (STATUS "SSL libraries: ${SSL_LIBRARIES}")

	if (ENABLE_AEAD_API_PREVIEW)
		if (("${USE_ENCLIB}" STREQUAL "openssl-evp") OR ("${USE_ENCLIB}" STREQUAL "botan"))
			add_definitions(-DENABLE_AEAD_API_PREVIEW)
			message(STATUS "ENCRYPTION AEAD API: ENABLED")
		else()
			message(FATAL_ERROR "ENABLE_AEAD_API_PREVIEW is only available with USE_ENCLIB=[openssl-evp | botan]!")
		endif()
	else()
		message(STATUS "ENCRYPTION AEAD API: DISABLED")
	endif()

else()
	message(STATUS "ENCRYPTION: DISABLED")
	message(STATUS "ENCRYPTION AEAD API: N/A")
endif()

if (USE_GNUSTL)
	pkg_check_modules (GNUSTL REQUIRED gnustl)
	link_directories(${GNUSTL_LIBRARY_DIRS})
	include_directories(${GNUSTL_INCLUDE_DIRS})
	set (SRT_LIBS_PRIVATE ${SRT_LIBS_PRIVATE} ${GNUSTL_LIBRARIES} ${GNUSTL_LDFLAGS})
endif()

if (ENABLE_MAXREXMITBW)
	add_definitions(-DENABLE_MAXREXMITBW)
	message(STATUS "MAXREXMITBW API: ENABLED")
else()
	message(STATUS "MAXREXMITBW API: DISABLED")
endif()

if (USING_DEFAULT_COMPILER_PREFIX)
# Detect if the compiler is GNU compatible for flags
if (CMAKE_CXX_COMPILER_ID MATCHES "GNU|Intel|Clang|AppleClang")
	message(STATUS "COMPILER: ${CMAKE_CXX_COMPILER_ID} (${CMAKE_CXX_COMPILER}) - GNU compat")
	set(HAVE_COMPILER_GNU_COMPAT 1)

	# See https://gcc.gnu.org/projects/cxx-status.html
	# At the bottom there's information about C++98, which is default up to 6.1 version.
	# For all other compilers - including Clang - we state that the default C++ standard is AT LEAST 11.
	if (${CMAKE_CXX_COMPILER_ID} STREQUAL GNU AND ${CMAKE_CXX_COMPILER_VERSION} VERSION_LESS 6.1)
		message(STATUS "NOTE: GCC ${CMAKE_CXX_COMPILER_VERSION} is detected with default C++98. Forcing C++11 on applications.")
		set (FORCE_CXX_STANDARD 1)
	elseif (${CMAKE_CXX_COMPILER_ID} MATCHES "Clang|AppleClang")
		message(STATUS "NOTE: CLANG ${CMAKE_CXX_COMPILER_VERSION} detected, unsure if >=C++11 is default, forcing C++11 on applications")
		set (FORCE_CXX_STANDARD 1)
	else() 
		message(STATUS "NOTE: ${CMAKE_CXX_COMPILER_ID} ${CMAKE_CXX_COMPILER_VERSION} - assuming default C++11.")
	endif()
else()
	message(STATUS "COMPILER: ${CMAKE_CXX_COMPILER_ID} (${CMAKE_CXX_COMPILER}) - NOT GNU compat")
	set(HAVE_COMPILER_GNU_COMPAT 0)
endif()

else() # Compiler altered by WITH_COMPILER_TYPE/PREFIX - can't rely on CMAKE_CXX_*

	# Force the C++ standard as C++11
	# HAVE_COMPILER_GNU_COMPAT was set in the handler of WITH_COMPILER_TYPE
	set (FORCE_CXX_STANDARD 1)
	message(STATUS "COMPILER CHANGED TO: ${COMPILER_TYPE} - forcing C++11 standard for apps")
endif()

# Check for GCC Atomic Intrinsics and C++11 Atomics.
# Sets:
#  HAVE_LIBATOMIC
#  HAVE_LIBATOMIC_COMPILES
#  HAVE_LIBATOMIC_COMPILES_STATIC
#  HAVE_GCCATOMIC_INTRINSICS
#  HAVE_GCCATOMIC_INTRINSICS_REQUIRES_LIBATOMIC
include(CheckGCCAtomicIntrinsics)
CheckGCCAtomicIntrinsics()
#  HAVE_CXX_ATOMIC
#  HAVE_CXX_ATOMIC_STATIC
include(CheckCXXAtomic)
CheckCXXAtomic()

# Check for std::put_time():
# Sets:
#  HAVE_CXX_STD_PUT_TIME
include(CheckCXXStdPutTime)
CheckCXXStdPutTime()
if (HAVE_CXX_STD_PUT_TIME)
	add_definitions(-DHAVE_CXX_STD_PUT_TIME=1)
endif()

if (DISABLE_CXX11)
	set (ENABLE_CXX11 0)
elseif( DEFINED ENABLE_CXX11 )
else()
	set (ENABLE_CXX11 1)
endif()

function (srt_check_cxxstd stdval OUT_STD OUT_PFX)

	set (STDPFX c++)
	if (stdval MATCHES "([^+]+\\++)([0-9]*)")
		set (STDPFX ${CMAKE_MATCH_1})
		set (STDCXX ${CMAKE_MATCH_2})
	elseif (stdval MATCHES "[0-9]*")
		set (STDCXX ${stdval})
	else()
		set (STDCXX 0)
	endif()

	# Handle C++98 < C++11
	# Please fix this around 2070 year.
	if (${STDCXX} GREATER 80)
			set (STDCXX 03)
	endif()

	# return
	set (${OUT_STD} ${STDCXX} PARENT_SCOPE)
	set (${OUT_PFX} ${STDPFX} PARENT_SCOPE)
endfunction()

if (NOT ENABLE_CXX11)
	message(WARNING "Parts that require C++11 support will be disabled (srt-live-transmit)")
	if (ENABLE_STDCXX_SYNC)
		message(FATAL_ERROR "ENABLE_STDCXX_SYNC is set, but C++11 is disabled by ENABLE_CXX11")
	endif()
elseif (ENABLE_STDCXX_SYNC)
	add_definitions(-DENABLE_STDCXX_SYNC=1)
	if (DEFINED USE_CXX_STD)
		srt_check_cxxstd(${USE_CXX_STD} STDCXX STDPFX)
		# If defined, make sure it's at least C++11
		if (${STDCXX} LESS 11)
			message(FATAL_ERROR "If ENABLE_STDCXX_SYNC, then USE_CXX_STD must specify at least C++11")
		endif()
	else()
		set (USE_CXX_STD 11)
	endif()
endif()

message(STATUS "STDCXX_SYNC: ${ENABLE_STDCXX_SYNC}")
message(STATUS "MONOTONIC_CLOCK: ${ENABLE_MONOTONIC_CLOCK}")

if (ENABLE_SOCK_CLOEXEC)
	add_definitions(-DENABLE_SOCK_CLOEXEC=1)
endif()

if (CMAKE_MAJOR_VERSION LESS 3)
	set (FORCE_CXX_STANDARD_GNUONLY 1)
endif()

if (DEFINED USE_CXX_STD)
	srt_check_cxxstd(${USE_CXX_STD} STDCXX STDPFX)

	if (${STDCXX} EQUAL 0)
		message(FATAL_ERROR "USE_CXX_STD: Must specify 03/11/14/17/20 possibly with c++/gnu++ prefix")
	endif()

	if (NOT STDCXX STREQUAL "")

		if (${STDCXX} LESS 11)
			if (ENABLE_STDCXX_SYNC)
				message(FATAL_ERROR "If ENABLE_STDCXX_SYNC, then you can't USE_CXX_STD less than 11")
			endif()
			# Set back to 98 because cmake doesn't understand 03.
			set (STDCXX 98)
			# This enforces C++03 standard on SRT.
			# Apps still use C++11

			# Set this through independent flags
			set (USE_CXX_STD_LIB ${STDCXX})
			set (FORCE_CXX_STANDARD 1)
			if (NOT ENABLE_APPS)
				set (USE_CXX_STD_APP ${STDCXX})
				message(STATUS "C++ STANDARD: library: C++${STDCXX}, apps disabled (examples will follow C++${STDCXX})")
			else()
				set (USE_CXX_STD_APP "")
				message(STATUS "C++ STANDARD: library: C++${STDCXX}, but apps still at least C++11")
			endif()
		elseif (FORCE_CXX_STANDARD_GNUONLY)
			# CMake is too old to handle CMAKE_CXX_STANDARD,
			# use bare GNU options.
			set (FORCE_CXX_STANDARD 1)
			set (USE_CXX_STD_APP ${STDCXX})
			set (USE_CXX_STD_LIB ${STDCXX})
			message(STATUS "C++ STANDARD: using C++${STDCXX} for all - GNU only")
		else()
			# This enforces this standard on both apps and library,
			# so set this as global C++ standard option
			set (CMAKE_CXX_STANDARD ${STDCXX})
			unset (FORCE_CXX_STANDARD)

			# Do not set variables to not duplicate flags
			set (USE_CXX_STD_LIB "")
			set (USE_CXX_STD_APP "")
			message(STATUS "C++ STANDARD: using C++${STDCXX} for all")
		endif()

		message(STATUS "C++: Setting C++ standard for gnu compiler: lib: ${USE_CXX_STD_LIB} apps: ${USE_CXX_STD_APP}")
	endif()
else()
	set (USE_CXX_STD_LIB "")
	set (USE_CXX_STD_APP "")
endif()

if (FORCE_CXX_STANDARD)
	message(STATUS "C++ STD: Forcing C++11 on applications")
	if (USE_CXX_STD_APP STREQUAL "")
		set (USE_CXX_STD_APP 11)
	endif()

	if (USE_CXX_STD_LIB STREQUAL "" AND ENABLE_STDCXX_SYNC)
		message(STATUS "C++ STD: Forcing C++11 on library, as C++11 sync requested")
		set (USE_CXX_STD_LIB 11)
	endif()
endif()

# add extra warning flags for gccish compilers
<<<<<<< HEAD
if (HAVE_COMPILER_GNU_COMPAT AND NOT SRT_GCC_WARN)
=======
if ((HAVE_COMPILER_GNU_COMPAT) AND (NOT DEFINED SRT_GCC_WARN))
>>>>>>> f0d2a865
	set (SRT_GCC_WARN "-Wall -Wextra")
	if (CMAKE_CXX_COMPILER_VERSION VERSION_GREATER 7.0 AND CMAKE_CXX_COMPILER_ID STREQUAL "GNU")
		set (SRT_GCC_WARN "${SRT_GCC_WARN} -Wshadow=local")
	endif()
else()
	# cpp debugging on Windows :D
	#set (SRT_GCC_WARN "/showIncludes")
endif()
message(STATUS "WARNING OPTIONS: ${SRT_GCC_WARN}")

if (USE_STATIC_LIBSTDCXX)
	if (HAVE_COMPILER_GNU_COMPAT)
		set(CMAKE_EXE_LINKER_FLAGS "${CMAKE_EXE_LINKER_FLAGS} -static-libstdc++")
	else()
		message(FATAL_ERROR "On non-GNU-compat compiler it's not known how to use static C++ standard library.")
	endif()
endif()


# This options is necessary on some systems; on a cross-ARM compiler it
# has been detected, for example, that -lrt is necessary for some applications
# because clock_gettime is needed by some functions and it is alternatively
# provided by libc, but only in newer versions. This options is rarely necessary,
# but may help in several corner cases in unusual platforms.
if (WITH_EXTRALIBS)
	set(CMAKE_EXE_LINKER_FLAGS "${CMAKE_EXE_LINKER_FLAGS} ${WITH_EXTRALIBS}")
endif()

# CMake has only discovered in 3.3 version that some set-finder is
# necessary. Using variables for shortcut to a clumsy check syntax.

set (srt_libspec_shared ${ENABLE_SHARED})
set (srt_libspec_static ${ENABLE_STATIC})

set (srtpack_libspec_common)
if (srt_libspec_shared)
	list(APPEND srtpack_libspec_common ${TARGET_srt}_shared)

endif()
if (srt_libspec_static)
	list(APPEND srtpack_libspec_common ${TARGET_srt}_static)
endif()

set (SRT_SRC_HAICRYPT_DIR ${CMAKE_CURRENT_SOURCE_DIR}/haicrypt)
set (SRT_SRC_SRTCORE_DIR ${CMAKE_CURRENT_SOURCE_DIR}/srtcore)
set (SRT_SRC_COMMON_DIR ${CMAKE_CURRENT_SOURCE_DIR}/common)
set (SRT_SRC_TOOLS_DIR ${CMAKE_CURRENT_SOURCE_DIR}/tools)
set (SRT_SRC_TEST_DIR ${CMAKE_CURRENT_SOURCE_DIR}/test)

if(WIN32)
	message(STATUS "DETECTED SYSTEM: WINDOWS;  WIN32=1; PTW32_STATIC_LIB=1")
	add_definitions(-DWIN32=1 -DPTW32_STATIC_LIB=1)
elseif(DARWIN)
	message(STATUS "DETECTED SYSTEM: DARWIN")
elseif(BSD)
	message(STATUS "DETECTED SYSTEM: BSD;  BSD=1")
	add_definitions(-DBSD=1)
elseif(LINUX)
	add_definitions(-DLINUX=1)
	message(STATUS "DETECTED SYSTEM: LINUX;  LINUX=1" )
elseif(ANDROID)
	add_definitions(-DLINUX=1)
	message(STATUS "DETECTED SYSTEM: ANDROID;  LINUX=1" )
elseif(OHOS)
	add_definitions(-DLINUX=1)
	message(STATUS "DETECTED SYSTEM: OHOS;  LINUX=1" )
elseif(CYGWIN)
	add_definitions(-DCYGWIN=1)
	message(STATUS "DETECTED SYSTEM: CYGWIN (posix mode); CYGWIN=1")
elseif(GNU)
	add_definitions(-DGNU=1)
	message(STATUS "DETECTED SYSTEM: GNU;  GNU=1" )
elseif(SUNOS)
	add_definitions(-DSUNOS=1)
	message(STATUS "DETECTED SYSTEM: SunOS|Solaris;  SUNOS=1" )
else()
	message(FATAL_ERROR "Unsupported system: ${CMAKE_SYSTEM_NAME}")
endif()

add_definitions(
	-D_GNU_SOURCE
	-DHAI_PATCH=1
	-DHAI_ENABLE_SRT=1
	-DSRT_VERSION="${SRT_VERSION}"
)

if (LINUX)
# This is an option supported only on Linux
	add_definitions(-DSRT_ENABLE_BINDTODEVICE)
endif()

# This is obligatory include directory for all targets. This is only
# for private headers. Installable headers should be exclusively used DIRECTLY.
include_directories(${SRT_SRC_COMMON_DIR} ${SRT_SRC_SRTCORE_DIR} ${SRT_SRC_HAICRYPT_DIR})

if (ENABLE_LOGGING)
	list(APPEND SRT_EXTRA_CFLAGS "-DENABLE_LOGGING=1")
	if (ENABLE_HEAVY_LOGGING)
		list(APPEND SRT_EXTRA_CFLAGS "-DENABLE_HEAVY_LOGGING=1")
	endif()
	if (ENABLE_HAICRYPT_LOGGING)
		if (ENABLE_HAICRYPT_LOGGING STREQUAL 2) # Allow value 2 for INSECURE DEBUG logging
			message(WARNING " *** ENABLED INSECURE HAICRYPT LOGGING - USE FOR TESTING ONLY!!! ***")
			list(APPEND SRT_EXTRA_CFLAGS "-DENABLE_HAICRYPT_LOGGING=2")
		else()
			list(APPEND SRT_EXTRA_CFLAGS "-DENABLE_HAICRYPT_LOGGING=1")
		endif()
	endif()
endif()

if (ENABLE_GETNAMEINFO)
	list(APPEND SRT_EXTRA_CFLAGS "-DENABLE_GETNAMEINFO=1")
endif()

if (ENABLE_PKTINFO)
	if (WIN32 OR BSD)
		message(FATAL_ERROR "PKTINFO is not implemented on Windows or *BSD.")
	endif()

	list(APPEND SRT_EXTRA_CFLAGS "-DSRT_ENABLE_PKTINFO=1")
endif()


# ENABLE_EXPERIMENTAL_BONDING is deprecated. Use ENABLE_BONDING. ENABLE_EXPERIMENTAL_BONDING is be removed in v1.6.0.
if (ENABLE_EXPERIMENTAL_BONDING)
	message(DEPRECATION "ENABLE_EXPERIMENTAL_BONDING is deprecated. Please use ENABLE_BONDING instead.")
	set (ENABLE_BONDING ON)
endif()

if (ENABLE_BONDING)
	list(APPEND SRT_EXTRA_CFLAGS "-DENABLE_BONDING=1")
	message(STATUS "ENABLE_BONDING: ON")
else()
	message(STATUS "ENABLE_BONDING: OFF")
endif()

if (ENABLE_THREAD_CHECK)
	add_definitions(
		-DSRT_ENABLE_THREADCHECK=1
		-DFUGU_PLATFORM=1
		-I${WITH_THREAD_CHECK_INCLUDEDIR}
	)
endif()

if (ENABLE_CLANG_TSA)
	list(APPEND SRT_EXTRA_CFLAGS "-Wthread-safety -Wthread-safety-beta")
    add_definitions(-DSRT_ENABLE_CLANG_TSA=1)
	message(STATUS "Clang TSA: Enabled")
endif()

if (ENABLE_PROFILE)
	if (HAVE_COMPILER_GNU_COMPAT)
		# They are actually cflags, not definitions, but CMake is stupid enough.
		add_definitions(-g -pg)
		link_libraries(-g -pg)
	else()
		message(FATAL_ERROR "Profiling option is not supported on this platform")
	endif()
endif()

if (ENABLE_CODE_COVERAGE)
	if (HAVE_COMPILER_GNU_COMPAT)
		add_definitions(-g -O0 --coverage)
		link_libraries(--coverage)
		message(STATUS "ENABLE_CODE_COVERAGE: ON")
	else()
		message(FATAL_ERROR "ENABLE_CODE_COVERAGE: option is not supported on this platform")
	endif()
endif()

# On Linux pthreads have to be linked even when using C++11 threads
if (ENABLE_STDCXX_SYNC AND NOT LINUX)
	message(STATUS "Pthread library: C++11")
elseif (PTHREAD_LIBRARY AND PTHREAD_INCLUDE_DIR)
	message(STATUS "Pthread library: ${PTHREAD_LIBRARY}")
	message(STATUS "Pthread include dir: ${PTHREAD_INCLUDE_DIR}")
elseif (MICROSOFT)

	message(WARNING "DEPRECATION WARNING!\nUsing POSIX thread API with Windows is deprecated and will be removed")

	find_package(pthreads QUIET)

	if (NOT PTHREAD_INCLUDE_DIR OR NOT PTHREAD_LIBRARY)
		#search package folders with GLOB to add as extra hint for headers
		file(GLOB PTHREAD_PACKAGE_INCLUDE_HINT ./_packages/cinegy.pthreads-win*/sources)
		if (PTHREAD_PACKAGE_INCLUDE_HINT)
			message(STATUS "PTHREAD_PACKAGE_INCLUDE_HINT value: ${PTHREAD_PACKAGE_INCLUDE_HINT}")
		endif()

		# find pthread header
		find_path(PTHREAD_INCLUDE_DIR pthread.h HINTS C:/pthread-win32/include ${PTHREAD_PACKAGE_INCLUDE_HINT})

		if (PTHREAD_INCLUDE_DIR)
			message(STATUS "Pthread include dir: ${PTHREAD_INCLUDE_DIR}")
		else()
			message(FATAL_ERROR "Failed to find pthread.h. Specify PTHREAD_INCLUDE_DIR.")
		endif()

		#search package folders with GLOB to add as extra hint for libs
		file(GLOB PTHREAD_PACKAGE_LIB_HINT ./_packages/cinegy.pthreads-win*/runtimes/win-*/native/release)
		if (PTHREAD_PACKAGE_LIB_HINT)
			message(STATUS "PTHREAD_PACKAGE_LIB_HINT value: ${PTHREAD_PACKAGE_LIB_HINT}")
		endif()

		#find pthread library
		set(PTHREAD_LIB_SUFFIX "")
		if (ENABLE_DEBUG)
			set(PTHREAD_LIB_SUFFIX "d")
		endif ()

		set(PTHREAD_COMPILER_FLAG "")
		if (MICROSOFT)
			set(PTHREAD_COMPILER_FLAG "V")
		elseif (MINGW)
			set(PTHREAD_COMPILER_FLAG "G")
		endif ()

		foreach(EXHAND C CE SE)
			foreach(COMPAT 1 2)
				list(APPEND PTHREAD_W32_LIBRARY "pthread${PTHREAD_COMPILER_FLAG}${EXHAND}${PTHREAD_LIB_SUFFIX}${COMPAT}")
			endforeach()
		endforeach()

		find_library(PTHREAD_LIBRARY NAMES ${PTHREAD_W32_LIBRARY} pthread pthread_dll pthread_lib HINTS C:/pthread-win32/lib C:/pthread-win64/lib ${PTHREAD_PACKAGE_LIB_HINT})
		if (PTHREAD_LIBRARY)
			message(STATUS "Pthread library: ${PTHREAD_LIBRARY}")
		else()
			message(FATAL_ERROR "Failed to find pthread library. Specify PTHREAD_LIBRARY.")
		endif()
	endif()
else ()
	find_package(Threads REQUIRED)
	set(PTHREAD_LIBRARY ${CMAKE_THREAD_LIBS_INIT})
	message(STATUS "Pthread library: ${PTHREAD_LIBRARY}")
endif()

# To avoid the need for other judgments when ENABLE_STDCXX_SYNC is OFF in the future, this is a separate conditional statement.
if (NOT ENABLE_STDCXX_SYNC AND ENABLE_MONOTONIC_CLOCK)
	list(PREPEND CMAKE_REQUIRED_LIBRARIES "${PTHREAD_LIBRARY}")
	unset(CMAKE_REQUIRED_QUIET)
	check_symbol_exists(pthread_condattr_setclock "pthread.h" HAVE_PTHREAD_CONDATTR_SETCLOCK)
	message(STATUS "Checking pthread_condattr_setclock: '${HAVE_PTHREAD_CONDATTR_SETCLOCK}'")
	if ("${HAVE_PTHREAD_CONDATTR_SETCLOCK}" STREQUAL "1")
		message(STATUS "FOUND pthread_condattr_setclock - pthread_cond_timedwait will use monotonic clock")
		add_definitions(-DHAVE_PTHREAD_CONDATTR_SETCLOCK=1)
	else ()
		message(WARNING "NOT FOUND pthread_cond_timedwait. pthread_cond_timedwait will use system clock. Recommended -DENABLE_STDCXX_SYNC=ON")
	endif ()
endif ()
# This is required in some projects that add some other sources
# to the SRT library to be compiled together (aka "virtual library").
if (DEFINED SRT_EXTRA_LIB_INC)
	include(${SRT_EXTRA_LIB_INC}.cmake)
	# Expected to provide variables:
	# - SOURCES_srt_extra
	# - EXTRA_stransmit
endif()

# ---------------------------------------------------------------------------

# ---
# Target: haicrypt.
# Completing sources and installable headers. Flag settings will follow.
# ---
if (ENABLE_ENCRYPTION)
	set (HAICRYPT_FILELIST_MAF "filelist-${USE_ENCLIB}.maf")

	MafReadDir(haicrypt ${HAICRYPT_FILELIST_MAF}
		SOURCES SOURCES_haicrypt
		PUBLIC_HEADERS HEADERS_haicrypt
		PROTECTED_HEADERS HEADERS_haicrypt
	)
endif()

if (WIN32)
	MafReadDir(common filelist_win32.maf
		SOURCES SOURCES_common
		PUBLIC_HEADERS HEADERS_srt_win32
		PROTECTED_HEADERS HEADERS_srt_win32
	)
	message(STATUS "WINDOWS detected: adding compat sources: ${SOURCES_common}")
endif()


# Make the OBJECT library for haicrypt and srt. Then they'll be bound into
# real libraries later, either one common, or separate.

# This is needed for Xcode to properly handle CMake OBJECT Libraries
# From docs (https://cmake.org/cmake/help/latest/command/add_library.html#object-libraries):
#
# ... Some native build systems (such as Xcode) may not like targets that have only object files,
# so consider adding at least one real source file to any target that references $<TARGET_OBJECTS:objlib>.
set(OBJECT_LIB_SUPPORT "${PROJECT_SOURCE_DIR}/cmake_object_lib_support.c")

# NOTE: The "virtual library" is a library specification that cmake
# doesn't support (the library of OBJECT type is something in kind of that,
# but not fully supported - for example it doesn't support transitive flags,
# so this can't be used desired way). It's a private-only dependency type,
# where the project isn't compiled into any library file at all - instead, all
# of its source files are incorporated directly to the source list of the
# project that depends on it. In cmake this must be handled manually.


# ---
# Target: srt. DEFINITION ONLY. Haicrypt flag settings follow.
# ---

if (ENABLE_SHARED AND MICROSOFT)
	#add resource files to shared library, to set DLL metadata on Windows DLLs
	set (EXTRA_WIN32_SHARED 1)
	message(STATUS "WIN32: extra resource file will be added")
endif()

MafReadDir(srtcore filelist.maf
	SOURCES SOURCES_srt
	PUBLIC_HEADERS HEADERS_srt
	PROTECTED_HEADERS HEADERS_srt
	PRIVATE_HEADERS HEADERS_srt_private
)

# Auto generated version file and add it to the HEADERS_srt list.
if(DEFINED ENV{APPVEYOR_BUILD_NUMBER})
	set(SRT_VERSION_BUILD ON)
	set(CI_BUILD_NUMBER_STRING $ENV{APPVEYOR_BUILD_NUMBER})
	message(STATUS "AppVeyor build environment detected: Adding build number to version header")
endif()
if(DEFINED ENV{TEAMCITY_VERSION})
	set(SRT_VERSION_BUILD ON)
	set(CI_BUILD_NUMBER_STRING $ENV{CI_BUILD_COUNTER})
	message(STATUS "TeamCity build environment detected: Adding build counter to version header")
endif()

configure_file("srtcore/version.h.in" "version.h" @ONLY)

list(INSERT HEADERS_srt 0 "${CMAKE_CURRENT_BINARY_DIR}/version.h")
include_directories("${CMAKE_CURRENT_BINARY_DIR}")

add_library(srt_virtual OBJECT ${SOURCES_srt} ${SOURCES_srt_extra} ${HEADERS_srt} ${SOURCES_haicrypt} ${SOURCES_common})

if (ENABLE_SHARED)
	# Set this to sources as well, as it won't be automatically handled
	set_target_properties(srt_virtual PROPERTIES POSITION_INDEPENDENT_CODE 1)
endif()

macro(srt_set_stdcxx targetname spec)
	set (stdcxxspec ${spec})
	if (NOT "${stdcxxspec}" STREQUAL "")
		if (FORCE_CXX_STANDARD_GNUONLY)
			target_compile_options(${targetname} PRIVATE -std=c++${stdcxxspec})
			message(STATUS "C++ STD: ${targetname}: forced C++${stdcxxspec} standard - GNU option: -std=c++${stdcxxspec}")
		else()
			set_target_properties(${targetname} PROPERTIES CXX_STANDARD ${stdcxxspec})
			message(STATUS "C++ STD: ${targetname}: forced C++${stdcxxspec} standard - portable way")
		endif()
	else()
		message(STATUS "APP: ${targetname}: using default C++ standard")
	endif()
endmacro()

macro(srt_set_stdc targetname spec)
	set (stdcspec ${spec})
	if (NOT "${stdcspec}" STREQUAL "")
		if (CMAKE_VERSION VERSION_LESS "3.1")
			target_compile_options(${targetname} PRIVATE -std=c${stdcspec})
			message(STATUS "C STD: ${targetname}: forced C${stdcspec} standard - GNU option: -std=c${stdcspec}")
		else()
			set_target_properties(${targetname} PROPERTIES C_STANDARD ${stdcspec})
			message(STATUS "C STD: ${targetname}: forced C${stdcspec} standard - portable way")
		endif()
	else()
		message(STATUS "APP: ${targetname}: using default C standard")
	endif()
endmacro()

srt_set_stdcxx(srt_virtual "${USE_CXX_STD_LIB}")
srt_set_stdc(srt_virtual "99")

set (VIRTUAL_srt $<TARGET_OBJECTS:srt_virtual>)

if (srt_libspec_shared)
	add_library(${TARGET_srt}_shared SHARED ${OBJECT_LIB_SUPPORT} ${VIRTUAL_srt})
	# shared libraries need PIC
	set (CMAKE_POSITION_INDEPENDENT_CODE ON)
	set_property(TARGET ${TARGET_srt}_shared PROPERTY OUTPUT_NAME ${TARGET_srt})
	set_target_properties (${TARGET_srt}_shared PROPERTIES VERSION ${SRT_VERSION} SOVERSION ${SRT_VERSION_MAJOR}.${SRT_VERSION_MINOR})
	list (APPEND INSTALL_TARGETS ${TARGET_srt}_shared)
	if (ENABLE_ENCRYPTION)
		target_link_libraries(${TARGET_srt}_shared PRIVATE ${SSL_LIBRARIES})
	endif()
	if (WIN32 AND ENABLE_LOCALIF_WIN32)
		target_link_libraries(${TARGET_srt}_shared PRIVATE Iphlpapi)
		add_definitions(-DSRT_ENABLE_LOCALIF_WIN32)
	endif()
	if (MICROSOFT)
		target_link_libraries(${TARGET_srt}_shared PRIVATE ws2_32.lib)
		if (NOT (ENABLE_ENCRYPTION AND "${USE_ENCLIB}" STREQUAL "botan"))
			if (SRT_USE_OPENSSL_STATIC_LIBS)
				target_link_libraries(${TARGET_srt}_shared PRIVATE crypt32.lib)
			else()
				set_target_properties(${TARGET_srt}_shared PROPERTIES LINK_FLAGS "/DELAYLOAD:libeay32.dll")
			endif()
		endif()
	elseif (MINGW)
		target_link_libraries(${TARGET_srt}_shared PRIVATE wsock32 ws2_32)
	elseif (APPLE)
		set_property(TARGET ${TARGET_srt}_shared PROPERTY MACOSX_RPATH ON)
	endif()
	if (USE_GNUSTL)
		target_link_libraries(${TARGET_srt}_shared PRIVATE ${GNUSTL_LIBRARIES} ${GNUSTL_LDFLAGS})
	endif()
endif()

if (srt_libspec_static)
	add_library(${TARGET_srt}_static STATIC ${OBJECT_LIB_SUPPORT} ${VIRTUAL_srt})
	if (WIN32 AND ENABLE_LOCALIF_WIN32)
		target_link_libraries(${TARGET_srt}_static PRIVATE Iphlpapi)
		add_definitions(-DSRT_ENABLE_LOCALIF_WIN32)
	endif()

	# For Windows, leave the name to be "srt_static.lib".
	# Windows generates two different library files:
	# - a usual static library for static linkage
	# - a shared library exposer, which allows pre-resolution and later dynamic
	#   linkage when running the executable
	# Both having unfortunately the same names created by MSVC compiler.
	# It's not the case of Cygwin/MINGW - they are named there libsrt.a and libsrt.dll.a
	if (MICROSOFT)
		# Keep _static suffix. By unknown reason, the name must still be set explicitly.
		set_property(TARGET ${TARGET_srt}_static PROPERTY OUTPUT_NAME ${TARGET_srt}_static)
	else()
		set_property(TARGET ${TARGET_srt}_static PROPERTY OUTPUT_NAME ${TARGET_srt})
	endif()

	list (APPEND INSTALL_TARGETS ${TARGET_srt}_static)
	if (ENABLE_ENCRYPTION)
		target_link_libraries(${TARGET_srt}_static PRIVATE ${SSL_LIBRARIES})
	endif()
	if (MICROSOFT)
		target_link_libraries(${TARGET_srt}_static PRIVATE ws2_32.lib)
		if (SRT_USE_OPENSSL_STATIC_LIBS)
			target_link_libraries(${TARGET_srt}_static PRIVATE crypt32.lib)
		endif()
	elseif (MINGW)
		target_link_libraries(${TARGET_srt}_static PRIVATE wsock32 ws2_32)
	endif()
	if (USE_GNUSTL)
		target_link_libraries(${TARGET_srt}_static PRIVATE ${GNUSTL_LIBRARIES} ${GNUSTL_LDFLAGS})
	endif()
endif()

target_include_directories(srt_virtual PRIVATE  ${SSL_INCLUDE_DIRS})

if (MICROSOFT)
	if (SRT_USE_OPENSSL_STATIC_LIBS)
		set (SRT_LIBS_PRIVATE ${SRT_LIBS_PRIVATE} ws2_32.lib crypt32.lib)
	else()
		set (SRT_LIBS_PRIVATE ${SRT_LIBS_PRIVATE} ws2_32.lib)
	endif()
elseif (MINGW)
	set (SRT_LIBS_PRIVATE ${SRT_LIBS_PRIVATE} -lwsock32 -lws2_32)
endif()

# Applying this to public includes is not transitive enough.
# On Windows, apps require this as well, so it's safer to
# spread this to all targets.
if (PTHREAD_INCLUDE_DIR)
	include_directories(${PTHREAD_INCLUDE_DIR})
endif()

# Link libraries must be applied directly to the derivatives
# as virtual libraries (OBJECT-type) cannot have linkage declarations
# transitive or not.

foreach(tar ${srtpack_libspec_common})
	message(STATUS "ADDING TRANSITIVE LINK DEP to:${tar} : ${PTHREAD_LIBRARY} ${dep}")
	target_link_libraries (${tar} PUBLIC ${PTHREAD_LIBRARY} ${dep})
endforeach()


set (SRT_LIBS_PRIVATE ${SRT_LIBS_PRIVATE} ${PTHREAD_LIBRARY})

target_compile_definitions(srt_virtual PRIVATE -DSRT_EXPORTS )
if (ENABLE_SHARED)
	target_compile_definitions(srt_virtual PUBLIC -DSRT_DYNAMIC)
endif()

target_compile_definitions(srt_virtual PRIVATE -DSRT_LOG_SLOWDOWN_FREQ_MS=${SRT_LOG_SLOWDOWN_FREQ_MS})

if (ENABLE_ENCRYPTION AND "${USE_ENCLIB}" STREQUAL "botan")
	add_dependencies(srt_virtual botan)
endif()

if (srt_libspec_shared)
	if (MICROSOFT)
		target_link_libraries(${TARGET_srt}_shared PUBLIC Ws2_32.lib)
		if (SRT_USE_OPENSSL_STATIC_LIBS)
			target_link_libraries(${TARGET_srt}_shared PUBLIC crypt32.lib)
		endif()
	endif()
endif()

# Required by some toolchains when statically linking this library if the
#  GCC Atomic Intrinsics are being used.
if (HAVE_GCCATOMIC_INTRINSICS_REQUIRES_LIBATOMIC AND HAVE_LIBATOMIC)
	if (srt_libspec_static)
		target_link_libraries(${TARGET_srt}_static PUBLIC atomic)
	endif()
	if (srt_libspec_shared)
		target_link_libraries(${TARGET_srt}_shared PUBLIC atomic)
	endif()
elseif (HAVE_LIBATOMIC AND HAVE_LIBATOMIC_COMPILES_STATIC)
	# This is a workaround for ANDROID NDK<17 builds, which need to link
	#  to libatomic when linking statically to the SRT library.
	if (srt_libspec_static)
		target_link_libraries(${TARGET_srt}_static PUBLIC atomic)
	endif()
elseif (LINUX AND HAVE_LIBATOMIC AND HAVE_LIBATOMIC_COMPILES)
	# This is a workaround for some older Linux Toolchains.
	if (srt_libspec_static)
		target_link_libraries(${TARGET_srt}_static PUBLIC atomic)
	endif()
endif()

# Cygwin installs the *.dll libraries in bin directory and uses PATH.

set (INSTALL_SHARED_DIR ${CMAKE_INSTALL_LIBDIR})
if (CYGWIN)
	set (INSTALL_SHARED_DIR ${CMAKE_INSTALL_BINDIR})
endif()

message(STATUS "INSTALL DIRS: bin=${CMAKE_INSTALL_BINDIR} lib=${CMAKE_INSTALL_LIBDIR} shlib=${INSTALL_SHARED_DIR} include=${CMAKE_INSTALL_INCLUDEDIR}")
if (NEED_DESTINATION)
	if (DEFINED CMAKE_INSTALL_BINDIR AND DEFINED CMAKE_INSTALL_LIBDIR AND NOT INSTALL_SHARED_DIR STREQUAL "")
		install(TARGETS ${INSTALL_TARGETS}
			RUNTIME DESTINATION ${CMAKE_INSTALL_BINDIR}
			ARCHIVE DESTINATION ${CMAKE_INSTALL_LIBDIR}
			LIBRARY DESTINATION ${INSTALL_SHARED_DIR}
		)
	else()
		message(WARNING "No location to install ${INSTALL_TARGETS}")
	endif()
elseif (NOT INSTALL_SHARED_DIR STREQUAL "")
	install(TARGETS ${INSTALL_TARGETS}
		LIBRARY DESTINATION ${INSTALL_SHARED_DIR}
	)
else()
	install(TARGETS ${INSTALL_TARGETS})
endif()

if (DEFINED CMAKE_INSTALL_INCLUDEDIR)
	install(FILES ${HEADERS_srt} DESTINATION ${CMAKE_INSTALL_INCLUDEDIR}/srt)
	if (WIN32)
		install(FILES ${HEADERS_srt_win32} DESTINATION ${CMAKE_INSTALL_INCLUDEDIR}/srt/win)
	endif()
endif()

# ---
# That's all for target definition
# ---

join_arguments(SRT_EXTRA_CFLAGS ${SRT_EXTRA_CFLAGS})

#message(STATUS "Target srt: LIBSPEC: ${srtpack_libspec_common} SOURCES: {${SOURCES_srt}}  HEADERS: {${HEADERS_srt}}")

set (CMAKE_C_FLAGS "${CMAKE_C_FLAGS} ${SRT_DEBUG_OPT} ${SRT_EXTRA_CFLAGS} ${SRT_GCC_WARN}")
set (CMAKE_CXX_FLAGS "${CMAKE_CXX_FLAGS} ${SRT_DEBUG_OPT} ${SRT_EXTRA_CFLAGS} ${SRT_GCC_WARN}")

# PC file generation.
if (NOT DEFINED INSTALLDIR)
	set (INSTALLDIR ${CMAKE_INSTALL_PREFIX})
	get_filename_component(INSTALLDIR ${INSTALLDIR} ABSOLUTE)
endif()

# Required if linking a C application.
# This may cause trouble when you want to compile your app with static libstdc++;
# if your build requires it, you'd probably remove -lstdc++ from the list
# obtained by `pkg-config --libs`.
if(ENABLE_CXX_DEPS)
	foreach(LIB ${CMAKE_CXX_IMPLICIT_LINK_LIBRARIES})
		if((IS_ABSOLUTE ${LIB} AND EXISTS ${LIB}) OR (${LIB} MATCHES "^-l"))
			set(SRT_LIBS_PRIVATE ${SRT_LIBS_PRIVATE} ${LIB})
		else()
			set(SRT_LIBS_PRIVATE ${SRT_LIBS_PRIVATE} "-l${LIB}")
		endif()
	endforeach()
endif()

join_arguments(SRT_LIBS_PRIVATE ${SRT_LIBS_PRIVATE})

if (DEFINED CMAKE_INSTALL_LIBDIR)
	# haisrt.pc left temporarily for backward compatibility. To be removed in future!
	configure_file(scripts/srt.pc.in haisrt.pc @ONLY)
	install(FILES ${CMAKE_CURRENT_BINARY_DIR}/haisrt.pc DESTINATION ${CMAKE_INSTALL_LIBDIR}/pkgconfig)
	configure_file(scripts/srt.pc.in srt.pc @ONLY)
	install(FILES ${CMAKE_CURRENT_BINARY_DIR}/srt.pc DESTINATION ${CMAKE_INSTALL_LIBDIR}/pkgconfig)
endif()

# Applications

# If static is available, link apps against static one.
# Otherwise link against shared one.

if (srt_libspec_static)
	set (srt_link_library ${TARGET_srt}_static)
	if (ENABLE_RELATIVE_LIBPATH)
		message(STATUS "ENABLE_RELATIVE_LIBPATH=ON will be ignored due to static linking.")
	endif()
elseif(srt_libspec_shared)
	set (srt_link_library ${TARGET_srt}_shared)
else()
	message(FATAL_ERROR "Either ENABLE_STATIC or ENABLE_SHARED has to be ON!")
endif()

macro(srt_add_program_dont_install name)
	add_executable(${name} ${ARGN})
	target_include_directories(${name} PRIVATE apps)
	target_include_directories(${name} PRIVATE common)
	if (WIN32 AND ENABLE_LOCALIF_WIN32)
		target_link_libraries(${name} Iphlpapi)
		add_definitions(-DSRT_ENABLE_LOCALIF_WIN32)
	endif()
endmacro()

macro(srt_add_program name)
	srt_add_program_dont_install(${name} ${ARGN})
	if(NOT NEED_DESTINATION)
		install(TARGETS ${name} RUNTIME)
	elseif (DEFINED CMAKE_INSTALL_BINDIR)
		install(TARGETS ${name} RUNTIME DESTINATION ${CMAKE_INSTALL_BINDIR})
	else()
		message(WARNING "No location to install program ${name}")
	endif()
endmacro()

macro(srt_make_application name)

	srt_set_stdcxx(${name} "${USE_CXX_STD_APP}")
	
	# This is recommended by cmake, but it doesn't work anyway.
	# What is needed is that this below CMAKE_INSTALL_RPATH (yes, relative)
	# is added as is.
	# set (CMAKE_SKIP_RPATH FALSE)
	# set (CMAKE_SKIP_BUILD_RPATH FALSE)
	# set (CMAKE_BUILD_WITH_INSTALL_RPATH TRUE)
	# set (CMAKE_INSTALL_RPATH "../${CMAKE_INSTALL_LIBDIR}")
	# set (CMAKE_INSTALL_RPATH_USE_LINK_PATH TRUE)
	# set (FORCE_RPATH BUILD_WITH_INSTALL_RPATH TRUE INSTALL_RPATH_USE_LINK_PATH TRUE)

	if (LINUX AND ENABLE_RELATIVE_LIBPATH AND NOT srt_libspec_static)
		# This is only needed on Linux, on Windows (including Cygwin) the library file will
		# be placed into the binrary directory anyway.
		# XXX not sure about Mac.
		# See this name used already in install(${TARGET_srt} LIBRARY DESTINATION...).
		set(FORCE_RPATH LINK_FLAGS -Wl,-rpath,.,-rpath,../${CMAKE_INSTALL_LIBDIR} BUILD_WITH_INSTALL_RPATH TRUE INSTALL_RPATH_USE_LINK_PATH TRUE)

		set_target_properties(${name} PROPERTIES ${FORCE_RPATH})
	endif()

	target_link_libraries(${name} ${srt_link_library})
	if (USE_GNUSTL)
		target_link_libraries(${name} PRIVATE ${GNUSTL_LIBRARIES} ${GNUSTL_LDFLAGS})
	endif()
	if (srt_libspec_static AND CMAKE_DL_LIBS)
		target_link_libraries(${name} ${CMAKE_DL_LIBS})
	endif()
endmacro()

macro(srt_add_application name) # ARGN=sources...
	srt_add_program(${name} apps/${name}.cpp ${ARGN})
	srt_make_application(${name})
	if(NOT NEED_DESTINATION)
		install(TARGETS ${name} RUNTIME)
	elseif (DEFINED CMAKE_INSTALL_BINDIR)
		install(TARGETS ${name} RUNTIME DESTINATION ${CMAKE_INSTALL_BINDIR})
	else()
		message(WARNING "No location to install program ${name}")
	endif()
endmacro()

## FIXME: transmitmedia.cpp does not build on OpenBSD
##    Issue: https://github.com/Haivision/srt/issues/590
if (BSD
   AND ${SYSNAME_LC} MATCHES "^openbsd$")
   set(ENABLE_APPS OFF)
endif()
## The applications currently require c++11.
if (NOT ENABLE_CXX11)
   set(ENABLE_APPS OFF)
endif()

if (ENABLE_APPS)

	message(STATUS "APPS: ENABLED, std=${USE_CXX_STD_APP}")

	# Make a virtual library of all shared app files
	MafReadDir(apps support.maf
		SOURCES SOURCES_support
	)

	# A special trick that makes the shared application sources
	# to be compiled once for all applications. Maybe this virtual
	# library should be changed into a static one and made useful
	# for users.
	add_library(srtsupport_virtual OBJECT ${SOURCES_support})
	srt_set_stdcxx(srtsupport_virtual "${USE_CXX_STD_APP}")
	set (VIRTUAL_srtsupport $<TARGET_OBJECTS:srtsupport_virtual>)

	# Applications

	srt_add_application(srt-live-transmit ${VIRTUAL_srtsupport})
	if (DEFINED EXTRA_stransmit)
		set_target_properties(srt-live-transmit PROPERTIES COMPILE_FLAGS "${EXTRA_stransmit}")
	endif()
	srt_add_application(srt-file-transmit ${VIRTUAL_srtsupport})

	if (MINGW)
		# FIXME: with MINGW, it fails to build apps that require C++11
		# https://github.com/Haivision/srt/issues/177
		message(WARNING "On MinGW, some C++11 apps are blocked due to lacking proper C++11 headers for <thread>. FIX IF POSSIBLE.")
	else()
		# srt-multiplex temporarily blocked
		#srt_add_application(srt-multiplex ${VIRTUAL_srtsupport})
		srt_add_application(srt-tunnel ${VIRTUAL_srtsupport})
	endif()

	if (ENABLE_TESTING)
		message(STATUS "DEVEL APPS (testing): ENABLED")

		macro(srt_add_testprogram name)
			# Variables in macros are not local. Clear them forcefully.
			set (SOURCES_app_indir "")
			set (SOURCES_app "")
			# Unlike Silvercat, in cmake you must know the full list
			# of source files at the moment when defining the target
			# and it can't be altered later.
			#
			# For testing applications, every application has its exclusive
			# list of source files in its own Manifest file.
			MafReadDir(testing ${name}.maf SOURCES SOURCES_app)
			srt_add_program_dont_install(${name} ${SOURCES_app})
		endmacro()

		srt_add_testprogram(utility-test)
		srt_set_stdcxx(utility-test "${USE_CXX_STD_APP}")
		if (NOT WIN32)
			# This program is symlinked under git-cygwin.
			# Avoid misleading syntax error.
			srt_add_testprogram(uriparser-test)
			target_compile_options(uriparser-test PRIVATE -DTEST)
			srt_set_stdcxx(uriparser-test "${USE_CXX_STD_APP}")
		endif()
		
		srt_add_testprogram(srt-test-live)
		srt_make_application(srt-test-live)

		srt_add_testprogram(srt-test-file)
		srt_make_application(srt-test-file)

		srt_add_testprogram(srt-test-relay)
		srt_make_application(srt-test-relay)

		srt_add_testprogram(srt-test-multiplex)
		srt_make_application(srt-test-multiplex)

		if (ENABLE_BONDING)
			srt_add_testprogram(srt-test-mpbond)
			srt_make_application(srt-test-mpbond)
		endif()

	else()
		message(STATUS "DEVEL APPS (testing): DISABLED")
	endif()


else()
	message(STATUS "APPS: DISABLED")
endif()

if (ENABLE_EXAMPLES)

	# No examples should need C++11
	macro(srt_add_example mainsrc)
		get_filename_component(name ${mainsrc} NAME_WE)
		srt_add_program_dont_install(${name} examples/${mainsrc} ${ARGN})
		target_link_libraries(${name} ${srt_link_library} ${DEPENDS_srt})
	endmacro()

	srt_add_example(recvlive.cpp)

	srt_add_example(sendfile.cpp)
		
	srt_add_example(recvfile.cpp)

	srt_add_example(sendmsg.cpp)
		
	srt_add_example(recvmsg.cpp)

	srt_add_example(test-c-client.c)

	srt_add_example(example-client-nonblock.c)

	srt_add_example(test-c-server.c)

if (ENABLE_BONDING)
	srt_add_example(test-c-client-bonding.c)

	srt_add_example(test-c-server-bonding.c)
endif()

	srt_add_example(testcapi-connect.c)
endif()


if (ENABLE_UNITTESTS AND ENABLE_CXX11)

	if (${CMAKE_VERSION} VERSION_LESS "3.10.0") 
		message(STATUS "VERSION < 3.10 -- adding test using the old method")
		set (USE_OLD_ADD_METHOD 1)
	else()
		message(STATUS "VERSION > 3.10 -- using NEW POLICY for in_list operator")
		cmake_policy(SET CMP0057 NEW) # Support the new IN_LIST operator.
	endif()


	set(gtest_force_shared_crt ON CACHE BOOL "" FORCE)

	# Version ranges are only supported with CMake 3.19 or later.
	# Need GTest v1.10 or higher to support GTEST_SKIP.
	if (${CMAKE_VERSION} VERSION_LESS "3.19.0")
		find_package(GTest 1.10)
	else()
		find_package(GTest 1.10...1.12)
	endif()
	if (NOT GTEST_FOUND)
		message(STATUS "GTEST not found! Fetching from git.")
		include(googletest)
		fetch_googletest(
			${PROJECT_SOURCE_DIR}/scripts
			${PROJECT_BINARY_DIR}/googletest
		)
		set(GTEST_BOTH_LIBRARIES "gtest_main" CACHE STRING "Add gtest_main target")
	endif()

	MafReadDir(test filelist.maf
		HEADERS SOURCES_unittests
		SOURCES SOURCES_unittests
	)

	srt_add_program_dont_install(test-srt ${SOURCES_unittests})
	srt_make_application(test-srt)
	target_include_directories(test-srt PRIVATE  ${SSL_INCLUDE_DIRS} ${GTEST_INCLUDE_DIRS})
	target_compile_definitions(test-srt PRIVATE "-DSRT_TEST_SYSTEM_NAME=\"${CMAKE_SYSTEM_NAME}\"")

	target_link_libraries(
		test-srt
		${GTEST_BOTH_LIBRARIES}
		${srt_link_library}
		${PTHREAD_LIBRARY}
		)

	if (USE_OLD_ADD_METHOD)
		add_test(
			NAME	test-srt
			COMMAND	${CMAKE_BINARY_DIR}/test-srt
		)
		#set_tests_properties(test-srt PROPERTIES RUN_SERIAL TRUE)
	else()
		set_tests_properties(${tests_srt} PROPERTIES RUN_SERIAL TRUE)
		if (ENABLE_UNITTESTS_DISCOVERY)
			gtest_discover_tests(test-srt)
		endif()
	endif()

	enable_testing()
endif()


if(NOT NEED_DESTINATION)
	install(PROGRAMS scripts/srt-ffplay TYPE BIN)
elseif (DEFINED CMAKE_INSTALL_BINDIR)
	install(PROGRAMS scripts/srt-ffplay DESTINATION ${CMAKE_INSTALL_BINDIR})
else()
	message(WARNING "No location to install scripts/srt-ffplay")
endif()


if (DEFINED SRT_EXTRA_APPS_INC)
	include(${SRT_EXTRA_APPS_INC}.cmake)
	# No extra variables expected. Just use the variables
	# already provided and define additional targets.
endif()

if (ENABLE_SHOW_PROJECT_CONFIG)
	include(ShowProjectConfig)
	ShowProjectConfig()
endif()<|MERGE_RESOLUTION|>--- conflicted
+++ resolved
@@ -732,11 +732,7 @@
 endif()
 
 # add extra warning flags for gccish compilers
-<<<<<<< HEAD
-if (HAVE_COMPILER_GNU_COMPAT AND NOT SRT_GCC_WARN)
-=======
 if ((HAVE_COMPILER_GNU_COMPAT) AND (NOT DEFINED SRT_GCC_WARN))
->>>>>>> f0d2a865
 	set (SRT_GCC_WARN "-Wall -Wextra")
 	if (CMAKE_CXX_COMPILER_VERSION VERSION_GREATER 7.0 AND CMAKE_CXX_COMPILER_ID STREQUAL "GNU")
 		set (SRT_GCC_WARN "${SRT_GCC_WARN} -Wshadow=local")
