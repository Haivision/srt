#
# SRT - Secure, Reliable, Transport
# Copyright (c) 2018 Haivision Systems Inc.
#
# This Source Code Form is subject to the terms of the Mozilla Public
# License, v. 2.0. If a copy of the MPL was not distributed with this
# file, You can obtain one at http://mozilla.org/MPL/2.0/.
#

cmake_minimum_required (VERSION 2.8.12 FATAL_ERROR)
# XXX This can be potentially done in future, but there still exist
# some dependent project using cmake 2.8 - this can't be done this way.
#cmake_minimum_required (VERSION 3.0.2 FATAL_ERROR)
#project(SRT VERSION "1.3.2")
project(SRT C CXX)

set (CMAKE_MODULE_PATH "${CMAKE_CURRENT_SOURCE_DIR}/scripts")
include(haiUtil)
include(FindPkgConfig)
# XXX See 'if (MINGW)' condition below, may need fixing.
include(FindThreads)
include(CheckFunctionExists)

# Platform shortcuts
string(TOLOWER ${CMAKE_SYSTEM_NAME} SYSNAME_LC)
set_if(DARWIN      ${CMAKE_SYSTEM_NAME} MATCHES "Darwin")
set_if(LINUX       ${CMAKE_SYSTEM_NAME} MATCHES "Linux")
set_if(BSD         ${SYSNAME_LC} MATCHES "bsd$")
set_if(MICROSOFT   WIN32 AND (NOT MINGW AND NOT CYGWIN))
set_if(SYMLINKABLE LINUX OR DARWIN OR BSD OR CYGWIN)

# Not sure what to do in case of compiling by MSVC.
# This will make installdir in C:\Program Files\SRT then
# inside "bin" and "lib64" directories. At least this maintains
# the current status. Shall this be not desired, override values
# of CMAKE_INSTALL_BINDIR, CMAKE_INSTALL_LIBDIR and CMAKE_INSTALL_INCLUDEDIR.
if (NOT DEFINED CMAKE_INSTALL_LIBDIR)
	include(GNUInstallDirs)
endif()

<<<<<<< HEAD
set (SRT_VERSION 1.3.3)
=======
set (SRT_VERSION 1.3.2)
>>>>>>> a2d900e2
set_version_variables(SRT_VERSION ${SRT_VERSION})

# The CMAKE_BUILD_TYPE seems not to be always set, weird.
if (NOT DEFINED ENABLE_DEBUG)

	if (CMAKE_BUILD_TYPE STREQUAL "Debug")
		set (ENABLE_DEBUG ON)
	else()
		set (ENABLE_DEBUG OFF)
	endif()
endif()

# Set CMAKE_BUILD_TYPE properly, now that you know
# that ENABLE_DEBUG is set as it should.

if (ENABLE_DEBUG EQUAL 1)
	set (CMAKE_BUILD_TYPE "Debug")
elseif (ENABLE_DEBUG EQUAL 2)
	set (CMAKE_BUILD_TYPE "RelWithDebInfo")
else()
	set (CMAKE_BUILD_TYPE "Release")
endif()

message(STATUS "BUILD TYPE: ${CMAKE_BUILD_TYPE}")

# option defaults
# XXX CHANGE: Logging is enabled now by default,
# use ENABLE_LOGGING=NO in cmake or
# --disable-logging in configure.
set(ENABLE_HEAVY_LOGGING_DEFAULT OFF)

# Always turn logging on if the build type is debug
if (ENABLE_DEBUG)
	set(ENABLE_HEAVY_LOGGING_DEFAULT ON)
endif()


# options
option(CYGWIN_USE_POSIX "Should the POSIX API be used for cygwin. Ignored if the system isn't cygwin." OFF)
option(ENABLE_CXX11 "Should the c++11 parts (srt-live-transmit) be enabled" ON)
option(ENABLE_APPS "Should the Support Applications be Built?" ON)
option(ENABLE_PROFILE "Should instrument the code for profiling. Ignored for non-GNU compiler." $ENV{HAI_BUILD_PROFILE})
option(ENABLE_LOGGING "Should logging be enabled" ON)
option(ENABLE_HEAVY_LOGGING "Should heavy debug logging be enabled" ${ENABLE_HEAVY_LOGGING_DEFAULT})
option(ENABLE_HAICRYPT_LOGGING "Should logging in haicrypt be enabled" 0)
option(ENABLE_SHARED "Should libsrt be built as a shared library" ON)
option(ENABLE_STATIC "Should libsrt be built as a static library" ON)
option(ENABLE_RELATIVE_LIBPATH "Should application contain relative library paths, like ../lib" OFF)
option(ENABLE_SUFLIP "Should suflip tool be built" OFF)
option(ENABLE_GETNAMEINFO "In-logs sockaddr-to-string should do rev-dns" OFF)
option(ENABLE_UNITTESTS "Enable unit tests" OFF)
option(USE_GNUTLS "Should use gnutls instead of openssl" OFF)
option(ENABLE_CXX_DEPS "Extra library dependencies in srt.pc for the CXX libraries useful with C language" ON)
option(USE_STATIC_LIBSTDCXX "Should use static rather than shared libstdc++" OFF)
option(ENABLE_INET_PTON "Set to OFF to prevent usage of inet_pton when building against modern SDKs while still requiring compatibility with older Windows versions, such as Windows XP, Windows Server 2003 etc." ON)
option(USE_OPENSSL_PC "Use pkg-config to find OpenSSL libraries" ON)

set(TARGET_srt "srt" CACHE STRING "The name for the SRT library")

if (NOT ENABLE_LOGGING)
	set (ENABLE_HEAVY_LOGGING OFF)
	message(STATUS "LOGGING: DISABLED")
else()
	if (ENABLE_HEAVY_LOGGING)
		message(STATUS "LOGGING: HEAVY")
	else()
		message(STATUS "LOGGING: ENABLED")
	endif()
endif()

if ( CYGWIN AND NOT CYGWIN_USE_POSIX )
	set(WIN32 1)
	set(CMAKE_LEGACY_CYGWIN_WIN32 1)
	add_definitions(-DWIN32=1 -DCYGWIN=1)
	message(STATUS "HAVE CYGWIN. Setting backward compat CMAKE_LEGACY_CYGWIN_WIN32 and -DWIN32")
endif()

if (DEFINED SRT_TEST_FAKE_LOSS)
	add_definitions(-DSRT_TEST_FAKE_LOSS=${SRT_TEST_FAKE_LOSS})
endif()

# Make sure DLLs and executabes go to the same path regardles of subdirectory
set(CMAKE_ARCHIVE_OUTPUT_DIRECTORY ${CMAKE_BINARY_DIR})
set(CMAKE_LIBRARY_OUTPUT_DIRECTORY ${CMAKE_BINARY_DIR})
set(CMAKE_RUNTIME_OUTPUT_DIRECTORY ${CMAKE_BINARY_DIR})

# Handle WITH_COMPILER_PREFIX and WITH_COMPILER_TYPE options
if (DEFINED WITH_COMPILER_PREFIX)
	message(STATUS "Handling compiler with WITH_COMPILER_PREFIX=${WITH_COMPILER_PREFIX}")
	# Check also type. Default is gcc.
	if (NOT DEFINED WIHT_COMPILER_TYPE)
		set (WITH_COMPILER_TYPE gcc)
	endif()

	if (${WITH_COMPILER_TYPE} STREQUAL gcc)
		set (CMAKE_C_COMPILER ${WITH_COMPILER_PREFIX}gcc)
		set (CMAKE_CXX_COMPILER ${WITH_COMPILER_PREFIX}g++)
	elseif (${WITH_COMPILER_TYPE} STREQUAL cc)
		set (CMAKE_C_COMPILER ${WITH_COMPILER_PREFIX}cc)
		set (CMAKE_CXX_COMPILER ${WITH_COMPILER_PREFIX}c++)
	else()
		# Use blindly <command> for C compiler and <command>++ for C++.
		# At least this matches clang.
		set (CMAKE_C_COMPILER ${WITH_COMPILER_PREFIX}${WITH_COMPILER_TYPE})
		set (CMAKE_CXX_COMPILER ${WITH_COMPILER_PREFIX}${WITH_COMPILER_TYPE}++)
	endif()
else()
	message(STATUS "No WITH_COMPILER_PREFIX - using C++ compiler ${CMAKE_CXX_COMPILER}")
endif()


if (DEFINED WITH_SRT_TARGET)
	set (TARGET_haisrt ${WITH_SRT_TARGET})
endif()

# When you use crosscompiling, you have to take care that PKG_CONFIG_PATH
# and CMAKE_PREFIX_PATH are set properly.

# symbol exists in win32, but function does not.
if(WIN32)
	if(ENABLE_INET_PTON)
		set(CMAKE_REQUIRED_LIBRARIES ws2_32)
		check_function_exists(inet_pton HAVE_INET_PTON)
		add_definitions(-D_WIN32_WINNT=0x0600)
	else()
		add_definitions(-D_WIN32_WINNT=0x0501)
	endif()
else()
	check_function_exists(inet_pton HAVE_INET_PTON)
endif()
if (DEFINED HAVE_INET_PTON)
	add_definitions(-DHAVE_INET_PTON=1)
endif()

# find OpenSSL
if ( USE_GNUTLS )
	message(STATUS "SSL Dependency: using GNUTLS with Nettle, as requested")
	set (SSL_REQUIRED_MODULES "gnutls nettle")
	if (WIN32)
		if (MINGW)
			set (SSL_REQUIRED_MODULES "${SSL_REQUIRED_MODULES} zlib")
		endif()
	endif()
 
	pkg_check_modules (SSL REQUIRED ${SSL_REQUIRED_MODULES})

	add_definitions(
		-DUSE_GNUTLS=1
	)

	link_directories(
		${SSL_LIBRARY_DIRS}
	)
else()
		message(STATUS "SSL Dependency: using OpenSSL (default)")

		# Try using pkg-config method first if enabled,
		# fall back to find_package method otherwise
		if (USE_OPENSSL_PC)
			pkg_check_modules(SSL "openssl libcrypto")
		endif()
		if (SSL_FOUND)
			set (SSL_REQUIRED_MODULES "openssl libcrypto")

			# We have some cases when pkg-config is improperly configured
			# When it doesn't ship the -L and -I options, and the CMAKE_PREFIX_PATH
			# is set (also through `configure`), then we have this problem. If so,
			# set forcefully the -I and -L contents to prefix/include and
			# prefix/lib.
			if ("${SSL_LIBRARY_DIRS}" STREQUAL "")
			if (NOT "${CMAKE_PREFIX_PATH}" STREQUAL "")
				message(STATUS "WARNING: pkg-config has incorrect prefix - enforcing target path prefix: ${CMAKE_PREFIX_PATH}")
				set (SSL_LIBRARY_DIRS ${CMAKE_PREFIX_PATH}/${CMAKE_INSTALL_LIBDIR})
				set (SSL_INCLUDE_DIRS ${CMAKE_PREFIX_PATH}/include)
			endif()
			endif()

			link_directories(
				${SSL_LIBRARY_DIRS}
			)
			message(STATUS "SSL via pkg-config: -L ${SSL_LIBRARY_DIRS} -I ${SSL_INCLUDE_DIRS} -l;${SSL_LIBRARIES}")
		else()
			find_package(OpenSSL REQUIRED)
			set (SSL_INCLUDE_DIRS ${OPENSSL_INCLUDE_DIR})
			set (SSL_LIBRARIES ${OPENSSL_LIBRARIES})
			message(STATUS "SSL via find_package(OpenSSL): -I ${SSL_INCLUDE_DIRS} -l;${SSL_LIBRARIES}")
		endif()
	add_definitions(
		-DHAICRYPT_USE_OPENSSL_EVP=1
		-DHAICRYPT_USE_OPENSSL_AES
	)
endif()

message (STATUS "SSL libraries: ${SSL_LIBRARIES}")

# Detect if the compiler is GNU compatable for flags
set(HAVE_COMPILER_GNU_COMPAT 0)
foreach (gnid GNU Intel Clang AppleClang)
	if (${CMAKE_CXX_COMPILER_ID} STREQUAL ${gnid})
		set(HAVE_COMPILER_GNU_COMPAT 1)
		break()
	endif()
endforeach()

if (DISABLE_CXX11)
	set (ENABLE_CXX11 0)
elseif( DEFINED ENABLE_CXX11 )
else()
	set (ENABLE_CXX11 1)
endif()

if (NOT ENABLE_CXX11)
	message(WARNING "Parts that require C++11 support will be disabled (srt-live-transmit)")
endif()

if (HAVE_COMPILER_GNU_COMPAT)
	message(STATUS "COMPILER: GNU compat: ${CMAKE_CXX_COMPILER}")
else()
	message(STATUS "COMPILER: NOT GNU compat: ${CMAKE_CXX_COMPILER}")
endif()

# add extra warning flags for gccish compilers
if (HAVE_COMPILER_GNU_COMPAT)
	set (SRT_GCC_WARN "-Wall -Wextra")
else()
	# cpp debugging on Windows :D
	#set (SRT_GCC_WARN "/showIncludes")
endif()

if (USE_STATIC_LIBSTDCXX)
	if (HAVE_COMPILER_GNU_COMPAT)
		set(CMAKE_EXE_LINKER_FLAGS "${CMAKE_EXE_LINKER_FLAGS} -static-libstdc++")
	else()
		message(FATAL_ERROR "On non-GNU-compat compiler it's not known how to use static C++ standard library.")
	endif()
endif()

# This options is necessary on some systems; on a cross-ARM compiler it
# has been detected, for example, that -lrt is necessary for some applications
# because clock_gettime is needed by some functions and it is alternatively
# provided by libc, but only in newer versions. This options is rarely necessary,
# but may help in several corner cases in unusual platforms.
if (WITH_EXTRALIBS)
	set(CMAKE_EXE_LINKER_FLAGS "${CMAKE_EXE_LINKER_FLAGS} ${WITH_EXTRALIBS}")
endif()

# CMake has only discovered in 3.3 version that some set-finder is
# necessary. Using variables for shortcut to a clumsy check syntax.

set (srt_libspec_shared ${ENABLE_SHARED})
set (srt_libspec_static ${ENABLE_STATIC})

set (haicrypt_libspec VIRTUAL)

set (srtpack_libspec_common)
if (srt_libspec_shared)
	list(APPEND srtpack_libspec_common ${TARGET_srt}_shared)
endif()
if (srt_libspec_static)
	list(APPEND srtpack_libspec_common ${TARGET_srt}_static)
endif()

set (SRT_SRC_HAICRYPT_DIR ${CMAKE_CURRENT_SOURCE_DIR}/haicrypt)
set (SRT_SRC_SRTCORE_DIR ${CMAKE_CURRENT_SOURCE_DIR}/srtcore)
set (SRT_SRC_COMMON_DIR ${CMAKE_CURRENT_SOURCE_DIR}/common)
set (SRT_SRC_TOOLS_DIR ${CMAKE_CURRENT_SOURCE_DIR}/tools)
set (SRT_SRC_TEST_DIR ${CMAKE_CURRENT_SOURCE_DIR}/test)

if(WIN32)
	message(STATUS "DETECTED SYSTEM: WINDOWS;  WIN32=1; PTW32_STATIC_LIB=1")
	add_definitions(-DWIN32=1 -DPTW32_STATIC_LIB=1)
elseif(DARWIN)
	message(STATUS "DETECTED SYSTEM: DARWIN;  OSX=1")
	add_definitions(-DOSX=1)
elseif(BSD)
	message(STATUS "DETECTED SYSTEM: BSD;  BSD=1")
	add_definitions(-DBSD=1)
elseif(LINUX)
	add_definitions(-DLINUX=1)
	message(STATUS "DETECTED SYSTEM: LINUX;  LINUX=1" )
elseif(CYGWIN)
	add_definitions(-DCYGWIN=1)
	message(STATUS "DETECTED SYSTEM: CYGWIN (posix mode); CYGWIN=1")
else()
	message(FATAL_ERROR "Unsupported system: ${CMAKE_SYSTEM_NAME}")
endif()

add_definitions(
	-D_GNU_SOURCE
	-DHAI_PATCH=1
	-DHAI_ENABLE_SRT=1
	-DSRT_VERSION="${SRT_VERSION}"
)

# This is obligatory include directory for all targets. This is only
# for private headers. Installable headers should be exclusively used DIRECTLY.
include_directories(${SRT_SRC_COMMON_DIR} ${SRT_SRC_SRTCORE_DIR} ${SRT_SRC_HAICRYPT_DIR})

if (ENABLE_LOGGING)
	list(APPEND SRT_EXTRA_CFLAGS "-DENABLE_LOGGING=1")
	if (ENABLE_HEAVY_LOGGING)
		list(APPEND SRT_EXTRA_CFLAGS "-DENABLE_HEAVY_LOGGING=1")
	endif()
	if (ENABLE_HAICRYPT_LOGGING)
		if (ENABLE_HAICRYPT_LOGGING STREQUAL 2) # Allow value 2 for INSECURE DEBUG logging
			message(WARNING " *** ENABLED INSECURE HAICRYPT LOGGING - USE FOR TESTING ONLY!!! ***")
			list(APPEND SRT_EXTRA_CFLAGS "-DENABLE_HAICRYPT_LOGGING=2")
		else()
			list(APPEND SRT_EXTRA_CFLAGS "-DENABLE_HAICRYPT_LOGGING=1")
		endif()
	endif()
endif()

if (ENABLE_GETNAMEINFO)
	list(APPEND SRT_EXTRA_CFLAGS "-DENABLE_GETNAMEINFO=1")
endif()

if (ENABLE_THREAD_CHECK)
	add_definitions(
		-DSRT_ENABLE_THREADCHECK=1
		-DFUGU_PLATFORM=1
		-I${WITH_THREAD_CHECK_INCLUDEDIR}
	)
endif()

if (${ENABLE_PROFILE} AND HAVE_COMPILER_GNU_COMPAT)
	# They are actually cflags, not definitions, but CMake is stupid enough.
	add_definitions(-g -pg)
	link_libraries(-g -pg)
endif()

if (PTHREAD_LIBRARY AND PTHREAD_INCLUDE_DIR)
	message(STATUS "Pthread library: ${PTHREAD_LIBRARY}")
	message(STATUS "Pthread include dir: ${PTHREAD_INCLUDE_DIR}")
elseif (WIN32 AND NOT MINGW)
	# find pthread
	find_path(PTHREAD_INCLUDE_DIR pthread.h HINTS C:/pthread-win32/include)
	if (PTHREAD_INCLUDE_DIR)
		message(STATUS "Pthread include dir: ${PTHREAD_INCLUDE_DIR}")
	else()
		message(FATAL_ERROR "Failed to find pthread.h. Specify PTHREAD_INCLUDE_DIR.")
	endif()

	find_library(PTHREAD_LIBRARY NAMES pthread pthread_dll pthread_lib HINTS C:/pthread-win32/lib C:/pthread-win64/lib)
	if (PTHREAD_LIBRARY)
		message(STATUS "Pthread library: ${PTHREAD_LIBRARY}")
	else()
		message(FATAL_ERROR "Failed to find pthread library. Specify PTHREAD_LIBRARY.")
	endif()
else ()
	find_package(Threads REQUIRED)
	set(PTHREAD_LIBRARY ${CMAKE_THREAD_LIBS_INIT})
endif()

# This is required in some projects that add some other sources
# to the SRT library to be compiled together (aka "virtual library").
if (DEFINED SRT_EXTRA_LIB_INC)
	include(${SRT_EXTRA_LIB_INC}.cmake)
	# Expected to provide variables:
	# - SOURCES_srt_extra
	# - EXTRA_stransmit
endif()

# ---------------------------------------------------------------------------

# ---
# Target: haicrypt.
# Completing sources and installable headers. Flag settings will follow.
# ---
if ( USE_GNUTLS )
	set (HAICRYPT_FILELIST_MAF "filelist-gnutls.maf")
else()
	set (HAICRYPT_FILELIST_MAF "filelist.maf")
endif()

MafReadDir(haicrypt ${HAICRYPT_FILELIST_MAF}
	SOURCES SOURCES_haicrypt
	PUBLIC_HEADERS HEADERS_haicrypt
	PROTECTED_HEADERS HEADERS_haicrypt
)

if (WIN32)
	MafReadDir(common filelist_win32.maf
		SOURCES SOURCES_common
		PUBLIC_HEADERS HEADERS_srt_win32
		PROTECTED_HEADERS HEADERS_srt_win32
	)
	message(STATUS "WINDOWS detected: adding compat sources: ${SOURCES_common}")
endif()


# Make the OBJECT library for haicrypt and srt. Then they'll be bound into
# real libraries later, either one common, or separate.

# This is needed for Xcode to properly handle CMake OBJECT Libraries
# From docs (https://cmake.org/cmake/help/latest/command/add_library.html#object-libraries):
#
# ... Some native build systems (such as Xcode) may not like targets that have only object files,
# so consider adding at least one real source file to any target that references $<TARGET_OBJECTS:objlib>.
set(OBJECT_LIB_SUPPORT "${PROJECT_SOURCE_DIR}/cmake_object_lib_support.c")

add_library(haicrypt_virtual OBJECT ${SOURCES_haicrypt} ${SOURCES_common})

# NOTE: The "virtual library" is a library specification that cmake
# doesn't support (the library of OBJECT type is something in kind of that,
# but not fully supported - for example it doesn't support transitive flags,
# so this can't be used desired way). It's a private-only dependency type,
# where the project isn't compiled into any library file at all - instead, all
# of its source files are incorporated directly to the source list of the
# project that depends on it. In cmake this must be handled manually.


# ---
# Target: srt. DEFINITION ONLY. Haicrypt flag settings follow.
# ---
MafReadDir(srtcore filelist.maf
	SOURCES SOURCES_srt
	PUBLIC_HEADERS HEADERS_srt
	PROTECTED_HEADERS HEADERS_srt
)

# Auto generated version file and add it to the HEADERS_srt list.
configure_file("srtcore/version.h.in" "version.h" @ONLY)
list(INSERT HEADERS_srt 0 "${CMAKE_CURRENT_BINARY_DIR}/version.h")
include_directories("${CMAKE_CURRENT_BINARY_DIR}")

add_library(srt_virtual OBJECT ${SOURCES_srt} ${SOURCES_srt_extra} ${HEADERS_srt})

if (ENABLE_SHARED)
	# Set this to sources as well, as it won't be automatically handled
	foreach (tar srt_virtual haicrypt_virtual)
		set_target_properties(${tar} PROPERTIES POSITION_INDEPENDENT_CODE 1)
	endforeach()
endif()

# Manual handling of dependency on virtual library
# By setting the target, all settings applied to the haicrypt target
# will now apply to the dependent library.
#list(APPEND SOURCES_srt ${SOURCES_haicrypt})
set (VIRTUAL_srt $<TARGET_OBJECTS:srt_virtual> $<TARGET_OBJECTS:haicrypt_virtual>)

if (srt_libspec_shared)
	add_library(${TARGET_srt}_shared SHARED ${OBJECT_LIB_SUPPORT} ${VIRTUAL_srt})
	# shared libraries need PIC
	set_property(TARGET ${TARGET_srt}_shared PROPERTY OUTPUT_NAME ${TARGET_srt})
	set_target_properties (${TARGET_srt}_shared PROPERTIES VERSION ${SRT_VERSION} SOVERSION ${SRT_VERSION_MAJOR})
	list (APPEND INSTALL_TARGETS ${TARGET_srt}_shared)
	target_link_libraries(${TARGET_srt}_shared PRIVATE ${SSL_LIBRARIES})
	if (MICROSOFT)
		target_link_libraries(${TARGET_srt}_shared PRIVATE ws2_32.lib)
	elseif (MINGW)
		target_link_libraries(${TARGET_srt}_shared PRIVATE wsock32.lib ws2_32.lib)
	elseif (APPLE)
		set_property(TARGET ${TARGET_srt}_shared PROPERTY MACOSX_RPATH ON)
	endif()
endif()

if (srt_libspec_static)
	add_library(${TARGET_srt}_static STATIC ${OBJECT_LIB_SUPPORT} ${VIRTUAL_srt})

	# For Windows, leave the name to be "srt_static.lib".
	# Windows generates two different library files:
	# - a usual static library for static linkage
	# - a shared library exposer, which allows pre-resolution and later dynamic
	#   linkage when running the executable
	# Both having unfortunately the same names created by MSVC compiler.
	# It's not the case of Cygwin/MINGW - they are named there libsrt.a and libsrt.dll.a
	if (MICROSOFT)
		# Keep _static suffix. By unknown reason, the name must still be set explicitly.
		set_property(TARGET ${TARGET_srt}_static PROPERTY OUTPUT_NAME ${TARGET_srt}_static)
	else()
		set_property(TARGET ${TARGET_srt}_static PROPERTY OUTPUT_NAME ${TARGET_srt})
	endif()

	list (APPEND INSTALL_TARGETS ${TARGET_srt}_static)
	target_link_libraries(${TARGET_srt}_static PRIVATE ${SSL_LIBRARIES})
	if (MICROSOFT)
		target_link_libraries(${TARGET_srt}_static PRIVATE ws2_32.lib)
	elseif (MINGW)
		target_link_libraries(${TARGET_srt}_static PRIVATE wsock32 ws2_32)
	endif()
endif()



# ---
# And back to target: haicrypt. Both targets must be defined
# prior to setting flags, and after defining the list of sources
# can no longer be extended.
#
# For haicrypt.spec = VIRTUAL, these settings apply to srt.
# Otherwise they apply to haicrypt.
# ---


target_include_directories(haicrypt_virtual PRIVATE  ${SSL_INCLUDE_DIRS})

if (MICROSOFT)
	set (SRT_LIBS_PRIVATE ${SRT_LIBS_PRIVATE} ws2_32.lib)
elseif (MINGW)
	set (SRT_LIBS_PRIVATE ${SRT_LIBS_PRIVATE} -lwsock32 -lws2_32)
endif()

# ---
# So, back to target: srt. Setting the rest of the settings for srt target.
# ---

# Applying this to public includes is not transitive enough.
# On Windows, apps require this as well, so it's safer to
# spread this to all targets.
if (PTHREAD_INCLUDE_DIR)
	include_directories(${PTHREAD_INCLUDE_DIR})
endif()

# Link libraries must be applied directly to the derivatives
# as virtual libraries (OBJECT-type) cannot have linkage declarations
# transitive or not.

foreach(tar ${srtpack_libspec_common})
	message(STATUS "ADDING TRANSITIVE LINK DEP to:${tar} : ${PTHREAD_LIBRARY} ${dep}")
	target_link_libraries (${tar} PUBLIC ${PTHREAD_LIBRARY} ${dep})
endforeach()


set (SRT_LIBS_PRIVATE ${SRT_LIBS_PRIVATE} ${PTHREAD_LIBRARY})

target_compile_definitions(srt_virtual PRIVATE -DSRT_EXPORTS )
target_compile_definitions(haicrypt_virtual PUBLIC -DHAICRYPT_DYNAMIC)
if (ENABLE_SHARED)
	target_compile_definitions(srt_virtual PUBLIC -DSRT_DYNAMIC) 
	target_compile_definitions(haicrypt_virtual PRIVATE -DHAICRYPT_EXPORTS)
endif()

if (srt_libspec_shared)
if (MICROSOFT)
	target_link_libraries(${TARGET_srt}_shared PUBLIC Ws2_32.lib)
endif()
endif()

# Cygwin installs the *.dll libraries in bin directory and uses PATH.

set (INSTALL_SHARED_DIR ${CMAKE_INSTALL_LIBDIR})
if (CYGWIN)
	set (INSTALL_SHARED_DIR ${CMAKE_INSTALL_BINDIR})
endif()

message(STATUS "INSTALL DIRS: bin=${CMAKE_INSTALL_BINDIR} lib=${CMAKE_INSTALL_LIBDIR} shlib=${INSTALL_SHARED_DIR} include=${CMAKE_INSTALL_INCLUDEDIR}")

install(TARGETS ${INSTALL_TARGETS}
		RUNTIME DESTINATION ${CMAKE_INSTALL_BINDIR}
		ARCHIVE DESTINATION ${CMAKE_INSTALL_LIBDIR}
		LIBRARY DESTINATION ${INSTALL_SHARED_DIR}
)
install(FILES ${HEADERS_srt} DESTINATION ${CMAKE_INSTALL_INCLUDEDIR}/srt)
if (WIN32)
	install(FILES ${HEADERS_srt_win32} DESTINATION ${CMAKE_INSTALL_INCLUDEDIR}/srt/win)
endif()

# ---
# That's all for target definition
# ---

join_arguments(SRT_EXTRA_CFLAGS ${SRT_EXTRA_CFLAGS})

#message(STATUS "Target srt: LIBSPEC: ${srtpack_libspec_common} SOURCES: {${SOURCES_srt}}  HEADERS: {${HEADERS_srt}}")

set (CMAKE_C_FLAGS "${CMAKE_C_FLAGS} ${SRT_DEBUG_OPT} ${SRT_EXTRA_CFLAGS} ${SRT_GCC_WARN}")
set (CMAKE_CXX_FLAGS "${CMAKE_CXX_FLAGS} ${SRT_DEBUG_OPT} ${SRT_EXTRA_CFLAGS} ${SRT_GCC_WARN}")

# PC file generation.
if (NOT DEFINED INSTALLDIR)
	set (INSTALLDIR ${CMAKE_INSTALL_PREFIX})
	get_filename_component(INSTALLDIR ${INSTALLDIR} ABSOLUTE)
endif()

# Required if linking a C application.
# This may cause trouble when you want to compile your app with static libstdc++;
# if your build requires it, you'd probably remove -lstdc++ from the list
# obtained by `pkg-config --libs`.
if(ENABLE_CXX_DEPS)
	foreach(LIB ${CMAKE_CXX_IMPLICIT_LINK_LIBRARIES})
		if(IS_ABSOLUTE ${LIB} AND EXISTS ${LIB})
			set(SRT_LIBS_PRIVATE ${SRT_LIBS_PRIVATE} ${LIB})
		else()
			set(SRT_LIBS_PRIVATE ${SRT_LIBS_PRIVATE} "-l${LIB}")
		endif()
	endforeach()
endif()

join_arguments(SRT_LIBS_PRIVATE ${SRT_LIBS_PRIVATE})

# haisrt.pc left temporarily for backward compatibility. To be removed in future!
configure_file(scripts/srt.pc.in haisrt.pc @ONLY)
install(FILES ${CMAKE_CURRENT_BINARY_DIR}/haisrt.pc DESTINATION ${CMAKE_INSTALL_LIBDIR}/pkgconfig)
configure_file(scripts/srt.pc.in srt.pc @ONLY)
install(FILES ${CMAKE_CURRENT_BINARY_DIR}/srt.pc DESTINATION ${CMAKE_INSTALL_LIBDIR}/pkgconfig)

# Applications

if ( HAVE_COMPILER_GNU_COMPAT )
	message(STATUS "C++ VERSION: Setting C++11 compat flag for gnu compiler")
	set (CFLAGS_CXX_STANDARD "-std=c++11")
else()
	message(STATUS "C++ VERSION: leaving default, not a GNU compiler, assuming C++11 or newer is default.")
	set (CFLAGS_CXX_STANDARD "")
endif()

# If static is available, link apps against static one.
# Otherwise link against shared one.

if (srt_libspec_static)
	set (srt_link_library ${TARGET_srt}_static)
	if (ENABLE_RELATIVE_LIBPATH)
		message(STATUS "ENABLE_RELATIVE_LIBPATH=ON will be ignored due to static linking.")
	endif()
elseif(srt_libspec_shared)
	set (srt_link_library ${TARGET_srt}_shared)
else()
	message(FATAL_ERROR "Either ENABLE_STATIC or ENABLE_SHARED has to be ON!")
endif()

macro(srt_add_program name)
	add_executable(${name} ${ARGN})
	target_include_directories(${name} PRIVATE apps)
	target_include_directories(${name} PRIVATE common)
	install(TARGETS ${name} RUNTIME DESTINATION ${CMAKE_INSTALL_BINDIR})
endmacro()

macro(srt_make_application name)
	target_compile_options(${name} PRIVATE ${CFLAGS_CXX_STANDARD})

	# This is recommended by cmake, but it doesn't work anyway.
	# What is needed is that this below CMAKE_INSTALL_RPATH (yes, relative)
	# is added as is.
	# set (CMAKE_SKIP_RPATH FALSE)
	# set (CMAKE_SKIP_BUILD_RPATH FALSE)
	# set (CMAKE_BUILD_WITH_INSTALL_RPATH TRUE)
	# set (CMAKE_INSTALL_RPATH "../${CMAKE_INSTALL_LIBDIR}")
	# set (CMAKE_INSTALL_RPATH_USE_LINK_PATH TRUE)
	# set (FORCE_RPATH BUILD_WITH_INSTALL_RPATH TRUE INSTALL_RPATH_USE_LINK_PATH TRUE)

	if (LINUX AND ENABLE_RELATIVE_LIBPATH AND NOT srt_libspec_static)
		# This is only needed on Linux, on Windows (including Cygwin) the library file will
		# be placed into the binrary directory anyway.
		# XXX not sure about Mac.
		# See this name used already in install(${TARGET_srt} LIBRARY DESTINATION...).
		set(FORCE_RPATH LINK_FLAGS -Wl,-rpath,.,-rpath,../${CMAKE_INSTALL_LIBDIR} BUILD_WITH_INSTALL_RPATH TRUE INSTALL_RPATH_USE_LINK_PATH TRUE)
	endif()

	# We state that Darwin always uses CLANG compiler, which honors this flag the same way.
	set_target_properties(${name} PROPERTIES COMPILE_FLAGS "${CFLAGS_CXX_STANDARD} ${EXTRA_stransmit}" ${FORCE_RPATH})

	target_link_libraries(${name} ${srt_link_library})
endmacro()

macro(srt_add_application name sources)
	srt_add_program(${name} apps/${name}.cpp ${sources})
	srt_make_application(${name})
	install(TARGETS ${name} RUNTIME DESTINATION ${CMAKE_INSTALL_BINDIR})
endmacro()

## FIXME: transmitmedia.cpp does not build on OpenBSD
##    Issue: https://github.com/Haivision/srt/issues/590
if (BSD
   AND ${SYSNAME_LC} MATCHES "^openbsd$")
   set(ENABLE_APPS OFF)
endif()
## The applications currently require c++11.
if (NOT ENABLE_CXX11)
   set(ENABLE_APPS OFF)
endif()

if (ENABLE_APPS)

	# Make a virtual library of all shared app files
	MafReadDir(apps support.maf
		SOURCES SOURCES_support
	)

	# A special trick that makes the shared application sources
	# to be compiled once for all applications. Maybe this virtual
	# library should be changed into a static one and made useful
	# for users.
	add_library(srtsupport_virtual OBJECT ${SOURCES_support})
	target_compile_options(srtsupport_virtual PUBLIC ${CFLAGS_CXX_STANDARD})
	set (VIRTUAL_srtsupport $<TARGET_OBJECTS:srtsupport_virtual>)

	# Applications

	srt_add_application(srt-live-transmit ${VIRTUAL_srtsupport})
	srt_add_application(srt-file-transmit ${VIRTUAL_srtsupport})

	if (MINGW)
		# FIXME: with MINGW, it fails to build apps that require C++11
		# https://github.com/Haivision/srt/issues/177
		message(WARNING "On MinGW, some C++11 apps are blocked due to lacking proper C++11 headers for <thread>. FIX IF POSSIBLE.")
   else()
		srt_add_application(srt-multiplex ${VIRTUAL_srtsupport})
	endif()

	if (ENABLE_TESTING)

		macro(srt_add_testprogram name)
			# Variables in macros are not local. Clear them forcefully.
			set (SOURCES_app_indir "")
			set (SOURCES_app "")
			# Unlike Silvercat, in cmake you must know the full list
			# of source files at the moment when defining the target
			# and it can't be altered later.
			#
			# For testing applications, every application has its exclusive
			# list of source files in its own Manifest file.
			MafReadDir(testing ${name}.maf SOURCES SOURCES_app)
			srt_add_program(${name} ${SOURCES_app})
		endmacro()

		srt_add_testprogram(utility-test)
		if (NOT WIN32)
			# This program is symlinked under git-cygwin.
			# Avoid misleading syntax error.
			srt_add_testprogram(uriparser-test)
			target_compile_options(uriparser-test PRIVATE -DTEST)
			target_compile_options(uriparser-test PRIVATE ${CFLAGS_CXX_STANDARD})
		endif()
		
		srt_add_testprogram(srt-test-live)
		srt_make_application(srt-test-live)

		# Still portability problem on Windows
		srt_add_testprogram(srt-test-file)
		srt_make_application(srt-test-file)

		srt_add_testprogram(srt-test-relay)
		srt_make_application(srt-test-relay)
		target_compile_definitions(srt-test-relay PUBLIC -DSRT_ENABLE_VERBOSE_LOCK)
	endif()

endif()

if (ENABLE_EXAMPLES)

	# No examples should need C++11
	macro(srt_add_example mainsrc)
		get_filename_component(name ${mainsrc} NAME_WE)
		srt_add_program(${name} examples/${mainsrc} ${ARGN})
	endmacro()

	srt_add_example(sendfile.cpp apps/logsupport.cpp)
	srt_make_application(sendfile)

	srt_add_example(recvfile.cpp apps/logsupport.cpp)
	srt_make_application(recvfile)

	srt_add_example(testcapi-connect.c)
	target_link_libraries(testcapi-connect ${srt_link_library} ${DEPENDS_srt})

endif()


if (ENABLE_UNITTESTS AND ENABLE_CXX11)
	set(gtest_force_shared_crt ON CACHE BOOL "" FORCE)

	find_package(GTest 1.8)
	if (NOT GTEST_FOUND)
		message(STATUS "GTEST not found! Fetching from git.")
		include(googletest)
		fetch_googletest(
			${PROJECT_SOURCE_DIR}/scripts
			${PROJECT_BINARY_DIR}/googletest
		)
		set(GTEST_BOTH_LIBRARIES "gtest_main" CACHE STRING "Add gtest_main target")
	endif()

	MafReadDir(test filelist.maf
		SOURCES SOURCES_unittests
	)

	srt_add_program(test_srt ${SOURCES_unittests})
	srt_make_application(test_srt)

	target_link_libraries(
		test_srt
		${GTEST_BOTH_LIBRARIES}
		${srt_link_library}
		${PTHREAD_LIBRARY}
		)

	add_test(
		NAME
			test_srt
		COMMAND
			${CMAKE_BINARY_DIR}/test_srt
	)

	enable_testing()

endif()


install(PROGRAMS scripts/srt-ffplay DESTINATION ${CMAKE_INSTALL_BINDIR})


if (DEFINED SRT_EXTRA_APPS_INC)
	include(${SRT_EXTRA_APPS_INC}.cmake)
	# No extra variables expected. Just use the variables
	# already provided and define additional targets.
endif()

if ( ENABLE_SUFLIP )
	set (SOURCES_suflip
		${CMAKE_CURRENT_SOURCE_DIR}/apps/suflip.cpp
		${CMAKE_CURRENT_SOURCE_DIR}/common/uriparser.cpp
	)
	srt_add_program(suflip ${SOURCES_suflip})
	target_link_libraries(suflip ${srt_link_library})
	install(TARGETS suflip RUNTIME DESTINATION ${CMAKE_INSTALL_BINDIR})
endif ()<|MERGE_RESOLUTION|>--- conflicted
+++ resolved
@@ -38,11 +38,7 @@
 	include(GNUInstallDirs)
 endif()
 
-<<<<<<< HEAD
 set (SRT_VERSION 1.3.3)
-=======
-set (SRT_VERSION 1.3.2)
->>>>>>> a2d900e2
 set_version_variables(SRT_VERSION ${SRT_VERSION})
 
 # The CMAKE_BUILD_TYPE seems not to be always set, weird.
