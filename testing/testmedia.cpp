--- conflicted
+++ resolved
@@ -2567,11 +2567,7 @@
 
 SrtModel::SrtModel(string host, int port, map<string,string> par)
 {
-<<<<<<< HEAD
-    InitParameters(host, par); // This fixes also 'm_mode' parameter
-=======
     InitParameters(host, "", par);
->>>>>>> c506764d
     if (m_mode == "caller")
         is_caller = true;
     else if (m_mode == "rendezvous")
