--- conflicted
+++ resolved
@@ -615,8 +615,6 @@
         Error("srt_accept");
     }
 
-<<<<<<< HEAD
-=======
     int maxsize = srt_getmaxpayloadsize(m_sock);
     if (maxsize == SRT_ERROR)
     {
@@ -632,8 +630,6 @@
         Error(Sprint("accepted connection's payload size ", maxsize, " is too small for required ", transmit_chunk_size, " chunk size"));
     }
 
-#if ENABLE_BONDING
->>>>>>> 20cef08f
     if (m_sock & SRTGROUP_MASK)
     {
         m_listener_group = true;
