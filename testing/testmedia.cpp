--- conflicted
+++ resolved
@@ -189,28 +189,7 @@
 template <class Iface>
 Iface* CreateFile(const string& name) { return new typename File<Iface>::type (name); }
 
-<<<<<<< HEAD
-
-template <class PerfMonType>
-void PrintSrtStats(int sid, const PerfMonType& mon)
-{
-    Verb() << "======= SRT STATS: sid=" << sid;
-    Verb() << "PACKETS SENT: " << mon.pktSent << " RECEIVED: " << mon.pktRecv;
-    Verb() << "LOST PKT SENT: " << mon.pktSndLoss << " RECEIVED: " << mon.pktRcvLoss;
-    Verb() << "REXMIT SENT: " << mon.pktRetrans << " RECEIVED: " << mon.pktRcvRetrans;
-    Verb() << "RATE SENDING: " << mon.mbpsSendRate << " RECEIVING: " << mon.mbpsRecvRate;
-    Verb() << "BELATED RECEIVED: " << mon.pktRcvBelated << " AVG TIME: " << mon.pktRcvAvgBelatedTime;
-    Verb() << "REORDER DISTANCE: " << mon.pktReorderDistance;
-    Verb() << "WINDOW: FLOW: " << mon.pktFlowWindow << " CONGESTION: " << mon.pktCongestionWindow << " FLIGHT: " << mon.pktFlightSize;
-    Verb() << "RTT: " << mon.msRTT << "ms  BANDWIDTH: " << mon.mbpsBandwidth << "Mb/s\n";
-    Verb() << "BUFFERLEFT: SND: " << mon.byteAvailSndBuf << " RCV: " << mon.byteAvailRcvBuf;
-}
-
-
 void SrtCommon::InitParameters(string host, string path, map<string,string> par)
-=======
-void SrtCommon::InitParameters(string host, map<string,string> par)
->>>>>>> f629a5c0
 {
     // Application-specific options: mode, blocking, timeout, adapter
     if ( Verbose::on && !par.empty())
@@ -1271,14 +1250,14 @@
         Error(UDT::getlasterror(), "srt_sendmsg");
     ::transmit_throw_on_interrupt = false;
 
-<<<<<<< HEAD
     if (have_group)
     {
         // For listener group this is not necessary. The group information
         // is updated in mctrl.
         UpdateGroupStatus(mctrl.grpdata, mctrl.grpdata_size);
     }
-=======
+    else
+    {
     const bool need_bw_report    = transmit_bw_report    && int(counter % transmit_bw_report) == transmit_bw_report - 1;
     const bool need_stats_report = transmit_stats_report && counter % transmit_stats_report == transmit_stats_report - 1;
 
@@ -1293,9 +1272,9 @@
         if (need_stats_report)
             Verb() << transmit_stats_writer->WriteStats(m_sock, perf) << VerbNoEOL;
     }
+    }
 
     ++counter;
->>>>>>> f629a5c0
 }
 
 SrtRelay::SrtRelay(std::string host, int port, std::string path, const std::map<std::string,std::string>& par)
