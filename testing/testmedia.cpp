/*
 * SRT - Secure, Reliable, Transport
 * Copyright (c) 2018 Haivision Systems Inc.
 * 
 * This Source Code Form is subject to the terms of the Mozilla Public
 * License, v. 2.0. If a copy of the MPL was not distributed with this
 * file, You can obtain one at http://mozilla.org/MPL/2.0/.
 * 
 */

// Medium concretizations

// Just for formality. This file should be used 
#include <iostream>
#include <fstream>
#include <sstream>
#include <string>
#include <stdexcept>
#include <iterator>
#include <map>
#include <chrono>
#include <thread>
#include <atomic>
#include <srt.h>
#if !defined(_WIN32)
#include <sys/ioctl.h>
#endif

// SRT protected includes
#include "netinet_any.h"
#include "common.h"
#include "api.h"
#include "udt.h"
#include "logging.h"
#include "utilities.h"

#include "apputil.hpp"
#include "socketoptions.hpp"
#include "uriparser.hpp"
#include "testmedia.hpp"
#include "srt_compat.h"
#include "verbose.hpp"

using namespace std;
using namespace srt;

using srt_logging::KmStateStr;
using srt_logging::SockStatusStr;
#if ENABLE_BONDING
using srt_logging::MemberStatusStr;
#endif

std::atomic<bool> transmit_throw_on_interrupt {false};
std::atomic<bool> transmit_int_state {false};
int transmit_bw_report = 0;
unsigned transmit_stats_report = 0;
size_t transmit_chunk_size = SRT_LIVE_DEF_PLSIZE;
bool transmit_printformat_json = false;
srt_listen_callback_fn* transmit_accept_hook_fn = nullptr;
void* transmit_accept_hook_op = nullptr;
bool transmit_use_sourcetime = false;
int transmit_retry_connect = 0;
bool transmit_retry_always = false;

// Do not unblock. Copy this to an app that uses applog and set appropriate name.
//srt_logging::Logger applog(SRT_LOGFA_APP, srt_logger_config, "srt-test");

std::shared_ptr<SrtStatsWriter> transmit_stats_writer;

string DirectionName(SRT_EPOLL_T direction)
{
    string dir_name;
    if (direction & ~SRT_EPOLL_ERR)
    {
        if (direction & SRT_EPOLL_IN)
        {
            dir_name = "source";
        }

        if (direction & SRT_EPOLL_OUT)
        {
            if (!dir_name.empty())
                dir_name = "relay";
            else
                dir_name = "target";
        }

        if (direction & SRT_EPOLL_ERR)
        {
            dir_name += "+error";
        }
    }
    else
    {
        // stupid name for a case of IPE
        dir_name = "stone";
    }

    return dir_name;
}

template<class FileBase> inline
bytevector FileRead(FileBase& ifile, size_t chunk, const string& filename)
{
    bytevector data(chunk);
    ifile.read(data.data(), chunk);
    size_t nread = ifile.gcount();
    if (nread < data.size())
        data.resize(nread);

    if (data.empty())
        throw Source::ReadEOF(filename);
    return data;
}


class FileSource: public virtual Source
{
    ifstream ifile;
    string filename_copy;
public:

    FileSource(const string& path): ifile(path, ios::in | ios::binary), filename_copy(path)
    {
        if (!ifile)
            throw std::runtime_error(path + ": Can't open file for reading");
    }

    MediaPacket Read(size_t chunk) override { return FileRead(ifile, chunk, filename_copy); }

    bool IsOpen() override { return bool(ifile); }
    bool End() override { return ifile.eof(); }
    //~FileSource() { ifile.close(); }
};

class FileTarget: public virtual Target
{
    ofstream ofile;
public:

    FileTarget(const string& path): ofile(path, ios::out | ios::trunc | ios::binary) {}

    void Write(const MediaPacket& data) override
    {
        ofile.write(data.payload.data(), data.payload.size());
#ifdef PLEASE_LOG
        applog.Debug() << "FileTarget::Write: " << data.payload.size() << " written to a file";
#endif
    }

    bool IsOpen() override { return !!ofile; }
    bool Broken() override { return !ofile.good(); }
    //~FileTarget() { ofile.close(); }
    void Close() override
    {
#ifdef PLEASE_LOG
        applog.Debug() << "FileTarget::Close";
#endif
        ofile.close();
    }
};

// Can't base this class on FileSource and FileTarget classes because they use two
// separate fields, which makes it unable to reliably define IsOpen(). This would
// require to use 'fstream' type field in some kind of FileCommon first. Not worth
// a shot.
class FileRelay: public Relay
{
    fstream iofile;
    string filename_copy;
public:

    FileRelay(const string& path):
        iofile(path, ios::in | ios::out | ios::binary), filename_copy(path)
    {
        if (!iofile)
            throw std::runtime_error(path + ": Can't open file for reading");
    }
    MediaPacket Read(size_t chunk) override { return FileRead(iofile, chunk, filename_copy); }

    void Write(const MediaPacket& data) override
    {
        iofile.write(data.payload.data(), data.payload.size());
    }

    bool IsOpen() override { return !!iofile; }
    bool End() override { return iofile.eof(); }
    bool Broken() override { return !iofile.good(); }
    void Close() override { iofile.close(); }
};

template <class Iface> struct File;
template <> struct File<Source> { typedef FileSource type; };
template <> struct File<Target> { typedef FileTarget type; };
template <> struct File<Relay> { typedef FileRelay type; };

template <class Iface>
Iface* CreateFile(const string& name) { return new typename File<Iface>::type (name); }

void SrtCommon::InitParameters(string host, string path, map<string,string> par)
{
    // Application-specific options: mode, blocking, timeout, adapter
    if ( Verbose::on && !par.empty())
    {
        Verb() << "SRT parameters specified:\n";
        for (map<string,string>::iterator i = par.begin(); i != par.end(); ++i)
        {
            Verb() << "\t" << i->first << " = '" << i->second << "'\n";
        }
    }

    if (path != "")
    {
        // Special case handling of an unusual specification.

        if (path.substr(0, 2) != "//")
        {
            Error("Path specification not supported for SRT (use // in front for special cases)");
        }

        path = path.substr(2);

#if ENABLE_BONDING
        if (path == "group")
        {
            // Group specified, check type.
            m_group_type = par["type"];
            if (m_group_type == "")
            {
                Error("With //group, the group 'type' must be specified.");
            }

            vector<string> parts;
            Split(m_group_type, '/', back_inserter(parts));
            if (parts.size() == 0 || parts.size() > 2)
            {
                Error("Invalid specification for 'type' parameter");
            }

            if (parts.size() == 2)
            {
                m_group_type = parts[0];
                m_group_config = parts[1];
            }

            vector<string> nodes;
            Split(par["nodes"], ',', back_inserter(nodes));

            if (nodes.empty())
            {
                Error("With //group, 'nodes' must specify comma-separated host:port specs.");
            }

            int token = 1;

            // Check if correctly specified
            for (string& hostport: nodes)
            {
                if (hostport == "")
                    continue;

                // The attribute string, as it was embedded in another URI,
                // must have had replaced the & character with another ?, so
                // now all ? character, except the first one, must be now
                // restored so that UriParser interprets them correctly.

                size_t atq = hostport.find('?');
                if (atq != string::npos)
                {
                    while (atq+1 < hostport.size())
                    {
                        size_t next = hostport.find('?', atq+1);
                        if (next == string::npos)
                            break;
                        hostport[next] = '&';
                        atq = next;
                    }
                }

                UriParser check(hostport, UriParser::EXPECT_HOST);
                if (check.host() == "" || check.port() == "")
                {
                    Error("With //group, 'nodes' must specify comma-separated host:port specs.");
                }

                if (check.portno() <= 1024)
                {
                    Error("With //group, every node in 'nodes' must have port >1024");
                }

                Connection cc(check.host(), check.portno());
                if (check.parameters().count("weight"))
                {
                    cc.weight = stoi(check.queryValue("weight"));
                }

                if (check.parameters().count("source"))
                {
                    UriParser sourcehp(check.queryValue("source"), UriParser::EXPECT_HOST);
                    cc.source = CreateAddr(sourcehp.host(), sourcehp.portno());
                }

                // Check if there's a key with 'srto.' prefix.

                UriParser::query_it start = check.parameters().lower_bound("srto.");

                SRT_SOCKOPT_CONFIG* config = nullptr;
                bool all_clear = true;
                vector<string> fails;
                map<string, string> options;

                if (start != check.parameters().end())
                {
                    for (; start != check.parameters().end(); ++start)
                    {
                        auto& y = *start;
                        if (y.first.substr(0, 5) != "srto.")
                            break;

                        options[y.first.substr(5)] = y.second;
                    }
                }

                if (!options.empty())
                {
                    config = srt_create_config();

                    for (auto o: srt_options)
                    {
                        if (!options.count(o.name))
                            continue;
                        string value = options.at(o.name);
                        bool ok = o.apply<SocketOption::SRT>(config, value);
                        if ( !ok )
                        {
                            fails.push_back(o.name);
                            all_clear = false;
                        }
                    }

                    if (!all_clear)
                    {
                        srt_delete_config(config);
                        Error("With //group, failed to set options: " + Printable(fails));
                    }

                    cc.options = config;
                }

                cc.token = token++;
                m_group_nodes.push_back(move(cc));
            }

            par.erase("type");
            par.erase("nodes");

            // For a group-connect specification, it's
            // always the caller mode.
            // XXX change it here if maybe rendezvous is also
            // possible in future.
            par["mode"] = "caller";
        }
#endif
    }

    if (par.count("bind"))
    {
        string bindspec = par.at("bind");
        UriParser u (bindspec, UriParser::EXPECT_HOST);
        if ( u.scheme() != ""
                || u.path() != ""
                || !u.parameters().empty()
                || u.portno() == 0)
        {
            Error("Invalid syntax in 'bind' option");
        }

        if (u.host() != "")
            par["adapter"] = u.host();
        par["port"] = u.port();
        par.erase("bind");
    }

    string adapter;
    if (par.count("adapter"))
    {
        adapter = par.at("adapter");
    }

    m_mode = "default";
    if (par.count("mode"))
    {
        m_mode = par.at("mode");
    }
    SocketOption::Mode mode = SrtInterpretMode(m_mode, host, adapter);
    if (mode == SocketOption::FAILURE)
    {
        Error("Invalid mode");
    }

    if (!m_group_nodes.empty() && mode != SocketOption::CALLER)
    {
        Error("Group node specification is only available in caller mode");
    }

    // Fix the mode name after successful interpretation
    m_mode = SocketOption::mode_names[mode];

    par.erase("mode");

    if (par.count("blocking"))
    {
        m_blocking_mode = !false_names.count(par.at("blocking"));
        par.erase("blocking");
    }

    if (par.count("timeout"))
    {
        m_timeout = stoi(par.at("timeout"), 0, 0);
        par.erase("timeout");
    }

    if (par.count("adapter"))
    {
        m_adapter = adapter;
        par.erase("adapter");
    }
    else if (m_mode == "listener")
    {
        // For listener mode, adapter is taken from host,
        // if 'adapter' parameter is not given
        m_adapter = host;
    }

    if (par.count("tsbpd") && false_names.count(par.at("tsbpd")))
    {
        m_tsbpdmode = false;
    }

    if (par.count("port"))
    {
        m_outgoing_port = stoi(par.at("port"), 0, 0);
        par.erase("port");
    }

    // That's kinda clumsy, but it must rely on the defaults.
    // Default mode is live, so check if the file mode was enforced
    if (par.count("transtype") == 0 || par["transtype"] != "file")
    {
        // If the Live chunk size was nondefault, enforce the size.
        if (transmit_chunk_size != SRT_LIVE_DEF_PLSIZE)
        {
            if (transmit_chunk_size > SRT_LIVE_MAX_PLSIZE)
                throw std::runtime_error("Chunk size in live mode exceeds 1456 bytes; this is not supported");

            par["payloadsize"] = Sprint(transmit_chunk_size);
        }
    }

    // Assigning group configuration from a special "groupconfig" attribute.
    // This is the only way how you can set up this configuration at the listener side.
    if (par.count("groupconfig"))
    {
        m_group_config = par.at("groupconfig");
        par.erase("groupconfig");
    }

    // Fix Minversion, if specified as string
    if (par.count("minversion"))
    {
        string v = par["minversion"];
        if (v.find('.') != string::npos)
        {
            int version = srt::SrtParseVersion(v.c_str());
            if (version == 0)
            {
                throw std::runtime_error(Sprint("Value for 'minversion' doesn't specify a valid version: ", v));
            }
            par["minversion"] = Sprint(version);
            Verb() << "\tFIXED: minversion = 0x" << std::hex << std::setfill('0') << std::setw(8) << version << std::dec;
        }
    }

    // Assign the others here.
    m_options = par;
    m_options["mode"] = m_mode;
}

void SrtCommon::PrepareListener(string host, int port, int backlog)
{
    m_bindsock = srt_create_socket();
    if (m_bindsock == SRT_ERROR)
        Error("srt_create_socket");

    int stat = ConfigurePre(m_bindsock);
    if (stat == SRT_ERROR)
        Error("ConfigurePre");

    if (!m_blocking_mode)
    {
        srt_conn_epoll = AddPoller(m_bindsock, SRT_EPOLL_OUT);
    }

    auto sa = CreateAddr(host, port);
    Verb() << "Binding a server on " << host << ":" << port << " ...";
    stat = srt_bind(m_bindsock, sa.get(), sizeof sa);
    if (stat == SRT_ERROR)
    {
        srt_close(m_bindsock);
        Error("srt_bind");
    }

    Verb() << " listen... " << VerbNoEOL;
    stat = srt_listen(m_bindsock, backlog);
    if (stat == SRT_ERROR)
    {
        srt_close(m_bindsock);
        Error("srt_listen");
    }

}

void SrtCommon::StealFrom(SrtCommon& src)
{
    // This is used when SrtCommon class designates a listener
    // object that is doing Accept in appropriate direction class.
    // The new object should get the accepted socket.
    m_direction = src.m_direction;
    m_blocking_mode = src.m_blocking_mode;
    m_timeout = src.m_timeout;
    m_tsbpdmode = src.m_tsbpdmode;
    m_options = src.m_options;
    m_bindsock = SRT_INVALID_SOCK; // no listener
    m_sock = src.m_sock;
    src.m_sock = SRT_INVALID_SOCK; // STEALING
}

void SrtCommon::AcceptNewClient()
{
    sockaddr_any scl;

    ::transmit_throw_on_interrupt = true;

    if (!m_blocking_mode)
    {
        Verb() << "[ASYNC] (conn=" << srt_conn_epoll << ")";

        int len = 2;
        SRTSOCKET ready[2];
        while (srt_epoll_wait(srt_conn_epoll, 0, 0, ready, &len, 1000, 0, 0, 0, 0) == -1)
        {
            if (::transmit_int_state)
                Error("srt_epoll_wait for srt_accept: interrupt");

            if (srt_getlasterror(NULL) == SRT_ETIMEOUT)
                continue;
            Error("srt_epoll_wait(srt_conn_epoll)");
        }

        Verb() << "[EPOLL: " << len << " sockets] " << VerbNoEOL;
    }
    Verb() << " accept..." << VerbNoEOL;

    m_sock = srt_accept(m_bindsock, (scl.get()), (&scl.len));
    if (m_sock == SRT_INVALID_SOCK)
    {
        srt_close(m_bindsock);
        m_bindsock = SRT_INVALID_SOCK;
        Error("srt_accept");
    }

#if ENABLE_BONDING
    if (m_sock & SRTGROUP_MASK)
    {
        m_listener_group = true;
        if (m_group_config != "")
        {
            // Don't break the connection basing on this, just ignore.
            Verb() << " (ignoring setting group config: '" << m_group_config << "') " << VerbNoEOL;
        }
        // There might be added a poller, remove it.
        // We need it work different way.

#ifndef SRT_OLD_APP_READER

        if (srt_epoll != -1)
        {
            Verb() << "(Group: erasing epoll " << srt_epoll << ") " << VerbNoEOL;
            srt_epoll_release(srt_epoll);
        }

        // Don't add any sockets, they will have to be added
        // anew every time again.
        srt_epoll = srt_epoll_create();
#endif

        // Group data must have a size of at least 1
        // otherwise the srt_group_data() call will fail
        if (m_group_data.empty())
            m_group_data.resize(1);

        Verb() << " connected(group epoll " << srt_epoll <<").";
    }
    else
#endif
    {
        sockaddr_any peeraddr(AF_INET6);
        string peer = "<?PEER?>";
        if (-1 != srt_getpeername(m_sock, (peeraddr.get()), (&peeraddr.len)))
        {
            peer = peeraddr.str();
        }

        sockaddr_any agentaddr(AF_INET6);
        string agent = "<?AGENT?>";
        if (-1 != srt_getsockname(m_sock, (agentaddr.get()), (&agentaddr.len)))
        {
            agent = agentaddr.str();
        }

        Verb() << " connected [" << agent << "] <-- " << peer;
    }
    ::transmit_throw_on_interrupt = false;

    // ConfigurePre is done on bindsock, so any possible Pre flags
    // are DERIVED by sock. ConfigurePost is done exclusively on sock.
    int stat = ConfigurePost(m_sock);
    if (stat == SRT_ERROR)
        Error("ConfigurePost");
}

static string PrintEpollEvent(int events, int et_events)
{
    static pair<int, const char*> const namemap [] = {
        make_pair(SRT_EPOLL_IN, "R"),
        make_pair(SRT_EPOLL_OUT, "W"),
        make_pair(SRT_EPOLL_ERR, "E"),
        make_pair(SRT_EPOLL_UPDATE, "U")
    };

    ostringstream os;
    int N = (int)Size(namemap);

    for (int i = 0; i < N; ++i)
    {
        if (events & namemap[i].first)
        {
            os << "[";
            if (et_events & namemap[i].first)
                os << "^";
            os << namemap[i].second << "]";
        }
    }

    return os.str();
}

void SrtCommon::Init(string host, int port, string path, map<string,string> par, SRT_EPOLL_OPT dir)
{
    m_direction = dir;
    InitParameters(host, path, par);

    int backlog = 1;
    if (m_mode == "listener" && par.count("groupconnect")
            && true_names.count(par["groupconnect"]))
    {
        backlog = 10;
    }

    Verb() << "Opening SRT " << DirectionName(dir) << " " << m_mode
        << "(" << (m_blocking_mode ? "" : "non-") << "blocking,"
        << " backlog=" << backlog << ") on "
        << host << ":" << port;

    try
    {
        if (m_mode == "caller")
        {
            if (m_group_nodes.empty())
            {
                OpenClient(host, port);
            }
#if ENABLE_BONDING
            else
            {
                OpenGroupClient(); // Source data are in the fields already.
            }
#endif
        }
        else if (m_mode == "listener")
            OpenServer(m_adapter, port, backlog);
        else if (m_mode == "rendezvous")
            OpenRendezvous(m_adapter, host, port);
        else
        {
            throw std::invalid_argument("Invalid 'mode'. Use 'client' or 'server'");
        }
    }
    catch (...)
    {
        // This is an in-constructor-called function, so
        // when the exception is thrown, the destructor won't
        // close the sockets. This intercepts the exception
        // to close them.
        Verb() << "Open FAILED - closing SRT sockets";
        if (m_bindsock != SRT_INVALID_SOCK)
            srt_close(m_bindsock);
        if (m_sock != SRT_INVALID_SOCK)
            srt_close(m_sock);
        m_sock = m_bindsock = SRT_INVALID_SOCK;
        throw;
    }

    int pbkeylen = 0;
    SRT_KM_STATE kmstate, snd_kmstate, rcv_kmstate;
    int len = sizeof (int);
    srt_getsockflag(m_sock, SRTO_PBKEYLEN, &pbkeylen, &len);
    srt_getsockflag(m_sock, SRTO_KMSTATE, &kmstate, &len);
    srt_getsockflag(m_sock, SRTO_SNDKMSTATE, &snd_kmstate, &len);
    srt_getsockflag(m_sock, SRTO_RCVKMSTATE, &rcv_kmstate, &len);

    Verb() << "ENCRYPTION status: " << KmStateStr(kmstate)
        << " (SND:" << KmStateStr(snd_kmstate) << " RCV:" << KmStateStr(rcv_kmstate)
        << ") PBKEYLEN=" << pbkeylen;

    // Display some selected options on the socket.
    if (Verbose::on)
    {
        int64_t bandwidth = 0;
        int latency = 0;
        bool blocking_snd = false, blocking_rcv = false;
        int dropdelay = 0;
        int size_int = sizeof (int), size_int64 = sizeof (int64_t), size_bool = sizeof (bool);
        char packetfilter[100] = "";
        int packetfilter_size = 100;

        srt_getsockflag(m_sock, SRTO_MAXBW, &bandwidth, &size_int64);
        srt_getsockflag(m_sock, SRTO_RCVLATENCY, &latency, &size_int);
        srt_getsockflag(m_sock, SRTO_RCVSYN, &blocking_rcv, &size_bool);
        srt_getsockflag(m_sock, SRTO_SNDSYN, &blocking_snd, &size_bool);
        srt_getsockflag(m_sock, SRTO_SNDDROPDELAY, &dropdelay, &size_int);
        srt_getsockflag(m_sock, SRTO_PACKETFILTER, (packetfilter), (&packetfilter_size));

        Verb() << "OPTIONS: maxbw=" << bandwidth << " rcvlatency=" << latency << boolalpha
            << " blocking{rcv=" << blocking_rcv << " snd=" << blocking_snd
            << "} snddropdelay=" << dropdelay << " packetfilter=" << packetfilter;
    }

    if (!m_blocking_mode)
    {
        // Don't add new epoll if already created as a part
        // of group management: if (srt_epoll == -1)...

        if (m_mode == "caller")
            dir = (dir | SRT_EPOLL_UPDATE);
        Verb() << "NON-BLOCKING MODE - SUB FOR " << PrintEpollEvent(dir, 0);

        srt_epoll = AddPoller(m_sock, dir);
    }
}

int SrtCommon::AddPoller(SRTSOCKET socket, int modes)
{
    int pollid = srt_epoll_create();
    if (pollid == -1)
        throw std::runtime_error("Can't create epoll in nonblocking mode");
    Verb() << "EPOLL: creating eid=" << pollid << " and adding @" << socket
        << " in " << DirectionName(SRT_EPOLL_OPT(modes)) << " mode";
    srt_epoll_add_usock(pollid, socket, &modes);
    return pollid;
}

int SrtCommon::ConfigurePost(SRTSOCKET sock)
{
    bool yes = m_blocking_mode;
    int result = 0;
    if (m_direction & SRT_EPOLL_OUT)
    {
        Verb() << "Setting SND blocking mode: " << boolalpha << yes << " timeout=" << m_timeout;
        result = srt_setsockopt(sock, 0, SRTO_SNDSYN, &yes, sizeof yes);
        if (result == -1)
        {
#ifdef PLEASE_LOG
            extern srt_logging::Logger applog;
            applog.Error() << "ERROR SETTING OPTION: SRTO_SNDSYN";
#endif
            return result;
        }

        if (m_timeout)
            result = srt_setsockopt(sock, 0, SRTO_SNDTIMEO, &m_timeout, sizeof m_timeout);
        if (result == -1)
        {
#ifdef PLEASE_LOG
            extern srt_logging::Logger applog;
            applog.Error() << "ERROR SETTING OPTION: SRTO_SNDTIMEO";
#endif
            return result;
        }
    }

    if (m_direction & SRT_EPOLL_IN)
    {
        Verb() << "Setting RCV blocking mode: " << boolalpha << yes << " timeout=" << m_timeout;
        result = srt_setsockopt(sock, 0, SRTO_RCVSYN, &yes, sizeof yes);
        if (result == -1)
            return result;

        if (m_timeout)
            result = srt_setsockopt(sock, 0, SRTO_RCVTIMEO, &m_timeout, sizeof m_timeout);
        else
        {
            int timeout = 1000;
            result = srt_setsockopt(sock, 0, SRTO_RCVTIMEO, &timeout, sizeof timeout);
        }
        if (result == -1)
            return result;
    }

    // host is only checked for emptiness and depending on that the connection mode is selected.
    // Here we are not exactly interested with that information.
    vector<string> failures;

    SrtConfigurePost(sock, m_options, &failures);


    if (!failures.empty())
    {
        if (Verbose::on)
        {
            Verb() << "WARNING: failed to set options: ";
            copy(failures.begin(), failures.end(), ostream_iterator<string>(*Verbose::cverb, ", "));
            Verb();
        }
    }

    return 0;
}

int SrtCommon::ConfigurePre(SRTSOCKET sock)
{
    int result = 0;

    int no = 0;
    if (!m_tsbpdmode)
    {
        result = srt_setsockopt(sock, 0, SRTO_TSBPDMODE, &no, sizeof no);
        if (result == -1)
            return result;
    }

    // Let's pretend async mode is set this way.
    // This is for asynchronous connect.
    int maybe = m_blocking_mode;
    result = srt_setsockopt(sock, 0, SRTO_RCVSYN, &maybe, sizeof maybe);
    if (result == -1)
        return result;

    // host is only checked for emptiness and depending on that the connection mode is selected.
    // Here we are not exactly interested with that information.
    vector<string> failures;

    // NOTE: here host = "", so the 'connmode' will be returned as LISTENER always,
    // but it doesn't matter here. We don't use 'connmode' for anything else than
    // checking for failures.
    SocketOption::Mode conmode = SrtConfigurePre(sock, "",  m_options, &failures);

    if (conmode == SocketOption::FAILURE)
    {
        if (Verbose::on )
        {
            Verb() << "WARNING: failed to set options: ";
            copy(failures.begin(), failures.end(), ostream_iterator<string>(*Verbose::cverb, ", "));
            Verb();
        }

        return SRT_ERROR;
    }

    return 0;
}

void SrtCommon::SetupAdapter(const string& host, int port)
{
    Verb() << "Binding the caller socket to " << host << ":" << port << " ...";
    auto lsa = CreateAddr(host, port);
    int stat = srt_bind(m_sock, lsa.get(), sizeof lsa);
    if (stat == SRT_ERROR)
        Error("srt_bind");
}

void SrtCommon::OpenClient(string host, int port)
{
    PrepareClient();

    if (m_outgoing_port || m_adapter != "")
    {
        SetupAdapter(m_adapter, m_outgoing_port);
    }

    ConnectClient(host, port);
}

void SrtCommon::PrepareClient()
{
    m_sock = srt_create_socket();
    if (m_sock == SRT_ERROR)
        Error("srt_create_socket");

    int stat = ConfigurePre(m_sock);
    if (stat == SRT_ERROR)
        Error("ConfigurePre");

    if (!m_blocking_mode)
    {
        srt_conn_epoll = AddPoller(m_sock, SRT_EPOLL_CONNECT | SRT_EPOLL_ERR);
    }

}

#if ENABLE_BONDING
void TransmitGroupSocketConnect(void* srtcommon, SRTSOCKET sock, int error, const sockaddr* /*peer*/, int token)
{
    SrtCommon* that = (SrtCommon*)srtcommon;

    if (error == SRT_SUCCESS)
    {
        return; // nothing to do for a successful socket
    }

#ifdef PLEASE_LOG
    applog.Debug("connect callback: error on @", sock, " erc=", error, " token=", token);
#endif

    /* Example: identify by target address
    sockaddr_any peersa = peer;
    sockaddr_any agentsa;
    bool haveso = (srt_getsockname(sock, agentsa.get(), &agentsa.len) != -1);
    */

    for (auto& n: that->m_group_nodes)
    {
        if (n.token != -1 && n.token == token)
        {
            n.error = error;
            n.reason = srt_getrejectreason(sock);
            return;
        }

        /*

        bool isso = haveso && !n.source.empty();
        if (n.target == peersa && (!isso || n.source.equal_address(agentsa)))
        {
            Verb() << " (by target)" << VerbNoEOL;
            n.error = error;
            n.reason = srt_getrejectreason(sock);
            return;
        }
        */
    }

    Verb() << " IPE: LINK NOT FOUND???]";
}

SRT_GROUP_TYPE ResolveGroupType(const string& name)
{
    static struct
    {
        string name;
        SRT_GROUP_TYPE type;
    } table [] {
#define E(n) {#n, SRT_GTYPE_##n}
        E(BROADCAST),
<<<<<<< HEAD
        E(BACKUP),
        E(BALANCING)
=======
        E(BACKUP)
>>>>>>> 072a8c48

#undef E
    };

    typedef int charxform(int c);

    string uname;
    transform(name.begin(), name.end(), back_inserter(uname), (charxform*)(&toupper));

    for (auto& x: table)
        if (x.name == uname)
            return x.type;

    return SRT_GTYPE_UNDEFINED;
}

void SrtCommon::OpenGroupClient()
{
    SRT_GROUP_TYPE type = ResolveGroupType(m_group_type);
    if (type == SRT_GTYPE_UNDEFINED)
    {
        Error("With //group, type='" + m_group_type + "' undefined");
    }

    m_sock = srt_create_group(type);
    if (m_sock == -1)
        Error("srt_create_group");

    srt_connect_callback(m_sock, &TransmitGroupSocketConnect, this);

    int stat = -1;
    if (m_group_config != "")
    {
        Verb() << "Ignoring setting group config: '" << m_group_config;
    }

    stat = ConfigurePre(m_sock);

    if ( stat == SRT_ERROR )
        Error("ConfigurePre");

    if (!m_blocking_mode)
    {
        // Note: here the GROUP is added to the poller.
        srt_conn_epoll = AddPoller(m_sock, SRT_EPOLL_CONNECT | SRT_EPOLL_ERR);
    }

    // Don't check this. Should this fail, the above would already.

    // XXX Now do it regardless whether it's blocking or non-blocking
    // mode - reading from group is currently manually from every socket.
    srt_epoll = srt_epoll_create();

    // ConnectClient can't be used here, the code must
    // be more-less repeated. In this case the situation
    // that not all connections can be established is tolerated,
    // the only case of error is when none of the connections
    // can be established.

    bool any_node = false;

    Verb() << "REDUNDANT connections with " << m_group_nodes.size() << " nodes:";

    if (m_group_data.empty())
        m_group_data.resize(1);

    vector<SRT_SOCKGROUPCONFIG> targets;
    int namelen = sizeof (sockaddr_any);

    Verb() << "Connecting to nodes:";
    int i = 1;
    for (Connection& c: m_group_nodes)
    {
        auto sa = CreateAddr(c.host, c.port);
        c.target = sa;
        Verb() << "\t[" << c.token << "] " << c.host << ":" << c.port << VerbNoEOL;
        vector<string> extras;
        if (c.weight)
            extras.push_back(Sprint("weight=", c.weight));

        if (!c.source.empty())
            extras.push_back("source=" + c.source.str());

        if (!extras.empty())
        {
            Verb() << "?" << extras[0] << VerbNoEOL;
            for (size_t i = 1; i < extras.size(); ++i)
                Verb() << "&" << extras[i] << VerbNoEOL;
        }

        Verb();
        ++i;
        const sockaddr* source = c.source.empty() ? nullptr : c.source.get();
        SRT_SOCKGROUPCONFIG gd = srt_prepare_endpoint(source, sa.get(), namelen);
        gd.weight = c.weight;
        gd.config = c.options;

        targets.push_back(gd);
    }

    ::transmit_throw_on_interrupt = true;
    for (;;) // REPEATABLE BLOCK
    {
Connect_Again:
        Verb() << "Waiting for group connection... " << VerbNoEOL;

        int fisock = srt_connect_group(m_sock, targets.data(), int(targets.size()));

        if (fisock == SRT_ERROR)
        {
            // Complete the error information for every member
            ostringstream out;
            set<int> reasons;
            for (Connection& c: m_group_nodes)
            {
                if (c.error != SRT_SUCCESS)
                {
                    out << "[" << c.token << "] " << c.host << ":" << c.port;
                    if (!c.source.empty())
                        out << "[[" << c.source.str() << "]]";
                    out << ": " << srt_strerror(c.error, 0) << ": " << srt_rejectreason_str(c.reason) << endl;
                }
                reasons.insert(c.reason);
            }

            if (transmit_retry_connect && (transmit_retry_always || (reasons.size() == 1 && *reasons.begin() == SRT_REJ_TIMEOUT)))
            {
                if (transmit_retry_connect != -1)
                    --transmit_retry_connect;

                Verb() << "...all links timeout, retrying (" << transmit_retry_connect << ")...";
                continue;
            }

            Error("srt_connect_group, nodes:\n" + out.str());
        }
        else
        {
            Verb() << "[ASYNC] will wait..." << VerbNoEOL;
        }

        break;
    }

    if (m_blocking_mode)
    {
        Verb() << "SUCCESSFUL";
    }
    else
    {
        Verb() << "INITIATED [ASYNC]";
    }

    // Configuration change applied on a group should
    // spread the setting on all sockets.
    ConfigurePost(m_sock);

    for (size_t i = 0; i < targets.size(); ++i)
    {
        // As m_group_nodes is simply transformed into 'targets',
        // one index can be used to index them all. You don't
        // have to check if they have equal addresses because they
        // are equal by definition.
        if (targets[i].id != -1 && targets[i].errorcode == SRT_SUCCESS)
        {
            m_group_nodes[i].socket = targets[i].id;
        }
    }

    // Now check which sockets were successful, only those
    // should be added to epoll.
    size_t size = m_group_data.size();
    stat = srt_group_data(m_sock, m_group_data.data(), &size);
    if (stat == -1 && size > m_group_data.size())
    {
        // Just too small buffer. Resize and continue.
        m_group_data.resize(size);
        stat = srt_group_data(m_sock, m_group_data.data(), &size);
    }

    if (stat == -1)
    {
        Error("srt_group_data");
    }
    m_group_data.resize(size);

    for (size_t i = 0; i < m_group_nodes.size(); ++i)
    {
        SRTSOCKET insock = m_group_nodes[i].socket;
        if (insock == -1)
        {
            Verb() << "TARGET '" << sockaddr_any(targets[i].peeraddr).str() << "' connection failed.";
            continue;
        }

        // Have socket, store it into the group socket array.
        any_node = true;
    }

    if (!any_node)
        Error("All connections failed");

    // Wait for REAL connected state if nonblocking mode, for AT LEAST one node.
    if (!m_blocking_mode)
    {
        Verb() << "[ASYNC] " << VerbNoEOL;

        // SPIN-WAITING version. Don't use it unless you know what you're doing.
        // SpinWaitAsync();

        // Socket readiness for connection is checked by polling on WRITE allowed sockets.
        int len1 = 2, len2 = 2;
        SRTSOCKET ready_conn[2], ready_err[2];
        if (srt_epoll_wait(srt_conn_epoll,
                    ready_err, &len2,
                    ready_conn, &len1,
                    -1, // Wait infinitely
                    NULL, NULL,
                    NULL, NULL) != -1)
        {
            Verb() << "[C]" << VerbNoEOL;
            for (int i = 0; i < len1; ++i)
                Verb() << " " << ready_conn[i] << VerbNoEOL;
            Verb() << "[E]" << VerbNoEOL;
            for (int i = 0; i < len2; ++i)
                Verb() << " " << ready_err[i] << VerbNoEOL;

            Verb() << "";

            // We are waiting for one entity to be ready so it's either
            // in one or the other
            if (find(ready_err, ready_err+len2, m_sock) != ready_err+len2)
            {
                Verb() << "[EPOLL: " << len2 << " entities FAILED]";
                // Complete the error information for every member
                ostringstream out;
                set<int> reasons;
                for (Connection& c: m_group_nodes)
                {
                    if (c.error != SRT_SUCCESS)
                    {
                        out << "[" << c.token << "] " << c.host << ":" << c.port;
                        if (!c.source.empty())
                            out << "[[" << c.source.str() << "]]";
                        out << ": " << srt_strerror(c.error, 0) << ": " << srt_rejectreason_str(c.reason) << endl;
                    }
                    reasons.insert(c.reason);
                }

                if (transmit_retry_connect && (transmit_retry_always || (reasons.size() == 1 && *reasons.begin() == SRT_REJ_TIMEOUT)))
                {
                    if (transmit_retry_connect != -1)
                        --transmit_retry_connect;


                    Verb() << "...all links timeout, retrying NOW (" << transmit_retry_connect << ")...";
                    goto Connect_Again;
                }

                Error("srt_connect_group, nodes:\n" + out.str());
            }
            else if (find(ready_conn, ready_conn+len1, m_sock) != ready_conn+len1)
            {
                Verb() << "[EPOLL: " << len1 << " entities] " << VerbNoEOL;
            }
            else
            {
                Error("Group: SPURIOUS epoll readiness");
            }
        }
        else
        {
            Error("srt_epoll_wait");
        }
    }

    stat = ConfigurePost(m_sock);
    if (stat == -1)
    {
        // This kind of error must reject the whole operation.
        // Usually you'll get this error on the first socket,
        // and doing this on the others would result in the same.
        Error("ConfigurePost");
    }

    ::transmit_throw_on_interrupt = false;

    Verb() << "Group connection report:";
    for (auto& d: m_group_data)
    {
        // id, status, result, peeraddr
        Verb() << "@" << d.id << " <" << SockStatusStr(d.sockstate) << "> (=" << d.result << ") PEER:"
            << sockaddr_any((sockaddr*)&d.peeraddr, sizeof d.peeraddr).str();
    }

    // Prepare group data for monitoring the group status.
    m_group_data.resize(m_group_nodes.size());
}
#endif

/*
   This may be used sometimes for testing, but it's nonportable.
   void SrtCommon::SpinWaitAsync()
   {
   static string udt_status_names [] = {
   "INIT" , "OPENED", "LISTENING", "CONNECTING", "CONNECTED", "BROKEN", "CLOSING", "CLOSED", "NONEXIST"
   };

   for (;;)
   {
   SRT_SOCKSTATUS state = srt_getsockstate(m_sock);
   if (int(state) < SRTS_CONNECTED)
   {
   if (Verbose::on)
   Verb() << state;
   usleep(250000);
   continue;
   }
   else if (int(state) > SRTS_CONNECTED)
   {
   Error("UDT::connect status=" + udt_status_names[state]);
   }

   return;
   }
   }
 */

struct TransmitErrorReason
{
    int error;
    int reason;
};

static std::map<SRTSOCKET, TransmitErrorReason> transmit_error_storage;

static void TransmitConnectCallback(void*, SRTSOCKET socket, int errorcode, const sockaddr* /*peer*/, int /*token*/)
{
    int reason = srt_getrejectreason(socket);
    transmit_error_storage[socket] = TransmitErrorReason { errorcode, reason };
    Verb() << "[Connection error reported on @" << socket << "]";
}

void SrtCommon::ConnectClient(string host, int port)
{
    auto sa = CreateAddr(host, port);
    Verb() << "Connecting to " << host << ":" << port << " ... " << VerbNoEOL;

    if (!m_blocking_mode)
    {
        srt_connect_callback(m_sock, &TransmitConnectCallback, 0);
    }

    int stat = -1;
    for (;;)
    {
        ::transmit_throw_on_interrupt = true;
        stat = srt_connect(m_sock, sa.get(), sizeof sa);
        ::transmit_throw_on_interrupt = false;
        if (stat == SRT_ERROR)
        {
            int reason = srt_getrejectreason(m_sock);
#if PLEASE_LOG
            LOGP(applog.Error, "ERROR reported by srt_connect - closing socket @", m_sock,
                    " reject reason: ", reason, ": ", srt_rejectreason_str(reason));
#endif
            if (transmit_retry_connect && (transmit_retry_always || reason == SRT_REJ_TIMEOUT))
            {
                if (transmit_retry_connect != -1)
                    --transmit_retry_connect;

                Verb() << "...timeout, retrying (" << transmit_retry_connect << ")...";
                continue;
            }

            srt_close(m_sock);
            Error("srt_connect", reason);
        }
        break;
    }

    // Wait for REAL connected state if nonblocking mode
    if (!m_blocking_mode)
    {
        Verb() << "[ASYNC] " << VerbNoEOL;

        // SPIN-WAITING version. Don't use it unless you know what you're doing.
        // SpinWaitAsync();

        // Socket readiness for connection is checked by polling on WRITE allowed sockets.
        int lenc = 2, lene = 2;
        SRTSOCKET ready_connect[2], ready_error[2];
        if (srt_epoll_wait(srt_conn_epoll, ready_error, &lene, ready_connect, &lenc, -1, 0, 0, 0, 0) != -1)
        {
            // We should have just one socket, so check whatever socket
            // is in the transmit_error_storage.
            if (!transmit_error_storage.empty())
            {
                Verb() << "[CALLBACK(error): " << VerbNoEOL;
                int error, reason;
                bool failed = false;
                for (pair<const SRTSOCKET, TransmitErrorReason>& e: transmit_error_storage)
                {
                    Verb() << "{@" << e.first << " error=" << e.second.error
                        << " reason=" << e.second.reason << "} " << VerbNoEOL;
                    error = e.second.error;
                    reason = e.second.reason;
                    if (error != SRT_SUCCESS)
                        failed = true;
                }
                Verb() << "]";
                transmit_error_storage.clear();
                if (failed)
                    Error("srt_connect(async/cb)", reason, error);
            }

            if (lene > 0)
            {
                Verb() << "[EPOLL(error): " << lene << " sockets]";
                int reason = srt_getrejectreason(ready_error[0]);
                Error("srt_connect(async)", reason, SRT_ECONNREJ);
            }
            Verb() << "[EPOLL: " << lenc << " sockets] " << VerbNoEOL;
        }
        else
        {
            transmit_error_storage.clear();
            Error("srt_epoll_wait(srt_conn_epoll)");
        }

        transmit_error_storage.clear();
    }

    Verb() << " connected.";
    stat = ConfigurePost(m_sock);
    if (stat == SRT_ERROR)
        Error("ConfigurePost");
}

void SrtCommon::Error(string src, int reason, int force_result)
{
    int errnov = 0;
    const int result = force_result == 0 ? srt_getlasterror(&errnov) : force_result;
    if (result == SRT_SUCCESS)
    {
        cerr << "\nERROR (app): " << src << endl;
        throw std::runtime_error(src);
    }
    string message = srt_strerror(result, errnov);
    if (result == SRT_ECONNREJ)
    {
        if ( Verbose::on )
            Verb() << "FAILURE\n" << src << ": [" << result << "] "
                << "Connection rejected: [" << int(reason) << "]: "
                << srt_rejectreason_str(reason);
        else
            cerr << "\nERROR #" << result
                << ": Connection rejected: [" << int(reason) << "]: "
                << srt_rejectreason_str(reason);
    }
    else
    {
        if ( Verbose::on )
        Verb() << "FAILURE\n" << src << ": [" << result << "." << errnov << "] " << message;
        else
        cerr << "\nERROR #" << result << "." << errnov << ": " << message << endl;
    }

    throw TransmissionError("error: " + src + ": " + message);
}

void SrtCommon::SetupRendezvous(string adapter, string host, int port)
{
    sockaddr_any target = CreateAddr(host, port);
    if (target.family() == AF_UNSPEC)
    {
        Error("Unable to resolve target host: " + host);
    }

    bool yes = true;
    srt_setsockopt(m_sock, 0, SRTO_RENDEZVOUS, &yes, sizeof yes);

    const int outport = m_outgoing_port ? m_outgoing_port : port;

    // Prefer the same IPv as target host
    auto localsa = CreateAddr(adapter, outport, target.family());
    string showhost = adapter;
    if (showhost == "")
        showhost = "ANY";
    if (target.family() == AF_INET6)
        showhost = "[" + showhost + "]";
    Verb() << "Binding rendezvous: " << showhost << ":" << outport << " ...";
    int stat = srt_bind(m_sock, localsa.get(), localsa.size());
    if (stat == SRT_ERROR)
    {
        srt_close(m_sock);
        Error("srt_bind");
    }
}

void SrtCommon::Close()
{
#if PLEASE_LOG
        extern srt_logging::Logger applog;
        LOGP(applog.Error, "CLOSE requested - closing socket @", m_sock);
#endif
    bool any = false;
    bool yes = true;
    if (m_sock != SRT_INVALID_SOCK)
    {
        Verb() << "SrtCommon: DESTROYING CONNECTION, closing socket (rt%" << m_sock << ")...";
        srt_setsockflag(m_sock, SRTO_SNDSYN, &yes, sizeof yes);
        srt_close(m_sock);
        any = true;
    }

    if (m_bindsock != SRT_INVALID_SOCK)
    {
        Verb() << "SrtCommon: DESTROYING SERVER, closing socket (ls%" << m_bindsock << ")...";
        // Set sndsynchro to the socket to synch-close it.
        srt_setsockflag(m_bindsock, SRTO_SNDSYN, &yes, sizeof yes);
        srt_close(m_bindsock);
        any = true;
    }

    if (any)
        Verb() << "SrtCommon: ... done.";
}

SrtCommon::~SrtCommon()
{
    Close();
}

#if ENABLE_BONDING
void SrtCommon::UpdateGroupStatus(const SRT_SOCKGROUPDATA* grpdata, size_t grpdata_size)
{
    if (!grpdata)
    {
        // This happens when you passed too small array. Treat this as error and stop.
        cerr << "ERROR: broadcast group update reports " << grpdata_size
            << " existing sockets, but app registerred only " << m_group_nodes.size() << endl;
        Error("Too many unpredicted sockets in the group");
    }

    // Clear the active flag in all nodes so that they are reactivated
    // if they are in the group list, REGARDLESS OF THE STATUS. We need to
    // see all connections that are in the nodes, but not in the group,
    // and this one would have to be activated.
    const SRT_SOCKGROUPDATA* gend = grpdata + grpdata_size;
    for (auto& n: m_group_nodes)
    {
        bool active = (find_if(grpdata, gend,
                    [&n] (const SRT_SOCKGROUPDATA& sg) { return sg.id == n.socket; }) != gend);
        if (!active)
            n.socket = SRT_INVALID_SOCK;
    }

    // Note: sockets are not necessarily in the same order. Find
    // the socket by id.
    for (size_t i = 0; i < grpdata_size; ++i)
    {
        const SRT_SOCKGROUPDATA& d = grpdata[i];
        SRTSOCKET id = d.id;

        SRT_SOCKSTATUS status = d.sockstate;
        int result = d.result;
        SRT_MEMBERSTATUS mstatus = d.memberstate;

        if (result != -1 && status == SRTS_CONNECTED)
        {
            // Short report with the state.
            Verb() << "G@" << id << "<" << MemberStatusStr(mstatus) << "> " << VerbNoEOL;
            continue;
        }
        // id, status, result, peeraddr
        Verb() << "\n\tG@" << id << " <" << SockStatusStr(status) << "/" << MemberStatusStr(mstatus) << "> (=" << result << ") PEER:"
            << sockaddr_any((sockaddr*)&d.peeraddr, sizeof d.peeraddr).str() << VerbNoEOL;

        if (status >= SRTS_BROKEN)
        {
            Verb() << "NOTE: socket @" << id << " is pending for destruction, waiting for it.";
        }
    }

    // This was only informative. Now we check all nodes if they
    // are not active

    int i = 1;
    for (auto& n: m_group_nodes)
    {
        if (n.error != SRT_SUCCESS)
        {
            Verb() << "[" << i << "] CONNECTION FAILURE to '" << n.host << ":" << n.port << "': "
                << srt_strerror(n.error, 0) << ":" << srt_rejectreason_str(n.reason);
        }

        // Check which nodes are no longer active and activate them.
        if (n.socket != SRT_INVALID_SOCK)
            continue;

        auto sa = CreateAddr(n.host, n.port);
        Verb() << "[" << i << "] RECONNECTING to node " << n.host << ":" << n.port << " ... " << VerbNoEOL;
        ++i;

        n.error = SRT_SUCCESS;
        n.reason = SRT_REJ_UNKNOWN;

        const sockaddr* source = n.source.empty() ? nullptr : n.source.get();
        SRT_SOCKGROUPCONFIG gd = srt_prepare_endpoint(source, sa.get(), sa.size());
        gd.weight = n.weight;
        gd.config = n.options;
        gd.token = n.token;

        int fisock = srt_connect_group(m_sock, &gd, 1);
        if (fisock == SRT_ERROR)
        {
            // Whatever. Skip the node.
            Verb() << "FAILED: ";
        }
        else
        {
            // Have socket, store it into the group socket array.
            n.socket = gd.id;
        }
    }
}
#endif

SrtSource::SrtSource(string host, int port, std::string path, const map<string,string>& par)
{
    Init(host, port, path, par, SRT_EPOLL_IN);
    ostringstream os;
    os << host << ":" << port;
    hostport_copy = os.str();
}

static void PrintSrtStats(SRTSOCKET sock, bool clr, bool bw, bool stats)
{
    CBytePerfMon perf;
    // clear only if stats report is to be read
    srt_bstats(sock, &perf, clr);

    if (bw)
        cout << transmit_stats_writer->WriteBandwidth(perf.mbpsBandwidth);
    if (stats)
        cout << transmit_stats_writer->WriteStats(sock, perf);
}


#ifdef SRT_OLD_APP_READER

// NOTE: 'output' is expected to be EMPTY here.
bool SrtSource::GroupCheckPacketAhead(bytevector& output)
{
    bool status = false;
    vector<SRTSOCKET> past_ahead;

    // This map no longer maps only ahead links.
    // Here are all links, and whether ahead, it's defined by the sequence.
    for (auto i = m_group_positions.begin(); i != m_group_positions.end(); ++i)
    {
        // i->first: socket ID
        // i->second: ReadPos { sequence, packet }
        // We are not interested with the socket ID because we
        // aren't going to read from it - we have the packet already.
        ReadPos& a = i->second;

        int seqdiff = CSeqNo::seqcmp(a.sequence, m_group_seqno);
        if ( seqdiff == 1)
        {
            // The very next packet. Return it.
            m_group_seqno = a.sequence;
            Verb() << " (SRT group: ahead delivery %" << a.sequence << " from @" << i->first << ")";
            swap(output, a.packet);
            status = true;
        }
        else if (seqdiff < 1 && !a.packet.empty())
        {
            Verb() << " (@" << i->first << " dropping collected ahead %" << a.sequence << ")";
            a.packet.clear();
        }
        // In case when it's >1, keep it in ahead
    }

    return status;
}

static string DisplayEpollResults(const std::set<SRTSOCKET>& sockset, std::string prefix)
{
    typedef set<SRTSOCKET> fset_t;
    ostringstream os;
    os << prefix << " ";
    for (fset_t::const_iterator i = sockset.begin(); i != sockset.end(); ++i)
    {
        os << "@" << *i << " ";
    }

    return os.str();
}

bytevector SrtSource::GroupRead(size_t chunk)
{
    // Read the current group status. m_sock is here the group id.
    bytevector output;

    // Later iteration over it might be less efficient than
    // by vector, but we'll also often try to check a single id
    // if it was ever seen broken, so that it's skipped.
    set<SRTSOCKET> broken;

RETRY_READING:

    size_t size = m_group_data.size();
    int stat = srt_group_data(m_sock, m_group_data.data(), &size);
    if (stat == -1 && size > m_group_data.size())
    {
        // Just too small buffer. Resize and continue.
        m_group_data.resize(size);
        stat = srt_group_data(m_sock, m_group_data.data(), &size);
    }
    else
    {
        // Downsize if needed.
        m_group_data.resize(size);
    }

    if (stat == -1) // Also after the above fix
    {
        Error(UDT::getlasterror(), "FAILURE when reading group data");
    }

    if (size == 0)
    {
        Error("No sockets in the group - disconnected");
    }

    bool connected = false;
    for (auto& d: m_group_data)
    {
        if (d.status == SRTS_CONNECTED)
        {
            connected = true;
            break;
        }
    }
    if (!connected)
    {
        Error("All sockets in the group disconnected");
    }

    if (Verbose::on)
    {
        for (auto& d: m_group_data)
        {
            if (d.status != SRTS_CONNECTED)
                // id, status, result, peeraddr
                Verb() << "@" << d.id << " <" << SockStatusStr(d.status) << "> (=" << d.result << ") PEER:"
                    << sockaddr_any((sockaddr*)&d.peeraddr, sizeof d.peeraddr).str();
        }
    }

    // Check first the ahead packets if you have any to deliver.
    if (m_group_seqno != -1 && !m_group_positions.empty())
    {
        bytevector ahead_packet;

        // This function also updates the group sequence pointer.
        if (GroupCheckPacketAhead(ahead_packet))
            return move(ahead_packet);
    }

    // LINK QUALIFICATION NAMES:
    //
    // HORSE: Correct link, which delivers the very next sequence.
    // Not necessarily this link is currently active.
    //
    // KANGAROO: Got some packets dropped and the sequence number
    // of the packet jumps over the very next sequence and delivers
    // an ahead packet.
    //
    // ELEPHANT: Is not ready to read, while others are, or reading
    // up to the current latest delivery sequence number does not
    // reach this sequence and the link becomes non-readable earlier.

    // The above condition has ruled out one kangaroo and turned it
    // into a horse.

    // Below there's a loop that will try to extract packets. Kangaroos
    // will be among the polled ones because skipping them risks that
    // the elephants will take over the reading. Links already known as
    // elephants will be also polled in an attempt to revitalize the
    // connection that experienced just a short living choking.
    //
    // After polling we attempt to read from every link that reported
    // read-readiness and read at most up to the sequence equal to the
    // current delivery sequence.

    // Links that deliver a packet below that sequence will be retried
    // until they deliver no more packets or deliver the packet of
    // expected sequence. Links that don't have a record in m_group_positions
    // and report readiness will be always read, at least to know what
    // sequence they currently stand on.
    //
    // Links that are already known as kangaroos will be polled, but
    // no reading attempt will be done. If after the reading series
    // it will turn out that we have no more horses, the slowest kangaroo
    // will be "advanced to a horse" (the ahead link with a sequence
    // closest to the current delivery sequence will get its sequence
    // set as current delivered and its recorded ahead packet returned
    // as the read packet).

    // If we find at least one horse, the packet read from that link
    // will be delivered. All other link will be just ensured update
    // up to this sequence number, or at worst all available packets
    // will be read. In this case all kangaroos remain kangaroos,
    // until the current delivery sequence m_group_seqno will be lifted
    // to the sequence recorded for these links in m_group_positions,
    // during the next time ahead check, after which they will become
    // horses.

    Verb() << "E(" << srt_epoll << ") " << VerbNoEOL;

    for (size_t i = 0; i < size; ++i)
    {
        SRT_SOCKGROUPDATA& d = m_group_data[i];
        if (d.status == SRTS_CONNECTING)
        {
            Verb() << "@" << d.id << "<pending> " << VerbNoEOL;
            int modes = SRT_EPOLL_OUT | SRT_EPOLL_ERR;
            srt_epoll_add_usock(srt_epoll, d.id, &modes);
            continue; // don't read over a failed or pending socket
        }

        if (d.status >= SRTS_BROKEN)
        {
            broken.insert(d.id);
        }

        if (broken.count(d.id))
        {
            Verb() << "@" << d.id << "<broken> " << VerbNoEOL;
            continue;
        }

        if (d.status != SRTS_CONNECTED)
        {
            Verb() << "@" << d.id << "<idle:" << SockStatusStr(d.status) << "> " << VerbNoEOL;
            // Sockets in this state are ignored. We are waiting until it
            // achieves CONNECTING state, then it's added to write.
            continue;
        }

        // Don't skip packets that are ahead because if we have a situation
        // that all links are either "elephants" (do not report read readiness)
        // and "kangaroos" (have already delivered an ahead packet) then
        // omitting kangaroos will result in only elephants to be polled for
        // reading. Elephants, due to the strict timing requirements and
        // ensurance that TSBPD on every link will result in exactly the same
        // delivery time for a packet of given sequence, having an elephant
        // and kangaroo in one cage means that the elephant is simply a broken
        // or half-broken link (the data are not delivered, but it will get
        // repaired soon, enough for SRT to maintain the connection, but it
        // will still drop packets that didn't arrive in time), in both cases
        // it may potentially block the reading for an indefinite time, while
        // simultaneously a kangaroo might be a link that got some packets
        // dropped, but then it's still capable to deliver packets on time.

        // Note also that about the fact that some links turn out to be
        // elephants we'll learn only after we try to poll and read them.

        // Note that d.id might be a socket that was previously being polled
        // on write, when it's attempting to connect, but now it's connected.
        // This will update the socket with the new event set.

        int modes = SRT_EPOLL_IN | SRT_EPOLL_ERR;
        srt_epoll_add_usock(srt_epoll, d.id, &modes);
        Verb() << "@" << d.id << "[READ] " << VerbNoEOL;
    }

    Verb() << "";

    // Here we need to make an additional check.
    // There might be a possibility that all sockets that
    // were added to the reader group, are ahead. At least
    // surely we don't have a situation that any link contains
    // an ahead-read subsequent packet, because GroupCheckPacketAhead
    // already handled that case.
    //
    // What we can have is that every link has:
    // - no known seq position yet (is not registered in the position map yet)
    // - the position equal to the latest delivered sequence
    // - the ahead position

    // Now the situation is that we don't have any packets
    // waiting for delivery so we need to wait for any to report one.
    // XXX We support blocking mode only at the moment.
    // The non-blocking mode would need to simply check the readiness
    // with only immediate report, and read-readiness would have to
    // be done in background.

    SrtPollState sready;

    // Poll on this descriptor until reading is available, indefinitely.
    if (UDT::epoll_swait(srt_epoll, sready, -1) == SRT_ERROR)
    {
        Error(UDT::getlasterror(), "UDT::epoll_swait(srt_epoll, group)");
    }
    if (Verbose::on)
    {
        Verb() << "RDY: {"
            << DisplayEpollResults(sready.rd(), "[R]")
            << DisplayEpollResults(sready.wr(), "[W]")
            << DisplayEpollResults(sready.ex(), "[E]")
            << "} " << VerbNoEOL;

    }

    LOGC(applog.Debug, log << "epoll_swait: "
            << DisplayEpollResults(sready.rd(), "[R]")
            << DisplayEpollResults(sready.wr(), "[W]")
            << DisplayEpollResults(sready.ex(), "[E]"));

    typedef set<SRTSOCKET> fset_t;

    // Handle sockets of pending connection and with errors.
    broken = sready.ex();

    // We don't do anything about sockets that have been configured to
    // poll on writing (that is, pending for connection). What we need
    // is that the epoll_swait call exit on that fact. Probably if this
    // was the only socket reported, no broken and no read-ready, this
    // will later check on output if still empty, if so, repeat the whole
    // function. This write-ready socket will be there already in the
    // connected state and will be added to read-polling.

    // Ok, now we need to have some extra qualifications:
    // 1. If a socket has no registry yet, we read anyway, just
    // to notify the current position. We read ONLY ONE PACKET this time,
    // we'll worry later about adjusting it to the current group sequence
    // position.
    // 2. If a socket is already position ahead, DO NOT read from it, even
    // if it is ready.

    // The state of things whether we were able to extract the very next
    // sequence will be simply defined by the fact that `output` is nonempty.

    int32_t next_seq = m_group_seqno;

    // If this set is empty, it won't roll even once, therefore output
    // will be surely empty. This will be checked then same way as when
    // reading from every socket resulted in error.
    for (fset_t::const_iterator i = sready.rd().begin(); i != sready.rd().end(); ++i)
    {
        // Check if this socket is in aheads
        // If so, don't read from it, wait until the ahead is flushed.

        SRTSOCKET id = *i;
        ReadPos* p = nullptr;
        auto pe = m_group_positions.find(id);
        if (pe != m_group_positions.end())
        {
            p = &pe->second;
            // Possible results of comparison:
            // x < 0: the sequence is in the past, the socket should be adjusted FIRST
            // x = 0: the socket should be ready to get the exactly next packet
            // x = 1: the case is already handled by GroupCheckPacketAhead.
            // x > 1: AHEAD. DO NOT READ.
            int seqdiff = CSeqNo::seqcmp(p->sequence, m_group_seqno);
            if (seqdiff > 1)
            {
                Verb() << "EPOLL: @" << id << " %" << p->sequence << " AHEAD, not reading.";
                continue;
            }
        }


        // Read from this socket stubbornly, until:
        // - reading is no longer possible (AGAIN)
        // - the sequence difference is >= 1

        int fi = 1; // marker for Verb to display flushing
        for (;;)
        {
            bytevector data(chunk);
            SRT_MSGCTRL mctrl = srt_msgctrl_default;
            stat = srt_recvmsg2(id, data.data(), chunk, &mctrl);
            if (stat == SRT_ERROR)
            {
                if (fi == 0)
                {
                    if (Verbose::on)
                    {
                        if (p)
                        {
                            int32_t pktseq = p->sequence;
                            int seqdiff = CSeqNo::seqcmp(p->sequence, m_group_seqno);
                            Verb() << ". %" << pktseq << " " << seqdiff << ")";
                        }
                        else
                        {
                            Verb() << ".)";
                        }
                    }
                    fi = 1;
                }
                int err = srt_getlasterror(0);
                if (err == SRT_EASYNCRCV)
                {
                    // Do not treat this as spurious, just stop reading.
                    break;
                }
                Verb() << "Error @" << id << ": " << srt_getlasterror_str();
                broken.insert(id);
                break;
            }

            // NOTE: checks against m_group_seqno and decisions based on it
            // must NOT be done if m_group_seqno is -1, which means that we
            // are about to deliver the very first packet and we take its
            // sequence number as a good deal.

            // The order must be:
            // - check discrepancy
            // - record the sequence
            // - check ordering.
            // The second one must be done always, but failed discrepancy
            // check should exclude the socket from any further checks.
            // That's why the common check for m_group_seqno != -1 can't
            // embrace everything below.

            // We need to first qualify the sequence, just for a case
            if (m_group_seqno != -1 && abs(m_group_seqno - mctrl.pktseq) > CSeqNo::m_iSeqNoTH)
            {
                // This error should be returned if the link turns out
                // to be the only one, or set to the group data.
                // err = SRT_ESECFAIL;
                if (fi == 0)
                {
                    Verb() << ".)";
                    fi = 1;
                }
                Verb() << "Error @" << id << ": SEQUENCE DISCREPANCY: base=%" << m_group_seqno << " vs pkt=%" << mctrl.pktseq << ", setting ESECFAIL";
                broken.insert(id);
                break;
            }

            // Rewrite it to the state for a case when next reading
            // would not succeed. Do not insert the buffer here because
            // this is only required when the sequence is ahead; for that
            // it will be fixed later.
            if (!p)
            {
                p = &(m_group_positions[id] = ReadPos { mctrl.pktseq, {} });
            }
            else
            {
                p->sequence = mctrl.pktseq;
            }

            if (m_group_seqno != -1)
            {
                // Now we can safely check it.
                int seqdiff = CSeqNo::seqcmp(mctrl.pktseq, m_group_seqno);

                if (seqdiff <= 0)
                {
                    if (fi == 1)
                    {
                        Verb() << "(@" << id << " FLUSH:" << VerbNoEOL;
                        fi = 0;
                    }

                    Verb() << "." << VerbNoEOL;

                    // The sequence is recorded, the packet has to be discarded.
                    // That's all.
                    continue;
                }

                // Finish flush reporting if fallen into here
                if (fi == 0)
                {
                    Verb() << ". %" << mctrl.pktseq << " " << (-seqdiff) << ")";
                    fi = 1;
                }

                // Now we have only two possibilities:
                // seqdiff == 1: The very next sequence, we want to read and return the packet.
                // seqdiff > 1: The packet is ahead - record the ahead packet, but continue with the others.

                if (seqdiff > 1)
                {
                    Verb() << "@" << id << " %" << mctrl.pktseq << " AHEAD";
                    p->packet = move(data);
                    break; // Don't read from that socket anymore.
                }
            }

            // We have seqdiff = 1, or we simply have the very first packet
            // which's sequence is taken as a good deal. Update the sequence
            // and record output.

            if (!output.empty())
            {
                Verb() << "@" << id << " %" << mctrl.pktseq << " REDUNDANT";
                break;
            }


            Verb() << "@" << id << " %" << mctrl.pktseq << " DELIVERING";
            output = move(data);

            // Record, but do not update yet, until all sockets are handled.
            next_seq = mctrl.pktseq;
            break;
        }
    }

    // ready_len is only the length of currently reported
    // ready sockets, NOT NECESSARILY containing all sockets from the group.
    if (broken.size() == size)
    {
        // All broken
        Error("All sockets broken");
    }

    if (Verbose::on && !broken.empty())
    {
        Verb() << "BROKEN: " << Printable(broken) << " - removing";
    }

    // Now remove all broken sockets from aheads, if any.
    // Even if they have already delivered a packet.
    for (SRTSOCKET d: broken)
    {
        m_group_positions.erase(d);
        srt_close(d);
    }

    // May be required to be re-read.
    broken.clear();

    if (!output.empty())
    {
        // We have extracted something, meaning that we have the sequence shift.
        // Update it now and don't do anything else with the sockets.

        // Sanity check
        if (next_seq == -1)
        {
            Error("IPE: next_seq not set after output extracted!");
        }
        m_group_seqno = next_seq;
        return output;
    }

    // Check if we have any sockets left :D

    // Here we surely don't have any more HORSES,
    // only ELEPHANTS and KANGAROOS. Qualify them and
    // attempt to at least take advantage of KANGAROOS.

    // In this position all links are either:
    // - updated to the current position
    // - updated to the newest possible position available
    // - not yet ready for extraction (not present in the group)

    // If we haven't extracted the very next sequence position,
    // it means that we might only have the ahead packets read,
    // that is, the next sequence has been dropped by all links.

    if (!m_group_positions.empty())
    {
        // This might notify both lingering links, which didn't
        // deliver the required sequence yet, and links that have
        // the sequence ahead. Review them, and if you find at
        // least one packet behind, just wait for it to be ready.
        // Use again the waiting function because we don't want
        // the general waiting procedure to skip others.
        set<SRTSOCKET> elephants;

        // const because it's `typename decltype(m_group_positions)::value_type`
        pair<const SRTSOCKET, ReadPos>* slowest_kangaroo = nullptr;

        for (auto& sock_rp: m_group_positions)
        {
            // NOTE that m_group_seqno in this place wasn't updated
            // because we haven't successfully extracted anything.
            int seqdiff = CSeqNo::seqcmp(sock_rp.second.sequence, m_group_seqno);
            if (seqdiff < 0)
            {
                elephants.insert(sock_rp.first);
            }
            // If seqdiff == 0, we have a socket ON TRACK.
            else if (seqdiff > 0)
            {
                if (!slowest_kangaroo)
                {
                    slowest_kangaroo = &sock_rp;
                }
                else
                {
                    // Update to find the slowest kangaroo.
                    int seqdiff = CSeqNo::seqcmp(slowest_kangaroo->second.sequence, sock_rp.second.sequence);
                    if (seqdiff > 0)
                    {
                        slowest_kangaroo = &sock_rp;
                    }
                }
            }
        }

        // Note that if no "slowest_kangaroo" was found, it means
        // that we don't have kangaroos.
        if (slowest_kangaroo)
        {
            // We have a slowest kangaroo. Elephants must be ignored.
            // Best case, they will get revived, worst case they will be
            // soon broken.
            //
            // As we already have the packet delivered by the slowest
            // kangaroo, we can simply return it.

            m_group_seqno = slowest_kangaroo->second.sequence;
            Verb() << "@" << slowest_kangaroo->first << " %" << m_group_seqno << " KANGAROO->HORSE";
            swap(output, slowest_kangaroo->second.packet);
            return output;
        }

        // Here ALL LINKS ARE ELEPHANTS, stating that we still have any.
        if (Verbose::on)
        {
            if (!elephants.empty())
            {
                // If we don't have kangaroos, then simply reattempt to
                // poll all elephants again anyway (at worst they are all
                // broken and we'll learn about it soon).
                Verb() << "ALL LINKS ELEPHANTS. Re-polling.";
            }
            else
            {
                Verb() << "ONLY BROKEN WERE REPORTED. Re-polling.";
            }
        }
        goto RETRY_READING;
    }

    // We have checked so far only links that were ready to poll.
    // Links that are not ready should be re-checked.
    // Links that were not ready at the entrance should be checked
    // separately, and probably here is the best moment to do it.
    // After we make sure that at least one link is ready, we can
    // reattempt to read a packet from it.

    // Ok, so first collect all sockets that are in
    // connecting state, make a poll for connection.
    srt_epoll_clear_usocks(srt_epoll);
    bool have_connectors = false, have_ready = false;
    for (auto& d: m_group_data)
    {
        if (d.status < SRTS_CONNECTED)
        {
            // Not sure anymore if IN or OUT signals the connect-readiness,
            // but no matter. The signal will be cleared once it is used,
            // while it will be always on when there's anything ready to read.
            int modes = SRT_EPOLL_IN | SRT_EPOLL_OUT;
            srt_epoll_add_usock(srt_epoll, d.id, &modes);
            have_connectors = true;
        }
        else if (d.status == SRTS_CONNECTED)
        {
            have_ready = true;
        }
    }

    if (have_ready || have_connectors)
    {
        Verb() << "(still have: " << (have_ready ? "+" : "-") << "ready, "
            << (have_connectors ? "+" : "-") << "conenctors).";
        goto RETRY_READING;
    }

    if (have_ready)
    {
        Verb() << "(connected in the meantime)";
        // Some have connected in the meantime, don't
        // waste time on the pending ones.
        goto RETRY_READING;
    }

    if (have_connectors)
    {
        Verb() << "(waiting for pending connectors to connect)";
        // Wait here for them to be connected.
        vector<SRTSOCKET> sready;
        sready.resize(m_group_data.size());
        int ready_len = m_group_data.size();
        if (srt_epoll_wait(srt_epoll, sready.data(), &ready_len, 0, 0, -1, 0, 0, 0, 0) == SRT_ERROR)
        {
            Error("All sockets in the group disconnected");
        }

        goto RETRY_READING;
    }

    Error("No data extracted");
    return output; // Just a marker - this above function throws an exception
}

#endif

MediaPacket SrtSource::Read(size_t chunk)
{
    static size_t counter = 1;

    bool have_group SRT_ATR_UNUSED = !m_group_nodes.empty();

    bytevector data(chunk);
    // EXPERIMENTAL
#ifdef SRT_OLD_APP_READER
    if (have_group || m_listener_group)
    {
        data = GroupRead(chunk);
    }

    if (have_group)
    {
        // This is to be done for caller mode only
        UpdateGroupStatus(m_group_data.data(), m_group_data.size());
    }
#else

    SRT_MSGCTRL mctrl = srt_msgctrl_default;
    bool ready = true;
    int stat;

    do
    {
#if ENABLE_BONDING
        if (have_group || m_listener_group)
        {
            mctrl.grpdata = m_group_data.data();
            mctrl.grpdata_size = m_group_data.size();
        }
#endif

        if (::transmit_int_state)
            Error("srt_recvmsg2: interrupted");

        ::transmit_throw_on_interrupt = true;
        stat = srt_recvmsg2(m_sock, data.data(), int(chunk), &mctrl);
        ::transmit_throw_on_interrupt = false;
        if (stat != SRT_ERROR)
        {
            ready = true;
        }
        else
        {
            int syserr = 0;
            int err = srt_getlasterror(&syserr);

            if (!m_blocking_mode)
            {
                // EAGAIN for SRT READING
                if (err == SRT_EASYNCRCV)
                {
Epoll_again:
                    Verb() << "AGAIN: - waiting for data by epoll(" << srt_epoll << ")...";
                    // Poll on this descriptor until reading is available, indefinitely.
                    int len = 2;
                    SRT_EPOLL_EVENT sready[2];
                    len = srt_epoll_uwait(srt_epoll, sready, len, -1);
                    if (len != -1)
                    {
                        Verb() << "... epoll reported ready " << len << " sockets";
                        // If the event was SRT_EPOLL_UPDATE, report it, and still wait.

                        bool any_read_ready = false;
                        vector<int> errored;
                        for (int i = 0; i < len; ++i)
                        {
                            if (sready[i].events & SRT_EPOLL_UPDATE)
                            {
                                Verb() << "... [BROKEN CONNECTION reported on @" << sready[i].fd << "]";
                            }

                            if (sready[i].events & SRT_EPOLL_IN)
                                any_read_ready = true;

                            if (sready[i].events & SRT_EPOLL_ERR)
                            {
                                errored.push_back(sready[i].fd);
                            }
                        }

                        if (!any_read_ready)
                        {
                            Verb() << " ... [NOT READ READY - AGAIN (" << errored.size() << " errored: " << Printable(errored) << ")]";
                            goto Epoll_again;
                        }

                        continue;
                    }
                    // If was -1, then passthru.
                }
            }
            else
            {
                // In blocking mode it uses a minimum of 1s timeout,
                // and continues only if interrupt not requested.
                if (!::transmit_int_state && (err == SRT_EASYNCRCV || err == SRT_ETIMEOUT))
                {
                    ready = false;
                    continue;
                }
            }
            Error("srt_recvmsg2");
        }

        if (stat == 0)
        {
            throw ReadEOF(hostport_copy);
        }
#if PLEASE_LOG
        extern srt_logging::Logger applog;
        LOGC(applog.Debug, log << "recv: #" << mctrl.msgno << " %" << mctrl.pktseq << "  "
                << BufferStamp(data.data(), stat) << " BELATED: " << ((srt_time_now()-mctrl.srctime)/1000.0) << "ms");
#endif

        Verb() << "(#" << mctrl.msgno << " %" << mctrl.pktseq << "  " << BufferStamp(data.data(), stat) << ") " << VerbNoEOL;
    }
    while (!ready);

    chunk = size_t(stat);
    if (chunk < data.size())
        data.resize(chunk);

    const bool need_bw_report    = transmit_bw_report    && int(counter % transmit_bw_report) == transmit_bw_report - 1;
    const bool need_stats_report = transmit_stats_report && counter % transmit_stats_report == transmit_stats_report - 1;

#if ENABLE_BONDING
    if (have_group) // Means, group with caller mode
    {
        UpdateGroupStatus(mctrl.grpdata, mctrl.grpdata_size);
        if (transmit_stats_writer && (need_stats_report || need_bw_report))
        {
            PrintSrtStats(m_sock, need_stats_report, need_bw_report, need_stats_report);
            for (size_t i = 0; i < mctrl.grpdata_size; ++i)
                PrintSrtStats(mctrl.grpdata[i].id, need_stats_report, need_bw_report, need_stats_report);
        }
    }
    else
#endif
    {
        if (transmit_stats_writer && (need_stats_report || need_bw_report))
        {
            PrintSrtStats(m_sock, need_stats_report, need_bw_report, need_stats_report);
        }
    }
#endif

    ++counter;

    return MediaPacket(data, mctrl.srctime);
}

SrtTarget::SrtTarget(std::string host, int port, std::string path, const std::map<std::string,std::string>& par)
{
    Init(host, port, path, par, SRT_EPOLL_OUT);
}


int SrtTarget::ConfigurePre(SRTSOCKET sock)
{
    int result = SrtCommon::ConfigurePre(sock);
    if (result == -1)
        return result;

    int yes = 1;
    // This is for the HSv4 compatibility; if both parties are HSv5
    // (min. version 1.2.1), then this setting simply does nothing.
    // In HSv4 this setting is obligatory; otherwise the SRT handshake
    // extension will not be done at all.
    result = srt_setsockopt(sock, 0, SRTO_SENDER, &yes, sizeof yes);
    if (result == -1)
        return result;

    return 0;
}

void SrtTarget::Write(const MediaPacket& data)
{
    static int counter = 1;
    ::transmit_throw_on_interrupt = true;

    // Check first if it's ready to write.
    // If not, wait indefinitely.
    if (!m_blocking_mode)
    {
Epoll_again:
        int len = 2;
        SRT_EPOLL_EVENT sready[2];
        len = srt_epoll_uwait(srt_epoll, sready, len, -1);
        if (len != -1)
        {
            bool any_write_ready = false;
            for (int i = 0; i < len; ++i)
            {
                if (sready[i].events & SRT_EPOLL_UPDATE)
                {
                    Verb() << "... [BROKEN CONNECTION reported on @" << sready[i].fd << "]";
                }

                if (sready[i].events & SRT_EPOLL_OUT)
                    any_write_ready = true;
            }

            if (!any_write_ready)
            {
                Verb() << " ... [NOT WRITE READY - AGAIN]";
                goto Epoll_again;
            }

            // Pass on, write ready.
        }
        else
        {
            Error("srt_epoll_uwait");
        }
    }

    SRT_MSGCTRL mctrl = srt_msgctrl_default;
#if ENABLE_BONDING
    bool have_group = !m_group_nodes.empty();
    if (have_group || m_listener_group)
    {
        mctrl.grpdata = m_group_data.data();
        mctrl.grpdata_size = m_group_data.size();
    }
#endif

    if (transmit_use_sourcetime)
    {
        mctrl.srctime = data.time;
    }

    int stat = srt_sendmsg2(m_sock, data.payload.data(), int(data.payload.size()), &mctrl);

    // For a socket group, the error is reported only
    // if ALL links from the group have failed to perform
    // the operation. If only one did, the result will be
    // visible in the status array.
    if (stat == SRT_ERROR)
        Error("srt_sendmsg");
    ::transmit_throw_on_interrupt = false;

    const bool need_bw_report    = transmit_bw_report    && int(counter % transmit_bw_report) == transmit_bw_report - 1;
    const bool need_stats_report = transmit_stats_report && counter % transmit_stats_report == transmit_stats_report - 1;

#if ENABLE_BONDING
    if (have_group)
    {
        // For listener group this is not necessary. The group information
        // is updated in mctrl.
        UpdateGroupStatus(mctrl.grpdata, mctrl.grpdata_size);
        if (transmit_stats_writer && (need_stats_report || need_bw_report))
        {
            PrintSrtStats(m_sock, need_stats_report, need_bw_report, need_stats_report);
            for (size_t i = 0; i < mctrl.grpdata_size; ++i)
                PrintSrtStats(mctrl.grpdata[i].id, need_stats_report, need_bw_report, need_stats_report);
        }
    }
    else
#endif
    {
        if (transmit_stats_writer && (need_stats_report || need_bw_report))
        {
            PrintSrtStats(m_sock, need_stats_report, need_bw_report, need_stats_report);
        }
    }

    Verb() << "(#" << mctrl.msgno << " %" << mctrl.pktseq << "  " << BufferStamp(data.payload.data(), data.payload.size()) << ") " << VerbNoEOL;

    ++counter;
}

SrtRelay::SrtRelay(std::string host, int port, std::string path, const std::map<std::string,std::string>& par)
{
    Init(host, port, path, par, SRT_EPOLL_IN | SRT_EPOLL_OUT);
}

SrtModel::SrtModel(string host, int port, map<string,string> par)
{
    InitParameters(host, "", par);
    if (m_mode == "caller")
        is_caller = true;
    else if (m_mode == "rendezvous")
        is_rend = true;
    else if (m_mode != "listener")
        throw std::invalid_argument("Wrong 'mode' attribute; expected: caller, listener, rendezvous");

    m_host = host;
    m_port = port;
}

void SrtModel::Establish(std::string& w_name)
{
    // This does connect or accept.
    // When this returned true, the caller should create
    // a new SrtSource or SrtTaget then call StealFrom(*this) on it.

    // If this is a connector and the peer doesn't have a corresponding
    // medium, it should send back a single byte with value 0. This means
    // that agent should stop connecting.

    if (is_rend)
    {
        OpenRendezvous(m_adapter, m_host, m_port);
    }
    else if (is_caller)
    {
        // Establish a connection

        PrepareClient();

        if (w_name != "")
        {
            Verb() << "Connect with requesting stream [" << w_name << "]";
            srt::setstreamid(m_sock, w_name);
        }
        else
        {
            Verb() << "NO STREAM ID for SRT connection";
        }

        if (m_outgoing_port || m_adapter != "")
        {
            Verb() << "Setting outgoing port: " << m_outgoing_port << " adapter:" << m_adapter;
            SetupAdapter(m_adapter, m_outgoing_port);
        }

        ConnectClient(m_host, m_port);

        if (m_outgoing_port == 0)
        {
            // Must rely on a randomly selected one. Extract the port
            // so that it will be reused next time.
            sockaddr_any s(AF_INET);
            int namelen = s.size();
            if (srt_getsockname(Socket(), (s.get()), (&namelen)) == SRT_ERROR)
            {
                Error("srt_getsockname");
            }

            m_outgoing_port = s.hport();
            Verb() << "Extracted outgoing port: " << m_outgoing_port;
        }
    }
    else
    {
        // Listener - get a socket by accepting.
        // Check if the listener is already created first
        if (Listener() == SRT_INVALID_SOCK)
        {
            Verb() << "Setting up listener: port=" << m_port << " backlog=5";
            PrepareListener(m_adapter, m_port, 5);
        }

        Verb() << "Accepting a client...";
        AcceptNewClient();
        // This rewrites m_sock with a new SRT socket ("accepted" socket)
        w_name = UDT::getstreamid(m_sock);
        Verb() << "... GOT CLIENT for stream [" << w_name << "]";
    }
}


template <class Iface> struct Srt;
template <> struct Srt<Source> { typedef SrtSource type; };
template <> struct Srt<Target> { typedef SrtTarget type; };
template <> struct Srt<Relay> { typedef SrtRelay type; };

template <class Iface>
Iface* CreateSrt(const string& host, int port, std::string path, const map<string,string>& par)
{ return new typename Srt<Iface>::type (host, port, path, par); }

MediaPacket ConsoleRead(size_t chunk)
{
    bytevector data(chunk);
    bool st = cin.read(data.data(), chunk).good();
    chunk = cin.gcount();
    if (chunk == 0 && !st)
        return bytevector();

    int64_t stime = 0;
    if (transmit_use_sourcetime)
        stime = srt_time_now();

    if (chunk < data.size())
        data.resize(chunk);
    if (data.empty())
        throw Source::ReadEOF("CONSOLE device");

    return MediaPacket(data, stime);
}

class ConsoleSource: public virtual Source
{
public:

    ConsoleSource()
    {
    }

    MediaPacket Read(size_t chunk) override
    {
        return ConsoleRead(chunk);
    }

    bool IsOpen() override { return cin.good(); }
    bool End() override { return cin.eof(); }
};

class ConsoleTarget: public virtual Target
{
public:

    ConsoleTarget()
    {
    }

    void Write(const MediaPacket& data) override
    {
        cout.write(data.payload.data(), data.payload.size());
    }

    bool IsOpen() override { return cout.good(); }
    bool Broken() override { return cout.eof(); }
};

class ConsoleRelay: public Relay, public ConsoleSource, public ConsoleTarget
{
public:
    ConsoleRelay() = default;

    bool IsOpen() override { return cin.good() && cout.good(); }
};

template <class Iface> struct Console;
template <> struct Console<Source> { typedef ConsoleSource type; };
template <> struct Console<Target> { typedef ConsoleTarget type; };
template <> struct Console<Relay> { typedef ConsoleRelay type; };

template <class Iface>
Iface* CreateConsole() { return new typename Console<Iface>::type (); }


// More options can be added in future.
SocketOption udp_options [] {
    { "iptos", IPPROTO_IP, IP_TOS, SocketOption::PRE, SocketOption::INT, nullptr },
    // IP_TTL and IP_MULTICAST_TTL are handled separately by a common option, "ttl".
    { "mcloop", IPPROTO_IP, IP_MULTICAST_LOOP, SocketOption::PRE, SocketOption::INT, nullptr }
};

static inline bool IsMulticast(in_addr adr)
{
    unsigned char* abytes = (unsigned char*)&adr.s_addr;
    unsigned char c = abytes[0];
    return c >= 224 && c <= 239;
}

void UdpCommon::Setup(string host, int port, map<string,string> attr)
{
    m_sock = socket(AF_INET, SOCK_DGRAM, IPPROTO_UDP);
    if (m_sock == -1)
        Error(SysError(), "UdpCommon::Setup: socket");

    int yes = 1;
    ::setsockopt(m_sock, SOL_SOCKET, SO_REUSEADDR, (const char*)&yes, sizeof yes);

    sadr = CreateAddr(host, port);

    bool is_multicast = false;
    if (sadr.family() == AF_INET)
    {
        if (attr.count("multicast"))
        {
            if (!IsMulticast(sadr.sin.sin_addr))
            {
                throw std::runtime_error("UdpCommon: requested multicast for a non-multicast-type IP address");
            }
            is_multicast = true;
        }
        else if (IsMulticast(sadr.sin.sin_addr))
        {
            is_multicast = true;
        }

        if (is_multicast)
        {
            ip_mreq mreq;
            sockaddr_any maddr (AF_INET);
            int opt_name;
            void* mreq_arg_ptr;
            socklen_t mreq_arg_size;

            adapter = attr.count("adapter") ? attr.at("adapter") : string();
            if (adapter == "")
            {
                Verb() << "Multicast: home address: INADDR_ANY:" << port;
                maddr.sin.sin_family = AF_INET;
                maddr.sin.sin_addr.s_addr = htonl(INADDR_ANY);
                maddr.sin.sin_port = htons(port); // necessary for temporary use
            }
            else
            {
                Verb() << "Multicast: home address: " << adapter << ":" << port;
                maddr = CreateAddr(adapter, port);
            }

            if (attr.count("source"))
            {
#ifdef IP_ADD_SOURCE_MEMBERSHIP
                ip_mreq_source mreq_ssm;
                /* this is an ssm.  we need to use the right struct and opt */
                opt_name = IP_ADD_SOURCE_MEMBERSHIP;
                mreq_ssm.imr_multiaddr.s_addr = sadr.sin.sin_addr.s_addr;
                mreq_ssm.imr_interface.s_addr = maddr.sin.sin_addr.s_addr;
                inet_pton(AF_INET, attr.at("source").c_str(), &mreq_ssm.imr_sourceaddr);
                mreq_arg_size = sizeof(mreq_ssm);
                mreq_arg_ptr = &mreq_ssm;
#else
                throw std::runtime_error("UdpCommon: source-filter multicast not supported by OS");
#endif
            }
            else
            {
                opt_name = IP_ADD_MEMBERSHIP;
                mreq.imr_multiaddr.s_addr = sadr.sin.sin_addr.s_addr;
                mreq.imr_interface.s_addr = maddr.sin.sin_addr.s_addr;
                mreq_arg_size = sizeof(mreq);
                mreq_arg_ptr = &mreq;
            }

#ifdef _WIN32
            const char* mreq_arg = (const char*)mreq_arg_ptr;
            const auto status_error = SOCKET_ERROR;
#else
            const void* mreq_arg = mreq_arg_ptr;
            const auto status_error = -1;
#endif

#if defined(_WIN32) || defined(__CYGWIN__)
            // On Windows it somehow doesn't work when bind()
            // is called with multicast address. Write the address
            // that designates the network device here.
            // Also, sets port sharing when working with multicast
            sadr = maddr;
            int reuse = 1;
            int shareAddrRes = setsockopt(m_sock, SOL_SOCKET, SO_REUSEADDR, reinterpret_cast<const char*>(&reuse), sizeof(reuse));
            if (shareAddrRes == status_error)
            {
                throw runtime_error("marking socket for shared use failed");
            }
            Verb() << "Multicast(Windows): will bind to home address";
#else
            Verb() << "Multicast(POSIX): will bind to IGMP address: " << host;
#endif
            int res = setsockopt(m_sock, IPPROTO_IP, opt_name, mreq_arg, mreq_arg_size);

            if (res == status_error)
            {
                Error(errno, "adding to multicast membership failed");
            }

            attr.erase("multicast");
            attr.erase("adapter");
        }
    }

    // The "ttl" options is handled separately, it maps to both IP_TTL
    // and IP_MULTICAST_TTL so that TTL setting works for both uni- and multicast.
    if (attr.count("ttl"))
    {
        int ttl = stoi(attr.at("ttl"));
        int res = setsockopt(m_sock, IPPROTO_IP, IP_TTL, (const char*)&ttl, sizeof ttl);
        if (res == -1)
            Verb() << "WARNING: failed to set 'ttl' (IP_TTL) to " << ttl;
        res = setsockopt(m_sock, IPPROTO_IP, IP_MULTICAST_TTL, (const char*)&ttl, sizeof ttl);
        if (res == -1)
            Verb() << "WARNING: failed to set 'ttl' (IP_MULTICAST_TTL) to " << ttl;

        attr.erase("ttl");
    }

    m_options = attr;

    for (auto o: udp_options)
    {
        // Ignore "binding" - for UDP there are no post options.
        if (m_options.count(o.name))
        {
            string value = m_options.at(o.name);
            bool ok = o.apply<SocketOption::SYSTEM>(m_sock, value);
            if (!ok)
                Verb() << "WARNING: failed to set '" << o.name << "' to " << value;
        }
    }
}

void UdpCommon::Error(int err, string src)
{
    char buf[512];
    string message = SysStrError(err, buf, 512u);

    if (Verbose::on)
        Verb() << "FAILURE\n" << src << ": [" << err << "] " << message;
    else
        cerr << "\nERROR #" << err << ": " << message << endl;

    throw TransmissionError("error: " + src + ": " + message);
}

UdpCommon::~UdpCommon()
{
#ifdef _WIN32
    if (m_sock != -1)
    {
        shutdown(m_sock, SD_BOTH);
        closesocket(m_sock);
        m_sock = -1;
    }
#else
    close(m_sock);
#endif
}

UdpSource::UdpSource(string host, int port, const map<string,string>& attr)
{
    Setup(host, port, attr);
    int stat = ::bind(m_sock, sadr.get(), sadr.size());
    if (stat == -1)
        Error(SysError(), "Binding address for UDP");
    eof = false;
    struct timeval tv;
    tv.tv_sec = 1;
    tv.tv_usec = 0;
    if (::setsockopt(m_sock, SOL_SOCKET, SO_RCVTIMEO, (const char*) &tv, sizeof(tv)) < 0)
        Error(SysError(), "Setting timeout for UDP");
}

MediaPacket UdpSource::Read(size_t chunk)
{
    bytevector data(chunk);
    sockaddr_any sa(sadr.family());
    int64_t srctime = 0;
AGAIN:
    int stat = recvfrom(m_sock, data.data(), (int) chunk, 0, sa.get(), &sa.syslen());
    int err = SysError();
    if (transmit_use_sourcetime)
    {
        srctime = srt_time_now();
    }
    if (stat == -1)
    {
        if (!::transmit_int_state && err == SysAGAIN)
            goto AGAIN;

        Error(SysError(), "UDP Read/recvfrom");
    }

    if (stat < 1)
    {
        eof = true;
        return bytevector();
    }

    chunk = size_t(stat);
    if (chunk < data.size())
        data.resize(chunk);

    return MediaPacket(data, srctime);
}

UdpTarget::UdpTarget(string host, int port, const map<string,string>& attr)
{
    Setup(host, port, attr);
    if (adapter != "")
    {
        auto maddr = CreateAddr(adapter, 0);
        in_addr addr = maddr.sin.sin_addr;

        int res = setsockopt(m_sock, IPPROTO_IP, IP_MULTICAST_IF, reinterpret_cast<const char*>(&addr), sizeof(addr));
        if (res == -1)
        {
            Error(SysError(), "setsockopt/IP_MULTICAST_IF: " + adapter);
        }
    }
}

void UdpTarget::Write(const MediaPacket& data)
{
    int stat = sendto(m_sock, data.payload.data(), int(data.payload.size()), 0, (sockaddr*)&sadr, int(sizeof sadr));
    if (stat == -1)
        Error(SysError(), "UDP Write/sendto");
}


template <class Iface> struct Udp;
template <> struct Udp<Source> { typedef UdpSource type; };
template <> struct Udp<Target> { typedef UdpTarget type; };
template <> struct Udp<Relay> { typedef UdpRelay type; };

template <class Iface>
Iface* CreateUdp(const string& host, int port, const map<string,string>& par) { return new typename Udp<Iface>::type (host, port, par); }

template<class Base>
inline bool IsOutput() { return false; }

template<>
inline bool IsOutput<Target>() { return true; }

template <class Base>
extern unique_ptr<Base> CreateMedium(const string& uri)
{
    unique_ptr<Base> ptr;

    UriParser u(uri);

    int iport = 0;
    switch ( u.type() )
    {
    default:
        break; // do nothing, return nullptr
    case UriParser::FILE:
        if (u.host() == "con" || u.host() == "console")
        {
            if ( IsOutput<Base>() && (
                        (Verbose::on && Verbose::cverb == &cout)
                        || transmit_bw_report || transmit_stats_report) )
            {
                cerr << "ERROR: file://con with -v or -r or -s would result in mixing the data and text info.\n";
                cerr << "ERROR: HINT: you can stream through a FIFO (named pipe)\n";
                throw invalid_argument("incorrect parameter combination");
            }
            ptr.reset( CreateConsole<Base>() );
        }
        else
            ptr.reset( CreateFile<Base>(u.path()));
        break;

    case UriParser::SRT:
        ptr.reset( CreateSrt<Base>(u.host(), u.portno(), u.path(), u.parameters()) );
        break;


    case UriParser::UDP:
        iport = atoi(u.port().c_str());
        if (iport < 1024)
        {
            cerr << "Port value invalid: " << iport << " - must be >=1024\n";
            throw invalid_argument("Invalid port number");
        }
        ptr.reset( CreateUdp<Base>(u.host(), iport, u.parameters()) );
        break;
    }

    if (ptr)
        ptr->uri = move(u);
    return ptr;
}


std::unique_ptr<Source> Source::Create(const std::string& url)
{
    return CreateMedium<Source>(url);
}

std::unique_ptr<Target> Target::Create(const std::string& url)
{
    return CreateMedium<Target>(url);
}<|MERGE_RESOLUTION|>--- conflicted
+++ resolved
@@ -972,12 +972,8 @@
     } table [] {
 #define E(n) {#n, SRT_GTYPE_##n}
         E(BROADCAST),
-<<<<<<< HEAD
         E(BACKUP),
         E(BALANCING)
-=======
-        E(BACKUP)
->>>>>>> 072a8c48
 
 #undef E
     };
