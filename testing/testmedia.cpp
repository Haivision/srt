--- conflicted
+++ resolved
@@ -1135,11 +1135,7 @@
         // one index can be used to index them all. You don't
         // have to check if they have equal addresses because they
         // are equal by definition.
-<<<<<<< HEAD
-        if (targets[i].id != SRT_INVALID_SOCK && targets[i].errorcode == SRT_SUCCESS)
-=======
-        if (targets[j].id != -1 && targets[j].errorcode == SRT_SUCCESS)
->>>>>>> 697dce09
+        if (targets[j].id != SRT_INVALID_SOCK && targets[j].errorcode == SRT_SUCCESS)
         {
             m_group_nodes[j].socket = targets[j].id;
         }
@@ -1164,13 +1160,8 @@
 
     for (size_t j = 0; j < m_group_nodes.size(); ++j)
     {
-<<<<<<< HEAD
-        SRTSOCKET insock = m_group_nodes[i].socket;
+        SRTSOCKET insock = m_group_nodes[j].socket;
         if (insock == SRT_INVALID_SOCK)
-=======
-        SRTSOCKET insock = m_group_nodes[j].socket;
-        if (insock == -1)
->>>>>>> 697dce09
         {
             Verb() << "TARGET '" << sockaddr_any(targets[i].peeraddr).str() << "' connection failed.";
             continue;
