--- conflicted
+++ resolved
@@ -83,20 +83,15 @@
 
     string operator[](SRT_CLOSE_REASON rval)
     {
-<<<<<<< HEAD
-        int ireason = int(reason);
-        if (ireason >= SRT_CLSC_USER)
-=======
         int reason = int(rval);
 
         if (reason >= SRT_CLSC_USER)
->>>>>>> 43aef452
         {
             string extra;
-            if (ireason == SRT_CLSC_USER)
+            if (reason == SRT_CLSC_USER)
                 extra = " - Application exit due to interrupted transmission";
 
-            if (ireason == SRT_CLSC_USER + 1)
+            if (reason == SRT_CLSC_USER + 1)
                 extra = " - Error during configuration, transmission not started";
 
             return Sprint("User-defined reason #", reason - SRT_CLSC_USER, extra);
