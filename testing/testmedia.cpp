--- conflicted
+++ resolved
@@ -1060,13 +1060,8 @@
         if (!extras.empty())
         {
             Verb() << "?" << extras[0] << VerbNoEOL;
-<<<<<<< HEAD
-            for (size_t ei = 1; ei < extras.size(); ++ei)
-                Verb() << "&" << extras[ei] << VerbNoEOL;
-=======
             for (size_t ii = 1; ii < extras.size(); ++ii)
                 Verb() << "&" << extras[ii] << VerbNoEOL;
->>>>>>> 9c7206f0
         }
 
         Verb();
@@ -1136,25 +1131,15 @@
     // spread the setting on all sockets.
     ConfigurePost(m_sock);
 
-<<<<<<< HEAD
-    for (size_t ti = 0; ti < targets.size(); ++ti)
-=======
     for (size_t j = 0; j < targets.size(); ++j)
->>>>>>> 9c7206f0
     {
         // As m_group_nodes is simply transformed into 'targets',
         // one index can be used to index them all. You don't
         // have to check if they have equal addresses because they
         // are equal by definition.
-<<<<<<< HEAD
-        if (targets[ti].id != -1 && targets[ti].errorcode == SRT_SUCCESS)
-        {
-            m_group_nodes[ti].socket = targets[ti].id;
-=======
         if (targets[j].id != -1 && targets[j].errorcode == SRT_SUCCESS)
         {
             m_group_nodes[j].socket = targets[j].id;
->>>>>>> 9c7206f0
         }
     }
 
@@ -1175,18 +1160,12 @@
     }
     m_group_data.resize(size);
 
-<<<<<<< HEAD
-    for (size_t ni = 0; ni < m_group_nodes.size(); ++ni)
-    {
-        SRTSOCKET insock = m_group_nodes[ni].socket;
-=======
     for (size_t j = 0; j < m_group_nodes.size(); ++j)
     {
         SRTSOCKET insock = m_group_nodes[j].socket;
->>>>>>> 9c7206f0
         if (insock == -1)
         {
-            Verb() << "TARGET '" << sockaddr_any(targets[ni].peeraddr).str() << "' connection failed.";
+            Verb() << "TARGET '" << sockaddr_any(targets[i].peeraddr).str() << "' connection failed.";
             continue;
         }
 
@@ -1216,19 +1195,11 @@
                     NULL, NULL) != -1)
         {
             Verb() << "[C]" << VerbNoEOL;
-<<<<<<< HEAD
-            for (int ri = 0; ri < len1; ++ri)
-                Verb() << " " << ready_conn[ri] << VerbNoEOL;
-            Verb() << "[E]" << VerbNoEOL;
-            for (int ri = 0; ri < len2; ++ri)
-                Verb() << " " << ready_err[ri] << VerbNoEOL;
-=======
             for (int ii = 0; ii < len1; ++ii)
                 Verb() << " " << ready_conn[ii] << VerbNoEOL;
             Verb() << "[E]" << VerbNoEOL;
             for (int ii = 0; ii < len2; ++ii)
                 Verb() << " " << ready_err[ii] << VerbNoEOL;
->>>>>>> 9c7206f0
 
             Verb() << "";
 
