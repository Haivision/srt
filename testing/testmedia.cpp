--- conflicted
+++ resolved
@@ -923,12 +923,7 @@
     for (Connection& c: m_group_nodes)
     {
         auto sa = CreateAddr(c.host, c.port);
-<<<<<<< HEAD
         c.target = sa;
-        Verb() << "\t[" << i << "] " << c.host << ":" << c.port
-            << "?weight=" << c.weight
-            << " ... " << VerbNoEOL;
-=======
         Verb() << "\t[" << i << "] " << c.host << ":" << c.port << VerbNoEOL;
         vector<string> extras;
         if (c.weight)
@@ -945,7 +940,6 @@
         }
 
         Verb() << " ... " << VerbNoEOL;
->>>>>>> 5c21170d
         ++i;
         const sockaddr* source = c.source.empty() ? nullptr : c.source.get();
         SRT_SOCKGROUPCONFIG gd = srt_prepare_endpoint(source, sa.get(), namelen);
