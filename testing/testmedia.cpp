/*
 * SRT - Secure, Reliable, Transport
 * Copyright (c) 2018 Haivision Systems Inc.
 * 
 * This Source Code Form is subject to the terms of the Mozilla Public
 * License, v. 2.0. If a copy of the MPL was not distributed with this
 * file, You can obtain one at http://mozilla.org/MPL/2.0/.
 * 
 */

// Medium concretizations

// Just for formality. This file should be used 
#include <iostream>
#include <fstream>
#include <sstream>
#include <string>
#include <stdexcept>
#include <iterator>
#include <map>
#include <chrono>
#include <thread>
#include <srt.h>
#if !defined(_WIN32)
#include <sys/ioctl.h>
#endif

// SRT protected includes
#include "netinet_any.h"
#include "common.h"
#include "api.h"
#include "udt.h"
#include "logging.h"
#include "utilities.h"

#include "apputil.hpp"
#include "socketoptions.hpp"
#include "uriparser.hpp"
#include "testmedia.hpp"
#include "srt_compat.h"
#include "verbose.hpp"

using namespace std;
using namespace srt;

using srt_logging::KmStateStr;
using srt_logging::SockStatusStr;
using srt_logging::MemberStatusStr;

srt::sync::atomic<bool> transmit_throw_on_interrupt {false};
srt::sync::atomic<bool> transmit_int_state {false};
int transmit_bw_report = 0;
unsigned transmit_stats_report = 0;
size_t transmit_chunk_size = SRT_LIVE_DEF_PLSIZE;
bool transmit_printformat_json = false;
srt_listen_callback_fn* transmit_accept_hook_fn = nullptr;
void* transmit_accept_hook_op = nullptr;
bool transmit_use_sourcetime = false;
int transmit_retry_connect = 0;
bool transmit_retry_always = false;

// Do not unblock. Copy this to an app that uses applog and set appropriate name.
//srt_logging::Logger applog(SRT_LOGFA_APP, srt_logger_config, "srt-test");

std::shared_ptr<SrtStatsWriter> transmit_stats_writer;

string DirectionName(SRT_EPOLL_T direction)
{
    string dir_name;
    if (direction & ~SRT_EPOLL_ERR)
    {
        if (direction & SRT_EPOLL_IN)
        {
            dir_name = "source";
        }

        if (direction & SRT_EPOLL_OUT)
        {
            if (!dir_name.empty())
                dir_name = "relay";
            else
                dir_name = "target";
        }

        if (direction & SRT_EPOLL_ERR)
        {
            dir_name += "+error";
        }
    }
    else
    {
        // stupid name for a case of IPE
        dir_name = "stone";
    }

    return dir_name;
}

static string RejectReasonStr(int id)
{
    if (id < SRT_REJC_PREDEFINED)
        return srt_rejectreason_str(id);

    if (id < SRT_REJC_USERDEFINED)
        return srt_rejectreasonx_str(id);

    ostringstream sout;
    sout << "User-defined reason code " << id;
    return sout.str();
}

template<class FileBase> inline
bytevector FileRead(FileBase& ifile, size_t chunk, const string& filename)
{
    bytevector data(chunk);
    ifile.read(data.data(), chunk);
    size_t nread = ifile.gcount();
    if (nread < data.size())
        data.resize(nread);

    if (data.empty())
        throw Source::ReadEOF(filename);
    return data;
}


class FileSource: public virtual Source
{
    ifstream ifile;
    string filename_copy;
public:

    FileSource(const string& path): ifile(path, ios::in | ios::binary), filename_copy(path)
    {
        if (!ifile)
            throw std::runtime_error(path + ": Can't open file for reading");
    }

    MediaPacket Read(size_t chunk) override { return FileRead(ifile, chunk, filename_copy); }

    bool IsOpen() override { return bool(ifile); }
    bool End() override { return ifile.eof(); }
    //~FileSource() { ifile.close(); }
};

class FileTarget: public virtual Target
{
    ofstream ofile;
public:

    FileTarget(const string& path): ofile(path, ios::out | ios::trunc | ios::binary) {}

    void Write(const MediaPacket& data) override
    {
        ofile.write(data.payload.data(), data.payload.size());
#ifdef PLEASE_LOG
        applog.Debug() << "FileTarget::Write: " << data.payload.size() << " written to a file";
#endif
    }

    bool IsOpen() override { return !!ofile; }
    bool Broken() override { return !ofile.good(); }
    //~FileTarget() { ofile.close(); }
    void Close() override
    {
#ifdef PLEASE_LOG
        applog.Debug() << "FileTarget::Close";
#endif
        ofile.close();
    }
};

// Can't base this class on FileSource and FileTarget classes because they use two
// separate fields, which makes it unable to reliably define IsOpen(). This would
// require to use 'fstream' type field in some kind of FileCommon first. Not worth
// a shot.
class FileRelay: public Relay
{
    fstream iofile;
    string filename_copy;
public:

    FileRelay(const string& path):
        iofile(path, ios::in | ios::out | ios::binary), filename_copy(path)
    {
        if (!iofile)
            throw std::runtime_error(path + ": Can't open file for reading");
    }
    MediaPacket Read(size_t chunk) override { return FileRead(iofile, chunk, filename_copy); }

    void Write(const MediaPacket& data) override
    {
        iofile.write(data.payload.data(), data.payload.size());
    }

    bool IsOpen() override { return !!iofile; }
    bool End() override { return iofile.eof(); }
    bool Broken() override { return !iofile.good(); }
    void Close() override { iofile.close(); }
};

template <class Iface> struct File;
template <> struct File<Source> { typedef FileSource type; };
template <> struct File<Target> { typedef FileTarget type; };
template <> struct File<Relay> { typedef FileRelay type; };

template <class Iface>
Iface* CreateFile(const string& name) { return new typename File<Iface>::type (name); }

void SrtCommon::InitParameters(string host, string path, map<string,string> par)
{
    // Application-specific options: mode, blocking, timeout, adapter
    if ( Verbose::on && !par.empty())
    {
        Verb() << "SRT parameters specified:\n";
        for (map<string,string>::iterator i = par.begin(); i != par.end(); ++i)
        {
            Verb() << "\t" << i->first << " = '" << i->second << "'\n";
        }
    }

    if (path != "")
    {
        // Special case handling of an unusual specification.

        if (path.substr(0, 2) != "//")
        {
            Error("Path specification not supported for SRT (use // in front for special cases)");
        }

        path = path.substr(2);

        if (path == "group")
        {
            // Group specified, check type.
            m_group_type = par["type"];
            if (m_group_type == "")
            {
                Error("With //group, the group 'type' must be specified.");
            }

            vector<string> parts;
            Split(m_group_type, '/', back_inserter(parts));
            if (parts.size() == 0 || parts.size() > 2)
            {
                Error("Invalid specification for 'type' parameter");
            }

            if (parts.size() == 2)
            {
                m_group_type = parts[0];
                m_group_config = parts[1];
            }

            vector<string> nodes;
            Split(par["nodes"], ',', back_inserter(nodes));

            if (nodes.empty())
            {
                Error("With //group, 'nodes' must specify comma-separated host:port specs.");
            }

            int token = 1;

            // Check if correctly specified
            for (string& hostport: nodes)
            {
                if (hostport == "")
                    continue;

                // The attribute string, as it was embedded in another URI,
                // must have had replaced the & character with another ?, so
                // now all ? character, except the first one, must be now
                // restored so that UriParser interprets them correctly.

                size_t atq = hostport.find('?');
                if (atq != string::npos)
                {
                    while (atq+1 < hostport.size())
                    {
                        size_t next = hostport.find('?', atq+1);
                        if (next == string::npos)
                            break;
                        hostport[next] = '&';
                        atq = next;
                    }
                }

                UriParser check(hostport, UriParser::EXPECT_HOST);
                if (check.host() == "" || check.port() == "")
                {
                    Error("With //group, 'nodes' must specify comma-separated host:port specs.");
                }

                if (check.portno() <= 1024)
                {
                    Error("With //group, every node in 'nodes' must have port >1024");
                }

                Connection cc(check.host(), check.portno());
                if (check.parameters().count("weight"))
                {
                    cc.weight = stoi(check.queryValue("weight"));
                }

                if (check.parameters().count("source"))
                {
                    UriParser sourcehp(check.queryValue("source"), UriParser::EXPECT_HOST);
                    cc.source = CreateAddr(sourcehp.host(), sourcehp.portno());
                }

                // Check if there's a key with 'srto.' prefix.

                UriParser::query_it start = check.parameters().lower_bound("srto.");

                SRT_SOCKOPT_CONFIG* config = nullptr;
                bool all_clear = true;
                vector<string> fails;
                map<string, string> options;

                if (start != check.parameters().end())
                {
                    for (; start != check.parameters().end(); ++start)
                    {
                        auto& y = *start;
                        if (y.first.substr(0, 5) != "srto.")
                            break;

                        options[y.first.substr(5)] = y.second;
                    }
                }

                if (!options.empty())
                {
                    config = srt_create_config();

                    for (auto o: srt_options)
                    {
                        if (!options.count(o.name))
                            continue;
                        string value = options.at(o.name);
                        bool ok = o.apply<SocketOption::SRT>(config, value);
                        if ( !ok )
                        {
                            fails.push_back(o.name);
                            all_clear = false;
                        }
                    }

                    if (!all_clear)
                    {
                        srt_delete_config(config);
                        Error("With //group, failed to set options: " + Printable(fails));
                    }

                    cc.options = config;
                }

                cc.token = token++;
                m_group_nodes.push_back(std::move(cc));
            }

            par.erase("type");
            par.erase("nodes");

            // For a group-connect specification, it's
            // always the caller mode.
            // XXX change it here if maybe rendezvous is also
            // possible in future.
            par["mode"] = "caller";
        }
    }

    if (par.count("bind"))
    {
        string bindspec = par.at("bind");
        UriParser u (bindspec, UriParser::EXPECT_HOST);
        if ( u.scheme() != ""
                || u.path() != ""
                || !u.parameters().empty()
                || u.portno() == 0)
        {
            Error("Invalid syntax in 'bind' option");
        }

        if (u.host() != "")
            par["adapter"] = u.host();
        par["port"] = u.port();
        par.erase("bind");
    }

    string adapter;
    if (par.count("adapter"))
    {
        adapter = par.at("adapter");
    }

    m_mode = "default";
    if (par.count("mode"))
    {
        m_mode = par.at("mode");
    }

    size_t max_payload_size = 0;

    // Try to interpret host and adapter first
    sockaddr_any host_sa, adapter_sa;

    if (host != "")
    {
        host_sa = CreateAddr(host);
        if (host_sa.family() == AF_UNSPEC)
            Error("Failed to interpret 'host' spec: " + host);

        if (host_sa.family() == AF_INET)
            max_payload_size = SRT_MAX_PLSIZE_AF_INET;
    }

    if (adapter != "")
    {
        adapter_sa = CreateAddr(adapter);

        if (adapter_sa.family() == AF_UNSPEC)
            Error("Failed to interpret 'adapter' spec: " + adapter);

        if (host_sa.family() != AF_UNSPEC && host_sa.family() != adapter_sa.family())
        {
            Error("Both host and adapter specified and they use different IP versions");
        }

        if (max_payload_size == 0 && host_sa.family() == AF_INET)
            max_payload_size = SRT_MAX_PLSIZE_AF_INET;
    }

    if (!max_payload_size)
        max_payload_size = SRT_MAX_PLSIZE_AF_INET6;

    SocketOption::Mode mode = SrtInterpretMode(m_mode, host, adapter);
    if (mode == SocketOption::FAILURE)
    {
        Error("Invalid mode");
    }

    if (!m_group_nodes.empty() && mode != SocketOption::CALLER)
    {
        Error("Group node specification is only available in caller mode");
    }

    // Fix the mode name after successful interpretation
    m_mode = SocketOption::mode_names[mode];

    par.erase("mode");

    if (par.count("blocking"))
    {
        m_blocking_mode = !false_names.count(par.at("blocking"));
        par.erase("blocking");
    }

    if (par.count("timeout"))
    {
        m_timeout = stoi(par.at("timeout"), 0, 0);
        par.erase("timeout");
    }

    if (par.count("adapter"))
    {
        m_adapter = adapter;
        par.erase("adapter");
    }
    else if (m_mode == "listener")
    {
        // For listener mode, adapter is taken from host,
        // if 'adapter' parameter is not given
        m_adapter = host;
    }

    if (par.count("tsbpd") && false_names.count(par.at("tsbpd")))
    {
        m_tsbpdmode = false;
    }

    if (par.count("port"))
    {
        m_outgoing_port = stoi(par.at("port"), 0, 0);
        par.erase("port");
    }

    // That's kinda clumsy, but it must rely on the defaults.
    // Default mode is live, so check if the file mode was enforced
    if ((par.count("transtype") == 0 || par["transtype"] != "file")
            && transmit_chunk_size > SRT_LIVE_DEF_PLSIZE)
    {
        if (transmit_chunk_size > max_payload_size)
            throw std::runtime_error(Sprint("Chunk size in live mode exceeds ", max_payload_size, " bytes; this is not supported"));

        par["payloadsize"] = Sprint(transmit_chunk_size);
    }
    else
    {
        // set it so without making sure that it was set to "file".
        // worst case it will be rejected in settings
        m_transtype = SRTT_FILE;
    }

    // Assigning group configuration from a special "groupconfig" attribute.
    // This is the only way how you can set up this configuration at the listener side.
    if (par.count("groupconfig"))
    {
        m_group_config = par.at("groupconfig");
        par.erase("groupconfig");
    }

    // Fix Minversion, if specified as string
    if (par.count("minversion"))
    {
        string v = par["minversion"];
        if (v.find('.') != string::npos)
        {
            int version = srt::SrtParseVersion(v.c_str());
            if (version == 0)
            {
                throw std::runtime_error(Sprint("Value for 'minversion' doesn't specify a valid version: ", v));
            }
            par["minversion"] = Sprint(version);
            Verb() << "\tFIXED: minversion = 0x" << std::hex << std::setfill('0') << std::setw(8) << version << std::dec;
        }
    }

    // Assign the others here.
    m_options = par;
    m_options["mode"] = m_mode;
}

void SrtCommon::PrepareListener(string host, int port, int backlog)
{
    m_bindsock = srt_create_socket();
    if (m_bindsock == SRT_INVALID_SOCK)
        Error("srt_create_socket");

    SRTSTATUS stat = ConfigurePre(m_bindsock);
    if (stat == SRT_ERROR)
        Error("ConfigurePre");

    if (!m_blocking_mode)
    {
        srt_conn_epoll = AddPoller(m_bindsock, SRT_EPOLL_IN);
    }

    auto sa = CreateAddr(host, port);
    Verb() << "Binding a server on " << host << ":" << port << " ...";
    stat = srt_bind(m_bindsock, sa.get(), sizeof sa);
    if (stat == SRT_ERROR)
    {
        srt_close(m_bindsock);
        Error("srt_bind");
    }

    Verb() << " listen... " << VerbNoEOL;
    stat = srt_listen(m_bindsock, backlog);
    if (stat == SRT_ERROR)
    {
        srt_close(m_bindsock);
        Error("srt_listen");
    }

}

void SrtCommon::StealFrom(SrtCommon& src)
{
    // This is used when SrtCommon class designates a listener
    // object that is doing Accept in appropriate direction class.
    // The new object should get the accepted socket.
    m_direction = src.m_direction;
    m_blocking_mode = src.m_blocking_mode;
    m_timeout = src.m_timeout;
    m_tsbpdmode = src.m_tsbpdmode;
    m_options = src.m_options;
    m_bindsock = SRT_INVALID_SOCK; // no listener
    m_sock = src.m_sock;
    src.m_sock = SRT_INVALID_SOCK; // STEALING
}

void SrtCommon::AcceptNewClient()
{
    sockaddr_any scl;

    ::transmit_throw_on_interrupt = true;

    if (!m_blocking_mode)
    {
        Verb() << "[ASYNC] (conn=" << srt_conn_epoll << ")";

        int len = 2;
        SRTSOCKET ready[2];
        while (srt_epoll_wait(srt_conn_epoll, ready, &len, 0, 0, 1000, 0, 0, 0, 0) == int(SRT_ERROR))
        {
            if (::transmit_int_state)
                Error("srt_epoll_wait for srt_accept: interrupt");

            if (srt_getlasterror(NULL) == SRT_ETIMEOUT)
                continue;
            Error("srt_epoll_wait(srt_conn_epoll)");
        }

        Verb() << "[EPOLL: " << len << " sockets] " << VerbNoEOL;
    }
    Verb() << " accept..." << VerbNoEOL;

    m_sock = srt_accept(m_bindsock, (scl.get()), (&scl.len));
    if (m_sock == SRT_INVALID_SOCK)
    {
        srt_close(m_bindsock);
        m_bindsock = SRT_INVALID_SOCK;
        Error("srt_accept");
    }

    int maxsize = srt_getmaxpayloadsize(m_sock);
    if (maxsize == int(SRT_ERROR))
    {
        srt_close(m_bindsock);
        srt_close(m_sock);
        Error("srt_getmaxpayloadsize");
    }

    if (m_transtype == SRTT_LIVE && transmit_chunk_size > size_t(maxsize))
    {
        srt_close(m_bindsock);
        srt_close(m_sock);
        Error(Sprint("accepted connection's payload size ", maxsize, " is too small for required ", transmit_chunk_size, " chunk size"));
    }

<<<<<<< HEAD
    if (m_sock & SRTGROUP_MASK)
=======
#if ENABLE_BONDING
    if (int32_t(m_sock) & SRTGROUP_MASK)
>>>>>>> 1b050ade
    {
        m_listener_group = true;
        if (m_group_config != "")
        {
            // Don't break the connection basing on this, just ignore.
            Verb() << " (ignoring setting group config: '" << m_group_config << "') " << VerbNoEOL;
        }
        // There might be added a poller, remove it.
        // We need it work different way.


        if (srt_epoll != int(SRT_ERROR))
        {
            Verb() << "(Group: erasing epoll " << srt_epoll << ") " << VerbNoEOL;
            srt_epoll_release(srt_epoll);
        }

        // Don't add any sockets, they will have to be added
        // anew every time again.
        srt_epoll = srt_epoll_create();

        // Group data must have a size of at least 1
        // otherwise the srt_group_data() call will fail
        if (m_group_data.empty())
            m_group_data.resize(1);

        Verb() << " connected(group epoll " << srt_epoll <<").";
    }
    else
    {
        sockaddr_any peeraddr(AF_INET6);
        string peer = "<?PEER?>";
        if (SRT_ERROR != srt_getpeername(m_sock, (peeraddr.get()), (&peeraddr.len)))
        {
            peer = peeraddr.str();
        }

        sockaddr_any agentaddr(AF_INET6);
        string agent = "<?AGENT?>", dev = "<dev unknown>";
        if (SRT_ERROR != srt_getsockname(m_sock, (agentaddr.get()), (&agentaddr.len)))
        {
            agent = agentaddr.str();
            char name[256];
            size_t len = 255;
            if (srt_getsockdevname(m_sock, name, &len) == SRT_STATUS_OK)
                dev.assign(name, len);
        }

        Verb() << " connected [" << agent << "] <-- " << peer << " [" << dev << "]";
    }
    ::transmit_throw_on_interrupt = false;

    // ConfigurePre is done on bindsock, so any possible Pre flags
    // are DERIVED by sock. ConfigurePost is done exclusively on sock.
    SRTSTATUS stat = ConfigurePost(m_sock);
    if (stat == SRT_ERROR)
        Error("ConfigurePost");
}

static string PrintEpollEvent(int events, int et_events)
{
    static pair<int, const char*> const namemap [] = {
        make_pair(SRT_EPOLL_IN, "R"),
        make_pair(SRT_EPOLL_OUT, "W"),
        make_pair(SRT_EPOLL_ERR, "E"),
        make_pair(SRT_EPOLL_UPDATE, "U")
    };

    ostringstream os;
    int N = (int)Size(namemap);

    for (int i = 0; i < N; ++i)
    {
        if (events & namemap[i].first)
        {
            os << "[";
            if (et_events & namemap[i].first)
                os << "^";
            os << namemap[i].second << "]";
        }
    }

    return os.str();
}

void SrtCommon::Init(string host, int port, string path, map<string,string> par, SRT_EPOLL_OPT dir)
{
    m_direction = dir;
    InitParameters(host, path, par);

    int backlog = 1;
    if (m_mode == "listener" && par.count("groupconnect")
            && true_names.count(par["groupconnect"]))
    {
        backlog = 10;
    }

    Verb() << "Opening SRT " << DirectionName(dir) << " " << m_mode
        << "(" << (m_blocking_mode ? "" : "non-") << "blocking,"
        << " backlog=" << backlog << ") on "
        << host << ":" << port;

    try
    {
        if (m_mode == "caller")
        {
            if (m_group_nodes.empty())
            {
                OpenClient(host, port);
            }
            else
            {
                OpenGroupClient(); // Source data are in the fields already.
            }
        }
        else if (m_mode == "listener")
            OpenServer(m_adapter, port, backlog);
        else if (m_mode == "rendezvous")
            OpenRendezvous(m_adapter, host, port);
        else
        {
            throw std::invalid_argument("Invalid 'mode'. Use 'client' or 'server'");
        }
    }
    catch (...)
    {
        // This is an in-constructor-called function, so
        // when the exception is thrown, the destructor won't
        // close the sockets. This intercepts the exception
        // to close them.
        Verb() << "Open FAILED - closing SRT sockets";
        if (m_bindsock != SRT_INVALID_SOCK)
            srt_close(m_bindsock);
        if (m_sock != SRT_INVALID_SOCK)
            srt_close(m_sock);
        m_sock = m_bindsock = SRT_INVALID_SOCK;
        throw;
    }

    int pbkeylen = 0;
    SRT_KM_STATE kmstate, snd_kmstate, rcv_kmstate;
    int len = sizeof (int);
    srt_getsockflag(m_sock, SRTO_PBKEYLEN, &pbkeylen, &len);
    srt_getsockflag(m_sock, SRTO_KMSTATE, &kmstate, &len);
    srt_getsockflag(m_sock, SRTO_SNDKMSTATE, &snd_kmstate, &len);
    srt_getsockflag(m_sock, SRTO_RCVKMSTATE, &rcv_kmstate, &len);

    Verb() << "ENCRYPTION status: " << KmStateStr(kmstate)
        << " (SND:" << KmStateStr(snd_kmstate) << " RCV:" << KmStateStr(rcv_kmstate)
        << ") PBKEYLEN=" << pbkeylen;

    // Display some selected options on the socket.
    if (Verbose::on)
    {
        int64_t bandwidth = 0;
        int latency = 0;
        bool blocking_snd = false, blocking_rcv = false;
        int dropdelay = 0;
        int size_int = sizeof (int), size_int64 = sizeof (int64_t), size_bool = sizeof (bool);
        char packetfilter[100] = "";
        int packetfilter_size = 100;

        srt_getsockflag(m_sock, SRTO_MAXBW, &bandwidth, &size_int64);
        srt_getsockflag(m_sock, SRTO_RCVLATENCY, &latency, &size_int);
        srt_getsockflag(m_sock, SRTO_RCVSYN, &blocking_rcv, &size_bool);
        srt_getsockflag(m_sock, SRTO_SNDSYN, &blocking_snd, &size_bool);
        srt_getsockflag(m_sock, SRTO_SNDDROPDELAY, &dropdelay, &size_int);
        srt_getsockflag(m_sock, SRTO_PACKETFILTER, (packetfilter), (&packetfilter_size));

        Verb() << "OPTIONS: maxbw=" << bandwidth << " rcvlatency=" << latency << boolalpha
            << " blocking{rcv=" << blocking_rcv << " snd=" << blocking_snd
            << "} snddropdelay=" << dropdelay << " packetfilter=" << packetfilter;
    }

    if (!m_blocking_mode)
    {
        // Don't add new epoll if already created as a part
        // of group management: if (srt_epoll == SRT_ERROR)...

        if (m_mode == "caller")
            dir = (dir | SRT_EPOLL_UPDATE);
        Verb() << "NON-BLOCKING MODE - SUB FOR " << PrintEpollEvent(dir, 0);

        srt_epoll = AddPoller(m_sock, dir);
    }
}

int SrtCommon::AddPoller(SRTSOCKET socket, int modes)
{
    int pollid = srt_epoll_create();
    if (pollid == int(SRT_ERROR))
        throw std::runtime_error("Can't create epoll in nonblocking mode");
    Verb() << "EPOLL: creating eid=" << pollid << " and adding @" << socket
        << " in " << DirectionName(SRT_EPOLL_OPT(modes)) << " mode";
    srt_epoll_add_usock(pollid, socket, &modes);
    return pollid;
}

SRTSTATUS SrtCommon::ConfigurePost(SRTSOCKET sock)
{
    bool yes = m_blocking_mode;
    SRTSTATUS result = SRT_STATUS_OK;
    if (m_direction & SRT_EPOLL_OUT)
    {
        Verb() << "Setting SND blocking mode: " << boolalpha << yes << " timeout=" << m_timeout;
        result = srt_setsockopt(sock, 0, SRTO_SNDSYN, &yes, sizeof yes);
        if (result == SRT_ERROR)
        {
#ifdef PLEASE_LOG
            extern srt_logging::Logger applog;
            applog.Error() << "ERROR SETTING OPTION: SRTO_SNDSYN";
#endif
            return result;
        }

        if (m_timeout)
            result = srt_setsockopt(sock, 0, SRTO_SNDTIMEO, &m_timeout, sizeof m_timeout);
        if (result == SRT_ERROR)
        {
#ifdef PLEASE_LOG
            extern srt_logging::Logger applog;
            applog.Error() << "ERROR SETTING OPTION: SRTO_SNDTIMEO";
#endif
            return result;
        }
    }

    if (m_direction & SRT_EPOLL_IN)
    {
        Verb() << "Setting RCV blocking mode: " << boolalpha << yes << " timeout=" << m_timeout;
        result = srt_setsockopt(sock, 0, SRTO_RCVSYN, &yes, sizeof yes);
        if (result == SRT_ERROR)
            return result;

        if (m_timeout)
            result = srt_setsockopt(sock, 0, SRTO_RCVTIMEO, &m_timeout, sizeof m_timeout);
        else
        {
            int timeout = 1000;
            result = srt_setsockopt(sock, 0, SRTO_RCVTIMEO, &timeout, sizeof timeout);
        }
        if (result == SRT_ERROR)
            return result;
    }

    // host is only checked for emptiness and depending on that the connection mode is selected.
    // Here we are not exactly interested with that information.
    vector<string> failures;

    SrtConfigurePost(sock, m_options, &failures);


    if (!failures.empty())
    {
        if (Verbose::on)
        {
            Verb() << "WARNING: failed to set options: ";
            copy(failures.begin(), failures.end(), ostream_iterator<string>(*Verbose::cverb, ", "));
            Verb();
        }
    }

    return SRT_STATUS_OK;
}

SRTSTATUS SrtCommon::ConfigurePre(SRTSOCKET sock)
{
    SRTSTATUS result = SRT_STATUS_OK;

    int no = 0;
    if (!m_tsbpdmode)
    {
        result = srt_setsockopt(sock, 0, SRTO_TSBPDMODE, &no, sizeof no);
        if (result == SRT_ERROR)
            return result;
    }

    // Let's pretend async mode is set this way.
    // This is for asynchronous connect.
    int maybe = m_blocking_mode;
    result = srt_setsockopt(sock, 0, SRTO_RCVSYN, &maybe, sizeof maybe);
    if (result == SRT_ERROR)
        return result;

    // host is only checked for emptiness and depending on that the connection mode is selected.
    // Here we are not exactly interested with that information.
    vector<string> failures;

    // NOTE: here host = "", so the 'connmode' will be returned as LISTENER always,
    // but it doesn't matter here. We don't use 'connmode' for anything else than
    // checking for failures.
    SocketOption::Mode conmode = SrtConfigurePre(sock, "",  m_options, &failures);

    if (conmode == SocketOption::FAILURE)
    {
        if (Verbose::on )
        {
            Verb() << "WARNING: failed to set options: ";
            copy(failures.begin(), failures.end(), ostream_iterator<string>(*Verbose::cverb, ", "));
            Verb();
        }

        return SRT_ERROR;
    }

    return SRT_STATUS_OK;
}

void SrtCommon::SetupAdapter(const string& host, int port)
{
    Verb() << "Binding the caller socket to " << host << ":" << port << " ...";
    auto lsa = CreateAddr(host, port);
    SRTSTATUS stat = srt_bind(m_sock, lsa.get(), sizeof lsa);
    if (stat == SRT_ERROR)
        Error("srt_bind");
}

void SrtCommon::OpenClient(string host, int port)
{
    PrepareClient();

    if (m_outgoing_port || m_adapter != "")
    {
        SetupAdapter(m_adapter, m_outgoing_port);
    }

    ConnectClient(host, port);
}

void SrtCommon::PrepareClient()
{
    m_sock = srt_create_socket();
    if (m_sock == SRT_INVALID_SOCK)
        Error("srt_create_socket");

    SRTSTATUS stat = ConfigurePre(m_sock);
    if (stat == SRT_ERROR)
        Error("ConfigurePre");

    if (!m_blocking_mode)
    {
        srt_conn_epoll = AddPoller(m_sock, SRT_EPOLL_CONNECT | SRT_EPOLL_ERR);
    }

}

void TransmitGroupSocketConnect(void* srtcommon, SRTSOCKET sock, int error, const sockaddr* /*peer*/, int token)
{
    SrtCommon* that = (SrtCommon*)srtcommon;

    if (error == SRT_SUCCESS)
    {
        return; // nothing to do for a successful socket
    }

#ifdef PLEASE_LOG
    applog.Debug("connect callback: error on @", sock, " erc=", error, " token=", token);
#endif

    /* Example: identify by target address
    sockaddr_any peersa = peer;
    sockaddr_any agentsa;
    bool haveso = (srt_getsockname(sock, agentsa.get(), &agentsa.len) != -1);
    */

    for (auto& n: that->m_group_nodes)
    {
        if (n.token != -1 && n.token == token)
        {
            n.error = error;
            n.reason = srt_getrejectreason(sock);
            return;
        }

        /*

        bool isso = haveso && !n.source.empty();
        if (n.target == peersa && (!isso || n.source.equal_address(agentsa)))
        {
            Verb() << " (by target)" << VerbNoEOL;
            n.error = error;
            n.reason = srt_getrejectreason(sock);
            return;
        }
        */
    }

    Verb() << " IPE: LINK NOT FOUND???]";
}

SRT_GROUP_TYPE ResolveGroupType(const string& name)
{
    static struct
    {
        string name;
        SRT_GROUP_TYPE type;
    } table [] {
#define E(n) {#n, SRT_GTYPE_##n}
        E(BROADCAST),
        E(BACKUP)

#undef E
    };

    typedef int charxform(int c);

    string uname;
    transform(name.begin(), name.end(), back_inserter(uname), (charxform*)(&toupper));

    for (auto& x: table)
        if (x.name == uname)
            return x.type;

    return SRT_GTYPE_UNDEFINED;
}

void SrtCommon::OpenGroupClient()
{
    SRT_GROUP_TYPE type = ResolveGroupType(m_group_type);
    if (type == SRT_GTYPE_UNDEFINED)
    {
        Error("With //group, type='" + m_group_type + "' undefined");
    }

    m_sock = srt_create_group(type);
    if (m_sock == SRT_INVALID_SOCK)
        Error("srt_create_group");

    srt_connect_callback(m_sock, &TransmitGroupSocketConnect, this);

    SRTSTATUS stat = SRT_ERROR;
    if (m_group_config != "")
    {
        Verb() << "Ignoring setting group config: '" << m_group_config;
    }

    stat = ConfigurePre(m_sock);

    if (stat == SRT_ERROR)
        Error("ConfigurePre");

    if (!m_blocking_mode)
    {
        // Note: here the GROUP is added to the poller.
        srt_conn_epoll = AddPoller(m_sock, SRT_EPOLL_CONNECT | SRT_EPOLL_ERR);
    }

    // Don't check this. Should this fail, the above would already.

    // XXX Now do it regardless whether it's blocking or non-blocking
    // mode - reading from group is currently manually from every socket.
    srt_epoll = srt_epoll_create();

    // ConnectClient can't be used here, the code must
    // be more-less repeated. In this case the situation
    // that not all connections can be established is tolerated,
    // the only case of error is when none of the connections
    // can be established.

    bool any_node = false;

    Verb() << "REDUNDANT connections with " << m_group_nodes.size() << " nodes:";

    if (m_group_data.empty())
        m_group_data.resize(1);

    vector<SRT_SOCKGROUPCONFIG> targets;
    int namelen = sizeof (sockaddr_any);

    Verb() << "Connecting to nodes:";
    int i = 1;
    for (Connection& c: m_group_nodes)
    {
        auto sa = CreateAddr(c.host, c.port);
        c.target = sa;
        Verb() << "\t[" << c.token << "] " << c.host << ":" << c.port << VerbNoEOL;
        vector<string> extras;
        if (c.weight)
            extras.push_back(Sprint("weight=", c.weight));

        if (!c.source.empty())
            extras.push_back("source=" + c.source.str());

        if (!extras.empty())
        {
            Verb() << "?" << extras[0] << VerbNoEOL;
            for (size_t ii = 1; ii < extras.size(); ++ii)
                Verb() << "&" << extras[ii] << VerbNoEOL;
        }

        Verb();
        ++i;
        const sockaddr* source = c.source.empty() ? nullptr : c.source.get();
        SRT_SOCKGROUPCONFIG gd = srt_prepare_endpoint(source, sa.get(), namelen);
        gd.weight = c.weight;
        gd.config = c.options;

        targets.push_back(gd);
    }

    ::transmit_throw_on_interrupt = true;
    for (;;) // REPEATABLE BLOCK
    {
Connect_Again:
        Verb() << "Waiting for group connection... " << VerbNoEOL;

        SRTSOCKET fisock = srt_connect_group(m_sock, targets.data(), int(targets.size()));

        if (fisock == SRT_INVALID_SOCK)
        {
            // Complete the error information for every member
            ostringstream out;
            set<int> reasons;
            for (Connection& c: m_group_nodes)
            {
                if (c.error != SRT_SUCCESS)
                {
                    out << "[" << c.token << "] " << c.host << ":" << c.port;
                    if (!c.source.empty())
                        out << "[[" << c.source.str() << "]]";
                    out << ": " << srt_strerror(c.error, 0) << ": " << RejectReasonStr(c.reason) << endl;
                }
                reasons.insert(c.reason);
            }

            if (transmit_retry_connect && (transmit_retry_always || (reasons.size() == 1 && *reasons.begin() == SRT_REJ_TIMEOUT)))
            {
                if (transmit_retry_connect != -1)
                    --transmit_retry_connect;

                Verb() << "...all links timeout, retrying (" << transmit_retry_connect << ")...";
                continue;
            }

            Error("srt_connect_group, nodes:\n" + out.str());
        }
        else
        {
            Verb() << "[ASYNC] will wait..." << VerbNoEOL;
        }

        break;
    }

    if (m_blocking_mode)
    {
        Verb() << "SUCCESSFUL";
    }
    else
    {
        Verb() << "INITIATED [ASYNC]";
    }

    // Configuration change applied on a group should
    // spread the setting on all sockets.
    ConfigurePost(m_sock);

    for (size_t j = 0; j < targets.size(); ++j)
    {
        // As m_group_nodes is simply transformed into 'targets',
        // one index can be used to index them all. You don't
        // have to check if they have equal addresses because they
        // are equal by definition.
        if (targets[j].id != SRT_INVALID_SOCK && targets[j].errorcode == SRT_SUCCESS)
        {
            m_group_nodes[j].socket = targets[j].id;
        }
    }

    // Now check which sockets were successful, only those
    // should be added to epoll.
    size_t size = m_group_data.size();
    stat = srt_group_data(m_sock, m_group_data.data(), &size);
    if (stat == SRT_ERROR && size > m_group_data.size())
    {
        // Just too small buffer. Resize and continue.
        m_group_data.resize(size);
        stat = srt_group_data(m_sock, m_group_data.data(), &size);
    }

    if (stat == SRT_ERROR)
    {
        Error("srt_group_data");
    }
    m_group_data.resize(size);

    for (size_t j = 0; j < m_group_nodes.size(); ++j)
    {
        SRTSOCKET insock = m_group_nodes[j].socket;
        if (insock == SRT_INVALID_SOCK)
        {
            Verb() << "TARGET '" << sockaddr_any(targets[i].peeraddr).str() << "' connection failed.";
            continue;
        }

        // Have socket, store it into the group socket array.
        any_node = true;
    }

    if (!any_node)
        Error("All connections failed");

    // Wait for REAL connected state if nonblocking mode, for AT LEAST one node.
    if (!m_blocking_mode)
    {
        Verb() << "[ASYNC] " << VerbNoEOL;

        // SPIN-WAITING version. Don't use it unless you know what you're doing.
        // SpinWaitAsync();

        // Socket readiness for connection is checked by polling on WRITE allowed sockets.
        int len1 = 2, len2 = 2;
        SRTSOCKET ready_conn[2], ready_err[2];
        if (srt_epoll_wait(srt_conn_epoll,
                    ready_err, &len2,
                    ready_conn, &len1,
                    -1, // Wait infinitely
                    NULL, NULL,
                    NULL, NULL) != int(SRT_ERROR))
        {
            Verb() << "[C]" << VerbNoEOL;
            for (int ii = 0; ii < len1; ++ii)
                Verb() << " " << ready_conn[ii] << VerbNoEOL;
            Verb() << "[E]" << VerbNoEOL;
            for (int ii = 0; ii < len2; ++ii)
                Verb() << " " << ready_err[ii] << VerbNoEOL;

            Verb() << "";

            // We are waiting for one entity to be ready so it's either
            // in one or the other
            if (find(ready_err, ready_err+len2, m_sock) != ready_err+len2)
            {
                Verb() << "[EPOLL: " << len2 << " entities FAILED]";
                // Complete the error information for every member
                ostringstream out;
                set<int> reasons;
                for (Connection& c: m_group_nodes)
                {
                    if (c.error != SRT_SUCCESS)
                    {
                        out << "[" << c.token << "] " << c.host << ":" << c.port;
                        if (!c.source.empty())
                            out << "[[" << c.source.str() << "]]";
                        out << ": " << srt_strerror(c.error, 0) << ": " << RejectReasonStr(c.reason) << endl;
                    }
                    reasons.insert(c.reason);
                }

                if (transmit_retry_connect && (transmit_retry_always || (reasons.size() == 1 && *reasons.begin() == SRT_REJ_TIMEOUT)))
                {
                    if (transmit_retry_connect != -1)
                        --transmit_retry_connect;


                    Verb() << "...all links timeout, retrying NOW (" << transmit_retry_connect << ")...";
                    goto Connect_Again;
                }

                Error("srt_connect_group, nodes:\n" + out.str());
            }
            else if (find(ready_conn, ready_conn+len1, m_sock) != ready_conn+len1)
            {
                Verb() << "[EPOLL: " << len1 << " entities] " << VerbNoEOL;
            }
            else
            {
                Error("Group: SPURIOUS epoll readiness");
            }
        }
        else
        {
            Error("srt_epoll_wait");
        }
    }

    stat = ConfigurePost(m_sock);
    if (stat == SRT_ERROR)
    {
        // This kind of error must reject the whole operation.
        // Usually you'll get this error on the first socket,
        // and doing this on the others would result in the same.
        Error("ConfigurePost");
    }

    ::transmit_throw_on_interrupt = false;

    Verb() << "Group connection report:";
    for (auto& d: m_group_data)
    {
        // id, status, result, peeraddr
        Verb() << "@" << d.id << " <" << SockStatusStr(d.sockstate) << "> (=" << d.result << ") PEER:"
            << sockaddr_any((sockaddr*)&d.peeraddr, sizeof d.peeraddr).str();
    }

    // Prepare group data for monitoring the group status.
    m_group_data.resize(m_group_nodes.size());
}

struct TransmitErrorReason
{
    int error;
    int reason;
};

static std::map<SRTSOCKET, TransmitErrorReason> transmit_error_storage;

static void TransmitConnectCallback(void*, SRTSOCKET socket, int errorcode, const sockaddr* /*peer*/, int /*token*/)
{
    int reason = srt_getrejectreason(socket);
    transmit_error_storage[socket] = TransmitErrorReason { errorcode, reason };
    Verb() << "[Connection error reported on @" << socket << "]";
}

void SrtCommon::ConnectClient(string host, int port)
{
    auto sa = CreateAddr(host, port);
    {
        // Check if trying to connect to self.
        sockaddr_any lsa;
        srt_getsockname(m_sock, lsa.get(), &lsa.len);

        if (lsa.hport() == port && IsTargetAddrSelf(lsa.get(), sa.get()))
        {
            Verb() << "ERROR: Trying to connect to SELF address " << sa.str()
                << " with socket bound to " << lsa.str();
            Error("srt_connect", 0, SRT_EINVPARAM);
        }
    }
    Verb() << "Connecting to " << host << ":" << port << " ... " << VerbNoEOL;

    if (!m_blocking_mode)
    {
        srt_connect_callback(m_sock, &TransmitConnectCallback, 0);
    }

    SRTSTATUS stat = SRT_ERROR;
    for (;;)
    {
        ::transmit_throw_on_interrupt = true;
        SRTSOCKET stats = srt_connect(m_sock, sa.get(), sizeof sa);
        ::transmit_throw_on_interrupt = false;
        if (stats == SRT_INVALID_SOCK)
        {
            int reason = srt_getrejectreason(m_sock);
#if PLEASE_LOG
            LOGP(applog.Error, "ERROR reported by srt_connect - closing socket @", m_sock,
                    " reject reason: ", reason, ": ", srt_rejectreason_str(reason));
#endif
            if (transmit_retry_connect && (transmit_retry_always || reason == SRT_REJ_TIMEOUT))
            {
                if (transmit_retry_connect != -1)
                    --transmit_retry_connect;

                Verb() << "...timeout, retrying (" << transmit_retry_connect << ")...";
                continue;
            }

            srt_close(m_sock);
            Error("srt_connect", reason);
        }
        break;
    }

    // Wait for REAL connected state if nonblocking mode
    if (!m_blocking_mode)
    {
        Verb() << "[ASYNC] " << VerbNoEOL;

        // SPIN-WAITING version. Don't use it unless you know what you're doing.
        // SpinWaitAsync();

        // Socket readiness for connection is checked by polling on WRITE allowed sockets.
        int lenc = 2, lene = 2;
        SRTSOCKET ready_connect[2], ready_error[2];
        if (srt_epoll_wait(srt_conn_epoll, ready_error, &lene, ready_connect, &lenc, -1, 0, 0, 0, 0) != (int)SRT_ERROR)
        {
            // We should have just one socket, so check whatever socket
            // is in the transmit_error_storage.
            if (!transmit_error_storage.empty())
            {
                Verb() << "[CALLBACK(error): " << VerbNoEOL;
                int error, reason;
                bool failed = false;
                for (pair<const SRTSOCKET, TransmitErrorReason>& e: transmit_error_storage)
                {
                    Verb() << "{@" << e.first << " error=" << e.second.error
                        << " reason=" << e.second.reason << "} " << VerbNoEOL;
                    error = e.second.error;
                    reason = e.second.reason;
                    if (error != SRT_SUCCESS)
                        failed = true;
                }
                Verb() << "]";
                transmit_error_storage.clear();
                if (failed)
                    Error("srt_connect(async/cb)", reason, error);
            }

            if (lene > 0)
            {
                Verb() << "[EPOLL(error): " << lene << " sockets]";
                int reason = srt_getrejectreason(ready_error[0]);
                Error("srt_connect(async)", reason, SRT_ECONNREJ);
            }
            Verb() << "[EPOLL: " << lenc << " sockets] " << VerbNoEOL;
        }
        else
        {
            transmit_error_storage.clear();
            Error("srt_epoll_wait(srt_conn_epoll)");
        }

        transmit_error_storage.clear();
    }

    int maxsize = srt_getmaxpayloadsize(m_sock);
    if (maxsize == int(SRT_ERROR))
    {
        srt_close(m_sock);
        Error("srt_getmaxpayloadsize");
    }

    if (m_transtype == SRTT_LIVE && transmit_chunk_size > size_t(maxsize))
    {
        srt_close(m_sock);
        Error(Sprint("accepted connection's payload size ", maxsize, " is too small for required ", transmit_chunk_size, " chunk size"));
    }

    Verb() << " connected.";

    sockaddr_any agent;
    string dev;
    if (Verbose::on)
    {
        srt_getsockname(m_sock, agent.get(), &agent.len);
        char name[256];
        size_t len = 255;
        if (srt_getsockdevname(m_sock, name, &len) == SRT_STATUS_OK)
            dev.assign(name, len);
    }
    Verb("Connected AGENT:", agent.str(), "[", dev, "] PEER:", sa.str());
    stat = ConfigurePost(m_sock);
    if (stat == SRT_ERROR)
        Error("ConfigurePost");
}

void SrtCommon::Error(string src, int reason, int force_result)
{
    int errnov = 0;
    const int result = force_result == 0 ? srt_getlasterror(&errnov) : force_result;
    if (result == SRT_SUCCESS)
    {
        cerr << "\nERROR (app): " << src << endl;
        throw std::runtime_error(src);
    }
    string message = srt_strerror(result, errnov);
    if (result == SRT_ECONNREJ)
    {
        if ( Verbose::on )
            Verb() << "FAILURE\n" << src << ": [" << result << "] "
                << "Connection rejected: [" << int(reason) << "]: "
                << RejectReasonStr(reason);
        else
            cerr << "\nERROR #" << result
                << ": Connection rejected: [" << int(reason) << "]: "
                << RejectReasonStr(reason);
    }
    else
    {
        if ( Verbose::on )
        Verb() << "FAILURE\n" << src << ": [" << result << "." << errnov << "] " << message;
        else
        cerr << "\nERROR #" << result << "." << errnov << ": " << message << endl;
    }

    throw TransmissionError("error: " + src + ": " + message);
}

void SrtCommon::SetupRendezvous(string adapter, string host, int port)
{
    sockaddr_any target = CreateAddr(host, port);
    if (target.family() == AF_UNSPEC)
    {
        Error("Unable to resolve target host: " + host);
    }

    bool yes = true;
    srt_setsockopt(m_sock, 0, SRTO_RENDEZVOUS, &yes, sizeof yes);

    const int outport = m_outgoing_port ? m_outgoing_port : port;

    // Prefer the same IPv as target host
    auto localsa = CreateAddr(adapter, outport, target.family());
    string showhost = adapter;
    if (showhost == "")
        showhost = "ANY";
    if (target.family() == AF_INET6)
        showhost = "[" + showhost + "]";
    Verb() << "Binding rendezvous: " << showhost << ":" << outport << " ...";
    SRTSTATUS stat = srt_bind(m_sock, localsa.get(), localsa.size());
    if (stat == SRT_ERROR)
    {
        srt_close(m_sock);
        Error("srt_bind");
    }
}

void SrtCommon::Close()
{
#if PLEASE_LOG
        extern srt_logging::Logger applog;
        LOGP(applog.Error, "CLOSE requested - closing socket @", m_sock);
#endif
    bool any = false;
    bool yes = true;
    if (m_sock != SRT_INVALID_SOCK)
    {
        Verb() << "SrtCommon: DESTROYING CONNECTION, closing socket (rt%" << m_sock << ")...";
        srt_setsockflag(m_sock, SRTO_SNDSYN, &yes, sizeof yes);
        srt_close(m_sock);
        any = true;
    }

    if (m_bindsock != SRT_INVALID_SOCK)
    {
        Verb() << "SrtCommon: DESTROYING SERVER, closing socket (ls%" << m_bindsock << ")...";
        // Set sndsynchro to the socket to synch-close it.
        srt_setsockflag(m_bindsock, SRTO_SNDSYN, &yes, sizeof yes);
        srt_close(m_bindsock);
        any = true;
    }

    if (any)
        Verb() << "SrtCommon: ... done.";
}

SrtCommon::~SrtCommon()
{
    Close();
}

void SrtCommon::UpdateGroupStatus(const SRT_SOCKGROUPDATA* grpdata, size_t grpdata_size)
{
    if (!grpdata)
    {
        // This happens when you passed too small array. Treat this as error and stop.
        cerr << "ERROR: broadcast group update reports " << grpdata_size
            << " existing sockets, but app registerred only " << m_group_nodes.size() << endl;
        Error("Too many unpredicted sockets in the group");
    }

    // Clear the active flag in all nodes so that they are reactivated
    // if they are in the group list, REGARDLESS OF THE STATUS. We need to
    // see all connections that are in the nodes, but not in the group,
    // and this one would have to be activated.
    const SRT_SOCKGROUPDATA* gend = grpdata + grpdata_size;
    for (auto& n: m_group_nodes)
    {
        bool active = (find_if(grpdata, gend,
                    [&n] (const SRT_SOCKGROUPDATA& sg) { return sg.id == n.socket; }) != gend);
        if (!active)
            n.socket = SRT_INVALID_SOCK;
    }

    // Note: sockets are not necessarily in the same order. Find
    // the socket by id.
    for (size_t i = 0; i < grpdata_size; ++i)
    {
        const SRT_SOCKGROUPDATA& d = grpdata[i];
        SRTSOCKET id = d.id;

        SRT_SOCKSTATUS status = d.sockstate;
        SRTSTATUS result = d.result;
        SRT_MEMBERSTATUS mstatus = d.memberstate;

        if (result != SRT_ERROR && status == SRTS_CONNECTED)
        {
            // Short report with the state.
            Verb() << "G@" << id << "<" << MemberStatusStr(mstatus) << "> " << VerbNoEOL;
            continue;
        }
        // id, status, result, peeraddr
        Verb() << "\n\tG@" << id << " <" << SockStatusStr(status) << "/" << MemberStatusStr(mstatus) << "> (=" << result << ") PEER:"
            << sockaddr_any((sockaddr*)&d.peeraddr, sizeof d.peeraddr).str() << VerbNoEOL;

        if (status >= SRTS_BROKEN)
        {
            Verb() << "NOTE: socket @" << id << " is pending for destruction, waiting for it.";
        }
    }

    // This was only informative. Now we check all nodes if they
    // are not active

    int i = 1;
    for (auto& n: m_group_nodes)
    {
        if (n.error != SRT_SUCCESS)
        {
            Verb() << "[" << i << "] CONNECTION FAILURE to '" << n.host << ":" << n.port << "': "
                << srt_strerror(n.error, 0) << ":" << srt_rejectreason_str(n.reason);
        }

        // Check which nodes are no longer active and activate them.
        if (n.socket != SRT_INVALID_SOCK)
            continue;

        auto sa = CreateAddr(n.host, n.port);
        Verb() << "[" << i << "] RECONNECTING to node " << n.host << ":" << n.port << " ... " << VerbNoEOL;
        ++i;

        n.error = SRT_SUCCESS;
        n.reason = SRT_REJ_UNKNOWN;

        const sockaddr* source = n.source.empty() ? nullptr : n.source.get();
        SRT_SOCKGROUPCONFIG gd = srt_prepare_endpoint(source, sa.get(), sa.size());
        gd.weight = n.weight;
        gd.config = n.options;
        gd.token = n.token;

        SRTSOCKET fisock = srt_connect_group(m_sock, &gd, 1);
        if (fisock == SRT_INVALID_SOCK)
        {
            // Whatever. Skip the node.
            Verb() << "FAILED: ";
        }
        else
        {
            // Have socket, store it into the group socket array.
            n.socket = gd.id;
        }
    }
}

SrtSource::SrtSource(string host, int port, std::string path, const map<string,string>& par)
{
    Init(host, port, path, par, SRT_EPOLL_IN);
    ostringstream os;
    os << host << ":" << port;
    hostport_copy = os.str();
}

static void PrintSrtStats(SRTSOCKET sock, bool clr, bool bw, bool stats)
{
    CBytePerfMon perf;
    // clear only if stats report is to be read
    srt_bstats(sock, &perf, clr);

    if (bw)
        cout << transmit_stats_writer->WriteBandwidth(perf.mbpsBandwidth);
    if (stats)
        cout << transmit_stats_writer->WriteStats(sock, perf);
}

<<<<<<< HEAD
=======

#ifdef SRT_OLD_APP_READER

// NOTE: 'output' is expected to be EMPTY here.
bool SrtSource::GroupCheckPacketAhead(bytevector& output)
{
    bool status = false;
    vector<SRTSOCKET> past_ahead;

    // This map no longer maps only ahead links.
    // Here are all links, and whether ahead, it's defined by the sequence.
    for (auto i = m_group_positions.begin(); i != m_group_positions.end(); ++i)
    {
        // i->first: socket ID
        // i->second: ReadPos { sequence, packet }
        // We are not interested with the socket ID because we
        // aren't going to read from it - we have the packet already.
        ReadPos& a = i->second;

        int seqdiff = CSeqNo::seqcmp(a.sequence, m_group_seqno);
        if ( seqdiff == 1)
        {
            // The very next packet. Return it.
            m_group_seqno = a.sequence;
            Verb() << " (SRT group: ahead delivery %" << a.sequence << " from @" << i->first << ")";
            swap(output, a.packet);
            status = true;
        }
        else if (seqdiff < 1 && !a.packet.empty())
        {
            Verb() << " (@" << i->first << " dropping collected ahead %" << a.sequence << ")";
            a.packet.clear();
        }
        // In case when it's >1, keep it in ahead
    }

    return status;
}

static string DisplayEpollResults(const std::set<SRTSOCKET>& sockset, std::string prefix)
{
    typedef set<SRTSOCKET> fset_t;
    ostringstream os;
    os << prefix << " ";
    for (fset_t::const_iterator i = sockset.begin(); i != sockset.end(); ++i)
    {
        os << "@" << *i << " ";
    }

    return os.str();
}

bytevector SrtSource::GroupRead(size_t chunk)
{
    // Read the current group status. m_sock is here the group id.
    bytevector output;

    // Later iteration over it might be less efficient than
    // by vector, but we'll also often try to check a single id
    // if it was ever seen broken, so that it's skipped.
    set<SRTSOCKET> broken;

RETRY_READING:

    size_t size = m_group_data.size();
    int stat = srt_group_data(m_sock, m_group_data.data(), &size);
    if (stat == SRT_ERROR && size > m_group_data.size())
    {
        // Just too small buffer. Resize and continue.
        m_group_data.resize(size);
        stat = srt_group_data(m_sock, m_group_data.data(), &size);
    }
    else
    {
        // Downsize if needed.
        m_group_data.resize(size);
    }

    if (stat == SRT_ERROR) // Also after the above fix
    {
        Error(UDT::getlasterror(), "FAILURE when reading group data");
    }

    if (size == 0)
    {
        Error("No sockets in the group - disconnected");
    }

    bool connected = false;
    for (auto& d: m_group_data)
    {
        if (d.status == SRTS_CONNECTED)
        {
            connected = true;
            break;
        }
    }
    if (!connected)
    {
        Error("All sockets in the group disconnected");
    }

    if (Verbose::on)
    {
        for (auto& d: m_group_data)
        {
            if (d.status != SRTS_CONNECTED)
                // id, status, result, peeraddr
                Verb() << "@" << d.id << " <" << SockStatusStr(d.status) << "> (=" << d.result << ") PEER:"
                    << sockaddr_any((sockaddr*)&d.peeraddr, sizeof d.peeraddr).str();
        }
    }

    // Check first the ahead packets if you have any to deliver.
    if (m_group_seqno != SRT_SEQNO_NONE && !m_group_positions.empty())
    {
        bytevector ahead_packet;

        // This function also updates the group sequence pointer.
        if (GroupCheckPacketAhead(ahead_packet))
            return move(ahead_packet);
    }

    // LINK QUALIFICATION NAMES:
    //
    // HORSE: Correct link, which delivers the very next sequence.
    // Not necessarily this link is currently active.
    //
    // KANGAROO: Got some packets dropped and the sequence number
    // of the packet jumps over the very next sequence and delivers
    // an ahead packet.
    //
    // ELEPHANT: Is not ready to read, while others are, or reading
    // up to the current latest delivery sequence number does not
    // reach this sequence and the link becomes non-readable earlier.

    // The above condition has ruled out one kangaroo and turned it
    // into a horse.

    // Below there's a loop that will try to extract packets. Kangaroos
    // will be among the polled ones because skipping them risks that
    // the elephants will take over the reading. Links already known as
    // elephants will be also polled in an attempt to revitalize the
    // connection that experienced just a short living choking.
    //
    // After polling we attempt to read from every link that reported
    // read-readiness and read at most up to the sequence equal to the
    // current delivery sequence.

    // Links that deliver a packet below that sequence will be retried
    // until they deliver no more packets or deliver the packet of
    // expected sequence. Links that don't have a record in m_group_positions
    // and report readiness will be always read, at least to know what
    // sequence they currently stand on.
    //
    // Links that are already known as kangaroos will be polled, but
    // no reading attempt will be done. If after the reading series
    // it will turn out that we have no more horses, the slowest kangaroo
    // will be "advanced to a horse" (the ahead link with a sequence
    // closest to the current delivery sequence will get its sequence
    // set as current delivered and its recorded ahead packet returned
    // as the read packet).

    // If we find at least one horse, the packet read from that link
    // will be delivered. All other link will be just ensured update
    // up to this sequence number, or at worst all available packets
    // will be read. In this case all kangaroos remain kangaroos,
    // until the current delivery sequence m_group_seqno will be lifted
    // to the sequence recorded for these links in m_group_positions,
    // during the next time ahead check, after which they will become
    // horses.

    Verb() << "E(" << srt_epoll << ") " << VerbNoEOL;

    for (size_t i = 0; i < size; ++i)
    {
        SRT_SOCKGROUPDATA& d = m_group_data[i];
        if (d.status == SRTS_CONNECTING)
        {
            Verb() << "@" << d.id << "<pending> " << VerbNoEOL;
            int modes = SRT_EPOLL_OUT | SRT_EPOLL_ERR;
            srt_epoll_add_usock(srt_epoll, d.id, &modes);
            continue; // don't read over a failed or pending socket
        }

        if (d.status >= SRTS_BROKEN)
        {
            broken.insert(d.id);
        }

        if (broken.count(d.id))
        {
            Verb() << "@" << d.id << "<broken> " << VerbNoEOL;
            continue;
        }

        if (d.status != SRTS_CONNECTED)
        {
            Verb() << "@" << d.id << "<idle:" << SockStatusStr(d.status) << "> " << VerbNoEOL;
            // Sockets in this state are ignored. We are waiting until it
            // achieves CONNECTING state, then it's added to write.
            continue;
        }

        // Don't skip packets that are ahead because if we have a situation
        // that all links are either "elephants" (do not report read readiness)
        // and "kangaroos" (have already delivered an ahead packet) then
        // omitting kangaroos will result in only elephants to be polled for
        // reading. Elephants, due to the strict timing requirements and
        // ensurance that TSBPD on every link will result in exactly the same
        // delivery time for a packet of given sequence, having an elephant
        // and kangaroo in one cage means that the elephant is simply a broken
        // or half-broken link (the data are not delivered, but it will get
        // repaired soon, enough for SRT to maintain the connection, but it
        // will still drop packets that didn't arrive in time), in both cases
        // it may potentially block the reading for an indefinite time, while
        // simultaneously a kangaroo might be a link that got some packets
        // dropped, but then it's still capable to deliver packets on time.

        // Note also that about the fact that some links turn out to be
        // elephants we'll learn only after we try to poll and read them.

        // Note that d.id might be a socket that was previously being polled
        // on write, when it's attempting to connect, but now it's connected.
        // This will update the socket with the new event set.

        int modes = SRT_EPOLL_IN | SRT_EPOLL_ERR;
        srt_epoll_add_usock(srt_epoll, d.id, &modes);
        Verb() << "@" << d.id << "[READ] " << VerbNoEOL;
    }

    Verb() << "";

    // Here we need to make an additional check.
    // There might be a possibility that all sockets that
    // were added to the reader group, are ahead. At least
    // surely we don't have a situation that any link contains
    // an ahead-read subsequent packet, because GroupCheckPacketAhead
    // already handled that case.
    //
    // What we can have is that every link has:
    // - no known seq position yet (is not registered in the position map yet)
    // - the position equal to the latest delivered sequence
    // - the ahead position

    // Now the situation is that we don't have any packets
    // waiting for delivery so we need to wait for any to report one.
    // XXX We support blocking mode only at the moment.
    // The non-blocking mode would need to simply check the readiness
    // with only immediate report, and read-readiness would have to
    // be done in background.

    SrtPollState sready;

    // Poll on this descriptor until reading is available, indefinitely.
    if (UDT::epoll_swait(srt_epoll, sready, -1) == SRT_ERROR)
    {
        Error(UDT::getlasterror(), "UDT::epoll_swait(srt_epoll, group)");
    }
    if (Verbose::on)
    {
        Verb() << "RDY: {"
            << DisplayEpollResults(sready.rd(), "[R]")
            << DisplayEpollResults(sready.wr(), "[W]")
            << DisplayEpollResults(sready.ex(), "[E]")
            << "} " << VerbNoEOL;

    }

    LOGC(applog.Debug, log << "epoll_swait: "
            << DisplayEpollResults(sready.rd(), "[R]")
            << DisplayEpollResults(sready.wr(), "[W]")
            << DisplayEpollResults(sready.ex(), "[E]"));

    typedef set<SRTSOCKET> fset_t;

    // Handle sockets of pending connection and with errors.
    broken = sready.ex();

    // We don't do anything about sockets that have been configured to
    // poll on writing (that is, pending for connection). What we need
    // is that the epoll_swait call exit on that fact. Probably if this
    // was the only socket reported, no broken and no read-ready, this
    // will later check on output if still empty, if so, repeat the whole
    // function. This write-ready socket will be there already in the
    // connected state and will be added to read-polling.

    // Ok, now we need to have some extra qualifications:
    // 1. If a socket has no registry yet, we read anyway, just
    // to notify the current position. We read ONLY ONE PACKET this time,
    // we'll worry later about adjusting it to the current group sequence
    // position.
    // 2. If a socket is already position ahead, DO NOT read from it, even
    // if it is ready.

    // The state of things whether we were able to extract the very next
    // sequence will be simply defined by the fact that `output` is nonempty.

    int32_t next_seq = m_group_seqno;

    // If this set is empty, it won't roll even once, therefore output
    // will be surely empty. This will be checked then same way as when
    // reading from every socket resulted in error.
    for (fset_t::const_iterator i = sready.rd().begin(); i != sready.rd().end(); ++i)
    {
        // Check if this socket is in aheads
        // If so, don't read from it, wait until the ahead is flushed.

        SRTSOCKET id = *i;
        ReadPos* p = nullptr;
        auto pe = m_group_positions.find(id);
        if (pe != m_group_positions.end())
        {
            p = &pe->second;
            // Possible results of comparison:
            // x < 0: the sequence is in the past, the socket should be adjusted FIRST
            // x = 0: the socket should be ready to get the exactly next packet
            // x = 1: the case is already handled by GroupCheckPacketAhead.
            // x > 1: AHEAD. DO NOT READ.
            int seqdiff = CSeqNo::seqcmp(p->sequence, m_group_seqno);
            if (seqdiff > 1)
            {
                Verb() << "EPOLL: @" << id << " %" << p->sequence << " AHEAD, not reading.";
                continue;
            }
        }


        // Read from this socket stubbornly, until:
        // - reading is no longer possible (AGAIN)
        // - the sequence difference is >= 1

        int fi = 1; // marker for Verb to display flushing
        for (;;)
        {
            bytevector data(chunk);
            SRT_MSGCTRL mctrl = srt_msgctrl_default;
            stat = srt_recvmsg2(id, data.data(), chunk, &mctrl);
            if (stat == SRT_ERROR)
            {
                if (fi == 0)
                {
                    if (Verbose::on)
                    {
                        if (p)
                        {
                            int32_t pktseq = p->sequence;
                            int seqdiff = CSeqNo::seqcmp(p->sequence, m_group_seqno);
                            Verb() << ". %" << pktseq << " " << seqdiff << ")";
                        }
                        else
                        {
                            Verb() << ".)";
                        }
                    }
                    fi = 1;
                }
                int err = srt_getlasterror(0);
                if (err == SRT_EASYNCRCV)
                {
                    // Do not treat this as spurious, just stop reading.
                    break;
                }
                Verb() << "Error @" << id << ": " << srt_getlasterror_str();
                broken.insert(id);
                break;
            }

            // NOTE: checks against m_group_seqno and decisions based on it
            // must NOT be done if m_group_seqno is NONE, which means that we
            // are about to deliver the very first packet and we take its
            // sequence number as a good deal.

            // The order must be:
            // - check discrepancy
            // - record the sequence
            // - check ordering.
            // The second one must be done always, but failed discrepancy
            // check should exclude the socket from any further checks.
            // That's why the common check for m_group_seqno != NONE can't
            // embrace everything below.

            // We need to first qualify the sequence, just for a case
            if (m_group_seqno != SRT_SEQNO_NONE && abs(m_group_seqno - mctrl.pktseq) > CSeqNo::m_iSeqNoTH)
            {
                // This error should be returned if the link turns out
                // to be the only one, or set to the group data.
                // err = SRT_ESECFAIL;
                if (fi == 0)
                {
                    Verb() << ".)";
                    fi = 1;
                }
                Verb() << "Error @" << id << ": SEQUENCE DISCREPANCY: base=%" << m_group_seqno << " vs pkt=%" << mctrl.pktseq << ", setting ESECFAIL";
                broken.insert(id);
                break;
            }

            // Rewrite it to the state for a case when next reading
            // would not succeed. Do not insert the buffer here because
            // this is only required when the sequence is ahead; for that
            // it will be fixed later.
            if (!p)
            {
                p = &(m_group_positions[id] = ReadPos { mctrl.pktseq, {} });
            }
            else
            {
                p->sequence = mctrl.pktseq;
            }

            if (m_group_seqno != SRT_SEQNO_NONE)
            {
                // Now we can safely check it.
                int seqdiff = CSeqNo::seqcmp(mctrl.pktseq, m_group_seqno);

                if (seqdiff <= 0)
                {
                    if (fi == 1)
                    {
                        Verb() << "(@" << id << " FLUSH:" << VerbNoEOL;
                        fi = 0;
                    }

                    Verb() << "." << VerbNoEOL;

                    // The sequence is recorded, the packet has to be discarded.
                    // That's all.
                    continue;
                }

                // Finish flush reporting if fallen into here
                if (fi == 0)
                {
                    Verb() << ". %" << mctrl.pktseq << " " << (-seqdiff) << ")";
                    fi = 1;
                }

                // Now we have only two possibilities:
                // seqdiff == 1: The very next sequence, we want to read and return the packet.
                // seqdiff > 1: The packet is ahead - record the ahead packet, but continue with the others.

                if (seqdiff > 1)
                {
                    Verb() << "@" << id << " %" << mctrl.pktseq << " AHEAD";
                    p->packet = move(data);
                    break; // Don't read from that socket anymore.
                }
            }

            // We have seqdiff = 1, or we simply have the very first packet
            // which's sequence is taken as a good deal. Update the sequence
            // and record output.

            if (!output.empty())
            {
                Verb() << "@" << id << " %" << mctrl.pktseq << " REDUNDANT";
                break;
            }


            Verb() << "@" << id << " %" << mctrl.pktseq << " DELIVERING";
            output = move(data);

            // Record, but do not update yet, until all sockets are handled.
            next_seq = mctrl.pktseq;
            break;
        }
    }

    // ready_len is only the length of currently reported
    // ready sockets, NOT NECESSARILY containing all sockets from the group.
    if (broken.size() == size)
    {
        // All broken
        Error("All sockets broken");
    }

    if (Verbose::on && !broken.empty())
    {
        Verb() << "BROKEN: " << Printable(broken) << " - removing";
    }

    // Now remove all broken sockets from aheads, if any.
    // Even if they have already delivered a packet.
    for (SRTSOCKET d: broken)
    {
        m_group_positions.erase(d);
        srt_close(d);
    }

    // May be required to be re-read.
    broken.clear();

    if (!output.empty())
    {
        // We have extracted something, meaning that we have the sequence shift.
        // Update it now and don't do anything else with the sockets.

        // Sanity check
        if (next_seq == SRT_SEQNO_NONE)
        {
            Error("IPE: next_seq not set after output extracted!");
        }
        m_group_seqno = next_seq;
        return output;
    }

    // Check if we have any sockets left :D

    // Here we surely don't have any more HORSES,
    // only ELEPHANTS and KANGAROOS. Qualify them and
    // attempt to at least take advantage of KANGAROOS.

    // In this position all links are either:
    // - updated to the current position
    // - updated to the newest possible position available
    // - not yet ready for extraction (not present in the group)

    // If we haven't extracted the very next sequence position,
    // it means that we might only have the ahead packets read,
    // that is, the next sequence has been dropped by all links.

    if (!m_group_positions.empty())
    {
        // This might notify both lingering links, which didn't
        // deliver the required sequence yet, and links that have
        // the sequence ahead. Review them, and if you find at
        // least one packet behind, just wait for it to be ready.
        // Use again the waiting function because we don't want
        // the general waiting procedure to skip others.
        set<SRTSOCKET> elephants;

        // const because it's `typename decltype(m_group_positions)::value_type`
        pair<const SRTSOCKET, ReadPos>* slowest_kangaroo = nullptr;

        for (auto& sock_rp: m_group_positions)
        {
            // NOTE that m_group_seqno in this place wasn't updated
            // because we haven't successfully extracted anything.
            int seqdiff = CSeqNo::seqcmp(sock_rp.second.sequence, m_group_seqno);
            if (seqdiff < 0)
            {
                elephants.insert(sock_rp.first);
            }
            // If seqdiff == 0, we have a socket ON TRACK.
            else if (seqdiff > 0)
            {
                if (!slowest_kangaroo)
                {
                    slowest_kangaroo = &sock_rp;
                }
                else
                {
                    // Update to find the slowest kangaroo.
                    int seqdiff = CSeqNo::seqcmp(slowest_kangaroo->second.sequence, sock_rp.second.sequence);
                    if (seqdiff > 0)
                    {
                        slowest_kangaroo = &sock_rp;
                    }
                }
            }
        }

        // Note that if no "slowest_kangaroo" was found, it means
        // that we don't have kangaroos.
        if (slowest_kangaroo)
        {
            // We have a slowest kangaroo. Elephants must be ignored.
            // Best case, they will get revived, worst case they will be
            // soon broken.
            //
            // As we already have the packet delivered by the slowest
            // kangaroo, we can simply return it.

            m_group_seqno = slowest_kangaroo->second.sequence;
            Verb() << "@" << slowest_kangaroo->first << " %" << m_group_seqno << " KANGAROO->HORSE";
            swap(output, slowest_kangaroo->second.packet);
            return output;
        }

        // Here ALL LINKS ARE ELEPHANTS, stating that we still have any.
        if (Verbose::on)
        {
            if (!elephants.empty())
            {
                // If we don't have kangaroos, then simply reattempt to
                // poll all elephants again anyway (at worst they are all
                // broken and we'll learn about it soon).
                Verb() << "ALL LINKS ELEPHANTS. Re-polling.";
            }
            else
            {
                Verb() << "ONLY BROKEN WERE REPORTED. Re-polling.";
            }
        }
        goto RETRY_READING;
    }

    // We have checked so far only links that were ready to poll.
    // Links that are not ready should be re-checked.
    // Links that were not ready at the entrance should be checked
    // separately, and probably here is the best moment to do it.
    // After we make sure that at least one link is ready, we can
    // reattempt to read a packet from it.

    // Ok, so first collect all sockets that are in
    // connecting state, make a poll for connection.
    srt_epoll_clear_usocks(srt_epoll);
    bool have_connectors = false, have_ready = false;
    for (auto& d: m_group_data)
    {
        if (d.status < SRTS_CONNECTED)
        {
            // Not sure anymore if IN or OUT signals the connect-readiness,
            // but no matter. The signal will be cleared once it is used,
            // while it will be always on when there's anything ready to read.
            int modes = SRT_EPOLL_IN | SRT_EPOLL_OUT;
            srt_epoll_add_usock(srt_epoll, d.id, &modes);
            have_connectors = true;
        }
        else if (d.status == SRTS_CONNECTED)
        {
            have_ready = true;
        }
    }

    if (have_ready || have_connectors)
    {
        Verb() << "(still have: " << (have_ready ? "+" : "-") << "ready, "
            << (have_connectors ? "+" : "-") << "conenctors).";
        goto RETRY_READING;
    }

    if (have_ready)
    {
        Verb() << "(connected in the meantime)";
        // Some have connected in the meantime, don't
        // waste time on the pending ones.
        goto RETRY_READING;
    }

    if (have_connectors)
    {
        Verb() << "(waiting for pending connectors to connect)";
        // Wait here for them to be connected.
        vector<SRTSOCKET> sready;
        sready.resize(m_group_data.size());
        int ready_len = m_group_data.size();
        if (srt_epoll_wait(srt_epoll, sready.data(), &ready_len, 0, 0, -1, 0, 0, 0, 0) == SRT_ERROR)
        {
            Error("All sockets in the group disconnected");
        }

        goto RETRY_READING;
    }

    Error("No data extracted");
    return output; // Just a marker - this above function throws an exception
}

#endif

>>>>>>> 1b050ade
MediaPacket SrtSource::Read(size_t chunk)
{
    static size_t counter = 1;

    bool have_group SRT_ATR_UNUSED = !m_group_nodes.empty();

    bytevector data(chunk);

    SRT_MSGCTRL mctrl = srt_msgctrl_default;
    bool ready = true;
    int stat;

    do
    {
        if (have_group || m_listener_group)
        {
            mctrl.grpdata = m_group_data.data();
            mctrl.grpdata_size = m_group_data.size();
        }

        if (::transmit_int_state)
            Error("srt_recvmsg2: interrupted");

        ::transmit_throw_on_interrupt = true;
        stat = srt_recvmsg2(m_sock, data.data(), int(chunk), &mctrl);
        ::transmit_throw_on_interrupt = false;
        if (stat != int(SRT_ERROR))
        {
            ready = true;
        }
        else
        {
            int syserr = 0;
            int err = srt_getlasterror(&syserr);

            if (!m_blocking_mode)
            {
                // EAGAIN for SRT READING
                if (err == SRT_EASYNCRCV)
                {
Epoll_again:
                    Verb() << "AGAIN: - waiting for data by epoll(" << srt_epoll << ")...";
                    // Poll on this descriptor until reading is available, indefinitely.
                    int len = 2;
                    SRT_EPOLL_EVENT sready[2];
                    len = srt_epoll_uwait(srt_epoll, sready, len, -1);
                    if (len != int(SRT_ERROR))
                    {
                        Verb() << "... epoll reported ready " << len << " sockets";
                        // If the event was SRT_EPOLL_UPDATE, report it, and still wait.

                        bool any_read_ready = false;
                        vector<SRTSOCKET> errored;
                        for (int i = 0; i < len; ++i)
                        {
                            if (sready[i].events & SRT_EPOLL_UPDATE)
                            {
                                Verb() << "... [BROKEN CONNECTION reported on @" << sready[i].fd << "]";
                            }

                            if (sready[i].events & SRT_EPOLL_IN)
                                any_read_ready = true;

                            if (sready[i].events & SRT_EPOLL_ERR)
                            {
                                errored.push_back(sready[i].fd);
                            }
                        }

                        if (!any_read_ready)
                        {
                            Verb() << " ... [NOT READ READY - AGAIN (" << errored.size() << " errored: " << Printable(errored) << ")]";
                            goto Epoll_again;
                        }

                        continue;
                    }
                    // If was -1, then passthru.
                }
            }
            else
            {
                // In blocking mode it uses a minimum of 1s timeout,
                // and continues only if interrupt not requested.
                if (!::transmit_int_state && (err == SRT_EASYNCRCV || err == SRT_ETIMEOUT))
                {
                    ready = false;
                    continue;
                }
            }
            Error("srt_recvmsg2");
        }

        if (stat == 0)
        {
            throw ReadEOF(hostport_copy);
        }
#if PLEASE_LOG
        extern srt_logging::Logger applog;
        LOGC(applog.Debug, log << "recv: #" << mctrl.msgno << " %" << mctrl.pktseq << "  "
                << BufferStamp(data.data(), stat) << " BELATED: " << ((srt_time_now()-mctrl.srctime)/1000.0) << "ms");
#endif

        Verb() << "(#" << mctrl.msgno << " %" << mctrl.pktseq << "  " << BufferStamp(data.data(), stat) << ") " << VerbNoEOL;
    }
    while (!ready);

    chunk = size_t(stat);
    if (chunk < data.size())
        data.resize(chunk);

    const bool need_bw_report    = transmit_bw_report    && int(counter % transmit_bw_report) == transmit_bw_report - 1;
    const bool need_stats_report = transmit_stats_report && counter % transmit_stats_report == transmit_stats_report - 1;

    if (have_group) // Means, group with caller mode
    {
        UpdateGroupStatus(mctrl.grpdata, mctrl.grpdata_size);
        if (transmit_stats_writer && (need_stats_report || need_bw_report))
        {
            PrintSrtStats(m_sock, need_stats_report, need_bw_report, need_stats_report);
            for (size_t i = 0; i < mctrl.grpdata_size; ++i)
                PrintSrtStats(mctrl.grpdata[i].id, need_stats_report, need_bw_report, need_stats_report);
        }
    }
    else
    {
        if (transmit_stats_writer && (need_stats_report || need_bw_report))
        {
            PrintSrtStats(m_sock, need_stats_report, need_bw_report, need_stats_report);
        }
    }

    ++counter;

    return MediaPacket(data, mctrl.srctime);
}

SrtTarget::SrtTarget(std::string host, int port, std::string path, const std::map<std::string,std::string>& par)
{
    Init(host, port, path, par, SRT_EPOLL_OUT);
}


SRTSTATUS SrtTarget::ConfigurePre(SRTSOCKET sock)
{
    SRTSTATUS result = SrtCommon::ConfigurePre(sock);
    if (result == SRT_ERROR)
        return result;

    if (sock & SRTGROUP_MASK)
        return 0;

    int yes = 1;
    // This is for the HSv4 compatibility; if both parties are HSv5
    // (min. version 1.2.1), then this setting simply does nothing.
    // In HSv4 this setting is obligatory; otherwise the SRT handshake
    // extension will not be done at all.
    result = srt_setsockopt(sock, 0, SRTO_SENDER, &yes, sizeof yes);
    if (result == SRT_ERROR)
        return result;

    return SRT_STATUS_OK;
}

void SrtTarget::Write(const MediaPacket& data)
{
    static int counter = 1;
    ::transmit_throw_on_interrupt = true;

    // Check first if it's ready to write.
    // If not, wait indefinitely.
    if (!m_blocking_mode)
    {
Epoll_again:
        int len = 2;
        SRT_EPOLL_EVENT sready[2];
        len = srt_epoll_uwait(srt_epoll, sready, len, -1);
        if (len != int(SRT_ERROR))
        {
            bool any_write_ready = false;
            for (int i = 0; i < len; ++i)
            {
                if (sready[i].events & SRT_EPOLL_UPDATE)
                {
                    Verb() << "... [BROKEN CONNECTION reported on @" << sready[i].fd << "]";
                }

                if (sready[i].events & SRT_EPOLL_OUT)
                    any_write_ready = true;
            }

            if (!any_write_ready)
            {
                Verb() << " ... [NOT WRITE READY - AGAIN]";
                goto Epoll_again;
            }

            // Pass on, write ready.
        }
        else
        {
            Error("srt_epoll_uwait");
        }
    }

    SRT_MSGCTRL mctrl = srt_msgctrl_default;
    bool have_group = !m_group_nodes.empty();
    if (have_group || m_listener_group)
    {
        mctrl.grpdata = m_group_data.data();
        mctrl.grpdata_size = m_group_data.size();
    }

    if (transmit_use_sourcetime)
    {
        mctrl.srctime = data.time;
    }

    int stat = srt_sendmsg2(m_sock, data.payload.data(), int(data.payload.size()), &mctrl);

    // For a socket group, the error is reported only
    // if ALL links from the group have failed to perform
    // the operation. If only one did, the result will be
    // visible in the status array.
    if (stat == int(SRT_ERROR))
        Error("srt_sendmsg");
    ::transmit_throw_on_interrupt = false;

    const bool need_bw_report    = transmit_bw_report    && int(counter % transmit_bw_report) == transmit_bw_report - 1;
    const bool need_stats_report = transmit_stats_report && counter % transmit_stats_report == transmit_stats_report - 1;

    if (have_group)
    {
        // For listener group this is not necessary. The group information
        // is updated in mctrl.
        UpdateGroupStatus(mctrl.grpdata, mctrl.grpdata_size);
        if (transmit_stats_writer && (need_stats_report || need_bw_report))
        {
            PrintSrtStats(m_sock, need_stats_report, need_bw_report, need_stats_report);
            for (size_t i = 0; i < mctrl.grpdata_size; ++i)
                PrintSrtStats(mctrl.grpdata[i].id, need_stats_report, need_bw_report, need_stats_report);
        }
    }
    else
    {
        if (transmit_stats_writer && (need_stats_report || need_bw_report))
        {
            PrintSrtStats(m_sock, need_stats_report, need_bw_report, need_stats_report);
        }
    }

    Verb() << "(#" << mctrl.msgno << " %" << mctrl.pktseq << "  " << BufferStamp(data.payload.data(), data.payload.size()) << ") " << VerbNoEOL;

    ++counter;
}

SrtRelay::SrtRelay(std::string host, int port, std::string path, const std::map<std::string,std::string>& par)
{
    Init(host, port, path, par, SRT_EPOLL_IN | SRT_EPOLL_OUT);
}

SrtModel::SrtModel(string host, int port, map<string,string> par)
{
    InitParameters(host, "", par);
    if (m_mode == "caller")
        is_caller = true;
    else if (m_mode == "rendezvous")
        is_rend = true;
    else if (m_mode != "listener")
        throw std::invalid_argument("Wrong 'mode' attribute; expected: caller, listener, rendezvous");

    m_host = host;
    m_port = port;
}

void SrtModel::Establish(std::string& w_name)
{
    // This does connect or accept.
    // When this returned true, the caller should create
    // a new SrtSource or SrtTaget then call StealFrom(*this) on it.

    // If this is a connector and the peer doesn't have a corresponding
    // medium, it should send back a single byte with value 0. This means
    // that agent should stop connecting.

    if (is_rend)
    {
        OpenRendezvous(m_adapter, m_host, m_port);
    }
    else if (is_caller)
    {
        // Establish a connection

        PrepareClient();

        if (w_name != "")
        {
            Verb() << "Connect with requesting stream [" << w_name << "]";
            srt::setstreamid(m_sock, w_name);
        }
        else
        {
            Verb() << "NO STREAM ID for SRT connection";
        }

        if (m_outgoing_port || m_adapter != "")
        {
            Verb() << "Setting outgoing port: " << m_outgoing_port << " adapter:" << m_adapter;
            SetupAdapter(m_adapter, m_outgoing_port);
        }

        ConnectClient(m_host, m_port);

        if (m_outgoing_port == 0)
        {
            // Must rely on a randomly selected one. Extract the port
            // so that it will be reused next time.
            sockaddr_any s(AF_INET);
            int namelen = s.size();
            if (srt_getsockname(Socket(), (s.get()), (&namelen)) == SRT_ERROR)
            {
                Error("srt_getsockname");
            }

            m_outgoing_port = s.hport();
            Verb() << "Extracted outgoing port: " << m_outgoing_port;
        }
    }
    else
    {
        // Listener - get a socket by accepting.
        // Check if the listener is already created first
        if (Listener() == SRT_INVALID_SOCK)
        {
            Verb() << "Setting up listener: port=" << m_port << " backlog=5";
            PrepareListener(m_adapter, m_port, 5);
        }

        Verb() << "Accepting a client...";
        AcceptNewClient();
        // This rewrites m_sock with a new SRT socket ("accepted" socket)
        w_name = UDT::getstreamid(m_sock);
        Verb() << "... GOT CLIENT for stream [" << w_name << "]";
    }
}


template <class Iface> struct Srt;
template <> struct Srt<Source> { typedef SrtSource type; };
template <> struct Srt<Target> { typedef SrtTarget type; };
template <> struct Srt<Relay> { typedef SrtRelay type; };

template <class Iface>
Iface* CreateSrt(const string& host, int port, std::string path, const map<string,string>& par)
{ return new typename Srt<Iface>::type (host, port, path, par); }

MediaPacket ConsoleRead(size_t chunk)
{
    bytevector data(chunk);
    bool st = cin.read(data.data(), chunk).good();
    chunk = cin.gcount();
    if (chunk == 0 && !st)
        return bytevector();

    int64_t stime = 0;
    if (transmit_use_sourcetime)
        stime = srt_time_now();

    if (chunk < data.size())
        data.resize(chunk);
    if (data.empty())
        throw Source::ReadEOF("CONSOLE device");

    return MediaPacket(data, stime);
}

class ConsoleSource: public virtual Source
{
public:

    ConsoleSource()
    {
    }

    MediaPacket Read(size_t chunk) override
    {
        return ConsoleRead(chunk);
    }

    bool IsOpen() override { return cin.good(); }
    bool End() override { return cin.eof(); }
};

class ConsoleTarget: public virtual Target
{
public:

    ConsoleTarget()
    {
    }

    void Write(const MediaPacket& data) override
    {
        cout.write(data.payload.data(), data.payload.size());
    }

    bool IsOpen() override { return cout.good(); }
    bool Broken() override { return cout.eof(); }
};

class ConsoleRelay: public Relay, public ConsoleSource, public ConsoleTarget
{
public:
    ConsoleRelay() = default;

    bool IsOpen() override { return cin.good() && cout.good(); }
};

template <class Iface> struct Console;
template <> struct Console<Source> { typedef ConsoleSource type; };
template <> struct Console<Target> { typedef ConsoleTarget type; };
template <> struct Console<Relay> { typedef ConsoleRelay type; };

template <class Iface>
Iface* CreateConsole() { return new typename Console<Iface>::type (); }


// More options can be added in future.
SocketOption udp_options [] {
    { "iptos", IPPROTO_IP, IP_TOS, SocketOption::PRE, SocketOption::INT, nullptr },
    // IP_TTL and IP_MULTICAST_TTL are handled separately by a common option, "ttl".
    { "mcloop", IPPROTO_IP, IP_MULTICAST_LOOP, SocketOption::PRE, SocketOption::INT, nullptr }
};

static inline bool IsMulticast(in_addr adr)
{
    unsigned char* abytes = (unsigned char*)&adr.s_addr;
    unsigned char c = abytes[0];
    return c >= 224 && c <= 239;
}

void UdpCommon::Setup(string host, int port, map<string,string> attr)
{
    m_sock = socket(AF_INET, SOCK_DGRAM, IPPROTO_UDP);
    if (m_sock == -1)
        Error(SysError(), "UdpCommon::Setup: socket");

    int yes = 1;
    ::setsockopt(m_sock, SOL_SOCKET, SO_REUSEADDR, (const char*)&yes, sizeof yes);

    interface_addr = CreateAddr("", port, AF_INET);
    target_addr = CreateAddr(host, port);

    is_multicast = false;

    if (target_addr.family() == AF_INET)
    {
        if (attr.count("multicast"))
        {
            if (!IsMulticast(target_addr.sin.sin_addr))
            {
                throw std::runtime_error("UdpCommon: requested multicast for a non-multicast-type IP address");
            }
            is_multicast = true;
        }
        else if (IsMulticast(target_addr.sin.sin_addr))
        {
            is_multicast = true;
        }

        if (is_multicast)
        {
            ip_mreq mreq;
            int opt_name;
            const char* mreq_arg_ptr;
            socklen_t mreq_arg_size;

            adapter = attr.count("adapter") ? attr.at("adapter") : string();
            if (adapter == "")
            {
                Verb() << "Multicast: home address: INADDR_ANY:" << port;
            }
            else
            {
                Verb() << "Multicast: home address: " << adapter << ":" << port;
                interface_addr = CreateAddr(adapter, port);
            }

            if (attr.count("source"))
            {
#ifdef IP_ADD_SOURCE_MEMBERSHIP
                ip_mreq_source mreq_ssm;
                /* this is an ssm.  we need to use the right struct and opt */
                opt_name = IP_ADD_SOURCE_MEMBERSHIP;
                mreq_ssm.imr_multiaddr.s_addr = target_addr.sin.sin_addr.s_addr;
                mreq_ssm.imr_interface.s_addr = interface_addr.sin.sin_addr.s_addr;
                inet_pton(AF_INET, attr.at("source").c_str(), &mreq_ssm.imr_sourceaddr);
                mreq_arg_size = sizeof(mreq_ssm);
                mreq_arg_ptr = (const char*)&mreq_ssm;
#else
                throw std::runtime_error("UdpCommon: source-filter multicast not supported by OS");
#endif
            }
            else
            {
                opt_name = IP_ADD_MEMBERSHIP;
                mreq.imr_multiaddr.s_addr = target_addr.sin.sin_addr.s_addr;
                mreq.imr_interface.s_addr = interface_addr.sin.sin_addr.s_addr;
                mreq_arg_size = sizeof(mreq);
                mreq_arg_ptr = (const char*)&mreq;
            }

#ifdef _WIN32
            const auto status_error = SOCKET_ERROR;
#else
            const auto status_error = -1;
#endif
            auto res = setsockopt(m_sock, IPPROTO_IP, opt_name, mreq_arg_ptr, mreq_arg_size);

            if (res == status_error)
            {
                Error(errno, "adding to multicast membership failed");
            }

            attr.erase("multicast");
            attr.erase("adapter");
        }
    }

    // The "ttl" options is handled separately, it maps to both IP_TTL
    // and IP_MULTICAST_TTL so that TTL setting works for both uni- and multicast.
    if (attr.count("ttl"))
    {
        int ttl = stoi(attr.at("ttl"));
        int res = setsockopt(m_sock, IPPROTO_IP, IP_TTL, (const char*)&ttl, sizeof ttl);
        if (res == -1)
            Verb() << "WARNING: failed to set 'ttl' (IP_TTL) to " << ttl;
        res = setsockopt(m_sock, IPPROTO_IP, IP_MULTICAST_TTL, (const char*)&ttl, sizeof ttl);
        if (res == -1)
            Verb() << "WARNING: failed to set 'ttl' (IP_MULTICAST_TTL) to " << ttl;

        attr.erase("ttl");
    }

    m_options = attr;

    for (auto o: udp_options)
    {
        // Ignore "binding" - for UDP there are no post options.
        if (m_options.count(o.name))
        {
            string value = m_options.at(o.name);
            bool ok = o.apply<SocketOption::SYSTEM>(m_sock, value);
            if (!ok)
                Verb() << "WARNING: failed to set '" << o.name << "' to " << value;
        }
    }
}

void UdpCommon::Error(int err, string src)
{
    char buf[512];
    string message = SysStrError(err, buf, 512u);

    if (Verbose::on)
        Verb() << "FAILURE\n" << src << ": [" << err << "] " << message;
    else
        cerr << "\nERROR #" << err << ": " << message << endl;

    throw TransmissionError("error: " + src + ": " + message);
}

UdpCommon::~UdpCommon()
{
#ifdef _WIN32
    if (m_sock != -1)
    {
        shutdown(m_sock, SD_BOTH);
        closesocket(m_sock);
        m_sock = -1;
    }
#else
    close(m_sock);
#endif
}

UdpSource::UdpSource(string host, int port, const map<string,string>& attr)
{
    Setup(host, port, attr);

    // On Windows it somehow doesn't work when bind()
    // is called with multicast address. Write the address
    // that designates the network device here, always.

    // Hance we have two fields holding the address:
    // * target_addr: address from which reading will be done
    //   * unicast: local address of the interface
    //   * multicast: the IGMP address
    // * interface_addr: address of the local interface
    //   (same as target_addr for unicast)

    // In case of multicast, binding should be done:
    // On most POSIX systems, to the multicast address (target_addr in this case)
    // On Windows, to a local address (hence use interface_addr, as in this
    // case it differs to target_addr).

#if defined(_WIN32) || defined(__CYGWIN__)
    sockaddr_any baddr = is_multicast ? interface_addr : target_addr;
    static const char* const sysname = "Windows";
#else
    static const char* const sysname = "POSIX";
    sockaddr_any baddr = target_addr;
#endif
    Verb("UDP:", is_multicast ? "Multicast" : "Unicast", "(", sysname,
            "): will bind to: ", baddr.str());
    int stat = ::bind(m_sock, baddr.get(), baddr.size());

    if (stat == -1)
        Error(SysError(), "Binding address for UDP");
    eof = false;
    struct timeval tv;
    tv.tv_sec = 1;
    tv.tv_usec = 0;
    if (::setsockopt(m_sock, SOL_SOCKET, SO_RCVTIMEO, (const char*) &tv, sizeof(tv)) < 0)
        Error(SysError(), "Setting timeout for UDP");
}

MediaPacket UdpSource::Read(size_t chunk)
{
    bytevector data(chunk);
    sockaddr_any sa(target_addr.family());
    int64_t srctime = 0;
AGAIN:
    int stat = recvfrom(m_sock, data.data(), (int) chunk, 0, sa.get(), &sa.syslen());
    int err = SysError();
    if (transmit_use_sourcetime)
    {
        srctime = srt_time_now();
    }
    if (stat == -1)
    {
        if (!::transmit_int_state && err == SysAGAIN)
            goto AGAIN;

        Error(SysError(), "UDP Read/recvfrom");
    }

    if (stat < 1)
    {
        eof = true;
        return bytevector();
    }

    chunk = size_t(stat);
    if (chunk < data.size())
        data.resize(chunk);

    return MediaPacket(data, srctime);
}

UdpTarget::UdpTarget(string host, int port, const map<string,string>& attr)
{
    Setup(host, port, attr);
    if (adapter != "")
    {
        auto maddr = CreateAddr(adapter, 0);
        in_addr addr = maddr.sin.sin_addr;

        int res = setsockopt(m_sock, IPPROTO_IP, IP_MULTICAST_IF, reinterpret_cast<const char*>(&addr), sizeof(addr));
        if (res == -1)
        {
            Error(SysError(), "setsockopt/IP_MULTICAST_IF: " + adapter);
        }
    }
}

void UdpTarget::Write(const MediaPacket& data)
{
    int stat = sendto(m_sock, data.payload.data(), int(data.payload.size()), 0, target_addr.get(), (int)target_addr.size());
    if (stat == -1)
        Error(SysError(), "UDP Write/sendto");
}


template <class Iface> struct Udp;
template <> struct Udp<Source> { typedef UdpSource type; };
template <> struct Udp<Target> { typedef UdpTarget type; };
template <> struct Udp<Relay> { typedef UdpRelay type; };

template <class Iface>
Iface* CreateUdp(const string& host, int port, const map<string,string>& par) { return new typename Udp<Iface>::type (host, port, par); }

template<class Base>
inline bool IsOutput() { return false; }

template<>
inline bool IsOutput<Target>() { return true; }

template <class Base>
extern unique_ptr<Base> CreateMedium(const string& uri)
{
    unique_ptr<Base> ptr;

    UriParser u(uri);

    int iport = 0;
    switch ( u.type() )
    {
    default:
        break; // do nothing, return nullptr
    case UriParser::FILE:
        if (u.host() == "con" || u.host() == "console")
        {
            if ( IsOutput<Base>() && (
                        (Verbose::on && Verbose::cverb == &cout)
                        || transmit_bw_report || transmit_stats_report) )
            {
                cerr << "ERROR: file://con with -v or -r or -s would result in mixing the data and text info.\n";
                cerr << "ERROR: HINT: you can stream through a FIFO (named pipe)\n";
                throw invalid_argument("incorrect parameter combination");
            }
            ptr.reset( CreateConsole<Base>() );
        }
        else
            ptr.reset( CreateFile<Base>(u.path()));
        break;

    case UriParser::SRT:
        ptr.reset( CreateSrt<Base>(u.host(), u.portno(), u.path(), u.parameters()) );
        break;


    case UriParser::UDP:
        iport = atoi(u.port().c_str());
        if (iport < 1024)
        {
            cerr << "Port value invalid: " << iport << " - must be >=1024\n";
            throw invalid_argument("Invalid port number");
        }
        ptr.reset( CreateUdp<Base>(u.host(), iport, u.parameters()) );
        break;
    }

    if (ptr)
        ptr->uri = std::move(u);
    return ptr;
}


std::unique_ptr<Source> Source::Create(const std::string& url)
{
    return CreateMedium<Source>(url);
}

std::unique_ptr<Target> Target::Create(const std::string& url)
{
    return CreateMedium<Target>(url);
}<|MERGE_RESOLUTION|>--- conflicted
+++ resolved
@@ -630,12 +630,7 @@
         Error(Sprint("accepted connection's payload size ", maxsize, " is too small for required ", transmit_chunk_size, " chunk size"));
     }
 
-<<<<<<< HEAD
-    if (m_sock & SRTGROUP_MASK)
-=======
-#if ENABLE_BONDING
     if (int32_t(m_sock) & SRTGROUP_MASK)
->>>>>>> 1b050ade
     {
         m_listener_group = true;
         if (m_group_config != "")
@@ -1691,672 +1686,6 @@
         cout << transmit_stats_writer->WriteStats(sock, perf);
 }
 
-<<<<<<< HEAD
-=======
-
-#ifdef SRT_OLD_APP_READER
-
-// NOTE: 'output' is expected to be EMPTY here.
-bool SrtSource::GroupCheckPacketAhead(bytevector& output)
-{
-    bool status = false;
-    vector<SRTSOCKET> past_ahead;
-
-    // This map no longer maps only ahead links.
-    // Here are all links, and whether ahead, it's defined by the sequence.
-    for (auto i = m_group_positions.begin(); i != m_group_positions.end(); ++i)
-    {
-        // i->first: socket ID
-        // i->second: ReadPos { sequence, packet }
-        // We are not interested with the socket ID because we
-        // aren't going to read from it - we have the packet already.
-        ReadPos& a = i->second;
-
-        int seqdiff = CSeqNo::seqcmp(a.sequence, m_group_seqno);
-        if ( seqdiff == 1)
-        {
-            // The very next packet. Return it.
-            m_group_seqno = a.sequence;
-            Verb() << " (SRT group: ahead delivery %" << a.sequence << " from @" << i->first << ")";
-            swap(output, a.packet);
-            status = true;
-        }
-        else if (seqdiff < 1 && !a.packet.empty())
-        {
-            Verb() << " (@" << i->first << " dropping collected ahead %" << a.sequence << ")";
-            a.packet.clear();
-        }
-        // In case when it's >1, keep it in ahead
-    }
-
-    return status;
-}
-
-static string DisplayEpollResults(const std::set<SRTSOCKET>& sockset, std::string prefix)
-{
-    typedef set<SRTSOCKET> fset_t;
-    ostringstream os;
-    os << prefix << " ";
-    for (fset_t::const_iterator i = sockset.begin(); i != sockset.end(); ++i)
-    {
-        os << "@" << *i << " ";
-    }
-
-    return os.str();
-}
-
-bytevector SrtSource::GroupRead(size_t chunk)
-{
-    // Read the current group status. m_sock is here the group id.
-    bytevector output;
-
-    // Later iteration over it might be less efficient than
-    // by vector, but we'll also often try to check a single id
-    // if it was ever seen broken, so that it's skipped.
-    set<SRTSOCKET> broken;
-
-RETRY_READING:
-
-    size_t size = m_group_data.size();
-    int stat = srt_group_data(m_sock, m_group_data.data(), &size);
-    if (stat == SRT_ERROR && size > m_group_data.size())
-    {
-        // Just too small buffer. Resize and continue.
-        m_group_data.resize(size);
-        stat = srt_group_data(m_sock, m_group_data.data(), &size);
-    }
-    else
-    {
-        // Downsize if needed.
-        m_group_data.resize(size);
-    }
-
-    if (stat == SRT_ERROR) // Also after the above fix
-    {
-        Error(UDT::getlasterror(), "FAILURE when reading group data");
-    }
-
-    if (size == 0)
-    {
-        Error("No sockets in the group - disconnected");
-    }
-
-    bool connected = false;
-    for (auto& d: m_group_data)
-    {
-        if (d.status == SRTS_CONNECTED)
-        {
-            connected = true;
-            break;
-        }
-    }
-    if (!connected)
-    {
-        Error("All sockets in the group disconnected");
-    }
-
-    if (Verbose::on)
-    {
-        for (auto& d: m_group_data)
-        {
-            if (d.status != SRTS_CONNECTED)
-                // id, status, result, peeraddr
-                Verb() << "@" << d.id << " <" << SockStatusStr(d.status) << "> (=" << d.result << ") PEER:"
-                    << sockaddr_any((sockaddr*)&d.peeraddr, sizeof d.peeraddr).str();
-        }
-    }
-
-    // Check first the ahead packets if you have any to deliver.
-    if (m_group_seqno != SRT_SEQNO_NONE && !m_group_positions.empty())
-    {
-        bytevector ahead_packet;
-
-        // This function also updates the group sequence pointer.
-        if (GroupCheckPacketAhead(ahead_packet))
-            return move(ahead_packet);
-    }
-
-    // LINK QUALIFICATION NAMES:
-    //
-    // HORSE: Correct link, which delivers the very next sequence.
-    // Not necessarily this link is currently active.
-    //
-    // KANGAROO: Got some packets dropped and the sequence number
-    // of the packet jumps over the very next sequence and delivers
-    // an ahead packet.
-    //
-    // ELEPHANT: Is not ready to read, while others are, or reading
-    // up to the current latest delivery sequence number does not
-    // reach this sequence and the link becomes non-readable earlier.
-
-    // The above condition has ruled out one kangaroo and turned it
-    // into a horse.
-
-    // Below there's a loop that will try to extract packets. Kangaroos
-    // will be among the polled ones because skipping them risks that
-    // the elephants will take over the reading. Links already known as
-    // elephants will be also polled in an attempt to revitalize the
-    // connection that experienced just a short living choking.
-    //
-    // After polling we attempt to read from every link that reported
-    // read-readiness and read at most up to the sequence equal to the
-    // current delivery sequence.
-
-    // Links that deliver a packet below that sequence will be retried
-    // until they deliver no more packets or deliver the packet of
-    // expected sequence. Links that don't have a record in m_group_positions
-    // and report readiness will be always read, at least to know what
-    // sequence they currently stand on.
-    //
-    // Links that are already known as kangaroos will be polled, but
-    // no reading attempt will be done. If after the reading series
-    // it will turn out that we have no more horses, the slowest kangaroo
-    // will be "advanced to a horse" (the ahead link with a sequence
-    // closest to the current delivery sequence will get its sequence
-    // set as current delivered and its recorded ahead packet returned
-    // as the read packet).
-
-    // If we find at least one horse, the packet read from that link
-    // will be delivered. All other link will be just ensured update
-    // up to this sequence number, or at worst all available packets
-    // will be read. In this case all kangaroos remain kangaroos,
-    // until the current delivery sequence m_group_seqno will be lifted
-    // to the sequence recorded for these links in m_group_positions,
-    // during the next time ahead check, after which they will become
-    // horses.
-
-    Verb() << "E(" << srt_epoll << ") " << VerbNoEOL;
-
-    for (size_t i = 0; i < size; ++i)
-    {
-        SRT_SOCKGROUPDATA& d = m_group_data[i];
-        if (d.status == SRTS_CONNECTING)
-        {
-            Verb() << "@" << d.id << "<pending> " << VerbNoEOL;
-            int modes = SRT_EPOLL_OUT | SRT_EPOLL_ERR;
-            srt_epoll_add_usock(srt_epoll, d.id, &modes);
-            continue; // don't read over a failed or pending socket
-        }
-
-        if (d.status >= SRTS_BROKEN)
-        {
-            broken.insert(d.id);
-        }
-
-        if (broken.count(d.id))
-        {
-            Verb() << "@" << d.id << "<broken> " << VerbNoEOL;
-            continue;
-        }
-
-        if (d.status != SRTS_CONNECTED)
-        {
-            Verb() << "@" << d.id << "<idle:" << SockStatusStr(d.status) << "> " << VerbNoEOL;
-            // Sockets in this state are ignored. We are waiting until it
-            // achieves CONNECTING state, then it's added to write.
-            continue;
-        }
-
-        // Don't skip packets that are ahead because if we have a situation
-        // that all links are either "elephants" (do not report read readiness)
-        // and "kangaroos" (have already delivered an ahead packet) then
-        // omitting kangaroos will result in only elephants to be polled for
-        // reading. Elephants, due to the strict timing requirements and
-        // ensurance that TSBPD on every link will result in exactly the same
-        // delivery time for a packet of given sequence, having an elephant
-        // and kangaroo in one cage means that the elephant is simply a broken
-        // or half-broken link (the data are not delivered, but it will get
-        // repaired soon, enough for SRT to maintain the connection, but it
-        // will still drop packets that didn't arrive in time), in both cases
-        // it may potentially block the reading for an indefinite time, while
-        // simultaneously a kangaroo might be a link that got some packets
-        // dropped, but then it's still capable to deliver packets on time.
-
-        // Note also that about the fact that some links turn out to be
-        // elephants we'll learn only after we try to poll and read them.
-
-        // Note that d.id might be a socket that was previously being polled
-        // on write, when it's attempting to connect, but now it's connected.
-        // This will update the socket with the new event set.
-
-        int modes = SRT_EPOLL_IN | SRT_EPOLL_ERR;
-        srt_epoll_add_usock(srt_epoll, d.id, &modes);
-        Verb() << "@" << d.id << "[READ] " << VerbNoEOL;
-    }
-
-    Verb() << "";
-
-    // Here we need to make an additional check.
-    // There might be a possibility that all sockets that
-    // were added to the reader group, are ahead. At least
-    // surely we don't have a situation that any link contains
-    // an ahead-read subsequent packet, because GroupCheckPacketAhead
-    // already handled that case.
-    //
-    // What we can have is that every link has:
-    // - no known seq position yet (is not registered in the position map yet)
-    // - the position equal to the latest delivered sequence
-    // - the ahead position
-
-    // Now the situation is that we don't have any packets
-    // waiting for delivery so we need to wait for any to report one.
-    // XXX We support blocking mode only at the moment.
-    // The non-blocking mode would need to simply check the readiness
-    // with only immediate report, and read-readiness would have to
-    // be done in background.
-
-    SrtPollState sready;
-
-    // Poll on this descriptor until reading is available, indefinitely.
-    if (UDT::epoll_swait(srt_epoll, sready, -1) == SRT_ERROR)
-    {
-        Error(UDT::getlasterror(), "UDT::epoll_swait(srt_epoll, group)");
-    }
-    if (Verbose::on)
-    {
-        Verb() << "RDY: {"
-            << DisplayEpollResults(sready.rd(), "[R]")
-            << DisplayEpollResults(sready.wr(), "[W]")
-            << DisplayEpollResults(sready.ex(), "[E]")
-            << "} " << VerbNoEOL;
-
-    }
-
-    LOGC(applog.Debug, log << "epoll_swait: "
-            << DisplayEpollResults(sready.rd(), "[R]")
-            << DisplayEpollResults(sready.wr(), "[W]")
-            << DisplayEpollResults(sready.ex(), "[E]"));
-
-    typedef set<SRTSOCKET> fset_t;
-
-    // Handle sockets of pending connection and with errors.
-    broken = sready.ex();
-
-    // We don't do anything about sockets that have been configured to
-    // poll on writing (that is, pending for connection). What we need
-    // is that the epoll_swait call exit on that fact. Probably if this
-    // was the only socket reported, no broken and no read-ready, this
-    // will later check on output if still empty, if so, repeat the whole
-    // function. This write-ready socket will be there already in the
-    // connected state and will be added to read-polling.
-
-    // Ok, now we need to have some extra qualifications:
-    // 1. If a socket has no registry yet, we read anyway, just
-    // to notify the current position. We read ONLY ONE PACKET this time,
-    // we'll worry later about adjusting it to the current group sequence
-    // position.
-    // 2. If a socket is already position ahead, DO NOT read from it, even
-    // if it is ready.
-
-    // The state of things whether we were able to extract the very next
-    // sequence will be simply defined by the fact that `output` is nonempty.
-
-    int32_t next_seq = m_group_seqno;
-
-    // If this set is empty, it won't roll even once, therefore output
-    // will be surely empty. This will be checked then same way as when
-    // reading from every socket resulted in error.
-    for (fset_t::const_iterator i = sready.rd().begin(); i != sready.rd().end(); ++i)
-    {
-        // Check if this socket is in aheads
-        // If so, don't read from it, wait until the ahead is flushed.
-
-        SRTSOCKET id = *i;
-        ReadPos* p = nullptr;
-        auto pe = m_group_positions.find(id);
-        if (pe != m_group_positions.end())
-        {
-            p = &pe->second;
-            // Possible results of comparison:
-            // x < 0: the sequence is in the past, the socket should be adjusted FIRST
-            // x = 0: the socket should be ready to get the exactly next packet
-            // x = 1: the case is already handled by GroupCheckPacketAhead.
-            // x > 1: AHEAD. DO NOT READ.
-            int seqdiff = CSeqNo::seqcmp(p->sequence, m_group_seqno);
-            if (seqdiff > 1)
-            {
-                Verb() << "EPOLL: @" << id << " %" << p->sequence << " AHEAD, not reading.";
-                continue;
-            }
-        }
-
-
-        // Read from this socket stubbornly, until:
-        // - reading is no longer possible (AGAIN)
-        // - the sequence difference is >= 1
-
-        int fi = 1; // marker for Verb to display flushing
-        for (;;)
-        {
-            bytevector data(chunk);
-            SRT_MSGCTRL mctrl = srt_msgctrl_default;
-            stat = srt_recvmsg2(id, data.data(), chunk, &mctrl);
-            if (stat == SRT_ERROR)
-            {
-                if (fi == 0)
-                {
-                    if (Verbose::on)
-                    {
-                        if (p)
-                        {
-                            int32_t pktseq = p->sequence;
-                            int seqdiff = CSeqNo::seqcmp(p->sequence, m_group_seqno);
-                            Verb() << ". %" << pktseq << " " << seqdiff << ")";
-                        }
-                        else
-                        {
-                            Verb() << ".)";
-                        }
-                    }
-                    fi = 1;
-                }
-                int err = srt_getlasterror(0);
-                if (err == SRT_EASYNCRCV)
-                {
-                    // Do not treat this as spurious, just stop reading.
-                    break;
-                }
-                Verb() << "Error @" << id << ": " << srt_getlasterror_str();
-                broken.insert(id);
-                break;
-            }
-
-            // NOTE: checks against m_group_seqno and decisions based on it
-            // must NOT be done if m_group_seqno is NONE, which means that we
-            // are about to deliver the very first packet and we take its
-            // sequence number as a good deal.
-
-            // The order must be:
-            // - check discrepancy
-            // - record the sequence
-            // - check ordering.
-            // The second one must be done always, but failed discrepancy
-            // check should exclude the socket from any further checks.
-            // That's why the common check for m_group_seqno != NONE can't
-            // embrace everything below.
-
-            // We need to first qualify the sequence, just for a case
-            if (m_group_seqno != SRT_SEQNO_NONE && abs(m_group_seqno - mctrl.pktseq) > CSeqNo::m_iSeqNoTH)
-            {
-                // This error should be returned if the link turns out
-                // to be the only one, or set to the group data.
-                // err = SRT_ESECFAIL;
-                if (fi == 0)
-                {
-                    Verb() << ".)";
-                    fi = 1;
-                }
-                Verb() << "Error @" << id << ": SEQUENCE DISCREPANCY: base=%" << m_group_seqno << " vs pkt=%" << mctrl.pktseq << ", setting ESECFAIL";
-                broken.insert(id);
-                break;
-            }
-
-            // Rewrite it to the state for a case when next reading
-            // would not succeed. Do not insert the buffer here because
-            // this is only required when the sequence is ahead; for that
-            // it will be fixed later.
-            if (!p)
-            {
-                p = &(m_group_positions[id] = ReadPos { mctrl.pktseq, {} });
-            }
-            else
-            {
-                p->sequence = mctrl.pktseq;
-            }
-
-            if (m_group_seqno != SRT_SEQNO_NONE)
-            {
-                // Now we can safely check it.
-                int seqdiff = CSeqNo::seqcmp(mctrl.pktseq, m_group_seqno);
-
-                if (seqdiff <= 0)
-                {
-                    if (fi == 1)
-                    {
-                        Verb() << "(@" << id << " FLUSH:" << VerbNoEOL;
-                        fi = 0;
-                    }
-
-                    Verb() << "." << VerbNoEOL;
-
-                    // The sequence is recorded, the packet has to be discarded.
-                    // That's all.
-                    continue;
-                }
-
-                // Finish flush reporting if fallen into here
-                if (fi == 0)
-                {
-                    Verb() << ". %" << mctrl.pktseq << " " << (-seqdiff) << ")";
-                    fi = 1;
-                }
-
-                // Now we have only two possibilities:
-                // seqdiff == 1: The very next sequence, we want to read and return the packet.
-                // seqdiff > 1: The packet is ahead - record the ahead packet, but continue with the others.
-
-                if (seqdiff > 1)
-                {
-                    Verb() << "@" << id << " %" << mctrl.pktseq << " AHEAD";
-                    p->packet = move(data);
-                    break; // Don't read from that socket anymore.
-                }
-            }
-
-            // We have seqdiff = 1, or we simply have the very first packet
-            // which's sequence is taken as a good deal. Update the sequence
-            // and record output.
-
-            if (!output.empty())
-            {
-                Verb() << "@" << id << " %" << mctrl.pktseq << " REDUNDANT";
-                break;
-            }
-
-
-            Verb() << "@" << id << " %" << mctrl.pktseq << " DELIVERING";
-            output = move(data);
-
-            // Record, but do not update yet, until all sockets are handled.
-            next_seq = mctrl.pktseq;
-            break;
-        }
-    }
-
-    // ready_len is only the length of currently reported
-    // ready sockets, NOT NECESSARILY containing all sockets from the group.
-    if (broken.size() == size)
-    {
-        // All broken
-        Error("All sockets broken");
-    }
-
-    if (Verbose::on && !broken.empty())
-    {
-        Verb() << "BROKEN: " << Printable(broken) << " - removing";
-    }
-
-    // Now remove all broken sockets from aheads, if any.
-    // Even if they have already delivered a packet.
-    for (SRTSOCKET d: broken)
-    {
-        m_group_positions.erase(d);
-        srt_close(d);
-    }
-
-    // May be required to be re-read.
-    broken.clear();
-
-    if (!output.empty())
-    {
-        // We have extracted something, meaning that we have the sequence shift.
-        // Update it now and don't do anything else with the sockets.
-
-        // Sanity check
-        if (next_seq == SRT_SEQNO_NONE)
-        {
-            Error("IPE: next_seq not set after output extracted!");
-        }
-        m_group_seqno = next_seq;
-        return output;
-    }
-
-    // Check if we have any sockets left :D
-
-    // Here we surely don't have any more HORSES,
-    // only ELEPHANTS and KANGAROOS. Qualify them and
-    // attempt to at least take advantage of KANGAROOS.
-
-    // In this position all links are either:
-    // - updated to the current position
-    // - updated to the newest possible position available
-    // - not yet ready for extraction (not present in the group)
-
-    // If we haven't extracted the very next sequence position,
-    // it means that we might only have the ahead packets read,
-    // that is, the next sequence has been dropped by all links.
-
-    if (!m_group_positions.empty())
-    {
-        // This might notify both lingering links, which didn't
-        // deliver the required sequence yet, and links that have
-        // the sequence ahead. Review them, and if you find at
-        // least one packet behind, just wait for it to be ready.
-        // Use again the waiting function because we don't want
-        // the general waiting procedure to skip others.
-        set<SRTSOCKET> elephants;
-
-        // const because it's `typename decltype(m_group_positions)::value_type`
-        pair<const SRTSOCKET, ReadPos>* slowest_kangaroo = nullptr;
-
-        for (auto& sock_rp: m_group_positions)
-        {
-            // NOTE that m_group_seqno in this place wasn't updated
-            // because we haven't successfully extracted anything.
-            int seqdiff = CSeqNo::seqcmp(sock_rp.second.sequence, m_group_seqno);
-            if (seqdiff < 0)
-            {
-                elephants.insert(sock_rp.first);
-            }
-            // If seqdiff == 0, we have a socket ON TRACK.
-            else if (seqdiff > 0)
-            {
-                if (!slowest_kangaroo)
-                {
-                    slowest_kangaroo = &sock_rp;
-                }
-                else
-                {
-                    // Update to find the slowest kangaroo.
-                    int seqdiff = CSeqNo::seqcmp(slowest_kangaroo->second.sequence, sock_rp.second.sequence);
-                    if (seqdiff > 0)
-                    {
-                        slowest_kangaroo = &sock_rp;
-                    }
-                }
-            }
-        }
-
-        // Note that if no "slowest_kangaroo" was found, it means
-        // that we don't have kangaroos.
-        if (slowest_kangaroo)
-        {
-            // We have a slowest kangaroo. Elephants must be ignored.
-            // Best case, they will get revived, worst case they will be
-            // soon broken.
-            //
-            // As we already have the packet delivered by the slowest
-            // kangaroo, we can simply return it.
-
-            m_group_seqno = slowest_kangaroo->second.sequence;
-            Verb() << "@" << slowest_kangaroo->first << " %" << m_group_seqno << " KANGAROO->HORSE";
-            swap(output, slowest_kangaroo->second.packet);
-            return output;
-        }
-
-        // Here ALL LINKS ARE ELEPHANTS, stating that we still have any.
-        if (Verbose::on)
-        {
-            if (!elephants.empty())
-            {
-                // If we don't have kangaroos, then simply reattempt to
-                // poll all elephants again anyway (at worst they are all
-                // broken and we'll learn about it soon).
-                Verb() << "ALL LINKS ELEPHANTS. Re-polling.";
-            }
-            else
-            {
-                Verb() << "ONLY BROKEN WERE REPORTED. Re-polling.";
-            }
-        }
-        goto RETRY_READING;
-    }
-
-    // We have checked so far only links that were ready to poll.
-    // Links that are not ready should be re-checked.
-    // Links that were not ready at the entrance should be checked
-    // separately, and probably here is the best moment to do it.
-    // After we make sure that at least one link is ready, we can
-    // reattempt to read a packet from it.
-
-    // Ok, so first collect all sockets that are in
-    // connecting state, make a poll for connection.
-    srt_epoll_clear_usocks(srt_epoll);
-    bool have_connectors = false, have_ready = false;
-    for (auto& d: m_group_data)
-    {
-        if (d.status < SRTS_CONNECTED)
-        {
-            // Not sure anymore if IN or OUT signals the connect-readiness,
-            // but no matter. The signal will be cleared once it is used,
-            // while it will be always on when there's anything ready to read.
-            int modes = SRT_EPOLL_IN | SRT_EPOLL_OUT;
-            srt_epoll_add_usock(srt_epoll, d.id, &modes);
-            have_connectors = true;
-        }
-        else if (d.status == SRTS_CONNECTED)
-        {
-            have_ready = true;
-        }
-    }
-
-    if (have_ready || have_connectors)
-    {
-        Verb() << "(still have: " << (have_ready ? "+" : "-") << "ready, "
-            << (have_connectors ? "+" : "-") << "conenctors).";
-        goto RETRY_READING;
-    }
-
-    if (have_ready)
-    {
-        Verb() << "(connected in the meantime)";
-        // Some have connected in the meantime, don't
-        // waste time on the pending ones.
-        goto RETRY_READING;
-    }
-
-    if (have_connectors)
-    {
-        Verb() << "(waiting for pending connectors to connect)";
-        // Wait here for them to be connected.
-        vector<SRTSOCKET> sready;
-        sready.resize(m_group_data.size());
-        int ready_len = m_group_data.size();
-        if (srt_epoll_wait(srt_epoll, sready.data(), &ready_len, 0, 0, -1, 0, 0, 0, 0) == SRT_ERROR)
-        {
-            Error("All sockets in the group disconnected");
-        }
-
-        goto RETRY_READING;
-    }
-
-    Error("No data extracted");
-    return output; // Just a marker - this above function throws an exception
-}
-
-#endif
-
->>>>>>> 1b050ade
 MediaPacket SrtSource::Read(size_t chunk)
 {
     static size_t counter = 1;
