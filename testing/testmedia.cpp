--- conflicted
+++ resolved
@@ -664,13 +664,8 @@
         }
 
         sockaddr_any agentaddr(AF_INET6);
-<<<<<<< HEAD
         string agent = "<?AGENT?>", dev = "<dev unknown>";
-        if (-1 != srt_getsockname(m_sock, (agentaddr.get()), (&agentaddr.len)))
-=======
-        string agent = "<?AGENT?>";
         if (SRT_ERROR != srt_getsockname(m_sock, (agentaddr.get()), (&agentaddr.len)))
->>>>>>> db14eeba
         {
             agent = agentaddr.str();
             char name[256];
