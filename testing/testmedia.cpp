/*
 * SRT - Secure, Reliable, Transport
 * Copyright (c) 2018 Haivision Systems Inc.
 * 
 * This Source Code Form is subject to the terms of the Mozilla Public
 * License, v. 2.0. If a copy of the MPL was not distributed with this
 * file, You can obtain one at http://mozilla.org/MPL/2.0/.
 * 
 */

// Medium concretizations

// Just for formality. This file should be used 
#include <iostream>
#include <fstream>
#include <sstream>
#include <string>
#include <stdexcept>
#include <iterator>
#include <map>
#include <chrono>
#include <thread>
#include <srt.h>
#if !defined(_WIN32)
#include <sys/ioctl.h>
#endif

// SRT protected includes
#include "netinet_any.h"
#include "common.h"
#include "api.h"
#include "udt.h"
#include "logging.h"
#include "utilities.h"

#include "apputil.hpp"
#include "socketoptions.hpp"
#include "uriparser.hpp"
#include "testmedia.hpp"
#include "srt_compat.h"
#include "verbose.hpp"

using namespace std;
using namespace srt;

using srt_logging::KmStateStr;
using srt_logging::SockStatusStr;
using srt_logging::MemberStatusStr;

srt::sync::atomic<bool> transmit_throw_on_interrupt {false};
srt::sync::atomic<bool> transmit_int_state {false};
int transmit_bw_report = 0;
unsigned transmit_stats_report = 0;
size_t transmit_chunk_size = SRT_LIVE_DEF_PLSIZE;
bool transmit_printformat_json = false;
srt_listen_callback_fn* transmit_accept_hook_fn = nullptr;
void* transmit_accept_hook_op = nullptr;
bool transmit_use_sourcetime = false;
int transmit_retry_connect = 0;
bool transmit_retry_always = false;

struct CloseReasonMap
{
    map<SRT_CLOSE_REASON, string> at;

    CloseReasonMap()
    {
        at[SRT_CLS_UNKNOWN] =  "Unset";
        at[SRT_CLS_INTERNAL] = "Closed by internal reasons during connection attempt";
        at[SRT_CLS_PEER] =     "Received SHUTDOWN message from the peer";
        at[SRT_CLS_RESOURCE] = "Problem with resource allocation";
        at[SRT_CLS_ROGUE] =    "Received wrong data in the packet";
        at[SRT_CLS_OVERFLOW] = "Emergency close due to receiver buffer overflow";
        at[SRT_CLS_IPE] =      "Internal program error";
        at[SRT_CLS_API] =      "The application called srt_close()";
        at[SRT_CLS_FALLBACK] = "The peer doesn't support close reason feature";
        at[SRT_CLS_LATE] =     "Accepted-socket late-rejection or in-handshake rollback";
        at[SRT_CLS_CLEANUP] =  "All sockets are being closed due to srt_cleanup() call";
        at[SRT_CLS_DEADLSN] =  "This was an accepted socket off a dead listener";
        at[SRT_CLS_PEERIDLE] = "Peer didn't send any packet for a time of SRTO_PEERIDLETIMEO";
        at[SRT_CLS_UNSTABLE] = "Requested to be broken as unstable in Backup group";
    }

    string operator[](SRT_CLOSE_REASON rval)
    {
        int reason = int(rval);
<<<<<<< HEAD
=======

>>>>>>> 1f8e74a2
        if (reason >= SRT_CLSC_USER)
        {
            string extra;
            if (reason == SRT_CLSC_USER)
                extra = " - Application exit due to interrupted transmission";

            if (reason == SRT_CLSC_USER + 1)
                extra = " - Error during configuration, transmission not started";

            return Sprint("User-defined reason #", reason - SRT_CLSC_USER, extra);
        }

        auto p = at.find(rval);
        if (p == at.end())
            return "UNDEFINED";
        return p->second;
    }

} g_close_reason;

// Do not unblock. Copy this to an app that uses applog and set appropriate name.
//srt_logging::Logger applog(SRT_LOGFA_APP, srt_logger_config, "srt-test");

std::shared_ptr<SrtStatsWriter> transmit_stats_writer;

string DirectionName(SRT_EPOLL_T direction)
{
    string dir_name;
    if (direction & ~SRT_EPOLL_ERR)
    {
        if (direction & SRT_EPOLL_IN)
        {
            dir_name = "source";
        }

        if (direction & SRT_EPOLL_OUT)
        {
            if (!dir_name.empty())
                dir_name = "relay";
            else
                dir_name = "target";
        }

        if (direction & SRT_EPOLL_ERR)
        {
            dir_name += "+error";
        }
    }
    else
    {
        // stupid name for a case of IPE
        dir_name = "stone";
    }

    return dir_name;
}

static string RejectReasonStr(int id)
{
    if (id < SRT_REJC_PREDEFINED)
        return srt_rejectreason_str(id);

    if (id < SRT_REJC_USERDEFINED)
        return srt_rejectreasonx_str(id);

    ostringstream sout;
    sout << "User-defined reason code " << id;
    return sout.str();
}

template<class FileBase> inline
bytevector FileRead(FileBase& ifile, size_t chunk, const string& filename)
{
    bytevector data(chunk);
    ifile.read(data.data(), chunk);
    size_t nread = ifile.gcount();
    if (nread < data.size())
        data.resize(nread);

    if (data.empty())
        throw Source::ReadEOF(filename);
    return data;
}


class FileSource: public virtual Source
{
    ifstream ifile;
    string filename_copy;
public:

    FileSource(const string& path): ifile(path, ios::in | ios::binary), filename_copy(path)
    {
        if (!ifile)
            throw std::runtime_error(path + ": Can't open file for reading");
    }

    MediaPacket Read(size_t chunk) override { return FileRead(ifile, chunk, filename_copy); }

    bool IsOpen() override { return bool(ifile); }
    bool End() override { return ifile.eof(); }
    //~FileSource() { ifile.close(); }
};

class FileTarget: public virtual Target
{
    ofstream ofile;
public:

    FileTarget(const string& path): ofile(path, ios::out | ios::trunc | ios::binary) {}

    void Write(const MediaPacket& data) override
    {
        ofile.write(data.payload.data(), data.payload.size());
#ifdef PLEASE_LOG
        applog.Debug() << "FileTarget::Write: " << data.payload.size() << " written to a file";
#endif
    }

    bool IsOpen() override { return !!ofile; }
    bool Broken() override { return !ofile.good(); }
    //~FileTarget() { ofile.close(); }
    void Close() override
    {
#ifdef PLEASE_LOG
        applog.Debug() << "FileTarget::Close";
#endif
        ofile.close();
    }
};

// Can't base this class on FileSource and FileTarget classes because they use two
// separate fields, which makes it unable to reliably define IsOpen(). This would
// require to use 'fstream' type field in some kind of FileCommon first. Not worth
// a shot.
class FileRelay: public Relay
{
    fstream iofile;
    string filename_copy;
public:

    FileRelay(const string& path):
        iofile(path, ios::in | ios::out | ios::binary), filename_copy(path)
    {
        if (!iofile)
            throw std::runtime_error(path + ": Can't open file for reading");
    }
    MediaPacket Read(size_t chunk) override { return FileRead(iofile, chunk, filename_copy); }

    void Write(const MediaPacket& data) override
    {
        iofile.write(data.payload.data(), data.payload.size());
    }

    bool IsOpen() override { return !!iofile; }
    bool End() override { return iofile.eof(); }
    bool Broken() override { return !iofile.good(); }
    void Close() override { iofile.close(); }
};

template <class Iface> struct File;
template <> struct File<Source> { typedef FileSource type; };
template <> struct File<Target> { typedef FileTarget type; };
template <> struct File<Relay> { typedef FileRelay type; };

template <class Iface>
Iface* CreateFile(const string& name) { return new typename File<Iface>::type (name); }

void SrtCommon::InitParameters(string host, string path, map<string,string> par)
{
    // Application-specific options: mode, blocking, timeout, adapter
    if ( Verbose::on && !par.empty())
    {
        Verb() << "SRT parameters specified:\n";
        for (map<string,string>::iterator i = par.begin(); i != par.end(); ++i)
        {
            Verb() << "\t" << i->first << " = '" << i->second << "'\n";
        }
    }

    if (path != "")
    {
        // Special case handling of an unusual specification.

        if (path.substr(0, 2) != "//")
        {
            Error("Path specification not supported for SRT (use // in front for special cases)");
        }

        path = path.substr(2);

        if (path == "group")
        {
            // Group specified, check type.
            m_group_type = par["type"];
            if (m_group_type == "")
            {
                Error("With //group, the group 'type' must be specified.");
            }

            vector<string> parts;
            Split(m_group_type, '/', back_inserter(parts));
            if (parts.size() == 0 || parts.size() > 2)
            {
                Error("Invalid specification for 'type' parameter");
            }

            if (parts.size() == 2)
            {
                m_group_type = parts[0];
                m_group_config = parts[1];
            }

            vector<string> nodes;
            Split(par["nodes"], ',', back_inserter(nodes));

            if (nodes.empty())
            {
                Error("With //group, 'nodes' must specify comma-separated host:port specs.");
            }

            int token = 1;

            // Check if correctly specified
            for (string& hostport: nodes)
            {
                if (hostport == "")
                    continue;

                // The attribute string, as it was embedded in another URI,
                // must have had replaced the & character with another ?, so
                // now all ? character, except the first one, must be now
                // restored so that UriParser interprets them correctly.

                size_t atq = hostport.find('?');
                if (atq != string::npos)
                {
                    while (atq+1 < hostport.size())
                    {
                        size_t next = hostport.find('?', atq+1);
                        if (next == string::npos)
                            break;
                        hostport[next] = '&';
                        atq = next;
                    }
                }

                UriParser check(hostport, UriParser::EXPECT_HOST);
                if (check.host() == "" || check.port() == "")
                {
                    Error("With //group, 'nodes' must specify comma-separated host:port specs.");
                }

                if (check.portno() <= 1024)
                {
                    Error("With //group, every node in 'nodes' must have port >1024");
                }

                Connection cc(check.host(), check.portno());
                if (check.parameters().count("weight"))
                {
                    cc.weight = stoi(check.queryValue("weight"));
                }

                if (check.parameters().count("source"))
                {
                    UriParser sourcehp(check.queryValue("source"), UriParser::EXPECT_HOST);
                    cc.source = CreateAddr(sourcehp.host(), sourcehp.portno());
                }

                // Check if there's a key with 'srto.' prefix.

                UriParser::query_it start = check.parameters().lower_bound("srto.");

                SRT_SOCKOPT_CONFIG* config = nullptr;
                bool all_clear = true;
                vector<string> fails;
                map<string, string> options;

                if (start != check.parameters().end())
                {
                    for (; start != check.parameters().end(); ++start)
                    {
                        auto& y = *start;
                        if (y.first.substr(0, 5) != "srto.")
                            break;

                        options[y.first.substr(5)] = y.second;
                    }
                }

                if (!options.empty())
                {
                    config = srt_create_config();

                    for (auto o: srt_options)
                    {
                        if (!options.count(o.name))
                            continue;
                        string value = options.at(o.name);
                        bool ok = o.apply<SocketOption::SRT>(config, value);
                        if ( !ok )
                        {
                            fails.push_back(o.name);
                            all_clear = false;
                        }
                    }

                    if (!all_clear)
                    {
                        srt_delete_config(config);
                        Error("With //group, failed to set options: " + Printable(fails));
                    }

                    cc.options = config;
                }

                cc.token = token++;
                m_group_nodes.push_back(std::move(cc));
            }

            par.erase("type");
            par.erase("nodes");

            // For a group-connect specification, it's
            // always the caller mode.
            // XXX change it here if maybe rendezvous is also
            // possible in future.
            par["mode"] = "caller";
        }
    }

    if (par.count("bind"))
    {
        string bindspec = par.at("bind");
        UriParser u (bindspec, UriParser::EXPECT_HOST);
        if ( u.scheme() != ""
                || u.path() != ""
                || !u.parameters().empty()
                || u.portno() == 0)
        {
            Error("Invalid syntax in 'bind' option");
        }

        if (u.host() != "")
            par["adapter"] = u.host();
        par["port"] = u.port();
        par.erase("bind");
    }

    string adapter;
    if (par.count("adapter"))
    {
        adapter = par.at("adapter");
    }

    m_mode = "default";
    if (par.count("mode"))
    {
        m_mode = par.at("mode");
    }

    size_t max_payload_size = 0;

    // Try to interpret host and adapter first
    sockaddr_any host_sa, adapter_sa;

    if (host != "")
    {
        host_sa = CreateAddr(host);
        if (host_sa.family() == AF_UNSPEC)
            Error("Failed to interpret 'host' spec: " + host);

        if (host_sa.family() == AF_INET)
            max_payload_size = SRT_MAX_PLSIZE_AF_INET;
    }

    if (adapter != "")
    {
        adapter_sa = CreateAddr(adapter);

        if (adapter_sa.family() == AF_UNSPEC)
            Error("Failed to interpret 'adapter' spec: " + adapter);

        if (host_sa.family() != AF_UNSPEC && host_sa.family() != adapter_sa.family())
        {
            Error("Both host and adapter specified and they use different IP versions");
        }

        if (max_payload_size == 0 && host_sa.family() == AF_INET)
            max_payload_size = SRT_MAX_PLSIZE_AF_INET;
    }

    if (!max_payload_size)
        max_payload_size = SRT_MAX_PLSIZE_AF_INET6;

    SocketOption::Mode mode = SrtInterpretMode(m_mode, host, adapter);
    if (mode == SocketOption::FAILURE)
    {
        Error("Invalid mode");
    }

    if (!m_group_nodes.empty() && mode != SocketOption::CALLER)
    {
        Error("Group node specification is only available in caller mode");
    }

    // Fix the mode name after successful interpretation
    m_mode = SocketOption::mode_names[mode];

    par.erase("mode");

    if (par.count("blocking"))
    {
        m_blocking_mode = !false_names.count(par.at("blocking"));
        par.erase("blocking");
    }

    if (par.count("timeout"))
    {
        m_timeout = stoi(par.at("timeout"), 0, 0);
        par.erase("timeout");
    }

    if (par.count("adapter"))
    {
        m_adapter = adapter;
        par.erase("adapter");
    }
    else if (m_mode == "listener")
    {
        // For listener mode, adapter is taken from host,
        // if 'adapter' parameter is not given
        m_adapter = host;
    }

    if (par.count("tsbpd") && false_names.count(par.at("tsbpd")))
    {
        m_tsbpdmode = false;
    }

    if (par.count("port"))
    {
        m_outgoing_port = stoi(par.at("port"), 0, 0);
        par.erase("port");
    }

    // That's kinda clumsy, but it must rely on the defaults.
    // Default mode is live, so check if the file mode was enforced
    if ((par.count("transtype") == 0 || par["transtype"] != "file")
            && transmit_chunk_size > SRT_LIVE_DEF_PLSIZE)
    {
        if (transmit_chunk_size > max_payload_size)
            throw std::runtime_error(Sprint("Chunk size in live mode exceeds ", max_payload_size, " bytes; this is not supported"));

        par["payloadsize"] = Sprint(transmit_chunk_size);
    }
    else
    {
        // set it so without making sure that it was set to "file".
        // worst case it will be rejected in settings
        m_transtype = SRTT_FILE;
    }

    // Assigning group configuration from a special "groupconfig" attribute.
    // This is the only way how you can set up this configuration at the listener side.
    if (par.count("groupconfig"))
    {
        m_group_config = par.at("groupconfig");
        par.erase("groupconfig");
    }

    // Fix Minversion, if specified as string
    if (par.count("minversion"))
    {
        string v = par["minversion"];
        if (v.find('.') != string::npos)
        {
            int version = srt::SrtParseVersion(v.c_str());
            if (version == 0)
            {
                throw std::runtime_error(Sprint("Value for 'minversion' doesn't specify a valid version: ", v));
            }
            par["minversion"] = Sprint(version);
            Verb() << "\tFIXED: minversion = 0x" << std::hex << std::setfill('0') << std::setw(8) << version << std::dec;
        }
    }

    // Assign the others here.
    m_options = par;
    m_options["mode"] = m_mode;
}

void SrtCommon::PrepareListener(string host, int port, int backlog)
{
    m_bindsock = srt_create_socket();
    if (m_bindsock == SRT_INVALID_SOCK)
        Error("srt_create_socket");

    SRTSTATUS stat = ConfigurePre(m_bindsock);
    if (stat == SRT_ERROR)
        Error("ConfigurePre");

    if (!m_blocking_mode)
    {
        srt_conn_epoll = AddPoller(m_bindsock, SRT_EPOLL_IN);
    }

    auto sa = CreateAddr(host, port);
    Verb() << "Binding a server on " << host << ":" << port << " ...";
    stat = srt_bind(m_bindsock, sa.get(), sizeof sa);
    if (stat == SRT_ERROR)
    {
        srt_close(m_bindsock);
        Error("srt_bind");
    }

    Verb() << " listen... " << VerbNoEOL;
    stat = srt_listen(m_bindsock, backlog);
    if (stat == SRT_ERROR)
    {
        srt_close(m_bindsock);
        Error("srt_listen");
    }

}

void SrtCommon::StealFrom(SrtCommon& src)
{
    // This is used when SrtCommon class designates a listener
    // object that is doing Accept in appropriate direction class.
    // The new object should get the accepted socket.
    m_direction = src.m_direction;
    m_blocking_mode = src.m_blocking_mode;
    m_timeout = src.m_timeout;
    m_tsbpdmode = src.m_tsbpdmode;
    m_options = src.m_options;
    m_bindsock = SRT_INVALID_SOCK; // no listener
    m_sock = src.m_sock;
    src.m_sock = SRT_INVALID_SOCK; // STEALING
}

void SrtCommon::AcceptNewClient()
{
    sockaddr_any scl;

    ::transmit_throw_on_interrupt = true;

    if (!m_blocking_mode)
    {
        Verb() << "[ASYNC] (conn=" << srt_conn_epoll << ")";

        int len = 2;
        SRTSOCKET ready[2];
        while (srt_epoll_wait(srt_conn_epoll, ready, &len, 0, 0, 1000, 0, 0, 0, 0) == int(SRT_ERROR))
        {
            if (::transmit_int_state)
                Error("srt_epoll_wait for srt_accept: interrupt");

            if (srt_getlasterror(NULL) == SRT_ETIMEOUT)
                continue;
            Error("srt_epoll_wait(srt_conn_epoll)");
        }

        Verb() << "[EPOLL: " << len << " sockets] " << VerbNoEOL;
    }
    Verb() << " accept..." << VerbNoEOL;

    m_sock = srt_accept(m_bindsock, (scl.get()), (&scl.len));
    if (m_sock == SRT_INVALID_SOCK)
    {
        srt_close(m_bindsock);
        m_bindsock = SRT_INVALID_SOCK;
        Error("srt_accept");
    }

    int maxsize = srt_getmaxpayloadsize(m_sock);
    if (maxsize == int(SRT_ERROR))
    {
        srt_close(m_bindsock);
        srt_close(m_sock);
        Error("srt_getmaxpayloadsize");
    }

    if (m_transtype == SRTT_LIVE && transmit_chunk_size > size_t(maxsize))
    {
        srt_close(m_bindsock);
        srt_close(m_sock);
        Error(Sprint("accepted connection's payload size ", maxsize, " is too small for required ", transmit_chunk_size, " chunk size"));
    }

    if (int32_t(m_sock) & SRTGROUP_MASK)
    {
        m_listener_group = true;
        if (m_group_config != "")
        {
            // Don't break the connection basing on this, just ignore.
            Verb() << " (ignoring setting group config: '" << m_group_config << "') " << VerbNoEOL;
        }
        // There might be added a poller, remove it.
        // We need it work different way.


        if (srt_epoll != int(SRT_ERROR))
        {
            Verb() << "(Group: erasing epoll " << srt_epoll << ") " << VerbNoEOL;
            srt_epoll_release(srt_epoll);
        }

        // Don't add any sockets, they will have to be added
        // anew every time again.
        srt_epoll = srt_epoll_create();

        // Group data must have a size of at least 1
        // otherwise the srt_group_data() call will fail
        if (m_group_data.empty())
            m_group_data.resize(1);

        Verb() << " connected(group epoll " << srt_epoll <<").";
    }
    else
    {
        sockaddr_any peeraddr(AF_INET6);
        string peer = "<?PEER?>";
        if (SRT_ERROR != srt_getpeername(m_sock, (peeraddr.get()), (&peeraddr.len)))
        {
            peer = peeraddr.str();
        }

        sockaddr_any agentaddr(AF_INET6);
        string agent = "<?AGENT?>", dev = "<dev unknown>";
        if (SRT_ERROR != srt_getsockname(m_sock, (agentaddr.get()), (&agentaddr.len)))
        {
            agent = agentaddr.str();
            char name[256];
            size_t len = 255;
            if (srt_getsockdevname(m_sock, name, &len) == SRT_STATUS_OK)
                dev.assign(name, len);
        }

        Verb() << " connected [" << agent << "] <-- " << peer << " [" << dev << "]";
    }
    ::transmit_throw_on_interrupt = false;

    // ConfigurePre is done on bindsock, so any possible Pre flags
    // are DERIVED by sock. ConfigurePost is done exclusively on sock.
    SRTSTATUS stat = ConfigurePost(m_sock);
    if (stat == SRT_ERROR)
        Error("ConfigurePost");
}

static string PrintEpollEvent(int events, int et_events)
{
    static pair<int, const char*> const namemap [] = {
        make_pair(SRT_EPOLL_IN, "R"),
        make_pair(SRT_EPOLL_OUT, "W"),
        make_pair(SRT_EPOLL_ERR, "E"),
        make_pair(SRT_EPOLL_UPDATE, "U")
    };

    ostringstream os;
    int N = (int)Size(namemap);

    for (int i = 0; i < N; ++i)
    {
        if (events & namemap[i].first)
        {
            os << "[";
            if (et_events & namemap[i].first)
                os << "^";
            os << namemap[i].second << "]";
        }
    }

    return os.str();
}

void SrtCommon::Init(string host, int port, string path, map<string,string> par, SRT_EPOLL_OPT dir)
{
    m_direction = dir;
    InitParameters(host, path, par);

    int backlog = 1;
    if (m_mode == "listener" && par.count("groupconnect")
            && true_names.count(par["groupconnect"]))
    {
        backlog = 10;
    }

    Verb() << "Opening SRT " << DirectionName(dir) << " " << m_mode
        << "(" << (m_blocking_mode ? "" : "non-") << "blocking,"
        << " backlog=" << backlog << ") on "
        << host << ":" << port;

    try
    {
        if (m_mode == "caller")
        {
            if (m_group_nodes.empty())
            {
                OpenClient(host, port);
            }
            else
            {
                OpenGroupClient(); // Source data are in the fields already.
            }
        }
        else if (m_mode == "listener")
            OpenServer(m_adapter, port, backlog);
        else if (m_mode == "rendezvous")
            OpenRendezvous(m_adapter, host, port);
        else
        {
            throw std::invalid_argument("Invalid 'mode'. Use 'client' or 'server'");
        }
    }
    catch (...)
    {
        // This is an in-constructor-called function, so
        // when the exception is thrown, the destructor won't
        // close the sockets. This intercepts the exception
        // to close them.
        Verb() << "Open FAILED - closing SRT sockets";
        if (m_bindsock != SRT_INVALID_SOCK)
            srt_close(m_bindsock);
        if (m_sock != SRT_INVALID_SOCK)
            srt_close_withreason(m_sock, SRT_CLSC_USER+1);
        m_sock = m_bindsock = SRT_INVALID_SOCK;
        throw;
    }

    int pbkeylen = 0;
    SRT_KM_STATE kmstate, snd_kmstate, rcv_kmstate;
    int len = sizeof (int);
    srt_getsockflag(m_sock, SRTO_PBKEYLEN, &pbkeylen, &len);
    srt_getsockflag(m_sock, SRTO_KMSTATE, &kmstate, &len);
    srt_getsockflag(m_sock, SRTO_SNDKMSTATE, &snd_kmstate, &len);
    srt_getsockflag(m_sock, SRTO_RCVKMSTATE, &rcv_kmstate, &len);

    Verb() << "ENCRYPTION status: " << KmStateStr(kmstate)
        << " (SND:" << KmStateStr(snd_kmstate) << " RCV:" << KmStateStr(rcv_kmstate)
        << ") PBKEYLEN=" << pbkeylen;

    // Display some selected options on the socket.
    if (Verbose::on)
    {
        int64_t bandwidth = 0;
        int latency = 0;
        bool blocking_snd = false, blocking_rcv = false;
        int dropdelay = 0;
        int size_int = sizeof (int), size_int64 = sizeof (int64_t), size_bool = sizeof (bool);
        char packetfilter[100] = "";
        int packetfilter_size = 100;

        srt_getsockflag(m_sock, SRTO_MAXBW, &bandwidth, &size_int64);
        srt_getsockflag(m_sock, SRTO_RCVLATENCY, &latency, &size_int);
        srt_getsockflag(m_sock, SRTO_RCVSYN, &blocking_rcv, &size_bool);
        srt_getsockflag(m_sock, SRTO_SNDSYN, &blocking_snd, &size_bool);
        srt_getsockflag(m_sock, SRTO_SNDDROPDELAY, &dropdelay, &size_int);
        srt_getsockflag(m_sock, SRTO_PACKETFILTER, (packetfilter), (&packetfilter_size));

        Verb() << "OPTIONS: maxbw=" << bandwidth << " rcvlatency=" << latency << boolalpha
            << " blocking{rcv=" << blocking_rcv << " snd=" << blocking_snd
            << "} snddropdelay=" << dropdelay << " packetfilter=" << packetfilter;
    }

    if (!m_blocking_mode)
    {
        // Don't add new epoll if already created as a part
        // of group management: if (srt_epoll == SRT_ERROR)...

        if (m_mode == "caller")
            dir = (dir | SRT_EPOLL_UPDATE);
        Verb() << "NON-BLOCKING MODE - SUB FOR " << PrintEpollEvent(dir, 0);

        srt_epoll = AddPoller(m_sock, dir);
    }
}

int SrtCommon::AddPoller(SRTSOCKET socket, int modes)
{
    int pollid = srt_epoll_create();
    if (pollid == int(SRT_ERROR))
        throw std::runtime_error("Can't create epoll in nonblocking mode");
    Verb() << "EPOLL: creating eid=" << pollid << " and adding @" << socket
        << " in " << DirectionName(SRT_EPOLL_OPT(modes)) << " mode";
    srt_epoll_add_usock(pollid, socket, &modes);
    return pollid;
}

SRTSTATUS SrtCommon::ConfigurePost(SRTSOCKET sock)
{
    bool yes = m_blocking_mode;
    SRTSTATUS result = SRT_STATUS_OK;
    if (m_direction & SRT_EPOLL_OUT)
    {
        Verb() << "Setting SND blocking mode: " << boolalpha << yes << " timeout=" << m_timeout;
        result = srt_setsockopt(sock, 0, SRTO_SNDSYN, &yes, sizeof yes);
        if (result == SRT_ERROR)
        {
#ifdef PLEASE_LOG
            extern srt_logging::Logger applog;
            applog.Error() << "ERROR SETTING OPTION: SRTO_SNDSYN";
#endif
            return result;
        }

        if (m_timeout)
            result = srt_setsockopt(sock, 0, SRTO_SNDTIMEO, &m_timeout, sizeof m_timeout);
        if (result == SRT_ERROR)
        {
#ifdef PLEASE_LOG
            extern srt_logging::Logger applog;
            applog.Error() << "ERROR SETTING OPTION: SRTO_SNDTIMEO";
#endif
            return result;
        }
    }

    if (m_direction & SRT_EPOLL_IN)
    {
        Verb() << "Setting RCV blocking mode: " << boolalpha << yes << " timeout=" << m_timeout;
        result = srt_setsockopt(sock, 0, SRTO_RCVSYN, &yes, sizeof yes);
        if (result == SRT_ERROR)
            return result;

        if (m_timeout)
            result = srt_setsockopt(sock, 0, SRTO_RCVTIMEO, &m_timeout, sizeof m_timeout);
        else
        {
            int timeout = 1000;
            result = srt_setsockopt(sock, 0, SRTO_RCVTIMEO, &timeout, sizeof timeout);
        }
        if (result == SRT_ERROR)
            return result;
    }

    // host is only checked for emptiness and depending on that the connection mode is selected.
    // Here we are not exactly interested with that information.
    vector<string> failures;

    SrtConfigurePost(sock, m_options, &failures);


    if (!failures.empty())
    {
        if (Verbose::on)
        {
            Verb() << "WARNING: failed to set options: ";
            copy(failures.begin(), failures.end(), ostream_iterator<string>(*Verbose::cverb, ", "));
            Verb();
        }
    }

    return SRT_STATUS_OK;
}

SRTSTATUS SrtCommon::ConfigurePre(SRTSOCKET sock)
{
    SRTSTATUS result = SRT_STATUS_OK;

    int no = 0;
    if (!m_tsbpdmode)
    {
        result = srt_setsockopt(sock, 0, SRTO_TSBPDMODE, &no, sizeof no);
        if (result == SRT_ERROR)
            return result;
    }

    // Let's pretend async mode is set this way.
    // This is for asynchronous connect.
    int maybe = m_blocking_mode;
    result = srt_setsockopt(sock, 0, SRTO_RCVSYN, &maybe, sizeof maybe);
    if (result == SRT_ERROR)
        return result;

    // host is only checked for emptiness and depending on that the connection mode is selected.
    // Here we are not exactly interested with that information.
    vector<string> failures;

    // NOTE: here host = "", so the 'connmode' will be returned as LISTENER always,
    // but it doesn't matter here. We don't use 'connmode' for anything else than
    // checking for failures.
    SocketOption::Mode conmode = SrtConfigurePre(sock, "",  m_options, &failures);

    if (conmode == SocketOption::FAILURE)
    {
        if (Verbose::on )
        {
            Verb() << "WARNING: failed to set options: ";
            copy(failures.begin(), failures.end(), ostream_iterator<string>(*Verbose::cverb, ", "));
            Verb();
        }

        return SRT_ERROR;
    }

    return SRT_STATUS_OK;
}

void SrtCommon::SetupAdapter(const string& host, int port)
{
    Verb() << "Binding the caller socket to " << host << ":" << port << " ...";
    auto lsa = CreateAddr(host, port);
    SRTSTATUS stat = srt_bind(m_sock, lsa.get(), sizeof lsa);
    if (stat == SRT_ERROR)
        Error("srt_bind");
}

void SrtCommon::OpenClient(string host, int port)
{
    PrepareClient();

    if (m_outgoing_port || m_adapter != "")
    {
        SetupAdapter(m_adapter, m_outgoing_port);
    }

    ConnectClient(host, port);
}

void SrtCommon::PrepareClient()
{
    m_sock = srt_create_socket();
    if (m_sock == SRT_INVALID_SOCK)
        Error("srt_create_socket");

    SRTSTATUS stat = ConfigurePre(m_sock);
    if (stat == SRT_ERROR)
        Error("ConfigurePre");

    if (!m_blocking_mode)
    {
        srt_conn_epoll = AddPoller(m_sock, SRT_EPOLL_CONNECT | SRT_EPOLL_ERR);
    }

}

void TransmitGroupSocketConnect(void* srtcommon, SRTSOCKET sock, int error, const sockaddr* /*peer*/, int token)
{
    SrtCommon* that = (SrtCommon*)srtcommon;

    if (error == SRT_SUCCESS)
    {
        return; // nothing to do for a successful socket
    }

#ifdef PLEASE_LOG
    applog.Debug("connect callback: error on @", sock, " erc=", error, " token=", token);
#endif

    /* Example: identify by target address
    sockaddr_any peersa = peer;
    sockaddr_any agentsa;
    bool haveso = (srt_getsockname(sock, agentsa.get(), &agentsa.len) != -1);
    */

    for (auto& n: that->m_group_nodes)
    {
        if (n.token != -1 && n.token == token)
        {
            n.error = error;
            n.reason = srt_getrejectreason(sock);
            return;
        }

        /*

        bool isso = haveso && !n.source.empty();
        if (n.target == peersa && (!isso || n.source.equal_address(agentsa)))
        {
            Verb() << " (by target)" << VerbNoEOL;
            n.error = error;
            n.reason = srt_getrejectreason(sock);
            return;
        }
        */
    }

    Verb() << " IPE: LINK NOT FOUND???]";
}

SRT_GROUP_TYPE ResolveGroupType(const string& name)
{
    static struct
    {
        string name;
        SRT_GROUP_TYPE type;
    } table [] {
#define E(n) {#n, SRT_GTYPE_##n}
        E(BROADCAST),
        E(BACKUP)

#undef E
    };

    typedef int charxform(int c);

    string uname;
    transform(name.begin(), name.end(), back_inserter(uname), (charxform*)(&toupper));

    for (auto& x: table)
        if (x.name == uname)
            return x.type;

    return SRT_GTYPE_UNDEFINED;
}

void SrtCommon::OpenGroupClient()
{
    SRT_GROUP_TYPE type = ResolveGroupType(m_group_type);
    if (type == SRT_GTYPE_UNDEFINED)
    {
        Error("With //group, type='" + m_group_type + "' undefined");
    }

    m_sock = srt_create_group(type);
    if (m_sock == SRT_INVALID_SOCK)
        Error("srt_create_group");

    srt_connect_callback(m_sock, &TransmitGroupSocketConnect, this);

    SRTSTATUS stat = SRT_ERROR;
    if (m_group_config != "")
    {
        Verb() << "Ignoring setting group config: '" << m_group_config;
    }

    stat = ConfigurePre(m_sock);

    if (stat == SRT_ERROR)
        Error("ConfigurePre");

    if (!m_blocking_mode)
    {
        // Note: here the GROUP is added to the poller.
        srt_conn_epoll = AddPoller(m_sock, SRT_EPOLL_CONNECT | SRT_EPOLL_ERR);
    }

    // Don't check this. Should this fail, the above would already.

    // XXX Now do it regardless whether it's blocking or non-blocking
    // mode - reading from group is currently manually from every socket.
    srt_epoll = srt_epoll_create();

    // ConnectClient can't be used here, the code must
    // be more-less repeated. In this case the situation
    // that not all connections can be established is tolerated,
    // the only case of error is when none of the connections
    // can be established.

    bool any_node = false;

    Verb() << "REDUNDANT connections with " << m_group_nodes.size() << " nodes:";

    if (m_group_data.empty())
        m_group_data.resize(1);

    vector<SRT_SOCKGROUPCONFIG> targets;
    int namelen = sizeof (sockaddr_any);

    Verb() << "Connecting to nodes:";
    int i = 1;
    for (Connection& c: m_group_nodes)
    {
        auto sa = CreateAddr(c.host, c.port);
        c.target = sa;
        Verb() << "\t[" << c.token << "] " << c.host << ":" << c.port << VerbNoEOL;
        vector<string> extras;
        if (c.weight)
            extras.push_back(Sprint("weight=", c.weight));

        if (!c.source.empty())
            extras.push_back("source=" + c.source.str());

        if (!extras.empty())
        {
            Verb() << "?" << extras[0] << VerbNoEOL;
            for (size_t ii = 1; ii < extras.size(); ++ii)
                Verb() << "&" << extras[ii] << VerbNoEOL;
        }

        Verb();
        ++i;
        const sockaddr* source = c.source.empty() ? nullptr : c.source.get();
        SRT_SOCKGROUPCONFIG gd = srt_prepare_endpoint(source, sa.get(), namelen);
        gd.weight = c.weight;
        gd.config = c.options;

        targets.push_back(gd);
    }

    ::transmit_throw_on_interrupt = true;
    for (;;) // REPEATABLE BLOCK
    {
Connect_Again:
        Verb() << "Waiting for group connection... " << VerbNoEOL;

        SRTSOCKET fisock = srt_connect_group(m_sock, targets.data(), int(targets.size()));

        if (fisock == SRT_INVALID_SOCK)
        {
            // Complete the error information for every member
            ostringstream out;
            set<int> reasons;
            for (Connection& c: m_group_nodes)
            {
                if (c.error != SRT_SUCCESS)
                {
                    out << "[" << c.token << "] " << c.host << ":" << c.port;
                    if (!c.source.empty())
                        out << "[[" << c.source.str() << "]]";
                    out << ": " << srt_strerror(c.error, 0) << ": " << RejectReasonStr(c.reason) << endl;
                }
                reasons.insert(c.reason);
            }

            if (transmit_retry_connect && (transmit_retry_always || (reasons.size() == 1 && *reasons.begin() == SRT_REJ_TIMEOUT)))
            {
                if (transmit_retry_connect != -1)
                    --transmit_retry_connect;

                Verb() << "...all links timeout, retrying (" << transmit_retry_connect << ")...";
                continue;
            }

            Error("srt_connect_group, nodes:\n" + out.str());
        }
        else
        {
            Verb() << "[ASYNC] will wait..." << VerbNoEOL;
        }

        break;
    }

    if (m_blocking_mode)
    {
        Verb() << "SUCCESSFUL";
    }
    else
    {
        Verb() << "INITIATED [ASYNC]";
    }

    // Configuration change applied on a group should
    // spread the setting on all sockets.
    ConfigurePost(m_sock);

    for (size_t j = 0; j < targets.size(); ++j)
    {
        // As m_group_nodes is simply transformed into 'targets',
        // one index can be used to index them all. You don't
        // have to check if they have equal addresses because they
        // are equal by definition.
        if (targets[j].id != SRT_INVALID_SOCK && targets[j].errorcode == SRT_SUCCESS)
        {
            m_group_nodes[j].socket = targets[j].id;
        }
    }

    // Now check which sockets were successful, only those
    // should be added to epoll.
    size_t size = m_group_data.size();
    stat = srt_group_data(m_sock, m_group_data.data(), &size);
    if (stat == SRT_ERROR && size > m_group_data.size())
    {
        // Just too small buffer. Resize and continue.
        m_group_data.resize(size);
        stat = srt_group_data(m_sock, m_group_data.data(), &size);
    }

    if (stat == SRT_ERROR)
    {
        Error("srt_group_data");
    }
    m_group_data.resize(size);

    for (size_t j = 0; j < m_group_nodes.size(); ++j)
    {
        SRTSOCKET insock = m_group_nodes[j].socket;
        if (insock == SRT_INVALID_SOCK)
        {
            Verb() << "TARGET '" << sockaddr_any(targets[i].peeraddr).str() << "' connection failed.";
            continue;
        }

        // Have socket, store it into the group socket array.
        any_node = true;
    }

    if (!any_node)
        Error("All connections failed");

    // Wait for REAL connected state if nonblocking mode, for AT LEAST one node.
    if (!m_blocking_mode)
    {
        Verb() << "[ASYNC] " << VerbNoEOL;

        // SPIN-WAITING version. Don't use it unless you know what you're doing.
        // SpinWaitAsync();

        // Socket readiness for connection is checked by polling on WRITE allowed sockets.
        int len1 = 2, len2 = 2;
        SRTSOCKET ready_conn[2], ready_err[2];
        if (srt_epoll_wait(srt_conn_epoll,
                    ready_err, &len2,
                    ready_conn, &len1,
                    -1, // Wait infinitely
                    NULL, NULL,
                    NULL, NULL) != int(SRT_ERROR))
        {
            Verb() << "[C]" << VerbNoEOL;
            for (int ii = 0; ii < len1; ++ii)
                Verb() << " " << ready_conn[ii] << VerbNoEOL;
            Verb() << "[E]" << VerbNoEOL;
            for (int ii = 0; ii < len2; ++ii)
                Verb() << " " << ready_err[ii] << VerbNoEOL;

            Verb() << "";

            // We are waiting for one entity to be ready so it's either
            // in one or the other
            if (find(ready_err, ready_err+len2, m_sock) != ready_err+len2)
            {
                Verb() << "[EPOLL: " << len2 << " entities FAILED]";
                // Complete the error information for every member
                ostringstream out;
                set<int> reasons;
                for (Connection& c: m_group_nodes)
                {
                    if (c.error != SRT_SUCCESS)
                    {
                        out << "[" << c.token << "] " << c.host << ":" << c.port;
                        if (!c.source.empty())
                            out << "[[" << c.source.str() << "]]";
                        out << ": " << srt_strerror(c.error, 0) << ": " << RejectReasonStr(c.reason) << endl;
                    }
                    reasons.insert(c.reason);
                }

                if (transmit_retry_connect && (transmit_retry_always || (reasons.size() == 1 && *reasons.begin() == SRT_REJ_TIMEOUT)))
                {
                    if (transmit_retry_connect != -1)
                        --transmit_retry_connect;


                    Verb() << "...all links timeout, retrying NOW (" << transmit_retry_connect << ")...";
                    goto Connect_Again;
                }

                Error("srt_connect_group, nodes:\n" + out.str());
            }
            else if (find(ready_conn, ready_conn+len1, m_sock) != ready_conn+len1)
            {
                Verb() << "[EPOLL: " << len1 << " entities] " << VerbNoEOL;
            }
            else
            {
                Error("Group: SPURIOUS epoll readiness");
            }
        }
        else
        {
            Error("srt_epoll_wait");
        }
    }

    stat = ConfigurePost(m_sock);
    if (stat == SRT_ERROR)
    {
        // This kind of error must reject the whole operation.
        // Usually you'll get this error on the first socket,
        // and doing this on the others would result in the same.
        Error("ConfigurePost");
    }

    ::transmit_throw_on_interrupt = false;

    Verb() << "Group connection report:";
    for (auto& d: m_group_data)
    {
        // id, status, result, peeraddr
        Verb() << "@" << d.id << " <" << SockStatusStr(d.sockstate) << "> (=" << d.result << ") PEER:"
            << sockaddr_any((sockaddr*)&d.peeraddr, sizeof d.peeraddr).str();
    }

    // Prepare group data for monitoring the group status.
    m_group_data.resize(m_group_nodes.size());
}

struct TransmitErrorReason
{
    int error;
    int reason;
};

static std::map<SRTSOCKET, TransmitErrorReason> transmit_error_storage;

static void TransmitConnectCallback(void*, SRTSOCKET socket, int errorcode, const sockaddr* /*peer*/, int /*token*/)
{
    int reason = srt_getrejectreason(socket);
    transmit_error_storage[socket] = TransmitErrorReason { errorcode, reason };
    Verb() << "[Connection error reported on @" << socket << "]";
}

void SrtCommon::ConnectClient(string host, int port)
{
    auto sa = CreateAddr(host, port);
    {
        // Check if trying to connect to self.
        sockaddr_any lsa;
        srt_getsockname(m_sock, lsa.get(), &lsa.len);

        if (lsa.hport() == port && IsTargetAddrSelf(lsa.get(), sa.get()))
        {
            Verb() << "ERROR: Trying to connect to SELF address " << sa.str()
                << " with socket bound to " << lsa.str();
            Error("srt_connect", 0, SRT_EINVPARAM);
        }
    }
    Verb() << "Connecting to " << host << ":" << port << " ... " << VerbNoEOL;

    if (!m_blocking_mode)
    {
        srt_connect_callback(m_sock, &TransmitConnectCallback, 0);
    }

    SRTSTATUS stat = SRT_ERROR;
    for (;;)
    {
        ::transmit_throw_on_interrupt = true;
        SRTSOCKET stats = srt_connect(m_sock, sa.get(), sizeof sa);
        ::transmit_throw_on_interrupt = false;
        if (stats == SRT_INVALID_SOCK)
        {
            int reason = srt_getrejectreason(m_sock);
#if PLEASE_LOG
            LOGP(applog.Error, "ERROR reported by srt_connect - closing socket @", m_sock,
                    " reject reason: ", reason, ": ", srt_rejectreason_str(reason));
#endif
            if (transmit_retry_connect && (transmit_retry_always || reason == SRT_REJ_TIMEOUT))
            {
                if (transmit_retry_connect != -1)
                    --transmit_retry_connect;

                Verb() << "...timeout, retrying (" << transmit_retry_connect << ")...";
                continue;
            }

            srt_close_withreason(m_sock, SRT_CLSC_USER+1);
            Error("srt_connect", reason);
        }
        break;
    }

    // Wait for REAL connected state if nonblocking mode
    if (!m_blocking_mode)
    {
        Verb() << "[ASYNC] " << VerbNoEOL;

        // SPIN-WAITING version. Don't use it unless you know what you're doing.
        // SpinWaitAsync();

        // Socket readiness for connection is checked by polling on WRITE allowed sockets.
        int lenc = 2, lene = 2;
        SRTSOCKET ready_connect[2], ready_error[2];
        if (srt_epoll_wait(srt_conn_epoll, ready_error, &lene, ready_connect, &lenc, -1, 0, 0, 0, 0) != (int)SRT_ERROR)
        {
            // We should have just one socket, so check whatever socket
            // is in the transmit_error_storage.
            if (!transmit_error_storage.empty())
            {
                Verb() << "[CALLBACK(error): " << VerbNoEOL;
                int error, reason;
                bool failed = false;
                for (pair<const SRTSOCKET, TransmitErrorReason>& e: transmit_error_storage)
                {
                    Verb() << "{@" << e.first << " error=" << e.second.error
                        << " reason=" << e.second.reason << "} " << VerbNoEOL;
                    error = e.second.error;
                    reason = e.second.reason;
                    if (error != SRT_SUCCESS)
                        failed = true;
                }
                Verb() << "]";
                transmit_error_storage.clear();
                if (failed)
                    Error("srt_connect(async/cb)", reason, error);
            }

            if (lene > 0)
            {
                Verb() << "[EPOLL(error): " << lene << " sockets]";
                int reason = srt_getrejectreason(ready_error[0]);
                Error("srt_connect(async)", reason, SRT_ECONNREJ);
            }
            Verb() << "[EPOLL: " << lenc << " sockets] " << VerbNoEOL;
        }
        else
        {
            transmit_error_storage.clear();
            Error("srt_epoll_wait(srt_conn_epoll)");
        }

        transmit_error_storage.clear();
    }

    int maxsize = srt_getmaxpayloadsize(m_sock);
    if (maxsize == int(SRT_ERROR))
    {
        srt_close(m_sock);
        Error("srt_getmaxpayloadsize");
    }

    if (m_transtype == SRTT_LIVE && transmit_chunk_size > size_t(maxsize))
    {
        srt_close(m_sock);
        Error(Sprint("accepted connection's payload size ", maxsize, " is too small for required ", transmit_chunk_size, " chunk size"));
    }

    Verb() << " connected.";

    sockaddr_any agent;
    string dev;
    if (Verbose::on)
    {
        srt_getsockname(m_sock, agent.get(), &agent.len);
        char name[256];
        size_t len = 255;
        if (srt_getsockdevname(m_sock, name, &len) == SRT_STATUS_OK)
            dev.assign(name, len);
    }
    Verb("Connected AGENT:", agent.str(), "[", dev, "] PEER:", sa.str());
    stat = ConfigurePost(m_sock);
    if (stat == SRT_ERROR)
        Error("ConfigurePost");
}

void SrtCommon::Error(string src, int reason, int force_result)
{
    SRT_CLOSE_INFO cli;
    SRTSTATUS cls = srt_close_getreason(m_sock, &cli);

    int errnov = 0;
    const int result = force_result == 0 ? srt_getlasterror(&errnov) : force_result;
    if (result == SRT_SUCCESS)
    {
        cerr << "\nERROR (app): " << src << endl;
        throw std::runtime_error(src);
    }
    string message = srt_strerror(result, errnov);
    if (result == SRT_ECONNREJ)
    {
        if ( Verbose::on )
            Verb() << "FAILURE\n" << src << ": [" << result << "] "
                << "Connection rejected: [" << int(reason) << "]: "
                << RejectReasonStr(reason);
        else
            cerr << "\nERROR #" << result
                << ": Connection rejected: [" << int(reason) << "]: "
                << RejectReasonStr(reason);
    }
    else
    {
        if ( Verbose::on )
            Verb() << "FAILURE\n" << src << ": [" << result << "." << errnov << "] " << message;
        else
            cerr << "\nERROR #" << result << "." << errnov << ": " << message << endl;
    }

    if (cls == SRT_STATUS_OK)
    {
        int64_t srt_now = srt_time_now();
        int64_t ago = srt_now - cli.time;
        cerr << "CLOSE REASON: ->\n\tagent=" << cli.agent << " [" << g_close_reason[cli.agent]
            << "]\n\tpeer=" << cli.peer << " [" << g_close_reason[cli.peer]
            << "]\n\ttime=" << cli.time << " (" << fixed << (ago/1000000.0) << "s ago)"
            << endl;
    }
    else
    {
        cerr << "(CLOSE REASON not found)\n";
    }

    throw TransmissionError("error: " + src + ": " + message);
}

void SrtCommon::SetupRendezvous(string adapter, string host, int port)
{
    sockaddr_any target = CreateAddr(host, port);
    if (target.family() == AF_UNSPEC)
    {
        Error("Unable to resolve target host: " + host);
    }

    bool yes = true;
    srt_setsockopt(m_sock, 0, SRTO_RENDEZVOUS, &yes, sizeof yes);

    const int outport = m_outgoing_port ? m_outgoing_port : port;

    // Prefer the same IPv as target host
    auto localsa = CreateAddr(adapter, outport, target.family());
    string showhost = adapter;
    if (showhost == "")
        showhost = "ANY";
    if (target.family() == AF_INET6)
        showhost = "[" + showhost + "]";
    Verb() << "Binding rendezvous: " << showhost << ":" << outport << " ...";
    SRTSTATUS stat = srt_bind(m_sock, localsa.get(), localsa.size());
    if (stat == SRT_ERROR)
    {
        srt_close_withreason(m_sock, SRT_CLSC_USER+1);
        Error("srt_bind");
    }
}

void SrtCommon::Close()
{
#if PLEASE_LOG
        extern srt_logging::Logger applog;
        LOGP(applog.Error, "CLOSE requested - closing socket @", m_sock);
#endif
    bool any = false;
    bool yes = true;
    if (m_sock != SRT_INVALID_SOCK)
    {
        Verb() << "SrtCommon: DESTROYING CONNECTION, closing socket (rt%" << m_sock << ")...";
        srt_setsockflag(m_sock, SRTO_SNDSYN, &yes, sizeof yes);
        srt_close_withreason(m_sock, SRT_CLSC_USER);
        any = true;

        SRT_CLOSE_INFO cli;
        SRTSTATUS cls = srt_close_getreason(m_sock, &cli);

        if (cls == SRT_STATUS_OK)
        {
            int64_t srt_now = srt_time_now();
            int64_t ago = srt_now - cli.time;
            cerr << "POST-FACTUM CLOSE REASON: ->\n\tagent=" << cli.agent << " [" << g_close_reason[cli.agent]
                << "]\n\tpeer=" << cli.peer << " [" << g_close_reason[cli.peer]
                << "]\n\ttime=" << cli.time << " (" << fixed << (ago/1000000.0) << "s ago)"
                << endl;
        }
    }

    if (m_bindsock != SRT_INVALID_SOCK)
    {
        Verb() << "SrtCommon: DESTROYING SERVER, closing socket (ls%" << m_bindsock << ")...";
        // Set sndsynchro to the socket to synch-close it.
        srt_setsockflag(m_bindsock, SRTO_SNDSYN, &yes, sizeof yes);
        srt_close_withreason(m_bindsock, SRT_CLSC_USER);
        any = true;
    }

    if (any)
        Verb() << "SrtCommon: ... done.";
}

SrtCommon::~SrtCommon()
{
    Close();
}

void SrtCommon::UpdateGroupStatus(const SRT_SOCKGROUPDATA* grpdata, size_t grpdata_size)
{
    if (!grpdata)
    {
        // This happens when you passed too small array. Treat this as error and stop.
        cerr << "ERROR: broadcast group update reports " << grpdata_size
            << " existing sockets, but app registerred only " << m_group_nodes.size() << endl;
        Error("Too many unpredicted sockets in the group");
    }

    // Clear the active flag in all nodes so that they are reactivated
    // if they are in the group list, REGARDLESS OF THE STATUS. We need to
    // see all connections that are in the nodes, but not in the group,
    // and this one would have to be activated.
    const SRT_SOCKGROUPDATA* gend = grpdata + grpdata_size;
    for (auto& n: m_group_nodes)
    {
        bool active = (find_if(grpdata, gend,
                    [&n] (const SRT_SOCKGROUPDATA& sg) { return sg.id == n.socket; }) != gend);
        if (!active)
            n.socket = SRT_INVALID_SOCK;
    }

    // Note: sockets are not necessarily in the same order. Find
    // the socket by id.
    for (size_t i = 0; i < grpdata_size; ++i)
    {
        const SRT_SOCKGROUPDATA& d = grpdata[i];
        SRTSOCKET id = d.id;

        SRT_SOCKSTATUS status = d.sockstate;
        SRTSTATUS result = d.result;
        SRT_MEMBERSTATUS mstatus = d.memberstate;

        if (result != SRT_ERROR && status == SRTS_CONNECTED)
        {
            // Short report with the state.
            Verb() << "G@" << id << "<" << MemberStatusStr(mstatus) << "> " << VerbNoEOL;
            continue;
        }
        // id, status, result, peeraddr
        Verb() << "\n\tG@" << id << " <" << SockStatusStr(status) << "/" << MemberStatusStr(mstatus) << "> (=" << result << ") PEER:"
            << sockaddr_any((sockaddr*)&d.peeraddr, sizeof d.peeraddr).str() << VerbNoEOL;

        if (status >= SRTS_BROKEN)
        {
            Verb() << "NOTE: socket @" << id << " is pending for destruction, waiting for it.";
        }
    }

    // This was only informative. Now we check all nodes if they
    // are not active

    int i = 1;
    for (auto& n: m_group_nodes)
    {
        if (n.error != SRT_SUCCESS)
        {
            Verb() << "[" << i << "] CONNECTION FAILURE to '" << n.host << ":" << n.port << "': "
                << srt_strerror(n.error, 0) << ":" << srt_rejectreason_str(n.reason);
        }

        // Check which nodes are no longer active and activate them.
        if (n.socket != SRT_INVALID_SOCK)
            continue;

        auto sa = CreateAddr(n.host, n.port);
        Verb() << "[" << i << "] RECONNECTING to node " << n.host << ":" << n.port << " ... " << VerbNoEOL;
        ++i;

        n.error = SRT_SUCCESS;
        n.reason = SRT_REJ_UNKNOWN;

        const sockaddr* source = n.source.empty() ? nullptr : n.source.get();
        SRT_SOCKGROUPCONFIG gd = srt_prepare_endpoint(source, sa.get(), sa.size());
        gd.weight = n.weight;
        gd.config = n.options;
        gd.token = n.token;

        SRTSOCKET fisock = srt_connect_group(m_sock, &gd, 1);
        if (fisock == SRT_INVALID_SOCK)
        {
            // Whatever. Skip the node.
            Verb() << "FAILED: ";
        }
        else
        {
            // Have socket, store it into the group socket array.
            n.socket = gd.id;
        }
    }
}

SrtSource::SrtSource(string host, int port, std::string path, const map<string,string>& par)
{
    Init(host, port, path, par, SRT_EPOLL_IN);
    ostringstream os;
    os << host << ":" << port;
    hostport_copy = os.str();
}

static void PrintSrtStats(SRTSOCKET sock, bool clr, bool bw, bool stats)
{
    CBytePerfMon perf;
    // clear only if stats report is to be read
    srt_bstats(sock, &perf, clr);

    if (bw)
        cout << transmit_stats_writer->WriteBandwidth(perf.mbpsBandwidth);
    if (stats)
        cout << transmit_stats_writer->WriteStats(sock, perf);
}

MediaPacket SrtSource::Read(size_t chunk)
{
    static size_t counter = 1;

    bool have_group SRT_ATR_UNUSED = !m_group_nodes.empty();

    bytevector data(chunk);

    SRT_MSGCTRL mctrl = srt_msgctrl_default;
    bool ready = true;
    int stat;

    do
    {
        if (have_group || m_listener_group)
        {
            mctrl.grpdata = m_group_data.data();
            mctrl.grpdata_size = m_group_data.size();
        }

        if (::transmit_int_state)
            Error("srt_recvmsg2: interrupted");

        ::transmit_throw_on_interrupt = true;
        stat = srt_recvmsg2(m_sock, data.data(), int(chunk), &mctrl);
        ::transmit_throw_on_interrupt = false;
        if (stat != int(SRT_ERROR))
        {
            ready = true;
        }
        else
        {
            int syserr = 0;
            int err = srt_getlasterror(&syserr);

            if (!m_blocking_mode)
            {
                // EAGAIN for SRT READING
                if (err == SRT_EASYNCRCV)
                {
Epoll_again:
                    Verb() << "AGAIN: - waiting for data by epoll(" << srt_epoll << ")...";
                    // Poll on this descriptor until reading is available, indefinitely.
                    int len = 2;
                    SRT_EPOLL_EVENT sready[2];
                    len = srt_epoll_uwait(srt_epoll, sready, len, -1);
                    if (len != int(SRT_ERROR))
                    {
                        Verb() << "... epoll reported ready " << len << " sockets";
                        // If the event was SRT_EPOLL_UPDATE, report it, and still wait.

                        bool any_read_ready = false;
                        vector<SRTSOCKET> errored;
                        for (int i = 0; i < len; ++i)
                        {
                            if (sready[i].events & SRT_EPOLL_UPDATE)
                            {
                                Verb() << "... [BROKEN CONNECTION reported on @" << sready[i].fd << "]";
                            }

                            if (sready[i].events & SRT_EPOLL_IN)
                                any_read_ready = true;

                            if (sready[i].events & SRT_EPOLL_ERR)
                            {
                                errored.push_back(sready[i].fd);
                            }
                        }

                        if (!any_read_ready)
                        {
                            Verb() << " ... [NOT READ READY - AGAIN (" << errored.size() << " errored: " << Printable(errored) << ")]";
                            goto Epoll_again;
                        }

                        continue;
                    }
                    // If was -1, then passthru.
                }
            }
            else
            {
                // In blocking mode it uses a minimum of 1s timeout,
                // and continues only if interrupt not requested.
                if (!::transmit_int_state && (err == SRT_EASYNCRCV || err == SRT_ETIMEOUT))
                {
                    ready = false;
                    continue;
                }
            }
            Error("srt_recvmsg2");
        }

        if (stat == 0)
        {
            throw ReadEOF(hostport_copy);
        }
#if PLEASE_LOG
        extern srt_logging::Logger applog;
        LOGC(applog.Debug, log << "recv: #" << mctrl.msgno << " %" << mctrl.pktseq << "  "
                << BufferStamp(data.data(), stat) << " BELATED: " << ((srt_time_now()-mctrl.srctime)/1000.0) << "ms");
#endif

        Verb() << "(#" << mctrl.msgno << " %" << mctrl.pktseq << "  " << BufferStamp(data.data(), stat) << ") " << VerbNoEOL;
    }
    while (!ready);

    chunk = size_t(stat);
    if (chunk < data.size())
        data.resize(chunk);

    const bool need_bw_report    = transmit_bw_report    && int(counter % transmit_bw_report) == transmit_bw_report - 1;
    const bool need_stats_report = transmit_stats_report && counter % transmit_stats_report == transmit_stats_report - 1;

    if (have_group) // Means, group with caller mode
    {
        UpdateGroupStatus(mctrl.grpdata, mctrl.grpdata_size);
        if (transmit_stats_writer && (need_stats_report || need_bw_report))
        {
            PrintSrtStats(m_sock, need_stats_report, need_bw_report, need_stats_report);
            for (size_t i = 0; i < mctrl.grpdata_size; ++i)
                PrintSrtStats(mctrl.grpdata[i].id, need_stats_report, need_bw_report, need_stats_report);
        }
    }
    else
    {
        if (transmit_stats_writer && (need_stats_report || need_bw_report))
        {
            PrintSrtStats(m_sock, need_stats_report, need_bw_report, need_stats_report);
        }
    }

    ++counter;

    return MediaPacket(data, mctrl.srctime);
}

SrtTarget::SrtTarget(std::string host, int port, std::string path, const std::map<std::string,std::string>& par)
{
    Init(host, port, path, par, SRT_EPOLL_OUT);
}


SRTSTATUS SrtTarget::ConfigurePre(SRTSOCKET sock)
{
    SRTSTATUS result = SrtCommon::ConfigurePre(sock);
    if (result == SRT_ERROR)
        return result;

    if (SRT_IS_GROUP(sock))
        return SRT_STATUS_OK;

    int yes = 1;
    // This is for the HSv4 compatibility; if both parties are HSv5
    // (min. version 1.2.1), then this setting simply does nothing.
    // In HSv4 this setting is obligatory; otherwise the SRT handshake
    // extension will not be done at all.
    result = srt_setsockopt(sock, 0, SRTO_SENDER, &yes, sizeof yes);
    if (result == SRT_ERROR)
        return result;

    return SRT_STATUS_OK;
}

void SrtTarget::Write(const MediaPacket& data)
{
    static int counter = 1;
    ::transmit_throw_on_interrupt = true;

    // Check first if it's ready to write.
    // If not, wait indefinitely.
    if (!m_blocking_mode)
    {
Epoll_again:
        int len = 2;
        SRT_EPOLL_EVENT sready[2];
        len = srt_epoll_uwait(srt_epoll, sready, len, -1);
        if (len != int(SRT_ERROR))
        {
            bool any_write_ready = false;
            for (int i = 0; i < len; ++i)
            {
                if (sready[i].events & SRT_EPOLL_UPDATE)
                {
                    Verb() << "... [BROKEN CONNECTION reported on @" << sready[i].fd << "]";
                }

                if (sready[i].events & SRT_EPOLL_OUT)
                    any_write_ready = true;
            }

            if (!any_write_ready)
            {
                Verb() << " ... [NOT WRITE READY - AGAIN]";
                goto Epoll_again;
            }

            // Pass on, write ready.
        }
        else
        {
            Error("srt_epoll_uwait");
        }
    }

    SRT_MSGCTRL mctrl = srt_msgctrl_default;
    bool have_group = !m_group_nodes.empty();
    if (have_group || m_listener_group)
    {
        mctrl.grpdata = m_group_data.data();
        mctrl.grpdata_size = m_group_data.size();
    }

    if (transmit_use_sourcetime)
    {
        mctrl.srctime = data.time;
    }

    int stat = srt_sendmsg2(m_sock, data.payload.data(), int(data.payload.size()), &mctrl);

    // For a socket group, the error is reported only
    // if ALL links from the group have failed to perform
    // the operation. If only one did, the result will be
    // visible in the status array.
    if (stat == int(SRT_ERROR))
        Error("srt_sendmsg");
    ::transmit_throw_on_interrupt = false;

    const bool need_bw_report    = transmit_bw_report    && int(counter % transmit_bw_report) == transmit_bw_report - 1;
    const bool need_stats_report = transmit_stats_report && counter % transmit_stats_report == transmit_stats_report - 1;

    if (have_group)
    {
        // For listener group this is not necessary. The group information
        // is updated in mctrl.
        UpdateGroupStatus(mctrl.grpdata, mctrl.grpdata_size);
        if (transmit_stats_writer && (need_stats_report || need_bw_report))
        {
            PrintSrtStats(m_sock, need_stats_report, need_bw_report, need_stats_report);
            for (size_t i = 0; i < mctrl.grpdata_size; ++i)
                PrintSrtStats(mctrl.grpdata[i].id, need_stats_report, need_bw_report, need_stats_report);
        }
    }
    else
    {
        if (transmit_stats_writer && (need_stats_report || need_bw_report))
        {
            PrintSrtStats(m_sock, need_stats_report, need_bw_report, need_stats_report);
        }
    }

    Verb() << "(#" << mctrl.msgno << " %" << mctrl.pktseq << "  " << BufferStamp(data.payload.data(), data.payload.size()) << ") " << VerbNoEOL;

    ++counter;
}

SrtRelay::SrtRelay(std::string host, int port, std::string path, const std::map<std::string,std::string>& par)
{
    Init(host, port, path, par, SRT_EPOLL_IN | SRT_EPOLL_OUT);
}

SrtModel::SrtModel(string host, int port, map<string,string> par)
{
    InitParameters(host, "", par);
    if (m_mode == "caller")
        is_caller = true;
    else if (m_mode == "rendezvous")
        is_rend = true;
    else if (m_mode != "listener")
        throw std::invalid_argument("Wrong 'mode' attribute; expected: caller, listener, rendezvous");

    m_host = host;
    m_port = port;
}

void SrtModel::Establish(std::string& w_name)
{
    // This does connect or accept.
    // When this returned true, the caller should create
    // a new SrtSource or SrtTaget then call StealFrom(*this) on it.

    // If this is a connector and the peer doesn't have a corresponding
    // medium, it should send back a single byte with value 0. This means
    // that agent should stop connecting.

    if (is_rend)
    {
        OpenRendezvous(m_adapter, m_host, m_port);
    }
    else if (is_caller)
    {
        // Establish a connection

        PrepareClient();

        if (w_name != "")
        {
            Verb() << "Connect with requesting stream [" << w_name << "]";
            srt::setstreamid(m_sock, w_name);
        }
        else
        {
            Verb() << "NO STREAM ID for SRT connection";
        }

        if (m_outgoing_port || m_adapter != "")
        {
            Verb() << "Setting outgoing port: " << m_outgoing_port << " adapter:" << m_adapter;
            SetupAdapter(m_adapter, m_outgoing_port);
        }

        ConnectClient(m_host, m_port);

        if (m_outgoing_port == 0)
        {
            // Must rely on a randomly selected one. Extract the port
            // so that it will be reused next time.
            sockaddr_any s(AF_INET);
            int namelen = s.size();
            if (srt_getsockname(Socket(), (s.get()), (&namelen)) == SRT_ERROR)
            {
                Error("srt_getsockname");
            }

            m_outgoing_port = s.hport();
            Verb() << "Extracted outgoing port: " << m_outgoing_port;
        }
    }
    else
    {
        // Listener - get a socket by accepting.
        // Check if the listener is already created first
        if (Listener() == SRT_INVALID_SOCK)
        {
            Verb() << "Setting up listener: port=" << m_port << " backlog=5";
            PrepareListener(m_adapter, m_port, 5);
        }

        Verb() << "Accepting a client...";
        AcceptNewClient();
        // This rewrites m_sock with a new SRT socket ("accepted" socket)
        w_name = UDT::getstreamid(m_sock);
        Verb() << "... GOT CLIENT for stream [" << w_name << "]";
    }
}


template <class Iface> struct Srt;
template <> struct Srt<Source> { typedef SrtSource type; };
template <> struct Srt<Target> { typedef SrtTarget type; };
template <> struct Srt<Relay> { typedef SrtRelay type; };

template <class Iface>
Iface* CreateSrt(const string& host, int port, std::string path, const map<string,string>& par)
{ return new typename Srt<Iface>::type (host, port, path, par); }

MediaPacket ConsoleRead(size_t chunk)
{
    bytevector data(chunk);
    bool st = cin.read(data.data(), chunk).good();
    chunk = cin.gcount();
    if (chunk == 0 && !st)
        return bytevector();

    int64_t stime = 0;
    if (transmit_use_sourcetime)
        stime = srt_time_now();

    if (chunk < data.size())
        data.resize(chunk);
    if (data.empty())
        throw Source::ReadEOF("CONSOLE device");

    return MediaPacket(data, stime);
}

class ConsoleSource: public virtual Source
{
public:

    ConsoleSource()
    {
    }

    MediaPacket Read(size_t chunk) override
    {
        return ConsoleRead(chunk);
    }

    bool IsOpen() override { return cin.good(); }
    bool End() override { return cin.eof(); }
};

class ConsoleTarget: public virtual Target
{
public:

    ConsoleTarget()
    {
    }

    void Write(const MediaPacket& data) override
    {
        cout.write(data.payload.data(), data.payload.size());
    }

    bool IsOpen() override { return cout.good(); }
    bool Broken() override { return cout.eof(); }
};

class ConsoleRelay: public Relay, public ConsoleSource, public ConsoleTarget
{
public:
    ConsoleRelay() = default;

    bool IsOpen() override { return cin.good() && cout.good(); }
};

template <class Iface> struct Console;
template <> struct Console<Source> { typedef ConsoleSource type; };
template <> struct Console<Target> { typedef ConsoleTarget type; };
template <> struct Console<Relay> { typedef ConsoleRelay type; };

template <class Iface>
Iface* CreateConsole() { return new typename Console<Iface>::type (); }


// More options can be added in future.
SocketOption udp_options [] {
    { "iptos", IPPROTO_IP, IP_TOS, SocketOption::PRE, SocketOption::INT, nullptr },
    // IP_TTL and IP_MULTICAST_TTL are handled separately by a common option, "ttl".
    { "mcloop", IPPROTO_IP, IP_MULTICAST_LOOP, SocketOption::PRE, SocketOption::INT, nullptr }
};

static inline bool IsMulticast(in_addr adr)
{
    unsigned char* abytes = (unsigned char*)&adr.s_addr;
    unsigned char c = abytes[0];
    return c >= 224 && c <= 239;
}

void UdpCommon::Setup(string host, int port, map<string,string> attr)
{
    m_sock = socket(AF_INET, SOCK_DGRAM, IPPROTO_UDP);
    if (m_sock == -1)
        Error(SysError(), "UdpCommon::Setup: socket");

    int yes = 1;
    ::setsockopt(m_sock, SOL_SOCKET, SO_REUSEADDR, (const char*)&yes, sizeof yes);

    interface_addr = CreateAddr("", port, AF_INET);
    target_addr = CreateAddr(host, port);

    is_multicast = false;

    if (target_addr.family() == AF_INET)
    {
        if (attr.count("multicast"))
        {
            if (!IsMulticast(target_addr.sin.sin_addr))
            {
                throw std::runtime_error("UdpCommon: requested multicast for a non-multicast-type IP address");
            }
            is_multicast = true;
        }
        else if (IsMulticast(target_addr.sin.sin_addr))
        {
            is_multicast = true;
        }

        if (is_multicast)
        {
            ip_mreq mreq;
            int opt_name;
            const char* mreq_arg_ptr;
            socklen_t mreq_arg_size;

            adapter = attr.count("adapter") ? attr.at("adapter") : string();
            if (adapter == "")
            {
                Verb() << "Multicast: home address: INADDR_ANY:" << port;
            }
            else
            {
                Verb() << "Multicast: home address: " << adapter << ":" << port;
                interface_addr = CreateAddr(adapter, port);
            }

            if (attr.count("source"))
            {
#ifdef IP_ADD_SOURCE_MEMBERSHIP
                ip_mreq_source mreq_ssm;
                /* this is an ssm.  we need to use the right struct and opt */
                opt_name = IP_ADD_SOURCE_MEMBERSHIP;
                mreq_ssm.imr_multiaddr.s_addr = target_addr.sin.sin_addr.s_addr;
                mreq_ssm.imr_interface.s_addr = interface_addr.sin.sin_addr.s_addr;
                inet_pton(AF_INET, attr.at("source").c_str(), &mreq_ssm.imr_sourceaddr);
                mreq_arg_size = sizeof(mreq_ssm);
                mreq_arg_ptr = (const char*)&mreq_ssm;
#else
                throw std::runtime_error("UdpCommon: source-filter multicast not supported by OS");
#endif
            }
            else
            {
                opt_name = IP_ADD_MEMBERSHIP;
                mreq.imr_multiaddr.s_addr = target_addr.sin.sin_addr.s_addr;
                mreq.imr_interface.s_addr = interface_addr.sin.sin_addr.s_addr;
                mreq_arg_size = sizeof(mreq);
                mreq_arg_ptr = (const char*)&mreq;
            }

#ifdef _WIN32
            const auto status_error = SOCKET_ERROR;
#else
            const auto status_error = -1;
#endif
            auto res = setsockopt(m_sock, IPPROTO_IP, opt_name, mreq_arg_ptr, mreq_arg_size);

            if (res == status_error)
            {
                Error(errno, "adding to multicast membership failed");
            }

            attr.erase("multicast");
            attr.erase("adapter");
        }
    }

    // The "ttl" options is handled separately, it maps to both IP_TTL
    // and IP_MULTICAST_TTL so that TTL setting works for both uni- and multicast.
    if (attr.count("ttl"))
    {
        int ttl = stoi(attr.at("ttl"));
        int res = setsockopt(m_sock, IPPROTO_IP, IP_TTL, (const char*)&ttl, sizeof ttl);
        if (res == -1)
            Verb() << "WARNING: failed to set 'ttl' (IP_TTL) to " << ttl;
        res = setsockopt(m_sock, IPPROTO_IP, IP_MULTICAST_TTL, (const char*)&ttl, sizeof ttl);
        if (res == -1)
            Verb() << "WARNING: failed to set 'ttl' (IP_MULTICAST_TTL) to " << ttl;

        attr.erase("ttl");
    }

    m_options = attr;

    for (auto o: udp_options)
    {
        // Ignore "binding" - for UDP there are no post options.
        if (m_options.count(o.name))
        {
            string value = m_options.at(o.name);
            bool ok = o.apply<SocketOption::SYSTEM>(m_sock, value);
            if (!ok)
                Verb() << "WARNING: failed to set '" << o.name << "' to " << value;
        }
    }
}

void UdpCommon::Error(int err, string src)
{
    char buf[512];
    string message = SysStrError(err, buf, 512u);

    if (Verbose::on)
        Verb() << "FAILURE\n" << src << ": [" << err << "] " << message;
    else
        cerr << "\nERROR #" << err << ": " << message << endl;

    throw TransmissionError("error: " + src + ": " + message);
}

UdpCommon::~UdpCommon()
{
#ifdef _WIN32
    if (m_sock != -1)
    {
        shutdown(m_sock, SD_BOTH);
        closesocket(m_sock);
        m_sock = -1;
    }
#else
    close(m_sock);
#endif
}

UdpSource::UdpSource(string host, int port, const map<string,string>& attr)
{
    Setup(host, port, attr);

    // On Windows it somehow doesn't work when bind()
    // is called with multicast address. Write the address
    // that designates the network device here, always.

    // Hance we have two fields holding the address:
    // * target_addr: address from which reading will be done
    //   * unicast: local address of the interface
    //   * multicast: the IGMP address
    // * interface_addr: address of the local interface
    //   (same as target_addr for unicast)

    // In case of multicast, binding should be done:
    // On most POSIX systems, to the multicast address (target_addr in this case)
    // On Windows, to a local address (hence use interface_addr, as in this
    // case it differs to target_addr).

#if defined(_WIN32) || defined(__CYGWIN__)
    sockaddr_any baddr = is_multicast ? interface_addr : target_addr;
    static const char* const sysname = "Windows";
#else
    static const char* const sysname = "POSIX";
    sockaddr_any baddr = target_addr;
#endif
    Verb("UDP:", is_multicast ? "Multicast" : "Unicast", "(", sysname,
            "): will bind to: ", baddr.str());
    int stat = ::bind(m_sock, baddr.get(), baddr.size());

    if (stat == -1)
        Error(SysError(), "Binding address for UDP");
    eof = false;
    struct timeval tv;
    tv.tv_sec = 1;
    tv.tv_usec = 0;
    if (::setsockopt(m_sock, SOL_SOCKET, SO_RCVTIMEO, (const char*) &tv, sizeof(tv)) < 0)
        Error(SysError(), "Setting timeout for UDP");
}

MediaPacket UdpSource::Read(size_t chunk)
{
    bytevector data(chunk);
    sockaddr_any sa(target_addr.family());
    int64_t srctime = 0;
AGAIN:
    int stat = recvfrom(m_sock, data.data(), (int) chunk, 0, sa.get(), &sa.syslen());
    int err = SysError();
    if (transmit_use_sourcetime)
    {
        srctime = srt_time_now();
    }
    if (stat == -1)
    {
        if (!::transmit_int_state && err == SysAGAIN)
            goto AGAIN;

        Error(SysError(), "UDP Read/recvfrom");
    }

    if (stat < 1)
    {
        eof = true;
        return bytevector();
    }

    chunk = size_t(stat);
    if (chunk < data.size())
        data.resize(chunk);

    return MediaPacket(data, srctime);
}

UdpTarget::UdpTarget(string host, int port, const map<string,string>& attr)
{
    Setup(host, port, attr);
    if (adapter != "")
    {
        auto maddr = CreateAddr(adapter, 0);
        in_addr addr = maddr.sin.sin_addr;

        int res = setsockopt(m_sock, IPPROTO_IP, IP_MULTICAST_IF, reinterpret_cast<const char*>(&addr), sizeof(addr));
        if (res == -1)
        {
            Error(SysError(), "setsockopt/IP_MULTICAST_IF: " + adapter);
        }
    }
}

void UdpTarget::Write(const MediaPacket& data)
{
    int stat = sendto(m_sock, data.payload.data(), int(data.payload.size()), 0, target_addr.get(), (int)target_addr.size());
    if (stat == -1)
        Error(SysError(), "UDP Write/sendto");
}


template <class Iface> struct Udp;
template <> struct Udp<Source> { typedef UdpSource type; };
template <> struct Udp<Target> { typedef UdpTarget type; };
template <> struct Udp<Relay> { typedef UdpRelay type; };

template <class Iface>
Iface* CreateUdp(const string& host, int port, const map<string,string>& par) { return new typename Udp<Iface>::type (host, port, par); }

template<class Base>
inline bool IsOutput() { return false; }

template<>
inline bool IsOutput<Target>() { return true; }

template <class Base>
extern unique_ptr<Base> CreateMedium(const string& uri)
{
    unique_ptr<Base> ptr;

    UriParser u(uri);

    int iport = 0;
    switch ( u.type() )
    {
    default:
        break; // do nothing, return nullptr
    case UriParser::FILE:
        if (u.host() == "con" || u.host() == "console")
        {
            if ( IsOutput<Base>() && (
                        (Verbose::on && Verbose::cverb == &cout)
                        || transmit_bw_report || transmit_stats_report) )
            {
                cerr << "ERROR: file://con with -v or -r or -s would result in mixing the data and text info.\n";
                cerr << "ERROR: HINT: you can stream through a FIFO (named pipe)\n";
                throw invalid_argument("incorrect parameter combination");
            }
            ptr.reset( CreateConsole<Base>() );
        }
        else
            ptr.reset( CreateFile<Base>(u.path()));
        break;

    case UriParser::SRT:
        ptr.reset( CreateSrt<Base>(u.host(), u.portno(), u.path(), u.parameters()) );
        break;


    case UriParser::UDP:
        iport = atoi(u.port().c_str());
        if (iport < 1024)
        {
            cerr << "Port value invalid: " << iport << " - must be >=1024\n";
            throw invalid_argument("Invalid port number");
        }
        ptr.reset( CreateUdp<Base>(u.host(), iport, u.parameters()) );
        break;
    }

    if (ptr)
        ptr->uri = std::move(u);
    return ptr;
}


std::unique_ptr<Source> Source::Create(const std::string& url)
{
    return CreateMedium<Source>(url);
}

std::unique_ptr<Target> Target::Create(const std::string& url)
{
    return CreateMedium<Target>(url);
}<|MERGE_RESOLUTION|>--- conflicted
+++ resolved
@@ -84,10 +84,7 @@
     string operator[](SRT_CLOSE_REASON rval)
     {
         int reason = int(rval);
-<<<<<<< HEAD
-=======
-
->>>>>>> 1f8e74a2
+
         if (reason >= SRT_CLSC_USER)
         {
             string extra;
