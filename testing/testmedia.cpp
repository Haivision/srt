--- conflicted
+++ resolved
@@ -40,6 +40,7 @@
 
 using namespace std;
 
+using srt_logging::SockStatusStr;
 
 volatile bool transmit_throw_on_interrupt = false;
 int transmit_bw_report = 0;
@@ -130,7 +131,7 @@
     {
         ofile.write(data.data(), data.size());
 #ifdef PLEASE_LOG
-        extern logging::Logger applog;
+        extern srt_logging::Logger applog;
         applog.Debug() << "FileTarget::Write: " << data.size() << " written to a file";
 #endif
     }
@@ -1829,8 +1830,11 @@
             throw ReadEOF(hostport_copy);
         }
 
+#if PLEASE_LOG
+        extern srt_logging::Logger applog;
         LOGC(applog.Debug, log << "recv: #" << mctrl.msgno << " %" << mctrl.pktseq << "  "
                 << BufferStamp(data.data(), stat) << " BELATED: " << ((CTimer::getTime()-mctrl.srctime)/1000.0) << "ms");
+#endif
 
         Verb() << "(#" << mctrl.msgno << " %" << mctrl.pktseq << "  " << BufferStamp(data.data(), stat) << ") " << VerbNoEOL;
     }
@@ -1840,14 +1844,10 @@
     if ( chunk < data.size() )
         data.resize(chunk);
 
-<<<<<<< HEAD
-    if (have_group) // Means, group with caller mode
-=======
     const bool need_bw_report    = transmit_bw_report    && int(counter % transmit_bw_report) == transmit_bw_report - 1;
     const bool need_stats_report = transmit_stats_report && counter % transmit_stats_report == transmit_stats_report - 1;
 
-    if (have_group)
->>>>>>> 8da73162
+    if (have_group) // Means, group with caller mode
     {
         UpdateGroupStatus(mctrl.grpdata, mctrl.grpdata_size);
     }
