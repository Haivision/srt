/*
 * SRT - Secure, Reliable, Transport
 * Copyright (c) 2018 Haivision Systems Inc.
 * 
 * This Source Code Form is subject to the terms of the Mozilla Public
 * License, v. 2.0. If a copy of the MPL was not distributed with this
 * file, You can obtain one at http://mozilla.org/MPL/2.0/.
 * 
 */

// NOTE: This application uses C++11.

// This program uses quite a simple architecture, which is mainly related to
// the way how it's invoked: srt-test-live <source> <target> (plus options).
//
// The media for <source> and <target> are filled by abstract classes
// named Source and Target respectively. Most important virtuals to
// be filled by the derived classes are Source::Read and Target::Write.
//
// For SRT please take a look at the SrtCommon class first. This contains
// everything that is needed for creating an SRT medium, that is, making
// a connection as listener, as caller, and as rendezvous. The listener
// and caller modes are built upon the same philosophy as those for
// BSD/POSIX socket API (bind/listen/accept or connect).
//
// The instance class is selected per details in the URI (usually scheme)
// and then this URI is used to configure the medium object. Medium-specific
// options are specified in the URI: SCHEME://HOST:PORT?opt1=val1&opt2=val2 etc.
//
// Options for connection are set by ConfigurePre and ConfigurePost.
// This is a philosophy that exists also in BSD/POSIX sockets, just not
// officially mentioned:
// - The "PRE" options must be set prior to connecting and can't be altered
//   on a connected socket, however if set on a listening socket, they are
//   derived by accept-ed socket. 
// - The "POST" options can be altered any time on a connected socket.
//   They MAY have also some meaning when set prior to connecting; such
//   option is SRTO_RCVSYN, which makes connect/accept call asynchronous.
//   Because of that this option is treated special way in this app.
//
// See 'srt_options' global variable (common/socketoptions.hpp) for a list of
// all options.

// MSVS likes to complain about lots of standard C functions being unsafe.
#ifdef _MSC_VER
#define _CRT_SECURE_NO_WARNINGS 1
#endif

#define REQUIRE_CXX11 1

#include <cctype>
#include <iostream>
#include <fstream>
#include <string>
#include <map>
#include <set>
#include <vector>
#include <memory>
#include <algorithm>
#include <iterator>
#include <stdexcept>
#include <cstring>
#include <csignal>
#include <chrono>
#include <thread>

#include "srt_compat.h"
#include "apputil.hpp"
#include "uriparser.hpp"  // UriParser
#include "socketoptions.hpp"
#include "logsupport.hpp"
#include "testmedia.hpp" // requires access to SRT-dependent globals
#include "verbose.hpp"

// NOTE: This is without "haisrt/" because it uses an internal path
// to the library. Application using the "installed" library should
// use <srt/srt.h>
#include <srt.h>
#include <udt.h> // This TEMPORARILY contains extra C++-only SRT API.
#include <logging.h>

using namespace std;

srt_logging::Logger applog(SRT_LOGFA_APP, srt_logger_config, "srt-live");

map<string,string> g_options;

struct ForcedExit: public std::runtime_error
{
    ForcedExit(const std::string& arg):
        std::runtime_error(arg)
    {
    }
};

struct AlarmExit: public std::runtime_error
{
    AlarmExit(const std::string& arg):
        std::runtime_error(arg)
    {
    }
};

srt::sync::atomic<bool> timer_state;
void OnINT_ForceExit(int)
{
    cerr << "\n-------- REQUESTED INTERRUPT!\n";
    transmit_int_state = true;
}

std::string g_interrupt_reason;

void OnAlarm_Interrupt(int)
{
    cerr << "\n---------- INTERRUPT ON TIMEOUT: hang on " << g_interrupt_reason << "!\n";
    transmit_int_state = true; // JIC
    timer_state = true;
    throw AlarmExit("Watchdog bites hangup");
}

struct BandwidthGuard
{
    typedef std::chrono::steady_clock::time_point time_point;
    size_t conf_bw;
    time_point start_time, prev_time;
    size_t report_count = 0;
    double average_bw = 0;
    size_t transfer_size = 0;

    BandwidthGuard(size_t band): conf_bw(band), start_time(std::chrono::steady_clock::now()), prev_time(start_time) {}

    void Checkpoint(size_t size, size_t toreport )
    {
        using namespace std::chrono;

        time_point eop = steady_clock::now();
        auto dur = duration_cast<microseconds>(eop - start_time);
        //auto this_dur = duration_cast<microseconds>(eop - prev_time);

        transfer_size += size;
        average_bw = transfer_size*1000000.0/dur.count();
        //double this_bw = size*1000000.0/this_dur.count();

        if ( toreport )
        {
            // Show current bandwidth
            ++report_count;
            if ( report_count % toreport == toreport - 1 )
            {
                cout.precision(10);
                int abw = int(average_bw);
                int abw_trunc = abw/1024;
                int abw_frac = abw%1024;
                char bufbw[64];
                sprintf(bufbw, "%d.%03d", abw_trunc, abw_frac);
                cout << "+++/+++SRT TRANSFER: " << transfer_size << "B "
                    "DURATION: "  << duration_cast<milliseconds>(dur).count() << "ms SPEED: " << bufbw << "kB/s\n";
            }
        }

        prev_time = eop;

        if ( transfer_size > SIZE_MAX/2 )
        {
            transfer_size -= SIZE_MAX/2;
            start_time = eop;
        }

        if ( conf_bw == 0 )
            return; // don't guard anything

        // Calculate expected duration for the given size of bytes (in [ms])
        double expdur_ms = double(transfer_size)/conf_bw*1000;

        auto expdur = milliseconds(size_t(expdur_ms));
        // Now compare which is more

        if ( dur >= expdur ) // too slow, but there's nothing we can do. Exit now.
            return;

        std::this_thread::sleep_for(expdur-dur);
    }
};

bool CheckMediaSpec(const string& prefix, const vector<string>& spec, string& w_outspec)
{
    // This function prints error messages by itself then returns false.
    // Otherwise nothing is printed and true is returned.
    // r_outspec is for a case when a redundancy specification should be translated.

    if (spec.empty())
    {
        cerr << prefix << ": Specification is empty\n";
        return false;
    }

    if (spec.size() == 1)
    {
        // Then, whatever.
        w_outspec = spec[0];
        return true;
    }

    // We have multiple items specified, check each one
    // it SRT, if so, craft the redundancy URI spec,
    // otherwise reject
    vector<string> adrs;
    map<string,string> uriparam;
    bool first = true;
    bool allow_raw_spec = false;
    for (auto uris: spec)
    {
        UriParser uri(uris, UriParser::EXPECT_HOST);
        if (!allow_raw_spec && uri.type() != UriParser::SRT)
        {
            cerr << ": Multiple media must be all with SRT scheme, or srt://* as first.\n";
            return false;
        }

        if (uri.host() == "*")
        {
            allow_raw_spec = true;
            first = false;
            uriparam = uri.parameters();

            // This does not specify the address, only options and URI.
            continue;
        }

        string aspec = uri.host() + ":" + uri.port();
        if (aspec[0] == ':' || aspec[aspec.size()-1] == ':')
        {
            cerr << "Empty host or port in the address specification: " << uris << endl;
            return false;
        }

        if (allow_raw_spec && !uri.parameters().empty())
        {
            bool cont = false;
            // Extract attributes if any and pass them there.
            for (UriParser::query_it i = uri.parameters().begin();
                    i != uri.parameters().end(); ++i)
            {
                aspec += cont ? "&" : "?";
                cont = false;
                aspec += i->first + "=" + i->second;
            }
        }

        adrs.push_back(aspec);
        if (first)
        {
            uriparam = uri.parameters();
            first = false;
        }
    }

    w_outspec = "srt:////group?";
    if (map_getp(uriparam, "type") == nullptr)
        uriparam["type"] = "redundancy";

    for (auto& name_value: uriparam)
    {
        string name, value; tie(name, value) = name_value;
        w_outspec += name + "=" + value + "&";
    }
    w_outspec += "nodes=";
    for (string& a: adrs)
        w_outspec += a + ",";

    Verb("NOTE: ", prefix, " specification set as: ", (w_outspec));

    return true;
}

extern "C" void TestLogHandler(void* opaque, int level, const char* file, int line, const char* area, const char* message);

namespace srt_logging
{
    extern Logger glog;
}

#if ENABLE_BONDING
extern "C" int SrtCheckGroupHook(void* , SRTSOCKET acpsock, int , const sockaddr*, const char* )
{
    static string gtypes[] = {
        "undefined", // SRT_GTYPE_UNDEFINED
        "broadcast",
        "backup",
        "balancing",
        "multicast"
    };

    int type;
    int size = sizeof type;
    srt_getsockflag(acpsock, SRTO_GROUPCONNECT, &type, &size);
    Verb("listener: @", acpsock, " - accepting ", (type ? "GROUP" : "SINGLE"), VerbNoEOL);
    if (type != 0)
    {
        SRT_GROUP_TYPE gt;
        size = sizeof gt;
        if (SRT_ERROR != srt_getsockflag(acpsock, SRTO_GROUPTYPE, &gt, &size))
        {
            if (size_t(gt) < Size(gtypes))
<<<<<<< HEAD
                Verb() << " type=" << gtypes[gt] << VerbNoEOL;
=======
                Verb(" type=", gtypes[gt], VerbNoEOL);
>>>>>>> 697dce09
            else
                Verb(" type=", int(gt), VerbNoEOL);
        }
    }
    Verb(" connection");

    return 0;
}
#endif

extern "C" int SrtUserPasswordHook(void* , SRTSOCKET acpsock, int hsv, const sockaddr*, const char* streamid)
{
    if (hsv < 5)
    {
        Verb("SrtUserPasswordHook: HS version 4 doesn't support extended handshake");
        return -1;
    }

    static const map<string, string> passwd {
        {"admin", "thelocalmanager"},
        {"user", "verylongpassword"}
    };

    // Try the "standard interpretation" with username at key u
    string username;

    static const char stdhdr [] = "#!::";
    uint32_t* pattern = (uint32_t*)stdhdr;

    if (strlen(streamid) > 4 && *(uint32_t*)streamid == *pattern)
    {
        vector<string> items;
        Split(streamid+4, ',', back_inserter(items));
        for (auto& i: items)
        {
            vector<string> kv;
            Split(i, '=', back_inserter(kv));
            if (kv.size() == 2 && kv[0] == "u")
            {
                username = kv[1];
            }
        }
    }
    else
    {
        // By default the whole streamid is username
        username = streamid;
    }

    // This hook sets the password to the just accepted socket
    // depending on the user

    string exp_pw = passwd.at(username);

    srt_setsockflag(acpsock, SRTO_PASSPHRASE, exp_pw.c_str(), int(exp_pw.size()));

    return 0;
}

struct RejectData
{
    int code;
    string streaminfo;
} g_reject_data;

extern "C" int SrtRejectByCodeHook(void* op, SRTSOCKET acpsock, int , const sockaddr*, const char* )
{
    RejectData* data = (RejectData*)op;

    srt_setrejectreason(acpsock, data->code);
    srt::setstreamid(acpsock, data->streaminfo);

    return -1;
}

int main( int argc, char** argv )
{
    // This is mainly required on Windows to initialize the network system,
    // for a case when the instance would use UDP. SRT does it on its own, independently.
    if ( !SysInitializeNetwork() )
        throw std::runtime_error("Can't initialize network!");

    srt_startup();

    // Symmetrically, this does a cleanup; put into a local destructor to ensure that
    // it's called regardless of how this function returns.
    struct NetworkCleanup
    {
        ~NetworkCleanup()
        {
            SysCleanupNetwork();
            srt_cleanup();
        }
    } cleanupobj;

    vector<OptionScheme> optargs;

    OptionName
        o_timeout   ((optargs), "<timeout[s]=0> Data transmission timeout", "t",   "to", "timeout" ),
        o_chunk     ((optargs), "<chunk=1316> Single reading operation buffer size", "c",   "chunk"),
        o_bandwidth ((optargs), "<bw[ms]=0[unlimited]> Input reading speed limit", "b",   "bandwidth", "bitrate"),
        o_report    ((optargs), "<frequency[1/pkt]=0> Print bandwidth report periodically", "r",   "bandwidth-report", "bitrate-report"),
        o_verbose   ((optargs), "[channel=0|1|./file] Print size of every packet transferred on stdout or specified [channel]", "v",   "verbose"),
        o_crash     ((optargs), " Core-dump when connection got broken by whatever reason (developer mode)", "k",   "crash"),
        o_loglevel  ((optargs), "<severity> Minimum severity for logs (see --help logging)", "ll",  "loglevel"),
        o_logfa     ((optargs), "<FA=FA-list...> Enabled Functional Areas (see --help logging)", "lfa", "logfa"),
        o_logfile   ((optargs), "<filepath> File to send logs to", "lf",  "logfile"),
        o_stats     ((optargs), "<freq[npkt]> How often stats should be reported", "s",   "stats", "stats-report-frequency"),
        o_statspf   ((optargs), "<format=default|csv|json> Format for printing statistics", "pf", "statspf", "statspformat"),
        o_logint    ((optargs), " Use internal function for receiving logs (for testing)",        "loginternal"),
        o_skipflush ((optargs), " Do not wait safely 5 seconds at the end to flush buffers", "sf",  "skipflush"),
        o_stoptime  ((optargs), "<time[s]=0[no timeout]> Time after which the application gets interrupted", "d", "stoptime"),
        o_hook      ((optargs), "<hookspec> Use listener callback of given specification (internally coded)", "hook"),
#if ENABLE_BONDING
        o_group     ((optargs), "<URIs...> Using multiple SRT connections as redundancy group", "g"),
#endif
        o_stime     ((optargs), " Pass source time explicitly to SRT output", "st", "srctime", "sourcetime"),
        o_retry     ((optargs), "<N=-1,0,+N> Retry connection N times if failed on timeout", "rc", "retry"),
        o_help      ((optargs), "[special=logging] This help", "?",   "help", "-help")
            ;

    options_t params = ProcessOptions(argv, argc, optargs);

    bool need_help = OptionPresent(params, o_help);

    vector<string> args = params[""];

    string source_spec, target_spec;
#if ENABLE_BONDING
    vector<string> groupspec = Option<OutList>(params, vector<string>{}, o_group);
#endif
    vector<string> source_items, target_items;

    if (!need_help)
    {
        // You may still need help.

#if ENABLE_BONDING
        if ( !groupspec.empty() )
        {
            // Check if you have something before -g and after -g.
            if (args.empty())
            {
                // Then all items are sources, but the last one is a single target.
                if (groupspec.size() < 3)
                {
                    cerr << "ERROR: Redundancy group: with nothing preceding -g, use -g <SRC-URI1> <SRC-URI2>... <TAR-URI> (at least 3 args)\n";
                    need_help = true;
                }
                else
                {
                    copy(groupspec.begin(), groupspec.end()-1, back_inserter(source_items));
                    target_items.push_back(*(groupspec.end()-1));
                }
            }
            else
            {
                // Something before g, something after g. This time -g can accept also one argument.
                copy(args.begin(), args.end(), back_inserter(source_items));
                copy(groupspec.begin(), groupspec.end(), back_inserter(target_items));
            }
        }
        else
#endif
        {
            if (args.size() < 2)
            {
                cerr << "ERROR: source and target URI must be specified.\n\n";
                need_help = true;
            }
            else
            {
                source_items.push_back(args[0]);
                target_items.push_back(args[1]);
            }
        }
    }

    // Check verbose option before extracting the argument so that Verb()s
    // can be displayed also when they report something about option parsing.
    string verbose_val = Option<OutString>(params, "no", o_verbose);

    unique_ptr<ofstream> pout_verb;

    int verbch = 1; // default cerr
    if (verbose_val != "no")
    {
        Verbose::on = true;
        if (verbose_val == "")
            verbch = 1;
        else if (verbose_val.substr(0, 2) == "./")
            verbch = 3;
        else try
        {
            verbch = stoi(verbose_val);
        }
        catch (...)
        {
            verbch = 1;
        }

        if (verbch == 1)
        {
            Verbose::cverb = &std::cout;
        }
        else if (verbch == 2)
        {
            Verbose::cverb = &std::cerr;
        }
        else if (verbch == 3)
        {
            pout_verb.reset(new ofstream(verbose_val.substr(2), ios::out | ios::trunc));
            if (!pout_verb->good())
            {
                cerr << "-v: error opening verbose output file: " << verbose_val << endl;
                return 1;
            }
            Verbose::cverb = pout_verb.get();
        }
        else
        {
            cerr << "-v or -v:1 (default) or -v:2 only allowed\n";
            return 1;
        }
    }


    if (!need_help)
    {
        // Redundancy is then simply recognized by the fact that there are
        // multiple specified inputs or outputs, for SRT caller only. Check
        // every URI in advance.
        if (!CheckMediaSpec("INPUT", source_items, (source_spec)))
            need_help = true;
        if (!CheckMediaSpec("OUTPUT", target_items, (target_spec)))
            need_help = true;
    }

    if (need_help)
    {
        string helpspec = Option<OutString>(params, o_help);
        if (helpspec == "logging")
        {
            cerr << "Logging options:\n";
            cerr << "    -ll <LEVEL>   - specify minimum log level\n";
            cerr << "    -lfa <area...> - specify functional areas\n";
            cerr << "Where:\n\n";
            cerr << "    <LEVEL>: fatal error note warning debug\n\n";
            cerr << "This turns on logs that are at the given log name and all on the left.\n";
            cerr << "(Names from syslog, like alert, crit, emerg, err, info, panic, are also\n";
            cerr << "recognized, but they are aligned to those that lie close in hierarchy.)\n\n";
            cerr << "    <area...> is a space-sep list of areas to turn on or ~areas to turn off.\n\n";
            cerr << "The list may include 'all' to turn all on or off, beside those selected.\n";
            cerr << "Example: `-lfa ~all cc` - turns off all FA, except cc\n";
            cerr << "Default: all are on except haicrypt. NOTE: 'general' can't be off.\n\n";
            cerr << "List of functional areas:\n";

            map<int, string> revmap;
            for (auto entry: SrtLogFAList())
                revmap[entry.second] = entry.first;

            int en10 = 0;
            for (auto entry: revmap)
            {
                cerr << " " << entry.second;
                if (entry.first/10 != en10)
                {
                    cerr << endl;
                    en10 = entry.first/10;
                }
            }
            cerr << endl;

            return 1;
        }

        // Unrecognized helpspec is same as no helpspec, that is, general help.
        cerr << "Usage:\n";
        cerr << "    (1) " << argv[0] << " [options] <input> <output>\n";
        cerr << "    (2) " << argv[0] << " <inputs...> -g <outputs...> [options]\n";
        cerr << "*** (Position of [options] is unrestricted.)\n";
        cerr << "*** (<variadic...> option parameters can be only terminated by a next option.)\n";
        cerr << "where:\n";
        cerr << "    (1) Exactly one input and one output URI spec is required,\n";
        cerr << "    (2) Multiple SRT inputs or output as redundant links are allowed.\n";
        cerr << "        `URI1 URI2 -g URI3` uses 1, 2 input and 3 output\n";
        cerr << "        `-g URI1 URI2 URI3` like above\n";
        cerr << "        `URI1 -g URI2 URI3` uses 1 input and 2, 3 output\n";
        cerr << "SUPPORTED URI SCHEMES:\n";
        cerr << "    srt: use SRT connection\n";
        cerr << "    udp: read from bound UDP socket or send to given address as UDP\n";
        cerr << "    file (default if scheme not specified) specified as:\n";
        cerr << "       - empty host/port and absolute file path in the URI\n";
        cerr << "       - only a filename, also as a relative path\n";
        cerr << "       - file://con ('con' as host): designates stdin or stdout\n";
        cerr << "OPTIONS HELP SYNTAX: -option <parameter[unit]=default[meaning]>:\n";
        for (auto os: optargs)
            cout << OptionHelpItem(*os.pid) << endl;
        return 1;
    }

    int timeout = Option<OutNumber>(params, "30", o_timeout);
    size_t chunk = Option<OutNumber>(params, "0", o_chunk);
    if ( chunk == 0 )
    {
        chunk = SRT_LIVE_DEF_PLSIZE;
    }
    else
    {
        transmit_chunk_size = chunk;
    }

    transmit_use_sourcetime = OptionPresent(params, o_stime);
    size_t bandwidth = Option<OutNumber>(params, "0", o_bandwidth);
    transmit_bw_report = Option<OutNumber>(params, "0", o_report);
    bool crashonx = OptionPresent(params, o_crash);

    string loglevel = Option<OutString>(params, "error", o_loglevel);
    vector<string> logfa = Option<OutList>(params, o_logfa);
    string logfile = Option<OutString>(params, "", o_logfile);
    transmit_stats_report = Option<OutNumber>(params, "0", o_stats);

    bool internal_log = OptionPresent(params, o_logint);
    bool skip_flushing = OptionPresent(params, o_skipflush);

    string hook = Option<OutString>(params, "", o_hook);
    if (hook != "")
    {
        vector<string> hargs;
        Split(hook, ':', back_inserter(hargs));

        if (hargs[0] == "user-password")
        {
            transmit_accept_hook_fn = &SrtUserPasswordHook;
            transmit_accept_hook_op = nullptr;
        }
        else if (hargs[0] == "reject")
        {
            hargs.resize(3); // make sure 3 elements exist, may be empty
            g_reject_data.code = stoi(hargs[1]);
            g_reject_data.streaminfo = hargs[2];
            transmit_accept_hook_op = (void*)&g_reject_data;
            transmit_accept_hook_fn = &SrtRejectByCodeHook;
        }
#if ENABLE_BONDING
        else if (hargs[0] == "groupcheck")
        {
            transmit_accept_hook_fn = &SrtCheckGroupHook;
            transmit_accept_hook_op = nullptr;
        }
#endif
    }

    string pfextra;
    SrtStatsPrintFormat statspf = ParsePrintFormat(Option<OutString>(params, "default", o_statspf), (pfextra));
    if (statspf == SRTSTATS_PROFMAT_INVALID)
    {
        cerr << "Invalid stats print format\n";
        return 1;
    }
    transmit_stats_writer = SrtStatsWriterFactory(statspf);
    if (pfextra != "")
    {
        vector<string> options;
        Split(pfextra, ',', back_inserter(options));
        for (auto& i: options)
        {
            vector<string> klv;
            Split(i, '=', back_inserter(klv));
            klv.resize(2);
            transmit_stats_writer->Option(klv[0], klv[1]);
        }
    }

    // Options that require integer conversion
    size_t stoptime = Option<OutNumber>(params, "0", o_stoptime);
    std::ofstream logfile_stream; // leave unused if not set

    srt_setloglevel(SrtParseLogLevel(loglevel));
    string logfa_on, logfa_off;
    ParseLogFASpec(logfa, (logfa_on), (logfa_off));

    set<srt_logging::LogFA> fasoff = SrtParseLogFA(logfa_off);
    set<srt_logging::LogFA> fason = SrtParseLogFA(logfa_on);

    auto fa_del = [fasoff]() {
        for (set<srt_logging::LogFA>::iterator i = fasoff.begin(); i != fasoff.end(); ++i)
            srt_dellogfa(*i);
    };

    auto fa_add = [fason]() {
        for (set<srt_logging::LogFA>::iterator i = fason.begin(); i != fason.end(); ++i)
            srt_addlogfa(*i);
    };

    if (logfa_off == "all")
    {
        // If the spec is:
        //     -lfa ~all control app
        // then we first delete all, then enable given ones
        fa_del();
        fa_add();
    }
    else
    {
        // Otherwise we first add all those that have to be added,
        // then delete those unwanted. This embraces both
        //   -lfa control app ~cc
        // and
        //   -lfa all ~cc
        fa_add();
        fa_del();
    }


    srt::addlogfa(SRT_LOGFA_APP);

    char NAME[] = "SRTLIB";
    if ( internal_log )
    {
        srt_setlogflags( 0
                | SRT_LOGF_DISABLE_TIME
                | SRT_LOGF_DISABLE_SEVERITY
                | SRT_LOGF_DISABLE_THREADNAME
                | SRT_LOGF_DISABLE_EOL
                );
        srt_setloghandler(NAME, TestLogHandler);
    }
    else if ( logfile != "" )
    {
        logfile_stream.open(logfile.c_str());
        if ( !logfile_stream )
        {
            cerr << "ERROR: Can't open '" << logfile << "' for writing - fallback to cerr\n";
        }
        else
        {
            srt::setlogstream(logfile_stream);
        }
    }

    string retryphrase = Option<OutString>(params, "", o_retry);
    if (retryphrase != "")
    {
        if (retryphrase[retryphrase.size()-1] == 'a')
        {
            transmit_retry_always = true;
            retryphrase = retryphrase.substr(0, retryphrase.size()-1);
        }

        transmit_retry_connect = stoi(retryphrase);
    }

#ifdef _WIN32
#define alarm(argument) (void)0

    if (stoptime != 0)
    {
        cerr << "ERROR: The -stoptime option (-d) is not implemented on Windows\n";
        return 1;
    }

#else
    signal(SIGALRM, OnAlarm_Interrupt);
#endif
    signal(SIGINT, OnINT_ForceExit);
    signal(SIGTERM, OnINT_ForceExit);

    time_t start_time { time(0) };
    time_t end_time { -1 };

    if (stoptime != 0)
    {
        if (stoptime < 10)
        {
            cerr << "ERROR: -stoptime (-d) must be at least 10 seconds\n";
            return 1;
        }
        alarm(stoptime);
        cerr << "STOPTIME: will interrupt after " << stoptime << "s\n";
        if (timeout != 30)
        {
            cerr << "WARNING: -timeout (-t) option ignored due to specified -stoptime (-d)\n";
        }
    }

    // XXX This could be also controlled by an option.
    int final_delay = 5;

    // In the beginning, set Alarm 

    unique_ptr<Source> src;
    unique_ptr<Target> tar;

    try
    {
        src = Source::Create(source_spec);
        tar = Target::Create(target_spec);
    }
    catch(std::exception& x)
    {
        if (::transmit_int_state)
        {
            // The application was terminated by SIGINT or SIGTERM.
            // Don't print anything, just exit gently like ffmpeg.
            cerr << "Exit on request.\n";
            return 255;
        }

        if (stoptime != 0 && ::timer_state)
        {
            cerr << "Exit on timeout.\n";
            return 0;
        }

        Verb("MEDIA CREATION FAILED: ", x.what(), " - exiting.");

        // Don't speak anything when no -v option.
        // (the "requested interrupt" will be printed anyway)
        return 2;
    }
    catch (...)
    {
        cerr << "ERROR: UNKNOWN EXCEPTION\n";
        return 2;
    }

    alarm(0);
    end_time = time(0);

    if (!src || !tar)
    {
        const string tarstate = tar ? "CREATED" : "FAILED";
        const string srcstate = src ? "CREATED" : "FAILED";

        cerr << "ERROR: not both media created; source:" << srcstate << " target:" << tarstate << endl;
        return 2;
    }

    // Now loop until broken
    BandwidthGuard bw(bandwidth);

    if (transmit_use_sourcetime && src->uri.type() != UriParser::SRT)
    {
        Verb("WARNING: -st option is effective only if the target type is SRT");
    }

    Verb("STARTING TRANSMISSION: '", source_spec, "' --> '", target_spec, "'");

    // After the time has been spent in the creation
    // (including waiting for connection)
    // rest of the time should be spent for transmission.
    if (stoptime != 0)
    {
        int elapsed = end_time - start_time;
        int remain = int(stoptime) - elapsed;

        if (remain <= final_delay)
        {
            cerr << "NOTE: remained too little time for cleanup: " << remain << "s - exiting\n";
            return 0;
        }

        cerr << "NOTE: stoptime: remaining " << remain << " seconds (setting alarm to " << (remain - final_delay) << "s)\n";
        alarm(remain - final_delay);
    }

    try
    {
        for (;;)
        {
            if (stoptime == 0 && timeout != -1 )
            {
                Verb("[.", VerbNoEOL);
                alarm(timeout);
            }
            else
            {
                alarm(0);
            }
            Verb(", ... ", VerbNoEOL);
            g_interrupt_reason = "reading";
            const MediaPacket& data = src->Read(chunk);
            Verb(", ", data.payload.size(), "  ->  ", VerbNoEOL);
            if ( data.payload.empty() && src->End() )
            {
                Verb("EOS");
                break;
            }
            g_interrupt_reason = "writing";
            tar->Write(data);
            if (stoptime == 0 && timeout != -1 )
            {
                Verb(".] ", VerbNoEOL);
                alarm(0);
            }

            if ( tar->Broken() )
            {
                Verb(" OUTPUT broken");
                break;
            }

            Verb("sent");

            if (::transmit_int_state)
            {
                Verror("\n (interrupted on request)");
                break;
            }

            bw.Checkpoint(chunk, transmit_bw_report);

            if (stoptime != 0)
            {
                int elapsed = time(0) - end_time;
                int remain = int(stoptime - final_delay - elapsed);
                if (remain < 0)
                {
                    Verror("\n (interrupted on timeout: elapsed ", elapsed, "s) - waiting ", final_delay, "s for cleanup");
                    this_thread::sleep_for(chrono::seconds(final_delay));
                    break;
                }
            }
        }

    } catch (Source::ReadEOF&) {
        alarm(0);

        if (!skip_flushing)
        {
            Verror("(DEBUG) EOF when reading file. Looping until the sending bufer depletes.\n");
            for (;;)
            {
                size_t still = tar->Still();
                if (still == 0)
                {
                    Verror("(DEBUG) DEPLETED. Done.\n");
                    break;
                }

                Verror("(DEBUG)... still ", still, " bytes (sleep 1s)\n");
                this_thread::sleep_for(chrono::seconds(1));
            }
        }
    } catch (std::exception& x) { // Catches TransmissionError and AlarmExit

        if (stoptime != 0 && ::timer_state)
        {
            Verror("Exit on timeout.");
        }
        else if (::transmit_int_state)
        {
            Verror("Exit on interrupt.");
            // Do nothing.
        }
        else
        {
            Verror("STD EXCEPTION: ", x.what());
        }

        if ( crashonx )
            throw;

        if (final_delay > 0)
        {
            Verror("Waiting ", final_delay, "s for possible cleanup...");
            this_thread::sleep_for(chrono::seconds(final_delay));
        }
        if (stoptime != 0 && ::timer_state)
            return 0;

        return 255;

    } catch (...) {

        Verror("UNKNOWN type of EXCEPTION");
        if ( crashonx )
            throw;

        return 1;
    }

    return 0;
}

// Class utilities


void TestLogHandler(void* opaque, int level, const char* file, int line, const char* area, const char* message)
{
    char prefix[100] = "";
    if ( opaque ) {
#ifdef _MSC_VER
        strncpy_s(prefix, sizeof(prefix), (char*)opaque, _TRUNCATE);
#else
        strncpy(prefix, (char*)opaque, sizeof(prefix) - 1);
        prefix[sizeof(prefix) - 1] = '\0';
#endif
    }
    time_t now;
    time(&now);
    char buf[1024];
    struct tm local = SysLocalTime(now);
    size_t pos = strftime(buf, 1024, "[%c ", &local);

#ifdef _MSC_VER
    // That's something weird that happens on Microsoft Visual Studio 2013
    // Trying to keep portability, while every version of MSVS is a different plaform.
    // On MSVS 2015 there's already a standard-compliant snprintf, whereas _snprintf
    // is available on backward compatibility and it doesn't work exactly the same way.
#define snprintf _snprintf
#endif
    snprintf(buf+pos, 1024-pos, "%s:%d(%s)]{%d} %s", file, line, area, level, message);

    cerr << buf << endl;
}<|MERGE_RESOLUTION|>--- conflicted
+++ resolved
@@ -302,11 +302,7 @@
         if (SRT_ERROR != srt_getsockflag(acpsock, SRTO_GROUPTYPE, &gt, &size))
         {
             if (size_t(gt) < Size(gtypes))
-<<<<<<< HEAD
-                Verb() << " type=" << gtypes[gt] << VerbNoEOL;
-=======
                 Verb(" type=", gtypes[gt], VerbNoEOL);
->>>>>>> 697dce09
             else
                 Verb(" type=", int(gt), VerbNoEOL);
         }
