--- conflicted
+++ resolved
@@ -301,13 +301,8 @@
         size = sizeof gt;
         if (-1 != srt_getsockflag(acpsock, SRTO_GROUPTYPE, &gt, &size))
         {
-<<<<<<< HEAD
             if (size_t(gt) < Size(gtypes))
-                Verb() << " type=" << gtypes[gt] << VerbNoEOL;
-=======
-            if (gt < Size(gtypes))
                 Verb(" type=", gtypes[gt], VerbNoEOL);
->>>>>>> 9c7206f0
             else
                 Verb(" type=", int(gt), VerbNoEOL);
         }
