--- conflicted
+++ resolved
@@ -259,17 +259,12 @@
         while (n > 0)
         {
             int st = srt_send(ss, buf.data()+shift, int(n));
-<<<<<<< HEAD
             Verb("Upload: ", n, " --> ", st, VerbNoEOL);
             if (shift)
                 Verb("+", shift, VerbNoEOL);
             Verb();
 
-            if (st == SRT_ERROR)
-=======
-            Verb() << "Upload: " << n << " --> " << st << (!shift ? string() : "+" + Sprint(shift));
             if (st == int(SRT_ERROR))
->>>>>>> 68e7442a
             {
                 cerr << "Upload: SRT error: " << srt_getlasterror_str() << endl;
                 return false;
