/*
 * SRT - Secure, Reliable, Transport
 * Copyright (c) 2018 Haivision Systems Inc.
 * 
 * This Source Code Form is subject to the terms of the Mozilla Public
 * License, v. 2.0. If a copy of the MPL was not distributed with this
 * file, You can obtain one at http://mozilla.org/MPL/2.0/.
 * 
 */

#ifndef INC_SRT_COMMON_TRANSMITMEDIA_HPP
#define INC_SRT_COMMON_TRANSMITMEDIA_HPP

#include <string>
#include <map>
#include <stdexcept>
#include <deque>

#include "testmediabase.hpp"
#include <udt.h> // Needs access to CUDTException
#include <netinet_any.h>

extern srt_listen_callback_fn* transmit_accept_hook_fn;
extern void* transmit_accept_hook_op;

extern std::shared_ptr<SrtStatsWriter> transmit_stats_writer;

using namespace std;

const srt_logging::LogFA SRT_LOGFA_APP = 10;
extern srt_logging::Logger applog;

// Trial version of an exception. Try to implement later an official
// interruption mechanism in SRT using this.

struct TransmissionError: public std::runtime_error
{
    TransmissionError(const std::string& arg):
        std::runtime_error(arg)
    {
    }
};

class SrtCommon
{
    int srt_conn_epoll = -1;

    void SpinWaitAsync();

protected:

    friend void TransmitGroupSocketConnect(void* srtcommon, SRTSOCKET sock, int error, const sockaddr* peer, int token);

    struct ConnectionBase
    {
        string host;
        int port;
        int weight = 0;
        SRTSOCKET socket = SRT_INVALID_SOCK;
        sockaddr_any source;
<<<<<<< HEAD
#if ENABLE_EXPERIMENTAL_BONDING
        SRT_SOCKOPT_CONFIG* options = nullptr;
#endif
=======
        sockaddr_any target;
        int token = -1;

        ConnectionBase(string h, int p): host(h), port(p), source(AF_INET) {}
    };

    struct Connection: ConnectionBase
    {
        SRT_SOCKOPT_CONFIG* options = nullptr;
        int error = SRT_SUCCESS;
        int reason = SRT_REJ_UNKNOWN;
>>>>>>> 122df96d

        Connection(string h, int p): ConnectionBase(h, p) {}
        Connection(Connection&& old): ConnectionBase(old)
        {
            if (old.options)
            {
                options = old.options;
                old.options = nullptr;
            }
        }
        ~Connection()
        {
            srt_delete_config(options);
        }
    };

    int srt_epoll = -1;
    SRT_EPOLL_T m_direction = SRT_EPOLL_OPT_NONE; //< Defines which of SND or RCV option variant should be used, also to set SRT_SENDER for output
    bool m_blocking_mode = true; //< enforces using SRTO_SNDSYN or SRTO_RCVSYN, depending on @a m_direction
    int m_timeout = 0; //< enforces using SRTO_SNDTIMEO or SRTO_RCVTIMEO, depending on @a m_direction
    bool m_tsbpdmode = true;
    int m_outgoing_port = 0;
    string m_mode;
    string m_adapter;
    map<string, string> m_options; // All other options, as provided in the URI
    vector<Connection> m_group_nodes;
    string m_group_type;
    string m_group_config;
#if ENABLE_EXPERIMENTAL_BONDING
    vector<SRT_SOCKGROUPDATA> m_group_data;
#ifdef SRT_OLD_APP_READER
    int32_t m_group_seqno = -1;

    struct ReadPos
    {
        int32_t sequence;
        bytevector packet;
    };
    map<SRTSOCKET, ReadPos> m_group_positions;
    SRTSOCKET m_group_active; // The link from which the last packet was delivered
#endif
#endif

    SRTSOCKET m_sock = SRT_INVALID_SOCK;
    SRTSOCKET m_bindsock = SRT_INVALID_SOCK;
    bool m_listener_group = false;
    bool IsUsable() { SRT_SOCKSTATUS st = srt_getsockstate(m_sock); return st > SRTS_INIT && st < SRTS_BROKEN; }
    bool IsBroken() { return srt_getsockstate(m_sock) > SRTS_CONNECTED; }

    void UpdateGroupStatus(const SRT_SOCKGROUPDATA* grpdata, size_t grpdata_size);

public:
    void InitParameters(string host, string path, map<string,string> par);
    void PrepareListener(string host, int port, int backlog);
    void StealFrom(SrtCommon& src);
    void AcceptNewClient();

    SRTSOCKET Socket() const { return m_sock; }
    SRTSOCKET Listener() const { return m_bindsock; }

    void Acquire(SRTSOCKET s)
    {
        m_sock = s;
        if (s & SRTGROUP_MASK)
            m_listener_group = true;
    }

    virtual void Close();

protected:

    void Error(string src, int reason = SRT_REJ_UNKNOWN, int force_result = 0);
    void Init(string host, int port, string path, map<string,string> par, SRT_EPOLL_OPT dir);
    int AddPoller(SRTSOCKET socket, int modes);
    virtual int ConfigurePost(SRTSOCKET sock);
    virtual int ConfigurePre(SRTSOCKET sock);

    void OpenClient(string host, int port);
#if ENABLE_EXPERIMENTAL_BONDING
    void OpenGroupClient();
#endif
    void PrepareClient();
    void SetupAdapter(const std::string& host, int port);
    void ConnectClient(string host, int port);
    void SetupRendezvous(string adapter, string host, int port);

    void OpenServer(string host, int port, int backlog = 1)
    {
        PrepareListener(host, port, backlog);
        if (transmit_accept_hook_fn)
        {
            srt_listen_callback(m_bindsock, transmit_accept_hook_fn, transmit_accept_hook_op);
        }
        AcceptNewClient();
    }

    void OpenRendezvous(string adapter, string host, int port)
    {
        PrepareClient();
        SetupRendezvous(adapter, host, port);
        ConnectClient(host, port);
    }

    virtual ~SrtCommon();
};


class SrtSource: public virtual Source, public virtual SrtCommon
{
    std::string hostport_copy;
public:

    SrtSource(std::string host, int port, std::string path, const std::map<std::string,std::string>& par);
    SrtSource()
    {
        // Do nothing - create just to prepare for use
    }

    MediaPacket Read(size_t chunk) override;
    bytevector GroupRead(size_t chunk);
    bool GroupCheckPacketAhead(bytevector& output);


    /*
       In this form this isn't needed.
       Unblock if any extra settings have to be made.
    virtual int ConfigurePre(UDTSOCKET sock) override
    {
        int result = SrtCommon::ConfigurePre(sock);
        if ( result == -1 )
            return result;
        return 0;
    }
    */

    bool IsOpen() override { return IsUsable(); }
    bool End() override { return IsBroken(); }
    void Close() override { return SrtCommon::Close(); }
};

class SrtTarget: public virtual Target, public virtual SrtCommon
{
public:

    SrtTarget(std::string host, int port, std::string path, const std::map<std::string,std::string>& par);
    SrtTarget() {}

    int ConfigurePre(SRTSOCKET sock) override;
    void Write(const MediaPacket& data) override;
    bool IsOpen() override { return IsUsable(); }
    bool Broken() override { return IsBroken(); }
    void Close() override { return SrtCommon::Close(); }

    size_t Still() override
    {
        size_t bytes;
        int st = srt_getsndbuffer(m_sock, nullptr, &bytes);
        if (st == -1)
            return 0;
        return bytes;
    }

};

class SrtRelay: public Relay, public SrtSource, public SrtTarget
{
public:
    SrtRelay(std::string host, int port, std::string path, const std::map<std::string,std::string>& par);
    SrtRelay() {}

    int ConfigurePre(SRTSOCKET sock) override
    {
        // This overrides the change introduced in SrtTarget,
        // which sets the SRTO_SENDER flag. For a bidirectional transmission
        // this flag should not be set, as the connection should be checked
        // for being 1.3.0 clients only.
        return SrtCommon::ConfigurePre(sock);
    }

    // Override separately overridden methods by SrtSource and SrtTarget
    bool IsOpen() override { return IsUsable(); }
    void Close() override { return SrtCommon::Close(); }
};


// This class is used when we don't know yet whether the given URI
// designates an effective listener or caller. So we create it, initialize,
// then we know what mode we'll be using.
//
// When caller, then we will do connect() using this object, then clone out
// a new object - of a direction specific class - which will steal the socket
// from this one and then roll the data. After this, this object is ready
// to connect again, and will create its own socket for that occasion, and
// the whole procedure repeats.
//
// When listener, then this object will be doing accept() and with every
// successful acceptation it will clone out a new object - of a direction
// specific class - which will steal just the connection socket from this
// object. This object will still live on and accept new connections and
// so on.
class SrtModel: public SrtCommon
{
public:
    bool is_caller = false;
    bool is_rend = false;
    string m_host;
    int m_port = 0;


    SrtModel(string host, int port, map<string,string> par);
    void Establish(std::string& w_name);

    void Close()
    {
        if (m_sock != SRT_INVALID_SOCK)
        {
            srt_close(m_sock);
            m_sock = SRT_INVALID_SOCK;
        }
    }
};



#endif<|MERGE_RESOLUTION|>--- conflicted
+++ resolved
@@ -58,11 +58,6 @@
         int weight = 0;
         SRTSOCKET socket = SRT_INVALID_SOCK;
         sockaddr_any source;
-<<<<<<< HEAD
-#if ENABLE_EXPERIMENTAL_BONDING
-        SRT_SOCKOPT_CONFIG* options = nullptr;
-#endif
-=======
         sockaddr_any target;
         int token = -1;
 
@@ -71,23 +66,28 @@
 
     struct Connection: ConnectionBase
     {
+#if ENABLE_EXPERIMENTAL_BONDING
         SRT_SOCKOPT_CONFIG* options = nullptr;
+#endif
         int error = SRT_SUCCESS;
         int reason = SRT_REJ_UNKNOWN;
->>>>>>> 122df96d
 
         Connection(string h, int p): ConnectionBase(h, p) {}
         Connection(Connection&& old): ConnectionBase(old)
         {
+#if ENABLE_EXPERIMENTAL_BONDING
             if (old.options)
             {
                 options = old.options;
                 old.options = nullptr;
             }
+#endif
         }
         ~Connection()
         {
+#if ENABLE_EXPERIMENTAL_BONDING
             srt_delete_config(options);
+#endif
         }
     };
 
