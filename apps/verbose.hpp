/*
 * SRT - Secure, Reliable, Transport
 * Copyright (c) 2018 Haivision Systems Inc.
 * 
 * This Source Code Form is subject to the terms of the Mozilla Public
 * License, v. 2.0. If a copy of the MPL was not distributed with this
 * file, You can obtain one at http://mozilla.org/MPL/2.0/.
 * 
 */

#ifndef INC_SRT_VERBOSE_HPP
#define INC_SRT_VERBOSE_HPP

#include <iostream>
<<<<<<< HEAD
#if SRT_ENABLE_VERBOSE_LOCK
#include <mutex>
#include "atomic.h"
#endif
=======
>>>>>>> c5f166cb

namespace Verbose
{

extern bool on;
extern std::ostream* cverb;

struct LogNoEol { LogNoEol() {} };
struct LogLock { LogLock() {} };

class Log
{
    bool noeol = false;
<<<<<<< HEAD
#if SRT_ENABLE_VERBOSE_LOCK
    srt::sync::atomic<bool> lockline;
#endif
=======
    bool lockline = false;
>>>>>>> c5f166cb

    // Disallow creating dynamic objects
    void* operator new(size_t) = delete;

public:

    Log() {}
    Log(const Log& ) {}


    template <class V>
    Log& operator<<(const V& arg)
    {
        // Template - must be here; extern template requires
        // predefined specializations.
        if (on)
            (*cverb) << arg;
        return *this;
    }

    Log& operator<<(LogNoEol);
    Log& operator<<(LogLock);
    ~Log();
};


class ErrLog: public Log
{
public:

    template <class V>
    ErrLog& operator<<(const V& arg)
    {
        // Template - must be here; extern template requires
        // predefined specializations.
        if (on)
            (*cverb) << arg;
        else
            std::cerr << arg;
        return *this;
    }
};

// terminal
inline void Print(Log& ) {}

template <typename Arg1, typename... Args>
inline void Print(Log& out, Arg1&& arg1, Args&&... args)
{
    out << arg1;
    Print(out, args...);
}

}

inline Verbose::Log Verb() { return Verbose::Log(); }
inline Verbose::ErrLog Verror() { return Verbose::ErrLog(); }

template <typename... Args>
inline void Verb(Args&&... args)
{
    Verbose::Log log;
    Verbose::Print(log, args...);
}

template <typename... Args>
inline void Verror(Args&&... args)
{
    Verbose::ErrLog log;
    Verbose::Print(log, args...);
}


// Manipulator tags
static const Verbose::LogNoEol VerbNoEOL;
static const Verbose::LogLock VerbLock;

#endif<|MERGE_RESOLUTION|>--- conflicted
+++ resolved
@@ -12,13 +12,7 @@
 #define INC_SRT_VERBOSE_HPP
 
 #include <iostream>
-<<<<<<< HEAD
-#if SRT_ENABLE_VERBOSE_LOCK
-#include <mutex>
 #include "atomic.h"
-#endif
-=======
->>>>>>> c5f166cb
 
 namespace Verbose
 {
@@ -32,13 +26,7 @@
 class Log
 {
     bool noeol = false;
-<<<<<<< HEAD
-#if SRT_ENABLE_VERBOSE_LOCK
     srt::sync::atomic<bool> lockline;
-#endif
-=======
-    bool lockline = false;
->>>>>>> c5f166cb
 
     // Disallow creating dynamic objects
     void* operator new(size_t) = delete;
