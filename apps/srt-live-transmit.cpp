--- conflicted
+++ resolved
@@ -77,12 +77,7 @@
 // to the library. Application using the "installed" library should
 // use <srt/srt.h>
 #include <srt.h>
-<<<<<<< HEAD
-#include <udt.h> // This TEMPORARILY contains extra C++-only SRT API.
 #include <logger_fas.h> // because contains the declaration of logger_config
-=======
-#include <logging.h>
->>>>>>> df805b2c
 
 using namespace std;
 
