/*
 * SRT - Secure, Reliable, Transport
 * Copyright (c) 2018 Haivision Systems Inc.
 * 
 * This Source Code Form is subject to the terms of the Mozilla Public
 * License, v. 2.0. If a copy of the MPL was not distributed with this
 * file, You can obtain one at http://mozilla.org/MPL/2.0/.
 * 
 */

// Just for formality. This file should be used 
#include <iostream>
#include <iomanip>
#include <fstream>
#include <sstream>
#include <memory>
#include <string>
#include <stdexcept>
#include <iterator>
#include <map>
#include <srt.h>
#if !defined(_WIN32)
#include <sys/ioctl.h>
#else
#include <fcntl.h>
#include <io.h>
#endif
#if defined(SUNOS)
#include <sys/filio.h>
#endif

#define REQUIRE_CXX11 1

#include "srt_attr_defs.h"
#include "netinet_any.h"
#include "ofmt.h"
#include "apputil.hpp"
#include "socketoptions.hpp"
#include "uriparser.hpp"
#include "transmitmedia.hpp"
#include "hvu_compat.h"
#include "verbose.hpp"


using namespace std;
using namespace srt;
using namespace hvu;

bool g_stats_are_printed_to_stdout = false;
bool transmit_total_stats = false;
unsigned long transmit_bw_report = 0;
unsigned long transmit_stats_report = 0;
unsigned long transmit_chunk_size = SRT_LIVE_MAX_PLSIZE;

class FileSource: public Source
{
    ifstream ifile;
    string filename_copy;
public:

    FileSource(const string& path): ifile(path, ios::in | ios::binary), filename_copy(path)
    {
        if ( !ifile )
            throw std::runtime_error(path + ": Can't open file for reading");
    }

    int Read(size_t chunk, MediaPacket& pkt, ostream & ignored SRT_ATR_UNUSED = cout) override
    {
        if (pkt.payload.size() < chunk)
            pkt.payload.resize(chunk);

        pkt.time = 0;
        ifile.read(pkt.payload.data(), chunk);
        size_t nread = ifile.gcount();
        if (nread < pkt.payload.size())
            pkt.payload.resize(nread);

        if (pkt.payload.empty())
        {
            return 0;
        }

        return (int) nread;
    }

    bool IsOpen() override { return bool(ifile); }
    bool End() override { return ifile.eof(); }
};

class FileTarget: public Target
{
    ofstream ofile;
public:

    FileTarget(const string& path): ofile(path, ios::out | ios::trunc | ios::binary) {}

    int Write(const char* data, size_t size, int64_t time SRT_ATR_UNUSED, ostream & ignored SRT_ATR_UNUSED = cout) override
    {
        ofile.write(data, size);
        return !(ofile.bad()) ? (int) size : 0;
    }

    bool IsOpen() override { return !!ofile; }
    bool Broken() override { return !ofile.good(); }
    //~FileTarget() { ofile.close(); }
    void Close() override { ofile.close(); }
};

template <class Iface> struct File;
template <> struct File<Source> { typedef FileSource type; };
template <> struct File<Target> { typedef FileTarget type; };

template <class Iface>
Iface* CreateFile(const string& name) { return new typename File<Iface>::type (name); }

shared_ptr<SrtStatsWriter> transmit_stats_writer;

void SrtCommon::InitParameters(string host, map<string,string> par)
{
    // Application-specific options: mode, blocking, timeout, adapter
    if (Verbose::on && !par.empty())
    {
        Verb() << "SRT parameters specified:\n";
        for (map<string,string>::iterator i = par.begin(); i != par.end(); ++i)
        {
            cerr << "\t" << i->first << " = '" << i->second << "'\n";
        }
    }

    if (par.count("bind"))
    {
        string bindspec = par.at("bind");
        UriParser u (bindspec, UriParser::EXPECT_HOST);
        if ( u.scheme() != ""
                || u.path() != ""
                || !u.parameters().empty()
                || u.portno() == 0)
        {
            Error("Invalid syntax in 'bind' option");
        }

        if (u.host() != "")
            par["adapter"] = u.host();
        par["port"] = u.port();
        par.erase("bind");
    }

    string adapter;
    if (par.count("adapter"))
    {
        adapter = par.at("adapter");
    }

    m_mode = "default";
    if (par.count("mode"))
    {
        m_mode = par.at("mode");
    }
    SocketOption::Mode mode = SrtInterpretMode(m_mode, host, adapter);
    if (mode == SocketOption::FAILURE)
    {
        Error("Invalid mode");
    }

    // Fix the mode name after successful interpretation
    m_mode = SocketOption::mode_names[mode];

    par.erase("mode");

    if (par.count("timeout"))
    {
        m_timeout = stoi(par.at("timeout"), 0, 0);
        par.erase("timeout");
    }

    if (par.count("adapter"))
    {
        m_adapter = par.at("adapter");
        par.erase("adapter");
    }
    else if (m_mode == "listener")
    {
        // For listener mode, adapter is taken from host,
        // if 'adapter' parameter is not given
        m_adapter = host;
    }

    if (par.count("tsbpd") && false_names.count(par.at("tsbpd")))
    {
        m_tsbpdmode = false;
    }

    if (par.count("port"))
    {
        m_outgoing_port = stoi(par.at("port"), 0, 0);
        par.erase("port");
    }

    // That's kinda clumsy, but it must rely on the defaults.
    // Default mode is live, so check if the file mode was enforced
    if ((par.count("transtype") == 0 || par["transtype"] != "file")
        && transmit_chunk_size > SRT_LIVE_DEF_PLSIZE)
    {
        if (transmit_chunk_size > SRT_LIVE_MAX_PLSIZE)
            throw std::runtime_error("Chunk size in live mode exceeds 1456 bytes; this is not supported");

        par["payloadsize"] = fmts(transmit_chunk_size);
    }

    // Assign the others here.
    m_options = par;
}

void SrtCommon::PrepareListener(string host, int port, int backlog)
{
    m_bindsock = srt_create_socket();
    if ( m_bindsock == SRT_ERROR )
        Error("srt_create_socket");

    int stat = ConfigurePre(m_bindsock);
    if ( stat == SRT_ERROR )
        Error("ConfigurePre");

    sockaddr_any sa = CreateAddr(host, port);
    sockaddr* psa = sa.get();
    Verb() << "Binding a server on " << host << ":" << port << " ...";

    stat = srt_bind(m_bindsock, psa, sizeof sa);
    if ( stat == SRT_ERROR )
    {
        srt_close(m_bindsock);
        Error("srt_bind");
    }

    Verb() << " listen...";

    stat = srt_listen(m_bindsock, backlog);
    if ( stat == SRT_ERROR )
    {
        srt_close(m_bindsock);
        Error("srt_listen");
    }
}

void SrtCommon::StealFrom(SrtCommon& src)
{
    // This is used when SrtCommon class designates a listener
    // object that is doing Accept in appropriate direction class.
    // The new object should get the accepted socket.
    m_output_direction = src.m_output_direction;
    m_timeout = src.m_timeout;
    m_tsbpdmode = src.m_tsbpdmode;
    m_options = src.m_options;
    m_bindsock = SRT_INVALID_SOCK; // no listener
    m_sock = src.m_sock;
    src.m_sock = SRT_INVALID_SOCK; // STEALING
}

bool SrtCommon::AcceptNewClient()
{
    sockaddr_any scl;
    Verb() << " accept... ";

    m_sock = srt_accept(m_bindsock, scl.get(), &scl.len);
    if ( m_sock == SRT_INVALID_SOCK )
    {
        srt_close(m_bindsock);
        m_bindsock = SRT_INVALID_SOCK;
        Error("srt_accept");
    }

    // we do one client connection at a time,
    // so close the listener.
    srt_close(m_bindsock);
    m_bindsock = SRT_INVALID_SOCK;

    Verb() << " connected.";

    // ConfigurePre is done on bindsock, so any possible Pre flags
    // are DERIVED by sock. ConfigurePost is done exclusively on sock.
    int stat = ConfigurePost(m_sock);
    if ( stat == SRT_ERROR )
        Error("ConfigurePost");

    return true;
}

void SrtCommon::Init(string host, int port, map<string,string> par, bool dir_output)
{
    m_output_direction = dir_output;
    InitParameters(host, par);

    Verb() << "Opening SRT " << (dir_output ? "target" : "source") << " " << m_mode
        << " on " << host << ":" << port;

    if ( m_mode == "caller" )
        OpenClient(host, port);
    else if ( m_mode == "listener" )
        OpenServer(m_adapter, port);
    else if ( m_mode == "rendezvous" )
        OpenRendezvous(m_adapter, host, port);
    else
    {
        throw std::invalid_argument("Invalid 'mode'. Use 'client' or 'server'");
    }
}

int SrtCommon::ConfigurePost(SRTSOCKET sock)
{
    bool no = false;
    int result = 0;
    if ( m_output_direction )
    {
        result = srt_setsockopt(sock, 0, SRTO_SNDSYN, &no, sizeof no);
        if ( result == -1 )
            return result;

        if ( m_timeout )
            return srt_setsockopt(sock, 0, SRTO_SNDTIMEO, &m_timeout, sizeof m_timeout);
    }
    else
    {
        result = srt_setsockopt(sock, 0, SRTO_RCVSYN, &no, sizeof no);
        if ( result == -1 )
            return result;

        if ( m_timeout )
            return srt_setsockopt(sock, 0, SRTO_RCVTIMEO, &m_timeout, sizeof m_timeout);
    }

    SrtConfigurePost(sock, m_options);

    for (const auto &o: srt_options)
    {
        if ( o.binding == SocketOption::POST && m_options.count(o.name) )
        {
            string value = m_options.at(o.name);
            bool ok = o.apply<SocketOption::SRT>(sock, value);
            if ( !ok )
                Verb() << "WARNING: failed to set '" << o.name << "' (post, "
                    << (m_output_direction? "target":"source") << ") to "
                    << value;
            else
                Verb() << "NOTE: SRT/post::" << o.name << "=" << value;
        }
    }

    return 0;
}

int SrtCommon::ConfigurePre(SRTSOCKET sock)
{
    int result = 0;

    bool no = false;
    if ( !m_tsbpdmode )
    {
        result = srt_setsockopt(sock, 0, SRTO_TSBPDMODE, &no, sizeof no);
        if ( result == -1 )
            return result;
    }

    result = srt_setsockopt(sock, 0, SRTO_RCVSYN, &no, sizeof no);
    if ( result == -1 )
        return result;


    // host is only checked for emptiness and depending on that the connection mode is selected.
    // Here we are not exactly interested with that information.
    vector<string> failures;

    // NOTE: here host = "", so the 'connmode' will be returned as LISTENER always,
    // but it doesn't matter here. We don't use 'connmode' for anything else than
    // checking for failures.
    SocketOption::Mode conmode = SrtConfigurePre(sock, "",  m_options, &failures);

    if ( conmode == SocketOption::FAILURE )
    {
        if ( Verbose::on )
        {
            cerr << "WARNING: failed to set options: ";
            copy(failures.begin(), failures.end(), ostream_iterator<string>(cerr, ", "));
            cerr << endl;
        }

        return SRT_ERROR;
    }

    return 0;
}

void SrtCommon::SetupAdapter(const string& host, int port)
{
    sockaddr_any localsa = CreateAddr(host, port);
    sockaddr* psa = localsa.get();
    int stat = srt_bind(m_sock, psa, sizeof localsa);
    if ( stat == SRT_ERROR )
        Error("srt_bind");
}

void SrtCommon::OpenClient(string host, int port)
{
    PrepareClient();

    if (m_outgoing_port || m_adapter != "")
    {
        SetupAdapter(m_adapter, m_outgoing_port);
    }

    ConnectClient(host, port);
}

void SrtCommon::PrepareClient()
{
    m_sock = srt_create_socket();
    if ( m_sock == SRT_ERROR )
        Error("srt_create_socket");

    int stat = ConfigurePre(m_sock);
    if ( stat == SRT_ERROR )
        Error("ConfigurePre");
}


void SrtCommon::ConnectClient(string host, int port)
{

    sockaddr_any sa = CreateAddr(host, port);
    sockaddr* psa = sa.get();

    Verb() << "Connecting to " << host << ":" << port;

    int stat = srt_connect(m_sock, psa, sizeof sa);
    if ( stat == SRT_ERROR )
    {
        srt_close(m_sock);
        Error("srt_connect");
    }

    stat = ConfigurePost(m_sock);
    if ( stat == SRT_ERROR )
        Error("ConfigurePost");
}

void SrtCommon::Error(string src)
{
    int errnov = 0;
    int result = srt_getlasterror(&errnov);
    string message = srt_getlasterror_str();
    Verb() << "\nERROR #" << result << "." << errnov << ": " << message;

    throw TransmissionError("error: " + src + ": " + message);
}

void SrtCommon::OpenRendezvous(string adapter, string host, int port)
{
    m_sock = srt_create_socket();
    if ( m_sock == SRT_ERROR )
        Error("srt_create_socket");

    bool yes = true;
    srt_setsockopt(m_sock, 0, SRTO_RENDEZVOUS, &yes, sizeof yes);

    int stat = ConfigurePre(m_sock);
    if ( stat == SRT_ERROR )
        Error("ConfigurePre");

    sockaddr_any sa = CreateAddr(host, port);
    if (sa.family() == AF_UNSPEC)
    {
        Error("OpenRendezvous: invalid target host specification: " + host);
    }

    const int outport = m_outgoing_port ? m_outgoing_port : port;

    sockaddr_any localsa = CreateAddr(adapter, outport, sa.family());

    Verb() << "Binding a server on " << adapter << ":" << outport;

    stat = srt_bind(m_sock, localsa.get(), sizeof localsa);
    if ( stat == SRT_ERROR )
    {
        srt_close(m_sock);
        Error("srt_bind");
    }

    Verb() << "Connecting to " << host << ":" << port;

    stat = srt_connect(m_sock, sa.get(), sizeof sa);
    if ( stat == SRT_ERROR )
    {
        srt_close(m_sock);
        Error("srt_connect");
    }

    stat = ConfigurePost(m_sock);
    if ( stat == SRT_ERROR )
        Error("ConfigurePost");
}

void SrtCommon::Close()
{
    Verb() << "SrtCommon: DESTROYING CONNECTION, closing sockets (rt%" << m_sock << " ls%" << m_bindsock << ")...";

    if ( m_sock != SRT_INVALID_SOCK )
    {
        srt_close(m_sock);
        m_sock = SRT_INVALID_SOCK;
    }

    if ( m_bindsock != SRT_INVALID_SOCK )
    {
        srt_close(m_bindsock);
        m_bindsock = SRT_INVALID_SOCK ;
    }

    Verb() << "SrtCommon: ... done.";
}

SrtCommon::~SrtCommon()
{
    Close();
}

SrtSource::SrtSource(string host, int port, const map<string,string>& par)
{
    Init(host, port, par, false);
<<<<<<< HEAD
    hostport_copy = fmtcat(host, ":"_V, port);
=======
    hostport_copy = srt::fmtcat(host, ":"_V, port);
>>>>>>> 99ca9b46
}

int SrtSource::Read(size_t chunk, MediaPacket& pkt, ostream &out_stats)
{
    static unsigned long counter = 1;

    if (pkt.payload.size() < chunk)
        pkt.payload.resize(chunk);

    SRT_MSGCTRL ctrl;
    const int stat = srt_recvmsg2(m_sock, pkt.payload.data(), (int) chunk, &ctrl);
    if (stat <= 0)
    {
        pkt.payload.clear();
        return stat;
    }

    pkt.time = ctrl.srctime;

    chunk = size_t(stat);
    if (chunk < pkt.payload.size())
        pkt.payload.resize(chunk);

    const bool need_bw_report = transmit_bw_report && (counter % transmit_bw_report) == transmit_bw_report - 1;
    const bool need_stats_report = transmit_stats_report && (counter % transmit_stats_report) == transmit_stats_report - 1;

    if (need_bw_report || need_stats_report)
    {
        CBytePerfMon perf;
        srt_bstats(m_sock, &perf, need_stats_report && !transmit_total_stats);
        if (transmit_stats_writer != nullptr) 
        {
            if (need_bw_report)
                cerr << transmit_stats_writer->WriteBandwidth(perf.mbpsBandwidth) << std::flush;
            if (need_stats_report)
                out_stats << transmit_stats_writer->WriteStats(m_sock, perf) << std::flush;
        }
    }
    ++counter;
    return stat;
}

int SrtTarget::ConfigurePre(SRTSOCKET sock)
{
    int result = SrtCommon::ConfigurePre(sock);
    if ( result == -1 )
        return result;

    int yes = 1;
    // This is for the HSv4 compatibility; if both parties are HSv5
    // (min. version 1.2.1), then this setting simply does nothing.
    // In HSv4 this setting is obligatory; otherwise the SRT handshake
    // extension will not be done at all.
    result = srt_setsockopt(sock, 0, SRTO_SENDER, &yes, sizeof yes);
    if ( result == -1 )
        return result;

    return 0;
}

int SrtTarget::Write(const char* data, size_t size, int64_t src_time, ostream &out_stats)
{
    static unsigned long counter = 1;

    SRT_MSGCTRL ctrl = srt_msgctrl_default;
    ctrl.srctime = src_time;
    int stat = srt_sendmsg2(m_sock, data, (int) size, &ctrl);
    if (stat == SRT_ERROR)
    {
        return stat;
    }

    const bool need_bw_report = transmit_bw_report && (counter % transmit_bw_report) == transmit_bw_report - 1;
    const bool need_stats_report = transmit_stats_report && (counter % transmit_stats_report) == transmit_stats_report - 1;

    if (need_bw_report || need_stats_report)
    {
        CBytePerfMon perf;
        srt_bstats(m_sock, &perf, need_stats_report && !transmit_total_stats);
        if (transmit_stats_writer != nullptr)
        {
            if (need_bw_report)
                cerr << transmit_stats_writer->WriteBandwidth(perf.mbpsBandwidth) << std::flush;
            if (need_stats_report)
                out_stats << transmit_stats_writer->WriteStats(m_sock, perf) << std::flush;
        }
    }
    ++counter;
    return stat;
}


SrtModel::SrtModel(string host, int port, map<string,string> par)
{
    InitParameters(host, par);
    if (m_mode == "caller")
        is_caller = true;
    else if (m_mode != "listener")
        throw std::invalid_argument("Only caller and listener modes supported");

    m_host = host;
    m_port = port;
}

void SrtModel::Establish(std::string& w_name)
{
    // This does connect or accept.
    // When this returned true, the caller should create
    // a new SrtSource or SrtTaget then call StealFrom(*this) on it.

    // If this is a connector and the peer doesn't have a corresponding
    // medium, it should send back a single byte with value 0. This means
    // that agent should stop connecting.

    if (is_caller)
    {
        // Establish a connection

        PrepareClient();

        if (w_name != "")
        {
            Verb() << "Connect with requesting stream [" << w_name << "]";
            srt::setstreamid(m_sock, w_name);
        }
        else
        {
            Verb() << "NO STREAM ID for SRT connection";
        }

        if (m_outgoing_port)
        {
            Verb() << "Setting outgoing port: " << m_outgoing_port;
            SetupAdapter("", m_outgoing_port);
        }

        ConnectClient(m_host, m_port);

        if (m_outgoing_port == 0)
        {
            // Must rely on a randomly selected one. Extract the port
            // so that it will be reused next time.
            sockaddr_any s(AF_INET);
            int namelen = s.size();
            if ( srt_getsockname(Socket(), s.get(), &namelen) == SRT_ERROR )
            {
                Error("srt_getsockname");
            }

            m_outgoing_port = s.hport();
            Verb() << "Extracted outgoing port: " << m_outgoing_port;
        }
    }
    else
    {
        // Listener - get a socket by accepting.
        // Check if the listener is already created first
        if (Listener() == SRT_INVALID_SOCK)
        {
            Verb() << "Setting up listener: port=" << m_port << " backlog=5";
            PrepareListener(m_adapter, m_port, 5);
        }

        Verb() << "Accepting a client...";
        AcceptNewClient();
        // This rewrites m_sock with a new SRT socket ("accepted" socket)
        w_name = srt::getstreamid(m_sock);
        Verb() << "... GOT CLIENT for stream [" << w_name << "]";
    }
}


template <class Iface> struct Srt;
template <> struct Srt<Source> { typedef SrtSource type; };
template <> struct Srt<Target> { typedef SrtTarget type; };

template <class Iface>
Iface* CreateSrt(const string& host, int port, const map<string,string>& par) { return new typename Srt<Iface>::type (host, port, par); }

class ConsoleSource: public Source
{
    const bool may_block = true;
public:

    ConsoleSource()
#ifdef _WIN32
    : may_block(true)
#else
    : may_block(fcntl(fileno(stdin), F_SETFL, fcntl(fileno(stdin), F_GETFL) | O_NONBLOCK) < 0)
#endif
    {
#ifdef _WIN32
        // The default stdin mode on windows is text.
        // We have to set it to the binary mode
        _setmode(_fileno(stdin), _O_BINARY);
#endif
    }

    int Read(size_t chunk, MediaPacket& pkt, ostream & ignored SRT_ATR_UNUSED = cout) override
    {
        if (pkt.payload.size() < chunk)
            pkt.payload.resize(chunk);

        const int ret = ::read(GetSysSocket(), pkt.payload.data(), chunk);
        if (ret <= 0)
        {
            pkt.payload.clear();
            return 0;
        }

        // Save this time to potentially use it for SRT target.
        pkt.time = srt_time_now();
        if (chunk < pkt.payload.size())
            pkt.payload.resize(ret);

        return ret;
    }

    bool IsOpen() override { return cin.good(); }
    bool MayBlock() const final { return may_block; }
    bool End() override { return cin.eof(); }
    int GetSysSocket() const override { return fileno(stdin); };
};

class ConsoleTarget: public Target
{
public:

    ConsoleTarget()
    {
#ifdef _WIN32
        // The default stdout mode on windows is text.
        // We have to set it to the binary mode
        _setmode(_fileno(stdout), _O_BINARY);
#endif
    }

    virtual ~ConsoleTarget()
    {
        cout.flush();
    }

    int Write(const char* data, size_t len, int64_t src_time SRT_ATR_UNUSED, ostream & ignored SRT_ATR_UNUSED = cout) override
    {
        cout.write(data, len);
        return (int) len;
    }

    bool IsOpen() override { return cout.good(); }
    bool Broken() override { return cout.eof(); }
    int GetSysSocket() const override { return fileno(stdout); };
};

template <class Iface> struct Console;
template <> struct Console<Source> { typedef ConsoleSource type; };
template <> struct Console<Target> { typedef ConsoleTarget type; };

template <class Iface>
Iface* CreateConsole() { return new typename Console<Iface>::type (); }


// More options can be added in future.
SocketOption udp_options [] {
    { "iptos", IPPROTO_IP, IP_TOS, SocketOption::PRE, SocketOption::INT, nullptr },
    // IP_TTL and IP_MULTICAST_TTL are handled separately by a common option, "ttl".
    { "mcloop", IPPROTO_IP, IP_MULTICAST_LOOP, SocketOption::PRE, SocketOption::INT, nullptr },
    { "sndbuf", SOL_SOCKET, SO_SNDBUF, SocketOption::PRE, SocketOption::INT, nullptr},
    { "rcvbuf", SOL_SOCKET, SO_RCVBUF, SocketOption::PRE, SocketOption::INT, nullptr}
};

static inline bool IsMulticast(in_addr adr)
{
    unsigned char* abytes = (unsigned char*)&adr.s_addr;
    unsigned char c = abytes[0];
    return c >= 224 && c <= 239;
}


class UdpCommon
{
protected:
    int m_sock = -1;
    sockaddr_any sadr;
    string adapter;
    map<string, string> m_options;

    void Setup(string host, int port, map<string,string> attr)
    {
        m_sock = (int)socket(AF_INET, SOCK_DGRAM, IPPROTO_UDP);
        if (m_sock == -1)
            Error(SysError(), "UdpCommon::Setup: socket");

        int yes = 1;
        ::setsockopt(m_sock, SOL_SOCKET, SO_REUSEADDR, (const char*)&yes, sizeof yes);

        // set non-blocking mode
#if defined(_WIN32)
        unsigned long ulyes = 1;
        if (ioctlsocket(m_sock, FIONBIO, &ulyes) == SOCKET_ERROR)
#else
        if (ioctl(m_sock, FIONBIO, (const char *)&yes) < 0)
#endif
        {
            Error(SysError(), "UdpCommon::Setup: ioctl FIONBIO");
        }

        sadr = CreateAddr(host, port);

        bool is_multicast = false;

        if (attr.count("multicast"))
        {
            // XXX: Here provide support for IPv6 multicast #1479
            if (sadr.family() != AF_INET)
            {
                throw std::runtime_error("UdpCommon: Multicast on IPv6 is not yet supported");
            }

            if (!IsMulticast(sadr.sin.sin_addr))
            {
                throw std::runtime_error("UdpCommon: requested multicast for a non-multicast-type IP address");
            }
            is_multicast = true;
        }
        else if (sadr.family() == AF_INET && IsMulticast(sadr.sin.sin_addr))
        {
            is_multicast = true;
        }

        if (is_multicast)
        {
            ip_mreq mreq;
            sockaddr_any maddr (AF_INET);
            int opt_name;
            void* mreq_arg_ptr;
            socklen_t mreq_arg_size;

            adapter = attr.count("adapter") ? attr.at("adapter") : string();
            if ( adapter == "" )
            {
                Verb() << "Multicast: home address: INADDR_ANY:" << port;
                maddr.sin.sin_family = AF_INET;
                maddr.sin.sin_addr.s_addr = htonl(INADDR_ANY);
                maddr.sin.sin_port = htons(port); // necessary for temporary use
            }
            else
            {
                Verb() << "Multicast: home address: " << adapter << ":" << port;
                maddr = CreateAddr(adapter, port);
            }

            if (attr.count("source"))
            {
#ifdef IP_ADD_SOURCE_MEMBERSHIP
                ip_mreq_source mreq_ssm;
                /* this is an ssm.  we need to use the right struct and opt */
                opt_name = IP_ADD_SOURCE_MEMBERSHIP;
                mreq_ssm.imr_multiaddr.s_addr = sadr.sin.sin_addr.s_addr;
                mreq_ssm.imr_interface.s_addr = maddr.sin.sin_addr.s_addr;
                inet_pton(AF_INET, attr.at("source").c_str(), &mreq_ssm.imr_sourceaddr);
                mreq_arg_size = sizeof(mreq_ssm);
                mreq_arg_ptr = &mreq_ssm;
#else
                throw std::runtime_error("UdpCommon: source-filter multicast not supported by OS");
#endif
            }
            else
            {
                opt_name = IP_ADD_MEMBERSHIP;
                mreq.imr_multiaddr.s_addr = sadr.sin.sin_addr.s_addr;
                mreq.imr_interface.s_addr = maddr.sin.sin_addr.s_addr;
                mreq_arg_size = sizeof(mreq);
                mreq_arg_ptr = &mreq;
            }

#ifdef _WIN32
            const char* mreq_arg = (const char*)mreq_arg_ptr;
            const auto status_error = SOCKET_ERROR;
#else
            const void* mreq_arg = mreq_arg_ptr;
            const auto status_error = -1;
#endif

#if defined(_WIN32) || defined(__CYGWIN__)
            // On Windows it somehow doesn't work when bind()
            // is called with multicast address. Write the address
            // that designates the network device here.
            // Also, sets port sharing when working with multicast
            sadr = maddr;
            int reuse = 1;
            int shareAddrRes = setsockopt(m_sock, SOL_SOCKET, SO_REUSEADDR, reinterpret_cast<const char*>(&reuse), sizeof(reuse));
            if (shareAddrRes == status_error)
            {
                throw runtime_error("marking socket for shared use failed");
            }
            Verb() << "Multicast(Windows): will bind to home address";
#else
            Verb() << "Multicast(POSIX): will bind to IGMP address: " << host;
#endif
            int res = setsockopt(m_sock, IPPROTO_IP, opt_name, mreq_arg, mreq_arg_size);

            if ( res == status_error )
            {
                Error(errno, "adding to multicast membership failed");
            }

            attr.erase("multicast");
            attr.erase("adapter");
        }

        // The "ttl" options is handled separately, it maps to both IP_TTL
        // and IP_MULTICAST_TTL so that TTL setting works for both uni- and multicast.
        if (attr.count("ttl"))
        {
            int ttl = stoi(attr.at("ttl"));
            int res = setsockopt(m_sock, IPPROTO_IP, IP_TTL, (const char*)&ttl, sizeof ttl);
            if (res == -1)
                Verb() << "WARNING: failed to set 'ttl' (IP_TTL) to " << ttl;
            res = setsockopt(m_sock, IPPROTO_IP, IP_MULTICAST_TTL, (const char*)&ttl, sizeof ttl);
            if (res == -1)
                Verb() << "WARNING: failed to set 'ttl' (IP_MULTICAST_TTL) to " << ttl;

            attr.erase("ttl");
        }

        m_options = attr;

        for (auto o: udp_options)
        {
            // Ignore "binding" - for UDP there are no post options.
            if ( m_options.count(o.name) )
            {
                string value = m_options.at(o.name);
                bool ok = o.apply<SocketOption::SYSTEM>(m_sock, value);
                if ( !ok )
                    Verb() << "WARNING: failed to set '" << o.name << "' to " << value;
            }
        }
    }

    void Error(int err, string src)
    {
        char buf[512];
        string message = SysStrError(err, buf, 512u);

        cerr << "\nERROR #" << err << ": " << message << endl;

        throw TransmissionError("error: " + src + ": " + message);
    }

    ~UdpCommon()
    {
#ifdef _WIN32
        if (m_sock != -1)
        {
           shutdown(m_sock, SD_BOTH);
           closesocket(m_sock);
           m_sock = -1;
        }
#else
        close(m_sock);
#endif
    }
};


class UdpSource: public Source, public UdpCommon
{
protected:
    bool eof = true;
public:

    UdpSource(string host, int port, const map<string,string>& attr)
    {
        Setup(host, port, attr);
        int stat = ::bind(m_sock, sadr.get(), sadr.size());
        if ( stat == -1 )
            Error(SysError(), "Binding address for UDP");
        eof = false;
    }

    int Read(size_t chunk, MediaPacket& pkt, ostream & ignored SRT_ATR_UNUSED = cout) override
    {
        if (pkt.payload.size() < chunk)
            pkt.payload.resize(chunk);

        sockaddr_any sa(sadr.family());
        socklen_t si = sa.size();
        int stat = recvfrom(m_sock, pkt.payload.data(), (int) chunk, 0, sa.get(), &si);
        if (stat < 1)
        {
            if (SysError() != EWOULDBLOCK)
                eof = true;
            pkt.payload.clear();
            return stat;
        }
        sa.len = si;

        // Save this time to potentially use it for SRT target.
        pkt.time = srt_time_now();
        chunk = size_t(stat);
        if (chunk < pkt.payload.size())
            pkt.payload.resize(chunk);

        return stat;
    }

    bool IsOpen() override { return m_sock != -1; }
    bool End() override { return eof; }

    int GetSysSocket() const override { return m_sock; };
};

class UdpTarget: public Target, public UdpCommon
{
public:
    UdpTarget(string host, int port, const map<string,string>& attr )
    {
        if (host.empty())
            cerr << "\nWARN Host for UDP target is not provided. Will send to localhost:" << port << ".\n";

        Setup(host, port, attr);
        if (adapter != "")
        {
            sockaddr_any maddr = CreateAddr(adapter, 0);
            if (maddr.family() != AF_INET)
            {
                Error(0, "UDP/target: IPv6 multicast not supported in the application");
            }

            in_addr addr = maddr.sin.sin_addr;

            int res = setsockopt(m_sock, IPPROTO_IP, IP_MULTICAST_IF, reinterpret_cast<const char*>(&addr), sizeof(addr));
            if (res == -1)
            {
                Error(SysError(), "setsockopt/IP_MULTICAST_IF: " + adapter);
            }
        }

    }

    int Write(const char* data, size_t len, int64_t src_time SRT_ATR_UNUSED,  ostream & ignored SRT_ATR_UNUSED = cout) override
    {
        int stat = sendto(m_sock, data, (int) len, 0, sadr.get(), sadr.size());
        if ( stat == -1 )
        {
            if ((false))
                Error(SysError(), "UDP Write/sendto");
            return stat;
        }
        return stat;
    }

    bool IsOpen() override { return m_sock != -1; }
    bool Broken() override { return false; }

    int GetSysSocket() const override { return m_sock; };
};

template <class Iface> struct Udp;
template <> struct Udp<Source> { typedef UdpSource type; };
template <> struct Udp<Target> { typedef UdpTarget type; };

template <class Iface>
Iface* CreateUdp(const string& host, int port, const map<string,string>& par) { return new typename Udp<Iface>::type (host, port, par); }

class RtpSource: public UdpSource
{
    // for now, make no effort to parse the header, just assume it is always
    // fixed length and either a user-configurable value, or twelve bytes.
    const int MINIMUM_RTP_HEADER_SIZE = 12;
    int bytes_to_skip = MINIMUM_RTP_HEADER_SIZE;
public:
    RtpSource(string host, int port, const map<string,string>& attr) :
        UdpSource { host, port, attr }
        {
            if (attr.count("rtpheadersize"))
            {
                const int header_size = stoi(attr.at("rtpheadersize"), 0, 0);
                if (header_size < MINIMUM_RTP_HEADER_SIZE)
                {
                    cerr << "Invalid RTP header size provided: " << header_size
                        << ", minimum allowed is " << MINIMUM_RTP_HEADER_SIZE
                        << endl;
                    throw invalid_argument("Invalid RTP header size");
                }
                bytes_to_skip = header_size;
            }
        }

    int Read(size_t chunk, MediaPacket& pkt, ostream & ignored SRT_ATR_UNUSED = cout) override
    {
        const int length = UdpSource::Read(chunk, pkt);

        if (length < 1 || !bytes_to_skip)
        {
            // something went wrong, or we're not skipping bytes for some
            // reason, just return the length read via the base method
            return length;
        }

        // we got some data and we're supposed to skip some of it
        // check there's enough bytes for our intended skip
        if (length < bytes_to_skip)
        {
            // something went wrong here
            cerr << "RTP packet too short (" << length
                << " bytes) to remove headers (needed "
                << bytes_to_skip << ")" << endl;
            throw std::runtime_error("Unexpected RTP packet length");
        }

        pkt.payload.erase(
            pkt.payload.begin(),
            pkt.payload.begin() + bytes_to_skip
        );

        return length - bytes_to_skip;
    }
};

class RtpTarget : public UdpTarget {
public:
    RtpTarget(string host, int port, const map<string,string>& attr ) :
        UdpTarget { host, port, attr } {}
};

template <class Iface> struct Rtp;
template <> struct Rtp<Source> { typedef RtpSource type; };
template <> struct Rtp<Target> { typedef RtpTarget type; };

template <class Iface>
Iface* CreateRtp(const string& host, int port, const map<string,string>& par) { return new typename Rtp<Iface>::type (host, port, par); }

template<class Base>
inline bool IsOutput() { return false; }

template<>
inline bool IsOutput<Target>() { return true; }

template <class Base>
extern unique_ptr<Base> CreateMedium(const string& uri)
{
    unique_ptr<Base> ptr;

    UriParser u(uri);

    int iport = 0;
    switch ( u.type() )
    {
    default:
        break; // do nothing, return nullptr
    case UriParser::FILE:
        if (u.host() == "con" || u.host() == "console")
        {
            if (IsOutput<Base>() && (
                (Verbose::on && Verbose::cverb == &cout)
                || g_stats_are_printed_to_stdout))
            {
                cerr << "ERROR: file://con with -v or -r or -s would result in mixing the data and text info.\n";
                cerr << "ERROR: HINT: you can stream through a FIFO (named pipe)\n";
                throw invalid_argument("incorrect parameter combination");
            }
            ptr.reset(CreateConsole<Base>());
        }
// Disable regular file support for the moment
#if 0
        else
            ptr.reset( CreateFile<Base>(u.path()));
#endif
        break;

    case UriParser::SRT:
        iport = atoi(u.port().c_str());
        if ( iport < 1024 )
        {
            cerr << "Port value invalid: " << iport << " - must be >=1024\n";
            throw invalid_argument("Invalid port number");
        }
        ptr.reset( CreateSrt<Base>(u.host(), iport, u.parameters()) );
        break;


    case UriParser::UDP:
        iport = atoi(u.port().c_str());
        if ( iport < 1024 )
        {
            cerr << "Port value invalid: " << iport << " - must be >=1024\n";
            throw invalid_argument("Invalid port number");
        }
        ptr.reset( CreateUdp<Base>(u.host(), iport, u.parameters()) );
        break;

    case UriParser::RTP:
        if (IsOutput<Base>())
        {
            cerr << "RTP not supported as an output\n";
            throw invalid_argument("Invalid output protocol: RTP");
        }
        iport = atoi(u.port().c_str());
        if ( iport < 1024 )
        {
            cerr << "Port value invalid: " << iport << " - must be >=1024\n";
            throw invalid_argument("Invalid port number");
        }
        ptr.reset( CreateRtp<Base>(u.host(), iport, u.parameters()) );
        break;
    }

    if (ptr.get())
        ptr->uri = std::move(u);

    return ptr;
}


std::unique_ptr<Source> Source::Create(const std::string& url)
{
    return CreateMedium<Source>(url);
}

std::unique_ptr<Target> Target::Create(const std::string& url)
{
    return CreateMedium<Target>(url);
}<|MERGE_RESOLUTION|>--- conflicted
+++ resolved
@@ -41,7 +41,6 @@
 #include "hvu_compat.h"
 #include "verbose.hpp"
 
-
 using namespace std;
 using namespace srt;
 using namespace hvu;
@@ -525,11 +524,7 @@
 SrtSource::SrtSource(string host, int port, const map<string,string>& par)
 {
     Init(host, port, par, false);
-<<<<<<< HEAD
     hostport_copy = fmtcat(host, ":"_V, port);
-=======
-    hostport_copy = srt::fmtcat(host, ":"_V, port);
->>>>>>> 99ca9b46
 }
 
 int SrtSource::Read(size_t chunk, MediaPacket& pkt, ostream &out_stats)
