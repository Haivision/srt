/*
 * SRT - Secure, Reliable, Transport
 * Copyright (c) 2018 Haivision Systems Inc.
 * 
 * This Source Code Form is subject to the terms of the Mozilla Public
 * License, v. 2.0. If a copy of the MPL was not distributed with this
 * file, You can obtain one at http://mozilla.org/MPL/2.0/.
 * 
 */

// Just for formality. This file should be used 
#include <iostream>
#include <iomanip>
#include <fstream>
#include <sstream>
#include <memory>
#include <string>
#include <stdexcept>
#include <iterator>
#include <map>
#include <srt.h>
#if !defined(_WIN32)
#include <sys/ioctl.h>
#else
#include <fcntl.h>
#include <io.h>
#endif
#if defined(SUNOS)
#include <sys/filio.h>
#endif

#include "netinet_any.h"
#include "apputil.hpp"
#include "socketoptions.hpp"
#include "uriparser.hpp"
#include "transmitmedia.hpp"
#include "srt_compat.h"
#include "verbose.hpp"

using namespace std;
using namespace srt;

bool g_stats_are_printed_to_stdout = false;
bool transmit_total_stats = false;
unsigned long transmit_bw_report = 0;
unsigned long transmit_stats_report = 0;
unsigned long transmit_chunk_size = SRT_MAX_PLSIZE_AF_INET6;

class FileSource: public Source
{
    ifstream ifile;
    string filename_copy;
public:

    FileSource(const string& path): ifile(path, ios::in | ios::binary), filename_copy(path)
    {
        if ( !ifile )
            throw std::runtime_error(path + ": Can't open file for reading");
    }

    int Read(size_t chunk, MediaPacket& pkt, ostream & ignored SRT_ATR_UNUSED = cout) override
    {
        if (pkt.payload.size() < chunk)
            pkt.payload.resize(chunk);

        pkt.time = 0;
        ifile.read(pkt.payload.data(), chunk);
        size_t nread = ifile.gcount();
        if (nread < pkt.payload.size())
            pkt.payload.resize(nread);

        if (pkt.payload.empty())
        {
            return 0;
        }

        return (int) nread;
    }

    bool IsOpen() override { return bool(ifile); }
    bool End() override { return ifile.eof(); }
};

class FileTarget: public Target
{
    ofstream ofile;
public:

    FileTarget(const string& path): ofile(path, ios::out | ios::trunc | ios::binary) {}

    int Write(const char* data, size_t size, int64_t time SRT_ATR_UNUSED, ostream & ignored SRT_ATR_UNUSED = cout) override
    {
        ofile.write(data, size);
        return !(ofile.bad()) ? (int) size : 0;
    }

    bool IsOpen() override { return !!ofile; }
    bool Broken() override { return !ofile.good(); }
    //~FileTarget() { ofile.close(); }
    void Close() override { ofile.close(); }
};

template <class Iface> struct File;
template <> struct File<Source> { typedef FileSource type; };
template <> struct File<Target> { typedef FileTarget type; };

template <class Iface>
Iface* CreateFile(const string& name) { return new typename File<Iface>::type (name); }

shared_ptr<SrtStatsWriter> transmit_stats_writer;

void SrtCommon::InitParameters(string host, map<string,string> par)
{
    // Application-specific options: mode, blocking, timeout, adapter
    if (Verbose::on && !par.empty())
    {
        Verb() << "SRT parameters specified:\n";
        for (map<string,string>::iterator i = par.begin(); i != par.end(); ++i)
        {
            cerr << "\t" << i->first << " = '" << i->second << "'\n";
        }
    }

    if (par.count("bind"))
    {
        string bindspec = par.at("bind");
        UriParser u (bindspec, UriParser::EXPECT_HOST);
        if ( u.scheme() != ""
                || u.path() != ""
                || !u.parameters().empty()
                || u.portno() == 0)
        {
            Error("Invalid syntax in 'bind' option");
        }

        if (u.host() != "")
            par["adapter"] = u.host();
        par["port"] = u.port();
        par.erase("bind");
    }

    string adapter;
    if (par.count("adapter"))
    {
        adapter = par.at("adapter");
    }

    m_mode = "default";
    if (par.count("mode"))
    {
        m_mode = par.at("mode");
    }
    SocketOption::Mode mode = SrtInterpretMode(m_mode, host, adapter);
    if (mode == SocketOption::FAILURE)
    {
        Error("Invalid mode");
    }

    // Fix the mode name after successful interpretation
    m_mode = SocketOption::mode_names[mode];

    par.erase("mode");

    if (par.count("timeout"))
    {
        m_timeout = stoi(par.at("timeout"), 0, 0);
        par.erase("timeout");
    }

    if (par.count("adapter"))
    {
        m_adapter = par.at("adapter");
        par.erase("adapter");
    }
    else if (m_mode == "listener")
    {
        // For listener mode, adapter is taken from host,
        // if 'adapter' parameter is not given
        m_adapter = host;
    }

    unsigned int max_payload_size = 0;

    // Try to interpret host and adapter first
    sockaddr_any host_sa, adapter_sa;

    if (host != "")
    {
        host_sa = CreateAddr(host);
        if (host_sa.family() == AF_UNSPEC)
            Error("Failed to interpret 'host' spec: " + host);

        if (host_sa.family() == AF_INET)
            max_payload_size = SRT_MAX_PLSIZE_AF_INET;
    }

    if (adapter != "" && adapter != host)
    {
        adapter_sa = CreateAddr(adapter);

        if (adapter_sa.family() == AF_UNSPEC)
            Error("Failed to interpret 'adapter' spec: " + adapter);

        if (host_sa.family() != AF_UNSPEC && host_sa.family() != adapter_sa.family())
        {
            Error("Both host and adapter specified and they use different IP versions");
        }

        if (max_payload_size == 0 && host_sa.family() == AF_INET)
            max_payload_size = SRT_MAX_PLSIZE_AF_INET;
    }

    if (!max_payload_size)
        max_payload_size = SRT_MAX_PLSIZE_AF_INET6;

    if (par.count("tsbpd") && false_names.count(par.at("tsbpd")))
    {
        m_tsbpdmode = false;
    }

    if (par.count("port"))
    {
        m_outgoing_port = stoi(par.at("port"), 0, 0);
        par.erase("port");
    }

    // That's kinda clumsy, but it must rely on the defaults.
    // Default mode is live, so check if the file mode was enforced
    if ((par.count("transtype") == 0 || par["transtype"] != "file")
        && transmit_chunk_size > SRT_LIVE_DEF_PLSIZE)
    {
        if (transmit_chunk_size > max_payload_size)
            Error(Sprint("Chunk size in live mode exceeds ", max_payload_size, " bytes; this is not supported"));

        par["payloadsize"] = Sprint(transmit_chunk_size);
    }
    else
    {
        // set it so without making sure that it was set to "file".
        // worst case it will be rejected in settings
        m_transtype = SRTT_FILE;
    }

    // Assign the others here.
    m_options = par;
}

void SrtCommon::PrepareListener(string host, int port, int backlog)
{
    m_bindsock = srt_create_socket();
    if (m_bindsock == SRT_INVALID_SOCK)
        Error("srt_create_socket");

    SRTSTATUS stat = ConfigurePre(m_bindsock);
    if (stat == SRT_ERROR)
        Error("ConfigurePre");

    sockaddr_any sa = CreateAddr(host, port);
    sockaddr* psa = sa.get();
    Verb() << "Binding a server on " << host << ":" << port << " ...";

    stat = srt_bind(m_bindsock, psa, sizeof sa);
    if (stat == SRT_ERROR)
    {
        srt_close(m_bindsock);
        Error("srt_bind");
    }

    Verb() << " listen...";

    stat = srt_listen(m_bindsock, backlog);
    if (stat == SRT_ERROR)
    {
        srt_close(m_bindsock);
        Error("srt_listen");
    }
}

void SrtCommon::StealFrom(SrtCommon& src)
{
    // This is used when SrtCommon class designates a listener
    // object that is doing Accept in appropriate direction class.
    // The new object should get the accepted socket.
    m_output_direction = src.m_output_direction;
    m_timeout = src.m_timeout;
    m_tsbpdmode = src.m_tsbpdmode;
    m_options = src.m_options;
    m_bindsock = SRT_INVALID_SOCK; // no listener
    m_sock = src.m_sock;
    src.m_sock = SRT_INVALID_SOCK; // STEALING
}

bool SrtCommon::AcceptNewClient()
{
    sockaddr_any scl;
    Verb() << " accept... ";

    m_sock = srt_accept(m_bindsock, scl.get(), &scl.len);
    if ( m_sock == SRT_INVALID_SOCK )
    {
        srt_close(m_bindsock);
        m_bindsock = SRT_INVALID_SOCK;
        Error("srt_accept");
    }

    int maxsize = srt_getmaxpayloadsize(m_sock);
    if (maxsize == SRT_ERROR)
    {
        srt_close(m_bindsock);
        srt_close(m_sock);
        Error("srt_getmaxpayloadsize");
    }

    if (m_transtype == SRTT_LIVE && transmit_chunk_size > size_t(maxsize))
    {
        srt_close(m_bindsock);
        srt_close(m_sock);
        Error(Sprint("accepted connection's payload size ", maxsize, " is too small for required ", transmit_chunk_size, " chunk size"));
    }

    // we do one client connection at a time,
    // so close the listener.
    srt_close(m_bindsock);
    m_bindsock = SRT_INVALID_SOCK;

    Verb() << " connected.";

    // ConfigurePre is done on bindsock, so any possible Pre flags
    // are DERIVED by sock. ConfigurePost is done exclusively on sock.
    SRTSTATUS stat = ConfigurePost(m_sock);
    if (stat == SRT_ERROR)
        Error("ConfigurePost");

    return true;
}

void SrtCommon::Init(string host, int port, map<string,string> par, bool dir_output)
{
    m_output_direction = dir_output;
    InitParameters(host, par);

    Verb() << "Opening SRT " << (dir_output ? "target" : "source") << " " << m_mode
        << " on " << host << ":" << port;

    if ( m_mode == "caller" )
        OpenClient(host, port);
    else if ( m_mode == "listener" )
        OpenServer(m_adapter, port);
    else if ( m_mode == "rendezvous" )
        OpenRendezvous(m_adapter, host, port);
    else
    {
        throw std::invalid_argument("Invalid 'mode'. Use 'client' or 'server'");
    }
}

SRTSTATUS SrtCommon::ConfigurePost(SRTSOCKET sock)
{
    bool no = false;
    SRTSTATUS result = SRT_STATUS_OK;
    if ( m_output_direction )
    {
        result = srt_setsockopt(sock, 0, SRTO_SNDSYN, &no, sizeof no);
        if ( result == SRT_ERROR )
            return result;

        if ( m_timeout )
            return srt_setsockopt(sock, 0, SRTO_SNDTIMEO, &m_timeout, sizeof m_timeout);
    }
    else
    {
        result = srt_setsockopt(sock, 0, SRTO_RCVSYN, &no, sizeof no);
        if ( result == SRT_ERROR )
            return result;

        if ( m_timeout )
            return srt_setsockopt(sock, 0, SRTO_RCVTIMEO, &m_timeout, sizeof m_timeout);
    }

    SrtConfigurePost(sock, m_options);

    for (const auto &o: srt_options)
    {
        if ( o.binding == SocketOption::POST && m_options.count(o.name) )
        {
            string value = m_options.at(o.name);
            bool ok = o.apply<SocketOption::SRT>(sock, value);
            if ( !ok )
                Verb() << "WARNING: failed to set '" << o.name << "' (post, "
                    << (m_output_direction? "target":"source") << ") to "
                    << value;
            else
                Verb() << "NOTE: SRT/post::" << o.name << "=" << value;
        }
    }

    return SRT_STATUS_OK;
}

SRTSTATUS SrtCommon::ConfigurePre(SRTSOCKET sock)
{
    SRTSTATUS result = SRT_STATUS_OK;

    bool no = false;
    if ( !m_tsbpdmode )
    {
        result = srt_setsockopt(sock, 0, SRTO_TSBPDMODE, &no, sizeof no);
        if ( result == SRT_ERROR )
            return result;
    }

    result = srt_setsockopt(sock, 0, SRTO_RCVSYN, &no, sizeof no);
    if ( result == SRT_ERROR )
        return result;


    // host is only checked for emptiness and depending on that the connection mode is selected.
    // Here we are not exactly interested with that information.
    vector<string> failures;

    // NOTE: here host = "", so the 'connmode' will be returned as LISTENER always,
    // but it doesn't matter here. We don't use 'connmode' for anything else than
    // checking for failures.
    SocketOption::Mode conmode = SrtConfigurePre(sock, "",  m_options, &failures);

    if ( conmode == SocketOption::FAILURE )
    {
        if ( Verbose::on )
        {
            cerr << "WARNING: failed to set options: ";
            copy(failures.begin(), failures.end(), ostream_iterator<string>(cerr, ", "));
            cerr << endl;
        }

        return SRT_ERROR;
    }

    return SRT_STATUS_OK;
}

void SrtCommon::SetupAdapter(const string& host, int port)
{
    sockaddr_any localsa = CreateAddr(host, port);
    sockaddr* psa = localsa.get();
    SRTSTATUS stat = srt_bind(m_sock, psa, sizeof localsa);
    if ( stat == SRT_ERROR )
        Error("srt_bind");
}

void SrtCommon::OpenClient(string host, int port)
{
    PrepareClient();

    if (m_outgoing_port || m_adapter != "")
    {
        SetupAdapter(m_adapter, m_outgoing_port);
    }

    ConnectClient(host, port);
}

void SrtCommon::PrepareClient()
{
    m_sock = srt_create_socket();
    if ( m_sock == SRT_INVALID_SOCK)
        Error("srt_create_socket");

    SRTSTATUS stat = ConfigurePre(m_sock);
    if ( stat == SRT_ERROR )
        Error("ConfigurePre");
}


void SrtCommon::ConnectClient(string host, int port)
{
    sockaddr_any sa = CreateAddr(host, port);
    sockaddr* psa = sa.get();

    Verb() << "Connecting to " << host << ":" << port;

    SRTSOCKET cstat = srt_connect(m_sock, psa, sizeof sa);
    if (cstat == SRT_INVALID_SOCK)
    {
        srt_close(m_sock);
        Error("srt_connect");
    }

<<<<<<< HEAD
    SRTSTATUS stat = ConfigurePost(m_sock);
=======
    int maxsize = srt_getmaxpayloadsize(m_sock);
    if (maxsize == SRT_ERROR)
    {
        srt_close(m_sock);
        Error("srt_getmaxpayloadsize");
    }

    if (m_transtype == SRTT_LIVE && transmit_chunk_size > size_t(maxsize))
    {
        srt_close(m_sock);
        Error(Sprint("accepted connection's payload size ", maxsize, " is too small for required ", transmit_chunk_size, " chunk size"));
    }

    stat = ConfigurePost(m_sock);
>>>>>>> 314b6d22
    if ( stat == SRT_ERROR )
        Error("ConfigurePost");
}

void SrtCommon::Error(string src)
{
    int errnov = 0;
    int result = srt_getlasterror(&errnov);
    string message = srt_getlasterror_str();
    Verb() << "\nERROR #" << result << "." << errnov << ": " << message;

    throw TransmissionError("error: " + src + ": " + message);
}

void SrtCommon::OpenRendezvous(string adapter, string host, int port)
{
    m_sock = srt_create_socket();
    if (m_sock == SRT_INVALID_SOCK)
        Error("srt_create_socket");

    bool yes = true;
    srt_setsockopt(m_sock, 0, SRTO_RENDEZVOUS, &yes, sizeof yes);

    SRTSTATUS stat = ConfigurePre(m_sock);
    if ( stat == SRT_ERROR )
        Error("ConfigurePre");

    sockaddr_any sa = CreateAddr(host, port);
    if (sa.family() == AF_UNSPEC)
    {
        Error("OpenRendezvous: invalid target host specification: " + host);
    }

    const int outport = m_outgoing_port ? m_outgoing_port : port;

    sockaddr_any localsa = CreateAddr(adapter, outport, sa.family());

    Verb() << "Binding a server on " << adapter << ":" << outport;

    stat = srt_bind(m_sock, localsa.get(), sizeof localsa);
    if ( stat == SRT_ERROR )
    {
        srt_close(m_sock);
        Error("srt_bind");
    }

    Verb() << "Connecting to " << host << ":" << port;

    SRTSOCKET cstat = srt_connect(m_sock, sa.get(), sizeof sa);
    if ( cstat == SRT_INVALID_SOCK)
    {
        srt_close(m_sock);
        Error("srt_connect");
    }

    stat = ConfigurePost(m_sock);
    if ( stat == SRT_ERROR )
        Error("ConfigurePost");
}

void SrtCommon::Close()
{
    Verb() << "SrtCommon: DESTROYING CONNECTION, closing sockets (rt%" << m_sock << " ls%" << m_bindsock << ")...";

    if ( m_sock != SRT_INVALID_SOCK )
    {
        srt_close(m_sock);
        m_sock = SRT_INVALID_SOCK;
    }

    if ( m_bindsock != SRT_INVALID_SOCK )
    {
        srt_close(m_bindsock);
        m_bindsock = SRT_INVALID_SOCK ;
    }

    Verb() << "SrtCommon: ... done.";
}

SrtCommon::~SrtCommon()
{
    Close();
}

SrtSource::SrtSource(string host, int port, const map<string,string>& par)
{
    Init(host, port, par, false);

    ostringstream os;
    os << host << ":" << port;
    hostport_copy = os.str();
}

int SrtSource::Read(size_t chunk, MediaPacket& pkt, ostream &out_stats)
{
    static unsigned long counter = 1;

    if (pkt.payload.size() < chunk)
        pkt.payload.resize(chunk);

    SRT_MSGCTRL ctrl;
    const int stat = srt_recvmsg2(m_sock, pkt.payload.data(), (int) chunk, &ctrl);
    if (stat <= 0)
    {
        pkt.payload.clear();
        return stat;
    }

    pkt.time = ctrl.srctime;

    chunk = size_t(stat);
    if (chunk < pkt.payload.size())
        pkt.payload.resize(chunk);

    const bool need_bw_report = transmit_bw_report && (counter % transmit_bw_report) == transmit_bw_report - 1;
    const bool need_stats_report = transmit_stats_report && (counter % transmit_stats_report) == transmit_stats_report - 1;

    if (need_bw_report || need_stats_report)
    {
        CBytePerfMon perf;
        srt_bstats(m_sock, &perf, need_stats_report && !transmit_total_stats);
        if (transmit_stats_writer != nullptr) 
        {
            if (need_bw_report)
                cerr << transmit_stats_writer->WriteBandwidth(perf.mbpsBandwidth) << std::flush;
            if (need_stats_report)
                out_stats << transmit_stats_writer->WriteStats(m_sock, perf) << std::flush;
        }
    }
    ++counter;
    return stat;
}

SRTSTATUS SrtTarget::ConfigurePre(SRTSOCKET sock)
{
    SRTSTATUS result = SrtCommon::ConfigurePre(sock);
    if ( result == SRT_ERROR )
        return result;

    int yes = 1;
    // This is for the HSv4 compatibility; if both parties are HSv5
    // (min. version 1.2.1), then this setting simply does nothing.
    // In HSv4 this setting is obligatory; otherwise the SRT handshake
    // extension will not be done at all.
    result = srt_setsockopt(sock, 0, SRTO_SENDER, &yes, sizeof yes);
    if ( result == SRT_ERROR )
        return result;

    return SRT_STATUS_OK;
}

int SrtTarget::Write(const char* data, size_t size, int64_t src_time, ostream &out_stats)
{
    static unsigned long counter = 1;

    SRT_MSGCTRL ctrl = srt_msgctrl_default;
    ctrl.srctime = src_time;
    int stat = srt_sendmsg2(m_sock, data, (int) size, &ctrl);
    if (stat == int(SRT_ERROR))
    {
        return stat;
    }

    const bool need_bw_report = transmit_bw_report && (counter % transmit_bw_report) == transmit_bw_report - 1;
    const bool need_stats_report = transmit_stats_report && (counter % transmit_stats_report) == transmit_stats_report - 1;

    if (need_bw_report || need_stats_report)
    {
        CBytePerfMon perf;
        srt_bstats(m_sock, &perf, need_stats_report && !transmit_total_stats);
        if (transmit_stats_writer != nullptr)
        {
            if (need_bw_report)
                cerr << transmit_stats_writer->WriteBandwidth(perf.mbpsBandwidth) << std::flush;
            if (need_stats_report)
                out_stats << transmit_stats_writer->WriteStats(m_sock, perf) << std::flush;
        }
    }
    ++counter;
    return stat;
}


SrtModel::SrtModel(string host, int port, map<string,string> par)
{
    InitParameters(host, par);
    if (m_mode == "caller")
        is_caller = true;
    else if (m_mode != "listener")
        throw std::invalid_argument("Only caller and listener modes supported");

    m_host = host;
    m_port = port;
}

void SrtModel::Establish(std::string& w_name)
{
    // This does connect or accept.
    // When this returned true, the caller should create
    // a new SrtSource or SrtTaget then call StealFrom(*this) on it.

    // If this is a connector and the peer doesn't have a corresponding
    // medium, it should send back a single byte with value 0. This means
    // that agent should stop connecting.

    if (is_caller)
    {
        // Establish a connection

        PrepareClient();

        if (w_name != "")
        {
            Verb() << "Connect with requesting stream [" << w_name << "]";
            srt::setstreamid(m_sock, w_name);
        }
        else
        {
            Verb() << "NO STREAM ID for SRT connection";
        }

        if (m_outgoing_port)
        {
            Verb() << "Setting outgoing port: " << m_outgoing_port;
            SetupAdapter("", m_outgoing_port);
        }

        ConnectClient(m_host, m_port);

        if (m_outgoing_port == 0)
        {
            // Must rely on a randomly selected one. Extract the port
            // so that it will be reused next time.
            sockaddr_any s(AF_INET);
            int namelen = s.size();
            if ( srt_getsockname(Socket(), s.get(), &namelen) == SRT_ERROR )
            {
                Error("srt_getsockname");
            }

            m_outgoing_port = s.hport();
            Verb() << "Extracted outgoing port: " << m_outgoing_port;
        }
    }
    else
    {
        // Listener - get a socket by accepting.
        // Check if the listener is already created first
        if (Listener() == SRT_INVALID_SOCK)
        {
            Verb() << "Setting up listener: port=" << m_port << " backlog=5";
            PrepareListener(m_adapter, m_port, 5);
        }

        Verb() << "Accepting a client...";
        AcceptNewClient();
        // This rewrites m_sock with a new SRT socket ("accepted" socket)
        w_name = srt::getstreamid(m_sock);
        Verb() << "... GOT CLIENT for stream [" << w_name << "]";
    }
}


template <class Iface> struct Srt;
template <> struct Srt<Source> { typedef SrtSource type; };
template <> struct Srt<Target> { typedef SrtTarget type; };

template <class Iface>
Iface* CreateSrt(const string& host, int port, const map<string,string>& par) { return new typename Srt<Iface>::type (host, port, par); }

class ConsoleSource: public Source
{
    const bool may_block = true;
public:

    ConsoleSource()
#ifdef _WIN32
    : may_block(true)
#else
    : may_block(fcntl(fileno(stdin), F_SETFL, fcntl(fileno(stdin), F_GETFL) | O_NONBLOCK) < 0)
#endif
    {
#ifdef _WIN32
        // The default stdin mode on windows is text.
        // We have to set it to the binary mode
        _setmode(_fileno(stdin), _O_BINARY);
#endif
    }

    int Read(size_t chunk, MediaPacket& pkt, ostream & ignored SRT_ATR_UNUSED = cout) override
    {
        if (pkt.payload.size() < chunk)
            pkt.payload.resize(chunk);

        const int ret = ::read(GetSysSocket(), pkt.payload.data(), chunk);
        if (ret <= 0)
        {
            pkt.payload.clear();
            return 0;
        }

        // Save this time to potentially use it for SRT target.
        pkt.time = srt_time_now();
        if (chunk < pkt.payload.size())
            pkt.payload.resize(ret);

        return ret;
    }

    bool IsOpen() override { return cin.good(); }
    bool MayBlock() const final { return may_block; }
    bool End() override { return cin.eof(); }
    int GetSysSocket() const override { return fileno(stdin); };
};

class ConsoleTarget: public Target
{
public:

    ConsoleTarget()
    {
#ifdef _WIN32
        // The default stdout mode on windows is text.
        // We have to set it to the binary mode
        _setmode(_fileno(stdout), _O_BINARY);
#endif
    }

    virtual ~ConsoleTarget()
    {
        cout.flush();
    }

    int Write(const char* data, size_t len, int64_t src_time SRT_ATR_UNUSED, ostream & ignored SRT_ATR_UNUSED = cout) override
    {
        cout.write(data, len);
        return (int) len;
    }

    bool IsOpen() override { return cout.good(); }
    bool Broken() override { return cout.eof(); }
    int GetSysSocket() const override { return fileno(stdout); };
};

template <class Iface> struct Console;
template <> struct Console<Source> { typedef ConsoleSource type; };
template <> struct Console<Target> { typedef ConsoleTarget type; };

template <class Iface>
Iface* CreateConsole() { return new typename Console<Iface>::type (); }


// More options can be added in future.
SocketOption udp_options [] {
    { "iptos", IPPROTO_IP, IP_TOS, SocketOption::PRE, SocketOption::INT, nullptr },
    // IP_TTL and IP_MULTICAST_TTL are handled separately by a common option, "ttl".
    { "mcloop", IPPROTO_IP, IP_MULTICAST_LOOP, SocketOption::PRE, SocketOption::INT, nullptr },
    { "sndbuf", SOL_SOCKET, SO_SNDBUF, SocketOption::PRE, SocketOption::INT, nullptr},
    { "rcvbuf", SOL_SOCKET, SO_RCVBUF, SocketOption::PRE, SocketOption::INT, nullptr}
};

static inline bool IsMulticast(in_addr adr)
{
    unsigned char* abytes = (unsigned char*)&adr.s_addr;
    unsigned char c = abytes[0];
    return c >= 224 && c <= 239;
}


class UdpCommon
{
protected:
    int m_sock = -1;
    string adapter;
    sockaddr_any        interface_addr;
    sockaddr_any        target_addr;
    bool                is_multicast = false;
    map<string, string> m_options;

    void Setup(string host, int port, map<string,string> attr)
    {
        m_sock = (int)socket(AF_INET, SOCK_DGRAM, IPPROTO_UDP);
        if (m_sock == -1)
            Error(SysError(), "UdpCommon::Setup: socket");

        int yes = 1;
        ::setsockopt(m_sock, SOL_SOCKET, SO_REUSEADDR, (const char*)&yes, sizeof yes);

        // set non-blocking mode
#if defined(_WIN32)
        unsigned long ulyes = 1;
        const bool ioctl_error = (ioctlsocket(m_sock, FIONBIO, &ulyes) == SOCKET_ERROR);
#else
        const bool ioctl_error = (ioctl(m_sock, FIONBIO, (const char *)&yes) == -1);
#endif
        if (ioctl_error)
        {
            Error(SysError(), "UdpCommon::Setup: ioctl FIONBIO");
        }

        interface_addr = CreateAddr("", port, AF_INET);
        target_addr = CreateAddr(host, port);

        is_multicast = false;

        if (attr.count("multicast"))
        {
            // XXX: Here provide support for IPv6 multicast #1479
            if (target_addr.family() != AF_INET)
            {
                throw std::runtime_error("UdpCommon: Multicast on IPv6 is not yet supported");
            }

            if (!IsMulticast(target_addr.sin.sin_addr))
            {
                throw std::runtime_error("UdpCommon: requested multicast for a non-multicast-type IP address");
            }
            is_multicast = true;
        }
        else if (target_addr.family() == AF_INET && IsMulticast(target_addr.sin.sin_addr))
        {
            is_multicast = true;
        }

        if (is_multicast)
        {
            ip_mreq mreq;
            int opt_name;
            const char* mreq_arg_ptr;
            socklen_t mreq_arg_size;

            adapter = attr.count("adapter") ? attr.at("adapter") : string();
            if (adapter == "")
            {
                Verb() << "Multicast: home address: INADDR_ANY:" << port;
            }
            else
            {
                Verb() << "Multicast: home address: " << adapter << ":" << port;
                interface_addr = CreateAddr(adapter, port);
            }

            if (attr.count("source"))
            {
#ifdef IP_ADD_SOURCE_MEMBERSHIP
                ip_mreq_source mreq_ssm;
                /* this is an ssm.  we need to use the right struct and opt */
                opt_name = IP_ADD_SOURCE_MEMBERSHIP;
                mreq_ssm.imr_multiaddr.s_addr = target_addr.sin.sin_addr.s_addr;
                mreq_ssm.imr_interface.s_addr = interface_addr.sin.sin_addr.s_addr;
                inet_pton(AF_INET, attr.at("source").c_str(), &mreq_ssm.imr_sourceaddr);
                mreq_arg_size = sizeof(mreq_ssm);
                mreq_arg_ptr = (const char*)&mreq_ssm;
#else
                throw std::runtime_error("UdpCommon: source-filter multicast not supported by OS");
#endif
            }
            else
            {
                opt_name = IP_ADD_MEMBERSHIP;
                mreq.imr_multiaddr.s_addr = target_addr.sin.sin_addr.s_addr;
                mreq.imr_interface.s_addr = interface_addr.sin.sin_addr.s_addr;
                mreq_arg_size = sizeof(mreq);
                mreq_arg_ptr = (const char*)&mreq;
            }

#ifdef _WIN32
            const auto status_error = SOCKET_ERROR;
#else
            const auto status_error = -1;
#endif
            auto res = setsockopt(m_sock, IPPROTO_IP, opt_name, mreq_arg_ptr, mreq_arg_size);

            if (res == status_error)
            {
                Error(errno, "adding to multicast membership failed");
            }

            attr.erase("multicast");
            attr.erase("adapter");
        }

        // The "ttl" options is handled separately, it maps to both IP_TTL
        // and IP_MULTICAST_TTL so that TTL setting works for both uni- and multicast.
        if (attr.count("ttl"))
        {
            int ttl = stoi(attr.at("ttl"));
            int res = setsockopt(m_sock, IPPROTO_IP, IP_TTL, (const char*)&ttl, sizeof ttl);
            if (res == -1)
                Verb() << "WARNING: failed to set 'ttl' (IP_TTL) to " << ttl;
            res = setsockopt(m_sock, IPPROTO_IP, IP_MULTICAST_TTL, (const char*)&ttl, sizeof ttl);
            if (res == -1)
                Verb() << "WARNING: failed to set 'ttl' (IP_MULTICAST_TTL) to " << ttl;

            attr.erase("ttl");
        }

        m_options = attr;

        for (auto o: udp_options)
        {
            // Ignore "binding" - for UDP there are no post options.
            if ( m_options.count(o.name) )
            {
                string value = m_options.at(o.name);
                bool ok = o.apply<SocketOption::SYSTEM>(m_sock, value);
                if ( !ok )
                    Verb() << "WARNING: failed to set '" << o.name << "' to " << value;
            }
        }
    }

    void Error(int err, string src)
    {
        char buf[512];
        string message = SysStrError(err, buf, 512u);

        cerr << "\nERROR #" << err << ": " << message << endl;

        throw TransmissionError("error: " + src + ": " + message);
    }

    ~UdpCommon()
    {
#ifdef _WIN32
        if (m_sock != -1)
        {
           shutdown(m_sock, SD_BOTH);
           closesocket(m_sock);
           m_sock = -1;
        }
#else
        close(m_sock);
#endif
    }
};


class UdpSource: public Source, public UdpCommon
{
protected:
    bool eof = true;
public:

    UdpSource(string host, int port, const map<string,string>& attr)
    {
        Setup(host, port, attr);

        // On Windows it somehow doesn't work when bind()
        // is called with multicast address. Write the address
        // that designates the network device here, always.

        // Hance we have two fields holding the address:
        // * target_addr: address from which reading will be done
        //   * unicast: local address of the interface
        //   * multicast: the IGMP address
        // * interface_addr: address of the local interface
        //   (same as target_addr for unicast)

        // In case of multicast, binding should be done:
        // On most POSIX systems, to the multicast address (target_addr in this case)
        // On Windows, to a local address (hence use interface_addr, as in this
        // case it differs to target_addr).

#if defined(_WIN32) || defined(__CYGWIN__)
        sockaddr_any baddr = is_multicast ? interface_addr : target_addr;
        static const char* const sysname = "Windows";
#else
        static const char* const sysname = "POSIX";
        sockaddr_any baddr = target_addr;
#endif
        Verb("UDP:", is_multicast ? "Multicast" : "Unicast", "(", sysname,
                "): will bind to: ", baddr.str());
        int stat = ::bind(m_sock, baddr.get(), baddr.size());

        if (stat == -1)
            Error(SysError(), "Binding address for UDP");
        eof = false;
    }

    int Read(size_t chunk, MediaPacket& pkt, ostream & ignored SRT_ATR_UNUSED = cout) override
    {
        if (pkt.payload.size() < chunk)
            pkt.payload.resize(chunk);

        sockaddr_any sa(target_addr.family());
        socklen_t si = sa.size();
        int stat = recvfrom(m_sock, pkt.payload.data(), (int) chunk, 0, sa.get(), &si);
        if (stat < 1)
        {
            if (SysError() != EWOULDBLOCK)
                eof = true;
            pkt.payload.clear();
            return stat;
        }
        sa.len = si;

        // Save this time to potentially use it for SRT target.
        pkt.time = srt_time_now();
        chunk = size_t(stat);
        if (chunk < pkt.payload.size())
            pkt.payload.resize(chunk);

        return stat;
    }

    bool IsOpen() override { return m_sock != -1; }
    bool End() override { return eof; }

    int GetSysSocket() const override { return m_sock; };
};

class UdpTarget: public Target, public UdpCommon
{
public:
    UdpTarget(string host, int port, const map<string,string>& attr )
    {
        if (host.empty())
            cerr << "\nWARN Host for UDP target is not provided. Will send to localhost:" << port << ".\n";

        Setup(host, port, attr);
        if (is_multicast && interface_addr.isany() == false)
        {
            if (interface_addr.family() != AF_INET)
            {
                Error(0, "UDP/target: IPv6 multicast not supported in the application");
            }

            in_addr addr = interface_addr.sin.sin_addr;

            int res = setsockopt(m_sock, IPPROTO_IP, IP_MULTICAST_IF, reinterpret_cast<const char*>(&addr), sizeof(addr));
            if (res == -1)
            {
                Error(SysError(), "setsockopt/IP_MULTICAST_IF: " + adapter);
            }
        }

    }

    int Write(const char* data, size_t len, int64_t src_time SRT_ATR_UNUSED,  ostream & ignored SRT_ATR_UNUSED = cout) override
    {
        int stat = sendto(m_sock, data, (int)len, 0, target_addr.get(), target_addr.size());
        if ( stat == -1 )
        {
            if ((false))
                Error(SysError(), "UDP Write/sendto");
            return stat;
        }
        return stat;
    }

    bool IsOpen() override { return m_sock != -1; }
    bool Broken() override { return false; }

    int GetSysSocket() const override { return m_sock; };
};

template <class Iface> struct Udp;
template <> struct Udp<Source> { typedef UdpSource type; };
template <> struct Udp<Target> { typedef UdpTarget type; };

template <class Iface>
Iface* CreateUdp(const string& host, int port, const map<string,string>& par) { return new typename Udp<Iface>::type (host, port, par); }

class RtpSource: public UdpSource
{
    // for now, make no effort to parse the header, just assume it is always
    // fixed length and either a user-configurable value, or twelve bytes.
    const int MINIMUM_RTP_HEADER_SIZE = 12;
    int bytes_to_skip = MINIMUM_RTP_HEADER_SIZE;
public:
    RtpSource(string host, int port, const map<string,string>& attr) :
        UdpSource { host, port, attr }
        {
            if (attr.count("rtpheadersize"))
            {
                const int header_size = stoi(attr.at("rtpheadersize"), 0, 0);
                if (header_size < MINIMUM_RTP_HEADER_SIZE)
                {
                    cerr << "Invalid RTP header size provided: " << header_size
                        << ", minimum allowed is " << MINIMUM_RTP_HEADER_SIZE
                        << endl;
                    throw invalid_argument("Invalid RTP header size");
                }
                bytes_to_skip = header_size;
            }
        }

    int Read(size_t chunk, MediaPacket& pkt, ostream & ignored SRT_ATR_UNUSED = cout) override
    {
        const int length = UdpSource::Read(chunk, pkt);

        if (length < 1 || !bytes_to_skip)
        {
            // something went wrong, or we're not skipping bytes for some
            // reason, just return the length read via the base method
            return length;
        }

        // we got some data and we're supposed to skip some of it
        // check there's enough bytes for our intended skip
        if (length < bytes_to_skip)
        {
            // something went wrong here
            cerr << "RTP packet too short (" << length
                << " bytes) to remove headers (needed "
                << bytes_to_skip << ")" << endl;
            throw std::runtime_error("Unexpected RTP packet length");
        }

        pkt.payload.erase(
            pkt.payload.begin(),
            pkt.payload.begin() + bytes_to_skip
        );

        return length - bytes_to_skip;
    }
};

class RtpTarget : public UdpTarget {
public:
    RtpTarget(string host, int port, const map<string,string>& attr ) :
        UdpTarget { host, port, attr } {}
};

template <class Iface> struct Rtp;
template <> struct Rtp<Source> { typedef RtpSource type; };
template <> struct Rtp<Target> { typedef RtpTarget type; };

template <class Iface>
Iface* CreateRtp(const string& host, int port, const map<string,string>& par) { return new typename Rtp<Iface>::type (host, port, par); }

template<class Base>
inline bool IsOutput() { return false; }

template<>
inline bool IsOutput<Target>() { return true; }

template <class Base>
extern unique_ptr<Base> CreateMedium(const string& uri)
{
    unique_ptr<Base> ptr;

    UriParser u(uri);

    int iport = 0;
    switch ( u.type() )
    {
    default:
        break; // do nothing, return nullptr
    case UriParser::FILE:
        if (u.host() == "con" || u.host() == "console")
        {
            if (IsOutput<Base>() && (
                (Verbose::on && Verbose::cverb == &cout)
                || g_stats_are_printed_to_stdout))
            {
                cerr << "ERROR: file://con with -v or -r or -s would result in mixing the data and text info.\n";
                cerr << "ERROR: HINT: you can stream through a FIFO (named pipe)\n";
                throw invalid_argument("incorrect parameter combination");
            }
            ptr.reset(CreateConsole<Base>());
        }
// Disable regular file support for the moment
#if 0
        else
            ptr.reset( CreateFile<Base>(u.path()));
#endif
        break;

    case UriParser::SRT:
        iport = atoi(u.port().c_str());
        if ( iport < 1024 )
        {
            cerr << "Port value invalid: " << iport << " - must be >=1024\n";
            throw invalid_argument("Invalid port number");
        }
        ptr.reset( CreateSrt<Base>(u.host(), iport, u.parameters()) );
        break;


    case UriParser::UDP:
        iport = atoi(u.port().c_str());
        if ( iport < 1024 )
        {
            cerr << "Port value invalid: " << iport << " - must be >=1024\n";
            throw invalid_argument("Invalid port number");
        }
        ptr.reset( CreateUdp<Base>(u.host(), iport, u.parameters()) );
        break;

    case UriParser::RTP:
        if (IsOutput<Base>())
        {
            cerr << "RTP not supported as an output\n";
            throw invalid_argument("Invalid output protocol: RTP");
        }
        iport = atoi(u.port().c_str());
        if ( iport < 1024 )
        {
            cerr << "Port value invalid: " << iport << " - must be >=1024\n";
            throw invalid_argument("Invalid port number");
        }
        ptr.reset( CreateRtp<Base>(u.host(), iport, u.parameters()) );
        break;
    }

    if (ptr.get())
        ptr->uri = std::move(u);

    return ptr;
}


std::unique_ptr<Source> Source::Create(const std::string& url)
{
    return CreateMedium<Source>(url);
}

std::unique_ptr<Target> Target::Create(const std::string& url)
{
    return CreateMedium<Target>(url);
}<|MERGE_RESOLUTION|>--- conflicted
+++ resolved
@@ -485,9 +485,6 @@
         Error("srt_connect");
     }
 
-<<<<<<< HEAD
-    SRTSTATUS stat = ConfigurePost(m_sock);
-=======
     int maxsize = srt_getmaxpayloadsize(m_sock);
     if (maxsize == SRT_ERROR)
     {
@@ -501,8 +498,7 @@
         Error(Sprint("accepted connection's payload size ", maxsize, " is too small for required ", transmit_chunk_size, " chunk size"));
     }
 
-    stat = ConfigurePost(m_sock);
->>>>>>> 314b6d22
+    SRTSTATUS stat = ConfigurePost(m_sock);
     if ( stat == SRT_ERROR )
         Error("ConfigurePost");
 }
