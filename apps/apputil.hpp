--- conflicted
+++ resolved
@@ -162,7 +162,23 @@
     return os.str();
 }
 
-<<<<<<< HEAD
+inline bool CheckTrue(const std::vector<std::string>& in)
+{
+    if (in.empty())
+        return true;
+
+    const std::set<std::string> false_vals = { "0", "no", "off", "false" };
+    if (false_vals.count(in[0]))
+        return false;
+
+    return true;
+
+    //if (in[0] != "false" && in[0] != "off")
+    //    return true;
+
+    //return false;
+}
+
 template<class Number>
 Number StrToNumber(const std::string& s)
 {
@@ -180,26 +196,6 @@
 STON(unsigned long long, stoull);
 
 #undef STON
-=======
-
-inline bool CheckTrue(const std::vector<std::string>& in)
-{
-    if (in.empty())
-        return true;
-
-    const std::set<std::string> false_vals = { "0", "no", "off", "false" };
-    if (false_vals.count(in[0]))
-        return false;
-
-    return true;
-
-    //if (in[0] != "false" && in[0] != "off")
-    //    return true;
-
-    //return false;
-}
-
->>>>>>> 3c20a1a7
 
 typedef std::map<std::string, std::vector<std::string>> options_t;
 
@@ -259,6 +255,26 @@
     typedef bool type;
     static type process(const options_t::mapped_type& i) { return CheckTrue(i); }
 };
+
+struct OptionName
+{
+    std::string helptext;
+    std::string main_name;
+    std::set<std::string> names;
+
+    template <class... Args>
+    OptionName(std::string ht, std::string first, Args... rest)
+        : helptext(ht), main_name(first),
+          names {first, rest...}
+    {
+    }
+
+    OptionName(std::initializer_list<std::string> args): main_name(*args.begin()), names(args) {}
+
+    operator std::set<std::string>() { return names; }
+    operator const std::set<std::string>() const { return names; }
+};
+
 
 
 template <class OutType, class OutValue> inline
@@ -274,9 +290,9 @@
 }
 
 template <class OutType, class OutValue> inline
-typename OutType::type Option(const options_t& options, OutValue deflt, const std::set<std::string>& keys)
-{
-    for (auto key: keys)
+typename OutType::type Option(const options_t& options, OutValue deflt, const OptionName& oname)
+{
+    for (auto key: oname.names)
     {
         auto i = options.find(key);
         if ( i != options.end() )
@@ -295,25 +311,6 @@
     }
     return false;
 }
-
-struct OptionName
-{
-    std::string helptext;
-    std::string main_name;
-    std::set<std::string> names;
-
-    template <class... Args>
-    OptionName(std::string ht, std::string first, Args... rest)
-        : helptext(ht), main_name(first),
-          names {first, rest...}
-    {
-    }
-
-    OptionName(std::initializer_list<std::string> args): main_name(*args.begin()), names(args) {}
-
-    operator std::set<std::string>() { return names; }
-};
-
 
 struct OptionScheme
 {
@@ -338,10 +335,9 @@
         // cout << "*D ARG: '" << a << "'\n";
         if (moreoptions && a[0] == '-')
         {
-<<<<<<< HEAD
             size_t seppos; // (see goto, it would jump over initialization)
             current_key = a+1;
-=======
+            /* XXX ALTERNATIVE IMP, please review
             string key(a + 1);  // omit '-'
             size_t pos = key.find_first_of(":");
             if (pos == string::npos)
@@ -350,7 +346,7 @@
             key = key.substr(0, pos);
 
             current_key = key;
->>>>>>> 3c20a1a7
+            */
             if ( current_key == "-" )
             {
                 // The -- argument terminates the options.
@@ -389,19 +385,22 @@
                 if (s.id.names.count(current_key))
                 {
                     // cout << "*D found '" << current_key << "' in scheme type=" << int(s.type) << endl;
-                    if (s.type == OptionScheme::ARG_NONE )
+                    if (s.type == OptionScheme::ARG_NONE)
                     {
                         // Anyway, consider it already processed.
                         break;
                     }
+                    /* XXX ALTERNATIVE IMP, please review
                     else if (s.type == OptionScheme::ARG_ONE)
                     {
                         if (!value.empty())
                             params[current_key].push_back(value);
                     }
+                    */
                     type = s.type;
                     goto Found;
                 }
+
             }
             // Not found: set ARG_NONE.
             // cout << "*D KEY '" << current_key << "' assumed type NONE\n";
