--- conflicted
+++ resolved
@@ -337,19 +337,6 @@
         {
             size_t seppos; // (see goto, it would jump over initialization)
             current_key = a+1;
-<<<<<<< HEAD
-            /* XXX ALTERNATIVE IMP, please review
-            string key(a + 1);  // omit '-'
-            size_t pos = key.find_first_of(":");
-            if (pos == string::npos)
-                pos = key.find(' ');
-            string value = pos == string::npos ? "" : key.substr(pos + 1);
-            key = key.substr(0, pos);
-
-            current_key = key;
-            */
-=======
->>>>>>> d0985788
             if ( current_key == "-" )
             {
                 // The -- argument terminates the options.
@@ -393,21 +380,6 @@
                         // Anyway, consider it already processed.
                         break;
                     }
-<<<<<<< HEAD
-                    /* XXX ALTERNATIVE IMP, please review
-                    else if (s.type == OptionScheme::ARG_ONE)
-=======
-                    type = s.type;
-
-                    if ( vals == 1 && type == OptionScheme::ARG_ONE )
->>>>>>> d0985788
-                    {
-                        // Argument for one-arg option already consumed,
-                        // so set to free args.
-                        goto EndOfArgs;
-                    }
-<<<<<<< HEAD
-                    */
                     type = s.type;
 
                     if ( vals == 1 && type == OptionScheme::ARG_ONE )
@@ -416,8 +388,6 @@
                         // so set to free args.
                         goto EndOfArgs;
                     }
-=======
->>>>>>> d0985788
                     goto Found;
                 }
 
