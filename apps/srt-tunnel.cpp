--- conflicted
+++ resolved
@@ -630,12 +630,9 @@
 
     sockaddr_any sa = CreateAddr(m_uri.host(), m_uri.portno());
 
-<<<<<<< HEAD
-=======
     m_socket = socket(sa.get()->sa_family, SOCK_STREAM, IPPROTO_TCP);
     ConfigurePre();
 
->>>>>>> 211f9053
     int stat = ::bind(m_socket, sa.get(), sa.size());
 
     if (stat == -1)
