--- conflicted
+++ resolved
@@ -40,13 +40,8 @@
 #ifndef S_ISDIR
 #define S_ISDIR(mode)  (((mode) & S_IFMT) == S_IFDIR)
 #endif
-<<<<<<< HEAD
-
-
-bool Upload(UriParser& srt, UriParser& file);
-bool Download(UriParser& srt, UriParser& file);
-=======
->>>>>>> 3d159f01
+
+
 
 
 using namespace std;
@@ -263,15 +258,11 @@
         // the fixed uri.
         static const size_t s_max_path = 4096; // don't care how proper this is
         char tmppath[s_max_path];
-<<<<<<< HEAD
-        char* gwd = getcwd(tmppath, s_max_path);
-=======
 #ifdef _WIN32
         const char* gwd = _getcwd(tmppath, s_max_path);
 #else
         const char* gwd = getcwd(tmppath, s_max_path);
 #endif
->>>>>>> 3d159f01
         if ( !gwd )
         {
             // Don't bother with that now. We need something better for
