/*
 * SRT - Secure, Reliable, Transport
 * Copyright (c) 2018 Haivision Systems Inc.
 * 
 * This Source Code Form is subject to the terms of the Mozilla Public
 * License, v. 2.0. If a copy of the MPL was not distributed with this
 * file, You can obtain one at http://mozilla.org/MPL/2.0/.
 * 
 */

/*****************************************************************************
written by
   Haivision Systems Inc.
 *****************************************************************************/
#ifdef _WIN32
#include <direct.h>
#endif
#include <iostream>
#include <iterator>
#include <vector>
#include <map>
#include <stdexcept>
#include <string>
#include <csignal>
#include <thread>
#include <chrono>
#include <cassert>
#include <sys/stat.h>
#include <srt.h>
#include <udt.h>

#include "apputil.hpp"
#include "uriparser.hpp"
#include "logsupport.hpp"
#include "socketoptions.hpp"
#include "transmitmedia.hpp"
#include "verbose.hpp"


#ifndef S_ISDIR
#define S_ISDIR(mode)  (((mode) & S_IFMT) == S_IFDIR)
#endif


using namespace std;

static bool interrupt = false;
void OnINT_ForceExit(int)
{
    Verb() << "\n-------- REQUESTED INTERRUPT!\n";
    interrupt = true;
}

<<<<<<< HEAD
int main( int argc, char** argv )
{
    OptionName
        o_loglevel = { "ll", "loglevel" },
        o_buffer = {"b", "buffer" },
        o_verbose = {"v", "verbose" },
        o_noflush = {"s", "skipflush" },
        o_fullstats = {"f", "fullstats" };

    // Options that expect no arguments (ARG_NONE) need not be mentioned.
    vector<OptionScheme> optargs = {
        { o_loglevel, OptionScheme::ARG_ONE },
        { o_buffer, OptionScheme::ARG_ONE },
        { o_noflush, OptionScheme::ARG_NONE },
        { o_fullstats, OptionScheme::ARG_NONE }
    };
    options_t params = ProcessOptions(argv, argc, optargs);

    /*
    cerr << "OPTIONS (DEBUG)\n";
    for (auto o: params)
    {
        cerr << "[" << o.first << "] ";
        copy(o.second.begin(), o.second.end(), ostream_iterator<string>(cerr, " "));
        cerr << endl;
    }
    */
=======
>>>>>>> 3c20a1a7

struct FileTransmitConfig
{
    unsigned long chunk_size;
    bool skip_flushing;
    bool quiet = false;
    srt_logging::LogLevel::type loglevel = srt_logging::LogLevel::error;
    set<srt_logging::LogFA> logfas;
    string logfile;
    int bw_report = 0;
    int stats_report = 0;
    string stats_out;
    PrintFormat stats_pf = PRINT_FORMAT_2COLS;
    bool full_stats = false;

    string source;
    string target;
};


void PrintOptionHelp(const set<string> &opt_names, const string &value, const string &desc)
{
    cerr << "\t";
    int i = 0;
    for (auto opt : opt_names)
    {
        if (i++) cerr << ", ";
        cerr << "-" << opt;
    }

    if (!value.empty())
        cerr << ":" << value;
    cerr << "\t- " << desc << "\n";
}


int parse_args(FileTransmitConfig &cfg, int argc, char** argv)
{
    const set<string>
        o_chunk     = { "c", "chunk" },
        o_no_flush  = { "sf", "skipflush" },
        o_bwreport  = { "r", "bwreport", "report", "bandwidth-report", "bitrate-report" },
        o_statsrep  = { "s", "stats", "stats-report-frequency" },
        o_statsout  = { "statsout" },
        o_statspf   = { "pf", "statspf" },
        o_statsfull = { "f", "fullstats" },
        o_loglevel  = { "ll", "loglevel" },
        o_logfa     = { "logfa" },
        o_logfile   = { "logfile" },
        o_quiet     = { "q", "quiet" },
        o_verbose   = { "v", "verbose" },
        o_help      = { "h", "help" },
        o_version   = { "version" };

    const vector<OptionScheme> optargs = {
        { o_chunk,        OptionScheme::ARG_ONE },
        { o_no_flush,     OptionScheme::ARG_NONE },
        { o_bwreport,     OptionScheme::ARG_ONE },
        { o_statsrep,     OptionScheme::ARG_ONE },
        { o_statsout,     OptionScheme::ARG_ONE },
        { o_statspf,      OptionScheme::ARG_ONE },
        { o_statsfull,    OptionScheme::ARG_NONE },
        { o_loglevel,     OptionScheme::ARG_ONE },
        { o_logfa,        OptionScheme::ARG_ONE },
        { o_logfile,      OptionScheme::ARG_ONE },
        { o_quiet,        OptionScheme::ARG_NONE },
        { o_verbose,      OptionScheme::ARG_NONE },
        { o_help,         OptionScheme::ARG_NONE },
        { o_version,      OptionScheme::ARG_NONE }
    };

    options_t params = ProcessOptions(argv, argc, optargs);

          bool print_help    = Option<OutBool>(params, false, o_help);
    const bool print_version = Option<OutBool>(params, false, o_version);

    if (params[""].size() != 2 && !print_help && !print_version)
    {
        cerr << "ERROR. Invalid syntax. Specify source and target URIs.\n";
        if (params[""].size() > 0)
        {
            cerr << "The following options are passed without a key: ";
            copy(params[""].begin(), params[""].end(), ostream_iterator<string>(cerr, ", "));
            cerr << endl;
        }
        print_help = true; // Enable help to print it further
    }


    if (print_help)
    {
        cout << "SRT sample application to transmit files.\n";
        cerr << "SRT Library version: " << SRT_VERSION << endl;
        cerr << "Usage: srt-file-transmit [options] <input-uri> <output-uri>\n";
        cerr << "\n";

        PrintOptionHelp(o_chunk, "<chunk=1456>", "max size of data read in one step");
        PrintOptionHelp(o_no_flush, "", "skip output file flushing");
        PrintOptionHelp(o_bwreport, "<every_n_packets=0>", "bandwidth report frequency");
        PrintOptionHelp(o_statsrep, "<every_n_packets=0>", "frequency of status report");
        PrintOptionHelp(o_statsout, "<filename>", "output stats to file");
        PrintOptionHelp(o_statspf, "<format=default>", "stats printing format [json|csv|default]");
        PrintOptionHelp(o_statsfull, "", "full counters in stats-report (prints total statistics)");
        PrintOptionHelp(o_loglevel, "<level=error>", "log level [fatal,error,info,note,warning]");
        PrintOptionHelp(o_logfa, "<fas=general,...>", "log functional area [all,general,bstats,control,data,tsbpd,rexmit]");
        PrintOptionHelp(o_logfile, "<filename="">", "write logs to file");
        PrintOptionHelp(o_quiet, "", "quiet mode (default off)");
        PrintOptionHelp(o_verbose, "", "verbose mode (default off)");
        cerr << "\n";
        cerr << "\t-h,-help - show this help\n";
        cerr << "\t-version - print SRT library version\n";
        cerr << "\n";
        cerr << "\t<input-uri>  - URI specifying a medium to read from\n";
        cerr << "\t<output-uri> - URI specifying a medium to write to\n";
        cerr << "URI syntax: SCHEME://HOST:PORT/PATH?PARAM1=VALUE&PARAM2=VALUE...\n";
        cerr << "Supported schemes:\n";
        cerr << "\tsrt: use HOST, PORT, and PARAM for setting socket options\n";
        cerr << "\tudp: use HOST, PORT and PARAM for some UDP specific settings\n";
        cerr << "\tfile: file URI or file://con to use stdin or stdout\n";

        return 2;
    }

    if (Option<OutBool>(params, false, o_version))
    {
        cerr << "SRT Library version: " << SRT_VERSION << endl;
        return 2;
    }

    cfg.chunk_size    = stoul(Option<OutString>(params, "1456", o_chunk));
    cfg.skip_flushing = Option<OutBool>(params, false, o_no_flush);
    cfg.bw_report     = stoi(Option<OutString>(params, "0", o_bwreport));
    cfg.stats_report  = stoi(Option<OutString>(params, "0", o_statsrep));
    cfg.stats_out     = Option<OutString>(params, "", o_statsout);
    const string pf   = Option<OutString>(params, "default", o_statspf);
    if (pf == "default")
    {
        cfg.stats_pf = PRINT_FORMAT_2COLS;
    }
    else if (pf == "json")
    {
        cfg.stats_pf = PRINT_FORMAT_JSON;
    }
    else if (pf == "csv")
    {
        cfg.stats_pf = PRINT_FORMAT_CSV;
    }
    else
    {
        cfg.stats_pf = PRINT_FORMAT_2COLS;
        cerr << "ERROR: Unsupported print format: " << pf << endl;
        return 1;
    }

    cfg.full_stats = Option<OutBool>(params, false, o_statsfull);
    cfg.loglevel   = SrtParseLogLevel(Option<OutString>(params, "error", o_loglevel));
    cfg.logfas     = SrtParseLogFA(Option<OutString>(params, "", o_logfa));
    cfg.logfile    = Option<OutString>(params, "", o_logfile);
    cfg.quiet      = Option<OutBool>(params, false, o_quiet);

    if (Option<OutBool>(params, false, o_verbose))
        Verbose::on = !cfg.quiet;

    cfg.source = params[""].at(0);
    cfg.target = params[""].at(1);

    return 0;
}



void ExtractPath(string path, ref_t<string> dir, ref_t<string> fname)
{
    //string& dir = r_dir;
    //string& fname = r_fname;

    string directory = path;
    string filename = "";

    struct stat state;
    stat(path.c_str(), &state);

    if (!S_ISDIR(state.st_mode))
    {
        // Extract directory as a butlast part of path
        size_t pos = path.find_last_of("/");
        if ( pos == string::npos )
        {
            filename = path;
            directory = ".";
        }
        else
        {
            directory = path.substr(0, pos);
            filename = path.substr(pos+1);
        }
    }

    if (directory[0] != '/')
    {
        // Glue in the absolute prefix of the current directory
        // to make it absolute. This is needed to properly interpret
        // the fixed uri.
        static const size_t s_max_path = 4096; // don't care how proper this is
        char tmppath[s_max_path];
#ifdef _WIN32
        const char* gwd = _getcwd(tmppath, s_max_path);
#else
        const char* gwd = getcwd(tmppath, s_max_path);
#endif
        if ( !gwd )
        {
            // Don't bother with that now. We need something better for
            // that anyway.
            throw std::invalid_argument("Path too long");
        }
        const string wd = gwd;

        directory = wd + "/" + directory;
    }

    *dir = directory;
    *fname = filename;
}

bool DoUpload(UriParser& ut, string path, string filename,
              const FileTransmitConfig &cfg, std::ostream &out_stats)
{
    bool result = false;
    unique_ptr<Target> tar;
    SRTSOCKET s = SRT_INVALID_SOCK;
    bool connected = false;
    int pollid = -1;

    ifstream ifile(path, ios::binary);
    if ( !ifile )
    {
        cerr << "Error opening file: '" << path << "'";
        goto exit;
    }

    pollid = srt_epoll_create();
    if ( pollid < 0 )
    {
        cerr << "Can't initialize epoll";
        goto exit;
    }


    while (!interrupt)
    {
        if (!tar.get())
        {
            int sockopt = SRTT_FILE;

            tar = Target::Create(ut.uri());
            if (!tar.get())
            {
                cerr << "Unsupported target type: " << ut.uri() << endl;
                goto exit;
            }

            srt_setsockflag(tar->GetSRTSocket(), SRTO_TRANSTYPE,
                &sockopt, sizeof sockopt);

            int events = SRT_EPOLL_OUT | SRT_EPOLL_ERR;
            if (srt_epoll_add_usock(pollid,
                    tar->GetSRTSocket(), &events))
            {
                cerr << "Failed to add SRT destination to poll, "
                    << tar->GetSRTSocket() << endl;
                goto exit;
            }
            UDT::setstreamid(tar->GetSRTSocket(), filename);
        }

        s = tar->GetSRTSocket();
        assert(s != SRT_INVALID_SOCK);

        SRTSOCKET efd;
        int efdlen = 1;
        if (srt_epoll_wait(pollid,
            0, 0, &efd, &efdlen,
            100, nullptr, nullptr, 0, 0) < 0)
        {
            continue;
        }

        assert(efd == s);
        assert(efdlen == 1);

        SRT_SOCKSTATUS status = srt_getsockstate(s);
        Verb() << "Event with status " << status << "\n";

        switch (status)
        {
            case SRTS_LISTENING:
            {
                if (!tar->AcceptNewClient())
                {
                    cerr << "Failed to accept SRT connection" << endl;
                    goto exit;
                }

                srt_epoll_remove_usock(pollid, s);

                s = tar->GetSRTSocket();
                int events = SRT_EPOLL_OUT | SRT_EPOLL_ERR;
                if (srt_epoll_add_usock(pollid, s, &events))
                {
                    cerr << "Failed to add SRT client to poll" << endl;
                    goto exit;
                }
                cerr << "Target connected (listener)" << endl;
                connected = true;
            }
            break;
            case SRTS_CONNECTED:
            {
                if (!connected)
                {
                    cerr << "Target connected (caller)" << endl;
                    connected = true;
                }
            }
            break;
            case SRTS_BROKEN:
            case SRTS_NONEXIST:
            case SRTS_CLOSED:
            {
                cerr << "Target disconnected" << endl;
                goto exit;
            }
            default:
            {
                // No-Op
            }
            break;
        }

        if (connected)
        {
            vector<char> buf(cfg.chunk_size);
            size_t n = ifile.read(buf.data(), cfg.chunk_size).gcount();
            size_t shift = 0;
            while (n > 0)
            {
                int st = tar->Write(buf.data() + shift, n, out_stats);
                Verb() << "Upload: " << n << " --> " << st
                    << (!shift ? string() : "+" + Sprint(shift));
                if (st == SRT_ERROR)
                {
                    cerr << "Upload: SRT error: " << srt_getlasterror_str()
                        << endl;
                    goto exit;
                }

                n -= st;
                shift += st;
            }

            if (ifile.eof())
            {
                cerr << "File sent" << endl;
                result = true;
                break;
            }

            if ( !ifile.good() )
            {
                cerr << "ERROR while reading file\n";
                goto exit;
            }

        }
    }

    if (result && !cfg.skip_flushing)
    {
        assert(s != SRT_INVALID_SOCK);

        // send-flush-loop
        result = false;
        while (!interrupt)
        {
            size_t bytes;
            size_t blocks;
            int st = srt_getsndbuffer(s, &blocks, &bytes);
            if (st == SRT_ERROR)
            {
                cerr << "Error in srt_getsndbuffer: " << srt_getlasterror_str()
                    << endl;
                goto exit;
            }
            if (bytes == 0)
            {
                cerr << "Buffers flushed" << endl;
                result = true;
                break;
            }
            Verb() << "Sending buffer still: bytes=" << bytes << " blocks="
                << blocks;
            this_thread::sleep_for(chrono::milliseconds(250));
        }
    }

exit:
    if (pollid >= 0)
    {
        srt_epoll_release(pollid);
    }

    return result;
}

bool DoDownload(UriParser& us, string directory, string filename,
                const FileTransmitConfig &cfg, std::ostream &out_stats)
{
    bool result = false;
    unique_ptr<Source> src;
    SRTSOCKET s = SRT_INVALID_SOCK;
    bool connected = false;
    int pollid = -1;
    string id;
    ofstream ofile;
    SRT_SOCKSTATUS status;
    SRTSOCKET efd;
    int efdlen = 1;

    pollid = srt_epoll_create();
    if ( pollid < 0 )
    {
        cerr << "Can't initialize epoll";
        goto exit;
    }

    while (!interrupt)
    {
        if (!src.get())
        {
            int sockopt = SRTT_FILE;

            src = Source::Create(us.uri());
            if (!src.get())
            {
                cerr << "Unsupported source type: " << us.uri() << endl;
                goto exit;
            }

            srt_setsockflag(src->GetSRTSocket(), SRTO_TRANSTYPE,
                &sockopt, sizeof sockopt);

            int events = SRT_EPOLL_IN | SRT_EPOLL_ERR;
            if (srt_epoll_add_usock(pollid,
                    src->GetSRTSocket(), &events))
            {
                cerr << "Failed to add SRT source to poll, "
                    << src->GetSRTSocket() << endl;
                goto exit;
            }
        }

        s = src->GetSRTSocket();
        assert(s != SRT_INVALID_SOCK);

        if (srt_epoll_wait(pollid,
            &efd, &efdlen, 0, 0,
            100, nullptr, nullptr, 0, 0) < 0)
        {
            continue;
        }

        assert(efd == s);
        assert(efdlen == 1);

        status = srt_getsockstate(s);
        Verb() << "Event with status " << status << "\n";

        switch (status)
        {
            case SRTS_LISTENING:
            {
                if (!src->AcceptNewClient())
                {
                    cerr << "Failed to accept SRT connection" << endl;
                    goto exit;
                }

                srt_epoll_remove_usock(pollid, s);

                s = src->GetSRTSocket();
                int events = SRT_EPOLL_IN | SRT_EPOLL_ERR;
                if (srt_epoll_add_usock(pollid, s, &events))
                {
                    cerr << "Failed to add SRT client to poll" << endl;
                    goto exit;
                }
                id = UDT::getstreamid(s);
                cerr << "Source connected (listener), id ["
                    << id << "]" << endl;
                connected = true;
                continue;
            }
            break;
            case SRTS_CONNECTED:
            {
                if (!connected)
                {
                    id = UDT::getstreamid(s);
                    cerr << "Source connected (caller), id ["
                        << id << "]" << endl;
                    connected = true;
                }
            }
            break;
            case SRTS_BROKEN:
            case SRTS_NONEXIST:
            case SRTS_CLOSED:
            {
                cerr << "Source disconnected" << endl;
                goto exit;
            }
            break;
            default:
            {
                // No-Op
            }
            break;
        }

        if (connected)
        {
            vector<char> buf(cfg.chunk_size);

            if (!ofile.is_open())
            {
                const char * fn = id.empty() ? filename.c_str() : id.c_str();
                directory.append("/");
                directory.append(fn);
                ofile.open(directory.c_str(), ios::out | ios::trunc | ios::binary);

                if (!ofile.is_open())
                {
                    cerr << "Error opening file [" << directory << "]" << endl;
                    goto exit;
                }
                cerr << "Writing output to [" << directory << "]" << endl;
            }

            int n = src->Read(cfg.chunk_size, buf, out_stats);
            if (n == SRT_ERROR)
            {
                cerr << "Download: SRT error: " << srt_getlasterror_str() << endl;
                goto exit;
            }

            if (n == 0)
            {
                result = true;
                cerr << "Download COMPLETE.";
                break;
            }

            // Write to file any amount of data received
            Verb() << "Download: --> " << n;
            ofile.write(buf.data(), n);
            if (!ofile.good())
            {
                cerr << "Error writing file" << endl;
                goto exit;
            }

        }
    }

exit:
    if (pollid >= 0)
    {
        srt_epoll_release(pollid);
    }

    return result;
}

bool Upload(UriParser& srt_target_uri, UriParser& fileuri,
            const FileTransmitConfig &cfg, std::ostream &out_stats)
{
    if ( fileuri.scheme() != "file" )
    {
        cerr << "Upload: source accepted only as a file\n";
        return false;
    }
    // fileuri is source-reading file
    // srt_target_uri is SRT target

    string path = fileuri.path();
    string directory, filename;
    ExtractPath(path, ref(directory), ref(filename));
    Verb() << "Extract path '" << path << "': directory=" << directory << " filename=" << filename;
    // Set ID to the filename.
    // Directory will be preserved.

    // Add some extra parameters.
    srt_target_uri["transtype"] = "file";

    return DoUpload(srt_target_uri, path, filename, cfg, out_stats);
}

bool Download(UriParser& srt_source_uri, UriParser& fileuri,
              const FileTransmitConfig &cfg, std::ostream &out_stats)
{
    if (fileuri.scheme() != "file" )
    {
        cerr << "Download: target accepted only as a file\n";
        return false;
    }

    string path = fileuri.path(), directory, filename;
    ExtractPath(path, Ref(directory), Ref(filename));
    Verb() << "Extract path '" << path << "': directory=" << directory << " filename=" << filename;

    return DoDownload(srt_source_uri, directory, filename, cfg, out_stats);
}


int main(int argc, char** argv)
{
    FileTransmitConfig cfg;
    const int parse_ret = parse_args(cfg, argc, argv);
    if (parse_ret != 0)
        return parse_ret == 1 ? EXIT_FAILURE : 0;

    //
    // Set global config variables
    //
    if (cfg.chunk_size != SRT_LIVE_MAX_PLSIZE)
        transmit_chunk_size = cfg.chunk_size;
    printformat = cfg.stats_pf;
    transmit_bw_report = cfg.bw_report;
    transmit_stats_report = cfg.stats_report;
    transmit_total_stats = cfg.full_stats;

    //
    // Set SRT log levels and functional areas
    //
    srt_setloglevel(cfg.loglevel);
    for (set<srt_logging::LogFA>::iterator i = cfg.logfas.begin(); i != cfg.logfas.end(); ++i)
        srt_addlogfa(*i);

    //
    // SRT log handler
    //
    std::ofstream logfile_stream; // leave unused if not set
    if (!cfg.logfile.empty())
    {
        logfile_stream.open(cfg.logfile.c_str());
        if (!logfile_stream)
        {
            cerr << "ERROR: Can't open '" << cfg.logfile.c_str() << "' for writing - fallback to cerr\n";
        }
        else
        {
            UDT::setlogstream(logfile_stream);
        }
    }

    //
    // SRT stats output
    //
    std::ofstream logfile_stats; // leave unused if not set
    if (cfg.stats_out != "" && cfg.stats_out != "stdout")
    {
        logfile_stats.open(cfg.stats_out.c_str());
        if (!logfile_stats)
        {
            cerr << "ERROR: Can't open '" << cfg.stats_out << "' for writing stats. Fallback to stdout.\n";
            return 1;
        }
    }
    else if (cfg.bw_report != 0 || cfg.stats_report != 0)
    {
        g_stats_are_printed_to_stdout = true;
    }

    ostream &out_stats = logfile_stats.is_open() ? logfile_stats : cout;

    // File transmission code

    UriParser us(cfg.source), ut(cfg.target);

    Verb() << "SOURCE type=" << us.scheme() << ", TARGET type=" << ut.scheme();

    signal(SIGINT, OnINT_ForceExit);
    signal(SIGTERM, OnINT_ForceExit);

    try
    {
        if (us.scheme() == "srt")
        {
            if (ut.scheme() != "file")
            {
                cerr << "SRT to FILE should be specified\n";
                return 1;
            }
            Download(us, ut, cfg, out_stats);
        }
        else if (ut.scheme() == "srt")
        {
            if (us.scheme() != "file")
            {
                cerr << "FILE to SRT should be specified\n";
                return 1;
            }
            Upload(ut, us, cfg, out_stats);
        }
        else
        {
            cerr << "SRT URI must be one of given media.\n";
            return 1;
        }
    }
    catch (std::exception& x)
    {
        cerr << "ERROR: " << x.what() << endl;
        return 1;
    }


    return 0;
}

<|MERGE_RESOLUTION|>--- conflicted
+++ resolved
@@ -51,36 +51,6 @@
     interrupt = true;
 }
 
-<<<<<<< HEAD
-int main( int argc, char** argv )
-{
-    OptionName
-        o_loglevel = { "ll", "loglevel" },
-        o_buffer = {"b", "buffer" },
-        o_verbose = {"v", "verbose" },
-        o_noflush = {"s", "skipflush" },
-        o_fullstats = {"f", "fullstats" };
-
-    // Options that expect no arguments (ARG_NONE) need not be mentioned.
-    vector<OptionScheme> optargs = {
-        { o_loglevel, OptionScheme::ARG_ONE },
-        { o_buffer, OptionScheme::ARG_ONE },
-        { o_noflush, OptionScheme::ARG_NONE },
-        { o_fullstats, OptionScheme::ARG_NONE }
-    };
-    options_t params = ProcessOptions(argv, argc, optargs);
-
-    /*
-    cerr << "OPTIONS (DEBUG)\n";
-    for (auto o: params)
-    {
-        cerr << "[" << o.first << "] ";
-        copy(o.second.begin(), o.second.end(), ostream_iterator<string>(cerr, " "));
-        cerr << endl;
-    }
-    */
-=======
->>>>>>> 3c20a1a7
 
 struct FileTransmitConfig
 {
@@ -119,7 +89,7 @@
 
 int parse_args(FileTransmitConfig &cfg, int argc, char** argv)
 {
-    const set<string>
+    const OptionName
         o_chunk     = { "c", "chunk" },
         o_no_flush  = { "sf", "skipflush" },
         o_bwreport  = { "r", "bwreport", "report", "bandwidth-report", "bitrate-report" },
