/*
 * SRT - Secure, Reliable, Transport
 * Copyright (c) 2018 Haivision Systems Inc.
 * 
 * This Source Code Form is subject to the terms of the Mozilla Public
 * License, v. 2.0. If a copy of the MPL was not distributed with this
 * file, You can obtain one at http://mozilla.org/MPL/2.0/.
 * 
 */

#ifndef INC__COMMON_TRANSMITMEDIA_HPP
#define INC__COMMON_TRANSMITMEDIA_HPP

#include <string>
#include <map>
#include <stdexcept>

#include "transmitbase.hpp"
#include <udt.h> // Needs access to CUDTException

using namespace std;

// Trial version of an exception. Try to implement later an official
// interruption mechanism in SRT using this.

struct TransmissionError: public std::runtime_error
{
    TransmissionError(const std::string& arg):
        std::runtime_error(arg)
    {
    }
};

class SrtCommon
{
protected:

    bool m_output_direction = false; //< Defines which of SND or RCV option variant should be used, also to set SRT_SENDER for output
    int m_timeout = 0; //< enforces using SRTO_SNDTIMEO or SRTO_RCVTIMEO, depending on @a m_output_direction
    bool m_tsbpdmode = true;
    int m_outgoing_port = 0;
    string m_mode;
    string m_adapter;
    map<string, string> m_options; // All other options, as provided in the URI
    SRTSOCKET m_sock = SRT_INVALID_SOCK;
    SRTSOCKET m_bindsock = SRT_INVALID_SOCK;
    bool IsUsable() { SRT_SOCKSTATUS st = srt_getsockstate(m_sock); return st > SRTS_INIT && st < SRTS_BROKEN; }
    bool IsBroken() { return srt_getsockstate(m_sock) > SRTS_CONNECTED; }

public:
    void InitParameters(string host, map<string,string> par);
    void PrepareListener(string host, int port, int backlog);
    void StealFrom(SrtCommon& src);
    bool AcceptNewClient();

    SRTSOCKET Socket() { return m_sock; }
    SRTSOCKET Listener() { return m_bindsock; }

    virtual void Close();

protected:

    void Error(UDT::ERRORINFO& udtError, string src);
    void Init(string host, int port, map<string,string> par, bool dir_output);

    virtual int ConfigurePost(SRTSOCKET sock);
    virtual int ConfigurePre(SRTSOCKET sock);

    void OpenClient(string host, int port);
    void PrepareClient();
    void SetupAdapter(const std::string& host, int port);
    void ConnectClient(string host, int port);

    void OpenServer(string host, int port)
    {
        PrepareListener(host, port, 1);
    }

    void OpenRendezvous(string adapter, string host, int port);

    virtual ~SrtCommon();
};


class SrtSource: public Source, public SrtCommon
{
<<<<<<< HEAD
    // (unused?) int srt_epoll = -1;
=======
>>>>>>> 3c20a1a7
    std::string hostport_copy;
public:

    SrtSource(std::string host, int port, const std::map<std::string,std::string>& par);
    SrtSource()
    {
        // Do nothing - create just to prepare for use
    }

    int Read(size_t chunk, bytevector& data, ostream& out_stats = cout) override;

    /*
       In this form this isn't needed.
       Unblock if any extra settings have to be made.
    virtual int ConfigurePre(UDTSOCKET sock) override
    {
        int result = SrtCommon::ConfigurePre(sock);
        if ( result == -1 )
            return result;
        return 0;
    }
    */

    bool IsOpen() override { return IsUsable(); }
    bool End() override { return IsBroken(); }
    void Close() override { return SrtCommon::Close(); }

    SRTSOCKET GetSRTSocket() override
    { 
        SRTSOCKET socket = SrtCommon::Socket();
        if (socket == SRT_INVALID_SOCK)
            socket = SrtCommon::Listener();
        return socket;
    }
    bool AcceptNewClient() override { return SrtCommon::AcceptNewClient(); }
};

class SrtTarget: public Target, public SrtCommon
{
public:

    SrtTarget(std::string host, int port, const std::map<std::string,std::string>& par)
    {
        Init(host, port, par, true);
    }

    SrtTarget() {}

    int ConfigurePre(SRTSOCKET sock) override;
    int Write(const char* data, size_t size, ostream &out_stats = cout) override;
    bool IsOpen() override { return IsUsable(); }
    bool Broken() override { return IsBroken(); }
    void Close() override { return SrtCommon::Close(); }

    size_t Still() override
    {
        size_t bytes;
        int st = srt_getsndbuffer(m_sock, nullptr, &bytes);
        if (st == -1)
            return 0;
        return bytes;
    }

    SRTSOCKET GetSRTSocket() override
    { 
        SRTSOCKET socket = SrtCommon::Socket();
        if (socket == SRT_INVALID_SOCK)
            socket = SrtCommon::Listener();
        return socket;
    }
    bool AcceptNewClient() override { return SrtCommon::AcceptNewClient(); }
};


// This class is used when we don't know yet whether the given URI
// designates an effective listener or caller. So we create it, initialize,
// then we know what mode we'll be using.
//
// When caller, then we will do connect() using this object, then clone out
// a new object - of a direction specific class - which will steal the socket
// from this one and then roll the data. After this, this object is ready
// to connect again, and will create its own socket for that occasion, and
// the whole procedure repeats.
//
// When listener, then this object will be doing accept() and with every
// successful acceptation it will clone out a new object - of a direction
// specific class - which will steal just the connection socket from this
// object. This object will still live on and accept new connections and
// so on.
class SrtModel: public SrtCommon
{
public:
    bool is_caller = false;
    string m_host;
    int m_port = 0;


    SrtModel(string host, int port, map<string,string> par);
    void Establish(ref_t<std::string> name);

    void Close()
    {
        if (m_sock != SRT_INVALID_SOCK)
        {
            srt_close(m_sock);
            m_sock = SRT_INVALID_SOCK;
        }
    }
};



#endif<|MERGE_RESOLUTION|>--- conflicted
+++ resolved
@@ -84,10 +84,6 @@
 
 class SrtSource: public Source, public SrtCommon
 {
-<<<<<<< HEAD
-    // (unused?) int srt_epoll = -1;
-=======
->>>>>>> 3c20a1a7
     std::string hostport_copy;
 public:
 
