--- conflicted
+++ resolved
@@ -1,473 +1,235 @@
-<<<<<<< HEAD
-################################################################################
-# Windows SRT Build Script
-#============================
-# Usable on a Windows PC with Powershell and Visual studio, 
-# or called by CI systems like AppVeyor
-#
-# By default produces a VS2019 64-bit Release binary using C++11 threads, without
-# encryption or unit tests enabled, but including test apps.
-# Before enabling any encryption options, install OpenSSL or set VCKPG flag to build
-################################################################################
-
-param (
-    [Parameter()][String]$VS_VERSION = "2019",
-    [Parameter()][String]$CONFIGURATION = "Release",
-    [Parameter()][String]$DEVENV_PLATFORM = "x64",
-    [Parameter()][String]$ENABLE_ENCRYPTION = "OFF",
-    [Parameter()][String]$STATIC_LINK_SSL = "OFF",
-    [Parameter()][String]$CXX11 = "ON",
-    [Parameter()][String]$BUILD_APPS = "ON",
-    [Parameter()][String]$UNIT_TESTS = "OFF",
-    [Parameter()][String]$BUILD_DIR = "_build",
-    [Parameter()][String]$VCPKG_OPENSSL = "OFF",
-    [Parameter()][String]$BONDING = "OFF"
-)
-
-# cmake can be optionally installed (useful when running interactively on a developer station).
-# The URL for automatic download is defined later in the script, but it should be possible to just vary the 
-# specific version set below and the URL should be stable enough to still work - you have been warned.
-$cmakeVersion = "3.23.2"
-
-# make all errors trigger a script stop, rather than just carry on
-$ErrorActionPreference = "Stop"
-
-$projectRoot = Join-Path $PSScriptRoot "/.." -Resolve
-
-# if running within AppVeyor, use environment variables to set params instead of passed-in values
-if ( $Env:APPVEYOR ) { 
-    if ( $Env:PLATFORM -eq 'x86' ) { $DEVENV_PLATFORM = 'Win32' } else { $DEVENV_PLATFORM = 'x64' }
-    if ( $Env:APPVEYOR_BUILD_WORKER_IMAGE -eq 'Visual Studio 2022' ) { $VS_VERSION='2022' }
-    if ( $Env:APPVEYOR_BUILD_WORKER_IMAGE -eq 'Visual Studio 2019' ) { $VS_VERSION='2019' }
-    if ( $Env:APPVEYOR_BUILD_WORKER_IMAGE -eq 'Visual Studio 2015' ) { $VS_VERSION='2015' }
-
-    #if not statically linking OpenSSL, set flag to gather the specific openssl package from the build server into package
-    if ( $STATIC_LINK_SSL -eq 'OFF' ) { $Env:GATHER_SSL_INTO_PACKAGE = $true }
-
-    #if unit tests are on, set flag to actually execute ctest step
-    if ( $UNIT_TESTS -eq 'ON' ) { $Env:RUN_UNIT_TESTS = $true }
-    
-    $CONFIGURATION = $Env:CONFIGURATION
-
-    #appveyor has many openssl installations - place the latest one in the default location unless VS2013
-	Remove-Item -Path "C:\OpenSSL-Win32" -Recurse -Force -ErrorAction SilentlyContinue | Out-Null
-	Remove-Item -Path "C:\OpenSSL-Win64" -Recurse -Force -ErrorAction SilentlyContinue | Out-Null
-	Copy-Item -Path "C:\OpenSSL-v111-Win32" "C:\OpenSSL-Win32" -Recurse | Out-Null
-	Copy-Item -Path "C:\OpenSSL-v111-Win64" "C:\OpenSSL-Win64" -Recurse | Out-Null
-}
-
-# persist VS_VERSION so it can be used in an artifact name later
-$Env:VS_VERSION = $VS_VERSION
-
-# select the appropriate cmake generator string given the environment
-if ( $VS_VERSION -eq '2022' ) { $CMAKE_GENERATOR = 'Visual Studio 17 2022'; $MSBUILDVER = "17.10"; }
-if ( $VS_VERSION -eq '2019' ) { $CMAKE_GENERATOR = 'Visual Studio 16 2019'; $MSBUILDVER = "16.0"; }
-if ( $VS_VERSION -eq '2015' -and $DEVENV_PLATFORM -eq 'Win32' ) { $CMAKE_GENERATOR = 'Visual Studio 14 2015'; $MSBUILDVER = "14.0"; }
-if ( $VS_VERSION -eq '2015' -and $DEVENV_PLATFORM -eq 'x64' ) { $CMAKE_GENERATOR = 'Visual Studio 14 2015 Win64'; $MSBUILDVER = "14.0"; }
-
-# clear any previous build and create & enter the build directory
-$buildDir = Join-Path "$projectRoot" "$BUILD_DIR"
-Write-Output "Creating (or cleaning if already existing) the folder $buildDir for project files and outputs"
-Remove-Item -Path $buildDir -Recurse -Force -ErrorAction SilentlyContinue | Out-Null
-New-Item -ItemType Directory -Path $buildDir -ErrorAction SilentlyContinue | Out-Null
-Push-Location $buildDir
-
-# check cmake is installed
-if ( $null -eq (Get-Command "cmake.exe" -ErrorAction SilentlyContinue) ) { 
-    $installCmake = Read-Host "Unable to find cmake in your PATH - would you like to download and install automatically? [yes/no]"
-   
-    if ( $installCmake -eq "y" -or $installCmake -eq "yes" ) {
-        # download cmake and run MSI for user
-        $client = New-Object System.Net.WebClient        
-        $tempDownloadFile = New-TemporaryFile
-        
-        $cmakeUrl = "https://github.com/Kitware/CMake/releases/download/v$cmakeVersion/cmake-$cmakeVersion-win64-x64.msi"
-        $cmakeMsiFile = "$tempDownloadFile.cmake-$cmakeVersion-win64-x64.msi"
-        Write-Output "Downloading cmake from $cmakeUrl (temporary file location $cmakeMsiFile)"
-        Write-Output "Note: select the option to add cmake to path for this script to operate"
-        $client.DownloadFile("$cmakeUrl", "$cmakeMsiFile")
-        Start-Process $cmakeMsiFile -Wait
-        Remove-Item $cmakeMsiFile
-        Write-Output "Cmake should have installed, this script will now exit because of path updates - please now re-run this script"
-        throw
-    }
-    else{
-        Write-Output "Quitting because cmake is required"     
-        throw
-    }
-}
-
-# get pthreads from nuget if CXX11 is not enabled
-if ( $CXX11 -eq "OFF" ) {
-    # get pthreads (this is legacy, and is only available in nuget for VS2015 and VS2013)
-    if ( $VS_VERSION -gt 2015 ) { 
-        Write-Output "Pthreads is not recommended for use beyond VS2015 and is not supported by this build script - aborting build"
-        throw
-    }
-    if ( $DEVENV_PLATFORM -eq 'Win32' ) { 
-        nuget install cinegy.pthreads-win32-$VS_VERSION -version 2.9.1.24 -OutputDirectory ../_packages
-    }
-    else {        
-        nuget install cinegy.pthreads-win64-$VS_VERSION -version 2.9.1.24 -OutputDirectory ../_packages
-    }
-}
-
-# check to see if static SSL linking was requested, and enable encryption if not already ON
-if ( $STATIC_LINK_SSL -eq "ON" ) {
-    if ( $ENABLE_ENCRYPTION -eq "OFF" ) {
-        # requesting a static link implicitly requires encryption support
-        Write-Output "Static linking to OpenSSL requested, will force encryption feature ON"
-        $ENABLE_ENCRYPTION = "ON"
-    }
-}
-
-# check to see if VCPKG is marked to provide OpenSSL, and enable encryption if not already ON
-if ( $VCPKG_OPENSSL -eq "ON" ) {
-    if ( $ENABLE_ENCRYPTION -eq "OFF" ) {
-        # requesting VCPKG to provide OpenSSL requires encryption support
-        Write-Output "VCPKG compilation of OpenSSL requested, will force encryption feature ON"
-        $ENABLE_ENCRYPTION = "ON"
-    }
-}
-
-# build the cmake command flags from arguments
-$cmakeFlags = "-DCMAKE_BUILD_TYPE=$CONFIGURATION " + 
-                "-DENABLE_STDCXX_SYNC=$CXX11 " + 
-                "-DENABLE_APPS=$BUILD_APPS " + 
-                "-DENABLE_ENCRYPTION=$ENABLE_ENCRYPTION " +
-                "-DENABLE_BONDING=$BONDING " +
-                "-DENABLE_UNITTESTS=$UNIT_TESTS"
-
-# if VCPKG is flagged to provide OpenSSL, checkout VCPKG and install package
-if ( $VCPKG_OPENSSL -eq 'ON' ) {    
-    Push-Location $projectRoot
-    Write-Output "Cloning VCPKG into: $(Get-Location)"
-    if (Test-Path -Path ".\vcpkg") {
-        Set-Location .\vcpkg
-        git pull
-    } else {
-        git clone https://github.com/microsoft/vcpkg
-        Set-Location .\vcpkg
-    }
-
-    .\bootstrap-vcpkg.bat
-
-    if($DEVENV_PLATFORM -EQ "x64"){
-        if($STATIC_LINK_SSL -EQ "ON"){
-            .\vcpkg install openssl:x64-windows-static
-            $cmakeFlags += " -DVCPKG_TARGET_TRIPLET=x64-windows-static"
-        }
-        else{
-            .\vcpkg install openssl:x64-windows
-        }        
-    }
-    else{        
-        if($STATIC_LINK_SSL -EQ "ON"){
-            .\vcpkg install openssl:x86-windows-static
-            $cmakeFlags += " -DVCPKG_TARGET_TRIPLET=x86-windows-static"
-        }
-        else{
-            .\vcpkg install openssl:x86-windows
-        }
-    }
-    
-    .\vcpkg integrate install
-    Pop-Location
-    $cmakeFlags += " -DCMAKE_TOOLCHAIN_FILE=$projectRoot\vcpkg\scripts\buildsystems\vcpkg.cmake"
-}
-else {    
-    $cmakeFlags += " -DOPENSSL_USE_STATIC_LIBS=$STATIC_LINK_SSL "
-}
-
-# cmake uses a flag for architecture from vs2019, so add that as a suffix
-if ( $VS_VERSION -ge '2019' ) {    
-    $cmakeFlags += " -A `"$DEVENV_PLATFORM`""
-}
-
-# fire cmake to build project files
-$execVar = "cmake ../ -G`"$CMAKE_GENERATOR`" $cmakeFlags"
-Write-Output $execVar
-
-# Reset reaction to Continue for cmake as it sometimes tends to print
-# things on stderr, which is understood by PowerShell as error. The
-# exit code from cmake will be checked anyway.
-$ErrorActionPreference = "Continue"
-Invoke-Expression "& $execVar"
-
-# check build ran OK, exit if cmake failed
-if( $LASTEXITCODE -ne 0 ) {
-    Write-Output "Non-zero exit code from cmake: $LASTEXITCODE"
-    throw
-}
-
-$ErrorActionPreference = "Stop"
-
-# run the set-version-metadata script to inject build numbers into appveyors console and the resulting DLL
-. $PSScriptRoot/set-version-metadata.ps1
-
-# look for msbuild
-$msBuildPath = Get-Command "msbuild.exe" -ErrorAction SilentlyContinue
-if ( $null -eq $msBuildPath ) { 
-    # no mbsuild in the path, so try to locate with 'vswhere'
-    $vsWherePath = Get-Command "vswhere.exe" -ErrorAction SilentlyContinue
-    if ( $null -eq $vsWherePath ) { 
-        # no vswhere in the path, so check the Microsoft published location (true since VS2017 Update 2)
-        $vsWherePath = Get-Command "${Env:ProgramFiles(x86)}\Microsoft Visual Studio\Installer\vswhere.exe" -ErrorAction SilentlyContinue
-        if ( $null -eq $vsWherePath ) {
-            Write-Output "Cannot find vswhere (used to locate msbuild). Please install VS2017 update 2 (or later) or add vswhere to your path and try again"
-            throw
-        }
-    }    
-    $msBuildPath = & $vsWherePath -products * -version $MSBUILDVER -requires Microsoft.Component.MSBuild -find MSBuild\**\Bin\MSBuild.exe | select-object -first 1
-	if ( $null -eq $msBuildPath ) { 
-		Write-Output "vswhere.exe cannot find msbuild for the specified Visual Studio version - please check the installation"
-		throw
-	}
-}
-
-& $msBuildPath SRT.sln -m /p:Configuration=$CONFIGURATION /p:Platform=$DEVENV_PLATFORM
-
-# return to the directory previously occupied before running the script
-Pop-Location
-
-# if msbuild returned non-zero, throw to cause failure in CI
-if( $LASTEXITCODE -ne 0 ) {
-    throw
-}
-=======
-################################################################################
-# Windows SRT Build Script
-#============================
-# Usable on a Windows PC with Powershell and Visual studio, 
-# or called by CI systems like AppVeyor
-#
-# By default produces a VS2019 64-bit Release binary using C++11 threads, without
-# encryption or unit tests enabled, but including test apps.
-# Before enabling any encryption options, install OpenSSL or set VCKPG flag to build
-################################################################################
-
-param (
-    [Parameter()][String]$VS_VERSION = "2022",
-    [Parameter()][String]$CONFIGURATION = "Release",
-    [Parameter()][String]$DEVENV_PLATFORM = "x64",
-    [Parameter()][String]$ENABLE_ENCRYPTION = "OFF",
-    [Parameter()][String]$STATIC_LINK_SSL = "OFF",
-    [Parameter()][String]$CXX11 = "ON",
-    [Parameter()][String]$BUILD_APPS = "ON",
-    [Parameter()][String]$UNIT_TESTS = "OFF",
-    [Parameter()][String]$BUILD_DIR = "_build",
-    [Parameter()][String]$VCPKG_OPENSSL = "OFF",
-    [Parameter()][String]$BONDING = "OFF"
-)
-
-# cmake can be optionally installed (useful when running interactively on a developer station).
-# The URL for automatic download is defined later in the script, but it should be possible to just vary the 
-# specific version set below and the URL should be stable enough to still work - you have been warned.
-$cmakeVersion = "3.23.2"
-
-# make all errors trigger a script stop, rather than just carry on
-$ErrorActionPreference = "Stop"
-
-$projectRoot = Join-Path $PSScriptRoot "/.." -Resolve
-
-# if running within AppVeyor, use environment variables to set params instead of passed-in values
-if ( $Env:APPVEYOR ) { 
-    if ( $Env:PLATFORM -eq 'x86' ) { $DEVENV_PLATFORM = 'Win32' } else { $DEVENV_PLATFORM = 'x64' }
-    if ( $Env:APPVEYOR_BUILD_WORKER_IMAGE -eq 'Visual Studio 2022' ) { $VS_VERSION='2022' }
-    if ( $Env:APPVEYOR_BUILD_WORKER_IMAGE -eq 'Visual Studio 2019' ) { $VS_VERSION='2019' }
-    if ( $Env:APPVEYOR_BUILD_WORKER_IMAGE -eq 'Visual Studio 2015' ) { $VS_VERSION='2015' }
-
-    #if not statically linking OpenSSL, set flag to gather the specific openssl package from the build server into package
-    if ( $STATIC_LINK_SSL -eq 'OFF' ) { $Env:GATHER_SSL_INTO_PACKAGE = $true }
-
-    #if unit tests are on, set flag to actually execute ctest step
-    if ( $UNIT_TESTS -eq 'ON' ) { $Env:RUN_UNIT_TESTS = $true }
-    
-    $CONFIGURATION = $Env:CONFIGURATION
-
-    #appveyor has many openssl installations - place the latest one in the default location unless VS2013
-    Remove-Item -Path "C:\OpenSSL-Win32" -Recurse -Force -ErrorAction SilentlyContinue | Out-Null
-    Remove-Item -Path "C:\OpenSSL-Win64" -Recurse -Force -ErrorAction SilentlyContinue | Out-Null
-    Copy-Item -Path "C:\OpenSSL-v111-Win32" "C:\OpenSSL-Win32" -Recurse | Out-Null
-    Copy-Item -Path "C:\OpenSSL-v111-Win64" "C:\OpenSSL-Win64" -Recurse | Out-Null
-}
-
-# persist VS_VERSION so it can be used in an artifact name later
-$Env:VS_VERSION = $VS_VERSION
-
-# select the appropriate cmake generator string given the environment
-if ( $VS_VERSION -eq '2022' ) { $CMAKE_GENERATOR = 'Visual Studio 17 2022'; $MSBUILDVER = "17.10"; }
-if ( $VS_VERSION -eq '2019' ) { $CMAKE_GENERATOR = 'Visual Studio 16 2019'; $MSBUILDVER = "16.0"; }
-if ( $VS_VERSION -eq '2015' -and $DEVENV_PLATFORM -eq 'Win32' ) { $CMAKE_GENERATOR = 'Visual Studio 14 2015'; $MSBUILDVER = "14.0"; }
-if ( $VS_VERSION -eq '2015' -and $DEVENV_PLATFORM -eq 'x64' ) { $CMAKE_GENERATOR = 'Visual Studio 14 2015 Win64'; $MSBUILDVER = "14.0"; }
-
-# clear any previous build and create & enter the build directory
-$buildDir = Join-Path "$projectRoot" "$BUILD_DIR"
-Write-Output "Creating (or cleaning if already existing) the folder $buildDir for project files and outputs"
-Remove-Item -Path $buildDir -Recurse -Force -ErrorAction SilentlyContinue | Out-Null
-New-Item -ItemType Directory -Path $buildDir -ErrorAction SilentlyContinue | Out-Null
-Push-Location $buildDir
-
-# check cmake is installed
-if ( $null -eq (Get-Command "cmake.exe" -ErrorAction SilentlyContinue) ) { 
-    $installCmake = Read-Host "Unable to find cmake in your PATH - would you like to download and install automatically? [yes/no]"
-   
-    if ( $installCmake -eq "y" -or $installCmake -eq "yes" ) {
-        # download cmake and run MSI for user
-        $client = New-Object System.Net.WebClient        
-        $tempDownloadFile = New-TemporaryFile
-        
-        $cmakeUrl = "https://github.com/Kitware/CMake/releases/download/v$cmakeVersion/cmake-$cmakeVersion-win64-x64.msi"
-        $cmakeMsiFile = "$tempDownloadFile.cmake-$cmakeVersion-win64-x64.msi"
-        Write-Output "Downloading cmake from $cmakeUrl (temporary file location $cmakeMsiFile)"
-        Write-Output "Note: select the option to add cmake to path for this script to operate"
-        $client.DownloadFile("$cmakeUrl", "$cmakeMsiFile")
-        Start-Process $cmakeMsiFile -Wait
-        Remove-Item $cmakeMsiFile
-        Write-Output "Cmake should have installed, this script will now exit because of path updates - please now re-run this script"
-        throw
-    }
-    else{
-        Write-Output "Quitting because cmake is required"     
-        throw
-    }
-}
-
-# get pthreads from nuget if CXX11 is not enabled
-if ( $CXX11 -eq "OFF" ) {
-    # get pthreads (this is legacy, and is only available in nuget for VS2015 and VS2013)
-    if ( $VS_VERSION -gt 2015 ) { 
-        Write-Output "Pthreads is not recommended for use beyond VS2015 and is not supported by this build script - aborting build"
-        throw
-    }
-    if ( $DEVENV_PLATFORM -eq 'Win32' ) { 
-        nuget install cinegy.pthreads-win32-$VS_VERSION -version 2.9.1.24 -OutputDirectory ../_packages
-    }
-    else {        
-        nuget install cinegy.pthreads-win64-$VS_VERSION -version 2.9.1.24 -OutputDirectory ../_packages
-    }
-}
-
-# check to see if static SSL linking was requested, and enable encryption if not already ON
-if ( $STATIC_LINK_SSL -eq "ON" ) {
-    if ( $ENABLE_ENCRYPTION -eq "OFF" ) {
-        # requesting a static link implicitly requires encryption support
-        Write-Output "Static linking to OpenSSL requested, will force encryption feature ON"
-        $ENABLE_ENCRYPTION = "ON"
-    }
-}
-
-# check to see if VCPKG is marked to provide OpenSSL, and enable encryption if not already ON
-if ( $VCPKG_OPENSSL -eq "ON" ) {
-    if ( $ENABLE_ENCRYPTION -eq "OFF" ) {
-        # requesting VCPKG to provide OpenSSL requires encryption support
-        Write-Output "VCPKG compilation of OpenSSL requested, will force encryption feature ON"
-        $ENABLE_ENCRYPTION = "ON"
-    }
-}
-
-# build the cmake command flags from arguments
-$cmakeFlags = "-DCMAKE_BUILD_TYPE=$CONFIGURATION " + 
-                "-DENABLE_STDCXX_SYNC=$CXX11 " + 
-                "-DENABLE_APPS=$BUILD_APPS " + 
-                "-DENABLE_ENCRYPTION=$ENABLE_ENCRYPTION " +
-                "-DENABLE_BONDING=$BONDING " +
-                "-DENABLE_UNITTESTS=$UNIT_TESTS"
-
-# if VCPKG is flagged to provide OpenSSL, checkout VCPKG and install package
-if ( $VCPKG_OPENSSL -eq 'ON' ) {    
-    Push-Location $projectRoot
-    Write-Output "Cloning VCPKG into: $(Get-Location)"
-    if (Test-Path -Path ".\vcpkg") {
-        Set-Location .\vcpkg
-        git pull
-    } else {
-        git clone https://github.com/microsoft/vcpkg
-        Set-Location .\vcpkg
-    }
-
-    .\bootstrap-vcpkg.bat
-
-    if($DEVENV_PLATFORM -EQ "x64"){
-        if($STATIC_LINK_SSL -EQ "ON"){
-            .\vcpkg install openssl:x64-windows-static
-            $cmakeFlags += " -DVCPKG_TARGET_TRIPLET=x64-windows-static"
-        }
-        else{
-            .\vcpkg install openssl:x64-windows
-        }        
-    }
-    else{        
-        if($STATIC_LINK_SSL -EQ "ON"){
-            .\vcpkg install openssl:x86-windows-static
-            $cmakeFlags += " -DVCPKG_TARGET_TRIPLET=x86-windows-static"
-        }
-        else{
-            .\vcpkg install openssl:x86-windows
-        }
-    }
-    
-    .\vcpkg integrate install
-    Pop-Location
-    $cmakeFlags += " -DCMAKE_TOOLCHAIN_FILE=$projectRoot\vcpkg\scripts\buildsystems\vcpkg.cmake"
-}
-else {    
-    $cmakeFlags += " -DOPENSSL_USE_STATIC_LIBS=$STATIC_LINK_SSL "
-}
-
-# cmake uses a flag for architecture from vs2019, so add that as a suffix
-if ( $VS_VERSION -ge '2019' ) {    
-    $cmakeFlags += " -A `"$DEVENV_PLATFORM`""
-}
-
-# fire cmake to build project files
-$execVar = "cmake ../ -G`"$CMAKE_GENERATOR`" $cmakeFlags"
-Write-Output $execVar
-
-# Reset reaction to Continue for cmake as it sometimes tends to print
-# things on stderr, which is understood by PowerShell as error. The
-# exit code from cmake will be checked anyway.
-$ErrorActionPreference = "Continue"
-Invoke-Expression "& $execVar"
-
-# check build ran OK, exit if cmake failed
-if( $LASTEXITCODE -ne 0 ) {
-    Write-Output "Non-zero exit code from cmake: $LASTEXITCODE"
-    throw
-}
-
-$ErrorActionPreference = "Stop"
-
-# run the set-version-metadata script to inject build numbers into appveyors console and the resulting DLL
-. $PSScriptRoot/set-version-metadata.ps1
-
-# look for msbuild
-$msBuildPath = Get-Command "msbuild.exe" -ErrorAction SilentlyContinue
-if ( $null -eq $msBuildPath ) { 
-    # no mbsuild in the path, so try to locate with 'vswhere'
-    $vsWherePath = Get-Command "vswhere.exe" -ErrorAction SilentlyContinue
-    if ( $null -eq $vsWherePath ) { 
-        # no vswhere in the path, so check the Microsoft published location (true since VS2017 Update 2)
-        $vsWherePath = Get-Command "${Env:ProgramFiles(x86)}\Microsoft Visual Studio\Installer\vswhere.exe" -ErrorAction SilentlyContinue
-        if ( $null -eq $vsWherePath ) {
-            Write-Output "Cannot find vswhere (used to locate msbuild). Please install VS2017 update 2 (or later) or add vswhere to your path and try again"
-            throw
-        }
-    }    
-    $msBuildPath = & $vsWherePath -products * -version $MSBUILDVER -requires Microsoft.Component.MSBuild -find MSBuild\**\Bin\MSBuild.exe | select-object -first 1
-	if ( $null -eq $msBuildPath ) { 
-		Write-Output "vswhere.exe cannot find msbuild for the specified Visual Studio version - please check the installation"
-		throw
-	}
-}
-
-& $msBuildPath SRT.sln -m /p:Configuration=$CONFIGURATION /p:Platform=$DEVENV_PLATFORM
-
-# return to the directory previously occupied before running the script
-Pop-Location
-
-# if msbuild returned non-zero, throw to cause failure in CI
-if( $LASTEXITCODE -ne 0 ) {
-    throw
-}
->>>>>>> 9c7206f0
+################################################################################
+# Windows SRT Build Script
+#============================
+# Usable on a Windows PC with Powershell and Visual studio, 
+# or called by CI systems like AppVeyor
+#
+# By default produces a VS2019 64-bit Release binary using C++11 threads, without
+# encryption or unit tests enabled, but including test apps.
+# Before enabling any encryption options, install OpenSSL or set VCKPG flag to build
+################################################################################
+
+param (
+    [Parameter()][String]$VS_VERSION = "2022",
+    [Parameter()][String]$CONFIGURATION = "Release",
+    [Parameter()][String]$DEVENV_PLATFORM = "x64",
+    [Parameter()][String]$ENABLE_ENCRYPTION = "OFF",
+    [Parameter()][String]$STATIC_LINK_SSL = "OFF",
+    [Parameter()][String]$CXX11 = "ON",
+    [Parameter()][String]$BUILD_APPS = "ON",
+    [Parameter()][String]$UNIT_TESTS = "OFF",
+    [Parameter()][String]$BUILD_DIR = "_build",
+    [Parameter()][String]$VCPKG_OPENSSL = "OFF",
+    [Parameter()][String]$BONDING = "OFF"
+)
+
+# cmake can be optionally installed (useful when running interactively on a developer station).
+# The URL for automatic download is defined later in the script, but it should be possible to just vary the 
+# specific version set below and the URL should be stable enough to still work - you have been warned.
+$cmakeVersion = "3.23.2"
+
+# make all errors trigger a script stop, rather than just carry on
+$ErrorActionPreference = "Stop"
+
+$projectRoot = Join-Path $PSScriptRoot "/.." -Resolve
+
+# if running within AppVeyor, use environment variables to set params instead of passed-in values
+if ( $Env:APPVEYOR ) { 
+    if ( $Env:PLATFORM -eq 'x86' ) { $DEVENV_PLATFORM = 'Win32' } else { $DEVENV_PLATFORM = 'x64' }
+    if ( $Env:APPVEYOR_BUILD_WORKER_IMAGE -eq 'Visual Studio 2022' ) { $VS_VERSION='2022' }
+    if ( $Env:APPVEYOR_BUILD_WORKER_IMAGE -eq 'Visual Studio 2019' ) { $VS_VERSION='2019' }
+    if ( $Env:APPVEYOR_BUILD_WORKER_IMAGE -eq 'Visual Studio 2015' ) { $VS_VERSION='2015' }
+
+    #if not statically linking OpenSSL, set flag to gather the specific openssl package from the build server into package
+    if ( $STATIC_LINK_SSL -eq 'OFF' ) { $Env:GATHER_SSL_INTO_PACKAGE = $true }
+
+    #if unit tests are on, set flag to actually execute ctest step
+    if ( $UNIT_TESTS -eq 'ON' ) { $Env:RUN_UNIT_TESTS = $true }
+    
+    $CONFIGURATION = $Env:CONFIGURATION
+
+    #appveyor has many openssl installations - place the latest one in the default location unless VS2013
+    Remove-Item -Path "C:\OpenSSL-Win32" -Recurse -Force -ErrorAction SilentlyContinue | Out-Null
+    Remove-Item -Path "C:\OpenSSL-Win64" -Recurse -Force -ErrorAction SilentlyContinue | Out-Null
+    Copy-Item -Path "C:\OpenSSL-v111-Win32" "C:\OpenSSL-Win32" -Recurse | Out-Null
+    Copy-Item -Path "C:\OpenSSL-v111-Win64" "C:\OpenSSL-Win64" -Recurse | Out-Null
+}
+
+# persist VS_VERSION so it can be used in an artifact name later
+$Env:VS_VERSION = $VS_VERSION
+
+# select the appropriate cmake generator string given the environment
+if ( $VS_VERSION -eq '2022' ) { $CMAKE_GENERATOR = 'Visual Studio 17 2022'; $MSBUILDVER = "17.10"; }
+if ( $VS_VERSION -eq '2019' ) { $CMAKE_GENERATOR = 'Visual Studio 16 2019'; $MSBUILDVER = "16.0"; }
+if ( $VS_VERSION -eq '2015' -and $DEVENV_PLATFORM -eq 'Win32' ) { $CMAKE_GENERATOR = 'Visual Studio 14 2015'; $MSBUILDVER = "14.0"; }
+if ( $VS_VERSION -eq '2015' -and $DEVENV_PLATFORM -eq 'x64' ) { $CMAKE_GENERATOR = 'Visual Studio 14 2015 Win64'; $MSBUILDVER = "14.0"; }
+
+# clear any previous build and create & enter the build directory
+$buildDir = Join-Path "$projectRoot" "$BUILD_DIR"
+Write-Output "Creating (or cleaning if already existing) the folder $buildDir for project files and outputs"
+Remove-Item -Path $buildDir -Recurse -Force -ErrorAction SilentlyContinue | Out-Null
+New-Item -ItemType Directory -Path $buildDir -ErrorAction SilentlyContinue | Out-Null
+Push-Location $buildDir
+
+# check cmake is installed
+if ( $null -eq (Get-Command "cmake.exe" -ErrorAction SilentlyContinue) ) { 
+    $installCmake = Read-Host "Unable to find cmake in your PATH - would you like to download and install automatically? [yes/no]"
+   
+    if ( $installCmake -eq "y" -or $installCmake -eq "yes" ) {
+        # download cmake and run MSI for user
+        $client = New-Object System.Net.WebClient        
+        $tempDownloadFile = New-TemporaryFile
+        
+        $cmakeUrl = "https://github.com/Kitware/CMake/releases/download/v$cmakeVersion/cmake-$cmakeVersion-win64-x64.msi"
+        $cmakeMsiFile = "$tempDownloadFile.cmake-$cmakeVersion-win64-x64.msi"
+        Write-Output "Downloading cmake from $cmakeUrl (temporary file location $cmakeMsiFile)"
+        Write-Output "Note: select the option to add cmake to path for this script to operate"
+        $client.DownloadFile("$cmakeUrl", "$cmakeMsiFile")
+        Start-Process $cmakeMsiFile -Wait
+        Remove-Item $cmakeMsiFile
+        Write-Output "Cmake should have installed, this script will now exit because of path updates - please now re-run this script"
+        throw
+    }
+    else{
+        Write-Output "Quitting because cmake is required"     
+        throw
+    }
+}
+
+# get pthreads from nuget if CXX11 is not enabled
+if ( $CXX11 -eq "OFF" ) {
+    # get pthreads (this is legacy, and is only available in nuget for VS2015 and VS2013)
+    if ( $VS_VERSION -gt 2015 ) { 
+        Write-Output "Pthreads is not recommended for use beyond VS2015 and is not supported by this build script - aborting build"
+        throw
+    }
+    if ( $DEVENV_PLATFORM -eq 'Win32' ) { 
+        nuget install cinegy.pthreads-win32-$VS_VERSION -version 2.9.1.24 -OutputDirectory ../_packages
+    }
+    else {        
+        nuget install cinegy.pthreads-win64-$VS_VERSION -version 2.9.1.24 -OutputDirectory ../_packages
+    }
+}
+
+# check to see if static SSL linking was requested, and enable encryption if not already ON
+if ( $STATIC_LINK_SSL -eq "ON" ) {
+    if ( $ENABLE_ENCRYPTION -eq "OFF" ) {
+        # requesting a static link implicitly requires encryption support
+        Write-Output "Static linking to OpenSSL requested, will force encryption feature ON"
+        $ENABLE_ENCRYPTION = "ON"
+    }
+}
+
+# check to see if VCPKG is marked to provide OpenSSL, and enable encryption if not already ON
+if ( $VCPKG_OPENSSL -eq "ON" ) {
+    if ( $ENABLE_ENCRYPTION -eq "OFF" ) {
+        # requesting VCPKG to provide OpenSSL requires encryption support
+        Write-Output "VCPKG compilation of OpenSSL requested, will force encryption feature ON"
+        $ENABLE_ENCRYPTION = "ON"
+    }
+}
+
+# build the cmake command flags from arguments
+$cmakeFlags = "-DCMAKE_BUILD_TYPE=$CONFIGURATION " + 
+                "-DENABLE_STDCXX_SYNC=$CXX11 " + 
+                "-DENABLE_APPS=$BUILD_APPS " + 
+                "-DENABLE_ENCRYPTION=$ENABLE_ENCRYPTION " +
+                "-DENABLE_BONDING=$BONDING " +
+                "-DENABLE_UNITTESTS=$UNIT_TESTS"
+
+# if VCPKG is flagged to provide OpenSSL, checkout VCPKG and install package
+if ( $VCPKG_OPENSSL -eq 'ON' ) {    
+    Push-Location $projectRoot
+    Write-Output "Cloning VCPKG into: $(Get-Location)"
+    if (Test-Path -Path ".\vcpkg") {
+        Set-Location .\vcpkg
+        git pull
+    } else {
+        git clone https://github.com/microsoft/vcpkg
+        Set-Location .\vcpkg
+    }
+
+    .\bootstrap-vcpkg.bat
+
+    if($DEVENV_PLATFORM -EQ "x64"){
+        if($STATIC_LINK_SSL -EQ "ON"){
+            .\vcpkg install openssl:x64-windows-static
+            $cmakeFlags += " -DVCPKG_TARGET_TRIPLET=x64-windows-static"
+        }
+        else{
+            .\vcpkg install openssl:x64-windows
+        }        
+    }
+    else{        
+        if($STATIC_LINK_SSL -EQ "ON"){
+            .\vcpkg install openssl:x86-windows-static
+            $cmakeFlags += " -DVCPKG_TARGET_TRIPLET=x86-windows-static"
+        }
+        else{
+            .\vcpkg install openssl:x86-windows
+        }
+    }
+    
+    .\vcpkg integrate install
+    Pop-Location
+    $cmakeFlags += " -DCMAKE_TOOLCHAIN_FILE=$projectRoot\vcpkg\scripts\buildsystems\vcpkg.cmake"
+}
+else {    
+    $cmakeFlags += " -DOPENSSL_USE_STATIC_LIBS=$STATIC_LINK_SSL "
+}
+
+# cmake uses a flag for architecture from vs2019, so add that as a suffix
+if ( $VS_VERSION -ge '2019' ) {    
+    $cmakeFlags += " -A `"$DEVENV_PLATFORM`""
+}
+
+# fire cmake to build project files
+$execVar = "cmake ../ -G`"$CMAKE_GENERATOR`" $cmakeFlags"
+Write-Output $execVar
+
+# Reset reaction to Continue for cmake as it sometimes tends to print
+# things on stderr, which is understood by PowerShell as error. The
+# exit code from cmake will be checked anyway.
+$ErrorActionPreference = "Continue"
+Invoke-Expression "& $execVar"
+
+# check build ran OK, exit if cmake failed
+if( $LASTEXITCODE -ne 0 ) {
+    Write-Output "Non-zero exit code from cmake: $LASTEXITCODE"
+    throw
+}
+
+$ErrorActionPreference = "Stop"
+
+# run the set-version-metadata script to inject build numbers into appveyors console and the resulting DLL
+. $PSScriptRoot/set-version-metadata.ps1
+
+# look for msbuild
+$msBuildPath = Get-Command "msbuild.exe" -ErrorAction SilentlyContinue
+if ( $null -eq $msBuildPath ) { 
+    # no mbsuild in the path, so try to locate with 'vswhere'
+    $vsWherePath = Get-Command "vswhere.exe" -ErrorAction SilentlyContinue
+    if ( $null -eq $vsWherePath ) { 
+        # no vswhere in the path, so check the Microsoft published location (true since VS2017 Update 2)
+        $vsWherePath = Get-Command "${Env:ProgramFiles(x86)}\Microsoft Visual Studio\Installer\vswhere.exe" -ErrorAction SilentlyContinue
+        if ( $null -eq $vsWherePath ) {
+            Write-Output "Cannot find vswhere (used to locate msbuild). Please install VS2017 update 2 (or later) or add vswhere to your path and try again"
+            throw
+        }
+    }    
+    $msBuildPath = & $vsWherePath -products * -version $MSBUILDVER -requires Microsoft.Component.MSBuild -find MSBuild\**\Bin\MSBuild.exe | select-object -first 1
+	if ( $null -eq $msBuildPath ) { 
+		Write-Output "vswhere.exe cannot find msbuild for the specified Visual Studio version - please check the installation"
+		throw
+	}
+}
+
+& $msBuildPath SRT.sln -m /p:Configuration=$CONFIGURATION /p:Platform=$DEVENV_PLATFORM
+
+# return to the directory previously occupied before running the script
+Pop-Location
+
+# if msbuild returned non-zero, throw to cause failure in CI
+if( $LASTEXITCODE -ne 0 ) {
+    throw
+}