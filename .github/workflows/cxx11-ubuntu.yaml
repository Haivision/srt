--- conflicted
+++ resolved
@@ -9,11 +9,7 @@
 jobs:
   build:
     name: ubuntu
-<<<<<<< HEAD
-    runs-on: ubuntu-22.04
-=======
     runs-on: ubuntu-latest
->>>>>>> bab40374
     steps:
     - uses: actions/checkout@v3
     - name: configure
@@ -21,11 +17,6 @@
         mkdir _build && cd _build
         cmake ../ -DCMAKE_COMPILE_WARNING_AS_ERROR=ON -DENABLE_STDCXX_SYNC=ON -DENABLE_ENCRYPTION=ON -DENABLE_UNITTESTS=ON -DENABLE_BONDING=ON -DENABLE_TESTING=ON -DENABLE_EXAMPLES=ON -DENABLE_CODE_COVERAGE=ON -DCMAKE_EXPORT_COMPILE_COMMANDS=ON
     - name: build
-<<<<<<< HEAD
-      # That below is likely SonarQube remains, which was removed earlier.
-      #run: cd _build && build-wrapper-linux-x86-64 --out-dir ${{ env.BUILD_WRAPPER_OUT_DIR }} cmake --build .
-=======
->>>>>>> bab40374
       run: cd _build && cmake --build .
     - name: test
       run: |
