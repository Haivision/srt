name: iOS

on:
  push:
    branches: [ "master", "dev" ]
  pull_request:
    branches: [ "master", "dev" ]

jobs:
  build:
    strategy:
      matrix:
        cxxstdsync: [OFF, ON]

    name: iOS-cxxsync${{ matrix.cxxstdsync }}
    runs-on: macos-latest

    steps:
    - uses: actions/checkout@v3
    - name: configure
      run: |
        mkdir _build && cd _build
<<<<<<< HEAD
        cmake ../ -DENABLE_ENCRYPTION=OFF -DENABLE_STDCXX_SYNC=${{matrix.cxxstdsync}} -DENABLE_MONOTONIC_CLOCK=OFF -DENABLE_UNITTESTS=OFF -DENABLE_BONDING=ON --toolchain scripts/iOS.cmake
=======
        cmake ../ -DENABLE_ENCRYPTION=OFF -DENABLE_STDCXX_SYNC=${{matrix.cxxstdsync}} -DENABLE_UNITTESTS=OFF -DUSE_CXX_STD=c++11 -DENABLE_BONDING=ON --toolchain scripts/iOS.cmake
>>>>>>> 148e2f0d
    - name: build
      run: cd _build && cmake --build ./<|MERGE_RESOLUTION|>--- conflicted
+++ resolved
@@ -20,10 +20,6 @@
     - name: configure
       run: |
         mkdir _build && cd _build
-<<<<<<< HEAD
-        cmake ../ -DENABLE_ENCRYPTION=OFF -DENABLE_STDCXX_SYNC=${{matrix.cxxstdsync}} -DENABLE_MONOTONIC_CLOCK=OFF -DENABLE_UNITTESTS=OFF -DENABLE_BONDING=ON --toolchain scripts/iOS.cmake
-=======
-        cmake ../ -DENABLE_ENCRYPTION=OFF -DENABLE_STDCXX_SYNC=${{matrix.cxxstdsync}} -DENABLE_UNITTESTS=OFF -DUSE_CXX_STD=c++11 -DENABLE_BONDING=ON --toolchain scripts/iOS.cmake
->>>>>>> 148e2f0d
+        cmake ../ -DENABLE_ENCRYPTION=OFF -DENABLE_STDCXX_SYNC=${{matrix.cxxstdsync}} -DENABLE_MONOTONIC_CLOCK=OFF -DENABLE_UNITTESTS=OFF -DUSE_CXX_STD=c++11 -DENABLE_BONDING=ON --toolchain scripts/iOS.cmake
     - name: build
       run: cd _build && cmake --build ./