language: cpp
dist: xenial

addons:
    apt:
        packages:
        - tclsh
        - pkg-config
        - cmake
        - libssl-dev
        - build-essential
        - libmbedtls-dev
        - gdb
    homebrew:
        update: false
        packages:
        - openssl

matrix:
    include:
        - os: linux
          env:
          - BUILD_TYPE=Debug CFG="monotonic openssl werror"
          - BUILD_OPTS='-DENABLE_BONDING=ON -DCMAKE_CXX_FLAGS="-Werror"'
        - env:
          - BUILD_TYPE=Debug CFG="nologging mbedtls monotonic werror"
          - BUILD_OPTS='-DENABLE_LOGGING=OFF -DUSE_ENCLIB=mbedtls -DENABLE_MONOTONIC_CLOCK=ON -DENABLE_BONDING=ON -DCMAKE_CXX_FLAGS="-Werror"'
        - os: linux
          env: BUILD_TYPE=Release CFG=default
        - os: osx
          osx_image: xcode11.1
          env:
          - BUILD_TYPE=Debug CFG=werror
          - BUILD_OPTS='-DCMAKE_CXX_FLAGS="-Werror"'
        - os: osx
          osx_image: xcode11.1
          env:
          - BUILD_TYPE=Release CFG=werror
          - BUILD_OPTS='-DCMAKE_CXX_FLAGS="-Werror"'
        - os: linux
          compiler: x86_64-w64-mingw32-g++
          addons:
            apt:
              packages:
                - gcc-mingw-w64-base
                - binutils-mingw-w64-x86-64
                - gcc-mingw-w64-x86-64
                - gcc-mingw-w64
                - g++-mingw-w64-x86-64
          before_script:
            - git clone -b OpenSSL_1_1_1g https://github.com/openssl/openssl.git openssl
            - cd openssl
            - ./Configure --cross-compile-prefix=x86_64-w64-mingw32- mingw64
            - make
            - cd ..
          env: BUILD_TYPE=Release CFG=default

         # Power jobs
        - os: linux
          arch: ppc64le
          env:
          - BUILD_TYPE=Debug
        - arch: ppc64le
          env:
          - BUILD_TYPE=Release CFG=monotonic
          - BUILD_OPTS='-DENABLE_MONOTONIC_CLOCK=ON'
script:
    - echo COMPILER $TRAVIS_COMPILER
    - echo SYSTEM $TRAVIS_OS_NAME
    - echo BUILD_TYPE $BUILD_TYPE
    - echo BUILD_OPTS $BUILD_OPTS
	- cmake --version | head -1
    - if [ "$TRAVIS_COMPILER" == "x86_64-w64-mingw32-g++" ]; then
<<<<<<< HEAD
        BUILD_OPTS+=" -DCMAKE_C_COMPILER=x86_64-w64-mingw32-gcc";
        BUILD_OPTS+=" -DCMAKE_CXX_COMPILER=x86_64-w64-mingw32-g++";
        BUILD_OPTS+=" -DENABLE_STDCXX_SYNC=OFF -DENABLE_UNITTESTS=OFF -DUSE_OPENSSL_PC=OFF";
		BUILD_OPTS+=" -DOPENSSL_ROOT_DIR=\"$PWD/openssl\"";
		BUILD_OPTS+=" -DCMAKE_SYSTEM_NAME=Windows";
      elif [ "$TRAVIS_OS_NAME" == "linux" ]; then
        BUILD_OPTS+=" -DENABLE_UNITTESTS="ON";
      elif [ "$TRAVIS_OS_NAME" == "osx" ]; then
        export PKG_CONFIG_PATH=$(brew --prefix openssl)"/lib/pkgconfig";
        BUILD_OPTS+=" -DENABLE_UNITTESTS="ON";
      fi
    - cmake . -DCMAKE_BUILD_TYPE=$BUILD_TYPE  $BUILD_OPTS
    - make -j$(nproc);
=======
        export CC="x86_64-w64-mingw32-gcc";
        export CXX="x86_64-w64-mingw32-g++";
        CMAKE_OPTS="-DENABLE_UNITTESTS=OFF -DUSE_OPENSSL_PC=OFF -DOPENSSL_ROOT_DIR=\"$PWD/openssl\" -DCMAKE_SYSTEM_NAME=Windows"
      elif [ "$TRAVIS_OS_NAME" == "linux" ]; then
        CMAKE_OPTS="-DENABLE_UNITTESTS=ON"
      elif [ "$TRAVIS_OS_NAME" == "osx" ]; then
        export PKG_CONFIG_PATH=$(brew --prefix openssl)"/lib/pkgconfig";
        CMAKE_OPTS="-DENABLE_UNITTESTS=ON"
      fi
    - cmake . -DCMAKE_BUILD_TYPE=$BUILD_TYPE $BUILD_OPTS $CMAKE_OPTS; then echo "Configure OK"; else cat CMakeFiles/CMakeError.log; fi;
    - make VERBOSE=1 -j$(nproc);
>>>>>>> 148e2f0d
    - if [ "$TRAVIS_COMPILER" != "x86_64-w64-mingw32-g++" ]; then
        ulimit -c unlimited;
        ./test-srt -disable-ipv6;
        SUCCESS=$?;
        if [ -f core ]; then gdb -batch ./test-srt -c core -ex bt -ex "info thread" -ex quit; else echo "NO CORE - NO CRY!"; fi;
        test $SUCCESS == 0;
      fi<|MERGE_RESOLUTION|>--- conflicted
+++ resolved
@@ -27,16 +27,16 @@
           - BUILD_OPTS='-DENABLE_LOGGING=OFF -DUSE_ENCLIB=mbedtls -DENABLE_MONOTONIC_CLOCK=ON -DENABLE_BONDING=ON -DCMAKE_CXX_FLAGS="-Werror"'
         - os: linux
           env: BUILD_TYPE=Release CFG=default
-        - os: osx
-          osx_image: xcode11.1
-          env:
-          - BUILD_TYPE=Debug CFG=werror
-          - BUILD_OPTS='-DCMAKE_CXX_FLAGS="-Werror"'
-        - os: osx
-          osx_image: xcode11.1
-          env:
-          - BUILD_TYPE=Release CFG=werror
-          - BUILD_OPTS='-DCMAKE_CXX_FLAGS="-Werror"'
+#       - os: osx
+#         osx_image: xcode11.1
+#         env:
+#         - BUILD_TYPE=Debug CFG=werror
+#         - BUILD_OPTS='-DCMAKE_CXX_FLAGS="-Werror"'
+#       - os: osx
+#         osx_image: xcode11.1
+#         env:
+#         - BUILD_TYPE=Release CFG=werror
+#         - BUILD_OPTS='-DCMAKE_CXX_FLAGS="-Werror"'
         - os: linux
           compiler: x86_64-w64-mingw32-g++
           addons:
@@ -69,35 +69,21 @@
     - echo SYSTEM $TRAVIS_OS_NAME
     - echo BUILD_TYPE $BUILD_TYPE
     - echo BUILD_OPTS $BUILD_OPTS
-	- cmake --version | head -1
+    - cmake --version | head -1
     - if [ "$TRAVIS_COMPILER" == "x86_64-w64-mingw32-g++" ]; then
-<<<<<<< HEAD
         BUILD_OPTS+=" -DCMAKE_C_COMPILER=x86_64-w64-mingw32-gcc";
         BUILD_OPTS+=" -DCMAKE_CXX_COMPILER=x86_64-w64-mingw32-g++";
         BUILD_OPTS+=" -DENABLE_STDCXX_SYNC=OFF -DENABLE_UNITTESTS=OFF -DUSE_OPENSSL_PC=OFF";
-		BUILD_OPTS+=" -DOPENSSL_ROOT_DIR=\"$PWD/openssl\"";
-		BUILD_OPTS+=" -DCMAKE_SYSTEM_NAME=Windows";
+        BUILD_OPTS+=" -DOPENSSL_ROOT_DIR=\"$PWD/openssl\"";
+        BUILD_OPTS+=" -DCMAKE_SYSTEM_NAME=Windows";
       elif [ "$TRAVIS_OS_NAME" == "linux" ]; then
         BUILD_OPTS+=" -DENABLE_UNITTESTS="ON";
       elif [ "$TRAVIS_OS_NAME" == "osx" ]; then
         export PKG_CONFIG_PATH=$(brew --prefix openssl)"/lib/pkgconfig";
         BUILD_OPTS+=" -DENABLE_UNITTESTS="ON";
       fi
-    - cmake . -DCMAKE_BUILD_TYPE=$BUILD_TYPE  $BUILD_OPTS
-    - make -j$(nproc);
-=======
-        export CC="x86_64-w64-mingw32-gcc";
-        export CXX="x86_64-w64-mingw32-g++";
-        CMAKE_OPTS="-DENABLE_UNITTESTS=OFF -DUSE_OPENSSL_PC=OFF -DOPENSSL_ROOT_DIR=\"$PWD/openssl\" -DCMAKE_SYSTEM_NAME=Windows"
-      elif [ "$TRAVIS_OS_NAME" == "linux" ]; then
-        CMAKE_OPTS="-DENABLE_UNITTESTS=ON"
-      elif [ "$TRAVIS_OS_NAME" == "osx" ]; then
-        export PKG_CONFIG_PATH=$(brew --prefix openssl)"/lib/pkgconfig";
-        CMAKE_OPTS="-DENABLE_UNITTESTS=ON"
-      fi
-    - cmake . -DCMAKE_BUILD_TYPE=$BUILD_TYPE $BUILD_OPTS $CMAKE_OPTS; then echo "Configure OK"; else cat CMakeFiles/CMakeError.log; fi;
+    - if cmake . -DCMAKE_BUILD_TYPE=$BUILD_TYPE $BUILD_OPTS $CMAKE_OPTS; then echo "Configure OK"; else cat CMakeFiles/CMakeError.log; fi;
     - make VERBOSE=1 -j$(nproc);
->>>>>>> 148e2f0d
     - if [ "$TRAVIS_COMPILER" != "x86_64-w64-mingw32-g++" ]; then
         ulimit -c unlimited;
         ./test-srt -disable-ipv6;
