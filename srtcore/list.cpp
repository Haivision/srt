/*
 * SRT - Secure, Reliable, Transport
 * Copyright (c) 2018 Haivision Systems Inc.
 *
 * This Source Code Form is subject to the terms of the Mozilla Public
 * License, v. 2.0. If a copy of the MPL was not distributed with this
 * file, You can obtain one at http://mozilla.org/MPL/2.0/.
 *
 */

/*****************************************************************************
Copyright (c) 2001 - 2011, The Board of Trustees of the University of Illinois.
All rights reserved.

Redistribution and use in source and binary forms, with or without
modification, are permitted provided that the following conditions are
met:

* Redistributions of source code must retain the above
  copyright notice, this list of conditions and the
  following disclaimer.

* Redistributions in binary form must reproduce the
  above copyright notice, this list of conditions
  and the following disclaimer in the documentation
  and/or other materials provided with the distribution.

* Neither the name of the University of Illinois
  nor the names of its contributors may be used to
  endorse or promote products derived from this
  software without specific prior written permission.

THIS SOFTWARE IS PROVIDED BY THE COPYRIGHT HOLDERS AND CONTRIBUTORS "AS
IS" AND ANY EXPRESS OR IMPLIED WARRANTIES, INCLUDING, BUT NOT LIMITED TO,
THE IMPLIED WARRANTIES OF MERCHANTABILITY AND FITNESS FOR A PARTICULAR
PURPOSE ARE DISCLAIMED. IN NO EVENT SHALL THE COPYRIGHT OWNER OR
CONTRIBUTORS BE LIABLE FOR ANY DIRECT, INDIRECT, INCIDENTAL, SPECIAL,
EXEMPLARY, OR CONSEQUENTIAL DAMAGES (INCLUDING, BUT NOT LIMITED TO,
PROCUREMENT OF SUBSTITUTE GOODS OR SERVICES; LOSS OF USE, DATA, OR
PROFITS; OR BUSINESS INTERRUPTION) HOWEVER CAUSED AND ON ANY THEORY OF
LIABILITY, WHETHER IN CONTRACT, STRICT LIABILITY, OR TORT (INCLUDING
NEGLIGENCE OR OTHERWISE) ARISING IN ANY WAY OUT OF THE USE OF THIS
SOFTWARE, EVEN IF ADVISED OF THE POSSIBILITY OF SUCH DAMAGE.
*****************************************************************************/

/*****************************************************************************
written by
   Yunhong Gu, last updated 01/22/2011
modified by
   Haivision Systems Inc.
*****************************************************************************/

#include "platform_sys.h"

#include "list.h"
#include "packet.h"
#include "logging.h"

// Use "inline namespace" in C++11
namespace srt_logging
{
extern Logger qrlog;
extern Logger qslog;
extern Logger tslog;
}

using srt_logging::qrlog;
using srt_logging::qslog;
using srt_logging::tslog;

using namespace srt::sync;

srt::CSndLossList::CSndLossList(int size)
    : m_caSeq()
    , m_iHead(-1)
    , m_iLength(0)
    , m_iSize(size)
    , m_iLastInsertPos(-1)
    , m_ListLock()
{
    m_caSeq = new Seq[size];

    // -1 means there is no data in the node
    for (int i = 0; i < size; ++i)
    {
        m_caSeq[i].seqstart = SRT_SEQNO_NONE;
        m_caSeq[i].seqend   = SRT_SEQNO_NONE;
    }

    // sender list needs mutex protection
    setupMutex(m_ListLock, "LossList");
}

srt::CSndLossList::~CSndLossList()
{
    delete[] m_caSeq;
    releaseMutex(m_ListLock);
}

void srt::CSndLossList::traceState() const
{
    int pos = m_iHead;
    while (pos != SRT_SEQNO_NONE)
    {
        std::cout << pos << ":[" << m_caSeq[pos].seqstart;
        if (m_caSeq[pos].seqend != SRT_SEQNO_NONE)
            std::cout << ", " << m_caSeq[pos].seqend;
        std::cout << "], ";
        pos = m_caSeq[pos].inext;
    }
    std::cout << "\n";
}

int srt::CSndLossList::insert(int32_t seqno1, int32_t seqno2)
{
    if (seqno1 < 0 || seqno2 < 0 ) {
        LOGC(qslog.Error, log << "IPE: Tried to insert negative seqno " << seqno1 << ":" << seqno2
            << " into sender's loss list. Ignoring.");
        return 0;
    }

    const int inserted_range = CSeqNo::seqlen(seqno1, seqno2);
    if (inserted_range <= 0 || inserted_range >= m_iSize) {
        LOGC(qslog.Error, log << "IPE: Tried to insert too big range of seqno: " << inserted_range <<  ". Ignoring. "
                << "seqno " << seqno1 << ":" << seqno2);
        return 0;
    }

    ScopedLock listguard(m_ListLock);

    if (m_iLength == 0)
    {
        insertHead(0, seqno1, seqno2);
        return m_iLength;
    }

    // Find the insert position in the non-empty list
    const int origlen = m_iLength;
    const int offset  = CSeqNo::seqoff(m_caSeq[m_iHead].seqstart, seqno1);

    if (offset >= m_iSize)
    {
        LOGC(qslog.Error, log << "IPE: New loss record is too far from the first record. Ignoring. "
                << "First loss seqno " << m_caSeq[m_iHead].seqstart
                << ", insert seqno " << seqno1 << ":" << seqno2);
        return 0;
    }

    int loc = (m_iHead + offset + m_iSize) % m_iSize;

    if (loc < 0)
    {
        const int offset_seqno2 = CSeqNo::seqoff(m_caSeq[m_iHead].seqstart, seqno2);
        const int loc_seqno2    = (m_iHead + offset_seqno2 + m_iSize) % m_iSize;

        if (loc_seqno2 < 0)
        {
            // The size of the CSndLossList should be at least the size of the flow window.
            // It means that all the packets sender has sent should fit within m_iSize.
            // If the new loss does not fit, there is some error.
            LOGC(qslog.Error, log << "IPE: New loss record is too old. Ignoring. "
                << "First loss seqno " << m_caSeq[m_iHead].seqstart
                << ", insert seqno " << seqno1 << ":" << seqno2);
            return 0;
        }

        loc = loc_seqno2;
    }

    if (offset < 0)
    {
        insertHead(loc, seqno1, seqno2);
    }
    else if (offset > 0)
    {
        if (seqno1 == m_caSeq[loc].seqstart)
        {
            const bool updated = updateElement(loc, seqno1, seqno2);
            if (!updated)
                return 0;
        }
        else
        {
            // Find the prior node.
            // It should be the highest sequence number less than seqno1.
            // 1. Start the search either from m_iHead, or from m_iLastInsertPos
            int i = m_iHead;
            if ((m_iLastInsertPos != -1) && (CSeqNo::seqcmp(m_caSeq[m_iLastInsertPos].seqstart, seqno1) < 0))
                i = m_iLastInsertPos;

            // 2. Find the highest sequence number less than seqno1.
            while (m_caSeq[i].inext != -1 && CSeqNo::seqcmp(m_caSeq[m_caSeq[i].inext].seqstart, seqno1) < 0)
                i = m_caSeq[i].inext;

            // 3. Check if seqno1 overlaps with (seqbegin, seqend)
            const int seqend = m_caSeq[i].seqend == SRT_SEQNO_NONE ? m_caSeq[i].seqstart : m_caSeq[i].seqend;

            if (CSeqNo::seqcmp(seqend, seqno1) < 0 && CSeqNo::incseq(seqend) != seqno1)
            {
                // No overlap
                // TODO: Here we should actually insert right after i, not at loc.
                insertAfter(loc, i, seqno1, seqno2);
            }
            else
            {
                // TODO: Replace with updateElement(i, seqno1, seqno2).
                // Some changes to updateElement(..) are required.
                m_iLastInsertPos = i;
                if (CSeqNo::seqcmp(seqend, seqno2) >= 0)
                    return 0;

                // overlap, coalesce with prior node, insert(3, 7) to [2, 5], ... becomes [2, 7]
                m_iLength += CSeqNo::seqlen(seqend, seqno2) - 1;
                m_caSeq[i].seqend = seqno2;

                loc = i;
            }
        }
    }
    else // offset == 0, loc == m_iHead
    {
        const bool updated = updateElement(m_iHead, seqno1, seqno2);
        if (!updated)
            return 0;
    }

    coalesce(loc);
    return m_iLength - origlen;
}

void srt::CSndLossList::removeUpTo(int32_t seqno)
{
    ScopedLock listguard(m_ListLock);

    if (0 == m_iLength)
        return;

    // Remove all from the head pointer to a node with a larger seq. no. or the list is empty
    int offset = CSeqNo::seqoff(m_caSeq[m_iHead].seqstart, seqno);
    int loc    = (m_iHead + offset + m_iSize) % m_iSize;

    if (0 == offset)
    {
        // It is the head. Remove the head and point to the next node
        loc = (loc + 1) % m_iSize;

        if (SRT_SEQNO_NONE == m_caSeq[m_iHead].seqend)
            loc = m_caSeq[m_iHead].inext;
        else
        {
            m_caSeq[loc].seqstart = CSeqNo::incseq(seqno);
            if (CSeqNo::seqcmp(m_caSeq[m_iHead].seqend, CSeqNo::incseq(seqno)) > 0)
                m_caSeq[loc].seqend = m_caSeq[m_iHead].seqend;

            m_caSeq[m_iHead].seqend = SRT_SEQNO_NONE;

            m_caSeq[loc].inext = m_caSeq[m_iHead].inext;
        }

        m_caSeq[m_iHead].seqstart = SRT_SEQNO_NONE;

        if (m_iLastInsertPos == m_iHead)
            m_iLastInsertPos = -1;

        m_iHead = loc;

        m_iLength--;
    }
    else if (offset > 0)
    {
        int h = m_iHead;

        if (seqno == m_caSeq[loc].seqstart)
        {
            // target node is not empty, remove part/all of the seqno in the node.
            int temp = loc;
            loc      = (loc + 1) % m_iSize;

            if (SRT_SEQNO_NONE == m_caSeq[temp].seqend)
                m_iHead = m_caSeq[temp].inext;
            else
            {
                // remove part, e.g., [3, 7] becomes [], [4, 7] after remove(3)
                m_caSeq[loc].seqstart = CSeqNo::incseq(seqno);
                if (CSeqNo::seqcmp(m_caSeq[temp].seqend, m_caSeq[loc].seqstart) > 0)
                    m_caSeq[loc].seqend = m_caSeq[temp].seqend;
                m_iHead              = loc;
                m_caSeq[loc].inext   = m_caSeq[temp].inext;
                m_caSeq[temp].inext  = loc;
                m_caSeq[temp].seqend = SRT_SEQNO_NONE;
            }
        }
        else
        {
            // target node is empty, check prior node
            int i = m_iHead;
            while ((-1 != m_caSeq[i].inext) && (CSeqNo::seqcmp(m_caSeq[m_caSeq[i].inext].seqstart, seqno) < 0))
                i = m_caSeq[i].inext;

            loc = (loc + 1) % m_iSize;

            if (SRT_SEQNO_NONE == m_caSeq[i].seqend)
                m_iHead = m_caSeq[i].inext;
            else if (CSeqNo::seqcmp(m_caSeq[i].seqend, seqno) > 0)
            {
                // remove part/all seqno in the prior node
                m_caSeq[loc].seqstart = CSeqNo::incseq(seqno);
                if (CSeqNo::seqcmp(m_caSeq[i].seqend, m_caSeq[loc].seqstart) > 0)
                    m_caSeq[loc].seqend = m_caSeq[i].seqend;

                m_caSeq[i].seqend = seqno;

                m_caSeq[loc].inext = m_caSeq[i].inext;
                m_caSeq[i].inext   = loc;

                m_iHead = loc;
            }
            else
                m_iHead = m_caSeq[i].inext;
        }

        // Remove all nodes prior to the new head
        while (h != m_iHead)
        {
            if (m_caSeq[h].seqend != SRT_SEQNO_NONE)
            {
                m_iLength -= CSeqNo::seqlen(m_caSeq[h].seqstart, m_caSeq[h].seqend);
                m_caSeq[h].seqend = SRT_SEQNO_NONE;
            }
            else
                m_iLength--;

            m_caSeq[h].seqstart = SRT_SEQNO_NONE;

            if (m_iLastInsertPos == h)
                m_iLastInsertPos = -1;

            h = m_caSeq[h].inext;
        }
    }
}

int srt::CSndLossList::getLossLength() const
{
    ScopedLock listguard(m_ListLock);

    return m_iLength;
}

int32_t srt::CSndLossList::popLostSeq()
{
    ScopedLock listguard(m_ListLock);

    if (0 == m_iLength)
    {
        SRT_ASSERT(m_iHead == -1);
        return SRT_SEQNO_NONE;
    }

    if (m_iLastInsertPos == m_iHead)
        m_iLastInsertPos = -1;

    // return the first loss seq. no.
    const int32_t seqno = m_caSeq[m_iHead].seqstart;

    // head moves to the next node
    if (SRT_SEQNO_NONE == m_caSeq[m_iHead].seqend)
    {
        //[3, SRT_SEQNO_NONE] becomes [], and head moves to next node in the list
        m_caSeq[m_iHead].seqstart = SRT_SEQNO_NONE;
        m_iHead                   = m_caSeq[m_iHead].inext;
    }
    else
    {
        // shift to next node, e.g., [3, 7] becomes [], [4, 7]
        int loc = (m_iHead + 1) % m_iSize;

        m_caSeq[loc].seqstart = CSeqNo::incseq(seqno);
        if (CSeqNo::seqcmp(m_caSeq[m_iHead].seqend, m_caSeq[loc].seqstart) > 0)
            m_caSeq[loc].seqend = m_caSeq[m_iHead].seqend;

        m_caSeq[m_iHead].seqstart = SRT_SEQNO_NONE;
        m_caSeq[m_iHead].seqend   = SRT_SEQNO_NONE;

        m_caSeq[loc].inext = m_caSeq[m_iHead].inext;
        m_iHead            = loc;
    }

    m_iLength--;

    return seqno;
}

void srt::CSndLossList::insertHead(int pos, int32_t seqno1, int32_t seqno2)
{
    SRT_ASSERT(pos >= 0);
    m_caSeq[pos].seqstart = seqno1;
    SRT_ASSERT(m_caSeq[pos].seqend == SRT_SEQNO_NONE);
    if (seqno2 != seqno1)
        m_caSeq[pos].seqend = seqno2;

    // new node becomes head
    m_caSeq[pos].inext = m_iHead;
    m_iHead            = pos;
    m_iLastInsertPos   = pos;

    m_iLength += CSeqNo::seqlen(seqno1, seqno2);
}

void srt::CSndLossList::insertAfter(int pos, int pos_after, int32_t seqno1, int32_t seqno2)
{
    m_caSeq[pos].seqstart = seqno1;
    SRT_ASSERT(m_caSeq[pos].seqend == SRT_SEQNO_NONE);
    if (seqno2 != seqno1)
        m_caSeq[pos].seqend = seqno2;

    m_caSeq[pos].inext       = m_caSeq[pos_after].inext;
    m_caSeq[pos_after].inext = pos;
    m_iLastInsertPos         = pos;

    m_iLength += CSeqNo::seqlen(seqno1, seqno2);
}

void srt::CSndLossList::coalesce(int loc)
{
    // coalesce with next node. E.g., [3, 7], ..., [6, 9] becomes [3, 9]
    while ((m_caSeq[loc].inext != -1) && (m_caSeq[loc].seqend != SRT_SEQNO_NONE))
    {
        const int i = m_caSeq[loc].inext;
        if (CSeqNo::seqcmp(m_caSeq[i].seqstart, CSeqNo::incseq(m_caSeq[loc].seqend)) > 0)
            break;

        // coalesce if there is overlap
        if (m_caSeq[i].seqend != SRT_SEQNO_NONE)
        {
            if (CSeqNo::seqcmp(m_caSeq[i].seqend, m_caSeq[loc].seqend) > 0)
            {
                if (CSeqNo::seqcmp(m_caSeq[loc].seqend, m_caSeq[i].seqstart) >= 0)
                    m_iLength -= CSeqNo::seqlen(m_caSeq[i].seqstart, m_caSeq[loc].seqend);

                m_caSeq[loc].seqend = m_caSeq[i].seqend;
            }
            else
                m_iLength -= CSeqNo::seqlen(m_caSeq[i].seqstart, m_caSeq[i].seqend);
        }
        else
        {
            if (m_caSeq[i].seqstart == CSeqNo::incseq(m_caSeq[loc].seqend))
                m_caSeq[loc].seqend = m_caSeq[i].seqstart;
            else
                m_iLength--;
        }

        m_caSeq[i].seqstart = SRT_SEQNO_NONE;
        m_caSeq[i].seqend   = SRT_SEQNO_NONE;
        m_caSeq[loc].inext  = m_caSeq[i].inext;
    }
}

bool srt::CSndLossList::updateElement(int pos, int32_t seqno1, int32_t seqno2)
{
    m_iLastInsertPos = pos;

    if (seqno2 == SRT_SEQNO_NONE || seqno2 == seqno1)
        return false;

    if (m_caSeq[pos].seqend == SRT_SEQNO_NONE)
    {
        m_iLength += CSeqNo::seqlen(seqno1, seqno2) - 1;
        m_caSeq[pos].seqend = seqno2;
        return true;
    }

    // seqno2 <= m_caSeq[pos].seqend
    if (CSeqNo::seqcmp(seqno2, m_caSeq[pos].seqend) <= 0)
        return false;

    // seqno2 > m_caSeq[pos].seqend
    m_iLength += CSeqNo::seqlen(m_caSeq[pos].seqend, seqno2) - 1;
    m_caSeq[pos].seqend = seqno2;
    return true;
}

////////////////////////////////////////////////////////////////////////////////

srt::CRcvLossList::CRcvLossList(int size)
    : m_caSeq()
    , m_iHead(-1)
    , m_iTail(-1)
    , m_iLength(0)
    , m_iSize(size)
    , m_iLargestSeq(SRT_SEQNO_NONE)
{
    m_caSeq = new Seq[m_iSize];

    // -1 means there is no data in the node
    for (int i = 0; i < size; ++i)
    {
        m_caSeq[i].seqstart = SRT_SEQNO_NONE;
        m_caSeq[i].seqend   = SRT_SEQNO_NONE;
    }
}

srt::CRcvLossList::~CRcvLossList()
{
    delete[] m_caSeq;
}

int srt::CRcvLossList::insert(int32_t seqno1, int32_t seqno2)
{
    // Data to be inserted must be larger than all those in the list
    if (m_iLargestSeq != SRT_SEQNO_NONE && CSeqNo::seqcmp(seqno1, m_iLargestSeq) <= 0)
    {
        if (CSeqNo::seqcmp(seqno2, m_iLargestSeq) > 0)
        {
            LOGC(qrlog.Warn,
                 log << "RCV-LOSS/insert: seqno1=" << seqno1 << " too small, adjust to "
                     << CSeqNo::incseq(m_iLargestSeq));
            seqno1 = CSeqNo::incseq(m_iLargestSeq);
        }
        else
        {
            LOGC(qrlog.Warn,
                 log << "RCV-LOSS/insert: (" << seqno1 << "," << seqno2
                     << ") to be inserted is too small: m_iLargestSeq=" << m_iLargestSeq << ", m_iLength=" << m_iLength
                     << ", m_iHead=" << m_iHead << ", m_iTail=" << m_iTail << " -- REJECTING");
            return 0;
        }
    }
    m_iLargestSeq = seqno2;

    if (0 == m_iLength)
    {
        // insert data into an empty list
        m_iHead                   = 0;
        m_iTail                   = 0;
        m_caSeq[m_iHead].seqstart = seqno1;
        if (seqno2 != seqno1)
            m_caSeq[m_iHead].seqend = seqno2;

        m_caSeq[m_iHead].inext  = -1;
        m_caSeq[m_iHead].iprior = -1;
        const int n = CSeqNo::seqlen(seqno1, seqno2);
        m_iLength += n;
        return n;
    }

    // otherwise searching for the position where the node should be
    const int offset = CSeqNo::seqoff(m_caSeq[m_iHead].seqstart, seqno1);
    if (offset < 0)
    {
        LOGC(qrlog.Error,
             log << "RCV-LOSS/insert: IPE: new LOSS %(" << seqno1 << "-" << seqno2 << ") PREDATES HEAD %"
                 << m_caSeq[m_iHead].seqstart << " -- REJECTING");
        return -1;
    }

    int loc = (m_iHead + offset) % m_iSize;

    if ((SRT_SEQNO_NONE != m_caSeq[m_iTail].seqend) && (CSeqNo::incseq(m_caSeq[m_iTail].seqend) == seqno1))
    {
        // coalesce with prior node, e.g., [2, 5], [6, 7] becomes [2, 7]
        loc                 = m_iTail;
        m_caSeq[loc].seqend = seqno2;
    }
    else
    {
        // create new node
        m_caSeq[loc].seqstart = seqno1;

        if (seqno2 != seqno1)
            m_caSeq[loc].seqend = seqno2;

        m_caSeq[m_iTail].inext = loc;
        m_caSeq[loc].iprior    = m_iTail;
        m_caSeq[loc].inext     = -1;
        m_iTail                = loc;
    }

    const int n = CSeqNo::seqlen(seqno1, seqno2);
    m_iLength += n;
    return n;
}

bool srt::CRcvLossList::remove(int32_t seqno)
{
    if (m_iLargestSeq == SRT_SEQNO_NONE || CSeqNo::seqcmp(seqno, m_iLargestSeq) > 0)
        m_iLargestSeq = seqno;

    if (0 == m_iLength)
        return false;

    // locate the position of "seqno" in the list
    int offset = CSeqNo::seqoff(m_caSeq[m_iHead].seqstart, seqno);
    if (offset < 0)
        return false;

    int loc = (m_iHead + offset) % m_iSize;

    if (seqno == m_caSeq[loc].seqstart)
    {
        // This is a seq. no. that starts the loss sequence

        if (SRT_SEQNO_NONE == m_caSeq[loc].seqend)
        {
            // there is only 1 loss in the sequence, delete it from the node
            if (m_iHead == loc)
            {
                m_iHead = m_caSeq[m_iHead].inext;
                if (-1 != m_iHead)
                    m_caSeq[m_iHead].iprior = -1;
                else
                    m_iTail = -1;
            }
            else
            {
                m_caSeq[m_caSeq[loc].iprior].inext = m_caSeq[loc].inext;
                if (-1 != m_caSeq[loc].inext)
                    m_caSeq[m_caSeq[loc].inext].iprior = m_caSeq[loc].iprior;
                else
                    m_iTail = m_caSeq[loc].iprior;
            }

            m_caSeq[loc].seqstart = SRT_SEQNO_NONE;
        }
        else
        {
            // there are more than 1 loss in the sequence
            // move the node to the next and update the starter as the next loss inSeqNo(seqno)

            // find next node
            int i = (loc + 1) % m_iSize;

            // remove the "seqno" and change the starter as next seq. no.
            m_caSeq[i].seqstart = CSeqNo::incseq(m_caSeq[loc].seqstart);

            // process the sequence end
            if (CSeqNo::seqcmp(m_caSeq[loc].seqend, CSeqNo::incseq(m_caSeq[loc].seqstart)) > 0)
                m_caSeq[i].seqend = m_caSeq[loc].seqend;

            // remove the current node
            m_caSeq[loc].seqstart = SRT_SEQNO_NONE;
            m_caSeq[loc].seqend   = SRT_SEQNO_NONE;

            // update list pointer
            m_caSeq[i].inext  = m_caSeq[loc].inext;
            m_caSeq[i].iprior = m_caSeq[loc].iprior;

            if (m_iHead == loc)
                m_iHead = i;
            else
                m_caSeq[m_caSeq[i].iprior].inext = i;

            if (m_iTail == loc)
                m_iTail = i;
            else
                m_caSeq[m_caSeq[i].inext].iprior = i;
        }

        m_iLength--;

        return true;
    }

    // There is no loss sequence in the current position
    // the "seqno" may be contained in a previous node

    // searching previous node
    int i = (loc - 1 + m_iSize) % m_iSize;
    while (SRT_SEQNO_NONE == m_caSeq[i].seqstart)
        i = (i - 1 + m_iSize) % m_iSize;

    // not contained in this node, return
    if ((SRT_SEQNO_NONE == m_caSeq[i].seqend) || (CSeqNo::seqcmp(seqno, m_caSeq[i].seqend) > 0))
        return false;

    if (seqno == m_caSeq[i].seqend)
    {
        // it is the sequence end

        if (seqno == CSeqNo::incseq(m_caSeq[i].seqstart))
            m_caSeq[i].seqend = SRT_SEQNO_NONE;
        else
            m_caSeq[i].seqend = CSeqNo::decseq(seqno);
    }
    else
    {
        // split the sequence

        // construct the second sequence from CSeqNo::incseq(seqno) to the original sequence end
        // located at "loc + 1"
        loc = (loc + 1) % m_iSize;

        m_caSeq[loc].seqstart = CSeqNo::incseq(seqno);
        if (CSeqNo::seqcmp(m_caSeq[i].seqend, m_caSeq[loc].seqstart) > 0)
            m_caSeq[loc].seqend = m_caSeq[i].seqend;

        // the first (original) sequence is between the original sequence start to CSeqNo::decseq(seqno)
        if (seqno == CSeqNo::incseq(m_caSeq[i].seqstart))
            m_caSeq[i].seqend = SRT_SEQNO_NONE;
        else
            m_caSeq[i].seqend = CSeqNo::decseq(seqno);

        // update the list pointer
        m_caSeq[loc].inext  = m_caSeq[i].inext;
        m_caSeq[i].inext    = loc;
        m_caSeq[loc].iprior = i;

        if (m_iTail == i)
            m_iTail = loc;
        else
            m_caSeq[m_caSeq[loc].inext].iprior = loc;
    }

    m_iLength--;

    return true;
}

bool srt::CRcvLossList::remove(int32_t seqno1, int32_t seqno2)
{
    if (CSeqNo::seqcmp(seqno1, seqno2) > 0)
    {
        return false;
    }
    for (int32_t i = seqno1; CSeqNo::seqcmp(i, seqno2) <= 0; i = CSeqNo::incseq(i))
    {
        remove(i);
    }
    return true;
}

<<<<<<< HEAD
int32_t srt::CRcvLossList::removeUpTo(int32_t seqno_end)
=======
int32_t srt::CRcvLossList::removeUpTo(int32_t seqno_last)
>>>>>>> fc82eace
{
    int32_t first = getFirstLostSeq();
    if (first == SRT_SEQNO_NONE)
    {
<<<<<<< HEAD
        //HLOGC(tslog.Debug, log << "rcv-loss: DROP to %" << seqno_end << " - empty list");
        return first; // empty, so nothing to remove
    }

    if (CSeqNo::seqcmp(seqno_end, first) <= 0)
    {
        //HLOGC(tslog.Debug, log << "rcv-loss: DROP to %" << seqno_end << " - first %" << first << " is newer, exitting");
        return first; // seqno_end older than first - nothing to remove
    }

    //HLOGC(tslog.Debug, log << "rcv-loss: DROP to %" << seqno_end << " ...");

    // NOTE: seqno_end is past-the-end here. Removed are only seqs
    // that are earlier than this.
    for (int32_t i = first; CSeqNo::seqcmp(i, seqno_end) < 0; i = CSeqNo::incseq(i))
=======
        //HLOGC(tslog.Debug, log << "rcv-loss: DROP to %" << seqno_last << " - empty list");
        return first; // empty, so nothing to remove
    }

    if (CSeqNo::seqcmp(seqno_last, first) < 0)
    {
        //HLOGC(tslog.Debug, log << "rcv-loss: DROP to %" << seqno_last << " - first %" << first << " is newer, exitting");
        return first; // seqno_last older than first - nothing to remove
    }

    HLOGC(tslog.Debug, log << "rcv-loss: DROP to %" << seqno_last << " ...");

    // NOTE: seqno_last is past-the-end here. Removed are only seqs
    // that are earlier than this.
    for (int32_t i = first; CSeqNo::seqcmp(i, seqno_last) <= 0; i = CSeqNo::incseq(i))
>>>>>>> fc82eace
    {
        //HLOGC(tslog.Debug, log << "... removing %" << i);
        remove(i);
    }

    return first;
}

bool srt::CRcvLossList::find(int32_t seqno1, int32_t seqno2) const
{
    if (0 == m_iLength)
        return false;

    int p = m_iHead;

    while (-1 != p)
    {
        if ((CSeqNo::seqcmp(m_caSeq[p].seqstart, seqno1) == 0) ||
            ((CSeqNo::seqcmp(m_caSeq[p].seqstart, seqno1) > 0) && (CSeqNo::seqcmp(m_caSeq[p].seqstart, seqno2) <= 0)) ||
            ((CSeqNo::seqcmp(m_caSeq[p].seqstart, seqno1) < 0) && (m_caSeq[p].seqend != SRT_SEQNO_NONE) &&
             CSeqNo::seqcmp(m_caSeq[p].seqend, seqno1) >= 0))
            return true;

        p = m_caSeq[p].inext;
    }

    return false;
}

int srt::CRcvLossList::getLossLength() const
{
    return m_iLength;
}

int32_t srt::CRcvLossList::getFirstLostSeq() const
{
    if (0 == m_iLength)
        return SRT_SEQNO_NONE;

    return m_caSeq[m_iHead].seqstart;
}

void srt::CRcvLossList::getLossArray(int32_t* array, int& len, int limit)
{
    len = 0;

    int i = m_iHead;

    while ((len < limit - 1) && (-1 != i))
    {
        array[len] = m_caSeq[i].seqstart;
        if (SRT_SEQNO_NONE != m_caSeq[i].seqend)
        {
            // there are more than 1 loss in the sequence
            array[len] |= LOSSDATA_SEQNO_RANGE_FIRST;
            ++len;
            array[len] = m_caSeq[i].seqend;
        }

        ++len;

        i = m_caSeq[i].inext;
    }
}

srt::CRcvFreshLoss::CRcvFreshLoss(int32_t seqlo, int32_t seqhi, int initial_age)
    : ttl(initial_age)
    , timestamp(steady_clock::now())
{
    seq[0] = seqlo;
    seq[1] = seqhi;
}

srt::CRcvFreshLoss::Emod srt::CRcvFreshLoss::revoke(int32_t sequence)
{
    int32_t diffbegin = CSeqNo::seqcmp(sequence, seq[0]);
    int32_t diffend   = CSeqNo::seqcmp(sequence, seq[1]);

    if (diffbegin < 0 || diffend > 0)
    {
        return NONE; // not within the range at all.
    }

    if (diffbegin == 0)
    {
        if (diffend == 0) // exactly at begin and end
        {
            return DELETE;
        }

        // only exactly at begin. Shrink the range
        seq[0] = CSeqNo::incseq(seq[0]);
        return STRIPPED;
    }

    if (diffend == 0) // exactly at end
    {
        seq[1] = CSeqNo::decseq(seq[1]);
        return STRIPPED;
    }

    return SPLIT;
}

srt::CRcvFreshLoss::Emod srt::CRcvFreshLoss::revoke(int32_t lo, int32_t hi)
{
    // This should only if the range lo-hi is anyhow covered by seq[0]-seq[1].

    // Note: if the checked item contains sequences that are OLDER
    // than the oldest sequence in this range, they should be deleted,
    // even though this wasn't explicitly requested.

    // LOHI:               <lo, hi>
    // ITEM:  <lo, hi>                      <--- delete
    // If the sequence range is older than the range to be revoked,
    // delete it anyway.
    if (lo != SRT_SEQNO_NONE && CSeqNo::seqcmp(lo, seq[1]) > 0)
        return DELETE;
    // IF <lo> is NONE, then rely simply on that item.hi <% arg.hi,
    // which is a condition at the end.

    // LOHI:  <lo, hi>
    // ITEM:             <lo, hi>  <-- NOTFOUND
    // This element is newer than the given sequence, so match failed.
    if (CSeqNo::seqcmp(hi, seq[0]) < 0)
        return NONE;

    // LOHI:     <lo,     hi>
    // ITEM:       <lo,    !     hi>
    // RESULT:            <lo,   hi>
    // 2. If the 'hi' is in the middle (less than seq[1]), delete partially.
    // That is, take care of this range for itself and return STRIPPED.
    if (CSeqNo::seqcmp(hi, seq[1]) < 0)
    {
        seq[0] = CSeqNo::incseq(hi);
        return STRIPPED;
    }

    // LOHI:            <lo,         hi>
    // ITEM:       <lo,    !     hi>
    // RESULT: DELETE.
    // 3. Otherwise delete the record, even if this was covering only part of this range.
    // This is not possible that the sequences OLDER THAN THIS are not required to be
    // revoken together with this one.

    return DELETE;
}<|MERGE_RESOLUTION|>--- conflicted
+++ resolved
@@ -730,32 +730,11 @@
     return true;
 }
 
-<<<<<<< HEAD
-int32_t srt::CRcvLossList::removeUpTo(int32_t seqno_end)
-=======
 int32_t srt::CRcvLossList::removeUpTo(int32_t seqno_last)
->>>>>>> fc82eace
 {
     int32_t first = getFirstLostSeq();
     if (first == SRT_SEQNO_NONE)
     {
-<<<<<<< HEAD
-        //HLOGC(tslog.Debug, log << "rcv-loss: DROP to %" << seqno_end << " - empty list");
-        return first; // empty, so nothing to remove
-    }
-
-    if (CSeqNo::seqcmp(seqno_end, first) <= 0)
-    {
-        //HLOGC(tslog.Debug, log << "rcv-loss: DROP to %" << seqno_end << " - first %" << first << " is newer, exitting");
-        return first; // seqno_end older than first - nothing to remove
-    }
-
-    //HLOGC(tslog.Debug, log << "rcv-loss: DROP to %" << seqno_end << " ...");
-
-    // NOTE: seqno_end is past-the-end here. Removed are only seqs
-    // that are earlier than this.
-    for (int32_t i = first; CSeqNo::seqcmp(i, seqno_end) < 0; i = CSeqNo::incseq(i))
-=======
         //HLOGC(tslog.Debug, log << "rcv-loss: DROP to %" << seqno_last << " - empty list");
         return first; // empty, so nothing to remove
     }
@@ -771,7 +750,6 @@
     // NOTE: seqno_last is past-the-end here. Removed are only seqs
     // that are earlier than this.
     for (int32_t i = first; CSeqNo::seqcmp(i, seqno_last) <= 0; i = CSeqNo::incseq(i))
->>>>>>> fc82eace
     {
         //HLOGC(tslog.Debug, log << "... removing %" << i);
         remove(i);
