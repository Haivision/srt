--- conflicted
+++ resolved
@@ -99,12 +99,7 @@
 
 void srt::CSndLossList::traceState() const
 {
-<<<<<<< HEAD
-    traceState(std::cout);
-    std::cout << "\n";
-=======
     traceState(std::cout) << "\n";
->>>>>>> 072a8c48
 }
 
 int srt::CSndLossList::insert(int32_t seqlo, int32_t seqhi)
