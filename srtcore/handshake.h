/*
 * SRT - Secure, Reliable, Transport
 * Copyright (c) 2018 Haivision Systems Inc.
 * 
 * This Source Code Form is subject to the terms of the Mozilla Public
 * License, v. 2.0. If a copy of the MPL was not distributed with this
 * file, You can obtain one at http://mozilla.org/MPL/2.0/.
 * 
 */

/*****************************************************************************
Copyright (c) 2001 - 2011, The Board of Trustees of the University of Illinois.
All rights reserved.

Redistribution and use in source and binary forms, with or without
modification, are permitted provided that the following conditions are
met:

* Redistributions of source code must retain the above
  copyright notice, this list of conditions and the
  following disclaimer.

* Redistributions in binary form must reproduce the
  above copyright notice, this list of conditions
  and the following disclaimer in the documentation
  and/or other materials provided with the distribution.

* Neither the name of the University of Illinois
  nor the names of its contributors may be used to
  endorse or promote products derived from this
  software without specific prior written permission.

THIS SOFTWARE IS PROVIDED BY THE COPYRIGHT HOLDERS AND CONTRIBUTORS "AS
IS" AND ANY EXPRESS OR IMPLIED WARRANTIES, INCLUDING, BUT NOT LIMITED TO,
THE IMPLIED WARRANTIES OF MERCHANTABILITY AND FITNESS FOR A PARTICULAR
PURPOSE ARE DISCLAIMED. IN NO EVENT SHALL THE COPYRIGHT OWNER OR
CONTRIBUTORS BE LIABLE FOR ANY DIRECT, INDIRECT, INCIDENTAL, SPECIAL,
EXEMPLARY, OR CONSEQUENTIAL DAMAGES (INCLUDING, BUT NOT LIMITED TO,
PROCUREMENT OF SUBSTITUTE GOODS OR SERVICES; LOSS OF USE, DATA, OR
PROFITS; OR BUSINESS INTERRUPTION) HOWEVER CAUSED AND ON ANY THEORY OF
LIABILITY, WHETHER IN CONTRACT, STRICT LIABILITY, OR TORT (INCLUDING
NEGLIGENCE OR OTHERWISE) ARISING IN ANY WAY OUT OF THE USE OF THIS
SOFTWARE, EVEN IF ADVISED OF THE POSSIBILITY OF SUCH DAMAGE.
*****************************************************************************/

#ifndef INC_SRT_HANDSHAKE_H
#define INC_SRT_HANDSHAKE_H

#include <vector>

#include "crypto.h"
#include "utilities.h"

namespace srt
{

typedef Bits<31, 16> HS_CMDSPEC_CMD;
typedef Bits<15, 0> HS_CMDSPEC_SIZE;

// NOTE: Some of these flags represent CAPABILITIES, that is,
// as long as these flags are defined, they must be always set
// (unless they are deprecated).
enum SrtOptions
{
    SRT_OPT_TSBPDSND  = BIT(0), /* Timestamp-based Packet delivery real-time data sender */
    SRT_OPT_TSBPDRCV  = BIT(1), /* Timestamp-based Packet delivery real-time data receiver */
    SRT_OPT_HAICRYPT  = BIT(2), /* CAPABILITY: HaiCrypt AES-128/192/256-CTR */
    SRT_OPT_TLPKTDROP = BIT(3), /* Drop real-time data packets too late to be processed in time */
    SRT_OPT_NAKREPORT = BIT(4), /* Periodic NAK report */
    SRT_OPT_REXMITFLG = BIT(5), // CAPABILITY: One bit in payload packet msgno is "retransmitted" flag
                                // (this flag can be reused for something else, when pre-1.2.0 versions are all abandoned)
    SRT_OPT_STREAM    = BIT(6), // STREAM MODE (not MESSAGE mode)
    SRT_OPT_FILTERCAP = BIT(7), // CAPABILITY: Packet filter supported
};

inline int SrtVersionCapabilities()
{
    // NOTE: SRT_OPT_REXMITFLG is not included here because
    // SRT is prepared to handle also peers that don't have this
    // capability, so a listener responding to a peer that doesn't
    // support it should NOT set this flag.
    //
    // This state will remain until this backward compatibility is
    // decided to be broken, in which case this flag will be always
    // set, and clients that do not support this capability will be
    // rejected.
    return SRT_OPT_HAICRYPT | SRT_OPT_FILTERCAP;
}


std::string SrtFlagString(int32_t flags);

const int SRT_CMD_REJECT = 0, // REJECT is only a symbol for return type
      SRT_CMD_HSREQ = 1,
      SRT_CMD_HSRSP = 2,
      SRT_CMD_KMREQ = 3,
      SRT_CMD_KMRSP = 4,
      SRT_CMD_SID = 5,
      SRT_CMD_CONGESTION = 6,
      SRT_CMD_FILTER = 7,
      SRT_CMD_GROUP = 8,
      SRT_CMD_NONE = -1; // for cases when {no pong for ping is required} | {no extension block found}

enum SrtDataStruct
{
    SRT_HS_VERSION = 0,
    SRT_HS_FLAGS,
    SRT_HS_LATENCY,

    // Keep it always last
    SRT_HS_E_SIZE
};

// For HSv5 the lo and hi part is used for particular side's latency
typedef Bits<31, 16> SRT_HS_LATENCY_RCV;
typedef Bits<15, 0> SRT_HS_LATENCY_SND;
// For HSv4 only the lower part is used.
typedef Bits<15, 0> SRT_HS_LATENCY_LEG;


struct SrtHandshakeExtension
{
    int16_t type;
    std::vector<uint32_t> contents;

    SrtHandshakeExtension(int16_t cmd): type(cmd) {}
};

// Implemented in core.cpp, so far
void SrtExtractHandshakeExtensions(const char* bufbegin, size_t size,
        std::vector<SrtHandshakeExtension>& w_output);


struct SrtHSRequest: public SrtHandshakeExtension
{
    typedef Bits<31, 16> SRT_HSTYPE_ENCFLAGS;
    typedef Bits<15, 0> SRT_HSTYPE_HSFLAGS;

    // For translating PBKEYLEN into crypto flags
    // This value is 16, 24, 32; after cutting off
    // the leftmost 3 bits, it is 2, 3, 4.
    typedef Bits<5, 3> SRT_PBKEYLEN_BITS;

    // This value fits ins SRT_HSTYPE_HSFLAGS.
    //  ....                                HAIVISIOn
    static const int32_t SRT_MAGIC_CODE = 0x4A17;

    static int32_t wrapFlags(bool withmagic, int crypto_keylen)
    {
        int32_t base = withmagic ? SRT_MAGIC_CODE : 0;
        return base | SRT_HSTYPE_ENCFLAGS::wrap( SRT_PBKEYLEN_BITS::unwrap(crypto_keylen) );
    }

    // Group handshake extension layout

    //  0                   1                   2                   3
    //  0 1 2 3 4 5 6 7 8 9 0 1 2 3 4 5 6 7 8 9 0 1 2 3 4 5 6 7 8 9 0 1
    //  +-+-+-+-+-+-+-+-+-+-+-+-+-+-+-+-+-+-+-+-+-+-+-+-+-+-+-+-+-+-+-+-+
    //  |                           Group ID                            |
    //  +-+-+-+-+-+-+-+-+-+-+-+-+-+-+-+-+-+-+-+-+-+-+-+-+-+-+-+-+-+-+-+-+
    //  | Group Type  | Group's Flags |       Group's Weight            |
    //  +-+-+-+-+-+-+-+-+-+-+-+-+-+-+-+-+-+-+-+-+-+-+-+-+-+-+-+-+-+-+-+-+
    typedef Bits<31, 24> HS_GROUP_TYPE;
    typedef Bits<23, 16> HS_GROUP_FLAGS;
    typedef Bits<15, 0> HS_GROUP_WEIGHT;

private:
    friend class CHandShake;

    static const size_t SRT_HS_SIZE = 4*sizeof(uint32_t); // 4 existing fields
    static const size_t SRT_EXT_HS_SIZE = 2*sizeof(uint32_t) + SRT_HS_SIZE; // SRT magic and SRT HS type, used only in UDT HS ext

    typedef Bits<15, 0> SRT_TSBPD_DELAY;

    uint32_t m_iSrtVersion;
    uint32_t m_iSrtFlags;
    uint32_t m_iSrtTsbpd;
    uint32_t m_iSrtReserved;

public:

    SrtHSRequest(): SrtHandshakeExtension(SRT_CMD_HSREQ), m_iSrtVersion(), m_iSrtFlags(), m_iSrtTsbpd(), m_iSrtReserved() {}

    void setVersion(uint32_t v) { m_iSrtVersion = v; }
    uint32_t version() const { return m_iSrtVersion; }

    void setFlag(SrtOptions opt) { m_iSrtFlags |= uint32_t(opt); }
    void clearFlag(SrtOptions opt) { m_iSrtFlags &= ~opt; }
    uint32_t flags() const { return m_iSrtFlags; }

    void setTsbPdDelay(uint16_t delay) { m_iSrtTsbpd |= SRT_TSBPD_DELAY::wrap(delay); }
    // Unknown what the 1-16 bits have to be used for.
    uint16_t tsbPdDelay() const
    {
        return SRT_TSBPD_DELAY::unwrap(m_iSrtTsbpd);
    }

    size_t size() const { return SRT_EXT_HS_SIZE; }

    bool serialize(char* p, size_t size) const;
    bool deserialize(const char* mem, size_t size);
};

struct SrtKMRequest: public SrtHandshakeExtension
{
    uint32_t m_iKmState;
    char m_aKey[1]; // dynamic size
};


////////////////////////////////////////////////////////////////////////////////

enum UDTRequestType
{
    URQ_INDUCTION_TYPES = 0, // XXX used to check in one place. Consdr rm.

    URQ_INDUCTION = 1, // First part for client-server connection
    URQ_WAVEAHAND = 0, // First part for rendezvous connection

    URQ_CONCLUSION = -1, // Second part of handshake negotiation
    URQ_AGREEMENT = -2, // Extra (last) step for rendezvous only
    URQ_DONE = -3,      // Special value used only in state-switching, to state that nothing should be sent in response

    // Note: the client-server connection uses:
    // --> INDUCTION (empty)
    // <-- INDUCTION (cookie)
    // --> CONCLUSION (cookie)
    // <-- CONCLUSION (ok)

    // The rendezvous HSv4 (legacy):
    // --> WAVEAHAND (effective only if peer is also connecting)
    // <-- CONCLUSION (empty) (consider yourself connected upon reception)
    // --> AGREEMENT (sent as a response for conclusion, requires no response)

    // The rendezvous HSv5 (using SRT extensions):
    // --> WAVEAHAND (with cookie)
    // --- (selecting INITIATOR/RESPONDER by cookie contest - comparing one another's cookie)
    // <-- CONCLUSION (without extensions, if RESPONDER, with extensions, if INITIATOR)
    // --> CONCLUSION (with response extensions, if RESPONDER)
    // <-- AGREEMENT (sent exclusively by INITIATOR upon reception of CONCLUSIOn with response extensions)

    // This marks the beginning of values that are error codes.
    URQ_FAILURE_TYPES = 1000,

    // NOTE: codes above 1000 are reserved for failure codes for
    // rejection reason, as per `SRT_REJECT_REASON` enum. The
    // actual rejection code is the value of the request type
    // minus URQ_FAILURE_TYPES.

    // This is in order to return standard error codes for server
    // data retrieval failures.
    URQ_SERVER_FAILURE_TYPES = URQ_FAILURE_TYPES + SRT_REJC_PREDEFINED,

    // This is for a completely user-defined reject reasons.
    URQ_USER_FAILURE_TYPES = URQ_FAILURE_TYPES + SRT_REJC_USERDEFINED
};

inline UDTRequestType URQFailure(int reason)
{
    return UDTRequestType(URQ_FAILURE_TYPES + int(reason));
}

inline int RejectReasonForURQ(UDTRequestType req)
{
    if (req < URQ_FAILURE_TYPES)
        return SRT_REJ_UNKNOWN;

    int reason = req - URQ_FAILURE_TYPES;
    if (reason < SRT_REJC_PREDEFINED && reason >= SRT_REJ_E_SIZE)
        return SRT_REJ_UNKNOWN;

    return reason;
}

// DEPRECATED values. Use URQFailure(SRT_REJECT_REASON).
const UDTRequestType URQ_ERROR_REJECT SRT_ATR_DEPRECATED = (UDTRequestType)1002; // == 1000 + SRT_REJ_PEER
const UDTRequestType URQ_ERROR_INVALID SRT_ATR_DEPRECATED = (UDTRequestType)1004; // == 1000 + SRT_REJ_ROGUE

// XXX Change all uses of that field to UDTRequestType when possible
#if ENABLE_LOGGING
std::string RequestTypeStr(UDTRequestType);
#else
inline std::string RequestTypeStr(UDTRequestType) { return ""; }
#endif


class CHandShake
{
public:
    CHandShake();

    int store_to(char* buf, size_t& size);
    int load_from(const char* buf, size_t size);

public:
    // This is the size of SERIALIZED handshake.
    // Might be defined as simply sizeof(CHandShake), but the
    // enum values would have to be forced as int32_t, which is only
    // available in C++11. Theoretically they are all 32-bit, but
    // such a statement is not reliable and not portable.
    static const size_t m_iContentSize = 48;	// Size of hand shake data

    // Extension flags

    static const int32_t HS_EXT_HSREQ = BIT(0);
    static const int32_t HS_EXT_KMREQ = BIT(1);
    static const int32_t HS_EXT_CONFIG  = BIT(2);

    static std::string ExtensionFlagStr(int32_t fl);

    // Applicable only when m_iVersion == HS_VERSION_SRT1
    int32_t flags() { return m_iType; }

<<<<<<< HEAD
    bool v5() { return m_iVersion > 4; }
=======
    bool v5orHigher() { return m_iVersion > 4; }
>>>>>>> 072a8c48

public:
    int32_t m_iVersion;          // UDT version (HS_VERSION_* symbols)
    int32_t m_iType;             // UDT4: socket type (only UDT_DGRAM is valid); SRT1: extension flags
    int32_t m_iISN;              // random initial sequence number
    int32_t m_iMSS;              // maximum segment size
    int32_t m_iFlightFlagSize;   // flow control window size
    UDTRequestType m_iReqType;   // handshake stage
    int32_t m_iID;               // SRT socket ID of HS sender
    int32_t m_iCookie;		// cookie
    uint32_t m_piPeerIP[4];	// The IP address that the peer's UDP port is bound to

    bool m_extension;

    bool valid();
    std::string show();

    // The rendezvous state machine used in HSv5 only (in HSv4 everything is happening the old way).
    //
    // The WAVING state is the very initial state of the rendezvous connection and restored after the
    // connection is closed.
    // The ATTENTION and FINE are two alternative states that are transited to from WAVING. The possible
    // situations are:
    // - "serial arrangement": one party transits to ATTENTION and the other party transits to FINE
    // - "parallel arrangement" both parties transit to ATTENTION
    //
    // Parallel arrangement is a "virtually impossible" case, in which both parties must send the first
    // URQ_WAVEAHAND message in a perfect time synchronization, when they are started at exactly the same
    // time, on machines with exactly the same performance and all things preceding the message sending
    // have taken perfectly identical amount of time. This isn't anyhow possible otherwise because if
    // the clients have started at different times, the one who started first sends a message and the
    // system of the receiver buffers this message even before the client binds the port for enough long
    // time so that it outlasts also the possible second, repeated waveahand.
    enum RendezvousState
    {
        RDV_INVALID,    //< This socket wasn't prepared for rendezvous process. Reject any events.
        RDV_WAVING,     //< Initial state for rendezvous. No contact seen from the peer.
        RDV_ATTENTION,  //< When received URQ_WAVEAHAND. [WAVING]:URQ_WAVEAHAND  --> [ATTENTION].
        RDV_FINE,       //< When received URQ_CONCLUSION. [WAVING]:URQ_CONCLUSION --> [FINE].
        RDV_INITIATED,  //< When received URQ_CONCLUSION+HSREQ extension in ATTENTION state. 
        RDV_CONNECTED   //< Final connected state. [ATTENTION]:URQ_CONCLUSION --> [CONNECTED] <-- [FINE]:URQ_AGREEMENT.
    };

#if ENABLE_LOGGING
    static std::string RdvStateStr(RendezvousState s);
#else
    static std::string RdvStateStr(RendezvousState) { return ""; }
#endif

};

} // namespace srt

#endif<|MERGE_RESOLUTION|>--- conflicted
+++ resolved
@@ -311,11 +311,7 @@
     // Applicable only when m_iVersion == HS_VERSION_SRT1
     int32_t flags() { return m_iType; }
 
-<<<<<<< HEAD
-    bool v5() { return m_iVersion > 4; }
-=======
     bool v5orHigher() { return m_iVersion > 4; }
->>>>>>> 072a8c48
 
 public:
     int32_t m_iVersion;          // UDT version (HS_VERSION_* symbols)
