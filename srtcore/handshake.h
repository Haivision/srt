--- conflicted
+++ resolved
@@ -247,17 +247,10 @@
 
     // This is in order to return standard error codes for server
     // data retrieval failures.
-<<<<<<< HEAD
-    URQ_SERVER_FAILURE_TYPES = URQ_FAILURE_TYPES + SRT_REJC_SERVER,
-
-    // This is for a completely user-defined reject reasons.
-    URQ_USER_FAILURE_TYPES = URQ_FAILURE_TYPES + SRT_REJC_USER
-=======
     URQ_SERVER_FAILURE_TYPES = URQ_FAILURE_TYPES + SRT_REJC_PREDEFINED,
 
     // This is for a completely user-defined reject reasons.
     URQ_USER_FAILURE_TYPES = URQ_FAILURE_TYPES + SRT_REJC_USERDEFINED
->>>>>>> 9b6b1244
 };
 
 inline UDTRequestType URQFailure(int reason)
@@ -270,18 +263,11 @@
     if (req < URQ_FAILURE_TYPES)
         return SRT_REJ_UNKNOWN;
 
-<<<<<<< HEAD
-    if (req < URQ_SERVER_FAILURE_TYPES && req - URQ_FAILURE_TYPES >= SRT_REJ_E_SIZE)
-        return SRT_REJ_UNKNOWN;
-
-    return req - URQ_FAILURE_TYPES;
-=======
     int reason = req - URQ_FAILURE_TYPES;
     if (reason < SRT_REJC_PREDEFINED && reason >= SRT_REJ_E_SIZE)
         return SRT_REJ_UNKNOWN;
 
     return reason;
->>>>>>> 9b6b1244
 }
 
 // DEPRECATED values. Use URQFailure(SRT_REJECT_REASON).
