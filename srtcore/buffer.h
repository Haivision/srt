/*
 * SRT - Secure, Reliable, Transport
 * Copyright (c) 2018 Haivision Systems Inc.
 * 
 * This Source Code Form is subject to the terms of the Mozilla Public
 * License, v. 2.0. If a copy of the MPL was not distributed with this
 * file, You can obtain one at http://mozilla.org/MPL/2.0/.
 * 
 */

/*****************************************************************************
Copyright (c) 2001 - 2009, The Board of Trustees of the University of Illinois.
All rights reserved.

Redistribution and use in source and binary forms, with or without
modification, are permitted provided that the following conditions are
met:

* Redistributions of source code must retain the above
  copyright notice, this list of conditions and the
  following disclaimer.

* Redistributions in binary form must reproduce the
  above copyright notice, this list of conditions
  and the following disclaimer in the documentation
  and/or other materials provided with the distribution.

* Neither the name of the University of Illinois
  nor the names of its contributors may be used to
  endorse or promote products derived from this
  software without specific prior written permission.

THIS SOFTWARE IS PROVIDED BY THE COPYRIGHT HOLDERS AND CONTRIBUTORS "AS
IS" AND ANY EXPRESS OR IMPLIED WARRANTIES, INCLUDING, BUT NOT LIMITED TO,
THE IMPLIED WARRANTIES OF MERCHANTABILITY AND FITNESS FOR A PARTICULAR
PURPOSE ARE DISCLAIMED. IN NO EVENT SHALL THE COPYRIGHT OWNER OR
CONTRIBUTORS BE LIABLE FOR ANY DIRECT, INDIRECT, INCIDENTAL, SPECIAL,
EXEMPLARY, OR CONSEQUENTIAL DAMAGES (INCLUDING, BUT NOT LIMITED TO,
PROCUREMENT OF SUBSTITUTE GOODS OR SERVICES; LOSS OF USE, DATA, OR
PROFITS; OR BUSINESS INTERRUPTION) HOWEVER CAUSED AND ON ANY THEORY OF
LIABILITY, WHETHER IN CONTRACT, STRICT LIABILITY, OR TORT (INCLUDING
NEGLIGENCE OR OTHERWISE) ARISING IN ANY WAY OUT OF THE USE OF THIS
SOFTWARE, EVEN IF ADVISED OF THE POSSIBILITY OF SUCH DAMAGE.
*****************************************************************************/

/*****************************************************************************
written by
   Yunhong Gu, last updated 05/05/2009
modified by
   Haivision Systems Inc.
*****************************************************************************/

#ifndef __UDT_BUFFER_H__
#define __UDT_BUFFER_H__


#include "udt.h"
#include "list.h"
#include "queue.h"
#include "utilities.h"
#include <fstream>

// The notation used for "circular numbers" in comments:
// The "cicrular numbers" are numbers that when increased up to the
// maximum become zero, and similarly, when the zero value is decreased,
// it turns into the maximum value minus one. This wrapping works the
// same for adding and subtracting. Circular numbers cannot be multiplied.

// Operations done on these numbers are marked with additional % character:
// a %> b : a is later than b
// a ++% (++%a) : shift a by 1 forward
// a +% b : shift a by b
// a == b : equality is same as for just numbers


class CSndBuffer
{
public:

   // XXX There's currently no way to access the socket ID set for
   // whatever the buffer is currently working for. Required to find
   // some way to do this, possibly by having a "reverse pointer".
   // Currently just "unimplemented".
   std::string CONID() const { return ""; }

   CSndBuffer(int size = 32, int mss = 1500);
   ~CSndBuffer();

      /// Insert a user buffer into the sending list.
      /// For Message control data the following data are used:
      /// INPUT:
      /// - msgttl: timeout for scheduling the messsage for sending
      /// - inorder: request to deliver the message in order of sending
      /// - srctime: local time as a base for packet's timestamp (0 if unused)
      /// - pktseq: sequence number to be stamped on the packet (0 if unused)
      /// OUTPUT:
      /// - srctime: local time that was used to stamp the packet
      /// - pktseq: sequence number to be stamped on the next packet
      /// - msgno: message number stamped on the packet
      /// @param [in] data pointer to the user data block.
      /// @param [in] len size of the block.
      /// @param [inout] r_mctrl Message control data
   void addBuffer(const char* data, int len, ref_t<SRT_MSGCTRL> r_mctrl);

      /// Read a block of data from file and insert it into the sending list.
      /// @param [in] ifs input file stream.
      /// @param [in] len size of the block.
      /// @return actual size of data added from the file.

   int addBufferFromFile(std::fstream& ifs, int len);

      /// Find data position to pack a DATA packet from the furthest reading point.
      /// @param [out] data the pointer to the data position.
      /// @param [out] msgno message number of the packet.
      /// @param [out] origintime origin time stamp of the message
      /// @param [in] kflags Odd|Even crypto key flag
      /// @return Actual length of data read.

   int readData(ref_t<CPacket> r_packet, ref_t<uint64_t> origintime, int kflgs);


      /// Find data position to pack a DATA packet for a retransmission.
      /// @param [out] data the pointer to the data position.
      /// @param [in] offset offset from the last ACK point (backward sequence number difference)
      /// @param [out] msgno message number of the packet.
      /// @param [out] origintime origin time stamp of the message
      /// @param [out] msglen length of the message
      /// @return Actual length of data read.

   int readData(const int offset, ref_t<CPacket> r_packet, ref_t<uint64_t> origintime, ref_t<int> msglen);

      /// Update the ACK point and may release/unmap/return the user data according to the flag.
      /// @param [in] offset number of packets acknowledged.

   void ackData(int offset);

      /// Read size of data still in the sending list.
      /// @return Current size of the data in the sending list.

   int getCurrBufSize() const;

   int dropLateData(int &bytes, uint64_t latetime);

#ifdef SRT_ENABLE_SNDBUFSZ_MAVG
   void updAvgBufSize(uint64_t time);
   int getAvgBufSize(ref_t<int> bytes, ref_t<int> timespan);
#endif /* SRT_ENABLE_SNDBUFSZ_MAVG */
   int getCurrBufSize(ref_t<int> bytes, ref_t<int> timespan);

   int getInputRate(ref_t<int> payloadtsz, ref_t<uint64_t> period);
   void updInputRate(uint64_t time, int pkts, int bytes);
   void setInputRateSmpPeriod(int period);

private:
   void increase();

private:
   pthread_mutex_t m_BufLock;           // used to synchronize buffer operation

   struct Block
   {
      char* m_pcData;                   // pointer to the data block
      int m_iLength;                    // length of the block

      int32_t m_iMsgNoBitset;                 // message number
      int32_t m_iSeqNo;                       // sequence number for scheduling
      uint64_t m_ullOriginTime_us;            // original request time
      uint64_t m_ullSourceTime_us;
      int m_iTTL;                       // time to live (milliseconds)

      Block* m_pNext;                   // next block

      int32_t getMsgSeq()
      {
          // NOTE: this extracts message ID with regard to REXMIT flag.
          // This is valid only for message ID that IS GENERATED in this instance,
          // not provided by the peer. This can be otherwise sent to the peer - it doesn't matter
          // for the peer that it uses LESS bits to represent the message.
          return m_iMsgNoBitset & MSGNO_SEQ::mask;
      }

   } *m_pBlock, *m_pFirstBlock, *m_pCurrBlock, *m_pLastBlock;

   // m_pBlock:         The head pointer
   // m_pFirstBlock:    The first block
   // m_pCurrBlock:	The current block
   // m_pLastBlock:     The last block (if first == last, buffer is empty)

   struct Buffer
   {
      char* m_pcData;                   // buffer
      int m_iSize;                      // size
      Buffer* m_pNext;                  // next buffer
   } *m_pBuffer;                        // physical buffer

   int32_t m_iNextMsgNo;                // next message number

   int m_iSize;                         // buffer size (number of packets)
   int m_iMSS;                          // maximum seqment/packet size

   int m_iCount;                        // number of used blocks

   int m_iBytesCount;                   // number of payload bytes in queue
   uint64_t m_ullLastOriginTime_us;

#ifdef SRT_ENABLE_SNDBUFSZ_MAVG
   uint64_t m_LastSamplingTime;
   int m_iCountMAvg;
   int m_iBytesCountMAvg;
   int m_TimespanMAvg;
#endif /* SRT_ENABLE_SNDBUFSZ_MAVG */

   int m_iInRatePktsCount;  // number of payload bytes added since InRateStartTime
   int m_iInRateBytesCount;  // number of payload bytes added since InRateStartTime
   uint64_t m_InRateStartTime;
   uint64_t m_InRatePeriod; // usec
   int m_iInRateBps;        // Input Rate in Bytes/sec
   int m_iAvgPayloadSz;     // Average packet payload size

private:
   CSndBuffer(const CSndBuffer&);
   CSndBuffer& operator=(const CSndBuffer&);
};

////////////////////////////////////////////////////////////////////////////////


class CRcvBuffer
{
public:

   // XXX There's currently no way to access the socket ID set for
   // whatever the queue is currently working for. Required to find
   // some way to do this, possibly by having a "reverse pointer".
   // Currently just "unimplemented".
   std::string CONID() const { return ""; }

   static const int DEFAULT_SIZE = 65536;
   CRcvBuffer(CUnitQueue* queue, int bufsize = DEFAULT_SIZE);
   ~CRcvBuffer();

      /// Write data into the buffer.
      /// @param [in] unit pointer to a data unit containing new packet
      /// @param [in] offset offset from last ACK point.
      /// @return 0 is success, -1 if data is repeated.

   int addData(CUnit* unit, int offset);

      /// Read data into a user buffer.
      /// @param [in] data pointer to user buffer.
      /// @param [in] len length of user buffer.
      /// @return size of data read.

   int readBuffer(char* data, int len);

      /// Read data directly into file.
      /// @param [in] file C++ file stream.
      /// @param [in] len expected length of data to write into the file.
      /// @return size of data read.

   int readBufferToFile(std::fstream& ofs, int len);

      /// Update the ACK point of the buffer.
      /// @param [in] len size of data to be acknowledged.
      /// @return 1 if a user buffer is fulfilled, otherwise 0.

   int ackData(int len);

      /// Query how many buffer space left for data receiving.
      /// @return size of available buffer space (including user buffer) for data receiving.

   int getAvailBufSize() const;

      /// Query how many data has been continuously received (for reading) and ready to play (tsbpdtime < now).
      /// @param [out] tsbpdtime localtime-based (uSec) packet time stamp including buffering delay
      /// @return size of valid (continous) data for reading.

   int getRcvDataSize() const;

      /// Query how many data was received and acknowledged.
      /// @param [out] bytes bytes
      /// @param [out] spantime spantime
      /// @return size in pkts of acked data.

   int getRcvDataSize(int &bytes, int &spantime);
#if SRT_ENABLE_RCVBUFSZ_MAVG

      /// Query a 1 sec moving average of how many data was received and acknowledged.
      /// @param [out] bytes bytes
      /// @param [out] spantime spantime
      /// @return size in pkts of acked data.

   int getRcvAvgDataSize(int &bytes, int &spantime);

      /// Query how many data of the receive buffer is acknowledged.
      /// @param [in] now current time in us.
      /// @return none.

   void updRcvAvgDataSize(uint64_t now);
#endif /* SRT_ENABLE_RCVBUFSZ_MAVG */

      /// Query the received average payload size.
      /// @return size (bytes) of payload size

   int getRcvAvgPayloadSize() const;


      /// Mark the message to be dropped from the message list.
      /// @param [in] msgno message number.
      /// @param [in] using_rexmit_flag whether the MSGNO field uses rexmit flag (if not, one more bit is part of the msgno value)

   void dropMsg(int32_t msgno, bool using_rexmit_flag);

      /// read a message.
      /// @param [out] data buffer to write the message into.
      /// @param [in] len size of the buffer.
      /// @return actuall size of data read.

   int readMsg(char* data, int len);

      /// read a message.
      /// @param [out] data buffer to write the message into.
      /// @param [in] len size of the buffer.
      /// @param [out] tsbpdtime localtime-based (uSec) packet time stamp including buffering delay
      /// @return actuall size of data read.

   int readMsg(char* data, int len, ref_t<SRT_MSGCTRL> mctrl, int upto);
      /// Query if data is ready to read (tsbpdtime <= now if TsbPD is active).
      /// @param [out] tsbpdtime localtime-based (uSec) packet time stamp including buffering delay
      ///                        of next packet in recv buffer, ready or not.
      /// @param [out] curpktseq Sequence number of the packet if there is one ready to play
      /// @return true if ready to play, false otherwise (tsbpdtime may be !0 in
      /// both cases).

   bool isRcvDataReady(ref_t<uint64_t> tsbpdtime, ref_t<int32_t> curpktseq, int32_t seqdistance);

#ifdef SRT_DEBUG_TSBPD_OUTJITTER
   void debugJitter(uint64_t);
#else
   void debugJitter(uint64_t) {}
#endif   /* SRT_DEBUG_TSBPD_OUTJITTER */

   bool isRcvDataReady();
   bool isRcvDataAvailable()
   {
       return m_iLastAckPos != m_iStartPos;
   }
   CPacket* getRcvReadyPacket(int32_t seqdistance);
   bool isReadyToPlay(const CPacket* p, uint64_t& tsbpdtime);

      ///    Set TimeStamp-Based Packet Delivery Rx Mode
      ///    @param [in] timebase localtime base (uSec) of packet time stamps including buffering delay
      ///    @param [in] delay aggreed TsbPD delay
      /// @return 0

   int setRcvTsbPdMode(uint64_t timebase, uint32_t delay);

      /// Add packet timestamp for drift caclculation and compensation
      /// @param [in] timestamp packet time stamp
      /// @param [ref] lock Mutex that should be locked for the operation

   void addRcvTsbPdDriftSample(uint32_t timestamp, pthread_mutex_t& lock);

#ifdef SRT_DEBUG_TSBPD_DRIFT
   void printDriftHistogram(int64_t iDrift);
   void printDriftOffset(int tsbPdOffset, int tsbPdDriftAvg);
#endif

      /// Get information on the 1st message in queue.
      // Parameters (of the 1st packet queue, ready to play or not):
      /// @param [out] tsbpdtime localtime-based (uSec) packet time stamp including buffering delay of 1st packet or 0 if none
      /// @param [out] passack   true if 1st ready packet is not yet acknowleged (allowed to be delivered to the app)
      /// @param [out] skipseqno -1 or seq number of 1st unacknowledged pkt ready to play preceeded by missing packets.
      /// @retval true 1st packet ready to play (tsbpdtime <= now). Not yet acknowledged if passack == true
      /// @retval false IF tsbpdtime = 0: rcv buffer empty; ELSE:
      ///                   IF skipseqno != -1, packet ready to play preceeded by missing packets.;
      ///                   IF skipseqno == -1, no missing packet but 1st not ready to play.


   bool getRcvFirstMsg(ref_t<uint64_t> tsbpdtime, ref_t<bool> passack, ref_t<int32_t> skipseqno, ref_t<int32_t> curpktseq);

      /// Update the ACK point of the buffer.
      /// @param [in] len size of data to be skip & acknowledged.

   void skipData(int len);

   bool empty() { return m_iStartPos == m_iLastAckPos; }
   bool full() { return m_iStartPos == (m_iLastAckPos+1)%m_iSize; }
   int capacity() { return m_iSize-1; }


private:
   /// This gives up unit at index p. The unit is given back to the
   /// free unit storage for further assignment for the new incoming
   /// data.
   size_t freeUnitAt(size_t p)
   {
       CUnit* u = m_pUnit[p];
       m_pUnit[p] = NULL;
       size_t rmbytes = u->m_Packet.getLength();
       u->m_iFlag = CUnit::FREE;
       --m_pUnitQueue->m_iCount;
       return rmbytes;
   }

      /// Adjust receive queue to 1st ready to play message (tsbpdtime < now).
      // Parameters (of the 1st packet queue, ready to play or not):
      /// @param [out] tsbpdtime localtime-based (uSec) packet time stamp including buffering delay of 1st packet or 0 if none
      /// @retval true 1st packet ready to play without discontinuity (no hole)
      /// @retval false tsbpdtime = 0: no packet ready to play


   bool getRcvReadyMsg(ref_t<uint64_t> tsbpdtime, ref_t<int32_t> curpktseq, int upto);

      /// Get packet delivery local time base (adjusted for wrap around)
      /// @param [in] timestamp packet timestamp (relative to peer StartTime), wrapping around every ~72 min
      /// @return local delivery time (usec)

   uint64_t getTsbPdTimeBase(uint32_t timestamp);

      /// Get packet local delivery time
      /// @param [in] timestamp packet timestamp (relative to peer StartTime), wrapping around every ~72 min
      /// @return local delivery time (usec)

public:

   // @return Wrap check value
   bool getInternalTimeBase(ref_t<uint64_t> tb);

   void applyGroupTime(uint64_t timebase, bool wrapcheck, uint32_t delay);
   uint64_t getPktTsbPdTime(uint32_t timestamp);
   int debugGetSize() const;

   uint64_t debugGetDeliveryTime(int offset);

   size_t dropData(int len);
private:

<<<<<<< HEAD
   int extractData(char *data, int len, int p, int q, bool passack);
   bool accessMsg(ref_t<int> r_p, ref_t<int> r_q, ref_t<bool> r_passack, ref_t<uint64_t> r_playtime, int upto);

   /// thread safe bytes counter
=======
   /// thread safe bytes counter of the Recv & Ack buffer
   /// @param [in] pkts  acked or removed pkts from rcv buffer (used with acked = true)
>>>>>>> 699c70be
   /// @param [in] bytes number of bytes added/delete (if negative) to/from rcv buffer.
   /// @param [in] acked true when adding new pkt in RcvBuffer; false when acking/removing pkts to/from buffer

   void countBytes(int pkts, int bytes, bool acked = false);

private:
   bool scanMsg(ref_t<int> start, ref_t<int> end, ref_t<bool> passack);

   int shift(int basepos, int shift) const
   {
       return (basepos + shift) % m_iSize;
   }

   // Simplified versions with ++ and --; avoid using division instruction
   int shift_forward(int basepos) const
   {
       if (++basepos == m_iSize)
           return 0;
       return basepos;
   }

   int shift_backward(int basepos) const
   {
       if (basepos == 0)
           return m_iSize-1;
       return --basepos;
   }

private:
   CUnit** m_pUnit;                  // Array of pointed units collected in the buffer
   int m_iSize;                      // Size of the internal array
   CUnitQueue* m_pUnitQueue;		 // the shared unit queue

   int m_iStartPos;                  // HEAD: first packet available for reading
   int m_iLastAckPos;                // the last ACKed position (exclusive), follows the last readable
   int m_iMaxPos;			         // delta between contiguous-TAIL and reception-TAIL


   int m_iNotch;			         // the starting read point of the first unit
                                     // (this is required for stream reading mode; it's
                                     // the position in the first unit in the list
                                     // up to which data are already retrieved;
                                     // in message reading mode it's unused and always 0)

   pthread_mutex_t m_BytesCountLock;    // used to protect counters operations
   int m_iBytesCount;                   // Number of payload bytes in the buffer
   int m_iAckedPktsCount;               // Number of acknowledged pkts in the buffer
   int m_iAckedBytesCount;              // Number of acknowledged payload bytes in the buffer
   int m_iAvgPayloadSz;                 // Average payload size for dropped bytes estimation

   bool m_bTsbPdMode;                   // true: apply TimeStamp-Based Rx Mode
   uint32_t m_uTsbPdDelay;              // aggreed delay
   uint64_t m_ullTsbPdTimeBase;         // localtime base for TsbPd mode
   // Note: m_ullTsbPdTimeBase cumulates values from:
   // 1. Initial SRT_CMD_HSREQ packet returned value diff to current time:
   //    == (NOW - PACKET_TIMESTAMP), at the time of HSREQ reception
   // 2. Timestamp overflow (@c CRcvBuffer::getTsbPdTimeBase), when overflow on packet detected
   //    += CPacket::MAX_TIMESTAMP+1 (it's a hex round value, usually 0x1*e8).
   // 3. Time drift (CRcvBuffer::addRcvTsbPdDriftSample, executed exclusively
   //    from UMSG_ACKACK handler). This is updated with (positive or negative) TSBPD_DRIFT_MAX_VALUE
   //    once the value of average drift exceeds this value in whatever direction.
   //    += (+/-)CRcvBuffer::TSBPD_DRIFT_MAX_VALUE
   //
   // XXX Application-supplied timestamps won't work therefore. This requires separate
   // calculation of all these things above.

   bool m_bTsbPdWrapCheck;              // true: check packet time stamp wrap around
   static const uint32_t TSBPD_WRAP_PERIOD = (30*1000000);    //30 seconds (in usec)

   static const int TSBPD_DRIFT_MAX_VALUE = 5000;   // Max drift (usec) above which TsbPD Time Offset is adjusted
   static const int TSBPD_DRIFT_MAX_SAMPLES = 1000;  // Number of samples (UMSG_ACKACK packets) to perform drift caclulation and compensation
   //int m_iTsbPdDrift;                           // recent drift in the packet time stamp
   //int64_t m_TsbPdDriftSum;                     // Sum of sampled drift
   //int m_iTsbPdDriftNbSamples;                  // Number of samples in sum and histogram
   DriftTracer<TSBPD_DRIFT_MAX_SAMPLES, TSBPD_DRIFT_MAX_VALUE> m_DriftTracer;
#ifdef SRT_ENABLE_RCVBUFSZ_MAVG
   uint64_t m_LastSamplingTime;
   int m_TimespanMAvg;
   int m_iCountMAvg;
   int m_iBytesCountMAvg;
#endif /* SRT_ENABLE_RCVBUFSZ_MAVG */
#ifdef SRT_DEBUG_TSBPD_DRIFT
   int m_TsbPdDriftHisto100us[22];              // Histogram of 100us TsbPD drift (-1.0 .. +1.0 ms in 0.1ms increment)
   int m_TsbPdDriftHisto1ms[22];                // Histogram of TsbPD drift (-10.0 .. +10.0 ms, in 1.0 ms increment)
   static const int TSBPD_DRIFT_PRT_SAMPLES = 200;    // Number of samples (UMSG_ACKACK packets) to print hostogram
#endif /* SRT_DEBUG_TSBPD_DRIFT */

#ifdef SRT_DEBUG_TSBPD_OUTJITTER
   unsigned long m_ulPdHisto[4][10];
#endif /* SRT_DEBUG_TSBPD_OUTJITTER */

private:
   CRcvBuffer();
   CRcvBuffer(const CRcvBuffer&);
   CRcvBuffer& operator=(const CRcvBuffer&);
};


#endif<|MERGE_RESOLUTION|>--- conflicted
+++ resolved
@@ -436,15 +436,11 @@
    size_t dropData(int len);
 private:
 
-<<<<<<< HEAD
    int extractData(char *data, int len, int p, int q, bool passack);
    bool accessMsg(ref_t<int> r_p, ref_t<int> r_q, ref_t<bool> r_passack, ref_t<uint64_t> r_playtime, int upto);
-
-   /// thread safe bytes counter
-=======
+   
    /// thread safe bytes counter of the Recv & Ack buffer
    /// @param [in] pkts  acked or removed pkts from rcv buffer (used with acked = true)
->>>>>>> 699c70be
    /// @param [in] bytes number of bytes added/delete (if negative) to/from rcv buffer.
    /// @param [in] acked true when adding new pkt in RcvBuffer; false when acking/removing pkts to/from buffer
 
