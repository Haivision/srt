/*
 * SRT - Secure, Reliable, Transport
 * Copyright (c) 2018 Haivision Systems Inc.
 * 
 * This Source Code Form is subject to the terms of the Mozilla Public
 * License, v. 2.0. If a copy of the MPL was not distributed with this
 * file, You can obtain one at http://mozilla.org/MPL/2.0/.
 * 
 */

/*****************************************************************************
Copyright (c) 2001 - 2009, The Board of Trustees of the University of Illinois.
All rights reserved.

Redistribution and use in source and binary forms, with or without
modification, are permitted provided that the following conditions are
met:

* Redistributions of source code must retain the above
  copyright notice, this list of conditions and the
  following disclaimer.

* Redistributions in binary form must reproduce the
  above copyright notice, this list of conditions
  and the following disclaimer in the documentation
  and/or other materials provided with the distribution.

* Neither the name of the University of Illinois
  nor the names of its contributors may be used to
  endorse or promote products derived from this
  software without specific prior written permission.

THIS SOFTWARE IS PROVIDED BY THE COPYRIGHT HOLDERS AND CONTRIBUTORS "AS
IS" AND ANY EXPRESS OR IMPLIED WARRANTIES, INCLUDING, BUT NOT LIMITED TO,
THE IMPLIED WARRANTIES OF MERCHANTABILITY AND FITNESS FOR A PARTICULAR
PURPOSE ARE DISCLAIMED. IN NO EVENT SHALL THE COPYRIGHT OWNER OR
CONTRIBUTORS BE LIABLE FOR ANY DIRECT, INDIRECT, INCIDENTAL, SPECIAL,
EXEMPLARY, OR CONSEQUENTIAL DAMAGES (INCLUDING, BUT NOT LIMITED TO,
PROCUREMENT OF SUBSTITUTE GOODS OR SERVICES; LOSS OF USE, DATA, OR
PROFITS; OR BUSINESS INTERRUPTION) HOWEVER CAUSED AND ON ANY THEORY OF
LIABILITY, WHETHER IN CONTRACT, STRICT LIABILITY, OR TORT (INCLUDING
NEGLIGENCE OR OTHERWISE) ARISING IN ANY WAY OUT OF THE USE OF THIS
SOFTWARE, EVEN IF ADVISED OF THE POSSIBILITY OF SUCH DAMAGE.
*****************************************************************************/

/*****************************************************************************
written by
   Yunhong Gu, last updated 05/05/2009
modified by
   Haivision Systems Inc.
*****************************************************************************/

#ifndef __UDT_BUFFER_H__
#define __UDT_BUFFER_H__


#include "udt.h"
#include "list.h"
#include "queue.h"
#include "utilities.h"
#include <fstream>

class CSndBuffer
{
public:

   // XXX There's currently no way to access the socket ID set for
   // whatever the buffer is currently working for. Required to find
   // some way to do this, possibly by having a "reverse pointer".
   // Currently just "unimplemented".
   std::string CONID() const { return ""; }

   CSndBuffer(int size = 32, int mss = 1500);
   ~CSndBuffer();

public:

      /// Insert a user buffer into the sending list.
      /// @param [in] data pointer to the user data block.
      /// @param [in] len size of the block.
      /// @param [in] ttl time to live in milliseconds
      /// @param [in] order if the block should be delivered in order, for DGRAM only

   void addBuffer(const char* data, int len, int ttl, bool order, uint64_t srctime, ref_t<int32_t> r_msgno);

      /// Read a block of data from file and insert it into the sending list.
      /// @param [in] ifs input file stream.
      /// @param [in] len size of the block.
      /// @return actual size of data added from the file.

   int addBufferFromFile(std::fstream& ifs, int len);

      /// Find data position to pack a DATA packet from the furthest reading point.
      /// @param [out] data the pointer to the data position.
      /// @param [out] msgno message number of the packet.
      /// @param [out] origintime origin time stamp of the message
      /// @param [in] kflags Odd|Even crypto key flag
      /// @return Actual length of data read.

   int readData(char** data, int32_t& msgno, uint64_t& origintime, int kflgs);


      /// Find data position to pack a DATA packet for a retransmission.
      /// @param [out] data the pointer to the data position.
      /// @param [in] offset offset from the last ACK point.
      /// @param [out] msgno message number of the packet.
      /// @param [out] origintime origin time stamp of the message
      /// @param [out] msglen length of the message
      /// @return Actual length of data read.

   int readData(char** data, const int offset, int32_t& msgno, uint64_t& origintime, int& msglen);

      /// Update the ACK point and may release/unmap/return the user data according to the flag.
      /// @param [in] offset number of packets acknowledged.

   void ackData(int offset);

      /// Read size of data still in the sending list.
      /// @return Current size of the data in the sending list.

   int getCurrBufSize() const;

   int dropLateData(int &bytes, uint64_t latetime);

#ifdef SRT_ENABLE_SNDBUFSZ_MAVG
   void updAvgBufSize(uint64_t time);
   int getAvgBufSize(ref_t<int> bytes, ref_t<int> timespan);
#endif /* SRT_ENABLE_SNDBUFSZ_MAVG */
   int getCurrBufSize(ref_t<int> bytes, ref_t<int> timespan);

   uint64_t getInRatePeriod() const { return m_InRatePeriod; }

   /// Retrieve input bitrate in bytes per second
   int getInputRate() const { return m_iInRateBps; }

   /// Update input rate calculation.
   /// @param [in] time   current time in microseconds
   /// @param [in] pkts   number of packets newly added to the buffer
   /// @param [in] bytes  number of payload bytes in those newly added packets
   ///
   /// @return Current size of the data in the sending list.
   void updateInputRate(uint64_t time, int pkts = 0, int bytes = 0);


   void resetInputRateSmpPeriod(bool disable = false)
   {
       setInputRateSmpPeriod(disable ? 0 : INPUTRATE_FAST_START_US);
   }


private:

   void increase();
   void setInputRateSmpPeriod(int period);

private:    // Constants

    static const uint64_t INPUTRATE_FAST_START_US   =      500000;    //  500 ms
    static const uint64_t INPUTRATE_RUNNING_US      =     1000000;    // 1000 ms
    static const int64_t  INPUTRATE_MAX_PACKETS     =        2000;    // ~ 21 Mbps of 1316 bytes payload
    static const int      INPUTRATE_INITIAL_BYTESPS = BW_INFINITE;

private:
   pthread_mutex_t m_BufLock;           // used to synchronize buffer operation

   struct Block
   {
      char* m_pcData;                   // pointer to the data block
      int m_iLength;                    // length of the block

      int32_t m_iMsgNoBitset;                 // message number
      uint64_t m_ullOriginTime_us;            // original request time
      uint64_t m_ullSourceTime_us;
      int m_iTTL;                       // time to live (milliseconds)

      Block* m_pNext;                   // next block

      int32_t getMsgSeq()
      {
          // NOTE: this extracts message ID with regard to REXMIT flag.
          // This is valid only for message ID that IS GENERATED in this instance,
          // not provided by the peer. This can be otherwise sent to the peer - it doesn't matter
          // for the peer that it uses LESS bits to represent the message.
          return m_iMsgNoBitset & MSGNO_SEQ::mask;
      }

   } *m_pBlock, *m_pFirstBlock, *m_pCurrBlock, *m_pLastBlock;

   // m_pBlock:         The head pointer
   // m_pFirstBlock:    The first block
   // m_pCurrBlock:	The current block
   // m_pLastBlock:     The last block (if first == last, buffer is empty)

   struct Buffer
   {
      char* m_pcData;                   // buffer
      int m_iSize;                      // size
      Buffer* m_pNext;                  // next buffer
   } *m_pBuffer;                        // physical buffer

   int32_t m_iNextMsgNo;                // next message number

   int m_iSize;                         // buffer size (number of packets)
   int m_iMSS;                          // maximum seqment/packet size

   int m_iCount;                        // number of used blocks

   int m_iBytesCount;                   // number of payload bytes in queue
   uint64_t m_ullLastOriginTime_us;

#ifdef SRT_ENABLE_SNDBUFSZ_MAVG
   uint64_t m_LastSamplingTime;
   int m_iCountMAvg;
   int m_iBytesCountMAvg;
   int m_TimespanMAvg;
#endif /* SRT_ENABLE_SNDBUFSZ_MAVG */

   int m_iInRatePktsCount;  // number of payload bytes added since InRateStartTime
   int m_iInRateBytesCount;  // number of payload bytes added since InRateStartTime
   uint64_t m_InRateStartTime;
   uint64_t m_InRatePeriod; // usec
   int m_iInRateBps;        // Input Rate in Bytes/sec
   int m_iAvgPayloadSz;     // Average packet payload size

private:
   CSndBuffer(const CSndBuffer&);
   CSndBuffer& operator=(const CSndBuffer&);
};

////////////////////////////////////////////////////////////////////////////////


class CRcvBuffer
{
public:

    // XXX There's currently no way to access the socket ID set for
    // whatever the queue is currently working for. Required to find
    // some way to do this, possibly by having a "reverse pointer".
    // Currently just "unimplemented".
    std::string CONID() const { return ""; }


      /// Construct the buffer.
      /// @param [in] queue  CUnitQueue that actually holds the units (packets)
      /// @param [in] bufsize_pkts in units (packets)
   CRcvBuffer(CUnitQueue* queue, int bufsize_pkts = 65536);
   ~CRcvBuffer();


public:

      /// Write data into the buffer.
      /// @param [in] unit pointer to a data unit containing new packet
      /// @param [in] offset offset from last ACK point.
      /// @return 0 is success, -1 if data is repeated.

   int addData(CUnit* unit, int offset);

      /// Read data into a user buffer.
      /// @param [in] data pointer to user buffer.
      /// @param [in] len length of user buffer.
      /// @return size of data read.

   int readBuffer(char* data, int len);

      /// Read data directly into file.
      /// @param [in] file C++ file stream.
      /// @param [in] len expected length of data to write into the file.
      /// @return size of data read.

   int readBufferToFile(std::fstream& ofs, int len);

      /// Update the ACK point of the buffer.
      /// @param [in] len number of units to be acknowledged.
      /// @return 1 if a user buffer is fulfilled, otherwise 0.

   void ackData(int len);

      /// Query how many buffer space left for data receiving.
      /// Actually only acknowledged packets, that are still in the buffer,
      /// are considered to take buffer space.
      ///
      /// @return size of available buffer space (including user buffer) for data receiving.
      ///         Not counting unacknowledged packets.

   int getAvailBufSize() const;

      /// Query how many data has been continuously received (for reading) and ready to play (tsbpdtime < now).
      /// @return size of valid (continous) data for reading.

   int getRcvDataSize() const;

      /// Query how many data was received and acknowledged.
      /// @param [out] bytes bytes
      /// @param [out] spantime spantime
      /// @return size in pkts of acked data.

   int getRcvDataSize(int &bytes, int &spantime);
#if SRT_ENABLE_RCVBUFSZ_MAVG

      /// Query a 1 sec moving average of how many data was received and acknowledged.
      /// @param [out] bytes bytes
      /// @param [out] spantime spantime
      /// @return size in pkts of acked data.

   int getRcvAvgDataSize(int &bytes, int &spantime);

      /// Query how many data of the receive buffer is acknowledged.
      /// @param [in] now current time in us.
      /// @return none.
   
   void updRcvAvgDataSize(uint64_t now);
#endif /* SRT_ENABLE_RCVBUFSZ_MAVG */

      /// Query the received average payload size.
      /// @return size (bytes) of payload size

   int getRcvAvgPayloadSize() const;


      /// Mark the message to be dropped from the message list.
      /// @param [in] msgno message number.
      /// @param [in] using_rexmit_flag whether the MSGNO field uses rexmit flag (if not, one more bit is part of the msgno value)

   void dropMsg(int32_t msgno, bool using_rexmit_flag);

      /// read a message.
      /// @param [out] data buffer to write the message into.
      /// @param [in] len size of the buffer.
      /// @return actuall size of data read.

   int readMsg(char* data, int len);

      /// read a message.
      /// @param [out] data buffer to write the message into.
      /// @param [in] len size of the buffer.
      /// @param [out] tsbpdtime localtime-based (uSec) packet time stamp including buffering delay
      /// @return actuall size of data read.

   int readMsg(char* data, int len, ref_t<SRT_MSGCTRL> mctrl);

      /// Query if data is ready to read (tsbpdtime <= now if TsbPD is active).
      /// @param [out] tsbpdtime localtime-based (uSec) packet time stamp including buffering delay
      ///                        of next packet in recv buffer, ready or not.
      /// @param [out] curpktseq Sequence number of the packet if there is one ready to play
      /// @return true if ready to play, false otherwise (tsbpdtime may be !0 in
      /// both cases).

   bool isRcvDataReady(ref_t<uint64_t> tsbpdtime, ref_t<int32_t> curpktseq);
   bool isRcvDataReady();
   bool isRcvDataAvailable()
   {
       return m_iLastAckPos != m_iStartPos;
   }
   CPacket* getRcvReadyPacket();

      ///    Set TimeStamp-Based Packet Delivery Rx Mode
      ///    @param [in] timebase localtime base (uSec) of packet time stamps including buffering delay
      ///    @param [in] delay aggreed TsbPD delay
      /// @return 0

   int setRcvTsbPdMode(uint64_t timebase, uint32_t delay);

      /// Add packet timestamp for drift caclculation and compensation
      /// @param [in] timestamp packet time stamp
      /// @param [ref] lock Mutex that should be locked for the operation

   void addRcvTsbPdDriftSample(uint32_t timestamp, pthread_mutex_t& lock);

#ifdef SRT_DEBUG_TSBPD_DRIFT
   void printDriftHistogram(int64_t iDrift);
   void printDriftOffset(int tsbPdOffset, int tsbPdDriftAvg);
#endif

      /// Get information on the 1st message in queue.
      // Parameters (of the 1st packet queue, ready to play or not):
      /// @param [out] tsbpdtime localtime-based (uSec) packet time stamp including buffering delay of 1st packet or 0 if none
      /// @param [out] passack   true if 1st ready packet is not yet acknowleged (allowed to be delivered to the app)
      /// @param [out] skipseqno -1 or seq number of 1st unacknowledged pkt ready to play preceeded by missing packets.
      /// @retval true 1st packet ready to play (tsbpdtime <= now). Not yet acknowledged if passack == true
      /// @retval false IF tsbpdtime = 0: rcv buffer empty; ELSE:
      ///                   IF skipseqno != -1, packet ready to play preceeded by missing packets.;
      ///                   IF skipseqno == -1, no missing packet but 1st not ready to play.


   bool getRcvFirstMsg(ref_t<uint64_t> tsbpdtime, ref_t<bool> passack, ref_t<int32_t> skipseqno, ref_t<int32_t> curpktseq);

      /// Update the ACK point of the buffer.
      /// @param [in] len size of data to be skip & acknowledged.

   void skipData(int len);

#if ENABLE_HEAVY_LOGGING
   void reportBufferStats(); // Heavy logging Debug only
#endif

private:
      /// Adjust receive queue to 1st ready to play message (tsbpdtime < now).
      // Parameters (of the 1st packet queue, ready to play or not):
      /// @param [out] tsbpdtime localtime-based (uSec) packet time stamp including buffering delay of 1st packet or 0 if none
      /// @retval true 1st packet ready to play without discontinuity (no hole)
      /// @retval false tsbpdtime = 0: no packet ready to play


   bool getRcvReadyMsg(ref_t<uint64_t> tsbpdtime, ref_t<int32_t> curpktseq);

public:

      // (This is exposed as used publicly in logs)
      /// Get packet delivery local time base (adjusted for wrap around)
      /// @param [in] timestamp packet timestamp (relative to peer StartTime), wrapping around every ~72 min
      /// @return local delivery time (usec)
<<<<<<< HEAD
   uint64_t getTsbPdTimeBase(uint32_t timestamp);
=======

   uint64_t getTsbPdTimeBase(uint32_t timestamp_us);
>>>>>>> b9a4d1f5

      /// Get packet local delivery time
      /// @param [in] timestamp packet timestamp (relative to peer StartTime), wrapping around every ~72 min
      /// @return local delivery time (usec)

public:
   uint64_t getPktTsbPdTime(uint32_t timestamp);
   int debugGetSize() const;
   bool empty() const;

   // Required by PacketFilter facility to use as a storage
   // for provided packets
   CUnitQueue* getUnitQueue()
   {
       return m_pUnitQueue;
   }

private:

   /// thread safe bytes counter of the Recv & Ack buffer
   /// @param [in] pkts  acked or removed pkts from rcv buffer (used with acked = true)
   /// @param [in] bytes number of bytes added/delete (if negative) to/from rcv buffer.
   /// @param [in] acked true when adding new pkt in RcvBuffer; false when acking/removing pkts to/from buffer

   void countBytes(int pkts, int bytes, bool acked = false);

private:
   bool scanMsg(ref_t<int> start, ref_t<int> end, ref_t<bool> passack);

private:
   CUnit** m_pUnit;                     // pointer to the protocol buffer (array of CUnit* items)
   const int m_iSize;                   // size of the array of CUnit* items
   CUnitQueue* m_pUnitQueue;            // the shared unit queue

   int m_iStartPos;                     // the head position for I/O (inclusive)
   int m_iLastAckPos;                   // the last ACKed position (exclusive)
                                        // EMPTY: m_iStartPos = m_iLastAckPos   FULL: m_iStartPos = m_iLastAckPos + 1
   int m_iMaxPos;                       // the furthest data position

   int m_iNotch;                        // the starting read point of the first unit

   pthread_mutex_t m_BytesCountLock;    // used to protect counters operations
   int m_iBytesCount;                   // Number of payload bytes in the buffer
   int m_iAckedPktsCount;               // Number of acknowledged pkts in the buffer
   int m_iAckedBytesCount;              // Number of acknowledged payload bytes in the buffer
   int m_iAvgPayloadSz;                 // Average payload size for dropped bytes estimation

   bool m_bTsbPdMode;                   // true: apply TimeStamp-Based Rx Mode
   uint32_t m_uTsbPdDelay;              // aggreed delay
   uint64_t m_ullTsbPdTimeBase;         // localtime base for TsbPd mode
   // Note: m_ullTsbPdTimeBase cumulates values from:
   // 1. Initial SRT_CMD_HSREQ packet returned value diff to current time:
   //    == (NOW - PACKET_TIMESTAMP), at the time of HSREQ reception
   // 2. Timestamp overflow (@c CRcvBuffer::getTsbPdTimeBase), when overflow on packet detected
   //    += CPacket::MAX_TIMESTAMP+1 (it's a hex round value, usually 0x1*e8).
   // 3. Time drift (CRcvBuffer::addRcvTsbPdDriftSample, executed exclusively
   //    from UMSG_ACKACK handler). This is updated with (positive or negative) TSBPD_DRIFT_MAX_VALUE
   //    once the value of average drift exceeds this value in whatever direction.
   //    += (+/-)CRcvBuffer::TSBPD_DRIFT_MAX_VALUE
   //
   // XXX Application-supplied timestamps won't work therefore. This requires separate
   // calculation of all these things above.

   bool m_bTsbPdWrapCheck;              // true: check packet time stamp wrap around
   static const uint32_t TSBPD_WRAP_PERIOD = (30*1000000);    //30 seconds (in usec)

   static const int TSBPD_DRIFT_MAX_VALUE = 5000;   // Max drift (usec) above which TsbPD Time Offset is adjusted
   static const int TSBPD_DRIFT_MAX_SAMPLES = 1000;  // Number of samples (UMSG_ACKACK packets) to perform drift caclulation and compensation
   //int m_iTsbPdDrift;                           // recent drift in the packet time stamp
   //int64_t m_TsbPdDriftSum;                     // Sum of sampled drift
   //int m_iTsbPdDriftNbSamples;                  // Number of samples in sum and histogram
   DriftTracer<TSBPD_DRIFT_MAX_SAMPLES, TSBPD_DRIFT_MAX_VALUE> m_DriftTracer;
#ifdef SRT_ENABLE_RCVBUFSZ_MAVG
   uint64_t m_LastSamplingTime;
   int m_TimespanMAvg;
   int m_iCountMAvg;
   int m_iBytesCountMAvg;
#endif /* SRT_ENABLE_RCVBUFSZ_MAVG */
#ifdef SRT_DEBUG_TSBPD_DRIFT
   int m_TsbPdDriftHisto100us[22];              // Histogram of 100us TsbPD drift (-1.0 .. +1.0 ms in 0.1ms increment)
   int m_TsbPdDriftHisto1ms[22];                // Histogram of TsbPD drift (-10.0 .. +10.0 ms, in 1.0 ms increment)
   static const int TSBPD_DRIFT_PRT_SAMPLES = 200;    // Number of samples (UMSG_ACKACK packets) to print hostogram
#endif /* SRT_DEBUG_TSBPD_DRIFT */

#ifdef SRT_DEBUG_TSBPD_OUTJITTER
   unsigned long m_ulPdHisto[4][10];
#endif /* SRT_DEBUG_TSBPD_OUTJITTER */

private:
   CRcvBuffer();
   CRcvBuffer(const CRcvBuffer&);
   CRcvBuffer& operator=(const CRcvBuffer&);
};


#endif<|MERGE_RESOLUTION|>--- conflicted
+++ resolved
@@ -411,12 +411,7 @@
       /// Get packet delivery local time base (adjusted for wrap around)
       /// @param [in] timestamp packet timestamp (relative to peer StartTime), wrapping around every ~72 min
       /// @return local delivery time (usec)
-<<<<<<< HEAD
-   uint64_t getTsbPdTimeBase(uint32_t timestamp);
-=======
-
    uint64_t getTsbPdTimeBase(uint32_t timestamp_us);
->>>>>>> b9a4d1f5
 
       /// Get packet local delivery time
       /// @param [in] timestamp packet timestamp (relative to peer StartTime), wrapping around every ~72 min
