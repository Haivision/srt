--- conflicted
+++ resolved
@@ -207,6 +207,8 @@
 //   SCRAP REGION: Region with possibly filled or empty cells
 //      NOTE: in scrap region, the first cell is empty and the last one filled.
 //   SPARE REGION: Region without packets
+//
+//           |      BUSY REGION                  | 
 //           |           |                       |             |
 //           |    ICR    |  SCRAP REGION         | SPARE REGION...->
 //   ......->|           |                       |             |
@@ -649,20 +651,6 @@
         return m_szSize - 1;
     }
 
-    /// Returns the currently used number of cells, including
-    /// gaps with empty cells, or in other words, the distance
-    /// between the initial position and the youngest received packet.
-    size_t size() const
-    {
-        return size_t(m_iMaxPosOff VALUE);
-    }
-
-    // Returns true if the buffer is full. Requires locking.
-    bool full() const
-    {
-        return size() == capacity();
-    }
-
     int64_t getDrift() const { return m_tsbpd.drift(); }
 
     // TODO: make thread safe?
@@ -838,13 +826,7 @@
         EntryStatus status;
     };
 
-<<<<<<< HEAD
-    //static Entry emptyEntry() { return Entry { NULL, EntryState_Empty }; }
-
-    typedef FixedArray<Entry, CPos> entries_t;
-=======
     typedef FixedArray<Entry> entries_t;
->>>>>>> 72303d79
     entries_t m_entries;
 
     const size_t m_szSize;     // size of the array of units (buffer)
