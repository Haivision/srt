--- conflicted
+++ resolved
@@ -226,13 +226,8 @@
     inline int cmpPos(int pos2, int pos1) const
     {
         // XXX maybe not the best implementation, but this keeps up to the rule
-<<<<<<< HEAD
-        int off1 = pos1 >= m_iStartPos ? pos1 - m_iStartPos : pos1 + m_szSize - m_iStartPos;
-        int off2 = pos2 >= m_iStartPos ? pos2 - m_iStartPos : pos2 + m_szSize - m_iStartPos;
-=======
         const int off1 = pos1 >= m_iStartPos ? pos1 - m_iStartPos : pos1 + (int)m_szSize - m_iStartPos;
         const int off2 = pos2 >= m_iStartPos ? pos2 - m_iStartPos : pos2 + (int)m_szSize - m_iStartPos;
->>>>>>> c83c31ba
 
         return off2 - off1;
     }
