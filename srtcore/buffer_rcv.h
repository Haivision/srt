/*
 * SRT - Secure, Reliable, Transport
 * Copyright (c) 2020 Haivision Systems Inc.
 *
 * This Source Code Form is subject to the terms of the Mozilla Public
 * License, v. 2.0. If a copy of the MPL was not distributed with this
 * file, You can obtain one at http://mozilla.org/MPL/2.0/.
 *
 */

#ifndef INC_SRT_BUFFER_RCV_H
#define INC_SRT_BUFFER_RCV_H

#include "buffer_snd.h" // AvgBufSize
#include "common.h"
#include "queue.h"
#include "sync.h"
#include "tsbpd_time.h"

namespace srt
{

//
//   Circular receiver buffer.
//
//   |<------------------- m_szSize ---------------------------->|
//   |       |<------------ m_iMaxPosOff ----------->|           |
//   |       |                                       |           |
//   +---+---+---+---+---+---+---+---+---+---+---+---+---+   +---+
//   | 0 | 0 | 1 | 1 | 1 | 0 | 1 | 1 | 1 | 1 | 0 | 1 | 0 |...| 0 | m_pUnit[]
//   +---+---+---+---+---+---+---+---+---+---+---+---+---+   +---+
//             |           |   |                   |
//             |           |   |                   \__last pkt received
//             |           |   |
//             |           |   \___ m_iDropPos
//             |           |
//             |           \___ m_iEndPos
//             |
//             \___ m_iStartPos: first message to read
//
//   m_pUnit[i]->status_: 0: free, 1: good, 2: read, 3: dropped (can be combined with read?)
//
//   thread safety:
//    start_pos_:      CUDT::m_RecvLock
//    first_unack_pos_:    CUDT::m_AckLock
//    max_pos_inc_:        none? (modified on add and ack
//    first_nonread_pos_:
//
//
//    m_iStartPos: the first packet that should be read (might be empty)
//    m_iEndPos: the end of contiguous range. Empty if == m_iStartPos
//    m_iDropPos: a packet available for retrieval after a drop. If == m_iEndPos, no such packet.
//
// Operational rules:
//
//    Initially:
//       m_iStartPos = 0
//       m_iEndPos = 0
//       m_iDropPos = 0
//
// When a packet has arrived, then depending on where it landed:
//
// 1. Position: next to the last read one and newest
//
//     m_iStartPos unchanged.
//     m_iEndPos shifted by 1
//     m_iDropPos = m_iEndPos
// 
// 2. Position: after a loss, newest.
//
//     m_iStartPos unchanged.
//     m_iEndPos unchanged.
//     m_iDropPos:
//       - if it was == m_iEndPos, set to this
//       - otherwise unchanged
//
// 3. Position: after a loss, but belated (retransmitted) -- not equal to m_iEndPos
//
//    m_iStartPos unchanged.
//    m_iEndPos unchanged.
//    m_iDropPos:
//       - if m_iDropPos == m_iEndPos, set to this
//       - if m_iDropPos %> this sequence, set to this
//       - otherwise unchanged
//
// 4. Position: after a loss, sealing -- seq equal to position of m_iEndPos
//   
//    m_iStartPos unchanged.
//    m_iEndPos:
//      - since this position, search the first free cell
//      - if reached the end of filled region (m_iMaxPosOff), stay there.
//    m_iDropPos:
//      - start from the value equal to m_iEndPos
//      - walk at maximum to m_iMaxPosOff
//      - find the first existing packet
//    NOTE:
//    If there are no "after gap" packets, then m_iMaxPosOff == m_iEndPos.
//    If there is one existing packet, then one loss, then one packet, it
//    should be that m_iEndPos = m_iStartPos %+ 1, m_iDropPos can reach
//    to m_iStartPos %+ 2 position, and m_iMaxPosOff == m_iStartPos %+ 3.
//
// To wrap up:
//
// Let's say we have the following possibilities in a general scheme:
//
//
//                 [D]   [C]             [B]                   [A] (insertion cases)
//  | (start) --- (end) ===[gap]=== (after-loss) ... (max-pos) |
//
// WHEN INSERTING A NEW PACKET:
//
// If the incoming sequence maps to newpktpos that is:
//
// * newpktpos <% (start) : discard the packet and exit
// * newpktpos %> (size)  : report discrepancy, discard and exit
// * newpktpos %> (start) and:
//    * EXISTS: discard and exit (NOTE: could be also < (end))
// [A]* seq == m_iMaxPosOff
//       --> INC m_iMaxPosOff
//       * m_iEndPos == previous m_iMaxPosOff
//            * previous m_iMaxPosOff + 1 == m_iMaxPosOff
//                --> m_iEndPos = m_iMaxPosOff
//                --> m_iDropPos = m_iEndPos
//            * otherwise (means the new packet caused a gap)
//                --> m_iEndPos REMAINS UNCHANGED
//                --> m_iDropPos = POSITION(m_iMaxPosOff)
//       COMMENT:
//       If this above condition isn't satisfied, then there are
//       gaps, first at m_iEndPos, and m_iDropPos is at furthest
//       equal to m_iMaxPosOff %- 1. The inserted packet is outside
//       both the contiguous region and the following scratched region,
//       so no updates on m_iEndPos and m_iDropPos are necessary.
//
// NOTE
// SINCE THIS PLACE seq cannot be a sequence of an existing packet,
// which means that earliest newpktpos == m_iEndPos, up to == m_iMaxPosOff -% 2.
//
//    * otherwise (newpktpos <% max-pos):
//    [D]* newpktpos == m_iEndPos:
//             --> (search FIRST GAP and FIRST AFTER-GAP)
//             --> m_iEndPos: increase until reaching m_iMaxPosOff
//             * m_iEndPos <% m_iMaxPosOff:
//                 --> m_iDropPos = first VALID packet since m_iEndPos +% 1
//             * otherwise:
//                 --> m_iDropPos = m_iEndPos
//    [B]* newpktpos %> m_iDropPos
//             --> store, but do not update anything
//    [C]* otherwise (newpktpos %> m_iEndPos && newpktpos <% m_iDropPos)          
//             --> store
//             --> set m_iDropPos = newpktpos
//       COMMENT: 
//       It is guaratneed that between m_iEndPos and m_iDropPos
//       there is only a gap (series of empty cells). So wherever
//       this packet lands, if it's next to m_iEndPos and before m_iDropPos
//       it will be the only packet that violates the gap, hence this
//       can be the only drop pos preceding the previous m_iDropPos.
//
// -- information returned to the caller should contain:
// 1. Whether adding to the buffer was successful.
// 2. Whether the "freshest" retrievable packet has been changed, that is:
//    * in live mode, a newly added packet has earlier delivery time than one before
//    * in stream mode, the newly added packet was at cell[0]
//    * in message mode, if the newly added packet has:
//      * completed the very first message
//      * completed any message further than first that has out-of-order flag
//
// The information about a changed packet is important for the caller in
// live mode in order to notify the TSBPD thread.
//
//
//
// WHEN CHECKING A PACKET
//
// 1. Check the position at m_iStartPos. If there is a packet,
// return info at its position.
//
// 2. If position on m_iStartPos is empty, get the value of m_iDropPos.
//
// NOTE THAT:
//   * if the buffer is empty, m_iDropPos == m_iStartPos and == m_iEndPos;
//     note that m_iDropPos == m_iStartPos suffices to check that
//   * if there is a packet in the buffer, but the first cell is empty,
//     then m_iDropPos points to this packet, while m_iEndPos == m_iStartPos.
//     Check then m_iStartPos == m_iEndPos to recognize it, and if then
//     m_iDropPos isn't equal to them, you can read with dropping.
//   * If cell[0] is valid, there could be only at worst cell[1] empty
//     and cell[2] pointed by m_iDropPos.
//
// 3. In case of time-based checking for live mode, return empty packet info,
// if this packet's time is later than given time.
//
// WHEN EXTRACTING A PACKET
//
// 1. Extraction is only possible if there is a packet at cell[0].
// 2. If there's no packet at cell[0], the application may request to
//    drop up to the given packet, or drop the whole message up to
//    the beginning of the next message.
// 3. In message mode, extraction can only extract a full message, so
//    if there's no full message ready, nothing is extracted.
// 4. When the extraction region is defined, the m_iStartPos is shifted
//    by the number of extracted packets.
// 5. If m_iEndPos <% m_iStartPos (after update), m_iEndPos should be
//    set by searching from m_iStartPos up to m_iMaxPosOff for an empty cell.
// 6. m_iDropPos must be always updated. If m_iEndPos == m_iMaxPosOff,
//    m_iDropPos is set to their value. Otherwise start from m_iEndPos
//    and search a valid packet up to m_iMaxPosOff.
// 7. NOTE: m_iMaxPosOff is a delta, hence it must be set anew after update
//    for m_iStartPos.
//

class CRcvBuffer
{
    typedef sync::steady_clock::time_point time_point;
    typedef sync::steady_clock::duration   duration;

public:
<<<<<<< HEAD
    CRcvBufferNew(int initSeqNo, size_t size, /*CUnitQueue* unitqueue, */ bool bMessageAPI);
=======
    CRcvBuffer(int initSeqNo, size_t size, CUnitQueue* unitqueue, bool bMessageAPI);
>>>>>>> 8e9958a8

    ~CRcvBuffer();

public:

    void debugShowState(const char* source);

    struct InsertInfo
    {
        enum Result { INSERTED = 0, REDUNDANT = -1, BELATED = -2, DISCREPANCY = -3 } result;

        // Below fields are valid only if result == INSERTED. Otherwise they have trap repro.

        int first_seq; // sequence of the first available readable packet
        time_point first_time; // Time of the new, earlier packet that appeared ready, or null-time if this didn't change.
        int avail_range;

        InsertInfo(Result r, int fp_seq = SRT_SEQNO_NONE, int range = 0,
                time_point fp_time = time_point())
            : result(r), first_seq(fp_seq), first_time(fp_time), avail_range(range)
        {
        }

        InsertInfo()
            : result(REDUNDANT), first_seq(SRT_SEQNO_NONE), avail_range(0)
        {
        }

    };

    /// Insert a unit into the buffer.
    /// Similar to CRcvBuffer::addData(CUnit* unit, int offset)
    ///
    /// @param [in] unit pointer to a data unit containing new packet
    /// @param [in] offset offset from last ACK point.
    ///
    /// @return  0 on success, -1 if packet is already in buffer, -2 if packet is before m_iStartSeqNo.
    /// -3 if a packet is offset is ahead the buffer capacity.
    // TODO: Previously '-2' also meant 'already acknowledged'. Check usage of this value.
    InsertInfo insert(CUnit* unit);
    void updateGapInfo(int prev_max_pos);

    /// Drop packets in the receiver buffer from the current position up to the seqno (excluding seqno).
    /// @param [in] seqno drop units up to this sequence number
    /// @return  number of dropped packets.
    int dropUpTo(int32_t seqno);

    /// @brief Drop all the packets in the receiver buffer.
    /// The starting position and seqno are shifted right after the last packet in the buffer.
    /// @return the number of dropped packets.
    int dropAll();

    /// @brief Drop the whole message from the buffer.
    /// If message number is 0, then use sequence numbers to locate sequence range to drop [seqnolo, seqnohi].
    /// When one packet of the message is in the range of dropping, the whole message is to be dropped.
    /// @param seqnolo sequence number of the first packet in the dropping range.
    /// @param seqnohi sequence number of the last packet in the dropping range.
    /// @param msgno message number to drop (0 if unknown)
    /// @return the number of packets actually dropped.
    int dropMessage(int32_t seqnolo, int32_t seqnohi, int32_t msgno);

    /// Extract the "expected next" packet sequence.
    /// Extract the past-the-end sequence for the first packet
    /// that is expected to arrive next with preserving the packet order.
    /// If the buffer is empty or the very first cell is lacking a packet,
    /// it returns the sequence assigned to the first cell. Otherwise it
    /// returns the sequence representing the first empty cell (the next
    /// cell to the last received packet, if there are no loss-holes).
    /// @param [out] w_seq: returns the sequence (always valid)
    /// @return true if this sequence is followed by any valid packets
    bool getContiguousEnd(int32_t& w_seq) const;

    /// Read the whole message from one or several packets.
    ///
    /// @param [in,out] data buffer to write the message into.
    /// @param [in] len size of the buffer.
    /// @param [in,out] message control data
    ///
    /// @return actual number of bytes extracted from the buffer.
    ///          0 if nothing to read.
    ///         -1 on failure.
    int readMessage(char* data, size_t len, SRT_MSGCTRL* msgctrl = NULL, std::pair<int32_t, int32_t>* pw_seqrange = NULL);

    /// Read acknowledged data into a user buffer.
    /// @param [in, out] dst pointer to the target user buffer.
    /// @param [in] len length of user buffer.
    /// @return size of data read. -1 on error.
    int readBuffer(char* dst, int len);

    /// Read acknowledged data directly into file.
    /// @param [in] ofs C++ file stream.
    /// @param [in] len expected length of data to write into the file.
    /// @return size of data read. -1 on error.
    int readBufferToFile(std::fstream& ofs, int len);

public:
    /// Get the starting position of the buffer as a packet sequence number.
    int getStartSeqNo() const { return m_iStartSeqNo; }

    /// Sets the start seqno of the buffer.
    /// Must be used with caution and only when the buffer is empty.
    void setStartSeqNo(int seqno) { m_iStartSeqNo = seqno; }

    /// Given the sequence number of the first unacknowledged packet
    /// tells the size of the buffer available for packets.
    /// Effective returns capacity of the buffer minus acknowledged packet still kept in it.
    // TODO: Maybe does not need to return minus one slot now to distinguish full and empty buffer.
    size_t getAvailSize(int iFirstUnackSeqNo) const
    {
        // Receiver buffer allows reading unacknowledged packets.
        // Therefore if the first packet in the buffer is ahead of the iFirstUnackSeqNo
        // then it does not have acknowledged packets and its full capacity is available.
        // Otherwise subtract the number of acknowledged but not yet read packets from its capacity.
        const int iRBufSeqNo  = getStartSeqNo();
        if (CSeqNo::seqcmp(iRBufSeqNo, iFirstUnackSeqNo) >= 0) // iRBufSeqNo >= iFirstUnackSeqNo
        {
            // Full capacity is available, still don't want to encourage extra packets to come.
            // Note: CSeqNo::seqlen(n, n) returns 1.
            return capacity() - CSeqNo::seqlen(iFirstUnackSeqNo, iRBufSeqNo) + 1;
        }

        // Note: CSeqNo::seqlen(n, n) returns 1.
        return capacity() - CSeqNo::seqlen(iRBufSeqNo, iFirstUnackSeqNo) + 1;
    }

    /// @brief Checks if the buffer has packets available for reading regardless of the TSBPD.
    /// @return true if there are packets available for reading, false otherwise.
    bool hasAvailablePackets() const;

    /// Query how many data has been continuously received (for reading) and available for reading out
    /// regardless of the TSBPD.
    /// TODO: Rename to countAvailablePackets().
    /// @return size of valid (continous) data for reading.
    int getRcvDataSize() const;

    /// Get the number of packets, bytes and buffer timespan.
    /// Differs from getRcvDataSize() that it counts all packets in the buffer, not only continious.
    int getRcvDataSize(int& bytes, int& timespan) const;

    struct PacketInfo
    {
        int        seqno;
        bool       seq_gap; //< true if there are missing packets in the buffer, preceding current packet
        time_point tsbpd_time;
    };

    /// Get information on the 1st message in queue.
    /// Similar to CRcvBuffer::getRcvFirstMsg
    /// Parameters (of the 1st packet queue, ready to play or not):
    /// @param [out] tsbpdtime localtime-based (uSec) packet time stamp including buffering delay of 1st packet or 0 if
    /// none
    /// @param [out] passack   true if 1st ready packet is not yet acknowleged (allowed to be delivered to the app)
    /// @param [out] skipseqno -1 or seq number of 1st unacknowledged pkt ready to play preceeded by missing packets.
    /// @retval true 1st packet ready to play (tsbpdtime <= now). Not yet acknowledged if passack == true
    /// @retval false IF tsbpdtime = 0: rcv buffer empty; ELSE:
    ///                   IF skipseqno != -1, packet ready to play preceeded by missing packets.;
    ///                   IF skipseqno == -1, no missing packet but 1st not ready to play.
    PacketInfo getFirstValidPacketInfo() const;

    PacketInfo getFirstReadablePacketInfo(time_point time_now) const;

    /// Get information on packets available to be read.
    /// @returns a pair of sequence numbers (first available; first unavailable).
    /// 
    /// @note CSeqNo::seqoff(first, second) is 0 if nothing to read.
    std::pair<int, int> getAvailablePacketsRange() const;

    int32_t getFirstLossSeq(int32_t fromseq, int32_t* opt_end = NULL);
    void getUnitSeriesInfo(int32_t fromseq, size_t maxsize, std::vector<SRTSOCKET>& w_sources);

    bool empty() const
    {
        return (m_iMaxPosOff == 0);
    }

    /// Return buffer capacity.
    /// One slot had to be empty in order to tell the difference between "empty buffer" and "full buffer".
    /// E.g. m_iFirstNonreadPos would again point to m_iStartPos if m_szSize entries are added continiously.
    /// TODO: Old receiver buffer capacity returns the actual size. Check for conflicts.
    size_t capacity() const
    {
        return m_szSize - 1;
    }

    /// Returns the currently used number of cells, including
    /// gaps with empty cells, or in other words, the distance
    /// between the initial position and the youngest received packet.
    size_t size() const
    {
        return m_iMaxPosOff;
    }

    int64_t getDrift() const { return m_tsbpd.drift(); }

    // TODO: make thread safe?
    int debugGetSize() const
    {
        return getRcvDataSize();
    }

    /// Zero time to include all available packets.
    /// TODO: Rename to 'canRead`.
    bool isRcvDataReady(time_point time_now = time_point()) const;

    int  getRcvAvgDataSize(int& bytes, int& timespan);
    void updRcvAvgDataSize(const time_point& now);

    unsigned getRcvAvgPayloadSize() const { return m_uAvgPayloadSz; }

    void getInternalTimeBase(time_point& w_timebase, bool& w_wrp, duration& w_udrift)
    {
        return m_tsbpd.getInternalTimeBase(w_timebase, w_wrp, w_udrift);
    }

public: // Used for testing
    /// Peek unit in position of seqno
    const CUnit* peek(int32_t seqno);

private:
    inline int incPos(int pos, int inc = 1) const { return (pos + inc) % m_szSize; }
    inline int decPos(int pos) const { return (pos - 1) >= 0 ? (pos - 1) : int(m_szSize - 1); }
    inline int offPos(int pos1, int pos2) const { return (pos2 >= pos1) ? (pos2 - pos1) : int(m_szSize + pos2 - pos1); }
    inline int cmpPos(int pos2, int pos1) const
    {
        // XXX maybe not the best implementation, but this keeps up to the rule
        int off1 = pos1 >= m_iStartPos ? pos1 - m_iStartPos : pos1 + m_szSize - m_iStartPos;
        int off2 = pos2 >= m_iStartPos ? pos2 - m_iStartPos : pos2 + m_szSize - m_iStartPos;

        return off2 - off1;
    }

    // NOTE: Assumes that pUnit != NULL
    CPacket& packetAt(int pos) { return m_entries[pos].pUnit->m_Packet; }
    const CPacket& packetAt(int pos) const { return m_entries[pos].pUnit->m_Packet; }

private:
    void countBytes(int pkts, int bytes);
    void updateNonreadPos();
    void releaseUnitInPos(int pos);

    /// @brief Drop a unit from the buffer.
    /// @param pos position in the m_entries of the unit to drop.
    /// @return false if nothing to drop, true if the unit was dropped successfully.
    bool dropUnitInPos(int pos);

    /// Release entries following the current buffer position if they were already
    /// read out of order (EntryState_Read) or dropped (EntryState_Drop).
    void releaseNextFillerEntries();

    bool hasReadableInorderPkts() const { return (m_iFirstNonreadPos != m_iStartPos); }

    /// Find position of the last packet of the message.
    int findLastMessagePkt();

    /// Scan for availability of out of order packets.
    void onInsertNotInOrderPacket(int insertpos);
    // Check if m_iFirstRandomMsgPos is still readable.
    bool checkFirstReadableRandom();
    void updateFirstReadableRandom();
    int  scanNotInOrderMessageRight(int startPos, int msgNo) const;
    int  scanNotInOrderMessageLeft(int startPos, int msgNo) const;

    typedef bool copy_to_dst_f(char* data, int len, int dst_offset, void* arg);

    /// Read acknowledged data directly into file.
    /// @param [in] ofs C++ file stream.
    /// @param [in] len expected length of data to write into the file.
    /// @return size of data read.
    int readBufferTo(int len, copy_to_dst_f funcCopyToDst, void* arg);

    /// @brief Estimate timespan of the stored packets (acknowledged and unacknowledged).
    /// @return timespan in milliseconds
    int getTimespan_ms() const;

private:
    // TODO: Call makeUnitTaken upon assignment, and makeUnitFree upon clearing.
    // TODO: CUnitPtr is not in use at the moment, but may be a smart pointer.
    // class CUnitPtr
    // {
    // public:
    //     void operator=(CUnit* pUnit)
    //     {
    //         if (m_pUnit != NULL)
    //         {
    //             // m_pUnitQueue->makeUnitFree(m_entries[i].pUnit);
    //         }
    //         m_pUnit = pUnit;
    //     }
    // private:
    //     CUnit* m_pUnit;
    // };

    enum EntryStatus
    {
        EntryState_Empty,   //< No CUnit record.
        EntryState_Avail,   //< Entry is available for reading.
        EntryState_Read,    //< Entry has already been read (out of order).
        EntryState_Drop     //< Entry has been dropped.
    };
    struct Entry
    {
        Entry()
            : pUnit(NULL)
            , status(EntryState_Empty)
        {}

        CUnit*      pUnit;
        EntryStatus status;
    };

    //static Entry emptyEntry() { return Entry { NULL, EntryState_Empty }; }

    typedef FixedArray<Entry> entries_t;
    entries_t m_entries;

    const size_t m_szSize;     // size of the array of units (buffer)

    //XXX removed. In this buffer the units may come from various different
    // queues, and the unit has a pointer pointing to the queue from which
    // it comes, and it should be returned to the same queue.
    //CUnitQueue*  m_pUnitQueue; // the shared unit queue

    int m_iStartSeqNo;
    int m_iStartPos;        // the head position for I/O (inclusive)
    int m_iEndPos;          // past-the-end of the contiguous region since m_iStartPos
    int m_iDropPos;         // points past m_iEndPos to the first deliverable after a gap, or == m_iEndPos if no such packet
    int m_iFirstNonreadPos; // First position that can't be read (<= m_iLastAckPos)
    int m_iMaxPosOff;       // the furthest data position
    int m_iNotch;           // index of the first byte to read in the first ready-to-read packet (used in file/stream mode)

    size_t m_numRandomPackets;  // The number of stored packets with "inorder" flag set to false

    /// Points to the first packet of a message that has out-of-order flag
    /// and is complete (all packets from first to last are in the buffer).
    /// If there is no such message in the buffer, it contains -1.
    int m_iFirstRandomMsgPos;
    bool m_bPeerRexmitFlag;         // Needed to read message number correctly
    const bool m_bMessageAPI;       // Operation mode flag: message or stream.

public: // TSBPD public functions
    /// Set TimeStamp-Based Packet Delivery Rx Mode
    /// @param [in] timebase localtime base (uSec) of packet time stamps including buffering delay
    /// @param [in] wrap Is in wrapping period
    /// @param [in] delay aggreed TsbPD delay
    ///
    /// @return 0
    void setTsbPdMode(const time_point& timebase, bool wrap, duration delay);

    void setPeerRexmitFlag(bool flag) { m_bPeerRexmitFlag = flag; } 

    void applyGroupTime(const time_point& timebase, bool wrp, uint32_t delay, const duration& udrift);

    void applyGroupDrift(const time_point& timebase, bool wrp, const duration& udrift);

    bool addRcvTsbPdDriftSample(uint32_t usTimestamp, const time_point& tsPktArrival, int usRTTSample);

    time_point getPktTsbPdTime(uint32_t usPktTimestamp) const;

    time_point getTsbPdTimeBase(uint32_t usPktTimestamp) const;
    void       updateTsbPdTimeBase(uint32_t usPktTimestamp);

    bool isTsbPd() const { return m_tsbpd.isEnabled(); }

    /// Form a string of the current buffer fullness state.
    /// number of packets acknowledged, TSBPD readiness, etc.
    std::string strFullnessState(bool enable_debug_log, int iFirstUnackSeqNo, const time_point& tsNow) const;

private:
    CTsbpdTime  m_tsbpd;

private: // Statistics
    AvgBufSize m_mavg;

    // TODO: m_BytesCountLock is probably not needed as the buffer has to be protected from simultaneous access.
    mutable sync::Mutex m_BytesCountLock;   // used to protect counters operations
    int         m_iBytesCount;      // Number of payload bytes in the buffer
    int         m_iPktsCount;       // Number of payload bytes in the buffer
    unsigned    m_uAvgPayloadSz;    // Average payload size for dropped bytes estimation
};

} // namespace srt

#endif // INC_SRT_BUFFER_RCV_H<|MERGE_RESOLUTION|>--- conflicted
+++ resolved
@@ -11,6 +11,7 @@
 #ifndef INC_SRT_BUFFER_RCV_H
 #define INC_SRT_BUFFER_RCV_H
 
+// XXX move to buffer_tools.h ?
 #include "buffer_snd.h" // AvgBufSize
 #include "common.h"
 #include "queue.h"
@@ -214,11 +215,7 @@
     typedef sync::steady_clock::duration   duration;
 
 public:
-<<<<<<< HEAD
-    CRcvBufferNew(int initSeqNo, size_t size, /*CUnitQueue* unitqueue, */ bool bMessageAPI);
-=======
-    CRcvBuffer(int initSeqNo, size_t size, CUnitQueue* unitqueue, bool bMessageAPI);
->>>>>>> 8e9958a8
+    CRcvBuffer(int initSeqNo, size_t size, /*CUnitQueue* unitqueue, */ bool bMessageAPI);
 
     ~CRcvBuffer();
 
