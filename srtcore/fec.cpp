/*
 * SRT - Secure, Reliable, Transport
 * Copyright (c) 2019 Haivision Systems Inc.
 * 
 * This Source Code Form is subject to the terms of the Mozilla Public
 * License, v. 2.0. If a copy of the MPL was not distributed with this
 * file, You can obtain one at http://mozilla.org/MPL/2.0/.
 * 
 */

#include "platform_sys.h"

#include <string>
#include <map>
#include <vector>
#include <deque>

#include "packetfilter.h"
#include "core.h"
#include "packet.h"
#include "logging.h"

#include "fec.h"

// Maximum allowed "history" remembered in the receiver groups.
// This is calculated in series, that is, this number will be
// multiplied by sizeRow() and sizeCol() to get the value being
// a maximum distance between the FEC group base sequence and
// the sequence to which a request comes in.

// XXX Might be that this parameter should be configurable
#define SRT_FEC_MAX_RCV_HISTORY 10

using namespace std;
using namespace srt_logging;

FECFilterBuiltin::FECFilterBuiltin(const SrtFilterInitializer &init, std::vector<SrtPacket> &provided, const string &confstr)
    : SrtPacketFilterBase(init)
    , m_fallback_level(SRT_ARQ_ONREQ)
    , m_arrangement_staircase(true)
    , rcv(provided)
{
    if (!ParseFilterConfig(confstr, cfg))
        throw CUDTException(MJ_NOTSUP, MN_INVAL, 0);

    // Configuration supported:
    // - row only (number_rows == 1)
    // - columns only, no row FEC/CTL (number_rows < -1)
    // - columns and rows (both > 1)

    // Disallowed configurations:
    // - number_cols < 1
    // - number_rows [-1, 0]

    string arspec = map_get(cfg.parameters, "layout");

    string shorter = arspec.size() > 5 ? arspec.substr(0, 5) : arspec;
    if (shorter == "even")
        m_arrangement_staircase = false;
    else if (shorter != "" && shorter != "stair")
    {
        LOGC(pflog.Error, log << "FILTER/FEC: CONFIG: value for 'layout' must be 'even' or 'staircase'");
        throw CUDTException(MJ_NOTSUP, MN_INVAL, 0);
    }

    string colspec = map_get(cfg.parameters, "cols"), rowspec = map_get(cfg.parameters, "rows");

    int out_rows = 1;
    int out_cols = atoi(colspec.c_str());

    if (colspec == "" || out_cols < 2)
    {
        LOGC(pflog.Error, log << "FILTER/FEC: CONFIG: at least 'cols' must be specified and > 1");
        throw CUDTException(MJ_NOTSUP, MN_INVAL, 0);
    }

    m_number_cols = out_cols;

    if (rowspec != "")
    {
        out_rows = atoi(rowspec.c_str());
        if (out_rows >= -1 && out_rows < 1)
        {
            LOGC(pflog.Error, log << "FILTER/FEC: CONFIG: 'rows' must be >=1 or negative < -1");
            throw CUDTException(MJ_NOTSUP, MN_INVAL, 0);
        }
    }

    if (out_rows < 0)
    {
        m_number_rows = -out_rows;
        m_cols_only = true;
    }
    else
    {
        m_number_rows = out_rows;
        m_cols_only = false;
    }

    // Extra interpret level, if found, default never.
    // Check only those that are managed.
    string level = cfg.parameters["arq"];
    int lv = -1;
    if (level != "")
    {
        static const char* levelnames [] = { "never", "onreq", "always" };

        for (size_t i = 0; i < Size(levelnames); ++i)
        {
            if (level == levelnames[i])
            {
<<<<<<< HEAD
                lv = (int) i;
=======
                lv = int(i);
>>>>>>> a165d459
                break;
            }
        }

        if (lv == -1)
        {
            LOGC(pflog.Error, log << "FILTER/FEC: CONFIG: 'arq': value '" << level << "' unknown");
            throw CUDTException(MJ_NOTSUP, MN_INVAL, 0);
        }

        m_fallback_level = SRT_ARQLevel(lv);
    }
    else
    {
        m_fallback_level = SRT_ARQ_ONREQ;
    }


    // Required to store in the header when rebuilding
    rcv.id = socketID();

    // Setup the bit matrix, initialize everything with false.

    // Vertical size (y)
    rcv.cells.resize(sizeCol() * sizeRow(), false);

    // These sequence numbers are both the value of ISN-1 at the moment
    // when the handshake is done. The sender ISN is generated here, the
    // receiver ISN by the peer. Both should be known after the handshake.
    // Later they will be updated as packets are transmitted.

    int32_t snd_isn = CSeqNo::incseq(sndISN());
    int32_t rcv_isn = CSeqNo::incseq(rcvISN());

    // Alright, now we need to get the ISN from m_parent
    // to extract the sequence number allowing qualification to the group.
    // The base values must be prepared so that feedSource can qualify them.

    // SEPARATE FOR SENDING AND RECEIVING!

    // Now, assignment of the groups requires:
    // For row groups, simply the size of the group suffices.
    // For column groups, you need a whole matrix of all sequence
    // numbers that are base sequence numbers for the group.
    // Sequences that belong to this group are:
    // 1. First packet has seq+1 towards the base.
    // 2. Every next packet has this value + the size of the row group.
    // So: group dispatching is:
    //  - get the column number
    //  - extract the group data for that column
    //  - check if the sequence is later than the group base sequence, if not, report no group for the packet
    //  - sanity check, if the seqdiff divided by row size gets 0 remainder
    //  - The result from the above division can't exceed the column size, otherwise
    //    it's another group. The number of currently collected data should be in 'collected'.

    // Now set up the group starting sequences.
    // The very first group in both dimensions will have the value of ISN in particular direction.

    // Set up sender part.
    //
    // Size: rows
    // Step: 1 (next packet in group is 1 past the previous one)
    // Slip: rows (first packet in the next group is distant to first packet in the previous group by 'rows')
    HLOGC(pflog.Debug, log << "FEC: INIT: ISN { snd=" << snd_isn << " rcv=" << rcv_isn << " }; sender single row");
    ConfigureGroup(snd.row, snd_isn, 1, sizeRow());

    // In the beginning we need just one reception group. New reception
    // groups will be created in tact with receiving packets outside this one.
    // The value of rcv.row[0].base will be used as an absolute base for calculating
    // the index of the group for a given received packet.
    rcv.rowq.resize(1);
    HLOGP(pflog.Debug, "FEC: INIT: receiver first row");
    ConfigureGroup(rcv.rowq[0], rcv_isn, 1, sizeRow());

    if (sizeCol() > 1)
    {
        // Size: cols
        // Step: rows (the next packet in the group is one row later)
        // Slip: rows+1 (the first packet in the next group is later by 1 column + one whole row down)

        HLOGP(pflog.Debug, "FEC: INIT: sender first N columns");
        ConfigureColumns(snd.cols, snd_isn);
        HLOGP(pflog.Debug, "FEC: INIT: receiver first N columns");
        ConfigureColumns(rcv.colq, rcv_isn);
    }

    // The bit markers that mark the received/lost packets will be expanded
    // as packets come in.
    rcv.cell_base = rcv_isn;
}

template <class Container>
void FECFilterBuiltin::ConfigureColumns(Container& which, int32_t isn)
{
    // This is to initialize the first set of groups.

    // which: group vector.
    // numberCols(): number of packets in one group
    // sizeCol(): seqdiff between two packets consecutive in the group
    // m_column_slip: seqdiff between the first packet in one group and first packet in the next group
    // isn: sequence number of the first packet in the first group

    size_t zero = which.size();

    // The first series of initialization should embrace:
    // - if multiplyer == 1, EVERYTHING (also the case of SOLID matrix)
    // - if more, ONLY THE FIRST SQUARE.
    which.resize(zero + numberCols());

    if (!m_arrangement_staircase)
    {
        HLOGC(pflog.Debug, log << "ConfigureColumns: new "
                << numberCols() << " columns, START AT: " << zero);
        // With even arrangement, just use a plain loop.
        // Initialize straight way all groups in the size.
        int32_t seqno = isn;
        for (size_t i = zero; i < which.size(); ++i)
        {
            // ARGS:
            // - seqno: sequence number of the first packet in the group
            // - step: distance between two consecutive packets in the group
            // - drop: distance between base sequence numbers in groups in consecutive series
            // (meaning: with row size 6, group with index 2 and 8 are in the
            // same column 2, lying in 0 and 1 series respectively).
            ConfigureGroup(which[i], seqno, sizeRow(), sizeCol() * numberCols());
            seqno = CSeqNo::incseq(seqno);
        }
        return;
    }

    // With staircase, the next column's base sequence is
    // shifted by 1 AND the length of the row. When this shift
    // becomes below the column 0 bottom, reset it to the row 0
    // and continue.

    // Start here. The 'isn' is still the absolute base sequence value.
    size_t offset = 0;

    HLOGC(pflog.Debug, log << "ConfigureColumns: " << (which.size() - zero)
            << " columns, START AT: " << zero);

    for (size_t i = zero; i < which.size(); ++i)
    {
        int32_t seq = CSeqNo::incseq(isn, int(offset));
        size_t col = i - zero;

        HLOGC(pflog.Debug, log << "ConfigureColumns: [" << col << "]: -> ConfigureGroup...");
        ConfigureGroup(which[i], seq, sizeRow(), sizeCol() * numberCols());

        if (col % numberRows() == numberRows() - 1)
        {
            offset = col + 1; // +1 because we want it for the next column
            HLOGC(pflog.Debug, log << "ConfigureColumns: [" << (col+1) << "]... (resetting to row 0: +"
                    << offset << " %" << CSeqNo::incseq(isn, offset) << ")");
        }
        else
        {
            offset += 1 + sizeRow();
            HLOGC(pflog.Debug, log << "ConfigureColumns: [" << (col+1) << "] ... (continue +"
                    << offset << " %" << CSeqNo::incseq(isn, offset) << ")");
        }
    }
}

void FECFilterBuiltin::ConfigureGroup(Group& g, int32_t seqno, size_t gstep, size_t drop)
{
    g.base = seqno;
    g.step = gstep;

    // This actually rewrites the size of the group here, but
    // by having this value precalculated we simply close the
    // group by adding this value to the base sequence.
    g.drop = drop;
    g.collected = 0;

    // Now the buffer spaces for clips.
    g.payload_clip.resize(payloadSize());
    g.length_clip = 0;
    g.flag_clip = 0;
    g.timestamp_clip = 0;

    HLOGC(pflog.Debug, log << "FEC: ConfigureGroup: base %" << seqno << " step=" << gstep << " drop=" << drop);

    // Preallocate the buffer that will be used for storing it for
    // the needs of passing the data through the network.
    // This will be filled with zeros initially, which is unnecessary,
    // but it happeens just once after connection.
}


void FECFilterBuiltin::ResetGroup(Group& g)
{
<<<<<<< HEAD
    int32_t new_seq_base = CSeqNo::incseq(g.base, (int) g.drop);
=======
    int32_t new_seq_base = CSeqNo::incseq(g.base, int(g.drop));
>>>>>>> a165d459

    HLOGC(pflog.Debug, log << "FEC: ResetGroup (step=" << g.step << "): base %" << g.base << " -> %" << new_seq_base);

    g.base = new_seq_base;
    g.collected = 0;

    // This isn't necessary for ConfigureGroup because the
    // vector after resizing is filled with a given value,
    // by default the default value of the type, char(), that is 0.
    g.length_clip = 0;
    g.flag_clip = 0;
    g.timestamp_clip = 0;
    memset(&g.payload_clip[0], 0, g.payload_clip.size());
}

void FECFilterBuiltin::feedSource(CPacket& packet)
{
    // Hang on the matrix. Find by packet->getSeqNo().

    //    (The "absolute base" is the cell 0 in vertical groups)
    int32_t base = snd.row.base;

    // (we are guaranteed that this packet is a data packet, so
    // we don't have to check if this isn't a control packet)
    int baseoff = CSeqNo::seqoff(base, packet.getSeqNo());

    int horiz_pos = baseoff;

    if (CheckGroupClose(snd.row, horiz_pos, sizeRow()))
    {
        HLOGC(pflog.Debug, log << "FEC:... HORIZ group closed, B=%" << snd.row.base);
    }
    ClipPacket(snd.row, packet);
    snd.row.collected++;

    // Don't do any column feeding if using column size 1
    if (sizeCol() < 2)
    {
        // The above logging instruction in case of no columns
        HLOGC(pflog.Debug, log << "FEC:feedSource: %" << packet.getSeqNo()
                << " B:%" << baseoff << " H:*[" << horiz_pos << "]"
                << " size=" << packet.size()
                << " TS=" << packet.getMsgTimeStamp()
                << " !" << BufferStamp(packet.data(), packet.size()));
        HLOGC(pflog.Debug, log << "FEC collected: H: " << snd.row.collected);
        return;
    }

    // 1. Get the number of group in both vertical and horizontal groups:
    //    - Vertical: offset towards base (% row size, but with updated Base seq unnecessary)
    // (Just for a case).
    int vert_gx = baseoff % sizeRow();

    // 2. Define the position of this packet in the group
    //    - Horizontal: offset towards base (of the given group, not absolute!)
    //    - Vertical: (seq-base)/column_size
    int32_t vert_base = snd.cols[vert_gx].base;
    int vert_off = CSeqNo::seqoff(vert_base, packet.getSeqNo());

    // It MAY HAPPEN that the base is newer than the sequence of the packet.
    // This may normally happen in the beginning period, where the bases
    // set up initially for all columns got the shift, so they are kinda from
    // the future, and "this sequence" is in a group that is already closed.
    // In this case simply can't clip the packet in the column group.

    HLOGC(pflog.Debug, log << "FEC:feedSource: %" << packet.getSeqNo() << " rowoff=" << baseoff
            << " column=" << vert_gx << " .base=%" << vert_base << " coloff=" << vert_off);

    if (vert_off >= 0 && sizeCol() > 1)
    {
        // BEWARE! X % Y with different signedness upgrades int to unsigned!

        // SANITY: check if the rule applies on the group
        if (vert_off % sizeRow())
        {
            LOGC(pflog.Fatal, log << "FEC:feedSource: IPE: VGroup #" << vert_gx << " base=%" << vert_base
                    << " WRONG with horiz base=%" << base << "coloff(" << vert_off
                    << ") % sizeRow(" << sizeRow() << ") = " << (vert_off % sizeRow()));

            // Do not place it, it would be wrong.
            return;
        }

<<<<<<< HEAD
        SRT_ASSERT(vert_off >= 0);
        const size_t vert_pos = vert_off / sizeRow();
=======
        int vert_pos = vert_off / int(sizeRow());
>>>>>>> a165d459

        HLOGC(pflog.Debug, log << "FEC:feedSource: %" << packet.getSeqNo()
                << " B:%" << baseoff << " H:*[" << horiz_pos << "] V(B=%" << vert_base
                << ")[col=" << vert_gx << "][" << vert_pos << "/" << sizeCol() << "] "
                << " size=" << packet.size()
                << " TS=" << packet.getMsgTimeStamp()
                << " !" << BufferStamp(packet.data(), packet.size()));

        // 3. The group should be check for the necessity of being closed.
        // Note that FEC packet extraction doesn't change the state of the
        // VERTICAL groups (it can be potentially extracted multiple times),
        // only the horizontal in order to mark that the vertical FEC is
        // extracted already. So, anyway, check if the group limit was reached
        // and it wasn't closed.
        // 4. Apply the clip
        // 5. Increase collected.

        if (CheckGroupClose(snd.cols[vert_gx], vert_pos, sizeCol()))
        {
            HLOGC(pflog.Debug, log << "FEC:... VERT group closed, B=%" << snd.cols[vert_gx].base);
        }
        ClipPacket(snd.cols[vert_gx], packet);
        snd.cols[vert_gx].collected++;
    }
    else
    {

        HLOGC(pflog.Debug, log << "FEC:feedSource: %" << packet.getSeqNo()
                << " B:%" << baseoff << " H:*[" << horiz_pos << "] V(B=%" << vert_base
                << ")[col=" << vert_gx << "]<NO-COLUMN>"
                << " size=" << packet.size()
                << " TS=" << packet.getMsgTimeStamp()
                << " !" << BufferStamp(packet.data(), packet.size()));
    }
    HLOGC(pflog.Debug, log << "FEC collected: H: " << snd.row.collected << " V[" << vert_gx << "]: " << snd.cols[vert_gx].collected);
}

bool FECFilterBuiltin::CheckGroupClose(Group& g, size_t pos, size_t size)
{
    if (pos < size)
        return false;

    ResetGroup(g);
    return true;
}

void FECFilterBuiltin::ClipPacket(Group& g, const CPacket& pkt)
{
    // Both length and timestamp must be taken as NETWORK ORDER
    // before applying the clip.

    uint16_t length_net = htons(uint16_t(pkt.size()));
    uint8_t kflg = uint8_t(pkt.getMsgCryptoFlags());

    // NOTE: Unlike length, the TIMESTAMP is NOT endian-reordered
    // because it will be written into the TIMESTAMP field in the
    // header, and header is inverted automatically when sending,
    // unlike the contents of the payload, where the length will be written.
    uint32_t timestamp_hw = pkt.getMsgTimeStamp();

    ClipData(g, length_net, kflg, timestamp_hw, pkt.data(), pkt.size());

    HLOGC(pflog.Debug, log << "FEC DATA PKT CLIP: " << hex
            << "FLAGS=" << unsigned(kflg) << " LENGTH[ne]=" << (length_net)
            << " TS[he]=" << timestamp_hw
            << " CLIP STATE: FLAGS=" << unsigned(g.flag_clip)
            << " LENGTH[ne]=" << g.length_clip
            << " TS[he]=" << g.timestamp_clip
            << " PL4=" << (*(uint32_t*)&g.payload_clip[0]));
}

// Clipping a control packet does merely the same, just the packet has
// different contents, so it must be differetly interpreted.
void FECFilterBuiltin::ClipControlPacket(Group& g, const CPacket& pkt)
{
    // Both length and timestamp must be taken as NETWORK ORDER
    // before applying the clip.

    const char* fec_header = pkt.data();
    const char* payload = fec_header + 4;
    size_t payload_clip_len = pkt.size() - 4;

    const uint8_t* flag_clip = (const uint8_t*)(fec_header + 1);
    const uint16_t* length_clip = (const uint16_t*)(fec_header + 2);

    uint32_t timestamp_hw = pkt.getMsgTimeStamp();

    ClipData(g, *length_clip, *flag_clip, timestamp_hw, payload, payload_clip_len);

    HLOGC(pflog.Debug, log << "FEC/CTL CLIP: " << hex
            << "FLAGS=" << unsigned(*flag_clip) << " LENGTH[ne]=" << (*length_clip)
            << " TS[he]=" << timestamp_hw
            << " CLIP STATE: FLAGS=" << unsigned(g.flag_clip)
            << " LENGTH[ne]=" << g.length_clip
            << " TS[he]=" << g.timestamp_clip
            << " PL4=" << (*(uint32_t*)&g.payload_clip[0]));
}

void FECFilterBuiltin::ClipRebuiltPacket(Group& g, Receive::PrivPacket& pkt)
{
    uint16_t length_net = htons(uint16_t(pkt.length));
    uint8_t kflg = MSGNO_ENCKEYSPEC::unwrap(pkt.hdr[SRT_PH_MSGNO]);

    // NOTE: Unlike length, the TIMESTAMP is NOT endian-reordered
    // because it will be written into the TIMESTAMP field in the
    // header, and header is inverted automatically when sending,
    // unlike the contents of the payload, where the length will be written.
    uint32_t timestamp_hw = pkt.hdr[SRT_PH_TIMESTAMP];

    ClipData(g, length_net, kflg, timestamp_hw, pkt.buffer, pkt.length);

    HLOGC(pflog.Debug, log << "FEC REBUILT DATA CLIP: " << hex
            << "FLAGS=" << unsigned(kflg) << " LENGTH[ne]=" << (length_net)
            << " TS[he]=" << timestamp_hw
            << " CLIP STATE: FLAGS=" << unsigned(g.flag_clip)
            << " LENGTH[ne]=" << g.length_clip
            << " TS[he]=" << g.timestamp_clip
            << " PL4=" << (*(uint32_t*)&g.payload_clip[0]));
}

void FECFilterBuiltin::ClipData(Group& g, uint16_t length_net, uint8_t kflg,
        uint32_t timestamp_hw, const char* payload, size_t payload_size)
{
    g.length_clip = g.length_clip ^ length_net;
    g.flag_clip = g.flag_clip ^ kflg;
    g.timestamp_clip = g.timestamp_clip ^ timestamp_hw;

    // Payload goes "as is".
    for (size_t i = 0; i < payload_size; ++i)
    {
        g.payload_clip[i] = g.payload_clip[i] ^ payload[i];
    }

    // Fill the rest with zeros. When this packet is going to be
    // recovered, the payload extraced from this process will have
    // the maximum lenght, but it will be cut to the right length
    // and these padding 0s taken out.
    for (size_t i = payload_size; i < payloadSize(); ++i)
        g.payload_clip[i] = g.payload_clip[i] ^ 0;
}

bool FECFilterBuiltin::packControlPacket(SrtPacket& rpkt, int32_t seq)
{
    // If the FEC packet is not yet ready for extraction, do nothing and return false.
    // Check if seq is the last sequence of the group.

    // Check VERTICAL group first, then HORIZONTAL.
    //
    // This is because when it happens that HORIZONTAL group is to be
    // FEC-CTL reported, it also shifts the base to the next row, whereas
    // this base sequence is used to determine the column index that is
    // needed to reach the right column group and it must stay unupdated
    // until the last packet in this row is checked for VERTICAL groups.

    // If it's ready for extraction, extract it, and write into the packet.
    //
    // NOTE: seq is the sequence number of the LAST PACKET SENT regularly.
    // This is only about to be shifted forward by 1 to be placed on the
    // data packet. The packet in `r_packet` doesn't have the sequence number
    // installed yet

    // For BOTH vertical and horizontal snd groups:
    // - Check if the "full group" condition is satisfied (all packets from the group are clipped)
    // - If not, simply return false and do nothing
    // - If so, store the current clip state into the referenced packet, give it the 'seq' sequence

    // After packing the FEC packet:
    // - update the base sequence in the group for which it's packed
    // - make sure that pointers are reset to not suggest the packet is ready

    // Handle the special case of m_number_rows == 1, which
    // means we don't use columns.
    if (m_number_rows <= 1)
    {
        HLOGC(pflog.Debug, log << "FEC/CTL not checking VERT group - rows only config");
        // PASS ON to Horizontal group check
    }
    else
    {
        int offset_to_row_base = CSeqNo::seqoff(snd.row.base, seq);
        int vert_gx = (offset_to_row_base + int(m_number_cols)) % int(m_number_cols);

        // This can actually happen only for the very first sent packet.
        // It looks like "following the last packet from the previous group",
        // however there was no previous group because this is the first packet.
        if (offset_to_row_base < 0)
        {
            HLOGC(pflog.Debug, log << "FEC/CTL not checking VERT group [" << vert_gx << "] - negative offset_to_row_base %"
                    << snd.row.base << " -> %" << seq << " (" << offset_to_row_base
                    << ") (collected " << snd.cols[abs(vert_gx)].collected << "/" << sizeCol() << ")");
            // PASS ON to Horizontal group check
        }
        else
        {
            if (snd.cols[vert_gx].collected >= m_number_rows)
            {
                HLOGC(pflog.Debug, log << "FEC/CTL ready for VERT group [" << vert_gx << "]: %" << seq
                        << " (base %" << snd.cols[vert_gx].base << ")");
                // SHIP THE VERTICAL FEC packet.
                PackControl(snd.cols[vert_gx], vert_gx, rpkt, seq);

                // RESET THE GROUP THAT WAS SENT
                ResetGroup(snd.cols[vert_gx]);
                return true;
            }

            HLOGC(pflog.Debug, log << "FEC/CTL NOT ready for VERT group [" << vert_gx << "]: %" << seq
                    << " (base %" << snd.cols[vert_gx].base << ")"
                    << " - collected " << snd.cols[vert_gx].collected << "/" << m_number_rows);
        }
    }

    if (snd.row.collected >= m_number_cols)
    {
        if (!m_cols_only)
        {
            HLOGC(pflog.Debug, log << "FEC/CTL ready for HORIZ group: %" << seq << " (base %" << snd.row.base << ")");
            // SHIP THE HORIZONTAL FEC packet.
            PackControl(snd.row, -1, rpkt, seq);

            HLOGC(pflog.Debug, log << "...PACKET size=" << rpkt.length
                    << " TS=" << rpkt.hdr[SRT_PH_TIMESTAMP]
                    << " !" << BufferStamp(rpkt.buffer, rpkt.length));

        }

        // RESET THE HORIZONTAL GROUP.
        // ALWAYS, even in columns-only.
        ResetGroup(snd.row);

        if (!m_cols_only)
        {
            // In columns-only you didn't pack anything, so check
            // for column control.
            return true;
        }
    }
    else
    {
        HLOGC(pflog.Debug, log << "FEC/CTL NOT ready for HORIZ group: %" << seq
                << " (base %" << snd.row.base << ")"
                << " - collected " << snd.row.collected << "/" << m_number_cols);
    }

    return false;
}

void FECFilterBuiltin::PackControl(const Group& g, signed char index, SrtPacket& pkt, int32_t seq)
{
    // Allocate as much space as needed, regardless of the PAYLOADSIZE value.

    static const size_t INDEX_SIZE = 1;

    size_t total_size =
        INDEX_SIZE
        + sizeof(g.flag_clip)
        + sizeof(g.length_clip)
        + g.payload_clip.size();

    // Sanity
#if ENABLE_DEBUG
    if (g.output_buffer.size() < total_size)
    {
        LOGC(pflog.Fatal, log << "OUTPUT BUFFER TOO SMALL!");
        abort();
    }
#endif

    char* out = pkt.buffer;
    size_t off = 0;
    // Spread the index. This is the index of the payload in the vertical group.
    // For horizontal group this value is always -1.
    out[off++] = index;
    // Flags, currently only the encryption flags
    out[off++] = g.flag_clip;

    // Ok, now the length clip
    memcpy((out + off), &g.length_clip, sizeof g.length_clip);
    off += sizeof g.length_clip;

    // And finally the payload clip
    memcpy((out + off), &g.payload_clip[0], g.payload_clip.size());

    // Ready. Now fill the header and finalize other data.
    pkt.length = total_size;

    pkt.hdr[SRT_PH_TIMESTAMP] = g.timestamp_clip;
    pkt.hdr[SRT_PH_SEQNO] = seq;

    HLOGC(pflog.Debug, log << "FEC: PackControl: hdr("
            << (total_size - g.payload_clip.size()) << "): INDEX="
            << int(index) << " LENGTH[ne]=" << hex << g.length_clip
            << " FLAGS=" << int(g.flag_clip) << " TS=" << g.timestamp_clip
            << " PL(" << dec << g.payload_clip.size() << ")[0-4]=" << hex
            << (*(uint32_t*)&g.payload_clip[0]));

}

bool FECFilterBuiltin::receive(const CPacket& rpkt, loss_seqs_t& loss_seqs)
{
    // Add this packet to the group where it belongs.
    // Light up the cell of this packet to mark it received.
    // Check if any of the groups to which the packet belongs
    // have changed the status into RECOVERABLE.
    //
    // The group has RECOVERABLE status when it has FEC
    // packet received and the number of collected packets counts
    // exactly group_size - 1.

    bool want_packet = false;

    struct IsFec
    {
        bool row;
        bool col;
        signed char colx;
    } isfec = { false, false, -1 };

    // The sequence number must be checked prematurely, or it can otherwise
    // cause large resource allocation. This might be even survived, provided
    // that this will make the packet seen as exceeding the series 0 matrix,
    // so all matrices in previous series should be dismissed thereafter. But
    // this short living resource spike may be destructive, so let's do
    // matrix dismissal FIRST before this packet is going to be handled.
    CheckLargeDrop(rpkt.getSeqNo());

    if (rpkt.getMsgSeq() == SRT_MSGNO_CONTROL)
    {
        // Interpret the first byte of the contents.
        const char* payload = rpkt.data();
        isfec.colx = payload[0];
        if (isfec.colx == -1)
        {
            isfec.row = true;
        }
        else
        {
            isfec.col = true;
        }

        HLOGC(pflog.Debug, log << "FEC: RECEIVED %" << rpkt.getSeqNo() << " msgno=0, FEC/CTL packet. INDEX=" << int(payload[0]));

        // This marks the cell as NOT received, but still does extend the
        // cell container up to this sequence. The HangHorizontal and HangVertical
        // functions that would also do cell dismissal, RELY ON IT.
        MarkCellReceived(rpkt.getSeqNo(), CELL_EXTEND);
    }
    else
    {
        // Data packet, check if this packet was already received.
        // If so, ignore it. This may happen if you have configured
        // FEC and ARQ to cooperate, so a packet once rebuilt might
        // be simultaneously also retransmitted. This may confuse the tables.
        int celloff = CSeqNo::seqoff(rcv.cell_base, rpkt.getSeqNo());
        bool past = celloff < 0;
        bool exists = celloff < int(rcv.cells.size()) && !past && rcv.cells[celloff];

        if (past || exists)
        {
            HLOGC(pflog.Debug, log << "FEC: packet %" << rpkt.getSeqNo() << " "
                    << (past ? "in the PAST" : "already known") << ", IGNORING.");

            return true;
        }

        want_packet = true;

        HLOGC(pflog.Debug, log << "FEC: RECEIVED %" << rpkt.getSeqNo() << " msgno=" << rpkt.getMsgSeq() << " DATA PACKET.");
        MarkCellReceived(rpkt.getSeqNo());

        // Remember this simply every time a packet comes in. In live mode usually
        // this flag is ORD_RELAXED (false), but some earlier versions used ORD_REQUIRED.
        // Even though this flag is now usually ORD_RELAXED, it's fate in live mode
        // isn't completely decided yet, so stay flexible. We believe at least that this
        // flag will stay unchanged during whole connection.
        rcv.order_required = rpkt.getMsgOrderFlag();
    }

    loss_seqs_t irrecover_row, irrecover_col;

#if ENABLE_HEAVY_LOGGING
    static string hangname [] = {"SUCCESS", "PAST", "CRAZY", "NOT-DONE"};
#endif

    EHangStatus okh = HANG_NOTDONE;
    if (!isfec.col) // == regular packet or FEC/ROW
    {
        // Don't manage this packet for horizontal group,
        // if it was a vertical FEC/CTL packet.
        okh = HangHorizontal(rpkt, isfec.row, irrecover_row);
        HLOGC(pflog.Debug, log << "FEC: HangHorizontal %" << rpkt.getSeqNo()
                << " msgno=" << rpkt.getMsgSeq()
                << " RESULT=" << hangname[okh] << " IRRECOVERABLE: " << Printable(irrecover_row));
    }

    if (okh != HANG_SUCCESS)
    {
        // Just informative.
        LOGC(pflog.Warn, log << "FEC/H: rebuilding/hanging FAILED.");
    }

    EHangStatus okv = HANG_NOTDONE;
    // Don't do HangVertical in case of row-only configuration
    if (!isfec.row && m_number_rows > 1) // == regular packet or FEC/COL
    {
        // NOTE FOR IPE REPORTING:
        // It is allowed that
        // - Both HangVertical and HangHorizontal

        okv = HangVertical(rpkt, isfec.colx, irrecover_col);
        IF_HEAVY_LOGGING(bool discrep = (okv == HANG_CRAZY) ? int(okh) < HANG_CRAZY : false);
        HLOGC(pflog.Debug, log << "FEC: HangVertical %" << rpkt.getSeqNo()
                << " msgno=" << rpkt.getMsgSeq()
                << " RESULT=" << hangname[okh]
                << (discrep ? " IPE: H successul and V failed!" : "")
                << " IRRECOVERABLE: " << Printable(irrecover_col));
    }

    if (okv != HANG_SUCCESS)
    {
        // Just informative.
        LOGC(pflog.Warn, log << "FEC/V: rebuilding/hanging FAILED.");
    }

    if (okv == HANG_CRAZY || okh == HANG_CRAZY)
    {
        // Mark the cell not received, if it was rejected by the
        // FEC group facility, otherwise it will deny to try to rebuild an
        // allegedly existing packet.
        MarkCellReceived(rpkt.getSeqNo(), CELL_REMOVE);
    }

    // Pack the following packets as irrecoverable:
    if (m_fallback_level == SRT_ARQ_ONREQ)
    {
        // Use irrecover_row with rows only because there is
        // never anything collected in irrecover_col.
        if (m_number_rows == 1)
            loss_seqs = irrecover_row;
        else
            loss_seqs = irrecover_col;
    }

    return want_packet;
    // Get the packet from the incoming stream, already recognized
    // as data packet, and then:
    //
    // (Note that the default builtin FEC mechanism uses such rules:
    //  - allows SRT to get the packet, even if it follows the loss
    //  - depending on m_fallback_level, confirms or denies the need that SRT handle the loss
    //  - in loss_seqs we return those that are not recoverable at the current level
    //  - FEC has no extra header provided, so regular data are passed as is
    //)
    // So, the needs to implement:
    // 
    // 1. If this is a FEC packet, close the group, check for lost packets, try to recover.
    // Check if there is recovery possible, if so, request a new unit and pack the recovered packet there.
    // Report the loss to be reported by SRT according to m_fallback_level:
    // - ARQ_ALWAYS: N/A for a FEC packet
    // - ARQ_EARLY: When Horizontal group is closed and the packet is not recoverable, report this in loss_seqs
    // - ARQ_LATELY: When Horizontal and Vertical group is closed and the packet is not recoverable, report it.
    // - ARQ_NEVER: Always return empty loss_seqs
    //
    // 2. If this is a regular packet, use it for building the FEC group.
    // - ARQ_ALWAYS: always return true and leave loss_seqs empty.
    // - others: return false and return nothing in loss_seqs
}

void FECFilterBuiltin::CheckLargeDrop(int32_t seqno)
{
    // Ok, first try to pick up the column and series

    int offset = CSeqNo::seqoff(rcv.rowq[0].base, seqno);
    if (offset < 0)
    {
        return;
    }

    // For row-only configuration, check only parts referring
    // to a row.
    if (m_number_rows == 1)
    {
        // We have no columns. So just check if exceeds 5* the row size.
        // If so, clear the rows and reconfigure them.
        if (offset > int(5 * sizeRow()))
        {
            // Calculate the new row base, without breaking the current
            // layout. Make a skip by some number of rows so that the new
            // first row is prepared to receive this packet.

            int32_t oldbase = rcv.rowq[0].base;
            size_t rowdist = offset / sizeRow();
            int32_t newbase = CSeqNo::incseq(oldbase, int(rowdist * sizeRow()));

            LOGC(pflog.Warn, log << "FEC: LARGE DROP detected! Resetting row groups. Base: %" << oldbase
                    << " -> %" << newbase << "(shift by " << CSeqNo::seqoff(oldbase, newbase) << ")");

            rcv.rowq.clear();
            rcv.cells.clear();

            rcv.rowq.resize(1);
            HLOGP(pflog.Debug, "FEC: RE-INIT: receiver first row");
            ConfigureGroup(rcv.rowq[0], newbase, 1, sizeRow());
        }

        return;
    }

    bool reset_anyway = false;
    if (offset != CSeqNo::seqoff(rcv.colq[0].base, seqno))
    {
        reset_anyway = true;
        HLOGC(pflog.Debug, log << "FEC: IPE: row.base %" << rcv.rowq[0].base << " != %" << rcv.colq[0].base << " - resetting");
    }

    // Number of column - regardless of series.
    int colx = offset % numberCols();

    // Base sequence from the group series 0 in this column

    // [[assert rcv.colq.size() >= numberCols()]];
    int32_t colbase = rcv.colq[colx].base;

    // Offset between this base and seqno
    int coloff = CSeqNo::seqoff(colbase, seqno);

    // Might be that it's in the row above the column,
    // still it's not a large-drop
    if (coloff < 0)
    {
        return;
    }

    const size_t size_in_packets = colx * numberRows();
    const size_t matrix = numberRows() * numberCols();

    const int colseries = coloff / int(matrix);

    if (size_in_packets > rcvBufferSize()/2 || colseries > SRT_FEC_MAX_RCV_HISTORY || reset_anyway)
    {
        // Ok, now define the new ABSOLUTE BASE. This is the base of the column 0
        // column group from the series previous towards this one.
        int32_t oldbase = rcv.colq[0].base;
        int32_t newbase = CSeqNo::incseq(oldbase, (colseries-1) * int(matrix));

        LOGC(pflog.Warn, log << "FEC: LARGE DROP detected! Resetting all groups. Base: %" << oldbase
                << " -> %" << newbase << "(shift by " << CSeqNo::seqoff(oldbase, newbase) << ")");

        rcv.rowq.clear();
        rcv.colq.clear();
        rcv.cells.clear();

        rcv.rowq.resize(1);
        HLOGP(pflog.Debug, "FEC: RE-INIT: receiver first row");
        ConfigureGroup(rcv.rowq[0], newbase, 1, sizeRow());

        // Size: cols
        // Step: rows (the next packet in the group is one row later)
        // Slip: rows+1 (the first packet in the next group is later by 1 column + one whole row down)
        HLOGP(pflog.Debug, "FEC: RE-INIT: receiver first N columns");
        ConfigureColumns(rcv.colq, newbase);

        rcv.cell_base = newbase;
    }
}

void FECFilterBuiltin::CollectIrrecoverRow(RcvGroup& g, loss_seqs_t& irrecover) const
{
    if (g.dismissed)
        return; // already collected

    // Obtain the group's packet shift

    int32_t base = rcv.cell_base;
    int offset = CSeqNo::seqoff(base, g.base);
    if (offset < 0)
    {
        LOGC(pflog.Error, log << "FEC: IPE: row base %" << g.base << " is PAST to cell base %" << base);
        return;
    }

    size_t maxoff = offset + m_number_cols;
    // Sanity check, if all cells are really filled.
    if (maxoff > rcv.cells.size())
    {
        LOGC(pflog.Error, log << "FEC: IPE: Collecting loss from row %"
                << g.base << "+" << m_number_cols << " while cells <= %"
                << CSeqNo::seqoff(rcv.cell_base, int(rcv.cells.size())-1));
        return;
    }

    bool last = true;
    loss_seqs_t::value_type val;
    for (size_t i = offset; i < maxoff; ++i)
    {
        bool gone = last;
        last = rcv.cells[i];

        if (gone && !last)
        {
            // Switch full -> loss. Store the sequence, as single (for now)
            val.first = val.second = CSeqNo::incseq(base, int(i));
        }
        else if (last && !gone)
        {
            val.second = CSeqNo::incseq(base, int(i));
            irrecover.push_back(val);
        }
    }

    // If it happened that 0 cells were until the end, we are
    // sure that we have the val.first set to the first of the loss list
    // and we've reached the end. Otherwise 'last' would be true.
    if (!last)
    {
        val.second = CSeqNo::incseq(base, int(maxoff)-1);
        irrecover.push_back(val);
    }

    g.dismissed = true;
}

#if ENABLE_HEAVY_LOGGING
static inline char CellMark(const std::deque<bool>& cells, int index)
{
    if (index >= int(cells.size()))
        return '/';

    return cells[index] ? '#' : '.';
}

static void DebugPrintCells(int32_t base, const std::deque<bool>& cells, size_t row_size)
{
    size_t i = 0;
    // Shift to the first empty cell
    for ( ; i < cells.size(); ++i)
        if (cells[i] == false)
            break;

    if (i == cells.size())
    {
        LOGC(pflog.Debug, log << "FEC: ... cell[0-" << (cells.size()-1) << "]: ALL CELLS EXIST");
        return;
    }

    // Ok, we have some empty cells, so just adjust to the start of a row.
	size_t bstep = i % row_size;
	if (i < bstep)  // you never know...
		i = 0;
	else
		i -= bstep;
    
    for ( ; i < cells.size(); i += row_size )
    {
        std::ostringstream os;
        os << "cell[" << i << "-" << (i+row_size-1) << "] %" << CSeqNo::incseq(base, i) << ":";
        for (size_t y = 0; y < row_size; ++y)
        {
            os << " " << CellMark(cells, i+y);
        }
        LOGP(pflog.Debug, os.str());
    }
}
#else
static void DebugPrintCells(int32_t /*base*/, const std::deque<bool>& /*cells*/, size_t /*row_size*/) {}
#endif

FECFilterBuiltin::EHangStatus FECFilterBuiltin::HangHorizontal(const CPacket& rpkt, bool isfec, loss_seqs_t& irrecover)
{
    const int32_t seq = rpkt.getSeqNo();

    EHangStatus stat;
    const int rowx = RcvGetRowGroupIndex(seq, (stat));
    if (rowx == -1)
        return stat;

    RcvGroup& rowg = rcv.rowq[rowx];
    // Clip the packet into the horizontal group.

    // If this was a regular packet, increase the number of collected.
    // If this was a FEC/CTL packet, keep this number, just set the fec flag.
    if (isfec)
    {
        if (!rowg.fec)
        {
            ClipControlPacket(rowg, rpkt);
            rowg.fec = true;
            HLOGC(pflog.Debug, log << "FEC/H: FEC/CTL packet clipped, %" << seq << " base=%" << rowg.base);
        }
        else
        {
            HLOGC(pflog.Debug, log << "FEC/H: FEC/CTL at %" << seq << " DUPLICATED, skipping.");
        }
    }
    else
    {
        ClipPacket(rowg, rpkt);
        rowg.collected++;
        HLOGC(pflog.Debug, log << "FEC/H: DATA packet clipped, %" << seq
                << ", received " << rowg.collected << "/" << sizeRow()
                << " base=%" << rowg.base);
    }

    if (rowg.fec && rowg.collected == m_number_cols - 1)
    {
        HLOGC(pflog.Debug, log << "FEC/H: HAVE " << rowg.collected << " collected & FEC; REBUILDING...");
        // The group will provide the information for rebuilding.
        // The sequence of the lost packet can be checked in cells.
        // With the condition of 'collected == m_number_cols - 1', there
        // should be only one lacking packet, so just rely on first found.
        RcvRebuild(rowg, RcvGetLossSeqHoriz(rowg),
                m_number_rows == 1 ? Group::SINGLE : Group::HORIZ);

#if ENABLE_HEAVY_LOGGING
        std::ostringstream os;
        for (size_t i = 0; i < rcv.rebuilt.size(); ++i)
        {
            os << " " << rcv.rebuilt[i].hdr[SRT_PH_SEQNO];
        }

        LOGC(pflog.Debug, log << "FEC: ... cached rebuilt packets (" << rcv.rebuilt.size() << "):" << os.str());
#endif
    }

    // When there are only rows, dismiss the oldest row when you have
    // collected at least 1 packet in the next group. Do not dismiss
    // any groups here otherwise - all will be decided during column
    // processing.

    bool want_collect_irrecover = false;
    bool want_remove_cells = false;

    if (rcv.rowq.size() > 1)
    {
        if (m_number_rows == 1)
        {
            want_remove_cells = true;
            want_collect_irrecover = true;
        }
        else if (m_fallback_level == SRT_ARQ_ONREQ)
        {
            want_collect_irrecover = true;
        }
    }

    if (want_collect_irrecover) // AND rcv.rowq.size() > 1
    {
        int current = int(rcv.rowq.size()) - 2;
        // We know we have at least 2 rows.
        // This value is then 0 or more.
        int past = current - 1;

        // To trigger irrecoverable collection, the current sequence
        // must be further than 1/3 of the row size to start from
        // the previous row. Otherwise, start with the past-previous
        // one, as long as it still exists.

        bool early SRT_ATR_UNUSED = false;
        if (past > 0)
        {
            // If you already have at least 3 rows, sweep starting from
            // the before-previous one (this will become 0 when the number
            // of rows is exactly 3).
            --past;
        }
        else
        {
            // If you have 2 rows, then in the current row (1) there must
            // be the sequence passing already the 1/3 of the size. Otherwise
            // decrease past to make it -1 and not pass the next test.
            if (CSeqNo::seqoff(rcv.rowq[1].base, seq) <= int(m_number_cols/3))
            {
                --past;
            }
            else
            {
                early = true;
            }
        }

        if (past >= 0)
        {
            // Collect irrecoverable since the 'past' index up to 0.
            // If want_remove_cells, also remove these rows and corresponding cells.

            int nrowremove = 1 + past;
            HLOGC(pflog.Debug, log << "Collecting irrecoverable packets from " << nrowremove << " ROWS per offset "
                    << CSeqNo::seqoff(rcv.rowq[1].base, seq) << " vs. " << m_number_cols << "/3");

            for (int i = 0; i <= past; ++i)
            {
                CollectIrrecoverRow(rcv.rowq[i], irrecover);
            }

            // Sanity check condition - rcv.rowq must be of size
            // greater than the number of rows to remove so that
            // the rcv.rowq[0] exists after the operation.
            if (want_remove_cells && rcv.rowq.size() > size_t(nrowremove))
            {
                // nrowremove >= 1
                size_t npktremove = sizeRow() * nrowremove;
                size_t ersize = min(npktremove, rcv.cells.size()); // ersize <= rcv.cells.size()

                HLOGC(pflog.Debug, log << "FEC/H: Dismissing rows n=" << nrowremove
                        << ", starting at %" << rcv.rowq[0].base
                        << " AND " << npktremove << " CELLS, base switch %"
                        << rcv.cell_base << " -> %" << rcv.rowq[past].base);

                rcv.rowq.erase(rcv.rowq.begin(), rcv.rowq.begin() + nrowremove);
                rcv.cells.erase(rcv.cells.begin(), rcv.cells.begin() + ersize);

                // We state that we have removed as many cells as for the removed
                // rows. In case when the number of cells proved to be less than that,
                // it will simply remove all cells. So now set the cell base to be
                // in sync with the row base.
                rcv.cell_base = rcv.rowq[0].base;
                DebugPrintCells(rcv.cell_base, rcv.cells, sizeRow());
            }
        }
        else
        {
            HLOGC(pflog.Debug, log << "FEC: NOT collecting irrecover from rows: distance="
                    << CSeqNo::seqoff(rcv.rowq[0].base, seq));
        }

    }

    return HANG_SUCCESS;
}

int32_t FECFilterBuiltin::RcvGetLossSeqHoriz(Group& g)
{
    int baseoff = CSeqNo::seqoff(rcv.cell_base, g.base);
    if (baseoff < 0)
    {
        LOGC(pflog.Error, log << "FEC: IPE: negative cell offset, cell_base=%" << rcv.cell_base << " Group's base: %" << g.base << " - NOT ATTEMPTING TO REBUILD");
        return -1;
    }

    // This is a row, so start from the first cell for this group
    // and search lineraly for the first loss.

    int offset = -1;

    for (size_t cix = baseoff; cix < baseoff + m_number_cols; ++cix)
    {
        if (!rcv.CellAt(cix))
        {
            offset = int(cix);
#if ENABLE_HEAVY_LOGGING
            // For heavy logging case, show all cells in the range
            LOGC(pflog.Debug, log << "FEC/H: cell %" << CSeqNo::incseq(rcv.cell_base, int(cix))
                    << " (+" << cix << "): MISSING");

#else

            // Find just one. No more that just one shall be found
            // because it was checked earlier that we have collected
            // all but just one packet.
            break;
#endif
        }
#if ENABLE_HEAVY_LOGGING
        else
        {
            LOGC(pflog.Debug, log << "FEC/H: cell %" << CSeqNo::incseq(rcv.cell_base, int(cix))
                    << " (+" << cix << "): exists");
        }
#endif
    }

    if (offset == -1)
    {
        LOGC(pflog.Fatal, log << "FEC/H: IPE: rebuilding attempt, but no lost packet found");
        return -1; // sanity, shouldn't happen
    }

    // Now that we have an offset towards the first packet in the cells,
    // translate it to the sequence number of the lost packet.
    return CSeqNo::incseq(rcv.cell_base, offset);
}

int32_t FECFilterBuiltin::RcvGetLossSeqVert(Group& g)
{
    int baseoff = CSeqNo::seqoff(rcv.cell_base, g.base);
    if (baseoff < 0)
    {
        LOGC(pflog.Error, log << "FEC: IPE: negative cell offset, cell_base=%" << rcv.cell_base << " Group's base: %" << g.base << " - NOT ATTEMPTING TO REBUILD");
        return -1;
    }

    // This is a row, so start from the first cell for this group
    // and search lineraly for the first loss.

    int offset = -1;

    for (size_t col = 0; col < sizeCol(); ++col)
    {
        size_t cix = baseoff + (col * sizeRow());
        if (!rcv.CellAt(cix))
        {
            offset = int(cix);
#if ENABLE_HEAVY_LOGGING
            // For heavy logging case, show all cells in the range
            LOGC(pflog.Debug, log << "FEC/V: cell %" << CSeqNo::incseq(rcv.cell_base, int(cix))
                    << " (+" << cix << "): MISSING");

#else

            // Find just one. No more that just one shall be found
            // because it was checked earlier that we have collected
            // all but just one packet.
            break;
#endif
        }
#if ENABLE_HEAVY_LOGGING
        else
        {
            LOGC(pflog.Debug, log << "FEC/V: cell %" << CSeqNo::incseq(rcv.cell_base, int(cix))
                    << " (+" << cix << "): exists");
        }
#endif
    }

    if (offset == -1)
    {
        LOGC(pflog.Fatal, log << "FEC/V: IPE: rebuilding attempt, but no lost packet found");
        return -1; // sanity, shouldn't happen
    }

    // Now that we have an offset towards the first packet in the cells,
    // translate it to the sequence number of the lost packet.
    return CSeqNo::incseq(rcv.cell_base, offset);
}

void FECFilterBuiltin::RcvRebuild(Group& g, int32_t seqno, Group::Type tp)
{
    if (seqno == -1)
        return;

    uint16_t length_hw = ntohs(g.length_clip);
    if (length_hw > payloadSize())
    {
        LOGC(pflog.Warn, log << "FEC: DECLIPPED length '" << length_hw << "' exceeds payload size. NOT REBUILDING.");
        return;
    }

    // Rebuild the packet
    // (length_hw is automatically converted through PrivPacket constructor)
    rcv.rebuilt.push_back( length_hw );

    Receive::PrivPacket& p = rcv.rebuilt.back();

    p.hdr[SRT_PH_SEQNO] = seqno;

    // This is for live mode only, for now, so the message
    // number will be always 1, PB_SOLO, INORDER, and flags from clip.
    // The REXMIT flag is set to 1 to fake that the packet was
    // retransmitted. It is necessary because this packet will
    // come out of sequence order, and if such a packet has
    // no rexmit flag set, it's treated as reordered by network,
    // which isn't true here.
    p.hdr[SRT_PH_MSGNO] = 1
        | MSGNO_PACKET_BOUNDARY::wrap(PB_SOLO)
        | MSGNO_PACKET_INORDER::wrap(rcv.order_required)
        | MSGNO_ENCKEYSPEC::wrap(g.flag_clip)
        | MSGNO_REXMIT::wrap(true)
        ;

    p.hdr[SRT_PH_TIMESTAMP] = g.timestamp_clip;
    p.hdr[SRT_PH_ID] = rcv.id;

    // Header ready, now we rebuild the contents
    // First, rebuild the length.

    // Allocate the buffer and assign to a packet.
    // This is only temporary, it will be copied to
    // the target place when needed, with the buffer coming
    // from the unit queue.

    // The payload clip may be longer than length_hw, but it
    // contains only trailing zeros for completion, which are skipped.
    copy(g.payload_clip.begin(), g.payload_clip.end(), p.buffer);

    HLOGC(pflog.Debug, log << "FEC: REBUILT: %" << seqno
            << " msgno=" << MSGNO_SEQ::unwrap(p.hdr[SRT_PH_MSGNO])
            << " flags=" << PacketMessageFlagStr(p.hdr[SRT_PH_MSGNO])
            << " TS=" << p.hdr[SRT_PH_TIMESTAMP] << " ID=" << dec << p.hdr[SRT_PH_ID]
            << " size=" << length_hw
            << " !" << BufferStamp(p.buffer, p.length));

    // Mark this packet received
    MarkCellReceived(seqno);

    // If this is a single request (filled from row and m_number_cols == 1),
    // do not attempt recursive rebuilding
    if (tp == Group::SINGLE)
        return;

    // This flips HORIZ/VERT
    Group::Type crosstype = Group::Type(!tp);
    EHangStatus stat;

    if (crosstype == Group::HORIZ)
    {
        // Find this packet in the horizontal group
        const int rowx = RcvGetRowGroupIndex(seqno, (stat));
        if (rowx == -1)
            return; // can't access any group to rebuild
        RcvGroup& rowg = rcv.rowq[rowx];

        // Sanity check. It's impossible that the packet was already
        // rebuilt and any attempt to rebuild a lacking packet was made.
        if (rowg.collected > m_number_cols - 1)
        {
            return;
        }

        // Same as ClipPacket for the incoming packet, just this
        // is extracting the data directly from the rebuilt one.
        ClipRebuiltPacket(rowg, p);
        rowg.collected++;
        HLOGC(pflog.Debug, log << "FEC/H: REBUILT packet clipped, %" << seqno
                << ", received " << rowg.collected << "/" << m_number_cols
                << " FOR base=%" << rowg.base);

        // Similar as by HangHorizontal, just don't collect irrecoverable packets.
        // They are already known when the packets were collected.
        if (rowg.fec && rowg.collected == m_number_cols - 1)
        {
            HLOGC(pflog.Debug, log << "FEC/H: with FEC-rebuilt HAVE " << rowg.collected << " collected & FEC; REBUILDING");
            // The group will provide the information for rebuilding.
            // The sequence of the lost packet can be checked in cells.
            // With the condition of 'collected == m_number_cols - 1', there
            // should be only one lacking packet, so just rely on first found.

            // NOTE: RECURSIVE CALL.
            RcvRebuild(rowg, RcvGetLossSeqHoriz(rowg), crosstype);
        }
    }
    else // crosstype == Group::VERT
    {
        // Find this packet in the vertical group
        const int colx = RcvGetColumnGroupIndex(seqno, (stat));
        if (colx == -1)
            return; // can't access any group to rebuild
        RcvGroup& colg = rcv.colq[colx];

        // Sanity check. It's impossible that the packet was already
        // rebuilt and any attempt to rebuild a lacking packet was made.
        if (colg.collected > m_number_rows - 1)
        {
            return;
        }

        // Same as ClipPacket for the incoming packet, just this
        // is extracting the data directly from the rebuilt one.
        ClipRebuiltPacket(colg, p);
        colg.collected++;
        HLOGC(pflog.Debug, log << "FEC/V: REBUILT packet clipped, %" << seqno
                << ", received " << colg.collected << "/" << m_number_rows
                << " FOR base=%" << colg.base);

        // Similar as by HangVertical, just don't collect irrecoverable packets.
        // They are already known when the packets were collected.
        if (colg.fec && colg.collected == m_number_rows - 1)
        {
            HLOGC(pflog.Debug, log << "FEC/V: with FEC-rebuilt HAVE " << colg.collected << " collected & FEC; REBUILDING");
            // The group will provide the information for rebuilding.
            // The sequence of the lost packet can be checked in cells.
            // With the condition of 'collected == m_number_rows - 1', there
            // should be only one lacking packet, so just rely on first found.

            // NOTE: RECURSIVE CALL.
            RcvRebuild(colg, RcvGetLossSeqVert(colg), crosstype);
        }
    }

}

size_t FECFilterBuiltin::ExtendRows(size_t rowx)
{
    // Check if oversize. Oversize is when the
    // index is > 2*m_number_cols. If so, shrink
    // the container first.

#if ENABLE_HEAVY_LOGGING
    LOGC(pflog.Debug, log << "FEC: ROW STATS BEFORE: n=" << rcv.rowq.size());

    for (size_t i = 0; i < rcv.rowq.size(); ++i)
        LOGC(pflog.Debug, log << "... [" << i << "] " << rcv.rowq[i].DisplayStats());
#endif

    const size_t size_in_packets = rowx * numberCols();
    const int n_series = int(rowx / numberRows());

    if (size_in_packets > rcvBufferSize() && n_series > 2)
    {
        HLOGC(pflog.Debug, log << "FEC: Emergency resize, rowx=" << rowx << " series=" << n_series
                << "npackets=" << size_in_packets << " exceeds buf=" << rcvBufferSize());
        EmergencyShrink(n_series);
    }

    // Create and configure next groups.
    size_t old = rcv.rowq.size();

    // First, add the number of groups.
    rcv.rowq.resize(rowx + 1);

    // Starting from old size
    for (size_t i = old; i < rcv.rowq.size(); ++i)
    {
        // Initialize the base for the row group
        int32_t ibase = CSeqNo::incseq(rcv.rowq[0].base, int(i*m_number_cols));
        ConfigureGroup(rcv.rowq[i], ibase, 1, m_number_cols);
    }

#if ENABLE_HEAVY_LOGGING
    LOGC(pflog.Debug, log << "FEC: ROW STATS AFTER: n=" << rcv.rowq.size());

    for (size_t i = 0; i < rcv.rowq.size(); ++i)
        LOGC(pflog.Debug, log << "... [" << i << "] " << rcv.rowq[i].DisplayStats());
#endif

    return rowx;
}

int FECFilterBuiltin::RcvGetRowGroupIndex(int32_t seq, EHangStatus& w_status)
{
    RcvGroup& head = rcv.rowq[0];
    const int32_t base = head.base;

    const int offset = CSeqNo::seqoff(base, seq);

    // Discard the packet, if older than base.
    if (offset < 0)
    {
        HLOGC(pflog.Debug, log << "FEC/H: Packet %" << seq << " is in the past, ignoring");
        w_status = HANG_PAST;
        return -1;
    }

    // Hang in the receiver group first.
    size_t rowx = offset / m_number_cols;

    /*
       Don't.
       Leaving this code for future if needed, but this check should not be done.
       The resource management for "crazy" sequence numbers is done in the beginning,
       so simply TRUST THIS SEQUENCE, no matter what. After the check it won't do any harm.
       if (rowx > numberRows()*2) // past twice the matrix
       {
       LOGC(pflog.Error, log << "FEC/H: Packet %" << seq << " is in the far future, ignoring");
       return -1;
       }
     */

    // The packet might have come completely out of the blue.
    // The row group container must be prepared to extend
    // itself in order to give place for the packet.

    // First, possibly extend the row container
    if (rowx >= rcv.rowq.size())
    {
        // Never returns -1
        rowx = ExtendRows(rowx);
    }

    w_status = HANG_SUCCESS;
    return int(rowx);
}

void FECFilterBuiltin::MarkCellReceived(int32_t seq, ECellReceived is_received)
{
    // Mark the packet as received. This will allow later to
    // determine, which exactly packet is lost and needs rebuilding.
    const int cellsize = int(rcv.cells.size());
    const int cell_offset = CSeqNo::seqoff(rcv.cell_base, seq);
    bool resized SRT_ATR_UNUSED = false;
    if (cell_offset >= cellsize)
    {
        // Expand the cell container with zeros, excluding the 'cell_offset'.
        // Resize normally up to the required size, just set the lastmost
        // item to true.
        resized = true;
        rcv.cells.resize(cell_offset+1, false);
    }

    if (resized || is_received != CELL_EXTEND)
    {
        // In both RECEIVED and REMOVE cases, forcefully set the value always.
        // In EXTEND, only if it was received
        // Value set should be true only if RECEIVED, false otherwise
        rcv.cells[cell_offset] = (is_received == CELL_RECEIVED);
    }

#if ENABLE_HEAVY_LOGGING
    static string const cellop [] = { "RECEIVED", "EXTEND", "REMOVE" };
    LOGC(pflog.Debug, log << "FEC: MARK CELL " << cellop[is_received]
            << "(" << (rcv.cells[cell_offset] ? "SET" : "CLR") << ")"
            << ": %" << seq << " - cells base=%"
            << rcv.cell_base << "[" << cell_offset << "]+" << rcv.cells.size()
            << (resized ? "(resized)":"") << " :");
#endif

    DebugPrintCells(rcv.cell_base, rcv.cells, sizeRow());
}

bool FECFilterBuiltin::IsLost(int32_t seq) const
{
    const int offset = CSeqNo::seqoff(rcv.cell_base, seq);
    if (offset < 0)
    {
        LOGC(pflog.Error, log << "FEC: IsLost: IPE: %" << seq
                << " is earlier than the cell base %" << rcv.cell_base);
        return true; // This might be due to emergency shrinking; pretend the packet is lost
    }
    if (offset >= int(rcv.cells.size()))
    {
        // XXX IPE!
        LOGC(pflog.Error, log << "FEC: IsLost: IPE: %" << seq << " is past the cells %"
                << rcv.cell_base << " + " << rcv.cells.size());
        return false; // Don't notify it yet
    }

    return rcv.cells[offset];
}

void FECFilterBuiltin::EmergencyShrink(size_t n_series)
{
    // Shrink is required in order to prepare place for
    // either vertical or horizontal group in series `n_series`.

    // The n_series can be calculated as:
    // n_series = colgx / numberCols()
    // n_series = rowgx / numberRows()
    //
    // The (Column or Row) Group Index value is calculated as
    // the number of column where the desired sequence number
    // should be located towards the very first container item
    // (row/column 0).

    // The task for this function is to leave only one series
    // of groups and therefore initialize the containers. Likely
    // the part that contains the last series should be already
    // there, so in this case just remove some initial items from
    // the container so that only those remain that are intended
    // to remain. However, by various reasons (like e.g. that all
    // packets from the whole series have been lost) particular
    // container (colq, rowq, cell) doesn't contain this last 
    // series at all. In that case clear the container completely
    // and just add an initial configuration for the first part
    // (which will be then dynamically extended as packets come in).

    const int32_t oldbase = rcv.colq[0].base;
    const size_t shift_series = n_series - 1;

    // This is simply a situation when the size is so excessive
    // that it couldn't be withstood by the receiver buffer, so
    // even if this isn't an extremely big size for allocation for
    // FEC, it doesn't make sense anyway.
    //
    // Minimum of 2 series must remain in the group container,
    // otherwise there's no need to guard the size.

    // This requires simply resetting all group containers to
    // the very initial state, just take the calculated base seq
    // from the value of colgx reset to column 0.

    // As colgx is calculated by stating that colgx == 0 represents
    // the very first cell in the column groups, take this, shift
    // by the number of series. 

    // SHIFT BY: n_series * matrix size
    // n_series is at least 2 (see condition)
    const size_t shift = shift_series * numberCols() * numberRows();

    // Always positive: colgx, and so n_series, and so shift
    const int32_t newbase = CSeqNo::incseq(oldbase, int(shift));

    const size_t shift_rows = shift_series * numberRows();

    bool need_reset = rcv.rowq.size() < shift_rows;
    if (!need_reset)
    {
        // Sanity check - you should have the exact value
        // of `newbase` at the next series beginning position
        if (rcv.rowq[numberRows()].base != newbase)
        {
            LOGC(pflog.Error, log << "FEC: IPE: row start at %" << rcv.rowq[0].base << " next series %" << rcv.rowq[numberRows()].base
                    << " (expected %" << newbase << "). RESETTING ROWS.");
            need_reset = true;
        }
    }

    if (need_reset)
    {
        rcv.rowq.clear();
        // This n_series is the number rounded downwards,
        // So you just need to prepare place for ONE series.
        // The procedure below will extend them to the required
        // size for the received colgx.
        rcv.rowq.resize(1);

        HLOGC(pflog.Debug, log << "FEC: Reset recv row %" << oldbase << " -> %" << newbase << ", INIT ROWS:");
        ConfigureGroup(rcv.rowq[0], newbase, 1, sizeRow());
    }
    else
    {
        HLOGC(pflog.Debug, log << "FEC: Shifting rcv row %" << oldbase << " -> %" << newbase);
        rcv.rowq.erase(rcv.rowq.begin(), rcv.rowq.end() + shift_rows);
    }

    const size_t shift_cols = shift_series * numberCols();
    need_reset = rcv.colq.size() < shift_cols;
    if (!need_reset)
    {
        // Sanity check - you should have the exact value
        // of `newbase` at the next series beginning position
        if (rcv.colq[numberCols()].base != newbase)
        {
            LOGC(pflog.Error, log << "FEC: IPE: col start at %" << rcv.colq[0].base << " next series %" << rcv.colq[numberCols()].base
                    << " (expected %" << newbase << "). RESETTING ROWS.");
            need_reset = true;
        }
    }

    if (need_reset)
    {
        rcv.colq.clear();
        HLOGC(pflog.Debug, log << "FEC: Reset recv row %" << oldbase << " -> %" << newbase << ", INIT first " << numberCols() << ":");
        ConfigureColumns(rcv.colq, newbase);
    }

    if (rcv.cells.size() > shift)
    {
        rcv.cells.erase(rcv.cells.begin(), rcv.cells.begin() + shift);
    }
    else
    {
        rcv.cells.clear();
        rcv.cells.push_back(false);
    }
    rcv.cell_base = newbase;
}

FECFilterBuiltin::EHangStatus FECFilterBuiltin::HangVertical(const CPacket& rpkt, signed char fec_col, loss_seqs_t& irrecover)
{
    bool fec_ctl = (fec_col != -1);
    // Now hang the packet in the vertical group

    const int32_t seq = rpkt.getSeqNo();

    // Ok, now we have the column index, we know it exists.
    // Apply the packet.

    EHangStatus stat;
    const int colgx = RcvGetColumnGroupIndex(seq, (stat));
    if (colgx == -1)
        return stat;

    RcvGroup& colg = rcv.colq[colgx];

    if (fec_ctl)
    {
        if (!colg.fec)
        {
            ClipControlPacket(colg, rpkt);
            colg.fec = true;
            HLOGC(pflog.Debug, log << "FEC/V: FEC/CTL packet clipped, %" << seq << " FOR COLUMN " << int(fec_col)
                    << " base=%" << colg.base);
        }
        else
        {
            HLOGC(pflog.Debug, log << "FEC/V: FEC/CTL at %" << seq << " COLUMN " << int(fec_col) << " DUPLICATED, skipping.");
        }
    }
    else
    {
        // Data packet, clip it as data
        ClipPacket(colg, rpkt);
        colg.collected++;
        HLOGC(pflog.Debug, log << "FEC/V: DATA packet clipped, %" << seq
                << ", received " << colg.collected << "/" << sizeCol()
                << " base=%" << colg.base);
    }

    if (colg.fec && colg.collected == m_number_rows - 1)
    {
        HLOGC(pflog.Debug, log << "FEC/V: HAVE " << colg.collected << " collected & FEC; REBUILDING");
        RcvRebuild(colg, RcvGetLossSeqVert(colg), Group::VERT);
    }

    // Column dismissal takes place under very strictly specified condition,
    // so simply call it in general here. At least it may happen potentially
    // at any time of when a packet has been received.
    RcvCheckDismissColumn(rpkt.getSeqNo(), colgx, irrecover);

#if ENABLE_HEAVY_LOGGING
    LOGC(pflog.Debug, log << "FEC: COL STATS ATM: n=" << rcv.colq.size());

    for (size_t i = 0; i < rcv.colq.size(); ++i)
        LOGC(pflog.Debug, log << "... [" << i << "] " << rcv.colq[i].DisplayStats());
#endif

    return HANG_SUCCESS;
}

void FECFilterBuiltin::RcvCheckDismissColumn(int32_t seq, int colgx, loss_seqs_t& irrecover)
{
    // The first check we need to do is:
    //
    // - get the column number
    // - get the series for this column
    // - if series is 0, just return

    const size_t series = colgx / numberCols();
    if (series == 0)
        return;

    //  - STARTING from the same column series 0:
    //  - unless DISMISSED, collect all irrecoverable packets from this group
    //  - mark this column DISMISSED
    //  - SAME CHECK for previous group, until index 0

    set<int32_t> loss;

    size_t colx SRT_ATR_UNUSED = colgx % numberCols();

    HLOGC(pflog.Debug, log << "FEC/V: going to DISMISS cols past %" << seq
            << " at INDEX=" << colgx << " col=" << colx
            << " series=" << series << " - looking up candidates...");

    // Walk through all column groups in series 0. Collect irrecov's
    // from every group, for which the incoming 'seq' is in future.
    for (size_t i = 0; i < numberCols(); ++i)
    {
        RcvGroup& pg = rcv.colq[i];
        if (pg.dismissed)
        {
            HLOGC(pflog.Debug, log << "FEC/V: ... [" << i << "] base=%"
                    << pg.base << " ALREADY DISMISSED, skipping.");
            continue;
        }

        // With multi-staircase it may happen that THIS column contains
        // sequences that are all in the past, but the PREVIOUS column
        // has some in the future, because THIS column is the top of
        // the second staircase, and PREVIOUS is the bottom stair of
        // the first staircase. When this is confirmed, simply skip
        // the columns that have the highest sequence in the future
        // because they can't be dismissed yet. Jump them over, so maybe
        // they can be dismissed in future.
        int this_col_offset = CSeqNo::seqoff(pg.base, seq);
        int last_seq_offset = this_col_offset - int((sizeCol()-1)*sizeRow());

        if (last_seq_offset < 0)
        {
            HLOGC(pflog.Debug, log << "FEC/V: ... [" << i << "] base=%"
                    << pg.base << " TOO EARLY (last=%"
                    << CSeqNo::incseq(pg.base, (sizeCol()-1)*sizeRow())
                    << ")");
            continue;
        }

        // NOTE: If it was standing on the second staircase top, there's
        // still a chance that it hits the staircase top of the first
        // staircase and will dismiss it as well.

        HLOGC(pflog.Debug, log << "FEC/V: ... [" << i << "] base=%"
                << pg.base << " - PAST last=%"
                << CSeqNo::incseq(pg.base, (sizeCol()-1)*sizeRow())
                << " - collecting losses.");

        pg.dismissed = true; // mark irrecover already collected
        for (size_t sof = 0; sof < pg.step * sizeCol(); sof += pg.step)
        {
            int32_t lseq = CSeqNo::incseq(pg.base, int(sof));
            if (!IsLost(lseq))
            {
                loss.insert(lseq);
                HLOGC(pflog.Debug, log << "FEC: ... cell +" << sof << " %" << lseq
                        << " lost");
            }
            else
            {
                HLOGC(pflog.Debug, log << "FEC: ... cell +" << sof << " %" << lseq
                        << " EXISTS");
            }
        }
    }

    // COLUMN DISMISAL:

    // 1. We can only dismiss ONE SERIES OF COLUMNS - OR NOTHING.
    // 2. The triggering 'seq' must be past ANY sequence embraced
    // by any group in the first series of columns.

    // Useful information:
    //
    // 1. It's not known from upside, which column contains a sequence
    //    number that reaches FURTHEST. The safe statement is then:
    //    - For even arrangement, it must be past BASE0 + matrix size
    //    - For staircase arrangement - BASE0 + matrix size * 2.

    int32_t base0 = rcv.colq[0].base;
    int this_off = CSeqNo::seqoff(base0, seq);

    int mindist = int(
        m_arrangement_staircase ?
        (numberCols() * numberRows() * 2)
        :
        (numberCols() * numberRows()));

    bool any_dismiss SRT_ATR_UNUSED = false;

    // Here's a change.
    // The number of existing column groups is supposed to always cover
    // at least one full series, whereas the number of row groups are
    // created always one per necessity, so the number of existing row
    // groups may be less than required for a full series, whereas here
    // it is intended to simply dismiss groups for full series. This may
    // cause that it is aiming for removing more row groups than currently
    // exist. This is completely ok, as the sequence that triggered removal
    // is long past these series anyway, so the groups for packets that will
    // never be received makes no sense. Simply accept this state and delete
    // all row groups and reinitialize them into the new base, where the base
    // is the current base for column 0 group.
    //
    // Therefore dismissal is triggered whenever you have a cover of one column
    // series. If the number of row groups doesn't cover it, simply delete all
    // row groups, that's all.

    // if (base0 +% mindist) <% seq
    if (this_off < mindist) // COND 1: minimum remaining
    {
        HLOGC(pflog.Debug, log << "FEC/V: NOT dismissing any columns at %" << seq
                << ", need to pass %" << CSeqNo::incseq(base0, mindist));
    }
    else if (rcv.colq.size() - 1 < numberCols()) // COND 2: full matrix in columns
    {
#if ENABLE_HEAVY_LOGGING
        LOGC(pflog.Debug, log << "FEC/V: IPE: about to dismiss past %" << seq
                << " with required %" << CSeqNo::incseq(base0, mindist)
                << " but col container size still " << rcv.colq.size() << "; COL STATS:");
        for (size_t i = 0; i < rcv.colq.size(); ++i)
            LOGC(pflog.Debug, log << "... [" << i << "] " << rcv.colq[i].DisplayStats());
#endif
    }
    else
    {
        // The condition for dismissal is now. The number of dismissed columns
        // is numberCols(), regardless of the required 'mindinst'.
        any_dismiss = true;

        const int32_t newbase = rcv.colq[numberCols()].base;
        int32_t newbase_row ATR_UNUSED; // For logging only, but including FATAL.
        // Sanity check
        // If sanity check failed OR if the number of existing row
        // groups doesn't enclose those that need to be dismissed,
        // clear row groups completely - these packets are lost and
        // irrecoverable anyway.
        bool insane = false;
        bool undercounted = false;

        if (rcv.rowq.size() - 1 < numberRows()) // COND 3: full matrix in rows
        {
            // Do not reach to index=numberRows() because it doesn't exist.
            // Take the value from the columns as a good deal - actually
            // row base and col base shall be always in sync.
            newbase_row = newbase;
            undercounted = true;
        }
        else
        {
            newbase_row = rcv.rowq[numberRows()].base;
            insane = newbase_row != newbase;
        }
        const size_t matrix_size = numberCols() * numberRows();

        HLOGC(pflog.Debug, log << "FEC/V: DISMISSING " << numberCols() << " COLS. Base %"
                << rcv.colq[0].base << " -> %" << newbase
                << " AND " << numberRows() << " ROWS Base %"
                << rcv.rowq[0].base << " -> %" << newbase_row
                << " AND " << matrix_size << " cells");

        // ensured existence of the removed range: see COND 2 above.
        rcv.colq.erase(rcv.colq.begin(), rcv.colq.begin() + numberCols());

#if ENABLE_HEAVY_LOGGING
        LOGC(pflog.Debug, log << "FEC: COL STATS BEFORE: n=" << rcv.colq.size());

        for (size_t i = 0; i < rcv.colq.size(); ++i)
            LOGC(pflog.Debug, log << "... [" << i << "] " << rcv.colq[i].DisplayStats());
#endif

        // Now erase accordingly one matrix of rows.
        if (insane || undercounted)
        {
            if (insane)
            {
                LOGC(pflog.Fatal, log << "FEC/V: IPE: DISCREPANCY in new base0 col=%"
                        << newbase << " row=%" << newbase_row << " - DELETING ALL ROWS");
            }
            else
            {

#if ENABLE_HEAVY_LOGGING
                LOGC(pflog.Debug, log << "FEC/V: about to dismiss past %" << seq
                        << " with required %" << CSeqNo::incseq(base0, mindist)
                        << " but row container size still " << rcv.rowq.size() << " (will clear to %" << newbase << " instead); ROW STATS:");
                for (size_t i = 0; i < rcv.rowq.size(); ++i)
                    LOGC(pflog.Debug, log << "... [" << i << "] " << rcv.rowq[i].DisplayStats());
#endif
            }

            // Delete all rows and reinitialize them.
            rcv.rowq.clear();
            rcv.rowq.resize(1);
            ConfigureGroup(rcv.rowq[0], newbase, 1, sizeRow());
        }
        else
        {
            // Remove "legally" a matrix of rows.
            // ensured existence of the removed range: see COND 3 above
            rcv.rowq.erase(rcv.rowq.begin(), rcv.rowq.begin() + numberRows());
        }

        // And now accordingly remove cells. Exactly one matrix of cells.
        // Sanity check first.
        int32_t newbase_cell = CSeqNo::incseq(rcv.cell_base, int32_t(matrix_size));
        if (newbase != newbase_cell)
        {
            LOGC(pflog.Fatal, log << "FEC/V: IPE: DISCREPANCY in new base0 col=%"
                    << newbase << " cell_base=%" << newbase_cell << " - DELETING ALL CELLS");

            // Try to shift it gently first. Find the cell that matches the base.
            int shift = CSeqNo::seqoff(rcv.cell_base, newbase);
            if (shift < 0 || size_t(shift) > rcv.cells.size())
                rcv.cells.clear();
            else
                rcv.cells.erase(rcv.cells.begin(), rcv.cells.begin() + shift);
        }
        else
        {
            if (rcv.cells.size() <= size_t(matrix_size))
                rcv.cells.clear();
            else
                rcv.cells.erase(rcv.cells.begin(), rcv.cells.begin() + matrix_size);
        }
        rcv.cell_base = newbase;
        DebugPrintCells(rcv.cell_base, rcv.cells, sizeRow());
    }

    /*
       OLD UNUSED CODE, leaving for historical reasons

    // - check the last sequence of last column in series 0
    // - if passed sequence number is earlier than this, just return
    // - now that seq is newer than the last in the last column,
    //    - dismiss whole series 0 column groups

    // First, index of the last column
    size_t lastx = numberCols()-1;
    if (lastx < rcv.colq.size())
    {
    int32_t lastbase = rcv.colq[lastx].base;

    // Compare the base sequence with the sequence that caused the update
    int dist = CSeqNo::seqoff(lastbase, seq);

    // Shift this distance by the distance between the first and last
    // sequence managed by a singled column. This counts (sizeCol()-1)*step.
    dist -= (sizeCol()-1) * rcv.colq[lastx].step;

    // Now, if this value is in the past (negative), it means that the
    // 'seq' number is covered by this group or any earlier group. If so,
    // do nothing. If this value is positive, it means that this
    // sequence is in future towards the group that is in the last
    // column of series 0. If so, whole series 0 may be now dismissed.

    // NOTE: we don't care if lost packets have been collected for
    // the groups being dismissed. They *SHOULD* be, just as a fallback
    // SRT - if needed - will simply send LOSSREPORT request for all
    // packets that are lossreported and all older ones.

    if (dist > 0 && rcv.colq.size() > numberCols() )
    {
    any_dismiss = true;
    int32_t newbase = rcv.colq[numberCols()].base;
    rcv.colq.erase(rcv.colq.begin(), rcv.colq.begin() + numberCols());

    // colgx is INVALIDATED after removal
    int newcolgx SRT_ATR_UNUSED = colgx - numberCols();

    // After a column series was dismissed, now dismiss also
    // the same number of rows.
    // Do some sanity checks first.

    size_t nrowrem = 0;
    int32_t oldrowbase = rcv.rowq[0].base; // before it gets deleted
    if (rcv.rowq.size() > numberRows())
    {
    int32_t newrowbase = rcv.rowq[numberRows()].base;
    if (newbase != newrowbase)
    {
    LOGC(pflog.Error, log << "FEC: IPE: ROW/COL base DISCREPANCY:  Looking up lineraly for the right row.");

    // Fallback implementation in order not to break everything
    for (size_t r = 0; r < rcv.rowq.size(); ++r)
    {
    if (CSeqNo::seqoff(newbase, rcv.rowq[r].base) >= 0)
    {
    rcv.rowq.erase(rcv.rowq.begin(), rcv.rowq.begin() + r);
    nrowrem = r;
    break;
    }
    }
    }
    else
    {
    rcv.rowq.erase(rcv.rowq.begin(), rcv.rowq.begin() + numberRows());
    nrowrem = numberRows();
    }
    }

    // If rows were removed, so remove also cells
    if (nrowrem > 0)
    {
        int32_t newbase = rcv.rowq[0].base;

        // This value SHOULD be == nrowrem * sizeRow(), but this
        // calculation is safe against bugs. Report them, if found, though.
        int nrem = CSeqNo::seqoff(rcv.cell_base, newbase);

        if (oldrowbase != rcv.cell_base)
        {
            LOGC(pflog.Error, log << "FEC: CELL/ROW base discrepancy, calculating and resynchronizing");
        }
        else
        {
            HLOGC(pflog.Debug, log << "FEC: will remove " << nrem << " cells, SHOULD BE = "
                    << (nrowrem * sizeRow()));
        }

        if (nrem > 0)
        {
            // Now collect losses from all rows about to be dismissed.
            for (int sof = 0; sof < nrem; sof++)
            {
                int32_t lseq = CSeqNo::incseq(rcv.cell_base, sof);
                if (!IsLost(lseq))
                    loss.insert(lseq);
            }

            HLOGC(pflog.Debug, log << "FEC: ERASING unused cells (" << nrem << "): %"
                    << rcv.cell_base << " - %" << newbase
                    << ", losses collected: " << Printable(loss));

            rcv.cells.erase(rcv.cells.begin(), rcv.cells.begin() + nrem);
            rcv.cell_base = newbase;

            DebugPrintCells(rcv.cell_base, rcv.cells, sizeRow());
        }
        else
        {
            HLOGC(pflog.Debug, log << "FEC: NOT ERASING cells, base %" << rcv.cell_base
                    << " vs row base %" << rcv.rowq[0].base);
        }
    }

    HLOGC(pflog.Debug, log << "FEC/V: updated g=" << colgx << " -> " << newcolgx << " %"
            << rcv.colq[newcolgx].base << ", DISMISS up to g=" << numberCols()
            << " base=%" << lastbase
            << " ROW=%" << rcv.rowq[0].base << "+" << nrowrem);

}
}

// */

// Now all collected lost packets translate into the range list format
TranslateLossRecords(loss, irrecover);

HLOGC(pflog.Debug, log << "FEC: ... COLLECTED IRRECOVER: " << Printable(loss) << (any_dismiss ? " CELLS DISMISSED" : " nothing dismissed"));
}

void FECFilterBuiltin::TranslateLossRecords(const set<int32_t>& loss, loss_seqs_t& irrecover)
{
    if (loss.empty())
        return;

    // size() >= 1 granted
    set<int32_t>::iterator i = loss.begin();

    int32_t fi_start = *i;
    int32_t fi_end = fi_start;
    ++i;
    for (; i != loss.end(); ++i)
    {
        int dist = CSeqNo::seqoff(fi_end, *i);
        if (dist == 1)
            ++fi_end;
        else
        {
            // Jumped over some sequences, cut the range.
            irrecover.push_back(make_pair(fi_start, fi_end));
            fi_start = fi_end = *i;
        }
    }

    // And ship the last one
    irrecover.push_back(make_pair(fi_start, fi_end));
}

int FECFilterBuiltin::RcvGetColumnGroupIndex(int32_t seqno, EHangStatus& w_status)
{
    // The column is only the column, not yet
    // exactly the index of the column group in the container.
    // It's like:

    //   0   1   2   3   4
    //  [A]  '   '   '   '
    //  [A] [A]  '   '   '
    //  [A] [A] [A]  '   '
    //  [A] [A] [A] [A]  '++
    //  [A]+[A] [A] [A] [A]+
    //  [B] [A]+[A] [A] [A]+
    //  [B] [B] [A]+[A] [A]+
    //  [B] [B] [B] [A]+[A]+
    //  [B] [B] [B] [B] [A]++
    //  [B]+[B] [B] [B] [B]
    //      [B] [B] [B] [B]
    //          [B] [B] [B]
    //              [B] [B]
    //                  [B]
    //
    // The same groups laid out in the container:
    //
    // [A]0 [A]1 [A]2 [A]3 [A]4 [B]0 [B]1 [B]2 [B]3 [B]4

    // This means, vert_gx returns the number for the
    // logical column, but we only know this column,
    // not the exact group that is assigned to this
    // packet. That is, in the above picture, if the
    // vert_gx resulted in 3, we still don't know if
    // this is A3 or B3.
    //
    // To know it, we need to first take the base
    // sequence number for the very first column group
    // in the container. Every next group in this
    // container is shifted by the 'slip' factor,
    // which in this case is m_number_cols + 1. The base
    // sequence shifted by m_number_cols*m_number_rows
    // becomes the sequence number of the next
    // group in the same column.
    //
    // If a single column is dismissed, then the
    // column 1 will become column 0, but the column
    // 1 in the next series will also become column 0.
    // All due to that the very base sequence for
    // all groups will be the one in the first series
    // column 1, now 0.
    //
    // Therefore, once we have the column, let's extract
    // the column base sequence.
    // As we can't count on that packets will surely come to close a group
    // or just a particular sequence number will be received, we simply have
    // to check all past groups at the moment when this packet is received:
    //
    // 1. Take the sequence number and determine both the GROUP INDEX and the
    // COLUMN INDEX of this group.
    //
    // Important thing here is that the column group base is the base sequence
    // number of the very first group, which NEED NOT GO HAND IN HAND with the
    // row group sequence base. The rules are then:
    //
    // OFFSET = DISTANCE( colq[0].base TO seq )
    //
    // COLUMN_INDEX = OFFSET % m_number_cols
    //
    // COLUMN_BASE = colq[COLUMN_INDEX].base
    //
    // COLUMN_OFFSET = DISTANCE(COLUMN_BASE TO seq)
    //
    // COLUMN_SERIES = COLUMN_OFFSET / (m_number_cols * m_number_rows)
    //
    // GROUP_INDEX = COLUMN_INDEX + (COLUMN_SERIES * m_number_cols)

    const int offset = CSeqNo::seqoff(rcv.colq[0].base, seqno);
    if (offset < 0)
    {
        HLOGC(pflog.Debug, log << "FEC/V: %" << seqno << " in the past of col ABSOLUTE base %" << rcv.colq[0].base);
        w_status = HANG_PAST;
        return -1;
    }

    if (offset > CSeqNo::m_iSeqNoTH/2)
    {
        LOGC(pflog.Error, log << "FEC/V: IPE/ATTACK: pkt %" << seqno << " has CRAZY OFFSET towards the base %" << rcv.colq[0].base);
        w_status = HANG_CRAZY;
        return -1;
    }

    const int colx = offset % m_number_cols;
    const int32_t colbase = rcv.colq[colx].base;
    const int coloff = CSeqNo::seqoff(colbase, seqno);
    if (coloff < 0)
    {
        HLOGC(pflog.Debug, log << "FEC/V: %" << seqno << " in the past of col #" << colx << " base %" << colbase);
        // This means that this sequence number predates the earliest
        // sequence number supported by the very first column.
        w_status = HANG_PAST;
        return -1;
    }

    const int colseries = coloff / int(m_number_cols * m_number_rows);
    size_t colgx = colx + int(colseries * m_number_cols);

    HLOGC(pflog.Debug, log << "FEC/V: Lookup group for %" << seqno << ": cg_base=%" << rcv.colq[0].base
            << " column=" << colx << " with base %" << colbase << ": SERIES=" << colseries
            << " INDEX:" << colgx);

    // Check oversize. Dismiss some earlier items if it exceeds the size.
    // before you extend the size enormously.
    if (colgx > m_number_rows * m_number_cols * SRT_FEC_MAX_RCV_HISTORY)
    {
        // That's too much
        LOGC(pflog.Error, log << "FEC/V: IPE or ATTACK: offset " << colgx << " is too crazy, ABORTING lookup");
        w_status = HANG_CRAZY;
        return -1;
    }

    if (colgx >= rcv.colq.size())
    {
        colgx = ExtendColumns(colgx);
    }
    w_status = HANG_SUCCESS;
    return int(colgx);

    //
    // Even though column groups are arranged in a "staircase", it only means
    // that DISTANCE(colq[0].base TO colq[1].base) == 1 + m_number_cols, not 1.
    // But still, this DISTANCE(...) % m_number_cols == 1. So:
    //
    // COLUMN_INDEX = GROUP_INDEX % m_number_cols
    //
    // What is special here is that, group base sequence numbers with m_number_cols == 5
    // is, for example, these column groups in order of how they are arranged in
    // the container have their [INDEX] BASE (stating the very first has base == 10):
    //
    // [0] 10, [1] 16, [2] 22, [3] 28, [4] 34, [5] 40, [6] 46
    //
    // Therefore, if we get the sequence number 51, then:
    //
    // OFFSET = 51 - 10 = 41
    //
    // COLUMN_INDEX = 41 % 5[m_number_cols] == 1
    //
    // COLUMN_BASE = colq[1].base == 16
    //
    // COLUMN_OFFSET = DISTANCE(colq[1].base TO 51) = 51 - 16 = 35
    //
    // COLUMN_SERIES = COLUMN_OFFSET / (m_number_cols * m_number_rows) 
    //               = 35 / (5*5) = 35/25 = 1
    //
    // GROUP_INDEX = COLUMN_INDEX + (COLUMN_SERIES * m_number_cols)
    //             = 1 + 1*5 = 6
    //
    // --> We have identified column group with index 6, this one
    // that is designated above as [6] 46. This column group collects
    // the following sequence numbers:
    // - 46
    // - 51 (the one we were searching)
    // - 56
    // - 61
    // - 66
    //
    // We have then column group with index 6. Now we go backward in the column
    // group container starting from the direct previous column up to either
    // the start of container or the size == m_number_cols (5), to see if the
    // group "is closed". So:
    //
    // END = min(m_number_cols, colq.size()) <--- should be 5 or less, if there's less in the container
    //
    // FOR EACH i = 1 TO END:
    //     g = colq[GROUP_INDEX - i]
    //     gs = SHIFT(seq, -i)
    //     gmax = SHIFT(g.base, m_number_cols * m_number_rows)
    //     IF ( gs %> gmax )
    //        DISMISS COLUMNS from 0 to GROUP_INDEX - i; break
}

size_t FECFilterBuiltin::ExtendColumns(size_t colgx)
{
    // This isn't safe to allow the group container to get expanded to any
    // size, however with some very tolerant settings, such as 10 seconds of
    // latency and very large receiver buffer, this might be tolerable.
    //
    // Therefore put only two conditions here:
    //
    // 1. The group containers must keep at most place for so many
    // packets as it is intended for the receiver buffer. Keeping
    // group cells for more packets doesn't make sense anyway.
    //
    // 2. Existing group containers should contain at least size
    // for two series. If they don't contain that much, there's no
    // need to do any emergency shrinking. Unknown whether this is
    // physically possible, although it may also happen in case when
    // you have very large FEC matrix size not coordinated with the
    // receiver buffer size.

    // colgx is the number of column + NSERIES * numberCols().
    // We can state that for every column we should have a number
    // of packets as many as the number of rows, so simply multiply this.
    const size_t size_in_packets = colgx * numberRows();
    const size_t n_series = colgx / numberCols();
    if (size_in_packets > rcvBufferSize()/2 || n_series > SRT_FEC_MAX_RCV_HISTORY)
    {
        HLOGC(pflog.Debug, log << "FEC: Emergency resize, colgx=" << colgx << " series=" << n_series
                << "npackets=" << size_in_packets << " exceeds buf=" << rcvBufferSize());
        EmergencyShrink(n_series);
    }
    else
    {
        HLOGC(pflog.Debug, log << "FEC: Will extend up to colgx=" << colgx << " series=" << n_series
                << " for npackets=" << size_in_packets);
    }


#if ENABLE_HEAVY_LOGGING
    LOGC(pflog.Debug, log << "FEC: COL STATS BEFORE: n=" << rcv.colq.size());

    for (size_t i = 0; i < rcv.colq.size(); ++i)
        LOGC(pflog.Debug, log << "... [" << i << "] " << rcv.colq[i].DisplayStats());
#endif

    // First, obtain the "series" of columns, possibly fixed.
    const int series = int(colgx / numberCols());

    // Now, the base of the series is the base increased by one matrix size.

    const int32_t base = rcv.colq[0].base;

    // This is the base for series 0, but this procedure must be prepared
    // for that the series will not necessarily be 1, may be greater.
    // Extension requires to be done in order to achieve this very index
    // existing in the column, so you need to add whole series in loop
    // until the series covering this shift is created.

    // Check, up to which series the columns are initialized.
    // Start with the series that doesn't exist
    const int old_series = int(rcv.colq.size() / numberCols());

    // Each iteration of this loop adds one series of columns.
    // One series count numberCols() columns.
    for (int s = old_series; s <= series; ++s)
    {
        // We start with the base in series 0, the calculation of the
        // sequence number must happen anew for each one anyway, so it
        // doesn't matter from which start point.

        // Every base sequence for a series of columns is the series 0
        // base increased by one matrix size times series number.
        // THIS REMAINS TRUE NO MATTER IF WE USE STRAIGNT OR STAIRCASE ARRANGEMENT.
        const int32_t sbase = CSeqNo::incseq(base, int(numberCols()*numberRows()) * s);
        HLOGC(pflog.Debug, log << "FEC/V: EXTENDING column groups series " << s
                << ", size " << rcv.colq.size() << " -> "
                << (rcv.colq.size() + numberCols())
                << ", base=%" << base << " -> %" << sbase);

        // Every call to this function extends the given container
        // by 'gsize' number and configures each so added column accordingly.
        ConfigureColumns(rcv.colq, sbase);
    }

#if ENABLE_HEAVY_LOGGING
    LOGC(pflog.Debug, log << "FEC: COL STATS BEFORE: n=" << rcv.colq.size());

    for (size_t i = 0; i < rcv.colq.size(); ++i)
        LOGC(pflog.Debug, log << "... [" << i << "] " << rcv.colq[i].DisplayStats());
#endif

    return colgx;
}<|MERGE_RESOLUTION|>--- conflicted
+++ resolved
@@ -109,11 +109,7 @@
         {
             if (level == levelnames[i])
             {
-<<<<<<< HEAD
-                lv = (int) i;
-=======
                 lv = int(i);
->>>>>>> a165d459
                 break;
             }
         }
@@ -306,11 +302,7 @@
 
 void FECFilterBuiltin::ResetGroup(Group& g)
 {
-<<<<<<< HEAD
-    int32_t new_seq_base = CSeqNo::incseq(g.base, (int) g.drop);
-=======
-    int32_t new_seq_base = CSeqNo::incseq(g.base, int(g.drop));
->>>>>>> a165d459
+    const int32_t new_seq_base = CSeqNo::incseq(g.base, int(g.drop));
 
     HLOGC(pflog.Debug, log << "FEC: ResetGroup (step=" << g.step << "): base %" << g.base << " -> %" << new_seq_base);
 
@@ -394,12 +386,8 @@
             return;
         }
 
-<<<<<<< HEAD
         SRT_ASSERT(vert_off >= 0);
-        const size_t vert_pos = vert_off / sizeRow();
-=======
         int vert_pos = vert_off / int(sizeRow());
->>>>>>> a165d459
 
         HLOGC(pflog.Debug, log << "FEC:feedSource: %" << packet.getSeqNo()
                 << " B:%" << baseoff << " H:*[" << horiz_pos << "] V(B=%" << vert_base
