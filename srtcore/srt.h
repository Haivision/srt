--- conflicted
+++ resolved
@@ -94,13 +94,8 @@
 #elif defined(__cplusplus) && __cplusplus > 201406
 
 #define SRT_ATR_UNUSED [[maybe_unused]]
-<<<<<<< HEAD
-#define SRT_ATR_DEPRECATED [[deprecated]]
-#define SRT_ATR_DEPRECATED_PX
-=======
 #define SRT_ATR_DEPRECATED
 #define SRT_ATR_DEPRECATED_PX [[deprecated]]
->>>>>>> 39fa8613
 #define SRT_ATR_NODISCARD [[nodiscard]]
 
 // GNUG is GNU C/C++; this syntax is also supported by Clang
@@ -725,7 +720,6 @@
 // and socket creation doesn't need any arguments. Use srt_create_socket().
 SRT_ATR_DEPRECATED_PX SRT_API SRTSOCKET srt_socket(int, int, int) SRT_ATR_DEPRECATED;
 SRT_API       SRTSOCKET srt_create_socket();
-<<<<<<< HEAD
 
 // Group management
 typedef struct SRT_SocketGroupData_
@@ -742,8 +736,6 @@
 SRT_API SRTSOCKET srt_groupof      (SRTSOCKET socket);
 SRT_API       int srt_group_data   (SRTSOCKET socketgroup, SRT_SOCKGROUPDATA* output, size_t* inoutlen);
 
-=======
->>>>>>> 39fa8613
 SRT_API       int srt_bind         (SRTSOCKET u, const struct sockaddr* name, int namelen);
 SRT_API       int srt_bind_acquire (SRTSOCKET u, UDPSOCKET sys_udp_sock);
 // Old name of srt_bind_acquire(), please don't use
