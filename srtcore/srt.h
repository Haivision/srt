--- conflicted
+++ resolved
@@ -219,15 +219,9 @@
    SRTO_PEERIDLETIMEO,       // Peer-idle timeout (max time of silence heard from peer) in [ms]
    SRTO_GROUPCONNECT,        // Set on a listener to allow group connection
    SRTO_GROUPSTABTIMEO,      // Stability timeout (backup groups) in [us]
-<<<<<<< HEAD
+   SRTO_GROUPTYPE,           // Group type to which an accepted socket is about to be added, available in the handshake
    SRTO_BINDTODEVICE,        // Forward the SOL_SOCKET/SO_BINDTODEVICE option on socket (pass packets only from that device)
-   // (some space left, 59)
    SRTO_PACKETFILTER = 60    // Add and configure a packet filter
-=======
-   SRTO_GROUPTYPE,           // Group type to which an accepted socket is about to be added, available in the handshake
-   // (some space left)
-   SRTO_PACKETFILTER = 60          // Add and configure a packet filter
->>>>>>> e6f2c62d
 } SRT_SOCKOPT;
 
 
