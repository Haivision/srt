--- conflicted
+++ resolved
@@ -139,27 +139,6 @@
 #define SRT_ATR_DEPRECATED_PX
 #define SRT_ATR_DEPRECATED
 #define SRT_ATR_NODISCARD
-<<<<<<< HEAD
-#endif
-
-// Unblock this in order to retest if the symbolic constants
-// have been used properly. With this change the compiler will
-// detect every case when it wasn't.
-// Important: you need to --use-c++-std=c++20 to compile SRT
-// with this enabled.
-//#define SRT_TEST_FORCED_CONSTANT
-
-#ifndef SRT_TEST_FORCED_CONSTANT
-// This is normal and should be normally used.
-typedef int32_t SRTSOCKET;
-typedef int SRTSTATUS;
-typedef int SRTRUNSTATUS;
-#else
-// Used for development only.
-#include "../common/devel_util.h"
-#endif
-
-=======
 #endif
 
 // The SRT_TEST_FORCED_CONSTANT macro enables the strict
@@ -179,7 +158,6 @@
 #include "../common/devel_util.h"
 #endif
 
->>>>>>> 695302da
 
 #ifdef __cplusplus
 extern "C" {
@@ -607,13 +585,7 @@
     SRT_REJ_FILTER,      // incompatible packet filter
     SRT_REJ_GROUP,       // incompatible group
     SRT_REJ_TIMEOUT = 16,// connection timeout
-<<<<<<< HEAD
-#ifdef ENABLE_AEAD_API_PREVIEW
     SRT_REJ_CRYPTO,      // conflicting cryptographic configurations
-#endif
-=======
-    SRT_REJ_CRYPTO,      // conflicting cryptographic configurations
->>>>>>> 695302da
     SRT_REJ_CONFIG = 18,    // socket settings on both sides collide and can't be negotiated
 
     SRT_REJ_E_SIZE,
@@ -813,7 +785,6 @@
 
 #endif
 
-
 typedef struct CBytePerfMon SRT_TRACEBSTATS;
 
 
@@ -854,10 +825,7 @@
 SRT_API       SRTSTATUS srt_getpeername  (SRTSOCKET u, struct sockaddr* name, int* namelen);
 SRT_API       SRTSTATUS srt_getsockname  (SRTSOCKET u, struct sockaddr* name, int* namelen);
 SRT_API       SRTSTATUS srt_getsockopt   (SRTSOCKET u, int level /*ignored*/, SRT_SOCKOPT optname, void* optval, int* optlen);
-<<<<<<< HEAD
-=======
 SRT_API       SRTSTATUS srt_getsockdevname(SRTSOCKET u, char* name, size_t* namelen);
->>>>>>> 695302da
 SRT_API       SRTSTATUS srt_setsockopt   (SRTSOCKET u, int level /*ignored*/, SRT_SOCKOPT optname, const void* optval, int optlen);
 SRT_API       SRTSTATUS srt_getsockflag  (SRTSOCKET u, SRT_SOCKOPT opt, void* optval, int* optlen);
 SRT_API       SRTSTATUS srt_setsockflag  (SRTSOCKET u, SRT_SOCKOPT opt, const void* optval, int optlen);
@@ -993,12 +961,6 @@
 
 SRT_API int srt_getrejectreason(SRTSOCKET sock);
 SRT_API SRTSTATUS srt_setrejectreason(SRTSOCKET sock, int value);
-<<<<<<< HEAD
-// The srt_rejectreason_msg[] array is deprecated (as unsafe).
-// Planned removal: v1.6.0.
-SRT_API SRT_ATR_DEPRECATED extern const char* const srt_rejectreason_msg [];
-=======
->>>>>>> 695302da
 SRT_API const char* srt_rejectreason_str(int id);
 SRT_API const char* srt_rejectreasonx_str(int id);
 
