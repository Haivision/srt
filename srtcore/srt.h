--- conflicted
+++ resolved
@@ -381,22 +381,6 @@
     MN_SEEKPFAIL       =  3,
     MN_WRITEFAIL       =  4,
     // MJ_NOTSUP
-<<<<<<< HEAD
-    MN_ISBOUND = 1,
-    MN_ISCONNECTED = 2,
-    MN_INVAL = 3,
-    MN_SIDINVAL = 4,
-    MN_ISUNBOUND = 5,
-    MN_NOLISTEN = 6,
-    MN_ISRENDEZVOUS = 7,
-    MN_ISRENDUNBOUND = 8,
-    MN_INVALMSGAPI = 9,
-    MN_INVALBUFFERAPI = 10,
-    MN_BUSY = 11,
-    MN_XSIZE = 12,
-    MN_EIDINVAL = 13,
-    MN_EEMPTY = 14,
-=======
     MN_ISBOUND         =  1,
     MN_ISCONNECTED     =  2,
     MN_INVAL           =  3,
@@ -410,7 +394,7 @@
     MN_BUSY            = 11,
     MN_XSIZE           = 12,
     MN_EIDINVAL        = 13,
->>>>>>> 8da73162
+    MN_EEMPTY = 14,
     // MJ_AGAIN
     MN_WRAVAIL         =  1,
     MN_RDAVAIL         =  2,
@@ -462,16 +446,10 @@
     SRT_ERDVUNBOUND     = MN(NOTSUP, ISRENDUNBOUND),
     SRT_EINVALMSGAPI    = MN(NOTSUP, INVALMSGAPI),
     SRT_EINVALBUFFERAPI = MN(NOTSUP, INVALBUFFERAPI),
-<<<<<<< HEAD
-    SRT_EDUPLISTEN =   MN(NOTSUP, BUSY),
-    SRT_ELARGEMSG =    MN(NOTSUP, XSIZE),
-    SRT_EINVPOLLID =   MN(NOTSUP, EIDINVAL),
-    SRT_EPOLLEMPTY =   MN(NOTSUP, EEMPTY),
-=======
     SRT_EDUPLISTEN      = MN(NOTSUP, BUSY),
     SRT_ELARGEMSG       = MN(NOTSUP, XSIZE),
     SRT_EINVPOLLID      = MN(NOTSUP, EIDINVAL),
->>>>>>> 8da73162
+    SRT_EPOLLEMPTY =   MN(NOTSUP, EEMPTY),
 
     SRT_EASYNCFAIL      = MJ(AGAIN),
     SRT_EASYNCSND       = MN(AGAIN, WRAVAIL),
@@ -524,10 +502,9 @@
    SRT_EPOLL_OPT_NONE = 0x0, // fallback
    // this values are defined same as linux epoll.h
    // so that if system values are used by mistake, they should have the same effect
-<<<<<<< HEAD
-   SRT_EPOLL_IN = 0x1,
-   SRT_EPOLL_OUT = 0x4,
-   SRT_EPOLL_ERR = 0x8,
+   SRT_EPOLL_IN       = 0x1,
+   SRT_EPOLL_OUT      = 0x4,
+   SRT_EPOLL_ERR      = 0x8,
    // Repeat these values to avoid confusion;
    // This actually is a kinda "dumb reusing" of
    // the signals that do not come in the same order,
@@ -536,11 +513,6 @@
    // some new names can be added to improve clarity.
    SRT_EPOLL_CONNECT = SRT_EPOLL_OUT,
    SRT_EPOLL_ACCEPT = SRT_EPOLL_IN,
-=======
-   SRT_EPOLL_IN       = 0x1,
-   SRT_EPOLL_OUT      = 0x4,
-   SRT_EPOLL_ERR      = 0x8
->>>>>>> 8da73162
 };
 
 #ifdef __cplusplus
@@ -589,7 +561,6 @@
 SRT_API SRTSOCKET srt_create_socket();
 
 // Group management
-<<<<<<< HEAD
 typedef struct SRT_SocketGroupData_
 {
     SRTSOCKET id;
@@ -598,47 +569,15 @@
     struct sockaddr_storage peeraddr; // Don't want to expose sockaddr_any to public API
 } SRT_SOCKGROUPDATA;
 
-SRT_API extern SRTSOCKET srt_create_group(SRT_GROUP_TYPE);
-SRT_API extern int srt_include(SRTSOCKET socket, SRTSOCKET group);
-SRT_API extern int srt_exclude(SRTSOCKET socket);
-SRT_API extern SRTSOCKET srt_groupof(SRTSOCKET socket);
-SRT_API extern int srt_group_data(SRTSOCKET socketgroup, SRT_SOCKGROUPDATA* output, size_t* inoutlen);
-=======
 SRT_API SRTSOCKET srt_create_group (SRT_GROUP_TYPE);
 SRT_API       int srt_include      (SRTSOCKET socket, SRTSOCKET group);
 SRT_API       int srt_exclude      (SRTSOCKET socket);
 SRT_API SRTSOCKET srt_groupof      (SRTSOCKET socket);
->>>>>>> 8da73162
+SRT_API       int srt_group_data   (SRTSOCKET socketgroup, SRT_SOCKGROUPDATA* output, size_t* inoutlen);
 
 SRT_API       int srt_bind         (SRTSOCKET u, const struct sockaddr* name, int namelen);
 SRT_API       int srt_bind_acquire (SRTSOCKET u, int sys_udp_sock);
 // Old name of srt_bind_acquire(), please don't use
-<<<<<<< HEAD
-static inline int srt_bind_peerof(SRTSOCKET u, int sys_udp_sock) SRT_ATR_DEPRECATED;
-static inline int srt_bind_peerof(SRTSOCKET u, int sys_udp_sock) { return srt_bind_acquire(u, sys_udp_sock); }
-SRT_API extern int srt_listen(SRTSOCKET u, int backlog);
-SRT_API extern SRTSOCKET srt_accept(SRTSOCKET u, struct sockaddr* addr, int* addrlen);
-SRT_API extern int srt_connect(SRTSOCKET u, const struct sockaddr* name, int namelen);
-SRT_API extern int srt_connect_debug(SRTSOCKET u, const struct sockaddr* name, int namelen, int forced_isn);
-SRT_API extern int srt_connect_bind(SRTSOCKET u,
-        const struct sockaddr* source, int source_len,
-        const struct sockaddr* target, int target_len);
-
-SRT_API SRT_SOCKGROUPDATA srt_prepare_endpoint(const struct sockaddr* adr, int namelen);
-SRT_API int srt_connect_group(SRTSOCKET group,
-        const struct sockaddr* source /*nullable*/, int sourcelen,
-        SRT_SOCKGROUPDATA name [], int arraysize);
-
-SRT_API extern int srt_rendezvous(SRTSOCKET u, const struct sockaddr* local_name, int local_namelen,
-        const struct sockaddr* remote_name, int remote_namelen);
-SRT_API extern int srt_close(SRTSOCKET u);
-SRT_API extern int srt_getpeername(SRTSOCKET u, struct sockaddr* name, int* namelen);
-SRT_API extern int srt_getsockname(SRTSOCKET u, struct sockaddr* name, int* namelen);
-SRT_API extern int srt_getsockopt(SRTSOCKET u, int level /*ignored*/, SRT_SOCKOPT optname, void* optval, int* optlen);
-SRT_API extern int srt_setsockopt(SRTSOCKET u, int level /*ignored*/, SRT_SOCKOPT optname, const void* optval, int optlen);
-SRT_API extern int srt_getsockflag(SRTSOCKET u, SRT_SOCKOPT opt, void* optval, int* optlen);
-SRT_API extern int srt_setsockflag(SRTSOCKET u, SRT_SOCKOPT opt, const void* optval, int optlen);
-=======
 static inline int srt_bind_peerof  (SRTSOCKET u, int sys_udp_sock) SRT_ATR_DEPRECATED;
 static inline int srt_bind_peerof  (SRTSOCKET u, int sys_udp_sock) { return srt_bind_acquire(u, sys_udp_sock); }
 SRT_API       int srt_listen       (SRTSOCKET u, int backlog);
@@ -652,6 +591,13 @@
                                     const struct sockaddr* target, int target_len);
 SRT_API       int srt_rendezvous   (SRTSOCKET u, const struct sockaddr* local_name, int local_namelen,
                                     const struct sockaddr* remote_name, int remote_namelen);
+                                    
+SRT_API SRT_SOCKGROUPDATA srt_prepare_endpoint(const struct sockaddr* adr, int namelen);
+SRT_API int srt_connect_group(SRTSOCKET group,
+        const struct sockaddr* source /*nullable*/, int sourcelen,
+        SRT_SOCKGROUPDATA name [], int arraysize);
+
+
 SRT_API       int srt_close        (SRTSOCKET u);
 SRT_API       int srt_getpeername  (SRTSOCKET u, struct sockaddr* name, int* namelen);
 SRT_API       int srt_getsockname  (SRTSOCKET u, struct sockaddr* name, int* namelen);
@@ -659,7 +605,6 @@
 SRT_API       int srt_setsockopt   (SRTSOCKET u, int level /*ignored*/, SRT_SOCKOPT optname, const void* optval, int optlen);
 SRT_API       int srt_getsockflag  (SRTSOCKET u, SRT_SOCKOPT opt, void* optval, int* optlen);
 SRT_API       int srt_setsockflag  (SRTSOCKET u, SRT_SOCKOPT opt, const void* optval, int optlen);
->>>>>>> 8da73162
 
 // XXX Note that the srctime functionality doesn't work yet and needs fixing.
 typedef struct SRT_MsgCtrl_
@@ -742,26 +687,10 @@
 SRT_API int srt_bistats(SRTSOCKET u, SRT_TRACEBSTATS * perf, int clear, int instantaneous);
 
 // Socket Status (for problem tracking)
-<<<<<<< HEAD
-SRT_API extern SRT_SOCKSTATUS srt_getsockstate(SRTSOCKET u);
-
-SRT_API extern int srt_epoll_create(void);
+SRT_API SRT_SOCKSTATUS srt_getsockstate(SRTSOCKET u);
+
+SRT_API int srt_epoll_create(void);
 SRT_API extern int srt_epoll_clear_usocks(int eid);
-SRT_API extern int srt_epoll_add_usock(int eid, SRTSOCKET u, const int* events);
-SRT_API extern int srt_epoll_add_ssock(int eid, SYSSOCKET s, const int* events);
-SRT_API extern int srt_epoll_remove_usock(int eid, SRTSOCKET u);
-SRT_API extern int srt_epoll_remove_ssock(int eid, SYSSOCKET s);
-SRT_API extern int srt_epoll_update_usock(int eid, SRTSOCKET u, const int* events);
-SRT_API extern int srt_epoll_update_ssock(int eid, SYSSOCKET s, const int* events);
-///SRT_API extern int srt_epoll_wait(int eid, std::set<SRTSOCKET>* readfds, std::set<SRTSOCKET>* writefds, int64_t msTimeOut,
-///                       std::set<SYSSOCKET>* lrfds = NULL, std::set<SYSSOCKET>* wrfds = NULL);
-SRT_API extern int srt_epoll_wait(int eid, SRTSOCKET* readfds, int* rnum, SRTSOCKET* writefds, int* wnum, int64_t msTimeOut,
-                        SYSSOCKET* lrfds, int* lrnum, SYSSOCKET* lwfds, int* lwnum);
-SRT_API extern int srt_epoll_release(int eid);
-=======
-SRT_API SRT_SOCKSTATUS srt_getsockstate(SRTSOCKET u);
-
-SRT_API int srt_epoll_create(void);
 SRT_API int srt_epoll_add_usock(int eid, SRTSOCKET u, const int* events);
 SRT_API int srt_epoll_add_ssock(int eid, SYSSOCKET s, const int* events);
 SRT_API int srt_epoll_remove_usock(int eid, SRTSOCKET u);
@@ -772,7 +701,6 @@
 SRT_API int srt_epoll_wait(int eid, SRTSOCKET* readfds, int* rnum, SRTSOCKET* writefds, int* wnum, int64_t msTimeOut,
                            SYSSOCKET* lrfds, int* lrnum, SYSSOCKET* lwfds, int* lwnum);
 SRT_API int srt_epoll_release(int eid);
->>>>>>> 8da73162
 
 // Logging control
 
