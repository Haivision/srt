--- conflicted
+++ resolved
@@ -260,11 +260,7 @@
    SRTO_RETRANSMITALGO = 61, // An option to select packet retransmission algorithm
    SRTO_CRYPTOMODE = 62,     // Encryption cipher mode (AES-CTR, AES-GCM, ...).
    SRTO_MAXREXMITBW = 63,    // Maximum bandwidth limit for retransmision (Bytes/s)
-<<<<<<< HEAD
-#endif
    SRTO_GROUPCONFIG = 70,
-=======
->>>>>>> 64b6ac1b
 
    SRTO_E_SIZE // Always last element, not a valid option.
 } SRT_SOCKOPT;
