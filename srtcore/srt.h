--- conflicted
+++ resolved
@@ -598,9 +598,6 @@
 #define SRT_REJC_PREDEFINED 1000  // Standard server error codes
 #define SRT_REJC_USERDEFINED 2000    // User defined error codes
 
-<<<<<<< HEAD
-=======
-
 enum SRT_CLOSE_REASON
 {
     SRT_CLS_UNKNOWN,    // Unset
@@ -632,70 +629,6 @@
 #define SRT_CLSC_USER 100
 
 
-// Logging API - specialization for SRT.
-
-// WARNING: This part is generated.
-
-// Logger Functional Areas
-// Note that 0 is "general".
-
-// Values 0* - general, unqualified
-// Values 1* - control
-// Values 2* - receiving
-// Values 3* - sending
-// Values 4* - management
-
-// Made by #define so that it's available also for C API.
-
-// Use ../scripts/generate-logging-defs.tcl to regenerate.
-
-// SRT_LOGFA BEGIN GENERATED SECTION {
-
-#define SRT_LOGFA_GENERAL    0   // gglog: General uncategorized log, for serious issues only
-#define SRT_LOGFA_SOCKMGMT   1   // smlog: Socket create/open/close/configure activities
-#define SRT_LOGFA_CONN       2   // cnlog: Connection establishment and handshake
-#define SRT_LOGFA_XTIMER     3   // xtlog: The checkTimer and around activities
-#define SRT_LOGFA_TSBPD      4   // tslog: The TsBPD thread
-#define SRT_LOGFA_RSRC       5   // rslog: System resource allocation and management
-
-#define SRT_LOGFA_CONGEST    7   // cclog: Congestion control module
-#define SRT_LOGFA_PFILTER    8   // pflog: Packet filter module
-
-#define SRT_LOGFA_API_CTRL   11  // aclog: API part for socket and library managmenet
-
-#define SRT_LOGFA_QUE_CTRL   13  // qclog: Queue control activities
-
-#define SRT_LOGFA_EPOLL_UPD  16  // eilog: EPoll, internal update activities
-
-#define SRT_LOGFA_API_RECV   21  // arlog: API part for receiving
-#define SRT_LOGFA_BUF_RECV   22  // brlog: Buffer, receiving side
-#define SRT_LOGFA_QUE_RECV   23  // qrlog: Queue, receiving side
-#define SRT_LOGFA_CHN_RECV   24  // krlog: CChannel, receiving side
-#define SRT_LOGFA_GRP_RECV   25  // grlog: Group, receiving side
-
-#define SRT_LOGFA_API_SEND   31  // aslog: API part for sending
-#define SRT_LOGFA_BUF_SEND   32  // bslog: Buffer, sending side
-#define SRT_LOGFA_QUE_SEND   33  // qslog: Queue, sending side
-#define SRT_LOGFA_CHN_SEND   34  // kslog: CChannel, sending side
-#define SRT_LOGFA_GRP_SEND   35  // gslog: Group, sending side
-
-#define SRT_LOGFA_INTERNAL   41  // inlog: Internal activities not connected directly to a socket
-
-#define SRT_LOGFA_QUE_MGMT   43  // qmlog: Queue, management part
-#define SRT_LOGFA_CHN_MGMT   44  // kmlog: CChannel, management part
-#define SRT_LOGFA_GRP_MGMT   45  // gmlog: Group, management part
-#define SRT_LOGFA_EPOLL_API  46  // ealog: EPoll, API part
-
-#define SRT_LOGFA_HAICRYPT   6   // hclog: Haicrypt module area
-#define SRT_LOGFA_APPLOG     10  // aplog: Applications
-
-// } SRT_LOGFA END GENERATED SECTION
-
-// To make a typical int64_t size, although still use std::bitset.
-// C API will carry it over.
-#define SRT_LOGFA_LASTNONE 63
-
->>>>>>> 68e7442a
 enum SRT_KM_STATE
 {
     SRT_KM_S_UNSECURED     = 0, // No encryption
