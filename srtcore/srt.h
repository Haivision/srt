/*
 * SRT - Secure, Reliable, Transport
 * Copyright (c) 2018 Haivision Systems Inc.
 * 
 * This Source Code Form is subject to the terms of the Mozilla Public
 * License, v. 2.0. If a copy of the MPL was not distributed with this
 * file, You can obtain one at http://mozilla.org/MPL/2.0/.
 * 
 */

/*****************************************************************************
written by
   Haivision Systems Inc.
 *****************************************************************************/

#ifndef INC_SRTC_H
#define INC_SRTC_H

#include "version.h"

#include "platform_sys.h"

#include <string.h>
#include <stdlib.h>

#include "logging_api.h"

////////////////////////////////////////////////////////////////////////////////

//if compiling on VC6.0 or pre-WindowsXP systems
//use -DLEGACY_WIN32

//if compiling with MinGW, it only works on XP or above
//use -D_WIN32_WINNT=0x0501


#ifdef _WIN32
   #ifndef __MINGW__
      // Explicitly define 32-bit and 64-bit numbers
      typedef __int32 int32_t;
      typedef __int64 int64_t;
      typedef unsigned __int32 uint32_t;
      #ifndef LEGACY_WIN32
         typedef unsigned __int64 uint64_t;
      #else
         // VC 6.0 does not support unsigned __int64: may cause potential problems.
         typedef __int64 uint64_t;
      #endif

      #ifdef SRT_DYNAMIC
         #ifdef SRT_EXPORTS
            #define SRT_API __declspec(dllexport)
         #else
            #define SRT_API __declspec(dllimport)
         #endif
      #else
         #define SRT_API
      #endif
   #else // __MINGW__
      #define SRT_API
   #endif
#else
   #define SRT_API __attribute__ ((visibility("default")))
#endif


// For feature tests if you need.
// You can use these constants with SRTO_MINVERSION option.
#define SRT_VERSION_FEAT_HSv5 0x010300

#if defined(__cplusplus) && __cplusplus > 201406
#define SRT_HAVE_CXX17 1
#else
#define SRT_HAVE_CXX17 0
#endif


// Stadnard attributes

// When compiling in C++17 mode, use the standard C++17 attributes
// (out of these, only [[deprecated]] is supported in C++14, so
// for all lesser standard use compiler-specific attributes).
#if SRT_HAVE_CXX17

// Unused: DO NOT issue a warning if this entity is unused.
#define SRT_ATR_UNUSED [[maybe_unused]]

// Nodiscard: issue a warning if the return value was discarded.
#define SRT_ATR_NODISCARD [[nodiscard]]

// GNUG is GNU C/C++; this syntax is also supported by Clang
#elif defined(__GNUC__)
#define SRT_ATR_UNUSED __attribute__((unused))
#define SRT_ATR_NODISCARD __attribute__((warn_unused_result))
#elif defined(_MSC_VER)
#define SRT_ATR_UNUSED __pragma(warning(suppress: 4100 4101))
#define SRT_ATR_NODISCARD _Check_return_
#else
#define SRT_ATR_UNUSED
#define SRT_ATR_NODISCARD
#endif


// DEPRECATED attributes

// There's needed DEPRECATED and DEPRECATED_PX, as some compilers require them
// before the entity, others after the entity.
// The *_PX version is the prefix attribute, which applies only
// to functions (Microsoft compilers).

// When deprecating a function, mark it:
//
// SRT_ATR_DEPRECATED_PX retval function(arguments) SRT_ATR_DEPRECATED;
//

// When SRT_NO_DEPRECATED defined, do not issue any deprecation warnings.
// Regardless of the compiler type.
#if defined(SRT_NO_DEPRECATED)

#define SRT_ATR_DEPRECATED
#define SRT_ATR_DEPRECATED_PX

#elif SRT_HAVE_CXX17

#define SRT_ATR_DEPRECATED
#define SRT_ATR_DEPRECATED_PX [[deprecated]]

// GNUG is GNU C/C++; this syntax is also supported by Clang
#elif defined(__GNUC__)
#define SRT_ATR_DEPRECATED_PX
#define SRT_ATR_DEPRECATED __attribute__((deprecated))
#elif defined(_MSC_VER)
#define SRT_ATR_DEPRECATED_PX __declspec(deprecated)
#define SRT_ATR_DEPRECATED // no postfix-type modifier
#else
#define SRT_ATR_DEPRECATED_PX
#define SRT_ATR_DEPRECATED
#endif

#ifdef __cplusplus
extern "C" {
#endif

typedef int32_t SRTSOCKET;

// The most significant bit 31 (sign bit actually) is left unused,
// so that all people who check the value for < 0 instead of -1
// still get what they want. The bit 30 is reserved for marking
// the "socket group". Most of the API functions should work
// transparently with the socket descriptor designating a single
// socket or a socket group.
static const int32_t SRTGROUP_MASK = (1 << 30);

#ifdef _WIN32
   #ifndef __MINGW__
      typedef SOCKET SYSSOCKET;
   #else
      typedef int SYSSOCKET;
   #endif
#else
   typedef int SYSSOCKET;
#endif

typedef SYSSOCKET UDPSOCKET;


// Values returned by srt_getsockstate()
typedef enum SRT_SOCKSTATUS {
   SRTS_INIT = 1,
   SRTS_OPENED,
   SRTS_LISTENING,
   SRTS_CONNECTING,
   SRTS_CONNECTED,
   SRTS_BROKEN,
   SRTS_CLOSING,
   SRTS_CLOSED,
   SRTS_NONEXIST
} SRT_SOCKSTATUS;

// This is a duplicate enum. Must be kept in sync with the original UDT enum for
// backward compatibility until all compat is destroyed.
typedef enum SRT_SOCKOPT {

   SRTO_MSS = 0,             // the Maximum Transfer Unit
   SRTO_SNDSYN = 1,          // if sending is blocking
   SRTO_RCVSYN = 2,          // if receiving is blocking
   SRTO_ISN = 3,             // Initial Sequence Number (valid only after srt_connect or srt_accept-ed sockets)
   SRTO_FC = 4,              // Flight flag size (window size)
   SRTO_SNDBUF = 5,          // maximum buffer in sending queue
   SRTO_RCVBUF = 6,          // UDT receiving buffer size
   SRTO_LINGER = 7,          // waiting for unsent data when closing
   SRTO_UDP_SNDBUF = 8,      // UDP sending buffer size
   SRTO_UDP_RCVBUF = 9,      // UDP receiving buffer size
   // (some space left)
   SRTO_RENDEZVOUS = 12,     // rendezvous connection mode
   SRTO_SNDTIMEO = 13,       // send() timeout
   SRTO_RCVTIMEO = 14,       // recv() timeout
   SRTO_REUSEADDR = 15,      // reuse an existing port or create a new one
   SRTO_MAXBW = 16,          // maximum bandwidth (bytes per second) that the connection can use
   SRTO_STATE = 17,          // current socket state, see UDTSTATUS, read only
   SRTO_EVENT = 18,          // current available events associated with the socket
   SRTO_SNDDATA = 19,        // size of data in the sending buffer
   SRTO_RCVDATA = 20,        // size of data available for recv
   SRTO_SENDER = 21,         // Sender mode (independent of conn mode), for encryption, tsbpd handshake.
   SRTO_TSBPDMODE = 22,      // Enable/Disable TsbPd. Enable -> Tx set origin timestamp, Rx deliver packet at origin time + delay
   SRTO_LATENCY = 23,        // NOT RECOMMENDED. SET: to both SRTO_RCVLATENCY and SRTO_PEERLATENCY. GET: same as SRTO_RCVLATENCY.
   SRTO_INPUTBW = 24,        // Estimated input stream rate.
   SRTO_OHEADBW,             // MaxBW ceiling based on % over input stream rate. Applies when UDT_MAXBW=0 (auto).
   SRTO_PASSPHRASE = 26,     // Crypto PBKDF2 Passphrase size[0,10..64] 0:disable crypto
   SRTO_PBKEYLEN,            // Crypto key len in bytes {16,24,32} Default: 16 (128-bit)
   SRTO_KMSTATE,             // Key Material exchange status (UDT_SRTKmState)
   SRTO_IPTTL = 29,          // IP Time To Live (passthru for system sockopt IPPROTO_IP/IP_TTL)
   SRTO_IPTOS,               // IP Type of Service (passthru for system sockopt IPPROTO_IP/IP_TOS)
   SRTO_TLPKTDROP = 31,      // Enable receiver pkt drop
   SRTO_SNDDROPDELAY = 32,   // Extra delay towards latency for sender TLPKTDROP decision (-1 to off)
   SRTO_NAKREPORT = 33,      // Enable receiver to send periodic NAK reports
   SRTO_VERSION = 34,        // Local SRT Version
   SRTO_PEERVERSION,         // Peer SRT Version (from SRT Handshake)
   SRTO_CONNTIMEO = 36,      // Connect timeout in msec. Caller default: 3000, rendezvous (x 10)
   SRTO_DRIFTTRACER = 37,    // Enable or disable drift tracer
   // (some space left)
   SRTO_SNDKMSTATE = 40,     // (GET) the current state of the encryption at the peer side
   SRTO_RCVKMSTATE,          // (GET) the current state of the encryption at the agent side
   SRTO_LOSSMAXTTL,          // Maximum possible packet reorder tolerance (number of packets to receive after loss to send lossreport)
   SRTO_RCVLATENCY,          // TsbPd receiver delay (mSec) to absorb burst of missed packet retransmission
   SRTO_PEERLATENCY,         // Minimum value of the TsbPd receiver delay (mSec) for the opposite side (peer)
   SRTO_MINVERSION,          // Minimum SRT version needed for the peer (peers with less version will get connection reject)
   SRTO_STREAMID,            // A string set to a socket and passed to the listener's accepted socket
   SRTO_CONGESTION,          // Congestion controller type selection
   SRTO_MESSAGEAPI,          // In File mode, use message API (portions of data with boundaries)
   SRTO_PAYLOADSIZE,         // Maximum payload size sent in one UDP packet (0 if unlimited)
   SRTO_TRANSTYPE = 50,      // Transmission type (set of options required for given transmission type)
   SRTO_KMREFRESHRATE,       // After sending how many packets the encryption key should be flipped to the new key
   SRTO_KMPREANNOUNCE,       // How many packets before key flip the new key is annnounced and after key flip the old one decommissioned
   SRTO_ENFORCEDENCRYPTION,  // Connection to be rejected or quickly broken when one side encryption set or bad password
   SRTO_IPV6ONLY,            // IPV6_V6ONLY mode
   SRTO_PEERIDLETIMEO,       // Peer-idle timeout (max time of silence heard from peer) in [ms]
   SRTO_GROUPCONNECT,        // Set on a listener to allow group connection
   SRTO_GROUPSTABTIMEO,      // Stability timeout (backup groups) in [us]
   SRTO_GROUPTYPE,           // Group type to which an accepted socket is about to be added, available in the handshake
<<<<<<< HEAD
   SRTO_BINDTODEVICE,        // Forward the SOL_SOCKET/SO_BINDTODEVICE option on socket (pass packets only from that device)
   SRTO_PACKETFILTER = 60    // Add and configure a packet filter
=======
   // (some space left)
   SRTO_PACKETFILTER = 60,   // Add and configure a packet filter
   SRTO_RETRANSMITALGO = 61  // An option to select packet retransmission algorithm
>>>>>>> 22dbf012
} SRT_SOCKOPT;


#ifdef __cplusplus


#if __cplusplus > 199711L // C++11
    // Newer compilers report error when [[deprecated]] is applied to types,
    // and C++11 and higher uses this.
    // Note that this doesn't exactly use the 'deprecated' attribute,
    // as it's introduced in C++14. What is actually used here is the
    // fact that unknown attributes are ignored, but still warned about.
    // This should only catch an eye - and that's what it does.
#define SRT_DEPRECATED_OPTION(value) ((SRT_SOCKOPT [[deprecated]])value)
#else
    // Older (pre-C++11) compilers use gcc deprecated applied to a typedef
    typedef SRT_ATR_DEPRECATED_PX SRT_SOCKOPT SRT_SOCKOPT_DEPRECATED SRT_ATR_DEPRECATED;
#define SRT_DEPRECATED_OPTION(value) ((SRT_SOCKOPT_DEPRECATED)value)
#endif


#else

// deprecated enum labels are supported only since gcc 6, so in C there
// will be a whole deprecated enum type, as it's not an error in C to mix
// enum types
enum SRT_ATR_DEPRECATED SRT_SOCKOPT_DEPRECATED
{

    // Dummy last option, as every entry ends with a comma
    SRTO_DEPRECATED_END = 0

};
#define SRT_DEPRECATED_OPTION(value) ((enum SRT_SOCKOPT_DEPRECATED)value)
#endif

// Note that there are no deprecated options at the moment, but the mechanism
// stays so that it can be used in future. Example:
// #define SRTO_STRICTENC SRT_DEPRECATED_OPTION(53)

typedef enum SRT_TRANSTYPE
{
    SRTT_LIVE,
    SRTT_FILE,
    SRTT_INVALID
} SRT_TRANSTYPE;

// These sizes should be used for Live mode. In Live mode you should not
// exceed the size that fits in a single MTU.

// This is for MPEG TS and it's a default SRTO_PAYLOADSIZE for SRTT_LIVE.
static const int SRT_LIVE_DEF_PLSIZE = 1316; // = 188*7, recommended for MPEG TS

// This is the maximum payload size for Live mode, should you have a different
// payload type than MPEG TS.
static const int SRT_LIVE_MAX_PLSIZE = 1456; // MTU(1500) - UDP.hdr(28) - SRT.hdr(16)

// Latency for Live transmission: default is 120
static const int SRT_LIVE_DEF_LATENCY_MS = 120;

// Importrant note: please add new fields to this structure to the end and don't remove any existing fields 
struct CBytePerfMon
{
   // global measurements
   int64_t  msTimeStamp;                // time since the UDT entity is started, in milliseconds
   int64_t  pktSentTotal;               // total number of sent data packets, including retransmissions
   int64_t  pktRecvTotal;               // total number of received packets
   int      pktSndLossTotal;            // total number of lost packets (sender side)
   int      pktRcvLossTotal;            // total number of lost packets (receiver side)
   int      pktRetransTotal;            // total number of retransmitted packets
   int      pktSentACKTotal;            // total number of sent ACK packets
   int      pktRecvACKTotal;            // total number of received ACK packets
   int      pktSentNAKTotal;            // total number of sent NAK packets
   int      pktRecvNAKTotal;            // total number of received NAK packets
   int64_t  usSndDurationTotal;         // total time duration when UDT is sending data (idle time exclusive)
   //>new
   int      pktSndDropTotal;            // number of too-late-to-send dropped packets
   int      pktRcvDropTotal;            // number of too-late-to play missing packets
   int      pktRcvUndecryptTotal;       // number of undecrypted packets
   uint64_t byteSentTotal;              // total number of sent data bytes, including retransmissions
   uint64_t byteRecvTotal;              // total number of received bytes
   uint64_t byteRcvLossTotal;           // total number of lost bytes
   uint64_t byteRetransTotal;           // total number of retransmitted bytes
   uint64_t byteSndDropTotal;           // number of too-late-to-send dropped bytes
   uint64_t byteRcvDropTotal;           // number of too-late-to play missing bytes (estimate based on average packet size)
   uint64_t byteRcvUndecryptTotal;      // number of undecrypted bytes
   //<

   // local measurements
   int64_t  pktSent;                    // number of sent data packets, including retransmissions
   int64_t  pktRecv;                    // number of received packets
   int      pktSndLoss;                 // number of lost packets (sender side)
   int      pktRcvLoss;                 // number of lost packets (receiver side)
   int      pktRetrans;                 // number of retransmitted packets
   int      pktRcvRetrans;              // number of retransmitted packets received
   int      pktSentACK;                 // number of sent ACK packets
   int      pktRecvACK;                 // number of received ACK packets
   int      pktSentNAK;                 // number of sent NAK packets
   int      pktRecvNAK;                 // number of received NAK packets
   double   mbpsSendRate;               // sending rate in Mb/s
   double   mbpsRecvRate;               // receiving rate in Mb/s
   int64_t  usSndDuration;              // busy sending time (i.e., idle time exclusive)
   int      pktReorderDistance;         // size of order discrepancy in received sequences
   double   pktRcvAvgBelatedTime;       // average time of packet delay for belated packets (packets with sequence past the ACK)
   int64_t  pktRcvBelated;              // number of received AND IGNORED packets due to having come too late
   //>new
   int      pktSndDrop;                 // number of too-late-to-send dropped packets
   int      pktRcvDrop;                 // number of too-late-to play missing packets
   int      pktRcvUndecrypt;            // number of undecrypted packets
   uint64_t byteSent;                   // number of sent data bytes, including retransmissions
   uint64_t byteRecv;                   // number of received bytes
   uint64_t byteRcvLoss;                // number of retransmitted bytes
   uint64_t byteRetrans;                // number of retransmitted bytes
   uint64_t byteSndDrop;                // number of too-late-to-send dropped bytes
   uint64_t byteRcvDrop;                // number of too-late-to play missing bytes (estimate based on average packet size)
   uint64_t byteRcvUndecrypt;           // number of undecrypted bytes
   //<

   // instant measurements
   double   usPktSndPeriod;             // packet sending period, in microseconds
   int      pktFlowWindow;              // flow window size, in number of packets
   int      pktCongestionWindow;        // congestion window size, in number of packets
   int      pktFlightSize;              // number of packets on flight
   double   msRTT;                      // RTT, in milliseconds
   double   mbpsBandwidth;              // estimated bandwidth, in Mb/s
   int      byteAvailSndBuf;            // available UDT sender buffer size
   int      byteAvailRcvBuf;            // available UDT receiver buffer size
   //>new
   double   mbpsMaxBW;                  // Transmit Bandwidth ceiling (Mbps)
   int      byteMSS;                    // MTU

   int      pktSndBuf;                  // UnACKed packets in UDT sender
   int      byteSndBuf;                 // UnACKed bytes in UDT sender
   int      msSndBuf;                   // UnACKed timespan (msec) of UDT sender
   int      msSndTsbPdDelay;            // Timestamp-based Packet Delivery Delay

   int      pktRcvBuf;                  // Undelivered packets in UDT receiver
   int      byteRcvBuf;                 // Undelivered bytes of UDT receiver
   int      msRcvBuf;                   // Undelivered timespan (msec) of UDT receiver
   int      msRcvTsbPdDelay;            // Timestamp-based Packet Delivery Delay

   int      pktSndFilterExtraTotal;     // number of control packets supplied by packet filter
   int      pktRcvFilterExtraTotal;     // number of control packets received and not supplied back
   int      pktRcvFilterSupplyTotal;    // number of packets that the filter supplied extra (e.g. FEC rebuilt)
   int      pktRcvFilterLossTotal;      // number of packet loss not coverable by filter

   int      pktSndFilterExtra;          // number of control packets supplied by packet filter
   int      pktRcvFilterExtra;          // number of control packets received and not supplied back
   int      pktRcvFilterSupply;         // number of packets that the filter supplied extra (e.g. FEC rebuilt)
   int      pktRcvFilterLoss;           // number of packet loss not coverable by filter
   int      pktReorderTolerance;        // packet reorder tolerance value
   //<

   // New stats in 1.5.0

   // Total
   int64_t  pktSentUniqueTotal;         // total number of data packets sent by the application
   int64_t  pktRecvUniqueTotal;         // total number of packets to be received by the application
   uint64_t byteSentUniqueTotal;        // total number of data bytes, sent by the application
   uint64_t byteRecvUniqueTotal;        // total number of data bytes to be received by the application

   // Local
   int64_t  pktSentUnique;              // number of data packets sent by the application
   int64_t  pktRecvUnique;              // number of packets to be received by the application
   uint64_t byteSentUnique;             // number of data bytes, sent by the application
   uint64_t byteRecvUnique;             // number of data bytes to be received by the application
};

////////////////////////////////////////////////////////////////////////////////

// Error codes - define outside the CUDTException class
// because otherwise you'd have to use CUDTException::MJ_SUCCESS etc.
// in all throw CUDTException expressions.
enum CodeMajor
{
    MJ_UNKNOWN    = -1,
    MJ_SUCCESS    =  0,
    MJ_SETUP      =  1,
    MJ_CONNECTION =  2,
    MJ_SYSTEMRES  =  3,
    MJ_FILESYSTEM =  4,
    MJ_NOTSUP     =  5,
    MJ_AGAIN      =  6,
    MJ_PEERERROR  =  7
};

enum CodeMinor
{
    // These are "minor" error codes from various "major" categories
    // MJ_SETUP
    MN_NONE            =  0,
    MN_TIMEOUT         =  1,
    MN_REJECTED        =  2,
    MN_NORES           =  3,
    MN_SECURITY        =  4,
    MN_CLOSED          =  5,
    // MJ_CONNECTION
    MN_CONNLOST        =  1,
    MN_NOCONN          =  2,
    // MJ_SYSTEMRES
    MN_THREAD          =  1,
    MN_MEMORY          =  2,
    MN_OBJECT          =  3,
    // MJ_FILESYSTEM
    MN_SEEKGFAIL       =  1,
    MN_READFAIL        =  2,
    MN_SEEKPFAIL       =  3,
    MN_WRITEFAIL       =  4,
    // MJ_NOTSUP
    MN_ISBOUND         =  1,
    MN_ISCONNECTED     =  2,
    MN_INVAL           =  3,
    MN_SIDINVAL        =  4,
    MN_ISUNBOUND       =  5,
    MN_NOLISTEN        =  6,
    MN_ISRENDEZVOUS    =  7,
    MN_ISRENDUNBOUND   =  8,
    MN_INVALMSGAPI     =  9,
    MN_INVALBUFFERAPI  = 10,
    MN_BUSY            = 11,
    MN_XSIZE           = 12,
    MN_EIDINVAL        = 13,
    MN_EEMPTY          = 14,
    // MJ_AGAIN
    MN_WRAVAIL         =  1,
    MN_RDAVAIL         =  2,
    MN_XMTIMEOUT       =  3,
    MN_CONGESTION      =  4
};


// Stupid, but effective. This will be #undefined, so don't worry.
#define MJ(major) (1000 * MJ_##major)
#define MN(major, minor) (1000 * MJ_##major + MN_##minor)

// Some better way to define it, and better for C language.
typedef enum SRT_ERRNO
{
    SRT_EUNKNOWN        = -1,
    SRT_SUCCESS         = MJ_SUCCESS,

    SRT_ECONNSETUP      = MJ(SETUP),
    SRT_ENOSERVER       = MN(SETUP, TIMEOUT),
    SRT_ECONNREJ        = MN(SETUP, REJECTED),
    SRT_ESOCKFAIL       = MN(SETUP, NORES),
    SRT_ESECFAIL        = MN(SETUP, SECURITY),
    SRT_ESCLOSED        = MN(SETUP, CLOSED),

    SRT_ECONNFAIL       = MJ(CONNECTION),
    SRT_ECONNLOST       = MN(CONNECTION, CONNLOST),
    SRT_ENOCONN         = MN(CONNECTION, NOCONN),

    SRT_ERESOURCE       = MJ(SYSTEMRES),
    SRT_ETHREAD         = MN(SYSTEMRES, THREAD),
    SRT_ENOBUF          = MN(SYSTEMRES, MEMORY),
    SRT_ESYSOBJ         = MN(SYSTEMRES, OBJECT),

    SRT_EFILE           = MJ(FILESYSTEM),
    SRT_EINVRDOFF       = MN(FILESYSTEM, SEEKGFAIL),
    SRT_ERDPERM         = MN(FILESYSTEM, READFAIL),
    SRT_EINVWROFF       = MN(FILESYSTEM, SEEKPFAIL),
    SRT_EWRPERM         = MN(FILESYSTEM, WRITEFAIL),

    SRT_EINVOP          = MJ(NOTSUP),
    SRT_EBOUNDSOCK      = MN(NOTSUP, ISBOUND),
    SRT_ECONNSOCK       = MN(NOTSUP, ISCONNECTED),
    SRT_EINVPARAM       = MN(NOTSUP, INVAL),
    SRT_EINVSOCK        = MN(NOTSUP, SIDINVAL),
    SRT_EUNBOUNDSOCK    = MN(NOTSUP, ISUNBOUND),
    SRT_ENOLISTEN       = MN(NOTSUP, NOLISTEN),
    SRT_ERDVNOSERV      = MN(NOTSUP, ISRENDEZVOUS),
    SRT_ERDVUNBOUND     = MN(NOTSUP, ISRENDUNBOUND),
    SRT_EINVALMSGAPI    = MN(NOTSUP, INVALMSGAPI),
    SRT_EINVALBUFFERAPI = MN(NOTSUP, INVALBUFFERAPI),
    SRT_EDUPLISTEN      = MN(NOTSUP, BUSY),
    SRT_ELARGEMSG       = MN(NOTSUP, XSIZE),
    SRT_EINVPOLLID      = MN(NOTSUP, EIDINVAL),
    SRT_EPOLLEMPTY      = MN(NOTSUP, EEMPTY),

    SRT_EASYNCFAIL      = MJ(AGAIN),
    SRT_EASYNCSND       = MN(AGAIN, WRAVAIL),
    SRT_EASYNCRCV       = MN(AGAIN, RDAVAIL),
    SRT_ETIMEOUT        = MN(AGAIN, XMTIMEOUT),
    SRT_ECONGEST        = MN(AGAIN, CONGESTION),

    SRT_EPEERERR        = MJ(PEERERROR)
} SRT_ERRNO;


#undef MJ
#undef MN

enum SRT_REJECT_REASON
{
    SRT_REJ_UNKNOWN,     // initial set when in progress
    SRT_REJ_SYSTEM,      // broken due to system function error
    SRT_REJ_PEER,        // connection was rejected by peer
    SRT_REJ_RESOURCE,    // internal problem with resource allocation
    SRT_REJ_ROGUE,       // incorrect data in handshake messages
    SRT_REJ_BACKLOG,     // listener's backlog exceeded
    SRT_REJ_IPE,         // internal program error
    SRT_REJ_CLOSE,       // socket is closing
    SRT_REJ_VERSION,     // peer is older version than agent's minimum set
    SRT_REJ_RDVCOOKIE,   // rendezvous cookie collision
    SRT_REJ_BADSECRET,   // wrong password
    SRT_REJ_UNSECURE,    // password required or unexpected
    SRT_REJ_MESSAGEAPI,  // streamapi/messageapi collision
    SRT_REJ_CONGESTION,  // incompatible congestion-controller type
    SRT_REJ_FILTER,      // incompatible packet filter
    SRT_REJ_GROUP,       // incompatible group
    SRT_REJ_TIMEOUT,     // connection timeout

    SRT_REJ_E_SIZE,
};

// XXX This value remains for some time, but it's deprecated
// Planned deprecation removal: rel1.6.0.
#define SRT_REJ__SIZE SRT_REJ_E_SIZE

// Reject category codes:

#define SRT_REJC_VALUE(code) (1000 * (code/1000))
#define SRT_REJC_INTERNAL 0     // Codes from above SRT_REJECT_REASON enum
#define SRT_REJC_PREDEFINED 1000  // Standard server error codes
#define SRT_REJC_USERDEFINED 2000    // User defined error codes


// Logging API - specialization for SRT.

// Define logging functional areas for log selection.
// Use values greater than 0. Value 0 is reserved for LOGFA_GENERAL,
// which is considered always enabled.

// Logger Functional Areas
// Note that 0 is "general".

// Made by #define so that it's available also for C API.
#define SRT_LOGFA_GENERAL   0
#define SRT_LOGFA_BSTATS    1
#define SRT_LOGFA_CONTROL   2
#define SRT_LOGFA_DATA      3
#define SRT_LOGFA_TSBPD     4
#define SRT_LOGFA_REXMIT    5
#define SRT_LOGFA_HAICRYPT  6
#define SRT_LOGFA_CONGEST   7

// To make a typical int32_t size, although still use std::bitset.
// C API will carry it over.
#define SRT_LOGFA_LASTNONE 31

enum SRT_KM_STATE
{
    SRT_KM_S_UNSECURED = 0,      //No encryption
    SRT_KM_S_SECURING  = 1,      //Stream encrypted, exchanging Keying Material
    SRT_KM_S_SECURED   = 2,      //Stream encrypted, keying Material exchanged, decrypting ok.
    SRT_KM_S_NOSECRET  = 3,      //Stream encrypted and no secret to decrypt Keying Material
    SRT_KM_S_BADSECRET = 4       //Stream encrypted and wrong secret, cannot decrypt Keying Material
};

enum SRT_EPOLL_OPT
{
   SRT_EPOLL_OPT_NONE = 0x0, // fallback

   // Values intended to be the same as in `<sys/epoll.h>`.
   // so that if system values are used by mistake, they should have the same effect
   // This applies to: IN, OUT, ERR and ET.

   /// Ready for 'recv' operation:
   ///
   /// - For stream mode it means that at least 1 byte is available.
   /// In this mode the buffer may extract only a part of the packet,
   /// leaving next data possible for extraction later.
   ///
   /// - For message mode it means that there is at least one packet
   /// available (this may change in future, as it is desired that
   /// one full message should only wake up, not single packet of a
   /// not yet extractable message).
   ///
   /// - For live mode it means that there's at least one packet
   /// ready to play.
   ///
   /// - For listener sockets, this means that there is a new connection
   /// waiting for pickup through the `srt_accept()` call, that is,
   /// the next call to `srt_accept()` will succeed without blocking
   /// (see an alias SRT_EPOLL_ACCEPT below).
   SRT_EPOLL_IN       = 0x1,

   /// Ready for 'send' operation.
   ///
   /// - For stream mode it means that there's a free space in the
   /// sender buffer for at least 1 byte of data. The next send
   /// operation will only allow to send as much data as it is free
   /// space in the buffer.
   ///
   /// - For message mode it means that there's a free space for at
   /// least one UDP packet. The edge-triggered mode can be used to
   /// pick up updates as the free space in the sender buffer grows.
   ///
   /// - For live mode it means that there's a free space for at least
   /// one UDP packet. On the other hand, no readiness for OUT usually
   /// means an extraordinary congestion on the link, meaning also that
   /// you should immediately slow down the sending rate or you may get
   /// a connection break soon.
   ///
   /// - For non-blocking sockets used with `srt_connect*` operation,
   /// this flag simply means that the connection was established.
   SRT_EPOLL_OUT      = 0x4,

   /// The socket has encountered an error in the last operation
   /// and the next operation on that socket will end up with error.
   /// You can retry the operation, but getting the error from it
   /// is certain, so you may as well close the socket.
   SRT_EPOLL_ERR      = 0x8,

   // To avoid confusion in the internal code, the following
   // duplicates are introduced to improve clarity.
   SRT_EPOLL_CONNECT = SRT_EPOLL_OUT,
   SRT_EPOLL_ACCEPT = SRT_EPOLL_IN,

   SRT_EPOLL_UPDATE = 0x10,
   SRT_EPOLL_ET       = 1u << 31
};
// These are actually flags - use a bit container:
typedef int32_t SRT_EPOLL_T;

// Define which epoll flags determine events. All others are special flags.
#define SRT_EPOLL_EVENTTYPES (SRT_EPOLL_IN | SRT_EPOLL_OUT | SRT_EPOLL_UPDATE | SRT_EPOLL_ERR)
#define SRT_EPOLL_ETONLY (SRT_EPOLL_UPDATE)

enum SRT_EPOLL_FLAGS
{
    /// This allows the EID container to be empty when calling the waiting
    /// function with infinite time. This means an infinite hangup, although
    /// a socket can be added to this EID from a separate thread.
    SRT_EPOLL_ENABLE_EMPTY = 1,

    /// This makes the waiting function check if there is output container
    /// passed to it, and report an error if it isn't. By default it is allowed
    /// that the output container is 0 size or NULL and therefore the readiness
    /// state is reported only as a number of ready sockets from return value.
    SRT_EPOLL_ENABLE_OUTPUTCHECK = 2
};

#ifdef __cplusplus
// In C++ these enums cannot be treated as int and glued by operator |.
// Unless this operator is defined.
inline SRT_EPOLL_OPT operator|(SRT_EPOLL_OPT a1, SRT_EPOLL_OPT a2)
{
    return SRT_EPOLL_OPT( (int)a1 | (int)a2 );
}

#endif



typedef struct CBytePerfMon SRT_TRACEBSTATS;

static const SRTSOCKET SRT_INVALID_SOCK = -1;
static const int SRT_ERROR = -1;

typedef enum SRT_GROUP_TYPE
{
    SRT_GTYPE_UNDEFINED,
    SRT_GTYPE_BROADCAST,
    SRT_GTYPE_BACKUP,
    SRT_GTYPE_BALANCING,
    SRT_GTYPE_MULTICAST,
    // ...
    SRT_GTYPE_E_END
} SRT_GROUP_TYPE;

// Free-form flags for groups
// Flags may be type-specific!
static const uint32_t SRT_GFLAG_SYNCONMSG = 1;

// library initialization
SRT_API       int srt_startup(void);
SRT_API       int srt_cleanup(void);

//
// Socket operations
//
// DEPRECATED: srt_socket with 3 arguments. All these arguments are ignored
// and socket creation doesn't need any arguments. Use srt_create_socket().
// Planned deprecation removal: rel1.6.0
SRT_ATR_DEPRECATED_PX SRT_API SRTSOCKET srt_socket(int, int, int) SRT_ATR_DEPRECATED;
SRT_API       SRTSOCKET srt_create_socket(void);

// Group management


typedef enum SRT_MemberStatus
{
    SRT_GST_PENDING,  // The socket is created correctly, but not yet ready for getting data.
    SRT_GST_IDLE,     // The socket is ready to be activated
    SRT_GST_RUNNING,  // The socket was already activated and is in use
    SRT_GST_BROKEN    // The last operation broke the socket, it should be closed.
} SRT_MEMBERSTATUS;


typedef struct SRT_SocketGroupData_
{
    SRTSOCKET id;
    struct sockaddr_storage peeraddr; // Don't want to expose sockaddr_any to public API
    SRT_SOCKSTATUS sockstate;
    SRT_MEMBERSTATUS memberstate;
    int result;
} SRT_SOCKGROUPDATA;

typedef struct SRT_SocketOptionObject SRT_SOCKOPT_CONFIG;

typedef struct SRT_GroupMemberConfig_
{
    SRTSOCKET id;
    struct sockaddr_storage srcaddr;
    struct sockaddr_storage peeraddr; // Don't want to expose sockaddr_any to public API
    int weight;
    SRT_SOCKOPT_CONFIG* config;
    int errorcode;
} SRT_SOCKGROUPCONFIG;

SRT_API SRTSOCKET srt_create_group (SRT_GROUP_TYPE);
SRT_API       int srt_include      (SRTSOCKET socket, SRTSOCKET group);
SRT_API       int srt_exclude      (SRTSOCKET socket);
SRT_API SRTSOCKET srt_groupof      (SRTSOCKET socket);
SRT_API       int srt_group_data   (SRTSOCKET socketgroup, SRT_SOCKGROUPDATA* output, size_t* inoutlen);
SRT_API       int srt_group_configure(SRTSOCKET socketgroup, const char* str);

SRT_API SRT_SOCKOPT_CONFIG* srt_create_config(void);
SRT_API void srt_delete_config(SRT_SOCKOPT_CONFIG* config /*nullable*/);
SRT_API int srt_config_add(SRT_SOCKOPT_CONFIG* config, SRT_SOCKOPT option, const void* contents, int len);

SRT_API       int srt_bind         (SRTSOCKET u, const struct sockaddr* name, int namelen);
SRT_API       int srt_bind_acquire (SRTSOCKET u, UDPSOCKET sys_udp_sock);
// Old name of srt_bind_acquire(), please don't use
// Planned deprecation removal: rel1.6.0
SRT_ATR_DEPRECATED_PX static inline int srt_bind_peerof(SRTSOCKET u, UDPSOCKET sys_udp_sock) SRT_ATR_DEPRECATED;
static inline int srt_bind_peerof  (SRTSOCKET u, UDPSOCKET sys_udp_sock) { return srt_bind_acquire(u, sys_udp_sock); }
SRT_API       int srt_listen       (SRTSOCKET u, int backlog);
SRT_API SRTSOCKET srt_accept       (SRTSOCKET u, struct sockaddr* addr, int* addrlen);
SRT_API SRTSOCKET srt_accept_bond  (const SRTSOCKET listeners[], int lsize, int64_t msTimeOut);
typedef int srt_listen_callback_fn   (void* opaq, SRTSOCKET ns, int hsversion, const struct sockaddr* peeraddr, const char* streamid);
SRT_API       int srt_listen_callback(SRTSOCKET lsn, srt_listen_callback_fn* hook_fn, void* hook_opaque);
SRT_API       int srt_connect      (SRTSOCKET u, const struct sockaddr* name, int namelen);
SRT_API       int srt_connect_debug(SRTSOCKET u, const struct sockaddr* name, int namelen, int forced_isn);
SRT_API       int srt_connect_bind (SRTSOCKET u, const struct sockaddr* source,
                                    const struct sockaddr* target, int len);
SRT_API       int srt_rendezvous   (SRTSOCKET u, const struct sockaddr* local_name, int local_namelen,
                                    const struct sockaddr* remote_name, int remote_namelen);

SRT_API SRT_SOCKGROUPCONFIG srt_prepare_endpoint(const struct sockaddr* src /*nullable*/, const struct sockaddr* adr, int namelen);
SRT_API       int srt_connect_group(SRTSOCKET group, SRT_SOCKGROUPCONFIG name [], int arraysize);


SRT_API       int srt_close        (SRTSOCKET u);
SRT_API       int srt_getpeername  (SRTSOCKET u, struct sockaddr* name, int* namelen);
SRT_API       int srt_getsockname  (SRTSOCKET u, struct sockaddr* name, int* namelen);
SRT_API       int srt_getsockopt   (SRTSOCKET u, int level /*ignored*/, SRT_SOCKOPT optname, void* optval, int* optlen);
SRT_API       int srt_setsockopt   (SRTSOCKET u, int level /*ignored*/, SRT_SOCKOPT optname, const void* optval, int optlen);
SRT_API       int srt_getsockflag  (SRTSOCKET u, SRT_SOCKOPT opt, void* optval, int* optlen);
SRT_API       int srt_setsockflag  (SRTSOCKET u, SRT_SOCKOPT opt, const void* optval, int optlen);

typedef struct SRT_MsgCtrl_
{
   int flags;            // Left for future
   int msgttl;           // TTL for a message, default -1 (no TTL limitation)
   int inorder;          // Whether a message is allowed to supersede partially lost one. Unused in stream and live mode.
   int boundary;         // 0:mid pkt, 1(01b):end of frame, 2(11b):complete frame, 3(10b): start of frame
   int64_t srctime;      // source time since epoch (usec), 0: use internal time (sender)
   int32_t pktseq;       // sequence number of the first packet in received message (unused for sending)
   int32_t msgno;        // message number (output value for both sending and receiving)
   SRT_SOCKGROUPDATA* grpdata;
   size_t grpdata_size;
} SRT_MSGCTRL;

// Trap representation for sequence and message numbers
// This value means that this is "unset", and it's never
// a result of an operation made on this number.
static const int32_t SRT_SEQNO_NONE = -1;    // -1: no seq (0 is a valid seqno!)
static const int32_t SRT_MSGNO_NONE = -1;    // -1: unset
static const int32_t SRT_MSGNO_CONTROL = 0;  //  0: control (used by packet filter)

static const int SRT_MSGTTL_INF = -1; // unlimited TTL specification for message TTL

// XXX Might be useful also other special uses of -1:
// - -1 as infinity for srt_epoll_wait
// - -1 as a trap index value used in list.cpp

// You are free to use either of these two methods to set SRT_MSGCTRL object
// to default values: either call srt_msgctrl_init(&obj) or obj = srt_msgctrl_default.
SRT_API void srt_msgctrl_init(SRT_MSGCTRL* mctrl);
SRT_API extern const SRT_MSGCTRL srt_msgctrl_default;

// The send/receive functions.
// These functions have different names due to different sets of parameters
// to be supplied. Not all of them are needed or make sense in all modes:

// Plain: supply only the buffer and its size.
// Msg: supply additionally
// - TTL (message is not delivered when exceeded) and
// - INORDER (when false, the message is allowed to be delivered in different
// order than when it was sent, when the later message is earlier ready to
// deliver)
// Msg2: Supply extra parameters in SRT_MSGCTRL. When receiving, these
// parameters will be filled, as needed. NULL is acceptable, in which case
// the defaults are used.

//
// Sending functions
//
SRT_API int srt_send    (SRTSOCKET u, const char* buf, int len);
SRT_API int srt_sendmsg (SRTSOCKET u, const char* buf, int len, int ttl/* = -1*/, int inorder/* = false*/);
SRT_API int srt_sendmsg2(SRTSOCKET u, const char* buf, int len, SRT_MSGCTRL *mctrl);

//
// Receiving functions
//
SRT_API int srt_recv    (SRTSOCKET u, char* buf, int len);

// srt_recvmsg is actually an alias to srt_recv, it stays under the old name for compat reasons.
SRT_API int srt_recvmsg (SRTSOCKET u, char* buf, int len);
SRT_API int srt_recvmsg2(SRTSOCKET u, char *buf, int len, SRT_MSGCTRL *mctrl);


// Special send/receive functions for files only.
#define SRT_DEFAULT_SENDFILE_BLOCK 364000
#define SRT_DEFAULT_RECVFILE_BLOCK 7280000
SRT_API int64_t srt_sendfile(SRTSOCKET u, const char* path, int64_t* offset, int64_t size, int block);
SRT_API int64_t srt_recvfile(SRTSOCKET u, const char* path, int64_t* offset, int64_t size, int block);


// last error detection
SRT_API const char* srt_getlasterror_str(void);
SRT_API        int  srt_getlasterror(int* errno_loc);
SRT_API const char* srt_strerror(int code, int errnoval);
SRT_API       void  srt_clearlasterror(void);

// Performance tracking
// Performance monitor with Byte counters for better bitrate estimation.
SRT_API int srt_bstats(SRTSOCKET u, SRT_TRACEBSTATS * perf, int clear);
// Performance monitor with Byte counters and instantaneous stats instead of moving averages for Snd/Rcvbuffer sizes.
SRT_API int srt_bistats(SRTSOCKET u, SRT_TRACEBSTATS * perf, int clear, int instantaneous);

// Socket Status (for problem tracking)
SRT_API SRT_SOCKSTATUS srt_getsockstate(SRTSOCKET u);

SRT_API int srt_epoll_create(void);
SRT_API int srt_epoll_clear_usocks(int eid);
SRT_API int srt_epoll_add_usock(int eid, SRTSOCKET u, const int* events);
SRT_API int srt_epoll_add_ssock(int eid, SYSSOCKET s, const int* events);
SRT_API int srt_epoll_remove_usock(int eid, SRTSOCKET u);
SRT_API int srt_epoll_remove_ssock(int eid, SYSSOCKET s);
SRT_API int srt_epoll_update_usock(int eid, SRTSOCKET u, const int* events);
SRT_API int srt_epoll_update_ssock(int eid, SYSSOCKET s, const int* events);

SRT_API int srt_epoll_wait(int eid, SRTSOCKET* readfds, int* rnum, SRTSOCKET* writefds, int* wnum, int64_t msTimeOut,
                           SYSSOCKET* lrfds, int* lrnum, SYSSOCKET* lwfds, int* lwnum);
typedef struct SRT_EPOLL_EVENT_STR
{
    SRTSOCKET fd;
    int       events; // SRT_EPOLL_IN | SRT_EPOLL_OUT | SRT_EPOLL_ERR
#ifdef __cplusplus
    SRT_EPOLL_EVENT_STR(SRTSOCKET s, int ev): fd(s), events(ev) {}
    SRT_EPOLL_EVENT_STR() {} // NOTE: allows singular values, no init.
#endif
} SRT_EPOLL_EVENT;
SRT_API int srt_epoll_uwait(int eid, SRT_EPOLL_EVENT* fdsSet, int fdsSize, int64_t msTimeOut);

SRT_API int32_t srt_epoll_set(int eid, int32_t flags);
SRT_API int srt_epoll_release(int eid);

// Logging control

SRT_API void srt_setloglevel(int ll);
SRT_API void srt_addlogfa(int fa);
SRT_API void srt_dellogfa(int fa);
SRT_API void srt_resetlogfa(const int* fara, size_t fara_size);
// This isn't predicted, will be only available in SRT C++ API.
// For the time being, until this API is ready, use UDT::setlogstream.
// SRT_API void srt_setlogstream(std::ostream& stream);
SRT_API void srt_setloghandler(void* opaque, SRT_LOG_HANDLER_FN* handler);
SRT_API void srt_setlogflags(int flags);


SRT_API int srt_getsndbuffer(SRTSOCKET sock, size_t* blocks, size_t* bytes);

SRT_API int srt_getrejectreason(SRTSOCKET sock);
SRT_API int srt_setrejectreason(SRTSOCKET sock, int value);
SRT_API extern const char* const srt_rejectreason_msg [];
const char* srt_rejectreason_str(int id);

SRT_API uint32_t srt_getversion(void);

SRT_API int64_t srt_time_now(void);

SRT_API int64_t srt_connection_time(SRTSOCKET sock);

#ifdef __cplusplus
}
#endif

#endif<|MERGE_RESOLUTION|>--- conflicted
+++ resolved
@@ -238,14 +238,9 @@
    SRTO_GROUPCONNECT,        // Set on a listener to allow group connection
    SRTO_GROUPSTABTIMEO,      // Stability timeout (backup groups) in [us]
    SRTO_GROUPTYPE,           // Group type to which an accepted socket is about to be added, available in the handshake
-<<<<<<< HEAD
    SRTO_BINDTODEVICE,        // Forward the SOL_SOCKET/SO_BINDTODEVICE option on socket (pass packets only from that device)
-   SRTO_PACKETFILTER = 60    // Add and configure a packet filter
-=======
-   // (some space left)
    SRTO_PACKETFILTER = 60,   // Add and configure a packet filter
    SRTO_RETRANSMITALGO = 61  // An option to select packet retransmission algorithm
->>>>>>> 22dbf012
 } SRT_SOCKOPT;
 
 
