/*
 * SRT - Secure, Reliable, Transport
 * Copyright (c) 2018 Haivision Systems Inc.
 * 
 * This Source Code Form is subject to the terms of the Mozilla Public
 * License, v. 2.0. If a copy of the MPL was not distributed with this
 * file, You can obtain one at http://mozilla.org/MPL/2.0/.
 * 
 */

/*****************************************************************************
written by
   Haivision Systems Inc.
 *****************************************************************************/

#ifndef INC_SRTC_H
#define INC_SRTC_H

// Behavior-controlling macros that can be set in the command line:
//
// * SRT_DYNAMIC: Define when creating a dynamic library on Windows
// * SRT_EXPORTS: Define when compiling SRT as dynamic on Windows
// * SRT_NO_DEPRECATED: Disable warnings for deprecated API

#ifndef SRT_API
#ifdef _WIN32
   #ifdef SRT_DYNAMIC
      #ifdef SRT_EXPORTS
         #define SRT_API __declspec(dllexport)
      #else
         #define SRT_API __declspec(dllimport)
      #endif
   #else // !SRT_DYNAMIC
      #define SRT_API
   #endif
#else
   #define SRT_API __attribute__ ((visibility("default")))
#endif
#endif

#include "version.h"

#include "platform_sys.h"

#include <string.h>
#include <stdlib.h>

#include "logging_api.h"

////////////////////////////////////////////////////////////////////////////////

//if compiling on VC6.0 or pre-WindowsXP systems
//use -DLEGACY_WIN32

//if compiling with MinGW, it only works on XP or above
//use -D_WIN32_WINNT=0x0501

// For feature tests if you need.
// You can use these constants with SRTO_MINVERSION option.
#define SRT_VERSION_FEAT_HSv5 0x010300

#ifdef __cplusplus

#if __cplusplus > 201406L
#define SRT_HAVE_CXX17 1
#define SRT_HAVE_CXX11 1
#elif __cplusplus > 199711L
#define SRT_HAVE_CXX17 0
#define SRT_HAVE_CXX11 1
#else
#define SRT_HAVE_CXX17 0
#define SRT_HAVE_CXX11 0
#endif

#endif


// Standard attributes

// When compiling in C++17 mode, use the standard C++17 attributes
// (out of these, only [[deprecated]] is supported in C++14, so
// for all lesser standard use compiler-specific attributes).
#if SRT_HAVE_CXX17

// Unused: DO NOT issue a warning if this entity is unused.
#define SRT_ATR_UNUSED [[maybe_unused]]

// Nodiscard: issue a warning if the return value was discarded.
#define SRT_ATR_NODISCARD [[nodiscard]]

// GNUG is GNU C/C++; this syntax is also supported by Clang
#elif defined(__GNUC__)
#define SRT_ATR_UNUSED __attribute__((unused))
#define SRT_ATR_NODISCARD __attribute__((warn_unused_result))
#elif defined(_MSC_VER)
#define SRT_ATR_UNUSED __pragma(warning(suppress: 4100 4101))
#define SRT_ATR_NODISCARD _Check_return_
#else
#define SRT_ATR_UNUSED
#define SRT_ATR_NODISCARD
#endif


// DEPRECATED attributes

// There's needed DEPRECATED and DEPRECATED_PX, as some compilers require them
// before the entity, others after the entity.
// The *_PX version is the prefix attribute, which applies only
// to functions (Microsoft compilers).

// When deprecating a function, mark it:
//
// SRT_ATR_DEPRECATED_PX retval function(arguments) SRT_ATR_DEPRECATED;
//

// When SRT_NO_DEPRECATED defined, do not issue any deprecation warnings.
// Regardless of the compiler type.
#if defined(SRT_NO_DEPRECATED)

#define SRT_ATR_DEPRECATED
#define SRT_ATR_DEPRECATED_PX

#elif SRT_HAVE_CXX17

#define SRT_ATR_DEPRECATED
#define SRT_ATR_DEPRECATED_PX [[deprecated]]
#define SRT_ATR_NODISCARD [[nodiscard]]

// GNUG is GNU C/C++; this syntax is also supported by Clang
#elif defined(__GNUC__)
#define SRT_ATR_DEPRECATED_PX
#define SRT_ATR_DEPRECATED __attribute__((deprecated))
#define SRT_ATR_NODISCARD __attribute__((warn_unused_result))
#elif defined(_MSC_VER)
#define SRT_ATR_DEPRECATED_PX __declspec(deprecated)
#define SRT_ATR_DEPRECATED // no postfix-type modifier
#define SRT_ATR_NODISCARD _Check_return_
#else
#define SRT_ATR_DEPRECATED_PX
#define SRT_ATR_DEPRECATED
#define SRT_ATR_NODISCARD
#endif

#ifdef __cplusplus
extern "C" {
#endif

typedef int32_t SRTSOCKET;

// The most significant bit 31 (sign bit actually) is left unused,
// so that all people who check the value for < 0 instead of -1
// still get what they want. The bit 30 is reserved for marking
// the "socket group". Most of the API functions should work
// transparently with the socket descriptor designating a single
// socket or a socket group.
static const int32_t SRTGROUP_MASK = (1 << 30);

#ifdef _WIN32
   typedef SOCKET SYSSOCKET;
#else
   typedef int SYSSOCKET;
#endif

typedef SYSSOCKET UDPSOCKET;


// Values returned by srt_getsockstate()
typedef enum SRT_SOCKSTATUS {
   SRTS_INIT = 1,
   SRTS_OPENED,
   SRTS_LISTENING,
   SRTS_CONNECTING,
   SRTS_CONNECTED,
   SRTS_BROKEN,
   SRTS_CLOSING,
   SRTS_CLOSED,
   SRTS_NONEXIST
} SRT_SOCKSTATUS;

// This is a duplicate enum. Must be kept in sync with the original UDT enum for
// backward compatibility until all compat is destroyed.
typedef enum SRT_SOCKOPT {

   SRTO_MSS = 0,             // the Maximum Transfer Unit
   SRTO_SNDSYN = 1,          // if sending is blocking
   SRTO_RCVSYN = 2,          // if receiving is blocking
   SRTO_ISN = 3,             // Initial Sequence Number (valid only after srt_connect or srt_accept-ed sockets)
   SRTO_FC = 4,              // Flight flag size (window size)
   SRTO_SNDBUF = 5,          // maximum buffer in sending queue
   SRTO_RCVBUF = 6,          // UDT receiving buffer size
   SRTO_LINGER = 7,          // waiting for unsent data when closing
   SRTO_UDP_SNDBUF = 8,      // UDP sending buffer size
   SRTO_UDP_RCVBUF = 9,      // UDP receiving buffer size
   // (some space left)
   SRTO_RENDEZVOUS = 12,     // rendezvous connection mode
   SRTO_SNDTIMEO = 13,       // send() timeout
   SRTO_RCVTIMEO = 14,       // recv() timeout
   SRTO_REUSEADDR = 15,      // reuse an existing port or create a new one
   SRTO_MAXBW = 16,          // maximum bandwidth (bytes per second) that the connection can use
   SRTO_STATE = 17,          // current socket state, see SRT_SOCKSTATUS, read only
   SRTO_EVENT = 18,          // current available events associated with the socket
   SRTO_SNDDATA = 19,        // size of data in the sending buffer
   SRTO_RCVDATA = 20,        // size of data available for recv
   SRTO_SENDER = 21,         // Sender mode (independent of conn mode), for encryption, tsbpd handshake.
   SRTO_TSBPDMODE = 22,      // Enable/Disable TsbPd. Enable -> Tx set origin timestamp, Rx deliver packet at origin time + delay
   SRTO_LATENCY = 23,        // NOT RECOMMENDED. SET: to both SRTO_RCVLATENCY and SRTO_PEERLATENCY. GET: same as SRTO_RCVLATENCY.
   SRTO_INPUTBW = 24,        // Estimated input stream rate.
   SRTO_OHEADBW,             // MaxBW ceiling based on % over input stream rate. Applies when UDT_MAXBW=0 (auto).
   SRTO_PASSPHRASE = 26,     // Crypto PBKDF2 Passphrase (must be 10..79 characters, or empty to disable encryption)
   SRTO_PBKEYLEN,            // Crypto key len in bytes {16,24,32} Default: 16 (AES-128)
   SRTO_KMSTATE,             // Key Material exchange status (UDT_SRTKmState)
   SRTO_IPTTL = 29,          // IP Time To Live (passthru for system sockopt IPPROTO_IP/IP_TTL)
   SRTO_IPTOS,               // IP Type of Service (passthru for system sockopt IPPROTO_IP/IP_TOS)
   SRTO_TLPKTDROP = 31,      // Enable receiver pkt drop
   SRTO_SNDDROPDELAY = 32,   // Extra delay towards latency for sender TLPKTDROP decision (-1 to off)
   SRTO_NAKREPORT = 33,      // Enable receiver to send periodic NAK reports
   SRTO_VERSION = 34,        // Local SRT Version
   SRTO_PEERVERSION,         // Peer SRT Version (from SRT Handshake)
   SRTO_CONNTIMEO = 36,      // Connect timeout in msec. Caller default: 3000, rendezvous (x 10)
   SRTO_DRIFTTRACER = 37,    // Enable or disable drift tracer
   SRTO_MININPUTBW = 38,     // Minimum estimate of input stream rate.
   // (some space left)
   SRTO_SNDKMSTATE = 40,     // (GET) the current state of the encryption at the peer side
   SRTO_RCVKMSTATE,          // (GET) the current state of the encryption at the agent side
   SRTO_LOSSMAXTTL,          // Maximum possible packet reorder tolerance (number of packets to receive after loss to send lossreport)
   SRTO_RCVLATENCY,          // TsbPd receiver delay (mSec) to absorb burst of missed packet retransmission
   SRTO_PEERLATENCY,         // Minimum value of the TsbPd receiver delay (mSec) for the opposite side (peer)
   SRTO_MINVERSION,          // Minimum SRT version needed for the peer (peers with less version will get connection reject)
   SRTO_STREAMID,            // A string set to a socket and passed to the listener's accepted socket
   SRTO_CONGESTION,          // Congestion controller type selection
   SRTO_MESSAGEAPI,          // In File mode, use message API (portions of data with boundaries)
   SRTO_PAYLOADSIZE,         // Maximum payload size sent in one UDP packet (0 if unlimited)
   SRTO_TRANSTYPE = 50,      // Transmission type (set of options required for given transmission type)
   SRTO_KMREFRESHRATE,       // After sending how many packets the encryption key should be flipped to the new key
   SRTO_KMPREANNOUNCE,       // How many packets before key flip the new key is annnounced and after key flip the old one decommissioned
   SRTO_ENFORCEDENCRYPTION,  // Connection to be rejected or quickly broken when one side encryption set or bad password
   SRTO_IPV6ONLY,            // IPV6_V6ONLY mode
   SRTO_PEERIDLETIMEO,       // Peer-idle timeout (max time of silence heard from peer) in [ms]
   SRTO_BINDTODEVICE,        // Forward the SOL_SOCKET/SO_BINDTODEVICE option on socket (pass packets only from that device)
   SRTO_GROUPCONNECT,        // Set on a listener to allow group connection (ENABLE_BONDING)
   SRTO_GROUPMINSTABLETIMEO, // Minimum Link Stability timeout (backup mode) in milliseconds (ENABLE_BONDING)
   SRTO_GROUPTYPE,           // Group type to which an accepted socket is about to be added, available in the handshake (ENABLE_BONDING)
   SRTO_PACKETFILTER = 60,   // Add and configure a packet filter
   SRTO_RETRANSMITALGO = 61, // An option to select packet retransmission algorithm
   SRTO_CRYPTOMODE = 62,     // Encryption cipher mode (AES-CTR, AES-GCM, ...).
   SRTO_MAXREXMITBW = 63,    // Maximum bandwidth limit for retransmision (Bytes/s)

   SRTO_E_SIZE // Always last element, not a valid option.
} SRT_SOCKOPT;


#ifdef __cplusplus

#if SRT_HAVE_CXX11
    // Newer compilers report error when [[deprecated]] is applied to types,
    // and C++11 and higher uses this.
    // Note that this doesn't exactly use the 'deprecated' attribute,
    // as it's introduced in C++14. What is actually used here is the
    // fact that unknown attributes are ignored, but still warned about.
    // This should only catch an eye - and that's what it does.
    #define SRT_DEPRECATED_OPTION(value) ((SRT_SOCKOPT [[deprecated]])value)
#else
    // Older (pre-C++11) compilers use gcc deprecated applied to a typedef
    typedef SRT_ATR_DEPRECATED_PX SRT_SOCKOPT SRT_SOCKOPT_DEPRECATED SRT_ATR_DEPRECATED;
    #define SRT_DEPRECATED_OPTION(value) ((SRT_SOCKOPT_DEPRECATED)value)
#endif

#else // C version

// deprecated enum labels are supported only since gcc 6, so in C there
// will be a whole deprecated enum type, as it's not an error in C to mix
// enum types
enum SRT_ATR_DEPRECATED SRT_SOCKOPT_DEPRECATED
{
    // Dummy last option, as every entry ends with a comma
    SRTO_DEPRECATED_END = 0
};
#define SRT_DEPRECATED_OPTION(value) ((enum SRT_SOCKOPT_DEPRECATED)value)
#endif

// Note that there are no deprecated options at the moment, but the mechanism
// stays so that it can be used in future. Example:
// #define SRTO_STRICTENC SRT_DEPRECATED_OPTION(53)

// Values used for SRTO_TRANSTYPE option
typedef enum SRT_TRANSTYPE
{
    SRTT_LIVE,
    SRTT_FILE,
    SRTT_INVALID
} SRT_TRANSTYPE;

// These sizes should be used for Live mode. In Live mode you should not
// exceed the size that fits in a single MTU.

// This is for MPEG TS and it's a default SRTO_PAYLOADSIZE for SRTT_LIVE.
static const int SRT_LIVE_DEF_PLSIZE = 1316; // = 188*7, recommended for MPEG TS

// DEPRECATED. Use one of these below instead.
SRT_ATR_DEPRECATED_PX static const int SRT_LIVE_MAX_PLSIZE SRT_ATR_DEPRECATED = 1456; // MTU(1500) - UDP.hdr(28) - SRT.hdr(16)

// These constants define the maximum size of the payload
// in a single UDP packet, depending on the IP version, and
// with the default socket options, that is:
// * default 1500 bytes of MTU (see SRTO_MSS)
// * without FEC packet filter (see SRTO_PACKETFILTER)
// * without AEAD through AES-GCM (see SRTO_CRYPTOMODE)
static const int SRT_MAX_PLSIZE_AF_INET = 1456; // MTU(1500) - IPv4.hdr(20) - UDP.hdr(8) - SRT.hdr(16)
static const int SRT_MAX_PLSIZE_AF_INET6 = 1444; // MTU(1500) - IPv6.hdr(32) - UDP.hdr(8) - SRT.hdr(16)

// Latency for Live transmission: default is 120
static const int SRT_LIVE_DEF_LATENCY_MS = 120;

// Maximum number of characters for SRTO_STREAMID
static const size_t SRT_STREAMID_MAX = 512;

// Maximum number of characters for packet filter configuration, SRTO_PACKETFILTER
static const size_t SRT_PACKETFILTER_MAX = 64;

// Importrant note: please add new fields to this structure to the end and don't remove any existing fields 
struct CBytePerfMon
{
   // global measurements
   int64_t  msTimeStamp;                // time since the UDT entity is started, in milliseconds
   int64_t  pktSentTotal;               // total number of sent data packets, including retransmissions
   int64_t  pktRecvTotal;               // total number of received packets
   int      pktSndLossTotal;            // total number of lost packets (sender side)
   int      pktRcvLossTotal;            // total number of lost packets (receiver side)
   int      pktRetransTotal;            // total number of retransmitted packets
   int      pktSentACKTotal;            // total number of sent ACK packets
   int      pktRecvACKTotal;            // total number of received ACK packets
   int      pktSentNAKTotal;            // total number of sent NAK packets
   int      pktRecvNAKTotal;            // total number of received NAK packets
   int64_t  usSndDurationTotal;         // total time duration when UDT is sending data (idle time exclusive)
   //>new
   int      pktSndDropTotal;            // number of too-late-to-send dropped packets
   int      pktRcvDropTotal;            // number of too-late-to play missing packets
   int      pktRcvUndecryptTotal;       // number of undecrypted packets
   uint64_t byteSentTotal;              // total number of sent data bytes, including retransmissions
   uint64_t byteRecvTotal;              // total number of received bytes
   uint64_t byteRcvLossTotal;           // total number of lost bytes
   uint64_t byteRetransTotal;           // total number of retransmitted bytes
   uint64_t byteSndDropTotal;           // number of too-late-to-send dropped bytes
   uint64_t byteRcvDropTotal;           // number of too-late-to play missing bytes (estimate based on average packet size)
   uint64_t byteRcvUndecryptTotal;      // number of undecrypted bytes
   //<

   // local measurements
   int64_t  pktSent;                    // number of sent data packets, including retransmissions
   int64_t  pktRecv;                    // number of received packets
   int      pktSndLoss;                 // number of lost packets (sender side)
   int      pktRcvLoss;                 // number of lost packets (receiver side)
   int      pktRetrans;                 // number of retransmitted packets
   int      pktRcvRetrans;              // number of retransmitted packets received
   int      pktSentACK;                 // number of sent ACK packets
   int      pktRecvACK;                 // number of received ACK packets
   int      pktSentNAK;                 // number of sent NAK packets
   int      pktRecvNAK;                 // number of received NAK packets
   double   mbpsSendRate;               // sending rate in Mb/s
   double   mbpsRecvRate;               // receiving rate in Mb/s
   int64_t  usSndDuration;              // busy sending time (i.e., idle time exclusive)
   int      pktReorderDistance;         // size of order discrepancy in received sequences
   double   pktRcvAvgBelatedTime;       // average time of packet delay for belated packets (packets with sequence past the ACK)
   int64_t  pktRcvBelated;              // number of received AND IGNORED packets due to having come too late
   //>new
   int      pktSndDrop;                 // number of too-late-to-send dropped packets
   int      pktRcvDrop;                 // number of too-late-to play missing packets
   int      pktRcvUndecrypt;            // number of undecrypted packets
   uint64_t byteSent;                   // number of sent data bytes, including retransmissions
   uint64_t byteRecv;                   // number of received bytes
   uint64_t byteRcvLoss;                // number of retransmitted bytes
   uint64_t byteRetrans;                // number of retransmitted bytes
   uint64_t byteSndDrop;                // number of too-late-to-send dropped bytes
   uint64_t byteRcvDrop;                // number of too-late-to play missing bytes (estimate based on average packet size)
   uint64_t byteRcvUndecrypt;           // number of undecrypted bytes
   //<

   // instant measurements
   double   usPktSndPeriod;             // packet sending period, in microseconds
   int      pktFlowWindow;              // flow window size, in number of packets
   int      pktCongestionWindow;        // congestion window size, in number of packets
   int      pktFlightSize;              // number of packets on flight
   double   msRTT;                      // RTT, in milliseconds
   double   mbpsBandwidth;              // estimated bandwidth, in Mb/s
   int      byteAvailSndBuf;            // available UDT sender buffer size
   int      byteAvailRcvBuf;            // available UDT receiver buffer size
   //>new
   double   mbpsMaxBW;                  // Transmit Bandwidth ceiling (Mbps)
   int      byteMSS;                    // MTU

   int      pktSndBuf;                  // UnACKed packets in UDT sender
   int      byteSndBuf;                 // UnACKed bytes in UDT sender
   int      msSndBuf;                   // UnACKed timespan (msec) of UDT sender
   int      msSndTsbPdDelay;            // Timestamp-based Packet Delivery Delay

   int      pktRcvBuf;                  // Undelivered packets in UDT receiver
   int      byteRcvBuf;                 // Undelivered bytes of UDT receiver
   int      msRcvBuf;                   // Undelivered timespan (msec) of UDT receiver
   int      msRcvTsbPdDelay;            // Timestamp-based Packet Delivery Delay

   int      pktSndFilterExtraTotal;     // number of control packets supplied by packet filter
   int      pktRcvFilterExtraTotal;     // number of control packets received and not supplied back
   int      pktRcvFilterSupplyTotal;    // number of packets that the filter supplied extra (e.g. FEC rebuilt)
   int      pktRcvFilterLossTotal;      // number of packet loss not coverable by filter

   int      pktSndFilterExtra;          // number of control packets supplied by packet filter
   int      pktRcvFilterExtra;          // number of control packets received and not supplied back
   int      pktRcvFilterSupply;         // number of packets that the filter supplied extra (e.g. FEC rebuilt)
   int      pktRcvFilterLoss;           // number of packet loss not coverable by filter
   int      pktReorderTolerance;        // packet reorder tolerance value
   //<

   // New stats in 1.5.0

   // Total
   int64_t  pktSentUniqueTotal;         // total number of data packets sent by the application
   int64_t  pktRecvUniqueTotal;         // total number of packets to be received by the application
   uint64_t byteSentUniqueTotal;        // total number of data bytes, sent by the application
   uint64_t byteRecvUniqueTotal;        // total number of data bytes to be received by the application

   // Local
   int64_t  pktSentUnique;              // number of data packets sent by the application
   int64_t  pktRecvUnique;              // number of packets to be received by the application
   uint64_t byteSentUnique;             // number of data bytes, sent by the application
   uint64_t byteRecvUnique;             // number of data bytes to be received by the application
};

////////////////////////////////////////////////////////////////////////////////

// Error codes - define outside the CUDTException class
// because otherwise you'd have to use CUDTException::MJ_SUCCESS etc.
// in all throw CUDTException expressions.
enum CodeMajor
{
    MJ_UNKNOWN    = -1,
    MJ_SUCCESS    =  0,
    MJ_SETUP      =  1,
    MJ_CONNECTION =  2,
    MJ_SYSTEMRES  =  3,
    MJ_FILESYSTEM =  4,
    MJ_NOTSUP     =  5,
    MJ_AGAIN      =  6,
    MJ_PEERERROR  =  7
};

enum CodeMinor
{
    // These are "minor" error codes from various "major" categories
    // MJ_SETUP
    MN_NONE            =  0,
    MN_TIMEOUT         =  1,
    MN_REJECTED        =  2,
    MN_NORES           =  3,
    MN_SECURITY        =  4,
    MN_CLOSED          =  5,
    // MJ_CONNECTION
    MN_CONNLOST        =  1,
    MN_NOCONN          =  2,
    // MJ_SYSTEMRES
    MN_THREAD          =  1,
    MN_MEMORY          =  2,
    MN_OBJECT          =  3,
    // MJ_FILESYSTEM
    MN_SEEKGFAIL       =  1,
    MN_READFAIL        =  2,
    MN_SEEKPFAIL       =  3,
    MN_WRITEFAIL       =  4,
    // MJ_NOTSUP
    MN_ISBOUND         =  1,
    MN_ISCONNECTED     =  2,
    MN_INVAL           =  3,
    MN_SIDINVAL        =  4,
    MN_ISUNBOUND       =  5,
    MN_NOLISTEN        =  6,
    MN_ISRENDEZVOUS    =  7,
    MN_ISRENDUNBOUND   =  8,
    MN_INVALMSGAPI     =  9,
    MN_INVALBUFFERAPI  = 10,
    MN_BUSY            = 11,
    MN_XSIZE           = 12,
    MN_EIDINVAL        = 13,
    MN_EEMPTY          = 14,
    MN_BUSYPORT        = 15,
    // MJ_AGAIN
    MN_WRAVAIL         =  1,
    MN_RDAVAIL         =  2,
    MN_XMTIMEOUT       =  3,
    MN_CONGESTION      =  4
};


// Stupid, but effective. This will be #undefined, so don't worry.
#define SRT_EMJ(major) (1000 * MJ_##major)
#define SRT_EMN(major, minor) (1000 * MJ_##major + MN_##minor)

// Some better way to define it, and better for C language.
typedef enum SRT_ERRNO
{
    SRT_EUNKNOWN        = -1,
    SRT_SUCCESS         = MJ_SUCCESS,

    SRT_ECONNSETUP      = SRT_EMJ(SETUP),
    SRT_ENOSERVER       = SRT_EMN(SETUP, TIMEOUT),
    SRT_ECONNREJ        = SRT_EMN(SETUP, REJECTED),
    SRT_ESOCKFAIL       = SRT_EMN(SETUP, NORES),
    SRT_ESECFAIL        = SRT_EMN(SETUP, SECURITY),
    SRT_ESCLOSED        = SRT_EMN(SETUP, CLOSED),

    SRT_ECONNFAIL       = SRT_EMJ(CONNECTION),
    SRT_ECONNLOST       = SRT_EMN(CONNECTION, CONNLOST),
    SRT_ENOCONN         = SRT_EMN(CONNECTION, NOCONN),

    SRT_ERESOURCE       = SRT_EMJ(SYSTEMRES),
    SRT_ETHREAD         = SRT_EMN(SYSTEMRES, THREAD),
    SRT_ENOBUF          = SRT_EMN(SYSTEMRES, MEMORY),
    SRT_ESYSOBJ         = SRT_EMN(SYSTEMRES, OBJECT),

    SRT_EFILE           = SRT_EMJ(FILESYSTEM),
    SRT_EINVRDOFF       = SRT_EMN(FILESYSTEM, SEEKGFAIL),
    SRT_ERDPERM         = SRT_EMN(FILESYSTEM, READFAIL),
    SRT_EINVWROFF       = SRT_EMN(FILESYSTEM, SEEKPFAIL),
    SRT_EWRPERM         = SRT_EMN(FILESYSTEM, WRITEFAIL),

    SRT_EINVOP          = SRT_EMJ(NOTSUP),
    SRT_EBOUNDSOCK      = SRT_EMN(NOTSUP, ISBOUND),
    SRT_ECONNSOCK       = SRT_EMN(NOTSUP, ISCONNECTED),
    SRT_EINVPARAM       = SRT_EMN(NOTSUP, INVAL),
    SRT_EINVSOCK        = SRT_EMN(NOTSUP, SIDINVAL),
    SRT_EUNBOUNDSOCK    = SRT_EMN(NOTSUP, ISUNBOUND),
    SRT_ENOLISTEN       = SRT_EMN(NOTSUP, NOLISTEN),
    SRT_ERDVNOSERV      = SRT_EMN(NOTSUP, ISRENDEZVOUS),
    SRT_ERDVUNBOUND     = SRT_EMN(NOTSUP, ISRENDUNBOUND),
    SRT_EINVALMSGAPI    = SRT_EMN(NOTSUP, INVALMSGAPI),
    SRT_EINVALBUFFERAPI = SRT_EMN(NOTSUP, INVALBUFFERAPI),
    SRT_EDUPLISTEN      = SRT_EMN(NOTSUP, BUSY),
    SRT_ELARGEMSG       = SRT_EMN(NOTSUP, XSIZE),
    SRT_EINVPOLLID      = SRT_EMN(NOTSUP, EIDINVAL),
    SRT_EPOLLEMPTY      = SRT_EMN(NOTSUP, EEMPTY),
    SRT_EBINDCONFLICT   = SRT_EMN(NOTSUP, BUSYPORT),

    SRT_EASYNCFAIL      = SRT_EMJ(AGAIN),
    SRT_EASYNCSND       = SRT_EMN(AGAIN, WRAVAIL),
    SRT_EASYNCRCV       = SRT_EMN(AGAIN, RDAVAIL),
    SRT_ETIMEOUT        = SRT_EMN(AGAIN, XMTIMEOUT),
    SRT_ECONGEST        = SRT_EMN(AGAIN, CONGESTION),

    SRT_EPEERERR        = SRT_EMJ(PEERERROR)
} SRT_ERRNO;

#undef SRT_EMJ
#undef SRT_EMN

enum SRT_REJECT_REASON
{
    SRT_REJ_UNKNOWN,     // initial set when in progress
    SRT_REJ_SYSTEM,      // broken due to system function error
    SRT_REJ_PEER,        // connection was rejected by peer
    SRT_REJ_RESOURCE,    // internal problem with resource allocation
    SRT_REJ_ROGUE,       // incorrect data in handshake messages
    SRT_REJ_BACKLOG,     // listener's backlog exceeded
    SRT_REJ_IPE,         // internal program error
    SRT_REJ_CLOSE,       // socket is closing
    SRT_REJ_VERSION,     // peer is older version than agent's minimum set
    SRT_REJ_RDVCOOKIE,   // rendezvous cookie collision
    SRT_REJ_BADSECRET,   // wrong password
    SRT_REJ_UNSECURE,    // password required or unexpected
    SRT_REJ_MESSAGEAPI,  // streamapi/messageapi collision
    SRT_REJ_CONGESTION,  // incompatible congestion-controller type
    SRT_REJ_FILTER,      // incompatible packet filter
    SRT_REJ_GROUP,       // incompatible group
<<<<<<< HEAD
    SRT_REJ_TIMEOUT,     // connection timeout
    SRT_REJ_CRYPTO,      // conflicting cryptographic configurations
=======
    SRT_REJ_TIMEOUT = 16,// connection timeout
#ifdef ENABLE_AEAD_API_PREVIEW
    SRT_REJ_CRYPTO,      // conflicting cryptographic configurations
#endif
    SRT_REJ_CONFIG = 18,    // socket settings on both sides collide and can't be negotiated
>>>>>>> 20cef08f

    SRT_REJ_E_SIZE,
};

// Reject category codes:

#define SRT_REJC_VALUE(code) (1000 * (code/1000))
#define SRT_REJC_INTERNAL 0     // Codes from above SRT_REJECT_REASON enum
#define SRT_REJC_PREDEFINED 1000  // Standard server error codes
#define SRT_REJC_USERDEFINED 2000    // User defined error codes


// Logging API - specialization for SRT.

// WARNING: This part is generated.

// Logger Functional Areas
// Note that 0 is "general".

// Values 0* - general, unqualified
// Values 1* - control
// Values 2* - receiving
// Values 3* - sending
// Values 4* - management

// Made by #define so that it's available also for C API.

// Use ../scripts/generate-logging-defs.tcl to regenerate.

// SRT_LOGFA BEGIN GENERATED SECTION {

#define SRT_LOGFA_GENERAL    0   // gglog: General uncategorized log, for serious issues only
#define SRT_LOGFA_SOCKMGMT   1   // smlog: Socket create/open/close/configure activities
#define SRT_LOGFA_CONN       2   // cnlog: Connection establishment and handshake
#define SRT_LOGFA_XTIMER     3   // xtlog: The checkTimer and around activities
#define SRT_LOGFA_TSBPD      4   // tslog: The TsBPD thread
#define SRT_LOGFA_RSRC       5   // rslog: System resource allocation and management

#define SRT_LOGFA_CONGEST    7   // cclog: Congestion control module
#define SRT_LOGFA_PFILTER    8   // pflog: Packet filter module

#define SRT_LOGFA_API_CTRL   11  // aclog: API part for socket and library managmenet

#define SRT_LOGFA_QUE_CTRL   13  // qclog: Queue control activities

#define SRT_LOGFA_EPOLL_UPD  16  // eilog: EPoll, internal update activities

#define SRT_LOGFA_API_RECV   21  // arlog: API part for receiving
#define SRT_LOGFA_BUF_RECV   22  // brlog: Buffer, receiving side
#define SRT_LOGFA_QUE_RECV   23  // qrlog: Queue, receiving side
#define SRT_LOGFA_CHN_RECV   24  // krlog: CChannel, receiving side
#define SRT_LOGFA_GRP_RECV   25  // grlog: Group, receiving side

#define SRT_LOGFA_API_SEND   31  // aslog: API part for sending
#define SRT_LOGFA_BUF_SEND   32  // bslog: Buffer, sending side
#define SRT_LOGFA_QUE_SEND   33  // qslog: Queue, sending side
#define SRT_LOGFA_CHN_SEND   34  // kslog: CChannel, sending side
#define SRT_LOGFA_GRP_SEND   35  // gslog: Group, sending side

#define SRT_LOGFA_INTERNAL   41  // inlog: Internal activities not connected directly to a socket

#define SRT_LOGFA_QUE_MGMT   43  // qmlog: Queue, management part
#define SRT_LOGFA_CHN_MGMT   44  // kmlog: CChannel, management part
#define SRT_LOGFA_GRP_MGMT   45  // gmlog: Group, management part
#define SRT_LOGFA_EPOLL_API  46  // ealog: EPoll, API part

#define SRT_LOGFA_HAICRYPT   6   // hclog: Haicrypt module area
#define SRT_LOGFA_APPLOG     10  // aplog: Applications

// } SRT_LOGFA END GENERATED SECTION

// To make a typical int64_t size, although still use std::bitset.
// C API will carry it over.
#define SRT_LOGFA_LASTNONE 63

enum SRT_KM_STATE
{
    SRT_KM_S_UNSECURED     = 0, // No encryption
    SRT_KM_S_SECURING      = 1, // Stream encrypted, exchanging Keying Material
    SRT_KM_S_SECURED       = 2, // Stream encrypted, keying Material exchanged, decrypting ok.
    SRT_KM_S_NOSECRET      = 3, // Stream encrypted and no secret to decrypt Keying Material
    SRT_KM_S_BADSECRET     = 4, // Stream encrypted and wrong secret is used, cannot decrypt Keying Material
    SRT_KM_S_BADCRYPTOMODE = 5  // Stream encrypted but wrong cryptographic mode is used, cannot decrypt. Since v1.5.2.
};

enum SRT_EPOLL_OPT
{
   SRT_EPOLL_OPT_NONE = 0x0, // fallback

   // Values intended to be the same as in `<sys/epoll.h>`.
   // so that if system values are used by mistake, they should have the same effect
   // This applies to: IN, OUT, ERR and ET.

   /// Ready for 'recv' operation:
   ///
   /// - For stream mode it means that at least 1 byte is available.
   /// In this mode the buffer may extract only a part of the packet,
   /// leaving next data possible for extraction later.
   ///
   /// - For message mode it means that there is at least one packet
   /// available (this may change in future, as it is desired that
   /// one full message should only wake up, not single packet of a
   /// not yet extractable message).
   ///
   /// - For live mode it means that there's at least one packet
   /// ready to play.
   ///
   /// - For listener sockets, this means that there is a new connection
   /// waiting for pickup through the `srt_accept()` call, that is,
   /// the next call to `srt_accept()` will succeed without blocking
   /// (see an alias SRT_EPOLL_ACCEPT below).
   SRT_EPOLL_IN       = 0x1,

   /// Ready for 'send' operation.
   ///
   /// - For stream mode it means that there's a free space in the
   /// sender buffer for at least 1 byte of data. The next send
   /// operation will only allow to send as much data as it is free
   /// space in the buffer.
   ///
   /// - For message mode it means that there's a free space for at
   /// least one UDP packet. The edge-triggered mode can be used to
   /// pick up updates as the free space in the sender buffer grows.
   ///
   /// - For live mode it means that there's a free space for at least
   /// one UDP packet. On the other hand, no readiness for OUT usually
   /// means an extraordinary congestion on the link, meaning also that
   /// you should immediately slow down the sending rate or you may get
   /// a connection break soon.
   ///
   /// - For non-blocking sockets used with `srt_connect*` operation,
   /// this flag simply means that the connection was established.
   SRT_EPOLL_OUT      = 0x4,

   /// The socket has encountered an error in the last operation
   /// and the next operation on that socket will end up with error.
   /// You can retry the operation, but getting the error from it
   /// is certain, so you may as well close the socket.
   SRT_EPOLL_ERR      = 0x8,

   // To avoid confusion in the internal code, the following
   // duplicates are introduced to improve clarity.
   SRT_EPOLL_CONNECT = SRT_EPOLL_OUT,
   SRT_EPOLL_ACCEPT = SRT_EPOLL_IN,

   SRT_EPOLL_UPDATE = 0x10,
   SRT_EPOLL_ET       = 1u << 31
};
// These are actually flags - use a bit container:
typedef int32_t SRT_EPOLL_T;

// Define which epoll flags determine events. All others are special flags.
#define SRT_EPOLL_EVENTTYPES (SRT_EPOLL_IN | SRT_EPOLL_OUT | SRT_EPOLL_UPDATE | SRT_EPOLL_ERR)
#define SRT_EPOLL_ETONLY (SRT_EPOLL_UPDATE)

enum SRT_EPOLL_FLAGS
{
    /// This allows the EID container to be empty when calling the waiting
    /// function with infinite time. This means an infinite hangup, although
    /// a socket can be added to this EID from a separate thread.
    SRT_EPOLL_ENABLE_EMPTY = 1,

    /// This makes the waiting function check if there is output container
    /// passed to it, and report an error if it isn't. By default it is allowed
    /// that the output container is 0 size or NULL and therefore the readiness
    /// state is reported only as a number of ready sockets from return value.
    SRT_EPOLL_ENABLE_OUTPUTCHECK = 2
};

#ifdef __cplusplus
// In C++ these enums cannot be treated as int and glued by operator |.
// Unless this operator is defined.
inline SRT_EPOLL_OPT operator|(SRT_EPOLL_OPT a1, SRT_EPOLL_OPT a2)
{
    return SRT_EPOLL_OPT( (int)a1 | (int)a2 );
}

#endif

typedef struct CBytePerfMon SRT_TRACEBSTATS;

static const SRTSOCKET SRT_INVALID_SOCK = -1;
static const int SRT_ERROR = -1;

// library initialization
SRT_API       int srt_startup(void);
SRT_API       int srt_cleanup(void);

//
// Socket operations
//
// DEPRECATED: srt_socket with 3 arguments. All these arguments are ignored
// and socket creation doesn't need any arguments. Use srt_create_socket().
// Planned deprecation removal: rel1.6.0
SRT_ATR_DEPRECATED_PX SRT_API SRTSOCKET srt_socket(int, int, int) SRT_ATR_DEPRECATED;
SRT_API       SRTSOCKET srt_create_socket(void);

SRT_API       int srt_bind         (SRTSOCKET u, const struct sockaddr* name, int namelen);
SRT_API       int srt_bind_acquire (SRTSOCKET u, UDPSOCKET sys_udp_sock);
// Old name of srt_bind_acquire(), please don't use
// Planned deprecation removal: rel1.6.0
SRT_ATR_DEPRECATED_PX static inline int srt_bind_peerof(SRTSOCKET u, UDPSOCKET sys_udp_sock) SRT_ATR_DEPRECATED;
static inline int srt_bind_peerof  (SRTSOCKET u, UDPSOCKET sys_udp_sock) { return srt_bind_acquire(u, sys_udp_sock); }
SRT_API       int srt_listen       (SRTSOCKET u, int backlog);
SRT_API SRTSOCKET srt_accept       (SRTSOCKET u, struct sockaddr* addr, int* addrlen);
SRT_API SRTSOCKET srt_accept_bond  (const SRTSOCKET listeners[], int lsize, int64_t msTimeOut);
typedef int srt_listen_callback_fn   (void* opaq, SRTSOCKET ns, int hsversion, const struct sockaddr* peeraddr, const char* streamid);
SRT_API       int srt_listen_callback(SRTSOCKET lsn, srt_listen_callback_fn* hook_fn, void* hook_opaque);
typedef void srt_connect_callback_fn  (void* opaq, SRTSOCKET ns, int errorcode, const struct sockaddr* peeraddr, int token);
SRT_API       int srt_connect_callback(SRTSOCKET clr, srt_connect_callback_fn* hook_fn, void* hook_opaque);
SRT_API       int srt_connect      (SRTSOCKET u, const struct sockaddr* name, int namelen);
SRT_API       int srt_connect_debug(SRTSOCKET u, const struct sockaddr* name, int namelen, int forced_isn);
SRT_API       int srt_connect_bind (SRTSOCKET u, const struct sockaddr* source,
                                    const struct sockaddr* target, int len);
SRT_API       int srt_rendezvous   (SRTSOCKET u, const struct sockaddr* local_name, int local_namelen,
                                    const struct sockaddr* remote_name, int remote_namelen);

SRT_API       int srt_close        (SRTSOCKET u);
SRT_API       int srt_getpeername  (SRTSOCKET u, struct sockaddr* name, int* namelen);
SRT_API       int srt_getsockname  (SRTSOCKET u, struct sockaddr* name, int* namelen);
SRT_API       int srt_getsockdevname(SRTSOCKET u, char* name, size_t* namelen);
SRT_API       int srt_getsockopt   (SRTSOCKET u, int level /*ignored*/, SRT_SOCKOPT optname, void* optval, int* optlen);
SRT_API       int srt_setsockopt   (SRTSOCKET u, int level /*ignored*/, SRT_SOCKOPT optname, const void* optval, int optlen);
SRT_API       int srt_getsockflag  (SRTSOCKET u, SRT_SOCKOPT opt, void* optval, int* optlen);
SRT_API       int srt_setsockflag  (SRTSOCKET u, SRT_SOCKOPT opt, const void* optval, int optlen);

SRT_API int srt_getmaxpayloadsize(SRTSOCKET sock);


typedef struct SRT_SocketGroupData_ SRT_SOCKGROUPDATA;

typedef struct SRT_MsgCtrl_
{
   int flags;            // Left for future
   int msgttl;           // TTL for a message (millisec), default -1 (no TTL limitation)
   int inorder;          // Whether a message is allowed to supersede partially lost one. Unused in stream and live mode.
   int boundary;         // 0:mid pkt, 1(01b):end of frame, 2(11b):complete frame, 3(10b): start of frame
   int64_t srctime;      // source time since epoch (usec), 0: use internal time (sender)
   int32_t pktseq;       // sequence number of the first packet in received message (unused for sending)
   int32_t msgno;        // message number (output value for both sending and receiving)
   SRT_SOCKGROUPDATA* grpdata;
   size_t grpdata_size;
} SRT_MSGCTRL;

// Trap representation for sequence and message numbers
// This value means that this is "unset", and it's never
// a result of an operation made on this number.
static const int32_t SRT_SEQNO_NONE = -1;    // -1: no seq (0 is a valid seqno!)
static const int32_t SRT_MSGNO_NONE = -1;    // -1: unset
static const int32_t SRT_MSGNO_CONTROL = 0;  //  0: control (used by packet filter)

static const int SRT_MSGTTL_INF = -1; // unlimited TTL specification for message TTL

// XXX Might be useful also other special uses of -1:
// - -1 as infinity for srt_epoll_wait
// - -1 as a trap index value used in list.cpp

// You are free to use either of these two methods to set SRT_MSGCTRL object
// to default values: either call srt_msgctrl_init(&obj) or obj = srt_msgctrl_default.
SRT_API void srt_msgctrl_init(SRT_MSGCTRL* mctrl);
SRT_API extern const SRT_MSGCTRL srt_msgctrl_default;

// The send/receive functions.
// These functions have different names due to different sets of parameters
// to be supplied. Not all of them are needed or make sense in all modes:

// Plain: supply only the buffer and its size.
// Msg: supply additionally
// - TTL (message is not delivered when exceeded) and
// - INORDER (when false, the message is allowed to be delivered in different
// order than when it was sent, when the later message is earlier ready to
// deliver)
// Msg2: Supply extra parameters in SRT_MSGCTRL. When receiving, these
// parameters will be filled, as needed. NULL is acceptable, in which case
// the defaults are used.

//
// Sending functions
//
SRT_API int srt_send    (SRTSOCKET u, const char* buf, int len);
SRT_API int srt_sendmsg (SRTSOCKET u, const char* buf, int len, int ttl/* = -1*/, int inorder/* = false*/);
SRT_API int srt_sendmsg2(SRTSOCKET u, const char* buf, int len, SRT_MSGCTRL *mctrl);

//
// Receiving functions
//
SRT_API int srt_recv    (SRTSOCKET u, char* buf, int len);

// srt_recvmsg is actually an alias to srt_recv, it stays under the old name for compat reasons.
SRT_API int srt_recvmsg (SRTSOCKET u, char* buf, int len);
SRT_API int srt_recvmsg2(SRTSOCKET u, char *buf, int len, SRT_MSGCTRL *mctrl);


// Special send/receive functions for files only.
#define SRT_DEFAULT_SENDFILE_BLOCK 364000
#define SRT_DEFAULT_RECVFILE_BLOCK 7280000
SRT_API int64_t srt_sendfile(SRTSOCKET u, const char* path, int64_t* offset, int64_t size, int block);
SRT_API int64_t srt_recvfile(SRTSOCKET u, const char* path, int64_t* offset, int64_t size, int block);


// last error detection
SRT_API const char* srt_getlasterror_str(void);
SRT_API        int  srt_getlasterror(int* errno_loc);
SRT_API const char* srt_strerror(int code, int errnoval);
SRT_API       void  srt_clearlasterror(void);

// Performance tracking
// Performance monitor with Byte counters for better bitrate estimation.
SRT_API int srt_bstats(SRTSOCKET u, SRT_TRACEBSTATS * perf, int clear);
// Performance monitor with Byte counters and instantaneous stats instead of moving averages for Snd/Rcvbuffer sizes.
SRT_API int srt_bistats(SRTSOCKET u, SRT_TRACEBSTATS * perf, int clear, int instantaneous);

// Socket Status (for problem tracking)
SRT_API SRT_SOCKSTATUS srt_getsockstate(SRTSOCKET u);

SRT_API int srt_epoll_create(void);
SRT_API int srt_epoll_clear_usocks(int eid);
SRT_API int srt_epoll_add_usock(int eid, SRTSOCKET u, const int* events);
SRT_API int srt_epoll_add_ssock(int eid, SYSSOCKET s, const int* events);
SRT_API int srt_epoll_remove_usock(int eid, SRTSOCKET u);
SRT_API int srt_epoll_remove_ssock(int eid, SYSSOCKET s);
SRT_API int srt_epoll_update_usock(int eid, SRTSOCKET u, const int* events);
SRT_API int srt_epoll_update_ssock(int eid, SYSSOCKET s, const int* events);

SRT_API int srt_epoll_wait(int eid, SRTSOCKET* readfds, int* rnum, SRTSOCKET* writefds, int* wnum, int64_t msTimeOut,
                           SYSSOCKET* lrfds, int* lrnum, SYSSOCKET* lwfds, int* lwnum);
typedef struct SRT_EPOLL_EVENT_STR
{
    SRTSOCKET fd;
    int       events; // SRT_EPOLL_IN | SRT_EPOLL_OUT | SRT_EPOLL_ERR
#ifdef __cplusplus
    SRT_EPOLL_EVENT_STR(SRTSOCKET s, int ev): fd(s), events(ev) {}
    SRT_EPOLL_EVENT_STR(): fd(-1), events(0) {} // NOTE: allows singular values, no init.
#endif
} SRT_EPOLL_EVENT;
SRT_API int srt_epoll_uwait(int eid, SRT_EPOLL_EVENT* fdsSet, int fdsSize, int64_t msTimeOut);

SRT_API int32_t srt_epoll_set(int eid, int32_t flags);
SRT_API int srt_epoll_release(int eid);

// Logging control

SRT_API void srt_setloglevel(int ll);
SRT_API void srt_addlogfa(int fa);
SRT_API void srt_dellogfa(int fa);
SRT_API void srt_resetlogfa(const int* fara, size_t fara_size);
// This isn't predicted, will be only available in SRT C++ API.
// For the time being, until this API is ready, use UDT::setlogstream.
// SRT_API void srt_setlogstream(std::ostream& stream);
SRT_API void srt_setloghandler(void* opaque, SRT_LOG_HANDLER_FN* handler);
SRT_API void srt_setlogflags(int flags);


SRT_API int srt_getsndbuffer(SRTSOCKET sock, size_t* blocks, size_t* bytes);

SRT_API int srt_getrejectreason(SRTSOCKET sock);
SRT_API int srt_setrejectreason(SRTSOCKET sock, int value);
SRT_API const char* srt_rejectreason_str(int id);
SRT_API const char* srt_rejectreasonx_str(int id);

SRT_API uint32_t srt_getversion(void);

SRT_API int64_t srt_time_now(void);

SRT_API int64_t srt_connection_time(SRTSOCKET sock);

// Possible internal clock types
#define SRT_SYNC_CLOCK_STDCXX_STEADY      0 // C++11 std::chrono::steady_clock
#define SRT_SYNC_CLOCK_GETTIME_MONOTONIC  1 // clock_gettime with CLOCK_MONOTONIC
#define SRT_SYNC_CLOCK_WINQPC             2
#define SRT_SYNC_CLOCK_MACH_ABSTIME       3
#define SRT_SYNC_CLOCK_POSIX_GETTIMEOFDAY 4
#define SRT_SYNC_CLOCK_AMD64_RDTSC        5
#define SRT_SYNC_CLOCK_IA32_RDTSC         6
#define SRT_SYNC_CLOCK_IA64_ITC           7

SRT_API int srt_clock_type(void);

// SRT Socket Groups API (ENABLE_BONDING)

typedef enum SRT_GROUP_TYPE
{
    SRT_GTYPE_UNDEFINED,
    SRT_GTYPE_BROADCAST,
    SRT_GTYPE_BACKUP,
    // ...
    SRT_GTYPE_E_END
} SRT_GROUP_TYPE;

// Free-form flags for groups
// Flags may be type-specific!
static const uint32_t SRT_GFLAG_SYNCONMSG = 1;

typedef enum SRT_MemberStatus
{
    SRT_GST_PENDING,  // The socket is created correctly, but not yet ready for getting data.
    SRT_GST_IDLE,     // The socket is ready to be activated
    SRT_GST_RUNNING,  // The socket was already activated and is in use
    SRT_GST_BROKEN    // The last operation broke the socket, it should be closed.
} SRT_MEMBERSTATUS;

struct SRT_SocketGroupData_
{
    SRTSOCKET id;
    struct sockaddr_storage peeraddr; // Don't want to expose sockaddr_any to public API
    SRT_SOCKSTATUS sockstate;
    uint16_t weight;
    SRT_MEMBERSTATUS memberstate;
    int result;
    int token;
};

typedef struct SRT_SocketOptionObject SRT_SOCKOPT_CONFIG;

typedef struct SRT_GroupMemberConfig_
{
    SRTSOCKET id;
    struct sockaddr_storage srcaddr;
    struct sockaddr_storage peeraddr; // Don't want to expose sockaddr_any to public API
    uint16_t weight;
    SRT_SOCKOPT_CONFIG* config;
    int errorcode;
    int token;
} SRT_SOCKGROUPCONFIG;

SRT_API SRTSOCKET srt_create_group(SRT_GROUP_TYPE);
SRT_API SRTSOCKET srt_groupof(SRTSOCKET socket);
SRT_API       int srt_group_data(SRTSOCKET socketgroup, SRT_SOCKGROUPDATA* output, size_t* inoutlen);

SRT_API SRT_SOCKOPT_CONFIG* srt_create_config(void);
SRT_API void srt_delete_config(SRT_SOCKOPT_CONFIG* config /*nullable*/);
SRT_API int srt_config_add(SRT_SOCKOPT_CONFIG* config, SRT_SOCKOPT option, const void* contents, int len);

SRT_API SRT_SOCKGROUPCONFIG srt_prepare_endpoint(const struct sockaddr* src /*nullable*/, const struct sockaddr* adr, int namelen);
SRT_API       int srt_connect_group(SRTSOCKET group, SRT_SOCKGROUPCONFIG name[], int arraysize);

#ifdef __cplusplus
}
#endif

#endif<|MERGE_RESOLUTION|>--- conflicted
+++ resolved
@@ -568,16 +568,9 @@
     SRT_REJ_CONGESTION,  // incompatible congestion-controller type
     SRT_REJ_FILTER,      // incompatible packet filter
     SRT_REJ_GROUP,       // incompatible group
-<<<<<<< HEAD
-    SRT_REJ_TIMEOUT,     // connection timeout
+    SRT_REJ_TIMEOUT = 16,// connection timeout
     SRT_REJ_CRYPTO,      // conflicting cryptographic configurations
-=======
-    SRT_REJ_TIMEOUT = 16,// connection timeout
-#ifdef ENABLE_AEAD_API_PREVIEW
-    SRT_REJ_CRYPTO,      // conflicting cryptographic configurations
-#endif
     SRT_REJ_CONFIG = 18,    // socket settings on both sides collide and can't be negotiated
->>>>>>> 20cef08f
 
     SRT_REJ_E_SIZE,
 };
