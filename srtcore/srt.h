--- conflicted
+++ resolved
@@ -467,11 +467,7 @@
     MN_BUSY            = 11,
     MN_XSIZE           = 12,
     MN_EIDINVAL        = 13,
-<<<<<<< HEAD
-    MN_EEMPTY = 14,
-=======
     MN_EEMPTY          = 14,
->>>>>>> b8c70ec8
     // MJ_AGAIN
     MN_WRAVAIL         =  1,
     MN_RDAVAIL         =  2,
@@ -855,11 +851,7 @@
 SRT_API SRT_SOCKSTATUS srt_getsockstate(SRTSOCKET u);
 
 SRT_API int srt_epoll_create(void);
-<<<<<<< HEAD
-SRT_API extern int srt_epoll_clear_usocks(int eid);
-=======
 SRT_API int srt_epoll_clear_usocks(int eid);
->>>>>>> b8c70ec8
 SRT_API int srt_epoll_add_usock(int eid, SRTSOCKET u, const int* events);
 SRT_API int srt_epoll_add_ssock(int eid, SYSSOCKET s, const int* events);
 SRT_API int srt_epoll_remove_usock(int eid, SRTSOCKET u);
