/*
 * SRT - Secure, Reliable, Transport
 * Copyright (c) 2018 Haivision Systems Inc.
 * 
 * This Source Code Form is subject to the terms of the Mozilla Public
 * License, v. 2.0. If a copy of the MPL was not distributed with this
 * file, You can obtain one at http://mozilla.org/MPL/2.0/.
 * 
 */

/*****************************************************************************
written by
   Haivision Systems Inc.
 *****************************************************************************/

#ifndef INC_SRTC_H
#define INC_SRTC_H

#ifndef SRT_API
#ifdef _WIN32
   #ifdef SRT_DYNAMIC
      #ifdef SRT_EXPORTS
         #define SRT_API __declspec(dllexport)
      #else
         #define SRT_API __declspec(dllimport)
      #endif
   #else // !SRT_DYNAMIC
      #define SRT_API
   #endif
#else
   #define SRT_API __attribute__ ((visibility("default")))
#endif
#endif

#include "version.h"

#include "platform_sys.h"

#include <string.h>
#include <stdlib.h>

#include "logging_api.h"

////////////////////////////////////////////////////////////////////////////////

//if compiling on VC6.0 or pre-WindowsXP systems
//use -DLEGACY_WIN32

//if compiling with MinGW, it only works on XP or above
//use -D_WIN32_WINNT=0x0501

// For feature tests if you need.
// You can use these constants with SRTO_MINVERSION option.
#define SRT_VERSION_FEAT_HSv5 0x010300

#if defined(__cplusplus) && __cplusplus > 201406
#define SRT_HAVE_CXX17 1
#else
#define SRT_HAVE_CXX17 0
#endif


// Standard attributes

// When compiling in C++17 mode, use the standard C++17 attributes
// (out of these, only [[deprecated]] is supported in C++14, so
// for all lesser standard use compiler-specific attributes).
#if SRT_HAVE_CXX17

// Unused: DO NOT issue a warning if this entity is unused.
#define SRT_ATR_UNUSED [[maybe_unused]]

// Nodiscard: issue a warning if the return value was discarded.
#define SRT_ATR_NODISCARD [[nodiscard]]

// GNUG is GNU C/C++; this syntax is also supported by Clang
#elif defined(__GNUC__)
#define SRT_ATR_UNUSED __attribute__((unused))
#define SRT_ATR_NODISCARD __attribute__((warn_unused_result))
#elif defined(_MSC_VER)
#define SRT_ATR_UNUSED __pragma(warning(suppress: 4100 4101))
#define SRT_ATR_NODISCARD _Check_return_
#else
#define SRT_ATR_UNUSED
#define SRT_ATR_NODISCARD
#endif


// DEPRECATED attributes

// There's needed DEPRECATED and DEPRECATED_PX, as some compilers require them
// before the entity, others after the entity.
// The *_PX version is the prefix attribute, which applies only
// to functions (Microsoft compilers).

// When deprecating a function, mark it:
//
// SRT_ATR_DEPRECATED_PX retval function(arguments) SRT_ATR_DEPRECATED;
//

// When SRT_NO_DEPRECATED defined, do not issue any deprecation warnings.
// Regardless of the compiler type.
#if defined(SRT_NO_DEPRECATED)

#define SRT_ATR_DEPRECATED
#define SRT_ATR_DEPRECATED_PX

#elif SRT_HAVE_CXX17

#define SRT_ATR_DEPRECATED
#define SRT_ATR_DEPRECATED_PX [[deprecated]]
#define SRT_ATR_NODISCARD [[nodiscard]]

// GNUG is GNU C/C++; this syntax is also supported by Clang
#elif defined(__GNUC__)
#define SRT_ATR_DEPRECATED_PX
#define SRT_ATR_DEPRECATED __attribute__((deprecated))
#define SRT_ATR_NODISCARD __attribute__((warn_unused_result))
#elif defined(_MSC_VER)
#define SRT_ATR_DEPRECATED_PX __declspec(deprecated)
#define SRT_ATR_DEPRECATED // no postfix-type modifier
#define SRT_ATR_NODISCARD _Check_return_
#else
#define SRT_ATR_DEPRECATED_PX
#define SRT_ATR_DEPRECATED
#define SRT_ATR_NODISCARD
#endif

// Unblock this in order to retest if the symbolic constants
// have been used properly. With this change the compiler will
// detect every case when it wasn't.
// Important: you need to --use-c++-std=c++20 to compile SRT
// with this enabled.
//#define SRT_TEST_FORCED_CONSTANT

#ifndef SRT_TEST_FORCED_CONSTANT
// This is normal and should be normally used.
typedef int32_t SRTSOCKET;
typedef int SRTSTATUS;
typedef int SRTRUNSTATUS;
#else
// Used for development only.
#include "../common/devel_util.h"
#endif


#ifdef __cplusplus
extern "C" {
#endif

// The most significant bit 31 (sign bit actually) is left unused,
// so that all people who check the value for < 0 instead of -1
// still get what they want. The bit 30 is reserved for marking
// the "socket group". Most of the API functions should work
// transparently with the socket descriptor designating a single
// socket or a socket group.
static const int32_t SRTGROUP_MASK = (1 << 30);

#ifdef _WIN32
   typedef SOCKET SYSSOCKET;
#else
   typedef int SYSSOCKET;
#endif

#ifndef ENABLE_BONDING
#define ENABLE_BONDING 0
#endif

typedef SYSSOCKET UDPSOCKET;


// Values returned by srt_getsockstate()
typedef enum SRT_SOCKSTATUS {
   SRTS_INIT = 1,
   SRTS_OPENED,
   SRTS_LISTENING,
   SRTS_CONNECTING,
   SRTS_CONNECTED,
   SRTS_BROKEN,
   SRTS_CLOSING,
   SRTS_CLOSED,
   SRTS_NONEXIST
} SRT_SOCKSTATUS;

// This is a duplicate enum. Must be kept in sync with the original UDT enum for
// backward compatibility until all compat is destroyed.
typedef enum SRT_SOCKOPT {

   SRTO_MSS = 0,             // the Maximum Transfer Unit
   SRTO_SNDSYN = 1,          // if sending is blocking
   SRTO_RCVSYN = 2,          // if receiving is blocking
   SRTO_ISN = 3,             // Initial Sequence Number (valid only after srt_connect or srt_accept-ed sockets)
   SRTO_FC = 4,              // Flight flag size (window size)
   SRTO_SNDBUF = 5,          // maximum buffer in sending queue
   SRTO_RCVBUF = 6,          // UDT receiving buffer size
   SRTO_LINGER = 7,          // waiting for unsent data when closing
   SRTO_UDP_SNDBUF = 8,      // UDP sending buffer size
   SRTO_UDP_RCVBUF = 9,      // UDP receiving buffer size
   // (some space left)
   SRTO_RENDEZVOUS = 12,     // rendezvous connection mode
   SRTO_SNDTIMEO = 13,       // send() timeout
   SRTO_RCVTIMEO = 14,       // recv() timeout
   SRTO_REUSEADDR = 15,      // reuse an existing port or create a new one
   SRTO_MAXBW = 16,          // maximum bandwidth (bytes per second) that the connection can use
   SRTO_STATE = 17,          // current socket state, see SRT_SOCKSTATUS, read only
   SRTO_EVENT = 18,          // current available events associated with the socket
   SRTO_SNDDATA = 19,        // size of data in the sending buffer
   SRTO_RCVDATA = 20,        // size of data available for recv
   SRTO_SENDER = 21,         // Sender mode (independent of conn mode), for encryption, tsbpd handshake.
   SRTO_TSBPDMODE = 22,      // Enable/Disable TsbPd. Enable -> Tx set origin timestamp, Rx deliver packet at origin time + delay
   SRTO_LATENCY = 23,        // NOT RECOMMENDED. SET: to both SRTO_RCVLATENCY and SRTO_PEERLATENCY. GET: same as SRTO_RCVLATENCY.
   SRTO_INPUTBW = 24,        // Estimated input stream rate.
   SRTO_OHEADBW,             // MaxBW ceiling based on % over input stream rate. Applies when UDT_MAXBW=0 (auto).
   SRTO_PASSPHRASE = 26,     // Crypto PBKDF2 Passphrase (must be 10..79 characters, or empty to disable encryption)
   SRTO_PBKEYLEN,            // Crypto key len in bytes {16,24,32} Default: 16 (AES-128)
   SRTO_KMSTATE,             // Key Material exchange status (UDT_SRTKmState)
   SRTO_IPTTL = 29,          // IP Time To Live (passthru for system sockopt IPPROTO_IP/IP_TTL)
   SRTO_IPTOS,               // IP Type of Service (passthru for system sockopt IPPROTO_IP/IP_TOS)
   SRTO_TLPKTDROP = 31,      // Enable receiver pkt drop
   SRTO_SNDDROPDELAY = 32,   // Extra delay towards latency for sender TLPKTDROP decision (-1 to off)
   SRTO_NAKREPORT = 33,      // Enable receiver to send periodic NAK reports
   SRTO_VERSION = 34,        // Local SRT Version
   SRTO_PEERVERSION,         // Peer SRT Version (from SRT Handshake)
   SRTO_CONNTIMEO = 36,      // Connect timeout in msec. Caller default: 3000, rendezvous (x 10)
   SRTO_DRIFTTRACER = 37,    // Enable or disable drift tracer
   SRTO_MININPUTBW = 38,     // Minimum estimate of input stream rate.
   // (some space left)
   SRTO_SNDKMSTATE = 40,     // (GET) the current state of the encryption at the peer side
   SRTO_RCVKMSTATE,          // (GET) the current state of the encryption at the agent side
   SRTO_LOSSMAXTTL,          // Maximum possible packet reorder tolerance (number of packets to receive after loss to send lossreport)
   SRTO_RCVLATENCY,          // TsbPd receiver delay (mSec) to absorb burst of missed packet retransmission
   SRTO_PEERLATENCY,         // Minimum value of the TsbPd receiver delay (mSec) for the opposite side (peer)
   SRTO_MINVERSION,          // Minimum SRT version needed for the peer (peers with less version will get connection reject)
   SRTO_STREAMID,            // A string set to a socket and passed to the listener's accepted socket
   SRTO_CONGESTION,          // Congestion controller type selection
   SRTO_MESSAGEAPI,          // In File mode, use message API (portions of data with boundaries)
   SRTO_PAYLOADSIZE,         // Maximum payload size sent in one UDP packet (0 if unlimited)
   SRTO_TRANSTYPE = 50,      // Transmission type (set of options required for given transmission type)
   SRTO_KMREFRESHRATE,       // After sending how many packets the encryption key should be flipped to the new key
   SRTO_KMPREANNOUNCE,       // How many packets before key flip the new key is annnounced and after key flip the old one decommissioned
   SRTO_ENFORCEDENCRYPTION,  // Connection to be rejected or quickly broken when one side encryption set or bad password
   SRTO_IPV6ONLY,            // IPV6_V6ONLY mode
   SRTO_PEERIDLETIMEO,       // Peer-idle timeout (max time of silence heard from peer) in [ms]
   SRTO_BINDTODEVICE,        // Forward the SOL_SOCKET/SO_BINDTODEVICE option on socket (pass packets only from that device)
   SRTO_GROUPCONNECT,        // Set on a listener to allow group connection (ENABLE_BONDING)
   SRTO_GROUPMINSTABLETIMEO, // Minimum Link Stability timeout (backup mode) in milliseconds (ENABLE_BONDING)
   SRTO_GROUPTYPE,           // Group type to which an accepted socket is about to be added, available in the handshake (ENABLE_BONDING)
   SRTO_PACKETFILTER = 60,   // Add and configure a packet filter
   SRTO_RETRANSMITALGO = 61, // An option to select packet retransmission algorithm
#ifdef ENABLE_AEAD_API_PREVIEW
   SRTO_CRYPTOMODE = 62,     // Encryption cipher mode (AES-CTR, AES-GCM, ...).
#endif
#ifdef ENABLE_MAXREXMITBW
   SRTO_MAXREXMITBW = 63,    // Maximum bandwidth limit for retransmision (Bytes/s)
#endif

   SRTO_E_SIZE // Always last element, not a valid option.
} SRT_SOCKOPT;


#ifdef __cplusplus


#if __cplusplus > 199711L // C++11
    // Newer compilers report error when [[deprecated]] is applied to types,
    // and C++11 and higher uses this.
    // Note that this doesn't exactly use the 'deprecated' attribute,
    // as it's introduced in C++14. What is actually used here is the
    // fact that unknown attributes are ignored, but still warned about.
    // This should only catch an eye - and that's what it does.
#define SRT_DEPRECATED_OPTION(value) ((SRT_SOCKOPT [[deprecated]])value)
#else
    // Older (pre-C++11) compilers use gcc deprecated applied to a typedef
    typedef SRT_ATR_DEPRECATED_PX SRT_SOCKOPT SRT_SOCKOPT_DEPRECATED SRT_ATR_DEPRECATED;
#define SRT_DEPRECATED_OPTION(value) ((SRT_SOCKOPT_DEPRECATED)value)
#endif


#else

// deprecated enum labels are supported only since gcc 6, so in C there
// will be a whole deprecated enum type, as it's not an error in C to mix
// enum types
enum SRT_ATR_DEPRECATED SRT_SOCKOPT_DEPRECATED
{

    // Dummy last option, as every entry ends with a comma
    SRTO_DEPRECATED_END = 0

};
#define SRT_DEPRECATED_OPTION(value) ((enum SRT_SOCKOPT_DEPRECATED)value)
#endif

// Note that there are no deprecated options at the moment, but the mechanism
// stays so that it can be used in future. Example:
// #define SRTO_STRICTENC SRT_DEPRECATED_OPTION(53)

typedef enum SRT_TRANSTYPE
{
    SRTT_LIVE,
    SRTT_FILE,
    SRTT_INVALID
} SRT_TRANSTYPE;

// These sizes should be used for Live mode. In Live mode you should not
// exceed the size that fits in a single MTU.

// This is for MPEG TS and it's a default SRTO_PAYLOADSIZE for SRTT_LIVE.
static const int SRT_LIVE_DEF_PLSIZE = 1316; // = 188*7, recommended for MPEG TS

// DEPRECATED. Use one of these below instead.
SRT_ATR_DEPRECATED_PX static const int SRT_LIVE_MAX_PLSIZE SRT_ATR_DEPRECATED = 1456; // MTU(1500) - UDP.hdr(28) - SRT.hdr(16)

// These constants define the maximum size of the payload
// in a single UDP packet, depending on the IP version, and
// with the default socket options, that is:
// * default 1500 bytes of MTU (see SRTO_MSS)
// * without FEC packet filter (see SRTO_PACKETFILTER)
// * without AEAD through AES-GCM (see SRTO_CRYPTOMODE)
static const int SRT_MAX_PLSIZE_AF_INET = 1456; // MTU(1500) - IPv4.hdr(20) - UDP.hdr(8) - SRT.hdr(16)
static const int SRT_MAX_PLSIZE_AF_INET6 = 1444; // MTU(1500) - IPv6.hdr(32) - UDP.hdr(8) - SRT.hdr(16)

// Latency for Live transmission: default is 120
static const int SRT_LIVE_DEF_LATENCY_MS = 120;

// Maximum number of characters for SRTO_STREAMID
static const size_t SRT_STREAMID_MAX = 512;

// Maximum number of characters for packet filter configuration, SRTO_PACKETFILTER
static const size_t SRT_PACKETFILTER_MAX = 64;

// Importrant note: please add new fields to this structure to the end and don't remove any existing fields 
struct CBytePerfMon
{
   // global measurements
   int64_t  msTimeStamp;                // time since the UDT entity is started, in milliseconds
   int64_t  pktSentTotal;               // total number of sent data packets, including retransmissions
   int64_t  pktRecvTotal;               // total number of received packets
   int      pktSndLossTotal;            // total number of lost packets (sender side)
   int      pktRcvLossTotal;            // total number of lost packets (receiver side)
   int      pktRetransTotal;            // total number of retransmitted packets
   int      pktSentACKTotal;            // total number of sent ACK packets
   int      pktRecvACKTotal;            // total number of received ACK packets
   int      pktSentNAKTotal;            // total number of sent NAK packets
   int      pktRecvNAKTotal;            // total number of received NAK packets
   int64_t  usSndDurationTotal;         // total time duration when UDT is sending data (idle time exclusive)
   //>new
   int      pktSndDropTotal;            // number of too-late-to-send dropped packets
   int      pktRcvDropTotal;            // number of too-late-to play missing packets
   int      pktRcvUndecryptTotal;       // number of undecrypted packets
   uint64_t byteSentTotal;              // total number of sent data bytes, including retransmissions
   uint64_t byteRecvTotal;              // total number of received bytes
   uint64_t byteRcvLossTotal;           // total number of lost bytes
   uint64_t byteRetransTotal;           // total number of retransmitted bytes
   uint64_t byteSndDropTotal;           // number of too-late-to-send dropped bytes
   uint64_t byteRcvDropTotal;           // number of too-late-to play missing bytes (estimate based on average packet size)
   uint64_t byteRcvUndecryptTotal;      // number of undecrypted bytes
   //<

   // local measurements
   int64_t  pktSent;                    // number of sent data packets, including retransmissions
   int64_t  pktRecv;                    // number of received packets
   int      pktSndLoss;                 // number of lost packets (sender side)
   int      pktRcvLoss;                 // number of lost packets (receiver side)
   int      pktRetrans;                 // number of retransmitted packets
   int      pktRcvRetrans;              // number of retransmitted packets received
   int      pktSentACK;                 // number of sent ACK packets
   int      pktRecvACK;                 // number of received ACK packets
   int      pktSentNAK;                 // number of sent NAK packets
   int      pktRecvNAK;                 // number of received NAK packets
   double   mbpsSendRate;               // sending rate in Mb/s
   double   mbpsRecvRate;               // receiving rate in Mb/s
   int64_t  usSndDuration;              // busy sending time (i.e., idle time exclusive)
   int      pktReorderDistance;         // size of order discrepancy in received sequences
   double   pktRcvAvgBelatedTime;       // average time of packet delay for belated packets (packets with sequence past the ACK)
   int64_t  pktRcvBelated;              // number of received AND IGNORED packets due to having come too late
   //>new
   int      pktSndDrop;                 // number of too-late-to-send dropped packets
   int      pktRcvDrop;                 // number of too-late-to play missing packets
   int      pktRcvUndecrypt;            // number of undecrypted packets
   uint64_t byteSent;                   // number of sent data bytes, including retransmissions
   uint64_t byteRecv;                   // number of received bytes
   uint64_t byteRcvLoss;                // number of retransmitted bytes
   uint64_t byteRetrans;                // number of retransmitted bytes
   uint64_t byteSndDrop;                // number of too-late-to-send dropped bytes
   uint64_t byteRcvDrop;                // number of too-late-to play missing bytes (estimate based on average packet size)
   uint64_t byteRcvUndecrypt;           // number of undecrypted bytes
   //<

   // instant measurements
   double   usPktSndPeriod;             // packet sending period, in microseconds
   int      pktFlowWindow;              // flow window size, in number of packets
   int      pktCongestionWindow;        // congestion window size, in number of packets
   int      pktFlightSize;              // number of packets on flight
   double   msRTT;                      // RTT, in milliseconds
   double   mbpsBandwidth;              // estimated bandwidth, in Mb/s
   int      byteAvailSndBuf;            // available UDT sender buffer size
   int      byteAvailRcvBuf;            // available UDT receiver buffer size
   //>new
   double   mbpsMaxBW;                  // Transmit Bandwidth ceiling (Mbps)
   int      byteMSS;                    // MTU

   int      pktSndBuf;                  // UnACKed packets in UDT sender
   int      byteSndBuf;                 // UnACKed bytes in UDT sender
   int      msSndBuf;                   // UnACKed timespan (msec) of UDT sender
   int      msSndTsbPdDelay;            // Timestamp-based Packet Delivery Delay

   int      pktRcvBuf;                  // Undelivered packets in UDT receiver
   int      byteRcvBuf;                 // Undelivered bytes of UDT receiver
   int      msRcvBuf;                   // Undelivered timespan (msec) of UDT receiver
   int      msRcvTsbPdDelay;            // Timestamp-based Packet Delivery Delay

   int      pktSndFilterExtraTotal;     // number of control packets supplied by packet filter
   int      pktRcvFilterExtraTotal;     // number of control packets received and not supplied back
   int      pktRcvFilterSupplyTotal;    // number of packets that the filter supplied extra (e.g. FEC rebuilt)
   int      pktRcvFilterLossTotal;      // number of packet loss not coverable by filter

   int      pktSndFilterExtra;          // number of control packets supplied by packet filter
   int      pktRcvFilterExtra;          // number of control packets received and not supplied back
   int      pktRcvFilterSupply;         // number of packets that the filter supplied extra (e.g. FEC rebuilt)
   int      pktRcvFilterLoss;           // number of packet loss not coverable by filter
   int      pktReorderTolerance;        // packet reorder tolerance value
   //<

   // New stats in 1.5.0

   // Total
   int64_t  pktSentUniqueTotal;         // total number of data packets sent by the application
   int64_t  pktRecvUniqueTotal;         // total number of packets to be received by the application
   uint64_t byteSentUniqueTotal;        // total number of data bytes, sent by the application
   uint64_t byteRecvUniqueTotal;        // total number of data bytes to be received by the application

   // Local
   int64_t  pktSentUnique;              // number of data packets sent by the application
   int64_t  pktRecvUnique;              // number of packets to be received by the application
   uint64_t byteSentUnique;             // number of data bytes, sent by the application
   uint64_t byteRecvUnique;             // number of data bytes to be received by the application
};

////////////////////////////////////////////////////////////////////////////////

// Error codes - define outside the CUDTException class
// because otherwise you'd have to use CUDTException::MJ_SUCCESS etc.
// in all throw CUDTException expressions.
enum CodeMajor
{
    MJ_UNKNOWN    = -1,
    MJ_SUCCESS    =  0,
    MJ_SETUP      =  1,
    MJ_CONNECTION =  2,
    MJ_SYSTEMRES  =  3,
    MJ_FILESYSTEM =  4,
    MJ_NOTSUP     =  5,
    MJ_AGAIN      =  6,
    MJ_PEERERROR  =  7
};

enum CodeMinor
{
    // These are "minor" error codes from various "major" categories
    // MJ_SETUP
    MN_NONE            =  0,
    MN_TIMEOUT         =  1,
    MN_REJECTED        =  2,
    MN_NORES           =  3,
    MN_SECURITY        =  4,
    MN_CLOSED          =  5,
    // MJ_CONNECTION
    MN_CONNLOST        =  1,
    MN_NOCONN          =  2,
    // MJ_SYSTEMRES
    MN_THREAD          =  1,
    MN_MEMORY          =  2,
    MN_OBJECT          =  3,
    // MJ_FILESYSTEM
    MN_SEEKGFAIL       =  1,
    MN_READFAIL        =  2,
    MN_SEEKPFAIL       =  3,
    MN_WRITEFAIL       =  4,
    // MJ_NOTSUP
    MN_ISBOUND         =  1,
    MN_ISCONNECTED     =  2,
    MN_INVAL           =  3,
    MN_SIDINVAL        =  4,
    MN_ISUNBOUND       =  5,
    MN_NOLISTEN        =  6,
    MN_ISRENDEZVOUS    =  7,
    MN_ISRENDUNBOUND   =  8,
    MN_INVALMSGAPI     =  9,
    MN_INVALBUFFERAPI  = 10,
    MN_BUSY            = 11,
    MN_XSIZE           = 12,
    MN_EIDINVAL        = 13,
    MN_EEMPTY          = 14,
    MN_BUSYPORT        = 15,
    // MJ_AGAIN
    MN_WRAVAIL         =  1,
    MN_RDAVAIL         =  2,
    MN_XMTIMEOUT       =  3,
    MN_CONGESTION      =  4
};


// Stupid, but effective. This will be #undefined, so don't worry.
#define SRT_EMJ(major) (1000 * MJ_##major)
#define SRT_EMN(major, minor) (1000 * MJ_##major + MN_##minor)

// Some better way to define it, and better for C language.
typedef enum SRT_ERRNO
{
    SRT_EUNKNOWN        = -1,
    SRT_SUCCESS         = MJ_SUCCESS,

    SRT_ECONNSETUP      = SRT_EMJ(SETUP),
    SRT_ENOSERVER       = SRT_EMN(SETUP, TIMEOUT),
    SRT_ECONNREJ        = SRT_EMN(SETUP, REJECTED),
    SRT_ESOCKFAIL       = SRT_EMN(SETUP, NORES),
    SRT_ESECFAIL        = SRT_EMN(SETUP, SECURITY),
    SRT_ESCLOSED        = SRT_EMN(SETUP, CLOSED),

    SRT_ECONNFAIL       = SRT_EMJ(CONNECTION),
    SRT_ECONNLOST       = SRT_EMN(CONNECTION, CONNLOST),
    SRT_ENOCONN         = SRT_EMN(CONNECTION, NOCONN),

    SRT_ERESOURCE       = SRT_EMJ(SYSTEMRES),
    SRT_ETHREAD         = SRT_EMN(SYSTEMRES, THREAD),
    SRT_ENOBUF          = SRT_EMN(SYSTEMRES, MEMORY),
    SRT_ESYSOBJ         = SRT_EMN(SYSTEMRES, OBJECT),

    SRT_EFILE           = SRT_EMJ(FILESYSTEM),
    SRT_EINVRDOFF       = SRT_EMN(FILESYSTEM, SEEKGFAIL),
    SRT_ERDPERM         = SRT_EMN(FILESYSTEM, READFAIL),
    SRT_EINVWROFF       = SRT_EMN(FILESYSTEM, SEEKPFAIL),
    SRT_EWRPERM         = SRT_EMN(FILESYSTEM, WRITEFAIL),

    SRT_EINVOP          = SRT_EMJ(NOTSUP),
    SRT_EBOUNDSOCK      = SRT_EMN(NOTSUP, ISBOUND),
    SRT_ECONNSOCK       = SRT_EMN(NOTSUP, ISCONNECTED),
    SRT_EINVPARAM       = SRT_EMN(NOTSUP, INVAL),
    SRT_EINVSOCK        = SRT_EMN(NOTSUP, SIDINVAL),
    SRT_EUNBOUNDSOCK    = SRT_EMN(NOTSUP, ISUNBOUND),
    SRT_ENOLISTEN       = SRT_EMN(NOTSUP, NOLISTEN),
    SRT_ERDVNOSERV      = SRT_EMN(NOTSUP, ISRENDEZVOUS),
    SRT_ERDVUNBOUND     = SRT_EMN(NOTSUP, ISRENDUNBOUND),
    SRT_EINVALMSGAPI    = SRT_EMN(NOTSUP, INVALMSGAPI),
    SRT_EINVALBUFFERAPI = SRT_EMN(NOTSUP, INVALBUFFERAPI),
    SRT_EDUPLISTEN      = SRT_EMN(NOTSUP, BUSY),
    SRT_ELARGEMSG       = SRT_EMN(NOTSUP, XSIZE),
    SRT_EINVPOLLID      = SRT_EMN(NOTSUP, EIDINVAL),
    SRT_EPOLLEMPTY      = SRT_EMN(NOTSUP, EEMPTY),
    SRT_EBINDCONFLICT   = SRT_EMN(NOTSUP, BUSYPORT),

    SRT_EASYNCFAIL      = SRT_EMJ(AGAIN),
    SRT_EASYNCSND       = SRT_EMN(AGAIN, WRAVAIL),
    SRT_EASYNCRCV       = SRT_EMN(AGAIN, RDAVAIL),
    SRT_ETIMEOUT        = SRT_EMN(AGAIN, XMTIMEOUT),
    SRT_ECONGEST        = SRT_EMN(AGAIN, CONGESTION),

    SRT_EPEERERR        = SRT_EMJ(PEERERROR)
} SRT_ERRNO;

#undef SRT_EMJ
#undef SRT_EMN

enum SRT_REJECT_REASON
{
    SRT_REJ_UNKNOWN,     // initial set when in progress
    SRT_REJ_SYSTEM,      // broken due to system function error
    SRT_REJ_PEER,        // connection was rejected by peer
    SRT_REJ_RESOURCE,    // internal problem with resource allocation
    SRT_REJ_ROGUE,       // incorrect data in handshake messages
    SRT_REJ_BACKLOG,     // listener's backlog exceeded
    SRT_REJ_IPE,         // internal program error
    SRT_REJ_CLOSE,       // socket is closing
    SRT_REJ_VERSION,     // peer is older version than agent's minimum set
    SRT_REJ_RDVCOOKIE,   // rendezvous cookie collision
    SRT_REJ_BADSECRET,   // wrong password
    SRT_REJ_UNSECURE,    // password required or unexpected
    SRT_REJ_MESSAGEAPI,  // streamapi/messageapi collision
    SRT_REJ_CONGESTION,  // incompatible congestion-controller type
    SRT_REJ_FILTER,      // incompatible packet filter
    SRT_REJ_GROUP,       // incompatible group
    SRT_REJ_TIMEOUT = 16,// connection timeout
#ifdef ENABLE_AEAD_API_PREVIEW
    SRT_REJ_CRYPTO,      // conflicting cryptographic configurations
#endif
    SRT_REJ_CONFIG = 18,    // socket settings on both sides collide and can't be negotiated

    SRT_REJ_E_SIZE,
};

// XXX This value remains for some time, but it's deprecated
// Planned deprecation removal: rel1.6.0.
#define SRT_REJ__SIZE SRT_REJ_E_SIZE

// Reject category codes:

#define SRT_REJC_VALUE(code) (1000 * (code/1000))
#define SRT_REJC_INTERNAL 0     // Codes from above SRT_REJECT_REASON enum
#define SRT_REJC_PREDEFINED 1000  // Standard server error codes
#define SRT_REJC_USERDEFINED 2000    // User defined error codes


// Logging API - specialization for SRT.

// WARNING: This part is generated.

// Logger Functional Areas
// Note that 0 is "general".

// Values 0* - general, unqualified
// Values 1* - control
// Values 2* - receiving
// Values 3* - sending
// Values 4* - management

// Made by #define so that it's available also for C API.

// Use ../scripts/generate-logging-defs.tcl to regenerate.

// SRT_LOGFA BEGIN GENERATED SECTION {

#define SRT_LOGFA_GENERAL    0   // gglog: General uncategorized log, for serious issues only
#define SRT_LOGFA_SOCKMGMT   1   // smlog: Socket create/open/close/configure activities
#define SRT_LOGFA_CONN       2   // cnlog: Connection establishment and handshake
#define SRT_LOGFA_XTIMER     3   // xtlog: The checkTimer and around activities
#define SRT_LOGFA_TSBPD      4   // tslog: The TsBPD thread
#define SRT_LOGFA_RSRC       5   // rslog: System resource allocation and management

#define SRT_LOGFA_CONGEST    7   // cclog: Congestion control module
#define SRT_LOGFA_PFILTER    8   // pflog: Packet filter module

#define SRT_LOGFA_API_CTRL   11  // aclog: API part for socket and library managmenet

#define SRT_LOGFA_QUE_CTRL   13  // qclog: Queue control activities

#define SRT_LOGFA_EPOLL_UPD  16  // eilog: EPoll, internal update activities

#define SRT_LOGFA_API_RECV   21  // arlog: API part for receiving
#define SRT_LOGFA_BUF_RECV   22  // brlog: Buffer, receiving side
#define SRT_LOGFA_QUE_RECV   23  // qrlog: Queue, receiving side
#define SRT_LOGFA_CHN_RECV   24  // krlog: CChannel, receiving side
#define SRT_LOGFA_GRP_RECV   25  // grlog: Group, receiving side

#define SRT_LOGFA_API_SEND   31  // aslog: API part for sending
#define SRT_LOGFA_BUF_SEND   32  // bslog: Buffer, sending side
#define SRT_LOGFA_QUE_SEND   33  // qslog: Queue, sending side
#define SRT_LOGFA_CHN_SEND   34  // kslog: CChannel, sending side
#define SRT_LOGFA_GRP_SEND   35  // gslog: Group, sending side

#define SRT_LOGFA_INTERNAL   41  // inlog: Internal activities not connected directly to a socket

#define SRT_LOGFA_QUE_MGMT   43  // qmlog: Queue, management part
#define SRT_LOGFA_CHN_MGMT   44  // kmlog: CChannel, management part
#define SRT_LOGFA_GRP_MGMT   45  // gmlog: Group, management part
#define SRT_LOGFA_EPOLL_API  46  // ealog: EPoll, API part

#define SRT_LOGFA_HAICRYPT   6   // hclog: Haicrypt module area
#define SRT_LOGFA_APPLOG     10  // aplog: Applications

// } SRT_LOGFA END GENERATED SECTION

// To make a typical int64_t size, although still use std::bitset.
// C API will carry it over.
#define SRT_LOGFA_LASTNONE 63

enum SRT_KM_STATE
{
    SRT_KM_S_UNSECURED     = 0, // No encryption
    SRT_KM_S_SECURING      = 1, // Stream encrypted, exchanging Keying Material
    SRT_KM_S_SECURED       = 2, // Stream encrypted, keying Material exchanged, decrypting ok.
    SRT_KM_S_NOSECRET      = 3, // Stream encrypted and no secret to decrypt Keying Material
    SRT_KM_S_BADSECRET     = 4 // Stream encrypted and wrong secret is used, cannot decrypt Keying Material
#ifdef ENABLE_AEAD_API_PREVIEW
    ,SRT_KM_S_BADCRYPTOMODE = 5  // Stream encrypted but wrong cryptographic mode is used, cannot decrypt. Since v1.5.2.
#endif
};

enum SRT_EPOLL_OPT
{
   SRT_EPOLL_OPT_NONE = 0x0, // fallback

   // Values intended to be the same as in `<sys/epoll.h>`.
   // so that if system values are used by mistake, they should have the same effect
   // This applies to: IN, OUT, ERR and ET.

   /// Ready for 'recv' operation:
   ///
   /// - For stream mode it means that at least 1 byte is available.
   /// In this mode the buffer may extract only a part of the packet,
   /// leaving next data possible for extraction later.
   ///
   /// - For message mode it means that there is at least one packet
   /// available (this may change in future, as it is desired that
   /// one full message should only wake up, not single packet of a
   /// not yet extractable message).
   ///
   /// - For live mode it means that there's at least one packet
   /// ready to play.
   ///
   /// - For listener sockets, this means that there is a new connection
   /// waiting for pickup through the `srt_accept()` call, that is,
   /// the next call to `srt_accept()` will succeed without blocking
   /// (see an alias SRT_EPOLL_ACCEPT below).
   SRT_EPOLL_IN       = 0x1,

   /// Ready for 'send' operation.
   ///
   /// - For stream mode it means that there's a free space in the
   /// sender buffer for at least 1 byte of data. The next send
   /// operation will only allow to send as much data as it is free
   /// space in the buffer.
   ///
   /// - For message mode it means that there's a free space for at
   /// least one UDP packet. The edge-triggered mode can be used to
   /// pick up updates as the free space in the sender buffer grows.
   ///
   /// - For live mode it means that there's a free space for at least
   /// one UDP packet. On the other hand, no readiness for OUT usually
   /// means an extraordinary congestion on the link, meaning also that
   /// you should immediately slow down the sending rate or you may get
   /// a connection break soon.
   ///
   /// - For non-blocking sockets used with `srt_connect*` operation,
   /// this flag simply means that the connection was established.
   SRT_EPOLL_OUT      = 0x4,

   /// The socket has encountered an error in the last operation
   /// and the next operation on that socket will end up with error.
   /// You can retry the operation, but getting the error from it
   /// is certain, so you may as well close the socket.
   SRT_EPOLL_ERR      = 0x8,

   // To avoid confusion in the internal code, the following
   // duplicates are introduced to improve clarity.
   SRT_EPOLL_CONNECT = SRT_EPOLL_OUT,
   SRT_EPOLL_ACCEPT = SRT_EPOLL_IN,

   SRT_EPOLL_UPDATE = 0x10,
   SRT_EPOLL_ET       = 1u << 31
};
// These are actually flags - use a bit container:
typedef int32_t SRT_EPOLL_T;

// Define which epoll flags determine events. All others are special flags.
#define SRT_EPOLL_EVENTTYPES (SRT_EPOLL_IN | SRT_EPOLL_OUT | SRT_EPOLL_UPDATE | SRT_EPOLL_ERR)
#define SRT_EPOLL_ETONLY (SRT_EPOLL_UPDATE)

enum SRT_EPOLL_FLAGS
{
    /// This allows the EID container to be empty when calling the waiting
    /// function with infinite time. This means an infinite hangup, although
    /// a socket can be added to this EID from a separate thread.
    SRT_EPOLL_ENABLE_EMPTY = 1,

    /// This makes the waiting function check if there is output container
    /// passed to it, and report an error if it isn't. By default it is allowed
    /// that the output container is 0 size or NULL and therefore the readiness
    /// state is reported only as a number of ready sockets from return value.
    SRT_EPOLL_ENABLE_OUTPUTCHECK = 2
};

#ifdef __cplusplus
// In C++ these enums cannot be treated as int and glued by operator |.
// Unless this operator is defined.
inline SRT_EPOLL_OPT operator|(SRT_EPOLL_OPT a1, SRT_EPOLL_OPT a2)
{
    return SRT_EPOLL_OPT( (int)a1 | (int)a2 );
}

static const SRTSOCKET SRT_INVALID_SOCK (-1);
static const SRTSOCKET SRT_SOCKID_CONNREQ (0);
static const SRTSTATUS SRT_ERROR (-1);
static const SRTSTATUS SRT_STATUS_OK (0);
static const SRTRUNSTATUS SRT_RUN_ERROR (-1);
static const SRTRUNSTATUS SRT_RUN_OK (0);
static const SRTRUNSTATUS SRT_RUN_ALREADY (1);


#else // C version

static const SRTSOCKET SRT_INVALID_SOCK = -1;
static const SRTSOCKET SRT_SOCKID_CONNREQ = 0;
static const SRTSTATUS SRT_ERROR = -1;
static const SRTSTATUS SRT_STATUS_OK = 0;
static const SRTRUNSTATUS SRT_RUN_ERROR = -1;
static const SRTRUNSTATUS SRT_RUN_OK = 0;
static const SRTRUNSTATUS SRT_RUN_ALREADY = 1;

#endif


typedef struct CBytePerfMon SRT_TRACEBSTATS;


// library initialization
SRT_API    SRTRUNSTATUS srt_startup(void);
SRT_API       SRTSTATUS srt_cleanup(void);

//
// Socket operations
//
// DEPRECATED: srt_socket with 3 arguments. All these arguments are ignored
// and socket creation doesn't need any arguments. Use srt_create_socket().
// Planned deprecation removal: rel1.6.0
SRT_ATR_DEPRECATED_PX SRT_API SRTSOCKET srt_socket(int, int, int) SRT_ATR_DEPRECATED;
SRT_API       SRTSOCKET srt_create_socket(void);

SRT_API       SRTSTATUS srt_bind         (SRTSOCKET u, const struct sockaddr* name, int namelen);
SRT_API       SRTSTATUS srt_bind_acquire (SRTSOCKET u, UDPSOCKET sys_udp_sock);
// Old name of srt_bind_acquire(), please don't use
// Planned deprecation removal: rel1.6.0
SRT_ATR_DEPRECATED_PX static inline SRTSTATUS srt_bind_peerof(SRTSOCKET u, UDPSOCKET sys_udp_sock) SRT_ATR_DEPRECATED;
static inline SRTSTATUS srt_bind_peerof  (SRTSOCKET u, UDPSOCKET sys_udp_sock) { return srt_bind_acquire(u, sys_udp_sock); }
SRT_API       SRTSTATUS srt_listen       (SRTSOCKET u, int backlog);
SRT_API SRTSOCKET srt_accept       (SRTSOCKET u, struct sockaddr* addr, int* addrlen);
SRT_API SRTSOCKET srt_accept_bond  (const SRTSOCKET listeners[], int lsize, int64_t msTimeOut);
typedef int srt_listen_callback_fn   (void* opaq, SRTSOCKET ns, int hsversion, const struct sockaddr* peeraddr, const char* streamid);
SRT_API       SRTSTATUS srt_listen_callback(SRTSOCKET lsn, srt_listen_callback_fn* hook_fn, void* hook_opaque);
typedef void srt_connect_callback_fn  (void* opaq, SRTSOCKET ns, int errorcode, const struct sockaddr* peeraddr, int token);
SRT_API       SRTSTATUS srt_connect_callback(SRTSOCKET clr, srt_connect_callback_fn* hook_fn, void* hook_opaque);
SRT_API       SRTSOCKET srt_connect      (SRTSOCKET u, const struct sockaddr* name, int namelen);
SRT_API       SRTSOCKET srt_connect_debug(SRTSOCKET u, const struct sockaddr* name, int namelen, int forced_isn);
SRT_API       SRTSOCKET srt_connect_bind (SRTSOCKET u, const struct sockaddr* source,
                                    const struct sockaddr* target, int len);
SRT_API       SRTSTATUS srt_rendezvous   (SRTSOCKET u, const struct sockaddr* local_name, int local_namelen,
                                    const struct sockaddr* remote_name, int remote_namelen);

<<<<<<< HEAD
SRT_API       SRTSTATUS srt_close        (SRTSOCKET u);
SRT_API       SRTSTATUS srt_getpeername  (SRTSOCKET u, struct sockaddr* name, int* namelen);
SRT_API       SRTSTATUS srt_getsockname  (SRTSOCKET u, struct sockaddr* name, int* namelen);
SRT_API       SRTSTATUS srt_getsockopt   (SRTSOCKET u, int level /*ignored*/, SRT_SOCKOPT optname, void* optval, int* optlen);
SRT_API       SRTSTATUS srt_setsockopt   (SRTSOCKET u, int level /*ignored*/, SRT_SOCKOPT optname, const void* optval, int optlen);
SRT_API       SRTSTATUS srt_getsockflag  (SRTSOCKET u, SRT_SOCKOPT opt, void* optval, int* optlen);
SRT_API       SRTSTATUS srt_setsockflag  (SRTSOCKET u, SRT_SOCKOPT opt, const void* optval, int optlen);
=======
SRT_API       int srt_close        (SRTSOCKET u);
SRT_API       int srt_getpeername  (SRTSOCKET u, struct sockaddr* name, int* namelen);
SRT_API       int srt_getsockname  (SRTSOCKET u, struct sockaddr* name, int* namelen);
SRT_API       int srt_getsockdevname(SRTSOCKET u, char* name, size_t* namelen);
SRT_API       int srt_getsockopt   (SRTSOCKET u, int level /*ignored*/, SRT_SOCKOPT optname, void* optval, int* optlen);
SRT_API       int srt_setsockopt   (SRTSOCKET u, int level /*ignored*/, SRT_SOCKOPT optname, const void* optval, int optlen);
SRT_API       int srt_getsockflag  (SRTSOCKET u, SRT_SOCKOPT opt, void* optval, int* optlen);
SRT_API       int srt_setsockflag  (SRTSOCKET u, SRT_SOCKOPT opt, const void* optval, int optlen);
>>>>>>> 314b6d22

SRT_API int srt_getmaxpayloadsize(SRTSOCKET sock);


typedef struct SRT_SocketGroupData_ SRT_SOCKGROUPDATA;

typedef struct SRT_MsgCtrl_
{
   int flags;            // Left for future
   int msgttl;           // TTL for a message (millisec), default -1 (no TTL limitation)
   int inorder;          // Whether a message is allowed to supersede partially lost one. Unused in stream and live mode.
   int boundary;         // 0:mid pkt, 1(01b):end of frame, 2(11b):complete frame, 3(10b): start of frame
   int64_t srctime;      // source time since epoch (usec), 0: use internal time (sender)
   int32_t pktseq;       // sequence number of the first packet in received message (unused for sending)
   int32_t msgno;        // message number (output value for both sending and receiving)
   SRT_SOCKGROUPDATA* grpdata;
   size_t grpdata_size;
} SRT_MSGCTRL;

// Trap representation for sequence and message numbers
// This value means that this is "unset", and it's never
// a result of an operation made on this number.
static const int32_t SRT_SEQNO_NONE = -1;    // -1: no seq (0 is a valid seqno!)
static const int32_t SRT_MSGNO_NONE = -1;    // -1: unset
static const int32_t SRT_MSGNO_CONTROL = 0;  //  0: control (used by packet filter)

static const int SRT_MSGTTL_INF = -1; // unlimited TTL specification for message TTL

// XXX Might be useful also other special uses of -1:
// - -1 as infinity for srt_epoll_wait
// - -1 as a trap index value used in list.cpp

// You are free to use either of these two methods to set SRT_MSGCTRL object
// to default values: either call srt_msgctrl_init(&obj) or obj = srt_msgctrl_default.
SRT_API void srt_msgctrl_init(SRT_MSGCTRL* mctrl);
SRT_API extern const SRT_MSGCTRL srt_msgctrl_default;

// The send/receive functions.
// These functions have different names due to different sets of parameters
// to be supplied. Not all of them are needed or make sense in all modes:

// Plain: supply only the buffer and its size.
// Msg: supply additionally
// - TTL (message is not delivered when exceeded) and
// - INORDER (when false, the message is allowed to be delivered in different
// order than when it was sent, when the later message is earlier ready to
// deliver)
// Msg2: Supply extra parameters in SRT_MSGCTRL. When receiving, these
// parameters will be filled, as needed. NULL is acceptable, in which case
// the defaults are used.

//
// Sending functions
//
SRT_API int srt_send    (SRTSOCKET u, const char* buf, int len);
SRT_API int srt_sendmsg (SRTSOCKET u, const char* buf, int len, int ttl/* = -1*/, int inorder/* = false*/);
SRT_API int srt_sendmsg2(SRTSOCKET u, const char* buf, int len, SRT_MSGCTRL *mctrl);

//
// Receiving functions
//
SRT_API int srt_recv    (SRTSOCKET u, char* buf, int len);

// srt_recvmsg is actually an alias to srt_recv, it stays under the old name for compat reasons.
SRT_API int srt_recvmsg (SRTSOCKET u, char* buf, int len);
SRT_API int srt_recvmsg2(SRTSOCKET u, char *buf, int len, SRT_MSGCTRL *mctrl);


// Special send/receive functions for files only.
#define SRT_DEFAULT_SENDFILE_BLOCK 364000
#define SRT_DEFAULT_RECVFILE_BLOCK 7280000
SRT_API int64_t srt_sendfile(SRTSOCKET u, const char* path, int64_t* offset, int64_t size, int block);
SRT_API int64_t srt_recvfile(SRTSOCKET u, const char* path, int64_t* offset, int64_t size, int block);


// last error detection
SRT_API const char* srt_getlasterror_str(void);
SRT_API         int srt_getlasterror(int* errno_loc);
SRT_API const char* srt_strerror(int code, int errnoval);
SRT_API       void  srt_clearlasterror(void);

// Performance tracking
// Performance monitor with Byte counters for better bitrate estimation.
SRT_API SRTSTATUS srt_bstats(SRTSOCKET u, SRT_TRACEBSTATS * perf, int clear);
// Performance monitor with Byte counters and instantaneous stats instead of moving averages for Snd/Rcvbuffer sizes.
SRT_API SRTSTATUS srt_bistats(SRTSOCKET u, SRT_TRACEBSTATS * perf, int clear, int instantaneous);

// Socket Status (for problem tracking)
SRT_API SRT_SOCKSTATUS srt_getsockstate(SRTSOCKET u);

SRT_API       int srt_epoll_create(void);
SRT_API SRTSTATUS srt_epoll_clear_usocks(int eid);
SRT_API SRTSTATUS srt_epoll_add_usock(int eid, SRTSOCKET u, const int* events);
SRT_API SRTSTATUS srt_epoll_add_ssock(int eid, SYSSOCKET s, const int* events);
SRT_API SRTSTATUS srt_epoll_remove_usock(int eid, SRTSOCKET u);
SRT_API SRTSTATUS srt_epoll_remove_ssock(int eid, SYSSOCKET s);
SRT_API SRTSTATUS srt_epoll_update_usock(int eid, SRTSOCKET u, const int* events);
SRT_API SRTSTATUS srt_epoll_update_ssock(int eid, SYSSOCKET s, const int* events);

SRT_API int srt_epoll_wait(int eid, SRTSOCKET* readfds, int* rnum, SRTSOCKET* writefds, int* wnum, int64_t msTimeOut,
                           SYSSOCKET* lrfds, int* lrnum, SYSSOCKET* lwfds, int* lwnum);
typedef struct SRT_EPOLL_EVENT_STR
{
    SRTSOCKET fd;
    int       events; // SRT_EPOLL_IN | SRT_EPOLL_OUT | SRT_EPOLL_ERR
#ifdef __cplusplus
    SRT_EPOLL_EVENT_STR(SRTSOCKET s, int ev): fd(s), events(ev) {}
    SRT_EPOLL_EVENT_STR(): fd(SRT_INVALID_SOCK), events(0) {} // NOTE: allows singular values, no init.
#endif
} SRT_EPOLL_EVENT;
SRT_API int srt_epoll_uwait(int eid, SRT_EPOLL_EVENT* fdsSet, int fdsSize, int64_t msTimeOut);

SRT_API int32_t srt_epoll_set(int eid, int32_t flags);
SRT_API SRTSTATUS srt_epoll_release(int eid);

// Logging control

SRT_API void srt_setloglevel(int ll);
SRT_API void srt_addlogfa(int fa);
SRT_API void srt_dellogfa(int fa);
SRT_API void srt_resetlogfa(const int* fara, size_t fara_size);
// This isn't predicted, will be only available in SRT C++ API.
// For the time being, until this API is ready, use UDT::setlogstream.
// SRT_API void srt_setlogstream(std::ostream& stream);
SRT_API void srt_setloghandler(void* opaque, SRT_LOG_HANDLER_FN* handler);
SRT_API void srt_setlogflags(int flags);


SRT_API int srt_getsndbuffer(SRTSOCKET sock, size_t* blocks, size_t* bytes);

SRT_API int srt_getrejectreason(SRTSOCKET sock);
SRT_API SRTSTATUS srt_setrejectreason(SRTSOCKET sock, int value);
// The srt_rejectreason_msg[] array is deprecated (as unsafe).
// Planned removal: v1.6.0.
SRT_API SRT_ATR_DEPRECATED extern const char* const srt_rejectreason_msg [];
SRT_API const char* srt_rejectreason_str(int id);

SRT_API uint32_t srt_getversion(void);

SRT_API int64_t srt_time_now(void);

SRT_API int64_t srt_connection_time(SRTSOCKET sock);

// Possible internal clock types
#define SRT_SYNC_CLOCK_STDCXX_STEADY      0 // C++11 std::chrono::steady_clock
#define SRT_SYNC_CLOCK_GETTIME_MONOTONIC  1 // clock_gettime with CLOCK_MONOTONIC
#define SRT_SYNC_CLOCK_WINQPC             2
#define SRT_SYNC_CLOCK_MACH_ABSTIME       3
#define SRT_SYNC_CLOCK_POSIX_GETTIMEOFDAY 4
#define SRT_SYNC_CLOCK_AMD64_RDTSC        5
#define SRT_SYNC_CLOCK_IA32_RDTSC         6
#define SRT_SYNC_CLOCK_IA64_ITC           7

SRT_API int srt_clock_type(void);

// SRT Socket Groups API (ENABLE_BONDING)

typedef enum SRT_GROUP_TYPE
{
    SRT_GTYPE_UNDEFINED,
    SRT_GTYPE_BROADCAST,
    SRT_GTYPE_BACKUP,
    // ...
    SRT_GTYPE_E_END
} SRT_GROUP_TYPE;

// Free-form flags for groups
// Flags may be type-specific!
static const uint32_t SRT_GFLAG_SYNCONMSG = 1;

typedef enum SRT_MemberStatus
{
    SRT_GST_PENDING,  // The socket is created correctly, but not yet ready for getting data.
    SRT_GST_IDLE,     // The socket is ready to be activated
    SRT_GST_RUNNING,  // The socket was already activated and is in use
    SRT_GST_BROKEN    // The last operation broke the socket, it should be closed.
} SRT_MEMBERSTATUS;

struct SRT_SocketGroupData_
{
    SRTSOCKET id;
    struct sockaddr_storage peeraddr; // Don't want to expose sockaddr_any to public API
    SRT_SOCKSTATUS sockstate;
    uint16_t weight;
    SRT_MEMBERSTATUS memberstate;
    SRTSTATUS result;
    int token;
};

typedef struct SRT_SocketOptionObject SRT_SOCKOPT_CONFIG;

typedef struct SRT_GroupMemberConfig_
{
    SRTSOCKET id;
    struct sockaddr_storage srcaddr;
    struct sockaddr_storage peeraddr; // Don't want to expose sockaddr_any to public API
    uint16_t weight;
    SRT_SOCKOPT_CONFIG* config;
    int errorcode;
    int token;
} SRT_SOCKGROUPCONFIG;

SRT_API SRTSOCKET srt_create_group(SRT_GROUP_TYPE);
SRT_API SRTSOCKET srt_groupof(SRTSOCKET socket);
SRT_API SRTSTATUS srt_group_data(SRTSOCKET socketgroup, SRT_SOCKGROUPDATA* output, size_t* inoutlen);

SRT_API SRT_SOCKOPT_CONFIG* srt_create_config(void);
SRT_API void srt_delete_config(SRT_SOCKOPT_CONFIG* config /*nullable*/);
SRT_API SRTSTATUS srt_config_add(SRT_SOCKOPT_CONFIG* config, SRT_SOCKOPT option, const void* contents, int len);

SRT_API SRT_SOCKGROUPCONFIG srt_prepare_endpoint(const struct sockaddr* src /*nullable*/, const struct sockaddr* adr, int namelen);
SRT_API SRTSOCKET srt_connect_group(SRTSOCKET group, SRT_SOCKGROUPCONFIG name[], int arraysize);

#ifdef __cplusplus
}
#endif

#endif<|MERGE_RESOLUTION|>--- conflicted
+++ resolved
@@ -789,7 +789,6 @@
 
 #endif
 
-
 typedef struct CBytePerfMon SRT_TRACEBSTATS;
 
 
@@ -826,24 +825,14 @@
 SRT_API       SRTSTATUS srt_rendezvous   (SRTSOCKET u, const struct sockaddr* local_name, int local_namelen,
                                     const struct sockaddr* remote_name, int remote_namelen);
 
-<<<<<<< HEAD
 SRT_API       SRTSTATUS srt_close        (SRTSOCKET u);
 SRT_API       SRTSTATUS srt_getpeername  (SRTSOCKET u, struct sockaddr* name, int* namelen);
 SRT_API       SRTSTATUS srt_getsockname  (SRTSOCKET u, struct sockaddr* name, int* namelen);
 SRT_API       SRTSTATUS srt_getsockopt   (SRTSOCKET u, int level /*ignored*/, SRT_SOCKOPT optname, void* optval, int* optlen);
+SRT_API       SRTSTATUS srt_getsockdevname(SRTSOCKET u, char* name, size_t* namelen);
 SRT_API       SRTSTATUS srt_setsockopt   (SRTSOCKET u, int level /*ignored*/, SRT_SOCKOPT optname, const void* optval, int optlen);
 SRT_API       SRTSTATUS srt_getsockflag  (SRTSOCKET u, SRT_SOCKOPT opt, void* optval, int* optlen);
 SRT_API       SRTSTATUS srt_setsockflag  (SRTSOCKET u, SRT_SOCKOPT opt, const void* optval, int optlen);
-=======
-SRT_API       int srt_close        (SRTSOCKET u);
-SRT_API       int srt_getpeername  (SRTSOCKET u, struct sockaddr* name, int* namelen);
-SRT_API       int srt_getsockname  (SRTSOCKET u, struct sockaddr* name, int* namelen);
-SRT_API       int srt_getsockdevname(SRTSOCKET u, char* name, size_t* namelen);
-SRT_API       int srt_getsockopt   (SRTSOCKET u, int level /*ignored*/, SRT_SOCKOPT optname, void* optval, int* optlen);
-SRT_API       int srt_setsockopt   (SRTSOCKET u, int level /*ignored*/, SRT_SOCKOPT optname, const void* optval, int optlen);
-SRT_API       int srt_getsockflag  (SRTSOCKET u, SRT_SOCKOPT opt, void* optval, int* optlen);
-SRT_API       int srt_setsockflag  (SRTSOCKET u, SRT_SOCKOPT opt, const void* optval, int optlen);
->>>>>>> 314b6d22
 
 SRT_API int srt_getmaxpayloadsize(SRTSOCKET sock);
 
