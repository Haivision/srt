/*
 * SRT - Secure, Reliable, Transport
 * Copyright (c) 2018 Haivision Systems Inc.
 * 
 * This Source Code Form is subject to the terms of the Mozilla Public
 * License, v. 2.0. If a copy of the MPL was not distributed with this
 * file, You can obtain one at http://mozilla.org/MPL/2.0/.
 * 
 */

/*****************************************************************************
written by
   Haivision Systems Inc.
 *****************************************************************************/

#ifndef INC_SRTC_H
#define INC_SRTC_H

#include "version.h"

#include "platform_sys.h"

#include <string.h>
#include <stdlib.h>

#include "logging_api.h"

////////////////////////////////////////////////////////////////////////////////

//if compiling on VC6.0 or pre-WindowsXP systems
//use -DLEGACY_WIN32

//if compiling with MinGW, it only works on XP or above
//use -D_WIN32_WINNT=0x0501


#ifdef _WIN32
   #ifndef __MINGW__
      // Explicitly define 32-bit and 64-bit numbers
      typedef __int32 int32_t;
      typedef __int64 int64_t;
      typedef unsigned __int32 uint32_t;
      #ifndef LEGACY_WIN32
         typedef unsigned __int64 uint64_t;
      #else
         // VC 6.0 does not support unsigned __int64: may cause potential problems.
         typedef __int64 uint64_t;
      #endif

      #ifdef SRT_DYNAMIC
         #ifdef SRT_EXPORTS
            #define SRT_API __declspec(dllexport)
         #else
            #define SRT_API __declspec(dllimport)
         #endif
      #else
         #define SRT_API
      #endif
   #else // __MINGW__
      #define SRT_API
   #endif
#else
   #define SRT_API __attribute__ ((visibility("default")))
#endif


// For feature tests if you need.
// You can use these constants with SRTO_MINVERSION option.
#define SRT_VERSION_FEAT_HSv5 0x010300

#if defined(__cplusplus) && __cplusplus > 201406
#define SRT_HAVE_CXX17 1
#else
#define SRT_HAVE_CXX17 0
#endif


// Stadnard attributes

// When compiling in C++17 mode, use the standard C++17 attributes
// (out of these, only [[deprecated]] is supported in C++14, so
// for all lesser standard use compiler-specific attributes).
#if SRT_HAVE_CXX17

// Unused: DO NOT issue a warning if this entity is unused.
#define SRT_ATR_UNUSED [[maybe_unused]]

// Nodiscard: issue a warning if the return value was discarded.
#define SRT_ATR_NODISCARD [[nodiscard]]

// GNUG is GNU C/C++; this syntax is also supported by Clang
#elif defined(__GNUC__)
#define SRT_ATR_UNUSED __attribute__((unused))
#define SRT_ATR_NODISCARD __attribute__((warn_unused_result))
#elif defined(_MSC_VER)
#define SRT_ATR_UNUSED __pragma(warning(suppress: 4100 4101))
#define SRT_ATR_NODISCARD _Check_return_
#else
#define SRT_ATR_UNUSED
#define SRT_ATR_NODISCARD
#endif


// DEPRECATED attributes

// There's needed DEPRECATED and DEPRECATED_PX, as some compilers require them
// before the entity, others after the entity.
// The *_PX version is the prefix attribute, which applies only
// to functions (Microsoft compilers).

// When deprecating a function, mark it:
//
// SRT_ATR_DEPRECATED_PX retval function(arguments) SRT_ATR_DEPRECATED;
//

// When SRT_NO_DEPRECATED defined, do not issue any deprecation warnings.
// Regardless of the compiler type.
#if defined(SRT_NO_DEPRECATED)

#define SRT_ATR_DEPRECATED
#define SRT_ATR_DEPRECATED_PX

#elif SRT_HAVE_CXX17

#define SRT_ATR_DEPRECATED
#define SRT_ATR_DEPRECATED_PX [[deprecated]]

// GNUG is GNU C/C++; this syntax is also supported by Clang
#elif defined(__GNUC__)
#define SRT_ATR_DEPRECATED_PX
#define SRT_ATR_DEPRECATED __attribute__((deprecated))
#elif defined(_MSC_VER)
#define SRT_ATR_DEPRECATED_PX __declspec(deprecated)
#define SRT_ATR_DEPRECATED // no postfix-type modifier
#else
#define SRT_ATR_DEPRECATED_PX
#define SRT_ATR_DEPRECATED
#endif

#ifdef __cplusplus
extern "C" {
#endif

typedef int32_t SRTSOCKET;

// The most significant bit 31 (sign bit actually) is left unused,
// so that all people who check the value for < 0 instead of -1
// still get what they want. The bit 30 is reserved for marking
// the "socket group". Most of the API functions should work
// transparently with the socket descriptor designating a single
// socket or a socket group.
static const int32_t SRTGROUP_MASK = (1 << 30);

#ifdef _WIN32
   #ifndef __MINGW__
      typedef SOCKET SYSSOCKET;
   #else
      typedef int SYSSOCKET;
   #endif
#else
   typedef int SYSSOCKET;
#endif

#ifndef ENABLE_EXPERIMENTAL_BONDING
#define ENABLE_EXPERIMENTAL_BONDING 0
#endif

typedef SYSSOCKET UDPSOCKET;


// Values returned by srt_getsockstate()
typedef enum SRT_SOCKSTATUS {
   SRTS_INIT = 1,
   SRTS_OPENED,
   SRTS_LISTENING,
   SRTS_CONNECTING,
   SRTS_CONNECTED,
   SRTS_BROKEN,
   SRTS_CLOSING,
   SRTS_CLOSED,
   SRTS_NONEXIST
} SRT_SOCKSTATUS;

// This is a duplicate enum. Must be kept in sync with the original UDT enum for
// backward compatibility until all compat is destroyed.
typedef enum SRT_SOCKOPT {

   SRTO_MSS = 0,             // the Maximum Transfer Unit
   SRTO_SNDSYN = 1,          // if sending is blocking
   SRTO_RCVSYN = 2,          // if receiving is blocking
   SRTO_ISN = 3,             // Initial Sequence Number (valid only after srt_connect or srt_accept-ed sockets)
   SRTO_FC = 4,              // Flight flag size (window size)
   SRTO_SNDBUF = 5,          // maximum buffer in sending queue
   SRTO_RCVBUF = 6,          // UDT receiving buffer size
   SRTO_LINGER = 7,          // waiting for unsent data when closing
   SRTO_UDP_SNDBUF = 8,      // UDP sending buffer size
   SRTO_UDP_RCVBUF = 9,      // UDP receiving buffer size
   // (some space left)
   SRTO_RENDEZVOUS = 12,     // rendezvous connection mode
   SRTO_SNDTIMEO = 13,       // send() timeout
   SRTO_RCVTIMEO = 14,       // recv() timeout
   SRTO_REUSEADDR = 15,      // reuse an existing port or create a new one
   SRTO_MAXBW = 16,          // maximum bandwidth (bytes per second) that the connection can use
   SRTO_STATE = 17,          // current socket state, see UDTSTATUS, read only
   SRTO_EVENT = 18,          // current available events associated with the socket
   SRTO_SNDDATA = 19,        // size of data in the sending buffer
   SRTO_RCVDATA = 20,        // size of data available for recv
   SRTO_SENDER = 21,         // Sender mode (independent of conn mode), for encryption, tsbpd handshake.
   SRTO_TSBPDMODE = 22,      // Enable/Disable TsbPd. Enable -> Tx set origin timestamp, Rx deliver packet at origin time + delay
   SRTO_LATENCY = 23,        // NOT RECOMMENDED. SET: to both SRTO_RCVLATENCY and SRTO_PEERLATENCY. GET: same as SRTO_RCVLATENCY.
   SRTO_INPUTBW = 24,        // Estimated input stream rate.
   SRTO_OHEADBW,             // MaxBW ceiling based on % over input stream rate. Applies when UDT_MAXBW=0 (auto).
   SRTO_PASSPHRASE = 26,     // Crypto PBKDF2 Passphrase (must be 10..79 characters, or empty to disable encryption)
   SRTO_PBKEYLEN,            // Crypto key len in bytes {16,24,32} Default: 16 (AES-128)
   SRTO_KMSTATE,             // Key Material exchange status (UDT_SRTKmState)
   SRTO_IPTTL = 29,          // IP Time To Live (passthru for system sockopt IPPROTO_IP/IP_TTL)
   SRTO_IPTOS,               // IP Type of Service (passthru for system sockopt IPPROTO_IP/IP_TOS)
   SRTO_TLPKTDROP = 31,      // Enable receiver pkt drop
   SRTO_SNDDROPDELAY = 32,   // Extra delay towards latency for sender TLPKTDROP decision (-1 to off)
   SRTO_NAKREPORT = 33,      // Enable receiver to send periodic NAK reports
   SRTO_VERSION = 34,        // Local SRT Version
   SRTO_PEERVERSION,         // Peer SRT Version (from SRT Handshake)
   SRTO_CONNTIMEO = 36,      // Connect timeout in msec. Caller default: 3000, rendezvous (x 10)
   SRTO_DRIFTTRACER = 37,    // Enable or disable drift tracer
   // (some space left)
   SRTO_SNDKMSTATE = 40,     // (GET) the current state of the encryption at the peer side
   SRTO_RCVKMSTATE,          // (GET) the current state of the encryption at the agent side
   SRTO_LOSSMAXTTL,          // Maximum possible packet reorder tolerance (number of packets to receive after loss to send lossreport)
   SRTO_RCVLATENCY,          // TsbPd receiver delay (mSec) to absorb burst of missed packet retransmission
   SRTO_PEERLATENCY,         // Minimum value of the TsbPd receiver delay (mSec) for the opposite side (peer)
   SRTO_MINVERSION,          // Minimum SRT version needed for the peer (peers with less version will get connection reject)
   SRTO_STREAMID,            // A string set to a socket and passed to the listener's accepted socket
   SRTO_CONGESTION,          // Congestion controller type selection
   SRTO_MESSAGEAPI,          // In File mode, use message API (portions of data with boundaries)
   SRTO_PAYLOADSIZE,         // Maximum payload size sent in one UDP packet (0 if unlimited)
   SRTO_TRANSTYPE = 50,      // Transmission type (set of options required for given transmission type)
   SRTO_KMREFRESHRATE,       // After sending how many packets the encryption key should be flipped to the new key
   SRTO_KMPREANNOUNCE,       // How many packets before key flip the new key is annnounced and after key flip the old one decommissioned
   SRTO_ENFORCEDENCRYPTION,  // Connection to be rejected or quickly broken when one side encryption set or bad password
   SRTO_IPV6ONLY,            // IPV6_V6ONLY mode
   SRTO_PEERIDLETIMEO,       // Peer-idle timeout (max time of silence heard from peer) in [ms]
   SRTO_BINDTODEVICE,        // Forward the SOL_SOCKET/SO_BINDTODEVICE option on socket (pass packets only from that device)
#if ENABLE_EXPERIMENTAL_BONDING
   SRTO_GROUPCONNECT,        // Set on a listener to allow group connection
   SRTO_GROUPSTABTIMEO,      // Stability timeout (backup groups) in [us]
   SRTO_GROUPTYPE,           // Group type to which an accepted socket is about to be added, available in the handshake
#endif
<<<<<<< HEAD
   SRTO_BINDTODEVICE = 59,   // Forward the SOL_SOCKET/SO_BINDTODEVICE option on socket (pass packets only from that device)
=======
>>>>>>> 28729391
   SRTO_PACKETFILTER = 60,   // Add and configure a packet filter
   SRTO_RETRANSMITALGO = 61,  // An option to select packet retransmission algorithm

   SRTO_E_SIZE // Always last element, not a valid option.
} SRT_SOCKOPT;


#ifdef __cplusplus


#if __cplusplus > 199711L // C++11
    // Newer compilers report error when [[deprecated]] is applied to types,
    // and C++11 and higher uses this.
    // Note that this doesn't exactly use the 'deprecated' attribute,
    // as it's introduced in C++14. What is actually used here is the
    // fact that unknown attributes are ignored, but still warned about.
    // This should only catch an eye - and that's what it does.
#define SRT_DEPRECATED_OPTION(value) ((SRT_SOCKOPT [[deprecated]])value)
#else
    // Older (pre-C++11) compilers use gcc deprecated applied to a typedef
    typedef SRT_ATR_DEPRECATED_PX SRT_SOCKOPT SRT_SOCKOPT_DEPRECATED SRT_ATR_DEPRECATED;
#define SRT_DEPRECATED_OPTION(value) ((SRT_SOCKOPT_DEPRECATED)value)
#endif


#else

// deprecated enum labels are supported only since gcc 6, so in C there
// will be a whole deprecated enum type, as it's not an error in C to mix
// enum types
enum SRT_ATR_DEPRECATED SRT_SOCKOPT_DEPRECATED
{

    // Dummy last option, as every entry ends with a comma
    SRTO_DEPRECATED_END = 0

};
#define SRT_DEPRECATED_OPTION(value) ((enum SRT_SOCKOPT_DEPRECATED)value)
#endif

// Note that there are no deprecated options at the moment, but the mechanism
// stays so that it can be used in future. Example:
// #define SRTO_STRICTENC SRT_DEPRECATED_OPTION(53)

typedef enum SRT_TRANSTYPE
{
    SRTT_LIVE,
    SRTT_FILE,
    SRTT_INVALID
} SRT_TRANSTYPE;

// These sizes should be used for Live mode. In Live mode you should not
// exceed the size that fits in a single MTU.

// This is for MPEG TS and it's a default SRTO_PAYLOADSIZE for SRTT_LIVE.
static const int SRT_LIVE_DEF_PLSIZE = 1316; // = 188*7, recommended for MPEG TS

// This is the maximum payload size for Live mode, should you have a different
// payload type than MPEG TS.
static const int SRT_LIVE_MAX_PLSIZE = 1456; // MTU(1500) - UDP.hdr(28) - SRT.hdr(16)

// Latency for Live transmission: default is 120
static const int SRT_LIVE_DEF_LATENCY_MS = 120;

// Importrant note: please add new fields to this structure to the end and don't remove any existing fields 
struct CBytePerfMon
{
   // global measurements
   int64_t  msTimeStamp;                // time since the UDT entity is started, in milliseconds
   int64_t  pktSentTotal;               // total number of sent data packets, including retransmissions
   int64_t  pktRecvTotal;               // total number of received packets
   int      pktSndLossTotal;            // total number of lost packets (sender side)
   int      pktRcvLossTotal;            // total number of lost packets (receiver side)
   int      pktRetransTotal;            // total number of retransmitted packets
   int      pktSentACKTotal;            // total number of sent ACK packets
   int      pktRecvACKTotal;            // total number of received ACK packets
   int      pktSentNAKTotal;            // total number of sent NAK packets
   int      pktRecvNAKTotal;            // total number of received NAK packets
   int64_t  usSndDurationTotal;         // total time duration when UDT is sending data (idle time exclusive)
   //>new
   int      pktSndDropTotal;            // number of too-late-to-send dropped packets
   int      pktRcvDropTotal;            // number of too-late-to play missing packets
   int      pktRcvUndecryptTotal;       // number of undecrypted packets
   uint64_t byteSentTotal;              // total number of sent data bytes, including retransmissions
   uint64_t byteRecvTotal;              // total number of received bytes
   uint64_t byteRcvLossTotal;           // total number of lost bytes
   uint64_t byteRetransTotal;           // total number of retransmitted bytes
   uint64_t byteSndDropTotal;           // number of too-late-to-send dropped bytes
   uint64_t byteRcvDropTotal;           // number of too-late-to play missing bytes (estimate based on average packet size)
   uint64_t byteRcvUndecryptTotal;      // number of undecrypted bytes
   //<

   // local measurements
   int64_t  pktSent;                    // number of sent data packets, including retransmissions
   int64_t  pktRecv;                    // number of received packets
   int      pktSndLoss;                 // number of lost packets (sender side)
   int      pktRcvLoss;                 // number of lost packets (receiver side)
   int      pktRetrans;                 // number of retransmitted packets
   int      pktRcvRetrans;              // number of retransmitted packets received
   int      pktSentACK;                 // number of sent ACK packets
   int      pktRecvACK;                 // number of received ACK packets
   int      pktSentNAK;                 // number of sent NAK packets
   int      pktRecvNAK;                 // number of received NAK packets
   double   mbpsSendRate;               // sending rate in Mb/s
   double   mbpsRecvRate;               // receiving rate in Mb/s
   int64_t  usSndDuration;              // busy sending time (i.e., idle time exclusive)
   int      pktReorderDistance;         // size of order discrepancy in received sequences
   double   pktRcvAvgBelatedTime;       // average time of packet delay for belated packets (packets with sequence past the ACK)
   int64_t  pktRcvBelated;              // number of received AND IGNORED packets due to having come too late
   //>new
   int      pktSndDrop;                 // number of too-late-to-send dropped packets
   int      pktRcvDrop;                 // number of too-late-to play missing packets
   int      pktRcvUndecrypt;            // number of undecrypted packets
   uint64_t byteSent;                   // number of sent data bytes, including retransmissions
   uint64_t byteRecv;                   // number of received bytes
   uint64_t byteRcvLoss;                // number of retransmitted bytes
   uint64_t byteRetrans;                // number of retransmitted bytes
   uint64_t byteSndDrop;                // number of too-late-to-send dropped bytes
   uint64_t byteRcvDrop;                // number of too-late-to play missing bytes (estimate based on average packet size)
   uint64_t byteRcvUndecrypt;           // number of undecrypted bytes
   //<

   // instant measurements
   double   usPktSndPeriod;             // packet sending period, in microseconds
   int      pktFlowWindow;              // flow window size, in number of packets
   int      pktCongestionWindow;        // congestion window size, in number of packets
   int      pktFlightSize;              // number of packets on flight
   double   msRTT;                      // RTT, in milliseconds
   double   mbpsBandwidth;              // estimated bandwidth, in Mb/s
   int      byteAvailSndBuf;            // available UDT sender buffer size
   int      byteAvailRcvBuf;            // available UDT receiver buffer size
   //>new
   double   mbpsMaxBW;                  // Transmit Bandwidth ceiling (Mbps)
   int      byteMSS;                    // MTU

   int      pktSndBuf;                  // UnACKed packets in UDT sender
   int      byteSndBuf;                 // UnACKed bytes in UDT sender
   int      msSndBuf;                   // UnACKed timespan (msec) of UDT sender
   int      msSndTsbPdDelay;            // Timestamp-based Packet Delivery Delay

   int      pktRcvBuf;                  // Undelivered packets in UDT receiver
   int      byteRcvBuf;                 // Undelivered bytes of UDT receiver
   int      msRcvBuf;                   // Undelivered timespan (msec) of UDT receiver
   int      msRcvTsbPdDelay;            // Timestamp-based Packet Delivery Delay

   int      pktSndFilterExtraTotal;     // number of control packets supplied by packet filter
   int      pktRcvFilterExtraTotal;     // number of control packets received and not supplied back
   int      pktRcvFilterSupplyTotal;    // number of packets that the filter supplied extra (e.g. FEC rebuilt)
   int      pktRcvFilterLossTotal;      // number of packet loss not coverable by filter

   int      pktSndFilterExtra;          // number of control packets supplied by packet filter
   int      pktRcvFilterExtra;          // number of control packets received and not supplied back
   int      pktRcvFilterSupply;         // number of packets that the filter supplied extra (e.g. FEC rebuilt)
   int      pktRcvFilterLoss;           // number of packet loss not coverable by filter
   int      pktReorderTolerance;        // packet reorder tolerance value
   //<

   // New stats in 1.5.0

   // Total
   int64_t  pktSentUniqueTotal;         // total number of data packets sent by the application
   int64_t  pktRecvUniqueTotal;         // total number of packets to be received by the application
   uint64_t byteSentUniqueTotal;        // total number of data bytes, sent by the application
   uint64_t byteRecvUniqueTotal;        // total number of data bytes to be received by the application

   // Local
   int64_t  pktSentUnique;              // number of data packets sent by the application
   int64_t  pktRecvUnique;              // number of packets to be received by the application
   uint64_t byteSentUnique;             // number of data bytes, sent by the application
   uint64_t byteRecvUnique;             // number of data bytes to be received by the application
};

////////////////////////////////////////////////////////////////////////////////

// Error codes - define outside the CUDTException class
// because otherwise you'd have to use CUDTException::MJ_SUCCESS etc.
// in all throw CUDTException expressions.
enum CodeMajor
{
    MJ_UNKNOWN    = -1,
    MJ_SUCCESS    =  0,
    MJ_SETUP      =  1,
    MJ_CONNECTION =  2,
    MJ_SYSTEMRES  =  3,
    MJ_FILESYSTEM =  4,
    MJ_NOTSUP     =  5,
    MJ_AGAIN      =  6,
    MJ_PEERERROR  =  7
};

enum CodeMinor
{
    // These are "minor" error codes from various "major" categories
    // MJ_SETUP
    MN_NONE            =  0,
    MN_TIMEOUT         =  1,
    MN_REJECTED        =  2,
    MN_NORES           =  3,
    MN_SECURITY        =  4,
    MN_CLOSED          =  5,
    // MJ_CONNECTION
    MN_CONNLOST        =  1,
    MN_NOCONN          =  2,
    // MJ_SYSTEMRES
    MN_THREAD          =  1,
    MN_MEMORY          =  2,
    MN_OBJECT          =  3,
    // MJ_FILESYSTEM
    MN_SEEKGFAIL       =  1,
    MN_READFAIL        =  2,
    MN_SEEKPFAIL       =  3,
    MN_WRITEFAIL       =  4,
    // MJ_NOTSUP
    MN_ISBOUND         =  1,
    MN_ISCONNECTED     =  2,
    MN_INVAL           =  3,
    MN_SIDINVAL        =  4,
    MN_ISUNBOUND       =  5,
    MN_NOLISTEN        =  6,
    MN_ISRENDEZVOUS    =  7,
    MN_ISRENDUNBOUND   =  8,
    MN_INVALMSGAPI     =  9,
    MN_INVALBUFFERAPI  = 10,
    MN_BUSY            = 11,
    MN_XSIZE           = 12,
    MN_EIDINVAL        = 13,
    MN_EEMPTY          = 14,
    // MJ_AGAIN
    MN_WRAVAIL         =  1,
    MN_RDAVAIL         =  2,
    MN_XMTIMEOUT       =  3,
    MN_CONGESTION      =  4
};


// Stupid, but effective. This will be #undefined, so don't worry.
#define MJ(major) (1000 * MJ_##major)
#define MN(major, minor) (1000 * MJ_##major + MN_##minor)

// Some better way to define it, and better for C language.
typedef enum SRT_ERRNO
{
    SRT_EUNKNOWN        = -1,
    SRT_SUCCESS         = MJ_SUCCESS,

    SRT_ECONNSETUP      = MJ(SETUP),
    SRT_ENOSERVER       = MN(SETUP, TIMEOUT),
    SRT_ECONNREJ        = MN(SETUP, REJECTED),
    SRT_ESOCKFAIL       = MN(SETUP, NORES),
    SRT_ESECFAIL        = MN(SETUP, SECURITY),
    SRT_ESCLOSED        = MN(SETUP, CLOSED),

    SRT_ECONNFAIL       = MJ(CONNECTION),
    SRT_ECONNLOST       = MN(CONNECTION, CONNLOST),
    SRT_ENOCONN         = MN(CONNECTION, NOCONN),

    SRT_ERESOURCE       = MJ(SYSTEMRES),
    SRT_ETHREAD         = MN(SYSTEMRES, THREAD),
    SRT_ENOBUF          = MN(SYSTEMRES, MEMORY),
    SRT_ESYSOBJ         = MN(SYSTEMRES, OBJECT),

    SRT_EFILE           = MJ(FILESYSTEM),
    SRT_EINVRDOFF       = MN(FILESYSTEM, SEEKGFAIL),
    SRT_ERDPERM         = MN(FILESYSTEM, READFAIL),
    SRT_EINVWROFF       = MN(FILESYSTEM, SEEKPFAIL),
    SRT_EWRPERM         = MN(FILESYSTEM, WRITEFAIL),

    SRT_EINVOP          = MJ(NOTSUP),
    SRT_EBOUNDSOCK      = MN(NOTSUP, ISBOUND),
    SRT_ECONNSOCK       = MN(NOTSUP, ISCONNECTED),
    SRT_EINVPARAM       = MN(NOTSUP, INVAL),
    SRT_EINVSOCK        = MN(NOTSUP, SIDINVAL),
    SRT_EUNBOUNDSOCK    = MN(NOTSUP, ISUNBOUND),
    SRT_ENOLISTEN       = MN(NOTSUP, NOLISTEN),
    SRT_ERDVNOSERV      = MN(NOTSUP, ISRENDEZVOUS),
    SRT_ERDVUNBOUND     = MN(NOTSUP, ISRENDUNBOUND),
    SRT_EINVALMSGAPI    = MN(NOTSUP, INVALMSGAPI),
    SRT_EINVALBUFFERAPI = MN(NOTSUP, INVALBUFFERAPI),
    SRT_EDUPLISTEN      = MN(NOTSUP, BUSY),
    SRT_ELARGEMSG       = MN(NOTSUP, XSIZE),
    SRT_EINVPOLLID      = MN(NOTSUP, EIDINVAL),
    SRT_EPOLLEMPTY      = MN(NOTSUP, EEMPTY),

    SRT_EASYNCFAIL      = MJ(AGAIN),
    SRT_EASYNCSND       = MN(AGAIN, WRAVAIL),
    SRT_EASYNCRCV       = MN(AGAIN, RDAVAIL),
    SRT_ETIMEOUT        = MN(AGAIN, XMTIMEOUT),
    SRT_ECONGEST        = MN(AGAIN, CONGESTION),

    SRT_EPEERERR        = MJ(PEERERROR)
} SRT_ERRNO;


#undef MJ
#undef MN

enum SRT_REJECT_REASON
{
    SRT_REJ_UNKNOWN,     // initial set when in progress
    SRT_REJ_SYSTEM,      // broken due to system function error
    SRT_REJ_PEER,        // connection was rejected by peer
    SRT_REJ_RESOURCE,    // internal problem with resource allocation
    SRT_REJ_ROGUE,       // incorrect data in handshake messages
    SRT_REJ_BACKLOG,     // listener's backlog exceeded
    SRT_REJ_IPE,         // internal program error
    SRT_REJ_CLOSE,       // socket is closing
    SRT_REJ_VERSION,     // peer is older version than agent's minimum set
    SRT_REJ_RDVCOOKIE,   // rendezvous cookie collision
    SRT_REJ_BADSECRET,   // wrong password
    SRT_REJ_UNSECURE,    // password required or unexpected
    SRT_REJ_MESSAGEAPI,  // streamapi/messageapi collision
    SRT_REJ_CONGESTION,  // incompatible congestion-controller type
    SRT_REJ_FILTER,      // incompatible packet filter
    SRT_REJ_GROUP,       // incompatible group
    SRT_REJ_TIMEOUT,     // connection timeout

    SRT_REJ_E_SIZE,
};

// XXX This value remains for some time, but it's deprecated
// Planned deprecation removal: rel1.6.0.
#define SRT_REJ__SIZE SRT_REJ_E_SIZE

// Reject category codes:

#define SRT_REJC_VALUE(code) (1000 * (code/1000))
#define SRT_REJC_INTERNAL 0     // Codes from above SRT_REJECT_REASON enum
#define SRT_REJC_PREDEFINED 1000  // Standard server error codes
#define SRT_REJC_USERDEFINED 2000    // User defined error codes


// Logging API - specialization for SRT.

// WARNING: This part is generated.

// Logger Functional Areas
// Note that 0 is "general".

// Values 0* - general, unqualified
// Values 1* - control
// Values 2* - receiving
// Values 3* - sending
// Values 4* - management

// Made by #define so that it's available also for C API.

// Use ../scripts/generate-logging-defs.tcl to regenerate.

// SRT_LOGFA BEGIN GENERATED SECTION {

#define SRT_LOGFA_GENERAL    0   // gglog: General uncategorized log, for serious issues only
#define SRT_LOGFA_SOCKMGMT   1   // smlog: Socket create/open/close/configure activities
#define SRT_LOGFA_CONN       2   // cnlog: Connection establishment and handshake
#define SRT_LOGFA_XTIMER     3   // xtlog: The checkTimer and around activities
#define SRT_LOGFA_TSBPD      4   // tslog: The TsBPD thread
#define SRT_LOGFA_RSRC       5   // rslog: System resource allocation and management

#define SRT_LOGFA_CONGEST    7   // cclog: Congestion control module
#define SRT_LOGFA_PFILTER    8   // pflog: Packet filter module

#define SRT_LOGFA_API_CTRL   11  // aclog: API part for socket and library managmenet

#define SRT_LOGFA_QUE_CTRL   13  // qclog: Queue control activities

#define SRT_LOGFA_EPOLL_UPD  16  // eilog: EPoll, internal update activities

#define SRT_LOGFA_API_RECV   21  // arlog: API part for receiving
#define SRT_LOGFA_BUF_RECV   22  // brlog: Buffer, receiving side
#define SRT_LOGFA_QUE_RECV   23  // qrlog: Queue, receiving side
#define SRT_LOGFA_CHN_RECV   24  // krlog: CChannel, receiving side
#define SRT_LOGFA_GRP_RECV   25  // grlog: Group, receiving side

#define SRT_LOGFA_API_SEND   31  // aslog: API part for sending
#define SRT_LOGFA_BUF_SEND   32  // bslog: Buffer, sending side
#define SRT_LOGFA_QUE_SEND   33  // qslog: Queue, sending side
#define SRT_LOGFA_CHN_SEND   34  // kslog: CChannel, sending side
#define SRT_LOGFA_GRP_SEND   35  // gslog: Group, sending side

#define SRT_LOGFA_INTERNAL   41  // inlog: Internal activities not connected directly to a socket

#define SRT_LOGFA_QUE_MGMT   43  // qmlog: Queue, management part
#define SRT_LOGFA_CHN_MGMT   44  // kmlog: CChannel, management part
#define SRT_LOGFA_GRP_MGMT   45  // gmlog: Group, management part
#define SRT_LOGFA_EPOLL_API  46  // ealog: EPoll, API part

#define SRT_LOGFA_HAICRYPT   6   // hclog: Haicrypt module area
#define SRT_LOGFA_APPLOG     10  // aplog: Applications

// } SRT_LOGFA END GENERATED SECTION

// To make a typical int64_t size, although still use std::bitset.
// C API will carry it over.
#define SRT_LOGFA_LASTNONE 63

enum SRT_KM_STATE
{
    SRT_KM_S_UNSECURED = 0,      //No encryption
    SRT_KM_S_SECURING  = 1,      //Stream encrypted, exchanging Keying Material
    SRT_KM_S_SECURED   = 2,      //Stream encrypted, keying Material exchanged, decrypting ok.
    SRT_KM_S_NOSECRET  = 3,      //Stream encrypted and no secret to decrypt Keying Material
    SRT_KM_S_BADSECRET = 4       //Stream encrypted and wrong secret, cannot decrypt Keying Material
};

enum SRT_EPOLL_OPT
{
   SRT_EPOLL_OPT_NONE = 0x0, // fallback

   // Values intended to be the same as in `<sys/epoll.h>`.
   // so that if system values are used by mistake, they should have the same effect
   // This applies to: IN, OUT, ERR and ET.

   /// Ready for 'recv' operation:
   ///
   /// - For stream mode it means that at least 1 byte is available.
   /// In this mode the buffer may extract only a part of the packet,
   /// leaving next data possible for extraction later.
   ///
   /// - For message mode it means that there is at least one packet
   /// available (this may change in future, as it is desired that
   /// one full message should only wake up, not single packet of a
   /// not yet extractable message).
   ///
   /// - For live mode it means that there's at least one packet
   /// ready to play.
   ///
   /// - For listener sockets, this means that there is a new connection
   /// waiting for pickup through the `srt_accept()` call, that is,
   /// the next call to `srt_accept()` will succeed without blocking
   /// (see an alias SRT_EPOLL_ACCEPT below).
   SRT_EPOLL_IN       = 0x1,

   /// Ready for 'send' operation.
   ///
   /// - For stream mode it means that there's a free space in the
   /// sender buffer for at least 1 byte of data. The next send
   /// operation will only allow to send as much data as it is free
   /// space in the buffer.
   ///
   /// - For message mode it means that there's a free space for at
   /// least one UDP packet. The edge-triggered mode can be used to
   /// pick up updates as the free space in the sender buffer grows.
   ///
   /// - For live mode it means that there's a free space for at least
   /// one UDP packet. On the other hand, no readiness for OUT usually
   /// means an extraordinary congestion on the link, meaning also that
   /// you should immediately slow down the sending rate or you may get
   /// a connection break soon.
   ///
   /// - For non-blocking sockets used with `srt_connect*` operation,
   /// this flag simply means that the connection was established.
   SRT_EPOLL_OUT      = 0x4,

   /// The socket has encountered an error in the last operation
   /// and the next operation on that socket will end up with error.
   /// You can retry the operation, but getting the error from it
   /// is certain, so you may as well close the socket.
   SRT_EPOLL_ERR      = 0x8,

   // To avoid confusion in the internal code, the following
   // duplicates are introduced to improve clarity.
   SRT_EPOLL_CONNECT = SRT_EPOLL_OUT,
   SRT_EPOLL_ACCEPT = SRT_EPOLL_IN,

   SRT_EPOLL_UPDATE = 0x10,
   SRT_EPOLL_ET       = 1u << 31
};
// These are actually flags - use a bit container:
typedef int32_t SRT_EPOLL_T;

// Define which epoll flags determine events. All others are special flags.
#define SRT_EPOLL_EVENTTYPES (SRT_EPOLL_IN | SRT_EPOLL_OUT | SRT_EPOLL_UPDATE | SRT_EPOLL_ERR)
#define SRT_EPOLL_ETONLY (SRT_EPOLL_UPDATE)

enum SRT_EPOLL_FLAGS
{
    /// This allows the EID container to be empty when calling the waiting
    /// function with infinite time. This means an infinite hangup, although
    /// a socket can be added to this EID from a separate thread.
    SRT_EPOLL_ENABLE_EMPTY = 1,

    /// This makes the waiting function check if there is output container
    /// passed to it, and report an error if it isn't. By default it is allowed
    /// that the output container is 0 size or NULL and therefore the readiness
    /// state is reported only as a number of ready sockets from return value.
    SRT_EPOLL_ENABLE_OUTPUTCHECK = 2
};

#ifdef __cplusplus
// In C++ these enums cannot be treated as int and glued by operator |.
// Unless this operator is defined.
inline SRT_EPOLL_OPT operator|(SRT_EPOLL_OPT a1, SRT_EPOLL_OPT a2)
{
    return SRT_EPOLL_OPT( (int)a1 | (int)a2 );
}

#endif

typedef struct CBytePerfMon SRT_TRACEBSTATS;

static const SRTSOCKET SRT_INVALID_SOCK = -1;
static const int SRT_ERROR = -1;

// library initialization
SRT_API       int srt_startup(void);
SRT_API       int srt_cleanup(void);

//
// Socket operations
//
// DEPRECATED: srt_socket with 3 arguments. All these arguments are ignored
// and socket creation doesn't need any arguments. Use srt_create_socket().
// Planned deprecation removal: rel1.6.0
SRT_ATR_DEPRECATED_PX SRT_API SRTSOCKET srt_socket(int, int, int) SRT_ATR_DEPRECATED;
SRT_API       SRTSOCKET srt_create_socket(void);

// Group management

// Stubs when off

typedef struct SRT_SocketGroupData_ SRT_SOCKGROUPDATA;

#if ENABLE_EXPERIMENTAL_BONDING

typedef enum SRT_GROUP_TYPE
{
    SRT_GTYPE_UNDEFINED,
    SRT_GTYPE_BROADCAST,
    SRT_GTYPE_BACKUP,
    SRT_GTYPE_BALANCING,
    SRT_GTYPE_MULTICAST,
    // ...
    SRT_GTYPE_E_END
} SRT_GROUP_TYPE;

// Free-form flags for groups
// Flags may be type-specific!
static const uint32_t SRT_GFLAG_SYNCONMSG = 1;

typedef enum SRT_MemberStatus
{
    SRT_GST_PENDING,  // The socket is created correctly, but not yet ready for getting data.
    SRT_GST_IDLE,     // The socket is ready to be activated
    SRT_GST_RUNNING,  // The socket was already activated and is in use
    SRT_GST_BROKEN    // The last operation broke the socket, it should be closed.
} SRT_MEMBERSTATUS;

struct SRT_SocketGroupData_
{
    SRTSOCKET id;
    struct sockaddr_storage peeraddr; // Don't want to expose sockaddr_any to public API
    SRT_SOCKSTATUS sockstate;
    uint16_t weight;
    SRT_MEMBERSTATUS memberstate;
    int result;
    int token;
};

typedef struct SRT_SocketOptionObject SRT_SOCKOPT_CONFIG;

typedef struct SRT_GroupMemberConfig_
{
    SRTSOCKET id;
    struct sockaddr_storage srcaddr;
    struct sockaddr_storage peeraddr; // Don't want to expose sockaddr_any to public API
    uint16_t weight;
    SRT_SOCKOPT_CONFIG* config;
    int errorcode;
    int token;
} SRT_SOCKGROUPCONFIG;

SRT_API SRTSOCKET srt_create_group (SRT_GROUP_TYPE);
SRT_API       int srt_include      (SRTSOCKET socket, SRTSOCKET group);
SRT_API       int srt_exclude      (SRTSOCKET socket);
SRT_API SRTSOCKET srt_groupof      (SRTSOCKET socket);
SRT_API       int srt_group_data   (SRTSOCKET socketgroup, SRT_SOCKGROUPDATA* output, size_t* inoutlen);
SRT_API       int srt_group_configure(SRTSOCKET socketgroup, const char* str);

SRT_API SRT_SOCKOPT_CONFIG* srt_create_config(void);
SRT_API void srt_delete_config(SRT_SOCKOPT_CONFIG* config /*nullable*/);
SRT_API int srt_config_add(SRT_SOCKOPT_CONFIG* config, SRT_SOCKOPT option, const void* contents, int len);

SRT_API SRT_SOCKGROUPCONFIG srt_prepare_endpoint(const struct sockaddr* src /*nullable*/, const struct sockaddr* adr, int namelen);
SRT_API       int srt_connect_group(SRTSOCKET group, SRT_SOCKGROUPCONFIG name [], int arraysize);

#endif // ENABLE_EXPERIMENTAL_BONDING

SRT_API       int srt_bind         (SRTSOCKET u, const struct sockaddr* name, int namelen);
SRT_API       int srt_bind_acquire (SRTSOCKET u, UDPSOCKET sys_udp_sock);
// Old name of srt_bind_acquire(), please don't use
// Planned deprecation removal: rel1.6.0
SRT_ATR_DEPRECATED_PX static inline int srt_bind_peerof(SRTSOCKET u, UDPSOCKET sys_udp_sock) SRT_ATR_DEPRECATED;
static inline int srt_bind_peerof  (SRTSOCKET u, UDPSOCKET sys_udp_sock) { return srt_bind_acquire(u, sys_udp_sock); }
SRT_API       int srt_listen       (SRTSOCKET u, int backlog);
SRT_API SRTSOCKET srt_accept       (SRTSOCKET u, struct sockaddr* addr, int* addrlen);
SRT_API SRTSOCKET srt_accept_bond  (const SRTSOCKET listeners[], int lsize, int64_t msTimeOut);
typedef int srt_listen_callback_fn   (void* opaq, SRTSOCKET ns, int hsversion, const struct sockaddr* peeraddr, const char* streamid);
SRT_API       int srt_listen_callback(SRTSOCKET lsn, srt_listen_callback_fn* hook_fn, void* hook_opaque);
typedef void srt_connect_callback_fn  (void* opaq, SRTSOCKET ns, int errorcode, const struct sockaddr* peeraddr, int token);
SRT_API       int srt_connect_callback(SRTSOCKET clr, srt_connect_callback_fn* hook_fn, void* hook_opaque);
SRT_API       int srt_connect      (SRTSOCKET u, const struct sockaddr* name, int namelen);
SRT_API       int srt_connect_debug(SRTSOCKET u, const struct sockaddr* name, int namelen, int forced_isn);
SRT_API       int srt_connect_bind (SRTSOCKET u, const struct sockaddr* source,
                                    const struct sockaddr* target, int len);
SRT_API       int srt_rendezvous   (SRTSOCKET u, const struct sockaddr* local_name, int local_namelen,
                                    const struct sockaddr* remote_name, int remote_namelen);

SRT_API       int srt_close        (SRTSOCKET u);
SRT_API       int srt_getpeername  (SRTSOCKET u, struct sockaddr* name, int* namelen);
SRT_API       int srt_getsockname  (SRTSOCKET u, struct sockaddr* name, int* namelen);
SRT_API       int srt_getsockopt   (SRTSOCKET u, int level /*ignored*/, SRT_SOCKOPT optname, void* optval, int* optlen);
SRT_API       int srt_setsockopt   (SRTSOCKET u, int level /*ignored*/, SRT_SOCKOPT optname, const void* optval, int optlen);
SRT_API       int srt_getsockflag  (SRTSOCKET u, SRT_SOCKOPT opt, void* optval, int* optlen);
SRT_API       int srt_setsockflag  (SRTSOCKET u, SRT_SOCKOPT opt, const void* optval, int optlen);

typedef struct SRT_MsgCtrl_
{
   int flags;            // Left for future
   int msgttl;           // TTL for a message, default -1 (no TTL limitation)
   int inorder;          // Whether a message is allowed to supersede partially lost one. Unused in stream and live mode.
   int boundary;         // 0:mid pkt, 1(01b):end of frame, 2(11b):complete frame, 3(10b): start of frame
   int64_t srctime;      // source time since epoch (usec), 0: use internal time (sender)
   int32_t pktseq;       // sequence number of the first packet in received message (unused for sending)
   int32_t msgno;        // message number (output value for both sending and receiving)
   SRT_SOCKGROUPDATA* grpdata;
   size_t grpdata_size;
} SRT_MSGCTRL;

// Trap representation for sequence and message numbers
// This value means that this is "unset", and it's never
// a result of an operation made on this number.
static const int32_t SRT_SEQNO_NONE = -1;    // -1: no seq (0 is a valid seqno!)
static const int32_t SRT_MSGNO_NONE = -1;    // -1: unset
static const int32_t SRT_MSGNO_CONTROL = 0;  //  0: control (used by packet filter)

static const int SRT_MSGTTL_INF = -1; // unlimited TTL specification for message TTL

// XXX Might be useful also other special uses of -1:
// - -1 as infinity for srt_epoll_wait
// - -1 as a trap index value used in list.cpp

// You are free to use either of these two methods to set SRT_MSGCTRL object
// to default values: either call srt_msgctrl_init(&obj) or obj = srt_msgctrl_default.
SRT_API void srt_msgctrl_init(SRT_MSGCTRL* mctrl);
SRT_API extern const SRT_MSGCTRL srt_msgctrl_default;

// The send/receive functions.
// These functions have different names due to different sets of parameters
// to be supplied. Not all of them are needed or make sense in all modes:

// Plain: supply only the buffer and its size.
// Msg: supply additionally
// - TTL (message is not delivered when exceeded) and
// - INORDER (when false, the message is allowed to be delivered in different
// order than when it was sent, when the later message is earlier ready to
// deliver)
// Msg2: Supply extra parameters in SRT_MSGCTRL. When receiving, these
// parameters will be filled, as needed. NULL is acceptable, in which case
// the defaults are used.

//
// Sending functions
//
SRT_API int srt_send    (SRTSOCKET u, const char* buf, int len);
SRT_API int srt_sendmsg (SRTSOCKET u, const char* buf, int len, int ttl/* = -1*/, int inorder/* = false*/);
SRT_API int srt_sendmsg2(SRTSOCKET u, const char* buf, int len, SRT_MSGCTRL *mctrl);

//
// Receiving functions
//
SRT_API int srt_recv    (SRTSOCKET u, char* buf, int len);

// srt_recvmsg is actually an alias to srt_recv, it stays under the old name for compat reasons.
SRT_API int srt_recvmsg (SRTSOCKET u, char* buf, int len);
SRT_API int srt_recvmsg2(SRTSOCKET u, char *buf, int len, SRT_MSGCTRL *mctrl);


// Special send/receive functions for files only.
#define SRT_DEFAULT_SENDFILE_BLOCK 364000
#define SRT_DEFAULT_RECVFILE_BLOCK 7280000
SRT_API int64_t srt_sendfile(SRTSOCKET u, const char* path, int64_t* offset, int64_t size, int block);
SRT_API int64_t srt_recvfile(SRTSOCKET u, const char* path, int64_t* offset, int64_t size, int block);


// last error detection
SRT_API const char* srt_getlasterror_str(void);
SRT_API        int  srt_getlasterror(int* errno_loc);
SRT_API const char* srt_strerror(int code, int errnoval);
SRT_API       void  srt_clearlasterror(void);

// Performance tracking
// Performance monitor with Byte counters for better bitrate estimation.
SRT_API int srt_bstats(SRTSOCKET u, SRT_TRACEBSTATS * perf, int clear);
// Performance monitor with Byte counters and instantaneous stats instead of moving averages for Snd/Rcvbuffer sizes.
SRT_API int srt_bistats(SRTSOCKET u, SRT_TRACEBSTATS * perf, int clear, int instantaneous);

// Socket Status (for problem tracking)
SRT_API SRT_SOCKSTATUS srt_getsockstate(SRTSOCKET u);

SRT_API int srt_epoll_create(void);
SRT_API int srt_epoll_clear_usocks(int eid);
SRT_API int srt_epoll_add_usock(int eid, SRTSOCKET u, const int* events);
SRT_API int srt_epoll_add_ssock(int eid, SYSSOCKET s, const int* events);
SRT_API int srt_epoll_remove_usock(int eid, SRTSOCKET u);
SRT_API int srt_epoll_remove_ssock(int eid, SYSSOCKET s);
SRT_API int srt_epoll_update_usock(int eid, SRTSOCKET u, const int* events);
SRT_API int srt_epoll_update_ssock(int eid, SYSSOCKET s, const int* events);

SRT_API int srt_epoll_wait(int eid, SRTSOCKET* readfds, int* rnum, SRTSOCKET* writefds, int* wnum, int64_t msTimeOut,
                           SYSSOCKET* lrfds, int* lrnum, SYSSOCKET* lwfds, int* lwnum);
typedef struct SRT_EPOLL_EVENT_STR
{
    SRTSOCKET fd;
    int       events; // SRT_EPOLL_IN | SRT_EPOLL_OUT | SRT_EPOLL_ERR
#ifdef __cplusplus
    SRT_EPOLL_EVENT_STR(SRTSOCKET s, int ev): fd(s), events(ev) {}
    SRT_EPOLL_EVENT_STR() {} // NOTE: allows singular values, no init.
#endif
} SRT_EPOLL_EVENT;
SRT_API int srt_epoll_uwait(int eid, SRT_EPOLL_EVENT* fdsSet, int fdsSize, int64_t msTimeOut);

SRT_API int32_t srt_epoll_set(int eid, int32_t flags);
SRT_API int srt_epoll_release(int eid);

// Logging control

SRT_API void srt_setloglevel(int ll);
SRT_API void srt_addlogfa(int fa);
SRT_API void srt_dellogfa(int fa);
SRT_API void srt_resetlogfa(const int* fara, size_t fara_size);
// This isn't predicted, will be only available in SRT C++ API.
// For the time being, until this API is ready, use UDT::setlogstream.
// SRT_API void srt_setlogstream(std::ostream& stream);
SRT_API void srt_setloghandler(void* opaque, SRT_LOG_HANDLER_FN* handler);
SRT_API void srt_setlogflags(int flags);


SRT_API int srt_getsndbuffer(SRTSOCKET sock, size_t* blocks, size_t* bytes);

SRT_API int srt_getrejectreason(SRTSOCKET sock);
SRT_API int srt_setrejectreason(SRTSOCKET sock, int value);
SRT_API extern const char* const srt_rejectreason_msg [];
SRT_API const char* srt_rejectreason_str(int id);

SRT_API uint32_t srt_getversion(void);

SRT_API int64_t srt_time_now(void);

SRT_API int64_t srt_connection_time(SRTSOCKET sock);

#ifdef __cplusplus
}
#endif

#endif<|MERGE_RESOLUTION|>--- conflicted
+++ resolved
@@ -239,16 +239,12 @@
    SRTO_ENFORCEDENCRYPTION,  // Connection to be rejected or quickly broken when one side encryption set or bad password
    SRTO_IPV6ONLY,            // IPV6_V6ONLY mode
    SRTO_PEERIDLETIMEO,       // Peer-idle timeout (max time of silence heard from peer) in [ms]
-   SRTO_BINDTODEVICE,        // Forward the SOL_SOCKET/SO_BINDTODEVICE option on socket (pass packets only from that device)
 #if ENABLE_EXPERIMENTAL_BONDING
    SRTO_GROUPCONNECT,        // Set on a listener to allow group connection
    SRTO_GROUPSTABTIMEO,      // Stability timeout (backup groups) in [us]
    SRTO_GROUPTYPE,           // Group type to which an accepted socket is about to be added, available in the handshake
 #endif
-<<<<<<< HEAD
    SRTO_BINDTODEVICE = 59,   // Forward the SOL_SOCKET/SO_BINDTODEVICE option on socket (pass packets only from that device)
-=======
->>>>>>> 28729391
    SRTO_PACKETFILTER = 60,   // Add and configure a packet filter
    SRTO_RETRANSMITALGO = 61,  // An option to select packet retransmission algorithm
 
