--- conflicted
+++ resolved
@@ -564,13 +564,9 @@
     memcpy((pkt->m_pcData), m_pcData, m_PacketVector[PV_DATA].size());
     pkt->m_PacketVector[PV_DATA].setLength(m_PacketVector[PV_DATA].size());
 
-<<<<<<< HEAD
-   pkt->m_DestAddr = m_DestAddr;
-
-   return pkt;
-=======
+    pkt->m_DestAddr = m_DestAddr;
+
     return pkt;
->>>>>>> 637d439c
 }
 
 // Useful for debugging
