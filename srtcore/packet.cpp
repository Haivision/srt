/*
 * SRT - Secure, Reliable, Transport
 * Copyright (c) 2018 Haivision Systems Inc.
 * 
 * This Source Code Form is subject to the terms of the Mozilla Public
 * License, v. 2.0. If a copy of the MPL was not distributed with this
 * file, You can obtain one at http://mozilla.org/MPL/2.0/.
 * 
 */

/*****************************************************************************
Copyright (c) 2001 - 2011, The Board of Trustees of the University of Illinois.
All rights reserved.

Redistribution and use in source and binary forms, with or without
modification, are permitted provided that the following conditions are
met:

* Redistributions of source code must retain the above
  copyright notice, this list of conditions and the
  following disclaimer.

* Redistributions in binary form must reproduce the
  above copyright notice, this list of conditions
  and the following disclaimer in the documentation
  and/or other materials provided with the distribution.

* Neither the name of the University of Illinois
  nor the names of its contributors may be used to
  endorse or promote products derived from this
  software without specific prior written permission.

THIS SOFTWARE IS PROVIDED BY THE COPYRIGHT HOLDERS AND CONTRIBUTORS "AS
IS" AND ANY EXPRESS OR IMPLIED WARRANTIES, INCLUDING, BUT NOT LIMITED TO,
THE IMPLIED WARRANTIES OF MERCHANTABILITY AND FITNESS FOR A PARTICULAR
PURPOSE ARE DISCLAIMED. IN NO EVENT SHALL THE COPYRIGHT OWNER OR
CONTRIBUTORS BE LIABLE FOR ANY DIRECT, INDIRECT, INCIDENTAL, SPECIAL,
EXEMPLARY, OR CONSEQUENTIAL DAMAGES (INCLUDING, BUT NOT LIMITED TO,
PROCUREMENT OF SUBSTITUTE GOODS OR SERVICES; LOSS OF USE, DATA, OR
PROFITS; OR BUSINESS INTERRUPTION) HOWEVER CAUSED AND ON ANY THEORY OF
LIABILITY, WHETHER IN CONTRACT, STRICT LIABILITY, OR TORT (INCLUDING
NEGLIGENCE OR OTHERWISE) ARISING IN ANY WAY OUT OF THE USE OF THIS
SOFTWARE, EVEN IF ADVISED OF THE POSSIBILITY OF SUCH DAMAGE.
*****************************************************************************/

/*****************************************************************************
written by
   Yunhong Gu, last updated 02/12/2011
modified by
   Haivision Systems Inc.
*****************************************************************************/


//////////////////////////////////////////////////////////////////////////////
//    0                   1                   2                   3
//    0 1 2 3 4 5 6 7 8 9 0 1 2 3 4 5 6 7 8 9 0 1 2 3 4 5 6 7 8 9 0 1
//   +-+-+-+-+-+-+-+-+-+-+-+-+-+-+-+-+-+-+-+-+-+-+-+-+-+-+-+-+-+-+-+-+
//   |                        Packet Header                          |
//   +-+-+-+-+-+-+-+-+-+-+-+-+-+-+-+-+-+-+-+-+-+-+-+-+-+-+-+-+-+-+-+-+
//   |                                                               |
//   ~              Data / Control Information Field                 ~
//   |                                                               |
//   +-+-+-+-+-+-+-+-+-+-+-+-+-+-+-+-+-+-+-+-+-+-+-+-+-+-+-+-+-+-+-+-+
//
//    0                   1                   2                   3
//    0 1 2 3 4 5 6 7 8 9 0 1 2 3 4 5 6 7 8 9 0 1 2 3 4 5 6 7 8 9 0 1
//   +-+-+-+-+-+-+-+-+-+-+-+-+-+-+-+-+-+-+-+-+-+-+-+-+-+-+-+-+-+-+-+-+
//   |0|                        Sequence Number                      |
//   +-+-+-+-+-+-+-+-+-+-+-+-+-+-+-+-+-+-+-+-+-+-+-+-+-+-+-+-+-+-+-+-+
//   |ff |o|kf |r|               Message Number                      |
//   +-+-+-+-+-+-+-+-+-+-+-+-+-+-+-+-+-+-+-+-+-+-+-+-+-+-+-+-+-+-+-+-+
//   |                          Time Stamp                           |
//   +-+-+-+-+-+-+-+-+-+-+-+-+-+-+-+-+-+-+-+-+-+-+-+-+-+-+-+-+-+-+-+-+
//   |                     Destination Socket ID                     |
//   +-+-+-+-+-+-+-+-+-+-+-+-+-+-+-+-+-+-+-+-+-+-+-+-+-+-+-+-+-+-+-+-+
//
//   bit 0:
//      0: Data Packet
//      1: Control Packet
//   bit ff:
//      11: solo message packet
//      10: first packet of a message
//      01: last packet of a message
//   bit o:
//      0: in order delivery not required
//      1: in order delivery required
//   bit kf: HaiCrypt Key Flags
//      00: not encrypted
//      01: encrypted with even key
//      10: encrypted with odd key
//   bit r: retransmission flag (set to 1 if this packet was sent again)
//
//    0                   1                   2                   3
//    0 1 2 3 4 5 6 7 8 9 0 1 2 3 4 5 6 7 8 9 0 1 2 3 4 5 6 7 8 9 0 1
//   +-+-+-+-+-+-+-+-+-+-+-+-+-+-+-+-+-+-+-+-+-+-+-+-+-+-+-+-+-+-+-+-+
//   |1|            Type             |             Reserved          |
//   +-+-+-+-+-+-+-+-+-+-+-+-+-+-+-+-+-+-+-+-+-+-+-+-+-+-+-+-+-+-+-+-+
//   |                       Additional Info                         |
//   +-+-+-+-+-+-+-+-+-+-+-+-+-+-+-+-+-+-+-+-+-+-+-+-+-+-+-+-+-+-+-+-+
//   |                          Time Stamp                           |
//   +-+-+-+-+-+-+-+-+-+-+-+-+-+-+-+-+-+-+-+-+-+-+-+-+-+-+-+-+-+-+-+-+
//   |                     Destination Socket ID                     |
//   +-+-+-+-+-+-+-+-+-+-+-+-+-+-+-+-+-+-+-+-+-+-+-+-+-+-+-+-+-+-+-+-+
//
//   bit 1-15: Message type -- see @a UDTMessageType
//      0: Protocol Connection Handshake (UMSG_HANDSHAKE}
//              Add. Info:    Undefined
//              Control Info: Handshake information (see @a CHandShake)
//      1: Keep-alive (UMSG_KEEPALIVE)
//              Add. Info:    Undefined
//              Control Info: None
//      2: Acknowledgement (UMSG_ACK)
//              Add. Info:    The ACK sequence number
//              Control Info: The sequence number to which (but not include) all the previous packets have beed received
//              Optional:     RTT
//                            RTT Variance
//                            available receiver buffer size (in bytes)
//                            advertised flow window size (number of packets)
//                            estimated bandwidth (number of packets per second)
//      3: Negative Acknowledgement (UMSG_LOSSREPORT)
//              Add. Info:    Undefined
//              Control Info: Loss list (see loss list coding below)
//      4: Congestion/Delay Warning (UMSG_CGWARNING)
//              Add. Info:    Undefined
//              Control Info: None
//      5: Shutdown (UMSG_SHUTDOWN)
//              Add. Info:    Undefined
//              Control Info: None
//      6: Acknowledgement of Acknowledement (UMSG_ACKACK)
//              Add. Info:    The ACK sequence number
//              Control Info: None
//      7: Message Drop Request (UMSG_DROPREQ)
//              Add. Info:    Message ID
//              Control Info: first sequence number of the message
//                            last seqeunce number of the message
//      8: Error Signal from the Peer Side (UMSG_PEERERROR)
//              Add. Info:    Error code
//              Control Info: None
//      0x7FFF: Explained by bits 16 - 31 (UMSG_EXT)
//              
//   bit 16 - 31:
//      This space is used for future expansion or user defined control packets. 
//
//    0                   1                   2                   3
//    0 1 2 3 4 5 6 7 8 9 0 1 2 3 4 5 6 7 8 9 0 1 2 3 4 5 6 7 8 9 0 1
//   +-+-+-+-+-+-+-+-+-+-+-+-+-+-+-+-+-+-+-+-+-+-+-+-+-+-+-+-+-+-+-+-+
//   |1|                 Sequence Number a (first)                   |
//   +-+-+-+-+-+-+-+-+-+-+-+-+-+-+-+-+-+-+-+-+-+-+-+-+-+-+-+-+-+-+-+-+
//   |0|                 Sequence Number b (last)                    |
//   +-+-+-+-+-+-+-+-+-+-+-+-+-+-+-+-+-+-+-+-+-+-+-+-+-+-+-+-+-+-+-+-+
//   |0|                 Sequence Number (single)                    |
//   +-+-+-+-+-+-+-+-+-+-+-+-+-+-+-+-+-+-+-+-+-+-+-+-+-+-+-+-+-+-+-+-+
//
//   Loss List Field Coding:
//      For any consectutive lost seqeunce numbers that the differnece between
//      the last and first is more than 1, only record the first (a) and the
//      the last (b) sequence numbers in the loss list field, and modify the
//      the first bit of a to 1.
//      For any single loss or consectutive loss less than 2 packets, use
//      the original sequence numbers in the field.

#include "platform_sys.h"

#include <cstring>
#include "packet.h"
#include "handshake.h"
#include "logging.h"
#include "handshake.h"

namespace srt_logging
{
    extern Logger mglog;
}
using namespace srt_logging;

// Set up the aliases in the constructure
CPacket::CPacket():
__pad(),
m_data_owned(false),
m_iSeqNo((int32_t&)(m_nHeader[SRT_PH_SEQNO])),
m_iMsgNo((int32_t&)(m_nHeader[SRT_PH_MSGNO])),
m_iTimeStamp((int32_t&)(m_nHeader[SRT_PH_TIMESTAMP])),
m_iID((int32_t&)(m_nHeader[SRT_PH_ID])),
m_pcData((char*&)(m_PacketVector[PV_DATA].dataRef()))
{
    m_nHeader.clear();

    // The part at PV_HEADER will be always set to a builtin buffer
    // containing SRT header.
    m_PacketVector[PV_HEADER].set(m_nHeader.raw(), HDR_SIZE);

    // The part at PV_DATA is zero-initialized. It should be
    // set (through m_pcData and setLength()) to some externally
    // provided buffer before calling CChannel::sendto().
    m_PacketVector[PV_DATA].set(NULL, 0);
}

char* CPacket::getData()
{
    return (char*)m_PacketVector[PV_DATA].dataRef();
}

void CPacket::allocate(size_t alloc_buffer_size)
{
    if (m_data_owned)
    {
        if (getLength() == alloc_buffer_size)
            return; // already allocated

        // Would be nice to reallocate; for now just allocate again.
        delete [] m_pcData;
    }
    m_PacketVector[PV_DATA].set(new char[alloc_buffer_size], alloc_buffer_size);
    m_data_owned = true;
}

void CPacket::deallocate()
{
    if (m_data_owned)
        delete [] (char*)m_PacketVector[PV_DATA].data();
    m_PacketVector[PV_DATA].set(NULL, 0);
}

char* CPacket::release()
{
    // When not owned, release returns NULL.
    char* buffer = NULL;
    if (m_data_owned)
    {
        buffer = getData();
        m_data_owned = false;
    }

    deallocate(); // won't delete because m_data_owned == false
    return buffer;
}

CPacket::~CPacket()
{
    // PV_HEADER is always owned, PV_DATA may use a "borrowed" buffer.
    // Delete the internal buffer only if it was declared as owned.
    if (m_data_owned)
        delete[](char*)m_PacketVector[PV_DATA].data();
}


size_t CPacket::getLength() const
{
   return m_PacketVector[PV_DATA].size();
}

void CPacket::setLength(size_t len)
{
   m_PacketVector[PV_DATA].setLength(len);
}

void CPacket::pack(UDTMessageType pkttype, const int32_t* lparam, void* rparam, int size)
{
    // Set (bit-0 = 1) and (bit-1~15 = type)
    setControl(pkttype);
    HLOGC(mglog.Debug, log << "pack: type=" << MessageTypeStr(pkttype)
            << " ARG=" << (lparam ? Sprint(*lparam) : std::string("NULL"))
            << " [ " << (rparam ? Sprint(*(int32_t*)rparam) : std::string()) << " ]");

   // Set additional information and control information field
   switch (pkttype)
   {
   case UMSG_ACK: //0010 - Acknowledgement (ACK)
      // ACK packet seq. no.
      if (NULL != lparam)
         m_nHeader[SRT_PH_MSGNO] = *lparam;

      // data ACK seq. no. 
      // optional: RTT (microsends), RTT variance (microseconds) advertised flow window size (packets), and estimated link capacity (packets per second)
      m_PacketVector[PV_DATA].set(rparam, size);

      break;

   case UMSG_ACKACK: //0110 - Acknowledgement of Acknowledgement (ACK-2)
      // ACK packet seq. no.
      m_nHeader[SRT_PH_MSGNO] = *lparam;

      // control info field should be none
      // but "writev" does not allow this
      m_PacketVector[PV_DATA].set((void *)&__pad, 4);

      break;

   case UMSG_LOSSREPORT: //0011 - Loss Report (NAK)
      // loss list
      m_PacketVector[PV_DATA].set(rparam, size);

      break;

   case UMSG_CGWARNING: //0100 - Congestion Warning
      // control info field should be none
      // but "writev" does not allow this
      m_PacketVector[PV_DATA].set((void *)&__pad, 4);
  
      break;

   case UMSG_KEEPALIVE: //0001 - Keep-alive
      if (lparam)
      {
          // XXX EXPERIMENTAL. Pass the 32-bit integer here.
<<<<<<< HEAD
         m_nHeader[SRT_PH_MSGNO] = *lparam;
=======
          m_nHeader[SRT_PH_MSGNO] = *lparam;
>>>>>>> 3dd5b756
      }
      // control info field should be none
      // but "writev" does not allow this
      m_PacketVector[PV_DATA].set((void *)&__pad, 4);

      break;

   case UMSG_HANDSHAKE: //0000 - Handshake
      // control info filed is handshake info
      m_PacketVector[PV_DATA].set(rparam, size);

      break;

   case UMSG_SHUTDOWN: //0101 - Shutdown
      // control info field should be none
      // but "writev" does not allow this
      m_PacketVector[PV_DATA].set((void *)&__pad, 4);

      break;

   case UMSG_DROPREQ: //0111 - Message Drop Request
      // msg id 
      m_nHeader[SRT_PH_MSGNO] = *lparam;

      //first seq no, last seq no
      m_PacketVector[PV_DATA].set(rparam, size);

      break;

   case UMSG_PEERERROR: //1000 - Error Signal from the Peer Side
      // Error type
      m_nHeader[SRT_PH_MSGNO] = *lparam;

      // control info field should be none
      // but "writev" does not allow this
      m_PacketVector[PV_DATA].set((void *)&__pad, 4);

      break;

   case UMSG_EXT: //0x7FFF - Reserved for user defined control packets
      // for extended control packet
      // "lparam" contains the extended type information for bit 16 - 31
      // "rparam" is the control information
      m_nHeader[SRT_PH_SEQNO] |= *lparam;

      if (NULL != rparam)
      {
         m_PacketVector[PV_DATA].set(rparam, size);
      }
      else
      {
         m_PacketVector[PV_DATA].set((void *)&__pad, 4);
      }

      break;

   default:
      break;
   }
}

void CPacket::toNL()
{
    // XXX USE HtoNLA!
    if (isControl())
    {
        for (ptrdiff_t i = 0, n = getLength() / 4; i < n; ++i)
            *((uint32_t*)m_pcData + i) = htonl(*((uint32_t*)m_pcData + i));
    }

    // convert packet header into network order
    uint32_t* p = m_nHeader;
    for (int j = 0; j < 4; ++j)
    {
        *p = htonl(*p);
        ++p;
    }
}

void CPacket::toHL()
{
    // convert back into local host order
    uint32_t* p = m_nHeader;
    for (int k = 0; k < 4; ++k)
    {
        *p = ntohl(*p);
        ++p;
    }

    if (isControl())
    {
        for (ptrdiff_t l = 0, n = getLength() / 4; l < n; ++l)
            *((uint32_t*) m_pcData + l) = ntohl(*((uint32_t*) m_pcData + l));
    }
}


IOVector* CPacket::getPacketVector()
{
   return m_PacketVector;
}

UDTMessageType CPacket::getType() const
{
    return UDTMessageType(SEQNO_MSGTYPE::unwrap(m_nHeader[SRT_PH_SEQNO]));
}

int CPacket::getExtendedType() const
{
    return SEQNO_EXTTYPE::unwrap(m_nHeader[SRT_PH_SEQNO]);
}

int32_t CPacket::getAckSeqNo() const
{
   // read additional information field
   // This field is used only in UMSG_ACK and UMSG_ACKACK,
   // so 'getAckSeqNo' symbolically defines the only use of it
   // in case of CONTROL PACKET.
   return m_nHeader[SRT_PH_MSGNO];
}

uint16_t CPacket::getControlFlags() const
{
    // This returns exactly the "extended type" value,
    // which is not used at all in case when the standard
    // type message is interpreted. This can be used to pass
    // additional special flags.
    return SEQNO_EXTTYPE::unwrap(m_nHeader[SRT_PH_SEQNO]);
}

PacketBoundary CPacket::getMsgBoundary() const
{
    return PacketBoundary(MSGNO_PACKET_BOUNDARY::unwrap(m_nHeader[SRT_PH_MSGNO]));
}

bool CPacket::getMsgOrderFlag() const
{
    return 0!=  MSGNO_PACKET_INORDER::unwrap(m_nHeader[SRT_PH_MSGNO]);
}

int32_t CPacket::getMsgSeq(bool has_rexmit) const
{
    if ( has_rexmit )
    {
        return MSGNO_SEQ::unwrap(m_nHeader[SRT_PH_MSGNO]);
    }
    else
    {
        return MSGNO_SEQ_OLD::unwrap(m_nHeader[SRT_PH_MSGNO]);
    }
}

bool CPacket::getRexmitFlag() const
{
    // return false; //
    return 0 !=  MSGNO_REXMIT::unwrap(m_nHeader[SRT_PH_MSGNO]);
}

EncryptionKeySpec CPacket::getMsgCryptoFlags() const
{
    return EncryptionKeySpec(MSGNO_ENCKEYSPEC::unwrap(m_nHeader[SRT_PH_MSGNO]));
}

// This is required as the encryption/decryption happens in place.
// This is required to clear off the flags after decryption or set
// crypto flags after encrypting a packet.
void CPacket::setMsgCryptoFlags(EncryptionKeySpec spec)
{
    int32_t clr_msgno = m_nHeader[SRT_PH_MSGNO] & ~MSGNO_ENCKEYSPEC::mask;
    m_nHeader[SRT_PH_MSGNO] = clr_msgno | EncryptionKeyBits(spec);
}

/*
   Leaving old code for historical reasons. This is moved to CSRTCC.
EncryptionStatus CPacket::encrypt(HaiCrypt_Handle hcrypto)
{
    if ( !hcrypto )
    {
        LOGC(mglog.Error, log << "IPE: NULL crypto passed to CPacket::encrypt!");
        return ENCS_FAILED;
    }

   int rc = HaiCrypt_Tx_Data(hcrypto, (uint8_t *)m_nHeader.raw(), (uint8_t *)m_pcData, m_PacketVector[PV_DATA].iov_len);
   if ( rc < 0 )
   {
       // -1: encryption failure
       // 0: key not received yet
       return ENCS_FAILED;
   } else if (rc > 0) {
       m_PacketVector[PV_DATA].iov_len = rc;
   }
   return ENCS_CLEAR;
}

EncryptionStatus CPacket::decrypt(HaiCrypt_Handle hcrypto)
{
   if (getMsgCryptoFlags() == EK_NOENC)
   {
       //HLOGC(mglog.Debug, log << "CPacket::decrypt: packet not encrypted");
       return ENCS_CLEAR; // not encrypted, no need do decrypt, no flags to be modified
   }

   if (!hcrypto)
   {
        LOGC(mglog.Error, log << "IPE: NULL crypto passed to CPacket::decrypt!");
        return ENCS_FAILED; // "invalid argument" (leave encryption flags untouched)
   }

   int rc = HaiCrypt_Rx_Data(hcrypto, (uint8_t *)m_nHeader.raw(), (uint8_t *)m_pcData, m_PacketVector[PV_DATA].iov_len);
   if ( rc <= 0 )
   {
       // -1: decryption failure
       // 0: key not received yet
       return ENCS_FAILED;
   }
   // Otherwise: rc == decrypted text length.
   m_PacketVector[PV_DATA].iov_len = rc; // In case clr txt size is different from cipher txt

   // Decryption succeeded. Update flags.
   m_nHeader[SRT_PH_MSGNO] &= ~MSGNO_ENCKEYSPEC::mask; // sets EK_NOENC to ENCKEYSPEC bits.

   return ENCS_CLEAR;
}

*/

uint32_t CPacket::getMsgTimeStamp() const
{
   // SRT_DEBUG_TSBPD_WRAP may enable smaller timestamp for faster wraparoud handling tests
   return (uint32_t)m_nHeader[SRT_PH_TIMESTAMP] & TIMESTAMP_MASK;
}

CPacket* CPacket::clone() const
{
   CPacket* pkt = new CPacket;
   memcpy((pkt->m_nHeader), m_nHeader, HDR_SIZE);
   pkt->m_pcData = new char[m_PacketVector[PV_DATA].size()];
   memcpy((pkt->m_pcData), m_pcData, m_PacketVector[PV_DATA].size());
   pkt->m_PacketVector[PV_DATA].setLength(m_PacketVector[PV_DATA].size());

   return pkt;
}

// Useful for debugging
std::string PacketMessageFlagStr(uint32_t msgno_field)
{
    using namespace std;

    stringstream out;

    static const char* const boundary [] = { "PB_SUBSEQUENT", "PB_LAST", "PB_FIRST", "PB_SOLO" };
    static const char* const order [] = { "ORD_RELAXED", "ORD_REQUIRED" };
    static const char* const crypto [] = { "EK_NOENC", "EK_EVEN", "EK_ODD", "EK*ERROR" };
    static const char* const rexmit [] = { "SN_ORIGINAL", "SN_REXMIT" };

    out << boundary[MSGNO_PACKET_BOUNDARY::unwrap(msgno_field)] << " ";
    out << order[MSGNO_PACKET_INORDER::unwrap(msgno_field)] << " ";
    out << crypto[MSGNO_ENCKEYSPEC::unwrap(msgno_field)] << " ";
    out << rexmit[MSGNO_REXMIT::unwrap(msgno_field)];

    return out.str();
}

inline void SprintSpecialWord(std::ostream& os, int32_t val)
{
    if (val & LOSSDATA_SEQNO_RANGE_FIRST)
        os << "<" << (val & (~LOSSDATA_SEQNO_RANGE_FIRST)) << ">";
    else
        os << val;
}

#if ENABLE_LOGGING
std::string CPacket::Info()
{
    std::ostringstream os;
    os << "TARGET=@" << m_iID << " ";

    if (isControl())
    {
        os << "CONTROL: size=" << getLength() << " type=" << MessageTypeStr(getType(), getExtendedType());

        if (getType() == UMSG_HANDSHAKE)
        {
            os << " HS: ";
            // For handshake we already have a parsing method
            CHandShake hs;
            hs.load_from(m_pcData, getLength());
            os << hs.show();
        }
        else
        {
            // This is a value that some messages use for some purposes.
            // The "ack seq no" is one of the purposes, used by UMSG_ACK and UMSG_ACKACK.
            // This is simply the SRT_PH_MSGNO field used as a message number in data packets.
            os << " ARG: 0x";
            os << std::hex << getAckSeqNo() << " ";
            os << std::dec << getAckSeqNo();

            // It would be nice to see the extended packet data, but this
            // requires strictly a message-dependent interpreter. So let's simply
            // display all numbers in the array with the following restrictions:
            // - all data contained in the buffer are considered 32-bit integer
            // - sign flag will be cleared before displaying, with additional mark
            size_t wordlen = getLength()/4; // drop any remainder if present
            int32_t* array = (int32_t*)m_pcData;
            os << " [ ";
            for (size_t i = 0; i < wordlen; ++i)
            {
                SprintSpecialWord(os, array[i]);
                os << " ";
            }
            os << "]";
        }
    }
    else
    {
        // It's hard to extract the information about peer's supported rexmit flag.
        // This is only a log, nothing crucial, so we can risk displaying incorrect message number.
        // Declaring that the peer supports rexmit flag cuts off the highest bit from
        // the displayed number.
        os << "DATA: size=" << getLength()
            << " " << BufferStamp(m_pcData, getLength())
            << " #" << getMsgSeq(true) << " %" << getSeqNo()
            << " " << MessageFlagStr();
    }

    return os.str();
}
#endif<|MERGE_RESOLUTION|>--- conflicted
+++ resolved
@@ -303,11 +303,7 @@
       if (lparam)
       {
           // XXX EXPERIMENTAL. Pass the 32-bit integer here.
-<<<<<<< HEAD
-         m_nHeader[SRT_PH_MSGNO] = *lparam;
-=======
           m_nHeader[SRT_PH_MSGNO] = *lparam;
->>>>>>> 3dd5b756
       }
       // control info field should be none
       // but "writev" does not allow this
