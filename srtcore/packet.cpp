--- conflicted
+++ resolved
@@ -254,7 +254,13 @@
     m_PacketVector[PV_DATA].setLength(len);
 }
 
-<<<<<<< HEAD
+void srt::CPacket::setLength(size_t len, size_t cap)
+{
+   SRT_ASSERT(len <= cap);
+   setLength(len);
+   m_zCapacity = cap;
+}
+
 #if ENABLE_HEAVY_LOGGING
 // Debug only
 static std::string FormatNumbers(UDTMessageType pkttype, const int32_t* lparam, void* rparam, size_t size)
@@ -306,16 +312,6 @@
 #endif
 
 void CPacket::pack(UDTMessageType pkttype, const int32_t* lparam, void* rparam, size_t size)
-=======
-void srt::CPacket::setLength(size_t len, size_t cap)
-{
-   SRT_ASSERT(len <= cap);
-   setLength(len);
-   m_zCapacity = cap;
-}
-
-void srt::CPacket::pack(UDTMessageType pkttype, const int32_t* lparam, void* rparam, size_t size)
->>>>>>> 8e9958a8
 {
     // Set (bit-0 = 1) and (bit-1~15 = type)
     setControl(pkttype);
@@ -520,17 +516,13 @@
     return 0 != MSGNO_REXMIT::unwrap(m_nHeader[SRT_PH_MSGNO]);
 }
 
-<<<<<<< HEAD
-EncryptionKeySpec CPacket::getMsgCryptoFlags() const
-=======
 void srt::CPacket::setRexmitFlag(bool bRexmit)
 {
     const int32_t clr_msgno = m_nHeader[SRT_PH_MSGNO] & ~MSGNO_REXMIT::mask;
     m_nHeader[SRT_PH_MSGNO] = clr_msgno | MSGNO_REXMIT::wrap(bRexmit? 1 : 0);
 }
 
-srt::EncryptionKeySpec srt::CPacket::getMsgCryptoFlags() const
->>>>>>> 8e9958a8
+EncryptionKeySpec CPacket::getMsgCryptoFlags() const
 {
     return EncryptionKeySpec(MSGNO_ENCKEYSPEC::unwrap(m_nHeader[SRT_PH_MSGNO]));
 }
