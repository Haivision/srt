--- conflicted
+++ resolved
@@ -175,14 +175,9 @@
 namespace srt {
 
 // Set up the aliases in the constructure
-<<<<<<< HEAD
 srt::CPacket::CPacket()
     : m_nHeader()
     , m_extra_pad()
-=======
-CPacket::CPacket()
-    : m_extra_pad()
->>>>>>> fc82eace
     , m_data_owned(false)
     , m_iSeqNo((int32_t&)(m_nHeader[SRT_PH_SEQNO]))
     , m_iMsgNo((int32_t&)(m_nHeader[SRT_PH_MSGNO]))
