--- conflicted
+++ resolved
@@ -418,14 +418,9 @@
    std::string MessageFlagStr() { return PacketMessageFlagStr(m_nHeader[SRT_PH_MSGNO]); }
    std::string Info();
 #else
-<<<<<<< HEAD
-   std::string MessageFlagStr() { return ""; }
-   std::string Info() { return ""; }
-
-=======
    std::string MessageFlagStr() { return std::string(); }
    std::string Info() { return std::string(); }
->>>>>>> 4f411304
+
 #endif
 
 };
