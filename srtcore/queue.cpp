/*
 * SRT - Secure, Reliable, Transport
 * Copyright (c) 2018 Haivision Systems Inc.
 *
 * This Source Code Form is subject to the terms of the Mozilla Public
 * License, v. 2.0. If a copy of the MPL was not distributed with this
 * file, You can obtain one at http://mozilla.org/MPL/2.0/.
 *
 */

/*****************************************************************************
Copyright (c) 2001 - 2011, The Board of Trustees of the University of Illinois.
All rights reserved.

Redistribution and use in source and binary forms, with or without
modification, are permitted provided that the following conditions are
met:

* Redistributions of source code must retain the above
  copyright notice, this list of conditions and the
  following disclaimer.

* Redistributions in binary form must reproduce the
  above copyright notice, this list of conditions
  and the following disclaimer in the documentation
  and/or other materials provided with the distribution.

* Neither the name of the University of Illinois
  nor the names of its contributors may be used to
  endorse or promote products derived from this
  software without specific prior written permission.

THIS SOFTWARE IS PROVIDED BY THE COPYRIGHT HOLDERS AND CONTRIBUTORS "AS
IS" AND ANY EXPRESS OR IMPLIED WARRANTIES, INCLUDING, BUT NOT LIMITED TO,
THE IMPLIED WARRANTIES OF MERCHANTABILITY AND FITNESS FOR A PARTICULAR
PURPOSE ARE DISCLAIMED. IN NO EVENT SHALL THE COPYRIGHT OWNER OR
CONTRIBUTORS BE LIABLE FOR ANY DIRECT, INDIRECT, INCIDENTAL, SPECIAL,
EXEMPLARY, OR CONSEQUENTIAL DAMAGES (INCLUDING, BUT NOT LIMITED TO,
PROCUREMENT OF SUBSTITUTE GOODS OR SERVICES; LOSS OF USE, DATA, OR
PROFITS; OR BUSINESS INTERRUPTION) HOWEVER CAUSED AND ON ANY THEORY OF
LIABILITY, WHETHER IN CONTRACT, STRICT LIABILITY, OR TORT (INCLUDING
NEGLIGENCE OR OTHERWISE) ARISING IN ANY WAY OUT OF THE USE OF THIS
SOFTWARE, EVEN IF ADVISED OF THE POSSIBILITY OF SUCH DAMAGE.
*****************************************************************************/

/*****************************************************************************
written by
   Yunhong Gu, last updated 05/05/2011
modified by
   Haivision Systems Inc.
*****************************************************************************/

#include "platform_sys.h"

#include <cstring>

#include "common.h"
#include "api.h"
#include "netinet_any.h"
#include "threadname.h"
#include "logging.h"
#include "queue.h"

using namespace std;
using namespace srt::sync;
using namespace srt_logging;

srt::CUnitQueue::CUnitQueue(int initNumUnits, int mss)
    : m_iNumTaken(0)
    , m_iMSS(mss)
    , m_iBlockSize(initNumUnits)
{
    CQEntry* tempq = allocateEntry(m_iBlockSize, m_iMSS);

    if (tempq == NULL)
        throw CUDTException(MJ_SYSTEMRES, MN_MEMORY);

    m_pQEntry = m_pCurrQueue = m_pLastQueue = tempq;
    m_pQEntry->m_pNext = m_pQEntry;

    m_pAvailUnit = m_pCurrQueue->m_pUnit;

    m_iSize = m_iBlockSize;
}

srt::CUnitQueue::~CUnitQueue()
{
    CQEntry* p = m_pQEntry;

    while (p != NULL)
    {
        delete[] p->m_pUnit;
        delete[] p->m_pBuffer;

        CQEntry* q = p;
        if (p == m_pLastQueue)
            p = NULL;
        else
            p = p->m_pNext;
        delete q;
    }
}

srt::CUnitQueue::CQEntry* srt::CUnitQueue::allocateEntry(const int iNumUnits, const int mss)
{
    CQEntry* tempq = NULL;
    CUnit* tempu   = NULL;
    char* tempb    = NULL;

    try
    {
        tempq = new CQEntry;
        tempu = new CUnit[iNumUnits];
        tempb = new char[iNumUnits * mss];
    }
    catch (...)
    {
        delete tempq;
        delete[] tempu;
        delete[] tempb;

        LOGC(rslog.Error, log << "CUnitQueue: failed to allocate " << iNumUnits << " units.");
        return NULL;
    }

    for (int i = 0; i < iNumUnits; ++i)
    {
        tempu[i].m_bTaken = false;
        tempu[i].m_Packet.m_pcData = tempb + i * mss;
    }

    tempq->m_pUnit   = tempu;
    tempq->m_pBuffer = tempb;
    tempq->m_iSize   = iNumUnits;

    return tempq;
}

int srt::CUnitQueue::increase_()
{
    const int numUnits = m_iBlockSize;
    HLOGC(qrlog.Debug, log << "CUnitQueue::increase: Capacity" << capacity() << " + " << numUnits << " new units, " << m_iNumTaken << " in use.");

    CQEntry* tempq = allocateEntry(numUnits, m_iMSS);
    if (tempq == NULL)
        return -1;

    m_pLastQueue->m_pNext = tempq;
    m_pLastQueue          = tempq;
    m_pLastQueue->m_pNext = m_pQEntry;

    m_iSize += numUnits;

    return 0;
}

srt::CUnit* srt::CUnitQueue::getNextAvailUnit()
{
    const int iNumUnitsTotal = capacity();
    if (m_iNumTaken * 10 > iNumUnitsTotal * 9) // 90% or more are in use.
        increase_();

    if (m_iNumTaken >= capacity())
    {
        LOGC(qrlog.Error, log << "CUnitQueue: No free units to take. Capacity" << capacity() << ".");
        return NULL;
    }

    int units_checked = 0;
    do
    {
        const CUnit* end = m_pCurrQueue->m_pUnit + m_pCurrQueue->m_iSize;
        for (; m_pAvailUnit != end; ++m_pAvailUnit, ++units_checked)
        {
            if (!m_pAvailUnit->m_bTaken)
            {
                return m_pAvailUnit;
            }
        }

        m_pCurrQueue = m_pCurrQueue->m_pNext;
        m_pAvailUnit = m_pCurrQueue->m_pUnit;
    } while (units_checked < m_iSize);

    return NULL;
}

void srt::CUnitQueue::makeUnitFree(CUnit* unit)
{
    SRT_ASSERT(unit != NULL);
    SRT_ASSERT(unit->m_bTaken);
    unit->m_bTaken.store(false);

    --m_iNumTaken;
}

void srt::CUnitQueue::makeUnitTaken(CUnit* unit)
{
    ++m_iNumTaken;

    SRT_ASSERT(unit != NULL);
    SRT_ASSERT(!unit->m_bTaken);
    unit->m_bTaken.store(true);
}

srt::CSndUList::CSndUList(sync::CTimer* pTimer)
    : m_pHeap(NULL)
    , m_iArrayLength(512)
    , m_iLastEntry(-1)
    , m_ListLock()
    , m_pTimer(pTimer)
{
    setupCond(m_ListCond, "CSndUListCond");
    m_pHeap = new CSNode*[m_iArrayLength];
}

srt::CSndUList::~CSndUList()
{
    releaseCond(m_ListCond);
    delete[] m_pHeap;
}

void srt::CSndUList::update(const CUDT* u, EReschedule reschedule, sync::steady_clock::time_point ts)
{
    ScopedLock listguard(m_ListLock);

    CSNode* n = u->m_pSNode;

    if (n->m_iHeapLoc >= 0)
    {
        if (reschedule == DONT_RESCHEDULE)
            return;

        if (n->m_tsTimeStamp <= ts)
            return;

        if (n->m_iHeapLoc == 0)
        {
            n->m_tsTimeStamp = ts;
            m_pTimer->interrupt();
            return;
        }

        remove_(u);
        insert_norealloc_(ts, u);
        return;
    }

    insert_(ts, u);
}

srt::CUDT* srt::CSndUList::pop()
{
    ScopedLock listguard(m_ListLock);

    if (-1 == m_iLastEntry)
        return NULL;

    // no pop until the next scheduled time
    if (m_pHeap[0]->m_tsTimeStamp > steady_clock::now())
        return NULL;

    CUDT* u = m_pHeap[0]->m_pUDT;
    remove_(u);
    return u;
}

void srt::CSndUList::remove(const CUDT* u)
{
    ScopedLock listguard(m_ListLock);
    remove_(u);
}

steady_clock::time_point srt::CSndUList::getNextProcTime()
{
    ScopedLock listguard(m_ListLock);

    if (-1 == m_iLastEntry)
        return steady_clock::time_point();

    return m_pHeap[0]->m_tsTimeStamp;
}

void srt::CSndUList::waitNonEmpty() const
{
    UniqueLock listguard(m_ListLock);
    if (m_iLastEntry >= 0)
        return;

    m_ListCond.wait(listguard);
}

void srt::CSndUList::signalInterrupt() const
{
    ScopedLock listguard(m_ListLock);
    m_ListCond.notify_one();
}

void srt::CSndUList::realloc_()
{
    CSNode** temp = NULL;

    try
    {
        temp = new CSNode*[2 * m_iArrayLength];
    }
    catch (...)
    {
        throw CUDTException(MJ_SYSTEMRES, MN_MEMORY, 0);
    }

    memcpy((temp), m_pHeap, sizeof(CSNode*) * m_iArrayLength);
    m_iArrayLength *= 2;
    delete[] m_pHeap;
    m_pHeap = temp;
}

void srt::CSndUList::insert_(const steady_clock::time_point& ts, const CUDT* u)
{
    // increase the heap array size if necessary
    if (m_iLastEntry == m_iArrayLength - 1)
        realloc_();

    insert_norealloc_(ts, u);
}

void srt::CSndUList::insert_norealloc_(const steady_clock::time_point& ts, const CUDT* u)
{
    CSNode* n = u->m_pSNode;

    // do not insert repeated node
    if (n->m_iHeapLoc >= 0)
        return;

    SRT_ASSERT(m_iLastEntry < m_iArrayLength);

    m_iLastEntry++;
    m_pHeap[m_iLastEntry] = n;
    n->m_tsTimeStamp      = ts;

    int q = m_iLastEntry;
    int p = q;
    while (p != 0)
    {
        p = (q - 1) >> 1;
        if (m_pHeap[p]->m_tsTimeStamp <= m_pHeap[q]->m_tsTimeStamp)
            break;

        swap(m_pHeap[p], m_pHeap[q]);
        m_pHeap[q]->m_iHeapLoc = q;
        q                      = p;
    }

    n->m_iHeapLoc = q;

    // an earlier event has been inserted, wake up sending worker
    if (n->m_iHeapLoc == 0)
        m_pTimer->interrupt();

    // first entry, activate the sending queue
    if (0 == m_iLastEntry)
    {
        // m_ListLock is assumed to be locked.
        m_ListCond.notify_one();
    }
}

void srt::CSndUList::remove_(const CUDT* u)
{
    CSNode* n = u->m_pSNode;

    if (n->m_iHeapLoc >= 0)
    {
        // remove the node from heap
        m_pHeap[n->m_iHeapLoc] = m_pHeap[m_iLastEntry];
        m_iLastEntry--;
        m_pHeap[n->m_iHeapLoc]->m_iHeapLoc = n->m_iHeapLoc.load();

        int q = n->m_iHeapLoc;
        int p = q * 2 + 1;
        while (p <= m_iLastEntry)
        {
            if ((p + 1 <= m_iLastEntry) && (m_pHeap[p]->m_tsTimeStamp > m_pHeap[p + 1]->m_tsTimeStamp))
                p++;

            if (m_pHeap[q]->m_tsTimeStamp > m_pHeap[p]->m_tsTimeStamp)
            {
                swap(m_pHeap[p], m_pHeap[q]);
                m_pHeap[p]->m_iHeapLoc = p;
                m_pHeap[q]->m_iHeapLoc = q;

                q = p;
                p = q * 2 + 1;
            }
            else
                break;
        }

        n->m_iHeapLoc = -1;
    }

    // the only event has been deleted, wake up immediately
    if (0 == m_iLastEntry)
        m_pTimer->interrupt();
}

//
srt::CSndQueue::CSndQueue()
    : m_pSndUList(NULL)
    , m_pChannel(NULL)
    , m_pTimer(NULL)
    , m_bClosing(false)
{
}

srt::CSndQueue::~CSndQueue()
{
    m_bClosing = true;

    if (m_pTimer != NULL)
    {
        m_pTimer->interrupt();
    }

    // Unblock CSndQueue worker thread if it is waiting.
    m_pSndUList->signalInterrupt();

    if (m_WorkerThread.joinable())
    {
        HLOGC(rslog.Debug, log << "SndQueue: EXIT");
        m_WorkerThread.join();
    }

    delete m_pSndUList;
}

int srt::CSndQueue::ioctlQuery(int type) const
{
    return m_pChannel->ioctlQuery(type);
}
int srt::CSndQueue::sockoptQuery(int level, int type) const
{
    return m_pChannel->sockoptQuery(level, type);
}

#if ENABLE_LOGGING
int srt::CSndQueue::m_counter = 0;
#endif

void srt::CSndQueue::init(CChannel* c, CTimer* t)
{
    m_pChannel  = c;
    m_pTimer    = t;
    m_pSndUList = new CSndUList(t);

#if ENABLE_LOGGING
    ++m_counter;
    const std::string thrname = "SRT:SndQ:w" + Sprint(m_counter);
    const char*       thname  = thrname.c_str();
#else
    const char* thname = "SRT:SndQ";
#endif
    if (!StartThread(m_WorkerThread, CSndQueue::worker, this, thname))
        throw CUDTException(MJ_SYSTEMRES, MN_THREAD);
}

int srt::CSndQueue::getIpTTL() const
{
    return m_pChannel ? m_pChannel->getIpTTL() : -1;
}

int srt::CSndQueue::getIpToS() const
{
    return m_pChannel ? m_pChannel->getIpToS() : -1;
}

#ifdef SRT_ENABLE_BINDTODEVICE
bool srt::CSndQueue::getBind(char* dst, size_t len) const
{
    return m_pChannel ? m_pChannel->getBind(dst, len) : false;
}
#endif

#if defined(SRT_DEBUG_SNDQ_HIGHRATE)
static void CSndQueueDebugHighratePrint(const srt::CSndQueue* self, const steady_clock::time_point currtime)
{
    if (self->m_DbgTime <= currtime)
    {
        fprintf(stdout,
                "SndQueue %lu slt:%lu nrp:%lu snt:%lu nrt:%lu ctw:%lu\n",
                self->m_WorkerStats.lIteration,
                self->m_WorkerStats.lSleepTo,
                self->m_WorkerStats.lNotReadyPop,
                self->m_WorkerStats.lSendTo,
                self->m_WorkerStats.lNotReadyTs,
                self->m_WorkerStats.lCondWait);
        memset(&self->m_WorkerStats, 0, sizeof(self->m_WorkerStats));
        self->m_DbgTime = currtime + self->m_DbgPeriod;
    }
}
#endif

void* srt::CSndQueue::worker(void* param)
{
    CSndQueue* self = (CSndQueue*)param;

#if ENABLE_LOGGING
    THREAD_STATE_INIT(("SRT:SndQ:w" + Sprint(m_counter)).c_str());
#else
    THREAD_STATE_INIT("SRT:SndQ:worker");
#endif

#if defined(SRT_DEBUG_SNDQ_HIGHRATE)
#define IF_DEBUG_HIGHRATE(statement) statement
    self->m_DbgTime = sync::steady_clock::now();
    self->m_DbgPeriod = sync::microseconds_from(5000000);
    self->m_DbgTime += self->m_DbgPeriod;
#else
#define IF_DEBUG_HIGHRATE(statement) (void)0
#endif /* SRT_DEBUG_SNDQ_HIGHRATE */

    while (!self->m_bClosing)
    {
        const steady_clock::time_point next_time = self->m_pSndUList->getNextProcTime();

        INCREMENT_THREAD_ITERATIONS();

        IF_DEBUG_HIGHRATE(self->m_WorkerStats.lIteration++);

        if (is_zero(next_time))
        {
            IF_DEBUG_HIGHRATE(self->m_WorkerStats.lNotReadyTs++);

            // wait here if there is no sockets with data to be sent
            THREAD_PAUSED();
            if (!self->m_bClosing)
            {
                self->m_pSndUList->waitNonEmpty();
                IF_DEBUG_HIGHRATE(self->m_WorkerStats.lCondWait++);
            }
            THREAD_RESUMED();

            continue;
        }

        // wait until next processing time of the first socket on the list
        const steady_clock::time_point currtime = steady_clock::now();

        IF_DEBUG_HIGHRATE(CSndQueueDebugHighratePrint(self, currtime));
        if (currtime < next_time)
        {
            THREAD_PAUSED();
            self->m_pTimer->sleep_until(next_time);
            THREAD_RESUMED();
            IF_DEBUG_HIGHRATE(self->m_WorkerStats.lSleepTo++);
        }

        // Get a socket with a send request if any.
        CUDT* u = self->m_pSndUList->pop();
        if (u == NULL)
        {
            IF_DEBUG_HIGHRATE(self->m_WorkerStats.lNotReadyPop++);
            continue;
        }

#define UST(field) ((u->m_b##field) ? "+" : "-") << #field << " "
        HLOGC(qslog.Debug,
            log << "CSndQueue: requesting packet from @" << u->socketID() << " STATUS: " << UST(Listening)
                << UST(Connecting) << UST(Connected) << UST(Closing) << UST(Shutdown) << UST(Broken) << UST(PeerHealth)
                << UST(Opened));
#undef UST

        if (!u->m_bConnected || u->m_bBroken)
        {
            IF_DEBUG_HIGHRATE(self->m_WorkerStats.lNotReadyPop++);
            continue;
        }

        // pack a packet from the socket
        CPacket pkt;
        steady_clock::time_point next_send_time;
        sockaddr_any source_addr;
        const bool res = u->packData((pkt), (next_send_time), (source_addr));

        // Check if extracted anything to send
        if (res == false)
        {
            IF_DEBUG_HIGHRATE(self->m_WorkerStats.lNotReadyPop++);
            continue;
        }

        const sockaddr_any addr = u->m_PeerAddr;
        if (!is_zero(next_send_time))
            self->m_pSndUList->update(u, CSndUList::DO_RESCHEDULE, next_send_time);

        HLOGC(qslog.Debug, log << self->CONID() << "chn:SENDING: " << pkt.Info());
        self->m_pChannel->sendto(addr, pkt, source_addr);

        IF_DEBUG_HIGHRATE(self->m_WorkerStats.lSendTo++);
    }

    THREAD_EXIT();
    return NULL;
}

int srt::CSndQueue::sendto(const sockaddr_any& addr, CPacket& w_packet, const sockaddr_any& src)
{
    // send out the packet immediately (high priority), this is a control packet
    // NOTE: w_packet is passed by mutable reference because this function will do
    // a modification in place and then it will revert it. After returning this object
    // should look unmodified, hence it is here passed without a reference marker.
    m_pChannel->sendto(addr, w_packet, src);
    return (int)w_packet.getLength();
}

//
srt::CRcvUList::CRcvUList()
    : m_pUList(NULL)
    , m_pLast(NULL)
{
}

srt::CRcvUList::~CRcvUList() {}

void srt::CRcvUList::insert(const CUDT* u)
{
    CRNode* n        = u->m_pRNode;
    n->m_tsTimeStamp = steady_clock::now();

    if (NULL == m_pUList)
    {
        // empty list, insert as the single node
        n->m_pPrev = n->m_pNext = NULL;
        m_pLast = m_pUList = n;

        return;
    }

    // always insert at the end for RcvUList
    n->m_pPrev       = m_pLast;
    n->m_pNext       = NULL;
    m_pLast->m_pNext = n;
    m_pLast          = n;
}

void srt::CRcvUList::remove(const CUDT* u)
{
    CRNode* n = u->m_pRNode;

    if (!n->m_bOnList)
        return;

    if (NULL == n->m_pPrev)
    {
        // n is the first node
        m_pUList = n->m_pNext;
        if (NULL == m_pUList)
            m_pLast = NULL;
        else
            m_pUList->m_pPrev = NULL;
    }
    else
    {
        n->m_pPrev->m_pNext = n->m_pNext;
        if (NULL == n->m_pNext)
        {
            // n is the last node
            m_pLast = n->m_pPrev;
        }
        else
            n->m_pNext->m_pPrev = n->m_pPrev;
    }

    n->m_pNext = n->m_pPrev = NULL;
}

void srt::CRcvUList::update(const CUDT* u)
{
    CRNode* n = u->m_pRNode;

    if (!n->m_bOnList)
        return;

    n->m_tsTimeStamp = steady_clock::now();

    // if n is the last node, do not need to change
    if (NULL == n->m_pNext)
        return;

    if (NULL == n->m_pPrev)
    {
        m_pUList          = n->m_pNext;
        m_pUList->m_pPrev = NULL;
    }
    else
    {
        n->m_pPrev->m_pNext = n->m_pNext;
        n->m_pNext->m_pPrev = n->m_pPrev;
    }

    n->m_pPrev       = m_pLast;
    n->m_pNext       = NULL;
    m_pLast->m_pNext = n;
    m_pLast          = n;
}

//
srt::CHash::CHash()
    : m_pBucket(NULL)
    , m_iHashSize(0)
{
}

srt::CHash::~CHash()
{
    for (int i = 0; i < m_iHashSize; ++i)
    {
        CBucket* b = m_pBucket[i];
        while (NULL != b)
        {
            CBucket* n = b->m_pNext;
            delete b;
            b = n;
        }
    }

    delete[] m_pBucket;
}

void srt::CHash::init(int size)
{
    m_pBucket = new CBucket*[size];

    for (int i = 0; i < size; ++i)
        m_pBucket[i] = NULL;

    m_iHashSize = size;
}

srt::CUDT* srt::CHash::lookup(SRTSOCKET id)
{
    // simple hash function (% hash table size); suitable for socket descriptors
    CBucket* b = bucketAt(id);

    while (NULL != b)
    {
        if (id == b->m_iID)
            return b->m_pUDT;
        b = b->m_pNext;
    }

    return NULL;
}

void srt::CHash::insert(SRTSOCKET id, CUDT* u)
{
    CBucket* b = bucketAt(id);

    CBucket* n = new CBucket;
    n->m_iID   = id;
    n->m_pUDT  = u;
    n->m_pNext = b;

    bucketAt(id) = n;
}

void srt::CHash::remove(SRTSOCKET id)
{
    CBucket* b = bucketAt(id);
    CBucket* p = NULL;

    while (NULL != b)
    {
        if (id == b->m_iID)
        {
            if (NULL == p)
                bucketAt(id) = b->m_pNext;
            else
                p->m_pNext = b->m_pNext;

            delete b;

            return;
        }

        p = b;
        b = b->m_pNext;
    }
}

//
srt::CRendezvousQueue::CRendezvousQueue()
    : m_lRendezvousID()
    , m_RIDListLock()
{
}

srt::CRendezvousQueue::~CRendezvousQueue()
{
    m_lRendezvousID.clear();
}

void srt::CRendezvousQueue::insert(const SRTSOCKET&           id,
                              CUDT*                           u,
                              const sockaddr_any&             addr,
                              const steady_clock::time_point& ttl)
{
    ScopedLock vg(m_RIDListLock);

    CRL r;
    r.m_iID      = id;
    r.m_pUDT     = u;
    r.m_PeerAddr = addr;
    r.m_tsTTL    = ttl;

    m_lRendezvousID.push_back(r);
    HLOGC(cnlog.Debug,
          log << "RID: adding socket @" << id << " for address: " << addr.str() << " expires: " << FormatTime(ttl)
              << " (total connectors: " << m_lRendezvousID.size() << ")");
}

void srt::CRendezvousQueue::remove(const SRTSOCKET& id)
{
    ScopedLock lkv(m_RIDListLock);

    for (list<CRL>::iterator i = m_lRendezvousID.begin(); i != m_lRendezvousID.end(); ++i)
    {
        if (i->m_iID == id)
        {
            m_lRendezvousID.erase(i);
            break;
        }
    }
}

srt::CUDT* srt::CRendezvousQueue::retrieve(const sockaddr_any& addr, SRTSOCKET& w_id) const
{
    ScopedLock vg(m_RIDListLock);

    IF_HEAVY_LOGGING(const char* const id_type = w_id == SRT_SOCKID_CONNREQ ? "A NEW CONNECTION" : "THIS ID" );

    // TODO: optimize search
    for (list<CRL>::const_iterator i = m_lRendezvousID.begin(); i != m_lRendezvousID.end(); ++i)
    {
        if (i->m_PeerAddr == addr && ((w_id == SRT_SOCKID_CONNREQ) || (w_id == i->m_iID)))
        {
            // This procedure doesn't exactly respond to the original UDT idea.
            // As the "rendezvous queue" is used for both handling rendezvous and
            // the caller sockets in the non-blocking mode (for blocking mode the
            // entire handshake procedure is handled in a loop-style in CUDT::startConnect),
            // the RID list should give up a socket entity in the following cases:
            // 1. For THE SAME id as passed in w_id, respond always, as per a caller
            //    socket that is currently trying to connect and is managed with
            //    HS roundtrips in an event-style. Same for rendezvous.
            // 2. For the "connection request" ID=0 the found socket should be given up
            //    ONLY IF it is rendezvous. Normally ID=0 is only for listener as a
            //    connection request. But if there was a listener, then this function
            //    wouldn't even be called, as this case would be handled before trying
            //    to call this function.
            //
            // This means: if an incoming ID is 0, then this search should succeed ONLY
            // IF THE FOUND SOCKET WAS RENDEZVOUS.

            if (w_id == SRT_SOCKID_CONNREQ && !i->m_pUDT->m_config.bRendezvous)
            {
                HLOGC(cnlog.Debug,
                        log << "RID: found id @" << i->m_iID << " while looking for "
                        << id_type << " FROM " << i->m_PeerAddr.str()
                        << ", but it's NOT RENDEZVOUS, skipping");
                continue;
            }

            HLOGC(cnlog.Debug,
                    log << "RID: found id @" << i->m_iID << " while looking for "
                    << id_type << " FROM " << i->m_PeerAddr.str());
            w_id = i->m_iID;
            return i->m_pUDT;
        }
    }

#if ENABLE_HEAVY_LOGGING
    std::ostringstream spec;
    if (w_id == SRT_SOCKID_CONNREQ)
        spec << "A NEW CONNECTION REQUEST";
    else
        spec << " AGENT @" << w_id;
    HLOGC(cnlog.Debug,
          log << "RID: NO CONNECTOR FOR ADR:" << addr.str() << " while looking for " << spec.str() << " ("
              << m_lRendezvousID.size() << " connectors total)");
#endif

    return NULL;
}

void srt::CRendezvousQueue::updateConnStatus(EReadStatus rst, EConnectStatus cst, CUnit* unit)
{
    vector<LinkStatusInfo> toRemove, toProcess;

    const CPacket* pkt = unit ? &unit->m_Packet : NULL;

    // Need a stub value for a case when there's no unit provided ("storage depleted" case).
    // It should be normally NOT IN USE because in case of "storage depleted", rst != RST_OK.
<<<<<<< HEAD
    const SRTSOCKET dest_id = pkt ? pkt->id() : SRT_SOCKID_CONNREQ;
=======
    const SRTSOCKET dest_id = pkt ? pkt->id() : 0;
>>>>>>> ea8ea9f2

    // If no socket were qualified for further handling, finish here.
    // Otherwise toRemove and toProcess contain items to handle.
    if (!qualifyToHandle(rst, cst, dest_id, (toRemove), (toProcess)))
        return;

    HLOGC(cnlog.Debug,
          log << "updateConnStatus: collected " << toProcess.size() << " for processing, " << toRemove.size()
              << " to close");

    // Repeat (resend) connection request.
    for (vector<LinkStatusInfo>::iterator i = toProcess.begin(); i != toProcess.end(); ++i)
    {
        // IMPORTANT INFORMATION concerning changes towards UDT legacy.
        // In the UDT code there was no attempt to interpret any incoming data.
        // All data from the incoming packet were considered to be already deployed into
        // m_ConnRes field, and m_ConnReq field was considered at this time accordingly updated.
        // Therefore this procedure did only one thing: craft a new handshake packet and send it.
        // In SRT this may also interpret extra data (extensions in case when Agent is Responder)
        // and the `pktIn` packet may sometimes contain no data. Therefore the passed `rst`
        // must be checked to distinguish the call by periodic update (RST_AGAIN) from a call
        // due to have received the packet (RST_OK).
        //
        // In the below call, only the underlying `processRendezvous` function will be attempting
        // to interpret these data (for caller-listener this was already done by `processConnectRequest`
        // before calling this function), and it checks for the data presence.

        EReadStatus    read_st = rst;
        EConnectStatus conn_st = cst;

        if (cst != CONN_RENDEZVOUS && dest_id != SRT_SOCKID_CONNREQ)
        {
            if (i->id != dest_id)
            {
                HLOGC(cnlog.Debug, log << "updateConnStatus: cst=" << ConnectStatusStr(cst) << " but for RID @" << i->id
                        << " dest_id=@" << dest_id << " - resetting to AGAIN");

                read_st = RST_AGAIN;
                conn_st = CONN_AGAIN;
            }
            else
            {
                HLOGC(cnlog.Debug, log << "updateConnStatus: cst=" << ConnectStatusStr(cst) << " for @"
                        << i->id);
            }
        }
        else
        {
            HLOGC(cnlog.Debug, log << "updateConnStatus: cst=" << ConnectStatusStr(cst) << " and dest_id=@" << dest_id
                    << " - NOT checking against RID @" << i->id);
        }

        HLOGC(cnlog.Debug,
              log << "updateConnStatus: processing async conn for @" << i->id << " FROM " << i->peeraddr.str());

        if (!i->u->processAsyncConnectRequest(read_st, conn_st, pkt, i->peeraddr))
        {
            // cst == CONN_REJECT can only be result of worker_ProcessAddressedPacket and
            // its already set in this case.
            LinkStatusInfo fi = *i;
            fi.errorcode      = SRT_ECONNREJ;
            toRemove.push_back(fi);
            i->u->sendCtrl(UMSG_SHUTDOWN);
        }
    }

    // NOTE: it is "believed" here that all CUDT objects will not be
    // deleted in the meantime. This is based on a statement that at worst
    // they have been "just" declared failed and it will pass at least 1s until
    // they are moved to ClosedSockets and it is believed that this function will
    // not be held on mutexes that long.

    for (vector<LinkStatusInfo>::iterator i = toRemove.begin(); i != toRemove.end(); ++i)
    {
        HLOGC(cnlog.Debug, log << "updateConnStatus: COMPLETING dep objects update on failed @" << i->id);
        //
        // Setting m_bConnecting to false, and need to remove the socket from the rendezvous queue
        // because the next CUDT::close will not remove it from the queue when m_bConnecting = false,
        // and may crash on next pass.
        //
        // TODO: maybe lock i->u->m_ConnectionLock?
        i->u->m_bConnecting = false;
        remove(i->u->m_SocketID);

        // DO NOT close the socket here because in this case it might be
        // unable to get status from at the right moment. Also only member
        // sockets should be taken care of internally - single sockets should
        // be normally closed by the application, after it is done with them.

        // app can call any UDT API to learn the connection_broken error
        CUDT::uglobal().m_EPoll.update_events(
            i->u->m_SocketID, i->u->m_sPollID, SRT_EPOLL_IN | SRT_EPOLL_OUT | SRT_EPOLL_ERR, true);

        i->u->completeBrokenConnectionDependencies(i->errorcode);
    }

    {
        // Now, additionally for every failed link reset the TTL so that
        // they are set expired right now.
        ScopedLock vg(m_RIDListLock);
        for (list<CRL>::iterator i = m_lRendezvousID.begin(); i != m_lRendezvousID.end(); ++i)
        {
            if (find_if(toRemove.begin(), toRemove.end(), LinkStatusInfo::HasID(i->m_iID)) != toRemove.end())
            {
                LOGC(cnlog.Error,
                     log << "updateConnStatus: processAsyncConnectRequest FAILED on @" << i->m_iID
                         << ". Setting TTL as EXPIRED.");
                i->m_tsTTL =
                    steady_clock::time_point(); // Make it expire right now, will be picked up at the next iteration
            }
        }
    }
}

bool srt::CRendezvousQueue::qualifyToHandle(EReadStatus    rst,
                                       EConnectStatus cst      SRT_ATR_UNUSED,
                                       SRTSOCKET               iDstSockID,
                                       vector<LinkStatusInfo>& toRemove,
                                       vector<LinkStatusInfo>& toProcess)
{
    ScopedLock vg(m_RIDListLock);

    if (m_lRendezvousID.empty())
        return false; // nothing to process.

    HLOGC(cnlog.Debug,
          log << "updateConnStatus: updating after getting pkt with DST socket ID @" << iDstSockID
              << " status: " << ConnectStatusStr(cst));

    for (list<CRL>::iterator i = m_lRendezvousID.begin(), i_next = i; i != m_lRendezvousID.end(); i = i_next)
    {
        // Safe iterator to the next element. If the current element is erased, the iterator is updated again.
        ++i_next;

        const steady_clock::time_point tsNow = steady_clock::now();

        if (tsNow >= i->m_tsTTL)
        {
            HLOGC(cnlog.Debug,
                  log << "RID: socket @" << i->m_iID
                      << " removed - EXPIRED ("
                      // The "enforced on FAILURE" is below when processAsyncConnectRequest failed.
                      << (is_zero(i->m_tsTTL) ? "enforced on FAILURE" : "passed TTL") << "). WILL REMOVE from queue.");

            // Set appropriate error information, but do not update yet.
            // Exit the lock first. Collect objects to update them later.
            int ccerror = SRT_ECONNREJ;
            if (i->m_pUDT->m_RejectReason == SRT_REJ_UNKNOWN)
            {
                if (!is_zero(i->m_tsTTL))
                {
                    // Timer expired, set TIMEOUT forcefully
                    i->m_pUDT->m_RejectReason = SRT_REJ_TIMEOUT;
                    ccerror                   = SRT_ENOSERVER;
                }
                else
                {
                    // In case of unknown reason, rejection should at least
                    // suggest error on the peer
                    i->m_pUDT->m_RejectReason = SRT_REJ_PEER;
                }
            }

            // The call to completeBrokenConnectionDependencies() cannot happen here
            // under the lock of m_RIDListLock as it risks a deadlock.
            // Collect in 'toRemove' to update later.
            LinkStatusInfo fi = {i->m_pUDT, i->m_iID, ccerror, i->m_PeerAddr, -1};
            toRemove.push_back(fi);

            // i_next was preincremented, but this is guaranteed to point to
            // the element next to erased one.
            i_next = m_lRendezvousID.erase(i);
            continue;
        }
        else
        {
            HLOGC(cnlog.Debug,
                  log << "RID: socket @" << i->m_iID << " still active (remaining " << std::fixed
                      << (count_microseconds(i->m_tsTTL - tsNow) / 1000000.0) << "s of TTL)...");
        }

        const steady_clock::time_point tsLastReq = i->m_pUDT->m_tsLastReqTime;
        const steady_clock::time_point tsRepeat =
            tsLastReq + milliseconds_from(250); // Repeat connection request (send HS).

        // A connection request is repeated every 250 ms if there was no response from the peer:
        // - RST_AGAIN means no packet was received over UDP.
        // - a packet was received, but not for THIS socket.
        if ((rst == RST_AGAIN || i->m_iID != iDstSockID) && tsNow <= tsRepeat)
        {
            HLOGC(cnlog.Debug,
                  log << "RID:@" << i->m_iID << std::fixed << count_microseconds(tsNow - tsLastReq) / 1000.0
                      << " ms passed since last connection request.");

            continue;
        }

        HLOGC(cnlog.Debug,
              log << "RID:@" << i->m_iID << " cst=" << ConnectStatusStr(cst) << " -- repeating connection request.");

        // This queue is used only in case of Async mode (rendezvous or caller-listener).
        // Synchronous connection requests are handled in startConnect() completely.
        if (!i->m_pUDT->m_config.bSynRecving)
        {
            // Collect them so that they can be updated out of m_RIDListLock.
            LinkStatusInfo fi = {i->m_pUDT, i->m_iID, SRT_SUCCESS, i->m_PeerAddr, -1};
            toProcess.push_back(fi);
        }
        else
        {
            HLOGC(cnlog.Debug, log << "RID: socket @" << i->m_iID << " is SYNCHRONOUS, NOT UPDATING");
        }
    }

    return !toRemove.empty() || !toProcess.empty();
}

//
srt::CRcvQueue::CRcvQueue()
    : m_WorkerThread()
    , m_pUnitQueue(NULL)
    , m_pRcvUList(NULL)
    , m_pHash(NULL)
    , m_pChannel(NULL)
    , m_pTimer(NULL)
    , m_iIPversion()
    , m_szPayloadSize()
    , m_bClosing(false)
    , m_LSLock()
    , m_pListener(NULL)
    , m_pRendezvousQueue(NULL)
    , m_vNewEntry()
    , m_IDLock()
    , m_mBuffer()
    , m_BufferCond()
{
    setupCond(m_BufferCond, "QueueBuffer");
}

srt::CRcvQueue::~CRcvQueue()
{
    m_bClosing = true;

    if (m_WorkerThread.joinable())
    {
        HLOGC(rslog.Debug, log << "RcvQueue: EXIT");
        m_WorkerThread.join();
    }
    releaseCond(m_BufferCond);

    delete m_pUnitQueue;
    delete m_pRcvUList;
    delete m_pHash;
    delete m_pRendezvousQueue;

    // remove all queued messages
    for (qmap_t::iterator i = m_mBuffer.begin(); i != m_mBuffer.end(); ++i)
    {
        while (!i->second.empty())
        {
            CPacket* pkt = i->second.front();
            delete pkt;
            i->second.pop();
        }
    }
}

#if ENABLE_LOGGING
srt::sync::atomic<int> srt::CRcvQueue::m_counter(0);
#endif

void srt::CRcvQueue::init(int qsize, size_t payload, int version, int hsize, CChannel* cc, CTimer* t)
{
    m_iIPversion    = version;
    m_szPayloadSize = payload;

    SRT_ASSERT(m_pUnitQueue == NULL);
    m_pUnitQueue = new CUnitQueue(qsize, (int)payload);

    m_pHash = new CHash;
    m_pHash->init(hsize);

    m_pChannel = cc;
    m_pTimer   = t;

    m_pRcvUList        = new CRcvUList;
    m_pRendezvousQueue = new CRendezvousQueue;

#if ENABLE_LOGGING
    const int cnt = ++m_counter;
    const std::string thrname = "SRT:RcvQ:w" + Sprint(cnt);
#else
    const std::string thrname = "SRT:RcvQ:w";
#endif

    if (!StartThread(m_WorkerThread, CRcvQueue::worker, this, thrname.c_str()))
    {
        throw CUDTException(MJ_SYSTEMRES, MN_THREAD);
    }
}

void* srt::CRcvQueue::worker(void* param)
{
    CRcvQueue*   self = (CRcvQueue*)param;
    sockaddr_any sa(self->getIPversion());
    SRTSOCKET id = SRT_SOCKID_CONNREQ;

#if ENABLE_LOGGING
    THREAD_STATE_INIT(("SRT:RcvQ:w" + Sprint(m_counter)).c_str());
#else
    THREAD_STATE_INIT("SRT:RcvQ:worker");
#endif

    CUnit*         unit = 0;
    EConnectStatus cst  = CONN_AGAIN;
    while (!self->m_bClosing)
    {
        bool        have_received = false;
        EReadStatus rst           = self->worker_RetrieveUnit((id), (unit), (sa));

        INCREMENT_THREAD_ITERATIONS();
        if (rst == RST_OK)
        {
            if (int(id) < 0) // Any negative (illegal range) and SRT_INVALID_SOCKET
            {
                // User error on peer. May log something, but generally can only ignore it.
                // XXX Think maybe about sending some "connection rejection response".
                HLOGC(qrlog.Debug,
                      log << self->CONID() << "RECEIVED negative socket id '" << id
                          << "', rejecting (POSSIBLE ATTACK)");
                continue;
            }

            // NOTE: cst state is being changed here.
            // This state should be maintained through any next failed calls to worker_RetrieveUnit.
            // Any error switches this to rejection, just for a case.

            // Note to rendezvous connection. This can accept:
            // - ID == 0 - take the first waiting rendezvous socket
            // - ID > 0  - find the rendezvous socket that has this ID.
            if (id == SRT_SOCKID_CONNREQ)
            {
                // ID 0 is for connection request, which should be passed to the listening socket or rendezvous sockets
                cst = self->worker_ProcessConnectionRequest(unit, sa);
            }
            else
            {
                // Otherwise ID is expected to be associated with:
                // - an enqueued rendezvous socket
                // - a socket connected to a peer
                cst = self->worker_ProcessAddressedPacket(id, unit, sa);
                // CAN RETURN CONN_REJECT, but m_RejectReason is already set
            }
            HLOGC(qrlog.Debug, log << self->CONID() << "worker: result for the unit: " << ConnectStatusStr(cst));
            if (cst == CONN_AGAIN)
            {
                HLOGC(qrlog.Debug, log << self->CONID() << "worker: packet not dispatched, continuing reading.");
                continue;
            }
            have_received = true;
        }
        else if (rst == RST_ERROR)
        {
            // According to the description by CChannel::recvfrom, this can be either of:
            // - IPE: all errors except EBADF
            // - socket was closed in the meantime by another thread: EBADF
            // If EBADF, then it's expected that the "closing" state is also set.
            // Check that just to report possible errors, but interrupt the loop anyway.
            if (self->m_bClosing)
            {
                HLOGC(qrlog.Debug,
                      log << self->CONID() << "CChannel reported error, but Queue is closing - INTERRUPTING worker.");
            }
            else
            {
                LOGC(qrlog.Fatal,
                     log << self->CONID()
                         << "CChannel reported ERROR DURING TRANSMISSION - IPE. INTERRUPTING worker anyway.");
            }
            cst = CONN_REJECT;
            break;
        }
        // OTHERWISE: this is an "AGAIN" situation. No data was read, but the process should continue.

        // take care of the timing event for all UDT sockets
        const steady_clock::time_point curtime_minus_syn =
            steady_clock::now() - microseconds_from(CUDT::COMM_SYN_INTERVAL_US);

        CRNode* ul = self->m_pRcvUList->m_pUList;
        while ((NULL != ul) && (ul->m_tsTimeStamp < curtime_minus_syn))
        {
            CUDT* u = ul->m_pUDT;

            if (u->m_bConnected && !u->m_bBroken && !u->m_bClosing)
            {
                u->checkTimers();
                self->m_pRcvUList->update(u);
            }
            else
            {
                HLOGC(qrlog.Debug,
                      log << CUDTUnited::CONID(u->m_SocketID) << " SOCKET broken, REMOVING FROM RCV QUEUE/MAP.");
                // the socket must be removed from Hash table first, then RcvUList
                self->m_pHash->remove(u->m_SocketID);
                self->m_pRcvUList->remove(u);
                u->m_pRNode->m_bOnList = false;
            }

            ul = self->m_pRcvUList->m_pUList;
        }

        if (have_received)
        {
            HLOGC(qrlog.Debug,
                  log << "worker: RECEIVED PACKET --> updateConnStatus. cst=" << ConnectStatusStr(cst) << " id=" << id
                      << " pkt-payload-size=" << unit->m_Packet.getLength());
        }

        // Check connection requests status for all sockets in the RendezvousQueue.
        // Pass the connection status from the last call of:
        // worker_ProcessAddressedPacket --->
        // worker_TryAsyncRend_OrStore --->
        // CUDT::processAsyncConnectResponse --->
        // CUDT::processConnectResponse
        self->m_pRendezvousQueue->updateConnStatus(rst, cst, unit);

        // XXX updateConnStatus may have removed the connector from the list,
        // however there's still m_mBuffer in CRcvQueue for that socket to care about.
    }

    HLOGC(qrlog.Debug, log << "worker: EXIT");

    THREAD_EXIT();
    return NULL;
}

srt::EReadStatus srt::CRcvQueue::worker_RetrieveUnit(SRTSOCKET& w_id, CUnit*& w_unit, sockaddr_any& w_addr)
{
#if !USE_BUSY_WAITING
    // This might be not really necessary, and probably
    // not good for extensive bidirectional communication.
    m_pTimer->tick();
#endif

    // check waiting list, if new socket, insert it to the list
    while (ifNewEntry())
    {
        CUDT* ne = getNewEntry();
        if (ne)
        {
            HLOGC(qrlog.Debug,
                  log << CUDTUnited::CONID(ne->m_SocketID)
                      << " SOCKET pending for connection - ADDING TO RCV QUEUE/MAP");
            m_pRcvUList->insert(ne);
            m_pHash->insert(ne->m_SocketID, ne);
        }
    }
    // find next available slot for incoming packet
    w_unit = m_pUnitQueue->getNextAvailUnit();
    if (!w_unit)
    {
        // no space, skip this packet
        CPacket temp;
        temp.allocate(m_szPayloadSize);
        THREAD_PAUSED();
        EReadStatus rst = m_pChannel->recvfrom((w_addr), (temp));
        THREAD_RESUMED();
        // Note: this will print nothing about the packet details unless heavy logging is on.
        LOGC(qrlog.Error, log << CONID() << "LOCAL STORAGE DEPLETED. Dropping 1 packet: " << temp.Info());

        // Be transparent for RST_ERROR, but ignore the correct
        // data read and fake that the packet was dropped.
        return rst == RST_ERROR ? RST_ERROR : RST_AGAIN;
    }

    w_unit->m_Packet.setLength(m_szPayloadSize);

    // reading next incoming packet, recvfrom returns -1 is nothing has been received
    THREAD_PAUSED();
    EReadStatus rst = m_pChannel->recvfrom((w_addr), (w_unit->m_Packet));
    THREAD_RESUMED();

    if (rst == RST_OK)
    {
        w_id = w_unit->m_Packet.id();
        HLOGC(qrlog.Debug,
              log << "INCOMING PACKET: FROM=" << w_addr.str() << " BOUND=" << m_pChannel->bindAddressAny().str() << " "
                  << w_unit->m_Packet.Info());
    }
    return rst;
}

srt::EConnectStatus srt::CRcvQueue::worker_ProcessConnectionRequest(CUnit* unit, const sockaddr_any& addr)
{
    HLOGC(cnlog.Debug,
          log << "Got sockID=0 from " << addr.str() << " - trying to resolve it as a connection request...");
    // Introduced protection because it may potentially happen
    // that another thread could have closed the socket at
    // the same time and inject a bug between checking the
    // pointer for NULL and using it.
    int  listener_ret  = SRT_REJ_UNKNOWN;
    bool have_listener = false;
    {
        ScopedLock cg(m_LSLock);
        if (m_pListener)
        {
            LOGC(cnlog.Note, log << "PASSING request from: " << addr.str() << " to agent:" << m_pListener->socketID());
            listener_ret = m_pListener->processConnectRequest(addr, unit->m_Packet);

            // This function does return a code, but it's hard to say as to whether
            // anything can be done about it. In case when it's stated possible, the
            // listener will try to send some rejection response to the caller, but
            // that's already done inside this function. So it's only used for
            // displaying the error in logs.

            have_listener = true;
        }
    }

    // NOTE: Rendezvous sockets do bind(), but not listen(). It means that the socket is
    // ready to accept connection requests, but they are not being redirected to the listener
    // socket, as this is not a listener socket at all. This goes then HERE.

    if (have_listener) // That is, the above block with m_pListener->processConnectRequest was executed
    {
        LOGC(cnlog.Note,
             log << CONID() << "Listener managed the connection request from: " << addr.str()
                 << " result:" << RequestTypeStr(UDTRequestType(listener_ret)));
        return listener_ret == SRT_REJ_UNKNOWN ? CONN_CONTINUE : CONN_REJECT;
    }

    // If there's no listener waiting for the packet, just store it into the queue.
    // Passing SRT_SOCKID_CONNREQ explicitly because it's a handler for a HS packet
    // that came for this very ID.
    return worker_TryAsyncRend_OrStore(SRT_SOCKID_CONNREQ, unit, addr);
}

srt::EConnectStatus srt::CRcvQueue::worker_ProcessAddressedPacket(SRTSOCKET id, CUnit* unit, const sockaddr_any& addr)
{
    CUDT* u = m_pHash->lookup(id);
    if (!u)
    {
        // Pass this to either async rendezvous connection,
        // or store the packet in the queue.
        HLOGC(cnlog.Debug, log << "worker_ProcessAddressedPacket: resending to QUEUED socket @" << id);
        return worker_TryAsyncRend_OrStore(id, unit, addr);
    }

    // Found associated CUDT - process this as control or data packet
    // addressed to an associated socket.
    if (addr != u->m_PeerAddr)
    {
        HLOGC(cnlog.Debug,
              log << CONID() << "Packet for SID=" << id << " asoc with " << u->m_PeerAddr.str() << " received from "
                  << addr.str() << " (CONSIDERED ATTACK ATTEMPT)");
        // This came not from the address that is the peer associated
        // with the socket. Ignore it.
        return CONN_AGAIN;
    }

    if (!u->m_bConnected || u->m_bBroken || u->m_bClosing)
    {
        u->m_RejectReason = SRT_REJ_CLOSE;
        // The socket is currently in the process of being disconnected
        // or destroyed. Ignore.
        // XXX send UMSG_SHUTDOWN in this case?
        // XXX May it require mutex protection?
        return CONN_REJECT;
    }

    if (unit->m_Packet.isControl())
        u->processCtrl(unit->m_Packet);
    else
        u->processData(unit);

    u->checkTimers();
    m_pRcvUList->update(u);

    return CONN_RUNNING;
}

// This function responds to the fact that a packet has come
// for a socket that does not expect to receive a normal connection
// request. This can be then:
// - a normal packet of whatever kind, just to be processed by the message loop
// - a rendezvous connection
// This function then tries to manage the packet as a rendezvous connection
// request in ASYNC mode; when this is not applicable, it stores the packet
// in the "receiving queue" so that it will be picked up in the "main" thread.
srt::EConnectStatus srt::CRcvQueue::worker_TryAsyncRend_OrStore(SRTSOCKET id, CUnit* unit, const sockaddr_any& addr)
{
    // This 'retrieve' requires that 'id' be either one of those
    // stored in the rendezvous queue (see CRcvQueue::registerConnector)
    // or simply 0, but then at least the address must match one of these.
    // If the id was 0, it will be set to the actual socket ID of the returned CUDT.
    CUDT* u = m_pRendezvousQueue->retrieve(addr, (id));
    if (!u)
    {
        // this socket is then completely unknown to the system.
        // Note that this situation may also happen at a very unfortunate
        // coincidence that the socket is already bound, but the registerConnector()
        // has not yet started. In case of rendezvous this may mean that the other
        // side just started sending its handshake packets, the local side has already
        // run the CRcvQueue::worker thread, and this worker thread is trying to dispatch
        // the handshake packet too early, before the dispatcher has a chance to see
        // this socket registerred in the RendezvousQueue, which causes the packet unable
        // to be dispatched. Therefore simply treat every "out of band" packet (with socket
        // not belonging to the connection and not registered as rendezvous) as "possible
        // attack" and ignore it. This also should better protect the rendezvous socket
        // against a rogue connector.
        if (id == SRT_SOCKID_CONNREQ)
        {
            HLOGC(cnlog.Debug,
                  log << CONID() << "AsyncOrRND: no sockets expect connection from " << addr.str()
                      << " - POSSIBLE ATTACK, ignore packet");
        }
        else
        {
            HLOGC(cnlog.Debug,
                  log << CONID() << "AsyncOrRND: no sockets expect socket " << id << " from " << addr.str()
                      << " - POSSIBLE ATTACK, ignore packet");
        }
        return CONN_AGAIN; // This means that the packet should be ignored.
    }

    // asynchronous connect: call connect here
    // otherwise wait for the UDT socket to retrieve this packet
    if (!u->m_config.bSynRecving)
    {
        HLOGC(cnlog.Debug, log << "AsyncOrRND: packet RESOLVED TO @" << id << " -- continuing as ASYNC CONNECT");
        // This is practically same as processConnectResponse, just this applies
        // appropriate mutex lock - which can't be done here because it's intentionally private.
        // OTOH it can't be applied to processConnectResponse because the synchronous
        // call to this method applies the lock by itself, and same-thread-double-locking is nonportable (crashable).
        EConnectStatus cst = u->processAsyncConnectResponse(unit->m_Packet);

        if (cst == CONN_CONFUSED)
        {
            LOGC(cnlog.Warn, log << "AsyncOrRND: PACKET NOT HANDSHAKE - re-requesting handshake from peer");
            storePktClone(id, unit->m_Packet);
            if (!u->processAsyncConnectRequest(RST_AGAIN, CONN_CONTINUE, &unit->m_Packet, u->m_PeerAddr))
            {
                // Reuse previous behavior to reject a packet
                cst = CONN_REJECT;
            }
            else
            {
                cst = CONN_CONTINUE;
            }
        }

        // It might be that this is a data packet, which has turned the connection
        // into "connected" state, removed the connector (so since now every next packet
        // will land directly in the queue), but this data packet shall still be delivered.
        if (cst == CONN_ACCEPT && !unit->m_Packet.isControl())
        {
            // The process as called through processAsyncConnectResponse() should have put the
            // socket into the pending queue for pending connection (don't ask me, this is so).
            // This pending queue is being purged every time in the beginning of this loop, so
            // currently the socket is in the pending queue, but not yet in the connection queue.
            // It will be done at the next iteration of the reading loop, but it will be too late,
            // we have a pending data packet now and we must either dispatch it to an already connected
            // socket or disregard it, and rather prefer the former. So do this transformation now
            // that we KNOW (by the cst == CONN_ACCEPT result) that the socket should be inserted
            // into the pending anteroom.

            CUDT* ne = getNewEntry(); // This function actuall removes the entry and returns it.
            // This **should** now always return a non-null value, but check it first
            // because if this accidentally isn't true, the call to worker_ProcessAddressedPacket will
            // result in redirecting it to here and so on until the call stack overflow. In case of
            // this "accident" simply disregard the packet from any further processing, it will be later
            // loss-recovered.
            // XXX (Probably the old contents of UDT's CRcvQueue::worker should be shaped a little bit
            // differently throughout the functions).
            if (ne)
            {
                HLOGC(cnlog.Debug,
                      log << CUDTUnited::CONID(ne->m_SocketID)
                          << " SOCKET pending for connection - ADDING TO RCV QUEUE/MAP");
                m_pRcvUList->insert(ne);
                m_pHash->insert(ne->m_SocketID, ne);

                // The current situation is that this has passed processAsyncConnectResponse, but actually
                // this packet *SHOULD HAVE BEEN* handled by worker_ProcessAddressedPacket, however the
                // connection state wasn't completed at the moment when dispatching this packet. This has
                // been now completed inside the call to processAsyncConnectResponse, but this is still a
                // data packet that should have expected the connection to be already established. Therefore
                // redirect it once again into worker_ProcessAddressedPacket here.

                HLOGC(cnlog.Debug,
                      log << "AsyncOrRND: packet SWITCHED TO CONNECTED with ID=" << id
                          << " -- passing to worker_ProcessAddressedPacket");

                // Theoretically we should check if m_pHash->lookup(ne->m_SocketID) returns 'ne', but this
                // has been just added to m_pHash, so the check would be extremely paranoid here.
                cst = worker_ProcessAddressedPacket(id, unit, addr);
                if (cst == CONN_REJECT)
                    return cst;
                return CONN_ACCEPT; // this function usually will return CONN_CONTINUE, which doesn't represent current
                                    // situation.
            }
            else
            {
                LOGC(cnlog.Error,
                     log << "IPE: AsyncOrRND: packet SWITCHED TO CONNECTED, but ID=" << id
                         << " is still not present in the socket ID dispatch hash - DISREGARDING");
            }
        }
        return cst;
    }
    HLOGC(cnlog.Debug,
          log << "AsyncOrRND: packet RESOLVED TO ID=" << id << " -- continuing through CENTRAL PACKET QUEUE");
    // This is where also the packets for rendezvous connection will be landing,
    // in case of a synchronous connection.
    storePktClone(id, unit->m_Packet);

    return CONN_CONTINUE;
}

void srt::CRcvQueue::stopWorker()
{
    // We use the decent way, so we say to the thread "please exit".
    m_bClosing = true;

    // Sanity check of the function's affinity.
    if (srt::sync::this_thread::get_id() == m_WorkerThread.get_id())
    {
        LOGC(rslog.Error, log << "IPE: RcvQ:WORKER TRIES TO CLOSE ITSELF!");
        return; // do nothing else, this would cause a hangup or crash.
    }

    HLOGC(rslog.Debug, log << "RcvQueue: EXIT (forced)");
    // And we trust the thread that it does.
    m_WorkerThread.join();
}

int srt::CRcvQueue::recvfrom(SRTSOCKET id, CPacket& w_packet)
{
    CUniqueSync buffercond(m_BufferLock, m_BufferCond);

    qmap_t::iterator i = m_mBuffer.find(id);

    if (i == m_mBuffer.end())
    {
        THREAD_PAUSED();
        buffercond.wait_for(seconds_from(1));
        THREAD_RESUMED();

        i = m_mBuffer.find(id);
        if (i == m_mBuffer.end())
        {
            w_packet.setLength(-1);
            return -1;
        }
    }

    // retrieve the earliest packet
    CPacket* newpkt = i->second.front();

    if (w_packet.getLength() < newpkt->getLength())
    {
        w_packet.setLength(-1);
        return -1;
    }

    // copy packet content
    // XXX Check if this wouldn't be better done by providing
    // copy constructor for DynamicStruct.
    // XXX Another thing: this looks wasteful. This expects an already
    // allocated memory on the packet, this thing gets the packet,
    // copies it into the passed packet and then the source packet
    // gets deleted. Why not simply return the originally stored packet,
    // without copying, allocation and deallocation?
    memcpy((w_packet.m_nHeader), newpkt->m_nHeader, CPacket::HDR_SIZE);
    memcpy((w_packet.m_pcData), newpkt->m_pcData, newpkt->getLength());
    w_packet.setLength(newpkt->getLength());
    w_packet.m_DestAddr = newpkt->m_DestAddr;

    delete newpkt;

    // remove this message from queue,
    // if no more messages left for this socket, release its data structure
    i->second.pop();
    if (i->second.empty())
        m_mBuffer.erase(i);

    return (int)w_packet.getLength();
}

int srt::CRcvQueue::setListener(CUDT* u)
{
    ScopedLock lslock(m_LSLock);

    if (NULL != m_pListener)
        return -1;

    m_pListener = u;
    return 0;
}

void srt::CRcvQueue::removeListener(const CUDT* u)
{
    ScopedLock lslock(m_LSLock);

    if (u == m_pListener)
        m_pListener = NULL;
}

void srt::CRcvQueue::registerConnector(const SRTSOCKET&                id,
                                  CUDT*                           u,
                                  const sockaddr_any&             addr,
                                  const steady_clock::time_point& ttl)
{
    HLOGC(cnlog.Debug,
          log << "registerConnector: adding @" << id << " addr=" << addr.str() << " TTL=" << FormatTime(ttl));
    m_pRendezvousQueue->insert(id, u, addr, ttl);
}

void srt::CRcvQueue::removeConnector(const SRTSOCKET& id)
{
    HLOGC(cnlog.Debug, log << "removeConnector: removing @" << id);
    m_pRendezvousQueue->remove(id);

    ScopedLock bufferlock(m_BufferLock);

    qmap_t::iterator i = m_mBuffer.find(id);
    if (i != m_mBuffer.end())
    {
        HLOGC(cnlog.Debug,
              log << "removeConnector: ... and its packet queue with " << i->second.size() << " packets collected");
        while (!i->second.empty())
        {
            delete i->second.front();
            i->second.pop();
        }
        m_mBuffer.erase(i);
    }
}

void srt::CRcvQueue::setNewEntry(CUDT* u)
{
    HLOGC(cnlog.Debug, log << CUDTUnited::CONID(u->m_SocketID) << "setting socket PENDING FOR CONNECTION");
    ScopedLock listguard(m_IDLock);
    m_vNewEntry.push_back(u);
}

bool srt::CRcvQueue::ifNewEntry()
{
    ScopedLock listguard(m_IDLock);
    return !(m_vNewEntry.empty());
}

srt::CUDT* srt::CRcvQueue::getNewEntry()
{
    ScopedLock listguard(m_IDLock);

    if (m_vNewEntry.empty())
        return NULL;

    CUDT* u = (CUDT*)*(m_vNewEntry.begin());
    m_vNewEntry.erase(m_vNewEntry.begin());

    return u;
}

void srt::CRcvQueue::storePktClone(SRTSOCKET id, const CPacket& pkt)
{
    CUniqueSync passcond(m_BufferLock, m_BufferCond);

    qmap_t::iterator i = m_mBuffer.find(id);

    if (i == m_mBuffer.end())
    {
        m_mBuffer[id].push(pkt.clone());
        passcond.notify_one();
    }
    else
    {
        // Avoid storing too many packets, in case of malfunction or attack.
        if (i->second.size() > 16)
            return;

        i->second.push(pkt.clone());
    }
}

void srt::CMultiplexer::destroy()
{
    // Reverse order of the assigned.
    delete m_pRcvQueue;
    delete m_pSndQueue;
    delete m_pTimer;

    if (m_pChannel)
    {
        m_pChannel->close();
        delete m_pChannel;
    }
}<|MERGE_RESOLUTION|>--- conflicted
+++ resolved
@@ -900,11 +900,7 @@
 
     // Need a stub value for a case when there's no unit provided ("storage depleted" case).
     // It should be normally NOT IN USE because in case of "storage depleted", rst != RST_OK.
-<<<<<<< HEAD
     const SRTSOCKET dest_id = pkt ? pkt->id() : SRT_SOCKID_CONNREQ;
-=======
-    const SRTSOCKET dest_id = pkt ? pkt->id() : 0;
->>>>>>> ea8ea9f2
 
     // If no socket were qualified for further handling, finish here.
     // Otherwise toRemove and toProcess contain items to handle.
