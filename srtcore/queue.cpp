/*
 * SRT - Secure, Reliable, Transport
 * Copyright (c) 2018 Haivision Systems Inc.
 *
 * This Source Code Form is subject to the terms of the Mozilla Public
 * License, v. 2.0. If a copy of the MPL was not distributed with this
 * file, You can obtain one at http://mozilla.org/MPL/2.0/.
 *
 */

/*****************************************************************************
Copyright (c) 2001 - 2011, The Board of Trustees of the University of Illinois.
All rights reserved.

Redistribution and use in source and binary forms, with or without
modification, are permitted provided that the following conditions are
met:

* Redistributions of source code must retain the above
  copyright notice, this list of conditions and the
  following disclaimer.

* Redistributions in binary form must reproduce the
  above copyright notice, this list of conditions
  and the following disclaimer in the documentation
  and/or other materials provided with the distribution.

* Neither the name of the University of Illinois
  nor the names of its contributors may be used to
  endorse or promote products derived from this
  software without specific prior written permission.

THIS SOFTWARE IS PROVIDED BY THE COPYRIGHT HOLDERS AND CONTRIBUTORS "AS
IS" AND ANY EXPRESS OR IMPLIED WARRANTIES, INCLUDING, BUT NOT LIMITED TO,
THE IMPLIED WARRANTIES OF MERCHANTABILITY AND FITNESS FOR A PARTICULAR
PURPOSE ARE DISCLAIMED. IN NO EVENT SHALL THE COPYRIGHT OWNER OR
CONTRIBUTORS BE LIABLE FOR ANY DIRECT, INDIRECT, INCIDENTAL, SPECIAL,
EXEMPLARY, OR CONSEQUENTIAL DAMAGES (INCLUDING, BUT NOT LIMITED TO,
PROCUREMENT OF SUBSTITUTE GOODS OR SERVICES; LOSS OF USE, DATA, OR
PROFITS; OR BUSINESS INTERRUPTION) HOWEVER CAUSED AND ON ANY THEORY OF
LIABILITY, WHETHER IN CONTRACT, STRICT LIABILITY, OR TORT (INCLUDING
NEGLIGENCE OR OTHERWISE) ARISING IN ANY WAY OUT OF THE USE OF THIS
SOFTWARE, EVEN IF ADVISED OF THE POSSIBILITY OF SUCH DAMAGE.
*****************************************************************************/

/*****************************************************************************
written by
   Yunhong Gu, last updated 05/05/2011
modified by
   Haivision Systems Inc.
*****************************************************************************/

#include "platform_sys.h"

#include <cstring>

#include "common.h"
#include "api.h"
#include "netinet_any.h"
#include "threadname.h"
#include "logging.h"
#include "queue.h"

using namespace std;
using namespace srt::sync;
using namespace srt_logging;

namespace srt
{

CUnitQueue::CUnitQueue(int initNumUnits, int mss)
    : m_iNumTaken(0)
    , m_iMSS(mss)
    , m_iBlockSize(initNumUnits)
{
    CQEntry* tempq = allocateEntry(m_iBlockSize, m_iMSS);

    if (tempq == NULL)
        throw CUDTException(MJ_SYSTEMRES, MN_MEMORY);

    m_pQEntry = m_pCurrQueue = m_pLastQueue = tempq;
    m_pQEntry->m_pNext = m_pQEntry;

    m_pAvailUnit = m_pCurrQueue->m_pUnit;

    m_iSize = m_iBlockSize;
}

CUnitQueue::~CUnitQueue()
{
    CQEntry* p = m_pQEntry;

    while (p != NULL)
    {
        delete[] p->m_pUnit;
        delete[] p->m_pBuffer;

        CQEntry* q = p;
        if (p == m_pLastQueue)
            p = NULL;
        else
            p = p->m_pNext;
        delete q;
    }
}

CUnitQueue::CQEntry* CUnitQueue::allocateEntry(const int iNumUnits, const int mss)
{
    CQEntry* tempq = NULL;
    CUnit* tempu   = NULL;
    char* tempb    = NULL;

    try
    {
        tempq = new CQEntry;
        tempu = new CUnit[iNumUnits];
        tempb = new char[iNumUnits * mss];
    }
    catch (...)
    {
        delete tempq;
        delete[] tempu;
        delete[] tempb;

        LOGC(rslog.Error, log << "CUnitQueue: failed to allocate " << iNumUnits << " units.");
        return NULL;
    }

    for (int i = 0; i < iNumUnits; ++i)
    {
        tempu[i].m_bTaken = false;
        tempu[i].m_Packet.m_pcData = tempb + i * mss;
    }

    tempq->m_pUnit   = tempu;
    tempq->m_pBuffer = tempb;
    tempq->m_iSize   = iNumUnits;

    return tempq;
}

int CUnitQueue::increase_()
{
    const int numUnits = m_iBlockSize;
    HLOGC(qrlog.Debug, log << "CUnitQueue::increase: Capacity" << capacity() << " + " << numUnits << " new units, " << m_iNumTaken << " in use.");

    CQEntry* tempq = allocateEntry(numUnits, m_iMSS);
    if (tempq == NULL)
        return -1;

    m_pLastQueue->m_pNext = tempq;
    m_pLastQueue          = tempq;
    m_pLastQueue->m_pNext = m_pQEntry;

    m_iSize += numUnits;

    return 0;
}

CUnit* CUnitQueue::getNextAvailUnit()
{
    const int iNumUnitsTotal = capacity();
    if (m_iNumTaken * 10 > iNumUnitsTotal * 9) // 90% or more are in use.
        increase_();

    if (m_iNumTaken >= capacity())
    {
        LOGC(qrlog.Error, log << "CUnitQueue: No free units to take. Capacity" << capacity() << ".");
        return NULL;
    }

    int units_checked = 0;
    do
    {
        const CUnit* end = m_pCurrQueue->m_pUnit + m_pCurrQueue->m_iSize;
        for (; m_pAvailUnit != end; ++m_pAvailUnit, ++units_checked)
        {
            if (!m_pAvailUnit->m_bTaken)
            {
                return m_pAvailUnit;
            }
        }

        m_pCurrQueue = m_pCurrQueue->m_pNext;
        m_pAvailUnit = m_pCurrQueue->m_pUnit;
    } while (units_checked < m_iSize);

    return NULL;
}

void CUnitQueue::makeUnitFree(CUnit* unit)
{
    SRT_ASSERT(unit != NULL);
    SRT_ASSERT(unit->m_bTaken);
    unit->m_bTaken.store(false);

    --m_iNumTaken;
}

void CUnitQueue::makeUnitTaken(CUnit* unit)
{
    ++m_iNumTaken;

    SRT_ASSERT(unit != NULL);
    SRT_ASSERT(!unit->m_bTaken);
    unit->m_bTaken.store(true);
}

CSndUList::CSndUList(sync::CTimer* pTimer)
    : m_pHeap(NULL)
    , m_iCapacity(512)
    , m_iLastEntry(-1)
    , m_ListLock()
    , m_pTimer(pTimer)
{
    setupCond(m_ListCond, "CSndUListCond");
    m_pHeap = new CSNode*[m_iCapacity];
}

CSndUList::~CSndUList()
{
    releaseCond(m_ListCond);
    delete[] m_pHeap;
}

bool CSndUList::update(const CUDT* u, EReschedule reschedule, sync::steady_clock::time_point ts)
{
    ScopedLock listguard(m_ListLock);

    CSNode* n = u->m_pSNode;

    IF_HEAVY_LOGGING(sync::steady_clock::time_point now = sync::steady_clock::now());
    IF_HEAVY_LOGGING(std::ostringstream nowrel, oldrel);
    IF_HEAVY_LOGGING(nowrel << " = now" << showpos << (ts - now).count() << "us");

    if (n->m_iHeapLoc >= 0)
    {
        IF_HEAVY_LOGGING(oldrel << " = now" << showpos << (n->m_tsTimeStamp - now).count() << "us");
        if (reschedule == DONT_RESCHEDULE)
        {
            HLOGC(qslog.Debug, log << "CSndUList: UPDATE: NOT rescheduling @" << u->id()
                    << " - remains T=" << FormatTime(n->m_tsTimeStamp) << oldrel.str());
            return false;
        }

        if (n->m_tsTimeStamp <= ts)
        {
            HLOGC(qslog.Debug, log << "CSndUList: UPDATE: NOT rescheduling @" << u->id()
                    << " to +" << FormatDurationAuto(ts - n->m_tsTimeStamp)
                    << " - remains T=" << FormatTime(n->m_tsTimeStamp) << oldrel.str());
            return false;
        }

        HLOGC(qslog.Debug, log << "CSndUList: UPDATE: rescheduling @" << u->id() << " T=" << FormatTime(n->m_tsTimeStamp)
                << nowrel.str() << " - speedup by " << FormatDurationAuto(n->m_tsTimeStamp - ts));

        // Special case for the first element - no replacement needed, just update.
        if (n->m_iHeapLoc == 0)
        {
            n->m_tsTimeStamp = ts;
            m_pTimer->interrupt();
            return true;
        }

        remove_(n);
        insert_norealloc_(ts, n);
        return true;
    }
    else
    {
        HLOGC(qslog.Debug, log << "CSndUList: UPDATE: inserting @" << u->id() << " anew T=" << FormatTime(ts) << nowrel.str());
    }

    insert_(ts, n);
    return true;
}

CUDT* CSndUList::pop()
{
    ScopedLock listguard(m_ListLock);

    if (-1 == m_iLastEntry)
    {
        HLOGC(qslog.Debug, log << "CSndUList: POP: empty");
        return NULL;
    }

    // no pop until the next scheduled time
    steady_clock::time_point now = steady_clock::now();
    if (m_pHeap[0]->m_tsTimeStamp > now)
    {
        HLOGC(qslog.Debug, log << "CSndUList: POP: T=" << FormatTime(m_pHeap[0]->m_tsTimeStamp) << " too early, next in " << FormatDurationAuto(m_pHeap[0]->m_tsTimeStamp - now));
        return NULL;
    }

    CUDT* u = m_pHeap[0]->m_pUDT;
    HLOGC(qslog.Debug, log << "CSndUList: POP: extracted @" << u->id());
    remove_(m_pHeap[0]);
    return u;
}

void CSndUList::remove(CSNode* n)
{
    ScopedLock listguard(m_ListLock);
    remove_(n);
}

void CSndUList::remove(const CUDT* u) { remove(u->m_pSNode); }

steady_clock::time_point CSndUList::getNextProcTime()
{
    ScopedLock listguard(m_ListLock);

    if (-1 == m_iLastEntry)
        return steady_clock::time_point();

    return m_pHeap[0]->m_tsTimeStamp;
}

void CSndUList::waitNonEmpty() const
{
    UniqueLock listguard(m_ListLock);
    if (m_iLastEntry >= 0)
        return;

    m_ListCond.wait(listguard);
}

CSNode* CSndUList::wait()
{
    CUniqueSync lg (m_ListLock, m_ListCond);

    bool signaled = false;
    for (;;)
    {
        sync::steady_clock::time_point uptime;
        if (m_iLastEntry > -1)
        {
            // Have at least one element in the list.
            // Check if the ship time is in the past
            if (m_pHeap[0]->m_tsTimeStamp < sync::steady_clock::now())
                return m_pHeap[0];
            uptime = m_pHeap[0]->m_tsTimeStamp;
            signaled = false;
        }
        else if (signaled)
        {
            return NULL;
        }
        // If not, continue waiting. Wait indefinitely if no time.
        // Hangup prevention should be provided by having a certain
        // interrupt request when closing a socket.

        if (is_zero(uptime))
        {
            signaled = true;
            lg.wait();
        }
        else
        {
            signaled = lg.wait_until(uptime);
        }
    }
}

CSNode* CSndUList::peek() const
{
    ScopedLock listguard(m_ListLock);
    if (m_iLastEntry == -1)
        return NULL;

    if (m_pHeap[0]->m_tsTimeStamp > sync::steady_clock::now())
        return NULL;

    return m_pHeap[0];
}

bool CSndUList::requeue(CSNode* node, const sync::steady_clock::time_point& uptime)
{
    ScopedLock listguard(m_ListLock);

    // Should be.
    if (!node->pinned())
    {
        insert_(uptime, node);
        return node == top();
    }

    if (m_iLastEntry == 0) // exactly one element; use short path
    {
        node->m_tsTimeStamp = uptime;

        // Return true to declare that the top element was updated,
        // but don't do anything additionally, as this function is
        // to be used in the same thread that calls wait().
        return true;
    }

    // Otherwise you need to remove the node and re-add it.
    remove_(node);
    insert_norealloc_(uptime, node);
    return node == top();
}

void CSndUList::signalInterrupt() const
{
    ScopedLock listguard(m_ListLock);
    m_ListCond.notify_one();
}

void CSndUList::realloc_()
{
    CSNode** temp = NULL;

    try
    {
        temp = new CSNode*[2 * m_iCapacity];
    }
    catch (...)
    {
        throw CUDTException(MJ_SYSTEMRES, MN_MEMORY, 0);
    }

    memcpy((temp), m_pHeap, sizeof(CSNode*) * m_iCapacity);
    m_iCapacity *= 2;
    delete[] m_pHeap;
    m_pHeap = temp;
}

void CSndUList::insert_(const steady_clock::time_point& ts, CSNode* n)
{
    // increase the heap array size if necessary
    bool do_realloc = (m_iLastEntry == m_iCapacity - 1);
    if (do_realloc)
        realloc_();

    HLOGC(qslog.Debug, log << "CSndUList: inserting new @" << n->m_pUDT->id() << (do_realloc ? " (EXTENDED)" : ""));
    insert_norealloc_(ts, n);
}

void CSndUList::insert_norealloc_(const steady_clock::time_point& ts, CSNode* n)
{
    // do not insert repeated node
    if (n->m_iHeapLoc >= 0)
        return;

    SRT_ASSERT(m_iLastEntry < m_iCapacity);

    m_iLastEntry++;
    m_pHeap[m_iLastEntry] = n;
    n->m_tsTimeStamp      = ts;

    int q = m_iLastEntry;
    int p = q;
    while (p != 0)
    {
        p = parent(q);
        if (m_pHeap[p]->m_tsTimeStamp <= m_pHeap[q]->m_tsTimeStamp)
            break;

        swap(m_pHeap[p], m_pHeap[q]);
        m_pHeap[q]->m_iHeapLoc = q;
        q                      = p;
    }
    HLOGC(qslog.Debug, log << "CSndUList: inserted @" << n->m_pUDT->id() << " loc=" << q);

    n->m_iHeapLoc = q;

    // an earlier event has been inserted, wake up sending worker
    if (n->m_iHeapLoc == 0)
        m_pTimer->interrupt();

    // first entry, activate the sending queue
    if (0 == m_iLastEntry)
    {
        // m_ListLock is assumed to be locked.
        m_ListCond.notify_one();
    }
}

void CSndUList::remove_(CSNode* n)
{
    if (n->m_iHeapLoc >= 0)
    {
        // remove the node from heap
        m_pHeap[n->m_iHeapLoc] = m_pHeap[m_iLastEntry];
        m_iLastEntry--;
        m_pHeap[n->m_iHeapLoc]->m_iHeapLoc = n->m_iHeapLoc.load();

        int q = n->m_iHeapLoc;
        int p = q * 2 + 1;
        while (p <= m_iLastEntry)
        {
            if ((p + 1 <= m_iLastEntry) && (m_pHeap[p]->m_tsTimeStamp > m_pHeap[p + 1]->m_tsTimeStamp))
                p++;

            if (m_pHeap[q]->m_tsTimeStamp > m_pHeap[p]->m_tsTimeStamp)
            {
                swap(m_pHeap[p], m_pHeap[q]);
                m_pHeap[p]->m_iHeapLoc = p;
                m_pHeap[q]->m_iHeapLoc = q;

                q = p;
                p = q * 2 + 1;
            }
            else
                break;
        }

        HLOGC(qslog.Debug, log << "CSndUList: remove @" << n->m_pUDT->id() << " from pos=" << n->m_iHeapLoc
                << " last replaced into pos=" << q << " last=" << m_iLastEntry);
        n->m_iHeapLoc = -1;
    }
    else
    {
        HLOGC(qslog.Debug, log << "CSndUList: remove @" << n->m_pUDT->id() << ": NOT IN THE LIST");
    }

    // the only event has been deleted, wake up immediately
    if (0 == m_iLastEntry)
        m_pTimer->interrupt();
}

//
CSndQueue::CSndQueue(CMultiplexer* parent):
    m_parent(parent),
    m_pSndUList(NULL),
    m_pChannel(NULL),
    m_bClosing(false)
{
}

void CSndQueue::stopWorker()
{
    // We use the decent way, so we say to the thread "please exit".
    m_bClosing = true;

    m_Timer.interrupt();

    if (m_pSndUList) // Could have been never created
        m_pSndUList->signalInterrupt();

    // Sanity check of the function's affinity.
    if (sync::this_thread::get_id() == m_WorkerThread.get_id())
    {
        LOGC(rslog.Error, log << "IPE: SndQ:WORKER TRIES TO CLOSE ITSELF!");
        return; // do nothing else, this would cause a hangup or crash.
    }

    HLOGC(rslog.Debug, log << "SndQueue: EXIT (forced)");
    // And we trust the thread that it does.
    if (m_WorkerThread.joinable())
        m_WorkerThread.join();
}


CSndQueue::~CSndQueue()
{
    stopWorker();

    delete m_pSndUList;
}

#if ENABLE_LOGGING
sync::atomic<int> CSndQueue::m_counter(0);
#endif

void CSndQueue::init(CChannel* c)
{
    m_pChannel  = c;
    m_pSndUList = new CSndUList(&m_Timer);

#if ENABLE_LOGGING
    ++m_counter;
    const std::string thrname = "SRT:SndQ:w" + Sprint(m_counter);
    const char*       thname  = thrname.c_str();
#else
    const char* thname = "SRT:SndQ";
#endif
    if (!StartThread((m_WorkerThread), CSndQueue::worker_fwd, this, thname))
    {
        throw CUDTException(MJ_SYSTEMRES, MN_THREAD);
    }
}


#if defined(SRT_DEBUG_SNDQ_HIGHRATE)
static void CSndQueueDebugHighratePrint(const CSndQueue* self, const steady_clock::time_point currtime)
{
    if (self->m_DbgTime <= currtime)
    {
        fprintf(stdout,
                "SndQueue %lu slt:%lu nrp:%lu snt:%lu nrt:%lu ctw:%lu\n",
                self->m_WorkerStats.lIteration,
                self->m_WorkerStats.lSleepTo,
                self->m_WorkerStats.lNotReadyPop,
                self->m_WorkerStats.lSendTo,
                self->m_WorkerStats.lNotReadyTs,
                self->m_WorkerStats.lCondWait);
        memset(&self->m_WorkerStats, 0, sizeof(self->m_WorkerStats));
        self->m_DbgTime = currtime + self->m_DbgPeriod;
    }
}
#endif

void CSndQueue::worker()
{
    std::string thname;
    ThreadName::get(thname);
    THREAD_STATE_INIT(thname.c_str());

    for (;;)
    {
        if (m_bClosing)
        {
            HLOGC(qslog.Debug, log << "SndQ: closed, exiting");
            break;
        }

        HLOGC(qslog.Debug, log << "SndQ: waiting to get next send candidate...");
        THREAD_PAUSED();
        CSNode* runner = m_pSndUList->wait();
        THREAD_RESUMED();

        INCREMENT_THREAD_ITERATIONS();

        if (!runner)
        {
            HLOGC(qslog.Debug, log << "SndQ: wait interrupted...");
            if (m_bClosing)
            {
                HLOGC(qslog.Debug, log << "SndQ: interrupted, closed, exitting");
                break;
            }

            // REPORT IPE???
            // wait() should not exit if it wasn't forcefully interrupted
            HLOGC(qslog.Debug, log << "SndQ: interrupted, SPURIOUS??? Repeating...");
            continue;
        }

        // Get a socket with a send request if any.
        CUDT* u = runner->m_pUDT;

        // Impossible, but whatever
        if (u == NULL)
        {
            LOGC(qslog.Error, log << "SndQ: IPE: EMPTY NODE");
            continue;
        }

#define UST(field) ((u->m_b##field) ? "+" : "-") << #field << " "
        HLOGC(qslog.Debug,
            log << "CSndQueue: requesting packet from @" << u->socketID() << " STATUS: " << UST(Listening)
                << UST(Connecting) << UST(Connected) << UST(Closing) << UST(Shutdown) << UST(Broken) << UST(PeerHealth)
                << UST(Opened));
#undef UST

        /* 
         * XXX TEMPTING, but this breaks the rule that a socket moved to
         * the dead region may still send out packets, if there is any left.

        CUDTUnited::SocketKeeper sk (CUDT::uglobal(), u->id());
        if (!sk.socket)
        {
            HLOGC(qslog.Debug, log << "Socket to be processed was deleted in the meantime, not packing");
            continue;
        }
        */

        if (!u->m_bConnected || u->m_bBroken)
        {
            HLOGC(qslog.Debug, log << "Socket to be processed is already broken, not packing");
            m_pSndUList->remove(runner);
            continue;
        }

        // pack a packet from the socket
        CPacket pkt;
        steady_clock::time_point next_send_time;
        CNetworkInterface source_addr;
        const bool res = u->packData((pkt), (next_send_time), (source_addr));

        // Check if extracted anything to send
        if (res == false)
        {
            HLOGC(qslog.Debug, log << "packData: nothing to send, WITHDRAWING sender");
            m_pSndUList->remove(runner);
            continue;
        }

        const sockaddr_any addr = u->m_PeerAddr;
        if (!is_zero(next_send_time))
        {
            m_pSndUList->requeue(runner, next_send_time);
            IF_HEAVY_LOGGING(sync::steady_clock::time_point now = sync::steady_clock::now());
            HLOGC(qslog.Debug, log << "SND updated to " << FormatTime(next_send_time)
                    << " (now" << showpos << (next_send_time - now).count() << "us)");
        }
        else
        {
            m_pSndUList->remove(runner);
        }

        HLOGC(qslog.Debug, log << CONID() << "chn:SENDING: " << pkt.Info());
        m_pChannel->sendto(addr, pkt, source_addr);
    }

    THREAD_EXIT();
}

//*
CRcvUList::CRcvUList()
    : m_pUList(NULL)
    , m_pLast(NULL)
{
}

CRcvUList::~CRcvUList() {}

void CRcvUList::insert(const CUDT* u)
{
    CRNode* n        = u->m_pRNode;
    SRT_ASSERT(n);
    n->m_tsTimeStamp = steady_clock::now();

    if (NULL == m_pUList)
    {
        // empty list, insert as the single node
        n->m_pPrev = n->m_pNext = NULL;
        m_pLast = m_pUList = n;

        return;
    }

    // always insert at the end for RcvUList
    n->m_pPrev       = m_pLast;
    n->m_pNext       = NULL;
    m_pLast->m_pNext = n;
    m_pLast          = n;

    // Set before calling. Without this it gets crashed
    // through having unopened CUDT added here...?
    // n->m_bOnList     = true;
}

void CRcvUList::remove(const CUDT* u)
{
    CRNode* n = u->m_pRNode;

    if (!n->m_bOnList)
        return;

    if (NULL == n->m_pPrev)
    {
        // n is the first node
        m_pUList = n->m_pNext;
        if (NULL == m_pUList)
            m_pLast = NULL;
        else
            m_pUList->m_pPrev = NULL;
    }
    else
    {
        n->m_pPrev->m_pNext = n->m_pNext;
        if (NULL == n->m_pNext)
        {
            // n is the last node
            m_pLast = n->m_pPrev;
        }
        else
            n->m_pNext->m_pPrev = n->m_pPrev;
    }

    n->m_pNext = n->m_pPrev = NULL;
}

void CRcvUList::update(const CUDT* u)
{
    CRNode* n = u->m_pRNode;

    if (!n->m_bOnList)
        return;

    n->m_tsTimeStamp = steady_clock::now();

    // if n is the last node, do not need to change
    if (NULL == n->m_pNext)
        return;

    if (NULL == n->m_pPrev)
    {
        m_pUList          = n->m_pNext;
        m_pUList->m_pPrev = NULL;
    }
    else
    {
        n->m_pPrev->m_pNext = n->m_pNext;
        n->m_pNext->m_pPrev = n->m_pPrev;
    }

    n->m_pPrev       = m_pLast;
    n->m_pNext       = NULL;
    m_pLast->m_pNext = n;
    m_pLast          = n;
}
// */

//
CHash::CHash()
    : m_pBucket(NULL)
    , m_iHashSize(0)
{
}

CHash::~CHash()
{
    for (int i = 0; i < m_iHashSize; ++i)
    {
        CBucket* b = m_pBucket[i];
        while (NULL != b)
        {
            CBucket* n = b->m_pNext;
            delete b;
            b = n;
        }
    }

    delete[] m_pBucket;
}

void CHash::init(int size)
{
    m_pBucket = new CBucket*[size];

    for (int i = 0; i < size; ++i)
        m_pBucket[i] = NULL;

    m_iHashSize = size;
}

CUDT* CHash::lookup(SRTSOCKET id)
{
    // simple hash function (% hash table size); suitable for socket descriptors
    CBucket* b = bucketAt(id);

    while (NULL != b)
    {
        if (id == b->m_iID)
            return b->m_pUDT;
        b = b->m_pNext;
    }

    return NULL;
}

CUDT* CHash::lookupPeer(SRTSOCKET peerid)
{
    // Decode back the socket ID if it has that peer
    SRTSOCKET id = map_get(m_RevPeerMap, peerid, SRT_INVALID_SOCK);
    if (id == SRT_INVALID_SOCK)
        return NULL; // no such peer id
    return lookup(id);
}

void CHash::insert(SRTSOCKET id, CUDT* u)
{
    CBucket* b = bucketAt(id);

    CBucket* n = new CBucket;
    n->m_iID   = id;
    n->m_iPeerID = u->peerID();
    n->m_pUDT  = u;
    n->m_pNext = b;

    bucketAt(id) = n;
    m_RevPeerMap[u->peerID()] = id;
}

void CHash::remove(SRTSOCKET id)
{
    CBucket* b = bucketAt(id);
    CBucket* p = NULL;

    while (NULL != b)
    {
        if (id == b->m_iID)
        {
            if (NULL == p)
                bucketAt(id) = b->m_pNext;
            else
                p->m_pNext = b->m_pNext;

            m_RevPeerMap.erase(b->m_iPeerID);
            delete b;

            return;
        }

        p = b;
        b = b->m_pNext;
    }
}

void CMultiplexer::removeRID(const SRTSOCKET& id)
{
    ScopedLock lkv(m_SocketsLock);

    for (list<CRL>::iterator i = m_lRendezvousID.begin(); i != m_lRendezvousID.end(); ++i)
    {
        if (i->m_iID == id)
        {
            expirePending(*i->m_it);
            m_lRendezvousID.erase(i);
            return;
        }
    }

    // In case it's not found in RID, simply mark it BROKEN in the muxer
    sockmap_t::iterator ish = m_SocketMap.find(id);
    if (ish == m_SocketMap.end())
    {
        LOGC(qmlog.Error, log << "removeRID: IPE: @" << id << " not found (also among subscribed)");
        return;
    }
    HLOGC(qmlog.Debug, log << "removeRID: @" << id << " not found in RID, but found in muxer");
    expirePending(*ish->second);
}

void CMultiplexer::expirePending(SocketHolder& sh)
{
    // Removal from RID means that the socket is now connected.
    sh.setConnectedState();
    HLOGC(qmlog.Debug, log << "expirePending: expiring SH: " << sh.report());

    if (sh.peerID() != SRT_INVALID_SOCK)
        m_RevPeerMap.erase(sh.peerID());
}

void SocketHolder::setConnectedState()
{
    // Withdraws the state after connecting, but whether it's
    // connected or broken, it must be checked in the flags
    m_tsRequestTTL = sync::steady_clock::time_point();

    if (!m_pSocket)
    {
        m_State = BROKEN;
    }
    else
    {
        CUDT& u = m_pSocket->core();

        if (u.stillConnected())
        {
            m_State = ACTIVE;
        }
        else
        {
            m_State = BROKEN;
        }
    }
}

CUDT* CMultiplexer::retrieveRID(const sockaddr_any& addr, SRTSOCKET id) const
{
    ScopedLock vg(m_SocketsLock);

    IF_HEAVY_LOGGING(const char* const id_type = id == SRT_SOCKID_CONNREQ ? "A NEW CONNECTION" : "THIS ID" );

    // TODO: optimize search
    for (list<CRL>::const_iterator i = m_lRendezvousID.begin(); i != m_lRendezvousID.end(); ++i)
    {
        if (i->m_PeerAddr == addr && ((id == SRT_SOCKID_CONNREQ) || (id == i->m_iID)))
        {
            // This procedure doesn't exactly respond to the original UDT idea.
            // As the "rendezvous queue" is used for handling rendezvous and
            // the caller sockets, the RID list should give up a socket entity
            // in the following cases:
            // 1. For THE SAME id as passed in w_id, respond always, as per a caller
            //    socket that is currently trying to connect and is managed with
            //    HS roundtrips in an event-style. Same for rendezvous.
            // 2. For the "connection request" ID=0 the found socket should be given up
            //    ONLY IF it is rendezvous. Normally ID=0 is only for listener as a
            //    connection request. But if there was a listener, then this function
            //    wouldn't even be called, as this case would be handled before trying
            //    to call this function.
            //
            // This means: if an incoming ID is 0, then this search should succeed ONLY
            // IF THE FOUND SOCKET WAS RENDEZVOUS.

            if (id == SRT_SOCKID_CONNREQ && !i->m_pUDT->m_config.bRendezvous)
            {
                HLOGC(cnlog.Debug,
                        log << "RID: found id @" << i->m_iID << " while looking for "
                        << id_type << " FROM " << i->m_PeerAddr.str()
                        << ", but it's NOT RENDEZVOUS, skipping");
                continue;
            }

            HLOGC(cnlog.Debug,
                    log << "RID: found id @" << i->m_iID << " while looking for "
                    << id_type << " FROM " << i->m_PeerAddr.str());
            return i->m_pUDT;
        }
    }

#if ENABLE_HEAVY_LOGGING
    std::ostringstream spec;
    if (id == SRT_SOCKID_CONNREQ)
        spec << "A NEW CONNECTION REQUEST";
    else
        spec << " AGENT @" << id;
    HLOGC(cnlog.Debug,
          log << "RID: NO CONNECTOR FOR ADR:" << addr.str() << " while looking for " << spec.str() << " ("
              << m_lRendezvousID.size() << " connectors total)");
#endif

    return NULL;
}

void CRcvQueue::updateConnStatus(EReadStatus rst, EConnectStatus cst, CUnit* unit)
{
    vector<LinkStatusInfo> toRemove, toProcess;

    const CPacket* pkt = unit ? &unit->m_Packet : NULL;

    // Need a stub value for a case when there's no unit provided ("storage depleted" case).
    // It should be normally NOT IN USE because in case of "storage depleted", rst != RST_OK.
    const SRTSOCKET dest_id = pkt ? pkt->id() : SRT_SOCKID_CONNREQ;

    // If no socket were qualified for further handling, finish here.
    // Otherwise toRemove and toProcess contain items to handle.
    if (!m_parent->qualifyToHandleRID(rst, cst, dest_id, (toRemove), (toProcess)))
        return;

    HLOGC(cnlog.Debug,
          log << "updateConnStatus: collected " << toProcess.size() << " for processing, " << toRemove.size()
              << " to close");

    // Repeat (resend) connection request.
    for (vector<LinkStatusInfo>::iterator i = toProcess.begin(); i != toProcess.end(); ++i)
    {
        // IMPORTANT INFORMATION concerning changes towards UDT legacy.
        // In the UDT code there was no attempt to interpret any incoming data.
        // All data from the incoming packet were considered to be already deployed into
        // m_ConnRes field, and m_ConnReq field was considered at this time accordingly updated.
        // Therefore this procedure did only one thing: craft a new handshake packet and send it.
        // In SRT this may also interpret extra data (extensions in case when Agent is Responder)
        // and the `pktIn` packet may sometimes contain no data. Therefore the passed `rst`
        // must be checked to distinguish the call by periodic update (RST_AGAIN) from a call
        // due to have received the packet (RST_OK).
        //
        // In the below call, only the underlying `processRendezvous` function will be attempting
        // to interpret these data (for caller-listener this was already done by `processConnectRequest`
        // before calling this function), and it checks for the data presence.

        EReadStatus    read_st = rst;
        EConnectStatus conn_st = cst;

        /*
        CUDTUnited::SocketKeeper sk (CUDT::uglobal(), i->id);
        if (!sk.socket)
        {
            // Socket deleted already, so stop this and proceed to the next loop.
            LOGC(cnlog.Error, log << "updateConnStatus: IPE: socket @" << i->id << " already closed, proceed to only removal from lists");
            toRemove.push_back(*i);
            continue;
        }
        */

        if (cst != CONN_RENDEZVOUS && dest_id != SRT_SOCKID_CONNREQ)
        {
            if (i->id != dest_id)
            {
                HLOGC(cnlog.Debug, log << "updateConnStatus: cst=" << ConnectStatusStr(cst) << " but for RID @" << i->id
                        << " dest_id=@" << dest_id << " - resetting to AGAIN");

                read_st = RST_AGAIN;
                conn_st = CONN_AGAIN;
            }
            else
            {
                HLOGC(cnlog.Debug, log << "updateConnStatus: cst=" << ConnectStatusStr(cst) << " for @"
                        << i->id);
            }
        }
        else
        {
            HLOGC(cnlog.Debug, log << "updateConnStatus: cst=" << ConnectStatusStr(cst) << " and dest_id=@" << dest_id
                    << " - NOT checking against RID @" << i->id);
        }

        HLOGC(cnlog.Debug,
              log << "updateConnStatus: processing async conn for @" << i->id << " FROM " << i->peeraddr.str());

        if (!i->u->processAsyncConnectRequest(read_st, conn_st, pkt, i->peeraddr))
        {
            // cst == CONN_REJECT can only be result of worker_ProcessAddressedPacket and
            // its already set in this case.
            LinkStatusInfo fi = *i;
            fi.errorcode      = SRT_ECONNREJ;
            toRemove.push_back(fi);
            uint32_t res[1] = {SRT_CLS_DEADLSN};
            i->u->sendCtrl(UMSG_SHUTDOWN, NULL, res, sizeof res);
        }
    }

    // NOTE: it is "believed" here that all CUDT objects will not be
    // deleted in the meantime. This is based on a statement that at worst
    // they have been "just" declared failed and it will pass at least 1s until
    // they are moved to ClosedSockets and it is believed that this function will
    // not be held on mutexes that long.

    for (vector<LinkStatusInfo>::iterator i = toRemove.begin(); i != toRemove.end(); ++i)
    {
        HLOGC(cnlog.Debug, log << "updateConnStatus: COMPLETING dep objects update on failed @" << i->id);
        // Setting m_bConnecting to false, and need to remove the socket from the rendezvous queue
        // because the next CUDT::close will not remove it from the queue when m_bConnecting = false,
        // and may crash on next pass.
        //
        // TODO: maybe lock i->u->m_ConnectionLock?
        i->u->m_bConnecting = false;

        // DO NOT close the socket here because in this case it might be
        // unable to get status from at the right moment. Also only member
        // sockets should be taken care of internally - single sockets should
        // be normally closed by the application, after it is done with them.

        // app can call any UDT API to learn the connection_broken error
        CUDT::uglobal().m_EPoll.update_events(
            i->u->m_SocketID, i->u->m_sPollID, SRT_EPOLL_IN | SRT_EPOLL_OUT | SRT_EPOLL_ERR, true);

        // Make sure that the socket wasn't deleted in the meantime.
        // Skip this part if it was. Note also that if the socket was
        // decided to be deleted, it's already moved to m_ClosedSockets
        // and should have been therefore already processed for deletion.

        i->u->completeBrokenConnectionDependencies(i->errorcode);
    }

    m_parent->resetExpiredRID(toRemove);
}

void CMultiplexer::resetExpiredRID(const std::vector<LinkStatusInfo>& toRemove)
{
    // Now, additionally for every failed link reset the TTL so that
    // they are set expired right now.
    ScopedLock vg(m_SocketsLock);
    for (list<CRL>::iterator i = m_lRendezvousID.begin(); i != m_lRendezvousID.end(); ++i)
    {
        if (find_if(toRemove.begin(), toRemove.end(), LinkStatusInfo::HasID(i->m_iID)) != toRemove.end())
        {
            LOGC(cnlog.Error, log << "updateConnStatus: processAsyncConnectRequest FAILED on @" << i->m_iID
                                  << ". Setting TTL as EXPIRED.");
            i->m_tsTTL = steady_clock::time_point(); // Make it expire right now, will be picked up at the next iteration
        }
    }
}

// Must be defined here due to implementation dependency
SRTSOCKET SocketHolder::id() const { return m_pSocket->core().id(); }
SRTSOCKET SocketHolder::peerID() const { return m_pSocket->core().peerID(); }
sockaddr_any SocketHolder::peerAddr() const { return m_pSocket->core().peerAddr(); }

bool CMultiplexer::qualifyToHandleRID(EReadStatus    rst,
                                       EConnectStatus cst      SRT_ATR_UNUSED,
                                       SRTSOCKET               iDstSockID,
                                       vector<LinkStatusInfo>& toRemove,
                                       vector<LinkStatusInfo>& toProcess)
{
    ScopedLock vg(m_SocketsLock);

    if (m_lRendezvousID.empty())
        return false; // nothing to process.

    HLOGC(cnlog.Debug,
          log << "updateConnStatus: updating after getting pkt with DST socket ID @" << iDstSockID
              << " status: " << ConnectStatusStr(cst));

    for (list<CRL>::iterator i = m_lRendezvousID.begin(), i_next = i; i != m_lRendezvousID.end(); i = i_next)
    {
        // Safe iterator to the next element. If the current element is erased, the iterator is updated again.
        ++i_next;

        const steady_clock::time_point tsNow = steady_clock::now();

        if (tsNow >= i->m_tsTTL)
        {
            HLOGC(cnlog.Debug,
                  log << "RID: socket @" << i->m_iID
                      << " removed - EXPIRED ("
                      // The "enforced on FAILURE" is below when processAsyncConnectRequest failed.
                      << (is_zero(i->m_tsTTL) ? "enforced on FAILURE" : "passed TTL") << "). WILL REMOVE from queue.");

            // Set appropriate error information, but do not update yet.
            // Exit the lock first. Collect objects to update them later.
            int ccerror = SRT_ECONNREJ;
            if (i->m_pUDT->m_RejectReason == SRT_REJ_UNKNOWN)
            {
                if (!is_zero(i->m_tsTTL))
                {
                    // Timer expired, set TIMEOUT forcefully
                    i->m_pUDT->m_RejectReason = SRT_REJ_TIMEOUT;
                    ccerror                   = SRT_ENOSERVER;
                }
                else
                {
                    // In case of unknown reason, rejection should at least
                    // suggest error on the peer
                    i->m_pUDT->m_RejectReason = SRT_REJ_PEER;
                }
            }

            // The call to completeBrokenConnectionDependencies() cannot happen here
            // under the lock of m_RIDListLock as it risks a deadlock.
            // Collect in 'toRemove' to update later.
            LinkStatusInfo fi = {i->m_pUDT, i->m_iID, ccerror, i->m_PeerAddr, -1};
            toRemove.push_back(fi);
            expirePending(*i->m_it);

            // i_next was preincremented, but this is guaranteed to point to
            // the element next to erased one.
            i_next = m_lRendezvousID.erase(i);
            continue;
        }
        else
        {
            HLOGC(cnlog.Debug,
                  log << "RID: socket @" << i->m_iID << " still active (remaining " << std::fixed
                      << (count_microseconds(i->m_tsTTL - tsNow) / 1000000.0) << "s of TTL)...");
        }

        const steady_clock::time_point tsLastReq = i->m_pUDT->m_tsLastReqTime;
        const steady_clock::time_point tsRepeat =
            tsLastReq + milliseconds_from(250); // Repeat connection request (send HS).

        // A connection request is repeated every 250 ms if there was no response from the peer:
        // - RST_AGAIN means no packet was received over UDP.
        // - a packet was received, but not for THIS socket.
        if ((rst == RST_AGAIN || i->m_iID != iDstSockID) && tsNow <= tsRepeat)
        {
            HLOGC(cnlog.Debug,
                  log << "RID:@" << i->m_iID << " " << FormatDurationAuto(tsNow - tsLastReq)
                      << " passed since last connection request.");

            continue;
        }

        HLOGC(cnlog.Debug,
              log << "RID:@" << i->m_iID << " cst=" << ConnectStatusStr(cst) << " -- repeating connection request.");

        // Collect them so that they can be updated out of m_RIDListLock.
        LinkStatusInfo fi = {i->m_pUDT, i->m_iID, SRT_SUCCESS, i->m_PeerAddr, -1};
        toProcess.push_back(fi);
    }

    return !toRemove.empty() || !toProcess.empty();
}

void CMultiplexer::configure(int32_t id, const CSrtConfig& config, const sockaddr_any& reqaddr, const UDPSOCKET* udpsock)
{
    m_mcfg = config;
    m_iID  = id;

    // XXX Leaving as dynamic due to a potential for abstracting out the channel class.
    m_pChannel = new CChannel();
    m_pChannel->setConfig(m_mcfg);

    if (udpsock)
    {
        // In this case, reqaddr contains the address
        // that has been extracted already from the
        // given socket
        m_pChannel->attach(*udpsock, reqaddr);
    }
    else if (reqaddr.empty())
    {
        // If reqaddr was set as empty, only with set family,
        // just automatically bind to the "0" address to autoselect
        // everything.
        m_pChannel->open(reqaddr.family());
    }
    else
    {
        // If at least the IP address is specified, then bind to that
        // address, but still possibly autoselect the outgoing port, if the
        // port was specified as 0.
        m_pChannel->open(reqaddr);
    }

    // After the system binding the 0 port could be reassigned by the
    // system-selected port; extract it.
    m_SelfAddr = m_pChannel->getSockAddr();

    // AFTER OPENING, check the matter of IPV6_V6ONLY option,
    // as it decides about the fact that the occupied binding address
    // in case of wildcard is both :: and 0.0.0.0, or only ::.
    if (reqaddr.family() == AF_INET6 && m_mcfg.iIpV6Only == -1)
    {
        // XXX We don't know how probable it is to get the error here
        // and resulting -1 value. As a fallback for that case, the value -1
        // is honored here, just all side-bindings for other sockes will be
        // rejected as a potential conflict, even if binding would be accepted
        // in these circumstances. Only a perfect match in case of potential
        // overlapping will be accepted on the same port.
        m_mcfg.iIpV6Only = m_pChannel->sockopt(IPPROTO_IPV6, IPV6_V6ONLY, -1);
    }

    m_SndQueue.init(m_pChannel);

    // We can't use maxPayloadSize() because this value isn't valid until the connection is established.
    // We need to "think big", that is, allocate a size that would fit both IPv4 and IPv6.
    const size_t payload_size = config.iMSS - CPacket::HDR_SIZE - CPacket::udpHeaderSize(AF_INET);

    // XXX m_pHash hash size passed HERE!
    // (Likely here configure the hash table for m_Sockets).
    HLOGC(smlog.Debug, log << "@" << id << ": configureMuxer: config rcv queue qsize=" << 128
            << " plsize=" << payload_size << " hsize=" << 1024);
    m_SocketMap.reserve(1024);
    m_RcvQueue.init(128, payload_size, m_pChannel);
}

//
CRcvQueue::CRcvQueue(CMultiplexer* parent):
    m_parent(parent),
    m_WorkerThread(),
    m_pUnitQueue(NULL),
    m_pRcvUList(NULL),
    m_pChannel(NULL),
    m_szPayloadSize(),
    m_bClosing(false),
    m_mBuffer(),
    m_BufferCond()
{
    setupCond(m_BufferCond, "QueueBuffer");
}

CRcvQueue::~CRcvQueue()
{
    m_bClosing = true;

    if (m_WorkerThread.joinable())
    {
        HLOGC(rslog.Debug, log << "RcvQueue: EXIT");
        m_WorkerThread.join();
    }
    releaseCond(m_BufferCond);

    delete m_pUnitQueue;
    delete m_pRcvUList;

    // remove all queued messages
    for (qmap_t::iterator i = m_mBuffer.begin(); i != m_mBuffer.end(); ++i)
    {
        while (!i->second.empty())
        {
            CPacket* pkt = i->second.front();
            delete pkt;
            i->second.pop();
        }
    }
}

#if ENABLE_LOGGING
sync::atomic<int> CRcvQueue::m_counter(0);
#endif

void CRcvQueue::init(int qsize, size_t payload, CChannel* cc)
{
    m_szPayloadSize = payload;

    SRT_ASSERT(m_pUnitQueue == NULL);
    m_pUnitQueue = new CUnitQueue(qsize, (int)payload);


    m_pChannel = cc;

    m_pRcvUList        = new CRcvUList;

#if ENABLE_LOGGING
    const int cnt = ++m_counter;
    const std::string thrname = "SRT:RcvQ:w" + Sprint(cnt);
#else
    const std::string thrname = "SRT:RcvQ:w";
#endif

    if (!StartThread((m_WorkerThread), CRcvQueue::worker_fwd, this, thrname.c_str()))
    {
        throw CUDTException(MJ_SYSTEMRES, MN_THREAD);
    }
}

void* CRcvQueue::worker_fwd(void* param)
{
    CRcvQueue*   self = (CRcvQueue*)param;
    self->worker();
    return NULL;
}

void CRcvQueue::worker()
{
    sockaddr_any sa(m_parent->selfAddr().family());
    SRTSOCKET id = SRT_SOCKID_CONNREQ;

    std::string thname;
    ThreadName::get(thname);
    THREAD_STATE_INIT(thname.c_str());

    CUnit*         unit = 0;
    EConnectStatus cst  = CONN_AGAIN;
    while (!m_bClosing)
    {
        bool        have_received = false;
        EReadStatus rst           = worker_RetrieveUnit((id), (unit), (sa));

        INCREMENT_THREAD_ITERATIONS();
        if (rst == RST_OK)
        {
            if (int(id) < 0) // Any negative (illegal range) and SRT_INVALID_SOCK
            {
                // User error on peer. May log something, but generally can only ignore it.
                // XXX Think maybe about sending some "connection rejection response".
                HLOGC(qrlog.Debug,
                      log << CONID() << "RECEIVED negative socket id '" << id
                          << "', rejecting (POSSIBLE ATTACK)");
                continue;
            }

            // NOTE: cst state is being changed here.
            // This state should be maintained through any next failed calls to worker_RetrieveUnit.
            // Any error switches this to rejection, just for a case.

            // Note to rendezvous connection. This can accept:
            // - ID == 0 - take the first waiting rendezvous socket
            // - ID > 0  - find the rendezvous socket that has this ID.
            if (id == SRT_SOCKID_CONNREQ)
            {
                // ID 0 is for connection request, which should be passed to the listening socket or rendezvous sockets
                cst = worker_ProcessConnectionRequest(unit, sa);
            }
            else
            {
                // Otherwise ID is expected to be associated with:
                // - an enqueued rendezvous socket
                // - a socket connected to a peer
                cst = worker_ProcessAddressedPacket(id, unit, sa);
                // CAN RETURN CONN_REJECT, but m_RejectReason is already set
            }
            HLOGC(qrlog.Debug, log << CONID() << "worker: result for the unit: " << ConnectStatusStr(cst));
            if (cst == CONN_AGAIN)
            {
                HLOGC(qrlog.Debug, log << CONID() << "worker: packet not dispatched, continuing reading.");
                continue;
            }
            have_received = true;
        }
        else if (rst == RST_ERROR)
        {
            // According to the description by CChannel::recvfrom, this can be either of:
            // - IPE: all errors except EBADF
            // - socket was closed in the meantime by another thread: EBADF
            // If EBADF, then it's expected that the "closing" state is also set.
            // Check that just to report possible errors, but interrupt the loop anyway.
            if (m_bClosing)
            {
                HLOGC(qrlog.Debug,
                      log << CONID() << "CChannel reported error, but Queue is closing - INTERRUPTING worker.");
            }
            else
            {
                LOGC(qrlog.Fatal,
                     log << CONID()
                         << "CChannel reported ERROR DURING TRANSMISSION - IPE. INTERRUPTING worker anyway.");
            }
            cst = CONN_REJECT;
            break;
        }
        // OTHERWISE: this is an "AGAIN" situation. No data was read, but the process should continue.

        // take care of the timing event for all UDT sockets
        const steady_clock::time_point curtime_minus_syn =
            steady_clock::now() - microseconds_from(CUDT::COMM_SYN_INTERVAL_US);

        CRNode* ul = m_pRcvUList->m_pUList;
        while ((NULL != ul) && (ul->m_tsTimeStamp < curtime_minus_syn))
        {
            CUDT* u = ul->m_pUDT;

            if (u->m_bConnected && !u->m_bBroken && !u->m_bClosing)
            {
                u->checkTimers();
                m_pRcvUList->update(u);
            }
            else
            {
                HLOGC(qrlog.Debug,
                      log << CUDTUnited::CONID(u->m_SocketID) << " SOCKET broken, REMOVING FROM RCV QUEUE/MAP.");
                // the socket must be removed from Hash table first, then RcvUList
                m_parent->setBroken(u->m_SocketID);
                m_pRcvUList->remove(u);
                u->m_pRNode->m_bOnList = false;
            }

            ul = m_pRcvUList->m_pUList;
        }

        if (have_received)
        {
            HLOGC(qrlog.Debug,
                  log << "worker: RECEIVED PACKET --> updateConnStatus. cst=" << ConnectStatusStr(cst) << " id=" << id
                      << " pkt-payload-size=" << unit->m_Packet.getLength());
        }

        // Check connection requests status for all sockets in the RendezvousQueue.
        // Pass the connection status from the last call of:
        // worker_ProcessAddressedPacket --->
        // worker_TryAsyncRend_OrStore --->
        // CUDT::processAsyncConnectResponse --->
        // CUDT::processConnectResponse
        updateConnStatus(rst, cst, unit);

        // XXX updateConnStatus may have removed the connector from the list,
        // however there's still m_mBuffer in CRcvQueue for that socket to care about.
    }

    HLOGC(qrlog.Debug, log << "worker: EXIT");

    THREAD_EXIT();
}

EReadStatus CRcvQueue::worker_RetrieveUnit(SRTSOCKET& w_id, CUnit*& w_unit, sockaddr_any& w_addr)
{
//*
#if !USE_BUSY_WAITING
    // This might be not really necessary, and probably
    // not good for extensive bidirectional communication.
    m_parent->tickSender();
#endif
// */

    // find next available slot for incoming packet
    w_unit = m_pUnitQueue->getNextAvailUnit();
    if (!w_unit)
    {
        // no space, skip this packet
        CPacket temp;
        temp.allocate(m_szPayloadSize);
        THREAD_PAUSED();
        EReadStatus rst = m_pChannel->recvfrom((w_addr), (temp));
        THREAD_RESUMED();
        // Note: this will print nothing about the packet details unless heavy logging is on.
        LOGC(qrlog.Error, log << CONID() << "LOCAL STORAGE DEPLETED. Dropping 1 packet: " << temp.Info());

        // Be transparent for RST_ERROR, but ignore the correct
        // data read and fake that the packet was dropped.
        return rst == RST_ERROR ? RST_ERROR : RST_AGAIN;
    }

    w_unit->m_Packet.setLength(m_szPayloadSize);

    // reading next incoming packet, recvfrom returns -1 is nothing has been received
    THREAD_PAUSED();
    EReadStatus rst = m_pChannel->recvfrom((w_addr), (w_unit->m_Packet));
    THREAD_RESUMED();

    if (rst == RST_OK)
    {
        w_id = w_unit->m_Packet.id();
        HLOGC(qrlog.Debug,
              log << "INCOMING PACKET: FROM=" << w_addr.str() << " BOUND=" << m_pChannel->bindAddressAny().str() << " "
                  << w_unit->m_Packet.Info());
    }
    return rst;
}

EConnectStatus CRcvQueue::worker_ProcessConnectionRequest(CUnit* unit, const sockaddr_any& addr)
{
    HLOGC(cnlog.Debug,
          log << "Got sockID=0 from " << addr.str() << " - trying to resolve it as a connection request...");
    // Introduced protection because it may potentially happen
    // that another thread could have closed the socket at
    // the same time and inject a bug between checking the
    // pointer for NULL and using it.
    int  listener_ret  = SRT_REJ_UNKNOWN;
    bool have_listener = false;
    {
        SharedLock shl(m_pListener);
        CUDT*      pListener = m_pListener.get_locked(shl);

        if (pListener)
        {
            LOGC(cnlog.Debug, log << "PASSING request from: " << addr.str() << " to listener:" << pListener->socketID());
            listener_ret = pListener->processConnectRequest(addr, unit->m_Packet);

            // This function does return a code, but it's hard to say as to whether
            // anything can be done about it. In case when it's stated possible, the
            // listener will try to send some rejection response to the caller, but
            // that's already done inside this function. So it's only used for
            // displaying the error in logs.

            have_listener = true;
        }
    }

    // NOTE: Rendezvous sockets do bind(), but not listen(). It means that the socket is
    // ready to accept connection requests, but they are not being redirected to the listener
    // socket, as this is not a listener socket at all. This goes then HERE.

    if (have_listener) // That is, the above block with m_pListener->processConnectRequest was executed
    {
        LOGC(cnlog.Debug,
             log << CONID() << "Listener got the connection request from: " << addr.str()
                 << " result:" << RequestTypeStr(UDTRequestType(listener_ret)));
        return listener_ret == SRT_REJ_UNKNOWN ? CONN_CONTINUE : CONN_REJECT;
    }

    if (worker_TryAcceptedSocket(unit, addr))
    {
        HLOGC(cnlog.Debug, log << "connection request to an accepted socket succeeded");
        return CONN_CONTINUE;
    }
    else
    {
        HLOGC(cnlog.Debug, log << "connection request to an accepted socket failed. Will retry RDV or store");
    }

    // If there is no listener waiting for that packet, try a rendezvous socket
    // for the incoming address. This is then regardless if the peer knows the
    // proper ID or not. Anyway, if the proper ID was supplied, it would be handled
    // earlier by retrievePending called from worker_ProcessAddressedPacket.
    CUDT* u = m_parent->retrieveRID(addr, SRT_SOCKID_CONNREQ);
    if (!u)
    {
        HLOGC(cnlog.Debug, log << CONID()
                << "worker_ProcessConnectionRequest: no sockets expect connection from " << addr.str()
                << " - POSSIBLE ATTACK, ignore packet");
        return CONN_AGAIN;
    }

    return worker_RetryOrRendezvous(u, unit);
}

bool CRcvQueue::worker_TryAcceptedSocket(CUnit* unit, const sockaddr_any& addr)
{
    // We are working with a possibly HS packet... check that.
    CPacket& pkt = unit->m_Packet;

    if (pkt.getLength() < CHandShake::m_iContentSize || !pkt.isControl(UMSG_HANDSHAKE))
        return false;

    CHandShake hs;
    if (0 != hs.load_from(pkt.data(), pkt.size()))
        return false;

    if (hs.m_iReqType != URQ_CONCLUSION)
        return false;

    if (hs.m_iVersion >= CUDT::HS_VERSION_SRT1)
        hs.m_extension = true;

    // Ok, at last we have a peer ID info
    SRTSOCKET peerid = hs.m_iID;

    // Now search for a socket that has this peer ID
    CUDTSocket* s = m_parent->findPeer(peerid, addr, m_parent->ACQ_ACQUIRE);
    if (!s)
    {
        HLOGC(cnlog.Debug, log << "worker_TryAcceptedSocket: can't find accepted socket for peer -@" << peerid
                               << " and address: " << addr.str() << " - POSSIBLE ATTACK, rejecting");
        return false;
    }

    // Acquired in findPeer, so this can be now kept without acquiring m_GlobControlLock.
    CUDTUnited::SocketKeeper keep;
    keep.socket = s;

    CUDT* u = &s->core();
    if (u->m_bBroken || u->m_bClosing)
    {
        return false;
    }

    HLOGC(cnlog.Debug, log << "FOUND accepted socket @" << u->m_SocketID << " that is a peer for -@"
            << peerid << " - DISPATCHING to it to resend HS response");

    uint32_t kmdata[SRTDATA_MAXSIZE];
    size_t   kmdatasize = SRTDATA_MAXSIZE;
    if (u->craftKmResponse((kmdata), (kmdatasize)) != CONN_ACCEPT)
    {
        HLOGC(cnlog.Debug, log << "craftKmResponse: failed");
        return false;
    }

    return u->createSendHSResponse(kmdata, kmdatasize, pkt.udpDestAddr(), (hs));
}

EConnectStatus CRcvQueue::worker_ProcessAddressedPacket(SRTSOCKET id, CUnit* unit, const sockaddr_any& addr)
{
    SocketHolder::State hstate = SocketHolder::INIT;
    CUDTSocket* s = m_parent->findAgent(id, addr, (hstate), m_parent->ACQ_ACQUIRE);
    if (!s)
    {
<<<<<<< HEAD
        HLOGC(cnlog.Debug,
                log << CONID() << "worker_ProcessAddressedPacket: socket @"
                << id << " not found as expecting packet from " << addr.str()
                << " - POSSIBLE ATTACK, ignore packet");
        return CONN_AGAIN; // This means that the packet should be ignored.
=======
        // Pass this to either async rendezvous connection,
        // or store the packet in the queue.
        HLOGC(cnlog.Debug, log << "worker_ProcessAddressedPacket: @" << id << " NOT FOUND in the receiver queue, trying async/rdv/store");
        return worker_TryAsyncRend_OrStore(id, unit, addr);
>>>>>>> 43aef452
    }
    // Although we don´t have an exclusive passing here,
    // we can count on that when the socket was once present in the hash,
    // it will not be deleted for at least one GC cycle. But we still need
    // to maintain the object existence as long as it's in use.
    // Note that here we are out of any locks, so m_GlobControlLock can be locked.
    CUDTUnited::SocketKeeper sk;
    sk.socket = s; // Acquired by findAgent() call

    CUDT* u = &s->core();
    if (hstate == SocketHolder::PENDING)
    {
<<<<<<< HEAD
        // Pass this to connection pending handler,
        // or store the packet in the queue.
        HLOGC(cnlog.Debug, log << "worker_ProcessAddressedPacket: resending to PENDING socket @" << id);
        return worker_RetryOrRendezvous(u, unit);
=======
        HLOGC(cnlog.Debug, log << "Packet for @" << id << "[" << u->m_PeerAddr.str() << "] received from "
                  << addr.str() << " (CONSIDERED ATTACK ATTEMPT), return AGAIN");
        // This came not from the address that is the peer associated
        // with the socket. Ignore it.
        return CONN_AGAIN;
>>>>>>> 43aef452
    }

    if (!u->m_bConnected || u->m_bBroken || u->m_bClosing)
    {
<<<<<<< HEAD
        if (u->m_RejectReason == SRT_REJ_UNKNOWN)
            u->m_RejectReason = SRT_REJ_CLOSE;
        HLOGC(cnlog.Debug, log << "worker_ProcessAddressedPacket: target @"
                << id << " is being closed, rejecting");
=======
        HLOGC(cnlog.Debug, log << "Socket @" << id << " is underway for being closed - NOT DISPATCHING, return REJECT");
        u->m_RejectReason = SRT_REJ_CLOSE;
>>>>>>> 43aef452
        // The socket is currently in the process of being disconnected
        // or destroyed. Ignore.
        // XXX send UMSG_SHUTDOWN in this case?
        // XXX May it require mutex protection?
        return CONN_REJECT;
    }

    HLOGC(cnlog.Debug, log << "Dispatching a " << (unit->m_Packet.isControl() ? "CONTROL MESSAGE" : "DATA PACKET")
            << " to @" << id);
    if (unit->m_Packet.isControl())
        u->processCtrl(unit->m_Packet);
    else
        u->processData(unit);

    HLOGC(cnlog.Debug, log << "POST-DISPATCH update for @" << id);
    u->checkTimers();
    m_pRcvUList->update(u);

    return CONN_RUNNING;
}

EConnectStatus CRcvQueue::worker_RetryOrRendezvous(CUDT* u, CUnit* unit)
{
    HLOGC(cnlog.Debug, log << "worker_RetryOrRendezvous: packet RESOLVED TO @" << u->id() << " -- continuing as ASYNC CONNECT");
    // This is practically same as processConnectResponse, just this applies
    // appropriate mutex lock - which can't be done here because it's intentionally private.
    // OTOH it can't be applied to processConnectResponse because the synchronous
    // call to this method applies the lock by itself, and same-thread-double-locking is nonportable (crashable).
    EConnectStatus cst = u->processAsyncConnectResponse(unit->m_Packet);
    if (cst != CONN_CONFUSED)
        return cst;

    LOGC(cnlog.Warn, log << "worker_RetryOrRendezvous: PACKET NOT HANDSHAKE - re-requesting handshake from peer");
    storePktClone(u->id(), unit->m_Packet);
    if (!u->processAsyncConnectRequest(RST_AGAIN, CONN_CONTINUE, &unit->m_Packet, u->m_PeerAddr))
    {
        // Reuse previous behavior to reject a packet
        return CONN_REJECT;
    }
    return CONN_CONTINUE;
}

void CRcvQueue::stopWorker()
{
    // We use the decent way, so we say to the thread "please exit".
    m_bClosing = true;

    // Sanity check of the function's affinity.
    if (sync::this_thread::get_id() == m_WorkerThread.get_id())
    {
        LOGC(rslog.Error, log << "IPE: RcvQ:WORKER TRIES TO CLOSE ITSELF!");
        return; // do nothing else, this would cause a hangup or crash.
    }

    HLOGC(rslog.Debug, log << "RcvQueue: EXIT (forced)");
    // And we trust the thread that it does.
    if (m_WorkerThread.joinable())
        m_WorkerThread.join();
}

int CRcvQueue::setListener(CUDT* u)
{
    if (!m_pListener.set(u))
        return -1;

    return 0;
}

void CRcvQueue::removeListener(const CUDT* u)
{
    m_pListener.clearIf(u);
    m_parent->deleteSocket(u->id());
}

void CMultiplexer::registerCRL(const CRL& setup)
{
    ScopedLock vg(m_SocketsLock);

    // Check first if the alleged socket is already in the map,
    // otherwise it wasn't bound. This should never happen, so
    // it's more a sanity check. The check is necessary because
    // the RID queue is not allowed to keep sockets that were not
    // previously assigned to this multiplexer.
    sockmap_t::iterator p = m_SocketMap.find(setup.m_iID);
    if (p == m_SocketMap.end())
    {
        LOGC(qmlog.Error, log << "registerCRL: IPE: socket @" << setup.m_iID << " not found in muxer id=" << m_iID);
        return;
    }

    m_lRendezvousID.push_back(setup);
    std::list<CRL>::iterator last = m_lRendezvousID.end();
    --last;
    last->m_it = p->second;

    // Ok, the RID is only a helping map to extract incoming connection
    // request, but the caller or rendezvous socket, for which this function
    // is being called, needs to qualify this socket as a pending for connection.

    p->second->setConnector(setup.m_PeerAddr, setup.m_tsTTL);
}

<<<<<<< HEAD
// DEBUG SUPPORT
string SocketHolder::report() const
{
    // XXX make it better performant in the new logging format
    std::ostringstream out;

    out << "@";
    if (m_pSocket)
        out << m_pSocket->core().id();
    else
        out << "!!!";

    out << " s=" << StateStr(m_State);
=======
bool srt::CRcvQueue::setListener(CUDT* u)
{
    return m_pListener.compare_exchange(NULL, u);
}

srt::CUDT* srt::CRcvQueue::getListener()
{
    SharedLock lkl (m_pListener);
    return m_pListener.get_locked(lkl);
}

// XXX NOTE: TSan reports here false positive against the call
// to locateSocket in CUDTUnited::newConnection. This here will apply
// exclusive lock on m_pListener, while keeping shared lock on
// CUDTUnited::m_GlobControlLock in CUDTUnited::closeAllSockets.
// As the other thread locks both as shared, this is no deadlock risk.
bool srt::CRcvQueue::removeListener(CUDT* u)
{
    return m_pListener.compare_exchange(u, NULL);
}
>>>>>>> 43aef452

    out << " PEER: @";
    if (peerID() <= 0)
        out << "NONE";
    else
        out << peerID();

    if (!m_PeerAddr.empty())
        out << " (" << m_PeerAddr.str() << ")";

    out << " TS:";

    if (!is_zero(m_tsRequestTTL))
        out << " RQ:" << FormatTime(m_tsRequestTTL);
    if (!is_zero(m_tsUpdateTime))
        out << " UP:" << FormatTime(m_tsUpdateTime);
    if (!is_zero(m_tsSendTime))
        out << " SN:" << FormatTime(m_tsSendTime);

    return out.str();
}

void CRcvQueue::removeConnector(const SRTSOCKET& id)
{
    HLOGC(cnlog.Debug, log << "removeConnector: removing @" << id);
    m_parent->removeRID(id);

    ScopedLock bufferlock(m_BufferLock);

    qmap_t::iterator i = m_mBuffer.find(id);
    if (i != m_mBuffer.end())
    {
        HLOGC(cnlog.Debug,
              log << "removeConnector: ... and its packet queue with " << i->second.size() << " packets collected");
        while (!i->second.empty())
        {
            delete i->second.front();
            i->second.pop();
        }
        m_mBuffer.erase(i);
    }
}

void CRcvQueue::kick()
{
    CSync::lock_notify_all(m_BufferCond, m_BufferLock);
}

void CRcvQueue::storePktClone(SRTSOCKET id, const CPacket& pkt)
{
    CUniqueSync passcond(m_BufferLock, m_BufferCond);

    qmap_t::iterator i = m_mBuffer.find(id);

    if (i == m_mBuffer.end())
    {
        m_mBuffer[id].push(pkt.clone());
        passcond.notify_one();
    }
    else
    {
        // Avoid storing too many packets, in case of malfunction or attack.
        if (i->second.size() > 16)
            return;

        i->second.push(pkt.clone());
    }
}

bool CMultiplexer::addSocket(CUDTSocket* s)
{
    sync::ScopedLock lk (m_SocketsLock);

    // Check if socket is not added twice, just in case
    sockmap_t::iterator fo = m_SocketMap.find(s->core().id());
    if (fo != m_SocketMap.end())
    {
        LOGC(qmlog.Error, log << "IPE: attempting to add @" << s->core().m_SocketID << " TWICE (already found)");
        return false;
    }

    m_Sockets.push_back(SocketHolder::initial(s));
    std::list<SocketHolder>::iterator last = m_Sockets.end();
    --last; // guaranteed to be valid after push_back
    m_SocketMap[s->core().m_SocketID] = last;
    ++m_zSockets;
    HLOGC(qmlog.Debug, log << "MUXER: id=" << m_iID << " added @" << s->core().m_SocketID << " (total of " << m_zSockets.load() << " sockets)");
    return true;
}

bool CMultiplexer::setConnected(SRTSOCKET id)
{
    if (!m_zSockets)
    {
        LOGC(qmlog.Error, log << "setConnected: MUXER id=" << m_iID << " no sockets while looking for @" << id);
        return false;
    }

    sync::ScopedLock lk (m_SocketsLock);

    sockmap_t::iterator fo = m_SocketMap.find(id);
    if (fo == m_SocketMap.end())
    {
        LOGC(qmlog.Error, log << "setConnected: MUXER id=" << m_iID << " NOT FOUND: @" << id);
        return false;
    }

    std::list<SocketHolder>::iterator point = fo->second;
    SocketHolder& sh = *point;

    // XXX assert?
    if (!sh.m_pSocket)
    {
        LOGC(qmlog.Error, log << "MUXER id=" << m_iID << " IPE: @" << id << " found, but NULL socket");
        return false;
    }

    // Unkown why it might happen, so leaving just in case.
    if (sh.m_pSocket->core().m_PeerID < 1)
    {
        LOGC(qmlog.Warn, log << "MUXER: @" << id << " has no peer set");
        return false;
    }

    // It's hard to distinguish the origin of the call,
    // and in case of caller you already have set the peer address
    // in advance, while for the accepted socket this is only
    // known when creating the socket, but passing it there is
    // complicated. So, instead we simply rewrite the peer address
    // from the settings in the CUDT entity, and only in case when
    // it wasn't yet set. We recognize it by having port == 0 because
    // this isn't a valid port number, at least not of the peer.
    if (sh.m_PeerAddr.hport() == 0)
    {
        sh.m_PeerAddr = sh.m_pSocket->core().m_PeerAddr;
    }

    SRTSOCKET prid = sh.m_pSocket->core().m_PeerID;
    m_RevPeerMap[prid] = id;
    sh.m_State = SocketHolder::ACTIVE;

    HLOGC(qmlog.Debug, log << "MUXER id=" << m_iID << ": connected: " << sh.report());
    return true;
}

bool CMultiplexer::setBroken(SRTSOCKET id)
{
    if (!m_zSockets)
    {
        LOGC(qmlog.Error, log << "setBroken: MUXER id=" << m_iID << " no sockets while looking for @" << id);
        return false;
    }

    sync::ScopedLock lk (m_SocketsLock);

    sockmap_t::iterator fo = m_SocketMap.find(id);
    if (fo == m_SocketMap.end())
    {
        LOGC(qmlog.Error, log << "setBroken: MUXER id=" << m_iID << " NOT FOUND: @" << id);
        return false;
    }

    std::list<SocketHolder>::iterator point = fo->second;
    m_RevPeerMap.erase(point->setBrokenPeer());

    HLOGC(qmlog.Debug, log << "setBroken: MUXER id=" << m_iID << " set to @" << id);
    return true;
}

bool CMultiplexer::deleteSocket(SRTSOCKET id)
{
    if (!m_zSockets)
    {
        LOGC(qmlog.Error, log << "deleteSocket: MUXER id=" << m_iID << " no sockets while looking for @" << id);
        return false;
    }

    sync::ScopedLock lk (m_SocketsLock);

    sockmap_t::iterator fo = m_SocketMap.find(id);
    if (fo == m_SocketMap.end())
    {
        LOGC(qmlog.Error, log << "deleteSocket: MUXER id=" << m_iID << " no socket @" << id);
        return false;
    }

    std::list<SocketHolder>::iterator point = fo->second;
    HLOGC(qmlog.Debug, log << "deleteSocket: removing: " << point->report());

    // Remove from m_lRendezvousID (no longer valid after removal from here)
    for (list<CRL>::iterator i = m_lRendezvousID.begin(), i_next = i; i != m_lRendezvousID.end(); i = i_next)
    {
        // Safe iterator to the next element. If the current element is erased, the iterator is updated again.
        ++i_next;

        if (i->m_it == point)
            m_lRendezvousID.erase(i);
    }

    // Remove from the Update Lists, if present
    CUDTSocket* s = point->m_pSocket;
    m_SndQueue.m_pSndUList->remove(&s->core());
    m_RcvQueue.m_pRcvUList->remove(&s->core());

    // XXX : This must be done manually because remove() doesn't do it.
    // Same as manually it must be set to true before inserting. DO NOT FIX.
    // Both SND U LIST and RCV U LIST are to be replaced by appropriate fields
    // in the muxer's container.
    s->core().m_pRNode->m_bOnList = false;

    // Remove from maps and list
    m_RevPeerMap.erase(point->peerID());
    m_SocketMap.erase(id); // fo is no longer valid!
    m_Sockets.erase(point);
    --m_zSockets;
    HLOGC(qmlog.Debug, log << "deleteSocket: MUXER id=" << m_iID << " removed @" << id << " (remaining " << m_zSockets << ")");
    return true;
}

/// Find a mapped CUDTSocket whose id is @a id.
CUDTSocket* CMultiplexer::findAgent(SRTSOCKET id, const sockaddr_any& remote_addr,
        SocketHolder::State& w_state, AcquisitionControl acq)
{
    if (!m_zSockets)
    {
        LOGC(qmlog.Error, log << "findAgent: MUXER id=" << m_iID << " no sockets while looking for @" << id);
        return NULL;
    }

    sync::ScopedLock lk (m_SocketsLock);

    sockmap_t::iterator fo = m_SocketMap.find(id);
    if (fo == m_SocketMap.end())
    {
        LOGC(qmlog.Error, log << "findAgent: MUXER id=" << m_iID << " no socket @" << id);
        return NULL;
    }

    std::list<SocketHolder>::iterator point = fo->second;

    // Note that this finding function needs a socket
    // that is currently connected, so if it's not, behave
    // as if nothing was found.
    sync::steady_clock::time_point ttl;
    SocketHolder::MatchState ms = point->checkIncoming(remote_addr, (ttl), (w_state));

    if (ms != SocketHolder::MS_OK)
    {
        if (ms != SocketHolder::MS_INVALID_STATE)
        {
            LOGC(qmlog.Error, log << "findAgent: MUXER id=" << m_iID << ": " << point->report()
                    << " request from " << remote_addr.str() << " invalid "
                    << SocketHolder::MatchStr(ms));
            return NULL;
        }
        HLOGC(qmlog.Debug, log << "findAgent: MUXER id=" << m_iID << " INVALID STATE: " << point->report());
        return NULL;
    }

    HLOGC(qmlog.Debug, log << "findAgent: MUXER id=" << m_iID << " found " << point->report());
    if (acq == ACQ_ACQUIRE)
        point->m_pSocket->apiAcquire();
    return point->m_pSocket;
}

std::string SocketHolder::MatchStr(SocketHolder::MatchState ms)
{
    static const std::string table [] = {
        "OK",
        "STATE",
        "ADDRESS",
        "DATA"
    };
    return table[int(ms)];
}

/// Find a mapped CUDTSocket for whom the peer ID has
/// been assigned as @a rid.
CUDTSocket* CMultiplexer::findPeer(SRTSOCKET rid, const sockaddr_any& remote_addr, AcquisitionControl acq)
{
    if (!m_zSockets)
    {
        LOGC(qmlog.Error, log << "findPeer: MUXER id=" << m_iID << " no sockets while looking for -@" << rid);
        return NULL;
    }

    sync::ScopedLock lk (m_SocketsLock);

    std::map<SRTSOCKET, SRTSOCKET>::iterator rfo = m_RevPeerMap.find(rid);
    if (rfo == m_RevPeerMap.end())
    {
        LOGC(qmlog.Error, log << "findPeer: MUXER id=" << m_iID << " -@" << rid << " not found in rev map");
        return NULL;
    }
    const int id = rfo->second;

    sockmap_t::iterator fo = m_SocketMap.find(id);
    if (fo == m_SocketMap.end())
    {
        LOGC(qmlog.Error, log << "findPeer: IPE: MUXER id=" <<m_iID << ": for -@" << rid << " found assigned @" << id
                << " but not found in the map!");
        return NULL;
    }

    std::list<SocketHolder>::iterator point = fo->second;
    if (point->m_PeerAddr != remote_addr)
    {
        LOGC(qmlog.Error, log << "findPeer: MUXER id=" <<m_iID << ": for -@" << rid << " found assigned @" << id
                << " .addr=" << point->m_PeerAddr.str() << " differs to req " << remote_addr.str());
        return NULL;
    }

    if (acq == ACQ_ACQUIRE)
        point->m_pSocket->apiAcquire();

    return point->m_pSocket;
}

steady_clock::time_point CMultiplexer::updateSendNormal(CUDTSocket* s)
{
    const steady_clock::time_point currtime = steady_clock::now();
    bool updated SRT_ATR_UNUSED =
        m_SndQueue.m_pSndUList->update(&s->core(), CSndUList::DONT_RESCHEDULE, currtime);
    HLOGC(qslog.Debug, log << s->core().CONID() << "NORMAL update: " << (updated ? "" : "NOT ")
            << "updated to " << FormatTime(currtime));
    return currtime;
}

void CMultiplexer::updateSendFast(CUDTSocket* s)
{
    steady_clock::duration immediate = milliseconds_from(1);
    steady_clock::time_point yesterday = steady_clock::time_point(immediate);
    bool updated SRT_ATR_UNUSED =
        m_SndQueue.m_pSndUList->update(&s->core(), CSndUList::DO_RESCHEDULE, yesterday);
    HLOGC(qslog.Debug, log << s->core().CONID() << "FAST update: " << (updated ? "" : "NOT ")
            << "updated");
}


void CMultiplexer::setReceiver(CUDT* u)
{
    SRT_ASSERT_AFFINITY(m_RcvQueue.m_WorkerThread.get_id());
    SRT_ASSERT(u->m_bOpened && u->m_pRNode);

    HLOGC(qrlog.Debug, log << u->CONID() << " SOCKET pending for connection - ADDING TO RCV QUEUE/MAP (directly)");
    m_RcvQueue.m_pRcvUList->insert(u);
    setConnected(u->m_SocketID);
}

bool CMultiplexer::tryCloseIfEmpty()
{
    if (!empty())
        return false;

    if (m_pChannel)
        m_pChannel->close();

    m_SelfAddr.reset();
    return true;
}

bool srt::CMultiplexer::reserveDisposal()
{
    if (m_ReservedDisposal != CThread::id())
    {
        // Already reserved
        return false;
    }

    m_ReservedDisposal = sync::this_thread::get_id();
    return true;
}

CMultiplexer::~CMultiplexer()
{
    if (m_pChannel)
    {
        m_pChannel->close();
        delete m_pChannel;
    }
}

std::string CMultiplexer::testAllSocketsClear()
{
    std::ostringstream out;
    ScopedLock lk (m_SocketsLock);

    for (sockmap_t::iterator i = m_SocketMap.begin(); i != m_SocketMap.end(); ++i)
    {
        // Do not notify those that are broken or nonexistent
        if (int(i->second->m_State) >= SocketHolder::INIT)
            out << " +" << i->first << "=" << SocketHolder::StateStr(i->second->m_State);
    }

    for (std::map<SRTSOCKET, SRTSOCKET>::iterator i = m_RevPeerMap.begin(); i != m_RevPeerMap.end(); ++i)
        out << " R[" << i->first << "]=" << i->second;

    return out.str();
}

std::string SocketHolder::StateStr(SocketHolder::State st)
{
    static const char* const state_names [] = {
        "INVALID",
        "BROKEN",
        "INIT",
        "PENDING",
        "ACTIVE"
    };
    int statex = int(st) + 2;
    if (statex < 0 || statex > 5)
        statex = 0;

    return state_names[statex];
}

} // end namespace
<|MERGE_RESOLUTION|>--- conflicted
+++ resolved
@@ -1701,18 +1701,11 @@
     CUDTSocket* s = m_parent->findAgent(id, addr, (hstate), m_parent->ACQ_ACQUIRE);
     if (!s)
     {
-<<<<<<< HEAD
         HLOGC(cnlog.Debug,
                 log << CONID() << "worker_ProcessAddressedPacket: socket @"
                 << id << " not found as expecting packet from " << addr.str()
                 << " - POSSIBLE ATTACK, ignore packet");
         return CONN_AGAIN; // This means that the packet should be ignored.
-=======
-        // Pass this to either async rendezvous connection,
-        // or store the packet in the queue.
-        HLOGC(cnlog.Debug, log << "worker_ProcessAddressedPacket: @" << id << " NOT FOUND in the receiver queue, trying async/rdv/store");
-        return worker_TryAsyncRend_OrStore(id, unit, addr);
->>>>>>> 43aef452
     }
     // Although we don´t have an exclusive passing here,
     // we can count on that when the socket was once present in the hash,
@@ -1725,31 +1718,18 @@
     CUDT* u = &s->core();
     if (hstate == SocketHolder::PENDING)
     {
-<<<<<<< HEAD
         // Pass this to connection pending handler,
         // or store the packet in the queue.
         HLOGC(cnlog.Debug, log << "worker_ProcessAddressedPacket: resending to PENDING socket @" << id);
         return worker_RetryOrRendezvous(u, unit);
-=======
-        HLOGC(cnlog.Debug, log << "Packet for @" << id << "[" << u->m_PeerAddr.str() << "] received from "
-                  << addr.str() << " (CONSIDERED ATTACK ATTEMPT), return AGAIN");
-        // This came not from the address that is the peer associated
-        // with the socket. Ignore it.
-        return CONN_AGAIN;
->>>>>>> 43aef452
     }
 
     if (!u->m_bConnected || u->m_bBroken || u->m_bClosing)
     {
-<<<<<<< HEAD
         if (u->m_RejectReason == SRT_REJ_UNKNOWN)
             u->m_RejectReason = SRT_REJ_CLOSE;
         HLOGC(cnlog.Debug, log << "worker_ProcessAddressedPacket: target @"
                 << id << " is being closed, rejecting");
-=======
-        HLOGC(cnlog.Debug, log << "Socket @" << id << " is underway for being closed - NOT DISPATCHING, return REJECT");
-        u->m_RejectReason = SRT_REJ_CLOSE;
->>>>>>> 43aef452
         // The socket is currently in the process of being disconnected
         // or destroyed. Ignore.
         // XXX send UMSG_SHUTDOWN in this case?
@@ -1810,18 +1790,27 @@
         m_WorkerThread.join();
 }
 
-int CRcvQueue::setListener(CUDT* u)
-{
-    if (!m_pListener.set(u))
-        return -1;
-
-    return 0;
-}
-
-void CRcvQueue::removeListener(const CUDT* u)
-{
-    m_pListener.clearIf(u);
-    m_parent->deleteSocket(u->id());
+bool CRcvQueue::setListener(CUDT* u)
+{
+    return m_pListener.compare_exchange(NULL, u);
+}
+
+CUDT* CRcvQueue::getListener()
+{
+    SharedLock lkl (m_pListener);
+    return m_pListener.get_locked(lkl);
+}
+
+// XXX NOTE: TSan reports here false positive against the call
+// to locateSocket in CUDTUnited::newConnection. This here will apply
+// exclusive lock on m_pListener, while keeping shared lock on
+// CUDTUnited::m_GlobControlLock in CUDTUnited::closeAllSockets.
+// As the other thread locks both as shared, this is no deadlock risk.
+bool CRcvQueue::removeListener(CUDT* u)
+{
+    bool rem = m_pListener.compare_exchange(u, NULL);
+    // DO NOT delete socket here. Just listener.
+    return rem;
 }
 
 void CMultiplexer::registerCRL(const CRL& setup)
@@ -1852,7 +1841,6 @@
     p->second->setConnector(setup.m_PeerAddr, setup.m_tsTTL);
 }
 
-<<<<<<< HEAD
 // DEBUG SUPPORT
 string SocketHolder::report() const
 {
@@ -1866,28 +1854,6 @@
         out << "!!!";
 
     out << " s=" << StateStr(m_State);
-=======
-bool srt::CRcvQueue::setListener(CUDT* u)
-{
-    return m_pListener.compare_exchange(NULL, u);
-}
-
-srt::CUDT* srt::CRcvQueue::getListener()
-{
-    SharedLock lkl (m_pListener);
-    return m_pListener.get_locked(lkl);
-}
-
-// XXX NOTE: TSan reports here false positive against the call
-// to locateSocket in CUDTUnited::newConnection. This here will apply
-// exclusive lock on m_pListener, while keeping shared lock on
-// CUDTUnited::m_GlobControlLock in CUDTUnited::closeAllSockets.
-// As the other thread locks both as shared, this is no deadlock risk.
-bool srt::CRcvQueue::removeListener(CUDT* u)
-{
-    return m_pListener.compare_exchange(u, NULL);
-}
->>>>>>> 43aef452
 
     out << " PEER: @";
     if (peerID() <= 0)
