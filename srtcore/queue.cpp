/*
 * SRT - Secure, Reliable, Transport
 * Copyright (c) 2018 Haivision Systems Inc.
 *
 * This Source Code Form is subject to the terms of the Mozilla Public
 * License, v. 2.0. If a copy of the MPL was not distributed with this
 * file, You can obtain one at http://mozilla.org/MPL/2.0/.
 *
 */

/*****************************************************************************
Copyright (c) 2001 - 2011, The Board of Trustees of the University of Illinois.
All rights reserved.

Redistribution and use in source and binary forms, with or without
modification, are permitted provided that the following conditions are
met:

* Redistributions of source code must retain the above
  copyright notice, this list of conditions and the
  following disclaimer.

* Redistributions in binary form must reproduce the
  above copyright notice, this list of conditions
  and the following disclaimer in the documentation
  and/or other materials provided with the distribution.

* Neither the name of the University of Illinois
  nor the names of its contributors may be used to
  endorse or promote products derived from this
  software without specific prior written permission.

THIS SOFTWARE IS PROVIDED BY THE COPYRIGHT HOLDERS AND CONTRIBUTORS "AS
IS" AND ANY EXPRESS OR IMPLIED WARRANTIES, INCLUDING, BUT NOT LIMITED TO,
THE IMPLIED WARRANTIES OF MERCHANTABILITY AND FITNESS FOR A PARTICULAR
PURPOSE ARE DISCLAIMED. IN NO EVENT SHALL THE COPYRIGHT OWNER OR
CONTRIBUTORS BE LIABLE FOR ANY DIRECT, INDIRECT, INCIDENTAL, SPECIAL,
EXEMPLARY, OR CONSEQUENTIAL DAMAGES (INCLUDING, BUT NOT LIMITED TO,
PROCUREMENT OF SUBSTITUTE GOODS OR SERVICES; LOSS OF USE, DATA, OR
PROFITS; OR BUSINESS INTERRUPTION) HOWEVER CAUSED AND ON ANY THEORY OF
LIABILITY, WHETHER IN CONTRACT, STRICT LIABILITY, OR TORT (INCLUDING
NEGLIGENCE OR OTHERWISE) ARISING IN ANY WAY OUT OF THE USE OF THIS
SOFTWARE, EVEN IF ADVISED OF THE POSSIBILITY OF SUCH DAMAGE.
*****************************************************************************/

/*****************************************************************************
written by
   Yunhong Gu, last updated 05/05/2011
modified by
   Haivision Systems Inc.
*****************************************************************************/

#include "platform_sys.h"

#include <cstring>

#include "common.h"
#include "api.h"
#include "netinet_any.h"
#include "threadname.h"
#include "logging.h"
#include "queue.h"

using namespace std;
using namespace srt::sync;
using namespace srt_logging;

srt::CUnitQueue::CUnitQueue(int initNumUnits, int mss)
    : m_iNumTaken(0)
    , m_iMSS(mss)
    , m_iBlockSize(initNumUnits)
{
    CQEntry* tempq = allocateEntry(m_iBlockSize, m_iMSS);

    if (tempq == NULL)
        throw CUDTException(MJ_SYSTEMRES, MN_MEMORY);

    m_pQEntry = m_pCurrQueue = m_pLastQueue = tempq;
    m_pQEntry->m_pNext = m_pQEntry;

    m_pAvailUnit = m_pCurrQueue->m_pUnit;

    m_iSize = m_iBlockSize;
}

srt::CUnitQueue::~CUnitQueue()
{
    CQEntry* p = m_pQEntry;

    while (p != NULL)
    {
        delete[] p->m_pUnit;
        delete[] p->m_pBuffer;

        CQEntry* q = p;
        if (p == m_pLastQueue)
            p = NULL;
        else
            p = p->m_pNext;
        delete q;
    }
}

srt::CUnitQueue::CQEntry* srt::CUnitQueue::allocateEntry(const int iNumUnits, const int mss)
{
    CQEntry* tempq = NULL;
    CUnit* tempu   = NULL;
    char* tempb    = NULL;

    try
    {
        tempq = new CQEntry;
        tempu = new CUnit[iNumUnits];
        tempb = new char[iNumUnits * mss];
    }
    catch (...)
    {
        delete tempq;
        delete[] tempu;
        delete[] tempb;

        LOGC(rslog.Error, log << "CUnitQueue: failed to allocate " << iNumUnits << " units.");
        return NULL;
    }

    for (int i = 0; i < iNumUnits; ++i)
    {
        tempu[i].m_bTaken = false;
        tempu[i].m_Packet.m_pcData = tempb + i * mss;
    }

    tempq->m_pUnit   = tempu;
    tempq->m_pBuffer = tempb;
    tempq->m_iSize   = iNumUnits;

    return tempq;
}

int srt::CUnitQueue::increase_()
{
    const int numUnits = m_iBlockSize;
    HLOGC(qrlog.Debug, log << "CUnitQueue::increase: Capacity" << capacity() << " + " << numUnits << " new units, " << m_iNumTaken << " in use.");

    CQEntry* tempq = allocateEntry(numUnits, m_iMSS);
    if (tempq == NULL)
        return -1;

    m_pLastQueue->m_pNext = tempq;
    m_pLastQueue          = tempq;
    m_pLastQueue->m_pNext = m_pQEntry;

    m_iSize += numUnits;

    return 0;
}

srt::CUnit* srt::CUnitQueue::getNextAvailUnit()
{
    const int iNumUnitsTotal = capacity();
    if (m_iNumTaken * 10 > iNumUnitsTotal * 9) // 90% or more are in use.
        increase_();

    if (m_iNumTaken >= capacity())
    {
        LOGC(qrlog.Error, log << "CUnitQueue: No free units to take. Capacity" << capacity() << ".");
        return NULL;
    }

    int units_checked = 0;
    do
    {
        const CUnit* end = m_pCurrQueue->m_pUnit + m_pCurrQueue->m_iSize;
        for (; m_pAvailUnit != end; ++m_pAvailUnit, ++units_checked)
        {
            if (!m_pAvailUnit->m_bTaken)
            {
                return m_pAvailUnit;
            }
        }

        m_pCurrQueue = m_pCurrQueue->m_pNext;
        m_pAvailUnit = m_pCurrQueue->m_pUnit;
    } while (units_checked < m_iSize);

    return NULL;
}

void srt::CUnitQueue::makeUnitFree(CUnit* unit)
{
    SRT_ASSERT(unit != NULL);
    SRT_ASSERT(unit->m_bTaken);
    unit->m_bTaken.store(false);

    --m_iNumTaken;
}

void srt::CUnitQueue::makeUnitTaken(CUnit* unit)
{
    ++m_iNumTaken;

    SRT_ASSERT(unit != NULL);
    SRT_ASSERT(!unit->m_bTaken);
    unit->m_bTaken.store(true);
}

srt::CSndUList::CSndUList(sync::CTimer* pTimer)
    : m_pHeap(NULL)
    , m_iArrayLength(512)
    , m_iLastEntry(-1)
    , m_ListLock()
    , m_pTimer(pTimer)
{
    setupCond(m_ListCond, "CSndUListCond");
    m_pHeap = new CSNode*[m_iArrayLength];
}

srt::CSndUList::~CSndUList()
{
    releaseCond(m_ListCond);
    delete[] m_pHeap;
}

void srt::CSndUList::update(const CUDT* u, EReschedule reschedule, sync::steady_clock::time_point ts)
{
    ScopedLock listguard(m_ListLock);

    CSNode* n = u->m_pSNode;

    if (n->m_iHeapLoc >= 0)
    {
        if (reschedule == DONT_RESCHEDULE)
            return;

        if (n->m_tsTimeStamp <= ts)
            return;

        if (n->m_iHeapLoc == 0)
        {
            n->m_tsTimeStamp = ts;
            m_pTimer->interrupt();
            return;
        }

        remove_(u);
        insert_norealloc_(ts, u);
        return;
    }

    insert_(ts, u);
}

srt::CUDT* srt::CSndUList::pop()
{
    ScopedLock listguard(m_ListLock);

    if (-1 == m_iLastEntry)
        return NULL;

    // no pop until the next scheduled time
    if (m_pHeap[0]->m_tsTimeStamp > steady_clock::now())
        return NULL;

    CUDT* u = m_pHeap[0]->m_pUDT;
    remove_(u);
    return u;
}

void srt::CSndUList::remove(const CUDT* u)
{
    ScopedLock listguard(m_ListLock);
    remove_(u);
}

steady_clock::time_point srt::CSndUList::getNextProcTime()
{
    ScopedLock listguard(m_ListLock);

    if (-1 == m_iLastEntry)
        return steady_clock::time_point();

    return m_pHeap[0]->m_tsTimeStamp;
}

void srt::CSndUList::waitNonEmpty() const
{
    UniqueLock listguard(m_ListLock);
    if (m_iLastEntry >= 0)
        return;

    m_ListCond.wait(listguard);
}

void srt::CSndUList::signalInterrupt() const
{
    ScopedLock listguard(m_ListLock);
    m_ListCond.notify_one();
}

void srt::CSndUList::realloc_()
{
    CSNode** temp = NULL;

    try
    {
        temp = new CSNode*[2 * m_iArrayLength];
    }
    catch (...)
    {
        throw CUDTException(MJ_SYSTEMRES, MN_MEMORY, 0);
    }

    memcpy((temp), m_pHeap, sizeof(CSNode*) * m_iArrayLength);
    m_iArrayLength *= 2;
    delete[] m_pHeap;
    m_pHeap = temp;
}

void srt::CSndUList::insert_(const steady_clock::time_point& ts, const CUDT* u)
{
    // increase the heap array size if necessary
    if (m_iLastEntry == m_iArrayLength - 1)
        realloc_();

    insert_norealloc_(ts, u);
}

void srt::CSndUList::insert_norealloc_(const steady_clock::time_point& ts, const CUDT* u)
{
    CSNode* n = u->m_pSNode;

    // do not insert repeated node
    if (n->m_iHeapLoc >= 0)
        return;

    SRT_ASSERT(m_iLastEntry < m_iArrayLength);

    m_iLastEntry++;
    m_pHeap[m_iLastEntry] = n;
    n->m_tsTimeStamp      = ts;

    int q = m_iLastEntry;
    int p = q;
    while (p != 0)
    {
        p = (q - 1) >> 1;
        if (m_pHeap[p]->m_tsTimeStamp <= m_pHeap[q]->m_tsTimeStamp)
            break;

        swap(m_pHeap[p], m_pHeap[q]);
        m_pHeap[q]->m_iHeapLoc = q;
        q                      = p;
    }

    n->m_iHeapLoc = q;

    // an earlier event has been inserted, wake up sending worker
    if (n->m_iHeapLoc == 0)
        m_pTimer->interrupt();

    // first entry, activate the sending queue
    if (0 == m_iLastEntry)
    {
        // m_ListLock is assumed to be locked.
        m_ListCond.notify_one();
    }
}

void srt::CSndUList::remove_(const CUDT* u)
{
    CSNode* n = u->m_pSNode;

    if (n->m_iHeapLoc >= 0)
    {
        // remove the node from heap
        m_pHeap[n->m_iHeapLoc] = m_pHeap[m_iLastEntry];
        m_iLastEntry--;
        m_pHeap[n->m_iHeapLoc]->m_iHeapLoc = n->m_iHeapLoc.load();

        int q = n->m_iHeapLoc;
        int p = q * 2 + 1;
        while (p <= m_iLastEntry)
        {
            if ((p + 1 <= m_iLastEntry) && (m_pHeap[p]->m_tsTimeStamp > m_pHeap[p + 1]->m_tsTimeStamp))
                p++;

            if (m_pHeap[q]->m_tsTimeStamp > m_pHeap[p]->m_tsTimeStamp)
            {
                swap(m_pHeap[p], m_pHeap[q]);
                m_pHeap[p]->m_iHeapLoc = p;
                m_pHeap[q]->m_iHeapLoc = q;

                q = p;
                p = q * 2 + 1;
            }
            else
                break;
        }

        n->m_iHeapLoc = -1;
    }

    // the only event has been deleted, wake up immediately
    if (0 == m_iLastEntry)
        m_pTimer->interrupt();
}

//
srt::CSndQueue::CSndQueue()
    : m_pSndUList(NULL)
    , m_pChannel(NULL)
    , m_pTimer(NULL)
    , m_bClosing(false)
{
}

srt::CSndQueue::~CSndQueue()
{
    m_bClosing = true;

    if (m_pTimer != NULL)
    {
        m_pTimer->interrupt();
    }

    // Unblock CSndQueue worker thread if it is waiting.
    m_pSndUList->signalInterrupt();

    if (m_WorkerThread.joinable())
    {
        HLOGC(rslog.Debug, log << "SndQueue: EXIT");
        m_WorkerThread.join();
    }

    delete m_pSndUList;
}

int srt::CSndQueue::ioctlQuery(int type) const
{
    return m_pChannel->ioctlQuery(type);
}
int srt::CSndQueue::sockoptQuery(int level, int type) const
{
    return m_pChannel->sockoptQuery(level, type);
}

#if ENABLE_LOGGING
int srt::CSndQueue::m_counter = 0;
#endif

void srt::CSndQueue::init(CChannel* c, CTimer* t)
{
    m_pChannel  = c;
    m_pTimer    = t;
    m_pSndUList = new CSndUList(t);

#if ENABLE_LOGGING
    ++m_counter;
    const std::string thrname = "SRT:SndQ:w" + Sprint(m_counter);
    const char*       thname  = thrname.c_str();
#else
    const char* thname = "SRT:SndQ";
#endif
    if (!StartThread(m_WorkerThread, CSndQueue::worker, this, thname))
        throw CUDTException(MJ_SYSTEMRES, MN_THREAD);
}

int srt::CSndQueue::getIpTTL() const
{
    return m_pChannel ? m_pChannel->getIpTTL() : -1;
}

int srt::CSndQueue::getIpToS() const
{
    return m_pChannel ? m_pChannel->getIpToS() : -1;
}

#ifdef SRT_ENABLE_BINDTODEVICE
bool srt::CSndQueue::getBind(char* dst, size_t len) const
{
    return m_pChannel ? m_pChannel->getBind(dst, len) : false;
}
#endif

#if defined(SRT_DEBUG_SNDQ_HIGHRATE)
static void CSndQueueDebugHighratePrint(const srt::CSndQueue* self, const steady_clock::time_point currtime)
{
    if (self->m_DbgTime <= currtime)
    {
        fprintf(stdout,
                "SndQueue %lu slt:%lu nrp:%lu snt:%lu nrt:%lu ctw:%lu\n",
                self->m_WorkerStats.lIteration,
                self->m_WorkerStats.lSleepTo,
                self->m_WorkerStats.lNotReadyPop,
                self->m_WorkerStats.lSendTo,
                self->m_WorkerStats.lNotReadyTs,
                self->m_WorkerStats.lCondWait);
        memset(&self->m_WorkerStats, 0, sizeof(self->m_WorkerStats));
        self->m_DbgTime = currtime + self->m_DbgPeriod;
    }
}
#endif

void* srt::CSndQueue::worker(void* param)
{
    CSndQueue* self = (CSndQueue*)param;

#if ENABLE_LOGGING
    THREAD_STATE_INIT(("SRT:SndQ:w" + Sprint(m_counter)).c_str());
#else
    THREAD_STATE_INIT("SRT:SndQ:worker");
#endif

#if defined(SRT_DEBUG_SNDQ_HIGHRATE)
#define IF_DEBUG_HIGHRATE(statement) statement
    self->m_DbgTime = sync::steady_clock::now();
    self->m_DbgPeriod = sync::microseconds_from(5000000);
    self->m_DbgTime += self->m_DbgPeriod;
#else
#define IF_DEBUG_HIGHRATE(statement) (void)0
#endif /* SRT_DEBUG_SNDQ_HIGHRATE */

    while (!self->m_bClosing)
    {
        const steady_clock::time_point next_time = self->m_pSndUList->getNextProcTime();

        INCREMENT_THREAD_ITERATIONS();

        IF_DEBUG_HIGHRATE(self->m_WorkerStats.lIteration++);

        if (is_zero(next_time))
        {
            IF_DEBUG_HIGHRATE(self->m_WorkerStats.lNotReadyTs++);

            // wait here if there is no sockets with data to be sent
            THREAD_PAUSED();
            if (!self->m_bClosing)
            {
                self->m_pSndUList->waitNonEmpty();
                IF_DEBUG_HIGHRATE(self->m_WorkerStats.lCondWait++);
            }
            THREAD_RESUMED();

            continue;
        }

        // wait until next processing time of the first socket on the list
        const steady_clock::time_point currtime = steady_clock::now();

        IF_DEBUG_HIGHRATE(CSndQueueDebugHighratePrint(self, currtime));
        if (currtime < next_time)
        {
            THREAD_PAUSED();
            self->m_pTimer->sleep_until(next_time);
            THREAD_RESUMED();
            IF_DEBUG_HIGHRATE(self->m_WorkerStats.lSleepTo++);
        }

        // Get a socket with a send request if any.
        CUDT* u = self->m_pSndUList->pop();
        if (u == NULL)
        {
            IF_DEBUG_HIGHRATE(self->m_WorkerStats.lNotReadyPop++);
            continue;
        }

#define UST(field) ((u->m_b##field) ? "+" : "-") << #field << " "
        HLOGC(qslog.Debug,
            log << "CSndQueue: requesting packet from @" << u->socketID() << " STATUS: " << UST(Listening)
                << UST(Connecting) << UST(Connected) << UST(Closing) << UST(Shutdown) << UST(Broken) << UST(PeerHealth)
                << UST(Opened));
#undef UST

        if (!u->m_bConnected || u->m_bBroken)
        {
            IF_DEBUG_HIGHRATE(self->m_WorkerStats.lNotReadyPop++);
            continue;
        }

        // pack a packet from the socket
        CPacket pkt;
        steady_clock::time_point next_send_time;
        sockaddr_any source_addr;
        const bool res = u->packData((pkt), (next_send_time), (source_addr));

        // Check if extracted anything to send
        if (res == false)
        {
            IF_DEBUG_HIGHRATE(self->m_WorkerStats.lNotReadyPop++);
            continue;
        }

        const sockaddr_any addr = u->m_PeerAddr;
        if (!is_zero(next_send_time))
            self->m_pSndUList->update(u, CSndUList::DO_RESCHEDULE, next_send_time);

        HLOGC(qslog.Debug, log << self->CONID() << "chn:SENDING: " << pkt.Info());
        self->m_pChannel->sendto(addr, pkt, source_addr);

        IF_DEBUG_HIGHRATE(self->m_WorkerStats.lSendTo++);
    }

    THREAD_EXIT();
    return NULL;
}

int srt::CSndQueue::sendto(const sockaddr_any& addr, CPacket& w_packet, const sockaddr_any& src)
{
    // send out the packet immediately (high priority), this is a control packet
    // NOTE: w_packet is passed by mutable reference because this function will do
    // a modification in place and then it will revert it. After returning this object
    // should look unmodified, hence it is here passed without a reference marker.
    m_pChannel->sendto(addr, w_packet, src);
    return (int)w_packet.getLength();
}

//
srt::CRcvUList::CRcvUList()
    : m_pUList(NULL)
    , m_pLast(NULL)
{
}

srt::CRcvUList::~CRcvUList() {}

void srt::CRcvUList::insert(const CUDT* u)
{
    CRNode* n        = u->m_pRNode;
    n->m_tsTimeStamp = steady_clock::now();

    if (NULL == m_pUList)
    {
        // empty list, insert as the single node
        n->m_pPrev = n->m_pNext = NULL;
        m_pLast = m_pUList = n;

        return;
    }

    // always insert at the end for RcvUList
    n->m_pPrev       = m_pLast;
    n->m_pNext       = NULL;
    m_pLast->m_pNext = n;
    m_pLast          = n;
}

void srt::CRcvUList::remove(const CUDT* u)
{
    CRNode* n = u->m_pRNode;

    if (!n->m_bOnList)
        return;

    if (NULL == n->m_pPrev)
    {
        // n is the first node
        m_pUList = n->m_pNext;
        if (NULL == m_pUList)
            m_pLast = NULL;
        else
            m_pUList->m_pPrev = NULL;
    }
    else
    {
        n->m_pPrev->m_pNext = n->m_pNext;
        if (NULL == n->m_pNext)
        {
            // n is the last node
            m_pLast = n->m_pPrev;
        }
        else
            n->m_pNext->m_pPrev = n->m_pPrev;
    }

    n->m_pNext = n->m_pPrev = NULL;
}

void srt::CRcvUList::update(const CUDT* u)
{
    CRNode* n = u->m_pRNode;

    if (!n->m_bOnList)
        return;

    n->m_tsTimeStamp = steady_clock::now();

    // if n is the last node, do not need to change
    if (NULL == n->m_pNext)
        return;

    if (NULL == n->m_pPrev)
    {
        m_pUList          = n->m_pNext;
        m_pUList->m_pPrev = NULL;
    }
    else
    {
        n->m_pPrev->m_pNext = n->m_pNext;
        n->m_pNext->m_pPrev = n->m_pPrev;
    }

    n->m_pPrev       = m_pLast;
    n->m_pNext       = NULL;
    m_pLast->m_pNext = n;
    m_pLast          = n;
}

//
srt::CHash::CHash()
    : m_pBucket(NULL)
    , m_iHashSize(0)
{
}

srt::CHash::~CHash()
{
    for (int i = 0; i < m_iHashSize; ++i)
    {
        CBucket* b = m_pBucket[i];
        while (NULL != b)
        {
            CBucket* n = b->m_pNext;
            delete b;
            b = n;
        }
    }

    delete[] m_pBucket;
}

void srt::CHash::init(int size)
{
    m_pBucket = new CBucket*[size];

    for (int i = 0; i < size; ++i)
        m_pBucket[i] = NULL;

    m_iHashSize = size;
}

srt::CUDT* srt::CHash::lookup(SRTSOCKET id)
{
    // simple hash function (% hash table size); suitable for socket descriptors
    CBucket* b = bucketAt(id);

    while (NULL != b)
    {
        if (id == b->m_iID)
            return b->m_pUDT;
        b = b->m_pNext;
    }

    return NULL;
}

void srt::CHash::insert(SRTSOCKET id, CUDT* u)
{
    CBucket* b = bucketAt(id);

    CBucket* n = new CBucket;
    n->m_iID   = id;
    n->m_pUDT  = u;
    n->m_pNext = b;

    bucketAt(id) = n;
}

void srt::CHash::remove(SRTSOCKET id)
{
    CBucket* b = bucketAt(id);
    CBucket* p = NULL;

    while (NULL != b)
    {
        if (id == b->m_iID)
        {
            if (NULL == p)
                bucketAt(id) = b->m_pNext;
            else
                p->m_pNext = b->m_pNext;

            delete b;

            return;
        }

        p = b;
        b = b->m_pNext;
    }
}

//
srt::CRendezvousQueue::CRendezvousQueue()
    : m_lRendezvousID()
    , m_RIDListLock()
{
}

srt::CRendezvousQueue::~CRendezvousQueue()
{
    m_lRendezvousID.clear();
}

void srt::CRendezvousQueue::insert(const SRTSOCKET&           id,
                              CUDT*                           u,
                              const sockaddr_any&             addr,
                              const steady_clock::time_point& ttl)
{
    ScopedLock vg(m_RIDListLock);

    CRL r;
    r.m_iID      = id;
    r.m_pUDT     = u;
    r.m_PeerAddr = addr;
    r.m_tsTTL    = ttl;

    m_lRendezvousID.push_back(r);
    HLOGC(cnlog.Debug,
          log << "RID: adding socket @" << id << " for address: " << addr.str() << " expires: " << FormatTime(ttl)
              << " (total connectors: " << m_lRendezvousID.size() << ")");
}

void srt::CRendezvousQueue::remove(const SRTSOCKET& id)
{
    ScopedLock lkv(m_RIDListLock);

    for (list<CRL>::iterator i = m_lRendezvousID.begin(); i != m_lRendezvousID.end(); ++i)
    {
        if (i->m_iID == id)
        {
            m_lRendezvousID.erase(i);
            break;
        }
    }
}

srt::CUDT* srt::CRendezvousQueue::retrieve(const sockaddr_any& addr, SRTSOCKET& w_id) const
{
    ScopedLock vg(m_RIDListLock);

    IF_HEAVY_LOGGING(const char* const id_type = w_id == SRT_SOCKID_CONNREQ ? "A NEW CONNECTION" : "THIS ID" );

    // TODO: optimize search
    for (list<CRL>::const_iterator i = m_lRendezvousID.begin(); i != m_lRendezvousID.end(); ++i)
    {
        if (i->m_PeerAddr == addr && ((w_id == SRT_SOCKID_CONNREQ) || (w_id == i->m_iID)))
        {
            // This procedure doesn't exactly respond to the original UDT idea.
            // As the "rendezvous queue" is used for both handling rendezvous and
            // the caller sockets in the non-blocking mode (for blocking mode the
            // entire handshake procedure is handled in a loop-style in CUDT::startConnect),
            // the RID list should give up a socket entity in the following cases:
            // 1. For THE SAME id as passed in w_id, respond always, as per a caller
            //    socket that is currently trying to connect and is managed with
            //    HS roundtrips in an event-style. Same for rendezvous.
            // 2. For the "connection request" ID=0 the found socket should be given up
            //    ONLY IF it is rendezvous. Normally ID=0 is only for listener as a
            //    connection request. But if there was a listener, then this function
            //    wouldn't even be called, as this case would be handled before trying
            //    to call this function.
            //
            // This means: if an incoming ID is 0, then this search should succeed ONLY
            // IF THE FOUND SOCKET WAS RENDEZVOUS.

            if (w_id == SRT_SOCKID_CONNREQ && !i->m_pUDT->m_config.bRendezvous)
            {
                HLOGC(cnlog.Debug,
                        log << "RID: found id @" << i->m_iID << " while looking for "
                        << id_type << " FROM " << i->m_PeerAddr.str()
                        << ", but it's NOT RENDEZVOUS, skipping");
                continue;
            }

            HLOGC(cnlog.Debug,
                    log << "RID: found id @" << i->m_iID << " while looking for "
                    << id_type << " FROM " << i->m_PeerAddr.str());
            w_id = i->m_iID;
            return i->m_pUDT;
        }
    }

#if ENABLE_HEAVY_LOGGING
    std::ostringstream spec;
    if (w_id == SRT_SOCKID_CONNREQ)
        spec << "A NEW CONNECTION REQUEST";
    else
        spec << " AGENT @" << w_id;
    HLOGC(cnlog.Debug,
          log << "RID: NO CONNECTOR FOR ADR:" << addr.str() << " while looking for " << spec.str() << " ("
              << m_lRendezvousID.size() << " connectors total)");
#endif

    return NULL;
}

void srt::CRendezvousQueue::updateConnStatus(EReadStatus rst, EConnectStatus cst, CUnit* unit)
{
    vector<LinkStatusInfo> toRemove, toProcess;

    const CPacket* pkt = unit ? &unit->m_Packet : NULL;

    // Need a stub value for a case when there's no unit provided ("storage depleted" case).
    // It should be normally NOT IN USE because in case of "storage depleted", rst != RST_OK.
    const SRTSOCKET dest_id = pkt ? pkt->id() : SRT_SOCKID_CONNREQ;

    // If no socket were qualified for further handling, finish here.
    // Otherwise toRemove and toProcess contain items to handle.
    if (!qualifyToHandle(rst, cst, dest_id, (toRemove), (toProcess)))
        return;

    HLOGC(cnlog.Debug,
          log << "updateConnStatus: collected " << toProcess.size() << " for processing, " << toRemove.size()
              << " to close");

    // Repeat (resend) connection request.
    for (vector<LinkStatusInfo>::iterator i = toProcess.begin(); i != toProcess.end(); ++i)
    {
        // IMPORTANT INFORMATION concerning changes towards UDT legacy.
        // In the UDT code there was no attempt to interpret any incoming data.
        // All data from the incoming packet were considered to be already deployed into
        // m_ConnRes field, and m_ConnReq field was considered at this time accordingly updated.
        // Therefore this procedure did only one thing: craft a new handshake packet and send it.
        // In SRT this may also interpret extra data (extensions in case when Agent is Responder)
        // and the `pktIn` packet may sometimes contain no data. Therefore the passed `rst`
        // must be checked to distinguish the call by periodic update (RST_AGAIN) from a call
        // due to have received the packet (RST_OK).
        //
        // In the below call, only the underlying `processRendezvous` function will be attempting
        // to interpret these data (for caller-listener this was already done by `processConnectRequest`
        // before calling this function), and it checks for the data presence.

        EReadStatus    read_st = rst;
        EConnectStatus conn_st = cst;

        if (cst != CONN_RENDEZVOUS && dest_id != SRT_SOCKID_CONNREQ)
        {
            if (i->id != dest_id)
            {
                HLOGC(cnlog.Debug, log << "updateConnStatus: cst=" << ConnectStatusStr(cst) << " but for RID @" << i->id
                        << " dest_id=@" << dest_id << " - resetting to AGAIN");

                read_st = RST_AGAIN;
                conn_st = CONN_AGAIN;
            }
            else
            {
                HLOGC(cnlog.Debug, log << "updateConnStatus: cst=" << ConnectStatusStr(cst) << " for @"
                        << i->id);
            }
        }
        else
        {
            HLOGC(cnlog.Debug, log << "updateConnStatus: cst=" << ConnectStatusStr(cst) << " and dest_id=@" << dest_id
                    << " - NOT checking against RID @" << i->id);
        }

        HLOGC(cnlog.Debug,
              log << "updateConnStatus: processing async conn for @" << i->id << " FROM " << i->peeraddr.str());

        if (!i->u->processAsyncConnectRequest(read_st, conn_st, pkt, i->peeraddr))
        {
            // cst == CONN_REJECT can only be result of worker_ProcessAddressedPacket and
            // its already set in this case.
            LinkStatusInfo fi = *i;
            fi.errorcode      = SRT_ECONNREJ;
            toRemove.push_back(fi);
            i->u->sendCtrl(UMSG_SHUTDOWN);
        }
    }

    // NOTE: it is "believed" here that all CUDT objects will not be
    // deleted in the meantime. This is based on a statement that at worst
    // they have been "just" declared failed and it will pass at least 1s until
    // they are moved to ClosedSockets and it is believed that this function will
    // not be held on mutexes that long.

    for (vector<LinkStatusInfo>::iterator i = toRemove.begin(); i != toRemove.end(); ++i)
    {
        HLOGC(cnlog.Debug, log << "updateConnStatus: COMPLETING dep objects update on failed @" << i->id);
        //
        // Setting m_bConnecting to false, and need to remove the socket from the rendezvous queue
        // because the next CUDT::close will not remove it from the queue when m_bConnecting = false,
        // and may crash on next pass.
        //
        // TODO: maybe lock i->u->m_ConnectionLock?
        i->u->m_bConnecting = false;
        remove(i->u->m_SocketID);

        // DO NOT close the socket here because in this case it might be
        // unable to get status from at the right moment. Also only member
        // sockets should be taken care of internally - single sockets should
        // be normally closed by the application, after it is done with them.

        // app can call any UDT API to learn the connection_broken error
        CUDT::uglobal().m_EPoll.update_events(
            i->u->m_SocketID, i->u->m_sPollID, SRT_EPOLL_IN | SRT_EPOLL_OUT | SRT_EPOLL_ERR, true);

        i->u->completeBrokenConnectionDependencies(i->errorcode);
    }

    {
        // Now, additionally for every failed link reset the TTL so that
        // they are set expired right now.
        ScopedLock vg(m_RIDListLock);
        for (list<CRL>::iterator i = m_lRendezvousID.begin(); i != m_lRendezvousID.end(); ++i)
        {
            if (find_if(toRemove.begin(), toRemove.end(), LinkStatusInfo::HasID(i->m_iID)) != toRemove.end())
            {
                LOGC(cnlog.Error,
                     log << "updateConnStatus: processAsyncConnectRequest FAILED on @" << i->m_iID
                         << ". Setting TTL as EXPIRED.");
                i->m_tsTTL =
                    steady_clock::time_point(); // Make it expire right now, will be picked up at the next iteration
            }
        }
    }
}

bool srt::CRendezvousQueue::qualifyToHandle(EReadStatus    rst,
                                       EConnectStatus cst      SRT_ATR_UNUSED,
                                       SRTSOCKET               iDstSockID,
                                       vector<LinkStatusInfo>& toRemove,
                                       vector<LinkStatusInfo>& toProcess)
{
    ScopedLock vg(m_RIDListLock);

    if (m_lRendezvousID.empty())
        return false; // nothing to process.

    HLOGC(cnlog.Debug,
          log << "updateConnStatus: updating after getting pkt with DST socket ID @" << iDstSockID
              << " status: " << ConnectStatusStr(cst));

    for (list<CRL>::iterator i = m_lRendezvousID.begin(), i_next = i; i != m_lRendezvousID.end(); i = i_next)
    {
        // Safe iterator to the next element. If the current element is erased, the iterator is updated again.
        ++i_next;

        const steady_clock::time_point tsNow = steady_clock::now();

        if (tsNow >= i->m_tsTTL)
        {
            HLOGC(cnlog.Debug,
                  log << "RID: socket @" << i->m_iID
                      << " removed - EXPIRED ("
                      // The "enforced on FAILURE" is below when processAsyncConnectRequest failed.
                      << (is_zero(i->m_tsTTL) ? "enforced on FAILURE" : "passed TTL") << "). WILL REMOVE from queue.");

            // Set appropriate error information, but do not update yet.
            // Exit the lock first. Collect objects to update them later.
            int ccerror = SRT_ECONNREJ;
            if (i->m_pUDT->m_RejectReason == SRT_REJ_UNKNOWN)
            {
                if (!is_zero(i->m_tsTTL))
                {
                    // Timer expired, set TIMEOUT forcefully
                    i->m_pUDT->m_RejectReason = SRT_REJ_TIMEOUT;
                    ccerror                   = SRT_ENOSERVER;
                }
                else
                {
                    // In case of unknown reason, rejection should at least
                    // suggest error on the peer
                    i->m_pUDT->m_RejectReason = SRT_REJ_PEER;
                }
            }

            // The call to completeBrokenConnectionDependencies() cannot happen here
            // under the lock of m_RIDListLock as it risks a deadlock.
            // Collect in 'toRemove' to update later.
            LinkStatusInfo fi = {i->m_pUDT, i->m_iID, ccerror, i->m_PeerAddr, -1};
            toRemove.push_back(fi);

            // i_next was preincremented, but this is guaranteed to point to
            // the element next to erased one.
            i_next = m_lRendezvousID.erase(i);
            continue;
        }
        else
        {
            HLOGC(cnlog.Debug,
                  log << "RID: socket @" << i->m_iID << " still active (remaining " << std::fixed
                      << (count_microseconds(i->m_tsTTL - tsNow) / 1000000.0) << "s of TTL)...");
        }

        const steady_clock::time_point tsLastReq = i->m_pUDT->m_tsLastReqTime;
        const steady_clock::time_point tsRepeat =
            tsLastReq + milliseconds_from(250); // Repeat connection request (send HS).

        // A connection request is repeated every 250 ms if there was no response from the peer:
        // - RST_AGAIN means no packet was received over UDP.
        // - a packet was received, but not for THIS socket.
        if ((rst == RST_AGAIN || i->m_iID != iDstSockID) && tsNow <= tsRepeat)
        {
            HLOGC(cnlog.Debug,
                  log << "RID:@" << i->m_iID << std::fixed << count_microseconds(tsNow - tsLastReq) / 1000.0
                      << " ms passed since last connection request.");

            continue;
        }

        HLOGC(cnlog.Debug,
              log << "RID:@" << i->m_iID << " cst=" << ConnectStatusStr(cst) << " -- repeating connection request.");

        // This queue is used only in case of Async mode (rendezvous or caller-listener).
        // Synchronous connection requests are handled in startConnect() completely.
        if (!i->m_pUDT->m_config.bSynRecving)
        {
            // Collect them so that they can be updated out of m_RIDListLock.
            LinkStatusInfo fi = {i->m_pUDT, i->m_iID, SRT_SUCCESS, i->m_PeerAddr, -1};
            toProcess.push_back(fi);
        }
        else
        {
            HLOGC(cnlog.Debug, log << "RID: socket @" << i->m_iID << " is SYNCHRONOUS, NOT UPDATING");
        }
    }

    return !toRemove.empty() || !toProcess.empty();
}

//
srt::CRcvQueue::CRcvQueue()
    : m_WorkerThread()
    , m_pUnitQueue(NULL)
    , m_pRcvUList(NULL)
    , m_pHash(NULL)
    , m_pChannel(NULL)
    , m_pTimer(NULL)
    , m_iIPversion()
    , m_szPayloadSize()
    , m_bClosing(false)
    , m_LSLock()
    , m_pListener(NULL)
    , m_pRendezvousQueue(NULL)
    , m_vNewEntry()
    , m_IDLock()
    , m_mBuffer()
    , m_BufferCond()
{
    setupCond(m_BufferCond, "QueueBuffer");
}

srt::CRcvQueue::~CRcvQueue()
{
    m_bClosing = true;

    if (m_WorkerThread.joinable())
    {
        HLOGC(rslog.Debug, log << "RcvQueue: EXIT");
        m_WorkerThread.join();
    }
    releaseCond(m_BufferCond);

    delete m_pUnitQueue;
    delete m_pRcvUList;
    delete m_pHash;
    delete m_pRendezvousQueue;

    // remove all queued messages
    for (qmap_t::iterator i = m_mBuffer.begin(); i != m_mBuffer.end(); ++i)
    {
        while (!i->second.empty())
        {
            CPacket* pkt = i->second.front();
            delete pkt;
            i->second.pop();
        }
    }
}

#if ENABLE_LOGGING
srt::sync::atomic<int> srt::CRcvQueue::m_counter(0);
#endif

void srt::CRcvQueue::init(int qsize, size_t payload, int version, int hsize, CChannel* cc, CTimer* t)
{
    m_iIPversion    = version;
    m_szPayloadSize = payload;

    SRT_ASSERT(m_pUnitQueue == NULL);
    m_pUnitQueue = new CUnitQueue(qsize, (int)payload);

    m_pHash = new CHash;
    m_pHash->init(hsize);

    m_pChannel = cc;
    m_pTimer   = t;

    m_pRcvUList        = new CRcvUList;
    m_pRendezvousQueue = new CRendezvousQueue;

#if ENABLE_LOGGING
    const int cnt = ++m_counter;
    const std::string thrname = "SRT:RcvQ:w" + Sprint(cnt);
#else
    const std::string thrname = "SRT:RcvQ:w";
#endif

    if (!StartThread(m_WorkerThread, CRcvQueue::worker, this, thrname.c_str()))
    {
        throw CUDTException(MJ_SYSTEMRES, MN_THREAD);
    }
}

void* srt::CRcvQueue::worker(void* param)
{
    CRcvQueue*   self = (CRcvQueue*)param;
    sockaddr_any sa(self->getIPversion());
    SRTSOCKET id = SRT_SOCKID_CONNREQ;

#if ENABLE_LOGGING
    THREAD_STATE_INIT(("SRT:RcvQ:w" + Sprint(m_counter)).c_str());
#else
    THREAD_STATE_INIT("SRT:RcvQ:worker");
#endif

    CUnit*         unit = 0;
    EConnectStatus cst  = CONN_AGAIN;
    while (!self->m_bClosing)
    {
        bool        have_received = false;
        EReadStatus rst           = self->worker_RetrieveUnit((id), (unit), (sa));

        INCREMENT_THREAD_ITERATIONS();
        if (rst == RST_OK)
        {
            if (id < 0) // Any negative (illegal range) and SRT_INVALID_SOCKET
            {
                // User error on peer. May log something, but generally can only ignore it.
                // XXX Think maybe about sending some "connection rejection response".
                HLOGC(qrlog.Debug,
                      log << self->CONID() << "RECEIVED negative socket id '" << id
                          << "', rejecting (POSSIBLE ATTACK)");
                continue;
            }

            // NOTE: cst state is being changed here.
            // This state should be maintained through any next failed calls to worker_RetrieveUnit.
            // Any error switches this to rejection, just for a case.

            // Note to rendezvous connection. This can accept:
            // - ID == 0 - take the first waiting rendezvous socket
            // - ID > 0  - find the rendezvous socket that has this ID.
            if (id == SRT_SOCKID_CONNREQ)
            {
                // ID 0 is for connection request, which should be passed to the listening socket or rendezvous sockets
                cst = self->worker_ProcessConnectionRequest(unit, sa);
            }
            else
            {
                // Otherwise ID is expected to be associated with:
                // - an enqueued rendezvous socket
                // - a socket connected to a peer
                cst = self->worker_ProcessAddressedPacket(id, unit, sa);
                // CAN RETURN CONN_REJECT, but m_RejectReason is already set
            }
            HLOGC(qrlog.Debug, log << self->CONID() << "worker: result for the unit: " << ConnectStatusStr(cst));
            if (cst == CONN_AGAIN)
            {
                HLOGC(qrlog.Debug, log << self->CONID() << "worker: packet not dispatched, continuing reading.");
                continue;
            }
            have_received = true;
        }
        else if (rst == RST_ERROR)
        {
            // According to the description by CChannel::recvfrom, this can be either of:
            // - IPE: all errors except EBADF
            // - socket was closed in the meantime by another thread: EBADF
            // If EBADF, then it's expected that the "closing" state is also set.
            // Check that just to report possible errors, but interrupt the loop anyway.
            if (self->m_bClosing)
            {
                HLOGC(qrlog.Debug,
                      log << self->CONID() << "CChannel reported error, but Queue is closing - INTERRUPTING worker.");
            }
            else
            {
                LOGC(qrlog.Fatal,
                     log << self->CONID()
                         << "CChannel reported ERROR DURING TRANSMISSION - IPE. INTERRUPTING worker anyway.");
            }
            cst = CONN_REJECT;
            break;
        }
        // OTHERWISE: this is an "AGAIN" situation. No data was read, but the process should continue.

        // take care of the timing event for all UDT sockets
        const steady_clock::time_point curtime_minus_syn =
            steady_clock::now() - microseconds_from(CUDT::COMM_SYN_INTERVAL_US);

        CRNode* ul = self->m_pRcvUList->m_pUList;
        while ((NULL != ul) && (ul->m_tsTimeStamp < curtime_minus_syn))
        {
            CUDT* u = ul->m_pUDT;

            if (u->m_bConnected && !u->m_bBroken && !u->m_bClosing)
            {
                u->checkTimers();
                self->m_pRcvUList->update(u);
            }
            else
            {
                HLOGC(qrlog.Debug,
                      log << CUDTUnited::CONID(u->m_SocketID) << " SOCKET broken, REMOVING FROM RCV QUEUE/MAP.");
                // the socket must be removed from Hash table first, then RcvUList
                self->m_pHash->remove(u->m_SocketID);
                self->m_pRcvUList->remove(u);
                u->m_pRNode->m_bOnList = false;
            }

            ul = self->m_pRcvUList->m_pUList;
        }

        if (have_received)
        {
            HLOGC(qrlog.Debug,
                  log << "worker: RECEIVED PACKET --> updateConnStatus. cst=" << ConnectStatusStr(cst) << " id=" << id
                      << " pkt-payload-size=" << unit->m_Packet.getLength());
        }

        // Check connection requests status for all sockets in the RendezvousQueue.
        // Pass the connection status from the last call of:
        // worker_ProcessAddressedPacket --->
        // worker_TryAsyncRend_OrStore --->
        // CUDT::processAsyncConnectResponse --->
        // CUDT::processConnectResponse
        self->m_pRendezvousQueue->updateConnStatus(rst, cst, unit);

        // XXX updateConnStatus may have removed the connector from the list,
        // however there's still m_mBuffer in CRcvQueue for that socket to care about.
    }

    HLOGC(qrlog.Debug, log << "worker: EXIT");

    THREAD_EXIT();
    return NULL;
}

srt::EReadStatus srt::CRcvQueue::worker_RetrieveUnit(SRTSOCKET& w_id, CUnit*& w_unit, sockaddr_any& w_addr)
{
#if !USE_BUSY_WAITING
    // This might be not really necessary, and probably
    // not good for extensive bidirectional communication.
    m_pTimer->tick();
#endif

    // check waiting list, if new socket, insert it to the list
    while (ifNewEntry())
    {
        CUDT* ne = getNewEntry();
        if (ne)
        {
            HLOGC(qrlog.Debug,
                  log << CUDTUnited::CONID(ne->m_SocketID)
                      << " SOCKET pending for connection - ADDING TO RCV QUEUE/MAP");
            m_pRcvUList->insert(ne);
            m_pHash->insert(ne->m_SocketID, ne);
        }
    }
    // find next available slot for incoming packet
    w_unit = m_pUnitQueue->getNextAvailUnit();
    if (!w_unit)
    {
        // no space, skip this packet
        CPacket temp;
        temp.allocate(m_szPayloadSize);
        THREAD_PAUSED();
        EReadStatus rst = m_pChannel->recvfrom((w_addr), (temp));
        THREAD_RESUMED();
        // Note: this will print nothing about the packet details unless heavy logging is on.
        LOGC(qrlog.Error, log << CONID() << "LOCAL STORAGE DEPLETED. Dropping 1 packet: " << temp.Info());

        // Be transparent for RST_ERROR, but ignore the correct
        // data read and fake that the packet was dropped.
        return rst == RST_ERROR ? RST_ERROR : RST_AGAIN;
    }

    w_unit->m_Packet.setLength(m_szPayloadSize);

    // reading next incoming packet, recvfrom returns -1 is nothing has been received
    THREAD_PAUSED();
    EReadStatus rst = m_pChannel->recvfrom((w_addr), (w_unit->m_Packet));
    THREAD_RESUMED();

    if (rst == RST_OK)
    {
        w_id = w_unit->m_Packet.id();
        HLOGC(qrlog.Debug,
              log << "INCOMING PACKET: FROM=" << w_addr.str() << " BOUND=" << m_pChannel->bindAddressAny().str() << " "
                  << w_unit->m_Packet.Info());
    }
    return rst;
}

srt::EConnectStatus srt::CRcvQueue::worker_ProcessConnectionRequest(CUnit* unit, const sockaddr_any& addr)
{
    HLOGC(cnlog.Debug,
          log << "Got sockID=0 from " << addr.str() << " - trying to resolve it as a connection request...");
    // Introduced protection because it may potentially happen
    // that another thread could have closed the socket at
    // the same time and inject a bug between checking the
    // pointer for NULL and using it.
    int  listener_ret  = SRT_REJ_UNKNOWN;
    bool have_listener = false;
    {
        ScopedLock cg(m_LSLock);
        if (m_pListener)
        {
            LOGC(cnlog.Note, log << "PASSING request from: " << addr.str() << " to agent:" << m_pListener->socketID());
            listener_ret = m_pListener->processConnectRequest(addr, unit->m_Packet);

            // This function does return a code, but it's hard to say as to whether
            // anything can be done about it. In case when it's stated possible, the
            // listener will try to send some rejection response to the caller, but
            // that's already done inside this function. So it's only used for
            // displaying the error in logs.

            have_listener = true;
        }
    }

    // NOTE: Rendezvous sockets do bind(), but not listen(). It means that the socket is
    // ready to accept connection requests, but they are not being redirected to the listener
    // socket, as this is not a listener socket at all. This goes then HERE.

    if (have_listener) // That is, the above block with m_pListener->processConnectRequest was executed
    {
        LOGC(cnlog.Note,
             log << CONID() << "Listener managed the connection request from: " << addr.str()
                 << " result:" << RequestTypeStr(UDTRequestType(listener_ret)));
        return listener_ret == SRT_REJ_UNKNOWN ? CONN_CONTINUE : CONN_REJECT;
    }

    // If there's no listener waiting for the packet, just store it into the queue.
    // Passing SRT_SOCKID_CONNREQ explicitly because it's a handler for a HS packet
    // that came for this very ID.
    return worker_TryAsyncRend_OrStore(SRT_SOCKID_CONNREQ, unit, addr);
}

srt::EConnectStatus srt::CRcvQueue::worker_ProcessAddressedPacket(SRTSOCKET id, CUnit* unit, const sockaddr_any& addr)
{
    CUDT* u = m_pHash->lookup(id);
    if (!u)
    {
        // Pass this to either async rendezvous connection,
        // or store the packet in the queue.
        HLOGC(cnlog.Debug, log << "worker_ProcessAddressedPacket: resending to QUEUED socket @" << id);
        return worker_TryAsyncRend_OrStore(id, unit, addr);
    }

    // Found associated CUDT - process this as control or data packet
    // addressed to an associated socket.
    if (addr != u->m_PeerAddr)
    {
        HLOGC(cnlog.Debug,
              log << CONID() << "Packet for SID=" << id << " asoc with " << u->m_PeerAddr.str() << " received from "
                  << addr.str() << " (CONSIDERED ATTACK ATTEMPT)");
        // This came not from the address that is the peer associated
        // with the socket. Ignore it.
        return CONN_AGAIN;
    }

    if (!u->m_bConnected || u->m_bBroken || u->m_bClosing)
    {
        u->m_RejectReason = SRT_REJ_CLOSE;
        // The socket is currently in the process of being disconnected
        // or destroyed. Ignore.
        // XXX send UMSG_SHUTDOWN in this case?
        // XXX May it require mutex protection?
        return CONN_REJECT;
    }

    if (unit->m_Packet.isControl())
        u->processCtrl(unit->m_Packet);
    else
        u->processData(unit);

    u->checkTimers();
    m_pRcvUList->update(u);

    return CONN_RUNNING;
}

// This function responds to the fact that a packet has come
// for a socket that does not expect to receive a normal connection
// request. This can be then:
// - a normal packet of whatever kind, just to be processed by the message loop
// - a rendezvous connection
// This function then tries to manage the packet as a rendezvous connection
// request in ASYNC mode; when this is not applicable, it stores the packet
// in the "receiving queue" so that it will be picked up in the "main" thread.
srt::EConnectStatus srt::CRcvQueue::worker_TryAsyncRend_OrStore(SRTSOCKET id, CUnit* unit, const sockaddr_any& addr)
{
    // This 'retrieve' requires that 'id' be either one of those
    // stored in the rendezvous queue (see CRcvQueue::registerConnector)
    // or simply 0, but then at least the address must match one of these.
    // If the id was 0, it will be set to the actual socket ID of the returned CUDT.
    CUDT* u = m_pRendezvousQueue->retrieve(addr, (id));
    if (!u)
    {
        // this socket is then completely unknown to the system.
        // Note that this situation may also happen at a very unfortunate
        // coincidence that the socket is already bound, but the registerConnector()
        // has not yet started. In case of rendezvous this may mean that the other
        // side just started sending its handshake packets, the local side has already
        // run the CRcvQueue::worker thread, and this worker thread is trying to dispatch
        // the handshake packet too early, before the dispatcher has a chance to see
        // this socket registerred in the RendezvousQueue, which causes the packet unable
        // to be dispatched. Therefore simply treat every "out of band" packet (with socket
        // not belonging to the connection and not registered as rendezvous) as "possible
        // attack" and ignore it. This also should better protect the rendezvous socket
        // against a rogue connector.
        if (id == SRT_SOCKID_CONNREQ)
        {
            HLOGC(cnlog.Debug,
                  log << CONID() << "AsyncOrRND: no sockets expect connection from " << addr.str()
                      << " - POSSIBLE ATTACK, ignore packet");
        }
        else
        {
            HLOGC(cnlog.Debug,
                  log << CONID() << "AsyncOrRND: no sockets expect socket " << id << " from " << addr.str()
                      << " - POSSIBLE ATTACK, ignore packet");
        }
        return CONN_AGAIN; // This means that the packet should be ignored.
    }

    // asynchronous connect: call connect here
    // otherwise wait for the UDT socket to retrieve this packet
    if (!u->m_config.bSynRecving)
    {
        HLOGC(cnlog.Debug, log << "AsyncOrRND: packet RESOLVED TO @" << id << " -- continuing as ASYNC CONNECT");
        // This is practically same as processConnectResponse, just this applies
        // appropriate mutex lock - which can't be done here because it's intentionally private.
        // OTOH it can't be applied to processConnectResponse because the synchronous
        // call to this method applies the lock by itself, and same-thread-double-locking is nonportable (crashable).
        EConnectStatus cst = u->processAsyncConnectResponse(unit->m_Packet);

        if (cst == CONN_CONFUSED)
        {
            LOGC(cnlog.Warn, log << "AsyncOrRND: PACKET NOT HANDSHAKE - re-requesting handshake from peer");
            storePktClone(id, unit->m_Packet);
            if (!u->processAsyncConnectRequest(RST_AGAIN, CONN_CONTINUE, &unit->m_Packet, u->m_PeerAddr))
            {
                // Reuse previous behavior to reject a packet
                cst = CONN_REJECT;
            }
            else
            {
                cst = CONN_CONTINUE;
            }
        }

        // It might be that this is a data packet, which has turned the connection
        // into "connected" state, removed the connector (so since now every next packet
        // will land directly in the queue), but this data packet shall still be delivered.
        if (cst == CONN_ACCEPT && !unit->m_Packet.isControl())
        {
            // The process as called through processAsyncConnectResponse() should have put the
            // socket into the pending queue for pending connection (don't ask me, this is so).
            // This pending queue is being purged every time in the beginning of this loop, so
            // currently the socket is in the pending queue, but not yet in the connection queue.
            // It will be done at the next iteration of the reading loop, but it will be too late,
            // we have a pending data packet now and we must either dispatch it to an already connected
            // socket or disregard it, and rather prefer the former. So do this transformation now
            // that we KNOW (by the cst == CONN_ACCEPT result) that the socket should be inserted
            // into the pending anteroom.

            CUDT* ne = getNewEntry(); // This function actuall removes the entry and returns it.
            // This **should** now always return a non-null value, but check it first
            // because if this accidentally isn't true, the call to worker_ProcessAddressedPacket will
            // result in redirecting it to here and so on until the call stack overflow. In case of
            // this "accident" simply disregard the packet from any further processing, it will be later
            // loss-recovered.
            // XXX (Probably the old contents of UDT's CRcvQueue::worker should be shaped a little bit
            // differently throughout the functions).
            if (ne)
            {
                HLOGC(cnlog.Debug,
                      log << CUDTUnited::CONID(ne->m_SocketID)
                          << " SOCKET pending for connection - ADDING TO RCV QUEUE/MAP");
                m_pRcvUList->insert(ne);
                m_pHash->insert(ne->m_SocketID, ne);

                // The current situation is that this has passed processAsyncConnectResponse, but actually
                // this packet *SHOULD HAVE BEEN* handled by worker_ProcessAddressedPacket, however the
                // connection state wasn't completed at the moment when dispatching this packet. This has
                // been now completed inside the call to processAsyncConnectResponse, but this is still a
                // data packet that should have expected the connection to be already established. Therefore
                // redirect it once again into worker_ProcessAddressedPacket here.

                HLOGC(cnlog.Debug,
                      log << "AsyncOrRND: packet SWITCHED TO CONNECTED with ID=" << id
                          << " -- passing to worker_ProcessAddressedPacket");

                // Theoretically we should check if m_pHash->lookup(ne->m_SocketID) returns 'ne', but this
                // has been just added to m_pHash, so the check would be extremely paranoid here.
                cst = worker_ProcessAddressedPacket(id, unit, addr);
                if (cst == CONN_REJECT)
                    return cst;
                return CONN_ACCEPT; // this function usually will return CONN_CONTINUE, which doesn't represent current
                                    // situation.
            }
            else
            {
                LOGC(cnlog.Error,
                     log << "IPE: AsyncOrRND: packet SWITCHED TO CONNECTED, but ID=" << id
                         << " is still not present in the socket ID dispatch hash - DISREGARDING");
            }
        }
        return cst;
    }
    HLOGC(cnlog.Debug,
          log << "AsyncOrRND: packet RESOLVED TO ID=" << id << " -- continuing through CENTRAL PACKET QUEUE");
    // This is where also the packets for rendezvous connection will be landing,
    // in case of a synchronous connection.
    storePktClone(id, unit->m_Packet);

    return CONN_CONTINUE;
}

void srt::CRcvQueue::stopWorker()
{
    // We use the decent way, so we say to the thread "please exit".
    m_bClosing = true;

    // Sanity check of the function's affinity.
    if (srt::sync::this_thread::get_id() == m_WorkerThread.get_id())
    {
        LOGC(rslog.Error, log << "IPE: RcvQ:WORKER TRIES TO CLOSE ITSELF!");
        return; // do nothing else, this would cause a hangup or crash.
    }

    HLOGC(rslog.Debug, log << "RcvQueue: EXIT (forced)");
    // And we trust the thread that it does.
    m_WorkerThread.join();
}

int srt::CRcvQueue::recvfrom(SRTSOCKET id, CPacket& w_packet)
{
    CUniqueSync buffercond(m_BufferLock, m_BufferCond);

    qmap_t::iterator i = m_mBuffer.find(id);

    if (i == m_mBuffer.end())
    {
        THREAD_PAUSED();
        buffercond.wait_for(seconds_from(1));
        THREAD_RESUMED();

        i = m_mBuffer.find(id);
        if (i == m_mBuffer.end())
        {
            w_packet.setLength(-1);
            return -1;
        }
    }

    // retrieve the earliest packet
    CPacket* newpkt = i->second.front();

    if (w_packet.getLength() < newpkt->getLength())
    {
        w_packet.setLength(-1);
        return -1;
    }

    // copy packet content
    // XXX Check if this wouldn't be better done by providing
    // copy constructor for DynamicStruct.
    // XXX Another thing: this looks wasteful. This expects an already
    // allocated memory on the packet, this thing gets the packet,
    // copies it into the passed packet and then the source packet
    // gets deleted. Why not simply return the originally stored packet,
    // without copying, allocation and deallocation?
    memcpy((w_packet.m_nHeader), newpkt->m_nHeader, CPacket::HDR_SIZE);
    memcpy((w_packet.m_pcData), newpkt->m_pcData, newpkt->getLength());
    w_packet.setLength(newpkt->getLength());
    w_packet.m_DestAddr = newpkt->m_DestAddr;

    delete newpkt;

    // remove this message from queue,
    // if no more messages left for this socket, release its data structure
    i->second.pop();
    if (i->second.empty())
        m_mBuffer.erase(i);

    return (int)w_packet.getLength();
}

int srt::CRcvQueue::setListener(CUDT* u)
{
    ScopedLock lslock(m_LSLock);

    if (NULL != m_pListener)
        return -1;

    m_pListener = u;
    return 0;
}

void srt::CRcvQueue::removeListener(const CUDT* u)
{
    ScopedLock lslock(m_LSLock);

    if (u == m_pListener)
        m_pListener = NULL;
}

void srt::CRcvQueue::registerConnector(const SRTSOCKET&                id,
                                  CUDT*                           u,
                                  const sockaddr_any&             addr,
                                  const steady_clock::time_point& ttl)
{
    HLOGC(cnlog.Debug,
          log << "registerConnector: adding @" << id << " addr=" << addr.str() << " TTL=" << FormatTime(ttl));
    m_pRendezvousQueue->insert(id, u, addr, ttl);
}

void srt::CRcvQueue::removeConnector(const SRTSOCKET& id)
{
    HLOGC(cnlog.Debug, log << "removeConnector: removing @" << id);
    m_pRendezvousQueue->remove(id);

    ScopedLock bufferlock(m_BufferLock);

    qmap_t::iterator i = m_mBuffer.find(id);
    if (i != m_mBuffer.end())
    {
        HLOGC(cnlog.Debug,
              log << "removeConnector: ... and its packet queue with " << i->second.size() << " packets collected");
        while (!i->second.empty())
        {
            delete i->second.front();
            i->second.pop();
        }
        m_mBuffer.erase(i);
    }
}

void srt::CRcvQueue::setNewEntry(CUDT* u)
{
    HLOGC(cnlog.Debug, log << CUDTUnited::CONID(u->m_SocketID) << "setting socket PENDING FOR CONNECTION");
    ScopedLock listguard(m_IDLock);
    m_vNewEntry.push_back(u);
}

bool srt::CRcvQueue::ifNewEntry()
{
    return !(m_vNewEntry.empty());
}

srt::CUDT* srt::CRcvQueue::getNewEntry()
{
    ScopedLock listguard(m_IDLock);

    if (m_vNewEntry.empty())
        return NULL;

    CUDT* u = (CUDT*)*(m_vNewEntry.begin());
    m_vNewEntry.erase(m_vNewEntry.begin());

    return u;
}

<<<<<<< HEAD
void srt::CRcvQueue::storePkt(SRTSOCKET id, CPacket* pkt)
=======
void srt::CRcvQueue::storePktClone(int32_t id, const CPacket& pkt)
>>>>>>> 09f35c0f
{
    CUniqueSync passcond(m_BufferLock, m_BufferCond);

    qmap_t::iterator i = m_mBuffer.find(id);

    if (i == m_mBuffer.end())
    {
        m_mBuffer[id].push(pkt.clone());
        passcond.notify_one();
    }
    else
    {
        // Avoid storing too many packets, in case of malfunction or attack.
        if (i->second.size() > 16)
            return;

        i->second.push(pkt.clone());
    }
}

void srt::CMultiplexer::destroy()
{
    // Reverse order of the assigned.
    delete m_pRcvQueue;
    delete m_pSndQueue;
    delete m_pTimer;

    if (m_pChannel)
    {
        m_pChannel->close();
        delete m_pChannel;
    }
}<|MERGE_RESOLUTION|>--- conflicted
+++ resolved
@@ -1224,7 +1224,7 @@
         INCREMENT_THREAD_ITERATIONS();
         if (rst == RST_OK)
         {
-            if (id < 0) // Any negative (illegal range) and SRT_INVALID_SOCKET
+            if (int(id) < 0) // Any negative (illegal range) and SRT_INVALID_SOCKET
             {
                 // User error on peer. May log something, but generally can only ignore it.
                 // XXX Think maybe about sending some "connection rejection response".
@@ -1765,11 +1765,7 @@
     return u;
 }
 
-<<<<<<< HEAD
-void srt::CRcvQueue::storePkt(SRTSOCKET id, CPacket* pkt)
-=======
-void srt::CRcvQueue::storePktClone(int32_t id, const CPacket& pkt)
->>>>>>> 09f35c0f
+void srt::CRcvQueue::storePktClone(SRTSOCKET id, const CPacket& pkt)
 {
     CUniqueSync passcond(m_BufferLock, m_BufferCond);
 
