/*
 * SRT - Secure, Reliable, Transport
 * Copyright (c) 2018 Haivision Systems Inc.
 *
 * This Source Code Form is subject to the terms of the Mozilla Public
 * License, v. 2.0. If a copy of the MPL was not distributed with this
 * file, You can obtain one at http://mozilla.org/MPL/2.0/.
 *
 */

/*****************************************************************************
Copyright (c) 2001 - 2011, The Board of Trustees of the University of Illinois.
All rights reserved.

Redistribution and use in source and binary forms, with or without
modification, are permitted provided that the following conditions are
met:

* Redistributions of source code must retain the above
  copyright notice, this list of conditions and the
  following disclaimer.

* Redistributions in binary form must reproduce the
  above copyright notice, this list of conditions
  and the following disclaimer in the documentation
  and/or other materials provided with the distribution.

* Neither the name of the University of Illinois
  nor the names of its contributors may be used to
  endorse or promote products derived from this
  software without specific prior written permission.

THIS SOFTWARE IS PROVIDED BY THE COPYRIGHT HOLDERS AND CONTRIBUTORS "AS
IS" AND ANY EXPRESS OR IMPLIED WARRANTIES, INCLUDING, BUT NOT LIMITED TO,
THE IMPLIED WARRANTIES OF MERCHANTABILITY AND FITNESS FOR A PARTICULAR
PURPOSE ARE DISCLAIMED. IN NO EVENT SHALL THE COPYRIGHT OWNER OR
CONTRIBUTORS BE LIABLE FOR ANY DIRECT, INDIRECT, INCIDENTAL, SPECIAL,
EXEMPLARY, OR CONSEQUENTIAL DAMAGES (INCLUDING, BUT NOT LIMITED TO,
PROCUREMENT OF SUBSTITUTE GOODS OR SERVICES; LOSS OF USE, DATA, OR
PROFITS; OR BUSINESS INTERRUPTION) HOWEVER CAUSED AND ON ANY THEORY OF
LIABILITY, WHETHER IN CONTRACT, STRICT LIABILITY, OR TORT (INCLUDING
NEGLIGENCE OR OTHERWISE) ARISING IN ANY WAY OUT OF THE USE OF THIS
SOFTWARE, EVEN IF ADVISED OF THE POSSIBILITY OF SUCH DAMAGE.
*****************************************************************************/

/*****************************************************************************
written by
   Yunhong Gu, last updated 05/05/2011
modified by
   Haivision Systems Inc.
*****************************************************************************/

#include "platform_sys.h"

#include <cstring>

#include "common.h"
#include "api.h"
#include "netinet_any.h"
#include "threadname.h"
#include "logging.h"
#include "queue.h"

using namespace std;
using namespace srt::sync;
using namespace srt_logging;

srt::CUnitQueue::CUnitQueue(int initNumUnits, int mss)
    : m_iNumTaken(0)
    , m_iMSS(mss)
    , m_iBlockSize(initNumUnits)
{
    CQEntry* tempq = allocateEntry(m_iBlockSize, m_iMSS);

    if (tempq == NULL)
        throw CUDTException(MJ_SYSTEMRES, MN_MEMORY);

    m_pQEntry = m_pCurrQueue = m_pLastQueue = tempq;
    m_pQEntry->m_pNext = m_pQEntry;

    m_pAvailUnit = m_pCurrQueue->m_pUnit;

    m_iSize = m_iBlockSize;
}

srt::CUnitQueue::~CUnitQueue()
{
    CQEntry* p = m_pQEntry;

    while (p != NULL)
    {
        delete[] p->m_pUnit;
        delete[] p->m_pBuffer;

        CQEntry* q = p;
        if (p == m_pLastQueue)
            p = NULL;
        else
            p = p->m_pNext;
        delete q;
    }
}

srt::CUnitQueue::CQEntry* srt::CUnitQueue::allocateEntry(const int iNumUnits, const int mss)
{
    CQEntry* tempq = NULL;
    CUnit* tempu   = NULL;
    char* tempb    = NULL;

    try
    {
        tempq = new CQEntry;
        tempu = new CUnit[iNumUnits];
        tempb = new char[iNumUnits * mss];
    }
    catch (...)
    {
        delete tempq;
        delete[] tempu;
        delete[] tempb;

        LOGC(rslog.Error, log << "CUnitQueue: failed to allocate " << iNumUnits << " units.");
        return NULL;
    }

    for (int i = 0; i < iNumUnits; ++i)
    {
        tempu[i].m_bTaken = false;
        tempu[i].m_Packet.m_pcData = tempb + i * mss;
    }

    tempq->m_pUnit   = tempu;
    tempq->m_pBuffer = tempb;
    tempq->m_iSize   = iNumUnits;

    return tempq;
}

int srt::CUnitQueue::increase_()
{
    const int numUnits = m_iBlockSize;
    HLOGC(qrlog.Debug, log << "CUnitQueue::increase: Capacity" << capacity() << " + " << numUnits << " new units, " << m_iNumTaken << " in use.");

    CQEntry* tempq = allocateEntry(numUnits, m_iMSS);
    if (tempq == NULL)
        return -1;

    m_pLastQueue->m_pNext = tempq;
    m_pLastQueue          = tempq;
    m_pLastQueue->m_pNext = m_pQEntry;

    m_iSize += numUnits;

    return 0;
}

srt::CUnit* srt::CUnitQueue::getNextAvailUnit()
{
    const int iNumUnitsTotal = capacity();
    if (m_iNumTaken * 10 > iNumUnitsTotal * 9) // 90% or more are in use.
        increase_();

    if (m_iNumTaken >= capacity())
    {
        LOGC(qrlog.Error, log << "CUnitQueue: No free units to take. Capacity" << capacity() << ".");
        return NULL;
    }

    int units_checked = 0;
    do
    {
        const CUnit* end = m_pCurrQueue->m_pUnit + m_pCurrQueue->m_iSize;
        for (; m_pAvailUnit != end; ++m_pAvailUnit, ++units_checked)
        {
            if (!m_pAvailUnit->m_bTaken)
            {
                return m_pAvailUnit;
            }
        }

        m_pCurrQueue = m_pCurrQueue->m_pNext;
        m_pAvailUnit = m_pCurrQueue->m_pUnit;
    } while (units_checked < m_iSize);

    return NULL;
}

void srt::CUnitQueue::makeUnitFree(CUnit* unit)
{
    SRT_ASSERT(unit != NULL);
    SRT_ASSERT(unit->m_bTaken);
    unit->m_bTaken.store(false);

    --m_iNumTaken;
}

void srt::CUnitQueue::makeUnitTaken(CUnit* unit)
{
    ++m_iNumTaken;

    SRT_ASSERT(unit != NULL);
    SRT_ASSERT(!unit->m_bTaken);
    unit->m_bTaken.store(true);
}

srt::CSndUList::CSndUList(sync::CTimer* pTimer)
    : m_pHeap(NULL)
    , m_iArrayLength(512)
    , m_iLastEntry(-1)
    , m_ListLock()
    , m_pTimer(pTimer)
{
    setupCond(m_ListCond, "CSndUListCond");
    m_pHeap = new CSNode*[m_iArrayLength];
}

srt::CSndUList::~CSndUList()
{
    releaseCond(m_ListCond);
    delete[] m_pHeap;
}

void srt::CSndUList::update(const CUDT* u, EReschedule reschedule, sync::steady_clock::time_point ts)
{
    ScopedLock listguard(m_ListLock);

    CSNode* n = u->m_pSNode;

    if (n->m_iHeapLoc >= 0)
    {
        if (reschedule == DONT_RESCHEDULE)
            return;

        if (n->m_tsTimeStamp <= ts)
            return;

        if (n->m_iHeapLoc == 0)
        {
            n->m_tsTimeStamp = ts;
            m_pTimer->interrupt();
            return;
        }

        remove_(u);
        insert_norealloc_(ts, u);
        return;
    }

    insert_(ts, u);
}

srt::CUDT* srt::CSndUList::pop()
{
    ScopedLock listguard(m_ListLock);

    if (-1 == m_iLastEntry)
        return NULL;

    // no pop until the next scheduled time
    if (m_pHeap[0]->m_tsTimeStamp > steady_clock::now())
        return NULL;

    CUDT* u = m_pHeap[0]->m_pUDT;
    remove_(u);
    return u;
}

void srt::CSndUList::remove(const CUDT* u)
{
    ScopedLock listguard(m_ListLock);
    remove_(u);
}

steady_clock::time_point srt::CSndUList::getNextProcTime()
{
    ScopedLock listguard(m_ListLock);

    if (-1 == m_iLastEntry)
        return steady_clock::time_point();

    return m_pHeap[0]->m_tsTimeStamp;
}

void srt::CSndUList::waitNonEmpty() const
{
    UniqueLock listguard(m_ListLock);
    if (m_iLastEntry >= 0)
        return;

    m_ListCond.wait(listguard);
}

void srt::CSndUList::signalInterrupt() const
{
    ScopedLock listguard(m_ListLock);
    m_ListCond.notify_one();
}

void srt::CSndUList::realloc_()
{
    CSNode** temp = NULL;

    try
    {
        temp = new CSNode*[2 * m_iArrayLength];
    }
    catch (...)
    {
        throw CUDTException(MJ_SYSTEMRES, MN_MEMORY, 0);
    }

    memcpy((temp), m_pHeap, sizeof(CSNode*) * m_iArrayLength);
    m_iArrayLength *= 2;
    delete[] m_pHeap;
    m_pHeap = temp;
}

void srt::CSndUList::insert_(const steady_clock::time_point& ts, const CUDT* u)
{
    // increase the heap array size if necessary
    if (m_iLastEntry == m_iArrayLength - 1)
        realloc_();

    insert_norealloc_(ts, u);
}

void srt::CSndUList::insert_norealloc_(const steady_clock::time_point& ts, const CUDT* u)
{
    CSNode* n = u->m_pSNode;

    // do not insert repeated node
    if (n->m_iHeapLoc >= 0)
        return;

    SRT_ASSERT(m_iLastEntry < m_iArrayLength);

    m_iLastEntry++;
    m_pHeap[m_iLastEntry] = n;
    n->m_tsTimeStamp      = ts;

    int q = m_iLastEntry;
    int p = q;
    while (p != 0)
    {
        p = (q - 1) >> 1;
        if (m_pHeap[p]->m_tsTimeStamp <= m_pHeap[q]->m_tsTimeStamp)
            break;

        swap(m_pHeap[p], m_pHeap[q]);
        m_pHeap[q]->m_iHeapLoc = q;
        q                      = p;
    }

    n->m_iHeapLoc = q;

    // an earlier event has been inserted, wake up sending worker
    if (n->m_iHeapLoc == 0)
        m_pTimer->interrupt();

    // first entry, activate the sending queue
    if (0 == m_iLastEntry)
    {
        // m_ListLock is assumed to be locked.
        m_ListCond.notify_one();
    }
}

void srt::CSndUList::remove_(const CUDT* u)
{
    CSNode* n = u->m_pSNode;

    if (n->m_iHeapLoc >= 0)
    {
        // remove the node from heap
        m_pHeap[n->m_iHeapLoc] = m_pHeap[m_iLastEntry];
        m_iLastEntry--;
        m_pHeap[n->m_iHeapLoc]->m_iHeapLoc = n->m_iHeapLoc.load();

        int q = n->m_iHeapLoc;
        int p = q * 2 + 1;
        while (p <= m_iLastEntry)
        {
            if ((p + 1 <= m_iLastEntry) && (m_pHeap[p]->m_tsTimeStamp > m_pHeap[p + 1]->m_tsTimeStamp))
                p++;

            if (m_pHeap[q]->m_tsTimeStamp > m_pHeap[p]->m_tsTimeStamp)
            {
                swap(m_pHeap[p], m_pHeap[q]);
                m_pHeap[p]->m_iHeapLoc = p;
                m_pHeap[q]->m_iHeapLoc = q;

                q = p;
                p = q * 2 + 1;
            }
            else
                break;
        }

        n->m_iHeapLoc = -1;
    }

    // the only event has been deleted, wake up immediately
    if (0 == m_iLastEntry)
        m_pTimer->interrupt();
}

//
srt::CSndQueue::CSndQueue()
    : m_pSndUList(NULL)
    , m_pChannel(NULL)
    , m_pTimer(NULL)
    , m_bClosing(false)
{
}

srt::CSndQueue::~CSndQueue()
{
    m_bClosing = true;

    if (m_pTimer != NULL)
    {
        m_pTimer->interrupt();
    }

    // Unblock CSndQueue worker thread if it is waiting.
    m_pSndUList->signalInterrupt();

    if (m_WorkerThread.joinable())
    {
        HLOGC(rslog.Debug, log << "SndQueue: EXIT");
        m_WorkerThread.join();
    }

    delete m_pSndUList;
}

int srt::CSndQueue::ioctlQuery(int type) const
{
    return m_pChannel->ioctlQuery(type);
}
int srt::CSndQueue::sockoptQuery(int level, int type) const
{
    return m_pChannel->sockoptQuery(level, type);
}

#if ENABLE_LOGGING
srt::sync::atomic<int> srt::CSndQueue::m_counter(0);
#endif

void srt::CSndQueue::init(CChannel* c, CTimer* t)
{
    m_pChannel  = c;
    m_pTimer    = t;
    m_pSndUList = new CSndUList(t);

#if ENABLE_LOGGING
    ++m_counter;
    const std::string thrname = "SRT:SndQ:w" + Sprint(m_counter);
    const char*       thname  = thrname.c_str();
#else
    const char* thname = "SRT:SndQ";
#endif
    if (!StartThread(m_WorkerThread, CSndQueue::worker, this, thname))
        throw CUDTException(MJ_SYSTEMRES, MN_THREAD);
}

int srt::CSndQueue::getIpTTL() const
{
    return m_pChannel ? m_pChannel->getIpTTL() : -1;
}

int srt::CSndQueue::getIpToS() const
{
    return m_pChannel ? m_pChannel->getIpToS() : -1;
}

#ifdef SRT_ENABLE_BINDTODEVICE
bool srt::CSndQueue::getBind(char* dst, size_t len) const
{
    return m_pChannel ? m_pChannel->getBind(dst, len) : false;
}
#endif

#if defined(SRT_DEBUG_SNDQ_HIGHRATE)
static void CSndQueueDebugHighratePrint(const srt::CSndQueue* self, const steady_clock::time_point currtime)
{
    if (self->m_DbgTime <= currtime)
    {
        fprintf(stdout,
                "SndQueue %lu slt:%lu nrp:%lu snt:%lu nrt:%lu ctw:%lu\n",
                self->m_WorkerStats.lIteration,
                self->m_WorkerStats.lSleepTo,
                self->m_WorkerStats.lNotReadyPop,
                self->m_WorkerStats.lSendTo,
                self->m_WorkerStats.lNotReadyTs,
                self->m_WorkerStats.lCondWait);
        memset(&self->m_WorkerStats, 0, sizeof(self->m_WorkerStats));
        self->m_DbgTime = currtime + self->m_DbgPeriod;
    }
}
#endif

void* srt::CSndQueue::worker(void* param)
{
    CSndQueue* self = (CSndQueue*)param;

    std::string thname;
    ThreadName::get(thname);
    THREAD_STATE_INIT(thname.c_str());

#if defined(SRT_DEBUG_SNDQ_HIGHRATE)
#define IF_DEBUG_HIGHRATE(statement) statement
    self->m_DbgTime = sync::steady_clock::now();
    self->m_DbgPeriod = sync::microseconds_from(5000000);
    self->m_DbgTime += self->m_DbgPeriod;
#else
#define IF_DEBUG_HIGHRATE(statement) (void)0
#endif /* SRT_DEBUG_SNDQ_HIGHRATE */

    while (!self->m_bClosing)
    {
        const steady_clock::time_point next_time = self->m_pSndUList->getNextProcTime();

        INCREMENT_THREAD_ITERATIONS();

        IF_DEBUG_HIGHRATE(self->m_WorkerStats.lIteration++);

        if (is_zero(next_time))
        {
            IF_DEBUG_HIGHRATE(self->m_WorkerStats.lNotReadyTs++);

            // wait here if there is no sockets with data to be sent
            THREAD_PAUSED();
            if (!self->m_bClosing)
            {
                self->m_pSndUList->waitNonEmpty();
                IF_DEBUG_HIGHRATE(self->m_WorkerStats.lCondWait++);
            }
            THREAD_RESUMED();

            continue;
        }

        // wait until next processing time of the first socket on the list
        const steady_clock::time_point currtime = steady_clock::now();

        IF_DEBUG_HIGHRATE(CSndQueueDebugHighratePrint(self, currtime));
        if (currtime < next_time)
        {
            THREAD_PAUSED();
            self->m_pTimer->sleep_until(next_time);
            THREAD_RESUMED();
            IF_DEBUG_HIGHRATE(self->m_WorkerStats.lSleepTo++);
        }

        // Get a socket with a send request if any.
        CUDT* u = self->m_pSndUList->pop();
        if (u == NULL)
        {
            IF_DEBUG_HIGHRATE(self->m_WorkerStats.lNotReadyPop++);
            continue;
        }

#define UST(field) ((u->m_b##field) ? "+" : "-") << #field << " "
        HLOGC(qslog.Debug,
            log << "CSndQueue: requesting packet from @" << u->socketID() << " STATUS: " << UST(Listening)
                << UST(Connecting) << UST(Connected) << UST(Closing) << UST(Shutdown) << UST(Broken) << UST(PeerHealth)
                << UST(Opened));
#undef UST

        if (!u->m_bConnected || u->m_bBroken)
        {
            IF_DEBUG_HIGHRATE(self->m_WorkerStats.lNotReadyPop++);
            continue;
        }

        CUDTUnited::SocketKeeper sk (CUDT::uglobal(), u->id());
        if (!sk.socket)
        {
            HLOGC(qslog.Debug, log << "Socket to be processed was deleted in the meantime, not packing");
            continue;
        }

        // pack a packet from the socket
        CPacket pkt;
        steady_clock::time_point next_send_time;
        sockaddr_any source_addr;
        const bool res = u->packData((pkt), (next_send_time), (source_addr));

        // Check if extracted anything to send
        if (res == false)
        {
            IF_DEBUG_HIGHRATE(self->m_WorkerStats.lNotReadyPop++);
            continue;
        }

        const sockaddr_any addr = u->m_PeerAddr;
        if (!is_zero(next_send_time))
            self->m_pSndUList->update(u, CSndUList::DO_RESCHEDULE, next_send_time);

        HLOGC(qslog.Debug, log << self->CONID() << "chn:SENDING: " << pkt.Info());
        self->m_pChannel->sendto(addr, pkt, source_addr);

        IF_DEBUG_HIGHRATE(self->m_WorkerStats.lSendTo++);
    }

    THREAD_EXIT();
    return NULL;
}

int srt::CSndQueue::sendto(const sockaddr_any& addr, CPacket& w_packet, const sockaddr_any& src)
{
    // send out the packet immediately (high priority), this is a control packet
    // NOTE: w_packet is passed by mutable reference because this function will do
    // a modification in place and then it will revert it. After returning this object
    // should look unmodified, hence it is here passed without a reference marker.
    m_pChannel->sendto(addr, w_packet, src);
    return (int)w_packet.getLength();
}

//
srt::CRcvUList::CRcvUList()
    : m_pUList(NULL)
    , m_pLast(NULL)
{
}

srt::CRcvUList::~CRcvUList() {}

void srt::CRcvUList::insert(const CUDT* u)
{
    CRNode* n        = u->m_pRNode;
    n->m_tsTimeStamp = steady_clock::now();

    if (NULL == m_pUList)
    {
        // empty list, insert as the single node
        n->m_pPrev = n->m_pNext = NULL;
        m_pLast = m_pUList = n;

        return;
    }

    // always insert at the end for RcvUList
    n->m_pPrev       = m_pLast;
    n->m_pNext       = NULL;
    m_pLast->m_pNext = n;
    m_pLast          = n;
}

void srt::CRcvUList::remove(const CUDT* u)
{
    CRNode* n = u->m_pRNode;

    if (!n->m_bOnList)
        return;

    if (NULL == n->m_pPrev)
    {
        // n is the first node
        m_pUList = n->m_pNext;
        if (NULL == m_pUList)
            m_pLast = NULL;
        else
            m_pUList->m_pPrev = NULL;
    }
    else
    {
        n->m_pPrev->m_pNext = n->m_pNext;
        if (NULL == n->m_pNext)
        {
            // n is the last node
            m_pLast = n->m_pPrev;
        }
        else
            n->m_pNext->m_pPrev = n->m_pPrev;
    }

    n->m_pNext = n->m_pPrev = NULL;
}

void srt::CRcvUList::update(const CUDT* u)
{
    CRNode* n = u->m_pRNode;

    if (!n->m_bOnList)
        return;

    n->m_tsTimeStamp = steady_clock::now();

    // if n is the last node, do not need to change
    if (NULL == n->m_pNext)
        return;

    if (NULL == n->m_pPrev)
    {
        m_pUList          = n->m_pNext;
        m_pUList->m_pPrev = NULL;
    }
    else
    {
        n->m_pPrev->m_pNext = n->m_pNext;
        n->m_pNext->m_pPrev = n->m_pPrev;
    }

    n->m_pPrev       = m_pLast;
    n->m_pNext       = NULL;
    m_pLast->m_pNext = n;
    m_pLast          = n;
}

//
srt::CHash::CHash()
    : m_pBucket(NULL)
    , m_iHashSize(0)
{
}

srt::CHash::~CHash()
{
    for (int i = 0; i < m_iHashSize; ++i)
    {
        CBucket* b = m_pBucket[i];
        while (NULL != b)
        {
            CBucket* n = b->m_pNext;
            delete b;
            b = n;
        }
    }

    delete[] m_pBucket;
}

void srt::CHash::init(int size)
{
    m_pBucket = new CBucket*[size];

    for (int i = 0; i < size; ++i)
        m_pBucket[i] = NULL;

    m_iHashSize = size;
}

srt::CUDT* srt::CHash::lookup(SRTSOCKET id)
{
    // simple hash function (% hash table size); suitable for socket descriptors
    CBucket* b = bucketAt(id);

    while (NULL != b)
    {
        if (id == b->m_iID)
            return b->m_pUDT;
        b = b->m_pNext;
    }

    return NULL;
}

void srt::CHash::insert(SRTSOCKET id, CUDT* u)
{
    CBucket* b = bucketAt(id);

    CBucket* n = new CBucket;
    n->m_iID   = id;
    n->m_pUDT  = u;
    n->m_pNext = b;

    bucketAt(id) = n;
}

void srt::CHash::remove(SRTSOCKET id)
{
    CBucket* b = bucketAt(id);
    CBucket* p = NULL;

    while (NULL != b)
    {
        if (id == b->m_iID)
        {
            if (NULL == p)
                bucketAt(id) = b->m_pNext;
            else
                p->m_pNext = b->m_pNext;

            delete b;

            return;
        }

        p = b;
        b = b->m_pNext;
    }
}

//
srt::CRendezvousQueue::CRendezvousQueue()
    : m_lRendezvousID()
    , m_RIDListLock()
{
}

srt::CRendezvousQueue::~CRendezvousQueue()
{
    m_lRendezvousID.clear();
}

void srt::CRendezvousQueue::insert(const SRTSOCKET&           id,
                              CUDT*                           u,
                              const sockaddr_any&             addr,
                              const steady_clock::time_point& ttl)
{
    ScopedLock vg(m_RIDListLock);

    CRL r;
    r.m_iID      = id;
    r.m_pUDT     = u;
    r.m_PeerAddr = addr;
    r.m_tsTTL    = ttl;

    m_lRendezvousID.push_back(r);
    HLOGC(cnlog.Debug,
          log << "RID: adding socket @" << id << " for address: " << addr.str() << " expires: " << FormatTime(ttl)
              << " (total connectors: " << m_lRendezvousID.size() << ")");
}

void srt::CRendezvousQueue::remove(const SRTSOCKET& id)
{
    ScopedLock lkv(m_RIDListLock);

    for (list<CRL>::iterator i = m_lRendezvousID.begin(); i != m_lRendezvousID.end(); ++i)
    {
        if (i->m_iID == id)
        {
            m_lRendezvousID.erase(i);
            break;
        }
    }
}

srt::CUDT* srt::CRendezvousQueue::retrieve(const sockaddr_any& addr, SRTSOCKET& w_id) const
{
    ScopedLock vg(m_RIDListLock);

    IF_HEAVY_LOGGING(const char* const id_type = w_id == SRT_SOCKID_CONNREQ ? "A NEW CONNECTION" : "THIS ID" );

    // TODO: optimize search
    for (list<CRL>::const_iterator i = m_lRendezvousID.begin(); i != m_lRendezvousID.end(); ++i)
    {
        if (i->m_PeerAddr == addr && ((w_id == SRT_SOCKID_CONNREQ) || (w_id == i->m_iID)))
        {
            // This procedure doesn't exactly respond to the original UDT idea.
            // As the "rendezvous queue" is used for both handling rendezvous and
            // the caller sockets in the non-blocking mode (for blocking mode the
            // entire handshake procedure is handled in a loop-style in CUDT::startConnect),
            // the RID list should give up a socket entity in the following cases:
            // 1. For THE SAME id as passed in w_id, respond always, as per a caller
            //    socket that is currently trying to connect and is managed with
            //    HS roundtrips in an event-style. Same for rendezvous.
            // 2. For the "connection request" ID=0 the found socket should be given up
            //    ONLY IF it is rendezvous. Normally ID=0 is only for listener as a
            //    connection request. But if there was a listener, then this function
            //    wouldn't even be called, as this case would be handled before trying
            //    to call this function.
            //
            // This means: if an incoming ID is 0, then this search should succeed ONLY
            // IF THE FOUND SOCKET WAS RENDEZVOUS.

            if (w_id == SRT_SOCKID_CONNREQ && !i->m_pUDT->m_config.bRendezvous)
            {
                HLOGC(cnlog.Debug,
                        log << "RID: found id @" << i->m_iID << " while looking for "
                        << id_type << " FROM " << i->m_PeerAddr.str()
                        << ", but it's NOT RENDEZVOUS, skipping");
                continue;
            }

            HLOGC(cnlog.Debug,
                    log << "RID: found id @" << i->m_iID << " while looking for "
                    << id_type << " FROM " << i->m_PeerAddr.str());
            w_id = i->m_iID;
            return i->m_pUDT;
        }
    }

#if ENABLE_HEAVY_LOGGING
    std::ostringstream spec;
    if (w_id == SRT_SOCKID_CONNREQ)
        spec << "A NEW CONNECTION REQUEST";
    else
        spec << " AGENT @" << w_id;
    HLOGC(cnlog.Debug,
          log << "RID: NO CONNECTOR FOR ADR:" << addr.str() << " while looking for " << spec.str() << " ("
              << m_lRendezvousID.size() << " connectors total)");
#endif

    return NULL;
}

void srt::CRendezvousQueue::updateConnStatus(EReadStatus rst, EConnectStatus cst, CUnit* unit)
{
    vector<LinkStatusInfo> toRemove, toProcess;

    const CPacket* pkt = unit ? &unit->m_Packet : NULL;

    // Need a stub value for a case when there's no unit provided ("storage depleted" case).
    // It should be normally NOT IN USE because in case of "storage depleted", rst != RST_OK.
    const SRTSOCKET dest_id = pkt ? pkt->id() : SRT_SOCKID_CONNREQ;

    // If no socket were qualified for further handling, finish here.
    // Otherwise toRemove and toProcess contain items to handle.
    if (!qualifyToHandle(rst, cst, dest_id, (toRemove), (toProcess)))
        return;

    HLOGC(cnlog.Debug,
          log << "updateConnStatus: collected " << toProcess.size() << " for processing, " << toRemove.size()
              << " to close");

    // Repeat (resend) connection request.
    for (vector<LinkStatusInfo>::iterator i = toProcess.begin(); i != toProcess.end(); ++i)
    {
        // IMPORTANT INFORMATION concerning changes towards UDT legacy.
        // In the UDT code there was no attempt to interpret any incoming data.
        // All data from the incoming packet were considered to be already deployed into
        // m_ConnRes field, and m_ConnReq field was considered at this time accordingly updated.
        // Therefore this procedure did only one thing: craft a new handshake packet and send it.
        // In SRT this may also interpret extra data (extensions in case when Agent is Responder)
        // and the `pktIn` packet may sometimes contain no data. Therefore the passed `rst`
        // must be checked to distinguish the call by periodic update (RST_AGAIN) from a call
        // due to have received the packet (RST_OK).
        //
        // In the below call, only the underlying `processRendezvous` function will be attempting
        // to interpret these data (for caller-listener this was already done by `processConnectRequest`
        // before calling this function), and it checks for the data presence.

        EReadStatus    read_st = rst;
        EConnectStatus conn_st = cst;

        CUDTUnited::SocketKeeper sk (CUDT::uglobal(), i->id);
        if (!sk.socket)
        {
            // Socket deleted already, so stop this and proceed to the next loop.
            LOGC(cnlog.Error, log << "updateConnStatus: IPE: socket @" << i->id << " already closed, proceed to only removal from lists");
            toRemove.push_back(*i);
            continue;
        }


        if (cst != CONN_RENDEZVOUS && dest_id != SRT_SOCKID_CONNREQ)
        {
            if (i->id != dest_id)
            {
                HLOGC(cnlog.Debug, log << "updateConnStatus: cst=" << ConnectStatusStr(cst) << " but for RID @" << i->id
                        << " dest_id=@" << dest_id << " - resetting to AGAIN");

                read_st = RST_AGAIN;
                conn_st = CONN_AGAIN;
            }
            else
            {
                HLOGC(cnlog.Debug, log << "updateConnStatus: cst=" << ConnectStatusStr(cst) << " for @"
                        << i->id);
            }
        }
        else
        {
            HLOGC(cnlog.Debug, log << "updateConnStatus: cst=" << ConnectStatusStr(cst) << " and dest_id=@" << dest_id
                    << " - NOT checking against RID @" << i->id);
        }

        HLOGC(cnlog.Debug,
              log << "updateConnStatus: processing async conn for @" << i->id << " FROM " << i->peeraddr.str());

        if (!i->u->processAsyncConnectRequest(read_st, conn_st, pkt, i->peeraddr))
        {
            // cst == CONN_REJECT can only be result of worker_ProcessAddressedPacket and
            // its already set in this case.
            LinkStatusInfo fi = *i;
            fi.errorcode      = SRT_ECONNREJ;
            toRemove.push_back(fi);
            i->u->sendCtrl(UMSG_SHUTDOWN);
        }
    }

    // NOTE: it is "believed" here that all CUDT objects will not be
    // deleted in the meantime. This is based on a statement that at worst
    // they have been "just" declared failed and it will pass at least 1s until
    // they are moved to ClosedSockets and it is believed that this function will
    // not be held on mutexes that long.

    for (vector<LinkStatusInfo>::iterator i = toRemove.begin(); i != toRemove.end(); ++i)
    {
        HLOGC(cnlog.Debug, log << "updateConnStatus: COMPLETING dep objects update on failed @" << i->id);
        remove(i->id);

        CUDTUnited::SocketKeeper sk (CUDT::uglobal(), i->id);
        if (!sk.socket)
        {
            // This actually shall never happen, so it's a kind of paranoid check.
            LOGC(cnlog.Error, log << "updateConnStatus: IPE: socket @" << i->id << " already closed, NOT ACCESSING its contents");
            continue;
        }

        // Setting m_bConnecting to false, and need to remove the socket from the rendezvous queue
        // because the next CUDT::close will not remove it from the queue when m_bConnecting = false,
        // and may crash on next pass.
        //
        // TODO: maybe lock i->u->m_ConnectionLock?
        i->u->m_bConnecting = false;

        // DO NOT close the socket here because in this case it might be
        // unable to get status from at the right moment. Also only member
        // sockets should be taken care of internally - single sockets should
        // be normally closed by the application, after it is done with them.

        // app can call any UDT API to learn the connection_broken error
        CUDT::uglobal().m_EPoll.update_events(
            i->u->m_SocketID, i->u->m_sPollID, SRT_EPOLL_IN | SRT_EPOLL_OUT | SRT_EPOLL_ERR, true);

        // Make sure that the socket wasn't deleted in the meantime.
        // Skip this part if it was. Note also that if the socket was
        // decided to be deleted, it's already moved to m_ClosedSockets
        // and should have been therefore already processed for deletion.

        i->u->completeBrokenConnectionDependencies(i->errorcode);
    }

    {
        // Now, additionally for every failed link reset the TTL so that
        // they are set expired right now.
        ScopedLock vg(m_RIDListLock);
        for (list<CRL>::iterator i = m_lRendezvousID.begin(); i != m_lRendezvousID.end(); ++i)
        {
            if (find_if(toRemove.begin(), toRemove.end(), LinkStatusInfo::HasID(i->m_iID)) != toRemove.end())
            {
                LOGC(cnlog.Error,
                     log << "updateConnStatus: processAsyncConnectRequest FAILED on @" << i->m_iID
                         << ". Setting TTL as EXPIRED.");
                i->m_tsTTL =
                    steady_clock::time_point(); // Make it expire right now, will be picked up at the next iteration
            }
        }
    }
}

bool srt::CRendezvousQueue::qualifyToHandle(EReadStatus    rst,
                                       EConnectStatus cst      SRT_ATR_UNUSED,
                                       SRTSOCKET               iDstSockID,
                                       vector<LinkStatusInfo>& toRemove,
                                       vector<LinkStatusInfo>& toProcess)
{
    ScopedLock vg(m_RIDListLock);

    if (m_lRendezvousID.empty())
        return false; // nothing to process.

    HLOGC(cnlog.Debug,
          log << "updateConnStatus: updating after getting pkt with DST socket ID @" << iDstSockID
              << " status: " << ConnectStatusStr(cst));

    for (list<CRL>::iterator i = m_lRendezvousID.begin(), i_next = i; i != m_lRendezvousID.end(); i = i_next)
    {
        // Safe iterator to the next element. If the current element is erased, the iterator is updated again.
        ++i_next;

        const steady_clock::time_point tsNow = steady_clock::now();

        if (tsNow >= i->m_tsTTL)
        {
            HLOGC(cnlog.Debug,
                  log << "RID: socket @" << i->m_iID
                      << " removed - EXPIRED ("
                      // The "enforced on FAILURE" is below when processAsyncConnectRequest failed.
                      << (is_zero(i->m_tsTTL) ? "enforced on FAILURE" : "passed TTL") << "). WILL REMOVE from queue.");

            // Set appropriate error information, but do not update yet.
            // Exit the lock first. Collect objects to update them later.
            int ccerror = SRT_ECONNREJ;
            if (i->m_pUDT->m_RejectReason == SRT_REJ_UNKNOWN)
            {
                if (!is_zero(i->m_tsTTL))
                {
                    // Timer expired, set TIMEOUT forcefully
                    i->m_pUDT->m_RejectReason = SRT_REJ_TIMEOUT;
                    ccerror                   = SRT_ENOSERVER;
                }
                else
                {
                    // In case of unknown reason, rejection should at least
                    // suggest error on the peer
                    i->m_pUDT->m_RejectReason = SRT_REJ_PEER;
                }
            }

            // The call to completeBrokenConnectionDependencies() cannot happen here
            // under the lock of m_RIDListLock as it risks a deadlock.
            // Collect in 'toRemove' to update later.
            LinkStatusInfo fi = {i->m_pUDT, i->m_iID, ccerror, i->m_PeerAddr, -1};
            toRemove.push_back(fi);

            // i_next was preincremented, but this is guaranteed to point to
            // the element next to erased one.
            i_next = m_lRendezvousID.erase(i);
            continue;
        }
        else
        {
            HLOGC(cnlog.Debug,
                  log << "RID: socket @" << i->m_iID << " still active (remaining " << std::fixed
                      << (count_microseconds(i->m_tsTTL - tsNow) / 1000000.0) << "s of TTL)...");
        }

        const steady_clock::time_point tsLastReq = i->m_pUDT->m_tsLastReqTime;
        const steady_clock::time_point tsRepeat =
            tsLastReq + milliseconds_from(250); // Repeat connection request (send HS).

        // A connection request is repeated every 250 ms if there was no response from the peer:
        // - RST_AGAIN means no packet was received over UDP.
        // - a packet was received, but not for THIS socket.
        if ((rst == RST_AGAIN || i->m_iID != iDstSockID) && tsNow <= tsRepeat)
        {
            HLOGC(cnlog.Debug,
                  log << "RID:@" << i->m_iID << " " << FormatDuration<DUNIT_MS>(tsNow - tsLastReq)
                      << " passed since last connection request.");

            continue;
        }

        HLOGC(cnlog.Debug,
              log << "RID:@" << i->m_iID << " cst=" << ConnectStatusStr(cst) << " -- repeating connection request.");

        // This queue is used only in case of Async mode (rendezvous or caller-listener).
        // Synchronous connection requests are handled in startConnect() completely.
        if (!i->m_pUDT->m_config.bSynRecving)
        {
            // Collect them so that they can be updated out of m_RIDListLock.
            LinkStatusInfo fi = {i->m_pUDT, i->m_iID, SRT_SUCCESS, i->m_PeerAddr, -1};
            toProcess.push_back(fi);
        }
        else
        {
            HLOGC(cnlog.Debug, log << "RID: socket @" << i->m_iID << " is SYNCHRONOUS, NOT UPDATING");
        }
    }

    return !toRemove.empty() || !toProcess.empty();
}

//
srt::CRcvQueue::CRcvQueue()
    : m_WorkerThread()
    , m_pUnitQueue(NULL)
    , m_pRcvUList(NULL)
    , m_pHash(NULL)
    , m_pChannel(NULL)
    , m_pTimer(NULL)
    , m_iIPversion()
    , m_szPayloadSize()
    , m_bClosing(false)
    , m_pRendezvousQueue(NULL)
    , m_vNewEntry()
    , m_IDLock()
    , m_mBuffer()
    , m_BufferCond()
{
    setupCond(m_BufferCond, "QueueBuffer");
}

srt::CRcvQueue::~CRcvQueue()
{
    m_bClosing = true;

    if (m_WorkerThread.joinable())
    {
        HLOGC(rslog.Debug, log << "RcvQueue: EXIT");
        m_WorkerThread.join();
    }
    releaseCond(m_BufferCond);

    delete m_pUnitQueue;
    delete m_pRcvUList;
    delete m_pHash;
    delete m_pRendezvousQueue;

    // remove all queued messages
    for (qmap_t::iterator i = m_mBuffer.begin(); i != m_mBuffer.end(); ++i)
    {
        while (!i->second.empty())
        {
            CPacket* pkt = i->second.front();
            delete pkt;
            i->second.pop();
        }
    }
}

#if ENABLE_LOGGING
srt::sync::atomic<int> srt::CRcvQueue::m_counter(0);
#endif

void srt::CRcvQueue::init(int qsize, size_t payload, int version, int hsize, CChannel* cc, CTimer* t)
{
    m_iIPversion    = version;
    m_szPayloadSize = payload;

    SRT_ASSERT(m_pUnitQueue == NULL);
    m_pUnitQueue = new CUnitQueue(qsize, (int)payload);

    m_pHash = new CHash;
    m_pHash->init(hsize);

    m_pChannel = cc;
    m_pTimer   = t;

    m_pRcvUList        = new CRcvUList;
    m_pRendezvousQueue = new CRendezvousQueue;

#if ENABLE_LOGGING
    const int cnt = ++m_counter;
    const std::string thrname = "SRT:RcvQ:w" + Sprint(cnt);
#else
    const std::string thrname = "SRT:RcvQ:w";
#endif

    if (!StartThread(m_WorkerThread, CRcvQueue::worker, this, thrname.c_str()))
    {
        throw CUDTException(MJ_SYSTEMRES, MN_THREAD);
    }
}

void* srt::CRcvQueue::worker(void* param)
{
    CRcvQueue*   self = (CRcvQueue*)param;
    sockaddr_any sa(self->getIPversion());
    SRTSOCKET id = SRT_SOCKID_CONNREQ;

    std::string thname;
    ThreadName::get(thname);
    THREAD_STATE_INIT(thname.c_str());

    CUnit*         unit = 0;
    EConnectStatus cst  = CONN_AGAIN;
    while (!self->m_bClosing)
    {
        bool        have_received = false;
        EReadStatus rst           = self->worker_RetrieveUnit((id), (unit), (sa));

        INCREMENT_THREAD_ITERATIONS();
        if (rst == RST_OK)
        {
            if (int(id) < 0) // Any negative (illegal range) and SRT_INVALID_SOCKET
            {
                // User error on peer. May log something, but generally can only ignore it.
                // XXX Think maybe about sending some "connection rejection response".
                HLOGC(qrlog.Debug,
                      log << self->CONID() << "RECEIVED negative socket id '" << id
                          << "', rejecting (POSSIBLE ATTACK)");
                continue;
            }

            // NOTE: cst state is being changed here.
            // This state should be maintained through any next failed calls to worker_RetrieveUnit.
            // Any error switches this to rejection, just for a case.

            // Note to rendezvous connection. This can accept:
            // - ID == 0 - take the first waiting rendezvous socket
            // - ID > 0  - find the rendezvous socket that has this ID.
            if (id == SRT_SOCKID_CONNREQ)
            {
                // ID 0 is for connection request, which should be passed to the listening socket or rendezvous sockets
                cst = self->worker_ProcessConnectionRequest(unit, sa);
            }
            else
            {
                // Otherwise ID is expected to be associated with:
                // - an enqueued rendezvous socket
                // - a socket connected to a peer
                cst = self->worker_ProcessAddressedPacket(id, unit, sa);
                // CAN RETURN CONN_REJECT, but m_RejectReason is already set
            }
            HLOGC(qrlog.Debug, log << self->CONID() << "worker: result for the unit: " << ConnectStatusStr(cst));
            if (cst == CONN_AGAIN)
            {
                HLOGC(qrlog.Debug, log << self->CONID() << "worker: packet not dispatched, continuing reading.");
                continue;
            }
            have_received = true;
        }
        else if (rst == RST_ERROR)
        {
            // According to the description by CChannel::recvfrom, this can be either of:
            // - IPE: all errors except EBADF
            // - socket was closed in the meantime by another thread: EBADF
            // If EBADF, then it's expected that the "closing" state is also set.
            // Check that just to report possible errors, but interrupt the loop anyway.
            if (self->m_bClosing)
            {
                HLOGC(qrlog.Debug,
                      log << self->CONID() << "CChannel reported error, but Queue is closing - INTERRUPTING worker.");
            }
            else
            {
                LOGC(qrlog.Fatal,
                     log << self->CONID()
                         << "CChannel reported ERROR DURING TRANSMISSION - IPE. INTERRUPTING worker anyway.");
            }
            cst = CONN_REJECT;
            break;
        }
        // OTHERWISE: this is an "AGAIN" situation. No data was read, but the process should continue.

        // take care of the timing event for all UDT sockets
        const steady_clock::time_point curtime_minus_syn =
            steady_clock::now() - microseconds_from(CUDT::COMM_SYN_INTERVAL_US);

        CRNode* ul = self->m_pRcvUList->m_pUList;
        while ((NULL != ul) && (ul->m_tsTimeStamp < curtime_minus_syn))
        {
            CUDT* u = ul->m_pUDT;

            if (u->m_bConnected && !u->m_bBroken && !u->m_bClosing)
            {
                u->checkTimers();
                self->m_pRcvUList->update(u);
            }
            else
            {
                HLOGC(qrlog.Debug,
                      log << CUDTUnited::CONID(u->m_SocketID) << " SOCKET broken, REMOVING FROM RCV QUEUE/MAP.");
                // the socket must be removed from Hash table first, then RcvUList
                self->m_pHash->remove(u->m_SocketID);
                self->m_pRcvUList->remove(u);
                u->m_pRNode->m_bOnList = false;
            }

            ul = self->m_pRcvUList->m_pUList;
        }

        if (have_received)
        {
            HLOGC(qrlog.Debug,
                  log << "worker: RECEIVED PACKET --> updateConnStatus. cst=" << ConnectStatusStr(cst) << " id=" << id
                      << " pkt-payload-size=" << unit->m_Packet.getLength());
        }

        // Check connection requests status for all sockets in the RendezvousQueue.
        // Pass the connection status from the last call of:
        // worker_ProcessAddressedPacket --->
        // worker_TryAsyncRend_OrStore --->
        // CUDT::processAsyncConnectResponse --->
        // CUDT::processConnectResponse
        self->m_pRendezvousQueue->updateConnStatus(rst, cst, unit);

        // XXX updateConnStatus may have removed the connector from the list,
        // however there's still m_mBuffer in CRcvQueue for that socket to care about.
    }

    HLOGC(qrlog.Debug, log << "worker: EXIT");

    THREAD_EXIT();
    return NULL;
}

srt::EReadStatus srt::CRcvQueue::worker_RetrieveUnit(SRTSOCKET& w_id, CUnit*& w_unit, sockaddr_any& w_addr)
{
#if !USE_BUSY_WAITING
    // This might be not really necessary, and probably
    // not good for extensive bidirectional communication.
    m_pTimer->tick();
#endif

    // check waiting list, if new socket, insert it to the list
    while (ifNewEntry())
    {
        CUDT* ne = getNewEntry();
        if (ne)
        {
            HLOGC(qrlog.Debug,
                  log << CUDTUnited::CONID(ne->m_SocketID)
                      << " SOCKET pending for connection - ADDING TO RCV QUEUE/MAP");
            m_pRcvUList->insert(ne);
            m_pHash->insert(ne->m_SocketID, ne);
        }
    }
    // find next available slot for incoming packet
    w_unit = m_pUnitQueue->getNextAvailUnit();
    if (!w_unit)
    {
        // no space, skip this packet
        CPacket temp;
        temp.allocate(m_szPayloadSize);
        THREAD_PAUSED();
        EReadStatus rst = m_pChannel->recvfrom((w_addr), (temp));
        THREAD_RESUMED();
        // Note: this will print nothing about the packet details unless heavy logging is on.
        LOGC(qrlog.Error, log << CONID() << "LOCAL STORAGE DEPLETED. Dropping 1 packet: " << temp.Info());

        // Be transparent for RST_ERROR, but ignore the correct
        // data read and fake that the packet was dropped.
        return rst == RST_ERROR ? RST_ERROR : RST_AGAIN;
    }

    w_unit->m_Packet.setLength(m_szPayloadSize);

    // reading next incoming packet, recvfrom returns -1 is nothing has been received
    THREAD_PAUSED();
    EReadStatus rst = m_pChannel->recvfrom((w_addr), (w_unit->m_Packet));
    THREAD_RESUMED();

    if (rst == RST_OK)
    {
        w_id = w_unit->m_Packet.id();
        HLOGC(qrlog.Debug,
              log << "INCOMING PACKET: FROM=" << w_addr.str() << " BOUND=" << m_pChannel->bindAddressAny().str() << " "
                  << w_unit->m_Packet.Info());
    }
    return rst;
}

srt::EConnectStatus srt::CRcvQueue::worker_ProcessConnectionRequest(CUnit* unit, const sockaddr_any& addr)
{
    HLOGC(cnlog.Debug,
          log << "Got sockID=0 from " << addr.str() << " - trying to resolve it as a connection request...");
    // Introduced protection because it may potentially happen
    // that another thread could have closed the socket at
    // the same time and inject a bug between checking the
    // pointer for NULL and using it.
    int  listener_ret  = SRT_REJ_UNKNOWN;
    bool have_listener = false;
    {
        SharedLock shl(m_pListener);
        CUDT*      pListener = m_pListener.getPtrNoLock();

        if (pListener)
        {
            LOGC(cnlog.Debug, log << "PASSING request from: " << addr.str() << " to listener:" << pListener->socketID());
            listener_ret = pListener->processConnectRequest(addr, unit->m_Packet);

            // This function does return a code, but it's hard to say as to whether
            // anything can be done about it. In case when it's stated possible, the
            // listener will try to send some rejection response to the caller, but
            // that's already done inside this function. So it's only used for
            // displaying the error in logs.

            have_listener = true;
        }
    }

    // NOTE: Rendezvous sockets do bind(), but not listen(). It means that the socket is
    // ready to accept connection requests, but they are not being redirected to the listener
    // socket, as this is not a listener socket at all. This goes then HERE.

    if (have_listener) // That is, the above block with m_pListener->processConnectRequest was executed
    {
        LOGC(cnlog.Debug,
             log << CONID() << "Listener got the connection request from: " << addr.str()
                 << " result:" << RequestTypeStr(UDTRequestType(listener_ret)));
        return listener_ret == SRT_REJ_UNKNOWN ? CONN_CONTINUE : CONN_REJECT;
    }

    // If there's no listener waiting for the packet, just store it into the queue.
    // Passing SRT_SOCKID_CONNREQ explicitly because it's a handler for a HS packet
    // that came for this very ID.
    return worker_TryAsyncRend_OrStore(SRT_SOCKID_CONNREQ, unit, addr);
}

srt::EConnectStatus srt::CRcvQueue::worker_ProcessAddressedPacket(SRTSOCKET id, CUnit* unit, const sockaddr_any& addr)
{
    CUDT* u = m_pHash->lookup(id);
    if (!u)
    {
        // Pass this to either async rendezvous connection,
        // or store the packet in the queue.
        HLOGC(cnlog.Debug, log << "worker_ProcessAddressedPacket: resending to QUEUED socket @" << id);
        return worker_TryAsyncRend_OrStore(id, unit, addr);
    }
    // Although we don´t have an exclusive passing here,
    // we can count on that when the socket was once present in the hash,
    // it will not be deleted for at least one GC cycle. But we still need
    // to maintain the object existence until it's in use.
    // Note that here we are out of any locks, so m_GlobControlLock can be locked.
    CUDTUnited::SocketKeeper sk (CUDT::uglobal(), u->m_parent);

    // Found associated CUDT - process this as control or data packet
    // addressed to an associated socket.
    if (addr != u->m_PeerAddr)
    {
        HLOGC(cnlog.Debug,
              log << CONID() << "Packet for SID=" << id << " asoc with " << u->m_PeerAddr.str() << " received from "
                  << addr.str() << " (CONSIDERED ATTACK ATTEMPT)");
        // This came not from the address that is the peer associated
        // with the socket. Ignore it.
        return CONN_AGAIN;
    }

    if (!u->m_bConnected || u->m_bBroken || u->m_bClosing)
    {
        u->m_RejectReason = SRT_REJ_CLOSE;
        // The socket is currently in the process of being disconnected
        // or destroyed. Ignore.
        // XXX send UMSG_SHUTDOWN in this case?
        // XXX May it require mutex protection?
        return CONN_REJECT;
    }

    if (unit->m_Packet.isControl())
        u->processCtrl(unit->m_Packet);
    else
        u->processData(unit);

    u->checkTimers();
    m_pRcvUList->update(u);

    return CONN_RUNNING;
}

// This function responds to the fact that a packet has come
// for a socket that does not expect to receive a normal connection
// request. This can be then:
// - a normal packet of whatever kind, just to be processed by the message loop
// - a rendezvous connection
// This function then tries to manage the packet as a rendezvous connection
// request in ASYNC mode; when this is not applicable, it stores the packet
// in the "receiving queue" so that it will be picked up in the "main" thread.
srt::EConnectStatus srt::CRcvQueue::worker_TryAsyncRend_OrStore(SRTSOCKET id, CUnit* unit, const sockaddr_any& addr)
{
    // This 'retrieve' requires that 'id' be either one of those
    // stored in the rendezvous queue (see CRcvQueue::registerConnector)
    // or simply 0, but then at least the address must match one of these.
    // If the id was 0, it will be set to the actual socket ID of the returned CUDT.
    CUDT* u = m_pRendezvousQueue->retrieve(addr, (id));
    if (!u)
    {
        // this socket is then completely unknown to the system.
        // Note that this situation may also happen at a very unfortunate
        // coincidence that the socket is already bound, but the registerConnector()
        // has not yet started. In case of rendezvous this may mean that the other
        // side just started sending its handshake packets, the local side has already
        // run the CRcvQueue::worker thread, and this worker thread is trying to dispatch
        // the handshake packet too early, before the dispatcher has a chance to see
        // this socket registerred in the RendezvousQueue, which causes the packet unable
        // to be dispatched. Therefore simply treat every "out of band" packet (with socket
        // not belonging to the connection and not registered as rendezvous) as "possible
        // attack" and ignore it. This also should better protect the rendezvous socket
        // against a rogue connector.
        if (id == SRT_SOCKID_CONNREQ)
        {
            HLOGC(cnlog.Debug,
                  log << CONID() << "AsyncOrRND: no sockets expect connection from " << addr.str()
                      << " - POSSIBLE ATTACK, ignore packet");
        }
        else
        {
            HLOGC(cnlog.Debug,
                  log << CONID() << "AsyncOrRND: no sockets expect socket " << id << " from " << addr.str()
                      << " - POSSIBLE ATTACK, ignore packet");
        }
        return CONN_AGAIN; // This means that the packet should be ignored.
    }

    // asynchronous connect: call connect here
    // otherwise wait for the UDT socket to retrieve this packet
    if (!u->m_config.bSynRecving)
    {
        HLOGC(cnlog.Debug, log << "AsyncOrRND: packet RESOLVED TO @" << id << " -- continuing as ASYNC CONNECT");
        // This is practically same as processConnectResponse, just this applies
        // appropriate mutex lock - which can't be done here because it's intentionally private.
        // OTOH it can't be applied to processConnectResponse because the synchronous
        // call to this method applies the lock by itself, and same-thread-double-locking is nonportable (crashable).
        EConnectStatus cst = u->processAsyncConnectResponse(unit->m_Packet);

        if (cst == CONN_CONFUSED)
        {
            LOGC(cnlog.Warn, log << "AsyncOrRND: PACKET NOT HANDSHAKE - re-requesting handshake from peer");
            storePktClone(id, unit->m_Packet);
            if (!u->processAsyncConnectRequest(RST_AGAIN, CONN_CONTINUE, &unit->m_Packet, u->m_PeerAddr))
            {
                // Reuse previous behavior to reject a packet
                cst = CONN_REJECT;
            }
            else
            {
                cst = CONN_CONTINUE;
            }
        }

        // It might be that this is a data packet, which has turned the connection
        // into "connected" state, removed the connector (so since now every next packet
        // will land directly in the queue), but this data packet shall still be delivered.
        if (cst == CONN_ACCEPT && !unit->m_Packet.isControl())
        {
            // The process as called through processAsyncConnectResponse() should have put the
            // socket into the pending queue for pending connection (don't ask me, this is so).
            // This pending queue is being purged every time in the beginning of this loop, so
            // currently the socket is in the pending queue, but not yet in the connection queue.
            // It will be done at the next iteration of the reading loop, but it will be too late,
            // we have a pending data packet now and we must either dispatch it to an already connected
            // socket or disregard it, and rather prefer the former. So do this transformation now
            // that we KNOW (by the cst == CONN_ACCEPT result) that the socket should be inserted
            // into the pending anteroom.

            CUDT* ne = getNewEntry(); // This function actuall removes the entry and returns it.
            // This **should** now always return a non-null value, but check it first
            // because if this accidentally isn't true, the call to worker_ProcessAddressedPacket will
            // result in redirecting it to here and so on until the call stack overflow. In case of
            // this "accident" simply disregard the packet from any further processing, it will be later
            // loss-recovered.
            // XXX (Probably the old contents of UDT's CRcvQueue::worker should be shaped a little bit
            // differently throughout the functions).
            if (ne)
            {
                HLOGC(cnlog.Debug,
                      log << CUDTUnited::CONID(ne->m_SocketID)
                          << " SOCKET pending for connection - ADDING TO RCV QUEUE/MAP");
                m_pRcvUList->insert(ne);
                m_pHash->insert(ne->m_SocketID, ne);

                // The current situation is that this has passed processAsyncConnectResponse, but actually
                // this packet *SHOULD HAVE BEEN* handled by worker_ProcessAddressedPacket, however the
                // connection state wasn't completed at the moment when dispatching this packet. This has
                // been now completed inside the call to processAsyncConnectResponse, but this is still a
                // data packet that should have expected the connection to be already established. Therefore
                // redirect it once again into worker_ProcessAddressedPacket here.

                HLOGC(cnlog.Debug,
                      log << "AsyncOrRND: packet SWITCHED TO CONNECTED with ID=" << id
                          << " -- passing to worker_ProcessAddressedPacket");

                // Theoretically we should check if m_pHash->lookup(ne->m_SocketID) returns 'ne', but this
                // has been just added to m_pHash, so the check would be extremely paranoid here.
                cst = worker_ProcessAddressedPacket(id, unit, addr);
                if (cst == CONN_REJECT)
                    return cst;
                return CONN_ACCEPT; // this function usually will return CONN_CONTINUE, which doesn't represent current
                                    // situation.
            }
            else
            {
                LOGC(cnlog.Error,
                     log << "IPE: AsyncOrRND: packet SWITCHED TO CONNECTED, but ID=" << id
                         << " is still not present in the socket ID dispatch hash - DISREGARDING");
            }
        }
        return cst;
    }
    HLOGC(cnlog.Debug,
          log << "AsyncOrRND: packet RESOLVED TO ID=" << id << " -- continuing through CENTRAL PACKET QUEUE");
    // This is where also the packets for rendezvous connection will be landing,
    // in case of a synchronous connection.
    storePktClone(id, unit->m_Packet);

    return CONN_CONTINUE;
}

void srt::CRcvQueue::stopWorker()
{
    // We use the decent way, so we say to the thread "please exit".
    m_bClosing = true;

    // Sanity check of the function's affinity.
    if (srt::sync::this_thread::get_id() == m_WorkerThread.get_id())
    {
        LOGC(rslog.Error, log << "IPE: RcvQ:WORKER TRIES TO CLOSE ITSELF!");
        return; // do nothing else, this would cause a hangup or crash.
    }

    HLOGC(rslog.Debug, log << "RcvQueue: EXIT (forced)");
    // And we trust the thread that it does.
    m_WorkerThread.join();
}

int srt::CRcvQueue::recvfrom(SRTSOCKET id, CPacket& w_packet)
{
    CUniqueSync buffercond(m_BufferLock, m_BufferCond);

    qmap_t::iterator i = m_mBuffer.find(id);

    if (i == m_mBuffer.end())
    {
        THREAD_PAUSED();
        buffercond.wait_for(seconds_from(1));
        THREAD_RESUMED();

        i = m_mBuffer.find(id);
        if (i == m_mBuffer.end())
        {
            w_packet.setLength(-1);
            return -1;
        }
    }

    // retrieve the earliest packet
    CPacket* newpkt = i->second.front();

    if (w_packet.getLength() < newpkt->getLength())
    {
        w_packet.setLength(-1);
        return -1;
    }

    // copy packet content
    // XXX Check if this wouldn't be better done by providing
    // copy constructor for DynamicStruct.
    // XXX Another thing: this looks wasteful. This expects an already
    // allocated memory on the packet, this thing gets the packet,
    // copies it into the passed packet and then the source packet
    // gets deleted. Why not simply return the originally stored packet,
    // without copying, allocation and deallocation?
    memcpy((w_packet.m_nHeader), newpkt->m_nHeader, CPacket::HDR_SIZE);
    memcpy((w_packet.m_pcData), newpkt->m_pcData, newpkt->getLength());
    w_packet.setLength(newpkt->getLength());
    w_packet.m_DestAddr = newpkt->m_DestAddr;

    delete newpkt;

    // remove this message from queue,
    // if no more messages left for this socket, release its data structure
    i->second.pop();
    if (i->second.empty())
        m_mBuffer.erase(i);

    return (int)w_packet.getLength();
}

int srt::CRcvQueue::setListener(CUDT* u)
{
    if (!m_pListener.set(u))
        return -1;

    return 0;
}

void srt::CRcvQueue::removeListener(const CUDT* u)
{
    m_pListener.clearIf(u);
}

void srt::CRcvQueue::registerConnector(const SRTSOCKET&                id,
                                  CUDT*                           u,
                                  const sockaddr_any&             addr,
                                  const steady_clock::time_point& ttl)
{
    HLOGC(cnlog.Debug,
          log << "registerConnector: adding @" << id << " addr=" << addr.str() << " TTL=" << FormatTime(ttl));
    m_pRendezvousQueue->insert(id, u, addr, ttl);
}

void srt::CRcvQueue::removeConnector(const SRTSOCKET& id)
{
    HLOGC(cnlog.Debug, log << "removeConnector: removing @" << id);
    m_pRendezvousQueue->remove(id);

    ScopedLock bufferlock(m_BufferLock);

    qmap_t::iterator i = m_mBuffer.find(id);
    if (i != m_mBuffer.end())
    {
        HLOGC(cnlog.Debug,
              log << "removeConnector: ... and its packet queue with " << i->second.size() << " packets collected");
        while (!i->second.empty())
        {
            delete i->second.front();
            i->second.pop();
        }
        m_mBuffer.erase(i);
    }
}

void srt::CRcvQueue::setNewEntry(CUDT* u)
{
    HLOGC(cnlog.Debug, log << CUDTUnited::CONID(u->m_SocketID) << "setting socket PENDING FOR CONNECTION");
    ScopedLock listguard(m_IDLock);
    m_vNewEntry.push_back(u);
}

bool srt::CRcvQueue::ifNewEntry()
{
    ScopedLock listguard(m_IDLock);
    return !(m_vNewEntry.empty());
}

srt::CUDT* srt::CRcvQueue::getNewEntry()
{
    ScopedLock listguard(m_IDLock);

    if (m_vNewEntry.empty())
        return NULL;

    CUDT* u = (CUDT*)*(m_vNewEntry.begin());
    m_vNewEntry.erase(m_vNewEntry.begin());

    return u;
}

<<<<<<< HEAD
void srt::CRcvQueue::kick()
{
    CSync::lock_notify_all(m_BufferCond, m_BufferLock);
}

void srt::CRcvQueue::storePktClone(int32_t id, const CPacket& pkt)
=======
void srt::CRcvQueue::storePktClone(SRTSOCKET id, const CPacket& pkt)
>>>>>>> f15beece
{
    CUniqueSync passcond(m_BufferLock, m_BufferCond);

    qmap_t::iterator i = m_mBuffer.find(id);

    if (i == m_mBuffer.end())
    {
        m_mBuffer[id].push(pkt.clone());
        passcond.notify_one();
    }
    else
    {
        // Avoid storing too many packets, in case of malfunction or attack.
        if (i->second.size() > 16)
            return;

        i->second.push(pkt.clone());
    }
}

void srt::CMultiplexer::destroy()
{
    // Reverse order of the assigned.
    delete m_pRcvQueue;
    delete m_pSndQueue;
    delete m_pTimer;

    if (m_pChannel)
    {
        m_pChannel->close();
        delete m_pChannel;
    }
}<|MERGE_RESOLUTION|>--- conflicted
+++ resolved
@@ -1792,16 +1792,12 @@
     return u;
 }
 
-<<<<<<< HEAD
 void srt::CRcvQueue::kick()
 {
     CSync::lock_notify_all(m_BufferCond, m_BufferLock);
 }
 
-void srt::CRcvQueue::storePktClone(int32_t id, const CPacket& pkt)
-=======
 void srt::CRcvQueue::storePktClone(SRTSOCKET id, const CPacket& pkt)
->>>>>>> f15beece
 {
     CUniqueSync passcond(m_BufferLock, m_BufferCond);
 
