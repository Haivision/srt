/*
 * SRT - Secure, Reliable, Transport
 * Copyright (c) 2018 Haivision Systems Inc.
 *
 * This Source Code Form is subject to the terms of the Mozilla Public
 * License, v. 2.0. If a copy of the MPL was not distributed with this
 * file, You can obtain one at http://mozilla.org/MPL/2.0/.
 *
 */

/*****************************************************************************
Copyright (c) 2001 - 2011, The Board of Trustees of the University of Illinois.
All rights reserved.

Redistribution and use in source and binary forms, with or without
modification, are permitted provided that the following conditions are
met:

* Redistributions of source code must retain the above
  copyright notice, this list of conditions and the
  following disclaimer.

* Redistributions in binary form must reproduce the
  above copyright notice, this list of conditions
  and the following disclaimer in the documentation
  and/or other materials provided with the distribution.

* Neither the name of the University of Illinois
  nor the names of its contributors may be used to
  endorse or promote products derived from this
  software without specific prior written permission.

THIS SOFTWARE IS PROVIDED BY THE COPYRIGHT HOLDERS AND CONTRIBUTORS "AS
IS" AND ANY EXPRESS OR IMPLIED WARRANTIES, INCLUDING, BUT NOT LIMITED TO,
THE IMPLIED WARRANTIES OF MERCHANTABILITY AND FITNESS FOR A PARTICULAR
PURPOSE ARE DISCLAIMED. IN NO EVENT SHALL THE COPYRIGHT OWNER OR
CONTRIBUTORS BE LIABLE FOR ANY DIRECT, INDIRECT, INCIDENTAL, SPECIAL,
EXEMPLARY, OR CONSEQUENTIAL DAMAGES (INCLUDING, BUT NOT LIMITED TO,
PROCUREMENT OF SUBSTITUTE GOODS OR SERVICES; LOSS OF USE, DATA, OR
PROFITS; OR BUSINESS INTERRUPTION) HOWEVER CAUSED AND ON ANY THEORY OF
LIABILITY, WHETHER IN CONTRACT, STRICT LIABILITY, OR TORT (INCLUDING
NEGLIGENCE OR OTHERWISE) ARISING IN ANY WAY OUT OF THE USE OF THIS
SOFTWARE, EVEN IF ADVISED OF THE POSSIBILITY OF SUCH DAMAGE.
*****************************************************************************/

/*****************************************************************************
written by
   Yunhong Gu, last updated 05/05/2011
modified by
   Haivision Systems Inc.
*****************************************************************************/

#include "platform_sys.h"

#include <cstring>

#include "common.h"
#include "api.h"
#include "netinet_any.h"
#include "threadname.h"
#include "logging.h"
#include "queue.h"

using namespace std;
using namespace srt::sync;
using namespace srt_logging;

srt::CUnitQueue::CUnitQueue(int initNumUnits, int mss)
    : m_iNumTaken(0)
    , m_iMSS(mss)
    , m_iBlockSize(initNumUnits)
{
    CQEntry* tempq = allocateEntry(m_iBlockSize, m_iMSS);

    if (tempq == NULL)
        throw CUDTException(MJ_SYSTEMRES, MN_MEMORY);

    m_pQEntry = m_pCurrQueue = m_pLastQueue = tempq;
    m_pQEntry->m_pNext = m_pQEntry;

    m_pAvailUnit = m_pCurrQueue->m_pUnit;

    m_iSize = m_iBlockSize;
}

srt::CUnitQueue::~CUnitQueue()
{
    CQEntry* p = m_pQEntry;

    while (p != NULL)
    {
        delete[] p->m_pUnit;
        delete[] p->m_pBuffer;

        CQEntry* q = p;
        if (p == m_pLastQueue)
            p = NULL;
        else
            p = p->m_pNext;
        delete q;
    }
}

srt::CUnitQueue::CQEntry* srt::CUnitQueue::allocateEntry(const int iNumUnits, const int mss)
{
    CQEntry* tempq = NULL;
    CUnit* tempu   = NULL;
    char* tempb    = NULL;

    try
    {
        tempq = new CQEntry;
        tempu = new CUnit[iNumUnits];
        tempb = new char[iNumUnits * mss];
    }
    catch (...)
    {
        delete tempq;
        delete[] tempu;
        delete[] tempb;

        LOGC(rslog.Error, log << "CUnitQueue: failed to allocate " << iNumUnits << " units.");
        return NULL;
    }

    for (int i = 0; i < iNumUnits; ++i)
    {
        tempu[i].m_bTaken = false;
        tempu[i].m_Packet.m_pcData = tempb + i * mss;
    }

    tempq->m_pUnit   = tempu;
    tempq->m_pBuffer = tempb;
    tempq->m_iSize   = iNumUnits;

    return tempq;
}

int srt::CUnitQueue::increase_()
{
    const int numUnits = m_iBlockSize;
    HLOGC(qrlog.Debug, log << "CUnitQueue::increase: Capacity" << capacity() << " + " << numUnits << " new units, " << m_iNumTaken << " in use.");

    CQEntry* tempq = allocateEntry(numUnits, m_iMSS);
    if (tempq == NULL)
        return -1;

    m_pLastQueue->m_pNext = tempq;
    m_pLastQueue          = tempq;
    m_pLastQueue->m_pNext = m_pQEntry;

    m_iSize += numUnits;

    return 0;
}

srt::CUnit* srt::CUnitQueue::getNextAvailUnit()
{
    const int iNumUnitsTotal = capacity();
    if (m_iNumTaken * 10 > iNumUnitsTotal * 9) // 90% or more are in use.
        increase_();

    if (m_iNumTaken >= capacity())
    {
        LOGC(qrlog.Error, log << "CUnitQueue: No free units to take. Capacity" << capacity() << ".");
        return NULL;
    }

<<<<<<< HEAD
    CQEntry *entrance = m_pCurrQueue;

#if ENABLE_HEAVY_LOGGING
   struct PerfStats
   {
       int iterations;
       bool found;
       PerfStats(): iterations(0), found(true)
       {
       }

       ~PerfStats()
       {
           LOGC(mglog.Debug, log << "getNextAvailUnit: PROF: Unit "
                   << (found ? "" : "NOT ") << "found; done " << iterations << " iterations");
       }
   } l_perf_stats;
#endif

    do
    {
        for (CUnit* sentinel = m_pCurrQueue->m_pUnit + m_pCurrQueue->m_iSize - 1; m_pAvailUnit != sentinel; ++ m_pAvailUnit)
        {
            if (m_pAvailUnit->m_iFlag == CUnit::FREE)
                return m_pAvailUnit;
            IF_HEAVY_LOGGING(++l_perf_stats.iterations);

        }

        if (m_pCurrQueue->m_pUnit->m_iFlag == CUnit::FREE)
=======
    int units_checked = 0;
    do
    {
        const CUnit* end = m_pCurrQueue->m_pUnit + m_pCurrQueue->m_iSize;
        for (; m_pAvailUnit != end; ++m_pAvailUnit, ++units_checked)
>>>>>>> c506764d
        {
            if (!m_pAvailUnit->m_bTaken)
            {
                return m_pAvailUnit;
            }
        }

        m_pCurrQueue = m_pCurrQueue->m_pNext;
        m_pAvailUnit = m_pCurrQueue->m_pUnit;
<<<<<<< HEAD

        // Count this as one extra iteration.
        IF_HEAVY_LOGGING(++l_perf_stats.iterations);
    } while (m_pCurrQueue != entrance);

    increase();
         IF_HEAVY_LOGGING(l_perf_stats.found = false);
=======
    } while (units_checked < m_iSize);

>>>>>>> c506764d
    return NULL;
}

void srt::CUnitQueue::makeUnitFree(CUnit* unit)
{
    SRT_ASSERT(unit != NULL);
    SRT_ASSERT(unit->m_bTaken);
    unit->m_bTaken.store(false);

    --m_iNumTaken;
}

void srt::CUnitQueue::makeUnitTaken(CUnit* unit)
{
    ++m_iNumTaken;

    SRT_ASSERT(unit != NULL);
    SRT_ASSERT(!unit->m_bTaken);
    unit->m_bTaken.store(true);
}

srt::CSndUList::CSndUList(sync::CTimer* pTimer)
    : m_pHeap(NULL)
    , m_iArrayLength(512)
    , m_iLastEntry(-1)
    , m_ListLock()
    , m_pTimer(pTimer)
{
    setupCond(m_ListCond, "CSndUListCond");
    m_pHeap = new CSNode*[m_iArrayLength];
}

srt::CSndUList::~CSndUList()
{
    releaseCond(m_ListCond);
    delete[] m_pHeap;
}

void srt::CSndUList::update(const CUDT* u, EReschedule reschedule, sync::steady_clock::time_point ts)
{
    ScopedLock listguard(m_ListLock);

    CSNode* n = u->m_pSNode;

    if (n->m_iHeapLoc >= 0)
    {
        if (reschedule == DONT_RESCHEDULE)
            return;

        if (n->m_tsTimeStamp <= ts)
            return;

        if (n->m_iHeapLoc == 0)
        {
            n->m_tsTimeStamp = ts;
            m_pTimer->interrupt();
            return;
        }

        remove_(u);
        insert_norealloc_(ts, u);
        return;
    }

    insert_(ts, u);
}

srt::CUDT* srt::CSndUList::pop()
{
    ScopedLock listguard(m_ListLock);

    if (-1 == m_iLastEntry)
        return NULL;

    // no pop until the next scheduled time
    if (m_pHeap[0]->m_tsTimeStamp > steady_clock::now())
        return NULL;

    CUDT* u = m_pHeap[0]->m_pUDT;
    remove_(u);
    return u;
}

void srt::CSndUList::remove(const CUDT* u)
{
    ScopedLock listguard(m_ListLock);
    remove_(u);
}

steady_clock::time_point srt::CSndUList::getNextProcTime()
{
    ScopedLock listguard(m_ListLock);

    if (-1 == m_iLastEntry)
        return steady_clock::time_point();

    return m_pHeap[0]->m_tsTimeStamp;
}

void srt::CSndUList::waitNonEmpty() const
{
    UniqueLock listguard(m_ListLock);
    if (m_iLastEntry >= 0)
        return;

    m_ListCond.wait(listguard);
}

void srt::CSndUList::signalInterrupt() const
{
    ScopedLock listguard(m_ListLock);
    m_ListCond.notify_one();
}

void srt::CSndUList::realloc_()
{
    CSNode** temp = NULL;

    try
    {
        temp = new CSNode*[2 * m_iArrayLength];
    }
    catch (...)
    {
        throw CUDTException(MJ_SYSTEMRES, MN_MEMORY, 0);
    }

    memcpy((temp), m_pHeap, sizeof(CSNode*) * m_iArrayLength);
    m_iArrayLength *= 2;
    delete[] m_pHeap;
    m_pHeap = temp;
}

void srt::CSndUList::insert_(const steady_clock::time_point& ts, const CUDT* u)
{
    // increase the heap array size if necessary
    if (m_iLastEntry == m_iArrayLength - 1)
        realloc_();

    insert_norealloc_(ts, u);
}

void srt::CSndUList::insert_norealloc_(const steady_clock::time_point& ts, const CUDT* u)
{
    CSNode* n = u->m_pSNode;

    // do not insert repeated node
    if (n->m_iHeapLoc >= 0)
        return;

    SRT_ASSERT(m_iLastEntry < m_iArrayLength);

    m_iLastEntry++;
    m_pHeap[m_iLastEntry] = n;
    n->m_tsTimeStamp      = ts;

    int q = m_iLastEntry;
    int p = q;
    while (p != 0)
    {
        p = (q - 1) >> 1;
        if (m_pHeap[p]->m_tsTimeStamp <= m_pHeap[q]->m_tsTimeStamp)
            break;

        swap(m_pHeap[p], m_pHeap[q]);
        m_pHeap[q]->m_iHeapLoc = q;
        q                      = p;
    }

    n->m_iHeapLoc = q;

    // an earlier event has been inserted, wake up sending worker
    if (n->m_iHeapLoc == 0)
        m_pTimer->interrupt();

    // first entry, activate the sending queue
    if (0 == m_iLastEntry)
    {
        // m_ListLock is assumed to be locked.
        m_ListCond.notify_one();
    }
}

void srt::CSndUList::remove_(const CUDT* u)
{
    CSNode* n = u->m_pSNode;

    if (n->m_iHeapLoc >= 0)
    {
        // remove the node from heap
        m_pHeap[n->m_iHeapLoc] = m_pHeap[m_iLastEntry];
        m_iLastEntry--;
        m_pHeap[n->m_iHeapLoc]->m_iHeapLoc = n->m_iHeapLoc.load();

        int q = n->m_iHeapLoc;
        int p = q * 2 + 1;
        while (p <= m_iLastEntry)
        {
            if ((p + 1 <= m_iLastEntry) && (m_pHeap[p]->m_tsTimeStamp > m_pHeap[p + 1]->m_tsTimeStamp))
                p++;

            if (m_pHeap[q]->m_tsTimeStamp > m_pHeap[p]->m_tsTimeStamp)
            {
                swap(m_pHeap[p], m_pHeap[q]);
                m_pHeap[p]->m_iHeapLoc = p;
                m_pHeap[q]->m_iHeapLoc = q;

                q = p;
                p = q * 2 + 1;
            }
            else
                break;
        }

        n->m_iHeapLoc = -1;
    }

    // the only event has been deleted, wake up immediately
    if (0 == m_iLastEntry)
        m_pTimer->interrupt();
}

//
srt::CSndQueue::CSndQueue()
    : m_pSndUList(NULL)
    , m_pChannel(NULL)
    , m_pTimer(NULL)
    , m_bClosing(false)
{
}

srt::CSndQueue::~CSndQueue()
{
    m_bClosing = true;

    if (m_pTimer != NULL)
    {
        m_pTimer->interrupt();
    }

    // Unblock CSndQueue worker thread if it is waiting.
    m_pSndUList->signalInterrupt();

    if (m_WorkerThread.joinable())
    {
        HLOGC(rslog.Debug, log << "SndQueue: EXIT");
        m_WorkerThread.join();
    }

    delete m_pSndUList;
}

int srt::CSndQueue::ioctlQuery(int type) const
{
    return m_pChannel->ioctlQuery(type);
}
int srt::CSndQueue::sockoptQuery(int level, int type) const
{
    return m_pChannel->sockoptQuery(level, type);
}

#if ENABLE_LOGGING
int srt::CSndQueue::m_counter = 0;
#endif

void srt::CSndQueue::init(CChannel* c, CTimer* t)
{
    m_pChannel  = c;
    m_pTimer    = t;
    m_pSndUList = new CSndUList(t);

#if ENABLE_LOGGING
    ++m_counter;
    const std::string thrname = "SRT:SndQ:w" + Sprint(m_counter);
    const char*       thname  = thrname.c_str();
#else
    const char* thname = "SRT:SndQ";
#endif
    if (!StartThread(m_WorkerThread, CSndQueue::worker, this, thname))
        throw CUDTException(MJ_SYSTEMRES, MN_THREAD);
}

int srt::CSndQueue::getIpTTL() const
{
    return m_pChannel ? m_pChannel->getIpTTL() : -1;
}

int srt::CSndQueue::getIpToS() const
{
    return m_pChannel ? m_pChannel->getIpToS() : -1;
}

#ifdef SRT_ENABLE_BINDTODEVICE
bool srt::CSndQueue::getBind(char* dst, size_t len) const
{
    return m_pChannel ? m_pChannel->getBind(dst, len) : false;
}
#endif

#if defined(SRT_DEBUG_SNDQ_HIGHRATE)
static void CSndQueueDebugHighratePrint(const srt::CSndQueue* self, const steady_clock::time_point currtime)
{
    if (self->m_DbgTime <= currtime)
    {
        fprintf(stdout,
                "SndQueue %lu slt:%lu nrp:%lu snt:%lu nrt:%lu ctw:%lu\n",
                self->m_WorkerStats.lIteration,
                self->m_WorkerStats.lSleepTo,
                self->m_WorkerStats.lNotReadyPop,
                self->m_WorkerStats.lSendTo,
                self->m_WorkerStats.lNotReadyTs,
                self->m_WorkerStats.lCondWait);
        memset(&self->m_WorkerStats, 0, sizeof(self->m_WorkerStats));
        self->m_DbgTime = currtime + self->m_DbgPeriod;
    }
}
#endif

void* srt::CSndQueue::worker(void* param)
{
    CSndQueue* self = (CSndQueue*)param;

#if ENABLE_LOGGING
    THREAD_STATE_INIT(("SRT:SndQ:w" + Sprint(m_counter)).c_str());
#else
    THREAD_STATE_INIT("SRT:SndQ:worker");
#endif

#if defined(SRT_DEBUG_SNDQ_HIGHRATE)
#define IF_DEBUG_HIGHRATE(statement) statement
    self->m_DbgTime = sync::steady_clock::now();
    self->m_DbgPeriod = sync::microseconds_from(5000000);
    self->m_DbgTime += self->m_DbgPeriod;
#else
#define IF_DEBUG_HIGHRATE(statement) (void)0
#endif /* SRT_DEBUG_SNDQ_HIGHRATE */

    while (!self->m_bClosing)
    {
        const steady_clock::time_point next_time = self->m_pSndUList->getNextProcTime();

        INCREMENT_THREAD_ITERATIONS();

        IF_DEBUG_HIGHRATE(self->m_WorkerStats.lIteration++);

        if (is_zero(next_time))
        {
            IF_DEBUG_HIGHRATE(self->m_WorkerStats.lNotReadyTs++);

            // wait here if there is no sockets with data to be sent
            THREAD_PAUSED();
            if (!self->m_bClosing)
            {
                self->m_pSndUList->waitNonEmpty();
                IF_DEBUG_HIGHRATE(self->m_WorkerStats.lCondWait++);
            }
            THREAD_RESUMED();

            continue;
        }

        // wait until next processing time of the first socket on the list
        const steady_clock::time_point currtime = steady_clock::now();

        IF_DEBUG_HIGHRATE(CSndQueueDebugHighratePrint(self, currtime));
        if (currtime < next_time)
        {
            THREAD_PAUSED();
            self->m_pTimer->sleep_until(next_time);
            THREAD_RESUMED();
            IF_DEBUG_HIGHRATE(self->m_WorkerStats.lSleepTo++);
        }

        // Get a socket with a send request if any.
        CUDT* u = self->m_pSndUList->pop();
        if (u == NULL)
        {
            IF_DEBUG_HIGHRATE(self->m_WorkerStats.lNotReadyPop++);
            continue;
        }

#define UST(field) ((u->m_b##field) ? "+" : "-") << #field << " "
        HLOGC(qslog.Debug,
            log << "CSndQueue: requesting packet from @" << u->socketID() << " STATUS: " << UST(Listening)
                << UST(Connecting) << UST(Connected) << UST(Closing) << UST(Shutdown) << UST(Broken) << UST(PeerHealth)
                << UST(Opened));
#undef UST

        if (!u->m_bConnected || u->m_bBroken)
        {
            IF_DEBUG_HIGHRATE(self->m_WorkerStats.lNotReadyPop++);
            continue;
        }

        // pack a packet from the socket
        CPacket pkt;
        steady_clock::time_point next_send_time;
        sockaddr_any source_addr;
        const bool res = u->packData((pkt), (next_send_time), (source_addr));

        // Check if extracted anything to send
        if (res == false)
        {
            IF_DEBUG_HIGHRATE(self->m_WorkerStats.lNotReadyPop++);
            continue;
        }

        const sockaddr_any addr = u->m_PeerAddr;
        if (!is_zero(next_send_time))
            self->m_pSndUList->update(u, CSndUList::DO_RESCHEDULE, next_send_time);

        HLOGC(qslog.Debug, log << self->CONID() << "chn:SENDING: " << pkt.Info());
        self->m_pChannel->sendto(addr, pkt, source_addr);

        IF_DEBUG_HIGHRATE(self->m_WorkerStats.lSendTo++);
    }

    THREAD_EXIT();
    return NULL;
}

int srt::CSndQueue::sendto(const sockaddr_any& addr, CPacket& w_packet, const sockaddr_any& src)
{
    // send out the packet immediately (high priority), this is a control packet
    // NOTE: w_packet is passed by mutable reference because this function will do
    // a modification in place and then it will revert it. After returning this object
    // should look unmodified, hence it is here passed without a reference marker.
    m_pChannel->sendto(addr, w_packet, src);
    return (int)w_packet.getLength();
}

//
srt::CRcvUList::CRcvUList()
    : m_pUList(NULL)
    , m_pLast(NULL)
{
}

srt::CRcvUList::~CRcvUList() {}

void srt::CRcvUList::insert(const CUDT* u)
{
    CRNode* n        = u->m_pRNode;
    n->m_tsTimeStamp = steady_clock::now();

    if (NULL == m_pUList)
    {
        // empty list, insert as the single node
        n->m_pPrev = n->m_pNext = NULL;
        m_pLast = m_pUList = n;

        return;
    }

    // always insert at the end for RcvUList
    n->m_pPrev       = m_pLast;
    n->m_pNext       = NULL;
    m_pLast->m_pNext = n;
    m_pLast          = n;
}

void srt::CRcvUList::remove(const CUDT* u)
{
    CRNode* n = u->m_pRNode;

    if (!n->m_bOnList)
        return;

    if (NULL == n->m_pPrev)
    {
        // n is the first node
        m_pUList = n->m_pNext;
        if (NULL == m_pUList)
            m_pLast = NULL;
        else
            m_pUList->m_pPrev = NULL;
    }
    else
    {
        n->m_pPrev->m_pNext = n->m_pNext;
        if (NULL == n->m_pNext)
        {
            // n is the last node
            m_pLast = n->m_pPrev;
        }
        else
            n->m_pNext->m_pPrev = n->m_pPrev;
    }

    n->m_pNext = n->m_pPrev = NULL;
}

void srt::CRcvUList::update(const CUDT* u)
{
    CRNode* n = u->m_pRNode;

    if (!n->m_bOnList)
        return;

    n->m_tsTimeStamp = steady_clock::now();

    // if n is the last node, do not need to change
    if (NULL == n->m_pNext)
        return;

    if (NULL == n->m_pPrev)
    {
        m_pUList          = n->m_pNext;
        m_pUList->m_pPrev = NULL;
    }
    else
    {
        n->m_pPrev->m_pNext = n->m_pNext;
        n->m_pNext->m_pPrev = n->m_pPrev;
    }

    n->m_pPrev       = m_pLast;
    n->m_pNext       = NULL;
    m_pLast->m_pNext = n;
    m_pLast          = n;
}

//
srt::CHash::CHash()
    : m_pBucket(NULL)
    , m_iHashSize(0)
{
}

srt::CHash::~CHash()
{
    for (int i = 0; i < m_iHashSize; ++i)
    {
        CBucket* b = m_pBucket[i];
        while (NULL != b)
        {
            CBucket* n = b->m_pNext;
            delete b;
            b = n;
        }
    }

    delete[] m_pBucket;
}

void srt::CHash::init(int size)
{
    m_pBucket = new CBucket*[size];

    for (int i = 0; i < size; ++i)
        m_pBucket[i] = NULL;

    m_iHashSize = size;
}

srt::CUDT* srt::CHash::lookup(int32_t id)
{
    // simple hash function (% hash table size); suitable for socket descriptors
    CBucket* b = m_pBucket[id % m_iHashSize];

    while (NULL != b)
    {
        if (id == b->m_iID)
            return b->m_pUDT;
        b = b->m_pNext;
    }

    return NULL;
}

void srt::CHash::insert(int32_t id, CUDT* u)
{
    CBucket* b = m_pBucket[id % m_iHashSize];

    CBucket* n = new CBucket;
    n->m_iID   = id;
    n->m_pUDT  = u;
    n->m_pNext = b;

    m_pBucket[id % m_iHashSize] = n;
}

void srt::CHash::remove(int32_t id)
{
    CBucket* b = m_pBucket[id % m_iHashSize];
    CBucket* p = NULL;

    while (NULL != b)
    {
        if (id == b->m_iID)
        {
            if (NULL == p)
                m_pBucket[id % m_iHashSize] = b->m_pNext;
            else
                p->m_pNext = b->m_pNext;

            delete b;

            return;
        }

        p = b;
        b = b->m_pNext;
    }
}

//
srt::CRendezvousQueue::CRendezvousQueue()
    : m_lRendezvousID()
    , m_RIDListLock()
{
}

srt::CRendezvousQueue::~CRendezvousQueue()
{
    m_lRendezvousID.clear();
}

void srt::CRendezvousQueue::insert(const SRTSOCKET&           id,
                              CUDT*                           u,
                              const sockaddr_any&             addr,
                              const steady_clock::time_point& ttl)
{
    ScopedLock vg(m_RIDListLock);

    CRL r;
    r.m_iID      = id;
    r.m_pUDT     = u;
    r.m_PeerAddr = addr;
    r.m_tsTTL    = ttl;

    m_lRendezvousID.push_back(r);
    HLOGC(cnlog.Debug,
          log << "RID: adding socket @" << id << " for address: " << addr.str() << " expires: " << FormatTime(ttl)
              << " (total connectors: " << m_lRendezvousID.size() << ")");
}

void srt::CRendezvousQueue::remove(const SRTSOCKET& id)
{
    ScopedLock lkv(m_RIDListLock);

    for (list<CRL>::iterator i = m_lRendezvousID.begin(); i != m_lRendezvousID.end(); ++i)
    {
        if (i->m_iID == id)
        {
            m_lRendezvousID.erase(i);
            break;
        }
    }
}

srt::CUDT* srt::CRendezvousQueue::retrieve(const sockaddr_any& addr, SRTSOCKET& w_id) const
{
    ScopedLock vg(m_RIDListLock);

    IF_HEAVY_LOGGING(const char* const id_type = w_id ? "THIS ID" : "A NEW CONNECTION");

    // TODO: optimize search
    for (list<CRL>::const_iterator i = m_lRendezvousID.begin(); i != m_lRendezvousID.end(); ++i)
    {
        if (i->m_PeerAddr == addr && ((w_id == 0) || (w_id == i->m_iID)))
        {
            // This procedure doesn't exactly respond to the original UDT idea.
            // As the "rendezvous queue" is used for both handling rendezvous and
            // the caller sockets in the non-blocking mode (for blocking mode the
            // entire handshake procedure is handled in a loop-style in CUDT::startConnect),
            // the RID list should give up a socket entity in the following cases:
            // 1. For THE SAME id as passed in w_id, respond always, as per a caller
            //    socket that is currently trying to connect and is managed with
            //    HS roundtrips in an event-style. Same for rendezvous.
            // 2. For the "connection request" ID=0 the found socket should be given up
            //    ONLY IF it is rendezvous. Normally ID=0 is only for listener as a
            //    connection request. But if there was a listener, then this function
            //    wouldn't even be called, as this case would be handled before trying
            //    to call this function.
            //
            // This means: if an incoming ID is 0, then this search should succeed ONLY
            // IF THE FOUND SOCKET WAS RENDEZVOUS.

            if (!w_id && !i->m_pUDT->m_config.bRendezvous)
            {
                HLOGC(cnlog.Debug,
                        log << "RID: found id @" << i->m_iID << " while looking for "
                        << id_type << " FROM " << i->m_PeerAddr.str()
                        << ", but it's NOT RENDEZVOUS, skipping");
                continue;
            }

            HLOGC(cnlog.Debug,
                    log << "RID: found id @" << i->m_iID << " while looking for "
                    << id_type << " FROM " << i->m_PeerAddr.str());
            w_id = i->m_iID;
            return i->m_pUDT;
        }
    }

#if ENABLE_HEAVY_LOGGING
    std::ostringstream spec;
    if (w_id == 0)
        spec << "A NEW CONNECTION REQUEST";
    else
        spec << " AGENT @" << w_id;
    HLOGC(cnlog.Debug,
          log << "RID: NO CONNECTOR FOR ADR:" << addr.str() << " while looking for " << spec.str() << " ("
              << m_lRendezvousID.size() << " connectors total)");
#endif

    return NULL;
}

void srt::CRendezvousQueue::updateConnStatus(EReadStatus rst, EConnectStatus cst, CUnit* unit)
{
    vector<LinkStatusInfo> toRemove, toProcess;

    const CPacket* pkt = unit ? &unit->m_Packet : NULL;

    // Need a stub value for a case when there's no unit provided ("storage depleted" case).
    // It should be normally NOT IN USE because in case of "storage depleted", rst != RST_OK.
    const SRTSOCKET dest_id = pkt ? pkt->m_iID : 0;

    // If no socket were qualified for further handling, finish here.
    // Otherwise toRemove and toProcess contain items to handle.
    if (!qualifyToHandle(rst, cst, dest_id, (toRemove), (toProcess)))
        return;

    HLOGC(cnlog.Debug,
          log << "updateConnStatus: collected " << toProcess.size() << " for processing, " << toRemove.size()
              << " to close");

    // Repeat (resend) connection request.
    for (vector<LinkStatusInfo>::iterator i = toProcess.begin(); i != toProcess.end(); ++i)
    {
        // IMPORTANT INFORMATION concerning changes towards UDT legacy.
        // In the UDT code there was no attempt to interpret any incoming data.
        // All data from the incoming packet were considered to be already deployed into
        // m_ConnRes field, and m_ConnReq field was considered at this time accordingly updated.
        // Therefore this procedure did only one thing: craft a new handshake packet and send it.
        // In SRT this may also interpret extra data (extensions in case when Agent is Responder)
        // and the `pktIn` packet may sometimes contain no data. Therefore the passed `rst`
        // must be checked to distinguish the call by periodic update (RST_AGAIN) from a call
        // due to have received the packet (RST_OK).
        //
        // In the below call, only the underlying `processRendezvous` function will be attempting
        // to interpret these data (for caller-listener this was already done by `processConnectRequest`
        // before calling this function), and it checks for the data presence.

        EReadStatus    read_st = rst;
        EConnectStatus conn_st = cst;

        if (cst != CONN_RENDEZVOUS && dest_id != 0)
        {
            if (i->id != dest_id)
            {
                HLOGC(cnlog.Debug, log << "updateConnStatus: cst=" << ConnectStatusStr(cst) << " but for RID @" << i->id
                        << " dest_id=@" << dest_id << " - resetting to AGAIN");

                read_st = RST_AGAIN;
                conn_st = CONN_AGAIN;
            }
            else
            {
                HLOGC(cnlog.Debug, log << "updateConnStatus: cst=" << ConnectStatusStr(cst) << " for @"
                        << i->id);
            }
        }
        else
        {
            HLOGC(cnlog.Debug, log << "updateConnStatus: cst=" << ConnectStatusStr(cst) << " and dest_id=@" << dest_id
                    << " - NOT checking against RID @" << i->id);
        }

        HLOGC(cnlog.Debug,
              log << "updateConnStatus: processing async conn for @" << i->id << " FROM " << i->peeraddr.str());

<<<<<<< HEAD
        IF_HEAVY_LOGGING(++debug_nrun);
=======
        if (!i->u->processAsyncConnectRequest(read_st, conn_st, pkt, i->peeraddr))
        {
            // cst == CONN_REJECT can only be result of worker_ProcessAddressedPacket and
            // its already set in this case.
            LinkStatusInfo fi = *i;
            fi.errorcode      = SRT_ECONNREJ;
            toRemove.push_back(fi);
            i->u->sendCtrl(UMSG_SHUTDOWN);
        }
    }
>>>>>>> c506764d

    // NOTE: it is "believed" here that all CUDT objects will not be
    // deleted in the meantime. This is based on a statement that at worst
    // they have been "just" declared failed and it will pass at least 1s until
    // they are moved to ClosedSockets and it is believed that this function will
    // not be held on mutexes that long.

    for (vector<LinkStatusInfo>::iterator i = toRemove.begin(); i != toRemove.end(); ++i)
    {
        HLOGC(cnlog.Debug, log << "updateConnStatus: COMPLETING dep objects update on failed @" << i->id);
        //
        // Setting m_bConnecting to false, and need to remove the socket from the rendezvous queue
        // because the next CUDT::close will not remove it from the queue when m_bConnecting = false,
        // and may crash on next pass.
        //
        // TODO: maybe lock i->u->m_ConnectionLock?
        i->u->m_bConnecting = false;
        remove(i->u->m_SocketID);

        // DO NOT close the socket here because in this case it might be
        // unable to get status from at the right moment. Also only member
        // sockets should be taken care of internally - single sockets should
        // be normally closed by the application, after it is done with them.

        // app can call any UDT API to learn the connection_broken error
        CUDT::uglobal().m_EPoll.update_events(
            i->u->m_SocketID, i->u->m_sPollID, SRT_EPOLL_IN | SRT_EPOLL_OUT | SRT_EPOLL_ERR, true);

        i->u->completeBrokenConnectionDependencies(i->errorcode);
    }

    {
        // Now, additionally for every failed link reset the TTL so that
        // they are set expired right now.
        ScopedLock vg(m_RIDListLock);
        for (list<CRL>::iterator i = m_lRendezvousID.begin(); i != m_lRendezvousID.end(); ++i)
        {
            if (find_if(toRemove.begin(), toRemove.end(), LinkStatusInfo::HasID(i->m_iID)) != toRemove.end())
            {
                LOGC(cnlog.Error,
                     log << "updateConnStatus: processAsyncConnectRequest FAILED on @" << i->m_iID
                         << ". Setting TTL as EXPIRED.");
                i->m_tsTTL =
                    steady_clock::time_point(); // Make it expire right now, will be picked up at the next iteration
            }
        }
    }
}

bool srt::CRendezvousQueue::qualifyToHandle(EReadStatus    rst,
                                       EConnectStatus cst      SRT_ATR_UNUSED,
                                       int                     iDstSockID,
                                       vector<LinkStatusInfo>& toRemove,
                                       vector<LinkStatusInfo>& toProcess)
{
    ScopedLock vg(m_RIDListLock);

    if (m_lRendezvousID.empty())
        return false; // nothing to process.

    HLOGC(cnlog.Debug,
          log << "updateConnStatus: updating after getting pkt with DST socket ID @" << iDstSockID
              << " status: " << ConnectStatusStr(cst));

    for (list<CRL>::iterator i = m_lRendezvousID.begin(), i_next = i; i != m_lRendezvousID.end(); i = i_next)
    {
        // Safe iterator to the next element. If the current element is erased, the iterator is updated again.
        ++i_next;

        const steady_clock::time_point tsNow = steady_clock::now();

        if (tsNow >= i->m_tsTTL)
        {
            HLOGC(cnlog.Debug,
                  log << "RID: socket @" << i->m_iID
                      << " removed - EXPIRED ("
                      // The "enforced on FAILURE" is below when processAsyncConnectRequest failed.
                      << (is_zero(i->m_tsTTL) ? "enforced on FAILURE" : "passed TTL") << "). WILL REMOVE from queue.");

            // Set appropriate error information, but do not update yet.
            // Exit the lock first. Collect objects to update them later.
            int ccerror = SRT_ECONNREJ;
            if (i->m_pUDT->m_RejectReason == SRT_REJ_UNKNOWN)
            {
                if (!is_zero(i->m_tsTTL))
                {
                    // Timer expired, set TIMEOUT forcefully
                    i->m_pUDT->m_RejectReason = SRT_REJ_TIMEOUT;
                    ccerror                   = SRT_ENOSERVER;
                }
                else
                {
                    // In case of unknown reason, rejection should at least
                    // suggest error on the peer
                    i->m_pUDT->m_RejectReason = SRT_REJ_PEER;
                }
            }

            // The call to completeBrokenConnectionDependencies() cannot happen here
            // under the lock of m_RIDListLock as it risks a deadlock.
            // Collect in 'toRemove' to update later.
            LinkStatusInfo fi = {i->m_pUDT, i->m_iID, ccerror, i->m_PeerAddr, -1};
            toRemove.push_back(fi);

            // i_next was preincremented, but this is guaranteed to point to
            // the element next to erased one.
            i_next = m_lRendezvousID.erase(i);
            continue;
        }
        else
        {
<<<<<<< HEAD
            IF_HEAVY_LOGGING(++debug_nupd);
            // IMPORTANT INFORMATION concerning changes towards UDT legacy.
            // In the UDT code there was no attempt to interpret any incoming data.
            // All data from the incoming packet were considered to be already deployed into
            // m_ConnRes field, and m_ConnReq field was considered at this time accordingly updated.
            // Therefore this procedure did only one thing: craft a new handshake packet and send it.
            // In SRT this may also interpret extra data (extensions in case when Agent is Responder)
            // and the `response` packet may sometimes contain no data. Therefore the passed `rst`
            // must be checked to distinguish the call by periodic update (RST_AGAIN) from a call
            // due to have received the packet (RST_OK).
            //
            // In the below call, only the underlying `processRendezvous` function will be attempting
            // to interpret these data (for caller-listener this was already done by `processConnectRequest`
            // before calling this function), and it checks for the data presence.

            EReadStatus    read_st = rst;
            EConnectStatus conn_st = cst;
=======
            HLOGC(cnlog.Debug,
                  log << "RID: socket @" << i->m_iID << " still active (remaining " << std::fixed
                      << (count_microseconds(i->m_tsTTL - tsNow) / 1000000.0) << "s of TTL)...");
        }
>>>>>>> c506764d

        const steady_clock::time_point tsLastReq = i->m_pUDT->m_tsLastReqTime;
        const steady_clock::time_point tsRepeat =
            tsLastReq + milliseconds_from(250); // Repeat connection request (send HS).

<<<<<<< HEAD
            if (!i->m_pUDT->processAsyncConnectRequest(read_st, conn_st, response, i->m_pPeerAddr))
            {
                // cst == CONN_REJECT can only be result of worker_ProcessAddressedPacket and
                // its already set in this case.
                LOGC(mglog.Error, log << "RendezvousQueue: processAsyncConnectRequest FAILED. Setting TTL as EXPIRED.");
                i->m_pUDT->sendCtrl(UMSG_SHUTDOWN);
                i->m_ullTTL = 0; // Make it expire right now, will be picked up at the next iteration
                IF_HEAVY_LOGGING(++debug_nfail);
            }
=======
        // A connection request is repeated every 250 ms if there was no response from the peer:
        // - RST_AGAIN means no packet was received over UDP.
        // - a packet was received, but not for THIS socket.
        if ((rst == RST_AGAIN || i->m_iID != iDstSockID) && tsNow <= tsRepeat)
        {
            HLOGC(cnlog.Debug,
                  log << "RID:@" << i->m_iID << std::fixed << count_microseconds(tsNow - tsLastReq) / 1000.0
                      << " ms passed since last connection request.");
>>>>>>> c506764d

            continue;
        }

        HLOGC(cnlog.Debug,
              log << "RID:@" << i->m_iID << " cst=" << ConnectStatusStr(cst) << " -- repeating connection request.");

        // This queue is used only in case of Async mode (rendezvous or caller-listener).
        // Synchronous connection requests are handled in startConnect() completely.
        if (!i->m_pUDT->m_config.bSynRecving)
        {
            // Collect them so that they can be updated out of m_RIDListLock.
            LinkStatusInfo fi = {i->m_pUDT, i->m_iID, SRT_SUCCESS, i->m_PeerAddr, -1};
            toProcess.push_back(fi);
        }
        else
        {
            HLOGC(cnlog.Debug, log << "RID: socket @" << i->m_iID << " is SYNCHRONOUS, NOT UPDATING");
        }
    }

    return !toRemove.empty() || !toProcess.empty();
}

//
srt::CRcvQueue::CRcvQueue()
    : m_WorkerThread()
    , m_pUnitQueue(NULL)
    , m_pRcvUList(NULL)
    , m_pHash(NULL)
    , m_pChannel(NULL)
    , m_pTimer(NULL)
    , m_iIPversion()
    , m_szPayloadSize()
    , m_bClosing(false)
    , m_LSLock()
    , m_pListener(NULL)
    , m_pRendezvousQueue(NULL)
    , m_vNewEntry()
    , m_IDLock()
    , m_mBuffer()
    , m_BufferCond()
{
    setupCond(m_BufferCond, "QueueBuffer");
}

srt::CRcvQueue::~CRcvQueue()
{
    m_bClosing = true;

    if (m_WorkerThread.joinable())
    {
        HLOGC(rslog.Debug, log << "RcvQueue: EXIT");
        m_WorkerThread.join();
    }
    releaseCond(m_BufferCond);

    delete m_pUnitQueue;
    delete m_pRcvUList;
    delete m_pHash;
    delete m_pRendezvousQueue;

    // remove all queued messages
    for (map<int32_t, std::queue<CPacket*> >::iterator i = m_mBuffer.begin(); i != m_mBuffer.end(); ++i)
    {
        while (!i->second.empty())
        {
            CPacket* pkt = i->second.front();
            delete pkt;
            i->second.pop();
        }
    }
}

#if ENABLE_LOGGING
srt::sync::atomic<int> srt::CRcvQueue::m_counter(0);
#endif

void srt::CRcvQueue::init(int qsize, size_t payload, int version, int hsize, CChannel* cc, CTimer* t)
{
    m_iIPversion    = version;
    m_szPayloadSize = payload;

    SRT_ASSERT(m_pUnitQueue == NULL);
    m_pUnitQueue = new CUnitQueue(qsize, (int)payload);

    m_pHash = new CHash;
    m_pHash->init(hsize);

    m_pChannel = cc;
    m_pTimer   = t;

    m_pRcvUList        = new CRcvUList;
    m_pRendezvousQueue = new CRendezvousQueue;

#if ENABLE_LOGGING
    const int cnt = ++m_counter;
    const std::string thrname = "SRT:RcvQ:w" + Sprint(cnt);
#else
    const std::string thrname = "SRT:RcvQ:w";
#endif

    if (!StartThread(m_WorkerThread, CRcvQueue::worker, this, thrname.c_str()))
    {
        throw CUDTException(MJ_SYSTEMRES, MN_THREAD);
    }
}

void* srt::CRcvQueue::worker(void* param)
{
    CRcvQueue*   self = (CRcvQueue*)param;
    sockaddr_any sa(self->getIPversion());
    int32_t      id = 0;

#if ENABLE_LOGGING
    THREAD_STATE_INIT(("SRT:RcvQ:w" + Sprint(m_counter)).c_str());
#else
    THREAD_STATE_INIT("SRT:RcvQ:worker");
#endif

    CUnit*         unit = 0;
    EConnectStatus cst  = CONN_AGAIN;
    while (!self->m_bClosing)
    {
        bool        have_received = false;
        EReadStatus rst           = self->worker_RetrieveUnit((id), (unit), (sa));

        INCREMENT_THREAD_ITERATIONS();
        if (rst == RST_OK)
        {
            if (id < 0)
            {
                // User error on peer. May log something, but generally can only ignore it.
                // XXX Think maybe about sending some "connection rejection response".
                HLOGC(qrlog.Debug,
                      log << self->CONID() << "RECEIVED negative socket id '" << id
                          << "', rejecting (POSSIBLE ATTACK)");
                continue;
            }

            // NOTE: cst state is being changed here.
            // This state should be maintained through any next failed calls to worker_RetrieveUnit.
            // Any error switches this to rejection, just for a case.

            // Note to rendezvous connection. This can accept:
            // - ID == 0 - take the first waiting rendezvous socket
            // - ID > 0  - find the rendezvous socket that has this ID.
            if (id == 0)
            {
                // ID 0 is for connection request, which should be passed to the listening socket or rendezvous sockets
                cst = self->worker_ProcessConnectionRequest(unit, sa);
            }
            else
            {
                // Otherwise ID is expected to be associated with:
                // - an enqueued rendezvous socket
                // - a socket connected to a peer
                cst = self->worker_ProcessAddressedPacket(id, unit, sa);
                // CAN RETURN CONN_REJECT, but m_RejectReason is already set
            }
            HLOGC(qrlog.Debug, log << self->CONID() << "worker: result for the unit: " << ConnectStatusStr(cst));
            if (cst == CONN_AGAIN)
            {
                HLOGC(qrlog.Debug, log << self->CONID() << "worker: packet not dispatched, continuing reading.");
                continue;
            }
            have_received = true;
        }
        else if (rst == RST_ERROR)
        {
            // According to the description by CChannel::recvfrom, this can be either of:
            // - IPE: all errors except EBADF
            // - socket was closed in the meantime by another thread: EBADF
            // If EBADF, then it's expected that the "closing" state is also set.
            // Check that just to report possible errors, but interrupt the loop anyway.
            if (self->m_bClosing)
            {
                HLOGC(qrlog.Debug,
                      log << self->CONID() << "CChannel reported error, but Queue is closing - INTERRUPTING worker.");
            }
            else
            {
                LOGC(qrlog.Fatal,
                     log << self->CONID()
                         << "CChannel reported ERROR DURING TRANSMISSION - IPE. INTERRUPTING worker anyway.");
            }
            cst = CONN_REJECT;
            break;
        }
        // OTHERWISE: this is an "AGAIN" situation. No data was read, but the process should continue.

        // take care of the timing event for all UDT sockets
        const steady_clock::time_point curtime_minus_syn =
            steady_clock::now() - microseconds_from(CUDT::COMM_SYN_INTERVAL_US);

        CRNode* ul = self->m_pRcvUList->m_pUList;
        while ((NULL != ul) && (ul->m_tsTimeStamp < curtime_minus_syn))
        {
            CUDT* u = ul->m_pUDT;

            if (u->m_bConnected && !u->m_bBroken && !u->m_bClosing)
            {
                u->checkTimers();
                self->m_pRcvUList->update(u);
            }
            else
            {
                HLOGC(qrlog.Debug,
                      log << CUDTUnited::CONID(u->m_SocketID) << " SOCKET broken, REMOVING FROM RCV QUEUE/MAP.");
                // the socket must be removed from Hash table first, then RcvUList
                self->m_pHash->remove(u->m_SocketID);
                self->m_pRcvUList->remove(u);
                u->m_pRNode->m_bOnList = false;
            }

            ul = self->m_pRcvUList->m_pUList;
        }

        if (have_received)
        {
            HLOGC(qrlog.Debug,
                  log << "worker: RECEIVED PACKET --> updateConnStatus. cst=" << ConnectStatusStr(cst) << " id=" << id
                      << " pkt-payload-size=" << unit->m_Packet.getLength());
        }

        // Check connection requests status for all sockets in the RendezvousQueue.
        // Pass the connection status from the last call of:
        // worker_ProcessAddressedPacket --->
        // worker_TryAsyncRend_OrStore --->
        // CUDT::processAsyncConnectResponse --->
        // CUDT::processConnectResponse
        self->m_pRendezvousQueue->updateConnStatus(rst, cst, unit);

        // XXX updateConnStatus may have removed the connector from the list,
        // however there's still m_mBuffer in CRcvQueue for that socket to care about.
    }

    HLOGC(qrlog.Debug, log << "worker: EXIT");

    THREAD_EXIT();
    return NULL;
}

srt::EReadStatus srt::CRcvQueue::worker_RetrieveUnit(int32_t& w_id, CUnit*& w_unit, sockaddr_any& w_addr)
{
#if !USE_BUSY_WAITING
    // This might be not really necessary, and probably
    // not good for extensive bidirectional communication.
    m_pTimer->tick();
#endif

    // check waiting list, if new socket, insert it to the list
    while (ifNewEntry())
    {
        CUDT* ne = getNewEntry();
        if (ne)
        {
            HLOGC(qrlog.Debug,
                  log << CUDTUnited::CONID(ne->m_SocketID)
                      << " SOCKET pending for connection - ADDING TO RCV QUEUE/MAP");
            m_pRcvUList->insert(ne);
            m_pHash->insert(ne->m_SocketID, ne);
        }
    }
    // find next available slot for incoming packet
    w_unit = m_pUnitQueue->getNextAvailUnit();
    if (!w_unit)
    {
        // no space, skip this packet
        CPacket temp;
        temp.allocate(m_szPayloadSize);
        THREAD_PAUSED();
        EReadStatus rst = m_pChannel->recvfrom((w_addr), (temp));
        THREAD_RESUMED();
        // Note: this will print nothing about the packet details unless heavy logging is on.
        LOGC(qrlog.Error, log << CONID() << "LOCAL STORAGE DEPLETED. Dropping 1 packet: " << temp.Info());

        // Be transparent for RST_ERROR, but ignore the correct
        // data read and fake that the packet was dropped.
        return rst == RST_ERROR ? RST_ERROR : RST_AGAIN;
    }

    w_unit->m_Packet.setLength(m_szPayloadSize);

    // reading next incoming packet, recvfrom returns -1 is nothing has been received
    THREAD_PAUSED();
    EReadStatus rst = m_pChannel->recvfrom((w_addr), (w_unit->m_Packet));
    THREAD_RESUMED();

    if (rst == RST_OK)
    {
        w_id = w_unit->m_Packet.m_iID;
        HLOGC(qrlog.Debug,
              log << "INCOMING PACKET: FROM=" << w_addr.str() << " BOUND=" << m_pChannel->bindAddressAny().str() << " "
                  << w_unit->m_Packet.Info());
    }
    return rst;
}

srt::EConnectStatus srt::CRcvQueue::worker_ProcessConnectionRequest(CUnit* unit, const sockaddr_any& addr)
{
    HLOGC(cnlog.Debug,
          log << "Got sockID=0 from " << addr.str() << " - trying to resolve it as a connection request...");
    // Introduced protection because it may potentially happen
    // that another thread could have closed the socket at
    // the same time and inject a bug between checking the
    // pointer for NULL and using it.
    int  listener_ret  = SRT_REJ_UNKNOWN;
    bool have_listener = false;
    {
        ScopedLock cg(m_LSLock);
        if (m_pListener)
        {
            LOGC(cnlog.Note, log << "PASSING request from: " << addr.str() << " to agent:" << m_pListener->socketID());
            listener_ret = m_pListener->processConnectRequest(addr, unit->m_Packet);

            // This function does return a code, but it's hard to say as to whether
            // anything can be done about it. In case when it's stated possible, the
            // listener will try to send some rejection response to the caller, but
            // that's already done inside this function. So it's only used for
            // displaying the error in logs.

            have_listener = true;
        }
    }

    // NOTE: Rendezvous sockets do bind(), but not listen(). It means that the socket is
    // ready to accept connection requests, but they are not being redirected to the listener
    // socket, as this is not a listener socket at all. This goes then HERE.

    if (have_listener) // That is, the above block with m_pListener->processConnectRequest was executed
    {
        LOGC(cnlog.Note,
             log << CONID() << "Listener managed the connection request from: " << addr.str()
                 << " result:" << RequestTypeStr(UDTRequestType(listener_ret)));
        return listener_ret == SRT_REJ_UNKNOWN ? CONN_CONTINUE : CONN_REJECT;
    }

    // If there's no listener waiting for the packet, just store it into the queue.
    return worker_TryAsyncRend_OrStore(0, unit, addr); // 0 id because the packet came in with that very ID.
}

srt::EConnectStatus srt::CRcvQueue::worker_ProcessAddressedPacket(int32_t id, CUnit* unit, const sockaddr_any& addr)
{
    CUDT* u = m_pHash->lookup(id);
    if (!u)
    {
        // Pass this to either async rendezvous connection,
        // or store the packet in the queue.
        HLOGC(cnlog.Debug, log << "worker_ProcessAddressedPacket: resending to QUEUED socket @" << id);
        return worker_TryAsyncRend_OrStore(id, unit, addr);
    }

    // Found associated CUDT - process this as control or data packet
    // addressed to an associated socket.
    if (addr != u->m_PeerAddr)
    {
        HLOGC(cnlog.Debug,
              log << CONID() << "Packet for SID=" << id << " asoc with " << u->m_PeerAddr.str() << " received from "
                  << addr.str() << " (CONSIDERED ATTACK ATTEMPT)");
        // This came not from the address that is the peer associated
        // with the socket. Ignore it.
        return CONN_AGAIN;
    }

    if (!u->m_bConnected || u->m_bBroken || u->m_bClosing)
    {
        u->m_RejectReason = SRT_REJ_CLOSE;
        // The socket is currently in the process of being disconnected
        // or destroyed. Ignore.
        // XXX send UMSG_SHUTDOWN in this case?
        // XXX May it require mutex protection?
        return CONN_REJECT;
    }

    if (unit->m_Packet.isControl())
        u->processCtrl(unit->m_Packet);
    else
        u->processData(unit);

    u->checkTimers();
    m_pRcvUList->update(u);

    return CONN_RUNNING;
}

// This function responds to the fact that a packet has come
// for a socket that does not expect to receive a normal connection
// request. This can be then:
// - a normal packet of whatever kind, just to be processed by the message loop
// - a rendezvous connection
// This function then tries to manage the packet as a rendezvous connection
// request in ASYNC mode; when this is not applicable, it stores the packet
// in the "receiving queue" so that it will be picked up in the "main" thread.
srt::EConnectStatus srt::CRcvQueue::worker_TryAsyncRend_OrStore(int32_t id, CUnit* unit, const sockaddr_any& addr)
{
    // This 'retrieve' requires that 'id' be either one of those
    // stored in the rendezvous queue (see CRcvQueue::registerConnector)
    // or simply 0, but then at least the address must match one of these.
    // If the id was 0, it will be set to the actual socket ID of the returned CUDT.
    CUDT* u = m_pRendezvousQueue->retrieve(addr, (id));
    if (!u)
    {
        // this socket is then completely unknown to the system.
        // Note that this situation may also happen at a very unfortunate
        // coincidence that the socket is already bound, but the registerConnector()
        // has not yet started. In case of rendezvous this may mean that the other
        // side just started sending its handshake packets, the local side has already
        // run the CRcvQueue::worker thread, and this worker thread is trying to dispatch
        // the handshake packet too early, before the dispatcher has a chance to see
        // this socket registerred in the RendezvousQueue, which causes the packet unable
        // to be dispatched. Therefore simply treat every "out of band" packet (with socket
        // not belonging to the connection and not registered as rendezvous) as "possible
        // attack" and ignore it. This also should better protect the rendezvous socket
        // against a rogue connector.
        if (id == 0)
        {
            HLOGC(cnlog.Debug,
                  log << CONID() << "AsyncOrRND: no sockets expect connection from " << addr.str()
                      << " - POSSIBLE ATTACK, ignore packet");
        }
        else
        {
            HLOGC(cnlog.Debug,
                  log << CONID() << "AsyncOrRND: no sockets expect socket " << id << " from " << addr.str()
                      << " - POSSIBLE ATTACK, ignore packet");
        }
        return CONN_AGAIN; // This means that the packet should be ignored.
    }

    // asynchronous connect: call connect here
    // otherwise wait for the UDT socket to retrieve this packet
    if (!u->m_config.bSynRecving)
    {
        HLOGC(cnlog.Debug, log << "AsyncOrRND: packet RESOLVED TO @" << id << " -- continuing as ASYNC CONNECT");
        // This is practically same as processConnectResponse, just this applies
        // appropriate mutex lock - which can't be done here because it's intentionally private.
        // OTOH it can't be applied to processConnectResponse because the synchronous
        // call to this method applies the lock by itself, and same-thread-double-locking is nonportable (crashable).
        EConnectStatus cst = u->processAsyncConnectResponse(unit->m_Packet);

        if (cst == CONN_CONFUSED)
        {
            LOGC(cnlog.Warn, log << "AsyncOrRND: PACKET NOT HANDSHAKE - re-requesting handshake from peer");
            storePktClone(id, unit->m_Packet);
            if (!u->processAsyncConnectRequest(RST_AGAIN, CONN_CONTINUE, &unit->m_Packet, u->m_PeerAddr))
            {
                // Reuse previous behavior to reject a packet
                cst = CONN_REJECT;
            }
            else
            {
                cst = CONN_CONTINUE;
            }
        }

        // It might be that this is a data packet, which has turned the connection
        // into "connected" state, removed the connector (so since now every next packet
        // will land directly in the queue), but this data packet shall still be delivered.
        if (cst == CONN_ACCEPT && !unit->m_Packet.isControl())
        {
            // The process as called through processAsyncConnectResponse() should have put the
            // socket into the pending queue for pending connection (don't ask me, this is so).
            // This pending queue is being purged every time in the beginning of this loop, so
            // currently the socket is in the pending queue, but not yet in the connection queue.
            // It will be done at the next iteration of the reading loop, but it will be too late,
            // we have a pending data packet now and we must either dispatch it to an already connected
            // socket or disregard it, and rather prefer the former. So do this transformation now
            // that we KNOW (by the cst == CONN_ACCEPT result) that the socket should be inserted
            // into the pending anteroom.

            CUDT* ne = getNewEntry(); // This function actuall removes the entry and returns it.
            // This **should** now always return a non-null value, but check it first
            // because if this accidentally isn't true, the call to worker_ProcessAddressedPacket will
            // result in redirecting it to here and so on until the call stack overflow. In case of
            // this "accident" simply disregard the packet from any further processing, it will be later
            // loss-recovered.
            // XXX (Probably the old contents of UDT's CRcvQueue::worker should be shaped a little bit
            // differently throughout the functions).
            if (ne)
            {
                HLOGC(cnlog.Debug,
                      log << CUDTUnited::CONID(ne->m_SocketID)
                          << " SOCKET pending for connection - ADDING TO RCV QUEUE/MAP");
                m_pRcvUList->insert(ne);
                m_pHash->insert(ne->m_SocketID, ne);

                // The current situation is that this has passed processAsyncConnectResponse, but actually
                // this packet *SHOULD HAVE BEEN* handled by worker_ProcessAddressedPacket, however the
                // connection state wasn't completed at the moment when dispatching this packet. This has
                // been now completed inside the call to processAsyncConnectResponse, but this is still a
                // data packet that should have expected the connection to be already established. Therefore
                // redirect it once again into worker_ProcessAddressedPacket here.

                HLOGC(cnlog.Debug,
                      log << "AsyncOrRND: packet SWITCHED TO CONNECTED with ID=" << id
                          << " -- passing to worker_ProcessAddressedPacket");

                // Theoretically we should check if m_pHash->lookup(ne->m_SocketID) returns 'ne', but this
                // has been just added to m_pHash, so the check would be extremely paranoid here.
                cst = worker_ProcessAddressedPacket(id, unit, addr);
                if (cst == CONN_REJECT)
                    return cst;
                return CONN_ACCEPT; // this function usually will return CONN_CONTINUE, which doesn't represent current
                                    // situation.
            }
            else
            {
                LOGC(cnlog.Error,
                     log << "IPE: AsyncOrRND: packet SWITCHED TO CONNECTED, but ID=" << id
                         << " is still not present in the socket ID dispatch hash - DISREGARDING");
            }
        }
        return cst;
    }
    HLOGC(cnlog.Debug,
          log << "AsyncOrRND: packet RESOLVED TO ID=" << id << " -- continuing through CENTRAL PACKET QUEUE");
    // This is where also the packets for rendezvous connection will be landing,
    // in case of a synchronous connection.
    storePktClone(id, unit->m_Packet);

    return CONN_CONTINUE;
}

void srt::CRcvQueue::stopWorker()
{
    // We use the decent way, so we say to the thread "please exit".
    m_bClosing = true;

    // Sanity check of the function's affinity.
    if (srt::sync::this_thread::get_id() == m_WorkerThread.get_id())
    {
        LOGC(rslog.Error, log << "IPE: RcvQ:WORKER TRIES TO CLOSE ITSELF!");
        return; // do nothing else, this would cause a hangup or crash.
    }

    HLOGC(rslog.Debug, log << "RcvQueue: EXIT (forced)");
    // And we trust the thread that it does.
    m_WorkerThread.join();
}

int srt::CRcvQueue::recvfrom(int32_t id, CPacket& w_packet)
{
    CUniqueSync buffercond(m_BufferLock, m_BufferCond);

    map<int32_t, std::queue<CPacket*> >::iterator i = m_mBuffer.find(id);

    if (i == m_mBuffer.end())
    {
        THREAD_PAUSED();
        buffercond.wait_for(seconds_from(1));
        THREAD_RESUMED();

        i = m_mBuffer.find(id);
        if (i == m_mBuffer.end())
        {
<<<<<<< HEAD
            // XXX Probably a constant is required
            packet.setLength(0);
=======
            w_packet.setLength(-1);
>>>>>>> c506764d
            return -1;
        }
    }

    // retrieve the earliest packet
    CPacket* newpkt = i->second.front();

    if (w_packet.getLength() < newpkt->getLength())
    {
<<<<<<< HEAD
        // XXX Probably a constant is required
        packet.setLength(0);
=======
        w_packet.setLength(-1);
>>>>>>> c506764d
        return -1;
    }

    // copy packet content
    // XXX Check if this wouldn't be better done by providing
    // copy constructor for DynamicStruct.
    // XXX Another thing: this looks wasteful. This expects an already
    // allocated memory on the packet, this thing gets the packet,
    // copies it into the passed packet and then the source packet
    // gets deleted. Why not simply return the originally stored packet,
    // without copying, allocation and deallocation?
    memcpy((w_packet.m_nHeader), newpkt->m_nHeader, CPacket::HDR_SIZE);
    memcpy((w_packet.m_pcData), newpkt->m_pcData, newpkt->getLength());
    w_packet.setLength(newpkt->getLength());
    w_packet.m_DestAddr = newpkt->m_DestAddr;

    delete newpkt;

    // remove this message from queue,
    // if no more messages left for this socket, release its data structure
    i->second.pop();
    if (i->second.empty())
        m_mBuffer.erase(i);

    return (int)w_packet.getLength();
}

int srt::CRcvQueue::setListener(CUDT* u)
{
    ScopedLock lslock(m_LSLock);

    if (NULL != m_pListener)
        return -1;

    m_pListener = u;
    return 0;
}

void srt::CRcvQueue::removeListener(const CUDT* u)
{
    ScopedLock lslock(m_LSLock);

    if (u == m_pListener)
        m_pListener = NULL;
}

void srt::CRcvQueue::registerConnector(const SRTSOCKET&                id,
                                  CUDT*                           u,
                                  const sockaddr_any&             addr,
                                  const steady_clock::time_point& ttl)
{
    HLOGC(cnlog.Debug,
          log << "registerConnector: adding @" << id << " addr=" << addr.str() << " TTL=" << FormatTime(ttl));
    m_pRendezvousQueue->insert(id, u, addr, ttl);
}

void srt::CRcvQueue::removeConnector(const SRTSOCKET& id)
{
    HLOGC(cnlog.Debug, log << "removeConnector: removing @" << id);
    m_pRendezvousQueue->remove(id);

    ScopedLock bufferlock(m_BufferLock);

    map<int32_t, std::queue<CPacket*> >::iterator i = m_mBuffer.find(id);
    if (i != m_mBuffer.end())
    {
        HLOGC(cnlog.Debug,
              log << "removeConnector: ... and its packet queue with " << i->second.size() << " packets collected");
        while (!i->second.empty())
        {
            delete i->second.front();
            i->second.pop();
        }
        m_mBuffer.erase(i);
    }
}

void srt::CRcvQueue::setNewEntry(CUDT* u)
{
    HLOGC(cnlog.Debug, log << CUDTUnited::CONID(u->m_SocketID) << "setting socket PENDING FOR CONNECTION");
    ScopedLock listguard(m_IDLock);
    m_vNewEntry.push_back(u);
}

bool srt::CRcvQueue::ifNewEntry()
{
    return !(m_vNewEntry.empty());
}

srt::CUDT* srt::CRcvQueue::getNewEntry()
{
    ScopedLock listguard(m_IDLock);

    if (m_vNewEntry.empty())
        return NULL;

    CUDT* u = (CUDT*)*(m_vNewEntry.begin());
    m_vNewEntry.erase(m_vNewEntry.begin());

    return u;
}

void srt::CRcvQueue::storePktClone(int32_t id, const CPacket& pkt)
{
    CUniqueSync passcond(m_BufferLock, m_BufferCond);

    map<int32_t, std::queue<CPacket*> >::iterator i = m_mBuffer.find(id);

    if (i == m_mBuffer.end())
    {
        m_mBuffer[id].push(pkt.clone());
        passcond.notify_one();
    }
    else
    {
        // Avoid storing too many packets, in case of malfunction or attack.
        if (i->second.size() > 16)
            return;

        i->second.push(pkt.clone());
    }
}

void srt::CMultiplexer::destroy()
{
    // Reverse order of the assigned.
    delete m_pRcvQueue;
    delete m_pSndQueue;
    delete m_pTimer;

    if (m_pChannel)
    {
        m_pChannel->close();
        delete m_pChannel;
    }
}<|MERGE_RESOLUTION|>--- conflicted
+++ resolved
@@ -166,9 +166,7 @@
         return NULL;
     }
 
-<<<<<<< HEAD
-    CQEntry *entrance = m_pCurrQueue;
-
+    int units_checked = 0;
 #if ENABLE_HEAVY_LOGGING
    struct PerfStats
    {
@@ -180,7 +178,7 @@
 
        ~PerfStats()
        {
-           LOGC(mglog.Debug, log << "getNextAvailUnit: PROF: Unit "
+           LOGC(qrlog.Debug, log << "getNextAvailUnit: PROF: Unit "
                    << (found ? "" : "NOT ") << "found; done " << iterations << " iterations");
        }
    } l_perf_stats;
@@ -188,43 +186,23 @@
 
     do
     {
-        for (CUnit* sentinel = m_pCurrQueue->m_pUnit + m_pCurrQueue->m_iSize - 1; m_pAvailUnit != sentinel; ++ m_pAvailUnit)
-        {
-            if (m_pAvailUnit->m_iFlag == CUnit::FREE)
-                return m_pAvailUnit;
-            IF_HEAVY_LOGGING(++l_perf_stats.iterations);
-
-        }
-
-        if (m_pCurrQueue->m_pUnit->m_iFlag == CUnit::FREE)
-=======
-    int units_checked = 0;
-    do
-    {
         const CUnit* end = m_pCurrQueue->m_pUnit + m_pCurrQueue->m_iSize;
         for (; m_pAvailUnit != end; ++m_pAvailUnit, ++units_checked)
->>>>>>> c506764d
         {
             if (!m_pAvailUnit->m_bTaken)
             {
                 return m_pAvailUnit;
             }
+            IF_HEAVY_LOGGING(++l_perf_stats.iterations);
         }
 
         m_pCurrQueue = m_pCurrQueue->m_pNext;
         m_pAvailUnit = m_pCurrQueue->m_pUnit;
-<<<<<<< HEAD
-
         // Count this as one extra iteration.
         IF_HEAVY_LOGGING(++l_perf_stats.iterations);
-    } while (m_pCurrQueue != entrance);
-
-    increase();
-         IF_HEAVY_LOGGING(l_perf_stats.found = false);
-=======
     } while (units_checked < m_iSize);
 
->>>>>>> c506764d
+    IF_HEAVY_LOGGING(l_perf_stats.found = false);
     return NULL;
 }
 
@@ -999,9 +977,6 @@
         HLOGC(cnlog.Debug,
               log << "updateConnStatus: processing async conn for @" << i->id << " FROM " << i->peeraddr.str());
 
-<<<<<<< HEAD
-        IF_HEAVY_LOGGING(++debug_nrun);
-=======
         if (!i->u->processAsyncConnectRequest(read_st, conn_st, pkt, i->peeraddr))
         {
             // cst == CONN_REJECT can only be result of worker_ProcessAddressedPacket and
@@ -1012,7 +987,6 @@
             i->u->sendCtrl(UMSG_SHUTDOWN);
         }
     }
->>>>>>> c506764d
 
     // NOTE: it is "believed" here that all CUDT objects will not be
     // deleted in the meantime. This is based on a statement that at worst
@@ -1124,46 +1098,15 @@
         }
         else
         {
-<<<<<<< HEAD
-            IF_HEAVY_LOGGING(++debug_nupd);
-            // IMPORTANT INFORMATION concerning changes towards UDT legacy.
-            // In the UDT code there was no attempt to interpret any incoming data.
-            // All data from the incoming packet were considered to be already deployed into
-            // m_ConnRes field, and m_ConnReq field was considered at this time accordingly updated.
-            // Therefore this procedure did only one thing: craft a new handshake packet and send it.
-            // In SRT this may also interpret extra data (extensions in case when Agent is Responder)
-            // and the `response` packet may sometimes contain no data. Therefore the passed `rst`
-            // must be checked to distinguish the call by periodic update (RST_AGAIN) from a call
-            // due to have received the packet (RST_OK).
-            //
-            // In the below call, only the underlying `processRendezvous` function will be attempting
-            // to interpret these data (for caller-listener this was already done by `processConnectRequest`
-            // before calling this function), and it checks for the data presence.
-
-            EReadStatus    read_st = rst;
-            EConnectStatus conn_st = cst;
-=======
             HLOGC(cnlog.Debug,
                   log << "RID: socket @" << i->m_iID << " still active (remaining " << std::fixed
                       << (count_microseconds(i->m_tsTTL - tsNow) / 1000000.0) << "s of TTL)...");
         }
->>>>>>> c506764d
 
         const steady_clock::time_point tsLastReq = i->m_pUDT->m_tsLastReqTime;
         const steady_clock::time_point tsRepeat =
             tsLastReq + milliseconds_from(250); // Repeat connection request (send HS).
 
-<<<<<<< HEAD
-            if (!i->m_pUDT->processAsyncConnectRequest(read_st, conn_st, response, i->m_pPeerAddr))
-            {
-                // cst == CONN_REJECT can only be result of worker_ProcessAddressedPacket and
-                // its already set in this case.
-                LOGC(mglog.Error, log << "RendezvousQueue: processAsyncConnectRequest FAILED. Setting TTL as EXPIRED.");
-                i->m_pUDT->sendCtrl(UMSG_SHUTDOWN);
-                i->m_ullTTL = 0; // Make it expire right now, will be picked up at the next iteration
-                IF_HEAVY_LOGGING(++debug_nfail);
-            }
-=======
         // A connection request is repeated every 250 ms if there was no response from the peer:
         // - RST_AGAIN means no packet was received over UDP.
         // - a packet was received, but not for THIS socket.
@@ -1172,7 +1115,6 @@
             HLOGC(cnlog.Debug,
                   log << "RID:@" << i->m_iID << std::fixed << count_microseconds(tsNow - tsLastReq) / 1000.0
                       << " ms passed since last connection request.");
->>>>>>> c506764d
 
             continue;
         }
@@ -1729,12 +1671,7 @@
         i = m_mBuffer.find(id);
         if (i == m_mBuffer.end())
         {
-<<<<<<< HEAD
-            // XXX Probably a constant is required
-            packet.setLength(0);
-=======
             w_packet.setLength(-1);
->>>>>>> c506764d
             return -1;
         }
     }
@@ -1744,12 +1681,7 @@
 
     if (w_packet.getLength() < newpkt->getLength())
     {
-<<<<<<< HEAD
-        // XXX Probably a constant is required
-        packet.setLength(0);
-=======
         w_packet.setLength(-1);
->>>>>>> c506764d
         return -1;
     }
 
