/*
 * SRT - Secure, Reliable, Transport
 * Copyright (c) 2018 Haivision Systems Inc.
 *
 * This Source Code Form is subject to the terms of the Mozilla Public
 * License, v. 2.0. If a copy of the MPL was not distributed with this
 * file, You can obtain one at http://mozilla.org/MPL/2.0/.
 *
 */

/*****************************************************************************
Copyright (c) 2001 - 2011, The Board of Trustees of the University of Illinois.
All rights reserved.

Redistribution and use in source and binary forms, with or without
modification, are permitted provided that the following conditions are
met:

* Redistributions of source code must retain the above
  copyright notice, this list of conditions and the
  following disclaimer.

* Redistributions in binary form must reproduce the
  above copyright notice, this list of conditions
  and the following disclaimer in the documentation
  and/or other materials provided with the distribution.

* Neither the name of the University of Illinois
  nor the names of its contributors may be used to
  endorse or promote products derived from this
  software without specific prior written permission.

THIS SOFTWARE IS PROVIDED BY THE COPYRIGHT HOLDERS AND CONTRIBUTORS "AS
IS" AND ANY EXPRESS OR IMPLIED WARRANTIES, INCLUDING, BUT NOT LIMITED TO,
THE IMPLIED WARRANTIES OF MERCHANTABILITY AND FITNESS FOR A PARTICULAR
PURPOSE ARE DISCLAIMED. IN NO EVENT SHALL THE COPYRIGHT OWNER OR
CONTRIBUTORS BE LIABLE FOR ANY DIRECT, INDIRECT, INCIDENTAL, SPECIAL,
EXEMPLARY, OR CONSEQUENTIAL DAMAGES (INCLUDING, BUT NOT LIMITED TO,
PROCUREMENT OF SUBSTITUTE GOODS OR SERVICES; LOSS OF USE, DATA, OR
PROFITS; OR BUSINESS INTERRUPTION) HOWEVER CAUSED AND ON ANY THEORY OF
LIABILITY, WHETHER IN CONTRACT, STRICT LIABILITY, OR TORT (INCLUDING
NEGLIGENCE OR OTHERWISE) ARISING IN ANY WAY OUT OF THE USE OF THIS
SOFTWARE, EVEN IF ADVISED OF THE POSSIBILITY OF SUCH DAMAGE.
*****************************************************************************/

/*****************************************************************************
written by
   Yunhong Gu, last updated 05/05/2011
modified by
   Haivision Systems Inc.
*****************************************************************************/

#include "platform_sys.h"

#include <cstring>

#include "common.h"
#include "api.h"
#include "netinet_any.h"
#include "threadname.h"
#include "logging.h"
#include "queue.h"

using namespace std;
using namespace srt::sync;
using namespace srt_logging;

srt::CUnitQueue::CUnitQueue(int initNumUnits, int mss, SRTSOCKET owner)
    : m_iNumTaken(0)
    , m_iMSS(mss)
    , m_iBlockSize(initNumUnits)
    , m_OwnerID(owner)
{
    CQEntry* tempq = allocateEntry(m_iBlockSize, m_iMSS);

    if (tempq == NULL)
        throw CUDTException(MJ_SYSTEMRES, MN_MEMORY);

    m_pQEntry = m_pCurrQueue = m_pLastQueue = tempq;
    m_pQEntry->m_pNext = m_pQEntry;

    m_pAvailUnit = m_pCurrQueue->m_pUnit;

    m_iSize = m_iBlockSize;
}

srt::CUnitQueue::~CUnitQueue()
{
    CQEntry* p = m_pQEntry;

    while (p != NULL)
    {
        delete[] p->m_pUnit;
        delete[] p->m_pBuffer;

        CQEntry* q = p;
        if (p == m_pLastQueue)
            p = NULL;
        else
            p = p->m_pNext;
        delete q;
    }
}

srt::CUnitQueue::CQEntry* srt::CUnitQueue::allocateEntry(const int iNumUnits, const int mss)
{
    CQEntry* tempq = NULL;
    CUnit* tempu   = NULL;
    char* tempb    = NULL;

    try
    {
        tempq = new CQEntry;
        tempu = new CUnit[iNumUnits];
        tempb = new char[iNumUnits * mss];
    }
    catch (...)
    {
        delete tempq;
        delete[] tempu;
        delete[] tempb;

        LOGC(rslog.Error, log << "CUnitQueue: failed to allocate " << iNumUnits << " units.");
        return NULL;
    }

    for (int i = 0; i < iNumUnits; ++i)
    {
        tempu[i].m_bTaken = false;
        tempu[i].m_pParentQueue = this;
        tempu[i].m_Packet.m_pcData = tempb + i * mss;
    }

    tempq->m_pUnit   = tempu;
    tempq->m_pBuffer = tempb;
    tempq->m_iSize   = iNumUnits;

    return tempq;
}

int srt::CUnitQueue::increase_()
{
    const int numUnits = m_iBlockSize;
    HLOGC(qrlog.Debug, log << "CUnitQueue::increase: Capacity" << capacity() << " + " << numUnits << " new units, " << m_iNumTaken << " in use.");

    CQEntry* tempq = allocateEntry(numUnits, m_iMSS);
    if (tempq == NULL)
        return -1;

    m_pLastQueue->m_pNext = tempq;
    m_pLastQueue          = tempq;
    m_pLastQueue->m_pNext = m_pQEntry;

    m_iSize += numUnits;

    return 0;
}

srt::CUnit* srt::CUnitQueue::getNextAvailUnit()
{
    const int iNumUnitsTotal = capacity();
    if (m_iNumTaken * 10 > iNumUnitsTotal * 9) // 90% or more are in use.
        increase_();

    if (m_iNumTaken >= capacity())
    {
        LOGC(qrlog.Error, log << "CUnitQueue: No free units to take. Capacity" << capacity() << ".");
        return NULL;
    }

    int units_checked = 0;
    do
    {
        const CUnit* end = m_pCurrQueue->m_pUnit + m_pCurrQueue->m_iSize;
        for (; m_pAvailUnit != end; ++m_pAvailUnit, ++units_checked)
        {
            if (!m_pAvailUnit->m_bTaken)
            {
                return m_pAvailUnit;
            }
        }

        m_pCurrQueue = m_pCurrQueue->m_pNext;
        m_pAvailUnit = m_pCurrQueue->m_pUnit;
    } while (units_checked < m_iSize);

    return NULL;
}

void srt::CUnitQueue::makeUnitFree(CUnit* unit)
{
    SRT_ASSERT(unit != NULL);
    SRT_ASSERT(unit->m_bTaken);
    unit->m_bTaken.store(false);

    --m_iNumTaken;
}

void srt::CUnitQueue::makeUnitTaken(CUnit* unit)
{
    ++m_iNumTaken;

    SRT_ASSERT(unit != NULL);
    SRT_ASSERT(!unit->m_bTaken);
    unit->m_bTaken.store(true);
}

srt::CSndUList::CSndUList(sync::CTimer* pTimer)
    : m_pHeap(NULL)
    , m_iArrayLength(512)
    , m_iLastEntry(-1)
    , m_ListLock()
    , m_pTimer(pTimer)
{
    setupCond(m_ListCond, "CSndUListCond");
    m_pHeap = new CSNode*[m_iArrayLength];
}

srt::CSndUList::~CSndUList()
{
    releaseCond(m_ListCond);
    delete[] m_pHeap;
}

void srt::CSndUList::update(const CUDT* u, EReschedule reschedule, sync::steady_clock::time_point ts)
{
    ScopedLock listguard(m_ListLock);

    CSNode* n = u->m_pSNode;

    if (n->m_iHeapLoc >= 0)
    {
        if (reschedule == DONT_RESCHEDULE)
            return;

        if (n->m_tsTimeStamp <= ts)
            return;

        if (n->m_iHeapLoc == 0)
        {
            n->m_tsTimeStamp = ts;
            m_pTimer->interrupt();
            return;
        }

        remove_(u);
        insert_norealloc_(ts, u);
        return;
    }

    insert_(ts, u);
}

srt::CUDT* srt::CSndUList::pop()
{
    ScopedLock listguard(m_ListLock);

    if (-1 == m_iLastEntry)
        return NULL;

    // no pop until the next scheduled time
    if (m_pHeap[0]->m_tsTimeStamp > steady_clock::now())
        return NULL;

    CUDT* u = m_pHeap[0]->m_pUDT;
    remove_(u);
    return u;
}

void srt::CSndUList::remove(const CUDT* u)
{
    ScopedLock listguard(m_ListLock);
    remove_(u);
}

steady_clock::time_point srt::CSndUList::getNextProcTime()
{
    ScopedLock listguard(m_ListLock);

    if (-1 == m_iLastEntry)
        return steady_clock::time_point();

    return m_pHeap[0]->m_tsTimeStamp;
}

void srt::CSndUList::waitNonEmpty() const
{
    UniqueLock listguard(m_ListLock);
    if (m_iLastEntry >= 0)
        return;

    m_ListCond.wait(listguard);
}

void srt::CSndUList::signalInterrupt() const
{
    ScopedLock listguard(m_ListLock);
    m_ListCond.notify_one();
}

void srt::CSndUList::realloc_()
{
    CSNode** temp = NULL;

    try
    {
        temp = new CSNode*[2 * m_iArrayLength];
    }
    catch (...)
    {
        throw CUDTException(MJ_SYSTEMRES, MN_MEMORY, 0);
    }

    memcpy((temp), m_pHeap, sizeof(CSNode*) * m_iArrayLength);
    m_iArrayLength *= 2;
    delete[] m_pHeap;
    m_pHeap = temp;
}

void srt::CSndUList::insert_(const steady_clock::time_point& ts, const CUDT* u)
{
    // increase the heap array size if necessary
    if (m_iLastEntry == m_iArrayLength - 1)
        realloc_();

    insert_norealloc_(ts, u);
}

void srt::CSndUList::insert_norealloc_(const steady_clock::time_point& ts, const CUDT* u)
{
    CSNode* n = u->m_pSNode;

    // do not insert repeated node
    if (n->m_iHeapLoc >= 0)
        return;

    SRT_ASSERT(m_iLastEntry < m_iArrayLength);

    m_iLastEntry++;
    m_pHeap[m_iLastEntry] = n;
    n->m_tsTimeStamp      = ts;

    int q = m_iLastEntry;
    int p = q;
    while (p != 0)
    {
        p = (q - 1) >> 1;
        if (m_pHeap[p]->m_tsTimeStamp <= m_pHeap[q]->m_tsTimeStamp)
            break;

        swap(m_pHeap[p], m_pHeap[q]);
        m_pHeap[q]->m_iHeapLoc = q;
        q                      = p;
    }

    n->m_iHeapLoc = q;

    // an earlier event has been inserted, wake up sending worker
    if (n->m_iHeapLoc == 0)
        m_pTimer->interrupt();

    // first entry, activate the sending queue
    if (0 == m_iLastEntry)
    {
        // m_ListLock is assumed to be locked.
        m_ListCond.notify_one();
    }
}

void srt::CSndUList::remove_(const CUDT* u)
{
    CSNode* n = u->m_pSNode;

    if (n->m_iHeapLoc >= 0)
    {
        // remove the node from heap
        m_pHeap[n->m_iHeapLoc] = m_pHeap[m_iLastEntry];
        m_iLastEntry--;
        m_pHeap[n->m_iHeapLoc]->m_iHeapLoc = n->m_iHeapLoc.load();

        int q = n->m_iHeapLoc;
        int p = q * 2 + 1;
        while (p <= m_iLastEntry)
        {
            if ((p + 1 <= m_iLastEntry) && (m_pHeap[p]->m_tsTimeStamp > m_pHeap[p + 1]->m_tsTimeStamp))
                p++;

            if (m_pHeap[q]->m_tsTimeStamp > m_pHeap[p]->m_tsTimeStamp)
            {
                swap(m_pHeap[p], m_pHeap[q]);
                m_pHeap[p]->m_iHeapLoc = p;
                m_pHeap[q]->m_iHeapLoc = q;

                q = p;
                p = q * 2 + 1;
            }
            else
                break;
        }

        n->m_iHeapLoc = -1;
    }

    // the only event has been deleted, wake up immediately
    if (0 == m_iLastEntry)
        m_pTimer->interrupt();
}

//
srt::CSndQueue::CSndQueue()
    : m_pSndUList(NULL)
    , m_pChannel(NULL)
    , m_pTimer(NULL)
    , m_bClosing(false)
{
}

srt::CSndQueue::~CSndQueue()
{
    m_bClosing = true;

    if (m_pTimer != NULL)
    {
        m_pTimer->interrupt();
    }

    // Unblock CSndQueue worker thread if it is waiting.
    m_pSndUList->signalInterrupt();

    if (m_WorkerThread.joinable())
    {
        HLOGC(rslog.Debug, log << "SndQueue: EXIT");
        m_WorkerThread.join();
    }

    delete m_pSndUList;
}

int srt::CSndQueue::ioctlQuery(int type) const
{
    return m_pChannel->ioctlQuery(type);
}
int srt::CSndQueue::sockoptQuery(int level, int type) const
{
    return m_pChannel->sockoptQuery(level, type);
}

#if ENABLE_LOGGING
srt::sync::atomic<int> srt::CSndQueue::m_counter(0);
#endif

void srt::CSndQueue::init(CChannel* c, CTimer* t)
{
    m_pChannel  = c;
    m_pTimer    = t;
    m_pSndUList = new CSndUList(t);

#if ENABLE_LOGGING
    ++m_counter;
    const std::string thrname = "SRT:SndQ:w" + Sprint(m_counter);
    const char*       thname  = thrname.c_str();
#else
    const char* thname = "SRT:SndQ";
#endif
    if (!StartThread(m_WorkerThread, CSndQueue::worker, this, thname))
        throw CUDTException(MJ_SYSTEMRES, MN_THREAD);
}

int srt::CSndQueue::getIpTTL() const
{
    return m_pChannel ? m_pChannel->getIpTTL() : -1;
}

int srt::CSndQueue::getIpToS() const
{
    return m_pChannel ? m_pChannel->getIpToS() : -1;
}

#ifdef SRT_ENABLE_BINDTODEVICE
bool srt::CSndQueue::getBind(char* dst, size_t len) const
{
    return m_pChannel ? m_pChannel->getBind(dst, len) : false;
}
#endif

#if defined(SRT_DEBUG_SNDQ_HIGHRATE)
static void CSndQueueDebugHighratePrint(const srt::CSndQueue* self, const steady_clock::time_point currtime)
{
    if (self->m_DbgTime <= currtime)
    {
        fprintf(stdout,
                "SndQueue %lu slt:%lu nrp:%lu snt:%lu nrt:%lu ctw:%lu\n",
                self->m_WorkerStats.lIteration,
                self->m_WorkerStats.lSleepTo,
                self->m_WorkerStats.lNotReadyPop,
                self->m_WorkerStats.lSendTo,
                self->m_WorkerStats.lNotReadyTs,
                self->m_WorkerStats.lCondWait);
        memset(&self->m_WorkerStats, 0, sizeof(self->m_WorkerStats));
        self->m_DbgTime = currtime + self->m_DbgPeriod;
    }
}
#endif

void* srt::CSndQueue::worker(void* param)
{
    CSndQueue* self = (CSndQueue*)param;

    std::string thname;
    ThreadName::get(thname);
    THREAD_STATE_INIT(thname.c_str());

#if defined(SRT_DEBUG_SNDQ_HIGHRATE)
#define IF_DEBUG_HIGHRATE(statement) statement
    self->m_DbgTime = sync::steady_clock::now();
    self->m_DbgPeriod = sync::microseconds_from(5000000);
    self->m_DbgTime += self->m_DbgPeriod;
#else
#define IF_DEBUG_HIGHRATE(statement) (void)0
#endif /* SRT_DEBUG_SNDQ_HIGHRATE */

    while (!self->m_bClosing)
    {
        const steady_clock::time_point next_time = self->m_pSndUList->getNextProcTime();

        INCREMENT_THREAD_ITERATIONS();

        IF_DEBUG_HIGHRATE(self->m_WorkerStats.lIteration++);

        if (is_zero(next_time))
        {
            IF_DEBUG_HIGHRATE(self->m_WorkerStats.lNotReadyTs++);

            // wait here if there is no sockets with data to be sent
            THREAD_PAUSED();
            if (!self->m_bClosing)
            {
                self->m_pSndUList->waitNonEmpty();
                IF_DEBUG_HIGHRATE(self->m_WorkerStats.lCondWait++);
            }
            THREAD_RESUMED();

            continue;
        }

        // wait until next processing time of the first socket on the list
        const steady_clock::time_point currtime = steady_clock::now();

        IF_DEBUG_HIGHRATE(CSndQueueDebugHighratePrint(self, currtime));
        if (currtime < next_time)
        {
            THREAD_PAUSED();
            self->m_pTimer->sleep_until(next_time);
            THREAD_RESUMED();
            IF_DEBUG_HIGHRATE(self->m_WorkerStats.lSleepTo++);
        }

        // Get a socket with a send request if any.
        CUDT* u = self->m_pSndUList->pop();
        if (u == NULL)
        {
            IF_DEBUG_HIGHRATE(self->m_WorkerStats.lNotReadyPop++);
            continue;
        }

#define UST(field) ((u->m_b##field) ? "+" : "-") << #field << " "
        HLOGC(qslog.Debug,
            log << "CSndQueue: requesting packet from @" << u->socketID() << " STATUS: " << UST(Listening)
                << UST(Connecting) << UST(Connected) << UST(Closing) << UST(Shutdown) << UST(Broken) << UST(PeerHealth)
                << UST(Opened));
#undef UST

        if (!u->m_bConnected || u->m_bBroken)
        {
            IF_DEBUG_HIGHRATE(self->m_WorkerStats.lNotReadyPop++);
            continue;
        }

        CUDTUnited::SocketKeeper sk (CUDT::uglobal(), u->id());
        if (!sk.socket)
        {
            HLOGC(qslog.Debug, log << "Socket to be processed was deleted in the meantime, not packing");
            continue;
        }

        // pack a packet from the socket
        CPacket pkt;
        steady_clock::time_point next_send_time;
<<<<<<< HEAD
        sockaddr_any source_addr;
        const bool valid = u->packData((pkt), (next_send_time), (source_addr));
=======
        CNetworkInterface source_addr;
        const bool res = u->packData((pkt), (next_send_time), (source_addr));
>>>>>>> 64b6ac1b

        // Check if extracted anything to send
        if (!valid)
        {
            IF_DEBUG_HIGHRATE(self->m_WorkerStats.lNotReadyPop++);
            continue;
        }

        const sockaddr_any addr = u->m_PeerAddr;
        if (!is_zero(next_send_time))
            self->m_pSndUList->update(u, CSndUList::DO_RESCHEDULE, next_send_time);

        HLOGC(qslog.Debug, log << self->CONID() << "chn:SENDING: " << pkt.Info());
        self->m_pChannel->sendto(addr, pkt, source_addr);

        IF_DEBUG_HIGHRATE(self->m_WorkerStats.lSendTo++);
    }

    THREAD_EXIT();
    return NULL;
}

int srt::CSndQueue::sendto(const sockaddr_any& addr, CPacket& w_packet, const CNetworkInterface& src)
{
    // send out the packet immediately (high priority), this is a control packet
    // NOTE: w_packet is passed by mutable reference because this function will do
    // a modification in place and then it will revert it. After returning this object
    // should look unmodified, hence it is here passed without a reference marker.
    m_pChannel->sendto(addr, w_packet, src);
    return (int)w_packet.getLength();
}

//
srt::CRcvUList::CRcvUList()
    : m_pUList(NULL)
    , m_pLast(NULL)
{
}

srt::CRcvUList::~CRcvUList() {}

void srt::CRcvUList::insert(const CUDT* u)
{
    CRNode* n        = u->m_pRNode;
    n->m_tsTimeStamp = steady_clock::now();

    if (NULL == m_pUList)
    {
        // empty list, insert as the single node
        n->m_pPrev = n->m_pNext = NULL;
        m_pLast = m_pUList = n;

        return;
    }

    // always insert at the end for RcvUList
    n->m_pPrev       = m_pLast;
    n->m_pNext       = NULL;
    m_pLast->m_pNext = n;
    m_pLast          = n;
}

void srt::CRcvUList::remove(const CUDT* u)
{
    CRNode* n = u->m_pRNode;

    if (!n->m_bOnList)
        return;

    if (NULL == n->m_pPrev)
    {
        // n is the first node
        m_pUList = n->m_pNext;
        if (NULL == m_pUList)
            m_pLast = NULL;
        else
            m_pUList->m_pPrev = NULL;
    }
    else
    {
        n->m_pPrev->m_pNext = n->m_pNext;
        if (NULL == n->m_pNext)
        {
            // n is the last node
            m_pLast = n->m_pPrev;
        }
        else
            n->m_pNext->m_pPrev = n->m_pPrev;
    }

    n->m_pNext = n->m_pPrev = NULL;
}

void srt::CRcvUList::update(const CUDT* u)
{
    CRNode* n = u->m_pRNode;

    if (!n->m_bOnList)
        return;

    n->m_tsTimeStamp = steady_clock::now();

    // if n is the last node, do not need to change
    if (NULL == n->m_pNext)
        return;

    if (NULL == n->m_pPrev)
    {
        m_pUList          = n->m_pNext;
        m_pUList->m_pPrev = NULL;
    }
    else
    {
        n->m_pPrev->m_pNext = n->m_pNext;
        n->m_pNext->m_pPrev = n->m_pPrev;
    }

    n->m_pPrev       = m_pLast;
    n->m_pNext       = NULL;
    m_pLast->m_pNext = n;
    m_pLast          = n;
}

//
srt::CHash::CHash()
    : m_pBucket(NULL)
    , m_iHashSize(0)
{
}

srt::CHash::~CHash()
{
    for (int i = 0; i < m_iHashSize; ++i)
    {
        CBucket* b = m_pBucket[i];
        while (NULL != b)
        {
            CBucket* n = b->m_pNext;
            delete b;
            b = n;
        }
    }

    delete[] m_pBucket;
}

void srt::CHash::init(int size)
{
    m_pBucket = new CBucket*[size];

    for (int i = 0; i < size; ++i)
        m_pBucket[i] = NULL;

    m_iHashSize = size;
}

srt::CUDT* srt::CHash::lookup(SRTSOCKET id)
{
    // simple hash function (% hash table size); suitable for socket descriptors
    CBucket* b = bucketAt(id);

    while (NULL != b)
    {
        if (id == b->m_iID)
            return b->m_pUDT;
        b = b->m_pNext;
    }

    return NULL;
}

srt::CUDT* srt::CHash::lookupPeer(SRTSOCKET peerid)
{
    // Decode back the socket ID if it has that peer
    SRTSOCKET id = map_get(m_RevPeerMap, peerid, SRT_INVALID_SOCK);
    if (id == SRT_INVALID_SOCK)
        return NULL; // no such peer id
    return lookup(id);
}

void srt::CHash::insert(SRTSOCKET id, CUDT* u)
{
    CBucket* b = bucketAt(id);

    CBucket* n = new CBucket;
    n->m_iID   = id;
    n->m_iPeerID = u->peerID();
    n->m_pUDT  = u;
    n->m_pNext = b;

    bucketAt(id) = n;
    m_RevPeerMap[u->peerID()] = id;
}

void srt::CHash::remove(SRTSOCKET id)
{
    CBucket* b = bucketAt(id);
    CBucket* p = NULL;

    while (NULL != b)
    {
        if (id == b->m_iID)
        {
            if (NULL == p)
                bucketAt(id) = b->m_pNext;
            else
                p->m_pNext = b->m_pNext;

            m_RevPeerMap.erase(b->m_iPeerID);
            delete b;

            return;
        }

        p = b;
        b = b->m_pNext;
    }
}

//
srt::CRendezvousQueue::CRendezvousQueue()
    : m_lRendezvousID()
    , m_RIDListLock()
{
}

srt::CRendezvousQueue::~CRendezvousQueue()
{
    m_lRendezvousID.clear();
}

void srt::CRendezvousQueue::insert(const SRTSOCKET&           id,
                              CUDT*                           u,
                              const sockaddr_any&             addr,
                              const steady_clock::time_point& ttl)
{
    ScopedLock vg(m_RIDListLock);

    CRL r;
    r.m_iID      = id;
    r.m_pUDT     = u;
    r.m_PeerAddr = addr;
    r.m_tsTTL    = ttl;

    m_lRendezvousID.push_back(r);
    HLOGC(cnlog.Debug,
          log << "RID: adding socket @" << id << " for address: " << addr.str() << " expires: " << FormatTime(ttl)
              << " (total connectors: " << m_lRendezvousID.size() << ")");
}

void srt::CRendezvousQueue::remove(const SRTSOCKET& id)
{
    ScopedLock lkv(m_RIDListLock);

    for (list<CRL>::iterator i = m_lRendezvousID.begin(); i != m_lRendezvousID.end(); ++i)
    {
        if (i->m_iID == id)
        {
            m_lRendezvousID.erase(i);
            break;
        }
    }
}

srt::CUDT* srt::CRendezvousQueue::retrieve(const sockaddr_any& addr, SRTSOCKET& w_id) const
{
    ScopedLock vg(m_RIDListLock);

    IF_HEAVY_LOGGING(const char* const id_type = w_id == SRT_SOCKID_CONNREQ ? "A NEW CONNECTION" : "THIS ID" );

    // TODO: optimize search
    for (list<CRL>::const_iterator i = m_lRendezvousID.begin(); i != m_lRendezvousID.end(); ++i)
    {
        if (i->m_PeerAddr == addr && ((w_id == SRT_SOCKID_CONNREQ) || (w_id == i->m_iID)))
        {
            // This procedure doesn't exactly respond to the original UDT idea.
            // As the "rendezvous queue" is used for both handling rendezvous and
            // the caller sockets in the non-blocking mode (for blocking mode the
            // entire handshake procedure is handled in a loop-style in CUDT::startConnect),
            // the RID list should give up a socket entity in the following cases:
            // 1. For THE SAME id as passed in w_id, respond always, as per a caller
            //    socket that is currently trying to connect and is managed with
            //    HS roundtrips in an event-style. Same for rendezvous.
            // 2. For the "connection request" ID=0 the found socket should be given up
            //    ONLY IF it is rendezvous. Normally ID=0 is only for listener as a
            //    connection request. But if there was a listener, then this function
            //    wouldn't even be called, as this case would be handled before trying
            //    to call this function.
            //
            // This means: if an incoming ID is 0, then this search should succeed ONLY
            // IF THE FOUND SOCKET WAS RENDEZVOUS.

            if (w_id == SRT_SOCKID_CONNREQ && !i->m_pUDT->m_config.bRendezvous)
            {
                HLOGC(cnlog.Debug,
                        log << "RID: found id @" << i->m_iID << " while looking for "
                        << id_type << " FROM " << i->m_PeerAddr.str()
                        << ", but it's NOT RENDEZVOUS, skipping");
                continue;
            }

            HLOGC(cnlog.Debug,
                    log << "RID: found id @" << i->m_iID << " while looking for "
                    << id_type << " FROM " << i->m_PeerAddr.str());
            w_id = i->m_iID;
            return i->m_pUDT;
        }
    }

#if ENABLE_HEAVY_LOGGING
    std::ostringstream spec;
    if (w_id == SRT_SOCKID_CONNREQ)
        spec << "A NEW CONNECTION REQUEST";
    else
        spec << " AGENT @" << w_id;
    HLOGC(cnlog.Debug,
          log << "RID: NO CONNECTOR FOR ADR:" << addr.str() << " while looking for " << spec.str() << " ("
              << m_lRendezvousID.size() << " connectors total)");
#endif

    return NULL;
}

void srt::CRendezvousQueue::updateConnStatus(EReadStatus rst, EConnectStatus cst, CUnit* unit)
{
    vector<LinkStatusInfo> toRemove, toProcess;

    const CPacket* pkt = unit ? &unit->m_Packet : NULL;

    // Need a stub value for a case when there's no unit provided ("storage depleted" case).
    // It should be normally NOT IN USE because in case of "storage depleted", rst != RST_OK.
    const SRTSOCKET dest_id = pkt ? pkt->id() : SRT_SOCKID_CONNREQ;

    // If no socket were qualified for further handling, finish here.
    // Otherwise toRemove and toProcess contain items to handle.
    if (!qualifyToHandle(rst, cst, dest_id, (toRemove), (toProcess)))
        return;

    HLOGC(cnlog.Debug,
          log << "updateConnStatus: collected " << toProcess.size() << " for processing, " << toRemove.size()
              << " to close");

    // Repeat (resend) connection request.
    for (vector<LinkStatusInfo>::iterator i = toProcess.begin(); i != toProcess.end(); ++i)
    {
        // IMPORTANT INFORMATION concerning changes towards UDT legacy.
        // In the UDT code there was no attempt to interpret any incoming data.
        // All data from the incoming packet were considered to be already deployed into
        // m_ConnRes field, and m_ConnReq field was considered at this time accordingly updated.
        // Therefore this procedure did only one thing: craft a new handshake packet and send it.
        // In SRT this may also interpret extra data (extensions in case when Agent is Responder)
        // and the `pktIn` packet may sometimes contain no data. Therefore the passed `rst`
        // must be checked to distinguish the call by periodic update (RST_AGAIN) from a call
        // due to have received the packet (RST_OK).
        //
        // In the below call, only the underlying `processRendezvous` function will be attempting
        // to interpret these data (for caller-listener this was already done by `processConnectRequest`
        // before calling this function), and it checks for the data presence.

        EReadStatus    read_st = rst;
        EConnectStatus conn_st = cst;

        CUDTUnited::SocketKeeper sk (CUDT::uglobal(), i->id);
        if (!sk.socket)
        {
            // Socket deleted already, so stop this and proceed to the next loop.
            LOGC(cnlog.Error, log << "updateConnStatus: IPE: socket @" << i->id << " already closed, proceed to only removal from lists");
            toRemove.push_back(*i);
            continue;
        }


        if (cst != CONN_RENDEZVOUS && dest_id != SRT_SOCKID_CONNREQ)
        {
            if (i->id != dest_id)
            {
                HLOGC(cnlog.Debug, log << "updateConnStatus: cst=" << ConnectStatusStr(cst) << " but for RID @" << i->id
                        << " dest_id=@" << dest_id << " - resetting to AGAIN");

                read_st = RST_AGAIN;
                conn_st = CONN_AGAIN;
            }
            else
            {
                HLOGC(cnlog.Debug, log << "updateConnStatus: cst=" << ConnectStatusStr(cst) << " for @"
                        << i->id);
            }
        }
        else
        {
            HLOGC(cnlog.Debug, log << "updateConnStatus: cst=" << ConnectStatusStr(cst) << " and dest_id=@" << dest_id
                    << " - NOT checking against RID @" << i->id);
        }

        HLOGC(cnlog.Debug,
              log << "updateConnStatus: processing async conn for @" << i->id << " FROM " << i->peeraddr.str());

        if (!i->u->processAsyncConnectRequest(read_st, conn_st, pkt, i->peeraddr))
        {
            // cst == CONN_REJECT can only be result of worker_ProcessAddressedPacket and
            // its already set in this case.
            LinkStatusInfo fi = *i;
            fi.errorcode      = SRT_ECONNREJ;
            toRemove.push_back(fi);
            uint32_t res[1] = {SRT_CLS_DEADLSN};
            i->u->sendCtrl(UMSG_SHUTDOWN, NULL, res, sizeof res);
        }
    }

    // NOTE: it is "believed" here that all CUDT objects will not be
    // deleted in the meantime. This is based on a statement that at worst
    // they have been "just" declared failed and it will pass at least 1s until
    // they are moved to ClosedSockets and it is believed that this function will
    // not be held on mutexes that long.

    for (vector<LinkStatusInfo>::iterator i = toRemove.begin(); i != toRemove.end(); ++i)
    {
        HLOGC(cnlog.Debug, log << "updateConnStatus: COMPLETING dep objects update on failed @" << i->id);
        remove(i->id);

        CUDTUnited::SocketKeeper sk (CUDT::uglobal(), i->id);
        if (!sk.socket)
        {
            // This actually shall never happen, so it's a kind of paranoid check.
            LOGC(cnlog.Error, log << "updateConnStatus: IPE: socket @" << i->id << " already closed, NOT ACCESSING its contents");
            continue;
        }

        // Setting m_bConnecting to false, and need to remove the socket from the rendezvous queue
        // because the next CUDT::close will not remove it from the queue when m_bConnecting = false,
        // and may crash on next pass.
        //
        // TODO: maybe lock i->u->m_ConnectionLock?
        i->u->m_bConnecting = false;

        // DO NOT close the socket here because in this case it might be
        // unable to get status from at the right moment. Also only member
        // sockets should be taken care of internally - single sockets should
        // be normally closed by the application, after it is done with them.

        // app can call any UDT API to learn the connection_broken error
        CUDT::uglobal().m_EPoll.update_events(
            i->u->m_SocketID, i->u->m_sPollID, SRT_EPOLL_IN | SRT_EPOLL_OUT | SRT_EPOLL_ERR, true);

        // Make sure that the socket wasn't deleted in the meantime.
        // Skip this part if it was. Note also that if the socket was
        // decided to be deleted, it's already moved to m_ClosedSockets
        // and should have been therefore already processed for deletion.

        i->u->completeBrokenConnectionDependencies(i->errorcode);
    }

    {
        // Now, additionally for every failed link reset the TTL so that
        // they are set expired right now.
        ScopedLock vg(m_RIDListLock);
        for (list<CRL>::iterator i = m_lRendezvousID.begin(); i != m_lRendezvousID.end(); ++i)
        {
            if (find_if(toRemove.begin(), toRemove.end(), LinkStatusInfo::HasID(i->m_iID)) != toRemove.end())
            {
                LOGC(cnlog.Error,
                     log << "updateConnStatus: processAsyncConnectRequest FAILED on @" << i->m_iID
                         << ". Setting TTL as EXPIRED.");
                i->m_tsTTL =
                    steady_clock::time_point(); // Make it expire right now, will be picked up at the next iteration
            }
        }
    }
}

bool srt::CRendezvousQueue::qualifyToHandle(EReadStatus    rst,
                                       EConnectStatus cst      SRT_ATR_UNUSED,
                                       SRTSOCKET               iDstSockID,
                                       vector<LinkStatusInfo>& toRemove,
                                       vector<LinkStatusInfo>& toProcess)
{
    ScopedLock vg(m_RIDListLock);

    if (m_lRendezvousID.empty())
        return false; // nothing to process.

    HLOGC(cnlog.Debug,
          log << "updateConnStatus: updating after getting pkt with DST socket ID @" << iDstSockID
              << " status: " << ConnectStatusStr(cst));

    for (list<CRL>::iterator i = m_lRendezvousID.begin(), i_next = i; i != m_lRendezvousID.end(); i = i_next)
    {
        // Safe iterator to the next element. If the current element is erased, the iterator is updated again.
        ++i_next;

        const steady_clock::time_point tsNow = steady_clock::now();

        if (tsNow >= i->m_tsTTL)
        {
            HLOGC(cnlog.Debug,
                  log << "RID: socket @" << i->m_iID
                      << " removed - EXPIRED ("
                      // The "enforced on FAILURE" is below when processAsyncConnectRequest failed.
                      << (is_zero(i->m_tsTTL) ? "enforced on FAILURE" : "passed TTL") << "). WILL REMOVE from queue.");

            // Set appropriate error information, but do not update yet.
            // Exit the lock first. Collect objects to update them later.
            int ccerror = SRT_ECONNREJ;
            if (i->m_pUDT->m_RejectReason == SRT_REJ_UNKNOWN)
            {
                if (!is_zero(i->m_tsTTL))
                {
                    // Timer expired, set TIMEOUT forcefully
                    i->m_pUDT->m_RejectReason = SRT_REJ_TIMEOUT;
                    ccerror                   = SRT_ENOSERVER;
                }
                else
                {
                    // In case of unknown reason, rejection should at least
                    // suggest error on the peer
                    i->m_pUDT->m_RejectReason = SRT_REJ_PEER;
                }
            }

            // The call to completeBrokenConnectionDependencies() cannot happen here
            // under the lock of m_RIDListLock as it risks a deadlock.
            // Collect in 'toRemove' to update later.
            LinkStatusInfo fi = {i->m_pUDT, i->m_iID, ccerror, i->m_PeerAddr, -1};
            toRemove.push_back(fi);

            // i_next was preincremented, but this is guaranteed to point to
            // the element next to erased one.
            i_next = m_lRendezvousID.erase(i);
            continue;
        }
        else
        {
            HLOGC(cnlog.Debug,
                  log << "RID: socket @" << i->m_iID << " still active (remaining " << std::fixed
                      << (count_microseconds(i->m_tsTTL - tsNow) / 1000000.0) << "s of TTL)...");
        }

        const steady_clock::time_point tsLastReq = i->m_pUDT->m_tsLastReqTime;
        const steady_clock::time_point tsRepeat =
            tsLastReq + milliseconds_from(250); // Repeat connection request (send HS).

        // A connection request is repeated every 250 ms if there was no response from the peer:
        // - RST_AGAIN means no packet was received over UDP.
        // - a packet was received, but not for THIS socket.
        if ((rst == RST_AGAIN || i->m_iID != iDstSockID) && tsNow <= tsRepeat)
        {
            HLOGC(cnlog.Debug,
                  log << "RID:@" << i->m_iID << " " << FormatDuration<DUNIT_MS>(tsNow - tsLastReq)
                      << " passed since last connection request.");

            continue;
        }

        HLOGC(cnlog.Debug,
              log << "RID:@" << i->m_iID << " cst=" << ConnectStatusStr(cst) << " -- repeating connection request.");

        // This queue is used only in case of Async mode (rendezvous or caller-listener).
        // Synchronous connection requests are handled in startConnect() completely.
        if (!i->m_pUDT->m_config.bSynRecving)
        {
            // Collect them so that they can be updated out of m_RIDListLock.
            LinkStatusInfo fi = {i->m_pUDT, i->m_iID, SRT_SUCCESS, i->m_PeerAddr, -1};
            toProcess.push_back(fi);
        }
        else
        {
            HLOGC(cnlog.Debug, log << "RID: socket @" << i->m_iID << " is SYNCHRONOUS, NOT UPDATING");
        }
    }

    return !toRemove.empty() || !toProcess.empty();
}

//
srt::CRcvQueue::CRcvQueue()
    : m_WorkerThread()
    , m_pUnitQueue(NULL)
    , m_pRcvUList(NULL)
    , m_pHash(NULL)
    , m_pChannel(NULL)
    , m_pTimer(NULL)
    , m_iIPversion()
    , m_szPayloadSize()
    , m_bClosing(false)
    , m_pRendezvousQueue(NULL)
    , m_vNewEntry()
    , m_IDLock()
    , m_mBuffer()
    , m_BufferCond()
{
    setupCond(m_BufferCond, "QueueBuffer");
}

srt::CRcvQueue::~CRcvQueue()
{
    m_bClosing = true;

    if (m_WorkerThread.joinable())
    {
        HLOGC(rslog.Debug, log << "RcvQueue: EXIT");
        m_WorkerThread.join();
    }
    releaseCond(m_BufferCond);

    delete m_pUnitQueue;
    delete m_pRcvUList;
    delete m_pHash;
    delete m_pRendezvousQueue;

    // remove all queued messages
    for (qmap_t::iterator i = m_mBuffer.begin(); i != m_mBuffer.end(); ++i)
    {
        while (!i->second.empty())
        {
            CPacket* pkt = i->second.front();
            delete pkt;
            i->second.pop();
        }
    }
}

#if ENABLE_LOGGING
srt::sync::atomic<int> srt::CRcvQueue::m_counter(0);
#endif

void srt::CRcvQueue::init(int qsize, size_t payload, int version, int hsize, CChannel* cc, CTimer* t, SRTSOCKET owner)
{
    m_iIPversion    = version;
    m_szPayloadSize = payload;

    SRT_ASSERT(m_pUnitQueue == NULL);
    m_pUnitQueue = new CUnitQueue(qsize, (int)payload, owner);

    m_pHash = new CHash;
    m_pHash->init(hsize);

    m_pChannel = cc;
    m_pTimer   = t;

    m_pRcvUList        = new CRcvUList;
    m_pRendezvousQueue = new CRendezvousQueue;

#if ENABLE_LOGGING
    const int cnt = ++m_counter;
    const std::string thrname = "SRT:RcvQ:w" + Sprint(cnt);
#else
    const std::string thrname = "SRT:RcvQ:w";
#endif

    if (!StartThread(m_WorkerThread, CRcvQueue::worker, this, thrname.c_str()))
    {
        throw CUDTException(MJ_SYSTEMRES, MN_THREAD);
    }
}

void* srt::CRcvQueue::worker(void* param)
{
    CRcvQueue*   self = (CRcvQueue*)param;
    sockaddr_any sa(self->getIPversion());
    SRTSOCKET id = SRT_SOCKID_CONNREQ;

    std::string thname;
    ThreadName::get(thname);
    THREAD_STATE_INIT(thname.c_str());

    CUnit*         unit = 0;
    EConnectStatus cst  = CONN_AGAIN;
    while (!self->m_bClosing)
    {
        bool        have_received = false;
        EReadStatus rst           = self->worker_RetrieveUnit((id), (unit), (sa));

        INCREMENT_THREAD_ITERATIONS();
        if (rst == RST_OK)
        {
            if (int(id) < 0) // Any negative (illegal range) and SRT_INVALID_SOCKET
            {
                // User error on peer. May log something, but generally can only ignore it.
                // XXX Think maybe about sending some "connection rejection response".
                HLOGC(qrlog.Debug,
                      log << self->CONID() << "RECEIVED negative socket id '" << id
                          << "', rejecting (POSSIBLE ATTACK)");
                continue;
            }

            // NOTE: cst state is being changed here.
            // This state should be maintained through any next failed calls to worker_RetrieveUnit.
            // Any error switches this to rejection, just for a case.

            // Note to rendezvous connection. This can accept:
            // - ID == 0 - take the first waiting rendezvous socket
            // - ID > 0  - find the rendezvous socket that has this ID.
            if (id == SRT_SOCKID_CONNREQ)
            {
                // ID 0 is for connection request, which should be passed to the listening socket or rendezvous sockets
                cst = self->worker_ProcessConnectionRequest(unit, sa);
            }
            else
            {
                // Otherwise ID is expected to be associated with:
                // - an enqueued rendezvous socket
                // - a socket connected to a peer
                cst = self->worker_ProcessAddressedPacket(id, unit, sa);
                // CAN RETURN CONN_REJECT, but m_RejectReason is already set
            }
            HLOGC(qrlog.Debug, log << self->CONID() << "worker: result for the unit: " << ConnectStatusStr(cst));
            if (cst == CONN_AGAIN)
            {
                HLOGC(qrlog.Debug, log << self->CONID() << "worker: packet not dispatched, continuing reading.");
                continue;
            }
            have_received = true;
        }
        else if (rst == RST_ERROR)
        {
            // According to the description by CChannel::recvfrom, this can be either of:
            // - IPE: all errors except EBADF
            // - socket was closed in the meantime by another thread: EBADF
            // If EBADF, then it's expected that the "closing" state is also set.
            // Check that just to report possible errors, but interrupt the loop anyway.
            if (self->m_bClosing)
            {
                HLOGC(qrlog.Debug,
                      log << self->CONID() << "CChannel reported error, but Queue is closing - INTERRUPTING worker.");
            }
            else
            {
                LOGC(qrlog.Fatal,
                     log << self->CONID()
                         << "CChannel reported ERROR DURING TRANSMISSION - IPE. INTERRUPTING worker anyway.");
            }
            cst = CONN_REJECT;
            break;
        }
        // OTHERWISE: this is an "AGAIN" situation. No data was read, but the process should continue.

        // take care of the timing event for all UDT sockets
        const steady_clock::time_point curtime_minus_syn =
            steady_clock::now() - microseconds_from(CUDT::COMM_SYN_INTERVAL_US);

        CRNode* ul = self->m_pRcvUList->m_pUList;
        while ((NULL != ul) && (ul->m_tsTimeStamp < curtime_minus_syn))
        {
            CUDT* u = ul->m_pUDT;

            if (u->m_bConnected && !u->m_bBroken && !u->m_bClosing)
            {
                u->checkTimers();
                self->m_pRcvUList->update(u);
            }
            else
            {
                HLOGC(qrlog.Debug,
                      log << CUDTUnited::CONID(u->m_SocketID) << " SOCKET broken, REMOVING FROM RCV QUEUE/MAP.");
                // the socket must be removed from Hash table first, then RcvUList
                self->m_pHash->remove(u->m_SocketID);
                self->m_pRcvUList->remove(u);
                u->m_pRNode->m_bOnList = false;
            }

            ul = self->m_pRcvUList->m_pUList;
        }

        if (have_received)
        {
            HLOGC(qrlog.Debug,
                  log << "worker: RECEIVED PACKET --> updateConnStatus. cst=" << ConnectStatusStr(cst) << " id=" << id
                      << " pkt-payload-size=" << unit->m_Packet.getLength());
        }

        // Check connection requests status for all sockets in the RendezvousQueue.
        // Pass the connection status from the last call of:
        // worker_ProcessAddressedPacket --->
        // worker_TryAsyncRend_OrStore --->
        // CUDT::processAsyncConnectResponse --->
        // CUDT::processConnectResponse
        self->m_pRendezvousQueue->updateConnStatus(rst, cst, unit);

        // XXX updateConnStatus may have removed the connector from the list,
        // however there's still m_mBuffer in CRcvQueue for that socket to care about.
    }

    HLOGC(qrlog.Debug, log << "worker: EXIT");

    THREAD_EXIT();
    return NULL;
}

srt::EReadStatus srt::CRcvQueue::worker_RetrieveUnit(SRTSOCKET& w_id, CUnit*& w_unit, sockaddr_any& w_addr)
{
#if !USE_BUSY_WAITING
    // This might be not really necessary, and probably
    // not good for extensive bidirectional communication.
    m_pTimer->tick();
#endif

    // check waiting list, if new socket, insert it to the list
    while (ifNewEntry())
    {
        CUDT* ne = getNewEntry();
        if (ne)
        {
            HLOGC(qrlog.Debug,
                  log << CUDTUnited::CONID(ne->m_SocketID)
                      << " SOCKET pending for connection - ADDING TO RCV QUEUE/MAP");
            m_pRcvUList->insert(ne);
            m_pHash->insert(ne->m_SocketID, ne);
        }
    }
    // find next available slot for incoming packet
    w_unit = m_pUnitQueue->getNextAvailUnit();
    if (!w_unit)
    {
        // no space, skip this packet
        CPacket temp;
        temp.allocate(m_szPayloadSize);
        THREAD_PAUSED();
        EReadStatus rst = m_pChannel->recvfrom((w_addr), (temp));
        THREAD_RESUMED();
        // Note: this will print nothing about the packet details unless heavy logging is on.
        LOGC(qrlog.Error, log << CONID() << "LOCAL STORAGE DEPLETED. Dropping 1 packet: " << temp.Info());

        // Be transparent for RST_ERROR, but ignore the correct
        // data read and fake that the packet was dropped.
        return rst == RST_ERROR ? RST_ERROR : RST_AGAIN;
    }

    w_unit->m_Packet.setLength(m_szPayloadSize);

    // reading next incoming packet, recvfrom returns -1 is nothing has been received
    THREAD_PAUSED();
    EReadStatus rst = m_pChannel->recvfrom((w_addr), (w_unit->m_Packet));
    THREAD_RESUMED();

    if (rst == RST_OK)
    {
        w_id = w_unit->m_Packet.id();
        HLOGC(qrlog.Debug,
              log << "INCOMING PACKET: FROM=" << w_addr.str() << " BOUND=" << m_pChannel->bindAddressAny().str() << " "
                  << "NOW=" << FormatTime(sync::steady_clock::now()) << " "
                  << w_unit->m_Packet.Info());
    }
    return rst;
}

srt::EConnectStatus srt::CRcvQueue::worker_ProcessConnectionRequest(CUnit* unit, const sockaddr_any& addr)
{
    HLOGC(cnlog.Debug,
          log << "Got sockID=0 from " << addr.str() << " - trying to resolve it as a connection request...");
    // Introduced protection because it may potentially happen
    // that another thread could have closed the socket at
    // the same time and inject a bug between checking the
    // pointer for NULL and using it.
    int  listener_ret  = SRT_REJ_UNKNOWN;
    bool have_listener = false;
    {
        SharedLock shl(m_pListener);
        CUDT*      pListener = m_pListener.getPtrNoLock();

        if (pListener)
        {
            LOGC(cnlog.Debug, log << "PASSING request from: " << addr.str() << " to listener:" << pListener->socketID());
            listener_ret = pListener->processConnectRequest(addr, unit->m_Packet);

            // This function does return a code, but it's hard to say as to whether
            // anything can be done about it. In case when it's stated possible, the
            // listener will try to send some rejection response to the caller, but
            // that's already done inside this function. So it's only used for
            // displaying the error in logs.

            have_listener = true;
        }
    }

    // NOTE: Rendezvous sockets do bind(), but not listen(). It means that the socket is
    // ready to accept connection requests, but they are not being redirected to the listener
    // socket, as this is not a listener socket at all. This goes then HERE.

    if (have_listener) // That is, the above block with m_pListener->processConnectRequest was executed
    {
        LOGC(cnlog.Debug,
             log << CONID() << "Listener got the connection request from: " << addr.str()
                 << " result:" << RequestTypeStr(UDTRequestType(listener_ret)));
        return listener_ret == SRT_REJ_UNKNOWN ? CONN_CONTINUE : CONN_REJECT;
    }
    else
    {
        if (worker_TryAcceptedSocket(unit, addr))
        {
            HLOGC(cnlog.Debug, log << "connection request to an accepted socket succeeded");
            return CONN_CONTINUE;
        }
        else
        {
            HLOGC(cnlog.Debug, log << "connection request to an accepted socket failed. Will retry RDV or store");
        }
    }

    // If there's no listener waiting for the packet, just store it into the queue.
    // Passing SRT_SOCKID_CONNREQ explicitly because it's a handler for a HS packet
    // that came for this very ID.
    return worker_TryAsyncRend_OrStore(SRT_SOCKID_CONNREQ, unit, addr);
}

bool srt::CRcvQueue::worker_TryAcceptedSocket(CUnit* unit, const sockaddr_any& addr)
{
    // We are working with a possibly HS packet... check that.
    CPacket& pkt = unit->m_Packet;

    if (pkt.getLength() < CHandShake::m_iContentSize || !pkt.isControl(UMSG_HANDSHAKE))
        return false;

    CHandShake hs;
    if (0 != hs.load_from(pkt.data(), pkt.size()))
        return false;

    if (hs.m_iReqType != URQ_CONCLUSION)
        return false;

    if (hs.m_iVersion >= CUDT::HS_VERSION_SRT1)
        hs.m_extension = true;

    // Ok, at last we have a peer ID info
    SRTSOCKET peerid = hs.m_iID;

    // Now search for a socket that has this peer ID
    CUDT* u = m_pHash->lookupPeer(peerid);
    if (!u)
        return false; // no socket has that peer in this multiplexer

    HLOGC(cnlog.Debug, log << "FOUND accepted socket @" << u->m_SocketID << " that is a peer for -@"
            << peerid << " - DISPATCHING to it to resend HS response");

    uint32_t kmdata[SRTDATA_MAXSIZE];
    size_t   kmdatasize = SRTDATA_MAXSIZE;
    if (u->craftKmResponse((kmdata), (kmdatasize)) != CONN_ACCEPT)
    {
        HLOGC(cnlog.Debug, log << "craftKmResponse: failed");
        return false;
    }

    // addr should be unnecessary because the accepted socket should have
    // it in its data. However, if it happened that this is a different
    // address, do not send (could be some kind of attack).
    if (addr != u->m_PeerAddr)
    {
        HLOGC(cnlog.Debug, log << "worker_TryAcceptedSocket: accepted socket has a different address: "
                << u->m_PeerAddr.str() << " than the incoming HS request: " << addr.str() << " - POSSIBLE ATTACK");
        return false;
    }

    return u->createSendHSResponse(kmdata, kmdatasize, pkt.udpDestAddr(), (hs));
}

srt::EConnectStatus srt::CRcvQueue::worker_ProcessAddressedPacket(SRTSOCKET id, CUnit* unit, const sockaddr_any& addr)
{
    CUDT* u = m_pHash->lookup(id);
    if (!u)
    {
        // Pass this to either async rendezvous connection,
        // or store the packet in the queue.
        HLOGC(cnlog.Debug, log << "worker_ProcessAddressedPacket: resending to QUEUED socket @" << id);
        return worker_TryAsyncRend_OrStore(id, unit, addr);
    }
    // Although we don´t have an exclusive passing here,
    // we can count on that when the socket was once present in the hash,
    // it will not be deleted for at least one GC cycle. But we still need
    // to maintain the object existence until it's in use.
    // Note that here we are out of any locks, so m_GlobControlLock can be locked.
    CUDTUnited::SocketKeeper sk (CUDT::uglobal(), u->m_parent);

    // Found associated CUDT - process this as control or data packet
    // addressed to an associated socket.
    if (addr != u->m_PeerAddr)
    {
        HLOGC(cnlog.Debug,
              log << CONID() << "Packet for SID=" << id << " asoc with " << u->m_PeerAddr.str() << " received from "
                  << addr.str() << " (CONSIDERED ATTACK ATTEMPT)");
        // This came not from the address that is the peer associated
        // with the socket. Ignore it.
        return CONN_AGAIN;
    }

    if (!u->m_bConnected || u->m_bBroken || u->m_bClosing)
    {
        u->m_RejectReason = SRT_REJ_CLOSE;
        // The socket is currently in the process of being disconnected
        // or destroyed. Ignore.
        // XXX send UMSG_SHUTDOWN in this case?
        // XXX May it require mutex protection?
        return CONN_REJECT;
    }

    if (unit->m_Packet.isControl())
        u->processCtrl(unit->m_Packet);
    else
        u->processData(unit);

    u->checkTimers();
    m_pRcvUList->update(u);

    return CONN_RUNNING;
}

// This function responds to the fact that a packet has come
// for a socket that does not expect to receive a normal connection
// request. This can be then:
// - a normal packet of whatever kind, just to be processed by the message loop
// - a rendezvous connection
// This function then tries to manage the packet as a rendezvous connection
// request in ASYNC mode; when this is not applicable, it stores the packet
// in the "receiving queue" so that it will be picked up in the "main" thread.
srt::EConnectStatus srt::CRcvQueue::worker_TryAsyncRend_OrStore(SRTSOCKET id, CUnit* unit, const sockaddr_any& addr)
{
    // This 'retrieve' requires that 'id' be either one of those
    // stored in the rendezvous queue (see CRcvQueue::registerConnector)
    // or simply 0, but then at least the address must match one of these.
    // If the id was 0, it will be set to the actual socket ID of the returned CUDT.
    CUDT* u = m_pRendezvousQueue->retrieve(addr, (id));
    if (!u)
    {
        // this socket is then completely unknown to the system.
        // Note that this situation may also happen at a very unfortunate
        // coincidence that the socket is already bound, but the registerConnector()
        // has not yet started. In case of rendezvous this may mean that the other
        // side just started sending its handshake packets, the local side has already
        // run the CRcvQueue::worker thread, and this worker thread is trying to dispatch
        // the handshake packet too early, before the dispatcher has a chance to see
        // this socket registerred in the RendezvousQueue, which causes the packet unable
        // to be dispatched. Therefore simply treat every "out of band" packet (with socket
        // not belonging to the connection and not registered as rendezvous) as "possible
        // attack" and ignore it. This also should better protect the rendezvous socket
        // against a rogue connector.
        if (id == SRT_SOCKID_CONNREQ)
        {
            HLOGC(cnlog.Debug,
                  log << CONID() << "AsyncOrRND: no sockets expect connection from " << addr.str()
                      << " - POSSIBLE ATTACK, ignore packet");
        }
        else
        {
            HLOGC(cnlog.Debug,
                  log << CONID() << "AsyncOrRND: no sockets expect socket " << id << " from " << addr.str()
                      << " - POSSIBLE ATTACK, ignore packet");
        }
        return CONN_AGAIN; // This means that the packet should be ignored.
    }

    // asynchronous connect: call connect here
    // otherwise wait for the UDT socket to retrieve this packet
    if (!u->m_config.bSynRecving)
    {
        HLOGC(cnlog.Debug, log << "AsyncOrRND: packet RESOLVED TO @" << id << " -- continuing as ASYNC CONNECT");
        // This is practically same as processConnectResponse, just this applies
        // appropriate mutex lock - which can't be done here because it's intentionally private.
        // OTOH it can't be applied to processConnectResponse because the synchronous
        // call to this method applies the lock by itself, and same-thread-double-locking is nonportable (crashable).
        EConnectStatus cst = u->processAsyncConnectResponse(unit->m_Packet);

        if (cst == CONN_CONFUSED)
        {
            LOGC(cnlog.Warn, log << "AsyncOrRND: PACKET NOT HANDSHAKE - re-requesting handshake from peer");
            storePktClone(id, unit->m_Packet);
            if (!u->processAsyncConnectRequest(RST_AGAIN, CONN_CONTINUE, &unit->m_Packet, u->m_PeerAddr))
            {
                // Reuse previous behavior to reject a packet
                cst = CONN_REJECT;
            }
            else
            {
                cst = CONN_CONTINUE;
            }
        }

        // It might be that this is a data packet, which has turned the connection
        // into "connected" state, removed the connector (so since now every next packet
        // will land directly in the queue), but this data packet shall still be delivered.
        if (cst == CONN_ACCEPT && !unit->m_Packet.isControl())
        {
            // The process as called through processAsyncConnectResponse() should have put the
            // socket into the pending queue for pending connection (don't ask me, this is so).
            // This pending queue is being purged every time in the beginning of this loop, so
            // currently the socket is in the pending queue, but not yet in the connection queue.
            // It will be done at the next iteration of the reading loop, but it will be too late,
            // we have a pending data packet now and we must either dispatch it to an already connected
            // socket or disregard it, and rather prefer the former. So do this transformation now
            // that we KNOW (by the cst == CONN_ACCEPT result) that the socket should be inserted
            // into the pending anteroom.

            CUDT* ne = getNewEntry(); // This function actuall removes the entry and returns it.
            // This **should** now always return a non-null value, but check it first
            // because if this accidentally isn't true, the call to worker_ProcessAddressedPacket will
            // result in redirecting it to here and so on until the call stack overflow. In case of
            // this "accident" simply disregard the packet from any further processing, it will be later
            // loss-recovered.
            // XXX (Probably the old contents of UDT's CRcvQueue::worker should be shaped a little bit
            // differently throughout the functions).
            if (ne)
            {
                HLOGC(cnlog.Debug,
                      log << CUDTUnited::CONID(ne->m_SocketID)
                          << " SOCKET pending for connection - ADDING TO RCV QUEUE/MAP");
                m_pRcvUList->insert(ne);
                m_pHash->insert(ne->m_SocketID, ne);

                // The current situation is that this has passed processAsyncConnectResponse, but actually
                // this packet *SHOULD HAVE BEEN* handled by worker_ProcessAddressedPacket, however the
                // connection state wasn't completed at the moment when dispatching this packet. This has
                // been now completed inside the call to processAsyncConnectResponse, but this is still a
                // data packet that should have expected the connection to be already established. Therefore
                // redirect it once again into worker_ProcessAddressedPacket here.

                HLOGC(cnlog.Debug,
                      log << "AsyncOrRND: packet SWITCHED TO CONNECTED with ID=" << id
                          << " -- passing to worker_ProcessAddressedPacket");

                // Theoretically we should check if m_pHash->lookup(ne->m_SocketID) returns 'ne', but this
                // has been just added to m_pHash, so the check would be extremely paranoid here.
                cst = worker_ProcessAddressedPacket(id, unit, addr);
                if (cst == CONN_REJECT)
                    return cst;
                return CONN_ACCEPT; // this function usually will return CONN_CONTINUE, which doesn't represent current
                                    // situation.
            }
            else
            {
                LOGC(cnlog.Error,
                     log << "IPE: AsyncOrRND: packet SWITCHED TO CONNECTED, but ID=" << id
                         << " is still not present in the socket ID dispatch hash - DISREGARDING");
            }
        }
        return cst;
    }
    HLOGC(cnlog.Debug,
          log << "AsyncOrRND: packet RESOLVED TO ID=" << id << " -- continuing through CENTRAL PACKET QUEUE");
    // This is where also the packets for rendezvous connection will be landing,
    // in case of a synchronous connection.
    storePktClone(id, unit->m_Packet);

    return CONN_CONTINUE;
}

void srt::CRcvQueue::stopWorker()
{
    // We use the decent way, so we say to the thread "please exit".
    m_bClosing = true;

    // Sanity check of the function's affinity.
    if (srt::sync::this_thread::get_id() == m_WorkerThread.get_id())
    {
        LOGC(rslog.Error, log << "IPE: RcvQ:WORKER TRIES TO CLOSE ITSELF!");
        return; // do nothing else, this would cause a hangup or crash.
    }

    HLOGC(rslog.Debug, log << "RcvQueue: EXIT (forced)");
    // And we trust the thread that it does.
    m_WorkerThread.join();
}

int srt::CRcvQueue::recvfrom(SRTSOCKET id, CPacket& w_packet)
{
    CUniqueSync buffercond(m_BufferLock, m_BufferCond);

    qmap_t::iterator i = m_mBuffer.find(id);

    if (i == m_mBuffer.end())
    {
        THREAD_PAUSED();
        buffercond.wait_for(seconds_from(1));
        THREAD_RESUMED();

        i = m_mBuffer.find(id);
        if (i == m_mBuffer.end())
        {
            w_packet.setLength(-1);
            return -1;
        }
    }

    // retrieve the earliest packet
    CPacket* newpkt = i->second.front();

    if (w_packet.getLength() < newpkt->getLength())
    {
        w_packet.setLength(-1);
        return -1;
    }

    // copy packet content
    // XXX Check if this wouldn't be better done by providing
    // copy constructor for DynamicStruct.
    // XXX Another thing: this looks wasteful. This expects an already
    // allocated memory on the packet, this thing gets the packet,
    // copies it into the passed packet and then the source packet
    // gets deleted. Why not simply return the originally stored packet,
    // without copying, allocation and deallocation?
    memcpy((w_packet.m_nHeader), newpkt->m_nHeader, CPacket::HDR_SIZE);
    memcpy((w_packet.m_pcData), newpkt->m_pcData, newpkt->getLength());
    w_packet.setLength(newpkt->getLength());
    w_packet.m_DestAddr = newpkt->m_DestAddr;

    delete newpkt;

    // remove this message from queue,
    // if no more messages left for this socket, release its data structure
    i->second.pop();
    if (i->second.empty())
        m_mBuffer.erase(i);

    return (int)w_packet.getLength();
}

int srt::CRcvQueue::setListener(CUDT* u)
{
    if (!m_pListener.set(u))
        return -1;

    return 0;
}

void srt::CRcvQueue::removeListener(const CUDT* u)
{
    m_pListener.clearIf(u);
}

void srt::CRcvQueue::registerConnector(const SRTSOCKET&                id,
                                  CUDT*                           u,
                                  const sockaddr_any&             addr,
                                  const steady_clock::time_point& ttl)
{
    HLOGC(cnlog.Debug,
          log << "registerConnector: adding @" << id << " addr=" << addr.str() << " TTL=" << FormatTime(ttl));
    m_pRendezvousQueue->insert(id, u, addr, ttl);
}

void srt::CRcvQueue::removeConnector(const SRTSOCKET& id)
{
    HLOGC(cnlog.Debug, log << "removeConnector: removing @" << id);
    m_pRendezvousQueue->remove(id);

    ScopedLock bufferlock(m_BufferLock);

    qmap_t::iterator i = m_mBuffer.find(id);
    if (i != m_mBuffer.end())
    {
        HLOGC(cnlog.Debug,
              log << "removeConnector: ... and its packet queue with " << i->second.size() << " packets collected");
        while (!i->second.empty())
        {
            delete i->second.front();
            i->second.pop();
        }
        m_mBuffer.erase(i);
    }
}

void srt::CRcvQueue::setNewEntry(CUDT* u)
{
    HLOGC(cnlog.Debug, log << CUDTUnited::CONID(u->m_SocketID) << "setting socket PENDING FOR CONNECTION");
    ScopedLock listguard(m_IDLock);
    m_vNewEntry.push_back(u);
}

bool srt::CRcvQueue::ifNewEntry()
{
    ScopedLock listguard(m_IDLock);
    return !(m_vNewEntry.empty());
}

srt::CUDT* srt::CRcvQueue::getNewEntry()
{
    ScopedLock listguard(m_IDLock);

    if (m_vNewEntry.empty())
        return NULL;

    CUDT* u = (CUDT*)*(m_vNewEntry.begin());
    m_vNewEntry.erase(m_vNewEntry.begin());

    return u;
}

void srt::CRcvQueue::kick()
{
    CSync::lock_notify_all(m_BufferCond, m_BufferLock);
}

void srt::CRcvQueue::storePktClone(SRTSOCKET id, const CPacket& pkt)
{
    CUniqueSync passcond(m_BufferLock, m_BufferCond);

    qmap_t::iterator i = m_mBuffer.find(id);

    if (i == m_mBuffer.end())
    {
        m_mBuffer[id].push(pkt.clone());
        passcond.notify_one();
    }
    else
    {
        // Avoid storing too many packets, in case of malfunction or attack.
        if (i->second.size() > 16)
            return;

        i->second.push(pkt.clone());
    }
}

void srt::CMultiplexer::destroy()
{
    // Reverse order of the assigned.
    delete m_pRcvQueue;
    delete m_pSndQueue;
    delete m_pTimer;

    if (m_pChannel)
    {
        m_pChannel->close();
        delete m_pChannel;
    }
}<|MERGE_RESOLUTION|>--- conflicted
+++ resolved
@@ -586,13 +586,8 @@
         // pack a packet from the socket
         CPacket pkt;
         steady_clock::time_point next_send_time;
-<<<<<<< HEAD
-        sockaddr_any source_addr;
+        CNetworkInterface source_addr;
         const bool valid = u->packData((pkt), (next_send_time), (source_addr));
-=======
-        CNetworkInterface source_addr;
-        const bool res = u->packData((pkt), (next_send_time), (source_addr));
->>>>>>> 64b6ac1b
 
         // Check if extracted anything to send
         if (!valid)
