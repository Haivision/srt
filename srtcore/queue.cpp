/*
 * SRT - Secure, Reliable, Transport
 * Copyright (c) 2018 Haivision Systems Inc.
 *
 * This Source Code Form is subject to the terms of the Mozilla Public
 * License, v. 2.0. If a copy of the MPL was not distributed with this
 * file, You can obtain one at http://mozilla.org/MPL/2.0/.
 *
 */

/*****************************************************************************
Copyright (c) 2001 - 2011, The Board of Trustees of the University of Illinois.
All rights reserved.

Redistribution and use in source and binary forms, with or without
modification, are permitted provided that the following conditions are
met:

* Redistributions of source code must retain the above
  copyright notice, this list of conditions and the
  following disclaimer.

* Redistributions in binary form must reproduce the
  above copyright notice, this list of conditions
  and the following disclaimer in the documentation
  and/or other materials provided with the distribution.

* Neither the name of the University of Illinois
  nor the names of its contributors may be used to
  endorse or promote products derived from this
  software without specific prior written permission.

THIS SOFTWARE IS PROVIDED BY THE COPYRIGHT HOLDERS AND CONTRIBUTORS "AS
IS" AND ANY EXPRESS OR IMPLIED WARRANTIES, INCLUDING, BUT NOT LIMITED TO,
THE IMPLIED WARRANTIES OF MERCHANTABILITY AND FITNESS FOR A PARTICULAR
PURPOSE ARE DISCLAIMED. IN NO EVENT SHALL THE COPYRIGHT OWNER OR
CONTRIBUTORS BE LIABLE FOR ANY DIRECT, INDIRECT, INCIDENTAL, SPECIAL,
EXEMPLARY, OR CONSEQUENTIAL DAMAGES (INCLUDING, BUT NOT LIMITED TO,
PROCUREMENT OF SUBSTITUTE GOODS OR SERVICES; LOSS OF USE, DATA, OR
PROFITS; OR BUSINESS INTERRUPTION) HOWEVER CAUSED AND ON ANY THEORY OF
LIABILITY, WHETHER IN CONTRACT, STRICT LIABILITY, OR TORT (INCLUDING
NEGLIGENCE OR OTHERWISE) ARISING IN ANY WAY OUT OF THE USE OF THIS
SOFTWARE, EVEN IF ADVISED OF THE POSSIBILITY OF SUCH DAMAGE.
*****************************************************************************/

/*****************************************************************************
written by
   Yunhong Gu, last updated 05/05/2011
modified by
   Haivision Systems Inc.
*****************************************************************************/

#include "platform_sys.h"

#include <cstring>

#include "common.h"
#include "api.h"
#include "netinet_any.h"
#include "threadname.h"
#include "logging.h"
#include "queue.h"

using namespace std;
using namespace srt::sync;
using namespace srt_logging;

srt::CUnitQueue::CUnitQueue(int initNumUnits, int mss)
    : m_iNumTaken(0)
    , m_iMSS(mss)
    , m_iBlockSize(initNumUnits)
{
    CQEntry* tempq = allocateEntry(m_iBlockSize, m_iMSS);

    if (tempq == NULL)
        throw CUDTException(MJ_SYSTEMRES, MN_MEMORY);

    m_pQEntry = m_pCurrQueue = m_pLastQueue = tempq;
    m_pQEntry->m_pNext = m_pQEntry;

    m_pAvailUnit = m_pCurrQueue->m_pUnit;

    m_iSize = m_iBlockSize;
}

srt::CUnitQueue::~CUnitQueue()
{
    CQEntry* p = m_pQEntry;

    while (p != NULL)
    {
        delete[] p->m_pUnit;
        delete[] p->m_pBuffer;

        CQEntry* q = p;
        if (p == m_pLastQueue)
            p = NULL;
        else
            p = p->m_pNext;
        delete q;
    }
}

srt::CUnitQueue::CQEntry* srt::CUnitQueue::allocateEntry(const int iNumUnits, const int mss)
{
    CQEntry* tempq = NULL;
    CUnit* tempu   = NULL;
    char* tempb    = NULL;

    try
    {
        tempq = new CQEntry;
        tempu = new CUnit[iNumUnits];
        tempb = new char[iNumUnits * mss];
    }
    catch (...)
    {
        delete tempq;
        delete[] tempu;
        delete[] tempb;

        LOGC(rslog.Error, log << "CUnitQueue: failed to allocate " << iNumUnits << " units.");
        return NULL;
    }

    for (int i = 0; i < iNumUnits; ++i)
    {
        tempu[i].m_bTaken = false;
        tempu[i].m_Packet.m_pcData = tempb + i * mss;
    }

    tempq->m_pUnit   = tempu;
    tempq->m_pBuffer = tempb;
    tempq->m_iSize   = iNumUnits;

    return tempq;
}

int srt::CUnitQueue::increase_()
{
    const int numUnits = m_iBlockSize;
    HLOGC(qrlog.Debug, log << "CUnitQueue::increase: Capacity" << capacity() << " + " << numUnits << " new units, " << m_iNumTaken << " in use.");

    CQEntry* tempq = allocateEntry(numUnits, m_iMSS);
    if (tempq == NULL)
        return -1;

    m_pLastQueue->m_pNext = tempq;
    m_pLastQueue          = tempq;
    m_pLastQueue->m_pNext = m_pQEntry;

    m_iSize += numUnits;

    return 0;
}

srt::CUnit* srt::CUnitQueue::getNextAvailUnit()
{
    const int iNumUnitsTotal = capacity();
    if (m_iNumTaken * 10 > iNumUnitsTotal * 9) // 90% or more are in use.
        increase_();

    if (m_iNumTaken >= capacity())
    {
        LOGC(qrlog.Error, log << "CUnitQueue: No free units to take. Capacity" << capacity() << ".");
        return NULL;
    }

    int units_checked = 0;
    do
    {
        const CUnit* end = m_pCurrQueue->m_pUnit + m_pCurrQueue->m_iSize;
        for (; m_pAvailUnit != end; ++m_pAvailUnit, ++units_checked)
        {
            if (!m_pAvailUnit->m_bTaken)
            {
                return m_pAvailUnit;
            }
        }

        m_pCurrQueue = m_pCurrQueue->m_pNext;
        m_pAvailUnit = m_pCurrQueue->m_pUnit;
    } while (units_checked < m_iSize);

    return NULL;
}

void srt::CUnitQueue::makeUnitFree(CUnit* unit)
{
    SRT_ASSERT(unit != NULL);
    SRT_ASSERT(unit->m_bTaken);
    unit->m_bTaken.store(false);

    --m_iNumTaken;
}

void srt::CUnitQueue::makeUnitTaken(CUnit* unit)
{
    ++m_iNumTaken;

    SRT_ASSERT(unit != NULL);
    SRT_ASSERT(!unit->m_bTaken);
    unit->m_bTaken.store(true);
}

srt::CSndUList::CSndUList(sync::CTimer* pTimer)
    : m_pHeap(NULL)
    , m_iArrayLength(512)
    , m_iLastEntry(-1)
    , m_ListLock()
    , m_pTimer(pTimer)
{
    setupCond(m_ListCond, "CSndUListCond");
    m_pHeap = new CSNode*[m_iArrayLength];
}

srt::CSndUList::~CSndUList()
{
    releaseCond(m_ListCond);
    delete[] m_pHeap;
}

void srt::CSndUList::update(const CUDT* u, EReschedule reschedule, sync::steady_clock::time_point ts)
{
    ScopedLock listguard(m_ListLock);

    CSNode* n = u->m_pSNode;

    if (n->m_iHeapLoc >= 0)
    {
        if (reschedule == DONT_RESCHEDULE)
            return;

        if (n->m_tsTimeStamp <= ts)
            return;

        if (n->m_iHeapLoc == 0)
        {
            n->m_tsTimeStamp = ts;
            m_pTimer->interrupt();
            return;
        }

        remove_(u);
        insert_norealloc_(ts, u);
        return;
    }

    insert_(ts, u);
}

srt::CUDT* srt::CSndUList::pop()
{
    ScopedLock listguard(m_ListLock);

    if (-1 == m_iLastEntry)
        return NULL;

    // no pop until the next scheduled time
    if (m_pHeap[0]->m_tsTimeStamp > steady_clock::now())
        return NULL;

    CUDT* u = m_pHeap[0]->m_pUDT;
    remove_(u);
<<<<<<< HEAD

#define UST(field) ((u->m_b##field) ? "+" : "-") << #field << " "

    HLOGC(qslog.Debug,
          log << "SND:pop: requesting packet from @" << u->socketID() << " STATUS: " << UST(Listening)
              << UST(Connecting) << UST(Connected) << UST(Closing) << UST(Shutdown) << UST(Broken) << UST(PeerHealth)
              << UST(Opened));
#undef UST

    if (!u->m_bConnected || u->m_bBroken)
        return -1;

    // XXX This likely should be exempted from lock on m_ListLock,
    // as inside it makes a lock on m_ConnectionLock. This shouldn't be
    // dangerous in general, as when the Broken flag is not set, this
    // thread has at least 1 second to finish the job before u is potentially
    // deleted. This "time-defined" problem should be eliminated through
    // another fix. Worth noting is that m_ListLock also doesn't currently
    // prevent the socket from a premature deletion.
    //
    // Reports: P04-1.08, P04-1.29, P04-2.03, P04-2.28, P04-2.49,
    //          P04-2.53, P04-2.54, P04-2.56

    // pack a packet from the socket
    leaveCS(m_ListLock);
    const std::pair<int, steady_clock::time_point> res_time = u->packData((w_pkt));
    enterCS(m_ListLock);


    if (res_time.first <= 0)
        return -1;

    w_addr = u->m_PeerAddr;

    // insert a new entry, ts is the next processing time
    const steady_clock::time_point send_time = res_time.second;
    if (!is_zero(send_time))
        insert_norealloc_(send_time, u);

    return 1;
=======
    return u;
>>>>>>> 2eb47e3e
}

void srt::CSndUList::remove(const CUDT* u)
{
    ScopedLock listguard(m_ListLock);
    remove_(u);
}

steady_clock::time_point srt::CSndUList::getNextProcTime()
{
    ScopedLock listguard(m_ListLock);

    if (-1 == m_iLastEntry)
        return steady_clock::time_point();

    return m_pHeap[0]->m_tsTimeStamp;
}

void srt::CSndUList::waitNonEmpty() const
{
    UniqueLock listguard(m_ListLock);
    if (m_iLastEntry >= 0)
        return;

    m_ListCond.wait(listguard);
}

void srt::CSndUList::signalInterrupt() const
{
    ScopedLock listguard(m_ListLock);
    m_ListCond.notify_one();
}

void srt::CSndUList::realloc_()
{
    CSNode** temp = NULL;

    try
    {
        temp = new CSNode*[2 * m_iArrayLength];
    }
    catch (...)
    {
        throw CUDTException(MJ_SYSTEMRES, MN_MEMORY, 0);
    }

    memcpy((temp), m_pHeap, sizeof(CSNode*) * m_iArrayLength);
    m_iArrayLength *= 2;
    delete[] m_pHeap;
    m_pHeap = temp;
}

void srt::CSndUList::insert_(const steady_clock::time_point& ts, const CUDT* u)
{
    // increase the heap array size if necessary
    if (m_iLastEntry == m_iArrayLength - 1)
        realloc_();

    insert_norealloc_(ts, u);
}

void srt::CSndUList::insert_norealloc_(const steady_clock::time_point& ts, const CUDT* u)
{
    CSNode* n = u->m_pSNode;

    // do not insert repeated node
    if (n->m_iHeapLoc >= 0)
        return;

    SRT_ASSERT(m_iLastEntry < m_iArrayLength);

    m_iLastEntry++;
    m_pHeap[m_iLastEntry] = n;
    n->m_tsTimeStamp      = ts;

    int q = m_iLastEntry;
    int p = q;
    while (p != 0)
    {
        p = (q - 1) >> 1;
        if (m_pHeap[p]->m_tsTimeStamp <= m_pHeap[q]->m_tsTimeStamp)
            break;

        swap(m_pHeap[p], m_pHeap[q]);
        m_pHeap[q]->m_iHeapLoc = q;
        q                      = p;
    }

    n->m_iHeapLoc = q;

    // an earlier event has been inserted, wake up sending worker
    if (n->m_iHeapLoc == 0)
        m_pTimer->interrupt();

    // first entry, activate the sending queue
    if (0 == m_iLastEntry)
    {
        // m_ListLock is assumed to be locked.
        m_ListCond.notify_one();
    }
}

void srt::CSndUList::remove_(const CUDT* u)
{
    CSNode* n = u->m_pSNode;

    if (n->m_iHeapLoc >= 0)
    {
        // remove the node from heap
        m_pHeap[n->m_iHeapLoc] = m_pHeap[m_iLastEntry];
        m_iLastEntry--;
        m_pHeap[n->m_iHeapLoc]->m_iHeapLoc = n->m_iHeapLoc.load();

        int q = n->m_iHeapLoc;
        int p = q * 2 + 1;
        while (p <= m_iLastEntry)
        {
            if ((p + 1 <= m_iLastEntry) && (m_pHeap[p]->m_tsTimeStamp > m_pHeap[p + 1]->m_tsTimeStamp))
                p++;

            if (m_pHeap[q]->m_tsTimeStamp > m_pHeap[p]->m_tsTimeStamp)
            {
                swap(m_pHeap[p], m_pHeap[q]);
                m_pHeap[p]->m_iHeapLoc = p;
                m_pHeap[q]->m_iHeapLoc = q;

                q = p;
                p = q * 2 + 1;
            }
            else
                break;
        }

        n->m_iHeapLoc = -1;
    }

    // the only event has been deleted, wake up immediately
    if (0 == m_iLastEntry)
        m_pTimer->interrupt();
}

//
srt::CSndQueue::CSndQueue()
    : m_pSndUList(NULL)
    , m_pChannel(NULL)
    , m_pTimer(NULL)
    , m_bClosing(false)
{
}

srt::CSndQueue::~CSndQueue()
{
    m_bClosing = true;

    if (m_pTimer != NULL)
    {
        m_pTimer->interrupt();
    }

    // Unblock CSndQueue worker thread if it is waiting.
    m_pSndUList->signalInterrupt();

    if (m_WorkerThread.joinable())
    {
        HLOGC(rslog.Debug, log << "SndQueue: EXIT");
        m_WorkerThread.join();
    }

    delete m_pSndUList;
}

int srt::CSndQueue::ioctlQuery(int type) const
{
    return m_pChannel->ioctlQuery(type);
}
int srt::CSndQueue::sockoptQuery(int level, int type) const
{
    return m_pChannel->sockoptQuery(level, type);
}

#if ENABLE_LOGGING
int srt::CSndQueue::m_counter = 0;
#endif

void srt::CSndQueue::init(CChannel* c, CTimer* t)
{
    m_pChannel  = c;
    m_pTimer    = t;
    m_pSndUList = new CSndUList(t);

#if ENABLE_LOGGING
    ++m_counter;
    const std::string thrname = "SRT:SndQ:w" + Sprint(m_counter);
    const char*       thname  = thrname.c_str();
#else
    const char* thname = "SRT:SndQ";
#endif
    if (!StartThread(m_WorkerThread, CSndQueue::worker, this, thname))
        throw CUDTException(MJ_SYSTEMRES, MN_THREAD);
}

int srt::CSndQueue::getIpTTL() const
{
    return m_pChannel ? m_pChannel->getIpTTL() : -1;
}

int srt::CSndQueue::getIpToS() const
{
    return m_pChannel ? m_pChannel->getIpToS() : -1;
}

#ifdef SRT_ENABLE_BINDTODEVICE
bool srt::CSndQueue::getBind(char* dst, size_t len) const
{
    return m_pChannel ? m_pChannel->getBind(dst, len) : false;
}
#endif

#if defined(SRT_DEBUG_SNDQ_HIGHRATE)
static void CSndQueueDebugHighratePrint(const srt::CSndQueue* self, const steady_clock::time_point currtime)
{
    if (self->m_DbgTime <= currtime)
    {
        fprintf(stdout,
                "SndQueue %lu slt:%lu nrp:%lu snt:%lu nrt:%lu ctw:%lu\n",
                self->m_WorkerStats.lIteration,
                self->m_WorkerStats.lSleepTo,
                self->m_WorkerStats.lNotReadyPop,
                self->m_WorkerStats.lSendTo,
                self->m_WorkerStats.lNotReadyTs,
                self->m_WorkerStats.lCondWait);
        memset(&self->m_WorkerStats, 0, sizeof(self->m_WorkerStats));
        self->m_DbgTime = currtime + self->m_DbgPeriod;
    }
}
#endif

void* srt::CSndQueue::worker(void* param)
{
    CSndQueue* self = (CSndQueue*)param;

#if ENABLE_LOGGING
    THREAD_STATE_INIT(("SRT:SndQ:w" + Sprint(m_counter)).c_str());
#else
    THREAD_STATE_INIT("SRT:SndQ:worker");
#endif

#if defined(SRT_DEBUG_SNDQ_HIGHRATE)
#define IF_DEBUG_HIGHRATE(statement) statement
    self->m_DbgTime = sync::steady_clock::now();
    self->m_DbgPeriod = sync::microseconds_from(5000000);
    self->m_DbgTime += self->m_DbgPeriod;
#else
#define IF_DEBUG_HIGHRATE(statement) (void)0
#endif /* SRT_DEBUG_SNDQ_HIGHRATE */

    while (!self->m_bClosing)
    {
        const steady_clock::time_point next_time = self->m_pSndUList->getNextProcTime();

        INCREMENT_THREAD_ITERATIONS();

        IF_DEBUG_HIGHRATE(self->m_WorkerStats.lIteration++);

        if (is_zero(next_time))
        {
            IF_DEBUG_HIGHRATE(self->m_WorkerStats.lNotReadyTs++);

            // wait here if there is no sockets with data to be sent
            THREAD_PAUSED();
            if (!self->m_bClosing)
            {
                self->m_pSndUList->waitNonEmpty();
                IF_DEBUG_HIGHRATE(self->m_WorkerStats.lCondWait++);
            }
            THREAD_RESUMED();

            continue;
        }

        // wait until next processing time of the first socket on the list
        const steady_clock::time_point currtime = steady_clock::now();

        IF_DEBUG_HIGHRATE(CSndQueueDebugHighratePrint(self, currtime));
        if (currtime < next_time)
        {
            THREAD_PAUSED();
            self->m_pTimer->sleep_until(next_time);
            THREAD_RESUMED();
            IF_DEBUG_HIGHRATE(self->m_WorkerStats.lSleepTo++);
        }

        // Get a socket with a send request if any.
        CUDT* u = self->m_pSndUList->pop();
        if (u == NULL)
        {
            IF_DEBUG_HIGHRATE(self->m_WorkerStats.lNotReadyPop++);
            continue;
        }

#define UST(field) ((u->m_b##field) ? "+" : "-") << #field << " "
        HLOGC(qslog.Debug,
            log << "CSndQueue: requesting packet from @" << u->socketID() << " STATUS: " << UST(Listening)
                << UST(Connecting) << UST(Connected) << UST(Closing) << UST(Shutdown) << UST(Broken) << UST(PeerHealth)
                << UST(Opened));
#undef UST

        if (!u->m_bConnected || u->m_bBroken)
        {
            IF_DEBUG_HIGHRATE(self->m_WorkerStats.lNotReadyPop++);
            continue;
        }

        // pack a packet from the socket
        CPacket pkt;
        steady_clock::time_point next_send_time;
        sockaddr_any source_addr;
        const bool res = u->packData((pkt), (next_send_time), (source_addr));

        // Check if extracted anything to send
        if (res == false)
        {
            IF_DEBUG_HIGHRATE(self->m_WorkerStats.lNotReadyPop++);
            continue;
        }

        const sockaddr_any addr = u->m_PeerAddr;
        if (!is_zero(next_send_time))
            self->m_pSndUList->update(u, CSndUList::DO_RESCHEDULE, next_send_time);

        HLOGC(qslog.Debug, log << self->CONID() << "chn:SENDING: " << pkt.Info());
        self->m_pChannel->sendto(addr, pkt, source_addr);

        IF_DEBUG_HIGHRATE(self->m_WorkerStats.lSendTo++);
    }

    THREAD_EXIT();
    return NULL;
}

int srt::CSndQueue::sendto(const sockaddr_any& addr, CPacket& w_packet, const sockaddr_any& src)
{
    // send out the packet immediately (high priority), this is a control packet
    // NOTE: w_packet is passed by mutable reference because this function will do
    // a modification in place and then it will revert it. After returning this object
    // should look unmodified, hence it is here passed without a reference marker.
    m_pChannel->sendto(addr, w_packet, src);
    return (int)w_packet.getLength();
}

//
srt::CRcvUList::CRcvUList()
    : m_pUList(NULL)
    , m_pLast(NULL)
{
}

srt::CRcvUList::~CRcvUList() {}

void srt::CRcvUList::insert(const CUDT* u)
{
    CRNode* n        = u->m_pRNode;
    n->m_tsTimeStamp = steady_clock::now();

    if (NULL == m_pUList)
    {
        // empty list, insert as the single node
        n->m_pPrev = n->m_pNext = NULL;
        m_pLast = m_pUList = n;

        return;
    }

    // always insert at the end for RcvUList
    n->m_pPrev       = m_pLast;
    n->m_pNext       = NULL;
    m_pLast->m_pNext = n;
    m_pLast          = n;
}

void srt::CRcvUList::remove(const CUDT* u)
{
    CRNode* n = u->m_pRNode;

    if (!n->m_bOnList)
        return;

    if (NULL == n->m_pPrev)
    {
        // n is the first node
        m_pUList = n->m_pNext;
        if (NULL == m_pUList)
            m_pLast = NULL;
        else
            m_pUList->m_pPrev = NULL;
    }
    else
    {
        n->m_pPrev->m_pNext = n->m_pNext;
        if (NULL == n->m_pNext)
        {
            // n is the last node
            m_pLast = n->m_pPrev;
        }
        else
            n->m_pNext->m_pPrev = n->m_pPrev;
    }

    n->m_pNext = n->m_pPrev = NULL;
}

void srt::CRcvUList::update(const CUDT* u)
{
    CRNode* n = u->m_pRNode;

    if (!n->m_bOnList)
        return;

    n->m_tsTimeStamp = steady_clock::now();

    // if n is the last node, do not need to change
    if (NULL == n->m_pNext)
        return;

    if (NULL == n->m_pPrev)
    {
        m_pUList          = n->m_pNext;
        m_pUList->m_pPrev = NULL;
    }
    else
    {
        n->m_pPrev->m_pNext = n->m_pNext;
        n->m_pNext->m_pPrev = n->m_pPrev;
    }

    n->m_pPrev       = m_pLast;
    n->m_pNext       = NULL;
    m_pLast->m_pNext = n;
    m_pLast          = n;
}

//
srt::CHash::CHash()
    : m_pBucket(NULL)
    , m_iHashSize(0)
{
}

srt::CHash::~CHash()
{
    for (int i = 0; i < m_iHashSize; ++i)
    {
        CBucket* b = m_pBucket[i];
        while (NULL != b)
        {
            CBucket* n = b->m_pNext;
            delete b;
            b = n;
        }
    }

    delete[] m_pBucket;
}

void srt::CHash::init(int size)
{
    m_pBucket = new CBucket*[size];

    for (int i = 0; i < size; ++i)
        m_pBucket[i] = NULL;

    m_iHashSize = size;
}

srt::CUDT* srt::CHash::lookup(int32_t id)
{
    // simple hash function (% hash table size); suitable for socket descriptors
    CBucket* b = m_pBucket[id % m_iHashSize];

    while (NULL != b)
    {
        if (id == b->m_iID)
            return b->m_pUDT;
        b = b->m_pNext;
    }

    return NULL;
}

void srt::CHash::insert(int32_t id, CUDT* u)
{
    CBucket* b = m_pBucket[id % m_iHashSize];

    CBucket* n = new CBucket;
    n->m_iID   = id;
    n->m_pUDT  = u;
    n->m_pNext = b;

    m_pBucket[id % m_iHashSize] = n;
}

void srt::CHash::remove(int32_t id)
{
    CBucket* b = m_pBucket[id % m_iHashSize];
    CBucket* p = NULL;

    while (NULL != b)
    {
        if (id == b->m_iID)
        {
            if (NULL == p)
                m_pBucket[id % m_iHashSize] = b->m_pNext;
            else
                p->m_pNext = b->m_pNext;

            delete b;

            return;
        }

        p = b;
        b = b->m_pNext;
    }
}

//
srt::CRendezvousQueue::CRendezvousQueue()
    : m_lRendezvousID()
    , m_RIDListLock()
{
}

srt::CRendezvousQueue::~CRendezvousQueue()
{
    m_lRendezvousID.clear();
}

void srt::CRendezvousQueue::insert(const SRTSOCKET&           id,
                              CUDT*                           u,
                              const sockaddr_any&             addr,
                              const steady_clock::time_point& ttl)
{
    ScopedLock vg(m_RIDListLock);

    CRL r;
    r.m_iID      = id;
    r.m_pUDT     = u;
    r.m_PeerAddr = addr;
    r.m_tsTTL    = ttl;

    m_lRendezvousID.push_back(r);
    HLOGC(cnlog.Debug,
          log << "RID: adding socket @" << id << " for address: " << addr.str() << " expires: " << FormatTime(ttl)
              << " (total connectors: " << m_lRendezvousID.size() << ")");
}

void srt::CRendezvousQueue::remove(const SRTSOCKET& id)
{
    ScopedLock lkv(m_RIDListLock);

    for (list<CRL>::iterator i = m_lRendezvousID.begin(); i != m_lRendezvousID.end(); ++i)
    {
        if (i->m_iID == id)
        {
            m_lRendezvousID.erase(i);
            break;
        }
    }
}

srt::CUDT* srt::CRendezvousQueue::retrieve(const sockaddr_any& addr, SRTSOCKET& w_id) const
{
    ScopedLock vg(m_RIDListLock);

    IF_HEAVY_LOGGING(const char* const id_type = w_id ? "THIS ID" : "A NEW CONNECTION");

    // TODO: optimize search
    for (list<CRL>::const_iterator i = m_lRendezvousID.begin(); i != m_lRendezvousID.end(); ++i)
    {
        if (i->m_PeerAddr == addr && ((w_id == 0) || (w_id == i->m_iID)))
        {
            // This procedure doesn't exactly respond to the original UDT idea.
            // As the "rendezvous queue" is used for both handling rendezvous and
            // the caller sockets in the non-blocking mode (for blocking mode the
            // entire handshake procedure is handled in a loop-style in CUDT::startConnect),
            // the RID list should give up a socket entity in the following cases:
            // 1. For THE SAME id as passed in w_id, respond always, as per a caller
            //    socket that is currently trying to connect and is managed with
            //    HS roundtrips in an event-style. Same for rendezvous.
            // 2. For the "connection request" ID=0 the found socket should be given up
            //    ONLY IF it is rendezvous. Normally ID=0 is only for listener as a
            //    connection request. But if there was a listener, then this function
            //    wouldn't even be called, as this case would be handled before trying
            //    to call this function.
            //
            // This means: if an incoming ID is 0, then this search should succeed ONLY
            // IF THE FOUND SOCKET WAS RENDEZVOUS.

            if (!w_id && !i->m_pUDT->m_config.bRendezvous)
            {
                HLOGC(cnlog.Debug,
                        log << "RID: found id @" << i->m_iID << " while looking for "
                        << id_type << " FROM " << i->m_PeerAddr.str()
                        << ", but it's NOT RENDEZVOUS, skipping");
                continue;
            }

            HLOGC(cnlog.Debug,
                    log << "RID: found id @" << i->m_iID << " while looking for "
                    << id_type << " FROM " << i->m_PeerAddr.str());
            w_id = i->m_iID;
            return i->m_pUDT;
        }
    }

#if ENABLE_HEAVY_LOGGING
    std::ostringstream spec;
    if (w_id == 0)
        spec << "A NEW CONNECTION REQUEST";
    else
        spec << " AGENT @" << w_id;
    HLOGC(cnlog.Debug,
          log << "RID: NO CONNECTOR FOR ADR:" << addr.str() << " while looking for " << spec.str() << " ("
              << m_lRendezvousID.size() << " connectors total)");
#endif

    return NULL;
}

void srt::CRendezvousQueue::updateConnStatus(EReadStatus rst, EConnectStatus cst, CUnit* unit)
{
    vector<LinkStatusInfo> toRemove, toProcess;

    const CPacket* pkt = unit ? &unit->m_Packet : NULL;

    // Need a stub value for a case when there's no unit provided ("storage depleted" case).
    // It should be normally NOT IN USE because in case of "storage depleted", rst != RST_OK.
    const SRTSOCKET dest_id = pkt ? pkt->m_iID : 0;

    // If no socket were qualified for further handling, finish here.
    // Otherwise toRemove and toProcess contain items to handle.
    if (!qualifyToHandle(rst, cst, dest_id, (toRemove), (toProcess)))
        return;

    HLOGC(cnlog.Debug,
          log << "updateConnStatus: collected " << toProcess.size() << " for processing, " << toRemove.size()
              << " to close");

    // Repeat (resend) connection request.
    for (vector<LinkStatusInfo>::iterator i = toProcess.begin(); i != toProcess.end(); ++i)
    {
        // IMPORTANT INFORMATION concerning changes towards UDT legacy.
        // In the UDT code there was no attempt to interpret any incoming data.
        // All data from the incoming packet were considered to be already deployed into
        // m_ConnRes field, and m_ConnReq field was considered at this time accordingly updated.
        // Therefore this procedure did only one thing: craft a new handshake packet and send it.
        // In SRT this may also interpret extra data (extensions in case when Agent is Responder)
        // and the `pktIn` packet may sometimes contain no data. Therefore the passed `rst`
        // must be checked to distinguish the call by periodic update (RST_AGAIN) from a call
        // due to have received the packet (RST_OK).
        //
        // In the below call, only the underlying `processRendezvous` function will be attempting
        // to interpret these data (for caller-listener this was already done by `processConnectRequest`
        // before calling this function), and it checks for the data presence.

        EReadStatus    read_st = rst;
        EConnectStatus conn_st = cst;

        if (cst != CONN_RENDEZVOUS && dest_id != 0)
        {
            if (i->id != dest_id)
            {
                HLOGC(cnlog.Debug, log << "updateConnStatus: cst=" << ConnectStatusStr(cst) << " but for RID @" << i->id
                        << " dest_id=@" << dest_id << " - resetting to AGAIN");

                read_st = RST_AGAIN;
                conn_st = CONN_AGAIN;
            }
            else
            {
                HLOGC(cnlog.Debug, log << "updateConnStatus: cst=" << ConnectStatusStr(cst) << " for @"
                        << i->id);
            }
        }
        else
        {
            HLOGC(cnlog.Debug, log << "updateConnStatus: cst=" << ConnectStatusStr(cst) << " and dest_id=@" << dest_id
                    << " - NOT checking against RID @" << i->id);
        }

        HLOGC(cnlog.Debug,
              log << "updateConnStatus: processing async conn for @" << i->id << " FROM " << i->peeraddr.str());

        if (!i->u->processAsyncConnectRequest(read_st, conn_st, pkt, i->peeraddr))
        {
            // cst == CONN_REJECT can only be result of worker_ProcessAddressedPacket and
            // its already set in this case.
            LinkStatusInfo fi = *i;
            fi.errorcode      = SRT_ECONNREJ;
            toRemove.push_back(fi);
            i->u->sendCtrl(UMSG_SHUTDOWN);
        }
    }

    // NOTE: it is "believed" here that all CUDT objects will not be
    // deleted in the meantime. This is based on a statement that at worst
    // they have been "just" declared failed and it will pass at least 1s until
    // they are moved to ClosedSockets and it is believed that this function will
    // not be held on mutexes that long.

    for (vector<LinkStatusInfo>::iterator i = toRemove.begin(); i != toRemove.end(); ++i)
    {
        HLOGC(cnlog.Debug, log << "updateConnStatus: COMPLETING dep objects update on failed @" << i->id);
        //
        // Setting m_bConnecting to false, and need to remove the socket from the rendezvous queue
        // because the next CUDT::close will not remove it from the queue when m_bConnecting = false,
        // and may crash on next pass.
        //
        // TODO: maybe lock i->u->m_ConnectionLock?
        i->u->m_bConnecting = false;
        remove(i->u->m_SocketID);

        // DO NOT close the socket here because in this case it might be
        // unable to get status from at the right moment. Also only member
        // sockets should be taken care of internally - single sockets should
        // be normally closed by the application, after it is done with them.

        // app can call any UDT API to learn the connection_broken error
        CUDT::uglobal().m_EPoll.update_events(
            i->u->m_SocketID, i->u->m_sPollID, SRT_EPOLL_IN | SRT_EPOLL_OUT | SRT_EPOLL_ERR, true);

        i->u->completeBrokenConnectionDependencies(i->errorcode);
    }

    {
        // Now, additionally for every failed link reset the TTL so that
        // they are set expired right now.
        ScopedLock vg(m_RIDListLock);
        for (list<CRL>::iterator i = m_lRendezvousID.begin(); i != m_lRendezvousID.end(); ++i)
        {
            if (find_if(toRemove.begin(), toRemove.end(), LinkStatusInfo::HasID(i->m_iID)) != toRemove.end())
            {
                LOGC(cnlog.Error,
                     log << "updateConnStatus: processAsyncConnectRequest FAILED on @" << i->m_iID
                         << ". Setting TTL as EXPIRED.");
                i->m_tsTTL =
                    steady_clock::time_point(); // Make it expire right now, will be picked up at the next iteration
            }
        }
    }
}

bool srt::CRendezvousQueue::qualifyToHandle(EReadStatus    rst,
                                       EConnectStatus cst      SRT_ATR_UNUSED,
                                       int                     iDstSockID,
                                       vector<LinkStatusInfo>& toRemove,
                                       vector<LinkStatusInfo>& toProcess)
{
    ScopedLock vg(m_RIDListLock);

    if (m_lRendezvousID.empty())
        return false; // nothing to process.

    HLOGC(cnlog.Debug,
          log << "updateConnStatus: updating after getting pkt with DST socket ID @" << iDstSockID
              << " status: " << ConnectStatusStr(cst));

    for (list<CRL>::iterator i = m_lRendezvousID.begin(), i_next = i; i != m_lRendezvousID.end(); i = i_next)
    {
        // Safe iterator to the next element. If the current element is erased, the iterator is updated again.
        ++i_next;

        const steady_clock::time_point tsNow = steady_clock::now();

        if (tsNow >= i->m_tsTTL)
        {
            HLOGC(cnlog.Debug,
                  log << "RID: socket @" << i->m_iID
                      << " removed - EXPIRED ("
                      // The "enforced on FAILURE" is below when processAsyncConnectRequest failed.
                      << (is_zero(i->m_tsTTL) ? "enforced on FAILURE" : "passed TTL") << "). WILL REMOVE from queue.");

            // Set appropriate error information, but do not update yet.
            // Exit the lock first. Collect objects to update them later.
            int ccerror = SRT_ECONNREJ;
            if (i->m_pUDT->m_RejectReason == SRT_REJ_UNKNOWN)
            {
                if (!is_zero(i->m_tsTTL))
                {
                    // Timer expired, set TIMEOUT forcefully
                    i->m_pUDT->m_RejectReason = SRT_REJ_TIMEOUT;
                    ccerror                   = SRT_ENOSERVER;
                }
                else
                {
                    // In case of unknown reason, rejection should at least
                    // suggest error on the peer
                    i->m_pUDT->m_RejectReason = SRT_REJ_PEER;
                }
            }

            // The call to completeBrokenConnectionDependencies() cannot happen here
            // under the lock of m_RIDListLock as it risks a deadlock.
            // Collect in 'toRemove' to update later.
            LinkStatusInfo fi = {i->m_pUDT, i->m_iID, ccerror, i->m_PeerAddr, -1};
            toRemove.push_back(fi);

            // i_next was preincremented, but this is guaranteed to point to
            // the element next to erased one.
            i_next = m_lRendezvousID.erase(i);
            continue;
        }
        else
        {
            HLOGC(cnlog.Debug,
                  log << "RID: socket @" << i->m_iID << " still active (remaining " << std::fixed
                      << (count_microseconds(i->m_tsTTL - tsNow) / 1000000.0) << "s of TTL)...");
        }

        const steady_clock::time_point tsLastReq = i->m_pUDT->m_tsLastReqTime;
        const steady_clock::time_point tsRepeat =
            tsLastReq + milliseconds_from(250); // Repeat connection request (send HS).

        // A connection request is repeated every 250 ms if there was no response from the peer:
        // - RST_AGAIN means no packet was received over UDP.
        // - a packet was received, but not for THIS socket.
        if ((rst == RST_AGAIN || i->m_iID != iDstSockID) && tsNow <= tsRepeat)
        {
            HLOGC(cnlog.Debug,
                  log << "RID:@" << i->m_iID << std::fixed << count_microseconds(tsNow - tsLastReq) / 1000.0
                      << " ms passed since last connection request.");

            continue;
        }

        HLOGC(cnlog.Debug,
              log << "RID:@" << i->m_iID << " cst=" << ConnectStatusStr(cst) << " -- repeating connection request.");

        // This queue is used only in case of Async mode (rendezvous or caller-listener).
        // Synchronous connection requests are handled in startConnect() completely.
        if (!i->m_pUDT->m_config.bSynRecving)
        {
            // Collect them so that they can be updated out of m_RIDListLock.
            LinkStatusInfo fi = {i->m_pUDT, i->m_iID, SRT_SUCCESS, i->m_PeerAddr, -1};
            toProcess.push_back(fi);
        }
        else
        {
            HLOGC(cnlog.Debug, log << "RID: socket @" << i->m_iID << " is SYNCHRONOUS, NOT UPDATING");
        }
    }

    return !toRemove.empty() || !toProcess.empty();
}

//
srt::CRcvQueue::CRcvQueue()
    : m_WorkerThread()
    , m_pUnitQueue(NULL)
    , m_pRcvUList(NULL)
    , m_pHash(NULL)
    , m_pChannel(NULL)
    , m_pTimer(NULL)
    , m_iIPversion()
    , m_szPayloadSize()
    , m_bClosing(false)
    , m_LSLock()
    , m_pListener(NULL)
    , m_pRendezvousQueue(NULL)
    , m_vNewEntry()
    , m_IDLock()
    , m_mBuffer()
    , m_BufferCond()
{
    setupCond(m_BufferCond, "QueueBuffer");
}

srt::CRcvQueue::~CRcvQueue()
{
    m_bClosing = true;

    if (m_WorkerThread.joinable())
    {
        HLOGC(rslog.Debug, log << "RcvQueue: EXIT");
        m_WorkerThread.join();
    }
    releaseCond(m_BufferCond);

    delete m_pUnitQueue;
    delete m_pRcvUList;
    delete m_pHash;
    delete m_pRendezvousQueue;

    // remove all queued messages
    for (map<int32_t, std::queue<CPacket*> >::iterator i = m_mBuffer.begin(); i != m_mBuffer.end(); ++i)
    {
        while (!i->second.empty())
        {
            CPacket* pkt = i->second.front();
            delete pkt;
            i->second.pop();
        }
    }
}

#if ENABLE_LOGGING
srt::sync::atomic<int> srt::CRcvQueue::m_counter(0);
#endif

void srt::CRcvQueue::init(int qsize, size_t payload, int version, int hsize, CChannel* cc, CTimer* t)
{
    m_iIPversion    = version;
    m_szPayloadSize = payload;

    SRT_ASSERT(m_pUnitQueue == NULL);
    m_pUnitQueue = new CUnitQueue(qsize, (int)payload);

    m_pHash = new CHash;
    m_pHash->init(hsize);

    m_pChannel = cc;
    m_pTimer   = t;

    m_pRcvUList        = new CRcvUList;
    m_pRendezvousQueue = new CRendezvousQueue;

#if ENABLE_LOGGING
    const int cnt = ++m_counter;
    const std::string thrname = "SRT:RcvQ:w" + Sprint(cnt);
#else
    const std::string thrname = "SRT:RcvQ:w";
#endif

    if (!StartThread(m_WorkerThread, CRcvQueue::worker, this, thrname.c_str()))
    {
        throw CUDTException(MJ_SYSTEMRES, MN_THREAD);
    }
}

void* srt::CRcvQueue::worker(void* param)
{
    CRcvQueue*   self = (CRcvQueue*)param;
    sockaddr_any sa(self->getIPversion());
    int32_t      id = 0;

#if ENABLE_LOGGING
    THREAD_STATE_INIT(("SRT:RcvQ:w" + Sprint(m_counter)).c_str());
#else
    THREAD_STATE_INIT("SRT:RcvQ:worker");
#endif

    CUnit*         unit = 0;
    EConnectStatus cst  = CONN_AGAIN;
    while (!self->m_bClosing)
    {
        bool        have_received = false;
        EReadStatus rst           = self->worker_RetrieveUnit((id), (unit), (sa));

        INCREMENT_THREAD_ITERATIONS();
        if (rst == RST_OK)
        {
            if (id < 0)
            {
                // User error on peer. May log something, but generally can only ignore it.
                // XXX Think maybe about sending some "connection rejection response".
                HLOGC(qrlog.Debug,
                      log << self->CONID() << "RECEIVED negative socket id '" << id
                          << "', rejecting (POSSIBLE ATTACK)");
                continue;
            }

            // NOTE: cst state is being changed here.
            // This state should be maintained through any next failed calls to worker_RetrieveUnit.
            // Any error switches this to rejection, just for a case.

            // Note to rendezvous connection. This can accept:
            // - ID == 0 - take the first waiting rendezvous socket
            // - ID > 0  - find the rendezvous socket that has this ID.
            if (id == 0)
            {
                // ID 0 is for connection request, which should be passed to the listening socket or rendezvous sockets
                cst = self->worker_ProcessConnectionRequest(unit, sa);
            }
            else
            {
                // Otherwise ID is expected to be associated with:
                // - an enqueued rendezvous socket
                // - a socket connected to a peer
                cst = self->worker_ProcessAddressedPacket(id, unit, sa);
                // CAN RETURN CONN_REJECT, but m_RejectReason is already set
            }
            HLOGC(qrlog.Debug, log << self->CONID() << "worker: result for the unit: " << ConnectStatusStr(cst));
            if (cst == CONN_AGAIN)
            {
                HLOGC(qrlog.Debug, log << self->CONID() << "worker: packet not dispatched, continuing reading.");
                continue;
            }
            have_received = true;
        }
        else if (rst == RST_ERROR)
        {
            // According to the description by CChannel::recvfrom, this can be either of:
            // - IPE: all errors except EBADF
            // - socket was closed in the meantime by another thread: EBADF
            // If EBADF, then it's expected that the "closing" state is also set.
            // Check that just to report possible errors, but interrupt the loop anyway.
            if (self->m_bClosing)
            {
                HLOGC(qrlog.Debug,
                      log << self->CONID() << "CChannel reported error, but Queue is closing - INTERRUPTING worker.");
            }
            else
            {
                LOGC(qrlog.Fatal,
                     log << self->CONID()
                         << "CChannel reported ERROR DURING TRANSMISSION - IPE. INTERRUPTING worker anyway.");
            }
            cst = CONN_REJECT;
            break;
        }
        // OTHERWISE: this is an "AGAIN" situation. No data was read, but the process should continue.

        // take care of the timing event for all UDT sockets
        const steady_clock::time_point curtime_minus_syn =
            steady_clock::now() - microseconds_from(CUDT::COMM_SYN_INTERVAL_US);

        CRNode* ul = self->m_pRcvUList->m_pUList;
        while ((NULL != ul) && (ul->m_tsTimeStamp < curtime_minus_syn))
        {
            CUDT* u = ul->m_pUDT;

            if (u->m_bConnected && !u->m_bBroken && !u->m_bClosing)
            {
                u->checkTimers();
                self->m_pRcvUList->update(u);
            }
            else
            {
                HLOGC(qrlog.Debug,
                      log << CUDTUnited::CONID(u->m_SocketID) << " SOCKET broken, REMOVING FROM RCV QUEUE/MAP.");
                // the socket must be removed from Hash table first, then RcvUList
                self->m_pHash->remove(u->m_SocketID);
                self->m_pRcvUList->remove(u);
                u->m_pRNode->m_bOnList = false;
            }

            ul = self->m_pRcvUList->m_pUList;
        }

        if (have_received)
        {
            HLOGC(qrlog.Debug,
                  log << "worker: RECEIVED PACKET --> updateConnStatus. cst=" << ConnectStatusStr(cst) << " id=" << id
                      << " pkt-payload-size=" << unit->m_Packet.getLength());
        }

        // Check connection requests status for all sockets in the RendezvousQueue.
        // Pass the connection status from the last call of:
        // worker_ProcessAddressedPacket --->
        // worker_TryAsyncRend_OrStore --->
        // CUDT::processAsyncConnectResponse --->
        // CUDT::processConnectResponse
        self->m_pRendezvousQueue->updateConnStatus(rst, cst, unit);

        // XXX updateConnStatus may have removed the connector from the list,
        // however there's still m_mBuffer in CRcvQueue for that socket to care about.
    }

    HLOGC(qrlog.Debug, log << "worker: EXIT");

    THREAD_EXIT();
    return NULL;
}

srt::EReadStatus srt::CRcvQueue::worker_RetrieveUnit(int32_t& w_id, CUnit*& w_unit, sockaddr_any& w_addr)
{
#if !USE_BUSY_WAITING
    // This might be not really necessary, and probably
    // not good for extensive bidirectional communication.
    m_pTimer->tick();
#endif

    // check waiting list, if new socket, insert it to the list
    while (ifNewEntry())
    {
        CUDT* ne = getNewEntry();
        if (ne)
        {
            HLOGC(qrlog.Debug,
                  log << CUDTUnited::CONID(ne->m_SocketID)
                      << " SOCKET pending for connection - ADDING TO RCV QUEUE/MAP");
            m_pRcvUList->insert(ne);
            m_pHash->insert(ne->m_SocketID, ne);
        }
    }
    // find next available slot for incoming packet
    w_unit = m_pUnitQueue->getNextAvailUnit();
    if (!w_unit)
    {
        // no space, skip this packet
        CPacket temp;
        temp.allocate(m_szPayloadSize);
        THREAD_PAUSED();
        EReadStatus rst = m_pChannel->recvfrom((w_addr), (temp));
        THREAD_RESUMED();
        // Note: this will print nothing about the packet details unless heavy logging is on.
        LOGC(qrlog.Error, log << CONID() << "LOCAL STORAGE DEPLETED. Dropping 1 packet: " << temp.Info());

        // Be transparent for RST_ERROR, but ignore the correct
        // data read and fake that the packet was dropped.
        return rst == RST_ERROR ? RST_ERROR : RST_AGAIN;
    }

    w_unit->m_Packet.setLength(m_szPayloadSize);

    // reading next incoming packet, recvfrom returns -1 is nothing has been received
    THREAD_PAUSED();
    EReadStatus rst = m_pChannel->recvfrom((w_addr), (w_unit->m_Packet));
    THREAD_RESUMED();

    if (rst == RST_OK)
    {
        w_id = w_unit->m_Packet.m_iID;
        HLOGC(qrlog.Debug,
              log << "INCOMING PACKET: FROM=" << w_addr.str() << " BOUND=" << m_pChannel->bindAddressAny().str() << " "
                  << w_unit->m_Packet.Info());
    }
    return rst;
}

srt::EConnectStatus srt::CRcvQueue::worker_ProcessConnectionRequest(CUnit* unit, const sockaddr_any& addr)
{
    HLOGC(cnlog.Debug,
          log << "Got sockID=0 from " << addr.str() << " - trying to resolve it as a connection request...");
    // Introduced protection because it may potentially happen
    // that another thread could have closed the socket at
    // the same time and inject a bug between checking the
    // pointer for NULL and using it.
    int  listener_ret  = SRT_REJ_UNKNOWN;
    bool have_listener = false;
    {
        ScopedLock cg(m_LSLock);
        if (m_pListener)
        {
            LOGC(cnlog.Note, log << "PASSING request from: " << addr.str() << " to agent:" << m_pListener->socketID());
            listener_ret = m_pListener->processConnectRequest(addr, unit->m_Packet);

            // This function does return a code, but it's hard to say as to whether
            // anything can be done about it. In case when it's stated possible, the
            // listener will try to send some rejection response to the caller, but
            // that's already done inside this function. So it's only used for
            // displaying the error in logs.

            have_listener = true;
        }
    }

    // NOTE: Rendezvous sockets do bind(), but not listen(). It means that the socket is
    // ready to accept connection requests, but they are not being redirected to the listener
    // socket, as this is not a listener socket at all. This goes then HERE.

    if (have_listener) // That is, the above block with m_pListener->processConnectRequest was executed
    {
        LOGC(cnlog.Note,
             log << CONID() << "Listener managed the connection request from: " << addr.str()
                 << " result:" << RequestTypeStr(UDTRequestType(listener_ret)));
        return listener_ret == SRT_REJ_UNKNOWN ? CONN_CONTINUE : CONN_REJECT;
    }

    // If there's no listener waiting for the packet, just store it into the queue.
    return worker_TryAsyncRend_OrStore(0, unit, addr); // 0 id because the packet came in with that very ID.
}

srt::EConnectStatus srt::CRcvQueue::worker_ProcessAddressedPacket(int32_t id, CUnit* unit, const sockaddr_any& addr)
{
    CUDT* u = m_pHash->lookup(id);
    if (!u)
    {
        // Pass this to either async rendezvous connection,
        // or store the packet in the queue.
        HLOGC(cnlog.Debug, log << "worker_ProcessAddressedPacket: resending to QUEUED socket @" << id);
        return worker_TryAsyncRend_OrStore(id, unit, addr);
    }

    // Found associated CUDT - process this as control or data packet
    // addressed to an associated socket.
    if (addr != u->m_PeerAddr)
    {
        HLOGC(cnlog.Debug,
              log << CONID() << "Packet for SID=" << id << " asoc with " << u->m_PeerAddr.str() << " received from "
                  << addr.str() << " (CONSIDERED ATTACK ATTEMPT)");
        // This came not from the address that is the peer associated
        // with the socket. Ignore it.
        return CONN_AGAIN;
    }

    if (!u->m_bConnected || u->m_bBroken || u->m_bClosing)
    {
        u->m_RejectReason = SRT_REJ_CLOSE;
        // The socket is currently in the process of being disconnected
        // or destroyed. Ignore.
        // XXX send UMSG_SHUTDOWN in this case?
        // XXX May it require mutex protection?
        return CONN_REJECT;
    }

    if (unit->m_Packet.isControl())
        u->processCtrl(unit->m_Packet);
    else
        u->processData(unit);

    u->checkTimers();
    m_pRcvUList->update(u);

    return CONN_RUNNING;
}

// This function responds to the fact that a packet has come
// for a socket that does not expect to receive a normal connection
// request. This can be then:
// - a normal packet of whatever kind, just to be processed by the message loop
// - a rendezvous connection
// This function then tries to manage the packet as a rendezvous connection
// request in ASYNC mode; when this is not applicable, it stores the packet
// in the "receiving queue" so that it will be picked up in the "main" thread.
srt::EConnectStatus srt::CRcvQueue::worker_TryAsyncRend_OrStore(int32_t id, CUnit* unit, const sockaddr_any& addr)
{
    // This 'retrieve' requires that 'id' be either one of those
    // stored in the rendezvous queue (see CRcvQueue::registerConnector)
    // or simply 0, but then at least the address must match one of these.
    // If the id was 0, it will be set to the actual socket ID of the returned CUDT.
    CUDT* u = m_pRendezvousQueue->retrieve(addr, (id));
    if (!u)
    {
        // this socket is then completely unknown to the system.
        // Note that this situation may also happen at a very unfortunate
        // coincidence that the socket is already bound, but the registerConnector()
        // has not yet started. In case of rendezvous this may mean that the other
        // side just started sending its handshake packets, the local side has already
        // run the CRcvQueue::worker thread, and this worker thread is trying to dispatch
        // the handshake packet too early, before the dispatcher has a chance to see
        // this socket registerred in the RendezvousQueue, which causes the packet unable
        // to be dispatched. Therefore simply treat every "out of band" packet (with socket
        // not belonging to the connection and not registered as rendezvous) as "possible
        // attack" and ignore it. This also should better protect the rendezvous socket
        // against a rogue connector.
        if (id == 0)
        {
            HLOGC(cnlog.Debug,
                  log << CONID() << "AsyncOrRND: no sockets expect connection from " << addr.str()
                      << " - POSSIBLE ATTACK, ignore packet");
        }
        else
        {
            HLOGC(cnlog.Debug,
                  log << CONID() << "AsyncOrRND: no sockets expect socket " << id << " from " << addr.str()
                      << " - POSSIBLE ATTACK, ignore packet");
        }
        return CONN_AGAIN; // This means that the packet should be ignored.
    }

    // asynchronous connect: call connect here
    // otherwise wait for the UDT socket to retrieve this packet
    if (!u->m_config.bSynRecving)
    {
        HLOGC(cnlog.Debug, log << "AsyncOrRND: packet RESOLVED TO @" << id << " -- continuing as ASYNC CONNECT");
        // This is practically same as processConnectResponse, just this applies
        // appropriate mutex lock - which can't be done here because it's intentionally private.
        // OTOH it can't be applied to processConnectResponse because the synchronous
        // call to this method applies the lock by itself, and same-thread-double-locking is nonportable (crashable).
        EConnectStatus cst = u->processAsyncConnectResponse(unit->m_Packet);

        if (cst == CONN_CONFUSED)
        {
            LOGC(cnlog.Warn, log << "AsyncOrRND: PACKET NOT HANDSHAKE - re-requesting handshake from peer");
            storePktClone(id, unit->m_Packet);
            if (!u->processAsyncConnectRequest(RST_AGAIN, CONN_CONTINUE, &unit->m_Packet, u->m_PeerAddr))
            {
                // Reuse previous behavior to reject a packet
                cst = CONN_REJECT;
            }
            else
            {
                cst = CONN_CONTINUE;
            }
        }

        // It might be that this is a data packet, which has turned the connection
        // into "connected" state, removed the connector (so since now every next packet
        // will land directly in the queue), but this data packet shall still be delivered.
        if (cst == CONN_ACCEPT && !unit->m_Packet.isControl())
        {
            // The process as called through processAsyncConnectResponse() should have put the
            // socket into the pending queue for pending connection (don't ask me, this is so).
            // This pending queue is being purged every time in the beginning of this loop, so
            // currently the socket is in the pending queue, but not yet in the connection queue.
            // It will be done at the next iteration of the reading loop, but it will be too late,
            // we have a pending data packet now and we must either dispatch it to an already connected
            // socket or disregard it, and rather prefer the former. So do this transformation now
            // that we KNOW (by the cst == CONN_ACCEPT result) that the socket should be inserted
            // into the pending anteroom.

            CUDT* ne = getNewEntry(); // This function actuall removes the entry and returns it.
            // This **should** now always return a non-null value, but check it first
            // because if this accidentally isn't true, the call to worker_ProcessAddressedPacket will
            // result in redirecting it to here and so on until the call stack overflow. In case of
            // this "accident" simply disregard the packet from any further processing, it will be later
            // loss-recovered.
            // XXX (Probably the old contents of UDT's CRcvQueue::worker should be shaped a little bit
            // differently throughout the functions).
            if (ne)
            {
                HLOGC(cnlog.Debug,
                      log << CUDTUnited::CONID(ne->m_SocketID)
                          << " SOCKET pending for connection - ADDING TO RCV QUEUE/MAP");
                m_pRcvUList->insert(ne);
                m_pHash->insert(ne->m_SocketID, ne);

                // The current situation is that this has passed processAsyncConnectResponse, but actually
                // this packet *SHOULD HAVE BEEN* handled by worker_ProcessAddressedPacket, however the
                // connection state wasn't completed at the moment when dispatching this packet. This has
                // been now completed inside the call to processAsyncConnectResponse, but this is still a
                // data packet that should have expected the connection to be already established. Therefore
                // redirect it once again into worker_ProcessAddressedPacket here.

                HLOGC(cnlog.Debug,
                      log << "AsyncOrRND: packet SWITCHED TO CONNECTED with ID=" << id
                          << " -- passing to worker_ProcessAddressedPacket");

                // Theoretically we should check if m_pHash->lookup(ne->m_SocketID) returns 'ne', but this
                // has been just added to m_pHash, so the check would be extremely paranoid here.
                cst = worker_ProcessAddressedPacket(id, unit, addr);
                if (cst == CONN_REJECT)
                    return cst;
                return CONN_ACCEPT; // this function usually will return CONN_CONTINUE, which doesn't represent current
                                    // situation.
            }
            else
            {
                LOGC(cnlog.Error,
                     log << "IPE: AsyncOrRND: packet SWITCHED TO CONNECTED, but ID=" << id
                         << " is still not present in the socket ID dispatch hash - DISREGARDING");
            }
        }
        return cst;
    }
    HLOGC(cnlog.Debug,
          log << "AsyncOrRND: packet RESOLVED TO ID=" << id << " -- continuing through CENTRAL PACKET QUEUE");
    // This is where also the packets for rendezvous connection will be landing,
    // in case of a synchronous connection.
    storePktClone(id, unit->m_Packet);

    return CONN_CONTINUE;
}

void srt::CRcvQueue::stopWorker()
{
    // We use the decent way, so we say to the thread "please exit".
    m_bClosing = true;

    // Sanity check of the function's affinity.
    if (srt::sync::this_thread::get_id() == m_WorkerThread.get_id())
    {
        LOGC(rslog.Error, log << "IPE: RcvQ:WORKER TRIES TO CLOSE ITSELF!");
        return; // do nothing else, this would cause a hangup or crash.
    }

    HLOGC(rslog.Debug, log << "RcvQueue: EXIT (forced)");
    // And we trust the thread that it does.
    m_WorkerThread.join();
}

int srt::CRcvQueue::recvfrom(int32_t id, CPacket& w_packet)
{
    CUniqueSync buffercond(m_BufferLock, m_BufferCond);

    map<int32_t, std::queue<CPacket*> >::iterator i = m_mBuffer.find(id);

    if (i == m_mBuffer.end())
    {
        THREAD_PAUSED();
        buffercond.wait_for(seconds_from(1));
        THREAD_RESUMED();

        i = m_mBuffer.find(id);
        if (i == m_mBuffer.end())
        {
            w_packet.setLength(-1);
            return -1;
        }
    }

    // retrieve the earliest packet
    CPacket* newpkt = i->second.front();

    if (w_packet.getLength() < newpkt->getLength())
    {
        w_packet.setLength(-1);
        return -1;
    }

    // copy packet content
    // XXX Check if this wouldn't be better done by providing
    // copy constructor for DynamicStruct.
    // XXX Another thing: this looks wasteful. This expects an already
    // allocated memory on the packet, this thing gets the packet,
    // copies it into the passed packet and then the source packet
    // gets deleted. Why not simply return the originally stored packet,
    // without copying, allocation and deallocation?
    memcpy((w_packet.m_nHeader), newpkt->m_nHeader, CPacket::HDR_SIZE);
    memcpy((w_packet.m_pcData), newpkt->m_pcData, newpkt->getLength());
    w_packet.setLength(newpkt->getLength());
    w_packet.m_DestAddr = newpkt->m_DestAddr;

    delete newpkt;

    // remove this message from queue,
    // if no more messages left for this socket, release its data structure
    i->second.pop();
    if (i->second.empty())
        m_mBuffer.erase(i);

    return (int)w_packet.getLength();
}

int srt::CRcvQueue::setListener(CUDT* u)
{
    ScopedLock lslock(m_LSLock);

    if (NULL != m_pListener)
        return -1;

    m_pListener = u;
    return 0;
}

void srt::CRcvQueue::removeListener(const CUDT* u)
{
    ScopedLock lslock(m_LSLock);

    if (u == m_pListener)
        m_pListener = NULL;
}

void srt::CRcvQueue::registerConnector(const SRTSOCKET&                id,
                                  CUDT*                           u,
                                  const sockaddr_any&             addr,
                                  const steady_clock::time_point& ttl)
{
    HLOGC(cnlog.Debug,
          log << "registerConnector: adding @" << id << " addr=" << addr.str() << " TTL=" << FormatTime(ttl));
    m_pRendezvousQueue->insert(id, u, addr, ttl);
}

void srt::CRcvQueue::removeConnector(const SRTSOCKET& id)
{
    HLOGC(cnlog.Debug, log << "removeConnector: removing @" << id);
    m_pRendezvousQueue->remove(id);

    ScopedLock bufferlock(m_BufferLock);

    map<int32_t, std::queue<CPacket*> >::iterator i = m_mBuffer.find(id);
    if (i != m_mBuffer.end())
    {
        HLOGC(cnlog.Debug,
              log << "removeConnector: ... and its packet queue with " << i->second.size() << " packets collected");
        while (!i->second.empty())
        {
            delete i->second.front();
            i->second.pop();
        }
        m_mBuffer.erase(i);
    }
}

void srt::CRcvQueue::setNewEntry(CUDT* u)
{
    HLOGC(cnlog.Debug, log << CUDTUnited::CONID(u->m_SocketID) << "setting socket PENDING FOR CONNECTION");
    ScopedLock listguard(m_IDLock);
    m_vNewEntry.push_back(u);
}

bool srt::CRcvQueue::ifNewEntry()
{
    return !(m_vNewEntry.empty());
}

srt::CUDT* srt::CRcvQueue::getNewEntry()
{
    ScopedLock listguard(m_IDLock);

    if (m_vNewEntry.empty())
        return NULL;

    CUDT* u = (CUDT*)*(m_vNewEntry.begin());
    m_vNewEntry.erase(m_vNewEntry.begin());

    return u;
}

void srt::CRcvQueue::storePktClone(int32_t id, const CPacket& pkt)
{
    CUniqueSync passcond(m_BufferLock, m_BufferCond);

    map<int32_t, std::queue<CPacket*> >::iterator i = m_mBuffer.find(id);

    if (i == m_mBuffer.end())
    {
        m_mBuffer[id].push(pkt.clone());
        passcond.notify_one();
    }
    else
    {
        // Avoid storing too many packets, in case of malfunction or attack.
        if (i->second.size() > 16)
            return;

        i->second.push(pkt.clone());
    }
}

void srt::CMultiplexer::destroy()
{
    // Reverse order of the assigned.
    delete m_pRcvQueue;
    delete m_pSndQueue;
    delete m_pTimer;

    if (m_pChannel)
    {
        m_pChannel->close();
        delete m_pChannel;
    }
}<|MERGE_RESOLUTION|>--- conflicted
+++ resolved
@@ -262,50 +262,7 @@
 
     CUDT* u = m_pHeap[0]->m_pUDT;
     remove_(u);
-<<<<<<< HEAD
-
-#define UST(field) ((u->m_b##field) ? "+" : "-") << #field << " "
-
-    HLOGC(qslog.Debug,
-          log << "SND:pop: requesting packet from @" << u->socketID() << " STATUS: " << UST(Listening)
-              << UST(Connecting) << UST(Connected) << UST(Closing) << UST(Shutdown) << UST(Broken) << UST(PeerHealth)
-              << UST(Opened));
-#undef UST
-
-    if (!u->m_bConnected || u->m_bBroken)
-        return -1;
-
-    // XXX This likely should be exempted from lock on m_ListLock,
-    // as inside it makes a lock on m_ConnectionLock. This shouldn't be
-    // dangerous in general, as when the Broken flag is not set, this
-    // thread has at least 1 second to finish the job before u is potentially
-    // deleted. This "time-defined" problem should be eliminated through
-    // another fix. Worth noting is that m_ListLock also doesn't currently
-    // prevent the socket from a premature deletion.
-    //
-    // Reports: P04-1.08, P04-1.29, P04-2.03, P04-2.28, P04-2.49,
-    //          P04-2.53, P04-2.54, P04-2.56
-
-    // pack a packet from the socket
-    leaveCS(m_ListLock);
-    const std::pair<int, steady_clock::time_point> res_time = u->packData((w_pkt));
-    enterCS(m_ListLock);
-
-
-    if (res_time.first <= 0)
-        return -1;
-
-    w_addr = u->m_PeerAddr;
-
-    // insert a new entry, ts is the next processing time
-    const steady_clock::time_point send_time = res_time.second;
-    if (!is_zero(send_time))
-        insert_norealloc_(send_time, u);
-
-    return 1;
-=======
     return u;
->>>>>>> 2eb47e3e
 }
 
 void srt::CSndUList::remove(const CUDT* u)
