--- conflicted
+++ resolved
@@ -757,8 +757,7 @@
     return NULL;
 }
 
-<<<<<<< HEAD
-CUDT* CHash::lookupPeer(int32_t peerid)
+srt::CUDT* srt::CHash::lookupPeer(int32_t peerid)
 {
     // Decode back the socket ID if it has that peer
     int32_t id = map_get(m_RevPeerMap, peerid, -1);
@@ -767,10 +766,7 @@
     return lookup(id);
 }
 
-void CHash::insert(int32_t id, CUDT *u)
-=======
 void srt::CHash::insert(int32_t id, CUDT* u)
->>>>>>> 7a4f5e26
 {
     CBucket* b = m_pBucket[id % m_iHashSize];
 
@@ -1490,8 +1486,7 @@
     return worker_TryAsyncRend_OrStore(0, unit, addr); // 0 id because the packet came in with that very ID.
 }
 
-<<<<<<< HEAD
-bool CRcvQueue::worker_TryAcceptedSocket(CUnit* unit, const sockaddr_any& addr)
+bool srt::CRcvQueue::worker_TryAcceptedSocket(CUnit* unit, const sockaddr_any& addr)
 {
     // We are working with a possibly HS packet... check that.
     CPacket& pkt = unit->m_Packet;
@@ -1538,13 +1533,10 @@
         return false;
     }
 
-    return u->createSendHSResponse(kmdata, kmdatasize, (hs));
-}
-
-EConnectStatus CRcvQueue::worker_ProcessAddressedPacket(int32_t id, CUnit* unit, const sockaddr_any& addr)
-=======
+    return u->createSendHSResponse(kmdata, kmdatasize, pkt.udpDestAddr(), (hs));
+}
+
 srt::EConnectStatus srt::CRcvQueue::worker_ProcessAddressedPacket(int32_t id, CUnit* unit, const sockaddr_any& addr)
->>>>>>> 7a4f5e26
 {
     CUDT* u = m_pHash->lookup(id);
     if (!u)
