--- conflicted
+++ resolved
@@ -386,11 +386,7 @@
 //
 CSndQueue::CSndQueue(CMultiplexer* parent):
     m_parent(parent),
-<<<<<<< HEAD
     m_pWorkerFunction(NULL),
-    m_pSndUList(NULL),
-=======
->>>>>>> 89e15f25
     m_pChannel(NULL),
     m_bClosing(false)
 {
@@ -406,21 +402,14 @@
 {
     // We use the decent way, so we say to the thread "please exit".
     m_bClosing = true;
-    if (m_pWorkerFunction == &worker_fwd)
-    {
-        m_Timer.interrupt();
-
-<<<<<<< HEAD
-        if (m_pSndUList) // Could have been never created
-            m_pSndUList->signalInterrupt();
-    }
-    else if (m_pWorkerFunction == &sched_worker_fwd)
+    if (m_pWorkerFunction == &workerSendOrder_fwd)
+    {
+        m_SendOrderList.signalInterrupt();
+    }
+    else if (m_pWorkerFunction == &workerPacketScheduler_fwd)
     {
         m_Scheduler.interrupt();
     }
-=======
-    m_SendOrderList.signalInterrupt();
->>>>>>> 89e15f25
 
     // Sanity check of the function's affinity.
     if (sync::this_thread_is(m_WorkerThread))
@@ -465,9 +454,9 @@
 CSndQueue::worker_fn* CSndQueue::SelectWorkerFunction()
 {
     if (m_parent->cfg().uSenderMode == 0)
-        return worker_fwd;
-
-    return sched_worker_fwd;
+        return workerSendOrder_fwd;
+
+    return workerPacketScheduler_fwd;
 }
 
 
@@ -585,14 +574,18 @@
     THREAD_EXIT();
 }
 
-<<<<<<< HEAD
+// This is to satisfy the requirement of HeapSet class.
+// The values kept in HeapSet must be capable of a trap representation
+// to be returned from none(). Here it's returned as empty_list.end().
+SocketHolder::socklist_t SocketHolder::empty_list;
+
 SendTask::taskiter_t CMultiplexer::scheduleSend(CUDTSocket* src, int32_t seqno, sched::Type type, const sync::steady_clock::time_point& when)
 {
     SendTask task (SchedPacket(src, seqno, type), when);
     return m_SndQueue.m_Scheduler.enqueue_task(src->id(), task);
 }
 
-void CSndQueue::sched_worker()
+void CSndQueue::workerPacketScheduler()
 {
     std::string thname;
     ThreadName::get(thname);
@@ -667,204 +660,6 @@
     THREAD_EXIT();
 }
 
-//*
-CRcvUList::CRcvUList()
-    : m_pUList(NULL)
-    , m_pLast(NULL)
-{
-}
-
-CRcvUList::~CRcvUList() {}
-
-void CRcvUList::insert(const CUDT* u)
-{
-    CRNode* n        = u->m_pRNode;
-    SRT_ASSERT(n);
-    n->m_tsTimeStamp = steady_clock::now();
-
-    if (NULL == m_pUList)
-    {
-        // empty list, insert as the single node
-        n->m_pPrev = n->m_pNext = NULL;
-        m_pLast = m_pUList = n;
-
-        return;
-    }
-
-    // always insert at the end for RcvUList
-    n->m_pPrev       = m_pLast;
-    n->m_pNext       = NULL;
-    m_pLast->m_pNext = n;
-    m_pLast          = n;
-
-    // Set before calling. Without this it gets crashed
-    // through having unopened CUDT added here...?
-    // n->m_bOnList     = true;
-}
-
-void CRcvUList::remove(const CUDT* u)
-{
-    CRNode* n = u->m_pRNode;
-
-    if (!n->m_bOnList)
-        return;
-
-    if (NULL == n->m_pPrev)
-    {
-        // n is the first node
-        m_pUList = n->m_pNext;
-        if (NULL == m_pUList)
-            m_pLast = NULL;
-        else
-            m_pUList->m_pPrev = NULL;
-    }
-    else
-    {
-        n->m_pPrev->m_pNext = n->m_pNext;
-        if (NULL == n->m_pNext)
-        {
-            // n is the last node
-            m_pLast = n->m_pPrev;
-        }
-        else
-            n->m_pNext->m_pPrev = n->m_pPrev;
-    }
-
-    n->m_pNext = n->m_pPrev = NULL;
-}
-
-void CRcvUList::update(const CUDT* u)
-{
-    CRNode* n = u->m_pRNode;
-
-    if (!n->m_bOnList)
-        return;
-
-    n->m_tsTimeStamp = steady_clock::now();
-
-    // if n is the last node, do not need to change
-    if (NULL == n->m_pNext)
-        return;
-
-    if (NULL == n->m_pPrev)
-    {
-        m_pUList          = n->m_pNext;
-        m_pUList->m_pPrev = NULL;
-    }
-    else
-    {
-        n->m_pPrev->m_pNext = n->m_pNext;
-        n->m_pNext->m_pPrev = n->m_pPrev;
-    }
-
-    n->m_pPrev       = m_pLast;
-    n->m_pNext       = NULL;
-    m_pLast->m_pNext = n;
-    m_pLast          = n;
-}
-// */
-
-//
-CHash::CHash()
-    : m_pBucket(NULL)
-    , m_iHashSize(0)
-{
-}
-
-CHash::~CHash()
-{
-    for (int i = 0; i < m_iHashSize; ++i)
-    {
-        CBucket* b = m_pBucket[i];
-        while (NULL != b)
-        {
-            CBucket* n = b->m_pNext;
-            delete b;
-            b = n;
-        }
-    }
-
-    delete[] m_pBucket;
-}
-
-void CHash::init(int size)
-{
-    m_pBucket = new CBucket*[size];
-
-    for (int i = 0; i < size; ++i)
-        m_pBucket[i] = NULL;
-
-    m_iHashSize = size;
-}
-
-CUDT* CHash::lookup(SRTSOCKET id)
-{
-    // simple hash function (% hash table size); suitable for socket descriptors
-    CBucket* b = bucketAt(id);
-
-    while (NULL != b)
-    {
-        if (id == b->m_iID)
-            return b->m_pUDT;
-        b = b->m_pNext;
-    }
-
-    return NULL;
-}
-
-CUDT* CHash::lookupPeer(SRTSOCKET peerid)
-{
-    // Decode back the socket ID if it has that peer
-    SRTSOCKET id = map_get(m_RevPeerMap, peerid, SRT_INVALID_SOCK);
-    if (id == SRT_INVALID_SOCK)
-        return NULL; // no such peer id
-    return lookup(id);
-}
-
-void CHash::insert(SRTSOCKET id, CUDT* u)
-{
-    CBucket* b = bucketAt(id);
-
-    CBucket* n = new CBucket;
-    n->m_iID   = id;
-    n->m_iPeerID = u->peerID();
-    n->m_pUDT  = u;
-    n->m_pNext = b;
-
-    bucketAt(id) = n;
-    m_RevPeerMap[u->peerID()] = id;
-}
-
-void CHash::remove(SRTSOCKET id)
-{
-    CBucket* b = bucketAt(id);
-    CBucket* p = NULL;
-
-    while (NULL != b)
-    {
-        if (id == b->m_iID)
-        {
-            if (NULL == p)
-                bucketAt(id) = b->m_pNext;
-            else
-                p->m_pNext = b->m_pNext;
-
-            m_RevPeerMap.erase(b->m_iPeerID);
-            delete b;
-
-            return;
-        }
-
-        p = b;
-        b = b->m_pNext;
-    }
-}
-=======
-// This is to satisfy the requirement of HeapSet class.
-// The values kept in HeapSet must be capable of a trap representation
-// to be returned from none(). Here it's returned as empty_list.end().
-SocketHolder::socklist_t SocketHolder::empty_list;
->>>>>>> 89e15f25
 
 void CMultiplexer::removeRID(const SRTSOCKET& id)
 {
