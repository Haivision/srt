/*
 * SRT - Secure, Reliable, Transport
 * Copyright (c) 2018 Haivision Systems Inc.
 *
 * This Source Code Form is subject to the terms of the Mozilla Public
 * License, v. 2.0. If a copy of the MPL was not distributed with this
 * file, You can obtain one at http://mozilla.org/MPL/2.0/.
 *
 */

/*****************************************************************************
Copyright (c) 2001 - 2011, The Board of Trustees of the University of Illinois.
All rights reserved.

Redistribution and use in source and binary forms, with or without
modification, are permitted provided that the following conditions are
met:

* Redistributions of source code must retain the above
  copyright notice, this list of conditions and the
  following disclaimer.

* Redistributions in binary form must reproduce the
  above copyright notice, this list of conditions
  and the following disclaimer in the documentation
  and/or other materials provided with the distribution.

* Neither the name of the University of Illinois
  nor the names of its contributors may be used to
  endorse or promote products derived from this
  software without specific prior written permission.

THIS SOFTWARE IS PROVIDED BY THE COPYRIGHT HOLDERS AND CONTRIBUTORS "AS
IS" AND ANY EXPRESS OR IMPLIED WARRANTIES, INCLUDING, BUT NOT LIMITED TO,
THE IMPLIED WARRANTIES OF MERCHANTABILITY AND FITNESS FOR A PARTICULAR
PURPOSE ARE DISCLAIMED. IN NO EVENT SHALL THE COPYRIGHT OWNER OR
CONTRIBUTORS BE LIABLE FOR ANY DIRECT, INDIRECT, INCIDENTAL, SPECIAL,
EXEMPLARY, OR CONSEQUENTIAL DAMAGES (INCLUDING, BUT NOT LIMITED TO,
PROCUREMENT OF SUBSTITUTE GOODS OR SERVICES; LOSS OF USE, DATA, OR
PROFITS; OR BUSINESS INTERRUPTION) HOWEVER CAUSED AND ON ANY THEORY OF
LIABILITY, WHETHER IN CONTRACT, STRICT LIABILITY, OR TORT (INCLUDING
NEGLIGENCE OR OTHERWISE) ARISING IN ANY WAY OUT OF THE USE OF THIS
SOFTWARE, EVEN IF ADVISED OF THE POSSIBILITY OF SUCH DAMAGE.
*****************************************************************************/

/*****************************************************************************
written by
   Yunhong Gu, last updated 05/05/2011
modified by
   Haivision Systems Inc.
*****************************************************************************/

#include "platform_sys.h"
#include "queue.h"

#include <cstring>

#include "common.h"
#include "api.h"
#include "netinet_any.h"
<<<<<<< HEAD
#include "hvu_threadname.h"
=======
#include "threadname.h"
#include "sync.h"
>>>>>>> 8e33a809
#include "logging.h"

using namespace std;
using namespace srt::sync;
using namespace srt::logging;
using namespace hvu; // ThreadName

namespace srt
{

CUnitQueue::CUnitQueue(int initNumUnits, int mss)
    : m_iNumTaken(0)
    , m_iMSS(mss)
    , m_iBlockSize(initNumUnits)
{
    CQEntry* tempq = allocateEntry(m_iBlockSize, m_iMSS);

    if (tempq == NULL)
        throw CUDTException(MJ_SYSTEMRES, MN_MEMORY);

    m_pQEntry = m_pCurrQueue = m_pLastQueue = tempq;
    m_pQEntry->m_pNext = m_pQEntry;

    m_pAvailUnit = m_pCurrQueue->m_pUnit;

    m_iSize = m_iBlockSize;
}

CUnitQueue::~CUnitQueue()
{
    CQEntry* p = m_pQEntry;

    while (p != NULL)
    {
        delete[] p->m_pUnit;
        delete[] p->m_pBuffer;

        CQEntry* q = p;
        if (p == m_pLastQueue)
            p = NULL;
        else
            p = p->m_pNext;
        delete q;
    }
}

CUnitQueue::CQEntry* CUnitQueue::allocateEntry(const int iNumUnits, const int mss)
{
    CQEntry* tempq = NULL;
    CUnit* tempu   = NULL;
    char* tempb    = NULL;

    try
    {
        tempq = new CQEntry;
        tempu = new CUnit[iNumUnits];
        tempb = new char[iNumUnits * mss];
    }
    catch (...)
    {
        delete tempq;
        delete[] tempu;
        delete[] tempb;

        LOGC(rslog.Error, log << "CUnitQueue: failed to allocate " << iNumUnits << " units.");
        return NULL;
    }

    for (int i = 0; i < iNumUnits; ++i)
    {
        tempu[i].m_bTaken = false;
        tempu[i].m_Packet.m_pcData = tempb + i * mss;
    }

    tempq->m_pUnit   = tempu;
    tempq->m_pBuffer = tempb;
    tempq->m_iSize   = iNumUnits;

    return tempq;
}

int CUnitQueue::increase_()
{
    const int numUnits = m_iBlockSize;
    HLOGC(qrlog.Debug, log << "CUnitQueue::increase: Capacity" << capacity() << " + " << numUnits << " new units, " << m_iNumTaken << " in use.");

    CQEntry* tempq = allocateEntry(numUnits, m_iMSS);
    if (tempq == NULL)
        return -1;

    m_pLastQueue->m_pNext = tempq;
    m_pLastQueue          = tempq;
    m_pLastQueue->m_pNext = m_pQEntry;

    m_iSize += numUnits;

    return 0;
}

CUnit* CUnitQueue::getNextAvailUnit()
{
    const int iNumUnitsTotal = capacity();
    if (m_iNumTaken * 10 > iNumUnitsTotal * 9) // 90% or more are in use.
        increase_();

    if (m_iNumTaken >= capacity())
    {
        LOGC(qrlog.Error, log << "CUnitQueue: No free units to take. Capacity" << capacity() << ".");
        return NULL;
    }

    int units_checked = 0;
    do
    {
        const CUnit* end = m_pCurrQueue->m_pUnit + m_pCurrQueue->m_iSize;
        for (; m_pAvailUnit != end; ++m_pAvailUnit, ++units_checked)
        {
            if (!m_pAvailUnit->m_bTaken)
            {
                return m_pAvailUnit;
            }
        }

        m_pCurrQueue = m_pCurrQueue->m_pNext;
        m_pAvailUnit = m_pCurrQueue->m_pUnit;
    } while (units_checked < m_iSize);

    return NULL;
}

void CUnitQueue::makeUnitFree(CUnit* unit)
{
    SRT_ASSERT(unit != NULL);
    SRT_ASSERT(unit->m_bTaken);
    unit->m_bTaken.store(false);

    --m_iNumTaken;
}

void CUnitQueue::makeUnitTaken(CUnit* unit)
{
    ++m_iNumTaken;

    SRT_ASSERT(unit != NULL);
    SRT_ASSERT(!unit->m_bTaken);
    unit->m_bTaken.store(true);
}

CSndUList::CSndUList(sync::CTimer* pTimer)
    : m_pHeap(NULL)
    , m_iCapacity(512)
    , m_iLastEntry(-1)
    , m_ListLock()
    , m_pTimer(pTimer)
{
    setupCond(m_ListCond, "CSndUListCond");
    m_pHeap = new CSNode*[m_iCapacity];
}

CSndUList::~CSndUList()
{
    releaseCond(m_ListCond);
    delete[] m_pHeap;
}

bool CSndUList::update(const CUDT* u, EReschedule reschedule, sync::steady_clock::time_point ts)
{
    ScopedLock listguard(m_ListLock);

    CSNode* n = u->m_pSNode;

    IF_HEAVY_LOGGING(sync::steady_clock::time_point now = sync::steady_clock::now());
    IF_HEAVY_LOGGING(std::ostringstream nowrel, oldrel);
    IF_HEAVY_LOGGING(nowrel << " = now" << showpos << (ts - now).count() << "us");

    if (n->m_iHeapLoc >= 0)
    {
        IF_HEAVY_LOGGING(oldrel << " = now" << showpos << (n->m_tsTimeStamp - now).count() << "us");
        if (reschedule == DONT_RESCHEDULE)
        {
            HLOGC(qslog.Debug, log << "CSndUList: UPDATE: NOT rescheduling @" << u->id()
                    << " - remains T=" << FormatTime(n->m_tsTimeStamp) << oldrel.str());
            return false;
        }

        if (n->m_tsTimeStamp <= ts)
        {
            HLOGC(qslog.Debug, log << "CSndUList: UPDATE: NOT rescheduling @" << u->id()
                    << " to +" << FormatDurationAuto(ts - n->m_tsTimeStamp)
                    << " - remains T=" << FormatTime(n->m_tsTimeStamp) << oldrel.str());
            return false;
        }

        HLOGC(qslog.Debug, log << "CSndUList: UPDATE: rescheduling @" << u->id() << " T=" << FormatTime(n->m_tsTimeStamp)
                << nowrel.str() << " - speedup by " << FormatDurationAuto(n->m_tsTimeStamp - ts));

        // Special case for the first element - no replacement needed, just update.
        if (n->m_iHeapLoc == 0)
        {
            n->m_tsTimeStamp = ts;
            m_pTimer->interrupt();
            return true;
        }

        remove_(n);
        insert_norealloc_(ts, n);
        return true;
    }
    else
    {
        HLOGC(qslog.Debug, log << "CSndUList: UPDATE: inserting @" << u->id() << " anew T=" << FormatTime(ts) << nowrel.str());
    }

    insert_(ts, n);
    return true;
}

CUDT* CSndUList::pop()
{
    ScopedLock listguard(m_ListLock);

    if (-1 == m_iLastEntry)
    {
        HLOGC(qslog.Debug, log << "CSndUList: POP: empty");
        return NULL;
    }

    // no pop until the next scheduled time
    steady_clock::time_point now = steady_clock::now();
    if (m_pHeap[0]->m_tsTimeStamp > now)
    {
        HLOGC(qslog.Debug, log << "CSndUList: POP: T=" << FormatTime(m_pHeap[0]->m_tsTimeStamp) << " too early, next in " << FormatDurationAuto(m_pHeap[0]->m_tsTimeStamp - now));
        return NULL;
    }

    CUDT* u = m_pHeap[0]->m_pUDT;
    HLOGC(qslog.Debug, log << "CSndUList: POP: extracted @" << u->id());
    remove_(m_pHeap[0]);
    return u;
}

void CSndUList::remove(CSNode* n)
{
    ScopedLock listguard(m_ListLock);
    remove_(n);
}

void CSndUList::remove(const CUDT* u) { remove(u->m_pSNode); }

steady_clock::time_point CSndUList::getNextProcTime()
{
    ScopedLock listguard(m_ListLock);

    if (-1 == m_iLastEntry)
        return steady_clock::time_point();

    return m_pHeap[0]->m_tsTimeStamp;
}

void CSndUList::waitNonEmpty() const
{
    UniqueLock listguard(m_ListLock);
    if (m_iLastEntry >= 0)
        return;

    m_ListCond.wait(listguard);
}

CSNode* CSndUList::wait()
{
    CUniqueSync lg (m_ListLock, m_ListCond);

    bool signaled = false;
    for (;;)
    {
        sync::steady_clock::time_point uptime;
        if (m_iLastEntry > -1)
        {
            // Have at least one element in the list.
            // Check if the ship time is in the past
            if (m_pHeap[0]->m_tsTimeStamp < sync::steady_clock::now())
                return m_pHeap[0];
            uptime = m_pHeap[0]->m_tsTimeStamp;
            signaled = false;
        }
        else if (signaled)
        {
            return NULL;
        }
        // If not, continue waiting. Wait indefinitely if no time.
        // Hangup prevention should be provided by having a certain
        // interrupt request when closing a socket.

        if (is_zero(uptime))
        {
            signaled = true;
            lg.wait();
        }
        else
        {
            signaled = lg.wait_until(uptime);
        }
    }
}

CSNode* CSndUList::peek() const
{
    ScopedLock listguard(m_ListLock);
    if (m_iLastEntry == -1)
        return NULL;

    if (m_pHeap[0]->m_tsTimeStamp > sync::steady_clock::now())
        return NULL;

    return m_pHeap[0];
}

bool CSndUList::requeue(CSNode* node, const sync::steady_clock::time_point& uptime)
{
    ScopedLock listguard(m_ListLock);

    // Should be.
    if (!node->pinned())
    {
        insert_(uptime, node);
        return node == top();
    }

    if (m_iLastEntry == 0) // exactly one element; use short path
    {
        node->m_tsTimeStamp = uptime;

        // Return true to declare that the top element was updated,
        // but don't do anything additionally, as this function is
        // to be used in the same thread that calls wait().
        return true;
    }

    // Otherwise you need to remove the node and re-add it.
    remove_(node);
    insert_norealloc_(uptime, node);
    return node == top();
}

void CSndUList::signalInterrupt() const
{
    ScopedLock listguard(m_ListLock);
    m_ListCond.notify_one();
}

void CSndUList::realloc_()
{
    CSNode** temp = NULL;

    try
    {
        temp = new CSNode*[2 * m_iCapacity];
    }
    catch (...)
    {
        throw CUDTException(MJ_SYSTEMRES, MN_MEMORY, 0);
    }

    memcpy((temp), m_pHeap, sizeof(CSNode*) * m_iCapacity);
    m_iCapacity *= 2;
    delete[] m_pHeap;
    m_pHeap = temp;
}

void CSndUList::insert_(const steady_clock::time_point& ts, CSNode* n)
{
    // increase the heap array size if necessary
    bool do_realloc = (m_iLastEntry == m_iCapacity - 1);
    if (do_realloc)
        realloc_();

    HLOGC(qslog.Debug, log << "CSndUList: inserting new @" << n->m_pUDT->id() << (do_realloc ? " (EXTENDED)" : ""));
    insert_norealloc_(ts, n);
}

void CSndUList::insert_norealloc_(const steady_clock::time_point& ts, CSNode* n)
{
    // do not insert repeated node
    if (n->m_iHeapLoc >= 0)
        return;

    SRT_ASSERT(m_iLastEntry < m_iCapacity);

    m_iLastEntry++;
    m_pHeap[m_iLastEntry] = n;
    n->m_tsTimeStamp      = ts;

    int q = m_iLastEntry;
    int p = q;
    while (p != 0)
    {
        p = parent(q);
        if (m_pHeap[p]->m_tsTimeStamp <= m_pHeap[q]->m_tsTimeStamp)
            break;

        swap(m_pHeap[p], m_pHeap[q]);
        m_pHeap[q]->m_iHeapLoc = q;
        q                      = p;
    }
    HLOGC(qslog.Debug, log << "CSndUList: inserted @" << n->m_pUDT->id() << " loc=" << q);

    n->m_iHeapLoc = q;

    // an earlier event has been inserted, wake up sending worker
    if (n->m_iHeapLoc == 0)
        m_pTimer->interrupt();

    // first entry, activate the sending queue
    if (0 == m_iLastEntry)
    {
        // m_ListLock is assumed to be locked.
        m_ListCond.notify_one();
    }
}

void CSndUList::remove_(CSNode* n)
{
    if (n->m_iHeapLoc >= 0)
    {
        // remove the node from heap
        m_pHeap[n->m_iHeapLoc] = m_pHeap[m_iLastEntry];
        m_iLastEntry--;
        m_pHeap[n->m_iHeapLoc]->m_iHeapLoc = n->m_iHeapLoc.load();

        int q = n->m_iHeapLoc;
        int p = q * 2 + 1;
        while (p <= m_iLastEntry)
        {
            if ((p + 1 <= m_iLastEntry) && (m_pHeap[p]->m_tsTimeStamp > m_pHeap[p + 1]->m_tsTimeStamp))
                p++;

            if (m_pHeap[q]->m_tsTimeStamp > m_pHeap[p]->m_tsTimeStamp)
            {
                swap(m_pHeap[p], m_pHeap[q]);
                m_pHeap[p]->m_iHeapLoc = p;
                m_pHeap[q]->m_iHeapLoc = q;

                q = p;
                p = q * 2 + 1;
            }
            else
                break;
        }

        HLOGC(qslog.Debug, log << "CSndUList: remove @" << n->m_pUDT->id() << " from pos=" << n->m_iHeapLoc
                << " last replaced into pos=" << q << " last=" << m_iLastEntry);
        n->m_iHeapLoc = -1;
    }
    else
    {
        HLOGC(qslog.Debug, log << "CSndUList: remove @" << n->m_pUDT->id() << ": NOT IN THE LIST");
    }

    // the only event has been deleted, wake up immediately
    if (0 == m_iLastEntry)
        m_pTimer->interrupt();
}

//
CSndQueue::CSndQueue(CMultiplexer* parent):
    m_parent(parent),
    m_pSndUList(NULL),
    m_pChannel(NULL),
    m_bClosing(false)
{
}

void CSndQueue::stopWorker()
{
    // We use the decent way, so we say to the thread "please exit".
    m_bClosing = true;

    m_Timer.interrupt();

    if (m_pSndUList) // Could have been never created
        m_pSndUList->signalInterrupt();

    // Sanity check of the function's affinity.
    if (sync::this_thread::get_id() == m_WorkerThread.get_id())
    {
        LOGC(rslog.Error, log << "IPE: SndQ:WORKER TRIES TO CLOSE ITSELF!");
        return; // do nothing else, this would cause a hangup or crash.
    }

    HLOGC(rslog.Debug, log << "SndQueue: EXIT (forced)");
    // And we trust the thread that it does.
    if (m_WorkerThread.joinable())
        m_WorkerThread.join();
}


CSndQueue::~CSndQueue()
{
    stopWorker();

    delete m_pSndUList;
}

#if ENABLE_LOGGING
sync::atomic<int> CSndQueue::m_counter(0);
#endif

void CSndQueue::init(CChannel* c)
{
    m_pChannel  = c;
    m_pSndUList = new CSndUList(&m_Timer);

#if ENABLE_LOGGING
    ++m_counter;
    const string thrname = fmtcat("SRT:SndQ:w", m_counter.load());
    const char*       thname  = thrname.c_str();
#else
    const char* thname = "SRT:SndQ";
#endif
    if (!StartThread((m_WorkerThread), CSndQueue::worker_fwd, this, thname))
    {
        throw CUDTException(MJ_SYSTEMRES, MN_THREAD);
    }
}


#if defined(SRT_DEBUG_SNDQ_HIGHRATE)
static void CSndQueueDebugHighratePrint(const CSndQueue* self, const steady_clock::time_point currtime)
{
    if (self->m_DbgTime <= currtime)
    {
        fprintf(stdout,
                "SndQueue %lu slt:%lu nrp:%lu snt:%lu nrt:%lu ctw:%lu\n",
                self->m_WorkerStats.lIteration,
                self->m_WorkerStats.lSleepTo,
                self->m_WorkerStats.lNotReadyPop,
                self->m_WorkerStats.lSendTo,
                self->m_WorkerStats.lNotReadyTs,
                self->m_WorkerStats.lCondWait);
        memset(&self->m_WorkerStats, 0, sizeof(self->m_WorkerStats));
        self->m_DbgTime = currtime + self->m_DbgPeriod;
    }
}
#endif

void CSndQueue::worker()
{
    string thname;
    ThreadName::get(thname);
    THREAD_STATE_INIT(thname.c_str());

    for (;;)
    {
        if (m_bClosing)
        {
            HLOGC(qslog.Debug, log << "SndQ: closed, exiting");
            break;
        }

        HLOGC(qslog.Debug, log << "SndQ: waiting to get next send candidate...");
        THREAD_PAUSED();
        CSNode* runner = m_pSndUList->wait();
        THREAD_RESUMED();

        INCREMENT_THREAD_ITERATIONS();

        if (!runner)
        {
            HLOGC(qslog.Debug, log << "SndQ: wait interrupted...");
            if (m_bClosing)
            {
                HLOGC(qslog.Debug, log << "SndQ: interrupted, closed, exitting");
                break;
            }

            // REPORT IPE???
            // wait() should not exit if it wasn't forcefully interrupted
            HLOGC(qslog.Debug, log << "SndQ: interrupted, SPURIOUS??? Repeating...");
            continue;
        }

        // Get a socket with a send request if any.
        CUDT* u = runner->m_pUDT;

        // Impossible, but whatever
        if (u == NULL)
        {
            LOGC(qslog.Error, log << "SndQ: IPE: EMPTY NODE");
            continue;
        }

#define UST(field) ((u->m_b##field) ? "+" : "-") << #field << " "
        HLOGC(qslog.Debug,
            log << "CSndQueue: requesting packet from @" << u->socketID() << " STATUS: " << UST(Listening)
                << UST(Connecting) << UST(Connected) << UST(Closing) << UST(Shutdown) << UST(Broken) << UST(PeerHealth)
                << UST(Opened));
#undef UST

        /* 
         * XXX TEMPTING, but this breaks the rule that a socket moved to
         * the dead region may still send out packets, if there is any left.

        CUDTUnited::SocketKeeper sk (CUDT::uglobal(), u->id());
        if (!sk.socket)
        {
            HLOGC(qslog.Debug, log << "Socket to be processed was deleted in the meantime, not packing");
            continue;
        }
        */

        if (!u->m_bConnected || u->m_bBroken)
        {
            HLOGC(qslog.Debug, log << "Socket to be processed is already broken, not packing");
            m_pSndUList->remove(runner);
            continue;
        }

        // pack a packet from the socket
        CPacket pkt;
        steady_clock::time_point next_send_time;
        CNetworkInterface source_addr;
        const bool res = u->packData((pkt), (next_send_time), (source_addr));

        // Check if extracted anything to send
        if (res == false)
        {
            HLOGC(qslog.Debug, log << "packData: nothing to send, WITHDRAWING sender");
            m_pSndUList->remove(runner);
            continue;
        }

        const sockaddr_any addr = u->m_PeerAddr;
        if (!is_zero(next_send_time))
        {
            m_pSndUList->requeue(runner, next_send_time);
            IF_HEAVY_LOGGING(sync::steady_clock::time_point now = sync::steady_clock::now());
            HLOGC(qslog.Debug, log << "SND updated to " << FormatTime(next_send_time)
                    << " (now" << showpos << (next_send_time - now).count() << "us)");
        }
        else
        {
            m_pSndUList->remove(runner);
        }

        HLOGC(qslog.Debug, log << CONID() << "chn:SENDING: " << pkt.Info());
        m_pChannel->sendto(addr, pkt, source_addr);
    }

    THREAD_EXIT();
}

//*
CRcvUList::CRcvUList()
    : m_pUList(NULL)
    , m_pLast(NULL)
{
}

CRcvUList::~CRcvUList() {}

void CRcvUList::insert(const CUDT* u)
{
    CRNode* n        = u->m_pRNode;
    SRT_ASSERT(n);
    n->m_tsTimeStamp = steady_clock::now();

    if (NULL == m_pUList)
    {
        // empty list, insert as the single node
        n->m_pPrev = n->m_pNext = NULL;
        m_pLast = m_pUList = n;

        return;
    }

    // always insert at the end for RcvUList
    n->m_pPrev       = m_pLast;
    n->m_pNext       = NULL;
    m_pLast->m_pNext = n;
    m_pLast          = n;

    // Set before calling. Without this it gets crashed
    // through having unopened CUDT added here...?
    // n->m_bOnList     = true;
}

void CRcvUList::remove(const CUDT* u)
{
    CRNode* n = u->m_pRNode;

    if (!n->m_bOnList)
        return;

    if (NULL == n->m_pPrev)
    {
        // n is the first node
        m_pUList = n->m_pNext;
        if (NULL == m_pUList)
            m_pLast = NULL;
        else
            m_pUList->m_pPrev = NULL;
    }
    else
    {
        n->m_pPrev->m_pNext = n->m_pNext;
        if (NULL == n->m_pNext)
        {
            // n is the last node
            m_pLast = n->m_pPrev;
        }
        else
            n->m_pNext->m_pPrev = n->m_pPrev;
    }

    n->m_pNext = n->m_pPrev = NULL;
}

void CRcvUList::update(const CUDT* u)
{
    CRNode* n = u->m_pRNode;

    if (!n->m_bOnList)
        return;

    n->m_tsTimeStamp = steady_clock::now();

    // if n is the last node, do not need to change
    if (NULL == n->m_pNext)
        return;

    if (NULL == n->m_pPrev)
    {
        m_pUList          = n->m_pNext;
        m_pUList->m_pPrev = NULL;
    }
    else
    {
        n->m_pPrev->m_pNext = n->m_pNext;
        n->m_pNext->m_pPrev = n->m_pPrev;
    }

    n->m_pPrev       = m_pLast;
    n->m_pNext       = NULL;
    m_pLast->m_pNext = n;
    m_pLast          = n;
}
// */

//
CHash::CHash()
    : m_pBucket(NULL)
    , m_iHashSize(0)
{
}

CHash::~CHash()
{
    for (int i = 0; i < m_iHashSize; ++i)
    {
        CBucket* b = m_pBucket[i];
        while (NULL != b)
        {
            CBucket* n = b->m_pNext;
            delete b;
            b = n;
        }
    }

    delete[] m_pBucket;
}

void CHash::init(int size)
{
    m_pBucket = new CBucket*[size];

    for (int i = 0; i < size; ++i)
        m_pBucket[i] = NULL;

    m_iHashSize = size;
}

CUDT* CHash::lookup(SRTSOCKET id)
{
    // simple hash function (% hash table size); suitable for socket descriptors
    CBucket* b = bucketAt(id);

    while (NULL != b)
    {
        if (id == b->m_iID)
            return b->m_pUDT;
        b = b->m_pNext;
    }

    return NULL;
}

CUDT* CHash::lookupPeer(SRTSOCKET peerid)
{
    // Decode back the socket ID if it has that peer
    SRTSOCKET id = map_get(m_RevPeerMap, peerid, SRT_INVALID_SOCK);
    if (id == SRT_INVALID_SOCK)
        return NULL; // no such peer id
    return lookup(id);
}

void CHash::insert(SRTSOCKET id, CUDT* u)
{
    CBucket* b = bucketAt(id);

    CBucket* n = new CBucket;
    n->m_iID   = id;
    n->m_iPeerID = u->peerID();
    n->m_pUDT  = u;
    n->m_pNext = b;

    bucketAt(id) = n;
    m_RevPeerMap[u->peerID()] = id;
}

void CHash::remove(SRTSOCKET id)
{
    CBucket* b = bucketAt(id);
    CBucket* p = NULL;

    while (NULL != b)
    {
        if (id == b->m_iID)
        {
            if (NULL == p)
                bucketAt(id) = b->m_pNext;
            else
                p->m_pNext = b->m_pNext;

            m_RevPeerMap.erase(b->m_iPeerID);
            delete b;

            return;
        }

        p = b;
        b = b->m_pNext;
    }
}

void CMultiplexer::removeRID(const SRTSOCKET& id)
{
    ScopedLock lkv(m_SocketsLock);

    for (list<CRL>::iterator i = m_lRendezvousID.begin(); i != m_lRendezvousID.end(); ++i)
    {
        if (i->m_iID == id)
        {
            expirePending(*i->m_it);
            m_lRendezvousID.erase(i);
            return;
        }
    }

    // In case it's not found in RID, simply mark it BROKEN in the muxer
    sockmap_t::iterator ish = m_SocketMap.find(id);
    if (ish == m_SocketMap.end())
    {
        LOGC(qmlog.Error, log << "removeRID: IPE: @" << id << " not found (also among subscribed)");
        return;
    }
    HLOGC(qmlog.Debug, log << "removeRID: @" << id << " not found in RID, but found in muxer");
    expirePending(*ish->second);
}

void CMultiplexer::expirePending(SocketHolder& sh)
{
    // Removal from RID means that the socket is now connected.
    sh.setConnectedState();
    HLOGC(qmlog.Debug, log << "expirePending: expiring SH: " << sh.report());

    if (sh.peerID() != SRT_INVALID_SOCK)
        m_RevPeerMap.erase(sh.peerID());
}

void SocketHolder::setConnectedState()
{
    // Withdraws the state after connecting, but whether it's
    // connected or broken, it must be checked in the flags
    m_tsRequestTTL = sync::steady_clock::time_point();

    if (!m_pSocket)
    {
        m_State = BROKEN;
    }
    else
    {
        CUDT& u = m_pSocket->core();

        if (u.stillConnected())
        {
            m_State = ACTIVE;
        }
        else
        {
            m_State = BROKEN;
        }
    }
}

CUDT* CMultiplexer::retrieveRID(const sockaddr_any& addr, SRTSOCKET id) const
{
    ScopedLock vg(m_SocketsLock);

    IF_HEAVY_LOGGING(const char* const id_type = id == SRT_SOCKID_CONNREQ ? "A NEW CONNECTION" : "THIS ID" );

    // TODO: optimize search
    for (list<CRL>::const_iterator i = m_lRendezvousID.begin(); i != m_lRendezvousID.end(); ++i)
    {
        if (i->m_PeerAddr == addr && ((id == SRT_SOCKID_CONNREQ) || (id == i->m_iID)))
        {
            // This procedure doesn't exactly respond to the original UDT idea.
            // As the "rendezvous queue" is used for handling rendezvous and
            // the caller sockets, the RID list should give up a socket entity
            // in the following cases:
            // 1. For THE SAME id as passed in w_id, respond always, as per a caller
            //    socket that is currently trying to connect and is managed with
            //    HS roundtrips in an event-style. Same for rendezvous.
            // 2. For the "connection request" ID=0 the found socket should be given up
            //    ONLY IF it is rendezvous. Normally ID=0 is only for listener as a
            //    connection request. But if there was a listener, then this function
            //    wouldn't even be called, as this case would be handled before trying
            //    to call this function.
            //
            // This means: if an incoming ID is 0, then this search should succeed ONLY
            // IF THE FOUND SOCKET WAS RENDEZVOUS.

            if (id == SRT_SOCKID_CONNREQ && !i->m_pUDT->m_config.bRendezvous)
            {
                HLOGC(cnlog.Debug,
                        log << "RID: found id @" << i->m_iID << " while looking for "
                        << id_type << " FROM " << i->m_PeerAddr.str()
                        << ", but it's NOT RENDEZVOUS, skipping");
                continue;
            }

            HLOGC(cnlog.Debug,
                    log << "RID: found id @" << i->m_iID << " while looking for "
                    << id_type << " FROM " << i->m_PeerAddr.str());
            return i->m_pUDT;
        }
    }

#if ENABLE_HEAVY_LOGGING
    std::ostringstream spec;
    if (id == SRT_SOCKID_CONNREQ)
        spec << "A NEW CONNECTION REQUEST";
    else
        spec << " AGENT @" << id;
    HLOGC(cnlog.Debug,
          log << "RID: NO CONNECTOR FOR ADR:" << addr.str() << " while looking for " << spec.str() << " ("
              << m_lRendezvousID.size() << " connectors total)");
#endif

    return NULL;
}

void CRcvQueue::updateConnStatus(EReadStatus rst, EConnectStatus cst, CUnit* unit)
{
    vector<LinkStatusInfo> toRemove, toProcess;

    const CPacket* pkt = unit ? &unit->m_Packet : NULL;

    // Need a stub value for a case when there's no unit provided ("storage depleted" case).
    // It should be normally NOT IN USE because in case of "storage depleted", rst != RST_OK.
    const SRTSOCKET dest_id = pkt ? pkt->id() : SRT_SOCKID_CONNREQ;

    // If no socket were qualified for further handling, finish here.
    // Otherwise toRemove and toProcess contain items to handle.
    if (!m_parent->qualifyToHandleRID(rst, cst, dest_id, (toRemove), (toProcess)))
        return;

    HLOGC(cnlog.Debug,
          log << "updateConnStatus: collected " << toProcess.size() << " for processing, " << toRemove.size()
              << " to close");

    // Repeat (resend) connection request.
    for (vector<LinkStatusInfo>::iterator i = toProcess.begin(); i != toProcess.end(); ++i)
    {
        // IMPORTANT INFORMATION concerning changes towards UDT legacy.
        // In the UDT code there was no attempt to interpret any incoming data.
        // All data from the incoming packet were considered to be already deployed into
        // m_ConnRes field, and m_ConnReq field was considered at this time accordingly updated.
        // Therefore this procedure did only one thing: craft a new handshake packet and send it.
        // In SRT this may also interpret extra data (extensions in case when Agent is Responder)
        // and the `pktIn` packet may sometimes contain no data. Therefore the passed `rst`
        // must be checked to distinguish the call by periodic update (RST_AGAIN) from a call
        // due to have received the packet (RST_OK).
        //
        // In the below call, only the underlying `processRendezvous` function will be attempting
        // to interpret these data (for caller-listener this was already done by `processConnectRequest`
        // before calling this function), and it checks for the data presence.

        EReadStatus    read_st = rst;
        EConnectStatus conn_st = cst;

        /*
        CUDTUnited::SocketKeeper sk (CUDT::uglobal(), i->id);
        if (!sk.socket)
        {
            // Socket deleted already, so stop this and proceed to the next loop.
            LOGC(cnlog.Error, log << "updateConnStatus: IPE: socket @" << i->id << " already closed, proceed to only removal from lists");
            toRemove.push_back(*i);
            continue;
        }
        */

        if (cst != CONN_RENDEZVOUS && dest_id != SRT_SOCKID_CONNREQ)
        {
            if (i->id != dest_id)
            {
                HLOGC(cnlog.Debug, log << "updateConnStatus: cst=" << ConnectStatusStr(cst) << " but for RID @" << i->id
                        << " dest_id=@" << dest_id << " - resetting to AGAIN");

                read_st = RST_AGAIN;
                conn_st = CONN_AGAIN;
            }
            else
            {
                HLOGC(cnlog.Debug, log << "updateConnStatus: cst=" << ConnectStatusStr(cst) << " for @"
                        << i->id);
            }
        }
        else
        {
            HLOGC(cnlog.Debug, log << "updateConnStatus: cst=" << ConnectStatusStr(cst) << " and dest_id=@" << dest_id
                    << " - NOT checking against RID @" << i->id);
        }

        HLOGC(cnlog.Debug,
              log << "updateConnStatus: processing async conn for @" << i->id << " FROM " << i->peeraddr.str());

        if (!i->u->processAsyncConnectRequest(read_st, conn_st, pkt, i->peeraddr))
        {
            // cst == CONN_REJECT can only be result of worker_ProcessAddressedPacket and
            // its already set in this case.
            LinkStatusInfo fi = *i;
            fi.errorcode      = SRT_ECONNREJ;
            toRemove.push_back(fi);
            uint32_t res[1] = {SRT_CLS_DEADLSN};
            i->u->sendCtrl(UMSG_SHUTDOWN, NULL, res, sizeof res);
        }
    }

    // NOTE: it is "believed" here that all CUDT objects will not be
    // deleted in the meantime. This is based on a statement that at worst
    // they have been "just" declared failed and it will pass at least 1s until
    // they are moved to ClosedSockets and it is believed that this function will
    // not be held on mutexes that long.

    for (vector<LinkStatusInfo>::iterator i = toRemove.begin(); i != toRemove.end(); ++i)
    {
        HLOGC(cnlog.Debug, log << "updateConnStatus: COMPLETING dep objects update on failed @" << i->id);
        // Setting m_bConnecting to false, and need to remove the socket from the rendezvous queue
        // because the next CUDT::close will not remove it from the queue when m_bConnecting = false,
        // and may crash on next pass.
        //
        // TODO: maybe lock i->u->m_ConnectionLock?
        i->u->m_bConnecting = false;

        // DO NOT close the socket here because in this case it might be
        // unable to get status from at the right moment. Also only member
        // sockets should be taken care of internally - single sockets should
        // be normally closed by the application, after it is done with them.

        // app can call any UDT API to learn the connection_broken error
        CUDT::uglobal().m_EPoll.update_events(
            i->u->m_SocketID, i->u->m_sPollID, SRT_EPOLL_IN | SRT_EPOLL_OUT | SRT_EPOLL_ERR, true);

        // Make sure that the socket wasn't deleted in the meantime.
        // Skip this part if it was. Note also that if the socket was
        // decided to be deleted, it's already moved to m_ClosedSockets
        // and should have been therefore already processed for deletion.

        i->u->completeBrokenConnectionDependencies(i->errorcode);
    }

    m_parent->resetExpiredRID(toRemove);
}

void CMultiplexer::resetExpiredRID(const std::vector<LinkStatusInfo>& toRemove)
{
    // Now, additionally for every failed link reset the TTL so that
    // they are set expired right now.
    ScopedLock vg(m_SocketsLock);
    for (list<CRL>::iterator i = m_lRendezvousID.begin(); i != m_lRendezvousID.end(); ++i)
    {
        if (find_if(toRemove.begin(), toRemove.end(), LinkStatusInfo::HasID(i->m_iID)) != toRemove.end())
        {
            LOGC(cnlog.Error, log << "updateConnStatus: processAsyncConnectRequest FAILED on @" << i->m_iID
                                  << ". Setting TTL as EXPIRED.");
            i->m_tsTTL = steady_clock::time_point(); // Make it expire right now, will be picked up at the next iteration
        }
    }
}

// Must be defined here due to implementation dependency
SRTSOCKET SocketHolder::id() const { return m_pSocket->core().id(); }
SRTSOCKET SocketHolder::peerID() const { return m_pSocket->core().peerID(); }
sockaddr_any SocketHolder::peerAddr() const { return m_pSocket->core().peerAddr(); }

bool CMultiplexer::qualifyToHandleRID(EReadStatus    rst,
                                       EConnectStatus cst      SRT_ATR_UNUSED,
                                       SRTSOCKET               iDstSockID,
                                       vector<LinkStatusInfo>& toRemove,
                                       vector<LinkStatusInfo>& toProcess)
{
    ScopedLock vg(m_SocketsLock);

    if (m_lRendezvousID.empty())
        return false; // nothing to process.

    HLOGC(cnlog.Debug,
          log << "updateConnStatus: updating after getting pkt with DST socket ID @" << iDstSockID
              << " status: " << ConnectStatusStr(cst));

    for (list<CRL>::iterator i = m_lRendezvousID.begin(), i_next = i; i != m_lRendezvousID.end(); i = i_next)
    {
        // Safe iterator to the next element. If the current element is erased, the iterator is updated again.
        ++i_next;

        const steady_clock::time_point tsNow = steady_clock::now();

        if (tsNow >= i->m_tsTTL)
        {
            HLOGC(cnlog.Debug,
                  log << "RID: socket @" << i->m_iID
                      << " removed - EXPIRED ("
                      // The "enforced on FAILURE" is below when processAsyncConnectRequest failed.
                      << (is_zero(i->m_tsTTL) ? "enforced on FAILURE" : "passed TTL") << "). WILL REMOVE from queue.");

            // Set appropriate error information, but do not update yet.
            // Exit the lock first. Collect objects to update them later.
            int ccerror = SRT_ECONNREJ;
            if (i->m_pUDT->m_RejectReason == SRT_REJ_UNKNOWN)
            {
                if (!is_zero(i->m_tsTTL))
                {
                    // Timer expired, set TIMEOUT forcefully
                    i->m_pUDT->m_RejectReason = SRT_REJ_TIMEOUT;
                    ccerror                   = SRT_ENOSERVER;
                }
                else
                {
                    // In case of unknown reason, rejection should at least
                    // suggest error on the peer
                    i->m_pUDT->m_RejectReason = SRT_REJ_PEER;
                }
            }

            // The call to completeBrokenConnectionDependencies() cannot happen here
            // under the lock of m_RIDListLock as it risks a deadlock.
            // Collect in 'toRemove' to update later.
            LinkStatusInfo fi = {i->m_pUDT, i->m_iID, ccerror, i->m_PeerAddr, -1};
            toRemove.push_back(fi);
            expirePending(*i->m_it);

            // i_next was preincremented, but this is guaranteed to point to
            // the element next to erased one.
            i_next = m_lRendezvousID.erase(i);
            continue;
        }
        else
        {
            HLOGC(cnlog.Debug,
                  log << "RID: socket @" << i->m_iID << " still active (remaining "
                      << fmt(count_microseconds(i->m_tsTTL - tsNow) / 1000000.0, fixed) << "s of TTL)...");
        }

        const steady_clock::time_point tsLastReq = i->m_pUDT->m_tsLastReqTime;
        const steady_clock::time_point tsRepeat =
            tsLastReq + milliseconds_from(250); // Repeat connection request (send HS).

        // A connection request is repeated every 250 ms if there was no response from the peer:
        // - RST_AGAIN means no packet was received over UDP.
        // - a packet was received, but not for THIS socket.
        if ((rst == RST_AGAIN || i->m_iID != iDstSockID) && tsNow <= tsRepeat)
        {
            HLOGC(cnlog.Debug,
                  log << "RID:@" << i->m_iID << " " << FormatDurationAuto(tsNow - tsLastReq)
                      << " passed since last connection request.");

            continue;
        }

        HLOGC(cnlog.Debug,
              log << "RID:@" << i->m_iID << " cst=" << ConnectStatusStr(cst) << " -- repeating connection request.");

        // Collect them so that they can be updated out of m_RIDListLock.
        LinkStatusInfo fi = {i->m_pUDT, i->m_iID, SRT_SUCCESS, i->m_PeerAddr, -1};
        toProcess.push_back(fi);
    }

    return !toRemove.empty() || !toProcess.empty();
}

void CMultiplexer::configure(int32_t id, const CSrtConfig& config, const sockaddr_any& reqaddr, const UDPSOCKET* udpsock)
{
    m_mcfg = config;
    m_iID  = id;

    // XXX Leaving as dynamic due to a potential for abstracting out the channel class.
    m_pChannel = new CChannel();
    m_pChannel->setConfig(m_mcfg);

    if (udpsock)
    {
        // In this case, reqaddr contains the address
        // that has been extracted already from the
        // given socket
        m_pChannel->attach(*udpsock, reqaddr);
    }
    else if (reqaddr.empty())
    {
        // If reqaddr was set as empty, only with set family,
        // just automatically bind to the "0" address to autoselect
        // everything.
        m_pChannel->open(reqaddr.family());
    }
    else
    {
        // If at least the IP address is specified, then bind to that
        // address, but still possibly autoselect the outgoing port, if the
        // port was specified as 0.
        m_pChannel->open(reqaddr);
    }

    // After the system binding the 0 port could be reassigned by the
    // system-selected port; extract it.
    m_SelfAddr = m_pChannel->getSockAddr();

    // AFTER OPENING, check the matter of IPV6_V6ONLY option,
    // as it decides about the fact that the occupied binding address
    // in case of wildcard is both :: and 0.0.0.0, or only ::.
    if (reqaddr.family() == AF_INET6 && m_mcfg.iIpV6Only == -1)
    {
        // XXX We don't know how probable it is to get the error here
        // and resulting -1 value. As a fallback for that case, the value -1
        // is honored here, just all side-bindings for other sockes will be
        // rejected as a potential conflict, even if binding would be accepted
        // in these circumstances. Only a perfect match in case of potential
        // overlapping will be accepted on the same port.
        m_mcfg.iIpV6Only = m_pChannel->sockopt(IPPROTO_IPV6, IPV6_V6ONLY, -1);
    }

    m_SndQueue.init(m_pChannel);

    // We can't use maxPayloadSize() because this value isn't valid until the connection is established.
    // We need to "think big", that is, allocate a size that would fit both IPv4 and IPv6.
    const size_t payload_size = config.iMSS - CPacket::HDR_SIZE - CPacket::udpHeaderSize(AF_INET);

    // XXX m_pHash hash size passed HERE!
    // (Likely here configure the hash table for m_Sockets).
    HLOGC(smlog.Debug, log << "@" << id << ": configureMuxer: config rcv queue qsize=" << 128
            << " plsize=" << payload_size << " hsize=" << 1024);
    m_SocketMap.reserve(1024);
    m_RcvQueue.init(128, payload_size, m_pChannel);
}

//
CRcvQueue::CRcvQueue(CMultiplexer* parent):
    m_parent(parent),
    m_WorkerThread(),
    m_pUnitQueue(NULL),
    m_pRcvUList(NULL),
    m_pChannel(NULL),
    m_szPayloadSize(),
    m_bClosing(false),
    m_mBuffer(),
    m_BufferCond()
{
    setupCond(m_BufferCond, "QueueBuffer");
}

CRcvQueue::~CRcvQueue()
{
    m_bClosing = true;

    if (m_WorkerThread.joinable())
    {
        HLOGC(rslog.Debug, log << "RcvQueue: EXIT");
        m_WorkerThread.join();
    }
    releaseCond(m_BufferCond);

    delete m_pUnitQueue;
    delete m_pRcvUList;

    // remove all queued messages
    for (qmap_t::iterator i = m_mBuffer.begin(); i != m_mBuffer.end(); ++i)
    {
        while (!i->second.empty())
        {
            CPacket* pkt = i->second.front();
            delete pkt;
            i->second.pop();
        }
    }
}

#if ENABLE_LOGGING
sync::atomic<int> CRcvQueue::m_counter(0);
#endif

void CRcvQueue::init(int qsize, size_t payload, CChannel* cc)
{
    m_szPayloadSize = payload;

    SRT_ASSERT(m_pUnitQueue == NULL);
    m_pUnitQueue = new CUnitQueue(qsize, (int)payload);


    m_pChannel = cc;

    m_pRcvUList        = new CRcvUList;

#if ENABLE_LOGGING
    const int cnt = ++m_counter;
    const string thrname = fmtcat("SRT:RcvQ:w", cnt);
#else
    const string thrname = "SRT:RcvQ:w";
#endif

    if (!StartThread((m_WorkerThread), CRcvQueue::worker_fwd, this, thrname.c_str()))
    {
        throw CUDTException(MJ_SYSTEMRES, MN_THREAD);
    }
}

void* CRcvQueue::worker_fwd(void* param)
{
    CRcvQueue*   self = (CRcvQueue*)param;
    self->worker();
    return NULL;
}

void CRcvQueue::worker()
{
    sockaddr_any sa(m_parent->selfAddr().family());
    SRTSOCKET id = SRT_SOCKID_CONNREQ;

    string thname;
    ThreadName::get(thname);
    THREAD_STATE_INIT(thname.c_str());

    CUnit*         unit = 0;
    EConnectStatus cst  = CONN_AGAIN;
    while (!m_bClosing)
    {
        bool        have_received = false;
        EReadStatus rst           = worker_RetrieveUnit((id), (unit), (sa));

        INCREMENT_THREAD_ITERATIONS();
        if (rst == RST_OK)
        {
            if (int(id) < 0) // Any negative (illegal range) and SRT_INVALID_SOCK
            {
                // User error on peer. May log something, but generally can only ignore it.
                // XXX Think maybe about sending some "connection rejection response".
                HLOGC(qrlog.Debug,
                      log << CONID() << "RECEIVED negative socket id '" << id
                          << "', rejecting (POSSIBLE ATTACK)");
                continue;
            }

            // NOTE: cst state is being changed here.
            // This state should be maintained through any next failed calls to worker_RetrieveUnit.
            // Any error switches this to rejection, just for a case.

            // Note to rendezvous connection. This can accept:
            // - ID == 0 - take the first waiting rendezvous socket
            // - ID > 0  - find the rendezvous socket that has this ID.
            if (id == SRT_SOCKID_CONNREQ)
            {
                // ID 0 is for connection request, which should be passed to the listening socket or rendezvous sockets
                cst = worker_ProcessConnectionRequest(unit, sa);
            }
            else
            {
                // Otherwise ID is expected to be associated with:
                // - an enqueued rendezvous socket
                // - a socket connected to a peer
                cst = worker_ProcessAddressedPacket(id, unit, sa);
                // CAN RETURN CONN_REJECT, but m_RejectReason is already set
            }
            HLOGC(qrlog.Debug, log << CONID() << "worker: result for the unit: " << ConnectStatusStr(cst));
            if (cst == CONN_AGAIN)
            {
                HLOGC(qrlog.Debug, log << CONID() << "worker: packet not dispatched, continuing reading.");
                continue;
            }
            have_received = true;
        }
        else if (rst == RST_ERROR)
        {
            // According to the description by CChannel::recvfrom, this can be either of:
            // - IPE: all errors except EBADF
            // - socket was closed in the meantime by another thread: EBADF
            // If EBADF, then it's expected that the "closing" state is also set.
            // Check that just to report possible errors, but interrupt the loop anyway.
            if (m_bClosing)
            {
                HLOGC(qrlog.Debug,
                      log << CONID() << "CChannel reported error, but Queue is closing - INTERRUPTING worker.");
            }
            else
            {
                LOGC(qrlog.Fatal,
                     log << CONID()
                         << "CChannel reported ERROR DURING TRANSMISSION - IPE. INTERRUPTING worker anyway.");
            }
            cst = CONN_REJECT;
            break;
        }
        // OTHERWISE: this is an "AGAIN" situation. No data was read, but the process should continue.

        // take care of the timing event for all UDT sockets
        const steady_clock::time_point curtime_minus_syn =
            steady_clock::now() - microseconds_from(CUDT::COMM_SYN_INTERVAL_US);

        CRNode* ul = m_pRcvUList->m_pUList;
        while ((NULL != ul) && (ul->m_tsTimeStamp < curtime_minus_syn))
        {
            CUDT* u = ul->m_pUDT;

            if (u->m_bConnected && !u->m_bBroken && !u->m_bClosing)
            {
                u->checkTimers();
                m_pRcvUList->update(u);
            }
            else
            {
                HLOGC(qrlog.Debug,
                      log << CUDTUnited::CONID(u->m_SocketID) << " SOCKET broken, REMOVING FROM RCV QUEUE/MAP.");
                // the socket must be removed from Hash table first, then RcvUList
                m_parent->setBroken(u->m_SocketID);
                m_pRcvUList->remove(u);
                u->m_pRNode->m_bOnList = false;
            }

            ul = m_pRcvUList->m_pUList;
        }

        if (have_received)
        {
            HLOGC(qrlog.Debug,
                  log << "worker: RECEIVED PACKET --> updateConnStatus. cst=" << ConnectStatusStr(cst) << " id=" << id
                      << " pkt-payload-size=" << unit->m_Packet.getLength());
        }

        // Check connection requests status for all sockets in the RendezvousQueue.
        // Pass the connection status from the last call of:
        // worker_ProcessAddressedPacket --->
        // worker_TryAsyncRend_OrStore --->
        // CUDT::processAsyncConnectResponse --->
        // CUDT::processConnectResponse
        updateConnStatus(rst, cst, unit);

        // XXX updateConnStatus may have removed the connector from the list,
        // however there's still m_mBuffer in CRcvQueue for that socket to care about.
    }

    HLOGC(qrlog.Debug, log << "worker: EXIT");

    THREAD_EXIT();
}

EReadStatus CRcvQueue::worker_RetrieveUnit(SRTSOCKET& w_id, CUnit*& w_unit, sockaddr_any& w_addr)
{
//*
#if !USE_BUSY_WAITING
    // This might be not really necessary, and probably
    // not good for extensive bidirectional communication.
    m_parent->tickSender();
#endif
// */

    // find next available slot for incoming packet
    w_unit = m_pUnitQueue->getNextAvailUnit();
    if (!w_unit)
    {
        // no space, skip this packet
        CPacket temp;
        temp.allocate(m_szPayloadSize);
        THREAD_PAUSED();
        EReadStatus rst = m_pChannel->recvfrom((w_addr), (temp));
        THREAD_RESUMED();
        // Note: this will print nothing about the packet details unless heavy logging is on.
        LOGC(qrlog.Error, log << CONID() << "LOCAL STORAGE DEPLETED. Dropping 1 packet: " << temp.Info());

        // Be transparent for RST_ERROR, but ignore the correct
        // data read and fake that the packet was dropped.
        return rst == RST_ERROR ? RST_ERROR : RST_AGAIN;
    }

    w_unit->m_Packet.setLength(m_szPayloadSize);

    // reading next incoming packet, recvfrom returns -1 is nothing has been received
    THREAD_PAUSED();
    EReadStatus rst = m_pChannel->recvfrom((w_addr), (w_unit->m_Packet));
    THREAD_RESUMED();

    if (rst == RST_OK)
    {
        w_id = w_unit->m_Packet.id();
        HLOGC(qrlog.Debug,
              log << "INCOMING PACKET: FROM=" << w_addr.str() << " BOUND=" << m_pChannel->bindAddressAny().str() << " "
                  << w_unit->m_Packet.Info());
    }
    return rst;
}

EConnectStatus CRcvQueue::worker_ProcessConnectionRequest(CUnit* unit, const sockaddr_any& addr)
{
    HLOGC(cnlog.Debug,
          log << "Got sockID=0 from " << addr.str() << " - trying to resolve it as a connection request...");
    // Introduced protection because it may potentially happen
    // that another thread could have closed the socket at
    // the same time and inject a bug between checking the
    // pointer for NULL and using it.
    int  listener_ret  = SRT_REJ_UNKNOWN;
    bool have_listener = false;
    {
        SharedLock shl(m_pListener);
        CUDT*      pListener = m_pListener.get_locked(shl);

        if (pListener)
        {
            LOGC(cnlog.Debug, log << "PASSING request from: " << addr.str() << " to listener:" << pListener->socketID());
            listener_ret = pListener->processConnectRequest(addr, unit->m_Packet);

            // This function does return a code, but it's hard to say as to whether
            // anything can be done about it. In case when it's stated possible, the
            // listener will try to send some rejection response to the caller, but
            // that's already done inside this function. So it's only used for
            // displaying the error in logs.

            have_listener = true;
        }
    }

    // NOTE: Rendezvous sockets do bind(), but not listen(). It means that the socket is
    // ready to accept connection requests, but they are not being redirected to the listener
    // socket, as this is not a listener socket at all. This goes then HERE.

    if (have_listener) // That is, the above block with m_pListener->processConnectRequest was executed
    {
        LOGC(cnlog.Debug,
             log << CONID() << "Listener got the connection request from: " << addr.str()
                 << " result:" << RequestTypeStr(UDTRequestType(listener_ret)));
        return listener_ret == SRT_REJ_UNKNOWN ? CONN_CONTINUE : CONN_REJECT;
    }

    if (worker_TryAcceptedSocket(unit, addr))
    {
        HLOGC(cnlog.Debug, log << "connection request to an accepted socket succeeded");
        return CONN_CONTINUE;
    }
    else
    {
        HLOGC(cnlog.Debug, log << "connection request to an accepted socket failed. Will retry RDV or store");
    }

    // If there is no listener waiting for that packet, try a rendezvous socket
    // for the incoming address. This is then regardless if the peer knows the
    // proper ID or not. Anyway, if the proper ID was supplied, it would be handled
    // earlier by retrievePending called from worker_ProcessAddressedPacket.
    CUDT* u = m_parent->retrieveRID(addr, SRT_SOCKID_CONNREQ);
    if (!u)
    {
        HLOGC(cnlog.Debug, log << CONID()
                << "worker_ProcessConnectionRequest: no sockets expect connection from " << addr.str()
                << " - POSSIBLE ATTACK, ignore packet");
        return CONN_AGAIN;
    }

    return worker_RetryOrRendezvous(u, unit);
}

bool CRcvQueue::worker_TryAcceptedSocket(CUnit* unit, const sockaddr_any& addr)
{
    // We are working with a possibly HS packet... check that.
    CPacket& pkt = unit->m_Packet;

    if (pkt.getLength() < CHandShake::m_iContentSize || !pkt.isControl(UMSG_HANDSHAKE))
        return false;

    CHandShake hs;
    if (0 != hs.load_from(pkt.data(), pkt.size()))
        return false;

    if (hs.m_iReqType != URQ_CONCLUSION)
        return false;

    if (hs.m_iVersion >= CUDT::HS_VERSION_SRT1)
        hs.m_extension = true;

    // Ok, at last we have a peer ID info
    SRTSOCKET peerid = hs.m_iID;

    // Now search for a socket that has this peer ID
    CUDTSocket* s = m_parent->findPeer(peerid, addr, m_parent->ACQ_ACQUIRE);
    if (!s)
    {
        HLOGC(cnlog.Debug, log << "worker_TryAcceptedSocket: can't find accepted socket for peer -@" << peerid
                               << " and address: " << addr.str() << " - POSSIBLE ATTACK, rejecting");
        return false;
    }

    // Acquired in findPeer, so this can be now kept without acquiring m_GlobControlLock.
    CUDTUnited::SocketKeeper keep;
    keep.socket = s;

    CUDT* u = &s->core();
    if (u->m_bBroken || u->m_bClosing)
    {
        return false;
    }

    HLOGC(cnlog.Debug, log << "FOUND accepted socket @" << u->m_SocketID << " that is a peer for -@"
            << peerid << " - DISPATCHING to it to resend HS response");

    uint32_t kmdata[SRTDATA_MAXSIZE];
    size_t   kmdatasize = SRTDATA_MAXSIZE;
    if (u->craftKmResponse((kmdata), (kmdatasize)) != CONN_ACCEPT)
    {
        HLOGC(cnlog.Debug, log << "craftKmResponse: failed");
        return false;
    }

    return u->createSendHSResponse(kmdata, kmdatasize, pkt.udpDestAddr(), (hs));
}

EConnectStatus CRcvQueue::worker_ProcessAddressedPacket(SRTSOCKET id, CUnit* unit, const sockaddr_any& addr)
{
    SocketHolder::State hstate = SocketHolder::INIT;
    CUDTSocket* s = m_parent->findAgent(id, addr, (hstate), m_parent->ACQ_ACQUIRE);
    if (!s)
    {
        HLOGC(cnlog.Debug,
                log << CONID() << "worker_ProcessAddressedPacket: socket @"
                << id << " not found as expecting packet from " << addr.str()
                << " - POSSIBLE ATTACK, ignore packet");
        return CONN_AGAIN; // This means that the packet should be ignored.
    }
    // Although we don´t have an exclusive passing here,
    // we can count on that when the socket was once present in the hash,
    // it will not be deleted for at least one GC cycle. But we still need
    // to maintain the object existence as long as it's in use.
    // Note that here we are out of any locks, so m_GlobControlLock can be locked.
    CUDTUnited::SocketKeeper sk;
    sk.socket = s; // Acquired by findAgent() call

    CUDT* u = &s->core();
    if (hstate == SocketHolder::PENDING)
    {
        // Pass this to connection pending handler,
        // or store the packet in the queue.
        HLOGC(cnlog.Debug, log << "worker_ProcessAddressedPacket: resending to PENDING socket @" << id);
        return worker_RetryOrRendezvous(u, unit);
    }

    if (!u->m_bConnected || u->m_bBroken || u->m_bClosing)
    {
        if (u->m_RejectReason == SRT_REJ_UNKNOWN)
            u->m_RejectReason = SRT_REJ_CLOSE;
        HLOGC(cnlog.Debug, log << "worker_ProcessAddressedPacket: target @"
                << id << " is being closed, rejecting");
        // The socket is currently in the process of being disconnected
        // or destroyed. Ignore.
        // XXX send UMSG_SHUTDOWN in this case?
        // XXX May it require mutex protection?
        return CONN_REJECT;
    }

    HLOGC(cnlog.Debug, log << "Dispatching a " << (unit->m_Packet.isControl() ? "CONTROL MESSAGE" : "DATA PACKET")
            << " to @" << id);
    if (unit->m_Packet.isControl())
        u->processCtrl(unit->m_Packet);
    else
        u->processData(unit);

    HLOGC(cnlog.Debug, log << "POST-DISPATCH update for @" << id);
    u->checkTimers();
    m_pRcvUList->update(u);

    return CONN_RUNNING;
}

EConnectStatus CRcvQueue::worker_RetryOrRendezvous(CUDT* u, CUnit* unit)
{
    HLOGC(cnlog.Debug, log << "worker_RetryOrRendezvous: packet RESOLVED TO @" << u->id() << " -- continuing as ASYNC CONNECT");
    // This is practically same as processConnectResponse, just this applies
    // appropriate mutex lock - which can't be done here because it's intentionally private.
    // OTOH it can't be applied to processConnectResponse because the synchronous
    // call to this method applies the lock by itself, and same-thread-double-locking is nonportable (crashable).
    EConnectStatus cst = u->processAsyncConnectResponse(unit->m_Packet);
    if (cst != CONN_CONFUSED)
        return cst;

    LOGC(cnlog.Warn, log << "worker_RetryOrRendezvous: PACKET NOT HANDSHAKE - re-requesting handshake from peer");
    storePktClone(u->id(), unit->m_Packet);
    if (!u->processAsyncConnectRequest(RST_AGAIN, CONN_CONTINUE, &unit->m_Packet, u->m_PeerAddr))
    {
        // Reuse previous behavior to reject a packet
        return CONN_REJECT;
    }
    return CONN_CONTINUE;
}

void CRcvQueue::stopWorker()
{
    // We use the decent way, so we say to the thread "please exit".
    m_bClosing = true;

    // Sanity check of the function's affinity.
    if (sync::this_thread::get_id() == m_WorkerThread.get_id())
    {
        LOGC(rslog.Error, log << "IPE: RcvQ:WORKER TRIES TO CLOSE ITSELF!");
        return; // do nothing else, this would cause a hangup or crash.
    }

    HLOGC(rslog.Debug, log << "RcvQueue: EXIT (forced)");
    // And we trust the thread that it does.
    if (m_WorkerThread.joinable())
        m_WorkerThread.join();
}

bool CRcvQueue::setListener(CUDT* u)
{
    return m_pListener.compare_exchange(NULL, u);
}

CUDT* CRcvQueue::getListener()
{
    SharedLock lkl (m_pListener);
    return m_pListener.get_locked(lkl);
}

// XXX NOTE: TSan reports here false positive against the call
// to locateSocket in CUDTUnited::newConnection. This here will apply
// exclusive lock on m_pListener, while keeping shared lock on
// CUDTUnited::m_GlobControlLock in CUDTUnited::closeAllSockets.
// As the other thread locks both as shared, this is no deadlock risk.
bool CRcvQueue::removeListener(CUDT* u)
{
    bool rem = m_pListener.compare_exchange(u, NULL);
    // DO NOT delete socket here. Just listener.
    return rem;
}

void CMultiplexer::registerCRL(const CRL& setup)
{
    ScopedLock vg(m_SocketsLock);

    // Check first if the alleged socket is already in the map,
    // otherwise it wasn't bound. This should never happen, so
    // it's more a sanity check. The check is necessary because
    // the RID queue is not allowed to keep sockets that were not
    // previously assigned to this multiplexer.
    sockmap_t::iterator p = m_SocketMap.find(setup.m_iID);
    if (p == m_SocketMap.end())
    {
        LOGC(qmlog.Error, log << "registerCRL: IPE: socket @" << setup.m_iID << " not found in muxer id=" << m_iID);
        return;
    }

    m_lRendezvousID.push_back(setup);
    std::list<CRL>::iterator last = m_lRendezvousID.end();
    --last;
    last->m_it = p->second;

    // Ok, the RID is only a helping map to extract incoming connection
    // request, but the caller or rendezvous socket, for which this function
    // is being called, needs to qualify this socket as a pending for connection.

    p->second->setConnector(setup.m_PeerAddr, setup.m_tsTTL);
}

// DEBUG SUPPORT
string SocketHolder::report() const
{
    // XXX make it better performant in the new logging format
    std::ostringstream out;

    out << "@";
    if (m_pSocket)
        out << m_pSocket->core().id();
    else
        out << "!!!";

    out << " s=" << StateStr(m_State);

    out << " PEER: @";
    if (peerID() <= 0)
        out << "NONE";
    else
        out << peerID();

    if (!m_PeerAddr.empty())
        out << " (" << m_PeerAddr.str() << ")";

    out << " TS:";

    if (!is_zero(m_tsRequestTTL))
        out << " RQ:" << FormatTime(m_tsRequestTTL);
    if (!is_zero(m_tsUpdateTime))
        out << " UP:" << FormatTime(m_tsUpdateTime);
    if (!is_zero(m_tsSendTime))
        out << " SN:" << FormatTime(m_tsSendTime);

    return out.str();
}

void CRcvQueue::removeConnector(const SRTSOCKET& id)
{
    HLOGC(cnlog.Debug, log << "removeConnector: removing @" << id);
    m_parent->removeRID(id);

    ScopedLock bufferlock(m_BufferLock);

    qmap_t::iterator i = m_mBuffer.find(id);
    if (i != m_mBuffer.end())
    {
        HLOGC(cnlog.Debug,
              log << "removeConnector: ... and its packet queue with " << i->second.size() << " packets collected");
        while (!i->second.empty())
        {
            delete i->second.front();
            i->second.pop();
        }
        m_mBuffer.erase(i);
    }
}

void CRcvQueue::kick()
{
    CSync::lock_notify_all(m_BufferCond, m_BufferLock);
}

void CRcvQueue::storePktClone(SRTSOCKET id, const CPacket& pkt)
{
    CUniqueSync passcond(m_BufferLock, m_BufferCond);

    qmap_t::iterator i = m_mBuffer.find(id);

    if (i == m_mBuffer.end())
    {
        m_mBuffer[id].push(pkt.clone());
        passcond.notify_one();
    }
    else
    {
        // Avoid storing too many packets, in case of malfunction or attack.
        if (i->second.size() > 16)
            return;

        i->second.push(pkt.clone());
    }
}

bool CMultiplexer::addSocket(CUDTSocket* s)
{
    sync::ScopedLock lk (m_SocketsLock);

    // Check if socket is not added twice, just in case
    sockmap_t::iterator fo = m_SocketMap.find(s->core().id());
    if (fo != m_SocketMap.end())
    {
        LOGC(qmlog.Error, log << "IPE: attempting to add @" << s->core().m_SocketID << " TWICE (already found)");
        return false;
    }

    m_Sockets.push_back(SocketHolder::initial(s));
    std::list<SocketHolder>::iterator last = m_Sockets.end();
    --last; // guaranteed to be valid after push_back
    m_SocketMap[s->core().m_SocketID] = last;
    ++m_zSockets;
    HLOGC(qmlog.Debug, log << "MUXER: id=" << m_iID << " added @" << s->core().m_SocketID << " (total of " << m_zSockets.load() << " sockets)");
    return true;
}

bool CMultiplexer::setConnected(SRTSOCKET id)
{
    if (!m_zSockets)
    {
        LOGC(qmlog.Error, log << "setConnected: MUXER id=" << m_iID << " no sockets while looking for @" << id);
        return false;
    }

    sync::ScopedLock lk (m_SocketsLock);

    sockmap_t::iterator fo = m_SocketMap.find(id);
    if (fo == m_SocketMap.end())
    {
        LOGC(qmlog.Error, log << "setConnected: MUXER id=" << m_iID << " NOT FOUND: @" << id);
        return false;
    }

    std::list<SocketHolder>::iterator point = fo->second;
    SocketHolder& sh = *point;

    // XXX assert?
    if (!sh.m_pSocket)
    {
        LOGC(qmlog.Error, log << "MUXER id=" << m_iID << " IPE: @" << id << " found, but NULL socket");
        return false;
    }

    // Unkown why it might happen, so leaving just in case.
    if (sh.m_pSocket->core().m_PeerID < 1)
    {
        LOGC(qmlog.Warn, log << "MUXER: @" << id << " has no peer set");
        return false;
    }

    // It's hard to distinguish the origin of the call,
    // and in case of caller you already have set the peer address
    // in advance, while for the accepted socket this is only
    // known when creating the socket, but passing it there is
    // complicated. So, instead we simply rewrite the peer address
    // from the settings in the CUDT entity, and only in case when
    // it wasn't yet set. We recognize it by having port == 0 because
    // this isn't a valid port number, at least not of the peer.
    if (sh.m_PeerAddr.hport() == 0)
    {
        sh.m_PeerAddr = sh.m_pSocket->core().m_PeerAddr;
    }

    SRTSOCKET prid = sh.m_pSocket->core().m_PeerID;
    m_RevPeerMap[prid] = id;
    sh.m_State = SocketHolder::ACTIVE;

    HLOGC(qmlog.Debug, log << "MUXER id=" << m_iID << ": connected: " << sh.report());
    return true;
}

bool CMultiplexer::setBroken(SRTSOCKET id)
{
    if (!m_zSockets)
    {
        LOGC(qmlog.Error, log << "setBroken: MUXER id=" << m_iID << " no sockets while looking for @" << id);
        return false;
    }

    sync::ScopedLock lk (m_SocketsLock);

    sockmap_t::iterator fo = m_SocketMap.find(id);
    if (fo == m_SocketMap.end())
    {
        LOGC(qmlog.Error, log << "setBroken: MUXER id=" << m_iID << " NOT FOUND: @" << id);
        return false;
    }

    std::list<SocketHolder>::iterator point = fo->second;
    m_RevPeerMap.erase(point->setBrokenPeer());

    HLOGC(qmlog.Debug, log << "setBroken: MUXER id=" << m_iID << " set to @" << id);
    return true;
}

bool CMultiplexer::deleteSocket(SRTSOCKET id)
{
    if (!m_zSockets)
    {
        LOGC(qmlog.Error, log << "deleteSocket: MUXER id=" << m_iID << " no sockets while looking for @" << id);
        return false;
    }

    sync::ScopedLock lk (m_SocketsLock);

    sockmap_t::iterator fo = m_SocketMap.find(id);
    if (fo == m_SocketMap.end())
    {
        LOGC(qmlog.Error, log << "deleteSocket: MUXER id=" << m_iID << " no socket @" << id);
        return false;
    }

    std::list<SocketHolder>::iterator point = fo->second;
    HLOGC(qmlog.Debug, log << "deleteSocket: removing: " << point->report());

    // Remove from m_lRendezvousID (no longer valid after removal from here)
    for (list<CRL>::iterator i = m_lRendezvousID.begin(), i_next = i; i != m_lRendezvousID.end(); i = i_next)
    {
        // Safe iterator to the next element. If the current element is erased, the iterator is updated again.
        ++i_next;

        if (i->m_it == point)
            m_lRendezvousID.erase(i);
    }

    // Remove from the Update Lists, if present
    CUDTSocket* s = point->m_pSocket;
    m_SndQueue.m_pSndUList->remove(&s->core());
    m_RcvQueue.m_pRcvUList->remove(&s->core());

    // XXX : This must be done manually because remove() doesn't do it.
    // Same as manually it must be set to true before inserting. DO NOT FIX.
    // Both SND U LIST and RCV U LIST are to be replaced by appropriate fields
    // in the muxer's container.
    s->core().m_pRNode->m_bOnList = false;

    // Remove from maps and list
    m_RevPeerMap.erase(point->peerID());
    m_SocketMap.erase(id); // fo is no longer valid!
    m_Sockets.erase(point);
    --m_zSockets;
    HLOGC(qmlog.Debug, log << "deleteSocket: MUXER id=" << m_iID << " removed @" << id << " (remaining " << m_zSockets << ")");
    return true;
}

/// Find a mapped CUDTSocket whose id is @a id.
CUDTSocket* CMultiplexer::findAgent(SRTSOCKET id, const sockaddr_any& remote_addr,
        SocketHolder::State& w_state, AcquisitionControl acq)
{
    if (!m_zSockets)
    {
        LOGC(qmlog.Error, log << "findAgent: MUXER id=" << m_iID << " no sockets while looking for @" << id);
        return NULL;
    }

    sync::ScopedLock lk (m_SocketsLock);

    sockmap_t::iterator fo = m_SocketMap.find(id);
    if (fo == m_SocketMap.end())
    {
        LOGC(qmlog.Error, log << "findAgent: MUXER id=" << m_iID << " no socket @" << id);
        return NULL;
    }

    std::list<SocketHolder>::iterator point = fo->second;

    // Note that this finding function needs a socket
    // that is currently connected, so if it's not, behave
    // as if nothing was found.
    sync::steady_clock::time_point ttl;
    SocketHolder::MatchState ms = point->checkIncoming(remote_addr, (ttl), (w_state));

    if (ms != SocketHolder::MS_OK)
    {
        if (ms != SocketHolder::MS_INVALID_STATE)
        {
            LOGC(qmlog.Error, log << "findAgent: MUXER id=" << m_iID << ": " << point->report()
                    << " request from " << remote_addr.str() << " invalid "
                    << SocketHolder::MatchStr(ms));
            return NULL;
        }
        HLOGC(qmlog.Debug, log << "findAgent: MUXER id=" << m_iID << " INVALID STATE: " << point->report());
        return NULL;
    }

    HLOGC(qmlog.Debug, log << "findAgent: MUXER id=" << m_iID << " found " << point->report());
    if (acq == ACQ_ACQUIRE)
        point->m_pSocket->apiAcquire();
    return point->m_pSocket;
}

string SocketHolder::MatchStr(SocketHolder::MatchState ms)
{
    static const string table [] = {
        "OK",
        "STATE",
        "ADDRESS",
        "DATA"
    };
    return table[int(ms)];
}

/// Find a mapped CUDTSocket for whom the peer ID has
/// been assigned as @a rid.
CUDTSocket* CMultiplexer::findPeer(SRTSOCKET rid, const sockaddr_any& remote_addr, AcquisitionControl acq)
{
    if (!m_zSockets)
    {
        HLOGC(qmlog.Debug, log << "findPeer: MUXER id=" << m_iID << " no sockets while looking for -@" << rid);
        return NULL;
    }

    sync::ScopedLock lk (m_SocketsLock);

    std::map<SRTSOCKET, SRTSOCKET>::iterator rfo = m_RevPeerMap.find(rid);
    if (rfo == m_RevPeerMap.end())
    {
        HLOGC(qmlog.Debug, log << "findPeer: MUXER id=" << m_iID << " -@" << rid << " not found in rev map");
        return NULL;
    }
    const int id = rfo->second;

    sockmap_t::iterator fo = m_SocketMap.find(id);
    if (fo == m_SocketMap.end())
    {
        LOGC(qmlog.Error, log << "findPeer: IPE: MUXER id=" <<m_iID << ": for -@" << rid << " found assigned @" << id
                << " but not found in the map!");
        return NULL;
    }

    std::list<SocketHolder>::iterator point = fo->second;
    if (point->m_PeerAddr != remote_addr)
    {
        LOGC(qmlog.Error, log << "findPeer: MUXER id=" <<m_iID << ": for -@" << rid << " found assigned @" << id
                << " .addr=" << point->m_PeerAddr.str() << " differs to req " << remote_addr.str());
        return NULL;
    }

    if (acq == ACQ_ACQUIRE)
        point->m_pSocket->apiAcquire();

    return point->m_pSocket;
}

steady_clock::time_point CMultiplexer::updateSendNormal(CUDTSocket* s)
{
    const steady_clock::time_point currtime = steady_clock::now();
    bool updated SRT_ATR_UNUSED =
        m_SndQueue.m_pSndUList->update(&s->core(), CSndUList::DONT_RESCHEDULE, currtime);
    HLOGC(qslog.Debug, log << s->core().CONID() << "NORMAL update: " << (updated ? "" : "NOT ")
            << "updated to " << FormatTime(currtime));
    return currtime;
}

void CMultiplexer::updateSendFast(CUDTSocket* s)
{
    steady_clock::duration immediate = milliseconds_from(1);
    steady_clock::time_point yesterday = steady_clock::time_point(immediate);
    bool updated SRT_ATR_UNUSED =
        m_SndQueue.m_pSndUList->update(&s->core(), CSndUList::DO_RESCHEDULE, yesterday);
    HLOGC(qslog.Debug, log << s->core().CONID() << "FAST update: " << (updated ? "" : "NOT ")
            << "updated");
}


void CMultiplexer::setReceiver(CUDT* u)
{
    SRT_ASSERT_AFFINITY(m_RcvQueue.m_WorkerThread.get_id());
    SRT_ASSERT(u->m_bOpened && u->m_pRNode);

    HLOGC(qrlog.Debug, log << u->CONID() << " SOCKET pending for connection - ADDING TO RCV QUEUE/MAP (directly)");
    m_RcvQueue.m_pRcvUList->insert(u);
    setConnected(u->m_SocketID);
}

bool CMultiplexer::tryCloseIfEmpty()
{
    if (!empty())
        return false;

    if (m_pChannel)
        m_pChannel->close();

    m_SelfAddr.reset();
    return true;
}

bool CMultiplexer::reserveDisposal()
{
    if (m_ReservedDisposal != CThread::id())
    {
        // Already reserved
        return false;
    }

    m_ReservedDisposal = sync::this_thread::get_id();
    return true;
}

CMultiplexer::~CMultiplexer()
{
    if (m_pChannel)
    {
        m_pChannel->close();
        delete m_pChannel;
    }
}

string CMultiplexer::testAllSocketsClear()
{
    std::ostringstream out;
    ScopedLock lk (m_SocketsLock);

    for (sockmap_t::iterator i = m_SocketMap.begin(); i != m_SocketMap.end(); ++i)
    {
        // Do not notify those that are broken or nonexistent
        if (int(i->second->m_State) >= SocketHolder::INIT)
            out << " +" << i->first << "=" << SocketHolder::StateStr(i->second->m_State);
    }

    for (std::map<SRTSOCKET, SRTSOCKET>::iterator i = m_RevPeerMap.begin(); i != m_RevPeerMap.end(); ++i)
        out << " R[" << i->first << "]=" << i->second;

    return out.str();
}

string SocketHolder::StateStr(SocketHolder::State st)
{
    static const char* const state_names [] = {
        "INVALID",
        "BROKEN",
        "INIT",
        "PENDING",
        "ACTIVE"
    };
    int statex = int(st) + 2;
    if (statex < 0 || statex > 5)
        statex = 0;

    return state_names[statex];
}

} // end namespace
<|MERGE_RESOLUTION|>--- conflicted
+++ resolved
@@ -58,12 +58,8 @@
 #include "common.h"
 #include "api.h"
 #include "netinet_any.h"
-<<<<<<< HEAD
 #include "hvu_threadname.h"
-=======
-#include "threadname.h"
 #include "sync.h"
->>>>>>> 8e33a809
 #include "logging.h"
 
 using namespace std;
