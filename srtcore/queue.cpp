--- conflicted
+++ resolved
@@ -51,6 +51,7 @@
 *****************************************************************************/
 
 #include "platform_sys.h"
+#include "queue.h"
 
 #include <cstring>
 
@@ -58,8 +59,8 @@
 #include "api.h"
 #include "netinet_any.h"
 #include "threadname.h"
+#include "sync.h"
 #include "logging.h"
-#include "queue.h"
 
 using namespace std;
 using namespace srt::sync;
@@ -223,11 +224,7 @@
     delete[] m_pHeap;
 }
 
-<<<<<<< HEAD
 bool CSndUList::update(const CUDT* u, EReschedule reschedule, sync::steady_clock::time_point ts)
-=======
-void CSndUList::update(const CUDT* u, EReschedule reschedule, sync::steady_clock::time_point ts)
->>>>>>> 97c2d829
 {
     ScopedLock listguard(m_ListLock);
 
@@ -303,21 +300,14 @@
     return u;
 }
 
-<<<<<<< HEAD
 void CSndUList::remove(CSNode* n)
-=======
-void CSndUList::remove(const CUDT* u)
->>>>>>> 97c2d829
 {
     ScopedLock listguard(m_ListLock);
     remove_(n);
 }
 
-<<<<<<< HEAD
 void CSndUList::remove(const CUDT* u) { remove(u->m_pSNode); }
 
-=======
->>>>>>> 97c2d829
 steady_clock::time_point CSndUList::getNextProcTime()
 {
     ScopedLock listguard(m_ListLock);
@@ -337,7 +327,6 @@
     m_ListCond.wait(listguard);
 }
 
-<<<<<<< HEAD
 CSNode* CSndUList::wait()
 {
     CUniqueSync lg (m_ListLock, m_ListCond);
@@ -414,8 +403,6 @@
     return node == top();
 }
 
-=======
->>>>>>> 97c2d829
 void CSndUList::signalInterrupt() const
 {
     ScopedLock listguard(m_ListLock);
@@ -441,11 +428,7 @@
     m_pHeap = temp;
 }
 
-<<<<<<< HEAD
 void CSndUList::insert_(const steady_clock::time_point& ts, CSNode* n)
-=======
-void CSndUList::insert_(const steady_clock::time_point& ts, const CUDT* u)
->>>>>>> 97c2d829
 {
     // increase the heap array size if necessary
     bool do_realloc = (m_iLastEntry == m_iCapacity - 1);
@@ -456,11 +439,7 @@
     insert_norealloc_(ts, n);
 }
 
-<<<<<<< HEAD
 void CSndUList::insert_norealloc_(const steady_clock::time_point& ts, CSNode* n)
-=======
-void CSndUList::insert_norealloc_(const steady_clock::time_point& ts, const CUDT* u)
->>>>>>> 97c2d829
 {
     // do not insert repeated node
     if (n->m_iHeapLoc >= 0)
@@ -500,11 +479,7 @@
     }
 }
 
-<<<<<<< HEAD
 void CSndUList::remove_(CSNode* n)
-=======
-void CSndUList::remove_(const CUDT* u)
->>>>>>> 97c2d829
 {
     if (n->m_iHeapLoc >= 0)
     {
@@ -548,7 +523,6 @@
 }
 
 //
-<<<<<<< HEAD
 CSndQueue::CSndQueue(CMultiplexer* parent):
     m_parent(parent),
     m_pSndUList(NULL),
@@ -558,17 +532,6 @@
 }
 
 void CSndQueue::stopWorker()
-=======
-CSndQueue::CSndQueue()
-    : m_pSndUList(NULL)
-    , m_pChannel(NULL)
-    , m_pTimer(NULL)
-    , m_bClosing(false)
-{
-}
-
-CSndQueue::~CSndQueue()
->>>>>>> 97c2d829
 {
     // We use the decent way, so we say to the thread "please exit".
     m_bClosing = true;
@@ -591,16 +554,8 @@
         m_WorkerThread.join();
 }
 
-<<<<<<< HEAD
 
 CSndQueue::~CSndQueue()
-=======
-int CSndQueue::ioctlQuery(int type) const
-{
-    return m_pChannel->ioctlQuery(type);
-}
-int CSndQueue::sockoptQuery(int level, int type) const
->>>>>>> 97c2d829
 {
     stopWorker();
 
@@ -611,18 +566,14 @@
 sync::atomic<int> CSndQueue::m_counter(0);
 #endif
 
-<<<<<<< HEAD
 void CSndQueue::init(CChannel* c)
-=======
-void CSndQueue::init(CChannel* c, CTimer* t)
->>>>>>> 97c2d829
 {
     m_pChannel  = c;
     m_pSndUList = new CSndUList(&m_Timer);
 
 #if ENABLE_LOGGING
     ++m_counter;
-    const std::string thrname = "SRT:SndQ:w" + Sprint(m_counter);
+    const string thrname = "SRT:SndQ:w" + Sprint(m_counter);
     const char*       thname  = thrname.c_str();
 #else
     const char* thname = "SRT:SndQ";
@@ -633,25 +584,6 @@
     }
 }
 
-<<<<<<< HEAD
-=======
-int CSndQueue::getIpTTL() const
-{
-    return m_pChannel ? m_pChannel->getIpTTL() : -1;
-}
-
-int CSndQueue::getIpToS() const
-{
-    return m_pChannel ? m_pChannel->getIpToS() : -1;
-}
-
-#ifdef SRT_ENABLE_BINDTODEVICE
-bool CSndQueue::getBind(char* dst, size_t len) const
-{
-    return m_pChannel ? m_pChannel->getBind(dst, len) : false;
-}
-#endif
->>>>>>> 97c2d829
 
 #if defined(SRT_DEBUG_SNDQ_HIGHRATE)
 static void CSndQueueDebugHighratePrint(const CSndQueue* self, const steady_clock::time_point currtime)
@@ -672,13 +604,9 @@
 }
 #endif
 
-<<<<<<< HEAD
 void CSndQueue::worker()
-=======
-void* CSndQueue::worker(void* param)
->>>>>>> 97c2d829
-{
-    std::string thname;
+{
+    string thname;
     ThreadName::get(thname);
     THREAD_STATE_INIT(thname.c_str());
 
@@ -782,21 +710,7 @@
     THREAD_EXIT();
 }
 
-<<<<<<< HEAD
 //*
-=======
-int CSndQueue::sendto(const sockaddr_any& addr, CPacket& w_packet, const CNetworkInterface& src)
-{
-    // send out the packet immediately (high priority), this is a control packet
-    // NOTE: w_packet is passed by mutable reference because this function will do
-    // a modification in place and then it will revert it. After returning this object
-    // should look unmodified, hence it is here passed without a reference marker.
-    m_pChannel->sendto(addr, w_packet, src);
-    return (int)w_packet.getLength();
-}
-
-//
->>>>>>> 97c2d829
 CRcvUList::CRcvUList()
     : m_pUList(NULL)
     , m_pLast(NULL)
@@ -989,18 +903,10 @@
     }
 }
 
-<<<<<<< HEAD
 void CMultiplexer::removeRID(const SRTSOCKET& id)
-=======
-//
-CRendezvousQueue::CRendezvousQueue()
-    : m_lRendezvousID()
-    , m_RIDListLock()
->>>>>>> 97c2d829
 {
     ScopedLock lkv(m_SocketsLock);
 
-<<<<<<< HEAD
     for (list<CRL>::iterator i = m_lRendezvousID.begin(); i != m_lRendezvousID.end(); ++i)
     {
         if (i->m_iID == id)
@@ -1023,17 +929,6 @@
 }
 
 void CMultiplexer::expirePending(SocketHolder& sh)
-=======
-CRendezvousQueue::~CRendezvousQueue()
-{
-    m_lRendezvousID.clear();
-}
-
-void CRendezvousQueue::insert(const SRTSOCKET&           id,
-                              CUDT*                           u,
-                              const sockaddr_any&             addr,
-                              const steady_clock::time_point& ttl)
->>>>>>> 97c2d829
 {
     // Removal from RID means that the socket is now connected.
     sh.setConnectedState();
@@ -1043,11 +938,7 @@
         m_RevPeerMap.erase(sh.peerID());
 }
 
-<<<<<<< HEAD
 void SocketHolder::setConnectedState()
-=======
-void CRendezvousQueue::remove(const SRTSOCKET& id)
->>>>>>> 97c2d829
 {
     // Withdraws the state after connecting, but whether it's
     // connected or broken, it must be checked in the flags
@@ -1072,11 +963,7 @@
     }
 }
 
-<<<<<<< HEAD
 CUDT* CMultiplexer::retrieveRID(const sockaddr_any& addr, SRTSOCKET id) const
-=======
-CUDT* CRendezvousQueue::retrieve(const sockaddr_any& addr, SRTSOCKET& w_id) const
->>>>>>> 97c2d829
 {
     ScopedLock vg(m_SocketsLock);
 
@@ -1133,11 +1020,7 @@
     return NULL;
 }
 
-<<<<<<< HEAD
 void CRcvQueue::updateConnStatus(EReadStatus rst, EConnectStatus cst, CUnit* unit)
-=======
-void CRendezvousQueue::updateConnStatus(EReadStatus rst, EConnectStatus cst, CUnit* unit)
->>>>>>> 97c2d829
 {
     vector<LinkStatusInfo> toRemove, toProcess;
 
@@ -1276,16 +1159,12 @@
     }
 }
 
-<<<<<<< HEAD
 // Must be defined here due to implementation dependency
 SRTSOCKET SocketHolder::id() const { return m_pSocket->core().id(); }
 SRTSOCKET SocketHolder::peerID() const { return m_pSocket->core().peerID(); }
 sockaddr_any SocketHolder::peerAddr() const { return m_pSocket->core().peerAddr(); }
 
 bool CMultiplexer::qualifyToHandleRID(EReadStatus    rst,
-=======
-bool CRendezvousQueue::qualifyToHandle(EReadStatus    rst,
->>>>>>> 97c2d829
                                        EConnectStatus cst      SRT_ATR_UNUSED,
                                        SRTSOCKET               iDstSockID,
                                        vector<LinkStatusInfo>& toRemove,
@@ -1444,7 +1323,6 @@
 }
 
 //
-<<<<<<< HEAD
 CRcvQueue::CRcvQueue(CMultiplexer* parent):
     m_parent(parent),
     m_WorkerThread(),
@@ -1455,23 +1333,6 @@
     m_bClosing(false),
     m_mBuffer(),
     m_BufferCond()
-=======
-CRcvQueue::CRcvQueue()
-    : m_WorkerThread()
-    , m_pUnitQueue(NULL)
-    , m_pRcvUList(NULL)
-    , m_pHash(NULL)
-    , m_pChannel(NULL)
-    , m_pTimer(NULL)
-    , m_iIPversion()
-    , m_szPayloadSize()
-    , m_bClosing(false)
-    , m_pRendezvousQueue(NULL)
-    , m_vNewEntry()
-    , m_IDLock()
-    , m_mBuffer()
-    , m_BufferCond()
->>>>>>> 97c2d829
 {
     setupCond(m_BufferCond, "QueueBuffer");
 }
@@ -1506,11 +1367,7 @@
 sync::atomic<int> CRcvQueue::m_counter(0);
 #endif
 
-<<<<<<< HEAD
 void CRcvQueue::init(int qsize, size_t payload, CChannel* cc)
-=======
-void CRcvQueue::init(int qsize, size_t payload, int version, int hsize, CChannel* cc, CTimer* t)
->>>>>>> 97c2d829
 {
     m_szPayloadSize = payload;
 
@@ -1524,9 +1381,9 @@
 
 #if ENABLE_LOGGING
     const int cnt = ++m_counter;
-    const std::string thrname = "SRT:RcvQ:w" + Sprint(cnt);
+    const string thrname = "SRT:RcvQ:w" + Sprint(cnt);
 #else
-    const std::string thrname = "SRT:RcvQ:w";
+    const string thrname = "SRT:RcvQ:w";
 #endif
 
     if (!StartThread((m_WorkerThread), CRcvQueue::worker_fwd, this, thrname.c_str()))
@@ -1535,11 +1392,7 @@
     }
 }
 
-<<<<<<< HEAD
 void* CRcvQueue::worker_fwd(void* param)
-=======
-void* CRcvQueue::worker(void* param)
->>>>>>> 97c2d829
 {
     CRcvQueue*   self = (CRcvQueue*)param;
     self->worker();
@@ -1551,7 +1404,7 @@
     sockaddr_any sa(m_parent->selfAddr().family());
     SRTSOCKET id = SRT_SOCKID_CONNREQ;
 
-    std::string thname;
+    string thname;
     ThreadName::get(thname);
     THREAD_STATE_INIT(thname.c_str());
 
@@ -1899,7 +1752,6 @@
     return CONN_RUNNING;
 }
 
-<<<<<<< HEAD
 EConnectStatus CRcvQueue::worker_RetryOrRendezvous(CUDT* u, CUnit* unit)
 {
     HLOGC(cnlog.Debug, log << "worker_RetryOrRendezvous: packet RESOLVED TO @" << u->id() << " -- continuing as ASYNC CONNECT");
@@ -1910,51 +1762,6 @@
     EConnectStatus cst = u->processAsyncConnectResponse(unit->m_Packet);
     if (cst != CONN_CONFUSED)
         return cst;
-=======
-// This function responds to the fact that a packet has come
-// for a socket that does not expect to receive a normal connection
-// request. This can be then:
-// - a normal packet of whatever kind, just to be processed by the message loop
-// - a rendezvous connection
-// This function then tries to manage the packet as a rendezvous connection
-// request in ASYNC mode; when this is not applicable, it stores the packet
-// in the "receiving queue" so that it will be picked up in the "main" thread.
-EConnectStatus CRcvQueue::worker_TryAsyncRend_OrStore(SRTSOCKET id, CUnit* unit, const sockaddr_any& addr)
-{
-    // This 'retrieve' requires that 'id' be either one of those
-    // stored in the rendezvous queue (see CRcvQueue::registerConnector)
-    // or simply 0, but then at least the address must match one of these.
-    // If the id was 0, it will be set to the actual socket ID of the returned CUDT.
-    CUDT* u = m_pRendezvousQueue->retrieve(addr, (id));
-    if (!u)
-    {
-        // this socket is then completely unknown to the system.
-        // Note that this situation may also happen at a very unfortunate
-        // coincidence that the socket is already bound, but the registerConnector()
-        // has not yet started. In case of rendezvous this may mean that the other
-        // side just started sending its handshake packets, the local side has already
-        // run the CRcvQueue::worker thread, and this worker thread is trying to dispatch
-        // the handshake packet too early, before the dispatcher has a chance to see
-        // this socket registerred in the RendezvousQueue, which causes the packet unable
-        // to be dispatched. Therefore simply treat every "out of band" packet (with socket
-        // not belonging to the connection and not registered as rendezvous) as "possible
-        // attack" and ignore it. This also should better protect the rendezvous socket
-        // against a rogue connector.
-        if (id == SRT_SOCKID_CONNREQ)
-        {
-            HLOGC(cnlog.Debug,
-                  log << CONID() << "AsyncOrRND: no sockets expect connection from " << addr.str()
-                      << " - POSSIBLE ATTACK, ignore packet");
-        }
-        else
-        {
-            HLOGC(cnlog.Debug,
-                  log << CONID() << "AsyncOrRND: no sockets expect socket " << id << " from " << addr.str()
-                      << " - POSSIBLE ATTACK, ignore packet");
-        }
-        return CONN_AGAIN; // This means that the packet should be ignored.
-    }
->>>>>>> 97c2d829
 
     LOGC(cnlog.Warn, log << "worker_RetryOrRendezvous: PACKET NOT HANDSHAKE - re-requesting handshake from peer");
     storePktClone(u->id(), unit->m_Packet);
@@ -1980,65 +1787,8 @@
 
     HLOGC(rslog.Debug, log << "RcvQueue: EXIT (forced)");
     // And we trust the thread that it does.
-<<<<<<< HEAD
     if (m_WorkerThread.joinable())
         m_WorkerThread.join();
-=======
-    m_WorkerThread.join();
-}
-
-int CRcvQueue::recvfrom(SRTSOCKET id, CPacket& w_packet)
-{
-    CUniqueSync buffercond(m_BufferLock, m_BufferCond);
-
-    qmap_t::iterator i = m_mBuffer.find(id);
-
-    if (i == m_mBuffer.end())
-    {
-        THREAD_PAUSED();
-        buffercond.wait_for(seconds_from(1));
-        THREAD_RESUMED();
-
-        i = m_mBuffer.find(id);
-        if (i == m_mBuffer.end())
-        {
-            w_packet.setLength(-1);
-            return -1;
-        }
-    }
-
-    // retrieve the earliest packet
-    CPacket* newpkt = i->second.front();
-
-    if (w_packet.getLength() < newpkt->getLength())
-    {
-        w_packet.setLength(-1);
-        return -1;
-    }
-
-    // copy packet content
-    // XXX Check if this wouldn't be better done by providing
-    // copy constructor for DynamicStruct.
-    // XXX Another thing: this looks wasteful. This expects an already
-    // allocated memory on the packet, this thing gets the packet,
-    // copies it into the passed packet and then the source packet
-    // gets deleted. Why not simply return the originally stored packet,
-    // without copying, allocation and deallocation?
-    memcpy((w_packet.m_nHeader), newpkt->m_nHeader, CPacket::HDR_SIZE);
-    memcpy((w_packet.m_pcData), newpkt->m_pcData, newpkt->getLength());
-    w_packet.setLength(newpkt->getLength());
-    w_packet.m_DestAddr = newpkt->m_DestAddr;
-
-    delete newpkt;
-
-    // remove this message from queue,
-    // if no more messages left for this socket, release its data structure
-    i->second.pop();
-    if (i->second.empty())
-        m_mBuffer.erase(i);
-
-    return (int)w_packet.getLength();
->>>>>>> 97c2d829
 }
 
 bool CRcvQueue::setListener(CUDT* u)
@@ -2064,14 +1814,7 @@
     return rem;
 }
 
-<<<<<<< HEAD
 void CMultiplexer::registerCRL(const CRL& setup)
-=======
-void CRcvQueue::registerConnector(const SRTSOCKET&                id,
-                                  CUDT*                           u,
-                                  const sockaddr_any&             addr,
-                                  const steady_clock::time_point& ttl)
->>>>>>> 97c2d829
 {
     ScopedLock vg(m_SocketsLock);
 
@@ -2155,7 +1898,6 @@
     }
 }
 
-<<<<<<< HEAD
 void CRcvQueue::kick()
 {
     CSync::lock_notify_all(m_BufferCond, m_BufferLock);
@@ -2259,9 +2001,6 @@
 }
 
 bool CMultiplexer::setBroken(SRTSOCKET id)
-=======
-void CRcvQueue::setNewEntry(CUDT* u)
->>>>>>> 97c2d829
 {
     if (!m_zSockets)
     {
@@ -2285,11 +2024,7 @@
     return true;
 }
 
-<<<<<<< HEAD
 bool CMultiplexer::deleteSocket(SRTSOCKET id)
-=======
-bool CRcvQueue::ifNewEntry()
->>>>>>> 97c2d829
 {
     if (!m_zSockets)
     {
@@ -2339,13 +2074,9 @@
     return true;
 }
 
-<<<<<<< HEAD
 /// Find a mapped CUDTSocket whose id is @a id.
 CUDTSocket* CMultiplexer::findAgent(SRTSOCKET id, const sockaddr_any& remote_addr,
         SocketHolder::State& w_state, AcquisitionControl acq)
-=======
-CUDT* CRcvQueue::getNewEntry()
->>>>>>> 97c2d829
 {
     if (!m_zSockets)
     {
@@ -2389,13 +2120,9 @@
     return point->m_pSocket;
 }
 
-<<<<<<< HEAD
-std::string SocketHolder::MatchStr(SocketHolder::MatchState ms)
-=======
-void CRcvQueue::kick()
->>>>>>> 97c2d829
-{
-    static const std::string table [] = {
+string SocketHolder::MatchStr(SocketHolder::MatchState ms)
+{
+    static const string table [] = {
         "OK",
         "STATE",
         "ADDRESS",
@@ -2404,13 +2131,9 @@
     return table[int(ms)];
 }
 
-<<<<<<< HEAD
 /// Find a mapped CUDTSocket for whom the peer ID has
 /// been assigned as @a rid.
 CUDTSocket* CMultiplexer::findPeer(SRTSOCKET rid, const sockaddr_any& remote_addr, AcquisitionControl acq)
-=======
-void CRcvQueue::storePktClone(SRTSOCKET id, const CPacket& pkt)
->>>>>>> 97c2d829
 {
     if (!m_zSockets)
     {
@@ -2481,11 +2204,7 @@
     setConnected(u->m_SocketID);
 }
 
-<<<<<<< HEAD
 bool CMultiplexer::tryCloseIfEmpty()
-=======
-void CMultiplexer::destroy()
->>>>>>> 97c2d829
 {
     if (!empty())
         return false;
@@ -2497,7 +2216,7 @@
     return true;
 }
 
-bool srt::CMultiplexer::reserveDisposal()
+bool CMultiplexer::reserveDisposal()
 {
     if (m_ReservedDisposal != CThread::id())
     {
@@ -2518,8 +2237,7 @@
     }
 }
 
-<<<<<<< HEAD
-std::string CMultiplexer::testAllSocketsClear()
+string CMultiplexer::testAllSocketsClear()
 {
     std::ostringstream out;
     ScopedLock lk (m_SocketsLock);
@@ -2537,7 +2255,7 @@
     return out.str();
 }
 
-std::string SocketHolder::StateStr(SocketHolder::State st)
+string SocketHolder::StateStr(SocketHolder::State st)
 {
     static const char* const state_names [] = {
         "INVALID",
@@ -2554,6 +2272,3 @@
 }
 
 } // end namespace
-=======
-} // ns srt
->>>>>>> 97c2d829
