/*
 * SRT - Secure, Reliable, Transport
 * Copyright (c) 2018 Haivision Systems Inc.
 *
 * This Source Code Form is subject to the terms of the Mozilla Public
 * License, v. 2.0. If a copy of the MPL was not distributed with this
 * file, You can obtain one at http://mozilla.org/MPL/2.0/.
 *
 */

/*****************************************************************************
Copyright (c) 2001 - 2011, The Board of Trustees of the University of Illinois.
All rights reserved.

Redistribution and use in source and binary forms, with or without
modification, are permitted provided that the following conditions are
met:

* Redistributions of source code must retain the above
  copyright notice, this list of conditions and the
  following disclaimer.

* Redistributions in binary form must reproduce the
  above copyright notice, this list of conditions
  and the following disclaimer in the documentation
  and/or other materials provided with the distribution.

* Neither the name of the University of Illinois
  nor the names of its contributors may be used to
  endorse or promote products derived from this
  software without specific prior written permission.

THIS SOFTWARE IS PROVIDED BY THE COPYRIGHT HOLDERS AND CONTRIBUTORS "AS
IS" AND ANY EXPRESS OR IMPLIED WARRANTIES, INCLUDING, BUT NOT LIMITED TO,
THE IMPLIED WARRANTIES OF MERCHANTABILITY AND FITNESS FOR A PARTICULAR
PURPOSE ARE DISCLAIMED. IN NO EVENT SHALL THE COPYRIGHT OWNER OR
CONTRIBUTORS BE LIABLE FOR ANY DIRECT, INDIRECT, INCIDENTAL, SPECIAL,
EXEMPLARY, OR CONSEQUENTIAL DAMAGES (INCLUDING, BUT NOT LIMITED TO,
PROCUREMENT OF SUBSTITUTE GOODS OR SERVICES; LOSS OF USE, DATA, OR
PROFITS; OR BUSINESS INTERRUPTION) HOWEVER CAUSED AND ON ANY THEORY OF
LIABILITY, WHETHER IN CONTRACT, STRICT LIABILITY, OR TORT (INCLUDING
NEGLIGENCE OR OTHERWISE) ARISING IN ANY WAY OUT OF THE USE OF THIS
SOFTWARE, EVEN IF ADVISED OF THE POSSIBILITY OF SUCH DAMAGE.
*****************************************************************************/

/*****************************************************************************
written by
   Yunhong Gu, last updated 05/05/2011
modified by
   Haivision Systems Inc.
*****************************************************************************/

#include "platform_sys.h"

#include <cstring>

#include "common.h"
#include "api.h"
#include "netinet_any.h"
#include "threadname.h"
#include "logging.h"
#include "queue.h"

using namespace std;
using namespace srt::sync;
using namespace srt_logging;

srt::CUnitQueue::CUnitQueue(int initNumUnits, int mss)
    : m_iNumTaken(0)
    , m_iMSS(mss)
    , m_iBlockSize(initNumUnits)
{
    CQEntry* tempq = allocateEntry(m_iBlockSize, m_iMSS);

    if (tempq == NULL)
        throw CUDTException(MJ_SYSTEMRES, MN_MEMORY);

    m_pQEntry = m_pCurrQueue = m_pLastQueue = tempq;
    m_pQEntry->m_pNext = m_pQEntry;

    m_pAvailUnit = m_pCurrQueue->m_pUnit;

    m_iSize = m_iBlockSize;
}

srt::CUnitQueue::~CUnitQueue()
{
    CQEntry* p = m_pQEntry;

    while (p != NULL)
    {
        delete[] p->m_pUnit;
        delete[] p->m_pBuffer;

        CQEntry* q = p;
        if (p == m_pLastQueue)
            p = NULL;
        else
            p = p->m_pNext;
        delete q;
    }
}

srt::CUnitQueue::CQEntry* srt::CUnitQueue::allocateEntry(const int iNumUnits, const int mss)
{
    CQEntry* tempq = NULL;
    CUnit* tempu   = NULL;
    char* tempb    = NULL;

    try
    {
        tempq = new CQEntry;
        tempu = new CUnit[iNumUnits];
        tempb = new char[iNumUnits * mss];
    }
    catch (...)
    {
        delete tempq;
        delete[] tempu;
        delete[] tempb;

        LOGC(rslog.Error, log << "CUnitQueue: failed to allocate " << iNumUnits << " units.");
        return NULL;
    }

    for (int i = 0; i < iNumUnits; ++i)
    {
        tempu[i].m_bTaken = false;
        tempu[i].m_Packet.m_pcData = tempb + i * mss;
    }

    tempq->m_pUnit   = tempu;
    tempq->m_pBuffer = tempb;
    tempq->m_iSize   = iNumUnits;

    return tempq;
}

int srt::CUnitQueue::increase_()
{
    const int numUnits = m_iBlockSize;
    HLOGC(qrlog.Debug, log << "CUnitQueue::increase: Capacity" << capacity() << " + " << numUnits << " new units, " << m_iNumTaken << " in use.");

    CQEntry* tempq = allocateEntry(numUnits, m_iMSS);
    if (tempq == NULL)
        return -1;

    m_pLastQueue->m_pNext = tempq;
    m_pLastQueue          = tempq;
    m_pLastQueue->m_pNext = m_pQEntry;

    m_iSize += numUnits;

    return 0;
}

srt::CUnit* srt::CUnitQueue::getNextAvailUnit()
{
    const int iNumUnitsTotal = capacity();
    if (m_iNumTaken * 10 > iNumUnitsTotal * 9) // 90% or more are in use.
        increase_();

    if (m_iNumTaken >= capacity())
    {
        LOGC(qrlog.Error, log << "CUnitQueue: No free units to take. Capacity" << capacity() << ".");
        return NULL;
    }

    int units_checked = 0;
    do
    {
        const CUnit* end = m_pCurrQueue->m_pUnit + m_pCurrQueue->m_iSize;
        for (; m_pAvailUnit != end; ++m_pAvailUnit, ++units_checked)
        {
            if (!m_pAvailUnit->m_bTaken)
            {
                return m_pAvailUnit;
            }
        }

        m_pCurrQueue = m_pCurrQueue->m_pNext;
        m_pAvailUnit = m_pCurrQueue->m_pUnit;
    } while (units_checked < m_iSize);

    return NULL;
}

void srt::CUnitQueue::makeUnitFree(CUnit* unit)
{
    SRT_ASSERT(unit != NULL);
    SRT_ASSERT(unit->m_bTaken);
    unit->m_bTaken.store(false);

    --m_iNumTaken;
}

void srt::CUnitQueue::makeUnitTaken(CUnit* unit)
{
    ++m_iNumTaken;

    SRT_ASSERT(unit != NULL);
    SRT_ASSERT(!unit->m_bTaken);
    unit->m_bTaken.store(true);
}

srt::CSndUList::CSndUList(sync::CTimer* pTimer)
    : m_pHeap(NULL)
    , m_iArrayLength(512)
    , m_iLastEntry(-1)
    , m_ListLock()
    , m_pTimer(pTimer)
{
    setupCond(m_ListCond, "CSndUListCond");
    m_pHeap = new CSNode*[m_iArrayLength];
}

srt::CSndUList::~CSndUList()
{
    releaseCond(m_ListCond);
    delete[] m_pHeap;
}

void srt::CSndUList::update(const CUDT* u, EReschedule reschedule, sync::steady_clock::time_point ts)
{
    ScopedLock listguard(m_ListLock);

    CSNode* n = u->m_pSNode;

    if (n->m_iHeapLoc >= 0)
    {
        if (reschedule == DONT_RESCHEDULE)
            return;

        if (n->m_tsTimeStamp <= ts)
            return;

        if (n->m_iHeapLoc == 0)
        {
            n->m_tsTimeStamp = ts;
            m_pTimer->interrupt();
            return;
        }

        remove_(u);
        insert_norealloc_(ts, u);
        return;
    }

    insert_(ts, u);
}

srt::CUDT* srt::CSndUList::pop()
{
    ScopedLock listguard(m_ListLock);

    if (-1 == m_iLastEntry)
        return NULL;

    // no pop until the next scheduled time
    if (m_pHeap[0]->m_tsTimeStamp > steady_clock::now())
        return NULL;

    CUDT* u = m_pHeap[0]->m_pUDT;
    remove_(u);
    return u;
}

void srt::CSndUList::remove(const CUDT* u)
{
    ScopedLock listguard(m_ListLock);
    remove_(u);
}

steady_clock::time_point srt::CSndUList::getNextProcTime()
{
    ScopedLock listguard(m_ListLock);

    if (-1 == m_iLastEntry)
        return steady_clock::time_point();

    return m_pHeap[0]->m_tsTimeStamp;
}

void srt::CSndUList::waitNonEmpty() const
{
    UniqueLock listguard(m_ListLock);
    if (m_iLastEntry >= 0)
        return;

    m_ListCond.wait(listguard);
}

void srt::CSndUList::signalInterrupt() const
{
    ScopedLock listguard(m_ListLock);
    m_ListCond.notify_one();
}

void srt::CSndUList::realloc_()
{
    CSNode** temp = NULL;

    try
    {
        temp = new CSNode*[2 * m_iArrayLength];
    }
    catch (...)
    {
        throw CUDTException(MJ_SYSTEMRES, MN_MEMORY, 0);
    }

    memcpy((temp), m_pHeap, sizeof(CSNode*) * m_iArrayLength);
    m_iArrayLength *= 2;
    delete[] m_pHeap;
    m_pHeap = temp;
}

void srt::CSndUList::insert_(const steady_clock::time_point& ts, const CUDT* u)
{
    // increase the heap array size if necessary
    if (m_iLastEntry == m_iArrayLength - 1)
        realloc_();

    insert_norealloc_(ts, u);
}

void srt::CSndUList::insert_norealloc_(const steady_clock::time_point& ts, const CUDT* u)
{
    CSNode* n = u->m_pSNode;

    // do not insert repeated node
    if (n->m_iHeapLoc >= 0)
        return;

    SRT_ASSERT(m_iLastEntry < m_iArrayLength);

    m_iLastEntry++;
    m_pHeap[m_iLastEntry] = n;
    n->m_tsTimeStamp      = ts;

    int q = m_iLastEntry;
    int p = q;
    while (p != 0)
    {
        p = (q - 1) >> 1;
        if (m_pHeap[p]->m_tsTimeStamp <= m_pHeap[q]->m_tsTimeStamp)
            break;

        swap(m_pHeap[p], m_pHeap[q]);
        m_pHeap[q]->m_iHeapLoc = q;
        q                      = p;
    }

    n->m_iHeapLoc = q;

    // an earlier event has been inserted, wake up sending worker
    if (n->m_iHeapLoc == 0)
        m_pTimer->interrupt();

    // first entry, activate the sending queue
    if (0 == m_iLastEntry)
    {
        // m_ListLock is assumed to be locked.
        m_ListCond.notify_one();
    }
}

void srt::CSndUList::remove_(const CUDT* u)
{
    CSNode* n = u->m_pSNode;

    if (n->m_iHeapLoc >= 0)
    {
        // remove the node from heap
        m_pHeap[n->m_iHeapLoc] = m_pHeap[m_iLastEntry];
        m_iLastEntry--;
        m_pHeap[n->m_iHeapLoc]->m_iHeapLoc = n->m_iHeapLoc.load();

        int q = n->m_iHeapLoc;
        int p = q * 2 + 1;
        while (p <= m_iLastEntry)
        {
            if ((p + 1 <= m_iLastEntry) && (m_pHeap[p]->m_tsTimeStamp > m_pHeap[p + 1]->m_tsTimeStamp))
                p++;

            if (m_pHeap[q]->m_tsTimeStamp > m_pHeap[p]->m_tsTimeStamp)
            {
                swap(m_pHeap[p], m_pHeap[q]);
                m_pHeap[p]->m_iHeapLoc = p;
                m_pHeap[q]->m_iHeapLoc = q;

                q = p;
                p = q * 2 + 1;
            }
            else
                break;
        }

        n->m_iHeapLoc = -1;
    }

    // the only event has been deleted, wake up immediately
    if (0 == m_iLastEntry)
        m_pTimer->interrupt();
}

//
srt::CSndQueue::CSndQueue()
    : m_pSndUList(NULL)
    , m_pChannel(NULL)
    , m_pTimer(NULL)
    , m_bClosing(false)
{
}

srt::CSndQueue::~CSndQueue()
{
    m_bClosing = true;

    if (m_pTimer != NULL)
    {
        m_pTimer->interrupt();
    }

    // Unblock CSndQueue worker thread if it is waiting.
    m_pSndUList->signalInterrupt();

    if (m_WorkerThread.joinable())
    {
        HLOGC(rslog.Debug, log << "SndQueue: EXIT");
        m_WorkerThread.join();
    }

    delete m_pSndUList;
}

int srt::CSndQueue::ioctlQuery(int type) const
{
    return m_pChannel->ioctlQuery(type);
}
int srt::CSndQueue::sockoptQuery(int level, int type) const
{
    return m_pChannel->sockoptQuery(level, type);
}

#if ENABLE_LOGGING
srt::sync::atomic<int> srt::CSndQueue::m_counter(0);
#endif

void srt::CSndQueue::init(CChannel* c, CTimer* t)
{
    m_pChannel  = c;
    m_pTimer    = t;
    m_pSndUList = new CSndUList(t);

#if ENABLE_LOGGING
    ++m_counter;
    const std::string thrname = "SRT:SndQ:w" + Sprint(m_counter);
    const char*       thname  = thrname.c_str();
#else
    const char* thname = "SRT:SndQ";
#endif
    if (!StartThread(m_WorkerThread, CSndQueue::worker, this, thname))
        throw CUDTException(MJ_SYSTEMRES, MN_THREAD);
}

int srt::CSndQueue::getIpTTL() const
{
    return m_pChannel ? m_pChannel->getIpTTL() : -1;
}

int srt::CSndQueue::getIpToS() const
{
    return m_pChannel ? m_pChannel->getIpToS() : -1;
}

#ifdef SRT_ENABLE_BINDTODEVICE
bool srt::CSndQueue::getBind(char* dst, size_t len) const
{
    return m_pChannel ? m_pChannel->getBind(dst, len) : false;
}
#endif

#if defined(SRT_DEBUG_SNDQ_HIGHRATE)
static void CSndQueueDebugHighratePrint(const srt::CSndQueue* self, const steady_clock::time_point currtime)
{
    if (self->m_DbgTime <= currtime)
    {
        fprintf(stdout,
                "SndQueue %lu slt:%lu nrp:%lu snt:%lu nrt:%lu ctw:%lu\n",
                self->m_WorkerStats.lIteration,
                self->m_WorkerStats.lSleepTo,
                self->m_WorkerStats.lNotReadyPop,
                self->m_WorkerStats.lSendTo,
                self->m_WorkerStats.lNotReadyTs,
                self->m_WorkerStats.lCondWait);
        memset(&self->m_WorkerStats, 0, sizeof(self->m_WorkerStats));
        self->m_DbgTime = currtime + self->m_DbgPeriod;
    }
}
#endif

void* srt::CSndQueue::worker(void* param)
{
    CSndQueue* self = (CSndQueue*)param;

    std::string thname;
    ThreadName::get(thname);
    THREAD_STATE_INIT(thname.c_str());

#if defined(SRT_DEBUG_SNDQ_HIGHRATE)
#define IF_DEBUG_HIGHRATE(statement) statement
    self->m_DbgTime = sync::steady_clock::now();
    self->m_DbgPeriod = sync::microseconds_from(5000000);
    self->m_DbgTime += self->m_DbgPeriod;
#else
#define IF_DEBUG_HIGHRATE(statement) (void)0
#endif /* SRT_DEBUG_SNDQ_HIGHRATE */

    while (!self->m_bClosing)
    {
        const steady_clock::time_point next_time = self->m_pSndUList->getNextProcTime();

        INCREMENT_THREAD_ITERATIONS();

        IF_DEBUG_HIGHRATE(self->m_WorkerStats.lIteration++);

        if (is_zero(next_time))
        {
            IF_DEBUG_HIGHRATE(self->m_WorkerStats.lNotReadyTs++);

            // wait here if there is no sockets with data to be sent
            THREAD_PAUSED();
            if (!self->m_bClosing)
            {
                self->m_pSndUList->waitNonEmpty();
                IF_DEBUG_HIGHRATE(self->m_WorkerStats.lCondWait++);
            }
            THREAD_RESUMED();

            continue;
        }

        // wait until next processing time of the first socket on the list
        const steady_clock::time_point currtime = steady_clock::now();

        IF_DEBUG_HIGHRATE(CSndQueueDebugHighratePrint(self, currtime));
        if (currtime < next_time)
        {
            THREAD_PAUSED();
            self->m_pTimer->sleep_until(next_time);
            THREAD_RESUMED();
            IF_DEBUG_HIGHRATE(self->m_WorkerStats.lSleepTo++);
        }

        // Get a socket with a send request if any.
        CUDT* u = self->m_pSndUList->pop();
        if (u == NULL)
        {
            IF_DEBUG_HIGHRATE(self->m_WorkerStats.lNotReadyPop++);
            continue;
        }

#define UST(field) ((u->m_b##field) ? "+" : "-") << #field << " "
        HLOGC(qslog.Debug,
            log << "CSndQueue: requesting packet from @" << u->socketID() << " STATUS: " << UST(Listening)
                << UST(Connecting) << UST(Connected) << UST(Closing) << UST(Shutdown) << UST(Broken) << UST(PeerHealth)
                << UST(Opened));
#undef UST

        if (!u->m_bConnected || u->m_bBroken)
        {
            IF_DEBUG_HIGHRATE(self->m_WorkerStats.lNotReadyPop++);
            continue;
        }

        CUDTUnited::SocketKeeper sk (CUDT::uglobal(), u->id());
        if (!sk.socket)
        {
            HLOGC(qslog.Debug, log << "Socket to be processed was deleted in the meantime, not packing");
            continue;
        }

        // pack a packet from the socket
        CPacket pkt;
        steady_clock::time_point next_send_time;
        CNetworkInterface source_addr;
        const bool res = u->packData((pkt), (next_send_time), (source_addr));

        // Check if extracted anything to send
        if (res == false)
        {
            IF_DEBUG_HIGHRATE(self->m_WorkerStats.lNotReadyPop++);
            continue;
        }

        const sockaddr_any addr = u->m_PeerAddr;
        if (!is_zero(next_send_time))
            self->m_pSndUList->update(u, CSndUList::DO_RESCHEDULE, next_send_time);

        HLOGC(qslog.Debug, log << self->CONID() << "chn:SENDING: " << pkt.Info());
        self->m_pChannel->sendto(addr, pkt, source_addr);

        IF_DEBUG_HIGHRATE(self->m_WorkerStats.lSendTo++);
    }

    THREAD_EXIT();
    return NULL;
}

int srt::CSndQueue::sendto(const sockaddr_any& addr, CPacket& w_packet, const CNetworkInterface& src)
{
    // send out the packet immediately (high priority), this is a control packet
    // NOTE: w_packet is passed by mutable reference because this function will do
    // a modification in place and then it will revert it. After returning this object
    // should look unmodified, hence it is here passed without a reference marker.
    m_pChannel->sendto(addr, w_packet, src);
    return (int)w_packet.getLength();
}

//
srt::CRcvUList::CRcvUList()
    : m_pUList(NULL)
    , m_pLast(NULL)
{
}

srt::CRcvUList::~CRcvUList() {}

void srt::CRcvUList::insert(const CUDT* u)
{
    CRNode* n        = u->m_pRNode;
    n->m_tsTimeStamp = steady_clock::now();

    if (NULL == m_pUList)
    {
        // empty list, insert as the single node
        n->m_pPrev = n->m_pNext = NULL;
        m_pLast = m_pUList = n;

        return;
    }

    // always insert at the end for RcvUList
    n->m_pPrev       = m_pLast;
    n->m_pNext       = NULL;
    m_pLast->m_pNext = n;
    m_pLast          = n;
}

void srt::CRcvUList::remove(const CUDT* u)
{
    CRNode* n = u->m_pRNode;

    if (!n->m_bOnList)
        return;

    if (NULL == n->m_pPrev)
    {
        // n is the first node
        m_pUList = n->m_pNext;
        if (NULL == m_pUList)
            m_pLast = NULL;
        else
            m_pUList->m_pPrev = NULL;
    }
    else
    {
        n->m_pPrev->m_pNext = n->m_pNext;
        if (NULL == n->m_pNext)
        {
            // n is the last node
            m_pLast = n->m_pPrev;
        }
        else
            n->m_pNext->m_pPrev = n->m_pPrev;
    }

    n->m_pNext = n->m_pPrev = NULL;
}

void srt::CRcvUList::update(const CUDT* u)
{
    CRNode* n = u->m_pRNode;

    if (!n->m_bOnList)
        return;

    n->m_tsTimeStamp = steady_clock::now();

    // if n is the last node, do not need to change
    if (NULL == n->m_pNext)
        return;

    if (NULL == n->m_pPrev)
    {
        m_pUList          = n->m_pNext;
        m_pUList->m_pPrev = NULL;
    }
    else
    {
        n->m_pPrev->m_pNext = n->m_pNext;
        n->m_pNext->m_pPrev = n->m_pPrev;
    }

    n->m_pPrev       = m_pLast;
    n->m_pNext       = NULL;
    m_pLast->m_pNext = n;
    m_pLast          = n;
}

//
srt::CHash::CHash()
    : m_pBucket(NULL)
    , m_iHashSize(0)
{
}

srt::CHash::~CHash()
{
    for (int i = 0; i < m_iHashSize; ++i)
    {
        CBucket* b = m_pBucket[i];
        while (NULL != b)
        {
            CBucket* n = b->m_pNext;
            delete b;
            b = n;
        }
    }

    delete[] m_pBucket;
}

void srt::CHash::init(int size)
{
    m_pBucket = new CBucket*[size];

    for (int i = 0; i < size; ++i)
        m_pBucket[i] = NULL;

    m_iHashSize = size;
}

srt::CUDT* srt::CHash::lookup(SRTSOCKET id)
{
    // simple hash function (% hash table size); suitable for socket descriptors
    CBucket* b = bucketAt(id);

    while (NULL != b)
    {
        if (id == b->m_iID)
            return b->m_pUDT;
        b = b->m_pNext;
    }

    return NULL;
}

void srt::CHash::insert(int32_t id, CUDT* u)
{
    CBucket* b = m_pBucket[id % m_iHashSize];

    CBucket* n = new CBucket;
    n->m_iID   = id;
    n->m_pUDT  = u;
    n->m_pNext = b;

    m_pBucket[id % m_iHashSize] = n;
}

void srt::CHash::remove(int32_t id)
{
    CBucket* b = m_pBucket[id % m_iHashSize];
    CBucket* p = NULL;

    while (NULL != b)
    {
        if (id == b->m_iID)
        {
            if (NULL == p)
                m_pBucket[id % m_iHashSize] = b->m_pNext;
            else
                p->m_pNext = b->m_pNext;

            delete b;

            return;
        }

        p = b;
        b = b->m_pNext;
    }
}

//
srt::CRendezvousQueue::CRendezvousQueue()
    : m_lRendezvousID()
    , m_RIDListLock()
{
}

srt::CRendezvousQueue::~CRendezvousQueue()
{
    m_lRendezvousID.clear();
}

void srt::CRendezvousQueue::insert(const SRTSOCKET&           id,
                              CUDT*                           u,
                              const sockaddr_any&             addr,
                              const steady_clock::time_point& ttl)
{
    ScopedLock vg(m_RIDListLock);

    CRL r;
    r.m_iID      = id;
    r.m_pUDT     = u;
    r.m_PeerAddr = addr;
    r.m_tsTTL    = ttl;

    m_lRendezvousID.push_back(r);
    HLOGC(cnlog.Debug,
          log << "RID: adding socket @" << id << " for address: " << addr.str() << " expires: " << FormatTime(ttl)
              << " (total connectors: " << m_lRendezvousID.size() << ")");
}

void srt::CRendezvousQueue::remove(const SRTSOCKET& id)
{
    ScopedLock lkv(m_RIDListLock);

    for (list<CRL>::iterator i = m_lRendezvousID.begin(); i != m_lRendezvousID.end(); ++i)
    {
        if (i->m_iID == id)
        {
            m_lRendezvousID.erase(i);
            break;
        }
    }
}

srt::CUDT* srt::CRendezvousQueue::retrieve(const sockaddr_any& addr, SRTSOCKET& w_id) const
{
    ScopedLock vg(m_RIDListLock);

    IF_HEAVY_LOGGING(const char* const id_type = w_id == SRT_SOCKID_CONNREQ ? "A NEW CONNECTION" : "THIS ID" );

    // TODO: optimize search
    for (list<CRL>::const_iterator i = m_lRendezvousID.begin(); i != m_lRendezvousID.end(); ++i)
    {
        if (i->m_PeerAddr == addr && ((w_id == SRT_SOCKID_CONNREQ) || (w_id == i->m_iID)))
        {
            // This procedure doesn't exactly respond to the original UDT idea.
            // As the "rendezvous queue" is used for both handling rendezvous and
            // the caller sockets in the non-blocking mode (for blocking mode the
            // entire handshake procedure is handled in a loop-style in CUDT::startConnect),
            // the RID list should give up a socket entity in the following cases:
            // 1. For THE SAME id as passed in w_id, respond always, as per a caller
            //    socket that is currently trying to connect and is managed with
            //    HS roundtrips in an event-style. Same for rendezvous.
            // 2. For the "connection request" ID=0 the found socket should be given up
            //    ONLY IF it is rendezvous. Normally ID=0 is only for listener as a
            //    connection request. But if there was a listener, then this function
            //    wouldn't even be called, as this case would be handled before trying
            //    to call this function.
            //
            // This means: if an incoming ID is 0, then this search should succeed ONLY
            // IF THE FOUND SOCKET WAS RENDEZVOUS.

            if (w_id == SRT_SOCKID_CONNREQ && !i->m_pUDT->m_config.bRendezvous)
            {
                HLOGC(cnlog.Debug,
                        log << "RID: found id @" << i->m_iID << " while looking for "
                        << id_type << " FROM " << i->m_PeerAddr.str()
                        << ", but it's NOT RENDEZVOUS, skipping");
                continue;
            }

            HLOGC(cnlog.Debug,
                    log << "RID: found id @" << i->m_iID << " while looking for "
                    << id_type << " FROM " << i->m_PeerAddr.str());
            w_id = i->m_iID;
            return i->m_pUDT;
        }
    }

#if ENABLE_HEAVY_LOGGING
    std::ostringstream spec;
    if (w_id == SRT_SOCKID_CONNREQ)
        spec << "A NEW CONNECTION REQUEST";
    else
        spec << " AGENT @" << w_id;
    HLOGC(cnlog.Debug,
          log << "RID: NO CONNECTOR FOR ADR:" << addr.str() << " while looking for " << spec.str() << " ("
              << m_lRendezvousID.size() << " connectors total)");
#endif

    return NULL;
}

void srt::CRendezvousQueue::updateConnStatus(EReadStatus rst, EConnectStatus cst, CUnit* unit)
{
    vector<LinkStatusInfo> toRemove, toProcess;

    const CPacket* pkt = unit ? &unit->m_Packet : NULL;

    // Need a stub value for a case when there's no unit provided ("storage depleted" case).
    // It should be normally NOT IN USE because in case of "storage depleted", rst != RST_OK.
    const SRTSOCKET dest_id = pkt ? pkt->id() : SRT_SOCKID_CONNREQ;

    // If no socket were qualified for further handling, finish here.
    // Otherwise toRemove and toProcess contain items to handle.
    if (!qualifyToHandle(rst, cst, dest_id, (toRemove), (toProcess)))
        return;

    HLOGC(cnlog.Debug,
          log << "updateConnStatus: collected " << toProcess.size() << " for processing, " << toRemove.size()
              << " to close");

    // Repeat (resend) connection request.
    for (vector<LinkStatusInfo>::iterator i = toProcess.begin(); i != toProcess.end(); ++i)
    {
        // IMPORTANT INFORMATION concerning changes towards UDT legacy.
        // In the UDT code there was no attempt to interpret any incoming data.
        // All data from the incoming packet were considered to be already deployed into
        // m_ConnRes field, and m_ConnReq field was considered at this time accordingly updated.
        // Therefore this procedure did only one thing: craft a new handshake packet and send it.
        // In SRT this may also interpret extra data (extensions in case when Agent is Responder)
        // and the `pktIn` packet may sometimes contain no data. Therefore the passed `rst`
        // must be checked to distinguish the call by periodic update (RST_AGAIN) from a call
        // due to have received the packet (RST_OK).
        //
        // In the below call, only the underlying `processRendezvous` function will be attempting
        // to interpret these data (for caller-listener this was already done by `processConnectRequest`
        // before calling this function), and it checks for the data presence.

        EReadStatus    read_st = rst;
        EConnectStatus conn_st = cst;

        CUDTUnited::SocketKeeper sk (CUDT::uglobal(), i->id);
        if (!sk.socket)
        {
            // Socket deleted already, so stop this and proceed to the next loop.
            LOGC(cnlog.Error, log << "updateConnStatus: IPE: socket @" << i->id << " already closed, proceed to only removal from lists");
            toRemove.push_back(*i);
            continue;
        }


        if (cst != CONN_RENDEZVOUS && dest_id != SRT_SOCKID_CONNREQ)
        {
            if (i->id != dest_id)
            {
                HLOGC(cnlog.Debug, log << "updateConnStatus: cst=" << ConnectStatusStr(cst) << " but for RID @" << i->id
                        << " dest_id=@" << dest_id << " - resetting to AGAIN");

                read_st = RST_AGAIN;
                conn_st = CONN_AGAIN;
            }
            else
            {
                HLOGC(cnlog.Debug, log << "updateConnStatus: cst=" << ConnectStatusStr(cst) << " for @"
                        << i->id);
            }
        }
        else
        {
            HLOGC(cnlog.Debug, log << "updateConnStatus: cst=" << ConnectStatusStr(cst) << " and dest_id=@" << dest_id
                    << " - NOT checking against RID @" << i->id);
        }

        HLOGC(cnlog.Debug,
              log << "updateConnStatus: processing async conn for @" << i->id << " FROM " << i->peeraddr.str());

        if (!i->u->processAsyncConnectRequest(read_st, conn_st, pkt, i->peeraddr))
        {
            // cst == CONN_REJECT can only be result of worker_ProcessAddressedPacket and
            // its already set in this case.
            LinkStatusInfo fi = *i;
            fi.errorcode      = SRT_ECONNREJ;
            toRemove.push_back(fi);
            i->u->sendCtrl(UMSG_SHUTDOWN);
        }
    }

    // NOTE: it is "believed" here that all CUDT objects will not be
    // deleted in the meantime. This is based on a statement that at worst
    // they have been "just" declared failed and it will pass at least 1s until
    // they are moved to ClosedSockets and it is believed that this function will
    // not be held on mutexes that long.

    for (vector<LinkStatusInfo>::iterator i = toRemove.begin(); i != toRemove.end(); ++i)
    {
        HLOGC(cnlog.Debug, log << "updateConnStatus: COMPLETING dep objects update on failed @" << i->id);
        remove(i->id);

        CUDTUnited::SocketKeeper sk (CUDT::uglobal(), i->id);
        if (!sk.socket)
        {
            // This actually shall never happen, so it's a kind of paranoid check.
            LOGC(cnlog.Error, log << "updateConnStatus: IPE: socket @" << i->id << " already closed, NOT ACCESSING its contents");
            continue;
        }

        // Setting m_bConnecting to false, and need to remove the socket from the rendezvous queue
        // because the next CUDT::close will not remove it from the queue when m_bConnecting = false,
        // and may crash on next pass.
        //
        // TODO: maybe lock i->u->m_ConnectionLock?
        i->u->m_bConnecting = false;

        // DO NOT close the socket here because in this case it might be
        // unable to get status from at the right moment. Also only member
        // sockets should be taken care of internally - single sockets should
        // be normally closed by the application, after it is done with them.

        // app can call any UDT API to learn the connection_broken error
        CUDT::uglobal().m_EPoll.update_events(
            i->u->m_SocketID, i->u->m_sPollID, SRT_EPOLL_IN | SRT_EPOLL_OUT | SRT_EPOLL_ERR, true);

        // Make sure that the socket wasn't deleted in the meantime.
        // Skip this part if it was. Note also that if the socket was
        // decided to be deleted, it's already moved to m_ClosedSockets
        // and should have been therefore already processed for deletion.

        i->u->completeBrokenConnectionDependencies(i->errorcode);
    }

    {
        // Now, additionally for every failed link reset the TTL so that
        // they are set expired right now.
        ScopedLock vg(m_RIDListLock);
        for (list<CRL>::iterator i = m_lRendezvousID.begin(); i != m_lRendezvousID.end(); ++i)
        {
            if (find_if(toRemove.begin(), toRemove.end(), LinkStatusInfo::HasID(i->m_iID)) != toRemove.end())
            {
                LOGC(cnlog.Error,
                     log << "updateConnStatus: processAsyncConnectRequest FAILED on @" << i->m_iID
                         << ". Setting TTL as EXPIRED.");
                i->m_tsTTL =
                    steady_clock::time_point(); // Make it expire right now, will be picked up at the next iteration
            }
        }
    }
}

bool srt::CRendezvousQueue::qualifyToHandle(EReadStatus    rst,
                                       EConnectStatus cst      SRT_ATR_UNUSED,
                                       SRTSOCKET               iDstSockID,
                                       vector<LinkStatusInfo>& toRemove,
                                       vector<LinkStatusInfo>& toProcess)
{
    ScopedLock vg(m_RIDListLock);

    if (m_lRendezvousID.empty())
        return false; // nothing to process.

    HLOGC(cnlog.Debug,
          log << "updateConnStatus: updating after getting pkt with DST socket ID @" << iDstSockID
              << " status: " << ConnectStatusStr(cst));

    for (list<CRL>::iterator i = m_lRendezvousID.begin(), i_next = i; i != m_lRendezvousID.end(); i = i_next)
    {
        // Safe iterator to the next element. If the current element is erased, the iterator is updated again.
        ++i_next;

        const steady_clock::time_point tsNow = steady_clock::now();

        if (tsNow >= i->m_tsTTL)
        {
            HLOGC(cnlog.Debug,
                  log << "RID: socket @" << i->m_iID
                      << " removed - EXPIRED ("
                      // The "enforced on FAILURE" is below when processAsyncConnectRequest failed.
                      << (is_zero(i->m_tsTTL) ? "enforced on FAILURE" : "passed TTL") << "). WILL REMOVE from queue.");

            // Set appropriate error information, but do not update yet.
            // Exit the lock first. Collect objects to update them later.
            int ccerror = SRT_ECONNREJ;
            if (i->m_pUDT->m_RejectReason == SRT_REJ_UNKNOWN)
            {
                if (!is_zero(i->m_tsTTL))
                {
                    // Timer expired, set TIMEOUT forcefully
                    i->m_pUDT->m_RejectReason = SRT_REJ_TIMEOUT;
                    ccerror                   = SRT_ENOSERVER;
                }
                else
                {
                    // In case of unknown reason, rejection should at least
                    // suggest error on the peer
                    i->m_pUDT->m_RejectReason = SRT_REJ_PEER;
                }
            }

            // The call to completeBrokenConnectionDependencies() cannot happen here
            // under the lock of m_RIDListLock as it risks a deadlock.
            // Collect in 'toRemove' to update later.
            LinkStatusInfo fi = {i->m_pUDT, i->m_iID, ccerror, i->m_PeerAddr, -1};
            toRemove.push_back(fi);

            // i_next was preincremented, but this is guaranteed to point to
            // the element next to erased one.
            i_next = m_lRendezvousID.erase(i);
            continue;
        }
        else
        {
            HLOGC(cnlog.Debug,
                  log << "RID: socket @" << i->m_iID << " still active (remaining " << std::fixed
                      << (count_microseconds(i->m_tsTTL - tsNow) / 1000000.0) << "s of TTL)...");
        }

        const steady_clock::time_point tsLastReq = i->m_pUDT->m_tsLastReqTime;
        const steady_clock::time_point tsRepeat =
            tsLastReq + milliseconds_from(250); // Repeat connection request (send HS).

        // A connection request is repeated every 250 ms if there was no response from the peer:
        // - RST_AGAIN means no packet was received over UDP.
        // - a packet was received, but not for THIS socket.
        if ((rst == RST_AGAIN || i->m_iID != iDstSockID) && tsNow <= tsRepeat)
        {
            HLOGC(cnlog.Debug,
                  log << "RID:@" << i->m_iID << " " << FormatDuration<DUNIT_MS>(tsNow - tsLastReq)
                      << " passed since last connection request.");

            continue;
        }

        HLOGC(cnlog.Debug,
              log << "RID:@" << i->m_iID << " cst=" << ConnectStatusStr(cst) << " -- repeating connection request.");

        // This queue is used only in case of Async mode (rendezvous or caller-listener).
        // Synchronous connection requests are handled in startConnect() completely.
        if (!i->m_pUDT->m_config.bSynRecving)
        {
            // Collect them so that they can be updated out of m_RIDListLock.
            LinkStatusInfo fi = {i->m_pUDT, i->m_iID, SRT_SUCCESS, i->m_PeerAddr, -1};
            toProcess.push_back(fi);
        }
        else
        {
            HLOGC(cnlog.Debug, log << "RID: socket @" << i->m_iID << " is SYNCHRONOUS, NOT UPDATING");
        }
    }

    return !toRemove.empty() || !toProcess.empty();
}

//
srt::CRcvQueue::CRcvQueue()
    : m_WorkerThread()
    , m_pUnitQueue(NULL)
    , m_pRcvUList(NULL)
    , m_pHash(NULL)
    , m_pChannel(NULL)
    , m_pTimer(NULL)
    , m_iIPversion()
    , m_szPayloadSize()
    , m_bClosing(false)
    , m_pRendezvousQueue(NULL)
    , m_vNewEntry()
    , m_IDLock()
    , m_mBuffer()
    , m_BufferCond()
{
    setupCond(m_BufferCond, "QueueBuffer");
}

srt::CRcvQueue::~CRcvQueue()
{
    m_bClosing = true;

    if (m_WorkerThread.joinable())
    {
        HLOGC(rslog.Debug, log << "RcvQueue: EXIT");
        m_WorkerThread.join();
    }
    releaseCond(m_BufferCond);

    delete m_pUnitQueue;
    delete m_pRcvUList;
    delete m_pHash;
    delete m_pRendezvousQueue;

    // remove all queued messages
    for (map<int32_t, std::queue<CPacket*> >::iterator i = m_mBuffer.begin(); i != m_mBuffer.end(); ++i)
    {
        while (!i->second.empty())
        {
            CPacket* pkt = i->second.front();
            delete pkt;
            i->second.pop();
        }
    }
}

#if ENABLE_LOGGING
srt::sync::atomic<int> srt::CRcvQueue::m_counter(0);
#endif

void srt::CRcvQueue::init(int qsize, size_t payload, int version, int hsize, CChannel* cc, CTimer* t)
{
    m_iIPversion    = version;
    m_szPayloadSize = payload;

    SRT_ASSERT(m_pUnitQueue == NULL);
    m_pUnitQueue = new CUnitQueue(qsize, (int)payload);

    m_pHash = new CHash;
    m_pHash->init(hsize);

    m_pChannel = cc;
    m_pTimer   = t;

    m_pRcvUList        = new CRcvUList;
    m_pRendezvousQueue = new CRendezvousQueue;

#if ENABLE_LOGGING
    const int cnt = ++m_counter;
    const std::string thrname = "SRT:RcvQ:w" + Sprint(cnt);
#else
    const std::string thrname = "SRT:RcvQ:w";
#endif

    if (!StartThread(m_WorkerThread, CRcvQueue::worker, this, thrname.c_str()))
    {
        throw CUDTException(MJ_SYSTEMRES, MN_THREAD);
    }
}

void* srt::CRcvQueue::worker(void* param)
{
    CRcvQueue*   self = (CRcvQueue*)param;
    sockaddr_any sa(self->getIPversion());
    SRTSOCKET id = SRT_SOCKID_CONNREQ;

    std::string thname;
    ThreadName::get(thname);
    THREAD_STATE_INIT(thname.c_str());

    CUnit*         unit = 0;
    EConnectStatus cst  = CONN_AGAIN;
    while (!self->m_bClosing)
    {
        bool        have_received = false;
        EReadStatus rst           = self->worker_RetrieveUnit((id), (unit), (sa));

        INCREMENT_THREAD_ITERATIONS();
        if (rst == RST_OK)
        {
            if (int(id) < 0) // Any negative (illegal range) and SRT_INVALID_SOCKET
            {
                // User error on peer. May log something, but generally can only ignore it.
                // XXX Think maybe about sending some "connection rejection response".
                HLOGC(qrlog.Debug,
                      log << self->CONID() << "RECEIVED negative socket id '" << id
                          << "', rejecting (POSSIBLE ATTACK)");
                continue;
            }

            // NOTE: cst state is being changed here.
            // This state should be maintained through any next failed calls to worker_RetrieveUnit.
            // Any error switches this to rejection, just for a case.

            // Note to rendezvous connection. This can accept:
            // - ID == 0 - take the first waiting rendezvous socket
            // - ID > 0  - find the rendezvous socket that has this ID.
            if (id == SRT_SOCKID_CONNREQ)
            {
                // ID 0 is for connection request, which should be passed to the listening socket or rendezvous sockets
                cst = self->worker_ProcessConnectionRequest(unit, sa);
            }
            else
            {
                // Otherwise ID is expected to be associated with:
                // - an enqueued rendezvous socket
                // - a socket connected to a peer
                cst = self->worker_ProcessAddressedPacket(id, unit, sa);
                // CAN RETURN CONN_REJECT, but m_RejectReason is already set
            }
            HLOGC(qrlog.Debug, log << self->CONID() << "worker: result for the unit: " << ConnectStatusStr(cst));
            if (cst == CONN_AGAIN)
            {
                HLOGC(qrlog.Debug, log << self->CONID() << "worker: packet not dispatched, continuing reading.");
                continue;
            }
            have_received = true;
        }
        else if (rst == RST_ERROR)
        {
            // According to the description by CChannel::recvfrom, this can be either of:
            // - IPE: all errors except EBADF
            // - socket was closed in the meantime by another thread: EBADF
            // If EBADF, then it's expected that the "closing" state is also set.
            // Check that just to report possible errors, but interrupt the loop anyway.
            if (self->m_bClosing)
            {
                HLOGC(qrlog.Debug,
                      log << self->CONID() << "CChannel reported error, but Queue is closing - INTERRUPTING worker.");
            }
            else
            {
                LOGC(qrlog.Fatal,
                     log << self->CONID()
                         << "CChannel reported ERROR DURING TRANSMISSION - IPE. INTERRUPTING worker anyway.");
            }
            cst = CONN_REJECT;
            break;
        }
        // OTHERWISE: this is an "AGAIN" situation. No data was read, but the process should continue.

        // take care of the timing event for all UDT sockets
        const steady_clock::time_point curtime_minus_syn =
            steady_clock::now() - microseconds_from(CUDT::COMM_SYN_INTERVAL_US);

        CRNode* ul = self->m_pRcvUList->m_pUList;
        while ((NULL != ul) && (ul->m_tsTimeStamp < curtime_minus_syn))
        {
            CUDT* u = ul->m_pUDT;

            if (u->m_bConnected && !u->m_bBroken && !u->m_bClosing)
            {
                u->checkTimers();
                self->m_pRcvUList->update(u);
            }
            else
            {
                HLOGC(qrlog.Debug,
                      log << CUDTUnited::CONID(u->m_SocketID) << " SOCKET broken, REMOVING FROM RCV QUEUE/MAP.");
                // the socket must be removed from Hash table first, then RcvUList
                self->m_pHash->remove(u->m_SocketID);
                self->m_pRcvUList->remove(u);
                u->m_pRNode->m_bOnList = false;
            }

            ul = self->m_pRcvUList->m_pUList;
        }

        if (have_received)
        {
            HLOGC(qrlog.Debug,
                  log << "worker: RECEIVED PACKET --> updateConnStatus. cst=" << ConnectStatusStr(cst) << " id=" << id
                      << " pkt-payload-size=" << unit->m_Packet.getLength());
        }

        // Check connection requests status for all sockets in the RendezvousQueue.
        // Pass the connection status from the last call of:
        // worker_ProcessAddressedPacket --->
        // worker_TryAsyncRend_OrStore --->
        // CUDT::processAsyncConnectResponse --->
        // CUDT::processConnectResponse
        self->m_pRendezvousQueue->updateConnStatus(rst, cst, unit);

        // XXX updateConnStatus may have removed the connector from the list,
        // however there's still m_mBuffer in CRcvQueue for that socket to care about.
    }

    HLOGC(qrlog.Debug, log << "worker: EXIT");

    THREAD_EXIT();
    return NULL;
}

srt::EReadStatus srt::CRcvQueue::worker_RetrieveUnit(SRTSOCKET& w_id, CUnit*& w_unit, sockaddr_any& w_addr)
{
#if !USE_BUSY_WAITING
    // This might be not really necessary, and probably
    // not good for extensive bidirectional communication.
    m_pTimer->tick();
#endif

    // check waiting list, if new socket, insert it to the list
    while (ifNewEntry())
    {
        CUDT* ne = getNewEntry();
        if (ne)
        {
            HLOGC(qrlog.Debug,
                  log << CUDTUnited::CONID(ne->m_SocketID)
                      << " SOCKET pending for connection - ADDING TO RCV QUEUE/MAP");
            m_pRcvUList->insert(ne);
            m_pHash->insert(ne->m_SocketID, ne);
        }
    }
    // find next available slot for incoming packet
    w_unit = m_pUnitQueue->getNextAvailUnit();
    if (!w_unit)
    {
        // no space, skip this packet
        CPacket temp;
        temp.allocate(m_szPayloadSize);
        THREAD_PAUSED();
        EReadStatus rst = m_pChannel->recvfrom((w_addr), (temp));
        THREAD_RESUMED();
        // Note: this will print nothing about the packet details unless heavy logging is on.
        LOGC(qrlog.Error, log << CONID() << "LOCAL STORAGE DEPLETED. Dropping 1 packet: " << temp.Info());

        // Be transparent for RST_ERROR, but ignore the correct
        // data read and fake that the packet was dropped.
        return rst == RST_ERROR ? RST_ERROR : RST_AGAIN;
    }

    w_unit->m_Packet.setLength(m_szPayloadSize);

    // reading next incoming packet, recvfrom returns -1 is nothing has been received
    THREAD_PAUSED();
    EReadStatus rst = m_pChannel->recvfrom((w_addr), (w_unit->m_Packet));
    THREAD_RESUMED();

    if (rst == RST_OK)
    {
        w_id = w_unit->m_Packet.id();
        HLOGC(qrlog.Debug,
              log << "INCOMING PACKET: FROM=" << w_addr.str() << " BOUND=" << m_pChannel->bindAddressAny().str() << " "
                  << w_unit->m_Packet.Info());
    }
    return rst;
}

srt::EConnectStatus srt::CRcvQueue::worker_ProcessConnectionRequest(CUnit* unit, const sockaddr_any& addr)
{
    HLOGC(cnlog.Debug,
          log << "Got sockID=0 from " << addr.str() << " - trying to resolve it as a connection request...");
    // Introduced protection because it may potentially happen
    // that another thread could have closed the socket at
    // the same time and inject a bug between checking the
    // pointer for NULL and using it.
    int  listener_ret  = SRT_REJ_UNKNOWN;
    bool have_listener = false;
    {
        SharedLock shl(m_pListener);
        CUDT*      pListener = m_pListener.get_locked(shl);

        if (pListener)
        {
            LOGC(cnlog.Debug, log << "PASSING request from: " << addr.str() << " to listener:" << pListener->socketID());
            listener_ret = pListener->processConnectRequest(addr, unit->m_Packet);

            // This function does return a code, but it's hard to say as to whether
            // anything can be done about it. In case when it's stated possible, the
            // listener will try to send some rejection response to the caller, but
            // that's already done inside this function. So it's only used for
            // displaying the error in logs.

            have_listener = true;
        }
    }

    // NOTE: Rendezvous sockets do bind(), but not listen(). It means that the socket is
    // ready to accept connection requests, but they are not being redirected to the listener
    // socket, as this is not a listener socket at all. This goes then HERE.

    if (have_listener) // That is, the above block with m_pListener->processConnectRequest was executed
    {
        LOGC(cnlog.Debug,
             log << CONID() << "Listener got the connection request from: " << addr.str()
                 << " result:" << RequestTypeStr(UDTRequestType(listener_ret)));
        return listener_ret == SRT_REJ_UNKNOWN ? CONN_CONTINUE : CONN_REJECT;
    }

    // If there's no listener waiting for the packet, just store it into the queue.
    return worker_TryAsyncRend_OrStore(0, unit, addr); // 0 id because the packet came in with that very ID.
}

srt::EConnectStatus srt::CRcvQueue::worker_ProcessAddressedPacket(int32_t id, CUnit* unit, const sockaddr_any& addr)
{
    CUDT* u = m_pHash->lookup(id);
    if (!u)
    {
        // Pass this to either async rendezvous connection,
        // or store the packet in the queue.
        HLOGC(cnlog.Debug, log << "worker_ProcessAddressedPacket: resending to QUEUED socket @" << id);
        return worker_TryAsyncRend_OrStore(id, unit, addr);
    }
    // Although we don´t have an exclusive passing here,
    // we can count on that when the socket was once present in the hash,
    // it will not be deleted for at least one GC cycle. But we still need
    // to maintain the object existence until it's in use.
    // Note that here we are out of any locks, so m_GlobControlLock can be locked.
    CUDTUnited::SocketKeeper sk (CUDT::uglobal(), u->m_parent);

    // Found associated CUDT - process this as control or data packet
    // addressed to an associated socket.
    if (addr != u->m_PeerAddr)
    {
        HLOGC(cnlog.Debug,
              log << CONID() << "Packet for SID=" << id << " asoc with " << u->m_PeerAddr.str() << " received from "
                  << addr.str() << " (CONSIDERED ATTACK ATTEMPT)");
        // This came not from the address that is the peer associated
        // with the socket. Ignore it.
        return CONN_AGAIN;
    }

    if (!u->m_bConnected || u->m_bBroken || u->m_bClosing)
    {
        u->m_RejectReason = SRT_REJ_CLOSE;
        // The socket is currently in the process of being disconnected
        // or destroyed. Ignore.
        // XXX send UMSG_SHUTDOWN in this case?
        // XXX May it require mutex protection?
        return CONN_REJECT;
    }

    if (unit->m_Packet.isControl())
        u->processCtrl(unit->m_Packet);
    else
        u->processData(unit);

    u->checkTimers();
    m_pRcvUList->update(u);

    return CONN_RUNNING;
}

// This function responds to the fact that a packet has come
// for a socket that does not expect to receive a normal connection
// request. This can be then:
// - a normal packet of whatever kind, just to be processed by the message loop
// - a rendezvous connection
// This function then tries to manage the packet as a rendezvous connection
// request in ASYNC mode; when this is not applicable, it stores the packet
// in the "receiving queue" so that it will be picked up in the "main" thread.
srt::EConnectStatus srt::CRcvQueue::worker_TryAsyncRend_OrStore(SRTSOCKET id, CUnit* unit, const sockaddr_any& addr)
{
    // This 'retrieve' requires that 'id' be either one of those
    // stored in the rendezvous queue (see CRcvQueue::registerConnector)
    // or simply 0, but then at least the address must match one of these.
    // If the id was 0, it will be set to the actual socket ID of the returned CUDT.
    CUDT* u = m_pRendezvousQueue->retrieve(addr, (id));
    if (!u)
    {
        // this socket is then completely unknown to the system.
        // Note that this situation may also happen at a very unfortunate
        // coincidence that the socket is already bound, but the registerConnector()
        // has not yet started. In case of rendezvous this may mean that the other
        // side just started sending its handshake packets, the local side has already
        // run the CRcvQueue::worker thread, and this worker thread is trying to dispatch
        // the handshake packet too early, before the dispatcher has a chance to see
        // this socket registerred in the RendezvousQueue, which causes the packet unable
        // to be dispatched. Therefore simply treat every "out of band" packet (with socket
        // not belonging to the connection and not registered as rendezvous) as "possible
        // attack" and ignore it. This also should better protect the rendezvous socket
        // against a rogue connector.
        if (id == SRT_SOCKID_CONNREQ)
        {
            HLOGC(cnlog.Debug,
                  log << CONID() << "AsyncOrRND: no sockets expect connection from " << addr.str()
                      << " - POSSIBLE ATTACK, ignore packet");
        }
        else
        {
            HLOGC(cnlog.Debug,
                  log << CONID() << "AsyncOrRND: no sockets expect socket " << id << " from " << addr.str()
                      << " - POSSIBLE ATTACK, ignore packet");
        }
        return CONN_AGAIN; // This means that the packet should be ignored.
    }

    // asynchronous connect: call connect here
    // otherwise wait for the UDT socket to retrieve this packet
    if (!u->m_config.bSynRecving)
    {
        HLOGC(cnlog.Debug, log << "AsyncOrRND: packet RESOLVED TO @" << id << " -- continuing as ASYNC CONNECT");
        // This is practically same as processConnectResponse, just this applies
        // appropriate mutex lock - which can't be done here because it's intentionally private.
        // OTOH it can't be applied to processConnectResponse because the synchronous
        // call to this method applies the lock by itself, and same-thread-double-locking is nonportable (crashable).
        EConnectStatus cst = u->processAsyncConnectResponse(unit->m_Packet);

        if (cst == CONN_CONFUSED)
        {
            LOGC(cnlog.Warn, log << "AsyncOrRND: PACKET NOT HANDSHAKE - re-requesting handshake from peer");
            storePktClone(id, unit->m_Packet);
            if (!u->processAsyncConnectRequest(RST_AGAIN, CONN_CONTINUE, &unit->m_Packet, u->m_PeerAddr))
            {
                // Reuse previous behavior to reject a packet
                cst = CONN_REJECT;
            }
            else
            {
                cst = CONN_CONTINUE;
            }
        }

        // It might be that this is a data packet, which has turned the connection
        // into "connected" state, removed the connector (so since now every next packet
        // will land directly in the queue), but this data packet shall still be delivered.
        if (cst == CONN_ACCEPT && !unit->m_Packet.isControl())
        {
            // The process as called through processAsyncConnectResponse() should have put the
            // socket into the pending queue for pending connection (don't ask me, this is so).
            // This pending queue is being purged every time in the beginning of this loop, so
            // currently the socket is in the pending queue, but not yet in the connection queue.
            // It will be done at the next iteration of the reading loop, but it will be too late,
            // we have a pending data packet now and we must either dispatch it to an already connected
            // socket or disregard it, and rather prefer the former. So do this transformation now
            // that we KNOW (by the cst == CONN_ACCEPT result) that the socket should be inserted
            // into the pending anteroom.

            CUDT* ne = getNewEntry(); // This function actuall removes the entry and returns it.
            // This **should** now always return a non-null value, but check it first
            // because if this accidentally isn't true, the call to worker_ProcessAddressedPacket will
            // result in redirecting it to here and so on until the call stack overflow. In case of
            // this "accident" simply disregard the packet from any further processing, it will be later
            // loss-recovered.
            // XXX (Probably the old contents of UDT's CRcvQueue::worker should be shaped a little bit
            // differently throughout the functions).
            if (ne)
            {
                HLOGC(cnlog.Debug,
                      log << CUDTUnited::CONID(ne->m_SocketID)
                          << " SOCKET pending for connection - ADDING TO RCV QUEUE/MAP");
                m_pRcvUList->insert(ne);
                m_pHash->insert(ne->m_SocketID, ne);

                // The current situation is that this has passed processAsyncConnectResponse, but actually
                // this packet *SHOULD HAVE BEEN* handled by worker_ProcessAddressedPacket, however the
                // connection state wasn't completed at the moment when dispatching this packet. This has
                // been now completed inside the call to processAsyncConnectResponse, but this is still a
                // data packet that should have expected the connection to be already established. Therefore
                // redirect it once again into worker_ProcessAddressedPacket here.

                HLOGC(cnlog.Debug,
                      log << "AsyncOrRND: packet SWITCHED TO CONNECTED with ID=" << id
                          << " -- passing to worker_ProcessAddressedPacket");

                // Theoretically we should check if m_pHash->lookup(ne->m_SocketID) returns 'ne', but this
                // has been just added to m_pHash, so the check would be extremely paranoid here.
                cst = worker_ProcessAddressedPacket(id, unit, addr);
                if (cst == CONN_REJECT)
                    return cst;
                return CONN_ACCEPT; // this function usually will return CONN_CONTINUE, which doesn't represent current
                                    // situation.
            }
            else
            {
                LOGC(cnlog.Error,
                     log << "IPE: AsyncOrRND: packet SWITCHED TO CONNECTED, but ID=" << id
                         << " is still not present in the socket ID dispatch hash - DISREGARDING");
            }
        }
        return cst;
    }
    HLOGC(cnlog.Debug,
          log << "AsyncOrRND: packet RESOLVED TO ID=" << id << " -- continuing through CENTRAL PACKET QUEUE");
    // This is where also the packets for rendezvous connection will be landing,
    // in case of a synchronous connection.
    storePktClone(id, unit->m_Packet);

    return CONN_CONTINUE;
}

void srt::CRcvQueue::stopWorker()
{
    // We use the decent way, so we say to the thread "please exit".
    m_bClosing = true;

    // Sanity check of the function's affinity.
    if (srt::sync::this_thread::get_id() == m_WorkerThread.get_id())
    {
        LOGC(rslog.Error, log << "IPE: RcvQ:WORKER TRIES TO CLOSE ITSELF!");
        return; // do nothing else, this would cause a hangup or crash.
    }

    HLOGC(rslog.Debug, log << "RcvQueue: EXIT (forced)");
    // And we trust the thread that it does.
    m_WorkerThread.join();
}

int srt::CRcvQueue::recvfrom(SRTSOCKET id, CPacket& w_packet)
{
    CUniqueSync buffercond(m_BufferLock, m_BufferCond);

    map<int32_t, std::queue<CPacket*> >::iterator i = m_mBuffer.find(id);

    if (i == m_mBuffer.end())
    {
        THREAD_PAUSED();
        buffercond.wait_for(seconds_from(1));
        THREAD_RESUMED();

        i = m_mBuffer.find(id);
        if (i == m_mBuffer.end())
        {
            w_packet.setLength(-1);
            return -1;
        }
    }

    // retrieve the earliest packet
    CPacket* newpkt = i->second.front();

    if (w_packet.getLength() < newpkt->getLength())
    {
        w_packet.setLength(-1);
        return -1;
    }

    // copy packet content
    // XXX Check if this wouldn't be better done by providing
    // copy constructor for DynamicStruct.
    // XXX Another thing: this looks wasteful. This expects an already
    // allocated memory on the packet, this thing gets the packet,
    // copies it into the passed packet and then the source packet
    // gets deleted. Why not simply return the originally stored packet,
    // without copying, allocation and deallocation?
    memcpy((w_packet.m_nHeader), newpkt->m_nHeader, CPacket::HDR_SIZE);
    memcpy((w_packet.m_pcData), newpkt->m_pcData, newpkt->getLength());
    w_packet.setLength(newpkt->getLength());
    w_packet.m_DestAddr = newpkt->m_DestAddr;

    delete newpkt;

    // remove this message from queue,
    // if no more messages left for this socket, release its data structure
    i->second.pop();
    if (i->second.empty())
        m_mBuffer.erase(i);

    return (int)w_packet.getLength();
}

bool srt::CRcvQueue::setListener(CUDT* u)
{
    return m_pListener.compare_exchange(NULL, u);
}

srt::CUDT* srt::CRcvQueue::getListener()
{
    SharedLock lkl (m_pListener);
    return m_pListener.get_locked(lkl);
}

// XXX NOTE: TSan reports here false positive against the call
// to locateSocket in CUDTUnited::newConnection. This here will apply
// exclusive lock on m_pListener, while keeping shared lock on
// CUDTUnited::m_GlobControlLock in CUDTUnited::closeAllSockets.
// As the other thread locks both as shared, this is no deadlock risk.
bool srt::CRcvQueue::removeListener(CUDT* u)
{
    return m_pListener.compare_exchange(u, NULL);
}

void srt::CRcvQueue::registerConnector(const SRTSOCKET&                id,
                                  CUDT*                           u,
                                  const sockaddr_any&             addr,
                                  const steady_clock::time_point& ttl)
{
    HLOGC(cnlog.Debug,
          log << "registerConnector: adding @" << id << " addr=" << addr.str() << " TTL=" << FormatTime(ttl));
    m_pRendezvousQueue->insert(id, u, addr, ttl);
}

void srt::CRcvQueue::removeConnector(const SRTSOCKET& id)
{
    HLOGC(cnlog.Debug, log << "removeConnector: removing @" << id);
    m_pRendezvousQueue->remove(id);

    ScopedLock bufferlock(m_BufferLock);

    map<int32_t, std::queue<CPacket*> >::iterator i = m_mBuffer.find(id);
    if (i != m_mBuffer.end())
    {
        HLOGC(cnlog.Debug,
              log << "removeConnector: ... and its packet queue with " << i->second.size() << " packets collected");
        while (!i->second.empty())
        {
            delete i->second.front();
            i->second.pop();
        }
        m_mBuffer.erase(i);
    }
}

void srt::CRcvQueue::setNewEntry(CUDT* u)
{
    HLOGC(cnlog.Debug, log << CUDTUnited::CONID(u->m_SocketID) << "setting socket PENDING FOR CONNECTION");
    ScopedLock listguard(m_IDLock);
    m_vNewEntry.push_back(u);
}

bool srt::CRcvQueue::ifNewEntry()
{
    ScopedLock listguard(m_IDLock);
    return !(m_vNewEntry.empty());
}

srt::CUDT* srt::CRcvQueue::getNewEntry()
{
    ScopedLock listguard(m_IDLock);

    if (m_vNewEntry.empty())
        return NULL;

    CUDT* u = (CUDT*)*(m_vNewEntry.begin());
    m_vNewEntry.erase(m_vNewEntry.begin());

    return u;
}

<<<<<<< HEAD
void srt::CRcvQueue::kick()
{
    CSync::lock_notify_all(m_BufferCond, m_BufferLock);
}

void srt::CRcvQueue::storePktClone(int32_t id, const CPacket& pkt)
=======
void srt::CRcvQueue::storePktClone(SRTSOCKET id, const CPacket& pkt)
>>>>>>> db14eeba
{
    CUniqueSync passcond(m_BufferLock, m_BufferCond);

    map<int32_t, std::queue<CPacket*> >::iterator i = m_mBuffer.find(id);

    if (i == m_mBuffer.end())
    {
        m_mBuffer[id].push(pkt.clone());
        passcond.notify_one();
    }
    else
    {
        // Avoid storing too many packets, in case of malfunction or attack.
        if (i->second.size() > 16)
            return;

        i->second.push(pkt.clone());
    }
}

void srt::CMultiplexer::destroy()
{
    // Reverse order of the assigned.
    delete m_pRcvQueue;
    delete m_pSndQueue;
    delete m_pTimer;

    if (m_pChannel)
    {
        m_pChannel->close();
        delete m_pChannel;
    }
}<|MERGE_RESOLUTION|>--- conflicted
+++ resolved
@@ -1798,16 +1798,12 @@
     return u;
 }
 
-<<<<<<< HEAD
 void srt::CRcvQueue::kick()
 {
     CSync::lock_notify_all(m_BufferCond, m_BufferLock);
 }
 
-void srt::CRcvQueue::storePktClone(int32_t id, const CPacket& pkt)
-=======
 void srt::CRcvQueue::storePktClone(SRTSOCKET id, const CPacket& pkt)
->>>>>>> db14eeba
 {
     CUniqueSync passcond(m_BufferLock, m_BufferCond);
 
