/*
 * SRT - Secure, Reliable, Transport
 * Copyright (c) 2018 Haivision Systems Inc.
 *
 * This Source Code Form is subject to the terms of the Mozilla Public
 * License, v. 2.0. If a copy of the MPL was not distributed with this
 * file, You can obtain one at http://mozilla.org/MPL/2.0/.
 *
 */

/*****************************************************************************
Copyright (c) 2001 - 2011, The Board of Trustees of the University of Illinois.
All rights reserved.

Redistribution and use in source and binary forms, with or without
modification, are permitted provided that the following conditions are
met:

* Redistributions of source code must retain the above
  copyright notice, this list of conditions and the
  following disclaimer.

* Redistributions in binary form must reproduce the
  above copyright notice, this list of conditions
  and the following disclaimer in the documentation
  and/or other materials provided with the distribution.

* Neither the name of the University of Illinois
  nor the names of its contributors may be used to
  endorse or promote products derived from this
  software without specific prior written permission.

THIS SOFTWARE IS PROVIDED BY THE COPYRIGHT HOLDERS AND CONTRIBUTORS "AS
IS" AND ANY EXPRESS OR IMPLIED WARRANTIES, INCLUDING, BUT NOT LIMITED TO,
THE IMPLIED WARRANTIES OF MERCHANTABILITY AND FITNESS FOR A PARTICULAR
PURPOSE ARE DISCLAIMED. IN NO EVENT SHALL THE COPYRIGHT OWNER OR
CONTRIBUTORS BE LIABLE FOR ANY DIRECT, INDIRECT, INCIDENTAL, SPECIAL,
EXEMPLARY, OR CONSEQUENTIAL DAMAGES (INCLUDING, BUT NOT LIMITED TO,
PROCUREMENT OF SUBSTITUTE GOODS OR SERVICES; LOSS OF USE, DATA, OR
PROFITS; OR BUSINESS INTERRUPTION) HOWEVER CAUSED AND ON ANY THEORY OF
LIABILITY, WHETHER IN CONTRACT, STRICT LIABILITY, OR TORT (INCLUDING
NEGLIGENCE OR OTHERWISE) ARISING IN ANY WAY OUT OF THE USE OF THIS
SOFTWARE, EVEN IF ADVISED OF THE POSSIBILITY OF SUCH DAMAGE.
*****************************************************************************/

/*****************************************************************************
written by
   Yunhong Gu, last updated 05/05/2011
modified by
   Haivision Systems Inc.
*****************************************************************************/

#include "platform_sys.h"
#include "queue.h"

#include <cstring>

#include "common.h"
#include "api.h"
#include "netinet_any.h"
#include "hvu_threadname.h"
#include "sync.h"
#include "logging.h"

using namespace std;
using namespace srt::sync;
using namespace srt::logging;
using namespace hvu; // ThreadName

namespace srt
{

CUnitQueue::CUnitQueue(int initNumUnits, int mss)
    : m_iNumTaken(0)
    , m_iMSS(mss)
    , m_iBlockSize(initNumUnits)
{
    CQEntry* tempq = allocateEntry(m_iBlockSize, m_iMSS);

    if (tempq == NULL)
        throw CUDTException(MJ_SYSTEMRES, MN_MEMORY);

    m_pQEntry = m_pCurrQueue = m_pLastQueue = tempq;
    m_pQEntry->m_pNext = m_pQEntry;

    m_pAvailUnit = m_pCurrQueue->m_pUnit;

    m_iSize = m_iBlockSize;
}

CUnitQueue::~CUnitQueue()
{
    CQEntry* p = m_pQEntry;

    while (p != NULL)
    {
        delete[] p->m_pUnit;
        delete[] p->m_pBuffer;

        CQEntry* q = p;
        if (p == m_pLastQueue)
            p = NULL;
        else
            p = p->m_pNext;
        delete q;
    }
}

CUnitQueue::CQEntry* CUnitQueue::allocateEntry(const int iNumUnits, const int mss)
{
    CQEntry* tempq = NULL;
    CUnit* tempu   = NULL;
    char* tempb    = NULL;

    try
    {
        tempq = new CQEntry;
        tempu = new CUnit[iNumUnits];
        tempb = new char[iNumUnits * mss];
    }
    catch (...)
    {
        delete tempq;
        delete[] tempu;
        delete[] tempb;

        LOGC(rslog.Error, log << "CUnitQueue: failed to allocate " << iNumUnits << " units.");
        return NULL;
    }

    for (int i = 0; i < iNumUnits; ++i)
    {
        tempu[i].m_bTaken = false;
        tempu[i].m_Packet.m_pcData = tempb + i * mss;
    }

    tempq->m_pUnit   = tempu;
    tempq->m_pBuffer = tempb;
    tempq->m_iSize   = iNumUnits;

    return tempq;
}

int CUnitQueue::increase_()
{
    const int numUnits = m_iBlockSize;
    HLOGC(qrlog.Debug, log << "CUnitQueue::increase: Capacity" << capacity() << " + " << numUnits << " new units, " << m_iNumTaken << " in use.");

    CQEntry* tempq = allocateEntry(numUnits, m_iMSS);
    if (tempq == NULL)
        return -1;

    m_pLastQueue->m_pNext = tempq;
    m_pLastQueue          = tempq;
    m_pLastQueue->m_pNext = m_pQEntry;

    m_iSize += numUnits;

    return 0;
}

CUnit* CUnitQueue::getNextAvailUnit()
{
    const int iNumUnitsTotal = capacity();
    if (m_iNumTaken * 10 > iNumUnitsTotal * 9) // 90% or more are in use.
        increase_();

    if (m_iNumTaken >= capacity())
    {
        LOGC(qrlog.Error, log << "CUnitQueue: No free units to take. Capacity" << capacity() << ".");
        return NULL;
    }

    int units_checked = 0;
    do
    {
        const CUnit* end = m_pCurrQueue->m_pUnit + m_pCurrQueue->m_iSize;
        for (; m_pAvailUnit != end; ++m_pAvailUnit, ++units_checked)
        {
            if (!m_pAvailUnit->m_bTaken)
            {
                return m_pAvailUnit;
            }
        }

        m_pCurrQueue = m_pCurrQueue->m_pNext;
        m_pAvailUnit = m_pCurrQueue->m_pUnit;
    } while (units_checked < m_iSize);

    return NULL;
}

void CUnitQueue::makeUnitFree(CUnit* unit)
{
    SRT_ASSERT(unit != NULL);
    SRT_ASSERT(unit->m_bTaken);
    unit->m_bTaken.store(false);

    --m_iNumTaken;
}

void CUnitQueue::makeUnitTaken(CUnit* unit)
{
    ++m_iNumTaken;

    SRT_ASSERT(unit != NULL);
    SRT_ASSERT(!unit->m_bTaken);
    unit->m_bTaken.store(true);
}

CSndUList::CSndUList(sync::CTimer* pTimer)
    : m_pHeap(NULL)
    , m_iCapacity(512)
    , m_iLastEntry(-1)
    , m_ListLock()
    , m_pTimer(pTimer)
{
    setupCond(m_ListCond, "CSndUListCond");
    m_pHeap = new CSNode*[m_iCapacity];
}

CSndUList::~CSndUList()
{
    releaseCond(m_ListCond);
    delete[] m_pHeap;
}

<<<<<<< HEAD
bool CSndUList::update(const CUDT* u, EReschedule reschedule, sync::steady_clock::time_point ts)
=======
void srt::CSndUList::resetAtFork()
{
    resetCond(m_ListCond);
}

void srt::CSndUList::update(const CUDT* u, EReschedule reschedule, sync::steady_clock::time_point ts)
>>>>>>> bab40374
{
    ScopedLock listguard(m_ListLock);

    CSNode* n = u->m_pSNode;

    IF_HEAVY_LOGGING(sync::steady_clock::time_point now = sync::steady_clock::now());
    IF_HEAVY_LOGGING(std::ostringstream nowrel, oldrel);
    IF_HEAVY_LOGGING(nowrel << " = now" << showpos << (ts - now).count() << "us");

    if (n->m_iHeapLoc >= 0)
    {
        IF_HEAVY_LOGGING(oldrel << " = now" << showpos << (n->m_tsTimeStamp - now).count() << "us");
        if (reschedule == DONT_RESCHEDULE)
        {
            HLOGC(qslog.Debug, log << "CSndUList: UPDATE: NOT rescheduling @" << u->id()
                    << " - remains T=" << FormatTime(n->m_tsTimeStamp) << oldrel.str());
            return false;
        }

        if (n->m_tsTimeStamp <= ts)
        {
            HLOGC(qslog.Debug, log << "CSndUList: UPDATE: NOT rescheduling @" << u->id()
                    << " to +" << FormatDurationAuto(ts - n->m_tsTimeStamp)
                    << " - remains T=" << FormatTime(n->m_tsTimeStamp) << oldrel.str());
            return false;
        }

        HLOGC(qslog.Debug, log << "CSndUList: UPDATE: rescheduling @" << u->id() << " T=" << FormatTime(n->m_tsTimeStamp)
                << nowrel.str() << " - speedup by " << FormatDurationAuto(n->m_tsTimeStamp - ts));

        // Special case for the first element - no replacement needed, just update.
        if (n->m_iHeapLoc == 0)
        {
            n->m_tsTimeStamp = ts;
            m_pTimer->interrupt();
            return true;
        }

        remove_(n);
        insert_norealloc_(ts, n);
        return true;
    }
    else
    {
        HLOGC(qslog.Debug, log << "CSndUList: UPDATE: inserting @" << u->id() << " anew T=" << FormatTime(ts) << nowrel.str());
    }

    insert_(ts, n);
    return true;
}

CUDT* CSndUList::pop()
{
    ScopedLock listguard(m_ListLock);

    if (-1 == m_iLastEntry)
    {
        HLOGC(qslog.Debug, log << "CSndUList: POP: empty");
        return NULL;
    }

    // no pop until the next scheduled time
    steady_clock::time_point now = steady_clock::now();
    if (m_pHeap[0]->m_tsTimeStamp > now)
    {
        HLOGC(qslog.Debug, log << "CSndUList: POP: T=" << FormatTime(m_pHeap[0]->m_tsTimeStamp) << " too early, next in " << FormatDurationAuto(m_pHeap[0]->m_tsTimeStamp - now));
        return NULL;
    }

    CUDT* u = m_pHeap[0]->m_pUDT;
    HLOGC(qslog.Debug, log << "CSndUList: POP: extracted @" << u->id());
    remove_(m_pHeap[0]);
    return u;
}

void CSndUList::remove(CSNode* n)
{
    ScopedLock listguard(m_ListLock);
    remove_(n);
}

void CSndUList::remove(const CUDT* u) { remove(u->m_pSNode); }

steady_clock::time_point CSndUList::getNextProcTime()
{
    ScopedLock listguard(m_ListLock);

    if (-1 == m_iLastEntry)
        return steady_clock::time_point();

    return m_pHeap[0]->m_tsTimeStamp;
}

void CSndUList::waitNonEmpty() const
{
    UniqueLock listguard(m_ListLock);
    if (m_iLastEntry >= 0)
        return;

    m_ListCond.wait(listguard);
}

CSNode* CSndUList::wait()
{
    CUniqueSync lg (m_ListLock, m_ListCond);

    bool signaled = false;
    for (;;)
    {
        sync::steady_clock::time_point uptime;
        if (m_iLastEntry > -1)
        {
            // Have at least one element in the list.
            // Check if the ship time is in the past
            if (m_pHeap[0]->m_tsTimeStamp < sync::steady_clock::now())
                return m_pHeap[0];
            uptime = m_pHeap[0]->m_tsTimeStamp;
            signaled = false;
        }
        else if (signaled)
        {
            return NULL;
        }
        // If not, continue waiting. Wait indefinitely if no time.
        // Hangup prevention should be provided by having a certain
        // interrupt request when closing a socket.

        if (is_zero(uptime))
        {
            signaled = true;
            lg.wait();
        }
        else
        {
            signaled = lg.wait_until(uptime);
        }
    }
}

CSNode* CSndUList::peek() const
{
    ScopedLock listguard(m_ListLock);
    if (m_iLastEntry == -1)
        return NULL;

    if (m_pHeap[0]->m_tsTimeStamp > sync::steady_clock::now())
        return NULL;

    return m_pHeap[0];
}

bool CSndUList::requeue(CSNode* node, const sync::steady_clock::time_point& uptime)
{
    ScopedLock listguard(m_ListLock);

    // Should be.
    if (!node->pinned())
    {
        insert_(uptime, node);
        return node == top();
    }

    if (m_iLastEntry == 0) // exactly one element; use short path
    {
        node->m_tsTimeStamp = uptime;

        // Return true to declare that the top element was updated,
        // but don't do anything additionally, as this function is
        // to be used in the same thread that calls wait().
        return true;
    }

    // Otherwise you need to remove the node and re-add it.
    remove_(node);
    insert_norealloc_(uptime, node);
    return node == top();
}

void CSndUList::signalInterrupt() const
{
    ScopedLock listguard(m_ListLock);
    m_ListCond.notify_one();
}

void CSndUList::realloc_()
{
    CSNode** temp = NULL;

    try
    {
        temp = new CSNode*[2 * m_iCapacity];
    }
    catch (...)
    {
        throw CUDTException(MJ_SYSTEMRES, MN_MEMORY, 0);
    }

    memcpy((temp), m_pHeap, sizeof(CSNode*) * m_iCapacity);
    m_iCapacity *= 2;
    delete[] m_pHeap;
    m_pHeap = temp;
}

void CSndUList::insert_(const steady_clock::time_point& ts, CSNode* n)
{
    // increase the heap array size if necessary
    bool do_realloc = (m_iLastEntry == m_iCapacity - 1);
    if (do_realloc)
        realloc_();

    HLOGC(qslog.Debug, log << "CSndUList: inserting new @" << n->m_pUDT->id() << (do_realloc ? " (EXTENDED)" : ""));
    insert_norealloc_(ts, n);
}

void CSndUList::insert_norealloc_(const steady_clock::time_point& ts, CSNode* n)
{
    // do not insert repeated node
    if (n->m_iHeapLoc >= 0)
        return;

    SRT_ASSERT(m_iLastEntry < m_iCapacity);

    m_iLastEntry++;
    m_pHeap[m_iLastEntry] = n;
    n->m_tsTimeStamp      = ts;

    int q = m_iLastEntry;
    int p = q;
    while (p != 0)
    {
        p = parent(q);
        if (m_pHeap[p]->m_tsTimeStamp <= m_pHeap[q]->m_tsTimeStamp)
            break;

        swap(m_pHeap[p], m_pHeap[q]);
        m_pHeap[q]->m_iHeapLoc = q;
        q                      = p;
    }
    HLOGC(qslog.Debug, log << "CSndUList: inserted @" << n->m_pUDT->id() << " loc=" << q);

    n->m_iHeapLoc = q;

    // an earlier event has been inserted, wake up sending worker
    if (n->m_iHeapLoc == 0)
        m_pTimer->interrupt();

    // first entry, activate the sending queue
    if (0 == m_iLastEntry)
    {
        // m_ListLock is assumed to be locked.
        m_ListCond.notify_one();
    }
}

void CSndUList::remove_(CSNode* n)
{
    if (n->m_iHeapLoc >= 0)
    {
        // remove the node from heap
        m_pHeap[n->m_iHeapLoc] = m_pHeap[m_iLastEntry];
        m_iLastEntry--;
        m_pHeap[n->m_iHeapLoc]->m_iHeapLoc = n->m_iHeapLoc.load();

        int q = n->m_iHeapLoc;
        int p = q * 2 + 1;
        while (p <= m_iLastEntry)
        {
            if ((p + 1 <= m_iLastEntry) && (m_pHeap[p]->m_tsTimeStamp > m_pHeap[p + 1]->m_tsTimeStamp))
                p++;

            if (m_pHeap[q]->m_tsTimeStamp > m_pHeap[p]->m_tsTimeStamp)
            {
                swap(m_pHeap[p], m_pHeap[q]);
                m_pHeap[p]->m_iHeapLoc = p;
                m_pHeap[q]->m_iHeapLoc = q;

                q = p;
                p = q * 2 + 1;
            }
            else
                break;
        }

        HLOGC(qslog.Debug, log << "CSndUList: remove @" << n->m_pUDT->id() << " from pos=" << n->m_iHeapLoc
                << " last replaced into pos=" << q << " last=" << m_iLastEntry);
        n->m_iHeapLoc = -1;
    }
    else
    {
        HLOGC(qslog.Debug, log << "CSndUList: remove @" << n->m_pUDT->id() << ": NOT IN THE LIST");
    }

    // the only event has been deleted, wake up immediately
    if (0 == m_iLastEntry)
        m_pTimer->interrupt();
}

//
CSndQueue::CSndQueue(CMultiplexer* parent):
    m_parent(parent),
    m_pSndUList(NULL),
    m_pChannel(NULL),
    m_bClosing(false)
{
}

void CSndQueue::stopWorker()
{
<<<<<<< HEAD
    // We use the decent way, so we say to the thread "please exit".
=======
    delete m_pSndUList;
}

void srt::CSndQueue::resetAtFork()
{
    resetThread(&m_WorkerThread);
    m_pSndUList->resetAtFork();
}

void srt::CSndQueue::stop()
{
>>>>>>> bab40374
    m_bClosing = true;

    m_Timer.interrupt();

    if (m_pSndUList) // Could have been never created
        m_pSndUList->signalInterrupt();

    // Sanity check of the function's affinity.
    if (sync::this_thread::get_id() == m_WorkerThread.get_id())
    {
        LOGC(rslog.Error, log << "IPE: SndQ:WORKER TRIES TO CLOSE ITSELF!");
        return; // do nothing else, this would cause a hangup or crash.
    }
<<<<<<< HEAD

    HLOGC(rslog.Debug, log << "SndQueue: EXIT (forced)");
    // And we trust the thread that it does.
    if (m_WorkerThread.joinable())
        m_WorkerThread.join();
=======
>>>>>>> bab40374
}


CSndQueue::~CSndQueue()
{
    stopWorker();

    delete m_pSndUList;
}

#if ENABLE_LOGGING
sync::atomic<int> CSndQueue::m_counter(0);
#endif

void CSndQueue::init(CChannel* c)
{
    m_pChannel  = c;
    m_pSndUList = new CSndUList(&m_Timer);

#if ENABLE_LOGGING
    ++m_counter;
    const string thrname = fmtcat("SRT:SndQ:w", m_counter.load());
    const char*       thname  = thrname.c_str();
#else
    const char* thname = "SRT:SndQ";
#endif
    if (!StartThread((m_WorkerThread), CSndQueue::worker_fwd, this, thname))
    {
        throw CUDTException(MJ_SYSTEMRES, MN_THREAD);
    }
}


#if defined(SRT_DEBUG_SNDQ_HIGHRATE)
static void CSndQueueDebugHighratePrint(const CSndQueue* self, const steady_clock::time_point currtime)
{
    if (self->m_DbgTime <= currtime)
    {
        fprintf(stdout,
                "SndQueue %lu slt:%lu nrp:%lu snt:%lu nrt:%lu ctw:%lu\n",
                self->m_WorkerStats.lIteration,
                self->m_WorkerStats.lSleepTo,
                self->m_WorkerStats.lNotReadyPop,
                self->m_WorkerStats.lSendTo,
                self->m_WorkerStats.lNotReadyTs,
                self->m_WorkerStats.lCondWait);
        memset(&self->m_WorkerStats, 0, sizeof(self->m_WorkerStats));
        self->m_DbgTime = currtime + self->m_DbgPeriod;
    }
}
#endif

void CSndQueue::worker()
{
    string thname;
    ThreadName::get(thname);
    THREAD_STATE_INIT(thname.c_str());

    for (;;)
    {
        if (m_bClosing)
        {
            HLOGC(qslog.Debug, log << "SndQ: closed, exiting");
            break;
        }

        HLOGC(qslog.Debug, log << "SndQ: waiting to get next send candidate...");
        THREAD_PAUSED();
        CSNode* runner = m_pSndUList->wait();
        THREAD_RESUMED();

        INCREMENT_THREAD_ITERATIONS();

        if (!runner)
        {
            HLOGC(qslog.Debug, log << "SndQ: wait interrupted...");
            if (m_bClosing)
            {
                HLOGC(qslog.Debug, log << "SndQ: interrupted, closed, exitting");
                break;
            }

            // REPORT IPE???
            // wait() should not exit if it wasn't forcefully interrupted
            HLOGC(qslog.Debug, log << "SndQ: interrupted, SPURIOUS??? Repeating...");
            continue;
        }

        // Get a socket with a send request if any.
        CUDT* u = runner->m_pUDT;

        // Impossible, but whatever
        if (u == NULL)
        {
            LOGC(qslog.Error, log << "SndQ: IPE: EMPTY NODE");
            continue;
        }

#define UST(field) ((u->m_b##field) ? "+" : "-") << #field << " "
        HLOGC(qslog.Debug,
            log << "CSndQueue: requesting packet from @" << u->socketID() << " STATUS: " << UST(Listening)
                << UST(Connecting) << UST(Connected) << UST(Closing) << UST(Shutdown) << UST(Broken) << UST(PeerHealth)
                << UST(Opened));
#undef UST

        if (!u->m_bConnected || u->m_bBroken || u->m_bClosing)
        {
            HLOGC(qslog.Debug, log << "Socket to be processed is already broken, not packing");
            m_pSndUList->remove(runner);
            continue;
        }

        // pack a packet from the socket
        CPacket pkt;
        steady_clock::time_point next_send_time;
        CNetworkInterface source_addr;
        const bool res = u->packData((pkt), (next_send_time), (source_addr));

        // Check if extracted anything to send
        if (res == false)
        {
            HLOGC(qslog.Debug, log << "packData: nothing to send, WITHDRAWING sender");
            m_pSndUList->remove(runner);
            continue;
        }

        const sockaddr_any addr = u->m_PeerAddr;
        if (!is_zero(next_send_time))
        {
            m_pSndUList->requeue(runner, next_send_time);
            IF_HEAVY_LOGGING(sync::steady_clock::time_point now = sync::steady_clock::now());
            HLOGC(qslog.Debug, log << "SND updated to " << FormatTime(next_send_time)
                    << " (now" << showpos << (next_send_time - now).count() << "us)");
        }
        else
        {
            m_pSndUList->remove(runner);
        }

        HLOGC(qslog.Debug, log << CONID() << "chn:SENDING: " << pkt.Info());
        m_pChannel->sendto(addr, pkt, source_addr);
    }

    THREAD_EXIT();
}

//*
CRcvUList::CRcvUList()
    : m_pUList(NULL)
    , m_pLast(NULL)
{
}

CRcvUList::~CRcvUList() {}

void CRcvUList::insert(const CUDT* u)
{
    CRNode* n        = u->m_pRNode;
    SRT_ASSERT(n);
    n->m_tsTimeStamp = steady_clock::now();

    if (NULL == m_pUList)
    {
        // empty list, insert as the single node
        n->m_pPrev = n->m_pNext = NULL;
        m_pLast = m_pUList = n;

        return;
    }

    // always insert at the end for RcvUList
    n->m_pPrev       = m_pLast;
    n->m_pNext       = NULL;
    m_pLast->m_pNext = n;
    m_pLast          = n;

    // Set before calling. Without this it gets crashed
    // through having unopened CUDT added here...?
    // n->m_bOnList     = true;
}

void CRcvUList::remove(const CUDT* u)
{
    CRNode* n = u->m_pRNode;

    if (!n->m_bOnList)
        return;

    if (NULL == n->m_pPrev)
    {
        // n is the first node
        m_pUList = n->m_pNext;
        if (NULL == m_pUList)
            m_pLast = NULL;
        else
            m_pUList->m_pPrev = NULL;
    }
    else
    {
        n->m_pPrev->m_pNext = n->m_pNext;
        if (NULL == n->m_pNext)
        {
            // n is the last node
            m_pLast = n->m_pPrev;
        }
        else
            n->m_pNext->m_pPrev = n->m_pPrev;
    }

    n->m_pNext = n->m_pPrev = NULL;
}

void CRcvUList::update(const CUDT* u)
{
    CRNode* n = u->m_pRNode;

    if (!n->m_bOnList)
        return;

    n->m_tsTimeStamp = steady_clock::now();

    // if n is the last node, do not need to change
    if (NULL == n->m_pNext)
        return;

    if (NULL == n->m_pPrev)
    {
        m_pUList          = n->m_pNext;
        m_pUList->m_pPrev = NULL;
    }
    else
    {
        n->m_pPrev->m_pNext = n->m_pNext;
        n->m_pNext->m_pPrev = n->m_pPrev;
    }

    n->m_pPrev       = m_pLast;
    n->m_pNext       = NULL;
    m_pLast->m_pNext = n;
    m_pLast          = n;
}
// */

//
CHash::CHash()
    : m_pBucket(NULL)
    , m_iHashSize(0)
{
}

CHash::~CHash()
{
    for (int i = 0; i < m_iHashSize; ++i)
    {
        CBucket* b = m_pBucket[i];
        while (NULL != b)
        {
            CBucket* n = b->m_pNext;
            delete b;
            b = n;
        }
    }

    delete[] m_pBucket;
}

void CHash::init(int size)
{
    m_pBucket = new CBucket*[size];

    for (int i = 0; i < size; ++i)
        m_pBucket[i] = NULL;

    m_iHashSize = size;
}

CUDT* CHash::lookup(SRTSOCKET id)
{
    // simple hash function (% hash table size); suitable for socket descriptors
    CBucket* b = bucketAt(id);

    while (NULL != b)
    {
        if (id == b->m_iID)
            return b->m_pUDT;
        b = b->m_pNext;
    }

    return NULL;
}

CUDT* CHash::lookupPeer(SRTSOCKET peerid)
{
    // Decode back the socket ID if it has that peer
    SRTSOCKET id = map_get(m_RevPeerMap, peerid, SRT_INVALID_SOCK);
    if (id == SRT_INVALID_SOCK)
        return NULL; // no such peer id
    return lookup(id);
}

void CHash::insert(SRTSOCKET id, CUDT* u)
{
    CBucket* b = bucketAt(id);

    CBucket* n = new CBucket;
    n->m_iID   = id;
    n->m_iPeerID = u->peerID();
    n->m_pUDT  = u;
    n->m_pNext = b;

    bucketAt(id) = n;
    m_RevPeerMap[u->peerID()] = id;
}

void CHash::remove(SRTSOCKET id)
{
    CBucket* b = bucketAt(id);
    CBucket* p = NULL;

    while (NULL != b)
    {
        if (id == b->m_iID)
        {
            if (NULL == p)
                bucketAt(id) = b->m_pNext;
            else
                p->m_pNext = b->m_pNext;

            m_RevPeerMap.erase(b->m_iPeerID);
            delete b;

            return;
        }

        p = b;
        b = b->m_pNext;
    }
}

void CMultiplexer::removeRID(const SRTSOCKET& id)
{
    ScopedLock lkv(m_SocketsLock);

    for (list<CRL>::iterator i = m_lRendezvousID.begin(); i != m_lRendezvousID.end(); ++i)
    {
        if (i->m_iID == id)
        {
            expirePending(*i->m_it);
            m_lRendezvousID.erase(i);
            return;
        }
    }

    // In case it's not found in RID, simply mark it BROKEN in the muxer
    sockmap_t::iterator ish = m_SocketMap.find(id);
    if (ish == m_SocketMap.end())
    {
        LOGC(qmlog.Error, log << "removeRID: IPE: @" << id << " not found (also among subscribed)");
        return;
    }
    HLOGC(qmlog.Debug, log << "removeRID: @" << id << " not found in RID, but found in muxer");
    expirePending(*ish->second);
}

void CMultiplexer::expirePending(SocketHolder& sh)
{
    // Removal from RID means that the socket is now connected.
    sh.setConnectedState();
    HLOGC(qmlog.Debug, log << "expirePending: expiring SH: " << sh.report());

    if (sh.peerID() != SRT_INVALID_SOCK)
        m_RevPeerMap.erase(sh.peerID());
}

void SocketHolder::setConnectedState()
{
    // Withdraws the state after connecting, but whether it's
    // connected or broken, it must be checked in the flags
    m_tsRequestTTL = sync::steady_clock::time_point();

    if (!m_pSocket)
    {
        m_State = BROKEN;
    }
    else
    {
        CUDT& u = m_pSocket->core();

        if (u.stillConnected())
        {
            m_State = ACTIVE;
        }
        else
        {
            m_State = BROKEN;
        }
    }
}

CUDT* CMultiplexer::retrieveRID(const sockaddr_any& addr, SRTSOCKET id) const
{
    ScopedLock vg(m_SocketsLock);

    IF_HEAVY_LOGGING(const char* const id_type = id == SRT_SOCKID_CONNREQ ? "A NEW CONNECTION" : "THIS ID" );

    // TODO: optimize search
    for (list<CRL>::const_iterator i = m_lRendezvousID.begin(); i != m_lRendezvousID.end(); ++i)
    {
        if (i->m_PeerAddr == addr && ((id == SRT_SOCKID_CONNREQ) || (id == i->m_iID)))
        {
            // This procedure doesn't exactly respond to the original UDT idea.
            // As the "rendezvous queue" is used for handling rendezvous and
            // the caller sockets, the RID list should give up a socket entity
            // in the following cases:
            // 1. For THE SAME id as passed in w_id, respond always, as per a caller
            //    socket that is currently trying to connect and is managed with
            //    HS roundtrips in an event-style. Same for rendezvous.
            // 2. For the "connection request" ID=0 the found socket should be given up
            //    ONLY IF it is rendezvous. Normally ID=0 is only for listener as a
            //    connection request. But if there was a listener, then this function
            //    wouldn't even be called, as this case would be handled before trying
            //    to call this function.
            //
            // This means: if an incoming ID is 0, then this search should succeed ONLY
            // IF THE FOUND SOCKET WAS RENDEZVOUS.

            if (id == SRT_SOCKID_CONNREQ && !i->m_pUDT->m_config.bRendezvous)
            {
                HLOGC(cnlog.Debug,
                        log << "RID: found id @" << i->m_iID << " while looking for "
                        << id_type << " FROM " << i->m_PeerAddr.str()
                        << ", but it's NOT RENDEZVOUS, skipping");
                continue;
            }

            HLOGC(cnlog.Debug,
                    log << "RID: found id @" << i->m_iID << " while looking for "
                    << id_type << " FROM " << i->m_PeerAddr.str());
            return i->m_pUDT;
        }
    }

#if ENABLE_HEAVY_LOGGING
    std::ostringstream spec;
    if (id == SRT_SOCKID_CONNREQ)
        spec << "A NEW CONNECTION REQUEST";
    else
        spec << " AGENT @" << id;
    HLOGC(cnlog.Debug,
          log << "RID: NO CONNECTOR FOR ADR:" << addr.str() << " while looking for " << spec.str() << " ("
              << m_lRendezvousID.size() << " connectors total)");
#endif

    return NULL;
}

void CRcvQueue::updateConnStatus(EReadStatus rst, EConnectStatus cst, CUnit* unit)
{
    vector<LinkStatusInfo> toRemove, toProcess;

    const CPacket* pkt = unit ? &unit->m_Packet : NULL;

    // Need a stub value for a case when there's no unit provided ("storage depleted" case).
    // It should be normally NOT IN USE because in case of "storage depleted", rst != RST_OK.
    const SRTSOCKET dest_id = pkt ? pkt->id() : SRT_SOCKID_CONNREQ;

    // If no socket were qualified for further handling, finish here.
    // Otherwise toRemove and toProcess contain items to handle.
    if (!m_parent->qualifyToHandleRID(rst, cst, dest_id, (toRemove), (toProcess)))
        return;

    HLOGC(cnlog.Debug,
          log << "updateConnStatus: collected " << toProcess.size() << " for processing, " << toRemove.size()
              << " to close");

    // Repeat (resend) connection request.
    for (vector<LinkStatusInfo>::iterator i = toProcess.begin(); i != toProcess.end(); ++i)
    {
        // IMPORTANT INFORMATION concerning changes towards UDT legacy.
        // In the UDT code there was no attempt to interpret any incoming data.
        // All data from the incoming packet were considered to be already deployed into
        // m_ConnRes field, and m_ConnReq field was considered at this time accordingly updated.
        // Therefore this procedure did only one thing: craft a new handshake packet and send it.
        // In SRT this may also interpret extra data (extensions in case when Agent is Responder)
        // and the `pktIn` packet may sometimes contain no data. Therefore the passed `rst`
        // must be checked to distinguish the call by periodic update (RST_AGAIN) from a call
        // due to have received the packet (RST_OK).
        //
        // In the below call, only the underlying `processRendezvous` function will be attempting
        // to interpret these data (for caller-listener this was already done by `processConnectRequest`
        // before calling this function), and it checks for the data presence.

        EReadStatus    read_st = rst;
        EConnectStatus conn_st = cst;

        // NOTE: A socket that is broken and on the way for deletion shall
        // be at first removed from the queue dependencies and not present here.

        if (cst != CONN_RENDEZVOUS && dest_id != SRT_SOCKID_CONNREQ)
        {
            if (i->id != dest_id)
            {
                HLOGC(cnlog.Debug, log << "updateConnStatus: cst=" << ConnectStatusStr(cst) << " but for RID @" << i->id
                        << " dest_id=@" << dest_id << " - resetting to AGAIN");

                read_st = RST_AGAIN;
                conn_st = CONN_AGAIN;
            }
            else
            {
                HLOGC(cnlog.Debug, log << "updateConnStatus: cst=" << ConnectStatusStr(cst) << " for @"
                        << i->id);
            }
        }
        else
        {
            HLOGC(cnlog.Debug, log << "updateConnStatus: cst=" << ConnectStatusStr(cst) << " and dest_id=@" << dest_id
                    << " - NOT checking against RID @" << i->id);
        }

        HLOGC(cnlog.Debug,
              log << "updateConnStatus: processing async conn for @" << i->id << " FROM " << i->peeraddr.str());

        if (!i->u->processAsyncConnectRequest(read_st, conn_st, pkt, i->peeraddr))
        {
            // cst == CONN_REJECT can only be result of worker_ProcessAddressedPacket and
            // its already set in this case.
            LinkStatusInfo fi = *i;
            fi.errorcode      = SRT_ECONNREJ;
            toRemove.push_back(fi);
            uint32_t res[1] = {SRT_CLS_DEADLSN};
            i->u->sendCtrl(UMSG_SHUTDOWN, NULL, res, sizeof res);
        }
    }

    // NOTE: it is "believed" here that all CUDT objects will not be
    // deleted in the meantime. This is based on a statement that at worst
    // they have been "just" declared failed and it will pass at least 1s until
    // they are moved to ClosedSockets and it is believed that this function will
    // not be held on mutexes that long.

    for (vector<LinkStatusInfo>::iterator i = toRemove.begin(); i != toRemove.end(); ++i)
    {
        HLOGC(cnlog.Debug, log << "updateConnStatus: COMPLETING dep objects update on failed @" << i->id);
        // Setting m_bConnecting to false, and need to remove the socket from the rendezvous queue
        // because the next CUDT::close will not remove it from the queue when m_bConnecting = false,
        // and may crash on next pass.
        //
        // TODO: maybe lock i->u->m_ConnectionLock?
        i->u->m_bConnecting = false;

        // DO NOT close the socket here because in this case it might be
        // unable to get status from at the right moment. Also only member
        // sockets should be taken care of internally - single sockets should
        // be normally closed by the application, after it is done with them.

        // app can call any UDT API to learn the connection_broken error
        CUDT::uglobal().m_EPoll.update_events(
            i->u->m_SocketID, i->u->m_sPollID, SRT_EPOLL_IN | SRT_EPOLL_OUT | SRT_EPOLL_ERR, true);

        // Make sure that the socket wasn't deleted in the meantime.
        // Skip this part if it was. Note also that if the socket was
        // decided to be deleted, it's already moved to m_ClosedSockets
        // and should have been therefore already processed for deletion.

        i->u->completeBrokenConnectionDependencies(i->errorcode);
    }

    m_parent->resetExpiredRID(toRemove);
}

void CMultiplexer::resetExpiredRID(const std::vector<LinkStatusInfo>& toRemove)
{
    // Now, additionally for every failed link reset the TTL so that
    // they are set expired right now.
    ScopedLock vg(m_SocketsLock);
    for (list<CRL>::iterator i = m_lRendezvousID.begin(); i != m_lRendezvousID.end(); ++i)
    {
        if (find_if(toRemove.begin(), toRemove.end(), LinkStatusInfo::HasID(i->m_iID)) != toRemove.end())
        {
            LOGC(cnlog.Error, log << "updateConnStatus: processAsyncConnectRequest FAILED on @" << i->m_iID
                                  << ". Setting TTL as EXPIRED.");
            i->m_tsTTL = steady_clock::time_point(); // Make it expire right now, will be picked up at the next iteration
        }
    }
}

// Must be defined here due to implementation dependency
SRTSOCKET SocketHolder::id() const { return m_pSocket->core().id(); }
SRTSOCKET SocketHolder::peerID() const { return m_pSocket->core().peerID(); }
sockaddr_any SocketHolder::peerAddr() const { return m_pSocket->core().peerAddr(); }

bool CMultiplexer::qualifyToHandleRID(EReadStatus    rst,
                                       EConnectStatus cst      SRT_ATR_UNUSED,
                                       SRTSOCKET               iDstSockID,
                                       vector<LinkStatusInfo>& toRemove,
                                       vector<LinkStatusInfo>& toProcess)
{
    ScopedLock vg(m_SocketsLock);

    if (m_lRendezvousID.empty())
        return false; // nothing to process.

    HLOGC(cnlog.Debug,
          log << "updateConnStatus: updating after getting pkt with DST socket ID @" << iDstSockID
              << " status: " << ConnectStatusStr(cst));

    for (list<CRL>::iterator i = m_lRendezvousID.begin(), i_next = i; i != m_lRendezvousID.end(); i = i_next)
    {
        // Safe iterator to the next element. If the current element is erased, the iterator is updated again.
        ++i_next;

        const steady_clock::time_point tsNow = steady_clock::now();

        if (tsNow >= i->m_tsTTL)
        {
            HLOGC(cnlog.Debug,
                  log << "RID: socket @" << i->m_iID
                      << " removed - EXPIRED ("
                      // The "enforced on FAILURE" is below when processAsyncConnectRequest failed.
                      << (is_zero(i->m_tsTTL) ? "enforced on FAILURE" : "passed TTL") << "). WILL REMOVE from queue.");

            // Set appropriate error information, but do not update yet.
            // Exit the lock first. Collect objects to update them later.
            int ccerror = SRT_ECONNREJ;
            if (i->m_pUDT->m_RejectReason == SRT_REJ_UNKNOWN)
            {
                if (!is_zero(i->m_tsTTL))
                {
                    // Timer expired, set TIMEOUT forcefully
                    i->m_pUDT->m_RejectReason = SRT_REJ_TIMEOUT;
                    ccerror                   = SRT_ENOSERVER;
                }
                else
                {
                    // In case of unknown reason, rejection should at least
                    // suggest error on the peer
                    i->m_pUDT->m_RejectReason = SRT_REJ_PEER;
                }
            }

            // The call to completeBrokenConnectionDependencies() cannot happen here
            // under the lock of m_RIDListLock as it risks a deadlock.
            // Collect in 'toRemove' to update later.
            LinkStatusInfo fi = {i->m_pUDT, i->m_iID, ccerror, i->m_PeerAddr, -1};
            toRemove.push_back(fi);
            expirePending(*i->m_it);

            // i_next was preincremented, but this is guaranteed to point to
            // the element next to erased one.
            i_next = m_lRendezvousID.erase(i);
            continue;
        }
        else
        {
            HLOGC(cnlog.Debug,
                  log << "RID: socket @" << i->m_iID << " still active (remaining "
                      << fmt(count_microseconds(i->m_tsTTL - tsNow) / 1000000.0, fixed) << "s of TTL)...");
        }

        const steady_clock::time_point tsLastReq = i->m_pUDT->m_tsLastReqTime;
        const steady_clock::time_point tsRepeat =
            tsLastReq + milliseconds_from(250); // Repeat connection request (send HS).

        // A connection request is repeated every 250 ms if there was no response from the peer:
        // - RST_AGAIN means no packet was received over UDP.
        // - a packet was received, but not for THIS socket.
        if ((rst == RST_AGAIN || i->m_iID != iDstSockID) && tsNow <= tsRepeat)
        {
            HLOGC(cnlog.Debug,
                  log << "RID:@" << i->m_iID << " " << FormatDurationAuto(tsNow - tsLastReq)
                      << " passed since last connection request.");

            continue;
        }

        HLOGC(cnlog.Debug,
              log << "RID:@" << i->m_iID << " cst=" << ConnectStatusStr(cst) << " -- repeating connection request.");

        // Collect them so that they can be updated out of m_RIDListLock.
        LinkStatusInfo fi = {i->m_pUDT, i->m_iID, SRT_SUCCESS, i->m_PeerAddr, -1};
        toProcess.push_back(fi);
    }

    return !toRemove.empty() || !toProcess.empty();
}

void CMultiplexer::configure(int32_t id, const CSrtConfig& config, const sockaddr_any& reqaddr, const UDPSOCKET* udpsock)
{
    m_mcfg = config;
    m_iID  = id;

    // XXX Leaving as dynamic due to a potential for abstracting out the channel class.
    m_pChannel = new CChannel();
    m_pChannel->setConfig(m_mcfg);

    if (udpsock)
    {
        // In this case, reqaddr contains the address
        // that has been extracted already from the
        // given socket
        m_pChannel->attach(*udpsock, reqaddr);
    }
    else if (reqaddr.empty())
    {
        // If reqaddr was set as empty, only with set family,
        // just automatically bind to the "0" address to autoselect
        // everything.
        m_pChannel->open(reqaddr.family());
    }
    else
    {
        // If at least the IP address is specified, then bind to that
        // address, but still possibly autoselect the outgoing port, if the
        // port was specified as 0.
        m_pChannel->open(reqaddr);
    }

    // After the system binding the 0 port could be reassigned by the
    // system-selected port; extract it.
    m_SelfAddr = m_pChannel->getSockAddr();

    // AFTER OPENING, check the matter of IPV6_V6ONLY option,
    // as it decides about the fact that the occupied binding address
    // in case of wildcard is both :: and 0.0.0.0, or only ::.
    if (reqaddr.family() == AF_INET6 && m_mcfg.iIpV6Only == -1)
    {
        // XXX We don't know how probable it is to get the error here
        // and resulting -1 value. As a fallback for that case, the value -1
        // is honored here, just all side-bindings for other sockes will be
        // rejected as a potential conflict, even if binding would be accepted
        // in these circumstances. Only a perfect match in case of potential
        // overlapping will be accepted on the same port.
        m_mcfg.iIpV6Only = m_pChannel->sockopt(IPPROTO_IPV6, IPV6_V6ONLY, -1);
    }

    m_SndQueue.init(m_pChannel);

    // We can't use maxPayloadSize() because this value isn't valid until the connection is established.
    // We need to "think big", that is, allocate a size that would fit both IPv4 and IPv6.
    const size_t payload_size = config.iMSS - CPacket::HDR_SIZE - CPacket::udpHeaderSize(AF_INET);

    // XXX m_pHash hash size passed HERE!
    // (Likely here configure the hash table for m_Sockets).
    HLOGC(smlog.Debug, log << "@" << id << ": configureMuxer: config rcv queue qsize=" << 128
            << " plsize=" << payload_size << " hsize=" << 1024);
    m_RcvQueue.init(128, payload_size, m_pChannel);
}

//
CRcvQueue::CRcvQueue(CMultiplexer* parent):
    m_parent(parent),
    m_WorkerThread(),
    m_pUnitQueue(NULL),
    m_pRcvUList(NULL),
    m_pChannel(NULL),
    m_szPayloadSize(),
    m_bClosing(false),
    m_mBuffer(),
    m_BufferCond()
{
    setupCond(m_BufferCond, "QueueBuffer");
}

CRcvQueue::~CRcvQueue()
{
    delete m_pUnitQueue;
    delete m_pRcvUList;

    // remove all queued messages
    for (qmap_t::iterator i = m_mBuffer.begin(); i != m_mBuffer.end(); ++i)
    {
        while (!i->second.empty())
        {
            CPacket* pkt = i->second.front();
            delete pkt;
            i->second.pop();
        }
    }
}

void srt::CRcvQueue::resetAtFork()
{
    resetThread(&m_WorkerThread);
}

void srt::CRcvQueue::stop()
{
    m_bClosing = true;

    if (m_WorkerThread.joinable())
    {
        HLOGC(rslog.Debug, log << "RcvQueue: EXIT");
        m_WorkerThread.join();
    }
    releaseCond(m_BufferCond);
}


#if ENABLE_LOGGING
sync::atomic<int> CRcvQueue::m_counter(0);
#endif

void CRcvQueue::init(int qsize, size_t payload, CChannel* cc)
{
    m_szPayloadSize = payload;

    SRT_ASSERT(m_pUnitQueue == NULL);
    m_pUnitQueue = new CUnitQueue(qsize, (int)payload);


    m_pChannel = cc;

    m_pRcvUList        = new CRcvUList;

#if ENABLE_LOGGING
    const int cnt = ++m_counter;
    const string thrname = fmtcat("SRT:RcvQ:w", cnt);
#else
    const string thrname = "SRT:RcvQ:w";
#endif

    if (!StartThread((m_WorkerThread), CRcvQueue::worker_fwd, this, thrname.c_str()))
    {
        throw CUDTException(MJ_SYSTEMRES, MN_THREAD);
    }
}

void* CRcvQueue::worker_fwd(void* param)
{
    CRcvQueue*   self = (CRcvQueue*)param;
    self->worker();
    return NULL;
}

void CRcvQueue::worker()
{
    sockaddr_any sa(m_parent->selfAddr().family());
    SRTSOCKET id = SRT_SOCKID_CONNREQ;

    string thname;
    ThreadName::get(thname);
    THREAD_STATE_INIT(thname.c_str());

    CUnit*         unit = 0;
    EConnectStatus cst  = CONN_AGAIN;
    while (!m_bClosing)
    {
        bool        have_received = false;
        EReadStatus rst           = worker_RetrieveUnit((id), (unit), (sa));

        INCREMENT_THREAD_ITERATIONS();
        if (rst == RST_OK)
        {
            if (int(id) < 0) // Any negative (illegal range) and SRT_INVALID_SOCK
            {
                // User error on peer. May log something, but generally can only ignore it.
                // XXX Think maybe about sending some "connection rejection response".
                HLOGC(qrlog.Debug,
                      log << CONID() << "RECEIVED negative socket id '" << id
                          << "', rejecting (POSSIBLE ATTACK)");
                continue;
            }

            // NOTE: cst state is being changed here.
            // This state should be maintained through any next failed calls to worker_RetrieveUnit.
            // Any error switches this to rejection, just for a case.

            // Note to rendezvous connection. This can accept:
            // - ID == 0 - take the first waiting rendezvous socket
            // - ID > 0  - find the rendezvous socket that has this ID.
            if (id == SRT_SOCKID_CONNREQ)
            {
                // ID 0 is for connection request, which should be passed to the listening socket or rendezvous sockets
                cst = worker_ProcessConnectionRequest(unit, sa);
            }
            else
            {
                // Otherwise ID is expected to be associated with:
                // - an enqueued rendezvous socket
                // - a socket connected to a peer
                cst = worker_ProcessAddressedPacket(id, unit, sa);
                // CAN RETURN CONN_REJECT, but m_RejectReason is already set
            }
            HLOGC(qrlog.Debug, log << CONID() << "worker: result for the unit: " << ConnectStatusStr(cst));
            if (cst == CONN_AGAIN)
            {
                HLOGC(qrlog.Debug, log << CONID() << "worker: packet not dispatched, continuing reading.");
                continue;
            }
            have_received = true;
        }
        else if (rst == RST_ERROR)
        {
            // According to the description by CChannel::recvfrom, this can be either of:
            // - IPE: all errors except EBADF
            // - socket was closed in the meantime by another thread: EBADF
            // If EBADF, then it's expected that the "closing" state is also set.
            // Check that just to report possible errors, but interrupt the loop anyway.
            if (m_bClosing)
            {
                HLOGC(qrlog.Debug,
                      log << CONID() << "CChannel reported error, but Queue is closing - INTERRUPTING worker.");
            }
            else
            {
                LOGC(qrlog.Fatal,
                     log << CONID()
                         << "CChannel reported ERROR DURING TRANSMISSION - IPE. INTERRUPTING worker anyway.");
            }
            cst = CONN_REJECT;
            break;
        }
        // OTHERWISE: this is an "AGAIN" situation. No data was read, but the process should continue.

        // take care of the timing event for all UDT sockets
        const steady_clock::time_point curtime_minus_syn =
            steady_clock::now() - microseconds_from(CUDT::COMM_SYN_INTERVAL_US);

        CRNode* ul = m_pRcvUList->m_pUList;
        while ((NULL != ul) && (ul->m_tsTimeStamp < curtime_minus_syn))
        {
            CUDT* u = ul->m_pUDT;

            if (u->m_bConnected && !u->m_bBroken && !u->m_bClosing)
            {
                u->checkTimers();
                m_pRcvUList->update(u);
            }
            else
            {
                HLOGC(qrlog.Debug,
                      log << CUDTUnited::CONID(u->m_SocketID) << " SOCKET broken, REMOVING FROM RCV QUEUE/MAP.");
                // the socket must be removed from Hash table first, then RcvUList
                m_parent->setBroken(u->m_SocketID);
                m_pRcvUList->remove(u);
                u->m_pRNode->m_bOnList = false;
            }

            ul = m_pRcvUList->m_pUList;
        }

        if (have_received)
        {
            HLOGC(qrlog.Debug,
                  log << "worker: RECEIVED PACKET --> updateConnStatus. cst=" << ConnectStatusStr(cst) << " id=" << id
                      << " pkt-payload-size=" << unit->m_Packet.getLength());
        }

        // Check connection requests status for all sockets in the RendezvousQueue.
        // Pass the connection status from the last call of:
        // worker_ProcessAddressedPacket --->
        // worker_TryAsyncRend_OrStore --->
        // CUDT::processAsyncConnectResponse --->
        // CUDT::processConnectResponse
        updateConnStatus(rst, cst, unit);

        // XXX updateConnStatus may have removed the connector from the list,
        // however there's still m_mBuffer in CRcvQueue for that socket to care about.
    }

    HLOGC(qrlog.Debug, log << "worker: EXIT");

    THREAD_EXIT();
}

EReadStatus CRcvQueue::worker_RetrieveUnit(SRTSOCKET& w_id, CUnit*& w_unit, sockaddr_any& w_addr)
{
//*
#if !USE_BUSY_WAITING
    // This might be not really necessary, and probably
    // not good for extensive bidirectional communication.
    m_parent->tickSender();
#endif
// */

    // find next available slot for incoming packet
    w_unit = m_pUnitQueue->getNextAvailUnit();
    if (!w_unit)
    {
        // no space, skip this packet
        CPacket temp;
        temp.allocate(m_szPayloadSize);
        THREAD_PAUSED();
        EReadStatus rst = m_pChannel->recvfrom((w_addr), (temp));
        THREAD_RESUMED();
        // Note: this will print nothing about the packet details unless heavy logging is on.
        LOGC(qrlog.Error, log << CONID() << "LOCAL STORAGE DEPLETED. Dropping 1 packet: " << temp.Info());

        // Be transparent for RST_ERROR, but ignore the correct
        // data read and fake that the packet was dropped.
        return rst == RST_ERROR ? RST_ERROR : RST_AGAIN;
    }

    w_unit->m_Packet.setLength(m_szPayloadSize);

    // reading next incoming packet, recvfrom returns -1 is nothing has been received
    THREAD_PAUSED();
    EReadStatus rst = m_pChannel->recvfrom((w_addr), (w_unit->m_Packet));
    THREAD_RESUMED();

    if (rst == RST_OK)
    {
        w_id = w_unit->m_Packet.id();
        HLOGC(qrlog.Debug,
              log << "INCOMING PACKET: FROM=" << w_addr.str() << " BOUND=" << m_pChannel->bindAddressAny().str() << " "
                  << w_unit->m_Packet.Info());
    }
    return rst;
}

EConnectStatus CRcvQueue::worker_ProcessConnectionRequest(CUnit* unit, const sockaddr_any& addr)
{
    HLOGC(cnlog.Debug,
          log << "Got sockID=0 from " << addr.str() << " - trying to resolve it as a connection request...");
    // Introduced protection because it may potentially happen
    // that another thread could have closed the socket at
    // the same time and inject a bug between checking the
    // pointer for NULL and using it.
    int  listener_ret  = SRT_REJ_UNKNOWN;
    bool have_listener = false;
    {
        SharedLock shl(m_pListener);
        CUDT*      pListener = m_pListener.get_locked(shl);

        if (pListener)
        {
            LOGC(cnlog.Debug, log << "PASSING request from: " << addr.str() << " to listener:" << pListener->socketID());
            listener_ret = pListener->processConnectRequest(addr, unit->m_Packet);

            // This function does return a code, but it's hard to say as to whether
            // anything can be done about it. In case when it's stated possible, the
            // listener will try to send some rejection response to the caller, but
            // that's already done inside this function. So it's only used for
            // displaying the error in logs.

            have_listener = true;
        }
    }

    // NOTE: Rendezvous sockets do bind(), but not listen(). It means that the socket is
    // ready to accept connection requests, but they are not being redirected to the listener
    // socket, as this is not a listener socket at all. This goes then HERE.

    if (have_listener) // That is, the above block with m_pListener->processConnectRequest was executed
    {
        LOGC(cnlog.Debug,
             log << CONID() << "Listener got the connection request from: " << addr.str()
                 << " result:" << RequestTypeStr(UDTRequestType(listener_ret)));
        return listener_ret == SRT_REJ_UNKNOWN ? CONN_CONTINUE : CONN_REJECT;
    }

    if (worker_TryAcceptedSocket(unit, addr))
    {
        HLOGC(cnlog.Debug, log << "connection request to an accepted socket succeeded");
        return CONN_CONTINUE;
    }
    else
    {
        HLOGC(cnlog.Debug, log << "connection request to an accepted socket failed. Will retry RDV or store");
    }

    // If there is no listener waiting for that packet, try a rendezvous socket
    // for the incoming address. This is then regardless if the peer knows the
    // proper ID or not. Anyway, if the proper ID was supplied, it would be handled
    // earlier by retrievePending called from worker_ProcessAddressedPacket.
    CUDT* u = m_parent->retrieveRID(addr, SRT_SOCKID_CONNREQ);
    if (!u)
    {
        HLOGC(cnlog.Debug, log << CONID()
                << "worker_ProcessConnectionRequest: no sockets expect connection from " << addr.str()
                << " - POSSIBLE ATTACK, ignore packet");
        return CONN_AGAIN;
    }

    return worker_RetryOrRendezvous(u, unit);
}

bool CRcvQueue::worker_TryAcceptedSocket(CUnit* unit, const sockaddr_any& addr)
{
    // We are working with a possibly HS packet... check that.
    CPacket& pkt = unit->m_Packet;

    if (pkt.getLength() < CHandShake::m_iContentSize || !pkt.isControl(UMSG_HANDSHAKE))
        return false;

    CHandShake hs;
    if (0 != hs.load_from(pkt.data(), pkt.size()))
        return false;

    if (hs.m_iReqType != URQ_CONCLUSION)
        return false;

    if (hs.m_iVersion >= CUDT::HS_VERSION_SRT1)
        hs.m_extension = true;

    // Ok, at last we have a peer ID info
    SRTSOCKET peerid = hs.m_iID;

    // Now search for a socket that has this peer ID
    CUDTSocket* s = m_parent->findPeer(peerid, addr, m_parent->ACQ_ACQUIRE);
    if (!s)
    {
        HLOGC(cnlog.Debug, log << "worker_TryAcceptedSocket: can't find accepted socket for peer -@" << peerid
                               << " and address: " << addr.str() << " - POSSIBLE ATTACK, rejecting");
        return false;
    }

    // Acquired in findPeer, so this can be now kept without acquiring m_GlobControlLock.
    CUDTUnited::SocketKeeper keep;
    keep.socket = s;

    CUDT* u = &s->core();
    if (u->m_bBroken || u->m_bClosing)
    {
        return false;
    }

    HLOGC(cnlog.Debug, log << "FOUND accepted socket @" << u->m_SocketID << " that is a peer for -@"
            << peerid << " - DISPATCHING to it to resend HS response");

    uint32_t kmdata[SRTDATA_MAXSIZE];
    size_t   kmdatasize = SRTDATA_MAXSIZE;
    if (u->craftKmResponse((kmdata), (kmdatasize)) != CONN_ACCEPT)
    {
        HLOGC(cnlog.Debug, log << "craftKmResponse: failed");
        return false;
    }

    return u->createSendHSResponse(kmdata, kmdatasize, pkt.udpDestAddr(), (hs));
}

EConnectStatus CRcvQueue::worker_ProcessAddressedPacket(SRTSOCKET id, CUnit* unit, const sockaddr_any& addr)
{
    SocketHolder::State hstate = SocketHolder::INIT;
    CUDTSocket* s = m_parent->findAgent(id, addr, (hstate), m_parent->ACQ_ACQUIRE);
    if (!s)
    {
        HLOGC(cnlog.Debug,
                log << CONID() << "worker_ProcessAddressedPacket: socket @"
                << id << " not found as expecting packet from " << addr.str()
                << " - POSSIBLE ATTACK, ignore packet");
        return CONN_AGAIN; // This means that the packet should be ignored.
    }
    // Although we don´t have an exclusive passing here,
    // we can count on that when the socket was once present in the hash,
    // it will not be deleted for at least one GC cycle. But we still need
    // to maintain the object existence as long as it's in use.
    // Note that here we are out of any locks, so m_GlobControlLock can be locked.
    CUDTUnited::SocketKeeper sk;
    sk.socket = s; // Acquired by findAgent() call

    CUDT* u = &s->core();
    if (hstate == SocketHolder::PENDING)
    {
        // Pass this to connection pending handler,
        // or store the packet in the queue.
        HLOGC(cnlog.Debug, log << "worker_ProcessAddressedPacket: resending to PENDING socket @" << id);
        return worker_RetryOrRendezvous(u, unit);
    }

    if (!u->m_bConnected || u->m_bBroken || u->m_bClosing)
    {
        if (u->m_RejectReason == SRT_REJ_UNKNOWN)
            u->m_RejectReason = SRT_REJ_CLOSE;
        HLOGC(cnlog.Debug, log << "worker_ProcessAddressedPacket: target @"
                << id << " is being closed, rejecting");
        // The socket is currently in the process of being disconnected
        // or destroyed. Ignore.
        // XXX send UMSG_SHUTDOWN in this case?
        // XXX May it require mutex protection?
        return CONN_REJECT;
    }

    HLOGC(cnlog.Debug, log << "Dispatching a " << (unit->m_Packet.isControl() ? "CONTROL MESSAGE" : "DATA PACKET")
            << " to @" << id);
    if (unit->m_Packet.isControl())
        u->processCtrl(unit->m_Packet);
    else
        u->processData(unit);

    HLOGC(cnlog.Debug, log << "POST-DISPATCH update for @" << id);
    u->checkTimers();
    m_pRcvUList->update(u);

    return CONN_RUNNING;
}

EConnectStatus CRcvQueue::worker_RetryOrRendezvous(CUDT* u, CUnit* unit)
{
    HLOGC(cnlog.Debug, log << "worker_RetryOrRendezvous: packet RESOLVED TO @" << u->id() << " -- continuing as ASYNC CONNECT");
    // This is practically same as processConnectResponse, just this applies
    // appropriate mutex lock - which can't be done here because it's intentionally private.
    // OTOH it can't be applied to processConnectResponse because the synchronous
    // call to this method applies the lock by itself, and same-thread-double-locking is nonportable (crashable).
    EConnectStatus cst = u->processAsyncConnectResponse(unit->m_Packet);
    if (cst != CONN_CONFUSED)
        return cst;

    LOGC(cnlog.Warn, log << "worker_RetryOrRendezvous: PACKET NOT HANDSHAKE - re-requesting handshake from peer");
    storePktClone(u->id(), unit->m_Packet);
    if (!u->processAsyncConnectRequest(RST_AGAIN, CONN_CONTINUE, &unit->m_Packet, u->m_PeerAddr))
    {
        // Reuse previous behavior to reject a packet
        return CONN_REJECT;
    }
    return CONN_CONTINUE;
}

void CRcvQueue::stopWorker()
{
    // We use the decent way, so we say to the thread "please exit".
    m_bClosing = true;

    // Sanity check of the function's affinity.
    if (sync::this_thread::get_id() == m_WorkerThread.get_id())
    {
        LOGC(rslog.Error, log << "IPE: RcvQ:WORKER TRIES TO CLOSE ITSELF!");
        return; // do nothing else, this would cause a hangup or crash.
    }

    HLOGC(rslog.Debug, log << "RcvQueue: EXIT (forced)");
    // And we trust the thread that it does.
    if (m_WorkerThread.joinable())
        m_WorkerThread.join();
}

bool CRcvQueue::setListener(CUDT* u)
{
    return m_pListener.compare_exchange(NULL, u);
}

CUDT* CRcvQueue::getListener()
{
    SharedLock lkl (m_pListener);
    return m_pListener.get_locked(lkl);
}

// XXX NOTE: TSan reports here false positive against the call
// to locateSocket in CUDTUnited::newConnection. This here will apply
// exclusive lock on m_pListener, while keeping shared lock on
// CUDTUnited::m_GlobControlLock in CUDTUnited::closeAllSockets.
// As the other thread locks both as shared, this is no deadlock risk.
bool CRcvQueue::removeListener(CUDT* u)
{
    bool rem = m_pListener.compare_exchange(u, NULL);
    // DO NOT delete socket here. Just listener.
    return rem;
}

void CMultiplexer::registerCRL(const CRL& setup)
{
    ScopedLock vg(m_SocketsLock);

    // Check first if the alleged socket is already in the map,
    // otherwise it wasn't bound. This should never happen, so
    // it's more a sanity check. The check is necessary because
    // the RID queue is not allowed to keep sockets that were not
    // previously assigned to this multiplexer.
    sockmap_t::iterator p = m_SocketMap.find(setup.m_iID);
    if (p == m_SocketMap.end())
    {
        LOGC(qmlog.Error, log << "registerCRL: IPE: socket @" << setup.m_iID << " not found in muxer id=" << m_iID);
        return;
    }

    m_lRendezvousID.push_back(setup);
    std::list<CRL>::iterator last = m_lRendezvousID.end();
    --last;
    last->m_it = p->second;

    // Ok, the RID is only a helping map to extract incoming connection
    // request, but the caller or rendezvous socket, for which this function
    // is being called, needs to qualify this socket as a pending for connection.

    p->second->setConnector(setup.m_PeerAddr, setup.m_tsTTL);
}

<<<<<<< HEAD
// DEBUG SUPPORT
string SocketHolder::report() const
{
    // XXX make it better performant in the new logging format
    std::ostringstream out;

    out << "@";
    if (m_pSocket)
        out << m_pSocket->core().id();
    else
        out << "!!!";

    out << " s=" << StateStr(m_State);
=======
bool srt::CRcvQueue::setListener(CUDT* u)
{
    return m_pListener.compare_exchange(NULL, u);
}

srt::CUDT* srt::CRcvQueue::getListener()
{
    SharedLock lkl (m_pListener);
    return m_pListener.get_locked(lkl);
}

// XXX NOTE: TSan reports here false positive against the call
// to locateSocket in CUDTUnited::newConnection. This here will apply
// exclusive lock on m_pListener, while keeping shared lock on
// CUDTUnited::m_GlobControlLock in CUDTUnited::closeAllSockets.
// As the other thread locks both as shared, this is no deadlock risk.
bool srt::CRcvQueue::removeListener(CUDT* u)
{
    return m_pListener.compare_exchange(u, NULL);
}
>>>>>>> bab40374

    out << " PEER: @";
    if (peerID() <= 0)
        out << "NONE";
    else
        out << peerID();

    if (!m_PeerAddr.empty())
        out << " (" << m_PeerAddr.str() << ")";

    out << " TS:";

    if (!is_zero(m_tsRequestTTL))
        out << " RQ:" << FormatTime(m_tsRequestTTL);
    if (!is_zero(m_tsUpdateTime))
        out << " UP:" << FormatTime(m_tsUpdateTime);
    if (!is_zero(m_tsSendTime))
        out << " SN:" << FormatTime(m_tsSendTime);

    return out.str();
}

void CRcvQueue::removeConnector(const SRTSOCKET& id)
{
    HLOGC(cnlog.Debug, log << "removeConnector: removing @" << id);
    m_parent->removeRID(id);

    ScopedLock bufferlock(m_BufferLock);

    qmap_t::iterator i = m_mBuffer.find(id);
    if (i != m_mBuffer.end())
    {
        HLOGC(cnlog.Debug,
              log << "removeConnector: ... and its packet queue with " << i->second.size() << " packets collected");
        while (!i->second.empty())
        {
            delete i->second.front();
            i->second.pop();
        }
        m_mBuffer.erase(i);
    }
}

void CRcvQueue::kick()
{
    CSync::lock_notify_all(m_BufferCond, m_BufferLock);
}

void CRcvQueue::storePktClone(SRTSOCKET id, const CPacket& pkt)
{
    CUniqueSync passcond(m_BufferLock, m_BufferCond);

    qmap_t::iterator i = m_mBuffer.find(id);

    if (i == m_mBuffer.end())
    {
        m_mBuffer[id].push(pkt.clone());
        passcond.notify_one();
    }
    else
    {
        // Avoid storing too many packets, in case of malfunction or attack.
        if (i->second.size() > 16)
            return;

        i->second.push(pkt.clone());
    }
}

bool CMultiplexer::addSocket(CUDTSocket* s)
{
    sync::ScopedLock lk (m_SocketsLock);

    // Check if socket is not added twice, just in case
    sockmap_t::iterator fo = m_SocketMap.find(s->core().id());
    if (fo != m_SocketMap.end())
    {
        LOGC(qmlog.Error, log << "IPE: attempting to add @" << s->core().m_SocketID << " TWICE (already found)");
        return false;
    }

    m_Sockets.push_back(SocketHolder::initial(s));
    std::list<SocketHolder>::iterator last = m_Sockets.end();
    --last; // guaranteed to be valid after push_back
    m_SocketMap[s->core().m_SocketID] = last;
    ++m_zSockets;
    HLOGC(qmlog.Debug, log << "MUXER: id=" << m_iID << " added @" << s->core().m_SocketID << " (total of " << m_zSockets.load() << " sockets)");
    return true;
}

bool CMultiplexer::setConnected(SRTSOCKET id)
{
    if (!m_zSockets)
    {
        LOGC(qmlog.Error, log << "setConnected: MUXER id=" << m_iID << " no sockets while looking for @" << id);
        return false;
    }

    sync::ScopedLock lk (m_SocketsLock);

    sockmap_t::iterator fo = m_SocketMap.find(id);
    if (fo == m_SocketMap.end())
    {
        LOGC(qmlog.Error, log << "setConnected: MUXER id=" << m_iID << " NOT FOUND: @" << id);
        return false;
    }

    std::list<SocketHolder>::iterator point = fo->second;
    SocketHolder& sh = *point;

    // XXX assert?
    if (!sh.m_pSocket)
    {
        LOGC(qmlog.Error, log << "MUXER id=" << m_iID << " IPE: @" << id << " found, but NULL socket");
        return false;
    }

    // Unkown why it might happen, so leaving just in case.
    if (sh.m_pSocket->core().m_PeerID < 1)
    {
        LOGC(qmlog.Warn, log << "MUXER: @" << id << " has no peer set");
        return false;
    }

    // It's hard to distinguish the origin of the call,
    // and in case of caller you already have set the peer address
    // in advance, while for the accepted socket this is only
    // known when creating the socket, but passing it there is
    // complicated. So, instead we simply rewrite the peer address
    // from the settings in the CUDT entity, and only in case when
    // it wasn't yet set. We recognize it by having port == 0 because
    // this isn't a valid port number, at least not of the peer.
    if (sh.m_PeerAddr.hport() == 0)
    {
        sh.m_PeerAddr = sh.m_pSocket->core().m_PeerAddr;
    }

    SRTSOCKET prid = sh.m_pSocket->core().m_PeerID;
    m_RevPeerMap[prid] = id;
    sh.m_State = SocketHolder::ACTIVE;

    HLOGC(qmlog.Debug, log << "MUXER id=" << m_iID << ": connected: " << sh.report());
    return true;
}

bool CMultiplexer::setBroken(SRTSOCKET id)
{
    if (!m_zSockets)
    {
        LOGC(qmlog.Error, log << "setBroken: MUXER id=" << m_iID << " no sockets while looking for @" << id);
        return false;
    }

    sync::ScopedLock lk (m_SocketsLock);

    sockmap_t::iterator fo = m_SocketMap.find(id);
    if (fo == m_SocketMap.end())
    {
        LOGC(qmlog.Error, log << "setBroken: MUXER id=" << m_iID << " NOT FOUND: @" << id);
        return false;
    }

    std::list<SocketHolder>::iterator point = fo->second;
    m_RevPeerMap.erase(point->setBrokenPeer());

    HLOGC(qmlog.Debug, log << "setBroken: MUXER id=" << m_iID << " set to @" << id);
    return true;
}

bool CMultiplexer::deleteSocket(SRTSOCKET id)
{
    if (!m_zSockets)
    {
        LOGC(qmlog.Error, log << "deleteSocket: MUXER id=" << m_iID << " no sockets while looking for @" << id);
        return false;
    }

    sync::ScopedLock lk (m_SocketsLock);

    sockmap_t::iterator fo = m_SocketMap.find(id);
    if (fo == m_SocketMap.end())
    {
        LOGC(qmlog.Error, log << "deleteSocket: MUXER id=" << m_iID << " no socket @" << id);
        return false;
    }

    std::list<SocketHolder>::iterator point = fo->second;
    HLOGC(qmlog.Debug, log << "deleteSocket: removing: " << point->report());

    // Remove from m_lRendezvousID (no longer valid after removal from here)
    for (list<CRL>::iterator i = m_lRendezvousID.begin(), i_next = i; i != m_lRendezvousID.end(); i = i_next)
    {
        // Safe iterator to the next element. If the current element is erased, the iterator is updated again.
        ++i_next;

        if (i->m_it == point)
            m_lRendezvousID.erase(i);
    }

    // Remove from the Update Lists, if present
    CUDTSocket* s = point->m_pSocket;
    m_SndQueue.m_pSndUList->remove(&s->core());
    m_RcvQueue.m_pRcvUList->remove(&s->core());

    // XXX : This must be done manually because remove() doesn't do it.
    // Same as manually it must be set to true before inserting. DO NOT FIX.
    // Both SND U LIST and RCV U LIST are to be replaced by appropriate fields
    // in the muxer's container.
    s->core().m_pRNode->m_bOnList = false;

    // Remove from maps and list
    m_RevPeerMap.erase(point->peerID());
    m_SocketMap.erase(id); // fo is no longer valid!
    m_Sockets.erase(point);
    --m_zSockets;
    HLOGC(qmlog.Debug, log << "deleteSocket: MUXER id=" << m_iID << " removed @" << id << " (remaining " << m_zSockets << ")");
    return true;
}

/// Find a mapped CUDTSocket whose id is @a id.
CUDTSocket* CMultiplexer::findAgent(SRTSOCKET id, const sockaddr_any& remote_addr,
        SocketHolder::State& w_state, AcquisitionControl acq)
{
    if (!m_zSockets)
    {
        LOGC(qmlog.Error, log << "findAgent: MUXER id=" << m_iID << " no sockets while looking for @" << id);
        return NULL;
    }

    sync::ScopedLock lk (m_SocketsLock);

    sockmap_t::iterator fo = m_SocketMap.find(id);
    if (fo == m_SocketMap.end())
    {
        LOGC(qmlog.Error, log << "findAgent: MUXER id=" << m_iID << " no socket @" << id);
        return NULL;
    }

    std::list<SocketHolder>::iterator point = fo->second;

    // Note that this finding function needs a socket
    // that is currently connected, so if it's not, behave
    // as if nothing was found.
    sync::steady_clock::time_point ttl;
    SocketHolder::MatchState ms = point->checkIncoming(remote_addr, (ttl), (w_state));

    if (ms != SocketHolder::MS_OK)
    {
        if (ms != SocketHolder::MS_INVALID_STATE)
        {
            LOGC(qmlog.Error, log << "findAgent: MUXER id=" << m_iID << ": " << point->report()
                    << " request from " << remote_addr.str() << " invalid "
                    << SocketHolder::MatchStr(ms));
            return NULL;
        }
        HLOGC(qmlog.Debug, log << "findAgent: MUXER id=" << m_iID << " INVALID STATE: " << point->report());
        return NULL;
    }

    HLOGC(qmlog.Debug, log << "findAgent: MUXER id=" << m_iID << " found " << point->report());
    if (acq == ACQ_ACQUIRE)
        point->m_pSocket->apiAcquire();
    return point->m_pSocket;
}

string SocketHolder::MatchStr(SocketHolder::MatchState ms)
{
    static const string table [] = {
        "OK",
        "STATE",
        "ADDRESS",
        "DATA"
    };
    return table[int(ms)];
}

/// Find a mapped CUDTSocket for whom the peer ID has
/// been assigned as @a rid.
CUDTSocket* CMultiplexer::findPeer(SRTSOCKET rid, const sockaddr_any& remote_addr, AcquisitionControl acq)
{
    if (!m_zSockets)
    {
        HLOGC(qmlog.Debug, log << "findPeer: MUXER id=" << m_iID << " no sockets while looking for -@" << rid);
        return NULL;
    }

    sync::ScopedLock lk (m_SocketsLock);

    std::map<SRTSOCKET, SRTSOCKET>::iterator rfo = m_RevPeerMap.find(rid);
    if (rfo == m_RevPeerMap.end())
    {
        HLOGC(qmlog.Debug, log << "findPeer: MUXER id=" << m_iID << " -@" << rid << " not found in rev map");
        return NULL;
    }
    const int id = rfo->second;

    sockmap_t::iterator fo = m_SocketMap.find(id);
    if (fo == m_SocketMap.end())
    {
        LOGC(qmlog.Error, log << "findPeer: IPE: MUXER id=" <<m_iID << ": for -@" << rid << " found assigned @" << id
                << " but not found in the map!");
        return NULL;
    }

    std::list<SocketHolder>::iterator point = fo->second;
    if (point->m_PeerAddr != remote_addr)
    {
        LOGC(qmlog.Error, log << "findPeer: MUXER id=" <<m_iID << ": for -@" << rid << " found assigned @" << id
                << " .addr=" << point->m_PeerAddr.str() << " differs to req " << remote_addr.str());
        return NULL;
    }

    if (acq == ACQ_ACQUIRE)
        point->m_pSocket->apiAcquire();

    return point->m_pSocket;
}

steady_clock::time_point CMultiplexer::updateSendNormal(CUDTSocket* s)
{
    const steady_clock::time_point currtime = steady_clock::now();
    bool updated SRT_ATR_UNUSED =
        m_SndQueue.m_pSndUList->update(&s->core(), CSndUList::DONT_RESCHEDULE, currtime);
    HLOGC(qslog.Debug, log << s->core().CONID() << "NORMAL update: " << (updated ? "" : "NOT ")
            << "updated to " << FormatTime(currtime));
    return currtime;
}

void CMultiplexer::updateSendFast(CUDTSocket* s)
{
    steady_clock::duration immediate = milliseconds_from(1);
    steady_clock::time_point yesterday = steady_clock::time_point(immediate);
    bool updated SRT_ATR_UNUSED =
        m_SndQueue.m_pSndUList->update(&s->core(), CSndUList::DO_RESCHEDULE, yesterday);
    HLOGC(qslog.Debug, log << s->core().CONID() << "FAST update: " << (updated ? "" : "NOT ")
            << "updated");
}


void CMultiplexer::setReceiver(CUDT* u)
{
    SRT_ASSERT_AFFINITY(m_RcvQueue.m_WorkerThread.get_id());
    SRT_ASSERT(u->m_bOpened && u->m_pRNode);

    HLOGC(qrlog.Debug, log << u->CONID() << " SOCKET pending for connection - ADDING TO RCV QUEUE/MAP (directly)");
    m_RcvQueue.m_pRcvUList->insert(u);
    setConnected(u->m_SocketID);
}

<<<<<<< HEAD
bool CMultiplexer::tryCloseIfEmpty()
{
    if (!empty())
        return false;

    if (m_pChannel)
        m_pChannel->close();

    m_SelfAddr.reset();
    return true;
}

bool CMultiplexer::reserveDisposal()
{
    if (m_ReservedDisposal != CThread::id())
    {
        // Already reserved
        return false;
    }

    m_ReservedDisposal = sync::this_thread::get_id();
    return true;
}

CMultiplexer::~CMultiplexer()
=======
void srt::CMultiplexer::resetAtFork()
{
    if (m_pRcvQueue != NULL)
        m_pRcvQueue->resetAtFork();
    if (m_pSndQueue != NULL)
        m_pSndQueue->resetAtFork();
}

void srt::CMultiplexer::close()
>>>>>>> bab40374
{
    if (m_pChannel)
    {
        m_pChannel->close();
        delete m_pChannel;
        m_pChannel = NULL;
    }
}

<<<<<<< HEAD
string CMultiplexer::testAllSocketsClear()
{
    std::ostringstream out;
    ScopedLock lk (m_SocketsLock);

    for (sockmap_t::iterator i = m_SocketMap.begin(); i != m_SocketMap.end(); ++i)
    {
        // Do not notify those that are broken or nonexistent
        if (int(i->second->m_State) >= SocketHolder::INIT)
            out << " +" << i->first << "=" << SocketHolder::StateStr(i->second->m_State);
    }

    for (std::map<SRTSOCKET, SRTSOCKET>::iterator i = m_RevPeerMap.begin(); i != m_RevPeerMap.end(); ++i)
        out << " R[" << i->first << "]=" << i->second;

    return out.str();
}

string SocketHolder::StateStr(SocketHolder::State st)
{
    static const char* const state_names [] = {
        "INVALID",
        "BROKEN",
        "INIT",
        "PENDING",
        "ACTIVE"
    };
    int statex = int(st) + 2;
    if (statex < 0 || statex > 5)
        statex = 0;

    return state_names[statex];
}

} // end namespace
=======
void srt::CMultiplexer::stop()
{
    if (m_pRcvQueue != NULL)
        m_pRcvQueue->stop();
    if (m_pSndQueue != NULL)
        m_pSndQueue->stop();
}

void srt::CMultiplexer::destroy()
{
    // Reverse order of the assigned.
    stop();
    close();
}
>>>>>>> bab40374
<|MERGE_RESOLUTION|>--- conflicted
+++ resolved
@@ -225,16 +225,12 @@
     delete[] m_pHeap;
 }
 
-<<<<<<< HEAD
+void CSndUList::resetAtFork()
+{
+    resetCond(m_ListCond);
+}
+
 bool CSndUList::update(const CUDT* u, EReschedule reschedule, sync::steady_clock::time_point ts)
-=======
-void srt::CSndUList::resetAtFork()
-{
-    resetCond(m_ListCond);
-}
-
-void srt::CSndUList::update(const CUDT* u, EReschedule reschedule, sync::steady_clock::time_point ts)
->>>>>>> bab40374
 {
     ScopedLock listguard(m_ListLock);
 
@@ -541,14 +537,6 @@
 {
 }
 
-void CSndQueue::stopWorker()
-{
-<<<<<<< HEAD
-    // We use the decent way, so we say to the thread "please exit".
-=======
-    delete m_pSndUList;
-}
-
 void srt::CSndQueue::resetAtFork()
 {
     resetThread(&m_WorkerThread);
@@ -557,7 +545,7 @@
 
 void srt::CSndQueue::stop()
 {
->>>>>>> bab40374
+    // We use the decent way, so we say to the thread "please exit".
     m_bClosing = true;
 
     m_Timer.interrupt();
@@ -571,21 +559,16 @@
         LOGC(rslog.Error, log << "IPE: SndQ:WORKER TRIES TO CLOSE ITSELF!");
         return; // do nothing else, this would cause a hangup or crash.
     }
-<<<<<<< HEAD
 
     HLOGC(rslog.Debug, log << "SndQueue: EXIT (forced)");
     // And we trust the thread that it does.
     if (m_WorkerThread.joinable())
         m_WorkerThread.join();
-=======
->>>>>>> bab40374
 }
 
 
 CSndQueue::~CSndQueue()
 {
-    stopWorker();
-
     delete m_pSndUList;
 }
 
@@ -1343,8 +1326,22 @@
     setupCond(m_BufferCond, "QueueBuffer");
 }
 
+void srt::CRcvQueue::stop()
+{
+    m_bClosing = true;
+
+    if (m_WorkerThread.joinable())
+    {
+        HLOGC(rslog.Debug, log << "RcvQueue: EXIT");
+        m_WorkerThread.join();
+    }
+    releaseCond(m_BufferCond);
+}
+
+
 CRcvQueue::~CRcvQueue()
 {
+    stop();
     delete m_pUnitQueue;
     delete m_pRcvUList;
 
@@ -1364,19 +1361,6 @@
 {
     resetThread(&m_WorkerThread);
 }
-
-void srt::CRcvQueue::stop()
-{
-    m_bClosing = true;
-
-    if (m_WorkerThread.joinable())
-    {
-        HLOGC(rslog.Debug, log << "RcvQueue: EXIT");
-        m_WorkerThread.join();
-    }
-    releaseCond(m_BufferCond);
-}
-
 
 #if ENABLE_LOGGING
 sync::atomic<int> CRcvQueue::m_counter(0);
@@ -1857,7 +1841,6 @@
     p->second->setConnector(setup.m_PeerAddr, setup.m_tsTTL);
 }
 
-<<<<<<< HEAD
 // DEBUG SUPPORT
 string SocketHolder::report() const
 {
@@ -1871,28 +1854,6 @@
         out << "!!!";
 
     out << " s=" << StateStr(m_State);
-=======
-bool srt::CRcvQueue::setListener(CUDT* u)
-{
-    return m_pListener.compare_exchange(NULL, u);
-}
-
-srt::CUDT* srt::CRcvQueue::getListener()
-{
-    SharedLock lkl (m_pListener);
-    return m_pListener.get_locked(lkl);
-}
-
-// XXX NOTE: TSan reports here false positive against the call
-// to locateSocket in CUDTUnited::newConnection. This here will apply
-// exclusive lock on m_pListener, while keeping shared lock on
-// CUDTUnited::m_GlobControlLock in CUDTUnited::closeAllSockets.
-// As the other thread locks both as shared, this is no deadlock risk.
-bool srt::CRcvQueue::removeListener(CUDT* u)
-{
-    return m_pListener.compare_exchange(u, NULL);
-}
->>>>>>> bab40374
 
     out << " PEER: @";
     if (peerID() <= 0)
@@ -2242,7 +2203,6 @@
     setConnected(u->m_SocketID);
 }
 
-<<<<<<< HEAD
 bool CMultiplexer::tryCloseIfEmpty()
 {
     if (!empty())
@@ -2255,6 +2215,12 @@
     return true;
 }
 
+void srt::CMultiplexer::resetAtFork()
+{
+    m_RcvQueue.resetAtFork();
+    m_SndQueue.resetAtFork();
+}
+
 bool CMultiplexer::reserveDisposal()
 {
     if (m_ReservedDisposal != CThread::id())
@@ -2268,17 +2234,13 @@
 }
 
 CMultiplexer::~CMultiplexer()
-=======
-void srt::CMultiplexer::resetAtFork()
-{
-    if (m_pRcvQueue != NULL)
-        m_pRcvQueue->resetAtFork();
-    if (m_pSndQueue != NULL)
-        m_pSndQueue->resetAtFork();
-}
-
-void srt::CMultiplexer::close()
->>>>>>> bab40374
+{
+    // Reverse order of the assigned.
+    stop();
+    close();
+}
+
+void CMultiplexer::close()
 {
     if (m_pChannel)
     {
@@ -2288,7 +2250,12 @@
     }
 }
 
-<<<<<<< HEAD
+void srt::CMultiplexer::stop()
+{
+    m_RcvQueue.stop();
+    m_SndQueue.stop();
+}
+
 string CMultiplexer::testAllSocketsClear()
 {
     std::ostringstream out;
@@ -2324,19 +2291,3 @@
 }
 
 } // end namespace
-=======
-void srt::CMultiplexer::stop()
-{
-    if (m_pRcvQueue != NULL)
-        m_pRcvQueue->stop();
-    if (m_pSndQueue != NULL)
-        m_pSndQueue->stop();
-}
-
-void srt::CMultiplexer::destroy()
-{
-    // Reverse order of the assigned.
-    stop();
-    close();
-}
->>>>>>> bab40374
