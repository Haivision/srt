--- conflicted
+++ resolved
@@ -757,9 +757,6 @@
     return NULL;
 }
 
-<<<<<<< HEAD
-void srt::CHash::insert(SRTSOCKET id, CUDT* u)
-=======
 srt::CUDT* srt::CHash::lookupPeer(int32_t peerid)
 {
     // Decode back the socket ID if it has that peer
@@ -769,8 +766,7 @@
     return lookup(id);
 }
 
-void srt::CHash::insert(int32_t id, CUDT* u)
->>>>>>> 314b6d22
+void srt::CHash::insert(SRTSOCKET id, CUDT* u)
 {
     CBucket* b = bucketAt(id);
 
@@ -780,12 +776,8 @@
     n->m_pUDT  = u;
     n->m_pNext = b;
 
-<<<<<<< HEAD
     bucketAt(id) = n;
-=======
-    m_pBucket[id % m_iHashSize] = n;
     m_RevPeerMap[u->peerID()] = id;
->>>>>>> 314b6d22
 }
 
 void srt::CHash::remove(SRTSOCKET id)
@@ -1496,9 +1488,6 @@
     return worker_TryAsyncRend_OrStore(SRT_SOCKID_CONNREQ, unit, addr);
 }
 
-<<<<<<< HEAD
-srt::EConnectStatus srt::CRcvQueue::worker_ProcessAddressedPacket(SRTSOCKET id, CUnit* unit, const sockaddr_any& addr)
-=======
 bool srt::CRcvQueue::worker_TryAcceptedSocket(CUnit* unit, const sockaddr_any& addr)
 {
     // We are working with a possibly HS packet... check that.
@@ -1549,8 +1538,7 @@
     return u->createSendHSResponse(kmdata, kmdatasize, pkt.udpDestAddr(), (hs));
 }
 
-srt::EConnectStatus srt::CRcvQueue::worker_ProcessAddressedPacket(int32_t id, CUnit* unit, const sockaddr_any& addr)
->>>>>>> 314b6d22
+srt::EConnectStatus srt::CRcvQueue::worker_ProcessAddressedPacket(SRTSOCKET id, CUnit* unit, const sockaddr_any& addr)
 {
     CUDT* u = m_pHash->lookup(id);
     if (!u)
@@ -1878,16 +1866,12 @@
     return u;
 }
 
-<<<<<<< HEAD
+void srt::CRcvQueue::kick()
+{
+    CSync::lock_notify_all(m_BufferCond, m_BufferLock);
+}
+
 void srt::CRcvQueue::storePktClone(SRTSOCKET id, const CPacket& pkt)
-=======
-void srt::CRcvQueue::kick()
-{
-    CSync::lock_notify_all(m_BufferCond, m_BufferLock);
-}
-
-void srt::CRcvQueue::storePktClone(int32_t id, const CPacket& pkt)
->>>>>>> 314b6d22
 {
     CUniqueSync passcond(m_BufferLock, m_BufferCond);
 
