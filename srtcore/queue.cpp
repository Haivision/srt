--- conflicted
+++ resolved
@@ -484,15 +484,9 @@
 #endif
 
 #if defined(SRT_DEBUG_SNDQ_HIGHRATE)
-<<<<<<< HEAD
-static void CSndQueueDebugHighratePrint(const CSndQueue* self, const steady_clock::time_point currtime)
-{
-    if (self->m_ullDbgTime <= currtime)
-=======
 static void CSndQueueDebugHighratePrint(const srt::CSndQueue* self, const steady_clock::time_point currtime)
 {
     if (self->m_DbgTime <= currtime)
->>>>>>> b76c8b2e
     {
         fprintf(stdout,
                 "SndQueue %lu slt:%lu nrp:%lu snt:%lu nrt:%lu ctw:%lu\n",
@@ -503,11 +497,7 @@
                 self->m_WorkerStats.lNotReadyTs,
                 self->m_WorkerStats.lCondWait);
         memset(&self->m_WorkerStats, 0, sizeof(self->m_WorkerStats));
-<<<<<<< HEAD
-        self->m_ullDbgTime = currtime + self->m_ullDbgPeriod;
-=======
         self->m_DbgTime = currtime + self->m_DbgPeriod;
->>>>>>> b76c8b2e
     }
 }
 #endif
@@ -524,15 +514,9 @@
 
 #if defined(SRT_DEBUG_SNDQ_HIGHRATE)
 #define IF_DEBUG_HIGHRATE(statement) statement
-<<<<<<< HEAD
-    CTimer::rdtsc(self->m_ullDbgTime);
-    self->m_ullDbgPeriod = uint64_t(5000000) * CTimer::getCPUFrequency();
-    self->m_ullDbgTime += self->m_ullDbgPeriod;
-=======
     self->m_DbgTime = sync::steady_clock::now();
     self->m_DbgPeriod = sync::microseconds_from(5000000);
     self->m_DbgTime += self->m_DbgPeriod;
->>>>>>> b76c8b2e
 #else
 #define IF_DEBUG_HIGHRATE(statement) (void)0
 #endif /* SRT_DEBUG_SNDQ_HIGHRATE */
