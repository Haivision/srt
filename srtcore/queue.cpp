--- conflicted
+++ resolved
@@ -136,11 +136,7 @@
     return 0;
 }
 
-<<<<<<< HEAD
-// XXX High common part detected with CUnitQueue:init.
-=======
 // XXX Lots of common code with CUnitQueue:init.
->>>>>>> 3a696ecc
 // Consider merging.
 int CUnitQueue::increase()
 {
@@ -513,11 +509,7 @@
 
 #if ENABLE_LOGGING
     ++m_counter;
-<<<<<<< HEAD
-    std::string thrname = "SRT:SndQ:w" + Sprint(m_counter);
-=======
     const std::string thrname = "SRT:SndQ:w" + Sprint(m_counter);
->>>>>>> 3a696ecc
     ThreadName tn(thrname.c_str());
 #endif
     if (0 != pthread_create(&m_WorkerThread, NULL, CSndQueue::worker, this))
@@ -1391,10 +1383,6 @@
     u->checkTimers();
     m_pRcvUList->update(u);
 
-<<<<<<< HEAD
-    //return CONN_CONTINUE;
-=======
->>>>>>> 3a696ecc
     return CONN_RUNNING;
 }
 
