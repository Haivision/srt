/*
 * SRT - Secure, Reliable, Transport
 * Copyright (c) 2018 Haivision Systems Inc.
 * 
 * This Source Code Form is subject to the terms of the Mozilla Public
 * License, v. 2.0. If a copy of the MPL was not distributed with this
 * file, You can obtain one at http://mozilla.org/MPL/2.0/.
 * 
 */

/*****************************************************************************
written by
   Haivision Systems Inc.
 *****************************************************************************/

#include "platform_sys.h"

#include <cstring>
#include <string>
#include <sstream>
#include <iterator>

#include "udt.h"
#include "utilities.h"
#include <haicrypt.h>
#include "crypto.h"
#include "logging.h"
#include "core.h"
#include "api.h"

using namespace srt_logging;

#define SRT_MAX_KMRETRY     10
 
//#define SRT_CMD_KMREQ       3           /* HaiCryptTP SRT Keying Material */
//#define SRT_CMD_KMRSP       4           /* HaiCryptTP SRT Keying Material ACK */
#define SRT_CMD_KMREQ_SZ    HCRYPT_MSG_KM_MAX_SZ          /* */
#if     SRT_CMD_KMREQ_SZ > SRT_CMD_MAXSZ
#error  SRT_CMD_MAXSZ too small
#endif
/*      Key Material Request (Network Order)
        See HaiCryptTP SRT (hcrypt_xpt_srt.c)
*/

// 10* HAICRYPT_DEF_KM_PRE_ANNOUNCE
const int SRT_CRYPT_KM_PRE_ANNOUNCE SRT_ATR_UNUSED = 0x10000;

namespace srt_logging
{
std::string KmStateStr(SRT_KM_STATE state)
{
    switch (state)
    {
#define TAKE(val) case SRT_KM_S_##val : return #val
        TAKE(UNSECURED);
        TAKE(SECURED);
        TAKE(SECURING);
        TAKE(NOSECRET);
        TAKE(BADSECRET);
#ifdef ENABLE_AEAD_API_PREVIEW
        TAKE(BADCRYPTOMODE);
#endif
#undef TAKE
<<<<<<< HEAD

    default: {
                 char buf[100];
                 sprintf(buf, "??\?(%d)", state);
                 return buf;
             }

=======
    default:
        {
            char buf[256];
#if defined(_MSC_VER) && _MSC_VER < 1900
            _snprintf(buf, sizeof(buf) - 1, "??? (%d)", state);
#else
            snprintf(buf, sizeof(buf), "??? (%d)", state);
#endif
            return buf;
        }
>>>>>>> c506764d
    }
}
} // namespace

using srt_logging::KmStateStr;

void srt::CCryptoControl::globalInit()
{
#ifdef SRT_ENABLE_ENCRYPTION
    // We need to force the Cryspr to be initialized during startup to avoid the
    // possibility of multiple threads initialzing the same static data later on.
    HaiCryptCryspr_Get_Instance();
#endif
}

bool srt::CCryptoControl::isAESGCMSupported()
{
#ifdef SRT_ENABLE_ENCRYPTION
    return HaiCrypt_IsAESGCM_Supported() != 0;
#else
    return false;
#endif
}

#if ENABLE_LOGGING
std::string srt::CCryptoControl::FormatKmMessage(std::string hdr, int cmd, size_t srtlen)
{
    std::ostringstream os;
    os << hdr << ": cmd=" << cmd << "(" << (cmd == SRT_CMD_KMREQ ? "KMREQ":"KMRSP") <<") len="
        << size_t(srtlen*sizeof(int32_t)) << " KmState: SND="
        << KmStateStr(m_SndKmState)
        << " RCV=" << KmStateStr(m_RcvKmState);
    return os.str();
}
#endif

void srt::CCryptoControl::updateKmState(int cmd, size_t srtlen SRT_ATR_UNUSED)
{
    if (cmd == SRT_CMD_KMREQ)
    {
        if ( SRT_KM_S_UNSECURED == m_SndKmState)
        {
            m_SndKmState = SRT_KM_S_SECURING;
        }
        LOGP(cnlog.Note, FormatKmMessage("sendSrtMsg", cmd, srtlen));
    }
    else
    {
        LOGP(cnlog.Note, FormatKmMessage("sendSrtMsg", cmd, srtlen));
    }
}

void srt::CCryptoControl::createFakeSndContext()
{
    if (!m_iSndKmKeyLen)
        m_iSndKmKeyLen = 16;

    if (!createCryptoCtx((m_hSndCrypto), m_iSndKmKeyLen, HAICRYPT_CRYPTO_DIR_TX, false))
    {
        HLOGC(cnlog.Debug, log << "Error: Can't create fake crypto context for sending - sending will return ERROR!");
        m_hSndCrypto = 0;
    }
}

int srt::CCryptoControl::processSrtMsg_KMREQ(
        const uint32_t* srtdata SRT_ATR_UNUSED,
        size_t bytelen SRT_ATR_UNUSED,
        int hsv SRT_ATR_UNUSED,
        uint32_t pw_srtdata_out[], size_t& w_srtlen)
{
    //Receiver
    /* All 32-bit msg fields swapped on reception
     * But HaiCrypt expect network order message
     * Re-swap to cancel it.
     */
#ifdef SRT_ENABLE_ENCRYPTION
    w_srtlen = bytelen/sizeof(srtdata[SRT_KMR_KMSTATE]);
    HtoNLA((pw_srtdata_out), srtdata, w_srtlen);
    unsigned char* kmdata = reinterpret_cast<unsigned char*>(pw_srtdata_out);

    // The side that has received KMREQ is always an HSD_RESPONDER, regardless of
    // what has called this function. The HSv5 handshake only enforces bidirectional
    // connection.

    const bool bidirectional = hsv > CUDT::HS_VERSION_UDT4;

    // Local macro to return rejection appropriately.
    // CHANGED. The first version made HSv5 reject the connection.
    // This isn't well handled by applications, so the connection is
    // still established, but unable to handle any transport.
//#define KMREQ_RESULT_REJECTION() if (bidirectional) { return SRT_CMD_NONE; } else { w_srtlen = 1; goto HSv4_ErrorReport; }
#define KMREQ_RESULT_REJECTION() { w_srtlen = 1; goto HSv4_ErrorReport; }

    int rc = HAICRYPT_OK; // needed before 'goto' run from KMREQ_RESULT_REJECTION macro
    bool wasb4 SRT_ATR_UNUSED = false;
    size_t sek_len = 0;

    const bool bUseGCM =
        (m_iCryptoMode == CSrtConfig::CIPHER_MODE_AUTO && kmdata[HCRYPT_MSG_KM_OFS_CIPHER] == HCRYPT_CIPHER_AES_GCM) ||
        (m_iCryptoMode == CSrtConfig::CIPHER_MODE_AES_GCM);

    // What we have to do:
    // If encryption is on (we know that by having m_KmSecret nonempty), create
    // the crypto context (if bidirectional, create for both sending and receiving).
    // Both crypto contexts should be set with the same length of the key.
    // The problem with interpretinting this should be reported as SRT_CMD_NONE,
    // should be appropriately handled by the caller, as it expects that this
    // function normally return SRT_CMD_KMRSP.
    if ( bytelen <= HCRYPT_MSG_KM_OFS_SALT )  //Sanity on message
    {
        LOGC(cnlog.Error, log << "processSrtMsg_KMREQ: size of the KM (" << bytelen << ") is too small, must be >" << HCRYPT_MSG_KM_OFS_SALT);
        m_RcvKmState = SRT_KM_S_BADSECRET;
        KMREQ_RESULT_REJECTION();
    }

    HLOGC(cnlog.Debug, log << "KMREQ: getting SEK and creating receiver crypto");
    sek_len = hcryptMsg_KM_GetSekLen(kmdata);
    if ( sek_len == 0 )
    {
        LOGC(cnlog.Error, log << "processSrtMsg_KMREQ: Received SEK is empty - REJECTING!");
        m_RcvKmState = SRT_KM_S_BADSECRET;
        KMREQ_RESULT_REJECTION();
    }

    // Write the key length
    m_iRcvKmKeyLen = sek_len;
    // Overwrite the key length anyway - it doesn't make sense to somehow
    // keep the original setting because it will only make KMX impossible.
#if ENABLE_HEAVY_LOGGING
    if (m_iSndKmKeyLen != m_iRcvKmKeyLen)
    {
        LOGC(cnlog.Debug, log << "processSrtMsg_KMREQ: Agent's PBKEYLEN=" << m_iSndKmKeyLen
                << " overwritten by Peer's PBKEYLEN=" << m_iRcvKmKeyLen);
    }
#endif
    m_iSndKmKeyLen = m_iRcvKmKeyLen;

    // This is checked only now so that the SRTO_PBKEYLEN return always the correct value,
    // even if encryption is not possible because Agent didn't set a password, or supplied
    // a wrong password.
    if (m_KmSecret.len == 0)  //We have a shared secret <==> encryption is on
    {
        LOGC(cnlog.Warn, log << "processSrtMsg_KMREQ: Agent does not declare encryption - won't decrypt incoming packets!");
        m_RcvKmState = SRT_KM_S_NOSECRET;
        KMREQ_RESULT_REJECTION();
    }
    wasb4 = m_hRcvCrypto;

    if (!createCryptoCtx((m_hRcvCrypto), m_iRcvKmKeyLen, HAICRYPT_CRYPTO_DIR_RX, bUseGCM))
    {
        LOGC(cnlog.Error, log << "processSrtMsg_KMREQ: Can't create RCV CRYPTO CTX - must reject...");
        m_RcvKmState = SRT_KM_S_NOSECRET;
        KMREQ_RESULT_REJECTION();
    }

    // Deduce resulting mode.
    m_iCryptoMode = bUseGCM ? CSrtConfig::CIPHER_MODE_AES_GCM : CSrtConfig::CIPHER_MODE_AES_CTR;

    if (!wasb4)
    {
        HLOGC(cnlog.Debug, log << "processSrtMsg_KMREQ: created RX ENC with KeyLen=" << m_iRcvKmKeyLen);
    }
    // We have both sides set with password, so both are pending for security
    m_RcvKmState = SRT_KM_S_SECURING;
    // m_SndKmState is set to SECURING or UNSECURED in init(),
    // or it might have been set to SECURED, NOSECRET or BADSECRET in the previous
    // handshake iteration (handshakes may be sent multiple times for the same connection).

    rc = HaiCrypt_Rx_Process(m_hRcvCrypto, kmdata, bytelen, NULL, NULL, 0);
    switch(rc >= 0 ? HAICRYPT_OK : rc)
    {
    case HAICRYPT_OK:
        m_RcvKmState = SRT_KM_S_SECURED;
        HLOGC(cnlog.Debug, log << "KMREQ/rcv: (snd) Rx process successful - SECURED.");
        //Send back the whole message to confirm
        break;
    case HAICRYPT_ERROR_WRONG_SECRET: //Unmatched shared secret to decrypt wrapped key
        m_RcvKmState = m_SndKmState = SRT_KM_S_BADSECRET;
        //Send status KMRSP message to tel error
        w_srtlen = 1;
        LOGC(cnlog.Warn, log << "KMREQ/rcv: (snd) Rx process failure - BADSECRET");
        break;
    case HAICRYPT_ERROR_CIPHER:
#ifdef ENABLE_AEAD_API_PREVIEW
        m_RcvKmState = m_SndKmState = SRT_KM_S_BADCRYPTOMODE;
#else
        m_RcvKmState = m_SndKmState = SRT_KM_S_BADSECRET; // Use "bad secret" as a fallback.
#endif
        w_srtlen = 1;
        LOGC(cnlog.Warn, log << "KMREQ/rcv: (snd) Rx process failure - BADCRYPTOMODE");
        break;
    case HAICRYPT_ERROR: //Other errors
    default:
        m_RcvKmState = m_SndKmState = SRT_KM_S_NOSECRET;
        w_srtlen = 1;
        LOGC(cnlog.Warn, log << "KMREQ/rcv: (snd) Rx process failure (IPE) - NOSECRET");
        break;
    }

    LOGP(cnlog.Note, FormatKmMessage("processSrtMsg_KMREQ", SRT_CMD_KMREQ, bytelen));

    // Since now, when CCryptoControl::decrypt() encounters an error, it will print it, ONCE,
    // until the next KMREQ is received as a key regeneration.
    m_bErrorReported = false;

    if (w_srtlen == 1)
        goto HSv4_ErrorReport;

    // Configure the sender context also, if it succeeded to configure the
    // receiver context and we are using bidirectional mode.
    if (bidirectional)
    {
        // Note: 'bidirectional' means that we want a bidirectional key update,
        // which happens only and exclusively with HSv5 handshake - not when the
        // usual key update through UMSG_EXT+SRT_CMD_KMREQ was done (which is used
        // in HSv4 versions also to initialize the first key, unlike HSv5).
        if (m_RcvKmState == SRT_KM_S_SECURED)
        {
            if (m_SndKmState == SRT_KM_S_SECURING && !m_hSndCrypto)
            {
                m_iSndKmKeyLen = m_iRcvKmKeyLen;
                if (HaiCrypt_Clone(m_hRcvCrypto, HAICRYPT_CRYPTO_DIR_TX, &m_hSndCrypto) != HAICRYPT_OK)
                {
                    LOGC(cnlog.Error, log << "processSrtMsg_KMREQ: Can't create SND CRYPTO CTX - WILL NOT SEND-ENCRYPT correctly!");
                    if (hasPassphrase())
                        m_SndKmState = SRT_KM_S_BADSECRET;
                    else
                        m_SndKmState = SRT_KM_S_NOSECRET;
                }
                else
                {
                    m_SndKmState = SRT_KM_S_SECURED;
                }

                LOGC(cnlog.Note, log << FormatKmMessage("processSrtMsg_KMREQ", SRT_CMD_KMREQ, bytelen)
                        << " SndKeyLen=" << m_iSndKmKeyLen
                        << " TX CRYPTO CTX CLONED FROM RX"
                    );

                // Write the KM message into the field from which it will be next sent.
                memcpy((m_SndKmMsg[0].Msg), kmdata, bytelen);
                m_SndKmMsg[0].MsgLen = bytelen;
                m_SndKmMsg[0].iPeerRetry = 0; // Don't start sending them upon connection :)
            }
            else
            {
                HLOGC(cnlog.Debug, log << "processSrtMsg_KMREQ: NOT cloning RX to TX crypto: already in "
                        << KmStateStr(m_SndKmState) << " state");
            }
        }
        else
        {
            HLOGP(cnlog.Debug, "processSrtMsg_KMREQ: NOT SECURED - not replaying failed security association to TX CRYPTO CTX");
        }
    }
    else
    {
        HLOGC(cnlog.Debug, log << "processSrtMsg_KMREQ: NOT REPLAYING the key update to TX CRYPTO CTX.");
    }

    return SRT_CMD_KMRSP;

HSv4_ErrorReport:

    if (bidirectional && hasPassphrase())
    {
        // If the Forward KMX process has failed, the reverse-KMX process was not done at all.
        // This will lead to incorrect object configuration and will fail to properly declare
        // the transmission state.
        // Create the "fake crypto" with the passphrsae you currently have.
        createFakeSndContext();
    }
#undef KMREQ_RESULT_REJECTION

#else
    // It's ok that this is reported as error because this happens in a scenario,
    // when non-encryption-enabled SRT application is contacted by encryption-enabled SRT
    // application which tries to make a security association.
    LOGC(cnlog.Warn, log << "processSrtMsg_KMREQ: Encryption not enabled at compile time - must reject...");
    m_RcvKmState = SRT_KM_S_NOSECRET;
#endif

    w_srtlen = 1;

    pw_srtdata_out[SRT_KMR_KMSTATE] = m_RcvKmState;
    return SRT_CMD_KMRSP;
}

int srt::CCryptoControl::processSrtMsg_KMRSP(const uint32_t* srtdata, size_t len, int /* XXX unused? hsv*/)
{
    /* All 32-bit msg fields (if present) swapped on reception
     * But HaiCrypt expect network order message
     * Re-swap to cancel it.
     */
    uint32_t srtd[SRTDATA_MAXSIZE];
    size_t srtlen = len/sizeof(uint32_t);
    HtoNLA(srtd, srtdata, srtlen);

    int retstatus = -1;

    // Unused?
    //bool bidirectional = hsv > CUDT::HS_VERSION_UDT4;

    // Since now, when CCryptoControl::decrypt() encounters an error, it will print it, ONCE,
    // until the next KMREQ is received as a key regeneration.
    m_bErrorReported = false;

    if (srtlen == 1) // Error report. Set accordingly.
    {
        SRT_KM_STATE peerstate = SRT_KM_STATE(srtd[SRT_KMR_KMSTATE]); /* Bad or no passphrase */
        m_SndKmMsg[0].iPeerRetry = 0;
        m_SndKmMsg[1].iPeerRetry = 0;

        switch (peerstate)
        {
        case SRT_KM_S_BADSECRET:
            m_SndKmState = m_RcvKmState = SRT_KM_S_BADSECRET;
            retstatus = -1;
            break;

            // Default embraces two cases:
            // NOSECRET: this KMRSP was sent by secured Peer, but Agent supplied no password.
            // UNSECURED: this KMRSP was sent by unsecure Peer because Agent sent KMREQ.

        case SRT_KM_S_NOSECRET:
            // This means that the peer did not set the password, while Agent did.
            m_RcvKmState = SRT_KM_S_UNSECURED;
            m_SndKmState = SRT_KM_S_NOSECRET;
            retstatus = -1;
            break;

        case SRT_KM_S_UNSECURED:
            // This means that KMRSP was sent without KMREQ, to inform the Agent,
            // that the Peer, unlike Agent, does use password. Agent can send then,
            // but can't decrypt what Peer would send.
            m_RcvKmState = SRT_KM_S_NOSECRET;
            m_SndKmState = SRT_KM_S_UNSECURED;
            retstatus = 0;
            break;
#ifdef ENABLE_AEAD_API_PREVIEW
        case SRT_KM_S_BADCRYPTOMODE:
            // The peer expects to use a different cryptographic mode (e.g. AES-GCM, not AES-CTR).
            m_RcvKmState = SRT_KM_S_BADCRYPTOMODE;
            m_SndKmState = SRT_KM_S_BADCRYPTOMODE;
            retstatus = -1;
            break;
#endif

        default:
            LOGC(cnlog.Fatal, log << "processSrtMsg_KMRSP: IPE: unknown peer error state: "
                    << KmStateStr(peerstate) << " (" << int(peerstate) << ")");
            m_RcvKmState = SRT_KM_S_NOSECRET;
            m_SndKmState = SRT_KM_S_NOSECRET;
            retstatus = -1; //This is IPE
            break;
        }

        LOGC(cnlog.Warn, log << "processSrtMsg_KMRSP: received failure report. STATE: " << KmStateStr(m_RcvKmState));
    }
    else
    {
        HLOGC(cnlog.Debug, log << "processSrtMsg_KMRSP: received key response len=" << len);
        // XXX INSECURE << ": [" << FormatBinaryString((uint8_t*)srtd, len) << "]";
        bool key1 = getKmMsg_acceptResponse(0, srtd, len);
        bool key2 = true;
        if ( !key1 )
            key2 = getKmMsg_acceptResponse(1, srtd, len); // <--- NOTE SEQUENCING!

        if (key1 || key2)
        {
            m_SndKmState = m_RcvKmState = SRT_KM_S_SECURED;
            HLOGC(cnlog.Debug, log << "processSrtMsg_KMRSP: KM response matches " << (key1 ? "EVEN" : "ODD") << " key");
            retstatus = 1;
        }
        else
        {
            retstatus = -1;
            LOGC(cnlog.Error, log << "processSrtMsg_KMRSP: IPE??? KM response key matches no key");
            /* XXX INSECURE
            LOGC(cnlog.Error, log << "processSrtMsg_KMRSP: KM response: [" << FormatBinaryString((uint8_t*)srtd, len)
                << "] matches no key 0=[" << FormatBinaryString((uint8_t*)m_SndKmMsg[0].Msg, m_SndKmMsg[0].MsgLen)
                << "] 1=[" << FormatBinaryString((uint8_t*)m_SndKmMsg[1].Msg, m_SndKmMsg[1].MsgLen) << "]");
                */

            m_SndKmState = m_RcvKmState = SRT_KM_S_BADSECRET;
        }
        HLOGC(cnlog.Debug, log << "processSrtMsg_KMRSP: key[0]: len=" << m_SndKmMsg[0].MsgLen << " retry=" << m_SndKmMsg[0].iPeerRetry
            << "; key[1]: len=" << m_SndKmMsg[1].MsgLen << " retry=" << m_SndKmMsg[1].iPeerRetry);
    }

    LOGP(cnlog.Note, FormatKmMessage("processSrtMsg_KMRSP", SRT_CMD_KMRSP, len));

    return retstatus;
}

void srt::CCryptoControl::sendKeysToPeer(CUDT* sock SRT_ATR_UNUSED, int iSRTT SRT_ATR_UNUSED)
{
    sync::ScopedLock lck(m_mtxLock);
    if (!m_hSndCrypto || m_SndKmState == SRT_KM_S_UNSECURED)
    {
        HLOGC(cnlog.Debug, log << "sendKeysToPeer: NOT sending/regenerating keys: "
                << (m_hSndCrypto ? "CONNECTION UNSECURED" : "NO TX CRYPTO CTX created"));
        return;
    }
#ifdef SRT_ENABLE_ENCRYPTION
    srt::sync::steady_clock::time_point now = srt::sync::steady_clock::now();
    /*
     * Crypto Key Distribution to peer:
     * If...
     * - we want encryption; and
     * - we have not tried more than CSRTCC_MAXRETRY times (peer may not be SRT); and
     * - and did not get answer back from peer; and
     * - last sent Keying Material req should have been replied (RTT*1.5 elapsed);
     * then (re-)send handshake request.
     */
    if (((m_SndKmMsg[0].iPeerRetry > 0) || (m_SndKmMsg[1].iPeerRetry > 0))
        && ((m_SndKmLastTime + srt::sync::microseconds_from((iSRTT * 3)/2)) <= now))
    {
        for (int ki = 0; ki < 2; ki++)
        {
            if (m_SndKmMsg[ki].iPeerRetry > 0 && m_SndKmMsg[ki].MsgLen > 0)
            {
                m_SndKmMsg[ki].iPeerRetry--;
                HLOGC(cnlog.Debug, log << "sendKeysToPeer: SENDING ki=" << ki << " len=" << m_SndKmMsg[ki].MsgLen
                        << " retry(updated)=" << m_SndKmMsg[ki].iPeerRetry);
                m_SndKmLastTime = now;
                sock->sendSrtMsg(SRT_CMD_KMREQ, (uint32_t *)m_SndKmMsg[ki].Msg, m_SndKmMsg[ki].MsgLen / sizeof(uint32_t));
            }
        }
    }
#endif
}

void srt::CCryptoControl::regenCryptoKm(CUDT* sock SRT_ATR_UNUSED, bool bidirectional SRT_ATR_UNUSED)
{
#ifdef SRT_ENABLE_ENCRYPTION
    sync::ScopedLock lck(m_mtxLock);
    if (!m_hSndCrypto)
        return;

    void *out_p[2];
    size_t out_len_p[2];
    int nbo = HaiCrypt_Tx_ManageKeys(m_hSndCrypto, out_p, out_len_p, 2);
    int sent = 0;

    HLOGC(cnlog.Debug, log << "regenCryptoKm: regenerating crypto keys nbo=" << nbo <<
            " THEN=" << (sock ? "SEND" : "KEEP") << " DIR=" << (bidirectional ? "BOTH" : "SENDER"));

    for (int i = 0; i < nbo && i < 2; i++)
    {
        /*
         * New connection keying material
         * or regenerated after crypto_cfg.km_refresh_rate_pkt packets .
         * Send to peer
         */
        // XXX Need to make it clearer and less hardcoded values
        int kix = hcryptMsg_KM_GetKeyIndex((unsigned char *)(out_p[i]));
        int ki = kix & 0x1;
        if ((out_len_p[i] != m_SndKmMsg[ki].MsgLen)
                ||  (0 != memcmp(out_p[i], m_SndKmMsg[ki].Msg, m_SndKmMsg[ki].MsgLen))) 
        {

            uint8_t* oldkey SRT_ATR_UNUSED = m_SndKmMsg[ki].Msg;
            HLOGC(cnlog.Debug, log << "new key[" << ki << "] index=" << kix
                    << " OLD=[" << m_SndKmMsg[ki].MsgLen << "]"
                    << FormatBinaryString(m_SndKmMsg[ki].Msg, m_SndKmMsg[ki].MsgLen)
                    << " NEW=[" << out_len_p[i] << "]"
                    << FormatBinaryString((const uint8_t*)out_p[i], out_len_p[i]));

            /* New Keying material, send to peer */
            memcpy((m_SndKmMsg[ki].Msg), out_p[i], out_len_p[i]);
            m_SndKmMsg[ki].MsgLen = out_len_p[i];
            m_SndKmMsg[ki].iPeerRetry = SRT_MAX_KMRETRY;  

            if (bidirectional && !sock)
            {
                // "Send" this key also to myself, just to be applied to the receiver crypto,
                // exactly the same way how this key is interpreted on the peer side into its receiver crypto
                int rc = HaiCrypt_Rx_Process(m_hRcvCrypto, m_SndKmMsg[ki].Msg, m_SndKmMsg[ki].MsgLen, NULL, NULL, 0);
                if ( rc < 0 )
                {
                    LOGC(cnlog.Fatal, log << "regenCryptoKm: IPE: applying key generated in snd crypto into rcv crypto: failed code=" << rc);
                    // The party won't be able to decrypt incoming data!
                    // Not sure if anything has to be reported.
                }
            }

            if (sock)
            {
                HLOGC(cnlog.Debug, log << "regenCryptoKm: SENDING ki=" << ki << " len=" << m_SndKmMsg[ki].MsgLen
                        << " retry(updated)=" << m_SndKmMsg[ki].iPeerRetry);
                sock->sendSrtMsg(SRT_CMD_KMREQ, (uint32_t *)m_SndKmMsg[ki].Msg, m_SndKmMsg[ki].MsgLen / sizeof(uint32_t));
                sent++;
            }
        }
        else if (out_len_p[i] == 0)
        {
            HLOGC(cnlog.Debug, log << "no key[" << ki << "] index=" << kix << ": not generated");
        }
        else
        {
            HLOGC(cnlog.Debug, log << "no key[" << ki << "] index=" << kix << ": key unchanged");
        }
    }

    HLOGC(cnlog.Debug, log << "regenCryptoKm: key[0]: len=" << m_SndKmMsg[0].MsgLen << " retry=" << m_SndKmMsg[0].iPeerRetry
            << "; key[1]: len=" << m_SndKmMsg[1].MsgLen << " retry=" << m_SndKmMsg[1].iPeerRetry);

    if (sent)
        m_SndKmLastTime = srt::sync::steady_clock::now();
#endif
}

srt::CCryptoControl::CCryptoControl(SRTSOCKET id)
    : m_SocketID(id)
    , m_iSndKmKeyLen(0)
    , m_iRcvKmKeyLen(0)
    , m_SndKmState(SRT_KM_S_UNSECURED)
    , m_RcvKmState(SRT_KM_S_UNSECURED)
    , m_KmRefreshRatePkt(0)
    , m_KmPreAnnouncePkt(0)
    , m_iCryptoMode(CSrtConfig::CIPHER_MODE_AUTO)
    , m_bErrorReported(false)
{
    m_KmSecret.len = 0;
    //send
    m_SndKmMsg[0].MsgLen = 0;
    m_SndKmMsg[0].iPeerRetry = 0;
    m_SndKmMsg[1].MsgLen = 0;
    m_SndKmMsg[1].iPeerRetry = 0;
    m_hSndCrypto = NULL;
    //recv
    m_hRcvCrypto = NULL;
}

bool srt::CCryptoControl::init(HandshakeSide side, const CSrtConfig& cfg, bool bidirectional SRT_ATR_UNUSED)
{
    // NOTE: initiator creates m_hSndCrypto. When bidirectional,
    // it creates also m_hRcvCrypto with the same key length.
    // Acceptor creates nothing - it will create appropriate
    // contexts when receiving KMREQ from the initiator.

    HLOGC(cnlog.Debug, log << "CCryptoControl::init: HS SIDE:"
        << (side == HSD_INITIATOR ? "INITIATOR" : "RESPONDER")
        << " DIRECTION:" << (bidirectional ? "BOTH" : (side == HSD_INITIATOR) ? "SENDER" : "RECEIVER"));

    // Set UNSECURED state as default
    m_RcvKmState = SRT_KM_S_UNSECURED;
    m_iCryptoMode = cfg.iCryptoMode;

#ifdef SRT_ENABLE_ENCRYPTION
    if (!cfg.bTSBPD && m_iCryptoMode == CSrtConfig::CIPHER_MODE_AUTO)
        m_iCryptoMode = CSrtConfig::CIPHER_MODE_AES_CTR;
    const bool bUseGCM = m_iCryptoMode == CSrtConfig::CIPHER_MODE_AES_GCM;

    if (bUseGCM && !isAESGCMSupported())
    {
        LOGC(cnlog.Warn, log << "CCryptoControl: AES GCM is not supported by the crypto service provider.");
        return false;
    }
#endif

    // Set security-pending state, if a password was set.
    m_SndKmState = hasPassphrase() ? SRT_KM_S_SECURING : SRT_KM_S_UNSECURED;

    m_KmPreAnnouncePkt = cfg.uKmPreAnnouncePkt;
    m_KmRefreshRatePkt = cfg.uKmRefreshRatePkt;

    if (side == HSD_INITIATOR)
    {
        if (hasPassphrase())
        {
#ifdef SRT_ENABLE_ENCRYPTION
            if (m_iSndKmKeyLen == 0)
            {
                HLOGC(cnlog.Debug, log << "CCryptoControl::init: PBKEYLEN still 0, setting default 16");
                m_iSndKmKeyLen = 16;
            }

            bool ok = createCryptoCtx((m_hSndCrypto), m_iSndKmKeyLen, HAICRYPT_CRYPTO_DIR_TX, bUseGCM);
            HLOGC(cnlog.Debug, log << "CCryptoControl::init: creating SND crypto context: " << ok);

            if (ok && bidirectional)
            {
                m_iRcvKmKeyLen = m_iSndKmKeyLen;
                const int st = HaiCrypt_Clone(m_hSndCrypto, HAICRYPT_CRYPTO_DIR_RX, &m_hRcvCrypto);
                HLOGC(cnlog.Debug, log << "CCryptoControl::init: creating CLONED RCV crypto context: status=" << st);
                ok = st == 0;
            }

            // Note: this is sanity check, it should never happen.
            if (!ok)
            {
                m_SndKmState = SRT_KM_S_NOSECRET; // wanted to secure, but error occurred.
                if (bidirectional)
                    m_RcvKmState = SRT_KM_S_NOSECRET;

                return false;
            }

            regenCryptoKm(
                NULL, // Do not send the key (the KM msg will be attached to the HSv5 handshake)
                bidirectional // replicate the key to the receiver context, if bidirectional
            );

            m_iCryptoMode = bUseGCM ? CSrtConfig::CIPHER_MODE_AES_GCM : CSrtConfig::CIPHER_MODE_AES_CTR;
#else
            // This error would be a consequence of setting the passphrase, while encryption
            // is turned off at compile time. Setting the password itself should be not allowed
            // so this could only happen as a consequence of an IPE.
            LOGC(cnlog.Error, log << "CCryptoControl::init: IPE: encryption not supported");
            return false;
#endif
        }
        else
        {
            HLOGC(cnlog.Debug, log << "CCryptoControl::init: CAN'T CREATE crypto: key length for SND = " << m_iSndKmKeyLen);
        }
    }
    else
    {
        HLOGC(cnlog.Debug, log << "CCryptoControl::init: NOT creating crypto contexts - will be created upon reception of KMREQ");
    }

    return true;
}

void srt::CCryptoControl::close() 
{
    /* Wipeout secrets */
    sync::ScopedLock lck(m_mtxLock);
    memset(&m_KmSecret, 0, sizeof(m_KmSecret));
}

std::string srt::CCryptoControl::CONID() const
{
    if (m_SocketID == 0)
        return "";

    std::ostringstream os;
    os << "@" << m_SocketID << ":";

    return os.str();
}

#ifdef SRT_ENABLE_ENCRYPTION

#if ENABLE_HEAVY_LOGGING
namespace srt {
static std::string CryptoFlags(int flg)
{
    using namespace std;

    vector<string> f;
    if (flg & HAICRYPT_CFG_F_CRYPTO)
        f.push_back("crypto");
    if (flg & HAICRYPT_CFG_F_TX)
        f.push_back("TX");
    if (flg & HAICRYPT_CFG_F_FEC)
        f.push_back("fec");

    ostringstream os;
    copy(f.begin(), f.end(), ostream_iterator<string>(os, "|"));
    return os.str();
}
} // namespace srt
#endif // ENABLE_HEAVY_LOGGING

bool srt::CCryptoControl::createCryptoCtx(HaiCrypt_Handle& w_hCrypto, size_t keylen, HaiCrypt_CryptoDir cdir, bool bAESGCM)
{
    if (w_hCrypto)
    {
        // XXX You can check here if the existing handle represents
        // a correctly defined crypto. But this doesn't seem to be
        // necessary - the whole CCryptoControl facility seems to be valid only
        // within the frames of one connection.
        return true;
    }

    if ((m_KmSecret.len <= 0) || (keylen <= 0))
    {
        LOGC(cnlog.Error, log << CONID() << "cryptoCtx: IPE missing secret (" << m_KmSecret.len << ") or key length (" << keylen << ")");
        return false;
    }

    HaiCrypt_Cfg crypto_cfg;
    memset(&crypto_cfg, 0, sizeof(crypto_cfg));
#if 0//test key refresh (fast rate)
    m_KmRefreshRatePkt = 2000;
    m_KmPreAnnouncePkt = 500;
#endif
    crypto_cfg.flags = HAICRYPT_CFG_F_CRYPTO | (cdir == HAICRYPT_CRYPTO_DIR_TX ? HAICRYPT_CFG_F_TX : 0) | (bAESGCM ? HAICRYPT_CFG_F_GCM : 0);
    crypto_cfg.xport = HAICRYPT_XPT_SRT;
    crypto_cfg.cryspr = HaiCryptCryspr_Get_Instance();
    crypto_cfg.key_len = (size_t)keylen;
    crypto_cfg.data_max_len = HAICRYPT_DEF_DATA_MAX_LENGTH;    //MTU
    crypto_cfg.km_tx_period_ms = 0;//No HaiCrypt KM inject period, handled in SRT;
    crypto_cfg.km_refresh_rate_pkt = m_KmRefreshRatePkt == 0 ? HAICRYPT_DEF_KM_REFRESH_RATE : m_KmRefreshRatePkt;
    crypto_cfg.km_pre_announce_pkt = m_KmPreAnnouncePkt == 0 ? SRT_CRYPT_KM_PRE_ANNOUNCE : m_KmPreAnnouncePkt;
    crypto_cfg.secret = m_KmSecret;

    HLOGC(cnlog.Debug, log << "CRYPTO CFG: flags=" << CryptoFlags(crypto_cfg.flags) << " xport=" << crypto_cfg.xport << " cryspr=" << crypto_cfg.cryspr
        << " keylen=" << crypto_cfg.key_len << " passphrase_length=" << crypto_cfg.secret.len);

    if (HaiCrypt_Create(&crypto_cfg, (&w_hCrypto)) != HAICRYPT_OK)
    {
        LOGC(cnlog.Error, log << CONID() << "cryptoCtx: could not create " << (cdir == HAICRYPT_CRYPTO_DIR_TX ? "tx" : "rx") << " crypto ctx");
        return false;
    }

    HLOGC(cnlog.Debug, log << CONID() << "cryptoCtx: CREATED crypto for dir=" << (cdir == HAICRYPT_CRYPTO_DIR_TX ? "tx" : "rx") << " keylen=" << keylen);

    return true;
}
#else
bool srt::CCryptoControl::createCryptoCtx(HaiCrypt_Handle&, size_t, HaiCrypt_CryptoDir, bool)
{
    return false;
}
#endif // SRT_ENABLE_ENCRYPTION


srt::EncryptionStatus srt::CCryptoControl::encrypt(CPacket& w_packet SRT_ATR_UNUSED)
{
#ifdef SRT_ENABLE_ENCRYPTION
    // Encryption not enabled - do nothing.
    if ( getSndCryptoFlags() == EK_NOENC )
        return ENCS_CLEAR;

    // Note that in case of GCM the header has to zero Retransmitted Packet Flag (R).
    // If TSBPD is disabled, timestamp also has to be zeroed.
    int rc = HaiCrypt_Tx_Data(m_hSndCrypto, ((uint8_t*)w_packet.getHeader()), ((uint8_t*)w_packet.m_pcData), w_packet.getLength());
    if (rc < 0)
    {
        return ENCS_FAILED;
    }
    else if ( rc > 0 )
    {
        // XXX what happens if the encryption is said to be "succeeded",
        // but the length is 0? Shouldn't this be treated as unwanted?
        w_packet.setLength(rc);
    }

    return ENCS_CLEAR;
#else
    return ENCS_NOTSUP;
#endif
}

srt::EncryptionStatus srt::CCryptoControl::decrypt(CPacket& w_packet SRT_ATR_UNUSED)
{
#ifdef SRT_ENABLE_ENCRYPTION
    if (w_packet.getMsgCryptoFlags() == EK_NOENC)
    {
        HLOGC(cnlog.Debug, log << "CPacket::decrypt: packet not encrypted");
        return ENCS_CLEAR; // not encrypted, no need do decrypt, no flags to be modified
    }

    if (m_RcvKmState == SRT_KM_S_UNSECURED)
    {
        if (m_KmSecret.len != 0)
        {
            // We were unaware that the peer has set password,
            // but now here we are.
            m_RcvKmState = SRT_KM_S_SECURING;
            LOGC(cnlog.Note, log << "SECURITY UPDATE: Peer has surprised Agent with encryption, but KMX is pending - current packet size="
                    << w_packet.getLength() << " dropped");
            return ENCS_FAILED;
        }
        else
        {
            // Peer has set a password, but Agent did not,
            // which means that it will be unable to decrypt
            // sent payloads anyway.
            m_RcvKmState = SRT_KM_S_NOSECRET;
            LOGP(cnlog.Warn, "SECURITY FAILURE: Agent has no PW, but Peer sender has declared one, can't decrypt");
            // This only informs about the state change; it will be also caught by the condition below
        }
    }

    if (m_RcvKmState != SRT_KM_S_SECURED)
    {
        // If not "secured", it means that it won't be able to decrypt packets,
        // so there's no point to even try to send them to HaiCrypt_Rx_Data.
        // Actually the current conditions concerning m_hRcvCrypto are such that this object
        // is cretaed in case of SRT_KM_S_BADSECRET, so it will simply fail to decrypt,
        // but with SRT_KM_S_NOSECRET m_hRcvCrypto is not even created (is NULL), which
        // will then cause an error to be reported, misleadingly. Simply don't try to
        // decrypt anything as long as you are not sure that the connection is secured.

        // This problem will occur every time a packet comes in, it's worth reporting,
        // but not with every single packet arriving. Print it once and turn off the flag;
        // it will be restored at the next attempt of KMX.
        if (!m_bErrorReported)
        {
            m_bErrorReported = true;
            LOGC(cnlog.Error, log << "SECURITY STATUS: " << KmStateStr(m_RcvKmState) << " - can't decrypt w_packet.");
        }
        HLOGC(cnlog.Debug, log << "Packet still not decrypted, status=" << KmStateStr(m_RcvKmState)
                << " - dropping size=" << w_packet.getLength());
        return ENCS_FAILED;
    }

    const int rc = HaiCrypt_Rx_Data(m_hRcvCrypto, ((uint8_t *)w_packet.getHeader()), ((uint8_t *)w_packet.m_pcData), w_packet.getLength());
    if (rc <= 0)
    {
        LOGC(cnlog.Note, log << "decrypt ERROR: HaiCrypt_Rx_Data failure=" << rc << " - returning failed decryption");
        // -1: decryption failure
        // 0: key not received yet
        return ENCS_FAILED;
    }
    // Otherwise: rc == decrypted text length.
    w_packet.setLength(rc); /* In case clr txt size is different from cipher txt */

    // Decryption succeeded. Update flags.
    w_packet.setMsgCryptoFlags(EK_NOENC);

    HLOGC(cnlog.Debug, log << "decrypt: successfully decrypted, resulting length=" << rc);
    return ENCS_CLEAR;
#else
    return ENCS_NOTSUP;
#endif
}


srt::CCryptoControl::~CCryptoControl()
{
#ifdef SRT_ENABLE_ENCRYPTION
    close();
    if (m_hSndCrypto)
    {
        HaiCrypt_Close(m_hSndCrypto);
    }

    if (m_hRcvCrypto)
    {
        HaiCrypt_Close(m_hRcvCrypto);
    }
#endif
}<|MERGE_RESOLUTION|>--- conflicted
+++ resolved
@@ -61,15 +61,6 @@
         TAKE(BADCRYPTOMODE);
 #endif
 #undef TAKE
-<<<<<<< HEAD
-
-    default: {
-                 char buf[100];
-                 sprintf(buf, "??\?(%d)", state);
-                 return buf;
-             }
-
-=======
     default:
         {
             char buf[256];
@@ -80,7 +71,6 @@
 #endif
             return buf;
         }
->>>>>>> c506764d
     }
 }
 } // namespace
