--- conflicted
+++ resolved
@@ -45,15 +45,7 @@
 // 10* HAICRYPT_DEF_KM_PRE_ANNOUNCE
 const int SRT_CRYPT_KM_PRE_ANNOUNCE SRT_ATR_UNUSED = 0x10000;
 
-<<<<<<< HEAD
-std::string srt::KmStateStr(SRT_KM_STATE state)
-=======
-}
-
-namespace srt_logging
-{
 std::string KmStateStr(SRT_KM_STATE state)
->>>>>>> df805b2c
 {
     switch (state)
     {
@@ -79,9 +71,6 @@
         }
     }
 }
-
-namespace srt
-{
 
 void CCryptoControl::globalInit()
 {
