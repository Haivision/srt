--- conflicted
+++ resolved
@@ -143,7 +143,7 @@
         return;
 
     // Required Byte/sec rate (payload + headers)
-    m_iInRateBytesCount += (m_iInRatePktsCount * CPacket::SRT_DATA_HDR_SIZE);
+    m_iInRateBytesCount += (m_iInRatePktsCount * m_iFullHeaderSize);
     m_iInRateBps = (int)(((int64_t)m_iInRateBytesCount * 1000000) / period_us);
     HLOGC(bslog.Debug,
         log << "updateInputRate: pkts:" << m_iInRateBytesCount << " bytes:" << m_iInRatePktsCount
@@ -173,17 +173,6 @@
 
     if (iSampleDeltaIdx >= 2 * NUM_PERIODS)
     {
-<<<<<<< HEAD
-        // Required Byte/sec rate (payload + headers)
-        m_iInRateBytesCount += (m_iInRatePktsCount * m_iFullHeaderSize);
-        m_iInRateBps = (int)(((int64_t)m_iInRateBytesCount * 1000000) / period_us);
-        HLOGC(bslog.Debug,
-              log << "updateInputRate: pkts:" << m_iInRateBytesCount << " bytes:" << m_iInRatePktsCount
-                  << " rate=" << (m_iInRateBps * 8) / 1000 << "kbps interval=" << period_us);
-        m_iInRatePktsCount  = 0;
-        m_iInRateBytesCount = 0;
-        m_tsInRateStartTime = time;
-=======
         // Just reset the estimator and start like if new.
         for (int i = 0; i < NUM_PERIODS; ++i)
         {
@@ -193,7 +182,6 @@
             if (idx == m_iCurSampleIdx)
                 break;
         }
->>>>>>> 09f35c0f
 
         m_iFirstSampleIdx = 0;
         m_iCurSampleIdx = 0;
