--- conflicted
+++ resolved
@@ -273,68 +273,4 @@
     return val;
 }
 
-<<<<<<< HEAD
-CMovingRateEstimator::CMovingRateEstimator()
-    : m_tsFirstSampleTime(sync::steady_clock::now())
-    , m_iCurSampleIdx(0)
-    , m_iRateBps(0)
-    , m_Samples(NUM_PERIODS)
-{
-    resetRate(0, NUM_PERIODS);
-}
-
-void CMovingRateEstimator::addSample(int pkts, double bytes)
-{
-    const time_point now             = steady_clock::now();
-    const int        iSampleDeltaIdx = int(count_milliseconds(now - m_tsLastSlotTimestamp) / SAMPLE_DURATION_MS);
-
-    if (iSampleDeltaIdx == 0)
-    {
-        m_Samples[m_iCurSampleIdx].m_iBytesCount += bytes;
-        m_Samples[m_iCurSampleIdx].m_iPktsCount += pkts;
-    }
-    else
-    {
-        if ((m_iCurSampleIdx + iSampleDeltaIdx) < NUM_PERIODS)
-            resetRate(m_iCurSampleIdx + 1, m_iCurSampleIdx + iSampleDeltaIdx);
-        else
-        {
-            int loopbackDiff = m_iCurSampleIdx + iSampleDeltaIdx - NUM_PERIODS;
-            resetRate(m_iCurSampleIdx + 1, NUM_PERIODS);
-            resetRate(0, loopbackDiff);
-        }
-
-        m_iCurSampleIdx                          = ((m_iCurSampleIdx + iSampleDeltaIdx) % NUM_PERIODS);
-        m_Samples[m_iCurSampleIdx].m_iBytesCount = bytes;
-        m_Samples[m_iCurSampleIdx].m_iPktsCount  = pkts;
-
-        m_tsLastSlotTimestamp += milliseconds_from(SAMPLE_DURATION_MS * iSampleDeltaIdx);
-
-        computeAverageValue();
-    }
-}
-
-void CMovingRateEstimator::resetRate(int from, int to)
-{
-    for (int i = max(0, from); i < min(int(NUM_PERIODS), to); i++)
-        m_Samples[i].reset();
-}
-
-void CMovingRateEstimator::computeAverageValue()
-{
-    const time_point now           = steady_clock::now();
-    const int        startDelta    = count_milliseconds(now - m_tsFirstSampleTime);
-    const bool       isFirstPeriod = startDelta < (SAMPLE_DURATION_MS * NUM_PERIODS);
-    int              newRateBps    = 0;
-
-    for (int i = 0; i < NUM_PERIODS; i++)
-        newRateBps += (m_Samples[i].m_iBytesCount + (CPacket::HDR_SIZE * m_Samples[i].m_iPktsCount));
-
-    if (isFirstPeriod)
-        newRateBps = newRateBps * SAMPLE_DURATION_MS * NUM_PERIODS / max(1, startDelta);
-
-    m_iRateBps = newRateBps;
-}
-=======
->>>>>>> 74fc1c67
 } // namespace srt