/*
 * SRT - Secure, Reliable, Transport
 * Copyright (c) 2018 Haivision Systems Inc.
 * 
 * This Source Code Form is subject to the terms of the Mozilla Public
 * License, v. 2.0. If a copy of the MPL was not distributed with this
 * file, You can obtain one at http://mozilla.org/MPL/2.0/.
 * 
 */

/*****************************************************************************
Copyright (c) 2001 - 2016, The Board of Trustees of the University of Illinois.
All rights reserved.

Redistribution and use in source and binary forms, with or without
modification, are permitted provided that the following conditions are
met:

* Redistributions of source code must retain the above
  copyright notice, this list of conditions and the
  following disclaimer.

* Redistributions in binary form must reproduce the
  above copyright notice, this list of conditions
  and the following disclaimer in the documentation
  and/or other materials provided with the distribution.

* Neither the name of the University of Illinois
  nor the names of its contributors may be used to
  endorse or promote products derived from this
  software without specific prior written permission.

THIS SOFTWARE IS PROVIDED BY THE COPYRIGHT HOLDERS AND CONTRIBUTORS "AS
IS" AND ANY EXPRESS OR IMPLIED WARRANTIES, INCLUDING, BUT NOT LIMITED TO,
THE IMPLIED WARRANTIES OF MERCHANTABILITY AND FITNESS FOR A PARTICULAR
PURPOSE ARE DISCLAIMED. IN NO EVENT SHALL THE COPYRIGHT OWNER OR
CONTRIBUTORS BE LIABLE FOR ANY DIRECT, INDIRECT, INCIDENTAL, SPECIAL,
EXEMPLARY, OR CONSEQUENTIAL DAMAGES (INCLUDING, BUT NOT LIMITED TO,
PROCUREMENT OF SUBSTITUTE GOODS OR SERVICES; LOSS OF USE, DATA, OR
PROFITS; OR BUSINESS INTERRUPTION) HOWEVER CAUSED AND ON ANY THEORY OF
LIABILITY, WHETHER IN CONTRACT, STRICT LIABILITY, OR TORT (INCLUDING
NEGLIGENCE OR OTHERWISE) ARISING IN ANY WAY OUT OF THE USE OF THIS
SOFTWARE, EVEN IF ADVISED OF THE POSSIBILITY OF SUCH DAMAGE.
*****************************************************************************/

/*****************************************************************************
written by
   Yunhong Gu, last updated 07/25/2010
modified by
   Haivision Systems Inc.
*****************************************************************************/


#ifndef _WIN32
   #include <cstring>
   #include <cerrno>
   #include <unistd.h>
   #if __APPLE__
      #include "TargetConditionals.h"
   #endif
   #if defined(OSX) || (TARGET_OS_IOS == 1) || (TARGET_OS_TV == 1)
      #include <mach/mach_time.h>
   #endif
#else
   #include <winsock2.h>
   #include <ws2tcpip.h>
   #include <win/wintime.h>
#ifndef __MINGW__
   #include <intrin.h>
#endif
#endif

#include <string>
#include <sstream>
#include <cmath>
#include <iostream>
#include <iomanip>
#include "srt.h"
#include "md5.h"
#include "common.h"
#include "logging.h"
#include "threadname.h"

#include <srt_compat.h> // SysStrError


template<>
TimeAbs<CK_SYSTEM, TMU_US> TimeAbs<CK_SYSTEM, TMU_US>::now()
{
    return TimeAbs<CK_SYSTEM, TMU_US>(CTimer::getTime());
}

template<>
void TimeAbs<CK_SYSTEM, TMU_US>::setnow()
{
    value = CTimer::getTime();
}

template<>
TimeAbs<CK_CPU, TMU_TK> TimeAbs<CK_CPU, TMU_TK>::now()
{
    uint64_t value;
    CTimer::rdtsc(value);
    return TimeAbs<CK_CPU, TMU_TK>(value);
}

template<>
void TimeAbs<CK_CPU, TMU_TK>::setnow()
{
    CTimer::rdtsc(value);
}


TimeRel<TMU_TK> TimeConvertTools<TMU_US, TMU_TK>::from(TimeRel<TMU_US> f)
{
    return TimeRel<TMU_TK>(f.value * CTimer::getCPUFrequency());
}

TimeRel<TMU_TK> TimeConvertTools<TMU_US, TMU_TK>::from(TimeRel<TMU_US> f, uint64_t frequency)
{
    return TimeRel<TMU_TK>(f.value * frequency);
}


TimeRel<TMU_US> TimeConvertTools<TMU_TK, TMU_US>::from(TimeRel<TMU_TK> f)
{
    return TimeRel<TMU_US>(f.value / CTimer::getCPUFrequency());
}

TimeRel<TMU_US> TimeConvertTools<TMU_TK, TMU_US>::from(TimeRel<TMU_TK> f, uint64_t frequency)
{
    return TimeRel<TMU_US>(f.value / frequency);
}

bool CTimer::m_bUseMicroSecond = false;
uint64_t CTimer::s_ullCPUFrequency = CTimer::readCPUFrequency();

pthread_mutex_t CTimer::m_EventLock = PTHREAD_MUTEX_INITIALIZER;
pthread_cond_t CTimer::m_EventCond = PTHREAD_COND_INITIALIZER;

CTimer::CTimer():
m_ullSchedTime(),
m_TickCond(),
m_TickLock()
{
    pthread_mutex_init(&m_TickLock, NULL);
    pthread_cond_init(&m_TickCond, NULL);
}

CTimer::~CTimer()
{
    pthread_mutex_destroy(&m_TickLock);
    pthread_cond_destroy(&m_TickCond);
}

void CTimer::rdtsc(uint64_t &x)
{
   if (m_bUseMicroSecond)
   {
      x = getTime();
      return;
   }

   #ifdef IA32
      uint32_t lval, hval;
      //asm volatile ("push %eax; push %ebx; push %ecx; push %edx");
      //asm volatile ("xor %eax, %eax; cpuid");
      asm volatile ("rdtsc" : "=a" (lval), "=d" (hval));
      //asm volatile ("pop %edx; pop %ecx; pop %ebx; pop %eax");
      x = hval;
      x = (x << 32) | lval;
   #elif defined(IA64)
      asm ("mov %0=ar.itc" : "=r"(x) :: "memory");
   #elif defined(AMD64)
      uint32_t lval, hval;
      asm ("rdtsc" : "=a" (lval), "=d" (hval));
      x = hval;
      x = (x << 32) | lval;
   #elif defined(_WIN32)
      // This function should not fail, because we checked the QPC
      // when calling to QueryPerformanceFrequency. If it failed,
      // the m_bUseMicroSecond was set to true.
      QueryPerformanceCounter((LARGE_INTEGER *)&x);
   #elif defined(OSX) || (TARGET_OS_IOS == 1) || (TARGET_OS_TV == 1)
      x = mach_absolute_time();
   #else
      // use system call to read time clock for other archs
      x = getTime();
   #endif
}

uint64_t CTimer::readCPUFrequency()
{
   uint64_t frequency = 1;  // 1 tick per microsecond.

#if defined(IA32) || defined(IA64) || defined(AMD64)
    uint64_t t1, t2;

    rdtsc(t1);
    timespec ts;
    ts.tv_sec = 0;
    ts.tv_nsec = 100000000;
    nanosleep(&ts, NULL);
    rdtsc(t2);

    // CPU clocks per microsecond
    frequency = (t2 - t1) / 100000;
#elif defined(_WIN32)
    LARGE_INTEGER counts_per_sec;
    if (QueryPerformanceFrequency(&counts_per_sec))
        frequency = counts_per_sec.QuadPart / 1000000;
#elif defined(OSX) || (TARGET_OS_IOS == 1) || (TARGET_OS_TV == 1)
    mach_timebase_info_data_t info;
    mach_timebase_info(&info);
    frequency = info.denom * uint64_t(1000) / info.numer;
#endif

   // Fall back to microsecond if the resolution is not high enough.
   if (frequency < 10)
   {
      frequency = 1;
      m_bUseMicroSecond = true;
   }
   return frequency;
}

uint64_t CTimer::getCPUFrequency()
{
   return s_ullCPUFrequency;
}

void CTimer::sleep(DurationCpu interval)
{
   ClockCpu t;
   t.setnow();

   // sleep next "interval" time
   sleepto(t + interval);
}

void CTimer::sleepto(ClockCpu nexttime)
{
   // Use class member such that the method can be interrupted by others
   m_ullSchedTime = nexttime;

   ClockCpu t;
   t.setnow();

   while (t < m_ullSchedTime)
   {
#if USE_BUSY_WAITING
#ifdef IA32
       __asm__ volatile ("pause; rep; nop; nop; nop; nop; nop;");
#elif IA64
       __asm__ volatile ("nop 0; nop 0; nop 0; nop 0; nop 0;");
#elif AMD64
       __asm__ volatile ("nop; nop; nop; nop; nop;");
#elif defined(_WIN32) && !defined(__MINGW__)
       __nop ();
       __nop ();
       __nop ();
       __nop ();
       __nop ();
#endif
#else
       const uint64_t wait_us = (m_ullSchedTime - t) / CTimer::getCPUFrequency();
       // The while loop ensures that (t < m_ullSchedTime).
       // Division by frequency may lose precision, therefore can be 0.
       if (wait_us == 0)
           break;

       timeval now;
       gettimeofday(&now, 0);
       const uint64_t time_us = now.tv_sec * uint64_t(1000000) + now.tv_usec + wait_us;
       timespec timeout;
       timeout.tv_sec = time_us / 1000000;
       timeout.tv_nsec = (time_us % 1000000) * 1000;

       THREAD_PAUSED();
       pthread_mutex_lock(&m_TickLock);
       pthread_cond_timedwait(&m_TickCond, &m_TickLock, &timeout);
       pthread_mutex_unlock(&m_TickLock);
       THREAD_RESUMED();
#endif

       t.setnow();
   }
}

void CTimer::interrupt()
{
   // schedule the sleepto time to the current CCs, so that it will stop
    m_ullSchedTime.setnow();
   tick();
}

void CTimer::tick()
{
    pthread_cond_signal(&m_TickCond);
}

uint64_t CTimer::getTime()
{
    // XXX Do further study on that. Currently Cygwin is also using gettimeofday,
    // however Cygwin platform is supported only for testing purposes.

    //For other systems without microsecond level resolution, add to this conditional compile
#if defined(OSX) || (TARGET_OS_IOS == 1) || (TARGET_OS_TV == 1)
    // Otherwise we will have an infinite recursive functions calls
    if (m_bUseMicroSecond == false)
    {
        uint64_t x;
        rdtsc(x);
        return x / s_ullCPUFrequency;
    }
    // Specific fix may be necessary if rdtsc is not available either.
    // Going further on Apple platforms might cause issue, fixed with PR #301.
    // But it is very unlikely for the latest platforms.
#endif
    timeval t;
    gettimeofday(&t, 0);
    return t.tv_sec * uint64_t(1000000) + t.tv_usec;
}

void CTimer::triggerEvent()
{
    pthread_cond_signal(&m_EventCond);
}

CTimer::EWait CTimer::waitForEvent()
{
    timeval now;
    timespec timeout;
    gettimeofday(&now, 0);
    if (now.tv_usec < 990000)
    {
        timeout.tv_sec = now.tv_sec;
        timeout.tv_nsec = (now.tv_usec + 10000) * 1000;
    }
    else
    {
        timeout.tv_sec = now.tv_sec + 1;
        timeout.tv_nsec = (now.tv_usec + 10000 - 1000000) * 1000;
    }
    pthread_mutex_lock(&m_EventLock);
    int reason = pthread_cond_timedwait(&m_EventCond, &m_EventLock, &timeout);
    pthread_mutex_unlock(&m_EventLock);

    return reason == ETIMEDOUT ? WT_TIMEOUT : reason == 0 ? WT_EVENT : WT_ERROR;
}

void CTimer::sleep()
{
   #ifndef _WIN32
      usleep(10);
   #else
      Sleep(1);
   #endif
}

int CTimer::condTimedWaitUS(pthread_cond_t* cond, pthread_mutex_t* mutex, DurationUs delay) {
    timeval now;
    gettimeofday(&now, 0);
<<<<<<< HEAD
    uint64_t time_us = now.tv_sec * uint64_t(1000000) + now.tv_usec + delay.value;
=======
    const uint64_t time_us = now.tv_sec * uint64_t(1000000) + now.tv_usec + delay;
>>>>>>> 32070d05
    timespec timeout;
    timeout.tv_sec = time_us / 1000000;
    timeout.tv_nsec = (time_us % 1000000) * 1000;

    return pthread_cond_timedwait(cond, mutex, &timeout);
}


// Automatically lock in constructor
CGuard::CGuard(pthread_mutex_t& lock, bool shouldwork):
    m_Mutex(lock),
    m_iLocked(-1)
{
    if (shouldwork)
        m_iLocked = pthread_mutex_lock(&m_Mutex);
}

// Automatically unlock in destructor
CGuard::~CGuard()
{
    if (m_iLocked == 0)
        pthread_mutex_unlock(&m_Mutex);
}

// After calling this on a scoped lock wrapper (CGuard),
// the mutex will be unlocked right now, and no longer
// in destructor
void CGuard::forceUnlock()
{
    if (m_iLocked == 0)
    {
        pthread_mutex_unlock(&m_Mutex);
        m_iLocked = -1;
    }
}

int CGuard::enterCS(pthread_mutex_t& lock)
{
    return pthread_mutex_lock(&lock);
}

int CGuard::leaveCS(pthread_mutex_t& lock)
{
    return pthread_mutex_unlock(&lock);
}

void CGuard::createMutex(pthread_mutex_t& lock)
{
    pthread_mutex_init(&lock, NULL);
}

void CGuard::releaseMutex(pthread_mutex_t& lock)
{
    pthread_mutex_destroy(&lock);
}

void CGuard::createCond(pthread_cond_t& cond)
{
    pthread_cond_init(&cond, NULL);
}

void CGuard::releaseCond(pthread_cond_t& cond)
{
    pthread_cond_destroy(&cond);
}

//
CUDTException::CUDTException(CodeMajor major, CodeMinor minor, int err):
m_iMajor(major),
m_iMinor(minor)
{
   if (err == -1)
      #ifndef _WIN32
         m_iErrno = errno;
      #else
         m_iErrno = GetLastError();
      #endif
   else
      m_iErrno = err;
}

CUDTException::CUDTException(const CUDTException& e):
m_iMajor(e.m_iMajor),
m_iMinor(e.m_iMinor),
m_iErrno(e.m_iErrno),
m_strMsg()
{
}

CUDTException::~CUDTException()
{
}

const char* CUDTException::getErrorMessage()
{
   // translate "Major:Minor" code into text message.

   switch (m_iMajor)
   {
      case MJ_SUCCESS:
        m_strMsg = "Success";
        break;

      case MJ_SETUP:
        m_strMsg = "Connection setup failure";

        switch (m_iMinor)
        {
        case MN_TIMEOUT:
           m_strMsg += ": connection time out";
           break;

        case MN_REJECTED:
           m_strMsg += ": connection rejected";
           break;

        case MN_NORES:
           m_strMsg += ": unable to create/configure SRT socket";
           break;

        case MN_SECURITY:
           m_strMsg += ": abort for security reasons";
           break;

        default:
           break;
        }

        break;

      case MJ_CONNECTION:
        switch (m_iMinor)
        {
        case MN_CONNLOST:
           m_strMsg = "Connection was broken";
           break;

        case MN_NOCONN:
           m_strMsg = "Connection does not exist";
           break;

        default:
           break;
        }

        break;

      case MJ_SYSTEMRES:
        m_strMsg = "System resource failure";

        switch (m_iMinor)
        {
        case MN_THREAD:
           m_strMsg += ": unable to create new threads";
           break;

        case MN_MEMORY:
           m_strMsg += ": unable to allocate buffers";
           break;

        default:
           break;
        }

        break;

      case MJ_FILESYSTEM:
        m_strMsg = "File system failure";

        switch (m_iMinor)
        {
        case MN_SEEKGFAIL:
           m_strMsg += ": cannot seek read position";
           break;

        case MN_READFAIL:
           m_strMsg += ": failure in read";
           break;

        case MN_SEEKPFAIL:
           m_strMsg += ": cannot seek write position";
           break;

        case MN_WRITEFAIL:
           m_strMsg += ": failure in write";
           break;

        default:
           break;
        }

        break;

      case MJ_NOTSUP:
        m_strMsg = "Operation not supported";
 
        switch (m_iMinor)
        {
        case MN_ISBOUND:
           m_strMsg += ": Cannot do this operation on a BOUND socket";
           break;

        case MN_ISCONNECTED:
           m_strMsg += ": Cannot do this operation on a CONNECTED socket";
           break;

        case MN_INVAL:
           m_strMsg += ": Bad parameters";
           break;

        case MN_SIDINVAL:
           m_strMsg += ": Invalid socket ID";
           break;

        case MN_ISUNBOUND:
           m_strMsg += ": Cannot do this operation on an UNBOUND socket";
           break;

        case MN_NOLISTEN:
           m_strMsg += ": Socket is not in listening state";
           break;

        case MN_ISRENDEZVOUS:
           m_strMsg += ": Listen/accept is not supported in rendezous connection setup";
           break;

        case MN_ISRENDUNBOUND:
           m_strMsg += ": Cannot call connect on UNBOUND socket in rendezvous connection setup";
           break;

        case MN_INVALMSGAPI:
           m_strMsg += ": Incorrect use of Message API (sendmsg/recvmsg).";
           break;

        case MN_INVALBUFFERAPI:
           m_strMsg += ": Incorrect use of Buffer API (send/recv) or File API (sendfile/recvfile).";
           break;

        case MN_BUSY:
           m_strMsg += ": Another socket is already listening on the same port";
           break;

        case MN_XSIZE:
           m_strMsg += ": Message is too large to send (it must be less than the SRT send buffer size)";
           break;

        case MN_EIDINVAL:
           m_strMsg += ": Invalid epoll ID";
           break;

        default:
           break;
        }

        break;

     case MJ_AGAIN:
        m_strMsg = "Non-blocking call failure";

        switch (m_iMinor)
        {
        case MN_WRAVAIL:
           m_strMsg += ": no buffer available for sending";
           break;

        case MN_RDAVAIL:
           m_strMsg += ": no data available for reading";
           break;

        case MN_XMTIMEOUT:
           m_strMsg += ": transmission timed out";
           break;

#ifdef SRT_ENABLE_ECN
        case MN_CONGESTION:
           m_strMsg += ": early congestion notification";
           break;
#endif /* SRT_ENABLE_ECN */
        default:
           break;
        }

        break;

     case MJ_PEERERROR:
        m_strMsg = "The peer side has signalled an error";

        break;

      default:
        m_strMsg = "Unknown error";
   }

   // Adding "errno" information
   if ((MJ_SUCCESS != m_iMajor) && (0 < m_iErrno))
   {
      m_strMsg += ": " + SysStrError(m_iErrno);
   }

   return m_strMsg.c_str();
}

#define UDT_XCODE(mj, mn) (int(mj)*1000)+int(mn)

int CUDTException::getErrorCode() const
{
    return UDT_XCODE(m_iMajor, m_iMinor);
}

int CUDTException::getErrno() const
{
   return m_iErrno;
}


void CUDTException::clear()
{
   m_iMajor = MJ_SUCCESS;
   m_iMinor = MN_NONE;
   m_iErrno = 0;
}

#undef UDT_XCODE

//
bool CIPAddress::ipcmp(const sockaddr* addr1, const sockaddr* addr2, int ver)
{
   if (AF_INET == ver)
   {
      sockaddr_in* a1 = (sockaddr_in*)addr1;
      sockaddr_in* a2 = (sockaddr_in*)addr2;

      if ((a1->sin_port == a2->sin_port) && (a1->sin_addr.s_addr == a2->sin_addr.s_addr))
         return true;
   }
   else
   {
      sockaddr_in6* a1 = (sockaddr_in6*)addr1;
      sockaddr_in6* a2 = (sockaddr_in6*)addr2;

      if (a1->sin6_port == a2->sin6_port)
      {
         for (int i = 0; i < 16; ++ i)
            if (*((char*)&(a1->sin6_addr) + i) != *((char*)&(a2->sin6_addr) + i))
               return false;

         return true;
      }
   }

   return false;
}

void CIPAddress::ntop(const sockaddr* addr, uint32_t ip[4], int ver)
{
   if (AF_INET == ver)
   {
      sockaddr_in* a = (sockaddr_in*)addr;
      ip[0] = a->sin_addr.s_addr;
   }
   else
   {
      sockaddr_in6* a = (sockaddr_in6*)addr;
      ip[3] = (a->sin6_addr.s6_addr[15] << 24) + (a->sin6_addr.s6_addr[14] << 16) + (a->sin6_addr.s6_addr[13] << 8) + a->sin6_addr.s6_addr[12];
      ip[2] = (a->sin6_addr.s6_addr[11] << 24) + (a->sin6_addr.s6_addr[10] << 16) + (a->sin6_addr.s6_addr[9] << 8) + a->sin6_addr.s6_addr[8];
      ip[1] = (a->sin6_addr.s6_addr[7] << 24) + (a->sin6_addr.s6_addr[6] << 16) + (a->sin6_addr.s6_addr[5] << 8) + a->sin6_addr.s6_addr[4];
      ip[0] = (a->sin6_addr.s6_addr[3] << 24) + (a->sin6_addr.s6_addr[2] << 16) + (a->sin6_addr.s6_addr[1] << 8) + a->sin6_addr.s6_addr[0];
   }
}

void CIPAddress::pton(sockaddr* addr, const uint32_t ip[4], int ver)
{
   if (AF_INET == ver)
   {
      sockaddr_in* a = (sockaddr_in*)addr;
      a->sin_addr.s_addr = ip[0];
   }
   else
   {
      sockaddr_in6* a = (sockaddr_in6*)addr;
      for (int i = 0; i < 4; ++ i)
      {
         a->sin6_addr.s6_addr[i * 4] = ip[i] & 0xFF;
         a->sin6_addr.s6_addr[i * 4 + 1] = (unsigned char)((ip[i] & 0xFF00) >> 8);
         a->sin6_addr.s6_addr[i * 4 + 2] = (unsigned char)((ip[i] & 0xFF0000) >> 16);
         a->sin6_addr.s6_addr[i * 4 + 3] = (unsigned char)((ip[i] & 0xFF000000) >> 24);
      }
   }
}

using namespace std;


static string ShowIP4(const sockaddr_in* sin)
{
    ostringstream os;
    union
    {
        in_addr sinaddr;
        unsigned char ip[4];
    };
    sinaddr = sin->sin_addr;

    os << int(ip[0]);
    os << ".";
    os << int(ip[1]);
    os << ".";
    os << int(ip[2]);
    os << ".";
    os << int(ip[3]);
    return os.str();
}

static string ShowIP6(const sockaddr_in6* sin)
{
    ostringstream os;
    os.setf(ios::uppercase);

    bool sep = false;
    for (size_t i = 0; i < 16; ++i)
    {
        int v = sin->sin6_addr.s6_addr[i];
        if ( v )
        {
            if ( sep )
                os << ":";

            os << hex << v;
            sep = true;
        }
    }

    return os.str();
}

string CIPAddress::show(const sockaddr* adr)
{
    if ( adr->sa_family == AF_INET )
        return ShowIP4((const sockaddr_in*)adr);
    else if ( adr->sa_family == AF_INET6 )
        return ShowIP6((const sockaddr_in6*)adr);
    else
        return "(unsupported sockaddr type)";
}

//
void CMD5::compute(const char* input, unsigned char result[16])
{
   md5_state_t state;

   md5_init(&state);
   md5_append(&state, (const md5_byte_t *)input, strlen(input));
   md5_finish(&state, result);
}

std::string MessageTypeStr(UDTMessageType mt, uint32_t extt)
{
    using std::string;

    static const char* const udt_types [] = {
        "handshake",
        "keepalive",
        "ack",
        "lossreport",
        "cgwarning", //4
        "shutdown",
        "ackack",
        "dropreq",
        "peererror", //8
    };

    static const char* const srt_types [] = {
        "EXT:none",
        "EXT:hsreq",
        "EXT:hsrsp",
        "EXT:kmreq",
        "EXT:kmrsp",
        "EXT:sid",
        "EXT:congctl"
    };


    if ( mt == UMSG_EXT )
    {
        if ( extt >= Size(srt_types) )
            return "EXT:unknown";

        return srt_types[extt];
    }

    if ( size_t(mt) > Size(udt_types) )
        return "unknown";

    return udt_types[mt];
}

std::string ConnectStatusStr(EConnectStatus cst)
{
    return
          cst == CONN_CONTINUE ? "INDUCED/CONCLUDING"
        : cst == CONN_RUNNING ? "RUNNING"
        : cst == CONN_ACCEPT ? "ACCEPTED"
        : cst == CONN_RENDEZVOUS ? "RENDEZVOUS (HSv5)"
        : cst == CONN_AGAIN ? "AGAIN"
        : cst == CONN_CONFUSED ? "MISSING HANDSHAKE"
        : "REJECTED";
}

std::string TransmissionEventStr(ETransmissionEvent ev)
{
    static const char* const vals [] =
    {
        "init",
        "ack",
        "ackack",
        "lossreport",
        "checktimer",
        "send",
        "receive",
        "custom"
    };

    size_t vals_size = Size(vals);

    if (size_t(ev) >= vals_size)
        return "UNKNOWN";
    return vals[ev];
}

<<<<<<< HEAD
std::string logging::FormatTime(ClockSys time)
=======
extern const char* const srt_rejectreason_msg [] = {
    "Unknown or erroneous",
    "Error in system calls",
    "Peer rejected connection",
    "Resource allocation failure",
    "Rogue peer or incorrect parameters",
    "Listener's backlog exceeded",
    "Internal Program Error",
    "Socket is being closed",
    "Peer version too old",
    "Rendezvous-mode cookie collision",
    "Incorrect passphrase",
    "Password required or unexpected",
    "MessageAPI/StreamAPI collision",
    "Congestion controller type collision",
    "Packet Filter type collision"
};

const char* srt_rejectreason_str(SRT_REJECT_REASON rid)
{
    int id = rid;
    static const size_t ra_size = Size(srt_rejectreason_msg);
    if (size_t(id) >= ra_size)
        return srt_rejectreason_msg[0];
    return srt_rejectreason_msg[id];
}

// Some logging imps
#if ENABLE_LOGGING

namespace srt_logging
{

std::string FormatTime(uint64_t time)
>>>>>>> 32070d05
{
    using namespace std;

    time_t sec = time.value/1000000;
    time_t usec = time.value%1000000;

    time_t tt = sec;
    struct tm tm = SysLocalTime(tt);

    char tmp_buf[512];
    strftime(tmp_buf, 512, "%X.", &tm);

    ostringstream out;
    out << tmp_buf << setfill('0') << setw(6) << usec;
    return out.str();
}
<<<<<<< HEAD

std::string logging::FormatDuration(DurationUs dur, TimeUnit u)
{
    // Regard only MS and "others, default".
    ostringstream out;

    if (u == TMU_MS)
    {
        int64_t mil = dur.value/1000;
        int64_t mic = dur.value%1000;

        if (dur.value < 0)
        {
            out << "-" << (~mil) << "." << setw(6) << setfill('0') << (~mic);
        }
        else
        {
            out << mil << "." << setw(6) << setfill('0') << mic;
        }

        out << "ms";
    }
    else
    {
        out << dur.value << "us";
    }

    return out.str();
}

// Some logging imps
#if ENABLE_LOGGING
=======
>>>>>>> 32070d05

LogDispatcher::Proxy::Proxy(LogDispatcher& guy) : that(guy), that_enabled(that.CheckEnabled())
{
    if (that_enabled)
    {
        i_file = "";
        i_line = 0;
        flags = that.src_config->flags;
        // Create logger prefix
        that.CreateLogLinePrefix(os);
    }
}

LogDispatcher::Proxy LogDispatcher::operator()()
{
    return Proxy(*this);
}

void LogDispatcher::CreateLogLinePrefix(std::ostringstream& serr)
{
    using namespace std;

    char tmp_buf[512];
    if ( !isset(SRT_LOGF_DISABLE_TIME) )
    {
        // Not necessary if sending through the queue.
        timeval tv;
        gettimeofday(&tv, 0);
        struct tm tm = SysLocalTime((time_t) tv.tv_sec);

        strftime(tmp_buf, 512, "%X.", &tm);
        serr << tmp_buf << setw(6) << setfill('0') << tv.tv_usec;
    }

    string out_prefix;
    if ( !isset(SRT_LOGF_DISABLE_SEVERITY) )
    {
        out_prefix = prefix;
    }

    // Note: ThreadName::get needs a buffer of size min. ThreadName::BUFSIZE
    if ( !isset(SRT_LOGF_DISABLE_THREADNAME) && ThreadName::get(tmp_buf) )
    {
        serr << "/" << tmp_buf << out_prefix << ": ";
    }
    else
    {
        serr << out_prefix << ": ";
    }
}

std::string LogDispatcher::Proxy::ExtractName(std::string pretty_function)
{
    if ( pretty_function == "" )
        return "";
    size_t pos = pretty_function.find('(');
    if ( pos == std::string::npos )
        return pretty_function; // return unchanged.

    pretty_function = pretty_function.substr(0, pos);

    // There are also template instantiations where the instantiating
    // parameters are encrypted inside. Therefore, search for the first
    // open < and if found, search for symmetric >.

    int depth = 1;
    pos = pretty_function.find('<');
    if ( pos != std::string::npos )
    {
        size_t end = pos+1;
        for(;;)
        {
            ++pos;
            if ( pos == pretty_function.size() )
            {
                --pos;
                break;
            }
            if ( pretty_function[pos] == '<' )
            {
                ++depth;
                continue;
            }

            if ( pretty_function[pos] == '>' )
            {
                --depth;
                if ( depth <= 0 )
                    break;
                continue;
            }
        }

        std::string afterpart = pretty_function.substr(pos+1);
        pretty_function = pretty_function.substr(0, end) + ">" + afterpart;
    }

    // Now see how many :: can be found in the name.
    // If this occurs more than once, take the last two.
    pos = pretty_function.rfind("::");

    if ( pos == std::string::npos || pos < 2 )
        return pretty_function; // return whatever this is. No scope name.

    // Find the next occurrence of :: - if found, copy up to it. If not,
    // return whatever is found.
    pos -= 2;
    pos = pretty_function.rfind("::", pos);
    if ( pos == std::string::npos )
        return pretty_function; // nothing to cut

    return pretty_function.substr(pos+2);
}

} // (end namespace srt_logging)

#endif<|MERGE_RESOLUTION|>--- conflicted
+++ resolved
@@ -361,11 +361,7 @@
 int CTimer::condTimedWaitUS(pthread_cond_t* cond, pthread_mutex_t* mutex, DurationUs delay) {
     timeval now;
     gettimeofday(&now, 0);
-<<<<<<< HEAD
-    uint64_t time_us = now.tv_sec * uint64_t(1000000) + now.tv_usec + delay.value;
-=======
-    const uint64_t time_us = now.tv_sec * uint64_t(1000000) + now.tv_usec + delay;
->>>>>>> 32070d05
+    const uint64_t time_us = now.tv_sec * uint64_t(1000000) + now.tv_usec + delay.value;
     timespec timeout;
     timeout.tv_sec = time_us / 1000000;
     timeout.tv_nsec = (time_us % 1000000) * 1000;
@@ -895,9 +891,6 @@
     return vals[ev];
 }
 
-<<<<<<< HEAD
-std::string logging::FormatTime(ClockSys time)
-=======
 extern const char* const srt_rejectreason_msg [] = {
     "Unknown or erroneous",
     "Error in system calls",
@@ -931,8 +924,7 @@
 namespace srt_logging
 {
 
-std::string FormatTime(uint64_t time)
->>>>>>> 32070d05
+std::string FormatTime(ClockSys time)
 {
     using namespace std;
 
@@ -949,7 +941,6 @@
     out << tmp_buf << setfill('0') << setw(6) << usec;
     return out.str();
 }
-<<<<<<< HEAD
 
 std::string logging::FormatDuration(DurationUs dur, TimeUnit u)
 {
@@ -980,10 +971,6 @@
     return out.str();
 }
 
-// Some logging imps
-#if ENABLE_LOGGING
-=======
->>>>>>> 32070d05
 
 LogDispatcher::Proxy::Proxy(LogDispatcher& guy) : that(guy), that_enabled(that.CheckEnabled())
 {
