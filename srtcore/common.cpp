/*
 * SRT - Secure, Reliable, Transport
 * Copyright (c) 2018 Haivision Systems Inc.
 * 
 * This Source Code Form is subject to the terms of the Mozilla Public
 * License, v. 2.0. If a copy of the MPL was not distributed with this
 * file, You can obtain one at http://mozilla.org/MPL/2.0/.
 * 
 */

/*****************************************************************************
Copyright (c) 2001 - 2016, The Board of Trustees of the University of Illinois.
All rights reserved.

Redistribution and use in source and binary forms, with or without
modification, are permitted provided that the following conditions are
met:

* Redistributions of source code must retain the above
  copyright notice, this list of conditions and the
  following disclaimer.

* Redistributions in binary form must reproduce the
  above copyright notice, this list of conditions
  and the following disclaimer in the documentation
  and/or other materials provided with the distribution.

* Neither the name of the University of Illinois
  nor the names of its contributors may be used to
  endorse or promote products derived from this
  software without specific prior written permission.

THIS SOFTWARE IS PROVIDED BY THE COPYRIGHT HOLDERS AND CONTRIBUTORS "AS
IS" AND ANY EXPRESS OR IMPLIED WARRANTIES, INCLUDING, BUT NOT LIMITED TO,
THE IMPLIED WARRANTIES OF MERCHANTABILITY AND FITNESS FOR A PARTICULAR
PURPOSE ARE DISCLAIMED. IN NO EVENT SHALL THE COPYRIGHT OWNER OR
CONTRIBUTORS BE LIABLE FOR ANY DIRECT, INDIRECT, INCIDENTAL, SPECIAL,
EXEMPLARY, OR CONSEQUENTIAL DAMAGES (INCLUDING, BUT NOT LIMITED TO,
PROCUREMENT OF SUBSTITUTE GOODS OR SERVICES; LOSS OF USE, DATA, OR
PROFITS; OR BUSINESS INTERRUPTION) HOWEVER CAUSED AND ON ANY THEORY OF
LIABILITY, WHETHER IN CONTRACT, STRICT LIABILITY, OR TORT (INCLUDING
NEGLIGENCE OR OTHERWISE) ARISING IN ANY WAY OUT OF THE USE OF THIS
SOFTWARE, EVEN IF ADVISED OF THE POSSIBILITY OF SUCH DAMAGE.
*****************************************************************************/

/*****************************************************************************
written by
   Yunhong Gu, last updated 07/25/2010
modified by
   Haivision Systems Inc.
*****************************************************************************/

#define SRT_IMPORT_TIME 1
#include "platform_sys.h"

#if ENABLE_THREAD_LOGGING
#include <iostream>
#endif

#include <string>
#include <sstream>
#include <cmath>
#include <iostream>
#include <iomanip>
#include "udt.h"
#include "md5.h"
#include "common.h"
#include "netinet_any.h"
#include "logging.h"
#include "threadname.h"

#include <srt_compat.h> // SysStrError

using namespace std;


bool CTimer::m_bUseMicroSecond = false;
uint64_t CTimer::s_ullCPUFrequency = CTimer::readCPUFrequency();

pthread_mutex_t CTimer::m_EventLock = PTHREAD_MUTEX_INITIALIZER;
pthread_cond_t CTimer::m_EventCond = PTHREAD_COND_INITIALIZER;

CTimer::CTimer():
m_ullSchedTime(),
m_TickCond(),
m_TickLock()
{
    pthread_mutex_init(&m_TickLock, NULL);
    pthread_cond_init(&m_TickCond, NULL);
}

CTimer::~CTimer()
{
    pthread_mutex_destroy(&m_TickLock);
    pthread_cond_destroy(&m_TickCond);
}

void CTimer::rdtsc(uint64_t &x)
{
   if (m_bUseMicroSecond)
   {
      x = getTime();
      return;
   }

   #ifdef IA32
      uint32_t lval, hval;
      //asm volatile ("push %eax; push %ebx; push %ecx; push %edx");
      //asm volatile ("xor %eax, %eax; cpuid");
      asm volatile ("rdtsc" : "=a" (lval), "=d" (hval));
      //asm volatile ("pop %edx; pop %ecx; pop %ebx; pop %eax");
      x = hval;
      x = (x << 32) | lval;
   #elif defined(IA64)
      asm ("mov %0=ar.itc" : "=r"(x) :: "memory");
   #elif defined(AMD64)
      uint32_t lval, hval;
      asm ("rdtsc" : "=a" (lval), "=d" (hval));
      x = hval;
      x = (x << 32) | lval;
   #elif defined(_WIN32)
      // This function should not fail, because we checked the QPC
      // when calling to QueryPerformanceFrequency. If it failed,
      // the m_bUseMicroSecond was set to true.
      QueryPerformanceCounter((LARGE_INTEGER *)&x);
   #elif defined(OSX) || (TARGET_OS_IOS == 1) || (TARGET_OS_TV == 1)
      x = mach_absolute_time();
   #else
      // use system call to read time clock for other archs
      x = getTime();
   #endif
}

uint64_t CTimer::readCPUFrequency()
{
   uint64_t frequency = 1;  // 1 tick per microsecond.

#if defined(IA32) || defined(IA64) || defined(AMD64)
    uint64_t t1, t2;

    rdtsc(t1);
    timespec ts;
    ts.tv_sec = 0;
    ts.tv_nsec = 100000000;
    nanosleep(&ts, NULL);
    rdtsc(t2);

    // CPU clocks per microsecond
    frequency = (t2 - t1) / 100000;
#elif defined(_WIN32)
    LARGE_INTEGER counts_per_sec;
    if (QueryPerformanceFrequency(&counts_per_sec))
        frequency = counts_per_sec.QuadPart / 1000000;
#elif defined(OSX) || (TARGET_OS_IOS == 1) || (TARGET_OS_TV == 1)
    mach_timebase_info_data_t info;
    mach_timebase_info(&info);
    frequency = info.denom * uint64_t(1000) / info.numer;
#endif

   // Fall back to microsecond if the resolution is not high enough.
   if (frequency < 10)
   {
      frequency = 1;
      m_bUseMicroSecond = true;
   }
   return frequency;
}

uint64_t CTimer::getCPUFrequency()
{
   return s_ullCPUFrequency;
}

void CTimer::sleep(uint64_t interval)
{
   uint64_t t;
   rdtsc(t);

   // sleep next "interval" time
   sleepto(t + interval);
}

void CTimer::sleepto(uint64_t nexttime)
{
   // Use class member such that the method can be interrupted by others
   m_ullSchedTime = nexttime;

   uint64_t t;
   rdtsc(t);

   while (t < m_ullSchedTime)
   {
#ifndef NO_BUSY_WAITING
#ifdef IA32
       __asm__ volatile ("pause; rep; nop; nop; nop; nop; nop;");
#elif IA64
       __asm__ volatile ("nop 0; nop 0; nop 0; nop 0; nop 0;");
#elif AMD64
       __asm__ volatile ("nop; nop; nop; nop; nop;");
#endif
#else
       timeval now;
       timespec timeout;
       gettimeofday(&now, 0);
       if (now.tv_usec < 990000)
       {
           timeout.tv_sec = now.tv_sec;
           timeout.tv_nsec = (now.tv_usec + 10000) * 1000;
       }
       else
       {
           timeout.tv_sec = now.tv_sec + 1;
           timeout.tv_nsec = (now.tv_usec + 10000 - 1000000) * 1000;
       }
       THREAD_PAUSED();
       pthread_mutex_lock(&m_TickLock);
       pthread_cond_timedwait(&m_TickCond, &m_TickLock, &timeout);
       pthread_mutex_unlock(&m_TickLock);
       THREAD_RESUMED();
#endif

       rdtsc(t);
   }
}

void CTimer::interrupt()
{
   // schedule the sleepto time to the current CCs, so that it will stop
   rdtsc(m_ullSchedTime);
   tick();
}

void CTimer::tick()
{
    pthread_cond_signal(&m_TickCond);
}

uint64_t CTimer::getTime()
{
    // XXX Do further study on that. Currently Cygwin is also using gettimeofday,
    // however Cygwin platform is supported only for testing purposes.

    //For other systems without microsecond level resolution, add to this conditional compile
#if defined(OSX) || (TARGET_OS_IOS == 1) || (TARGET_OS_TV == 1)
    // Otherwise we will have an infinite recursive functions calls
    if (m_bUseMicroSecond == false)
    {
        uint64_t x;
        rdtsc(x);
        return x / s_ullCPUFrequency;
    }
    // Specific fix may be necessary if rdtsc is not available either.
    // Going further on Apple platforms might cause issue, fixed with PR #301.
    // But it is very unlikely for the latest platforms.
#endif
    timeval t;
    gettimeofday(&t, 0);
    return t.tv_sec * uint64_t(1000000) + t.tv_usec;
}

void CTimer::triggerEvent()
{
    pthread_cond_signal(&m_EventCond);
}

CTimer::EWait CTimer::waitForEvent()
{
    timeval now;
    timespec timeout;
    gettimeofday(&now, 0);
    if (now.tv_usec < 990000)
    {
        timeout.tv_sec = now.tv_sec;
        timeout.tv_nsec = (now.tv_usec + 10000) * 1000;
    }
    else
    {
        timeout.tv_sec = now.tv_sec + 1;
        timeout.tv_nsec = (now.tv_usec + 10000 - 1000000) * 1000;
    }
    pthread_mutex_lock(&m_EventLock);
    int reason = pthread_cond_timedwait(&m_EventCond, &m_EventLock, &timeout);
    pthread_mutex_unlock(&m_EventLock);

    return reason == ETIMEDOUT ? WT_TIMEOUT : reason == 0 ? WT_EVENT : WT_ERROR;
}

void CTimer::sleep()
{
   #ifndef _WIN32
      usleep(10);
   #else
      Sleep(1);
   #endif
}

int CTimer::condTimedWaitUS(pthread_cond_t* cond, pthread_mutex_t* mutex, uint64_t delay) {
    timeval now;
    gettimeofday(&now, 0);
    uint64_t time_us = now.tv_sec * uint64_t(1000000) + now.tv_usec + delay;
    timespec timeout;
    timeout.tv_sec = time_us / 1000000;
    timeout.tv_nsec = (time_us % 1000000) * 1000;
    
    return pthread_cond_timedwait(cond, mutex, &timeout);
}

#ifdef ENABLE_THREAD_LOGGING
struct CGuardLogMutex
{
    pthread_mutex_t mx;
    CGuardLogMutex()
    {
        pthread_mutex_init(&mx, NULL);
    }

    ~CGuardLogMutex()
    {
        pthread_mutex_destroy(&mx);
    }

    void lock() { pthread_mutex_lock(&mx); }
    void unlock() { pthread_mutex_unlock(&mx); }
} g_gmtx;
#endif

// Automatically lock in constructor
CGuard::CGuard(pthread_mutex_t& lock, const char* ln SRT_ATR_UNUSED, bool shouldwork):
    m_Mutex(lock),
    m_iLocked(-1)
{
#if ENABLE_THREAD_LOGGING
    std::ostringstream cv;
    cv << &m_Mutex;
    if (ln)
    {
        cv << "(" << ln << ")";
    }
    lockname = cv.str();
    char errbuf[256];
#endif
    if (shouldwork)
    {
        LOGS(cerr, log << "CGuard: { LOCK:" << lockname << " ...");
        Lock();

#if ENABLE_THREAD_ASSERT
        if (m_iLocked != 0)
            abort();
#endif
        LOGS(cerr, log << "... " << lockname << " lock state:" <<
                (m_iLocked == 0 ? "locked successfully" : SysStrError(m_iLocked, errbuf, 256)));
    }
    else
    {
        LOGS(cerr, log << "CGuard: LOCK NOT DONE (not required):" << lockname);
    }
}

// Automatically unlock in destructor
CGuard::~CGuard()
{
    if (m_iLocked == 0)
    {
        LOGS(cerr, log << "CGuard: } UNLOCK:" << lockname);
        Unlock();
    }
    else
    {
        LOGS(cerr, log << "CGuard: UNLOCK NOT DONE (not locked):" << lockname);
    }
}

int CGuard::enterCS(pthread_mutex_t& lock, const char* ln SRT_ATR_UNUSED, bool block)
{
#if ENABLE_THREAD_LOGGING
    std::ostringstream cv;
    cv << &lock;
    if (ln)
    {
        cv << "(" << ln << ")";
    }
    string lockname = cv.str();
#endif
    int retval;
    if (block)
    {
        LOGS(cerr, log << "enterCS(block) {  LOCK: " << lockname << " ...");
        retval = pthread_mutex_lock(&lock);
        LOGS(cerr, log << "... " << lockname << " locked.");
    }
    else
    {
        retval = pthread_mutex_trylock(&lock);
        LOGS(cerr, log << "enterCS(try) {  LOCK: " << lockname << " "
                << (retval == 0 ? " LOCKED." : " FAILED }"));
    }
    return retval;
}

int CGuard::leaveCS(pthread_mutex_t& lock, const char* ln SRT_ATR_UNUSED)
{
#if ENABLE_THREAD_LOGGING
    std::ostringstream cv;
    cv << &lock;
    if (ln)
    {
        cv << "(" << ln << ")";
    }
    string lockname = cv.str();
#endif
    LOGS(cerr, log << "leaveCS: } UNLOCK: " << lockname);
    return pthread_mutex_unlock(&lock);
}

/// This function checks if the given thread id
/// is a thread id, stating that a thread id variable
/// that doesn't hold a running thread, is equal to
/// a null thread (pthread_t()).
bool CGuard::isthread(const pthread_t& thr)
{
    return pthread_equal(thr, pthread_t()) == 0; // NOT equal to a null thread
}

bool CGuard::join(pthread_t& thr)
{
    LOGS(cerr, log << "JOIN: " << thr << " ---> " << pthread_self());
    int ret = pthread_join(thr, NULL);
    thr = pthread_t(); // prevent dangling
    return ret == 0;
}

bool CGuard::join(pthread_t& thr, void*& result)
{
    LOGS(cerr, log << "JOIN: " << thr << " ---> " << pthread_self());
    int ret = pthread_join(thr, &result);
    thr = pthread_t();
    return ret == 0;
}

void CGuard::createMutex(pthread_mutex_t& lock)
{
    pthread_mutexattr_t* pattr = NULL;
#if ENABLE_THREAD_LOGGING
    pthread_mutexattr_t attr;
    pthread_mutexattr_init(&attr);
    pthread_mutexattr_settype(&attr, PTHREAD_MUTEX_ERRORCHECK);
    pattr = &attr;
#endif
    pthread_mutex_init(&lock, pattr);
}

void CGuard::releaseMutex(pthread_mutex_t& lock)
{
    pthread_mutex_destroy(&lock);
}

void CGuard::createCond(pthread_cond_t& cond)
{
    pthread_cond_init(&cond, NULL);
}

void CGuard::releaseCond(pthread_cond_t& cond)
{
    pthread_cond_destroy(&cond);
}

CCondDelegate::CCondDelegate(pthread_cond_t& cond, CGuard& g, const char* ln SRT_ATR_UNUSED)
    : m_cond(&cond), m_mutex(&g.m_Mutex)
#if ENABLE_THREAD_LOGGING
      , nolock(false)
#endif
{
#if ENABLE_THREAD_LOGGING
    // This constructor expects that the mutex is locked, and 'g' should designate
    // the CGuard variable that holds the mutex. Test in debug mode whether the
    // mutex is locked
    std::ostringstream cv;
    cv << &cond;
    if (ln)
    {
        cv << "(" << ln << ")";
    }
    cvname = cv.str();
    lockname = g.lockname;

    int lockst = pthread_mutex_trylock(m_mutex);
    if (lockst == 0)
    {
        pthread_mutex_unlock(m_mutex);
        LOGS(std::cerr, log << "CCond: IPE: Mutex " << g.lockname << " in CGuard IS NOT LOCKED.");
        return;
    }
#endif
    // XXX it would be nice to check whether the owner is also current thread
    // but this can't be done portable way.

    // When constructed by this constructor, the user is expected
    // to only call signal_locked() function. You should pass the same guard
    // variable that you have used for construction as its argument.
}

CCondDelegate::CCondDelegate(pthread_cond_t& cond, pthread_mutex_t& mutex, Nolock,
        const char* cn SRT_ATR_UNUSED, const char* ln SRT_ATR_UNUSED)
    : m_cond(&cond), m_mutex(&mutex)
#if ENABLE_THREAD_LOGGING
      , nolock(true)
#endif
{
#if ENABLE_THREAD_LOGGING
    std::ostringstream cv;
    cv << &m_cond;
    if (cn)
    {
        cv << "(" << cn << ")";
    }
    cvname = cv.str();
    std::ostringstream lv;
    lv << &mutex;
    if (ln)
    {
        lv << "(" << ln << ")";
    }
    lockname = lv.str();
#endif
    // We expect that the mutex is NOT locked at this moment by the current thread,
    // but it is perfectly ok, if the mutex is locked by another thread. We'll just wait.

    // When constructed by this constructor, the user is expected
    // to only call lock_signal() function.
}

void CCondDelegate::wait()
{
    LOGS(cerr, log << "Cond: WAIT:" << cvname << " UNLOCK:" << lockname);
    THREAD_PAUSED();
    pthread_cond_wait(m_cond, m_mutex);
    THREAD_RESUMED();
    LOGS(cerr, log << "Cond: CAUGHT:" << cvname << " LOCKED:" << lockname);
}

/// Block the call until either @a timestamp time achieved
/// or the conditional is signaled.
/// @param [in] timestamp Absolute time (since epoch [us]) to wait up to
/// @retval true Resumed due to getting a CV signal
/// @retval false Resumed due to being past @a timestamp
bool CCondDelegate::wait_until(uint64_t timestamp)
{
    timespec locktime;
    locktime.tv_sec = timestamp / 1000000;
    locktime.tv_nsec = (timestamp % 1000000) * 1000;
    LOGS(cerr, log << "Cond: WAIT:" << cvname << " UNLOCK:" << lockname << " - until TS=" << logging::FormatTime(timestamp));
    THREAD_PAUSED();
    bool signaled = pthread_cond_timedwait(m_cond, m_mutex, &locktime) != ETIMEDOUT;
    THREAD_RESUMED();
    LOGS(cerr, log << "Cond: CAUGHT:" << cvname << " LOCKED:" << lockname << " REASON:" << (signaled ? "SIGNAL" : "TIMEOUT"));
    return signaled;
}

/// Block the call until either @a timestamp time achieved
/// or the conditional is signaled.
/// @param [in] delay Maximum time to wait since the moment of the call
/// @retval true Resumed due to getting a CV signal
/// @retval false Resumed due to being past @a timestamp
bool CCondDelegate::wait_for(uint64_t delay)
{
    timeval now;
    gettimeofday(&now, 0); //  CTimer::getTime ???
    uint64_t time_us = now.tv_sec * uint64_t(1000000) + now.tv_usec + delay;
    return wait_until(time_us);
}

void CCondDelegate::lock_signal()
{
    // We expect nolock == true.
#if ENABLE_THREAD_LOGGING
    if (!nolock)
    {
        LOGS(cerr, log << "Cond: IPE: lock_signal done on LOCKED Cond.");
    }
#endif
    LOGS(cerr, log << "Cond: SIGNAL:" << cvname << " { LOCKING: " << lockname << "...");

    // Not using CGuard here because it would be logged
    // and this will result in unnecessary excessive logging.
    pthread_mutex_lock(m_mutex);
    LOGS(cerr, log << "Cond: ... locked: " << lockname << " - SIGNAL!");
    pthread_cond_signal(m_cond);
    pthread_mutex_unlock(m_mutex);

    LOGS(cerr, log << "Cond: } UNLOCK:" << lockname);
}

void CCondDelegate::signal_locked(CGuard& lk SRT_ATR_UNUSED)
{
    // We expect nolock == false.
#if ENABLE_THREAD_LOGGING
    if (nolock)
    {
        LOGS(cerr, log << "Cond: IPE: signal done on no-lock-checked Cond.");
    }

    if (&lk.m_Mutex != m_mutex)
    {
        LOGS(cerr, log << "Cond: IPE: signal declares CGuard.mutex=" << lk.lockname << " but Cond.mutex=" << lockname);
    }
    LOGS(cerr, log << "Cond: SIGNAL:" << cvname << " (with locked:" << lockname << ")");
#endif

    pthread_cond_signal(m_cond);
}

void CCondDelegate::signal_relaxed()
{
    LOGS(cerr, log << "Cond: SIGNAL:" << cvname << " (NOT locking " << lockname << ")");
    pthread_cond_signal(m_cond);
}

//
CUDTException::CUDTException(CodeMajor major, CodeMinor minor, int err):
m_iMajor(major),
m_iMinor(minor)
{
   if (err == -1)
       m_iErrno = NET_ERROR;
   else
      m_iErrno = err;
}

CUDTException::CUDTException(const CUDTException& e):
m_iMajor(e.m_iMajor),
m_iMinor(e.m_iMinor),
m_iErrno(e.m_iErrno),
m_strMsg()
{
}

CUDTException::~CUDTException()
{
}

const char* CUDTException::getErrorMessage()
{
    return getErrorString().c_str();
}

const string& CUDTException::getErrorString()
{
   // translate "Major:Minor" code into text message.

   switch (m_iMajor)
   {
      case MJ_SUCCESS:
        m_strMsg = "Success";
        break;

      case MJ_SETUP:
        m_strMsg = "Connection setup failure";

        switch (m_iMinor)
        {
        case MN_TIMEOUT:
           m_strMsg += ": connection time out";
           break;

        case MN_REJECTED:
           m_strMsg += ": connection rejected";
           break;

        case MN_NORES:
           m_strMsg += ": unable to create/configure SRT socket";
           break;

        case MN_SECURITY:
           m_strMsg += ": abort for security reasons";
           break;

        default:
           break;
        }

        break;

      case MJ_CONNECTION:
        switch (m_iMinor)
        {
        case MN_CONNLOST:
           m_strMsg = "Connection was broken";
           break;

        case MN_NOCONN:
           m_strMsg = "Connection does not exist";
           break;

        default:
           break;
        }

        break;

      case MJ_SYSTEMRES:
        m_strMsg = "System resource failure";

        switch (m_iMinor)
        {
        case MN_THREAD:
           m_strMsg += ": unable to create new threads";
           break;

        case MN_MEMORY:
           m_strMsg += ": unable to allocate buffers";
           break;

        default:
           break;
        }

        break;

      case MJ_FILESYSTEM:
        m_strMsg = "File system failure";

        switch (m_iMinor)
        {
        case MN_SEEKGFAIL:
           m_strMsg += ": cannot seek read position";
           break;

        case MN_READFAIL:
           m_strMsg += ": failure in read";
           break;

        case MN_SEEKPFAIL:
           m_strMsg += ": cannot seek write position";
           break;

        case MN_WRITEFAIL:
           m_strMsg += ": failure in write";
           break;

        default:
           break;
        }

        break;

      case MJ_NOTSUP:
        m_strMsg = "Operation not supported";
 
        switch (m_iMinor)
        {
        case MN_ISBOUND:
           m_strMsg += ": Cannot do this operation on a BOUND socket";
           break;

        case MN_ISCONNECTED:
           m_strMsg += ": Cannot do this operation on a CONNECTED socket";
           break;

        case MN_INVAL:
           m_strMsg += ": Bad parameters";
           break;

        case MN_SIDINVAL:
           m_strMsg += ": Invalid socket ID";
           break;

        case MN_ISUNBOUND:
           m_strMsg += ": Cannot do this operation on an UNBOUND socket";
           break;

        case MN_NOLISTEN:
           m_strMsg += ": Socket is not in listening state";
           break;

        case MN_ISRENDEZVOUS:
           m_strMsg += ": Listen/accept is not supported in rendezous connection setup";
           break;

        case MN_ISRENDUNBOUND:
           m_strMsg += ": Cannot call connect on UNBOUND socket in rendezvous connection setup";
           break;

        case MN_INVALMSGAPI:
           m_strMsg += ": Incorrect use of Message API (sendmsg/recvmsg).";
           break;

        case MN_INVALBUFFERAPI:
           m_strMsg += ": Incorrect use of Buffer API (send/recv) or File API (sendfile/recvfile).";
           break;

        case MN_BUSY:
           m_strMsg += ": Another socket is already listening on the same port";
           break;

        case MN_XSIZE:
           m_strMsg += ": Message is too large to send (it must be less than the SRT send buffer size)";
           break;

        case MN_EIDINVAL:
           m_strMsg += ": Invalid epoll ID";
           break;

        default:
           break;
        }

        break;

     case MJ_AGAIN:
        m_strMsg = "Non-blocking call failure";

        switch (m_iMinor)
        {
        case MN_WRAVAIL:
           m_strMsg += ": no buffer available for sending";
           break;

        case MN_RDAVAIL:
           m_strMsg += ": no data available for reading";
           break;

        case MN_XMTIMEOUT:
           m_strMsg += ": transmission timed out";
           break;

#ifdef SRT_ENABLE_ECN
        case MN_CONGESTION:
           m_strMsg += ": early congestion notification";
           break;
#endif /* SRT_ENABLE_ECN */
        default:
           break;
        }

        break;

     case MJ_PEERERROR:
        m_strMsg = "The peer side has signalled an error";

        break;

      default:
        m_strMsg = "Unknown error";
   }

   // Adding "errno" information
   if ((MJ_SUCCESS != m_iMajor) && (0 < m_iErrno))
   {
      m_strMsg += ": " + SysStrError(m_iErrno);
   }

   // period
   #ifndef _WIN32
   m_strMsg += ".";
   #endif

   return m_strMsg;
}

#define UDT_XCODE(mj, mn) (int(mj)*1000)+int(mn)

int CUDTException::getErrorCode() const
{
    return UDT_XCODE(m_iMajor, m_iMinor);
}

int CUDTException::getErrno() const
{
   return m_iErrno;
}


void CUDTException::clear()
{
   m_iMajor = MJ_SUCCESS;
   m_iMinor = MN_NONE;
   m_iErrno = 0;
}

#undef UDT_XCODE

//
bool CIPAddress::ipcmp(const sockaddr* addr1, const sockaddr* addr2, int ver)
{
   if (AF_INET == ver)
   {
      sockaddr_in* a1 = (sockaddr_in*)addr1;
      sockaddr_in* a2 = (sockaddr_in*)addr2;

      if ((a1->sin_port == a2->sin_port) && (a1->sin_addr.s_addr == a2->sin_addr.s_addr))
         return true;
   }
   else
   {
      sockaddr_in6* a1 = (sockaddr_in6*)addr1;
      sockaddr_in6* a2 = (sockaddr_in6*)addr2;

      if (a1->sin6_port == a2->sin6_port)
      {
         for (int i = 0; i < 16; ++ i)
            if (*((char*)&(a1->sin6_addr) + i) != *((char*)&(a2->sin6_addr) + i))
               return false;

         return true;
      }
   }

   return false;
}

void CIPAddress::ntop(const sockaddr_any& addr, uint32_t ip[4])
{
    if (addr.family() == AF_INET)
    {
        ip[0] = addr.sin.sin_addr.s_addr;
    }
    else
    {
      const sockaddr_in6* a = &addr.sin6;
      ip[3] = (a->sin6_addr.s6_addr[15] << 24) + (a->sin6_addr.s6_addr[14] << 16) + (a->sin6_addr.s6_addr[13] << 8) + a->sin6_addr.s6_addr[12];
      ip[2] = (a->sin6_addr.s6_addr[11] << 24) + (a->sin6_addr.s6_addr[10] << 16) + (a->sin6_addr.s6_addr[9] << 8) + a->sin6_addr.s6_addr[8];
      ip[1] = (a->sin6_addr.s6_addr[7] << 24) + (a->sin6_addr.s6_addr[6] << 16) + (a->sin6_addr.s6_addr[5] << 8) + a->sin6_addr.s6_addr[4];
      ip[0] = (a->sin6_addr.s6_addr[3] << 24) + (a->sin6_addr.s6_addr[2] << 16) + (a->sin6_addr.s6_addr[1] << 8) + a->sin6_addr.s6_addr[0];
    }
}

// XXX This has void return and the first argument is passed by reference.
// Consider simply returning sockaddr_any by value.
void CIPAddress::pton(ref_t<sockaddr_any> addr, const uint32_t ip[4], int ver)
{
   if (AF_INET == ver)
   {
      sockaddr_in* a = &addr.get().sin;
      a->sin_addr.s_addr = ip[0];
   }
   else
   {
      sockaddr_in6* a = &addr.get().sin6;
      for (int i = 0; i < 4; ++ i)
      {
         a->sin6_addr.s6_addr[i * 4] = ip[i] & 0xFF;
         a->sin6_addr.s6_addr[i * 4 + 1] = (unsigned char)((ip[i] & 0xFF00) >> 8);
         a->sin6_addr.s6_addr[i * 4 + 2] = (unsigned char)((ip[i] & 0xFF0000) >> 16);
         a->sin6_addr.s6_addr[i * 4 + 3] = (unsigned char)((ip[i] & 0xFF000000) >> 24);
      }
   }
}

using namespace std;


static string ShowIP4(const sockaddr_in* sin)
{
    ostringstream os;
    union
    {
        in_addr sinaddr;
        unsigned char ip[4];
    };
    sinaddr = sin->sin_addr;

    os << int(ip[0]);
    os << ".";
    os << int(ip[1]);
    os << ".";
    os << int(ip[2]);
    os << ".";
    os << int(ip[3]);
    return os.str();
}

static string ShowIP6(const sockaddr_in6* sin)
{
    ostringstream os;
    os.setf(ios::uppercase);

    bool sep = false;
    for (size_t i = 0; i < 16; ++i)
    {
        int v = sin->sin6_addr.s6_addr[i];
        if ( v )
        {
            if ( sep )
                os << ":";

            os << hex << v;
            sep = true;
        }
    }

    return os.str();
}

string CIPAddress::show(const sockaddr* adr)
{
    if ( adr->sa_family == AF_INET )
        return ShowIP4((const sockaddr_in*)adr);
    else if ( adr->sa_family == AF_INET6 )
        return ShowIP6((const sockaddr_in6*)adr);
    else
        return "(unsupported sockaddr type)";
}

//
void CMD5::compute(const char* input, unsigned char result[16])
{
   md5_state_t state;

   md5_init(&state);
   md5_append(&state, (const md5_byte_t *)input, strlen(input));
   md5_finish(&state, result);
}

std::string MessageTypeStr(UDTMessageType mt, uint32_t extt)
{
    using std::string;

    static const char* const udt_types [] = {
        "handshake",
        "keepalive",
        "ack",
        "lossreport",
        "cgwarning", //4
        "shutdown",
        "ackack",
        "dropreq",
        "peererror", //8
    };

    static const char* const srt_types [] = {
        "EXT:none",
        "EXT:hsreq",
        "EXT:hsrsp",
        "EXT:kmreq",
        "EXT:kmrsp",
        "EXT:sid",
<<<<<<< HEAD
        "EXT:smoother",
        "EXT:group"
=======
        "EXT:congctl"
>>>>>>> f4eb1954
    };


    if ( mt == UMSG_EXT )
    {
        if ( extt >= Size(srt_types) )
            return "EXT:unknown";

        return srt_types[extt];
    }

    if ( size_t(mt) > Size(udt_types) )
        return "unknown";

    return udt_types[mt];
}

std::string ConnectStatusStr(EConnectStatus cst)
{
    return
          cst == CONN_CONTINUE ? "INDUCED/CONCLUDING"
        : cst == CONN_RUNNING ? "RUNNING"
        : cst == CONN_ACCEPT ? "ACCEPTED"
        : cst == CONN_RENDEZVOUS ? "RENDEZVOUS (HSv5)"
        : cst == CONN_AGAIN ? "AGAIN"
        : cst == CONN_CONFUSED ? "MISSING HANDSHAKE"
        : "REJECTED";
}

std::string TransmissionEventStr(ETransmissionEvent ev)
{
    static const char* const vals [] =
    {
        "init",
        "ack",
        "ackack",
        "lossreport",
        "checktimer",
        "send",
        "receive",
        "custom"
    };

    size_t vals_size = Size(vals);

    if (size_t(ev) >= vals_size)
        return "UNKNOWN";
    return vals[ev];
}

// Some logging imps
#if ENABLE_LOGGING

namespace srt_logging
{


std::string SockStatusStr(SRT_SOCKSTATUS s)
{
    if (int(s) < int(SRTS_INIT) || int(s) > int(SRTS_NONEXIST))
        return "???";

    static struct AutoMap
    {
        // Values start from 1, so do -1 to avoid empty cell
        std::string names[int(SRTS_NONEXIST)-1+1];

        AutoMap()
        {
#define SINI(statename) names[SRTS_##statename-1] = #statename
            SINI(INIT);
            SINI(OPENED);
            SINI(LISTENING);
            SINI(CONNECTING);
            SINI(CONNECTED);
            SINI(BROKEN);
            SINI(CLOSING);
            SINI(CLOSED);
            SINI(NONEXIST);
#undef SINI
        }
    } names;

    return names.names[int(s)-1];
}


std::string FormatTime(uint64_t time)
{
    if (time == 0)
    {
        // Use special string for 0
        return "00:00:00.000000";
    }
    using namespace std;

    time_t sec = time/1000000;
    time_t usec = time%1000000;

    time_t tt = sec;
    struct tm tm = SysLocalTime(tt);

    char tmp_buf[512];
#ifdef _WIN32
    strftime(tmp_buf, 512, "%Y-%m-%d.", &tm);
#else
    strftime(tmp_buf, 512, "%T.", &tm);
#endif
    ostringstream out;
    out << tmp_buf << setfill('0') << setw(6) << usec;
    return out.str();
}

LogDispatcher::Proxy::Proxy(LogDispatcher& guy) : that(guy), that_enabled(that.CheckEnabled())
{
    if (that_enabled)
    {
        i_file = "";
        i_line = 0;
        flags = that.src_config->flags;
        // Create logger prefix
        that.CreateLogLinePrefix(os);
    }
}

LogDispatcher::Proxy LogDispatcher::operator()()
{
    return Proxy(*this);
}

void LogDispatcher::CreateLogLinePrefix(std::ostringstream& serr)
{
    using namespace std;

    char tmp_buf[512];
    if ( !isset(SRT_LOGF_DISABLE_TIME) )
    {
        // Not necessary if sending through the queue.
        timeval tv;
        gettimeofday(&tv, 0);
        time_t t = tv.tv_sec;
        struct tm tm = SysLocalTime(t);

        // Nice to have %T as "standard time format" for logs,
        // but it's Single Unix Specification and doesn't exist
        // on Windows. Use %X on Windows (it's described as
        // current time without date according to locale spec).
        //
        // XXX Consider using %X everywhere, as it should work
        // on both systems.
#ifdef _WIN32
        strftime(tmp_buf, 512, "%X.", &tm);
#else
        strftime(tmp_buf, 512, "%T.", &tm);
#endif

        serr << tmp_buf << setw(6) << setfill('0') << tv.tv_usec;
    }

    string out_prefix;
    if ( !isset(SRT_LOGF_DISABLE_SEVERITY) )
    {
        out_prefix = prefix;
    }

    // Note: ThreadName::get needs a buffer of size min. ThreadName::BUFSIZE
    if ( !isset(SRT_LOGF_DISABLE_THREADNAME) && ThreadName::get(tmp_buf) )
    {
        serr << "/" << tmp_buf << out_prefix << ": ";
    }
    else
    {
        serr << out_prefix << ": ";
    }
}

std::string LogDispatcher::Proxy::ExtractName(std::string pretty_function)
{
    if ( pretty_function == "" )
        return "";
    size_t pos = pretty_function.find('(');
    if ( pos == std::string::npos )
        return pretty_function; // return unchanged.

    pretty_function = pretty_function.substr(0, pos);

    // There are also template instantiations where the instantiating
    // parameters are encrypted inside. Therefore, search for the first
    // open < and if found, search for symmetric >.

    int depth = 1;
    pos = pretty_function.find('<');
    if ( pos != std::string::npos )
    {
        size_t end = pos+1;
        for(;;)
        {
            ++pos;
            if ( pos == pretty_function.size() )
            {
                --pos;
                break;
            }
            if ( pretty_function[pos] == '<' )
            {
                ++depth;
                continue;
            }

            if ( pretty_function[pos] == '>' )
            {
                --depth;
                if ( depth <= 0 )
                    break;
                continue;
            }
        }

        std::string afterpart = pretty_function.substr(pos+1);
        pretty_function = pretty_function.substr(0, end) + ">" + afterpart;
    }

    // Now see how many :: can be found in the name.
    // If this occurs more than once, take the last two.
    pos = pretty_function.rfind("::");

    if ( pos == std::string::npos || pos < 2 )
        return pretty_function; // return whatever this is. No scope name.

    // Find the next occurrence of :: - if found, copy up to it. If not,
    // return whatever is found.
    pos -= 2;
    pos = pretty_function.rfind("::", pos);
    if ( pos == std::string::npos )
        return pretty_function; // nothing to cut

    return pretty_function.substr(pos+2);
}

} // (end namespace srt_logging)

#endif<|MERGE_RESOLUTION|>--- conflicted
+++ resolved
@@ -1035,12 +1035,8 @@
         "EXT:kmreq",
         "EXT:kmrsp",
         "EXT:sid",
-<<<<<<< HEAD
-        "EXT:smoother",
+        "EXT:congctl",
         "EXT:group"
-=======
-        "EXT:congctl"
->>>>>>> f4eb1954
     };
 
 
