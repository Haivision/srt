--- conflicted
+++ resolved
@@ -473,7 +473,54 @@
     return true;
 }
 
-<<<<<<< HEAD
+std::string FormatLossArray(const std::vector< std::pair<int32_t, int32_t> >& lra)
+{
+    std::ostringstream os;
+
+    os << "[ ";
+    for (std::vector< std::pair<int32_t, int32_t> >::const_iterator i = lra.begin(); i != lra.end(); ++i)
+    {
+        int len = CSeqNo::seqoff(i->first, i->second);
+        os << "%" << i->first;
+        if (len > 1)
+            os << "+" << len;
+        os << " ";
+    }
+
+    os << "]";
+    return os.str();
+}
+
+ostream& PrintEpollEvent(ostream& os, int events, int et_events)
+{
+    static pair<int, const char*> const namemap [] = {
+        make_pair(SRT_EPOLL_IN, "R"),
+        make_pair(SRT_EPOLL_OUT, "W"),
+        make_pair(SRT_EPOLL_ERR, "E"),
+        make_pair(SRT_EPOLL_UPDATE, "U")
+    };
+    bool any = false;
+
+    const int N = (int)Size(namemap);
+
+    for (int i = 0; i < N; ++i)
+    {
+        if (events & namemap[i].first)
+        {
+            os << "[";
+            if (et_events & namemap[i].first)
+                os << "^";
+            os << namemap[i].second << "]";
+            any = true;
+        }
+    }
+
+    if (!any)
+        os << "[]";
+
+    return os;
+}
+
 vector<LocalInterface> GetLocalInterfaces()
 {
     vector<LocalInterface> locals;
@@ -549,55 +596,6 @@
 }
 
 
-=======
-std::string FormatLossArray(const std::vector< std::pair<int32_t, int32_t> >& lra)
-{
-    std::ostringstream os;
-
-    os << "[ ";
-    for (std::vector< std::pair<int32_t, int32_t> >::const_iterator i = lra.begin(); i != lra.end(); ++i)
-    {
-        int len = CSeqNo::seqoff(i->first, i->second);
-        os << "%" << i->first;
-        if (len > 1)
-            os << "+" << len;
-        os << " ";
-    }
-
-    os << "]";
-    return os.str();
-}
-
-ostream& PrintEpollEvent(ostream& os, int events, int et_events)
-{
-    static pair<int, const char*> const namemap [] = {
-        make_pair(SRT_EPOLL_IN, "R"),
-        make_pair(SRT_EPOLL_OUT, "W"),
-        make_pair(SRT_EPOLL_ERR, "E"),
-        make_pair(SRT_EPOLL_UPDATE, "U")
-    };
-    bool any = false;
-
-    const int N = (int)Size(namemap);
-
-    for (int i = 0; i < N; ++i)
-    {
-        if (events & namemap[i].first)
-        {
-            os << "[";
-            if (et_events & namemap[i].first)
-                os << "^";
-            os << namemap[i].second << "]";
-            any = true;
-        }
-    }
-
-    if (!any)
-        os << "[]";
-
-    return os;
-}
->>>>>>> ee03ae90
 } // namespace srt
 
 namespace srt_logging
