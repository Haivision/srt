--- conflicted
+++ resolved
@@ -276,12 +276,9 @@
     }
     else
     {
-<<<<<<< HEAD
+#if ENABLE_LOGGING
         using namespace hvu;
 
-=======
-#if ENABLE_LOGGING
->>>>>>> 8e33a809
         ofmtbufstream peeraddr_form;
         fmtc hex04 = fmtc().hex().fillzero().width(4);
         peeraddr_form << fmt(peeraddr16[0], hex04);
