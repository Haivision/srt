--- conflicted
+++ resolved
@@ -69,11 +69,7 @@
  #include <ifaddrs.h>
 #endif
 
-<<<<<<< HEAD
-#include "udt.h"
 #include "api.h"
-=======
->>>>>>> 31a3c781
 #include "md5.h"
 #include "common.h"
 #include "netinet_any.h"
