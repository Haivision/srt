/*
 * SRT - Secure, Reliable, Transport
 * Copyright (c) 2018 Haivision Systems Inc.
 * 
 * This Source Code Form is subject to the terms of the Mozilla Public
 * License, v. 2.0. If a copy of the MPL was not distributed with this
 * file, You can obtain one at http://mozilla.org/MPL/2.0/.
 * 
 */

/*****************************************************************************
Copyright (c) 2001 - 2016, The Board of Trustees of the University of Illinois.
All rights reserved.

Redistribution and use in source and binary forms, with or without
modification, are permitted provided that the following conditions are
met:

* Redistributions of source code must retain the above
  copyright notice, this list of conditions and the
  following disclaimer.

* Redistributions in binary form must reproduce the
  above copyright notice, this list of conditions
  and the following disclaimer in the documentation
  and/or other materials provided with the distribution.

* Neither the name of the University of Illinois
  nor the names of its contributors may be used to
  endorse or promote products derived from this
  software without specific prior written permission.

THIS SOFTWARE IS PROVIDED BY THE COPYRIGHT HOLDERS AND CONTRIBUTORS "AS
IS" AND ANY EXPRESS OR IMPLIED WARRANTIES, INCLUDING, BUT NOT LIMITED TO,
THE IMPLIED WARRANTIES OF MERCHANTABILITY AND FITNESS FOR A PARTICULAR
PURPOSE ARE DISCLAIMED. IN NO EVENT SHALL THE COPYRIGHT OWNER OR
CONTRIBUTORS BE LIABLE FOR ANY DIRECT, INDIRECT, INCIDENTAL, SPECIAL,
EXEMPLARY, OR CONSEQUENTIAL DAMAGES (INCLUDING, BUT NOT LIMITED TO,
PROCUREMENT OF SUBSTITUTE GOODS OR SERVICES; LOSS OF USE, DATA, OR
PROFITS; OR BUSINESS INTERRUPTION) HOWEVER CAUSED AND ON ANY THEORY OF
LIABILITY, WHETHER IN CONTRACT, STRICT LIABILITY, OR TORT (INCLUDING
NEGLIGENCE OR OTHERWISE) ARISING IN ANY WAY OUT OF THE USE OF THIS
SOFTWARE, EVEN IF ADVISED OF THE POSSIBILITY OF SUCH DAMAGE.
*****************************************************************************/

/*****************************************************************************
written by
   Yunhong Gu, last updated 07/25/2010
modified by
   Haivision Systems Inc.
*****************************************************************************/

#define SRT_IMPORT_TIME 1
#include "platform_sys.h"

<<<<<<< HEAD
#if ENABLE_THREAD_LOGGING
#include <iostream>
=======
#ifndef _WIN32
   #include <cstring>
   #include <cerrno>
   #include <unistd.h>
   #if __APPLE__
      #include "TargetConditionals.h"
   #endif
   #if defined(OSX) || (TARGET_OS_IOS == 1) || (TARGET_OS_TV == 1)
      #include <mach/mach_time.h>
   #endif
#else
   #include <winsock2.h>
   #include <ws2tcpip.h>
   #include <win/wintime.h>
#ifndef __MINGW__
   #include <intrin.h>
#endif
>>>>>>> 7ec45dd9
#endif

#include <string>
#include <sstream>
#include <cmath>
#include <iostream>
#include <iomanip>
#include "srt.h"
#include "md5.h"
#include "common.h"
#include "logging.h"
#include "threadname.h"

#include <srt_compat.h> // SysStrError

using namespace std;


bool CTimer::m_bUseMicroSecond = false;
uint64_t CTimer::s_ullCPUFrequency = CTimer::readCPUFrequency();

pthread_mutex_t CTimer::m_EventLock = PTHREAD_MUTEX_INITIALIZER;
pthread_cond_t CTimer::m_EventCond = PTHREAD_COND_INITIALIZER;

CTimer::CTimer():
m_ullSchedTime(),
m_TickCond(),
m_TickLock()
{
    pthread_mutex_init(&m_TickLock, NULL);
    pthread_cond_init(&m_TickCond, NULL);
}

CTimer::~CTimer()
{
    pthread_mutex_destroy(&m_TickLock);
    pthread_cond_destroy(&m_TickCond);
}

void CTimer::rdtsc(uint64_t &x)
{
   if (m_bUseMicroSecond)
   {
      x = getTime();
      return;
   }

   #ifdef IA32
      uint32_t lval, hval;
      //asm volatile ("push %eax; push %ebx; push %ecx; push %edx");
      //asm volatile ("xor %eax, %eax; cpuid");
      asm volatile ("rdtsc" : "=a" (lval), "=d" (hval));
      //asm volatile ("pop %edx; pop %ecx; pop %ebx; pop %eax");
      x = hval;
      x = (x << 32) | lval;
   #elif defined(IA64)
      asm ("mov %0=ar.itc" : "=r"(x) :: "memory");
   #elif defined(AMD64)
      uint32_t lval, hval;
      asm ("rdtsc" : "=a" (lval), "=d" (hval));
      x = hval;
      x = (x << 32) | lval;
   #elif defined(_WIN32)
      // This function should not fail, because we checked the QPC
      // when calling to QueryPerformanceFrequency. If it failed,
      // the m_bUseMicroSecond was set to true.
      QueryPerformanceCounter((LARGE_INTEGER *)&x);
   #elif defined(OSX) || (TARGET_OS_IOS == 1) || (TARGET_OS_TV == 1)
      x = mach_absolute_time();
   #else
      // use system call to read time clock for other archs
      x = getTime();
   #endif
}

uint64_t CTimer::readCPUFrequency()
{
   uint64_t frequency = 1;  // 1 tick per microsecond.

#if defined(IA32) || defined(IA64) || defined(AMD64)
    uint64_t t1, t2;

    rdtsc(t1);
    timespec ts;
    ts.tv_sec = 0;
    ts.tv_nsec = 100000000;
    nanosleep(&ts, NULL);
    rdtsc(t2);

    // CPU clocks per microsecond
    frequency = (t2 - t1) / 100000;
#elif defined(_WIN32)
    LARGE_INTEGER counts_per_sec;
    if (QueryPerformanceFrequency(&counts_per_sec))
        frequency = counts_per_sec.QuadPart / 1000000;
#elif defined(OSX) || (TARGET_OS_IOS == 1) || (TARGET_OS_TV == 1)
    mach_timebase_info_data_t info;
    mach_timebase_info(&info);
    frequency = info.denom * uint64_t(1000) / info.numer;
#endif

   // Fall back to microsecond if the resolution is not high enough.
   if (frequency < 10)
   {
      frequency = 1;
      m_bUseMicroSecond = true;
   }
   return frequency;
}

uint64_t CTimer::getCPUFrequency()
{
   return s_ullCPUFrequency;
}

void CTimer::sleep(uint64_t interval)
{
   uint64_t t;
   rdtsc(t);

   // sleep next "interval" time
   sleepto(t + interval);
}

void CTimer::sleepto(uint64_t nexttime)
{
   // Use class member such that the method can be interrupted by others
   m_ullSchedTime = nexttime;

   uint64_t t;
   rdtsc(t);

   while (t < m_ullSchedTime)
   {
#if USE_BUSY_WAITING
#ifdef IA32
       __asm__ volatile ("pause; rep; nop; nop; nop; nop; nop;");
#elif IA64
       __asm__ volatile ("nop 0; nop 0; nop 0; nop 0; nop 0;");
#elif AMD64
       __asm__ volatile ("nop; nop; nop; nop; nop;");
#elif defined(_WIN32) && !defined(__MINGW__)
       __nop ();
       __nop ();
       __nop ();
       __nop ();
       __nop ();
#endif
#else
       const uint64_t wait_us = 10000;  // 10 ms

       timeval now;
       gettimeofday(&now, 0);
       const uint64_t time_us = now.tv_sec * uint64_t(1000000) + now.tv_usec + wait_us;
       timespec timeout;
       timeout.tv_sec = time_us / 1000000;
       timeout.tv_nsec = (time_us % 1000000) * 1000;

       THREAD_PAUSED();
       pthread_mutex_lock(&m_TickLock);
       pthread_cond_timedwait(&m_TickCond, &m_TickLock, &timeout);
       pthread_mutex_unlock(&m_TickLock);
       THREAD_RESUMED();
#endif

       rdtsc(t);
   }
}

void CTimer::interrupt()
{
   // schedule the sleepto time to the current CCs, so that it will stop
   rdtsc(m_ullSchedTime);
   tick();
}

void CTimer::tick()
{
    pthread_cond_signal(&m_TickCond);
}

uint64_t CTimer::getTime()
{
    // XXX Do further study on that. Currently Cygwin is also using gettimeofday,
    // however Cygwin platform is supported only for testing purposes.

    //For other systems without microsecond level resolution, add to this conditional compile
#if defined(OSX) || (TARGET_OS_IOS == 1) || (TARGET_OS_TV == 1)
    // Otherwise we will have an infinite recursive functions calls
    if (m_bUseMicroSecond == false)
    {
        uint64_t x;
        rdtsc(x);
        return x / s_ullCPUFrequency;
    }
    // Specific fix may be necessary if rdtsc is not available either.
    // Going further on Apple platforms might cause issue, fixed with PR #301.
    // But it is very unlikely for the latest platforms.
#endif
    timeval t;
    gettimeofday(&t, 0);
    return t.tv_sec * uint64_t(1000000) + t.tv_usec;
}

void CTimer::triggerEvent()
{
    pthread_cond_signal(&m_EventCond);
}

CTimer::EWait CTimer::waitForEvent()
{
    timeval now;
    timespec timeout;
    gettimeofday(&now, 0);
    if (now.tv_usec < 990000)
    {
        timeout.tv_sec = now.tv_sec;
        timeout.tv_nsec = (now.tv_usec + 10000) * 1000;
    }
    else
    {
        timeout.tv_sec = now.tv_sec + 1;
        timeout.tv_nsec = (now.tv_usec + 10000 - 1000000) * 1000;
    }
    pthread_mutex_lock(&m_EventLock);
    int reason = pthread_cond_timedwait(&m_EventCond, &m_EventLock, &timeout);
    pthread_mutex_unlock(&m_EventLock);

    return reason == ETIMEDOUT ? WT_TIMEOUT : reason == 0 ? WT_EVENT : WT_ERROR;
}

void CTimer::sleep()
{
   #ifndef _WIN32
      usleep(10);
   #else
      Sleep(1);
   #endif
}

int CTimer::condTimedWaitUS(pthread_cond_t* cond, pthread_mutex_t* mutex, uint64_t delay) {
    timeval now;
    gettimeofday(&now, 0);
    const uint64_t time_us = now.tv_sec * uint64_t(1000000) + now.tv_usec + delay;
    timespec timeout;
    timeout.tv_sec = time_us / 1000000;
    timeout.tv_nsec = (time_us % 1000000) * 1000;

    return pthread_cond_timedwait(cond, mutex, &timeout);
}

#ifdef ENABLE_THREAD_LOGGING
struct CGuardLogMutex
{
    pthread_mutex_t mx;
    CGuardLogMutex()
    {
        pthread_mutex_init(&mx, NULL);
    }

    ~CGuardLogMutex()
    {
        pthread_mutex_destroy(&mx);
    }

    void lock() { pthread_mutex_lock(&mx); }
    void unlock() { pthread_mutex_unlock(&mx); }
} g_gmtx;
#endif

// Automatically lock in constructor
CGuard::CGuard(pthread_mutex_t& lock, const char* ln SRT_ATR_UNUSED, bool shouldwork):
    m_Mutex(lock),
    m_iLocked(-1)
{
#if ENABLE_THREAD_LOGGING
    std::ostringstream cv;
    cv << &m_Mutex;
    if (ln)
    {
        cv << "(" << ln << ")";
    }
    lockname = cv.str();
    char errbuf[256];
#endif
    if (shouldwork)
    {
        LOGS(cerr, log << "CGuard: { LOCK:" << lockname << " ...");
        Lock();

#if ENABLE_THREAD_ASSERT
        if (m_iLocked != 0)
            abort();
#endif
        LOGS(cerr, log << "... " << lockname << " lock state:" <<
                (m_iLocked == 0 ? "locked successfully" : SysStrError(m_iLocked, errbuf, 256)));
    }
    else
    {
        LOGS(cerr, log << "CGuard: LOCK NOT DONE (not required):" << lockname);
    }
}

// Automatically unlock in destructor
CGuard::~CGuard()
{
    if (m_iLocked == 0)
    {
        LOGS(cerr, log << "CGuard: } UNLOCK:" << lockname);
        Unlock();
    }
    else
    {
        LOGS(cerr, log << "CGuard: UNLOCK NOT DONE (not locked):" << lockname);
    }
}

int CGuard::enterCS(pthread_mutex_t& lock, const char* ln SRT_ATR_UNUSED, bool block)
{
#if ENABLE_THREAD_LOGGING
    std::ostringstream cv;
    cv << &lock;
    if (ln)
    {
        cv << "(" << ln << ")";
    }
    string lockname = cv.str();
#endif
    int retval;
    if (block)
    {
        LOGS(cerr, log << "enterCS(block) {  LOCK: " << lockname << " ...");
        retval = pthread_mutex_lock(&lock);
        LOGS(cerr, log << "... " << lockname << " locked.");
    }
    else
    {
        retval = pthread_mutex_trylock(&lock);
        LOGS(cerr, log << "enterCS(try) {  LOCK: " << lockname << " "
                << (retval == 0 ? " LOCKED." : " FAILED }"));
    }
    return retval;
}

int CGuard::leaveCS(pthread_mutex_t& lock, const char* ln SRT_ATR_UNUSED)
{
#if ENABLE_THREAD_LOGGING
    std::ostringstream cv;
    cv << &lock;
    if (ln)
    {
        cv << "(" << ln << ")";
    }
    string lockname = cv.str();
#endif
    LOGS(cerr, log << "leaveCS: } UNLOCK: " << lockname);
    return pthread_mutex_unlock(&lock);
}

/// This function checks if the given thread id
/// is a thread id, stating that a thread id variable
/// that doesn't hold a running thread, is equal to
/// a null thread (pthread_t()).
bool CGuard::isthread(const pthread_t& thr)
{
    return pthread_equal(thr, pthread_t()) == 0; // NOT equal to a null thread
}

bool CGuard::join(pthread_t& thr)
{
    LOGS(cerr, log << "JOIN: " << thr << " ---> " << pthread_self());
    int ret = pthread_join(thr, NULL);
    thr = pthread_t(); // prevent dangling
    return ret == 0;
}

bool CGuard::join(pthread_t& thr, void*& result)
{
    LOGS(cerr, log << "JOIN: " << thr << " ---> " << pthread_self());
    int ret = pthread_join(thr, &result);
    thr = pthread_t();
    return ret == 0;
}

void CGuard::createMutex(pthread_mutex_t& lock)
{
    pthread_mutexattr_t* pattr = NULL;
#if ENABLE_THREAD_LOGGING
    pthread_mutexattr_t attr;
    pthread_mutexattr_init(&attr);
    pthread_mutexattr_settype(&attr, PTHREAD_MUTEX_ERRORCHECK);
    pattr = &attr;
#endif
    pthread_mutex_init(&lock, pattr);
}

void CGuard::releaseMutex(pthread_mutex_t& lock)
{
    pthread_mutex_destroy(&lock);
}

void CGuard::createCond(pthread_cond_t& cond)
{
    pthread_cond_init(&cond, NULL);
}

void CGuard::releaseCond(pthread_cond_t& cond)
{
    pthread_cond_destroy(&cond);
}

CCondDelegate::CCondDelegate(pthread_cond_t& cond, CGuard& g, const char* ln SRT_ATR_UNUSED)
    : m_cond(&cond), m_mutex(&g.m_Mutex)
#if ENABLE_THREAD_LOGGING
      , nolock(false)
#endif
{
#if ENABLE_THREAD_LOGGING
    // This constructor expects that the mutex is locked, and 'g' should designate
    // the CGuard variable that holds the mutex. Test in debug mode whether the
    // mutex is locked
    std::ostringstream cv;
    cv << &cond;
    if (ln)
    {
        cv << "(" << ln << ")";
    }
    cvname = cv.str();
    lockname = g.lockname;

    int lockst = pthread_mutex_trylock(m_mutex);
    if (lockst == 0)
    {
        pthread_mutex_unlock(m_mutex);
        LOGS(std::cerr, log << "CCond: IPE: Mutex " << g.lockname << " in CGuard IS NOT LOCKED.");
        return;
    }
#endif
    // XXX it would be nice to check whether the owner is also current thread
    // but this can't be done portable way.

    // When constructed by this constructor, the user is expected
    // to only call signal_locked() function. You should pass the same guard
    // variable that you have used for construction as its argument.
}

CCondDelegate::CCondDelegate(pthread_cond_t& cond, pthread_mutex_t& mutex, Nolock,
        const char* cn SRT_ATR_UNUSED, const char* ln SRT_ATR_UNUSED)
    : m_cond(&cond), m_mutex(&mutex)
#if ENABLE_THREAD_LOGGING
      , nolock(true)
#endif
{
#if ENABLE_THREAD_LOGGING
    std::ostringstream cv;
    cv << &m_cond;
    if (cn)
    {
        cv << "(" << cn << ")";
    }
    cvname = cv.str();
    std::ostringstream lv;
    lv << &mutex;
    if (ln)
    {
        lv << "(" << ln << ")";
    }
    lockname = lv.str();
#endif
    // We expect that the mutex is NOT locked at this moment by the current thread,
    // but it is perfectly ok, if the mutex is locked by another thread. We'll just wait.

    // When constructed by this constructor, the user is expected
    // to only call lock_signal() function.
}

void CCondDelegate::wait()
{
    LOGS(cerr, log << "Cond: WAIT:" << cvname << " UNLOCK:" << lockname);
    THREAD_PAUSED();
    pthread_cond_wait(m_cond, m_mutex);
    THREAD_RESUMED();
    LOGS(cerr, log << "Cond: CAUGHT:" << cvname << " LOCKED:" << lockname);
}

/// Block the call until either @a timestamp time achieved
/// or the conditional is signaled.
/// @param [in] timestamp Absolute time (since epoch [us]) to wait up to
/// @retval true Resumed due to getting a CV signal
/// @retval false Resumed due to being past @a timestamp
bool CCondDelegate::wait_until(uint64_t timestamp)
{
    timespec locktime;
    locktime.tv_sec = timestamp / 1000000;
    locktime.tv_nsec = (timestamp % 1000000) * 1000;
    LOGS(cerr, log << "Cond: WAIT:" << cvname << " UNLOCK:" << lockname << " - until TS=" << logging::FormatTime(timestamp));
    THREAD_PAUSED();
    bool signaled = pthread_cond_timedwait(m_cond, m_mutex, &locktime) != ETIMEDOUT;
    THREAD_RESUMED();
    LOGS(cerr, log << "Cond: CAUGHT:" << cvname << " LOCKED:" << lockname << " REASON:" << (signaled ? "SIGNAL" : "TIMEOUT"));
    return signaled;
}

/// Block the call until either @a timestamp time achieved
/// or the conditional is signaled.
/// @param [in] delay Maximum time to wait since the moment of the call
/// @retval true Resumed due to getting a CV signal
/// @retval false Resumed due to being past @a timestamp
bool CCondDelegate::wait_for(uint64_t delay)
{
    timeval now;
    gettimeofday(&now, 0); //  CTimer::getTime ???
    uint64_t time_us = now.tv_sec * uint64_t(1000000) + now.tv_usec + delay;
    return wait_until(time_us);
}

void CCondDelegate::lock_signal()
{
    // We expect nolock == true.
#if ENABLE_THREAD_LOGGING
    if (!nolock)
    {
        LOGS(cerr, log << "Cond: IPE: lock_signal done on LOCKED Cond.");
    }
#endif
    LOGS(cerr, log << "Cond: SIGNAL:" << cvname << " { LOCKING: " << lockname << "...");

    // Not using CGuard here because it would be logged
    // and this will result in unnecessary excessive logging.
    pthread_mutex_lock(m_mutex);
    LOGS(cerr, log << "Cond: ... locked: " << lockname << " - SIGNAL!");
    pthread_cond_signal(m_cond);
    pthread_mutex_unlock(m_mutex);

    LOGS(cerr, log << "Cond: } UNLOCK:" << lockname);
}

void CCondDelegate::signal_locked(CGuard& lk SRT_ATR_UNUSED)
{
    // We expect nolock == false.
#if ENABLE_THREAD_LOGGING
    if (nolock)
    {
        LOGS(cerr, log << "Cond: IPE: signal done on no-lock-checked Cond.");
    }

    if (&lk.m_Mutex != m_mutex)
    {
        LOGS(cerr, log << "Cond: IPE: signal declares CGuard.mutex=" << lk.lockname << " but Cond.mutex=" << lockname);
    }
    LOGS(cerr, log << "Cond: SIGNAL:" << cvname << " (with locked:" << lockname << ")");
#endif

    pthread_cond_signal(m_cond);
}

void CCondDelegate::signal_relaxed()
{
    LOGS(cerr, log << "Cond: SIGNAL:" << cvname << " (NOT locking " << lockname << ")");
    pthread_cond_signal(m_cond);
}

//
CUDTException::CUDTException(CodeMajor major, CodeMinor minor, int err):
m_iMajor(major),
m_iMinor(minor)
{
   if (err == -1)
       m_iErrno = NET_ERROR;
   else
      m_iErrno = err;
}

CUDTException::CUDTException(const CUDTException& e):
m_iMajor(e.m_iMajor),
m_iMinor(e.m_iMinor),
m_iErrno(e.m_iErrno),
m_strMsg()
{
}

CUDTException::~CUDTException()
{
}

const char* CUDTException::getErrorMessage()
{
   // translate "Major:Minor" code into text message.

   switch (m_iMajor)
   {
      case MJ_SUCCESS:
        m_strMsg = "Success";
        break;

      case MJ_SETUP:
        m_strMsg = "Connection setup failure";

        switch (m_iMinor)
        {
        case MN_TIMEOUT:
           m_strMsg += ": connection time out";
           break;

        case MN_REJECTED:
           m_strMsg += ": connection rejected";
           break;

        case MN_NORES:
           m_strMsg += ": unable to create/configure SRT socket";
           break;

        case MN_SECURITY:
           m_strMsg += ": abort for security reasons";
           break;

        default:
           break;
        }

        break;

      case MJ_CONNECTION:
        switch (m_iMinor)
        {
        case MN_CONNLOST:
           m_strMsg = "Connection was broken";
           break;

        case MN_NOCONN:
           m_strMsg = "Connection does not exist";
           break;

        default:
           break;
        }

        break;

      case MJ_SYSTEMRES:
        m_strMsg = "System resource failure";

        switch (m_iMinor)
        {
        case MN_THREAD:
           m_strMsg += ": unable to create new threads";
           break;

        case MN_MEMORY:
           m_strMsg += ": unable to allocate buffers";
           break;

        default:
           break;
        }

        break;

      case MJ_FILESYSTEM:
        m_strMsg = "File system failure";

        switch (m_iMinor)
        {
        case MN_SEEKGFAIL:
           m_strMsg += ": cannot seek read position";
           break;

        case MN_READFAIL:
           m_strMsg += ": failure in read";
           break;

        case MN_SEEKPFAIL:
           m_strMsg += ": cannot seek write position";
           break;

        case MN_WRITEFAIL:
           m_strMsg += ": failure in write";
           break;

        default:
           break;
        }

        break;

      case MJ_NOTSUP:
        m_strMsg = "Operation not supported";
 
        switch (m_iMinor)
        {
        case MN_ISBOUND:
           m_strMsg += ": Cannot do this operation on a BOUND socket";
           break;

        case MN_ISCONNECTED:
           m_strMsg += ": Cannot do this operation on a CONNECTED socket";
           break;

        case MN_INVAL:
           m_strMsg += ": Bad parameters";
           break;

        case MN_SIDINVAL:
           m_strMsg += ": Invalid socket ID";
           break;

        case MN_ISUNBOUND:
           m_strMsg += ": Cannot do this operation on an UNBOUND socket";
           break;

        case MN_NOLISTEN:
           m_strMsg += ": Socket is not in listening state";
           break;

        case MN_ISRENDEZVOUS:
           m_strMsg += ": Listen/accept is not supported in rendezous connection setup";
           break;

        case MN_ISRENDUNBOUND:
           m_strMsg += ": Cannot call connect on UNBOUND socket in rendezvous connection setup";
           break;

        case MN_INVALMSGAPI:
           m_strMsg += ": Incorrect use of Message API (sendmsg/recvmsg).";
           break;

        case MN_INVALBUFFERAPI:
           m_strMsg += ": Incorrect use of Buffer API (send/recv) or File API (sendfile/recvfile).";
           break;

        case MN_BUSY:
           m_strMsg += ": Another socket is already listening on the same port";
           break;

        case MN_XSIZE:
           m_strMsg += ": Message is too large to send (it must be less than the SRT send buffer size)";
           break;

        case MN_EIDINVAL:
           m_strMsg += ": Invalid epoll ID";
           break;

        default:
           break;
        }

        break;

     case MJ_AGAIN:
        m_strMsg = "Non-blocking call failure";

        switch (m_iMinor)
        {
        case MN_WRAVAIL:
           m_strMsg += ": no buffer available for sending";
           break;

        case MN_RDAVAIL:
           m_strMsg += ": no data available for reading";
           break;

        case MN_XMTIMEOUT:
           m_strMsg += ": transmission timed out";
           break;

#ifdef SRT_ENABLE_ECN
        case MN_CONGESTION:
           m_strMsg += ": early congestion notification";
           break;
#endif /* SRT_ENABLE_ECN */
        default:
           break;
        }

        break;

     case MJ_PEERERROR:
        m_strMsg = "The peer side has signalled an error";

        break;

      default:
        m_strMsg = "Unknown error";
   }

   // Adding "errno" information
   if ((MJ_SUCCESS != m_iMajor) && (0 < m_iErrno))
   {
      m_strMsg += ": " + SysStrError(m_iErrno);
   }

   // period
   #ifndef _WIN32
   m_strMsg += ".";
   #endif

   return m_strMsg.c_str();
}

#define UDT_XCODE(mj, mn) (int(mj)*1000)+int(mn)

int CUDTException::getErrorCode() const
{
    return UDT_XCODE(m_iMajor, m_iMinor);
}

int CUDTException::getErrno() const
{
   return m_iErrno;
}


void CUDTException::clear()
{
   m_iMajor = MJ_SUCCESS;
   m_iMinor = MN_NONE;
   m_iErrno = 0;
}

#undef UDT_XCODE

//
bool CIPAddress::ipcmp(const sockaddr* addr1, const sockaddr* addr2, int ver)
{
   if (AF_INET == ver)
   {
      sockaddr_in* a1 = (sockaddr_in*)addr1;
      sockaddr_in* a2 = (sockaddr_in*)addr2;

      if ((a1->sin_port == a2->sin_port) && (a1->sin_addr.s_addr == a2->sin_addr.s_addr))
         return true;
   }
   else
   {
      sockaddr_in6* a1 = (sockaddr_in6*)addr1;
      sockaddr_in6* a2 = (sockaddr_in6*)addr2;

      if (a1->sin6_port == a2->sin6_port)
      {
         for (int i = 0; i < 16; ++ i)
            if (*((char*)&(a1->sin6_addr) + i) != *((char*)&(a2->sin6_addr) + i))
               return false;

         return true;
      }
   }

   return false;
}

void CIPAddress::ntop(const sockaddr* addr, uint32_t ip[4], int ver)
{
   if (AF_INET == ver)
   {
      sockaddr_in* a = (sockaddr_in*)addr;
      ip[0] = a->sin_addr.s_addr;
   }
   else
   {
      sockaddr_in6* a = (sockaddr_in6*)addr;
      ip[3] = (a->sin6_addr.s6_addr[15] << 24) + (a->sin6_addr.s6_addr[14] << 16) + (a->sin6_addr.s6_addr[13] << 8) + a->sin6_addr.s6_addr[12];
      ip[2] = (a->sin6_addr.s6_addr[11] << 24) + (a->sin6_addr.s6_addr[10] << 16) + (a->sin6_addr.s6_addr[9] << 8) + a->sin6_addr.s6_addr[8];
      ip[1] = (a->sin6_addr.s6_addr[7] << 24) + (a->sin6_addr.s6_addr[6] << 16) + (a->sin6_addr.s6_addr[5] << 8) + a->sin6_addr.s6_addr[4];
      ip[0] = (a->sin6_addr.s6_addr[3] << 24) + (a->sin6_addr.s6_addr[2] << 16) + (a->sin6_addr.s6_addr[1] << 8) + a->sin6_addr.s6_addr[0];
   }
}

void CIPAddress::pton(sockaddr* addr, const uint32_t ip[4], int ver)
{
   if (AF_INET == ver)
   {
      sockaddr_in* a = (sockaddr_in*)addr;
      a->sin_addr.s_addr = ip[0];
   }
   else
   {
      sockaddr_in6* a = (sockaddr_in6*)addr;
      for (int i = 0; i < 4; ++ i)
      {
         a->sin6_addr.s6_addr[i * 4] = ip[i] & 0xFF;
         a->sin6_addr.s6_addr[i * 4 + 1] = (unsigned char)((ip[i] & 0xFF00) >> 8);
         a->sin6_addr.s6_addr[i * 4 + 2] = (unsigned char)((ip[i] & 0xFF0000) >> 16);
         a->sin6_addr.s6_addr[i * 4 + 3] = (unsigned char)((ip[i] & 0xFF000000) >> 24);
      }
   }
}

using namespace std;


static string ShowIP4(const sockaddr_in* sin)
{
    ostringstream os;
    union
    {
        in_addr sinaddr;
        unsigned char ip[4];
    };
    sinaddr = sin->sin_addr;

    os << int(ip[0]);
    os << ".";
    os << int(ip[1]);
    os << ".";
    os << int(ip[2]);
    os << ".";
    os << int(ip[3]);
    return os.str();
}

static string ShowIP6(const sockaddr_in6* sin)
{
    ostringstream os;
    os.setf(ios::uppercase);

    bool sep = false;
    for (size_t i = 0; i < 16; ++i)
    {
        int v = sin->sin6_addr.s6_addr[i];
        if ( v )
        {
            if ( sep )
                os << ":";

            os << hex << v;
            sep = true;
        }
    }

    return os.str();
}

string CIPAddress::show(const sockaddr* adr)
{
    if ( adr->sa_family == AF_INET )
        return ShowIP4((const sockaddr_in*)adr);
    else if ( adr->sa_family == AF_INET6 )
        return ShowIP6((const sockaddr_in6*)adr);
    else
        return "(unsupported sockaddr type)";
}

//
void CMD5::compute(const char* input, unsigned char result[16])
{
   md5_state_t state;

   md5_init(&state);
   md5_append(&state, (const md5_byte_t *)input, strlen(input));
   md5_finish(&state, result);
}

std::string MessageTypeStr(UDTMessageType mt, uint32_t extt)
{
    using std::string;

    static const char* const udt_types [] = {
        "handshake",
        "keepalive",
        "ack",
        "lossreport",
        "cgwarning", //4
        "shutdown",
        "ackack",
        "dropreq",
        "peererror", //8
    };

    static const char* const srt_types [] = {
        "EXT:none",
        "EXT:hsreq",
        "EXT:hsrsp",
        "EXT:kmreq",
        "EXT:kmrsp",
        "EXT:sid",
        "EXT:congctl"
    };


    if ( mt == UMSG_EXT )
    {
        if ( extt >= Size(srt_types) )
            return "EXT:unknown";

        return srt_types[extt];
    }

    if ( size_t(mt) > Size(udt_types) )
        return "unknown";

    return udt_types[mt];
}

std::string ConnectStatusStr(EConnectStatus cst)
{
    return
          cst == CONN_CONTINUE ? "INDUCED/CONCLUDING"
        : cst == CONN_RUNNING ? "RUNNING"
        : cst == CONN_ACCEPT ? "ACCEPTED"
        : cst == CONN_RENDEZVOUS ? "RENDEZVOUS (HSv5)"
        : cst == CONN_AGAIN ? "AGAIN"
        : cst == CONN_CONFUSED ? "MISSING HANDSHAKE"
        : "REJECTED";
}

std::string TransmissionEventStr(ETransmissionEvent ev)
{
    static const char* const vals [] =
    {
        "init",
        "ack",
        "ackack",
        "lossreport",
        "checktimer",
        "send",
        "receive",
        "custom"
    };

    size_t vals_size = Size(vals);

    if (size_t(ev) >= vals_size)
        return "UNKNOWN";
    return vals[ev];
}

// Some logging imps
#if ENABLE_LOGGING

namespace srt_logging
{

std::string FormatTime(uint64_t time)
{
    using namespace std;

    time_t sec = time/1000000;
    time_t usec = time%1000000;

    time_t tt = sec;
    struct tm tm = SysLocalTime(tt);

    char tmp_buf[512];
    strftime(tmp_buf, 512, "%X.", &tm);

    ostringstream out;
    out << tmp_buf << setfill('0') << setw(6) << usec;
    return out.str();
}

LogDispatcher::Proxy::Proxy(LogDispatcher& guy) : that(guy), that_enabled(that.CheckEnabled())
{
    if (that_enabled)
    {
        i_file = "";
        i_line = 0;
        flags = that.src_config->flags;
        // Create logger prefix
        that.CreateLogLinePrefix(os);
    }
}

LogDispatcher::Proxy LogDispatcher::operator()()
{
    return Proxy(*this);
}

void LogDispatcher::CreateLogLinePrefix(std::ostringstream& serr)
{
    using namespace std;

    char tmp_buf[512];
    if ( !isset(SRT_LOGF_DISABLE_TIME) )
    {
        // Not necessary if sending through the queue.
        timeval tv;
        gettimeofday(&tv, 0);
        struct tm tm = SysLocalTime((time_t) tv.tv_sec);

        strftime(tmp_buf, 512, "%X.", &tm);
        serr << tmp_buf << setw(6) << setfill('0') << tv.tv_usec;
    }

    string out_prefix;
    if ( !isset(SRT_LOGF_DISABLE_SEVERITY) )
    {
        out_prefix = prefix;
    }

    // Note: ThreadName::get needs a buffer of size min. ThreadName::BUFSIZE
    if ( !isset(SRT_LOGF_DISABLE_THREADNAME) && ThreadName::get(tmp_buf) )
    {
        serr << "/" << tmp_buf << out_prefix << ": ";
    }
    else
    {
        serr << out_prefix << ": ";
    }
}

std::string LogDispatcher::Proxy::ExtractName(std::string pretty_function)
{
    if ( pretty_function == "" )
        return "";
    size_t pos = pretty_function.find('(');
    if ( pos == std::string::npos )
        return pretty_function; // return unchanged.

    pretty_function = pretty_function.substr(0, pos);

    // There are also template instantiations where the instantiating
    // parameters are encrypted inside. Therefore, search for the first
    // open < and if found, search for symmetric >.

    int depth = 1;
    pos = pretty_function.find('<');
    if ( pos != std::string::npos )
    {
        size_t end = pos+1;
        for(;;)
        {
            ++pos;
            if ( pos == pretty_function.size() )
            {
                --pos;
                break;
            }
            if ( pretty_function[pos] == '<' )
            {
                ++depth;
                continue;
            }

            if ( pretty_function[pos] == '>' )
            {
                --depth;
                if ( depth <= 0 )
                    break;
                continue;
            }
        }

        std::string afterpart = pretty_function.substr(pos+1);
        pretty_function = pretty_function.substr(0, end) + ">" + afterpart;
    }

    // Now see how many :: can be found in the name.
    // If this occurs more than once, take the last two.
    pos = pretty_function.rfind("::");

    if ( pos == std::string::npos || pos < 2 )
        return pretty_function; // return whatever this is. No scope name.

    // Find the next occurrence of :: - if found, copy up to it. If not,
    // return whatever is found.
    pos -= 2;
    pos = pretty_function.rfind("::", pos);
    if ( pos == std::string::npos )
        return pretty_function; // nothing to cut

    return pretty_function.substr(pos+2);
}

} // (end namespace srt_logging)

#endif<|MERGE_RESOLUTION|>--- conflicted
+++ resolved
@@ -53,28 +53,11 @@
 #define SRT_IMPORT_TIME 1
 #include "platform_sys.h"
 
-<<<<<<< HEAD
 #if ENABLE_THREAD_LOGGING
 #include <iostream>
-=======
-#ifndef _WIN32
-   #include <cstring>
-   #include <cerrno>
-   #include <unistd.h>
-   #if __APPLE__
-      #include "TargetConditionals.h"
-   #endif
-   #if defined(OSX) || (TARGET_OS_IOS == 1) || (TARGET_OS_TV == 1)
-      #include <mach/mach_time.h>
-   #endif
-#else
-   #include <winsock2.h>
-   #include <ws2tcpip.h>
-   #include <win/wintime.h>
 #ifndef __MINGW__
    #include <intrin.h>
 #endif
->>>>>>> 7ec45dd9
 #endif
 
 #include <string>
