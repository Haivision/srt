/*
 * SRT - Secure, Reliable, Transport
 * Copyright (c) 2018 Haivision Systems Inc.
 *
 * This Source Code Form is subject to the terms of the Mozilla Public
 * License, v. 2.0. If a copy of the MPL was not distributed with this
 * file, You can obtain one at http://mozilla.org/MPL/2.0/.
 *
 */

/*****************************************************************************
Copyright (c) 2001 - 2011, The Board of Trustees of the University of Illinois.
All rights reserved.

Redistribution and use in source and binary forms, with or without
modification, are permitted provided that the following conditions are
met:

* Redistributions of source code must retain the above
  copyright notice, this list of conditions and the
  following disclaimer.

* Redistributions in binary form must reproduce the
  above copyright notice, this list of conditions
  and the following disclaimer in the documentation
  and/or other materials provided with the distribution.

* Neither the name of the University of Illinois
  nor the names of its contributors may be used to
  endorse or promote products derived from this
  software without specific prior written permission.

THIS SOFTWARE IS PROVIDED BY THE COPYRIGHT HOLDERS AND CONTRIBUTORS "AS
IS" AND ANY EXPRESS OR IMPLIED WARRANTIES, INCLUDING, BUT NOT LIMITED TO,
THE IMPLIED WARRANTIES OF MERCHANTABILITY AND FITNESS FOR A PARTICULAR
PURPOSE ARE DISCLAIMED. IN NO EVENT SHALL THE COPYRIGHT OWNER OR
CONTRIBUTORS BE LIABLE FOR ANY DIRECT, INDIRECT, INCIDENTAL, SPECIAL,
EXEMPLARY, OR CONSEQUENTIAL DAMAGES (INCLUDING, BUT NOT LIMITED TO,
PROCUREMENT OF SUBSTITUTE GOODS OR SERVICES; LOSS OF USE, DATA, OR
PROFITS; OR BUSINESS INTERRUPTION) HOWEVER CAUSED AND ON ANY THEORY OF
LIABILITY, WHETHER IN CONTRACT, STRICT LIABILITY, OR TORT (INCLUDING
NEGLIGENCE OR OTHERWISE) ARISING IN ANY WAY OUT OF THE USE OF THIS
SOFTWARE, EVEN IF ADVISED OF THE POSSIBILITY OF SUCH DAMAGE.
*****************************************************************************/

/*****************************************************************************
written by
   Yunhong Gu, last updated 01/12/2011
modified by
   Haivision Systems Inc.
*****************************************************************************/

#ifndef INC_SRT_QUEUE_H
#define INC_SRT_QUEUE_H

#include "common.h"
#include "packet.h"
#include "socketconfig.h"
#include "netinet_any.h"
#include "utilities.h"
#include <list>
#include <map>
#include <queue>
#include <vector>

namespace srt
{
class CChannel;
class CUDT;

struct CUnit
{
    CPacket m_Packet; // packet
    enum Flag
    {
        FREE    = 0,
        GOOD    = 1,
        PASSACK = 2,
        DROPPED = 3
    };
    Flag m_iFlag; // 0: free, 1: occupied, 2: msg read but not freed (out-of-order), 3: msg dropped
};

class CUnitQueue
{

public:
    CUnitQueue();
    ~CUnitQueue();

public: // Storage size operations
        /// Initialize the unit queue.
        /// @param [in] size queue size
        /// @param [in] mss maximum segment size
        /// @param [in] version IP version
        /// @return 0: success, -1: failure.
    int init(int size, int mss, int version);

    /// Increase (double) the unit queue size.
    /// @return 0: success, -1: failure.

    int increase();

    /// Decrease (halve) the unit queue size.
    /// @return 0: success, -1: failure.

    int shrink();

public:
    int size() const { return m_iSize - m_iCount; }
    int capacity() const { return m_iSize; }

public: // Operations on units
        /// find an available unit for incoming packet.
        /// @return Pointer to the available unit, NULL if not found.
    CUnit* getNextAvailUnit();

    void makeUnitFree(CUnit* unit);

    void makeUnitGood(CUnit* unit);

public:
    inline int getIPversion() const { return m_iIPversion; }

private:
    struct CQEntry
    {
        CUnit* m_pUnit;   // unit queue
        char*  m_pBuffer; // data buffer
        int    m_iSize;   // size of each queue

        CQEntry* m_pNext;
    } * m_pQEntry,     // pointer to the first unit queue
        *m_pCurrQueue, // pointer to the current available queue
        *m_pLastQueue; // pointer to the last unit queue

    CUnit* m_pAvailUnit; // recent available unit

    int m_iSize;  // total size of the unit queue, in number of packets
    int m_iCount; // total number of valid (occupied) packets in the queue

    int m_iMSS;       // unit buffer size
    int m_iIPversion; // IP version

private:
    CUnitQueue(const CUnitQueue&);
    CUnitQueue& operator=(const CUnitQueue&);
};

struct CSNode
{
    CUDT*                          m_pUDT; // Pointer to the instance of CUDT socket
    sync::steady_clock::time_point m_tsTimeStamp;

    int m_iHeapLoc; // location on the heap, -1 means not on the heap
};

class CSndUList
{
<<<<<<< HEAD

public:
    CSndUList( srt::sync::CTimer* pTimer);
=======
    friend class CSndQueue;

public:
    CSndUList();
>>>>>>> e2a00aa0
    ~CSndUList();

public:
    enum EReschedule
    {
        DONT_RESCHEDULE = 0,
        DO_RESCHEDULE   = 1
    };

    static EReschedule rescheduleIf(bool cond) { return cond ? DO_RESCHEDULE : DONT_RESCHEDULE; }

    /// Update the timestamp of the UDT instance on the list.
    /// @param [in] u pointer to the UDT instance
    /// @param [in] reschedule if the timestamp should be rescheduled

    void update(const CUDT* u, EReschedule reschedule);

    /// Retrieve the next packet and peer address from the first entry, and reschedule it in the queue.
    /// @param [out] addr destination address of the next packet
    /// @param [out] pkt the next packet to be sent
    /// @return 1 if successfully retrieved, -1 if no packet found.

    int pop(sockaddr_any& addr, CPacket& pkt);

    /// Remove UDT instance from the list.
    /// @param [in] u pointer to the UDT instance

    void remove(const CUDT* u);

    /// Retrieve the next scheduled processing time.
    /// @return Scheduled processing time of the first UDT socket in the list.

    sync::steady_clock::time_point getNextProcTime();

   bool empty_LOCKED()
   {
       return m_iLastEntry < 0;
   }

private:
    /// Doubles the size of the list.
    ///
    void realloc_();

    /// Insert a new UDT instance into the list with realloc if required.
    ///
    /// @param [in] ts time stamp: next processing time
    /// @param [in] u pointer to the UDT instance
    void insert_(const sync::steady_clock::time_point& ts, const CUDT* u);

    /// Insert a new UDT instance into the list without realloc.
    /// Should be called if there is a gauranteed space for the element.
    ///
    /// @param [in] ts time stamp: next processing time
    /// @param [in] u pointer to the UDT instance
    void insert_norealloc_(const sync::steady_clock::time_point& ts, const CUDT* u);

    void remove_(const CUDT* u);

private:
    CSNode** m_pHeap;        // The heap array
    int      m_iArrayLength; // physical length of the array
    int      m_iLastEntry;   // position of last entry on the heap array

<<<<<<< HEAD
   srt::sync::CEvent m_ListEv;
   srt::sync::CTimer* m_pTimer;
=======
    sync::Mutex m_ListLock;

    sync::Mutex*     m_pWindowLock;
    sync::Condition* m_pWindowCond;

    sync::CTimer* m_pTimer;
>>>>>>> e2a00aa0

public: // ListEv forwarders
   srt::sync::Mutex& mutex() { return m_ListEv.mutex(); }
   void wait(srt::sync::UniqueLock& ul) { m_ListEv.wait(ul); }
   void signal() { m_ListEv.lock_notify_one(); }

private:
    CSndUList(const CSndUList&);
    CSndUList& operator=(const CSndUList&);
};

struct CRNode
{
    CUDT*                          m_pUDT;        // Pointer to the instance of CUDT socket
    sync::steady_clock::time_point m_tsTimeStamp; // Time Stamp

    CRNode* m_pPrev; // previous link
    CRNode* m_pNext; // next link

    bool m_bOnList; // if the node is already on the list
};

class CRcvUList
{
public:
    CRcvUList();
    ~CRcvUList();

public:
    /// Insert a new UDT instance to the list.
    /// @param [in] u pointer to the UDT instance

    void insert(const CUDT* u);

    /// Remove the UDT instance from the list.
    /// @param [in] u pointer to the UDT instance

    void remove(const CUDT* u);

    /// Move the UDT instance to the end of the list, if it already exists; otherwise, do nothing.
    /// @param [in] u pointer to the UDT instance

    void update(const CUDT* u);

public:
    CRNode* m_pUList; // the head node

private:
    CRNode* m_pLast; // the last node

private:
    CRcvUList(const CRcvUList&);
    CRcvUList& operator=(const CRcvUList&);
};

class CHash
{
public:
    CHash();
    ~CHash();

public:
    /// Initialize the hash table.
    /// @param [in] size hash table size

    void init(int size);

    /// Look for a UDT instance from the hash table.
    /// @param [in] id socket ID
    /// @return Pointer to a UDT instance, or NULL if not found.

    CUDT* lookup(int32_t id);

    /// Insert an entry to the hash table.
    /// @param [in] id socket ID
    /// @param [in] u pointer to the UDT instance

    void insert(int32_t id, CUDT* u);

    /// Remove an entry from the hash table.
    /// @param [in] id socket ID

    void remove(int32_t id);

private:
    struct CBucket
    {
        int32_t m_iID;  // Socket ID
        CUDT*   m_pUDT; // Socket instance

        CBucket* m_pNext; // next bucket
    } * *m_pBucket;       // list of buckets (the hash table)

    int m_iHashSize; // size of hash table

private:
    CHash(const CHash&);
    CHash& operator=(const CHash&);
};

/// @brief A queue of sockets pending for connection.
/// It can be either a caller socket in a non-blocking mode
/// (the connection has to be handled in background),
/// or a socket in rendezvous connection mode.
class CRendezvousQueue
{
public:
    CRendezvousQueue();
    ~CRendezvousQueue();

public:
    /// @brief Insert a new socket pending for connection (non-blocking caller or rendezvous).
    /// @param id socket ID.
    /// @param u pointer to a corresponding CUDT instance.
    /// @param addr remote address to connect to.
    /// @param ttl timepoint for connection attempt to expire.
    void insert(const SRTSOCKET& id, CUDT* u, const sockaddr_any& addr, const srt::sync::steady_clock::time_point& ttl);

    /// @brief Remove a socket from the connection pending list.
    /// @param id socket ID.
    void remove(const SRTSOCKET& id);

    /// @brief Locate a socket in the connection pending queue.
    /// @param addr source address of the packet received over UDP (peer address).
    /// @param id socket ID.
    /// @return a pointer to CUDT instance retrieved, or NULL if nothing was found.
    CUDT* retrieve(const sockaddr_any& addr, SRTSOCKET& id) const;

    /// @brief Update status of connections in the pending queue.
    /// Stop connecting if TTL expires. Resend handshake request every 250 ms if no response from the peer.
    /// @param rst result of reading from a UDP socket: received packet / nothin read / read error.
    /// @param cst target status for pending connection: reject or proceed.
    /// @param pktIn packet received from the UDP socket.
    void updateConnStatus(EReadStatus rst, EConnectStatus cst, const CPacket& pktIn);

private:
    struct LinkStatusInfo
    {
        CUDT*        u;
        SRTSOCKET    id;
        int          errorcode;
        sockaddr_any peeraddr;
        int          token;

        struct HasID
        {
            SRTSOCKET id;
            HasID(SRTSOCKET p)
                : id(p)
            {
            }
            bool operator()(const LinkStatusInfo& i) { return i.id == id; }
        };
    };

    /// @brief Qualify pending connections:
    /// - Sockets with expired TTL go to the 'to_remove' list and removed from the queue straight away.
    /// - If HS request is to be resent (resend 250 ms if no response from the peer) go to the 'to_process' list.
    ///
    /// @param rst result of reading from a UDP socket: received packet / nothin read / read error.
    /// @param cst target status for pending connection: reject or proceed.
    /// @param iDstSockID destination socket ID of the received packet.
    /// @param[in,out] toRemove stores sockets with expired TTL.
    /// @param[in,out] toProcess stores sockets which should repeat (resend) HS connection request.
    bool qualifyToHandle(EReadStatus                  rst,
                         EConnectStatus               cst,
                         int                          iDstSockID,
                         std::vector<LinkStatusInfo>& toRemove,
                         std::vector<LinkStatusInfo>& toProcess);

private:
    struct CRL
    {
        SRTSOCKET                           m_iID;      // SRT socket ID (self)
        CUDT*                               m_pUDT;     // CUDT instance
        sockaddr_any                        m_PeerAddr; // SRT sonnection peer address
        srt::sync::steady_clock::time_point m_tsTTL;    // the time that this request expires
    };
    std::list<CRL> m_lRendezvousID; // The sockets currently in rendezvous mode

    mutable sync::Mutex m_RIDListLock;
};

class CSndQueue
{
    friend class CUDT;
    friend class CUDTUnited;

public:
    CSndQueue();
    ~CSndQueue();

public:
    // XXX There's currently no way to access the socket ID set for
    // whatever the queue is currently working for. Required to find
    // some way to do this, possibly by having a "reverse pointer".
    // Currently just "unimplemented".
    std::string CONID() const { return ""; }

    /// Initialize the sending queue.
    /// @param [in] c UDP channel to be associated to the queue
    /// @param [in] t Timer

    void init(CChannel* c, srt::sync::CTimer* t);

    /// Send out a packet to a given address.
    /// @param [in] addr destination address
    /// @param [in] packet packet to be sent out
    /// @return Size of data sent out.

    int sendto(const sockaddr_any& addr, CPacket& packet);

    /// Get the IP TTL.
    /// @param [in] ttl IP Time To Live.
    /// @return TTL.

    int getIpTTL() const;

    /// Get the IP Type of Service.
    /// @return ToS.

    int getIpToS() const;

#ifdef SRT_ENABLE_BINDTODEVICE
    bool getBind(char* dst, size_t len) const;
#endif

    int ioctlQuery(int type) const;
    int sockoptQuery(int level, int type) const;

    void setClosing() { m_bClosing = true; }

private:
    static void*       worker(void* param);
    srt::sync::CThread m_WorkerThread;

private:
    CSndUList*         m_pSndUList; // List of UDT instances for data sending
    CChannel*          m_pChannel;  // The UDP channel for data sending
    srt::sync::CTimer* m_pTimer;    // Timing facility

<<<<<<< HEAD
   volatile bool m_bClosing;            // closing the worker
=======
    srt::sync::Mutex     m_WindowLock;
    srt::sync::Condition m_WindowCond;

    volatile bool m_bClosing; // closing the worker
>>>>>>> e2a00aa0

#if defined(SRT_DEBUG_SNDQ_HIGHRATE) //>>debug high freq worker
    uint64_t m_ullDbgPeriod;
    uint64_t m_ullDbgTime;
    struct
    {
        unsigned long lIteration;   //
        unsigned long lSleepTo;     // SleepTo
        unsigned long lNotReadyPop; // Continue
        unsigned long lSendTo;
        unsigned long lNotReadyTs;
        unsigned long lCondWait; // block on m_WindowCond
    } m_WorkerStats;
#endif /* SRT_DEBUG_SNDQ_HIGHRATE */

#if ENABLE_LOGGING
    static int m_counter;
#endif

private:
    CSndQueue(const CSndQueue&);
    CSndQueue& operator=(const CSndQueue&);
};

class CRcvQueue
{
    friend class CUDT;
    friend class CUDTUnited;

public:
    CRcvQueue();
    ~CRcvQueue();

public:
<<<<<<< HEAD
   // XXX There's currently no way to access the socket ID set for
   // whatever the queue is currently working. Required to find
   // some way to do this, possibly by having a "reverse pointer".
   // Currently just "unimplemented".
   std::string CONID() const { return ""; }
=======
    // XXX There's currently no way to access the socket ID set for
    // whatever the queue is currently working. Required to find
    // some way to do this, possibly by having a "reverse pointer".
    // Currently just "unimplemented".
    std::string CONID() const { return ""; }

    /// Initialize the receiving queue.
    /// @param [in] size queue size
    /// @param [in] mss maximum packet size
    /// @param [in] version IP version
    /// @param [in] hsize hash table size
    /// @param [in] c UDP channel to be associated to the queue
    /// @param [in] t timer
>>>>>>> e2a00aa0

    void init(int size, size_t payload, int version, int hsize, CChannel* c, sync::CTimer* t);

    /// Read a packet for a specific UDT socket id.
    /// @param [in] id Socket ID
    /// @param [out] packet received packet
    /// @return Data size of the packet

    int recvfrom(int32_t id, CPacket& to_packet);

    void stopWorker();

    void setClosing() { m_bClosing = true; }

private:
    static void*  worker(void* param);
    sync::CThread m_WorkerThread;
    // Subroutines of worker
    EReadStatus    worker_RetrieveUnit(int32_t& id, CUnit*& unit, sockaddr_any& sa);
    EConnectStatus worker_ProcessConnectionRequest(CUnit* unit, const sockaddr_any& sa);
    EConnectStatus worker_TryAsyncRend_OrStore(int32_t id, CUnit* unit, const sockaddr_any& sa);
    EConnectStatus worker_ProcessAddressedPacket(int32_t id, CUnit* unit, const sockaddr_any& sa);

private:
    CUnitQueue    m_UnitQueue; // The received packet queue
    CRcvUList*    m_pRcvUList; // List of UDT instances that will read packets from the queue
    CHash*        m_pHash;     // Hash table for UDT socket looking up
    CChannel*     m_pChannel;  // UDP channel for receving packets
    sync::CTimer* m_pTimer;    // shared timer with the snd queue

    size_t m_szPayloadSize; // packet payload size

    volatile bool m_bClosing; // closing the worker
#if ENABLE_LOGGING
    static int m_counter;
#endif

private:
    int  setListener(CUDT* u);
    void removeListener(const CUDT* u);

    void registerConnector(const SRTSOCKET&                      id,
                           CUDT*                                 u,
                           const sockaddr_any&                   addr,
                           const sync::steady_clock::time_point& ttl);
    void removeConnector(const SRTSOCKET& id);

    void  setNewEntry(CUDT* u);
    bool  ifNewEntry();
    CUDT* getNewEntry();

    void storePkt(int32_t id, CPacket* pkt);

private:
    sync::Mutex       m_LSLock;
    CUDT*             m_pListener;        // pointer to the (unique, if any) listening UDT entity
    CRendezvousQueue* m_pRendezvousQueue; // The list of sockets in rendezvous mode

    std::vector<CUDT*> m_vNewEntry; // newly added entries, to be inserted
    sync::Mutex        m_IDLock;

    std::map<int32_t, std::queue<CPacket*> > m_mBuffer; // temporary buffer for rendezvous connection request
    sync::Mutex                              m_BufferLock;
    sync::Condition                          m_BufferCond;

private:
    CRcvQueue(const CRcvQueue&);
    CRcvQueue& operator=(const CRcvQueue&);
};

struct CMultiplexer
{
    CSndQueue*    m_pSndQueue; // The sending queue
    CRcvQueue*    m_pRcvQueue; // The receiving queue
    CChannel*     m_pChannel;  // The UDP channel for sending and receiving
    sync::CTimer* m_pTimer;    // The timer

    int m_iPort;      // The UDP port number of this multiplexer
    int m_iIPversion; // Address family (AF_INET or AF_INET6)
    int m_iRefCount;  // number of UDT instances that are associated with this multiplexer

    CSrtMuxerConfig m_mcfg;

    int m_iID; // multiplexer ID

    // Constructor should reset all pointers to NULL
    // to prevent dangling pointer when checking for memory alloc fails
    CMultiplexer()
        : m_pSndQueue(NULL)
        , m_pRcvQueue(NULL)
        , m_pChannel(NULL)
        , m_pTimer(NULL)
    {
    }

    void destroy();
};

} // namespace srt

#endif<|MERGE_RESOLUTION|>--- conflicted
+++ resolved
@@ -157,16 +157,9 @@
 
 class CSndUList
 {
-<<<<<<< HEAD
 
 public:
     CSndUList( srt::sync::CTimer* pTimer);
-=======
-    friend class CSndQueue;
-
-public:
-    CSndUList();
->>>>>>> e2a00aa0
     ~CSndUList();
 
 public:
@@ -231,22 +224,13 @@
     int      m_iArrayLength; // physical length of the array
     int      m_iLastEntry;   // position of last entry on the heap array
 
-<<<<<<< HEAD
-   srt::sync::CEvent m_ListEv;
-   srt::sync::CTimer* m_pTimer;
-=======
-    sync::Mutex m_ListLock;
-
-    sync::Mutex*     m_pWindowLock;
-    sync::Condition* m_pWindowCond;
-
+    sync::CEvent m_ListEv;
     sync::CTimer* m_pTimer;
->>>>>>> e2a00aa0
 
 public: // ListEv forwarders
-   srt::sync::Mutex& mutex() { return m_ListEv.mutex(); }
-   void wait(srt::sync::UniqueLock& ul) { m_ListEv.wait(ul); }
-   void signal() { m_ListEv.lock_notify_one(); }
+    sync::Mutex& mutex() { return m_ListEv.mutex(); }
+    void wait(sync::UniqueLock& ul) { m_ListEv.wait(ul); }
+    void signal() { m_ListEv.lock_notify_one(); }
 
 private:
     CSndUList(const CSndUList&);
@@ -483,14 +467,7 @@
     CChannel*          m_pChannel;  // The UDP channel for data sending
     srt::sync::CTimer* m_pTimer;    // Timing facility
 
-<<<<<<< HEAD
-   volatile bool m_bClosing;            // closing the worker
-=======
-    srt::sync::Mutex     m_WindowLock;
-    srt::sync::Condition m_WindowCond;
-
     volatile bool m_bClosing; // closing the worker
->>>>>>> e2a00aa0
 
 #if defined(SRT_DEBUG_SNDQ_HIGHRATE) //>>debug high freq worker
     uint64_t m_ullDbgPeriod;
@@ -525,13 +502,6 @@
     ~CRcvQueue();
 
 public:
-<<<<<<< HEAD
-   // XXX There's currently no way to access the socket ID set for
-   // whatever the queue is currently working. Required to find
-   // some way to do this, possibly by having a "reverse pointer".
-   // Currently just "unimplemented".
-   std::string CONID() const { return ""; }
-=======
     // XXX There's currently no way to access the socket ID set for
     // whatever the queue is currently working. Required to find
     // some way to do this, possibly by having a "reverse pointer".
@@ -545,7 +515,6 @@
     /// @param [in] hsize hash table size
     /// @param [in] c UDP channel to be associated to the queue
     /// @param [in] t timer
->>>>>>> e2a00aa0
 
     void init(int size, size_t payload, int version, int hsize, CChannel* c, sync::CTimer* t);
 
