--- conflicted
+++ resolved
@@ -545,13 +545,9 @@
    int m_iIPversion;    // Address family (AF_INET or AF_INET6)
    int m_iIpTTL;
    int m_iIpToS;
-<<<<<<< HEAD
-#endif
 #ifdef SRT_ENABLE_BINDTODEVICE
    std::string m_BindToDevice;
 #endif
-=======
->>>>>>> 89902fb5
    int m_iMSS;          // Maximum Segment Size
    int m_iRefCount;     // number of UDT instances that are associated with this multiplexer
    int m_iIpV6Only;     // IPV6_V6ONLY option
