/*
 * SRT - Secure, Reliable, Transport
 * Copyright (c) 2018 Haivision Systems Inc.
 *
 * This Source Code Form is subject to the terms of the Mozilla Public
 * License, v. 2.0. If a copy of the MPL was not distributed with this
 * file, You can obtain one at http://mozilla.org/MPL/2.0/.
 *
 */

/*****************************************************************************
Copyright (c) 2001 - 2011, The Board of Trustees of the University of Illinois.
All rights reserved.

Redistribution and use in source and binary forms, with or without
modification, are permitted provided that the following conditions are
met:

* Redistributions of source code must retain the above
  copyright notice, this list of conditions and the
  following disclaimer.

* Redistributions in binary form must reproduce the
  above copyright notice, this list of conditions
  and the following disclaimer in the documentation
  and/or other materials provided with the distribution.

* Neither the name of the University of Illinois
  nor the names of its contributors may be used to
  endorse or promote products derived from this
  software without specific prior written permission.

THIS SOFTWARE IS PROVIDED BY THE COPYRIGHT HOLDERS AND CONTRIBUTORS "AS
IS" AND ANY EXPRESS OR IMPLIED WARRANTIES, INCLUDING, BUT NOT LIMITED TO,
THE IMPLIED WARRANTIES OF MERCHANTABILITY AND FITNESS FOR A PARTICULAR
PURPOSE ARE DISCLAIMED. IN NO EVENT SHALL THE COPYRIGHT OWNER OR
CONTRIBUTORS BE LIABLE FOR ANY DIRECT, INDIRECT, INCIDENTAL, SPECIAL,
EXEMPLARY, OR CONSEQUENTIAL DAMAGES (INCLUDING, BUT NOT LIMITED TO,
PROCUREMENT OF SUBSTITUTE GOODS OR SERVICES; LOSS OF USE, DATA, OR
PROFITS; OR BUSINESS INTERRUPTION) HOWEVER CAUSED AND ON ANY THEORY OF
LIABILITY, WHETHER IN CONTRACT, STRICT LIABILITY, OR TORT (INCLUDING
NEGLIGENCE OR OTHERWISE) ARISING IN ANY WAY OUT OF THE USE OF THIS
SOFTWARE, EVEN IF ADVISED OF THE POSSIBILITY OF SUCH DAMAGE.
*****************************************************************************/

/*****************************************************************************
written by
   Yunhong Gu, last updated 01/12/2011
modified by
   Haivision Systems Inc.
*****************************************************************************/

#ifndef INC_SRT_QUEUE_H
#define INC_SRT_QUEUE_H

#include "common.h"
#include "packet.h"
#include "socketconfig.h"
#include "netinet_any.h"
#include "utilities.h"
#include <list>
#include <map>
#include <queue>
#include <vector>

namespace srt
{
class CChannel;
class CUDT;

struct CUnit
{
    CPacket m_Packet; // packet
    sync::atomic<bool> m_bTaken; // true if the unit is is use (can be stored in the RCV buffer).
};

class CUnitQueue
{
public:
    /// @brief Construct a unit queue.
    /// @param mss Initial number of units to allocate.
    /// @param mss Maximum segment size meaning the size of each unit.
    /// @throws CUDTException SRT_ENOBUF.
    CUnitQueue(int initNumUnits, int mss);
    ~CUnitQueue();

public:
    int capacity() const { return m_iSize; }
    int size() const { return m_iSize - m_iNumTaken; }

public:
    /// @brief Find an available unit for incoming packet. Allocate new units if 90% or more are in use.
    /// @note This function is not thread-safe. Currently only CRcvQueue::worker thread calls it, thus
    /// it is not an issue. However, must be protected if used from several threads in the future.
    /// @return Pointer to the available unit, NULL if not found.
    CUnit* getNextAvailUnit();

    void makeUnitFree(CUnit* unit);

    void makeUnitTaken(CUnit* unit);

private:
    struct CQEntry
    {
        CUnit* m_pUnit;   // unit queue
        char*  m_pBuffer; // data buffer
        int    m_iSize;   // size of each queue

        CQEntry* m_pNext;
    };

    /// Increase the unit queue size (by @a m_iBlockSize units).
    /// Uses m_mtx to protect access and changes of the queue state.
    /// @return 0: success, -1: failure.
    int increase_();

    /// @brief Allocated a CQEntry of iNumUnits with each unit of mss bytes.
    /// @param iNumUnits a number of units to allocate
    /// @param mss the size of each unit in bytes.
    /// @return a pointer to a newly allocated entry on success, NULL otherwise.
    static CQEntry* allocateEntry(const int iNumUnits, const int mss);

private:
    CQEntry* m_pQEntry;    // pointer to the first unit queue
    CQEntry* m_pCurrQueue; // pointer to the current available queue
    CQEntry* m_pLastQueue; // pointer to the last unit queue
    CUnit* m_pAvailUnit; // recent available unit
    int m_iSize;  // total size of the unit queue, in number of packets
    sync::atomic<int> m_iNumTaken; // total number of valid (occupied) packets in the queue
    const int m_iMSS; // unit buffer size
    const int m_iBlockSize; // Number of units in each CQEntry.

private:
    CUnitQueue(const CUnitQueue&);
    CUnitQueue& operator=(const CUnitQueue&);
};

struct CSNode
{
    CUDT*                          m_pUDT; // Pointer to the instance of CUDT socket
    sync::steady_clock::time_point m_tsTimeStamp;

    sync::atomic<int> m_iHeapLoc; // location on the heap, -1 means not on the heap
};

class CSndUList
{
public:
    CSndUList(sync::CTimer* pTimer);
    ~CSndUList();

public:
    enum EReschedule
    {
        DONT_RESCHEDULE = 0,
        DO_RESCHEDULE   = 1
    };

    static EReschedule rescheduleIf(bool cond) { return cond ? DO_RESCHEDULE : DONT_RESCHEDULE; }

    /// Update the timestamp of the UDT instance on the list.
    /// @param [in] u pointer to the UDT instance
    /// @param [in] reschedule if the timestamp should be rescheduled
    /// @param [in] ts the next time to trigger sending logic on the CUDT
    void update(const CUDT* u, EReschedule reschedule, sync::steady_clock::time_point ts = sync::steady_clock::now());

    /// Retrieve the next (in time) socket from the heap to process its sending request.
    /// @return a pointer to CUDT instance to process next.
    CUDT* pop();

    /// Remove UDT instance from the list.
    /// @param [in] u pointer to the UDT instance
    void remove(const CUDT* u);// EXCLUDES(m_ListLock);

    /// Retrieve the next scheduled processing time.
    /// @return Scheduled processing time of the first UDT socket in the list.
    sync::steady_clock::time_point getNextProcTime();

    /// Wait for the list to become non empty.
    void waitNonEmpty() const;

    /// Signal to stop waiting in waitNonEmpty().
    void signalInterrupt() const;

private:
    /// Doubles the size of the list.
    ///
    void realloc_();// REQUIRES(m_ListLock);

    /// Insert a new UDT instance into the list with realloc if required.
    ///
    /// @param [in] ts time stamp: next processing time
    /// @param [in] u pointer to the UDT instance
    void insert_(const sync::steady_clock::time_point& ts, const CUDT* u);

    /// Insert a new UDT instance into the list without realloc.
    /// Should be called if there is a guaranteed space for the element.
    ///
    /// @param [in] ts time stamp: next processing time
    /// @param [in] u pointer to the UDT instance
    void insert_norealloc_(const sync::steady_clock::time_point& ts, const CUDT* u);// REQUIRES(m_ListLock);

    /// Removes CUDT entry from the list.
    /// If the last entry is removed, calls sync::CTimer::interrupt().
    void remove_(const CUDT* u);

private:
    CSNode** m_pHeap;        // The heap array
    int      m_iArrayLength; // physical length of the array
    int      m_iLastEntry;   // position of last entry on the heap array or -1 if empty.

    mutable sync::Mutex     m_ListLock; // Protects the list (m_pHeap, m_iArrayLength, m_iLastEntry).
    mutable sync::Condition m_ListCond;

    sync::CTimer* const m_pTimer;

private:
    CSndUList(const CSndUList&);
    CSndUList& operator=(const CSndUList&);
};

struct CRNode
{
    CUDT*                          m_pUDT;        // Pointer to the instance of CUDT socket
    sync::steady_clock::time_point m_tsTimeStamp; // Time Stamp

    CRNode* m_pPrev; // previous link
    CRNode* m_pNext; // next link

    sync::atomic<bool> m_bOnList; // if the node is already on the list
};

class CRcvUList
{
public:
    CRcvUList();
    ~CRcvUList();

public:
    /// Insert a new UDT instance to the list.
    /// @param [in] u pointer to the UDT instance

    void insert(const CUDT* u);

    /// Remove the UDT instance from the list.
    /// @param [in] u pointer to the UDT instance

    void remove(const CUDT* u);

    /// Move the UDT instance to the end of the list, if it already exists; otherwise, do nothing.
    /// @param [in] u pointer to the UDT instance

    void update(const CUDT* u);

public:
    CRNode* m_pUList; // the head node

private:
    CRNode* m_pLast; // the last node

private:
    CRcvUList(const CRcvUList&);
    CRcvUList& operator=(const CRcvUList&);
};

class CHash
{
public:
    CHash();
    ~CHash();

public:
    /// Initialize the hash table.
    /// @param [in] size hash table size

    void init(int size);

    /// Look for a UDT instance from the hash table.
    /// @param [in] id socket ID
    /// @return Pointer to a UDT instance, or NULL if not found.

    CUDT* lookup(SRTSOCKET id);

     /// Look for a UDT instance from the hash table by source ID
     /// @param [in] peerid socket ID of the peer reported as source ID
     /// @return Pointer to a UDT instance where m_PeerID == peerid, or NULL if not found

<<<<<<< HEAD
   CUDT* lookupPeer(int32_t peerid);
=======
   CUDT* lookupPeer(SRTSOCKET peerid);
>>>>>>> 695302da

    /// Insert an entry to the hash table.
    /// @param [in] id socket ID
    /// @param [in] u pointer to the UDT instance

    void insert(SRTSOCKET id, CUDT* u);

    /// Remove an entry from the hash table.
    /// @param [in] id socket ID

    void remove(SRTSOCKET id);

private:
    struct CBucket
    {
        SRTSOCKET m_iID;  // Socket ID
<<<<<<< HEAD
        int32_t m_iPeerID;    // Peer ID
=======
        SRTSOCKET m_iPeerID;    // Peer ID
>>>>>>> 695302da
        CUDT*   m_pUDT; // Socket instance

        CBucket* m_pNext; // next bucket
    } * *m_pBucket;       // list of buckets (the hash table)

    int m_iHashSize; // size of hash table

<<<<<<< HEAD
    std::map<int32_t, int32_t> m_RevPeerMap;
=======
    std::map<SRTSOCKET, SRTSOCKET> m_RevPeerMap;
>>>>>>> 695302da

    CBucket*& bucketAt(SRTSOCKET id)
    {
        return m_pBucket[int32_t(id) % m_iHashSize];
    }

private:
    CHash(const CHash&);
    CHash& operator=(const CHash&);
};

/// @brief A queue of sockets pending for connection.
/// It can be either a caller socket in a non-blocking mode
/// (the connection has to be handled in background),
/// or a socket in rendezvous connection mode.
class CRendezvousQueue
{
public:
    CRendezvousQueue();
    ~CRendezvousQueue();

public:
    /// @brief Insert a new socket pending for connection (non-blocking caller or rendezvous).
    /// @param id socket ID.
    /// @param u pointer to a corresponding CUDT instance.
    /// @param addr remote address to connect to.
    /// @param ttl timepoint for connection attempt to expire.
    void insert(const SRTSOCKET& id, CUDT* u, const sockaddr_any& addr, const srt::sync::steady_clock::time_point& ttl);

    /// @brief Remove a socket from the connection pending list.
    /// @param id socket ID.
    void remove(const SRTSOCKET& id);

    /// @brief Locate a socket in the connection pending queue.
    /// @param addr source address of the packet received over UDP (peer address).
    /// @param id socket ID.
    /// @return a pointer to CUDT instance retrieved, or NULL if nothing was found.
    CUDT* retrieve(const sockaddr_any& addr, SRTSOCKET& id) const;

    /// @brief Update status of connections in the pending queue.
    /// Stop connecting if TTL expires. Resend handshake request every 250 ms if no response from the peer.
    /// @param rst result of reading from a UDP socket: received packet / nothin read / read error.
    /// @param cst target status for pending connection: reject or proceed.
    /// @param pktIn packet received from the UDP socket.
    void updateConnStatus(EReadStatus rst, EConnectStatus cst, CUnit* unit);

private:
    struct LinkStatusInfo
    {
        CUDT*        u;
        SRTSOCKET    id;
        int          errorcode;
        sockaddr_any peeraddr;
        int          token;

        struct HasID
        {
            SRTSOCKET id;
            HasID(SRTSOCKET p)
                : id(p)
            {
            }
            bool operator()(const LinkStatusInfo& i) { return i.id == id; }
        };
    };

    /// @brief Qualify pending connections:
    /// - Sockets with expired TTL go to the 'to_remove' list and removed from the queue straight away.
    /// - If HS request is to be resent (resend 250 ms if no response from the peer) go to the 'to_process' list.
    ///
    /// @param rst result of reading from a UDP socket: received packet / nothin read / read error.
    /// @param cst target status for pending connection: reject or proceed.
    /// @param iDstSockID destination socket ID of the received packet.
    /// @param[in,out] toRemove stores sockets with expired TTL.
    /// @param[in,out] toProcess stores sockets which should repeat (resend) HS connection request.
    bool qualifyToHandle(EReadStatus                  rst,
                         EConnectStatus               cst,
                         SRTSOCKET                    iDstSockID,
                         std::vector<LinkStatusInfo>& toRemove,
                         std::vector<LinkStatusInfo>& toProcess);

private:
    struct CRL
    {
        SRTSOCKET                      m_iID;      // SRT socket ID (self)
        CUDT*                          m_pUDT;     // CUDT instance
        sockaddr_any                   m_PeerAddr; // SRT sonnection peer address
        sync::steady_clock::time_point m_tsTTL;    // the time that this request expires
    };
    std::list<CRL> m_lRendezvousID; // The sockets currently in rendezvous mode

    mutable sync::Mutex m_RIDListLock;
};

class CSndQueue
{
    friend class CUDT;
    friend class CUDTUnited;

public:
    CSndQueue();
    ~CSndQueue();

public:
    // XXX There's currently no way to access the socket ID set for
    // whatever the queue is currently working for. Required to find
    // some way to do this, possibly by having a "reverse pointer".
    // Currently just "unimplemented".
    std::string CONID() const { return ""; }

    /// Initialize the sending queue.
    /// @param [in] c UDP channel to be associated to the queue
    /// @param [in] t Timer
    void init(CChannel* c, sync::CTimer* t);

    /// Send out a packet to a given address. The @a src parameter is
    /// blindly passed by the caller down the call with intention to
    /// be received eventually by CChannel::sendto, and used only if
    /// appropriate conditions state so.
    /// @param [in] addr destination address
    /// @param [in,ref] packet packet to be sent out
    /// @param [in] src The source IP address (details above)
    /// @return Size of data sent out.
    int sendto(const sockaddr_any& addr, CPacket& packet, const CNetworkInterface& src);

    /// Get the IP TTL.
    /// @param [in] ttl IP Time To Live.
    /// @return TTL.
    int getIpTTL() const;

    /// Get the IP Type of Service.
    /// @return ToS.
    int getIpToS() const;

#ifdef SRT_ENABLE_BINDTODEVICE
    bool getBind(char* dst, size_t len) const;
#endif

    int ioctlQuery(int type) const;
    int sockoptQuery(int level, int type) const;

    void setClosing() { m_bClosing = true; }

private:
    static void*  worker(void* param);
    sync::CThread m_WorkerThread;

private:
    CSndUList*    m_pSndUList; // List of UDT instances for data sending
    CChannel*     m_pChannel;  // The UDP channel for data sending
    sync::CTimer* m_pTimer;    // Timing facility

    sync::atomic<bool> m_bClosing;            // closing the worker

public:
#if defined(SRT_DEBUG_SNDQ_HIGHRATE) //>>debug high freq worker
    sync::steady_clock::duration m_DbgPeriod;
    mutable sync::steady_clock::time_point m_DbgTime;
    struct
    {
        unsigned long lIteration;   //
        unsigned long lSleepTo;     // SleepTo
        unsigned long lNotReadyPop; // Continue
        unsigned long lSendTo;
        unsigned long lNotReadyTs;
        unsigned long lCondWait; // block on m_WindowCond
    } mutable m_WorkerStats;
#endif /* SRT_DEBUG_SNDQ_HIGHRATE */

private:

#if ENABLE_LOGGING
    static srt::sync::atomic<int> m_counter;
#endif

    CSndQueue(const CSndQueue&);
    CSndQueue& operator=(const CSndQueue&);
};

class CRcvQueue
{
    friend class CUDT;
    friend class CUDTUnited;

public:
    CRcvQueue();
    ~CRcvQueue();

public:
    // XXX There's currently no way to access the socket ID set for
    // whatever the queue is currently working. Required to find
    // some way to do this, possibly by having a "reverse pointer".
    // Currently just "unimplemented".
    std::string CONID() const { return ""; }

    /// Initialize the receiving queue.
    /// @param [in] size queue size
    /// @param [in] mss maximum packet size
    /// @param [in] version IP version
    /// @param [in] hsize hash table size
    /// @param [in] c UDP channel to be associated to the queue
    /// @param [in] t timer
    void init(int size, size_t payload, int version, int hsize, CChannel* c, sync::CTimer* t);

    /// Read a packet for a specific UDT socket id.
    /// @param [in] id Socket ID
    /// @param [out] packet received packet
    /// @return Data size of the packet
    int recvfrom(SRTSOCKET id, CPacket& to_packet);

    void stopWorker();

    void setClosing() { m_bClosing = true; }

    int getIPversion() { return m_iIPversion; }

private:
    static void*  worker(void* param);
    sync::CThread m_WorkerThread;
    // Subroutines of worker
    EReadStatus    worker_RetrieveUnit(SRTSOCKET& id, CUnit*& unit, sockaddr_any& sa);
    EConnectStatus worker_ProcessConnectionRequest(CUnit* unit, const sockaddr_any& sa);
    EConnectStatus worker_TryAsyncRend_OrStore(SRTSOCKET id, CUnit* unit, const sockaddr_any& sa);
    EConnectStatus worker_ProcessAddressedPacket(SRTSOCKET id, CUnit* unit, const sockaddr_any& sa);
    bool worker_TryAcceptedSocket(CUnit* unit, const sockaddr_any& addr);

private:
    CUnitQueue*   m_pUnitQueue; // The received packet queue
    CRcvUList*    m_pRcvUList;  // List of UDT instances that will read packets from the queue
    CHash*        m_pHash;      // Hash table for UDT socket looking up
    CChannel*     m_pChannel;   // UDP channel for receiving packets
    sync::CTimer* m_pTimer;     // shared timer with the snd queue

    int m_iIPversion;           // IP version
    size_t m_szPayloadSize;     // packet payload size

    sync::atomic<bool> m_bClosing; // closing the worker
#if ENABLE_LOGGING
    static srt::sync::atomic<int> m_counter; // A static counter to log RcvQueue worker thread number.
#endif

private:
    int  setListener(CUDT* u);
    void removeListener(const CUDT* u);

    void registerConnector(const SRTSOCKET&                      id,
                           CUDT*                                 u,
                           const sockaddr_any&                   addr,
                           const sync::steady_clock::time_point& ttl);
    void removeConnector(const SRTSOCKET& id);

    void  setNewEntry(CUDT* u);
    bool  ifNewEntry();
    CUDT* getNewEntry();

    void storePktClone(SRTSOCKET id, const CPacket& pkt);

    void kick();

private:
    sync::CSharedObjectPtr<CUDT> m_pListener;        // pointer to the (unique, if any) listening UDT entity
    CRendezvousQueue*            m_pRendezvousQueue; // The list of sockets in rendezvous mode

    std::vector<CUDT*> m_vNewEntry; // newly added entries, to be inserted
    sync::Mutex        m_IDLock;

    typedef std::map<SRTSOCKET, std::queue<CPacket*> > qmap_t;
    qmap_t          m_mBuffer; // temporary buffer for rendezvous connection request
    sync::Mutex     m_BufferLock;
    sync::Condition m_BufferCond;

private:
    CRcvQueue(const CRcvQueue&);
    CRcvQueue& operator=(const CRcvQueue&);
};

struct CMultiplexer
{
    CSndQueue*    m_pSndQueue; // The sending queue
    CRcvQueue*    m_pRcvQueue; // The receiving queue
    CChannel*     m_pChannel;  // The UDP channel for sending and receiving
    sync::CTimer* m_pTimer;    // The timer

    int m_iPort;      // The UDP port number of this multiplexer
    int m_iIPversion; // Address family (AF_INET or AF_INET6)
    int m_iRefCount;  // number of UDT instances that are associated with this multiplexer

    CSrtMuxerConfig m_mcfg;

    int m_iID; // multiplexer ID

    // Constructor should reset all pointers to NULL
    // to prevent dangling pointer when checking for memory alloc fails
    CMultiplexer()
        : m_pSndQueue(NULL)
        , m_pRcvQueue(NULL)
        , m_pChannel(NULL)
        , m_pTimer(NULL)
        , m_iPort(0)
        , m_iIPversion(AF_UNSPEC)
        , m_iRefCount(1)
        , m_iID(-1)
    {
    }

    void destroy();
};

} // namespace srt

#endif<|MERGE_RESOLUTION|>--- conflicted
+++ resolved
@@ -285,11 +285,7 @@
      /// @param [in] peerid socket ID of the peer reported as source ID
      /// @return Pointer to a UDT instance where m_PeerID == peerid, or NULL if not found
 
-<<<<<<< HEAD
-   CUDT* lookupPeer(int32_t peerid);
-=======
    CUDT* lookupPeer(SRTSOCKET peerid);
->>>>>>> 695302da
 
     /// Insert an entry to the hash table.
     /// @param [in] id socket ID
@@ -306,11 +302,7 @@
     struct CBucket
     {
         SRTSOCKET m_iID;  // Socket ID
-<<<<<<< HEAD
-        int32_t m_iPeerID;    // Peer ID
-=======
         SRTSOCKET m_iPeerID;    // Peer ID
->>>>>>> 695302da
         CUDT*   m_pUDT; // Socket instance
 
         CBucket* m_pNext; // next bucket
@@ -318,11 +310,7 @@
 
     int m_iHashSize; // size of hash table
 
-<<<<<<< HEAD
-    std::map<int32_t, int32_t> m_RevPeerMap;
-=======
     std::map<SRTSOCKET, SRTSOCKET> m_RevPeerMap;
->>>>>>> 695302da
 
     CBucket*& bucketAt(SRTSOCKET id)
     {
