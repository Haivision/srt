/*
 * SRT - Secure, Reliable, Transport
 * Copyright (c) 2018 Haivision Systems Inc.
 *
 * This Source Code Form is subject to the terms of the Mozilla Public
 * License, v. 2.0. If a copy of the MPL was not distributed with this
 * file, You can obtain one at http://mozilla.org/MPL/2.0/.
 *
 */

/*****************************************************************************
Copyright (c) 2001 - 2011, The Board of Trustees of the University of Illinois.
All rights reserved.

Redistribution and use in source and binary forms, with or without
modification, are permitted provided that the following conditions are
met:

* Redistributions of source code must retain the above
  copyright notice, this list of conditions and the
  following disclaimer.

* Redistributions in binary form must reproduce the
  above copyright notice, this list of conditions
  and the following disclaimer in the documentation
  and/or other materials provided with the distribution.

* Neither the name of the University of Illinois
  nor the names of its contributors may be used to
  endorse or promote products derived from this
  software without specific prior written permission.

THIS SOFTWARE IS PROVIDED BY THE COPYRIGHT HOLDERS AND CONTRIBUTORS "AS
IS" AND ANY EXPRESS OR IMPLIED WARRANTIES, INCLUDING, BUT NOT LIMITED TO,
THE IMPLIED WARRANTIES OF MERCHANTABILITY AND FITNESS FOR A PARTICULAR
PURPOSE ARE DISCLAIMED. IN NO EVENT SHALL THE COPYRIGHT OWNER OR
CONTRIBUTORS BE LIABLE FOR ANY DIRECT, INDIRECT, INCIDENTAL, SPECIAL,
EXEMPLARY, OR CONSEQUENTIAL DAMAGES (INCLUDING, BUT NOT LIMITED TO,
PROCUREMENT OF SUBSTITUTE GOODS OR SERVICES; LOSS OF USE, DATA, OR
PROFITS; OR BUSINESS INTERRUPTION) HOWEVER CAUSED AND ON ANY THEORY OF
LIABILITY, WHETHER IN CONTRACT, STRICT LIABILITY, OR TORT (INCLUDING
NEGLIGENCE OR OTHERWISE) ARISING IN ANY WAY OUT OF THE USE OF THIS
SOFTWARE, EVEN IF ADVISED OF THE POSSIBILITY OF SUCH DAMAGE.
*****************************************************************************/

/*****************************************************************************
written by
   Yunhong Gu, last updated 01/12/2011
modified by
   Haivision Systems Inc.
*****************************************************************************/

#ifndef INC_SRT_QUEUE_H
#define INC_SRT_QUEUE_H

#include "common.h"
#include "packet.h"
#include "socketconfig.h"
#include "netinet_any.h"
#include "utilities.h"
#include <list>
#include <map>
#include <queue>
#include <vector>

namespace srt
{
class CChannel;
class CUDT;

struct CUnit
{
    CPacket m_Packet; // packet
    sync::atomic<bool> m_bTaken; // true if the unit is is use (can be stored in the RCV buffer).
};

class CUnitQueue
{
public:
    /// @brief Construct a unit queue.
    /// @param mss Initial number of units to allocate.
    /// @param mss Maximum segment size meaning the size of each unit.
    /// @throws CUDTException SRT_ENOBUF.
    CUnitQueue(int initNumUnits, int mss);
    ~CUnitQueue();

public:
    int capacity() const { return m_iSize; }
    int size() const { return m_iSize - m_iNumTaken; }

public:
    /// @brief Find an available unit for incoming packet. Allocate new units if 90% or more are in use.
    /// @note This function is not thread-safe. Currently only CRcvQueue::worker thread calls it, thus
    /// it is not an issue. However, must be protected if used from several threads in the future.
    /// @return Pointer to the available unit, NULL if not found.
    CUnit* getNextAvailUnit();

    void makeUnitFree(CUnit* unit);

    void makeUnitTaken(CUnit* unit);

private:
    struct CQEntry
    {
        CUnit* m_pUnit;   // unit queue
        char*  m_pBuffer; // data buffer
        int    m_iSize;   // size of each queue

        CQEntry* m_pNext;
    };

    /// Increase the unit queue size (by @a m_iBlockSize units).
    /// Uses m_mtx to protect access and changes of the queue state.
    /// @return 0: success, -1: failure.
    int increase_();

    /// @brief Allocated a CQEntry of iNumUnits with each unit of mss bytes.
    /// @param iNumUnits a number of units to allocate
    /// @param mss the size of each unit in bytes.
    /// @return a pointer to a newly allocated entry on success, NULL otherwise.
    static CQEntry* allocateEntry(const int iNumUnits, const int mss);

private:
    CQEntry* m_pQEntry;    // pointer to the first unit queue
    CQEntry* m_pCurrQueue; // pointer to the current available queue
    CQEntry* m_pLastQueue; // pointer to the last unit queue
    CUnit* m_pAvailUnit; // recent available unit
    int m_iSize;  // total size of the unit queue, in number of packets
    sync::atomic<int> m_iNumTaken; // total number of valid (occupied) packets in the queue
    const int m_iMSS; // unit buffer size
    const int m_iBlockSize; // Number of units in each CQEntry.

private:
    CUnitQueue(const CUnitQueue&);
    CUnitQueue& operator=(const CUnitQueue&);
};

struct CSNode
{
    CUDT*                          m_pUDT; // Pointer to the instance of CUDT socket
    sync::steady_clock::time_point m_tsTimeStamp;

    sync::atomic<int> m_iHeapLoc; // location on the heap, -1 means not on the heap
};

class CSndUList
{
public:
    CSndUList(sync::CTimer* pTimer);
    ~CSndUList();

public:
    enum EReschedule
    {
        DONT_RESCHEDULE = 0,
        DO_RESCHEDULE   = 1
    };

    static EReschedule rescheduleIf(bool cond) { return cond ? DO_RESCHEDULE : DONT_RESCHEDULE; }

    /// Update the timestamp of the UDT instance on the list.
    /// @param [in] u pointer to the UDT instance
    /// @param [in] reschedule if the timestamp should be rescheduled
    /// @param [in] ts the next time to trigger sending logic on the CUDT
    void update(const CUDT* u, EReschedule reschedule, sync::steady_clock::time_point ts = sync::steady_clock::now());

    /// Retrieve the next (in time) socket from the heap to process its sending request.
    /// @return a pointer to CUDT instance to process next.
    CUDT* pop();

    /// Remove UDT instance from the list.
    /// @param [in] u pointer to the UDT instance
    void remove(const CUDT* u);// EXCLUDES(m_ListLock);

    /// Retrieve the next scheduled processing time.
    /// @return Scheduled processing time of the first UDT socket in the list.
    sync::steady_clock::time_point getNextProcTime();

    /// Wait for the list to become non empty.
    void waitNonEmpty() const;

    /// Signal to stop waiting in waitNonEmpty().
    void signalInterrupt() const;

private:
    /// Doubles the size of the list.
    ///
    void realloc_();// REQUIRES(m_ListLock);

    /// Insert a new UDT instance into the list with realloc if required.
    ///
    /// @param [in] ts time stamp: next processing time
    /// @param [in] u pointer to the UDT instance
    void insert_(const sync::steady_clock::time_point& ts, const CUDT* u);

    /// Insert a new UDT instance into the list without realloc.
    /// Should be called if there is a guaranteed space for the element.
    ///
    /// @param [in] ts time stamp: next processing time
    /// @param [in] u pointer to the UDT instance
    void insert_norealloc_(const sync::steady_clock::time_point& ts, const CUDT* u);// REQUIRES(m_ListLock);

    /// Removes CUDT entry from the list.
    /// If the last entry is removed, calls sync::CTimer::interrupt().
    void remove_(const CUDT* u);

private:
    CSNode** m_pHeap;        // The heap array
    int      m_iArrayLength; // physical length of the array
    int      m_iLastEntry;   // position of last entry on the heap array or -1 if empty.

    mutable sync::Mutex     m_ListLock; // Protects the list (m_pHeap, m_iArrayLength, m_iLastEntry).
    mutable sync::Condition m_ListCond;

    sync::CTimer* const m_pTimer;

private:
    CSndUList(const CSndUList&);
    CSndUList& operator=(const CSndUList&);
};

struct CRNode
{
    CUDT*                          m_pUDT;        // Pointer to the instance of CUDT socket
    sync::steady_clock::time_point m_tsTimeStamp; // Time Stamp

    CRNode* m_pPrev; // previous link
    CRNode* m_pNext; // next link

    sync::atomic<bool> m_bOnList; // if the node is already on the list
};

class CRcvUList
{
public:
    CRcvUList();
    ~CRcvUList();

public:
    /// Insert a new UDT instance to the list.
    /// @param [in] u pointer to the UDT instance

    void insert(const CUDT* u);

    /// Remove the UDT instance from the list.
    /// @param [in] u pointer to the UDT instance

    void remove(const CUDT* u);

    /// Move the UDT instance to the end of the list, if it already exists; otherwise, do nothing.
    /// @param [in] u pointer to the UDT instance

    void update(const CUDT* u);

public:
    CRNode* m_pUList; // the head node

private:
    CRNode* m_pLast; // the last node

private:
    CRcvUList(const CRcvUList&);
    CRcvUList& operator=(const CRcvUList&);
};

class CHash
{
public:
    CHash();
    ~CHash();

public:
    /// Initialize the hash table.
    /// @param [in] size hash table size

    void init(int size);

    /// Look for a UDT instance from the hash table.
    /// @param [in] id socket ID
    /// @return Pointer to a UDT instance, or NULL if not found.

    CUDT* lookup(SRTSOCKET id);

     /// Look for a UDT instance from the hash table by source ID
     /// @param [in] peerid socket ID of the peer reported as source ID
     /// @return Pointer to a UDT instance where m_PeerID == peerid, or NULL if not found

   CUDT* lookupPeer(SRTSOCKET peerid);

    /// Insert an entry to the hash table.
    /// @param [in] id socket ID
    /// @param [in] u pointer to the UDT instance

    void insert(SRTSOCKET id, CUDT* u);

    /// Remove an entry from the hash table.
    /// @param [in] id socket ID

    void remove(SRTSOCKET id);

private:
    struct CBucket
    {
        SRTSOCKET m_iID;  // Socket ID
        SRTSOCKET m_iPeerID;    // Peer ID
        CUDT*   m_pUDT; // Socket instance

        CBucket* m_pNext; // next bucket
    } * *m_pBucket;       // list of buckets (the hash table)

    int m_iHashSize; // size of hash table

    std::map<SRTSOCKET, SRTSOCKET> m_RevPeerMap;

    CBucket*& bucketAt(SRTSOCKET id)
    {
        return m_pBucket[int32_t(id) % m_iHashSize];
    }

private:
    CHash(const CHash&);
    CHash& operator=(const CHash&);
};

/// @brief A queue of sockets pending for connection.
/// It can be either a caller socket in a non-blocking mode
/// (the connection has to be handled in background),
/// or a socket in rendezvous connection mode.
class CRendezvousQueue
{
public:
    CRendezvousQueue();
    ~CRendezvousQueue();

public:
    /// @brief Insert a new socket pending for connection (non-blocking caller or rendezvous).
    /// @param id socket ID.
    /// @param u pointer to a corresponding CUDT instance.
    /// @param addr remote address to connect to.
    /// @param ttl timepoint for connection attempt to expire.
    void insert(const SRTSOCKET& id, CUDT* u, const sockaddr_any& addr, const srt::sync::steady_clock::time_point& ttl);

    /// @brief Remove a socket from the connection pending list.
    /// @param id socket ID.
    void remove(const SRTSOCKET& id);

    /// @brief Locate a socket in the connection pending queue.
    /// @param addr source address of the packet received over UDP (peer address).
    /// @param id socket ID.
    /// @return a pointer to CUDT instance retrieved, or NULL if nothing was found.
    CUDT* retrieve(const sockaddr_any& addr, SRTSOCKET& id) const;

    /// @brief Update status of connections in the pending queue.
    /// Stop connecting if TTL expires. Resend handshake request every 250 ms if no response from the peer.
    /// @param rst result of reading from a UDP socket: received packet / nothin read / read error.
    /// @param cst target status for pending connection: reject or proceed.
    /// @param pktIn packet received from the UDP socket.
    void updateConnStatus(EReadStatus rst, EConnectStatus cst, CUnit* unit);

private:
    struct LinkStatusInfo
    {
        CUDT*        u;
        SRTSOCKET    id;
        int          errorcode;
        sockaddr_any peeraddr;
        int          token;

        struct HasID
        {
            SRTSOCKET id;
            HasID(SRTSOCKET p)
                : id(p)
            {
            }
            bool operator()(const LinkStatusInfo& i) { return i.id == id; }
        };
    };

    /// @brief Qualify pending connections:
    /// - Sockets with expired TTL go to the 'to_remove' list and removed from the queue straight away.
    /// - If HS request is to be resent (resend 250 ms if no response from the peer) go to the 'to_process' list.
    ///
    /// @param rst result of reading from a UDP socket: received packet / nothin read / read error.
    /// @param cst target status for pending connection: reject or proceed.
    /// @param iDstSockID destination socket ID of the received packet.
    /// @param[in,out] toRemove stores sockets with expired TTL.
    /// @param[in,out] toProcess stores sockets which should repeat (resend) HS connection request.
    bool qualifyToHandle(EReadStatus                  rst,
                         EConnectStatus               cst,
                         SRTSOCKET                    iDstSockID,
                         std::vector<LinkStatusInfo>& toRemove,
                         std::vector<LinkStatusInfo>& toProcess);

private:
    struct CRL
    {
        SRTSOCKET                      m_iID;      // SRT socket ID (self)
        CUDT*                          m_pUDT;     // CUDT instance
        sockaddr_any                   m_PeerAddr; // SRT sonnection peer address
        sync::steady_clock::time_point m_tsTTL;    // the time that this request expires
    };
    std::list<CRL> m_lRendezvousID; // The sockets currently in rendezvous mode

    mutable sync::Mutex m_RIDListLock;
};

class CSndQueue
{
    friend class CUDT;
    friend class CUDTUnited;

public:
    CSndQueue();
    ~CSndQueue();

public:
    // XXX There's currently no way to access the socket ID set for
    // whatever the queue is currently working for. Required to find
    // some way to do this, possibly by having a "reverse pointer".
    // Currently just "unimplemented".
    std::string CONID() const { return ""; }

    /// Initialize the sending queue.
    /// @param [in] c UDP channel to be associated to the queue
    /// @param [in] t Timer
    void init(CChannel* c, sync::CTimer* t);

    /// Send out a packet to a given address. The @a src parameter is
    /// blindly passed by the caller down the call with intention to
    /// be received eventually by CChannel::sendto, and used only if
    /// appropriate conditions state so.
    /// @param [in] addr destination address
    /// @param [in,ref] packet packet to be sent out
    /// @param [in] src The source IP address (details above)
    /// @return Size of data sent out.
    int sendto(const sockaddr_any& addr, CPacket& packet, const CNetworkInterface& src);

    /// Get the IP TTL.
    /// @param [in] ttl IP Time To Live.
    /// @return TTL.
    int getIpTTL() const;

    /// Get the IP Type of Service.
    /// @return ToS.
    int getIpToS() const;

#ifdef SRT_ENABLE_BINDTODEVICE
    bool getBind(char* dst, size_t len) const;
#endif

    int ioctlQuery(int type) const;
    int sockoptQuery(int level, int type) const;

    void setClosing() { m_bClosing = true; }

private:
    static void*  worker(void* param);
    sync::CThread m_WorkerThread;

private:
    CSndUList*    m_pSndUList; // List of UDT instances for data sending
    CChannel*     m_pChannel;  // The UDP channel for data sending
    sync::CTimer* m_pTimer;    // Timing facility

    sync::atomic<bool> m_bClosing;            // closing the worker

public:
#if defined(SRT_DEBUG_SNDQ_HIGHRATE) //>>debug high freq worker
    sync::steady_clock::duration m_DbgPeriod;
    mutable sync::steady_clock::time_point m_DbgTime;
    struct
    {
        unsigned long lIteration;   //
        unsigned long lSleepTo;     // SleepTo
        unsigned long lNotReadyPop; // Continue
        unsigned long lSendTo;
        unsigned long lNotReadyTs;
        unsigned long lCondWait; // block on m_WindowCond
    } mutable m_WorkerStats;
#endif /* SRT_DEBUG_SNDQ_HIGHRATE */

private:

#if ENABLE_LOGGING
    static srt::sync::atomic<int> m_counter;
#endif

    CSndQueue(const CSndQueue&);
    CSndQueue& operator=(const CSndQueue&);
};

class CRcvQueue
{
    friend class CUDT;
    friend class CUDTUnited;

public:
    CRcvQueue();
    ~CRcvQueue();

public:
    // XXX There's currently no way to access the socket ID set for
    // whatever the queue is currently working. Required to find
    // some way to do this, possibly by having a "reverse pointer".
    // Currently just "unimplemented".
    std::string CONID() const { return ""; }

    /// Initialize the receiving queue.
    /// @param [in] size queue size
    /// @param [in] mss maximum packet size
    /// @param [in] version IP version
    /// @param [in] hsize hash table size
    /// @param [in] c UDP channel to be associated to the queue
    /// @param [in] t timer
    void init(int size, size_t payload, int version, int hsize, CChannel* c, sync::CTimer* t);

    /// Read a packet for a specific UDT socket id.
    /// @param [in] id Socket ID
    /// @param [out] packet received packet
    /// @return Data size of the packet
    int recvfrom(SRTSOCKET id, CPacket& to_packet);

    void stopWorker();

    void setClosing() { m_bClosing = true; }

    int getIPversion() { return m_iIPversion; }

private:
    static void*  worker(void* param);
    sync::CThread m_WorkerThread;
    // Subroutines of worker
    EReadStatus    worker_RetrieveUnit(SRTSOCKET& id, CUnit*& unit, sockaddr_any& sa);
    EConnectStatus worker_ProcessConnectionRequest(CUnit* unit, const sockaddr_any& sa);
    EConnectStatus worker_TryAsyncRend_OrStore(SRTSOCKET id, CUnit* unit, const sockaddr_any& sa);
    EConnectStatus worker_ProcessAddressedPacket(SRTSOCKET id, CUnit* unit, const sockaddr_any& sa);
    bool worker_TryAcceptedSocket(CUnit* unit, const sockaddr_any& addr);

private:
    CUnitQueue*   m_pUnitQueue; // The received packet queue
    CRcvUList*    m_pRcvUList;  // List of UDT instances that will read packets from the queue
    CHash*        m_pHash;      // Hash table for UDT socket looking up
    CChannel*     m_pChannel;   // UDP channel for receiving packets
    sync::CTimer* m_pTimer;     // shared timer with the snd queue

    int m_iIPversion;           // IP version
    size_t m_szPayloadSize;     // packet payload size

    sync::atomic<bool> m_bClosing; // closing the worker
#if ENABLE_LOGGING
    static srt::sync::atomic<int> m_counter; // A static counter to log RcvQueue worker thread number.
#endif

private:
    bool setListener(CUDT* u);
    CUDT* getListener();
    bool removeListener(CUDT* u);

    void registerConnector(const SRTSOCKET&                      id,
                           CUDT*                                 u,
                           const sockaddr_any&                   addr,
                           const sync::steady_clock::time_point& ttl);
    void removeConnector(const SRTSOCKET& id);

    void  setNewEntry(CUDT* u);
    bool  ifNewEntry();
    CUDT* getNewEntry();

    void storePktClone(SRTSOCKET id, const CPacket& pkt);

    void kick();

private:
    sync::CSharedObjectPtr<CUDT> m_pListener;        // pointer to the (unique, if any) listening UDT entity
    CRendezvousQueue*            m_pRendezvousQueue; // The list of sockets in rendezvous mode

    std::vector<CUDT*> m_vNewEntry; // newly added entries, to be inserted
    sync::Mutex        m_IDLock;

<<<<<<< HEAD
    std::map<SRTSOCKET, std::queue<CPacket*> > m_mBuffer; // temporary buffer for rendezvous connection request
    sync::Mutex                              m_BufferLock;
    sync::Condition                          m_BufferCond;
=======
    typedef std::map<SRTSOCKET, std::queue<CPacket*> > qmap_t;
    qmap_t          m_mBuffer; // temporary buffer for rendezvous connection request
    sync::Mutex     m_BufferLock;
    sync::Condition m_BufferCond;
>>>>>>> f0d2a865

private:
    CRcvQueue(const CRcvQueue&);
    CRcvQueue& operator=(const CRcvQueue&);
};

struct CMultiplexer
{
    CSndQueue*    m_pSndQueue; // The sending queue
    CRcvQueue*    m_pRcvQueue; // The receiving queue
    CChannel*     m_pChannel;  // The UDP channel for sending and receiving
    sync::CTimer* m_pTimer;    // The timer

    int m_iPort;      // The UDP port number of this multiplexer
    int m_iIPversion; // Address family (AF_INET or AF_INET6)
    int m_iRefCount;  // number of UDT instances that are associated with this multiplexer

    CSrtMuxerConfig m_mcfg;

    int m_iID; // multiplexer ID

    // Constructor should reset all pointers to NULL
    // to prevent dangling pointer when checking for memory alloc fails
    CMultiplexer()
        : m_pSndQueue(NULL)
        , m_pRcvQueue(NULL)
        , m_pChannel(NULL)
        , m_pTimer(NULL)
        , m_iPort(0)
        , m_iIPversion(AF_UNSPEC)
        , m_iRefCount(1)
        , m_iID(-1)
    {
    }

    void destroy();
};

} // namespace srt

#endif<|MERGE_RESOLUTION|>--- conflicted
+++ resolved
@@ -578,16 +578,10 @@
     std::vector<CUDT*> m_vNewEntry; // newly added entries, to be inserted
     sync::Mutex        m_IDLock;
 
-<<<<<<< HEAD
-    std::map<SRTSOCKET, std::queue<CPacket*> > m_mBuffer; // temporary buffer for rendezvous connection request
-    sync::Mutex                              m_BufferLock;
-    sync::Condition                          m_BufferCond;
-=======
     typedef std::map<SRTSOCKET, std::queue<CPacket*> > qmap_t;
     qmap_t          m_mBuffer; // temporary buffer for rendezvous connection request
     sync::Mutex     m_BufferLock;
     sync::Condition m_BufferCond;
->>>>>>> f0d2a865
 
 private:
     CRcvQueue(const CRcvQueue&);
