/*
 * SRT - Secure, Reliable, Transport
 * Copyright (c) 2018 Haivision Systems Inc.
 *
 * This Source Code Form is subject to the terms of the Mozilla Public
 * License, v. 2.0. If a copy of the MPL was not distributed with this
 * file, You can obtain one at http://mozilla.org/MPL/2.0/.
 *
 */

/*****************************************************************************
Copyright (c) 2001 - 2011, The Board of Trustees of the University of Illinois.
All rights reserved.

Redistribution and use in source and binary forms, with or without
modification, are permitted provided that the following conditions are
met:

* Redistributions of source code must retain the above
  copyright notice, this list of conditions and the
  following disclaimer.

* Redistributions in binary form must reproduce the
  above copyright notice, this list of conditions
  and the following disclaimer in the documentation
  and/or other materials provided with the distribution.

* Neither the name of the University of Illinois
  nor the names of its contributors may be used to
  endorse or promote products derived from this
  software without specific prior written permission.

THIS SOFTWARE IS PROVIDED BY THE COPYRIGHT HOLDERS AND CONTRIBUTORS "AS
IS" AND ANY EXPRESS OR IMPLIED WARRANTIES, INCLUDING, BUT NOT LIMITED TO,
THE IMPLIED WARRANTIES OF MERCHANTABILITY AND FITNESS FOR A PARTICULAR
PURPOSE ARE DISCLAIMED. IN NO EVENT SHALL THE COPYRIGHT OWNER OR
CONTRIBUTORS BE LIABLE FOR ANY DIRECT, INDIRECT, INCIDENTAL, SPECIAL,
EXEMPLARY, OR CONSEQUENTIAL DAMAGES (INCLUDING, BUT NOT LIMITED TO,
PROCUREMENT OF SUBSTITUTE GOODS OR SERVICES; LOSS OF USE, DATA, OR
PROFITS; OR BUSINESS INTERRUPTION) HOWEVER CAUSED AND ON ANY THEORY OF
LIABILITY, WHETHER IN CONTRACT, STRICT LIABILITY, OR TORT (INCLUDING
NEGLIGENCE OR OTHERWISE) ARISING IN ANY WAY OUT OF THE USE OF THIS
SOFTWARE, EVEN IF ADVISED OF THE POSSIBILITY OF SUCH DAMAGE.
*****************************************************************************/

/*****************************************************************************
written by
   Yunhong Gu, last updated 01/12/2011
modified by
   Haivision Systems Inc.
*****************************************************************************/

#ifndef INC_SRT_QUEUE_H
#define INC_SRT_QUEUE_H

#include "common.h"
#include "packet.h"
#include "socketconfig.h"
#include "netinet_any.h"
#include "utilities.h"
#include <list>
#include <map>
#include <queue>
#include <vector>

namespace srt
{
class CChannel;
class CUDT;

struct CUnit
{
    CPacket m_Packet; // packet
    sync::atomic<bool> m_bTaken; // true if the unit is is use (can be stored in the RCV buffer).
};

class CUnitQueue
{
public:
    /// @brief Construct a unit queue.
    /// @param mss Initial number of units to allocate.
    /// @param mss Maximum segment size meaning the size of each unit.
    /// @throws CUDTException SRT_ENOBUF.
    CUnitQueue(int initNumUnits, int mss);
    ~CUnitQueue();

public:
    int capacity() const { return m_iSize; }
    int size() const { return m_iSize - m_iNumTaken; }

public:
    /// @brief Find an available unit for incoming packet. Allocate new units if 90% or more are in use.
    /// @note This function is not thread-safe. Currently only CRcvQueue::worker thread calls it, thus
    /// it is not an issue. However, must be protected if used from several threads in the future.
    /// @return Pointer to the available unit, NULL if not found.
    CUnit* getNextAvailUnit();

    void makeUnitFree(CUnit* unit);

    void makeUnitTaken(CUnit* unit);

private:
    struct CQEntry
    {
        CUnit* m_pUnit;   // unit queue
        char*  m_pBuffer; // data buffer
        int    m_iSize;   // size of each queue

        CQEntry* m_pNext;
    };

    /// Increase the unit queue size (by @a m_iBlockSize units).
    /// Uses m_mtx to protect access and changes of the queue state.
    /// @return 0: success, -1: failure.
    int increase_();

    /// @brief Allocated a CQEntry of iNumUnits with each unit of mss bytes.
    /// @param iNumUnits a number of units to allocate
    /// @param mss the size of each unit in bytes.
    /// @return a pointer to a newly allocated entry on success, NULL otherwise.
    static CQEntry* allocateEntry(const int iNumUnits, const int mss);

private:
    CQEntry* m_pQEntry;    // pointer to the first unit queue
    CQEntry* m_pCurrQueue; // pointer to the current available queue
    CQEntry* m_pLastQueue; // pointer to the last unit queue
    CUnit* m_pAvailUnit; // recent available unit
    int m_iSize;  // total size of the unit queue, in number of packets
    sync::atomic<int> m_iNumTaken; // total number of valid (occupied) packets in the queue
    const int m_iMSS; // unit buffer size
    const int m_iBlockSize; // Number of units in each CQEntry.

private:
    CUnitQueue(const CUnitQueue&);
    CUnitQueue& operator=(const CUnitQueue&);
};

struct CSNode
{
    CUDT*                          m_pUDT; // Pointer to the instance of CUDT socket
    sync::steady_clock::time_point m_tsTimeStamp;

    sync::atomic<int> m_iHeapLoc; // location on the heap, -1 means not on the heap
};

class CSndUList
{
public:
    CSndUList(sync::CTimer* pTimer);
    ~CSndUList();

public:
    enum EReschedule
    {
        DONT_RESCHEDULE = 0,
        DO_RESCHEDULE   = 1
    };

    static EReschedule rescheduleIf(bool cond) { return cond ? DO_RESCHEDULE : DONT_RESCHEDULE; }

    /// Update the timestamp of the UDT instance on the list.
    /// @param [in] u pointer to the UDT instance
    /// @param [in] reschedule if the timestamp should be rescheduled
    /// @param [in] ts the next time to trigger sending logic on the CUDT
    void update(const CUDT* u, EReschedule reschedule, sync::steady_clock::time_point ts = sync::steady_clock::now());

    /// Retrieve the next (in time) socket from the heap to process its sending request.
    /// @return a pointer to CUDT instance to process next.
    CUDT* pop();

    /// Remove UDT instance from the list.
    /// @param [in] u pointer to the UDT instance
    void remove(const CUDT* u);// EXCLUDES(m_ListLock);

    /// Retrieve the next scheduled processing time.
    /// @return Scheduled processing time of the first UDT socket in the list.
    sync::steady_clock::time_point getNextProcTime();

    /// Wait for the list to become non empty.
    void waitNonEmpty() const;

    /// Signal to stop waiting in waitNonEmpty().
    void signalInterrupt() const;

private:
    /// Doubles the size of the list.
    ///
    void realloc_();// REQUIRES(m_ListLock);

    /// Insert a new UDT instance into the list with realloc if required.
    ///
    /// @param [in] ts time stamp: next processing time
    /// @param [in] u pointer to the UDT instance
    void insert_(const sync::steady_clock::time_point& ts, const CUDT* u);

    /// Insert a new UDT instance into the list without realloc.
    /// Should be called if there is a guaranteed space for the element.
    ///
    /// @param [in] ts time stamp: next processing time
    /// @param [in] u pointer to the UDT instance
    void insert_norealloc_(const sync::steady_clock::time_point& ts, const CUDT* u);// REQUIRES(m_ListLock);

    /// Removes CUDT entry from the list.
    /// If the last entry is removed, calls sync::CTimer::interrupt().
    void remove_(const CUDT* u);

private:
    CSNode** m_pHeap;        // The heap array
    int      m_iArrayLength; // physical length of the array
    int      m_iLastEntry;   // position of last entry on the heap array or -1 if empty.

    mutable sync::Mutex     m_ListLock; // Protects the list (m_pHeap, m_iArrayLength, m_iLastEntry).
    mutable sync::Condition m_ListCond;

    sync::CTimer* const m_pTimer;

private:
    CSndUList(const CSndUList&);
    CSndUList& operator=(const CSndUList&);
};

struct CRNode
{
    CUDT*                          m_pUDT;        // Pointer to the instance of CUDT socket
    sync::steady_clock::time_point m_tsTimeStamp; // Time Stamp

    CRNode* m_pPrev; // previous link
    CRNode* m_pNext; // next link

    sync::atomic<bool> m_bOnList; // if the node is already on the list
};

class CRcvUList
{
public:
    CRcvUList();
    ~CRcvUList();

public:
    /// Insert a new UDT instance to the list.
    /// @param [in] u pointer to the UDT instance

    void insert(const CUDT* u);

    /// Remove the UDT instance from the list.
    /// @param [in] u pointer to the UDT instance

    void remove(const CUDT* u);

    /// Move the UDT instance to the end of the list, if it already exists; otherwise, do nothing.
    /// @param [in] u pointer to the UDT instance

    void update(const CUDT* u);

public:
    CRNode* m_pUList; // the head node

private:
    CRNode* m_pLast; // the last node

private:
    CRcvUList(const CRcvUList&);
    CRcvUList& operator=(const CRcvUList&);
};

class CHash
{
public:
    CHash();
    ~CHash();

public:
    /// Initialize the hash table.
    /// @param [in] size hash table size

    void init(int size);

    /// Look for a UDT instance from the hash table.
    /// @param [in] id socket ID
    /// @return Pointer to a UDT instance, or NULL if not found.

    CUDT* lookup(int32_t id);

<<<<<<< HEAD
     /// Look for a UDT instance from the hash table by source ID
     /// @param [in] peerid socket ID of the peer reported as source ID
     /// @return Pointer to a UDT instance where m_PeerID == peerid, or NULL if not found

   CUDT* lookupPeer(int32_t peerid);

      /// Insert an entry to the hash table.
      /// @param [in] id socket ID
      /// @param [in] u pointer to the UDT instance
=======
    /// Insert an entry to the hash table.
    /// @param [in] id socket ID
    /// @param [in] u pointer to the UDT instance
>>>>>>> 7a4f5e26

    void insert(int32_t id, CUDT* u);

    /// Remove an entry from the hash table.
    /// @param [in] id socket ID

    void remove(int32_t id);

private:
<<<<<<< HEAD
   struct CBucket
   {
      int32_t m_iID;		// Socket ID
      int32_t m_iPeerID;    // Peer ID
      CUDT* m_pUDT;		// Socket instance
=======
    struct CBucket
    {
        int32_t m_iID;  // Socket ID
        CUDT*   m_pUDT; // Socket instance
>>>>>>> 7a4f5e26

        CBucket* m_pNext; // next bucket
    } * *m_pBucket;       // list of buckets (the hash table)

    int m_iHashSize; // size of hash table

   std::map<int32_t, int32_t> m_RevPeerMap;

private:
    CHash(const CHash&);
    CHash& operator=(const CHash&);
};

/// @brief A queue of sockets pending for connection.
/// It can be either a caller socket in a non-blocking mode
/// (the connection has to be handled in background),
/// or a socket in rendezvous connection mode.
class CRendezvousQueue
{
public:
    CRendezvousQueue();
    ~CRendezvousQueue();

public:
    /// @brief Insert a new socket pending for connection (non-blocking caller or rendezvous).
    /// @param id socket ID.
    /// @param u pointer to a corresponding CUDT instance.
    /// @param addr remote address to connect to.
    /// @param ttl timepoint for connection attempt to expire.
    void insert(const SRTSOCKET& id, CUDT* u, const sockaddr_any& addr, const srt::sync::steady_clock::time_point& ttl);

    /// @brief Remove a socket from the connection pending list.
    /// @param id socket ID.
    void remove(const SRTSOCKET& id);

    /// @brief Locate a socket in the connection pending queue.
    /// @param addr source address of the packet received over UDP (peer address).
    /// @param id socket ID.
    /// @return a pointer to CUDT instance retrieved, or NULL if nothing was found.
    CUDT* retrieve(const sockaddr_any& addr, SRTSOCKET& id) const;

    /// @brief Update status of connections in the pending queue.
    /// Stop connecting if TTL expires. Resend handshake request every 250 ms if no response from the peer.
    /// @param rst result of reading from a UDP socket: received packet / nothin read / read error.
    /// @param cst target status for pending connection: reject or proceed.
    /// @param pktIn packet received from the UDP socket.
    void updateConnStatus(EReadStatus rst, EConnectStatus cst, CUnit* unit);

private:
    struct LinkStatusInfo
    {
        CUDT*        u;
        SRTSOCKET    id;
        int          errorcode;
        sockaddr_any peeraddr;
        int          token;

        struct HasID
        {
            SRTSOCKET id;
            HasID(SRTSOCKET p)
                : id(p)
            {
            }
            bool operator()(const LinkStatusInfo& i) { return i.id == id; }
        };
    };

    /// @brief Qualify pending connections:
    /// - Sockets with expired TTL go to the 'to_remove' list and removed from the queue straight away.
    /// - If HS request is to be resent (resend 250 ms if no response from the peer) go to the 'to_process' list.
    ///
    /// @param rst result of reading from a UDP socket: received packet / nothin read / read error.
    /// @param cst target status for pending connection: reject or proceed.
    /// @param iDstSockID destination socket ID of the received packet.
    /// @param[in,out] toRemove stores sockets with expired TTL.
    /// @param[in,out] toProcess stores sockets which should repeat (resend) HS connection request.
    bool qualifyToHandle(EReadStatus                  rst,
                         EConnectStatus               cst,
                         int                          iDstSockID,
                         std::vector<LinkStatusInfo>& toRemove,
                         std::vector<LinkStatusInfo>& toProcess);

private:
    struct CRL
    {
        SRTSOCKET                      m_iID;      // SRT socket ID (self)
        CUDT*                          m_pUDT;     // CUDT instance
        sockaddr_any                   m_PeerAddr; // SRT sonnection peer address
        sync::steady_clock::time_point m_tsTTL;    // the time that this request expires
    };
    std::list<CRL> m_lRendezvousID; // The sockets currently in rendezvous mode

    mutable sync::Mutex m_RIDListLock;
};

class CSndQueue
{
    friend class CUDT;
    friend class CUDTUnited;

public:
    CSndQueue();
    ~CSndQueue();

public:
    // XXX There's currently no way to access the socket ID set for
    // whatever the queue is currently working for. Required to find
    // some way to do this, possibly by having a "reverse pointer".
    // Currently just "unimplemented".
    std::string CONID() const { return ""; }

    /// Initialize the sending queue.
    /// @param [in] c UDP channel to be associated to the queue
    /// @param [in] t Timer
    void init(CChannel* c, sync::CTimer* t);

    /// Send out a packet to a given address. The @a src parameter is
    /// blindly passed by the caller down the call with intention to
    /// be received eventually by CChannel::sendto, and used only if
    /// appropriate conditions state so.
    /// @param [in] addr destination address
    /// @param [in,ref] packet packet to be sent out
    /// @param [in] src The source IP address (details above)
    /// @return Size of data sent out.
    int sendto(const sockaddr_any& addr, CPacket& packet, const sockaddr_any& src);

    /// Get the IP TTL.
    /// @param [in] ttl IP Time To Live.
    /// @return TTL.
    int getIpTTL() const;

    /// Get the IP Type of Service.
    /// @return ToS.
    int getIpToS() const;

#ifdef SRT_ENABLE_BINDTODEVICE
    bool getBind(char* dst, size_t len) const;
#endif

    int ioctlQuery(int type) const;
    int sockoptQuery(int level, int type) const;

    void setClosing() { m_bClosing = true; }

private:
    static void*  worker(void* param);
    sync::CThread m_WorkerThread;

private:
    CSndUList*    m_pSndUList; // List of UDT instances for data sending
    CChannel*     m_pChannel;  // The UDP channel for data sending
    sync::CTimer* m_pTimer;    // Timing facility

    sync::atomic<bool> m_bClosing;            // closing the worker

public:
#if defined(SRT_DEBUG_SNDQ_HIGHRATE) //>>debug high freq worker
    sync::steady_clock::duration m_DbgPeriod;
    mutable sync::steady_clock::time_point m_DbgTime;
    struct
    {
        unsigned long lIteration;   //
        unsigned long lSleepTo;     // SleepTo
        unsigned long lNotReadyPop; // Continue
        unsigned long lSendTo;
        unsigned long lNotReadyTs;
        unsigned long lCondWait; // block on m_WindowCond
    } mutable m_WorkerStats;
#endif /* SRT_DEBUG_SNDQ_HIGHRATE */

private:

#if ENABLE_LOGGING
    static srt::sync::atomic<int> m_counter;
#endif

    CSndQueue(const CSndQueue&);
    CSndQueue& operator=(const CSndQueue&);
};

class CRcvQueue
{
    friend class CUDT;
    friend class CUDTUnited;

public:
    CRcvQueue();
    ~CRcvQueue();

public:
    // XXX There's currently no way to access the socket ID set for
    // whatever the queue is currently working. Required to find
    // some way to do this, possibly by having a "reverse pointer".
    // Currently just "unimplemented".
    std::string CONID() const { return ""; }

    /// Initialize the receiving queue.
    /// @param [in] size queue size
    /// @param [in] mss maximum packet size
    /// @param [in] version IP version
    /// @param [in] hsize hash table size
    /// @param [in] c UDP channel to be associated to the queue
    /// @param [in] t timer
    void init(int size, size_t payload, int version, int hsize, CChannel* c, sync::CTimer* t);

    /// Read a packet for a specific UDT socket id.
    /// @param [in] id Socket ID
    /// @param [out] packet received packet
    /// @return Data size of the packet
    int recvfrom(int32_t id, CPacket& to_packet);

    void stopWorker();

    void setClosing() { m_bClosing = true; }

    int getIPversion() { return m_iIPversion; }

private:
<<<<<<< HEAD
   static void* worker(void* param);
   srt::sync::CThread m_WorkerThread;
   // Subroutines of worker
   EReadStatus worker_RetrieveUnit(int32_t& id, CUnit*& unit, sockaddr_any& sa);
   EConnectStatus worker_ProcessConnectionRequest(CUnit* unit, const sockaddr_any& sa);
   EConnectStatus worker_TryAsyncRend_OrStore(int32_t id, CUnit* unit, const sockaddr_any& sa);
   EConnectStatus worker_ProcessAddressedPacket(int32_t id, CUnit* unit, const sockaddr_any& sa);
   bool worker_TryAcceptedSocket(CUnit* unit, const sockaddr_any& addr);
=======
    static void*  worker(void* param);
    sync::CThread m_WorkerThread;
    // Subroutines of worker
    EReadStatus    worker_RetrieveUnit(int32_t& id, CUnit*& unit, sockaddr_any& sa);
    EConnectStatus worker_ProcessConnectionRequest(CUnit* unit, const sockaddr_any& sa);
    EConnectStatus worker_TryAsyncRend_OrStore(int32_t id, CUnit* unit, const sockaddr_any& sa);
    EConnectStatus worker_ProcessAddressedPacket(int32_t id, CUnit* unit, const sockaddr_any& sa);
>>>>>>> 7a4f5e26

private:
    CUnitQueue*   m_pUnitQueue; // The received packet queue
    CRcvUList*    m_pRcvUList;  // List of UDT instances that will read packets from the queue
    CHash*        m_pHash;      // Hash table for UDT socket looking up
    CChannel*     m_pChannel;   // UDP channel for receiving packets
    sync::CTimer* m_pTimer;     // shared timer with the snd queue

    int m_iIPversion;           // IP version
    size_t m_szPayloadSize;     // packet payload size

    sync::atomic<bool> m_bClosing; // closing the worker
#if ENABLE_LOGGING
    static srt::sync::atomic<int> m_counter; // A static counter to log RcvQueue worker thread number.
#endif

private:
    int  setListener(CUDT* u);
    void removeListener(const CUDT* u);

    void registerConnector(const SRTSOCKET&                      id,
                           CUDT*                                 u,
                           const sockaddr_any&                   addr,
                           const sync::steady_clock::time_point& ttl);
    void removeConnector(const SRTSOCKET& id);

    void  setNewEntry(CUDT* u);
    bool  ifNewEntry();
    CUDT* getNewEntry();

    void storePktClone(int32_t id, const CPacket& pkt);

private:
    sync::CSharedObjectPtr<CUDT> m_pListener;        // pointer to the (unique, if any) listening UDT entity
    CRendezvousQueue*            m_pRendezvousQueue; // The list of sockets in rendezvous mode

    std::vector<CUDT*> m_vNewEntry; // newly added entries, to be inserted
    sync::Mutex        m_IDLock;

    std::map<int32_t, std::queue<CPacket*> > m_mBuffer; // temporary buffer for rendezvous connection request
    sync::Mutex                              m_BufferLock;
    sync::Condition                          m_BufferCond;

private:
    CRcvQueue(const CRcvQueue&);
    CRcvQueue& operator=(const CRcvQueue&);
};

struct CMultiplexer
{
    CSndQueue*    m_pSndQueue; // The sending queue
    CRcvQueue*    m_pRcvQueue; // The receiving queue
    CChannel*     m_pChannel;  // The UDP channel for sending and receiving
    sync::CTimer* m_pTimer;    // The timer

    int m_iPort;      // The UDP port number of this multiplexer
    int m_iIPversion; // Address family (AF_INET or AF_INET6)
    int m_iRefCount;  // number of UDT instances that are associated with this multiplexer

    CSrtMuxerConfig m_mcfg;

    int m_iID; // multiplexer ID

    // Constructor should reset all pointers to NULL
    // to prevent dangling pointer when checking for memory alloc fails
    CMultiplexer()
        : m_pSndQueue(NULL)
        , m_pRcvQueue(NULL)
        , m_pChannel(NULL)
        , m_pTimer(NULL)
        , m_iPort(0)
        , m_iIPversion(0)
        , m_iRefCount(1)
        , m_iID(-1)
    {
    }

    void destroy();
};

} // namespace srt

#endif<|MERGE_RESOLUTION|>--- conflicted
+++ resolved
@@ -281,21 +281,15 @@
 
     CUDT* lookup(int32_t id);
 
-<<<<<<< HEAD
      /// Look for a UDT instance from the hash table by source ID
      /// @param [in] peerid socket ID of the peer reported as source ID
      /// @return Pointer to a UDT instance where m_PeerID == peerid, or NULL if not found
 
    CUDT* lookupPeer(int32_t peerid);
 
-      /// Insert an entry to the hash table.
-      /// @param [in] id socket ID
-      /// @param [in] u pointer to the UDT instance
-=======
     /// Insert an entry to the hash table.
     /// @param [in] id socket ID
     /// @param [in] u pointer to the UDT instance
->>>>>>> 7a4f5e26
 
     void insert(int32_t id, CUDT* u);
 
@@ -305,18 +299,11 @@
     void remove(int32_t id);
 
 private:
-<<<<<<< HEAD
-   struct CBucket
-   {
-      int32_t m_iID;		// Socket ID
-      int32_t m_iPeerID;    // Peer ID
-      CUDT* m_pUDT;		// Socket instance
-=======
     struct CBucket
     {
         int32_t m_iID;  // Socket ID
+        int32_t m_iPeerID;    // Peer ID
         CUDT*   m_pUDT; // Socket instance
->>>>>>> 7a4f5e26
 
         CBucket* m_pNext; // next bucket
     } * *m_pBucket;       // list of buckets (the hash table)
@@ -536,16 +523,6 @@
     int getIPversion() { return m_iIPversion; }
 
 private:
-<<<<<<< HEAD
-   static void* worker(void* param);
-   srt::sync::CThread m_WorkerThread;
-   // Subroutines of worker
-   EReadStatus worker_RetrieveUnit(int32_t& id, CUnit*& unit, sockaddr_any& sa);
-   EConnectStatus worker_ProcessConnectionRequest(CUnit* unit, const sockaddr_any& sa);
-   EConnectStatus worker_TryAsyncRend_OrStore(int32_t id, CUnit* unit, const sockaddr_any& sa);
-   EConnectStatus worker_ProcessAddressedPacket(int32_t id, CUnit* unit, const sockaddr_any& sa);
-   bool worker_TryAcceptedSocket(CUnit* unit, const sockaddr_any& addr);
-=======
     static void*  worker(void* param);
     sync::CThread m_WorkerThread;
     // Subroutines of worker
@@ -553,7 +530,7 @@
     EConnectStatus worker_ProcessConnectionRequest(CUnit* unit, const sockaddr_any& sa);
     EConnectStatus worker_TryAsyncRend_OrStore(int32_t id, CUnit* unit, const sockaddr_any& sa);
     EConnectStatus worker_ProcessAddressedPacket(int32_t id, CUnit* unit, const sockaddr_any& sa);
->>>>>>> 7a4f5e26
+    bool worker_TryAcceptedSocket(CUnit* unit, const sockaddr_any& addr);
 
 private:
     CUnitQueue*   m_pUnitQueue; // The received packet queue
