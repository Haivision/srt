/*
 * SRT - Secure, Reliable, Transport
 * Copyright (c) 2018 Haivision Systems Inc.
 *
 * This Source Code Form is subject to the terms of the Mozilla Public
 * License, v. 2.0. If a copy of the MPL was not distributed with this
 * file, You can obtain one at http://mozilla.org/MPL/2.0/.
 *
 */

/*****************************************************************************
Copyright (c) 2001 - 2011, The Board of Trustees of the University of Illinois.
All rights reserved.

Redistribution and use in source and binary forms, with or without
modification, are permitted provided that the following conditions are
met:

* Redistributions of source code must retain the above
  copyright notice, this list of conditions and the
  following disclaimer.

* Redistributions in binary form must reproduce the
  above copyright notice, this list of conditions
  and the following disclaimer in the documentation
  and/or other materials provided with the distribution.

* Neither the name of the University of Illinois
  nor the names of its contributors may be used to
  endorse or promote products derived from this
  software without specific prior written permission.

THIS SOFTWARE IS PROVIDED BY THE COPYRIGHT HOLDERS AND CONTRIBUTORS "AS
IS" AND ANY EXPRESS OR IMPLIED WARRANTIES, INCLUDING, BUT NOT LIMITED TO,
THE IMPLIED WARRANTIES OF MERCHANTABILITY AND FITNESS FOR A PARTICULAR
PURPOSE ARE DISCLAIMED. IN NO EVENT SHALL THE COPYRIGHT OWNER OR
CONTRIBUTORS BE LIABLE FOR ANY DIRECT, INDIRECT, INCIDENTAL, SPECIAL,
EXEMPLARY, OR CONSEQUENTIAL DAMAGES (INCLUDING, BUT NOT LIMITED TO,
PROCUREMENT OF SUBSTITUTE GOODS OR SERVICES; LOSS OF USE, DATA, OR
PROFITS; OR BUSINESS INTERRUPTION) HOWEVER CAUSED AND ON ANY THEORY OF
LIABILITY, WHETHER IN CONTRACT, STRICT LIABILITY, OR TORT (INCLUDING
NEGLIGENCE OR OTHERWISE) ARISING IN ANY WAY OUT OF THE USE OF THIS
SOFTWARE, EVEN IF ADVISED OF THE POSSIBILITY OF SUCH DAMAGE.
*****************************************************************************/

/*****************************************************************************
written by
   Yunhong Gu, last updated 01/12/2011
modified by
   Haivision Systems Inc.
*****************************************************************************/

#ifndef INC_SRT_QUEUE_H
#define INC_SRT_QUEUE_H

#include "common.h"
#include "packet.h"
#include "socketconfig.h"
#include "netinet_any.h"
#include "utilities.h"
#include <list>
#include <map>
#include <queue>
#include <vector>

namespace srt
{
class CChannel;
class CUDT;

struct CUnit
{
    CPacket m_Packet; // packet
    sync::atomic<bool> m_bTaken; // true if the unit is is use (can be stored in the RCV buffer).
};

class CUnitQueue
{
public:
    /// @brief Construct a unit queue.
    /// @param mss Initial number of units to allocate.
    /// @param mss Maximum segment size meaning the size of each unit.
    /// @throws CUDTException SRT_ENOBUF.
    CUnitQueue(int initNumUnits, int mss);
    ~CUnitQueue();

public:
    int capacity() const { return m_iSize; }
    int size() const { return m_iSize - m_iNumTaken; }

public:
    /// @brief Find an available unit for incoming packet. Allocate new units if 90% or more are in use.
    /// @note This function is not thread-safe. Currently only CRcvQueue::worker thread calls it, thus
    /// it is not an issue. However, must be protected if used from several threads in the future.
    /// @return Pointer to the available unit, NULL if not found.
    CUnit* getNextAvailUnit();

    void makeUnitFree(CUnit* unit);

    void makeUnitTaken(CUnit* unit);

private:
    struct CQEntry
    {
        CUnit* m_pUnit;   // unit queue
        char*  m_pBuffer; // data buffer
        int    m_iSize;   // size of each queue

        CQEntry* m_pNext;
    };

    /// Increase the unit queue size (by @a m_iBlockSize units).
    /// Uses m_mtx to protect access and changes of the queue state.
    /// @return 0: success, -1: failure.
    int increase_();

    /// @brief Allocated a CQEntry of iNumUnits with each unit of mss bytes.
    /// @param iNumUnits a number of units to allocate
    /// @param mss the size of each unit in bytes.
    /// @return a pointer to a newly allocated entry on success, NULL otherwise.
    static CQEntry* allocateEntry(const int iNumUnits, const int mss);

private:
    CQEntry* m_pQEntry;    // pointer to the first unit queue
    CQEntry* m_pCurrQueue; // pointer to the current available queue
    CQEntry* m_pLastQueue; // pointer to the last unit queue
    CUnit* m_pAvailUnit; // recent available unit
    int m_iSize;  // total size of the unit queue, in number of packets
    sync::atomic<int> m_iNumTaken; // total number of valid (occupied) packets in the queue
    const int m_iMSS; // unit buffer size
    const int m_iBlockSize; // Number of units in each CQEntry.

private:
    CUnitQueue(const CUnitQueue&);
    CUnitQueue& operator=(const CUnitQueue&);
};

struct CSNode
{
    CUDT*                          m_pUDT; // Pointer to the instance of CUDT socket
    sync::steady_clock::time_point m_tsTimeStamp;

    sync::atomic<int> m_iHeapLoc; // location on the heap, -1 means not on the heap
};

class CSndUList
{
public:
    CSndUList(sync::CTimer* pTimer);
    ~CSndUList();

public:
    enum EReschedule
    {
        DONT_RESCHEDULE = 0,
        DO_RESCHEDULE   = 1
    };

    static EReschedule rescheduleIf(bool cond) { return cond ? DO_RESCHEDULE : DONT_RESCHEDULE; }

    /// Update the timestamp of the UDT instance on the list.
    /// @param [in] u pointer to the UDT instance
    /// @param [in] reschedule if the timestamp should be rescheduled
    /// @param [in] ts the next time to trigger sending logic on the CUDT
    void update(const CUDT* u, EReschedule reschedule, sync::steady_clock::time_point ts = sync::steady_clock::now());

    /// Retrieve the next (in time) socket from the heap to process its sending request.
    /// @return a pointer to CUDT instance to process next.
    CUDT* pop();

    /// Remove UDT instance from the list.
    /// @param [in] u pointer to the UDT instance
    void remove(const CUDT* u);// EXCLUDES(m_ListLock);

    /// Retrieve the next scheduled processing time.
    /// @return Scheduled processing time of the first UDT socket in the list.
    sync::steady_clock::time_point getNextProcTime();

    /// Wait for the list to become non empty.
    void waitNonEmpty() const;

    /// Signal to stop waiting in waitNonEmpty().
    void signalInterrupt() const;

private:
    /// Doubles the size of the list.
    ///
    void realloc_();// REQUIRES(m_ListLock);

    /// Insert a new UDT instance into the list with realloc if required.
    ///
    /// @param [in] ts time stamp: next processing time
    /// @param [in] u pointer to the UDT instance
    void insert_(const sync::steady_clock::time_point& ts, const CUDT* u);

    /// Insert a new UDT instance into the list without realloc.
    /// Should be called if there is a guaranteed space for the element.
    ///
    /// @param [in] ts time stamp: next processing time
    /// @param [in] u pointer to the UDT instance
    void insert_norealloc_(const sync::steady_clock::time_point& ts, const CUDT* u);// REQUIRES(m_ListLock);

    /// Removes CUDT entry from the list.
    /// If the last entry is removed, calls sync::CTimer::interrupt().
    void remove_(const CUDT* u);

private:
    CSNode** m_pHeap;        // The heap array
    int      m_iArrayLength; // physical length of the array
    int      m_iLastEntry;   // position of last entry on the heap array or -1 if empty.

    mutable sync::Mutex     m_ListLock; // Protects the list (m_pHeap, m_iArrayLength, m_iLastEntry).
    mutable sync::Condition m_ListCond;

    sync::CTimer* const m_pTimer;

private:
    CSndUList(const CSndUList&);
    CSndUList& operator=(const CSndUList&);
};

struct CRNode
{
    CUDT*                          m_pUDT;        // Pointer to the instance of CUDT socket
    sync::steady_clock::time_point m_tsTimeStamp; // Time Stamp

    CRNode* m_pPrev; // previous link
    CRNode* m_pNext; // next link

    sync::atomic<bool> m_bOnList; // if the node is already on the list
};

class CRcvUList
{
public:
    CRcvUList();
    ~CRcvUList();

public:
    /// Insert a new UDT instance to the list.
    /// @param [in] u pointer to the UDT instance

    void insert(const CUDT* u);

    /// Remove the UDT instance from the list.
    /// @param [in] u pointer to the UDT instance

    void remove(const CUDT* u);

    /// Move the UDT instance to the end of the list, if it already exists; otherwise, do nothing.
    /// @param [in] u pointer to the UDT instance

    void update(const CUDT* u);

public:
    CRNode* m_pUList; // the head node

private:
    CRNode* m_pLast; // the last node

private:
    CRcvUList(const CRcvUList&);
    CRcvUList& operator=(const CRcvUList&);
};

class CHash
{
public:
    CHash();
    ~CHash();

public:
    /// Initialize the hash table.
    /// @param [in] size hash table size

    void init(int size);

    /// Look for a UDT instance from the hash table.
    /// @param [in] id socket ID
    /// @return Pointer to a UDT instance, or NULL if not found.

    CUDT* lookup(int32_t id);

    /// Insert an entry to the hash table.
    /// @param [in] id socket ID
    /// @param [in] u pointer to the UDT instance

    void insert(int32_t id, CUDT* u);

    /// Remove an entry from the hash table.
    /// @param [in] id socket ID

    void remove(int32_t id);

private:
    struct CBucket
    {
        int32_t m_iID;  // Socket ID
        CUDT*   m_pUDT; // Socket instance

        CBucket* m_pNext; // next bucket
    } * *m_pBucket;       // list of buckets (the hash table)

    int m_iHashSize; // size of hash table

private:
    CHash(const CHash&);
    CHash& operator=(const CHash&);
};

/// @brief A queue of sockets pending for connection.
/// It can be either a caller socket in a non-blocking mode
/// (the connection has to be handled in background),
/// or a socket in rendezvous connection mode.
class CRendezvousQueue
{
public:
    CRendezvousQueue();
    ~CRendezvousQueue();

public:
    /// @brief Insert a new socket pending for connection (non-blocking caller or rendezvous).
    /// @param id socket ID.
    /// @param u pointer to a corresponding CUDT instance.
    /// @param addr remote address to connect to.
    /// @param ttl timepoint for connection attempt to expire.
    void insert(const SRTSOCKET& id, CUDT* u, const sockaddr_any& addr, const srt::sync::steady_clock::time_point& ttl);

    /// @brief Remove a socket from the connection pending list.
    /// @param id socket ID.
    void remove(const SRTSOCKET& id);

    /// @brief Locate a socket in the connection pending queue.
    /// @param addr source address of the packet received over UDP (peer address).
    /// @param id socket ID.
    /// @return a pointer to CUDT instance retrieved, or NULL if nothing was found.
    CUDT* retrieve(const sockaddr_any& addr, SRTSOCKET& id) const;

    /// @brief Update status of connections in the pending queue.
    /// Stop connecting if TTL expires. Resend handshake request every 250 ms if no response from the peer.
    /// @param rst result of reading from a UDP socket: received packet / nothin read / read error.
    /// @param cst target status for pending connection: reject or proceed.
    /// @param pktIn packet received from the UDP socket.
    void updateConnStatus(EReadStatus rst, EConnectStatus cst, CUnit* unit);

private:
    struct LinkStatusInfo
    {
        CUDT*        u;
        SRTSOCKET    id;
        int          errorcode;
        sockaddr_any peeraddr;
        int          token;

        struct HasID
        {
            SRTSOCKET id;
            HasID(SRTSOCKET p)
                : id(p)
            {
            }
            bool operator()(const LinkStatusInfo& i) { return i.id == id; }
        };
    };

    /// @brief Qualify pending connections:
    /// - Sockets with expired TTL go to the 'to_remove' list and removed from the queue straight away.
    /// - If HS request is to be resent (resend 250 ms if no response from the peer) go to the 'to_process' list.
    ///
    /// @param rst result of reading from a UDP socket: received packet / nothin read / read error.
    /// @param cst target status for pending connection: reject or proceed.
    /// @param iDstSockID destination socket ID of the received packet.
    /// @param[in,out] toRemove stores sockets with expired TTL.
    /// @param[in,out] toProcess stores sockets which should repeat (resend) HS connection request.
    bool qualifyToHandle(EReadStatus                  rst,
                         EConnectStatus               cst,
                         int                          iDstSockID,
                         std::vector<LinkStatusInfo>& toRemove,
                         std::vector<LinkStatusInfo>& toProcess);

private:
    struct CRL
    {
        SRTSOCKET                      m_iID;      // SRT socket ID (self)
        CUDT*                          m_pUDT;     // CUDT instance
        sockaddr_any                   m_PeerAddr; // SRT sonnection peer address
        sync::steady_clock::time_point m_tsTTL;    // the time that this request expires
    };
    std::list<CRL> m_lRendezvousID; // The sockets currently in rendezvous mode

    mutable sync::Mutex m_RIDListLock;
};

class CSndQueue
{
    friend class CUDT;
    friend class CUDTUnited;

public:
    CSndQueue();
    ~CSndQueue();

public:
    // XXX There's currently no way to access the socket ID set for
    // whatever the queue is currently working for. Required to find
    // some way to do this, possibly by having a "reverse pointer".
    // Currently just "unimplemented".
    std::string CONID() const { return ""; }

    /// Initialize the sending queue.
    /// @param [in] c UDP channel to be associated to the queue
    /// @param [in] t Timer
    void init(CChannel* c, sync::CTimer* t);

    /// Send out a packet to a given address. The @a src parameter is
    /// blindly passed by the caller down the call with intention to
    /// be received eventually by CChannel::sendto, and used only if
    /// appropriate conditions state so.
    /// @param [in] addr destination address
    /// @param [in,ref] packet packet to be sent out
    /// @param [in] src The source IP address (details above)
    /// @return Size of data sent out.
    int sendto(const sockaddr_any& addr, CPacket& packet, const CNetworkInterface& src);

    /// Get the IP TTL.
    /// @param [in] ttl IP Time To Live.
    /// @return TTL.
    int getIpTTL() const;

    /// Get the IP Type of Service.
    /// @return ToS.
    int getIpToS() const;

#ifdef SRT_ENABLE_BINDTODEVICE
    bool getBind(char* dst, size_t len) const;
#endif

    int ioctlQuery(int type) const;
    int sockoptQuery(int level, int type) const;

    void setClosing() { m_bClosing = true; }

private:
    static void*  worker(void* param);
    sync::CThread m_WorkerThread;

private:
    CSndUList*    m_pSndUList; // List of UDT instances for data sending
    CChannel*     m_pChannel;  // The UDP channel for data sending
    sync::CTimer* m_pTimer;    // Timing facility

    sync::atomic<bool> m_bClosing;            // closing the worker

public:
#if defined(SRT_DEBUG_SNDQ_HIGHRATE) //>>debug high freq worker
    sync::steady_clock::duration m_DbgPeriod;
    mutable sync::steady_clock::time_point m_DbgTime;
    struct
    {
        unsigned long lIteration;   //
        unsigned long lSleepTo;     // SleepTo
        unsigned long lNotReadyPop; // Continue
        unsigned long lSendTo;
        unsigned long lNotReadyTs;
        unsigned long lCondWait; // block on m_WindowCond
    } mutable m_WorkerStats;
#endif /* SRT_DEBUG_SNDQ_HIGHRATE */

private:

#if ENABLE_LOGGING
    static srt::sync::atomic<int> m_counter;
#endif

    CSndQueue(const CSndQueue&);
    CSndQueue& operator=(const CSndQueue&);
};

class CRcvQueue
{
    friend class CUDT;
    friend class CUDTUnited;

public:
    CRcvQueue();
    ~CRcvQueue();

public:
    // XXX There's currently no way to access the socket ID set for
    // whatever the queue is currently working. Required to find
    // some way to do this, possibly by having a "reverse pointer".
    // Currently just "unimplemented".
    std::string CONID() const { return ""; }

    /// Initialize the receiving queue.
    /// @param [in] size queue size
    /// @param [in] mss maximum packet size
    /// @param [in] version IP version
    /// @param [in] hsize hash table size
    /// @param [in] c UDP channel to be associated to the queue
    /// @param [in] t timer
    void init(int size, size_t payload, int version, int hsize, CChannel* c, sync::CTimer* t);

    /// Read a packet for a specific UDT socket id.
    /// @param [in] id Socket ID
    /// @param [out] packet received packet
    /// @return Data size of the packet
    int recvfrom(int32_t id, CPacket& to_packet);

    void stopWorker();

    void setClosing() { m_bClosing = true; }

    int getIPversion() { return m_iIPversion; }

private:
    static void*  worker(void* param);
    sync::CThread m_WorkerThread;
    // Subroutines of worker
    EReadStatus    worker_RetrieveUnit(int32_t& id, CUnit*& unit, sockaddr_any& sa);
    EConnectStatus worker_ProcessConnectionRequest(CUnit* unit, const sockaddr_any& sa);
    EConnectStatus worker_TryAsyncRend_OrStore(int32_t id, CUnit* unit, const sockaddr_any& sa);
    EConnectStatus worker_ProcessAddressedPacket(int32_t id, CUnit* unit, const sockaddr_any& sa);

private:
    CUnitQueue*   m_pUnitQueue; // The received packet queue
    CRcvUList*    m_pRcvUList;  // List of UDT instances that will read packets from the queue
    CHash*        m_pHash;      // Hash table for UDT socket looking up
    CChannel*     m_pChannel;   // UDP channel for receiving packets
    sync::CTimer* m_pTimer;     // shared timer with the snd queue

    int m_iIPversion;           // IP version
    size_t m_szPayloadSize;     // packet payload size

    sync::atomic<bool> m_bClosing; // closing the worker
#if ENABLE_LOGGING
    static srt::sync::atomic<int> m_counter; // A static counter to log RcvQueue worker thread number.
#endif

private:
    int  setListener(CUDT* u);
    void removeListener(const CUDT* u);

    void registerConnector(const SRTSOCKET&                      id,
                           CUDT*                                 u,
                           const sockaddr_any&                   addr,
                           const sync::steady_clock::time_point& ttl);
    void removeConnector(const SRTSOCKET& id);

    void  setNewEntry(CUDT* u);
    bool  ifNewEntry();
    CUDT* getNewEntry();

    void storePktClone(int32_t id, const CPacket& pkt);

private:
    sync::CSharedObjectPtr<CUDT> m_pListener;        // pointer to the (unique, if any) listening UDT entity
    CRendezvousQueue*            m_pRendezvousQueue; // The list of sockets in rendezvous mode

    std::vector<CUDT*> m_vNewEntry; // newly added entries, to be inserted
    sync::Mutex        m_IDLock;

    std::map<int32_t, std::queue<CPacket*> > m_mBuffer; // temporary buffer for rendezvous connection request
    sync::Mutex                              m_BufferLock;
    sync::Condition                          m_BufferCond;

private:
    CRcvQueue(const CRcvQueue&);
    CRcvQueue& operator=(const CRcvQueue&);
};

struct CMultiplexer
{
    CSndQueue*    m_pSndQueue; // The sending queue
    CRcvQueue*    m_pRcvQueue; // The receiving queue
    CChannel*     m_pChannel;  // The UDP channel for sending and receiving
    sync::CTimer* m_pTimer;    // The timer

    int m_iPort;      // The UDP port number of this multiplexer
    int m_iIPversion; // Address family (AF_INET or AF_INET6)
    int m_iRefCount;  // number of UDT instances that are associated with this multiplexer

    CSrtMuxerConfig m_mcfg;

    int m_iID; // multiplexer ID

    // Constructor should reset all pointers to NULL
    // to prevent dangling pointer when checking for memory alloc fails
    CMultiplexer()
        : m_pSndQueue(NULL)
        , m_pRcvQueue(NULL)
        , m_pChannel(NULL)
        , m_pTimer(NULL)
        , m_iPort(0)
<<<<<<< HEAD
        , m_iIPversion(AF_UNSPEC)
=======
        , m_iIPversion(0)
>>>>>>> ee03ae90
        , m_iRefCount(1)
        , m_iID(-1)
    {
    }

    void destroy();
};

} // namespace srt

#endif<|MERGE_RESOLUTION|>--- conflicted
+++ resolved
@@ -592,11 +592,7 @@
         , m_pChannel(NULL)
         , m_pTimer(NULL)
         , m_iPort(0)
-<<<<<<< HEAD
         , m_iIPversion(AF_UNSPEC)
-=======
-        , m_iIPversion(0)
->>>>>>> ee03ae90
         , m_iRefCount(1)
         , m_iID(-1)
     {
