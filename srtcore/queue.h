--- conflicted
+++ resolved
@@ -528,17 +528,10 @@
    int m_iIpTTL;
    int m_iIpToS;
 #endif
-<<<<<<< HEAD
-   int m_iMSS;			// Maximum Segment Size
-   int m_iRefCount;		// number of UDT instances that are associated with this multiplexer
-   int m_iIpV6Only;     // IPV6_V6ONLY option
-   bool m_bReusable;		// if this one can be shared with others
-=======
    int m_iMSS;          // Maximum Segment Size
    int m_iRefCount;     // number of UDT instances that are associated with this multiplexer
    int m_iIpV6Only;     // IPV6_V6ONLY option
    bool m_bReusable;    // if this one can be shared with others
->>>>>>> 48bee6f2
 
    int m_iID;           // multiplexer ID
 };
