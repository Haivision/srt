/*
 * SRT - Secure, Reliable, Transport
 * Copyright (c) 2018 Haivision Systems Inc.
 *
 * This Source Code Form is subject to the terms of the Mozilla Public
 * License, v. 2.0. If a copy of the MPL was not distributed with this
 * file, You can obtain one at http://mozilla.org/MPL/2.0/.
 *
 */

/*****************************************************************************
Copyright (c) 2001 - 2011, The Board of Trustees of the University of Illinois.
All rights reserved.

Redistribution and use in source and binary forms, with or without
modification, are permitted provided that the following conditions are
met:

* Redistributions of source code must retain the above
  copyright notice, this list of conditions and the
  following disclaimer.

* Redistributions in binary form must reproduce the
  above copyright notice, this list of conditions
  and the following disclaimer in the documentation
  and/or other materials provided with the distribution.

* Neither the name of the University of Illinois
  nor the names of its contributors may be used to
  endorse or promote products derived from this
  software without specific prior written permission.

THIS SOFTWARE IS PROVIDED BY THE COPYRIGHT HOLDERS AND CONTRIBUTORS "AS
IS" AND ANY EXPRESS OR IMPLIED WARRANTIES, INCLUDING, BUT NOT LIMITED TO,
THE IMPLIED WARRANTIES OF MERCHANTABILITY AND FITNESS FOR A PARTICULAR
PURPOSE ARE DISCLAIMED. IN NO EVENT SHALL THE COPYRIGHT OWNER OR
CONTRIBUTORS BE LIABLE FOR ANY DIRECT, INDIRECT, INCIDENTAL, SPECIAL,
EXEMPLARY, OR CONSEQUENTIAL DAMAGES (INCLUDING, BUT NOT LIMITED TO,
PROCUREMENT OF SUBSTITUTE GOODS OR SERVICES; LOSS OF USE, DATA, OR
PROFITS; OR BUSINESS INTERRUPTION) HOWEVER CAUSED AND ON ANY THEORY OF
LIABILITY, WHETHER IN CONTRACT, STRICT LIABILITY, OR TORT (INCLUDING
NEGLIGENCE OR OTHERWISE) ARISING IN ANY WAY OUT OF THE USE OF THIS
SOFTWARE, EVEN IF ADVISED OF THE POSSIBILITY OF SUCH DAMAGE.
*****************************************************************************/

/*****************************************************************************
written by
   Yunhong Gu, last updated 01/12/2011
modified by
   Haivision Systems Inc.
*****************************************************************************/

#ifndef INC_SRT_QUEUE_H
#define INC_SRT_QUEUE_H

#include "common.h"
#include "packet.h"
#include "socketconfig.h"
#include "netinet_any.h"
#include "utilities.h"
#include <list>
#include <map>
#include <queue>
#include <vector>

namespace srt
{
class CChannel;
class CUDT;

struct CUnit
{
    CPacket m_Packet; // packet
    sync::atomic<bool> m_bTaken; // true if the unit is is use (can be stored in the RCV buffer).
};

class CUnitQueue
{
public:
    /// @brief Construct a unit queue.
    /// @param mss Initial number of units to allocate.
    /// @param mss Maximum segment size meaning the size of each unit.
    /// @throws CUDTException SRT_ENOBUF.
    CUnitQueue(int initNumUnits, int mss);
    ~CUnitQueue();

public:
    int capacity() const { return m_iSize; }
    int size() const { return m_iSize - m_iNumTaken; }

public:
    /// @brief Find an available unit for incoming packet. Allocate new units if 90% or more are in use.
    /// @note This function is not thread-safe. Currently only CRcvQueue::worker thread calls it, thus
    /// it is not an issue. However, must be protected if used from several threads in the future.
    /// @return Pointer to the available unit, NULL if not found.
    CUnit* getNextAvailUnit();

    void makeUnitFree(CUnit* unit);

    void makeUnitTaken(CUnit* unit);

private:
    struct CQEntry
    {
        CUnit* m_pUnit;   // unit queue
        char*  m_pBuffer; // data buffer
        int    m_iSize;   // size of each queue

        CQEntry* m_pNext;
    };

    /// Increase the unit queue size (by @a m_iBlockSize units).
    /// Uses m_mtx to protect access and changes of the queue state.
    /// @return 0: success, -1: failure.
    int increase_();

    /// @brief Allocated a CQEntry of iNumUnits with each unit of mss bytes.
    /// @param iNumUnits a number of units to allocate
    /// @param mss the size of each unit in bytes.
    /// @return a pointer to a newly allocated entry on success, NULL otherwise.
    static CQEntry* allocateEntry(const int iNumUnits, const int mss);

private:
    CQEntry* m_pQEntry;    // pointer to the first unit queue
    CQEntry* m_pCurrQueue; // pointer to the current available queue
    CQEntry* m_pLastQueue; // pointer to the last unit queue
    CUnit* m_pAvailUnit; // recent available unit
    int m_iSize;  // total size of the unit queue, in number of packets
    sync::atomic<int> m_iNumTaken; // total number of valid (occupied) packets in the queue
    const int m_iMSS; // unit buffer size
    const int m_iBlockSize; // Number of units in each CQEntry.

private:
    CUnitQueue(const CUnitQueue&);
    CUnitQueue& operator=(const CUnitQueue&);
};

struct CSNode
{
    CUDT*                          m_pUDT; // Pointer to the instance of CUDT socket
    sync::steady_clock::time_point m_tsTimeStamp;

    sync::atomic<int> m_iHeapLoc; // location on the heap, -1 means not on the heap
};

class CSndUList
{
public:
    CSndUList(sync::CTimer* pTimer);
    ~CSndUList();

public:
    enum EReschedule
    {
        DONT_RESCHEDULE = 0,
        DO_RESCHEDULE   = 1
    };

    static EReschedule rescheduleIf(bool cond) { return cond ? DO_RESCHEDULE : DONT_RESCHEDULE; }

    /// Update the timestamp of the UDT instance on the list.
    /// @param [in] u pointer to the UDT instance
    /// @param [in] reschedule if the timestamp should be rescheduled
    /// @param [in] ts the next time to trigger sending logic on the CUDT
    void update(const CUDT* u, EReschedule reschedule, sync::steady_clock::time_point ts = sync::steady_clock::now());

    /// Retrieve the next (in time) socket from the heap to process its sending request.
    /// @return a pointer to CUDT instance to process next.
    CUDT* pop();

    /// Remove UDT instance from the list.
    /// @param [in] u pointer to the UDT instance
    void remove(const CUDT* u);// EXCLUDES(m_ListLock);

    /// Retrieve the next scheduled processing time.
    /// @return Scheduled processing time of the first UDT socket in the list.
    sync::steady_clock::time_point getNextProcTime();

    /// Wait for the list to become non empty.
    void waitNonEmpty() const;

    /// Signal to stop waiting in waitNonEmpty().
    void signalInterrupt() const;

private:
    /// Doubles the size of the list.
    ///
    void realloc_();// REQUIRES(m_ListLock);

    /// Insert a new UDT instance into the list with realloc if required.
    ///
    /// @param [in] ts time stamp: next processing time
    /// @param [in] u pointer to the UDT instance
    void insert_(const sync::steady_clock::time_point& ts, const CUDT* u);

    /// Insert a new UDT instance into the list without realloc.
    /// Should be called if there is a guaranteed space for the element.
    ///
    /// @param [in] ts time stamp: next processing time
    /// @param [in] u pointer to the UDT instance
    void insert_norealloc_(const sync::steady_clock::time_point& ts, const CUDT* u);// REQUIRES(m_ListLock);

    /// Removes CUDT entry from the list.
    /// If the last entry is removed, calls sync::CTimer::interrupt().
    void remove_(const CUDT* u);

private:
    CSNode** m_pHeap;        // The heap array
    int      m_iArrayLength; // physical length of the array
    int      m_iLastEntry;   // position of last entry on the heap array or -1 if empty.

    mutable sync::Mutex     m_ListLock; // Protects the list (m_pHeap, m_iArrayLength, m_iLastEntry).
    mutable sync::Condition m_ListCond;

    sync::CTimer* const m_pTimer;

private:
    CSndUList(const CSndUList&);
    CSndUList& operator=(const CSndUList&);
};

struct CRNode
{
    CUDT*                          m_pUDT;        // Pointer to the instance of CUDT socket
    sync::steady_clock::time_point m_tsTimeStamp; // Time Stamp

    CRNode* m_pPrev; // previous link
    CRNode* m_pNext; // next link

    sync::atomic<bool> m_bOnList; // if the node is already on the list
};

class CRcvUList
{
public:
    CRcvUList();
    ~CRcvUList();

public:
    /// Insert a new UDT instance to the list.
    /// @param [in] u pointer to the UDT instance

    void insert(const CUDT* u);

    /// Remove the UDT instance from the list.
    /// @param [in] u pointer to the UDT instance

    void remove(const CUDT* u);

    /// Move the UDT instance to the end of the list, if it already exists; otherwise, do nothing.
    /// @param [in] u pointer to the UDT instance

    void update(const CUDT* u);

public:
    CRNode* m_pUList; // the head node

private:
    CRNode* m_pLast; // the last node

private:
    CRcvUList(const CRcvUList&);
    CRcvUList& operator=(const CRcvUList&);
};

class CHash
{
public:
    CHash();
    ~CHash();

public:
    /// Initialize the hash table.
    /// @param [in] size hash table size

    void init(int size);

    /// Look for a UDT instance from the hash table.
    /// @param [in] id socket ID
    /// @return Pointer to a UDT instance, or NULL if not found.

    CUDT* lookup(SRTSOCKET id);

     /// Look for a UDT instance from the hash table by source ID
     /// @param [in] peerid socket ID of the peer reported as source ID
     /// @return Pointer to a UDT instance where m_PeerID == peerid, or NULL if not found

   CUDT* lookupPeer(int32_t peerid);

    /// Insert an entry to the hash table.
    /// @param [in] id socket ID
    /// @param [in] u pointer to the UDT instance

    void insert(SRTSOCKET id, CUDT* u);

    /// Remove an entry from the hash table.
    /// @param [in] id socket ID

    void remove(SRTSOCKET id);

private:
    struct CBucket
    {
<<<<<<< HEAD
        SRTSOCKET m_iID;  // Socket ID
=======
        int32_t m_iID;  // Socket ID
        int32_t m_iPeerID;    // Peer ID
>>>>>>> 314b6d22
        CUDT*   m_pUDT; // Socket instance

        CBucket* m_pNext; // next bucket
    } * *m_pBucket;       // list of buckets (the hash table)

    int m_iHashSize; // size of hash table

<<<<<<< HEAD
    CBucket*& bucketAt(SRTSOCKET id)
    {
        return m_pBucket[int32_t(id) % m_iHashSize];
    }
=======
   std::map<int32_t, int32_t> m_RevPeerMap;
>>>>>>> 314b6d22

private:
    CHash(const CHash&);
    CHash& operator=(const CHash&);
};

/// @brief A queue of sockets pending for connection.
/// It can be either a caller socket in a non-blocking mode
/// (the connection has to be handled in background),
/// or a socket in rendezvous connection mode.
class CRendezvousQueue
{
public:
    CRendezvousQueue();
    ~CRendezvousQueue();

public:
    /// @brief Insert a new socket pending for connection (non-blocking caller or rendezvous).
    /// @param id socket ID.
    /// @param u pointer to a corresponding CUDT instance.
    /// @param addr remote address to connect to.
    /// @param ttl timepoint for connection attempt to expire.
    void insert(const SRTSOCKET& id, CUDT* u, const sockaddr_any& addr, const srt::sync::steady_clock::time_point& ttl);

    /// @brief Remove a socket from the connection pending list.
    /// @param id socket ID.
    void remove(const SRTSOCKET& id);

    /// @brief Locate a socket in the connection pending queue.
    /// @param addr source address of the packet received over UDP (peer address).
    /// @param id socket ID.
    /// @return a pointer to CUDT instance retrieved, or NULL if nothing was found.
    CUDT* retrieve(const sockaddr_any& addr, SRTSOCKET& id) const;

    /// @brief Update status of connections in the pending queue.
    /// Stop connecting if TTL expires. Resend handshake request every 250 ms if no response from the peer.
    /// @param rst result of reading from a UDP socket: received packet / nothin read / read error.
    /// @param cst target status for pending connection: reject or proceed.
    /// @param pktIn packet received from the UDP socket.
    void updateConnStatus(EReadStatus rst, EConnectStatus cst, CUnit* unit);

private:
    struct LinkStatusInfo
    {
        CUDT*        u;
        SRTSOCKET    id;
        int          errorcode;
        sockaddr_any peeraddr;
        int          token;

        struct HasID
        {
            SRTSOCKET id;
            HasID(SRTSOCKET p)
                : id(p)
            {
            }
            bool operator()(const LinkStatusInfo& i) { return i.id == id; }
        };
    };

    /// @brief Qualify pending connections:
    /// - Sockets with expired TTL go to the 'to_remove' list and removed from the queue straight away.
    /// - If HS request is to be resent (resend 250 ms if no response from the peer) go to the 'to_process' list.
    ///
    /// @param rst result of reading from a UDP socket: received packet / nothin read / read error.
    /// @param cst target status for pending connection: reject or proceed.
    /// @param iDstSockID destination socket ID of the received packet.
    /// @param[in,out] toRemove stores sockets with expired TTL.
    /// @param[in,out] toProcess stores sockets which should repeat (resend) HS connection request.
    bool qualifyToHandle(EReadStatus                  rst,
                         EConnectStatus               cst,
                         SRTSOCKET                    iDstSockID,
                         std::vector<LinkStatusInfo>& toRemove,
                         std::vector<LinkStatusInfo>& toProcess);

private:
    struct CRL
    {
        SRTSOCKET                      m_iID;      // SRT socket ID (self)
        CUDT*                          m_pUDT;     // CUDT instance
        sockaddr_any                   m_PeerAddr; // SRT sonnection peer address
        sync::steady_clock::time_point m_tsTTL;    // the time that this request expires
    };
    std::list<CRL> m_lRendezvousID; // The sockets currently in rendezvous mode

    mutable sync::Mutex m_RIDListLock;
};

class CSndQueue
{
    friend class CUDT;
    friend class CUDTUnited;

public:
    CSndQueue();
    ~CSndQueue();

public:
    // XXX There's currently no way to access the socket ID set for
    // whatever the queue is currently working for. Required to find
    // some way to do this, possibly by having a "reverse pointer".
    // Currently just "unimplemented".
    std::string CONID() const { return ""; }

    /// Initialize the sending queue.
    /// @param [in] c UDP channel to be associated to the queue
    /// @param [in] t Timer
    void init(CChannel* c, sync::CTimer* t);

    /// Send out a packet to a given address. The @a src parameter is
    /// blindly passed by the caller down the call with intention to
    /// be received eventually by CChannel::sendto, and used only if
    /// appropriate conditions state so.
    /// @param [in] addr destination address
    /// @param [in,ref] packet packet to be sent out
    /// @param [in] src The source IP address (details above)
    /// @return Size of data sent out.
    int sendto(const sockaddr_any& addr, CPacket& packet, const CNetworkInterface& src);

    /// Get the IP TTL.
    /// @param [in] ttl IP Time To Live.
    /// @return TTL.
    int getIpTTL() const;

    /// Get the IP Type of Service.
    /// @return ToS.
    int getIpToS() const;

#ifdef SRT_ENABLE_BINDTODEVICE
    bool getBind(char* dst, size_t len) const;
#endif

    int ioctlQuery(int type) const;
    int sockoptQuery(int level, int type) const;

    void setClosing() { m_bClosing = true; }

private:
    static void*  worker(void* param);
    sync::CThread m_WorkerThread;

private:
    CSndUList*    m_pSndUList; // List of UDT instances for data sending
    CChannel*     m_pChannel;  // The UDP channel for data sending
    sync::CTimer* m_pTimer;    // Timing facility

    sync::atomic<bool> m_bClosing;            // closing the worker

public:
#if defined(SRT_DEBUG_SNDQ_HIGHRATE) //>>debug high freq worker
    sync::steady_clock::duration m_DbgPeriod;
    mutable sync::steady_clock::time_point m_DbgTime;
    struct
    {
        unsigned long lIteration;   //
        unsigned long lSleepTo;     // SleepTo
        unsigned long lNotReadyPop; // Continue
        unsigned long lSendTo;
        unsigned long lNotReadyTs;
        unsigned long lCondWait; // block on m_WindowCond
    } mutable m_WorkerStats;
#endif /* SRT_DEBUG_SNDQ_HIGHRATE */

private:

#if ENABLE_LOGGING
    static srt::sync::atomic<int> m_counter;
#endif

    CSndQueue(const CSndQueue&);
    CSndQueue& operator=(const CSndQueue&);
};

class CRcvQueue
{
    friend class CUDT;
    friend class CUDTUnited;

public:
    CRcvQueue();
    ~CRcvQueue();

public:
    // XXX There's currently no way to access the socket ID set for
    // whatever the queue is currently working. Required to find
    // some way to do this, possibly by having a "reverse pointer".
    // Currently just "unimplemented".
    std::string CONID() const { return ""; }

    /// Initialize the receiving queue.
    /// @param [in] size queue size
    /// @param [in] mss maximum packet size
    /// @param [in] version IP version
    /// @param [in] hsize hash table size
    /// @param [in] c UDP channel to be associated to the queue
    /// @param [in] t timer
    void init(int size, size_t payload, int version, int hsize, CChannel* c, sync::CTimer* t);

    /// Read a packet for a specific UDT socket id.
    /// @param [in] id Socket ID
    /// @param [out] packet received packet
    /// @return Data size of the packet
    int recvfrom(SRTSOCKET id, CPacket& to_packet);

    void stopWorker();

    void setClosing() { m_bClosing = true; }

    int getIPversion() { return m_iIPversion; }

private:
    static void*  worker(void* param);
    sync::CThread m_WorkerThread;
    // Subroutines of worker
    EReadStatus    worker_RetrieveUnit(SRTSOCKET& id, CUnit*& unit, sockaddr_any& sa);
    EConnectStatus worker_ProcessConnectionRequest(CUnit* unit, const sockaddr_any& sa);
<<<<<<< HEAD
    EConnectStatus worker_TryAsyncRend_OrStore(SRTSOCKET id, CUnit* unit, const sockaddr_any& sa);
    EConnectStatus worker_ProcessAddressedPacket(SRTSOCKET id, CUnit* unit, const sockaddr_any& sa);
=======
    EConnectStatus worker_TryAsyncRend_OrStore(int32_t id, CUnit* unit, const sockaddr_any& sa);
    EConnectStatus worker_ProcessAddressedPacket(int32_t id, CUnit* unit, const sockaddr_any& sa);
    bool worker_TryAcceptedSocket(CUnit* unit, const sockaddr_any& addr);
>>>>>>> 314b6d22

private:
    CUnitQueue*   m_pUnitQueue; // The received packet queue
    CRcvUList*    m_pRcvUList;  // List of UDT instances that will read packets from the queue
    CHash*        m_pHash;      // Hash table for UDT socket looking up
    CChannel*     m_pChannel;   // UDP channel for receiving packets
    sync::CTimer* m_pTimer;     // shared timer with the snd queue

    int m_iIPversion;           // IP version
    size_t m_szPayloadSize;     // packet payload size

    sync::atomic<bool> m_bClosing; // closing the worker
#if ENABLE_LOGGING
    static srt::sync::atomic<int> m_counter; // A static counter to log RcvQueue worker thread number.
#endif

private:
    int  setListener(CUDT* u);
    void removeListener(const CUDT* u);

    void registerConnector(const SRTSOCKET&                      id,
                           CUDT*                                 u,
                           const sockaddr_any&                   addr,
                           const sync::steady_clock::time_point& ttl);
    void removeConnector(const SRTSOCKET& id);

    void  setNewEntry(CUDT* u);
    bool  ifNewEntry();
    CUDT* getNewEntry();

    void storePktClone(SRTSOCKET id, const CPacket& pkt);

    void kick();

private:
    sync::CSharedObjectPtr<CUDT> m_pListener;        // pointer to the (unique, if any) listening UDT entity
    CRendezvousQueue*            m_pRendezvousQueue; // The list of sockets in rendezvous mode

    std::vector<CUDT*> m_vNewEntry; // newly added entries, to be inserted
    sync::Mutex        m_IDLock;

    typedef std::map<SRTSOCKET, std::queue<CPacket*> > qmap_t;
    qmap_t          m_mBuffer; // temporary buffer for rendezvous connection request
    sync::Mutex     m_BufferLock;
    sync::Condition m_BufferCond;

private:
    CRcvQueue(const CRcvQueue&);
    CRcvQueue& operator=(const CRcvQueue&);
};

struct CMultiplexer
{
    CSndQueue*    m_pSndQueue; // The sending queue
    CRcvQueue*    m_pRcvQueue; // The receiving queue
    CChannel*     m_pChannel;  // The UDP channel for sending and receiving
    sync::CTimer* m_pTimer;    // The timer

    int m_iPort;      // The UDP port number of this multiplexer
    int m_iIPversion; // Address family (AF_INET or AF_INET6)
    int m_iRefCount;  // number of UDT instances that are associated with this multiplexer

    CSrtMuxerConfig m_mcfg;

    int m_iID; // multiplexer ID

    // Constructor should reset all pointers to NULL
    // to prevent dangling pointer when checking for memory alloc fails
    CMultiplexer()
        : m_pSndQueue(NULL)
        , m_pRcvQueue(NULL)
        , m_pChannel(NULL)
        , m_pTimer(NULL)
        , m_iPort(0)
        , m_iIPversion(AF_UNSPEC)
        , m_iRefCount(1)
        , m_iID(-1)
    {
    }

    void destroy();
};

} // namespace srt

#endif<|MERGE_RESOLUTION|>--- conflicted
+++ resolved
@@ -301,12 +301,8 @@
 private:
     struct CBucket
     {
-<<<<<<< HEAD
         SRTSOCKET m_iID;  // Socket ID
-=======
-        int32_t m_iID;  // Socket ID
         int32_t m_iPeerID;    // Peer ID
->>>>>>> 314b6d22
         CUDT*   m_pUDT; // Socket instance
 
         CBucket* m_pNext; // next bucket
@@ -314,14 +310,12 @@
 
     int m_iHashSize; // size of hash table
 
-<<<<<<< HEAD
+    std::map<int32_t, int32_t> m_RevPeerMap;
+
     CBucket*& bucketAt(SRTSOCKET id)
     {
         return m_pBucket[int32_t(id) % m_iHashSize];
     }
-=======
-   std::map<int32_t, int32_t> m_RevPeerMap;
->>>>>>> 314b6d22
 
 private:
     CHash(const CHash&);
@@ -539,14 +533,9 @@
     // Subroutines of worker
     EReadStatus    worker_RetrieveUnit(SRTSOCKET& id, CUnit*& unit, sockaddr_any& sa);
     EConnectStatus worker_ProcessConnectionRequest(CUnit* unit, const sockaddr_any& sa);
-<<<<<<< HEAD
     EConnectStatus worker_TryAsyncRend_OrStore(SRTSOCKET id, CUnit* unit, const sockaddr_any& sa);
     EConnectStatus worker_ProcessAddressedPacket(SRTSOCKET id, CUnit* unit, const sockaddr_any& sa);
-=======
-    EConnectStatus worker_TryAsyncRend_OrStore(int32_t id, CUnit* unit, const sockaddr_any& sa);
-    EConnectStatus worker_ProcessAddressedPacket(int32_t id, CUnit* unit, const sockaddr_any& sa);
     bool worker_TryAcceptedSocket(CUnit* unit, const sockaddr_any& addr);
->>>>>>> 314b6d22
 
 private:
     CUnitQueue*   m_pUnitQueue; // The received packet queue
