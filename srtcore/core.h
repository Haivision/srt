/*
 * SRT - Secure, Reliable, Transport
 * Copyright (c) 2018 Haivision Systems Inc.
 * 
 * This Source Code Form is subject to the terms of the Mozilla Public
 * License, v. 2.0. If a copy of the MPL was not distributed with this
 * file, You can obtain one at http://mozilla.org/MPL/2.0/.
 * 
 */

/*****************************************************************************
Copyright (c) 2001 - 2011, The Board of Trustees of the University of Illinois.
All rights reserved.

Redistribution and use in source and binary forms, with or without
modification, are permitted provided that the following conditions are
met:

* Redistributions of source code must retain the above
  copyright notice, this list of conditions and the
  following disclaimer.

* Redistributions in binary form must reproduce the
  above copyright notice, this list of conditions
  and the following disclaimer in the documentation
  and/or other materials provided with the distribution.

* Neither the name of the University of Illinois
  nor the names of its contributors may be used to
  endorse or promote products derived from this
  software without specific prior written permission.

THIS SOFTWARE IS PROVIDED BY THE COPYRIGHT HOLDERS AND CONTRIBUTORS "AS
IS" AND ANY EXPRESS OR IMPLIED WARRANTIES, INCLUDING, BUT NOT LIMITED TO,
THE IMPLIED WARRANTIES OF MERCHANTABILITY AND FITNESS FOR A PARTICULAR
PURPOSE ARE DISCLAIMED. IN NO EVENT SHALL THE COPYRIGHT OWNER OR
CONTRIBUTORS BE LIABLE FOR ANY DIRECT, INDIRECT, INCIDENTAL, SPECIAL,
EXEMPLARY, OR CONSEQUENTIAL DAMAGES (INCLUDING, BUT NOT LIMITED TO,
PROCUREMENT OF SUBSTITUTE GOODS OR SERVICES; LOSS OF USE, DATA, OR
PROFITS; OR BUSINESS INTERRUPTION) HOWEVER CAUSED AND ON ANY THEORY OF
LIABILITY, WHETHER IN CONTRACT, STRICT LIABILITY, OR TORT (INCLUDING
NEGLIGENCE OR OTHERWISE) ARISING IN ANY WAY OUT OF THE USE OF THIS
SOFTWARE, EVEN IF ADVISED OF THE POSSIBILITY OF SUCH DAMAGE.
*****************************************************************************/

/*****************************************************************************
written by
   Yunhong Gu, last updated 02/28/2012
modified by
   Haivision Systems Inc.
*****************************************************************************/


#ifndef INC_SRT_CORE_H
#define INC_SRT_CORE_H

#include <deque>
#include <sstream>
#include "srt.h"
#include "common.h"
#include "list.h"
#include "buffer_snd.h"
#include "buffer_rcv.h"
#include "window.h"
#include "packet.h"
#include "channel.h"
#include "cache.h"
#include "queue.h"
#include "handshake.h"
#include "congctl.h"
#include "packetfilter.h"
#include "socketconfig.h"
#include "utilities.h"
#include "logger_defs.h"

#include "stats.h"

#include <haicrypt.h>

#ifndef SRT_ENABLE_FREQUENT_LOG_TRACE
#define SRT_ENABLE_FREQUENT_LOG_TRACE 0
#endif


// TODO: Utility function - to be moved to utilities.h?
template <class T>
inline T CountIIR(T base, T newval, double factor)
{
    if ( base == 0.0 )
        return newval;

    T diff = newval - base;
    return base+T(diff*factor);
}

// TODO: Probably a better rework for that can be done - this can be
// turned into a serializable structure, just like it's done for CHandShake.
enum AckDataItem
{
    ACKD_RCVLASTACK       = 0,
    ACKD_RTT              = 1,
    ACKD_RTTVAR           = 2,
    ACKD_BUFFERLEFT       = 3,
    ACKD_TOTAL_SIZE_SMALL = 4,  // Size of the Small ACK, packet length = 16.

    // Extra fields for Full ACK.
    ACKD_RCVSPEED           = 4,
    ACKD_BANDWIDTH          = 5,
    ACKD_TOTAL_SIZE_UDTBASE = 6,  // Packet length = 24.

    // Extra stats since SRT v1.0.1.
    ACKD_RCVRATE           = 6,
    ACKD_TOTAL_SIZE_VER101 = 7,  // Packet length = 28.

    // Only in SRT v1.0.2.
    ACKD_XMRATE_VER102_ONLY     = 7,
    ACKD_TOTAL_SIZE_VER102_ONLY = 8,  // Packet length = 32.

    ACKD_TOTAL_SIZE = ACKD_TOTAL_SIZE_VER102_ONLY  // The maximum known ACK length is 32 bytes.
};
const size_t ACKD_FIELD_SIZE = sizeof(int32_t);

#ifdef ENABLE_MAXREXMITBW
static const size_t SRT_SOCKOPT_NPOST = 13;
#else
static const size_t SRT_SOCKOPT_NPOST = 12;
#endif

extern const SRT_SOCKOPT srt_post_opt_list [];

enum GroupDataItem
{
    GRPD_GROUPID,
    GRPD_GROUPDATA,

    GRPD_E_SIZE
};

const size_t GRPD_MIN_SIZE = 2; // ID and GROUPTYPE as backward compat

const size_t GRPD_FIELD_SIZE = sizeof(int32_t);

// For HSv4 legacy handshake
#define SRT_MAX_HSRETRY     10          /* Maximum SRT handshake retry */

enum SeqPairItems
{
    SEQ_BEGIN = 0, SEQ_END = 1, SEQ_SIZE = 2
};


// Extended SRT Congestion control class - only an incomplete definition required
class CCryptoControl;

namespace srt {
class CUDTUnited;
class CUDTSocket;
#if ENABLE_BONDING
class CUDTGroup;
#endif

// XXX REFACTOR: The 'CUDT' class is to be merged with 'CUDTSocket'.
// There's no reason for separating them, there's no case of having them
// anyhow managed separately. After this is done, with a small help with
// separating the internal abnormal path management (exceptions) from the
// API (return values), through CUDTUnited, this class may become in future
// an officially exposed C++ API.
class CUDT
{
    friend class CUDTSocket;
    friend class CUDTUnited;
    friend class CCC;
    friend struct CUDTComp;
    friend class CCache<CInfoBlock>;
    friend class CRendezvousQueue;
    friend class CSndQueue;
    friend class CRcvQueue;
    friend class CSndUList;
    friend class CRcvUList;
    friend class PacketFilter;
    friend class CUDTGroup;
    friend class TestMockCUDT; // unit tests

    typedef sync::steady_clock::time_point time_point;
    typedef sync::steady_clock::duration duration;
    typedef sync::AtomicClock<sync::steady_clock> atomic_time_point;
    typedef sync::AtomicDuration<sync::steady_clock> atomic_duration;

private: // constructor and desctructor
    void construct();
    void clearData();
    CUDT(CUDTSocket* parent);
    CUDT(CUDTSocket* parent, const CUDT& ancestor);
    const CUDT& operator=(const CUDT&) {return *this;} // = delete ?
    ~CUDT();

public: //API
    static SRTRUNSTATUS startup();
    static SRTSTATUS cleanup();
    static SRTSOCKET socket();
#if ENABLE_BONDING
    static SRTSOCKET createGroup(SRT_GROUP_TYPE);
    static SRTSOCKET getGroupOfSocket(SRTSOCKET socket);
    static SRTSTATUS getGroupData(SRTSOCKET groupid, SRT_SOCKGROUPDATA* pdata, size_t* psize);
    static bool isgroup(SRTSOCKET sock) { return (int32_t(sock) & SRTGROUP_MASK) != 0; }
#endif
    static SRTSTATUS bind(SRTSOCKET u, const sockaddr* name, int namelen);
    static SRTSTATUS bind(SRTSOCKET u, UDPSOCKET udpsock);
    static SRTSTATUS listen(SRTSOCKET u, int backlog);
    static SRTSOCKET accept(SRTSOCKET u, sockaddr* addr, int* addrlen);
    static SRTSOCKET accept_bond(const SRTSOCKET listeners [], int lsize, int64_t msTimeOut);
    static SRTSOCKET connect(SRTSOCKET u, const sockaddr* name, int namelen, int32_t forced_isn);
    static SRTSOCKET connect(SRTSOCKET u, const sockaddr* name, const sockaddr* tname, int namelen);
#if ENABLE_BONDING
    static SRTSOCKET connectLinks(SRTSOCKET grp, SRT_SOCKGROUPCONFIG links [], int arraysize);
#endif
    static SRTSTATUS close(SRTSOCKET u, int reason);
    static SRTSTATUS getpeername(SRTSOCKET u, sockaddr* name, int* namelen);
    static SRTSTATUS getsockname(SRTSOCKET u, sockaddr* name, int* namelen);
    static SRTSTATUS getsockdevname(SRTSOCKET u, char* name, size_t* namelen);
    static SRTSTATUS getsockopt(SRTSOCKET u, int level, SRT_SOCKOPT optname, void* optval, int* optlen);
    static SRTSTATUS setsockopt(SRTSOCKET u, int level, SRT_SOCKOPT optname, const void* optval, int optlen);
    static int send(SRTSOCKET u, const char* buf, int len, int flags);
    static int recv(SRTSOCKET u, char* buf, int len, int flags);
    static int sendmsg(SRTSOCKET u, const char* buf, int len, int ttl = SRT_MSGTTL_INF, bool inorder = false, int64_t srctime = 0);
    static int recvmsg(SRTSOCKET u, char* buf, int len, int64_t& srctime);
    static int sendmsg2(SRTSOCKET u, const char* buf, int len, SRT_MSGCTRL& mctrl);
    static int recvmsg2(SRTSOCKET u, char* buf, int len, SRT_MSGCTRL& w_mctrl);
    static int64_t sendfile(SRTSOCKET u, std::fstream& ifs, int64_t& offset, int64_t size, int block = SRT_DEFAULT_SENDFILE_BLOCK);
    static int64_t recvfile(SRTSOCKET u, std::fstream& ofs, int64_t& offset, int64_t size, int block = SRT_DEFAULT_RECVFILE_BLOCK);
    static int select(int nfds, UDT::UDSET* readfds, UDT::UDSET* writefds, UDT::UDSET* exceptfds, const timeval* timeout);
    static int selectEx(const std::vector<SRTSOCKET>& fds, std::vector<SRTSOCKET>* readfds, std::vector<SRTSOCKET>* writefds, std::vector<SRTSOCKET>* exceptfds, int64_t msTimeOut);
    static int epoll_create();
    static SRTSTATUS epoll_clear_usocks(int eid);
    static SRTSTATUS epoll_add_usock(const int eid, const SRTSOCKET u, const int* events = NULL);
    static SRTSTATUS epoll_add_ssock(const int eid, const SYSSOCKET s, const int* events = NULL);
    static SRTSTATUS epoll_remove_usock(const int eid, const SRTSOCKET u);
    static SRTSTATUS epoll_remove_ssock(const int eid, const SYSSOCKET s);
    static SRTSTATUS epoll_update_usock(const int eid, const SRTSOCKET u, const int* events = NULL);
    static SRTSTATUS epoll_update_ssock(const int eid, const SYSSOCKET s, const int* events = NULL);
    static int epoll_wait(const int eid, std::set<SRTSOCKET>* readfds, std::set<SRTSOCKET>* writefds,
            int64_t msTimeOut, std::set<SYSSOCKET>* lrfds = NULL, std::set<SYSSOCKET>* wrfds = NULL);
    static int epoll_uwait(const int eid, SRT_EPOLL_EVENT* fdsSet, int fdsSize, int64_t msTimeOut);
    static int32_t epoll_set(const int eid, int32_t flags);
    static SRTSTATUS epoll_release(const int eid);
    static CUDTException& getlasterror();
    static SRTSTATUS bstats(SRTSOCKET u, CBytePerfMon* perf, bool clear = true, bool instantaneous = false);
#if ENABLE_BONDING
    static SRTSTATUS groupsockbstats(SRTSOCKET u, CBytePerfMon* perf, bool clear = true);
#endif
    static SRT_SOCKSTATUS getsockstate(SRTSOCKET u);
    static bool setstreamid(SRTSOCKET u, const std::string& sid);
    static std::string getstreamid(SRTSOCKET u);
    static int getsndbuffer(SRTSOCKET u, size_t* blocks, size_t* bytes); // returns buffer span in [ms]
    static int rejectReason(SRTSOCKET s);
    static SRTSTATUS rejectReason(SRTSOCKET s, int value);
    static int64_t socketStartTime(SRTSOCKET s);
    static int getMaxPayloadSize(SRTSOCKET u);

public: // internal API
    // This is public so that it can be used directly in API implementation functions.
    struct APIError
    {
        APIError(const CUDTException&);
        APIError(CodeMajor, CodeMinor, int = 0);
        APIError(int error_code);

        // This represents both SRT_ERROR and SRT_INVALID_SOCK.
        operator SRTSTATUS() const
        {
            return SRT_ERROR;
        }

        template<class Retval>
        Retval as() const
        {
            return Retval((int)SRT_ERROR);
        }
    };

    static const int HS_VERSION_UDT4 = 4;
    static const int HS_VERSION_SRT1 = 5;

    // Parameters
    //
    // NOTE: Use notation with X*1000*1000*... instead of
    // million zeros in a row.
    static const int       COMM_RESPONSE_MAX_EXP                 = 16;
    static const int       SRT_TLPKTDROP_MINTHRESHOLD_MS         = 1000;
    static const uint64_t  COMM_KEEPALIVE_PERIOD_US              = 1*1000*1000;
    static const int32_t   COMM_SYN_INTERVAL_US                  = 10*1000;
    static const int       COMM_CLOSE_BROKEN_LISTENER_TIMEOUT_MS = 3000;
    static const uint16_t  MAX_WEIGHT                            = 32767;
    static const size_t    ACK_WND_SIZE                          = 1024;
    static const int       INITIAL_RTT                           = 10 * COMM_SYN_INTERVAL_US;
    static const int       INITIAL_RTTVAR                        = INITIAL_RTT / 2;

    int handshakeVersion()
    {
        return m_ConnRes.m_iVersion;
    }

    std::string CONID() const
    {
#if ENABLE_LOGGING
        std::ostringstream os;
        os << "@" << int(m_SocketID) << ": ";
        return os.str();
#else
        return "";
#endif
    }

    SRTSOCKET socketID() const { return m_SocketID; }
    SRTSOCKET peerID() const { return m_PeerID; }

    static CUDT*                    getUDTHandle(SRTSOCKET u);
    static std::vector<SRTSOCKET>   existingSockets();

    void addressAndSend(CPacket& pkt);

    SRT_ATTR_REQUIRES(m_ConnectionLock)
    void sendSrtMsg(int cmd, uint32_t *srtdata_in = NULL, size_t srtlen_in = 0);

    bool        isOPT_TsbPd()                   const { return m_config.bTSBPD; }
    int         SRTT()                          const { return m_iSRTT; }
    int         RTTVar()                        const { return m_iRTTVar; }
    SRT_ATTR_REQUIRES(m_RecvAckLock)
    int32_t     sndSeqNo()                      const { return m_iSndCurrSeqNo; }
    int32_t     schedSeqNo()                    const { return m_iSndNextSeqNo; }
    bool        overrideSndSeqNo(int32_t seq);

#if ENABLE_BONDING
    SRT_ATTR_REQUIRES(m_RecvAckLock)
    sync::steady_clock::time_point   lastRspTime()          const { return m_tsLastRspTime.load(); }
    sync::steady_clock::time_point   freshActivationStart() const { return m_tsFreshActivation; }
#endif

    int32_t     rcvSeqNo()          const { return m_iRcvCurrSeqNo; }
    SRT_ATTR_REQUIRES(m_RecvAckLock)
    int         flowWindowSize()    const { return m_iFlowWindowSize; }
    int32_t     deliveryRate()      const { return m_iDeliveryRate; }
    int         bandwidth()         const { return m_iBandwidth; }
    int64_t     maxBandwidth()      const { return m_config.llMaxBW; }
    int         MSS()               const { return m_config.iMSS; }

    uint32_t        peerLatency_us()        const { return m_iPeerTsbPdDelay_ms * 1000; }
    int             peerIdleTimeout_ms()    const { return m_config.iPeerIdleTimeout_ms; }
    size_t          maxPayloadSize()        const { return m_iMaxSRTPayloadSize; }
    size_t          OPT_PayloadSize()       const { return m_config.zExpPayloadSize; }
    size_t          payloadSize()           const
    {
        // If payloadsize is set, it should already be checked that
        // it is less than the possible maximum payload size. So return it
        // if it is set to nonzero value. In case when the connection isn't
        // yet established, return also 0, if the value wasn't set.
        if (m_config.zExpPayloadSize || !m_bConnected)
            return m_config.zExpPayloadSize;

        // If SRTO_PAYLOADSIZE was remaining with 0 (default for FILE mode)
        // then return the maximum payload size per packet.
        return m_iMaxSRTPayloadSize;
    }

    int             sndLossLength()               { return m_pSndLossList->getLossLength(); }
    int32_t         ISN()                   const { return m_iISN; }
    int32_t         peerISN()               const { return m_iPeerISN; }
    duration        minNAKInterval()        const { return m_tdMinNakInterval; }
    sockaddr_any    peerAddr()              const { return m_PeerAddr; }

    /// Returns the number of packets in flight (sent, but not yet acknowledged).
    /// @param lastack is the sequence number of the first unacknowledged packet.
    /// @param curseq is the sequence number of the latest original packet sent
    ///
    /// @note When there are no packets in flight, lastack = incseq(curseq).
    ///
    /// @returns The number of packets in flight belonging to the interval [0; ...)
    static int32_t getFlightSpan(int32_t lastack, int32_t curseq)
    {
        // Packets sent:
        // | 1 | 2 | 3 | 4 | 5 |
        //   ^               ^
        //   |               |
        // lastack           |
        //                curseq
        //
        // In Flight: [lastack; curseq]
        //
        // Normally 'lastack' should be PAST the 'curseq',
        // however in a case when the sending stopped and all packets were
        // ACKed, the 'lastack' is one sequence ahead of 'curseq'.
        // Therefore we increase 'curseq' by 1 forward and then
        // get the distance towards the last ACK. This way this value may
        // be only positive as seqlen() includes endpoints.
        // Finally, we subtract 1 to exclude the increment added earlier.

        return CSeqNo::seqlen(lastack, CSeqNo::incseq(curseq)) - 1;
    }

    /// Returns the number of packets in flight (sent, but not yet acknowledged).
    /// @returns The number of packets in flight belonging to the interval [0; ...)
    SRT_ATTR_REQUIRES(m_RecvAckLock)
    int32_t getFlightSpan() const
    {
        return getFlightSpan(m_iSndLastAck, m_iSndCurrSeqNo);
    }

    int minSndSize(int len = 0) const
    {
        const int ps = (int) maxPayloadSize();
        if (len == 0) // weird, can't use non-static data member as default argument!
            len = ps;
        return m_config.bMessageAPI ? (len+ps-1)/ps : 1;
    }

    static int32_t makeTS(const time_point& from_time, const time_point& tsStartTime)
    {
        // NOTE:
        // - This calculates first the time difference towards start time.
        // - This difference value is also CUT OFF THE SEGMENT information
        //   (a multiple of MAX_TIMESTAMP+1)
        // So, this can be simply defined as: TS = (RTS - STS) % (MAX_TIMESTAMP+1)
        SRT_ASSERT(from_time >= tsStartTime);
        return (int32_t) sync::count_microseconds(from_time - tsStartTime);
    }

    static void setPacketTS(CPacket& p, const time_point& start_time, const time_point& ts)
    {
        p.set_timestamp(makeTS(ts, start_time));
    }

    /// @brief Set the timestamp field of the packet using the provided value (no check)
    /// @param p the packet structure to set the timestamp on.
    /// @param ts timestamp to use as a source for packet timestamp.
    SRT_ATTR_EXCLUDES(m_StatsLock)
    void setPacketTS(CPacket& p, const time_point& ts);

    /// @brief Set the timestamp field of the packet according the TSBPD mode.
    /// Also checks the connection start time (m_tsStartTime).
    /// @param p the packet structure to set the timestamp on.
    /// @param ts timestamp to use as a source for packet timestamp. Ignored if m_bPeerTsbPd is false.
    SRT_ATTR_EXCLUDES(m_StatsLock)
    void setDataPacketTS(CPacket& p, const time_point& ts);

    // Utility used for closing a listening socket
    // immediately to free the socket
    void notListening()
    {
        sync::ScopedLock cg(m_ConnectionLock);
        m_bListening = false;
        m_pRcvQueue->removeListener(this);
    }

    static int32_t generateISN()
    {
        using namespace sync;
        return genRandomInt(0, CSeqNo::m_iMaxSeqNo);
    }

    static CUDTUnited& uglobal();                      // UDT global management base

    std::set<int>& pollset() { return m_sPollID; }

    CSrtConfig m_config;

    SRTU_PROPERTY_RO(SRTSOCKET, id, m_SocketID);
    SRTU_PROPERTY_RO(bool, isClosing, m_bClosing);
    SRTU_PROPERTY_RO(srt::CRcvBuffer*, rcvBuffer, m_pRcvBuffer);
    SRTU_PROPERTY_RO(bool, isTLPktDrop, m_bTLPktDrop);
    SRTU_PROPERTY_RO(bool, isSynReceiving, m_config.bSynRecving);
    SRTU_PROPERTY_RR(sync::Condition*, recvDataCond, &m_RecvDataCond);
    SRTU_PROPERTY_RR(sync::Condition*, recvTsbPdCond, &m_RcvTsbPdCond);

    /// @brief  Request a socket to be broken due to too long instability (normally by a group).
    void breakAsUnstable()
    {
        m_bBreakAsUnstable = true;
        setAgentCloseReason(SRT_CLS_UNSTABLE);
    }

    void ConnectSignal(ETransmissionEvent tev, EventSlot sl);
    void DisconnectSignal(ETransmissionEvent tev);

    // This is in public section so prospective overriding it can be
    // done by directly assigning to a field.

    typedef std::vector< std::pair<int32_t, int32_t> > loss_seqs_t;
    typedef loss_seqs_t packetArrival_cb(void*, CPacket&);
    CallbackHolder<packetArrival_cb> m_cbPacketArrival;

private:
    /// initialize a UDT entity and bind to a local address.
    void open();

    /// Start listening to any connection request.
    void setListenState();

    /// Connect to a UDT entity listening at address "peer".
    /// @param peer [in] The address of the listening UDT entity.
    void startConnect(const sockaddr_any& peer, int32_t forced_isn);

    /// Process the response handshake packet. Failure reasons can be:
    /// * Socket is not in connecting state
    /// * Response @a pkt is not a handshake control message
    /// * Rendezvous socket has once processed a regular handshake
    /// @param pkt [in] handshake packet.
    /// @retval 0 Connection successful
    /// @retval 1 Connection in progress (m_ConnReq turned into RESPONSE)
    /// @retval -1 Connection failed
    SRT_ATR_NODISCARD SRT_ATTR_REQUIRES(m_ConnectionLock)
    EConnectStatus processConnectResponse(const CPacket& pkt, CUDTException* eout) ATR_NOEXCEPT;

    // This function works in case of HSv5 rendezvous. It changes the state
    // according to the present state and received message type, as well as the
    // INITIATOR/RESPONDER side resolved through cookieContest().
    // The resulting data are:
    // - rsptype: handshake message type that should be sent back to the peer (nothing if URQ_DONE)
    // - needs_extension: the HSREQ/KMREQ or HSRSP/KMRSP extensions should be attached to the handshake message.
    // - RETURNED VALUE: if true, it means a URQ_CONCLUSION message was received with HSRSP/KMRSP extensions and needs HSRSP/KMRSP.
    void rendezvousSwitchState(UDTRequestType& rsptype, bool& needs_extension, bool& needs_hsrsp);
    void cookieContest();

    /// Interpret the incoming handshake packet in order to perform appropriate
    /// rendezvous FSM state transition if needed, and craft the response, serialized
    /// into the packet to be next sent.
    /// @param reqpkt Packet to be written with handshake data
    /// @param response incoming handshake response packet to be interpreted
    /// @param serv_addr incoming packet's address
    /// @param rst Current read status to know if the HS packet was freshly received from the peer, or this is only a periodic update (RST_AGAIN)
    SRT_ATR_NODISCARD SRT_ATTR_REQUIRES(m_ConnectionLock)
    EConnectStatus processRendezvous(const CPacket* response, const sockaddr_any& serv_addr, EReadStatus, CPacket& reqpkt);
    void sendRendezvousRejection(const sockaddr_any& serv_addr, CPacket& request);

    /// Create the CryptoControl object based on the HS packet.
//    SRT_ATR_NODISCARD SRT_ATTR_REQUIRES(m_ConnectionLock)
// XXX ?    bool prepareConnectionObjects(const CHandShake &hs, HandshakeSide hsd, CUDTException* eout);

    /// Allocates sender and receiver buffers and loss lists.
    SRT_ATR_NODISCARD SRT_ATTR_REQUIRES(m_ConnectionLock)
    bool prepareBuffers(CUDTException* eout);
    int getAuthTagSize() const;

    SRT_ATR_NODISCARD SRT_ATTR_REQUIRES(m_ConnectionLock)
    EConnectStatus postConnect(const CPacket* response, bool rendezvous, CUDTException* eout) ATR_NOEXCEPT;

    SRT_ATR_NODISCARD bool applyResponseSettings(const CPacket* hspkt /*[[nullable]]*/) ATR_NOEXCEPT;
    SRT_ATR_NODISCARD EConnectStatus processAsyncConnectResponse(const CPacket& pkt) ATR_NOEXCEPT;
    SRT_ATR_NODISCARD bool processAsyncConnectRequest(EReadStatus rst, EConnectStatus cst, const CPacket* response, const sockaddr_any& serv_addr);
    SRT_ATR_NODISCARD EConnectStatus craftKmResponse(uint32_t* aw_kmdata, size_t& w_kmdatasize);

    void checkUpdateCryptoKeyLen(const char* loghdr, int32_t typefield);

    SRT_ATR_NODISCARD size_t fillSrtHandshake_HSREQ(uint32_t* srtdata, size_t srtlen, int hs_version);
    SRT_ATR_NODISCARD size_t fillSrtHandshake_HSRSP(uint32_t* srtdata, size_t srtlen, int hs_version);
    SRT_ATR_NODISCARD size_t fillSrtHandshake(uint32_t* srtdata, size_t srtlen, int msgtype, int hs_version);

    SRT_ATR_NODISCARD SRT_ATTR_REQUIRES(m_ConnectionLock)
    bool createSrtHandshake(int srths_cmd, int srtkm_cmd, const uint32_t* data, size_t datalen,
            CPacket& w_reqpkt, CHandShake& w_hs);

    SRT_ATR_NODISCARD size_t fillHsExtConfigString(uint32_t *pcmdspec, int cmd, const std::string &str);
#if ENABLE_BONDING
    SRT_ATR_NODISCARD size_t fillHsExtGroup(uint32_t *pcmdspec);
#endif
    SRT_ATR_NODISCARD SRT_ATTR_REQUIRES(m_ConnectionLock)
    size_t fillHsExtKMREQ(uint32_t *pcmdspec, size_t ki);

    SRT_ATR_NODISCARD size_t fillHsExtKMRSP(uint32_t *pcmdspec, const uint32_t *kmdata, size_t kmdata_wordsize);

    SRT_ATR_NODISCARD size_t prepareSrtHsMsg(int cmd, uint32_t* srtdata, size_t size);

    SRT_ATR_NODISCARD bool processSrtMsg(const CPacket *ctrlpkt);
    SRT_ATR_NODISCARD int processSrtMsg_HSREQ(const uint32_t* srtdata, size_t bytelen, uint32_t ts, int hsv);
    SRT_ATR_NODISCARD int processSrtMsg_HSRSP(const uint32_t* srtdata, size_t bytelen, uint32_t ts, int hsv);
    SRT_ATR_NODISCARD bool interpretSrtHandshake(const CHandShake& hs, const CPacket& hspkt, uint32_t* out_data, size_t* out_len);
    SRT_ATR_NODISCARD bool checkApplyFilterConfig(const std::string& cs);

#if ENABLE_BONDING
    static CUDTGroup& newGroup(const int); // defined EXCEPTIONALLY in api.cpp for convenience reasons
    // Note: This is an "interpret" function, which should treat the tp as
    // "possibly group type" that might be out of the existing values.
    SRT_ATR_NODISCARD bool interpretGroup(const int32_t grpdata[], size_t data_size, int hsreq_type_cmd);
    SRT_ATR_NODISCARD SRTSOCKET makeMePeerOf(SRTSOCKET peergroup, SRT_GROUP_TYPE tp, uint32_t link_flags);
    void synchronizeWithGroup(CUDTGroup* grp);
#endif

    void updateAfterSrtHandshake(int hsv);

    void updateSrtRcvSettings();
    void updateSrtSndSettings();

    void updateIdleLinkFrom(int32_t seq, SRTSOCKET id);

    /// @brief Drop packets too late to be delivered if any.
    /// @returns the number of packets actually dropped.
    SRT_ATTR_REQUIRES2(m_RecvAckLock, m_StatsLock)
    int sndDropTooLate();

    /// @bried Allow packet retransmission.
    /// Depending on the configuration mode (live / file), retransmission
    /// can be blocked if e.g. there are original packets pending to be sent.
    /// @return true if retransmission is allowed; false otherwise.
    bool isRetransmissionAllowed(const time_point& tnow);

    /// Connect to a UDT entity as per hs request. This will update
    /// required data in the entity, then update them also in the hs structure,
    /// and then send the response back to the caller.
    /// @param agent [in] The address to which the UDT entity is bound.
    /// @param peer [in] The address of the listening UDT entity.
    /// @param hspkt [in] The original packet that brought the handshake.
    /// @param hs [in/out] The handshake information sent by the peer side (in), negotiated value (out).
    void acceptAndRespond(const sockaddr_any& agent, const sockaddr_any& peer, const CPacket& hspkt, CHandShake& hs);
    bool createSendHSResponse(uint32_t* kmdata, size_t kmdatasize, const CNetworkInterface& hsaddr, CHandShake& w_hs) ATR_NOTHROW;

    /// Write back to the hs structure the data after they have been
    /// negotiated by acceptAndRespond.
    void rewriteHandshakeData(const sockaddr_any& peer, CHandShake& w_hs);
    bool runAcceptHook(CUDT* acore, const sockaddr* peer, const CHandShake& hs, const CPacket& hspkt);

    /// Close the opened UDT entity.

    bool closeInternal(int reason) ATR_NOEXCEPT;
    void updateBrokenConnection();
    void completeBrokenConnectionDependencies(int errorcode);

    void setAgentCloseReason(int reason);
    void setPeerCloseReason(int reason);

    /// Request UDT to send out a data block "data" with size of "len".
    /// @param data [in] The address of the application data to be sent.
    /// @param len [in] The size of the data block.
    /// @return Actual size of data sent.

    SRT_ATR_NODISCARD int send(const char* data, int len)
    {
        return sendmsg(data, len, SRT_MSGTTL_INF, false, 0);
    }

    /// Request UDT to receive data to a memory block "data" with size of "len".
    /// @param data [out] data received.
    /// @param len [in] The desired size of data to be received.
    /// @return Actual size of data received.

    SRT_ATR_NODISCARD int recv(char* data, int len);

    /// send a message of a memory block "data" with size of "len".
    /// @param data [out] data received.
    /// @param len [in] The desired size of data to be received.
    /// @param ttl [in] the time-to-live of the message.
    /// @param inorder [in] if the message should be delivered in order.
    /// @param srctime [in] Time when the data were ready to send.
    /// @return Actual size of data sent.

    SRT_ATR_NODISCARD int sendmsg(const char* data, int len, int ttl, bool inorder, int64_t srctime);
    /// Receive a message to buffer "data".
    /// @param data [out] data received.
    /// @param len [in] size of the buffer.
    /// @return Actual size of data received.

    SRT_ATR_NODISCARD int sendmsg2(const char* data, int len, SRT_MSGCTRL& w_m);

    SRT_ATR_NODISCARD int sendMessageInternal(const char* data, int len, void* selink, SRT_MSGCTRL& w_m);

    SRT_ATR_NODISCARD int recvmsg(char* data, int len, int64_t& srctime);
    SRT_ATR_NODISCARD int recvmsg2(char* data, int len, SRT_MSGCTRL& w_m);
    SRT_ATR_NODISCARD int receiveMessage(char* data, int len, SRT_MSGCTRL& w_m, int erh = 1 /*throw exception*/);
    SRT_ATR_NODISCARD int receiveBuffer(char* data, int len);

    size_t dropMessage(int32_t seqtoskip);

    /// Request UDT to send out a file described as "fd", starting from "offset", with size of "size".
    /// @param ifs [in] The input file stream.
    /// @param offset [in, out] From where to read and send data; output is the new offset when the call returns.
    /// @param size [in] How many data to be sent.
    /// @param block [in] size of block per read from disk
    /// @return Actual size of data sent.

    SRT_ATR_NODISCARD int64_t sendfile(std::fstream& ifs, int64_t& offset, int64_t size, int block = 366000);

    /// Request UDT to receive data into a file described as "fd", starting from "offset", with expected size of "size".
    /// @param ofs [out] The output file stream.
    /// @param offset [in, out] From where to write data; output is the new offset when the call returns.
    /// @param size [in] How many data to be received.
    /// @param block [in] size of block per write to disk
    /// @return Actual size of data received.

    SRT_ATR_NODISCARD int64_t recvfile(std::fstream& ofs, int64_t& offset, int64_t size, int block = 7320000);

    /// Configure UDT options.
    /// @param optName [in] The enum name of a UDT option.
    /// @param optval [in] The value to be set.
    /// @param optlen [in] size of "optval".

    void setOpt(SRT_SOCKOPT optName, const void* optval, int optlen);

    /// Read UDT options.
    /// @param optName [in] The enum name of a UDT option.
    /// @param optval [in] The value to be returned.
    /// @param optlen [out] size of "optval".

    void getOpt(SRT_SOCKOPT optName, void* optval, int& w_optlen);

#if ENABLE_BONDING
    /// Applies the configuration set on the socket.
    /// Any errors in this process are reported by exception.
    SRT_ERRNO applyMemberConfigObject(const SRT_SocketOptionObject& opt);
#endif

    /// read the performance data with bytes counters since bstats() 
    ///  
    /// @param perf [in, out] pointer to a CPerfMon structure to record the performance data.
    /// @param clear [in] flag to decide if the local performance trace should be cleared. 
    /// @param instantaneous [in] flag to request instantaneous data 
    /// instead of moving averages.
    void bstats(CBytePerfMon* perf, bool clear = true, bool instantaneous = false);

    /// Mark sequence contained in the given packet as not lost. This
    /// removes the loss record from both current receiver loss list and
    /// the receiver fresh loss list.
    void unlose(const CPacket& oldpacket);
    void dropFromLossLists(int32_t from, int32_t to);
#if ENABLE_BONDING
    void skipMemberLoss(int32_t seqno);
#endif
    SRT_ATTR_EXCLUDES(m_RcvBufferLock)
    SRT_ATTR_REQUIRES(m_RecvAckLock)
    bool getFirstNoncontSequence(int32_t& w_seq, std::string& w_log_reason);

    SRT_ATTR_EXCLUDES(m_ConnectionLock)
    void checkSndTimers();
    
    /// @brief Check and perform KM refresh if needed.
    void checkSndKMRefresh();

    void handshakeDone()
    {
        m_iSndHsRetryCnt = 0;
    }

    int64_t withOverhead(int64_t basebw)
    {
        return (basebw * (100 + m_config.iOverheadBW))/100;
    }

    static double Bps2Mbps(int64_t basebw)
    {
        return double(basebw) * 8.0/1000000.0;
    }

    bool stillConnected()
    {
        // Still connected is when:
        // - no "broken" condition appeared (security, protocol error, response timeout)
        return !m_bBroken
            // - still connected (no one called srt_close())
            && m_bConnected
            // - isn't currently closing (srt_close() called, response timeout, shutdown)
            && !m_bClosing;
    }

    int sndSpaceLeft()
    {
        return static_cast<int>(sndBuffersLeft() * maxPayloadSize());
    }

    int sndBuffersLeft()
    {
        return m_config.iSndBufSize - m_pSndBuffer->getCurrBufSize();
    }

    time_point socketStartTime()
    {
        return m_stats.tsStartTime;
    }

    SRT_ATTR_EXCLUDES(m_RcvBufferLock)
    bool isRcvBufferReady() const;

    SRT_ATTR_REQUIRES(m_RcvBufferLock)
    bool isRcvBufferReadyNoLock() const;

    SRT_ATTR_EXCLUDES(m_RcvBufferLock)
    bool isRcvBufferFull() const;

    // TSBPD thread main function.
    static void* tsbpd(void* param);

    enum DropReason
    {
        DROP_TOO_LATE, //< Drop to keep up to the live pace (TLPKTDROP).
        DROP_DISCARD   //< Drop because another group member already provided these packets.
    };

    /// Drop too late packets (receiver side). Update loss lists and ACK positions.
    /// The @a seqno packet itself is not dropped.
    /// @param seqno [in] The sequence number of the first packets following those to be dropped.
    /// @param reason A reason for dropping (see @a DropReason).
    /// @return The number of packets dropped.
    SRT_ATTR_EXCLUDES(m_RcvBufferLock, m_RcvLossLock)
    int rcvDropTooLateUpTo(int seqno, DropReason reason = DROP_TOO_LATE);

    static loss_seqs_t defaultPacketArrival(void* vself, CPacket& pkt);
    static loss_seqs_t groupPacketArrival(void* vself, CPacket& pkt);

    void setRateEstimator(const CRateEstimator& rate)
    {
        if (!m_pSndBuffer)
            return;

        m_pSndBuffer->setRateEstimator(rate);
        updateCC(TEV_SYNC, EventVariant(0));
    }


private: // Identification
    CUDTSocket* const   m_parent;                       // Temporary, until the CUDTSocket class is merged with CUDT
    SRTSOCKET           m_SocketID;                     // UDT socket number
    SRTSOCKET           m_PeerID;                       // Peer ID, for multiplexer

    // HSv4 (legacy handshake) support)
    time_point  m_tsSndHsLastTime;                      // Last SRT handshake request time
    int         m_iSndHsRetryCnt;                       // SRT handshake retries left

#if ENABLE_BONDING
    SRT_GROUP_TYPE m_HSGroupType;   // Group type about-to-be-set in the handshake
#endif

private:
    int                       m_iMaxSRTPayloadSize;     // Maximum/regular payload size, in bytes
    int                       m_iTsbPdDelay_ms;         // Rx delay to absorb burst, in milliseconds
    int                       m_iPeerTsbPdDelay_ms;     // Tx delay that the peer uses to absorb burst, in milliseconds
    bool                      m_bTLPktDrop;             // Enable Too-late Packet Drop
    SRT_ATTR_PT_GUARDED_BY(m_ConnectionLock)
    UniquePtr<CCryptoControl> m_pCryptoControl;         // Crypto control module
    CCache<CInfoBlock>*       m_pCache;                 // Network information cache

    // Congestion control
    std::vector<EventSlot> m_Slots[TEV_E_SIZE];
    SrtCongestion          m_CongCtl;

    // Packet filtering
    PacketFilter m_PacketFilter;
    SRT_ARQLevel m_PktFilterRexmitLevel;
    std::string  m_sPeerPktFilterConfigString;

    // Attached tool function
    void EmitSignal(ETransmissionEvent tev, EventVariant var);

    // Internal state
    sync::atomic<bool> m_bListening;             // If the UDT entity is listening to connection
    sync::atomic<bool> m_bConnecting;            // The short phase when connect() is called but not yet completed
    sync::atomic<bool> m_bConnected;             // Whether the connection is on or off
    sync::atomic<bool> m_bClosing;               // If the UDT entity is closing
    sync::atomic<bool> m_bShutdown;              // If the peer side has shutdown the connection
    sync::atomic<bool> m_bBroken;                // If the connection has been broken
    sync::atomic<bool> m_bBreakAsUnstable;       // A flag indicating that the socket should become broken because it has been unstable for too long.
    sync::atomic<bool> m_bPeerHealth;            // If the peer status is normal
    sync::atomic<int> m_RejectReason;

    // If the socket was closed by some reason locally, the reason is
    // in m_AgentCloseReason and the m_PeerCloseReason is then SRT_CLS_UNKNOWN.
    // If the socket was closed due to reception of UMSG_SHUTDOWN, the reason
    // exctracted from the message is written to m_PeerCloseReason and the
    // m_AgentCloseReason == SRT_CLS_PEER.
    sync::atomic<int> m_AgentCloseReason;
    sync::atomic<int> m_PeerCloseReason;
    atomic_time_point m_CloseTimeStamp;    // Time when the close reason was first set
    bool m_bOpened;                              // If the UDT entity has been opened
                                                 // A counter (number of GC checks happening every 1s) to let the GC tag this socket as closed.   
    sync::atomic<int> m_iBrokenCounter;          // If a broken socket still has data in the receiver buffer, it is not marked closed until the counter is 0.

    int m_iEXPCount;                             // Expiration counter
    sync::atomic<int> m_iBandwidth;              // Estimated bandwidth, number of packets per second
    sync::atomic<int> m_iSRTT;                   // Smoothed RTT (an exponentially-weighted moving average (EWMA)
                                                 // of an endpoint's RTT samples), in microseconds
    sync::atomic<int> m_iRTTVar;                 // The variation in the RTT samples (RTT variance), in microseconds
    sync::atomic<bool> m_bIsFirstRTTReceived;    // True if the first RTT sample was obtained from the ACK/ACKACK pair
                                                 // at the receiver side or received by the sender from an ACK packet.
                                                 // It's used to reset the initial value of smoothed RTT (m_iSRTT)
                                                 // at the beginning of transmission (including the one taken from
                                                 // cache). False by default.
    sync::atomic<int> m_iDeliveryRate;           // Packet arrival rate at the receiver side
    sync::atomic<int> m_iByteDeliveryRate;       // Byte arrival rate at the receiver side

    CHandShake m_ConnReq;                        // Connection request
    CHandShake m_ConnRes;                        // Connection response
    CHandShake::RendezvousState m_RdvState;      // HSv5 rendezvous state
    HandshakeSide m_SrtHsSide;                   // HSv5 rendezvous handshake side resolved from cookie contest (DRAW if not yet resolved)

private: // Sending related data
    CSndBuffer* m_pSndBuffer;                    // Sender buffer
    CSndLossList* m_pSndLossList;                // Sender loss list
    CPktTimeWindow<16, 16> m_SndTimeWindow;      // Packet sending time window
#ifdef ENABLE_MAXREXMITBW
    CSndRateEstimator      m_SndRexmitRate;      // Retransmission rate estimation.
#endif

    atomic_duration m_tdSendInterval;            // Inter-packet time, in CPU clock cycles

    atomic_duration m_tdSendTimeDiff;            // Aggregate difference in inter-packet sending time

    SRT_ATTR_GUARDED_BY(m_RecvAckLock)
    sync::atomic<int> m_iFlowWindowSize;         // Flow control window size
    sync::atomic<int> m_iCongestionWindow;       // Congestion window size

private: // Timers
    atomic_time_point m_tsNextACKTime;           // Next ACK time, in CPU clock cycles, same below
    atomic_time_point m_tsNextNAKTime;           // Next NAK time

    duration   m_tdACKInterval;                  // ACK interval
    duration   m_tdNAKInterval;                  // NAK interval

    SRT_ATTR_GUARDED_BY(m_RecvAckLock)
    atomic_time_point m_tsLastRspTime;           // Timestamp of last response from the peer
    time_point m_tsLastRspAckTime;               // (SND) Timestamp of last ACK from the peer
    atomic_time_point m_tsLastSndTime;           // Timestamp of last data/ctrl sent (in system ticks)
    time_point m_tsLastWarningTime;              // Last time that a warning message is sent
    atomic_time_point m_tsLastReqTime;           // last time when a connection request is sent
    time_point m_tsRcvPeerStartTime;
    time_point m_tsLingerExpiration;             // Linger expiration time (for GC to close a socket with data in sending buffer)
    time_point m_tsLastAckTime;                  // (RCV) Timestamp of last ACK
    duration m_tdMinNakInterval;                 // NAK timeout lower bound; too small value can cause unnecessary retransmission
    duration m_tdMinExpInterval;                 // Timeout lower bound threshold: too small timeout can cause problem

    int m_iPktCount;                             // Packet counter for ACK
    int m_iLightACKCount;                        // Light ACK counter

    time_point m_tsNextSendTime;                 // Scheduled time of next packet sending

    sync::atomic<int32_t> m_iSndLastFullAck;     // Last full ACK received
    SRT_ATTR_GUARDED_BY(m_RecvAckLock)
    sync::atomic<int32_t> m_iSndLastAck;         // Last ACK received

    // NOTE: m_iSndLastDataAck is the value strictly bound to the CSndBufer object (m_pSndBuffer)
    // and this is the sequence number that refers to the block at position [0]. Upon acknowledgement,
    // this value is shifted to the acknowledged position, and the blocks are removed from the
    // m_pSndBuffer buffer up to excluding this sequence number.
    // XXX CONSIDER removing this field and giving up the maintenance of this sequence number
    // to the sending buffer. This way, extraction of an old packet for retransmission should
    // require only the lost sequence number, and how to find the packet with this sequence
    // will be up to the sending buffer.
    sync::atomic<int32_t> m_iSndLastDataAck;     // The real last ACK that updates the sender buffer and loss list
    SRT_ATTR_GUARDED_BY(m_RecvAckLock)
    sync::atomic<int32_t> m_iSndCurrSeqNo;       // The largest sequence number that HAS BEEN SENT
    sync::atomic<int32_t> m_iSndNextSeqNo;       // The sequence number predicted to be placed at the currently scheduled packet

    // Note important differences between Curr and Next fields:
    // - m_iSndCurrSeqNo: this is used by SRT:SndQ:worker thread and it's operated from CUDT::packData
    //   function only. This value represents the sequence number that has been stamped on a packet directly
    //   before it is sent over the network.
    // - m_iSndNextSeqNo: this is used by the user's thread and it's operated from CUDT::sendmsg2
    //   function only. This value represents the sequence number that is PREDICTED to be stamped on the
    //   first block out of the block series that will be scheduled for later sending over the network
    //   out of the data passed in this function. For a special case when the length of the data is
    //   short enough to be passed in one UDP packet (always the case for live mode), this value is
    //   always increased by one in this call, otherwise it will be increased by the number of blocks
    //   scheduled for sending.

    int32_t m_iSndLastAck2;                      // Last ACK2 sent back
    time_point m_SndLastAck2Time;                // The time when last ACK2 was sent back
    void setInitialSndSeq(int32_t isn)
    {
        m_iSndLastAck = isn;
        m_iSndLastDataAck = isn;
        m_iSndLastFullAck = isn;
        m_iSndCurrSeqNo = CSeqNo::decseq(isn);
        m_iSndNextSeqNo = isn;
        m_iSndLastAck2 = isn;
    }

    void setInitialRcvSeq(int32_t isn);

    sync::atomic<int> m_iSndMinFlightSpan;      // updated with every ACK, number of packets in flight at ACK

    int32_t m_iISN;                              // Initial Sequence Number
    bool m_bPeerTsbPd;                           // Peer accept TimeStamp-Based Rx mode
    bool m_bPeerTLPktDrop;                       // Enable sender late packet dropping
    bool m_bPeerNakReport;                       // Sender's peer (receiver) issues Periodic NAK Reports
    bool m_bPeerRexmitFlag;                      // Receiver supports rexmit flag in payload packets

    SRT_ATTR_GUARDED_BY(m_RecvAckLock)
    int32_t m_iReXmitCount;                      // Re-Transmit Count since last ACK

    static const size_t
                FREQLOGFA_ENCRYPTION_FAILURE = 0,
                FREQLOGFA_RCV_DROPPED = 1,
                FREQLOGFA_ACKACK_OUTOFORDER = 2,
                MAX_FREQLOGFA = 3;

    atomic_time_point m_tsLogSlowDown[MAX_FREQLOGFA]; // The last time a log message from the "slow down" group was shown.
                                                      // The "slow down" group of logs are those that can be printed too often otherwise, but can't be turned off (warnings and errors).
                                                      // Currently only used by decryption failure message, therefore no mutex protection needed.
    sync::atomic<uint8_t> m_LogSlowDownExpired;       // Can't use bitset because atomic
    sync::atomic<int> m_aSuppressedMsg[MAX_FREQLOGFA];

    /// @brief Check if a frequent log can be shown.
    /// @param tnow current time
    /// @return true if it is ok to print a frequent log message.
    bool frequentLogAllowed(size_t logid, const time_point& tnow, std::string& why);

private: // Receiving related data
    SRT_ATTR_GUARDED_BY(m_RcvBufferLock)
    CRcvBuffer* m_pRcvBuffer;                    //< Receiver buffer
    SRT_ATTR_GUARDED_BY(m_RcvLossLock)
    CRcvLossList* m_pRcvLossList;                //< Receiver loss list
    SRT_ATTR_GUARDED_BY(m_RcvLossLock)
    std::deque<CRcvFreshLoss> m_FreshLoss;       //< Lost sequence already added to m_pRcvLossList, but not yet sent UMSG_LOSSREPORT for.

    int m_iReorderTolerance;                     //< Current value of dynamic reorder tolerance
    int m_iConsecEarlyDelivery;                  //< Increases with every OOO packet that came <TTL-2 time, resets with every increased reorder tolerance
    int m_iConsecOrderedDelivery;                //< Increases with every packet coming in order or retransmitted, resets with every out-of-order packet

    CACKWindow<ACK_WND_SIZE> m_ACKWindow;        // ACK history window
    CPktTimeWindow<16, 64> m_RcvTimeWindow;      // Packet arrival time window

    int32_t m_iRcvLastAck;                       // First unacknowledged packet seqno sent in the latest ACK.
#ifdef ENABLE_LOGGING
    int32_t m_iDebugPrevLastAck;
#endif
    int32_t m_iRcvLastAckAck;                    // (RCV) Latest packet seqno in a sent ACK acknowledged by ACKACK. RcvQTh (sendCtrlAck {r}, processCtrlAckAck {r}, processCtrlAck {r}, connection {w}).
    int32_t m_iAckSeqNo;                         // Last ACK sequence number
    sync::atomic<int32_t> m_iRcvCurrSeqNo;       // (RCV) Largest received sequence number. RcvQTh, TSBPDTh.
    int32_t m_iRcvCurrPhySeqNo;                  // Same as m_iRcvCurrSeqNo, but physical only (disregarding a filter)
    bool m_bBufferWasFull;                        // Indicate that RX buffer was full last time a ack was sent
    int32_t m_iPeerISN;                          // Initial Sequence Number of the peer side

    uint32_t m_uPeerSrtVersion;
    uint32_t m_uPeerSrtFlags;

    bool m_bTsbPd;                               // Peer sends TimeStamp-Based Packet Delivery Packets 
    bool m_bGroupTsbPd;                          // TSBPD should be used for GROUP RECEIVER instead

    SRT_ATTR_GUARDED_BY(m_RcvTsbPdStartupLock)
    sync::CThread m_RcvTsbPdThread;              // Rcv TsbPD Thread handle
    sync::Condition m_RcvTsbPdCond;              // TSBPD signals if reading is ready. Use together with m_RecvLock
    sync::atomic<bool> m_bTsbPdNeedsWakeup;      // Expected to wake up TSBPD when a read-ready data packet is received.
    sync::Mutex m_RcvTsbPdStartupLock;           // Protects TSBPD thread creation and joining.

    CallbackHolder<srt_listen_callback_fn> m_cbAcceptHook;
    CallbackHolder<srt_connect_callback_fn> m_cbConnectHook;
    // FORWARDER
public:
    static SRTSTATUS installAcceptHook(SRTSOCKET lsn, srt_listen_callback_fn* hook, void* opaq);
    static SRTSTATUS installConnectHook(SRTSOCKET lsn, srt_connect_callback_fn* hook, void* opaq);
private:
    void installAcceptHook(srt_listen_callback_fn* hook, void* opaq)
    {
        if (m_bConnected || m_bConnecting || m_bListening || m_bBroken)
            throw CUDTException(MJ_NOTSUP, MN_ISCONNECTED, 0);

        m_cbAcceptHook.set(opaq, hook);
    }

    void installConnectHook(srt_connect_callback_fn* hook, void* opaq)
    {
        if (m_bConnected || m_bConnecting || m_bListening || m_bBroken)
            throw CUDTException(MJ_NOTSUP, MN_ISCONNECTED, 0);

        m_cbConnectHook.set(opaq, hook);
    }


private: // synchronization: mutexes and conditions
    sync::Mutex m_ConnectionLock;                // used to synchronize connection operation

    sync::Condition m_SendBlockCond;             // used to block "send" call
    sync::Mutex m_SendBlockLock;                 // lock associated to m_SendBlockCond

    mutable sync::Mutex m_RcvBufferLock;         // Protects the state of the m_pRcvBuffer
    // Protects access to m_iSndCurrSeqNo, m_iSndLastAck
    mutable sync::Mutex m_RecvAckLock;                   // Protects the state changes while processing incoming ACK (SRT_EPOLL_OUT)

    sync::Condition m_RecvDataCond;              // used to block "srt_recv*" when there is no data. Use together with m_RecvLock
    sync::Mutex m_RecvLock;                      // used to synchronize "srt_recv*" call, protects TSBPD drift updates (CRcvBuffer::isRcvDataReady())

    sync::Mutex m_SendLock;                      // used to synchronize "send" call
    sync::Mutex m_RcvLossLock;                   // Protects the receiver loss list (access: CRcvQueue::worker, CUDT::tsbpd)
    mutable sync::Mutex m_StatsLock;             // used to synchronize access to trace statistics

    void initSynch();
    void destroySynch();
    void releaseSynch();

private: // Common connection Congestion Control setup
    // This can fail only when it failed to create a congctl
    // which only may happen when the congctl list is extended 
    // with user-supplied congctl modules, not a case so far.
    SRT_ATR_NODISCARD
    SRT_REJECT_REASON setupCC();

    // for updateCC it's ok to discard the value. This returns false only if
    // the congctl isn't created, and this can be prevented from.
    bool updateCC(ETransmissionEvent, const EventVariant arg);

    // Failure to create the crypter means that an encrypted
    // connection should be rejected if ENFORCEDENCRYPTION is on.
    SRT_ATR_NODISCARD SRT_ATTR_REQUIRES(m_ConnectionLock)
    bool createCrypter(HandshakeSide side, bool bidi);

private: // Generation and processing of packets
    void sendCtrl(UDTMessageType pkttype, const int32_t* lparam = NULL, void* rparam = NULL, int size = 0);

    /// Forms and sends ACK packet
    /// @note Assumes @ctrlpkt already has a timestamp.
    ///
    /// @param ctrlpkt  A control packet structure to fill. It must have a timestemp already set.
    /// @param size     Sends lite ACK if size is SEND_LITE_ACK, Full ACK otherwise
    ///
    /// @returns the nmber of packets sent.
    int  sendCtrlAck(CPacket& ctrlpkt, int size);
    void sendLossReport(const std::vector< std::pair<int32_t, int32_t> >& losslist);

    void processCtrl(const CPacket& ctrlpkt);
    
    /// @brief Process incoming control ACK packet.
    /// @param ctrlpkt incoming ACK packet
    /// @param currtime current clock time
    void processCtrlAck(const CPacket& ctrlpkt, const time_point& currtime);

    /// @brief Process incoming control ACKACK packet.
    /// @param ctrlpkt incoming ACKACK packet
    /// @param tsArrival time when packet has arrived (used to calculate RTT)
    void processCtrlAckAck(const CPacket& ctrlpkt, const time_point& tsArrival);

    /// @brief Process incoming loss report (NAK) packet.
    /// @param ctrlpkt incoming NAK packet
    void processCtrlLossReport(const CPacket& ctrlpkt);

    /// @brief Process incoming handshake control packet
    /// @param ctrlpkt incoming HS packet
    void processCtrlHS(const CPacket& ctrlpkt);

    /// @brief Process incoming drop request control packet
    /// @param ctrlpkt incoming drop request packet
    void processCtrlDropReq(const CPacket& ctrlpkt);

    /// @brief Process incoming shutdown control packet
    void processCtrlShutdown(const CPacket& ctrlpkt);
    /// @brief Process incoming user defined control packet
    /// @param ctrlpkt incoming user defined packet
    void processCtrlUserDefined(const CPacket& ctrlpkt);

    /// @brief Update sender side socket data according to incoming ACK message.
    ///
    /// Incoming ACK message marks a point behind which everything is considered
    /// received correctly, or at least there's no need to worry about it. This
    /// requires to forget anything that refers to packets prior to this number.
    /// In case of a group member, this number reflects this state also for the
    /// whole group.
    ///
    /// @param ackdata_seqno    sequence number of a data packet being acknowledged
    bool updateStateOnACK(int32_t ackdata_seqno, int32_t& w_last_sent_seqno);

    /// Pack a packet from a list of lost packets.
    /// @param packet [in, out] a packet structure to fill
    /// @return payload size on success, <=0 on failure
    int packLostData(CPacket &packet, int32_t exp_seq = SRT_SEQNO_NONE);

    /// Pack a unique data packet (never sent so far) in CPacket for sending.
    /// @param packet [in, out] a CPacket structure to fill.
    ///
    /// @return true if a packet has been packets; false otherwise.
    bool packUniqueData(CPacket& packet);

    /// Pack in CPacket the next data to be send.
    ///
    /// @param packet [out] a CPacket structure to fill
    /// @param nexttime [out] Time when this socket should be next time picked up for processing.
    /// @param src_addr [out] Source address to pass to channel's sendto
    ///
    /// @retval true A packet was extracted for sending, the socket should be rechecked at @a nexttime
    /// @retval false Nothing was extracted for sending, @a nexttime should be ignored
<<<<<<< HEAD
    bool packData(CPacket& packet, time_point& nexttime, sockaddr_any& src_addr);
    void removeSndLossUpTo(int32_t seq);
=======
    bool packData(CPacket& packet, time_point& nexttime, CNetworkInterface& src_addr);
>>>>>>> 64b6ac1b

    /// Also excludes srt::CUDTUnited::m_GlobControlLock.
    SRT_ATTR_EXCLUDES(m_RcvTsbPdStartupLock, m_StatsLock, m_RecvLock, m_RcvLossLock, m_RcvBufferLock)
    int processData(CUnit* unit);

    /// This function passes the incoming packet to the initial processing
    /// (like packet filter) and is about to store it effectively to the
    /// receiver buffer and do some postprocessing (decryption) if necessary
    /// and report the status thereof.
    ///
    /// @param incoming [in] The packet coming from the network medium
    /// @param w_new_inserted [out] Set false, if the packet already exists, otherwise true (packet added)
    /// @param w_next_tsbpd [out] Set to the time of the earliest TSBPD-ready packet
    /// @param w_was_sent_in_order [out] Set false, if the packet was belated, but had no R flag set.
    /// @param w_srt_loss_seqs [out] Gets inserted a loss, if this function has detected it.
    ///
    /// @return 0 The call was successful (regardless if the packet was accepted or not).
    /// @return -1 The call has failed: no space left in the buffer.
    /// @return -2 The incoming packet exceeds the expected sequence by more than a length of the buffer (irrepairable discrepancy).
    int handleSocketPacketReception(const std::vector<CUnit*>& incoming, bool& w_new_inserted, sync::steady_clock::time_point& w_next_tsbpd, bool& w_was_sent_in_order, CUDT::loss_seqs_t& w_srt_loss_seqs);

#if ENABLE_BONDING
    bool handleGroupPacketReception(CUDTGroup* grp, const std::vector<CUnit*>& incoming, bool& w_was_sent_in_order, CUDT::loss_seqs_t& w_srt_loss_seqs);
#endif

    // This function is to return the packet's play time (time when
    // it is submitted to the reading application) of the given packet.
    // The version with `void*` is provided because the function body
    // is mostly common for bonding and non-bonding, while it needs
    // access to groups anyway, if present, and gets NULL in worst case.
#if ENABLE_BONDING
    time_point getPktTsbPdTime(CUDTGroup* grp, const CPacket& packet);
#else
    time_point getPktTsbPdTime(void* grp, const CPacket& packet);
#endif

    SRT_ATTR_EXCLUDES(m_RcvTsbPdStartupLock)
    /// Checks and spawns the TSBPD thread if required.
    int checkLazySpawnTsbPdThread();

    void processClose();

    /// Process the request after receiving the handshake from caller.
    /// The @a packet param is passed here as non-const because this function
    /// will need to make a temporary back-and-forth endian swap; it doesn't intend to
    /// modify the object permanently.
    /// @param addr source address from where the request came
    /// @param packet contents of the packet
    /// @return URQ code, possibly containing reject reason
    int processConnectRequest(const sockaddr_any& addr, CPacket& packet);
    static void addLossRecord(std::vector<int32_t>& lossrecord, int32_t lo, int32_t hi);
    int32_t bake(const sockaddr_any& addr, int32_t previous_cookie = 0, int correction = 0);

    void processKeepalive(const CPacket& ctrlpkt, const time_point& tsArrival);


    SRT_ATTR_REQUIRES(m_RcvBufferLock)
    /// Retrieves the available size of the receiver buffer.
    /// Expects that m_RcvBufferLock is locked.
    size_t getAvailRcvBufferSizeNoLock() const;

private: // Trace
    struct CoreStats
    {
        atomic_time_point tsStartTime;      // timestamp when the UDT entity is started
        stats::Sender sndr;                 // sender statistics
        stats::Receiver rcvr;               // receiver statistics

        int64_t m_sndDurationTotal;         // total real time for sending

        time_point tsLastSampleTime;        // last performance sample time
        int traceReorderDistance;
        double traceBelatedTime;

        int64_t sndDuration;                // real time for sending
        time_point sndDurationCounter;      // timers to record the sending Duration

    } m_stats;

public:
    static const int SELF_CLOCK_INTERVAL = 64;  // ACK interval for self-clocking
    static const int SEND_LITE_ACK = sizeof(int32_t); // special size for ack containing only ack seq
    static const int PACKETPAIR_MASK = 0xF;

    void copyCloseInfo(SRT_CLOSE_INFO&);

private: // Timers functions
#if ENABLE_BONDING
    time_point m_tsFreshActivation; // GROUPS: time of fresh activation of the link, or 0 if past the activation phase or idle
    time_point m_tsUnstableSince;   // GROUPS: time since unexpected ACK delay experienced, or 0 if link seems healthy
    time_point m_tsWarySince;       // GROUPS: time since an unstable link has first some response
#endif

    static const int BECAUSE_NO_REASON = 0, // NO BITS
                     BECAUSE_ACK       = 1 << 0,
                     BECAUSE_LITEACK   = 1 << 1,
                     BECAUSE_NAKREPORT = 1 << 2,
                     LAST_BECAUSE_BIT  =      3;

    void checkTimers();
    void considerLegacySrtHandshake(const time_point &timebase);
    int checkACKTimer (const time_point& currtime);
    int checkNAKTimer(const time_point& currtime);
    bool checkExpTimer (const time_point& currtime, int check_reason);  // returns true if the connection is expired
    void checkRexmitTimer(const time_point& currtime);


private: // for UDP multiplexer
    CSndQueue* m_pSndQueue;    // packet sending queue
    CRcvQueue* m_pRcvQueue;    // packet receiving queue
    sockaddr_any m_PeerAddr;   // peer address
    CNetworkInterface m_SourceAddr; // override UDP source address with this one when sending
    uint32_t m_piSelfIP[4];    // local UDP IP address
    int m_TransferIPVersion;   // AF_INET/6 that should be used to determine common payload size
    CSNode* m_pSNode;          // node information for UDT list used in snd queue
    CRNode* m_pRNode;          // node information for UDT list used in rcv queue

public: // For SrtCongestion
    const CSndQueue* sndQueue() { return m_pSndQueue; }
    const CRcvQueue* rcvQueue() { return m_pRcvQueue; }

private: // for epoll
    std::set<int> m_sPollID;                     // set of epoll ID to trigger
    void addEPoll(const int eid);
    void removeEPollEvents(const int eid);
    void removeEPollID(const int eid);
};

} // namespace srt

#endif<|MERGE_RESOLUTION|>--- conflicted
+++ resolved
@@ -1170,12 +1170,8 @@
     ///
     /// @retval true A packet was extracted for sending, the socket should be rechecked at @a nexttime
     /// @retval false Nothing was extracted for sending, @a nexttime should be ignored
-<<<<<<< HEAD
-    bool packData(CPacket& packet, time_point& nexttime, sockaddr_any& src_addr);
+    bool packData(CPacket& packet, time_point& nexttime, CNetworkInterface& src_addr);
     void removeSndLossUpTo(int32_t seq);
-=======
-    bool packData(CPacket& packet, time_point& nexttime, CNetworkInterface& src_addr);
->>>>>>> 64b6ac1b
 
     /// Also excludes srt::CUDTUnited::m_GlobControlLock.
     SRT_ATTR_EXCLUDES(m_RcvTsbPdStartupLock, m_StatsLock, m_RecvLock, m_RcvLossLock, m_RcvBufferLock)
