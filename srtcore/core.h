/*
 * SRT - Secure, Reliable, Transport
 * Copyright (c) 2018 Haivision Systems Inc.
 * 
 * This Source Code Form is subject to the terms of the Mozilla Public
 * License, v. 2.0. If a copy of the MPL was not distributed with this
 * file, You can obtain one at http://mozilla.org/MPL/2.0/.
 * 
 */

/*****************************************************************************
Copyright (c) 2001 - 2011, The Board of Trustees of the University of Illinois.
All rights reserved.

Redistribution and use in source and binary forms, with or without
modification, are permitted provided that the following conditions are
met:

* Redistributions of source code must retain the above
  copyright notice, this list of conditions and the
  following disclaimer.

* Redistributions in binary form must reproduce the
  above copyright notice, this list of conditions
  and the following disclaimer in the documentation
  and/or other materials provided with the distribution.

* Neither the name of the University of Illinois
  nor the names of its contributors may be used to
  endorse or promote products derived from this
  software without specific prior written permission.

THIS SOFTWARE IS PROVIDED BY THE COPYRIGHT HOLDERS AND CONTRIBUTORS "AS
IS" AND ANY EXPRESS OR IMPLIED WARRANTIES, INCLUDING, BUT NOT LIMITED TO,
THE IMPLIED WARRANTIES OF MERCHANTABILITY AND FITNESS FOR A PARTICULAR
PURPOSE ARE DISCLAIMED. IN NO EVENT SHALL THE COPYRIGHT OWNER OR
CONTRIBUTORS BE LIABLE FOR ANY DIRECT, INDIRECT, INCIDENTAL, SPECIAL,
EXEMPLARY, OR CONSEQUENTIAL DAMAGES (INCLUDING, BUT NOT LIMITED TO,
PROCUREMENT OF SUBSTITUTE GOODS OR SERVICES; LOSS OF USE, DATA, OR
PROFITS; OR BUSINESS INTERRUPTION) HOWEVER CAUSED AND ON ANY THEORY OF
LIABILITY, WHETHER IN CONTRACT, STRICT LIABILITY, OR TORT (INCLUDING
NEGLIGENCE OR OTHERWISE) ARISING IN ANY WAY OUT OF THE USE OF THIS
SOFTWARE, EVEN IF ADVISED OF THE POSSIBILITY OF SUCH DAMAGE.
*****************************************************************************/

/*****************************************************************************
written by
   Yunhong Gu, last updated 02/28/2012
modified by
   Haivision Systems Inc.
*****************************************************************************/


#ifndef INC_SRT_CORE_H
#define INC_SRT_CORE_H

#include <deque>
#include <sstream>

#include "srt.h"
#include "common.h"
#include "list.h"
#include "buffer.h"
#include "window.h"
#include "packet.h"
#include "channel.h"
#include "cache.h"
#include "queue.h"
#include "handshake.h"
#include "congctl.h"
#include "packetfilter.h"
#include "utilities.h"
#include "logger_defs.h"

#include <haicrypt.h>


// XXX Utility function - to be moved to utilities.h?
template <class T>
inline T CountIIR(T base, T newval, double factor)
{
    if ( base == 0.0 )
        return newval;

    T diff = newval - base;
    return base+T(diff*factor);
}

// XXX Probably a better rework for that can be done - this can be
// turned into a serializable structure, just like it's for CHandShake.
enum AckDataItem
{
    ACKD_RCVLASTACK = 0,
    ACKD_RTT = 1,
    ACKD_RTTVAR = 2,
    ACKD_BUFFERLEFT = 3,
    ACKD_TOTAL_SIZE_SMALL = 4,

    // Extra fields existing in UDT (not always sent)

    ACKD_RCVSPEED = 4,   // length would be 16
    ACKD_BANDWIDTH = 5,
    ACKD_TOTAL_SIZE_UDTBASE = 6, // length = 24
    // Extra stats for SRT

    ACKD_RCVRATE = 6,
    ACKD_TOTAL_SIZE_VER101 = 7, // length = 28
    ACKD_XMRATE = 7, // XXX This is a weird compat stuff. Version 1.1.3 defines it as ACKD_BANDWIDTH*m_iMaxSRTPayloadSize when set. Never got.
                     // XXX NOTE: field number 7 may be used for something in future, need to confirm destruction of all !compat 1.0.2 version

    ACKD_TOTAL_SIZE_VER102 = 8, // 32
// FEATURE BLOCKED. Probably not to be restored.
//  ACKD_ACKBITMAP = 8,
    ACKD_TOTAL_SIZE = ACKD_TOTAL_SIZE_VER102 // length = 32 (or more)
};
const size_t ACKD_FIELD_SIZE = sizeof(int32_t);

static const size_t SRT_SOCKOPT_NPOST = 12;
extern const SRT_SOCKOPT srt_post_opt_list [];

enum GroupDataItem
{
    GRPD_GROUPID,
    GRPD_GROUPDATA,

    GRPD_E_SIZE
};

const size_t GRPD_MIN_SIZE = 2; // ID and GROUPTYPE as backward compat

const size_t GRPD_FIELD_SIZE = sizeof(int32_t);

// For HSv4 legacy handshake
#define SRT_MAX_HSRETRY     10          /* Maximum SRT handshake retry */

enum SeqPairItems
{
    SEQ_BEGIN = 0, SEQ_END = 1, SEQ_SIZE = 2
};

<<<<<<< HEAD
#if ENABLE_EXPERIMENTAL_BONDING
=======
template <class METRIC_TYPE>
struct AverageMetricUsage: public MetricUsage<METRIC_TYPE>
{
    using MetricUsage<METRIC_TYPE>::Clear;
    using MetricUsage<METRIC_TYPE>::Init;
    using MetricUsage<METRIC_TYPE>::local;
    using MetricUsage<METRIC_TYPE>::total;

    void Update(METRIC_TYPE value)
    {
        if (MetricOp<METRIC_TYPE>::is_zero(local))
            local = value;
        else
        {
            local = (local + value)/2;
        }

        if (MetricOp<METRIC_TYPE>::is_zero(total))
            total = value;
        else
        {
            total = (total + value)/2;
        }
    }
};


template <class METRIC_TYPE>
struct MaxMetricUsage: public MetricUsage<METRIC_TYPE>
{
    using MetricUsage<METRIC_TYPE>::Clear;
    using MetricUsage<METRIC_TYPE>::Init;
    using MetricUsage<METRIC_TYPE>::local;
    using MetricUsage<METRIC_TYPE>::total;

    void Update(METRIC_TYPE value)
    {
        if (value > local)
            local = value;

        if (value > total)
            total = value;
    }
};


>>>>>>> fdb165d7

struct SRT_SocketOptionObject
{
    struct SingleOption
    {
        uint16_t option;
        uint16_t length;
        unsigned char storage[1]; // NOTE: Variable length object!
    };

    std::vector<SingleOption*> options;

    SRT_SocketOptionObject() {}

    ~SRT_SocketOptionObject()
    {
        for (size_t i = 0; i < options.size(); ++i)
        {
            // Convert back
            unsigned char* mem = reinterpret_cast<unsigned char*>(options[i]);
            delete [] mem;
        }
    }

    bool add(SRT_SOCKOPT optname, const void* optval, size_t optlen);
};

class CUDTGroup;
#endif

template <typename T>
inline T cast_optval(const void* optval)
{
    return *reinterpret_cast<const T*>(optval);
}

template <typename T>
inline T cast_optval(const void* optval, int optlen)
{
    if (optlen > 0 && optlen != sizeof(T))
        throw CUDTException(MJ_NOTSUP, MN_INVAL, 0);

    return cast_optval<T>(optval);
}

// This function is to make it possible for both C and C++
// API to accept both bool and int types for boolean options.
// (it's not that C couldn't use <stdbool.h>, it's that people
// often forget to use correct type).
template <>
inline bool cast_optval(const void* optval, int optlen)
{
    if (optlen == sizeof(bool))
    {
        return *reinterpret_cast<const bool*>(optval);
    }

    if (optlen == sizeof(int))
    {
        // 0!= is a windows warning-killer int-to-bool conversion
        return 0 != *reinterpret_cast<const int*>(optval);
    }
    return false;
}

// Extended SRT Congestion control class - only an incomplete definition required
class CCryptoControl;
class CUDTUnited;
class CUDTSocket;

// XXX REFACTOR: The 'CUDT' class is to be merged with 'CUDTSocket'.
// There's no reason for separating them, there's no case of having them
// anyhow managed separately. After this is done, with a small help with
// separating the internal abnormal path management (exceptions) from the
// API (return values), through CUDTUnited, this class may become in future
// an officially exposed C++ API.
class CUDT
{
    friend class CUDTSocket;
    friend class CUDTUnited;
    friend class CCC;
    friend struct CUDTComp;
    friend class CCache<CInfoBlock>;
    friend class CRendezvousQueue;
    friend class CSndQueue;
    friend class CRcvQueue;
    friend class CSndUList;
    friend class CRcvUList;
    friend class PacketFilter;
    friend class CUDTGroup;
    friend struct FByOldestActive; // this functional will use private fields

    typedef srt::sync::steady_clock::time_point time_point;
    typedef srt::sync::steady_clock::duration duration;

private: // constructor and desctructor
    void construct();
    void clearData();
    CUDT(CUDTSocket* parent);
    CUDT(CUDTSocket* parent, const CUDT& ancestor);
    const CUDT& operator=(const CUDT&) {return *this;} // = delete ?
    ~CUDT();

public: //API
    static int startup();
    static int cleanup();
    static SRTSOCKET socket();
#if ENABLE_EXPERIMENTAL_BONDING
    static SRTSOCKET createGroup(SRT_GROUP_TYPE);
    static int addSocketToGroup(SRTSOCKET socket, SRTSOCKET group);
    static int removeSocketFromGroup(SRTSOCKET socket);
    static SRTSOCKET getGroupOfSocket(SRTSOCKET socket);
    static int getGroupData(SRTSOCKET groupid, SRT_SOCKGROUPDATA* pdata, size_t* psize);
    static int configureGroup(SRTSOCKET groupid, const char* str);
    static bool isgroup(SRTSOCKET sock) { return (sock & SRTGROUP_MASK) != 0; }
#endif
    static int bind(SRTSOCKET u, const sockaddr* name, int namelen);
    static int bind(SRTSOCKET u, UDPSOCKET udpsock);
    static int listen(SRTSOCKET u, int backlog);
    static SRTSOCKET accept(SRTSOCKET u, sockaddr* addr, int* addrlen);
    static SRTSOCKET accept_bond(const SRTSOCKET listeners [], int lsize, int64_t msTimeOut);
    static int connect(SRTSOCKET u, const sockaddr* name, int namelen, int32_t forced_isn);
    static int connect(SRTSOCKET u, const sockaddr* name, const sockaddr* tname, int namelen);
#if ENABLE_EXPERIMENTAL_BONDING
    static int connectLinks(SRTSOCKET grp, SRT_SOCKGROUPCONFIG links [], int arraysize);
#endif
    static int close(SRTSOCKET u);
    static int getpeername(SRTSOCKET u, sockaddr* name, int* namelen);
    static int getsockname(SRTSOCKET u, sockaddr* name, int* namelen);
    static int getsockopt(SRTSOCKET u, int level, SRT_SOCKOPT optname, void* optval, int* optlen);
    static int setsockopt(SRTSOCKET u, int level, SRT_SOCKOPT optname, const void* optval, int optlen);
    static int send(SRTSOCKET u, const char* buf, int len, int flags);
    static int recv(SRTSOCKET u, char* buf, int len, int flags);
    static int sendmsg(SRTSOCKET u, const char* buf, int len, int ttl = SRT_MSGTTL_INF, bool inorder = false, int64_t srctime = 0);
    static int recvmsg(SRTSOCKET u, char* buf, int len, int64_t& srctime);
    static int sendmsg2(SRTSOCKET u, const char* buf, int len, SRT_MSGCTRL& mctrl);
    static int recvmsg2(SRTSOCKET u, char* buf, int len, SRT_MSGCTRL& w_mctrl);
    static int64_t sendfile(SRTSOCKET u, std::fstream& ifs, int64_t& offset, int64_t size, int block = SRT_DEFAULT_SENDFILE_BLOCK);
    static int64_t recvfile(SRTSOCKET u, std::fstream& ofs, int64_t& offset, int64_t size, int block = SRT_DEFAULT_RECVFILE_BLOCK);
    static int select(int nfds, UDT::UDSET* readfds, UDT::UDSET* writefds, UDT::UDSET* exceptfds, const timeval* timeout);
    static int selectEx(const std::vector<SRTSOCKET>& fds, std::vector<SRTSOCKET>* readfds, std::vector<SRTSOCKET>* writefds, std::vector<SRTSOCKET>* exceptfds, int64_t msTimeOut);
    static int epoll_create();
    static int epoll_clear_usocks(int eid);
    static int epoll_add_usock(const int eid, const SRTSOCKET u, const int* events = NULL);
    static int epoll_add_ssock(const int eid, const SYSSOCKET s, const int* events = NULL);
    static int epoll_remove_usock(const int eid, const SRTSOCKET u);
    static int epoll_remove_ssock(const int eid, const SYSSOCKET s);
    static int epoll_update_usock(const int eid, const SRTSOCKET u, const int* events = NULL);
    static int epoll_update_ssock(const int eid, const SYSSOCKET s, const int* events = NULL);
    static int epoll_wait(const int eid, std::set<SRTSOCKET>* readfds, std::set<SRTSOCKET>* writefds,
            int64_t msTimeOut, std::set<SYSSOCKET>* lrfds = NULL, std::set<SYSSOCKET>* wrfds = NULL);
    static int epoll_uwait(const int eid, SRT_EPOLL_EVENT* fdsSet, int fdsSize, int64_t msTimeOut);
    static int32_t epoll_set(const int eid, int32_t flags);
    static int epoll_release(const int eid);
    static CUDTException& getlasterror();
    static int bstats(SRTSOCKET u, CBytePerfMon* perf, bool clear = true, bool instantaneous = false);
#if ENABLE_EXPERIMENTAL_BONDING
    static int groupsockbstats(SRTSOCKET u, CBytePerfMon* perf, bool clear = true);
#endif
    static SRT_SOCKSTATUS getsockstate(SRTSOCKET u);
    static bool setstreamid(SRTSOCKET u, const std::string& sid);
    static std::string getstreamid(SRTSOCKET u);
    static int getsndbuffer(SRTSOCKET u, size_t* blocks, size_t* bytes);
    static int rejectReason(SRTSOCKET s);
    static int rejectReason(SRTSOCKET s, int value);
    static int64_t socketStartTime(SRTSOCKET s);

public: // internal API
    // This is public so that it can be used directly in API implementation functions.
    struct APIError
    {
        APIError(const CUDTException&);
        APIError(CodeMajor, CodeMinor, int = 0);

        operator int() const
        {
            return SRT_ERROR;
        }
    };

    static const SRTSOCKET INVALID_SOCK = -1;         // invalid socket descriptor
    static const int ERROR = -1;                      // socket api error returned value

    static const int HS_VERSION_UDT4 = 4;
    static const int HS_VERSION_SRT1 = 5;

    // Parameters
    //
    // Note: use notation with X*1000*1000* ... instead of million zeros in a row.
    // In C++17 there is a possible notation of 5'000'000 for convenience, but that's
    // something only for a far future.
    static const int COMM_RESPONSE_TIMEOUT_MS = 5*1000; // 5 seconds
    static const int COMM_RESPONSE_MAX_EXP = 16;
    static const int SRT_TLPKTDROP_MINTHRESHOLD_MS = 1000;
    static const uint64_t COMM_KEEPALIVE_PERIOD_US = 1*1000*1000;
    static const int32_t COMM_SYN_INTERVAL_US = 10*1000;
    static const uint32_t COMM_DEF_STABILITY_TIMEOUT_US = 80*1000;
    static const int COMM_CLOSE_BROKEN_LISTENER_TIMEOUT_MS = 3000;
    static const uint16_t MAX_WEIGHT = 32767;

    static const int
        DEF_MSS = 1500,
        DEF_FLIGHT_SIZE = 25600,
        DEF_BUFFER_SIZE = 8192, //Rcv buffer MUST NOT be bigger than Flight Flag size
        DEF_LINGER_S = 3*60,  // 3 minutes
        DEF_UDP_BUFFER_SIZE = 65536,
        DEF_CONNTIMEO_S = 3; // 3 seconds


    int handshakeVersion()
    {
        return m_ConnRes.m_iVersion;
    }

    std::string CONID() const
    {
#if ENABLE_LOGGING
        std::ostringstream os;
        os << "@" << m_SocketID << ":";
        return os.str();
#else
        return "";
#endif
    }

    SRTSOCKET socketID() const { return m_SocketID; }

    static CUDT* getUDTHandle(SRTSOCKET u);
    static std::vector<SRTSOCKET> existingSockets();

    void addressAndSend(CPacket& pkt);
    void sendSrtMsg(int cmd, uint32_t *srtdata_in = NULL, int srtlen_in = 0);

    bool isOPT_TsbPd() const { return m_bOPT_TsbPd; }
    int RTT() const { return m_iRTT; }
    int32_t sndSeqNo() const { return m_iSndCurrSeqNo; }
    int32_t schedSeqNo() const { return m_iSndNextSeqNo; }
    bool overrideSndSeqNo(int32_t seq);

    int32_t rcvSeqNo() const { return m_iRcvCurrSeqNo; }
    int flowWindowSize() const { return m_iFlowWindowSize; }
    int32_t deliveryRate() const { return m_iDeliveryRate; }
    int bandwidth() const { return m_iBandwidth; }
    int64_t maxBandwidth() const { return m_llMaxBW; }
    int MSS() const { return m_iMSS; }

    uint32_t latency_us() const {return m_iTsbPdDelay_ms*1000; }
    size_t maxPayloadSize() const { return m_iMaxSRTPayloadSize; }
    size_t OPT_PayloadSize() const { return m_zOPT_ExpPayloadSize; }
    int sndLossLength() { return m_pSndLossList->getLossLength(); }
    int32_t ISN() const { return m_iISN; }
    int32_t peerISN() const { return m_iPeerISN; }
    duration minNAKInterval() const { return m_tdMinNakInterval; }
    sockaddr_any peerAddr() const { return m_PeerAddr; }

    int32_t getFlightSpan() const
    {
        // This is a number of unacknowledged packets at this moment
        // Note that normally m_iSndLastAck should be PAST m_iSndCurrSeqNo,
        // however in a case when the sending stopped and all packets were
        // ACKed, the m_iSndLastAck is one sequence ahead of m_iSndCurrSeqNo.
        // Therefore we increase m_iSndCurrSeqNo by 1 forward and then
        // get the distance towards the last ACK. This way this value may
        // be only positive or 0.

        return CSeqNo::seqlen(m_iSndLastAck, CSeqNo::incseq(m_iSndCurrSeqNo));
    }

    int minSndSize(int len = 0) const
    {
        if (len == 0) // wierd, can't use non-static data member as default argument!
            len = m_iMaxSRTPayloadSize;
        return m_bMessageAPI ? (len+m_iMaxSRTPayloadSize-1)/m_iMaxSRTPayloadSize : 1;
    }

    int32_t makeTS(const time_point& from_time) const
    {
        // NOTE:
        // - This calculates first the time difference towards start time.
        // - This difference value is also CUT OFF THE SEGMENT information
        //   (a multiple of MAX_TIMESTAMP+1)
        // So, this can be simply defined as: TS = (RTS - STS) % (MAX_TIMESTAMP+1)
        // XXX Would be nice to check if local_time > m_tsStartTime,
        // otherwise it may go unnoticed with clock skew.
        return srt::sync::count_microseconds(from_time - m_stats.tsStartTime);
    }

    void setPacketTS(CPacket& p, const time_point& local_time)
    {
        p.m_iTimeStamp = makeTS(local_time);
    }

    // Utility used for closing a listening socket
    // immediately to free the socket
    void notListening()
    {
        srt::sync::ScopedLock cg(m_ConnectionLock);
        m_bListening = false;
        m_pRcvQueue->removeListener(this);
    }

    static int32_t generateISN()
    {
        using namespace srt::sync;
        // Random Initial Sequence Number (normal mode)
        srand(count_microseconds(steady_clock::now().time_since_epoch()));
        return (int32_t)(CSeqNo::m_iMaxSeqNo * (double(rand()) / RAND_MAX));
    }

    // XXX See CUDT::tsbpd() to see how to implement it. This should
    // do the same as TLPKTDROP feature when skipping packets that are agreed
    // to be lost. Note that this is predicted to be called with TSBPD off.
    // This is to be exposed for the application so that it can require this
    // sequence to be skipped, if that packet has been otherwise arrived through
    // a different channel.
    void skipIncoming(int32_t seq);

    // For SRT_tsbpdLoop
    CUDTUnited* uglobal() { return &s_UDTUnited; } // needed by tsbpdLoop
    std::set<int>& pollset() { return m_sPollID; }

    SRTU_PROPERTY_RO(SRTSOCKET, id, m_SocketID);
    SRTU_PROPERTY_RO(bool, isClosing, m_bClosing);
    SRTU_PROPERTY_RO(CRcvBuffer*, rcvBuffer, m_pRcvBuffer);
    SRTU_PROPERTY_RO(bool, isTLPktDrop, m_bTLPktDrop);
    SRTU_PROPERTY_RO(bool, isSynReceiving, m_bSynRecving);
    SRTU_PROPERTY_RR(srt::sync::Condition*, recvDataCond, &m_RecvDataCond);
    SRTU_PROPERTY_RR(srt::sync::Condition*, recvTsbPdCond, &m_RcvTsbPdCond);

    void ConnectSignal(ETransmissionEvent tev, EventSlot sl);
    void DisconnectSignal(ETransmissionEvent tev);

    // This is in public section so prospective overriding it can be
    // done by directly assigning to a field.

    typedef std::vector< std::pair<int32_t, int32_t> > loss_seqs_t;
    typedef loss_seqs_t packetArrival_cb(void*, CPacket&);
    CallbackHolder<packetArrival_cb> m_cbPacketArrival;

private:
    /// initialize a UDT entity and bind to a local address.

    void open();

    /// Start listening to any connection request.

    void setListenState();

    /// Connect to a UDT entity listening at address "peer".
    /// @param peer [in] The address of the listening UDT entity.

    void startConnect(const sockaddr_any& peer, int32_t forced_isn);

    /// Process the response handshake packet. Failure reasons can be:
    /// * Socket is not in connecting state
    /// * Response @a pkt is not a handshake control message
    /// * Rendezvous socket has once processed a regular handshake
    /// @param pkt [in] handshake packet.
    /// @retval 0 Connection successful
    /// @retval 1 Connection in progress (m_ConnReq turned into RESPONSE)
    /// @retval -1 Connection failed

    SRT_ATR_NODISCARD EConnectStatus processConnectResponse(const CPacket& pkt, CUDTException* eout, EConnectMethod synchro) ATR_NOEXCEPT;

    // This function works in case of HSv5 rendezvous. It changes the state
    // according to the present state and received message type, as well as the
    // INITIATOR/RESPONDER side resolved through cookieContest().
    // The resulting data are:
    // - rsptype: handshake message type that should be sent back to the peer (nothing if URQ_DONE)
    // - needs_extension: the HSREQ/KMREQ or HSRSP/KMRSP extensions should be attached to the handshake message.
    // - RETURNED VALUE: if true, it means a URQ_CONCLUSION message was received with HSRSP/KMRSP extensions and needs HSRSP/KMRSP.
    void rendezvousSwitchState(UDTRequestType& rsptype, bool& needs_extension, bool& needs_hsrsp);
    void cookieContest();

    /// Interpret the incoming handshake packet in order to perform appropriate
    /// rendezvous FSM state transition if needed, and craft the response, serialized
    /// into the packet to be next sent.
    /// @param reqpkt Packet to be written with handshake data
    /// @param response incoming handshake response packet to be interpreted
    /// @param serv_addr incoming packet's address
    /// @param synchro True when this function was called in blocking mode
    /// @param rst Current read status to know if the HS packet was freshly received from the peer, or this is only a periodic update (RST_AGAIN)
    SRT_ATR_NODISCARD EConnectStatus processRendezvous(const CPacket &response, const sockaddr_any& serv_addr, bool synchro, EReadStatus,
            CPacket& reqpkt);
    SRT_ATR_NODISCARD bool prepareConnectionObjects(const CHandShake &hs, HandshakeSide hsd, CUDTException *eout);
    SRT_ATR_NODISCARD EConnectStatus postConnect(const CPacket& response, bool rendezvous, CUDTException* eout, bool synchro) ATR_NOEXCEPT;
    void applyResponseSettings() ATR_NOEXCEPT;
    SRT_ATR_NODISCARD EConnectStatus processAsyncConnectResponse(const CPacket& pkt) ATR_NOEXCEPT;
    SRT_ATR_NODISCARD bool processAsyncConnectRequest(EReadStatus rst, EConnectStatus cst, const CPacket& response, const sockaddr_any& serv_addr);

    void checkUpdateCryptoKeyLen(const char* loghdr, int32_t typefield);

    SRT_ATR_NODISCARD size_t fillSrtHandshake_HSREQ(uint32_t* srtdata, size_t srtlen, int hs_version);
    SRT_ATR_NODISCARD size_t fillSrtHandshake_HSRSP(uint32_t* srtdata, size_t srtlen, int hs_version);
    SRT_ATR_NODISCARD size_t fillSrtHandshake(uint32_t* srtdata, size_t srtlen, int msgtype, int hs_version);

    SRT_ATR_NODISCARD bool createSrtHandshake(int srths_cmd, int srtkm_cmd, const uint32_t* data, size_t datalen,
            CPacket& w_reqpkt, CHandShake& w_hs);

    SRT_ATR_NODISCARD size_t fillHsExtConfigString(uint32_t *pcmdspec, int cmd, const std::string &str);
#if ENABLE_EXPERIMENTAL_BONDING
    SRT_ATR_NODISCARD size_t fillHsExtGroup(uint32_t *pcmdspec);
#endif
    SRT_ATR_NODISCARD size_t fillHsExtKMREQ(uint32_t *pcmdspec, size_t ki);
    SRT_ATR_NODISCARD size_t fillHsExtKMRSP(uint32_t *pcmdspec, const uint32_t *kmdata, size_t kmdata_wordsize);

    SRT_ATR_NODISCARD size_t prepareSrtHsMsg(int cmd, uint32_t* srtdata, size_t size);

    SRT_ATR_NODISCARD bool processSrtMsg(const CPacket *ctrlpkt);
    SRT_ATR_NODISCARD int processSrtMsg_HSREQ(const uint32_t* srtdata, size_t bytelen, uint32_t ts, int hsv);
    SRT_ATR_NODISCARD int processSrtMsg_HSRSP(const uint32_t* srtdata, size_t bytelen, uint32_t ts, int hsv);
    SRT_ATR_NODISCARD bool interpretSrtHandshake(const CHandShake& hs, const CPacket& hspkt, uint32_t* out_data, size_t* out_len);
    SRT_ATR_NODISCARD bool checkApplyFilterConfig(const std::string& cs);

#if ENABLE_EXPERIMENTAL_BONDING
    static CUDTGroup& newGroup(const int); // defined EXCEPTIONALLY in api.cpp for convenience reasons
    // Note: This is an "interpret" function, which should treat the tp as
    // "possibly group type" that might be out of the existing values.
    SRT_ATR_NODISCARD bool interpretGroup(const int32_t grpdata[], size_t data_size, int hsreq_type_cmd);
    SRT_ATR_NODISCARD SRTSOCKET makeMePeerOf(SRTSOCKET peergroup, SRT_GROUP_TYPE tp, uint32_t link_flags);
    void synchronizeWithGroup(CUDTGroup* grp);
#endif

    void updateAfterSrtHandshake(int hsv);

    void updateSrtRcvSettings();
    void updateSrtSndSettings();

    void updateIdleLinkFrom(CUDT* source);

    void checkNeedDrop(bool& bCongestion);

    /// Connect to a UDT entity listening at address "peer", which has sent "hs" request.
    /// @param peer [in] The address of the listening UDT entity.
    /// @param hs [in/out] The handshake information sent by the peer side (in), negotiated value (out).

    void acceptAndRespond(const sockaddr_any& agent, const sockaddr_any& peer, const CPacket& hspkt, CHandShake& hs);
    bool runAcceptHook(CUDT* acore, const sockaddr* peer, const CHandShake& hs, const CPacket& hspkt);

    /// Close the opened UDT entity.

    bool closeInternal();

    /// Request UDT to send out a data block "data" with size of "len".
    /// @param data [in] The address of the application data to be sent.
    /// @param len [in] The size of the data block.
    /// @return Actual size of data sent.

    SRT_ATR_NODISCARD int send(const char* data, int len)
    {
        return sendmsg(data, len, SRT_MSGTTL_INF, false, 0);
    }

    /// Request UDT to receive data to a memory block "data" with size of "len".
    /// @param data [out] data received.
    /// @param len [in] The desired size of data to be received.
    /// @return Actual size of data received.

    SRT_ATR_NODISCARD int recv(char* data, int len);

    /// send a message of a memory block "data" with size of "len".
    /// @param data [out] data received.
    /// @param len [in] The desired size of data to be received.
    /// @param ttl [in] the time-to-live of the message.
    /// @param inorder [in] if the message should be delivered in order.
    /// @param srctime [in] Time when the data were ready to send.
    /// @return Actual size of data sent.

    SRT_ATR_NODISCARD int sendmsg(const char* data, int len, int ttl, bool inorder, int64_t srctime);
    /// Receive a message to buffer "data".
    /// @param data [out] data received.
    /// @param len [in] size of the buffer.
    /// @return Actual size of data received.

    SRT_ATR_NODISCARD int sendmsg2(const char* data, int len, SRT_MSGCTRL& w_m);

    SRT_ATR_NODISCARD int recvmsg(char* data, int len, int64_t& srctime);
    SRT_ATR_NODISCARD int recvmsg2(char* data, int len, SRT_MSGCTRL& w_m);
    SRT_ATR_NODISCARD int receiveMessage(char* data, int len, SRT_MSGCTRL& w_m, int erh = 1 /*throw exception*/);
    SRT_ATR_NODISCARD int receiveBuffer(char* data, int len);

    size_t dropMessage(int32_t seqtoskip);

    /// Request UDT to send out a file described as "fd", starting from "offset", with size of "size".
    /// @param ifs [in] The input file stream.
    /// @param offset [in, out] From where to read and send data; output is the new offset when the call returns.
    /// @param size [in] How many data to be sent.
    /// @param block [in] size of block per read from disk
    /// @return Actual size of data sent.

    SRT_ATR_NODISCARD int64_t sendfile(std::fstream& ifs, int64_t& offset, int64_t size, int block = 366000);

    /// Request UDT to receive data into a file described as "fd", starting from "offset", with expected size of "size".
    /// @param ofs [out] The output file stream.
    /// @param offset [in, out] From where to write data; output is the new offset when the call returns.
    /// @param size [in] How many data to be received.
    /// @param block [in] size of block per write to disk
    /// @return Actual size of data received.

    SRT_ATR_NODISCARD int64_t recvfile(std::fstream& ofs, int64_t& offset, int64_t size, int block = 7320000);

    /// Configure UDT options.
    /// @param optName [in] The enum name of a UDT option.
    /// @param optval [in] The value to be set.
    /// @param optlen [in] size of "optval".

    void setOpt(SRT_SOCKOPT optName, const void* optval, int optlen);

    /// Read UDT options.
    /// @param optName [in] The enum name of a UDT option.
    /// @param optval [in] The value to be returned.
    /// @param optlen [out] size of "optval".

    void getOpt(SRT_SOCKOPT optName, void* optval, int& w_optlen);

#if ENABLE_EXPERIMENTAL_BONDING
    /// Applies the configuration set on the socket.
    /// Any errors in this process are reported by exception.
    SRT_ERRNO applyMemberConfigObject(const SRT_SocketOptionObject& opt);
#endif

    /// read the performance data with bytes counters since bstats() 
    ///  
    /// @param perf [in, out] pointer to a CPerfMon structure to record the performance data.
    /// @param clear [in] flag to decide if the local performance trace should be cleared. 
    /// @param instantaneous [in] flag to request instantaneous data 
    /// instead of moving averages.
    void bstats(CBytePerfMon* perf, bool clear = true, bool instantaneous = false);

    /// Mark sequence contained in the given packet as not lost. This
    /// removes the loss record from both current receiver loss list and
    /// the receiver fresh loss list.
    void unlose(const CPacket& oldpacket);
    void dropFromLossLists(int32_t from, int32_t to);

    void checkSndTimers(Whether2RegenKm regen = DONT_REGEN_KM);
    void handshakeDone()
    {
        m_iSndHsRetryCnt = 0;
    }

    int64_t withOverhead(int64_t basebw)
    {
        return (basebw * (100 + m_iOverheadBW))/100;
    }

    static double Bps2Mbps(int64_t basebw)
    {
        return double(basebw) * 8.0/1000000.0;
    }

    bool stillConnected()
    {
        // Still connected is when:
        // - no "broken" condition appeared (security, protocol error, response timeout)
        return !m_bBroken
            // - still connected (no one called srt_close())
            && m_bConnected
            // - isn't currently closing (srt_close() called, response timeout, shutdown)
            && !m_bClosing;
    }

    int sndSpaceLeft()
    {
        return sndBuffersLeft() * m_iMaxSRTPayloadSize;
    }

    int sndBuffersLeft()
    {
        return m_iSndBufSize - m_pSndBuffer->getCurrBufSize();
    }

    time_point socketStartTime()
    {
        return m_stats.tsStartTime;
    }

    // TSBPD thread main function.
    static void* tsbpd(void* param);

    void updateForgotten(int seqlen, int32_t lastack, int32_t skiptoseqno);

    static loss_seqs_t defaultPacketArrival(void* vself, CPacket& pkt);
    static loss_seqs_t groupPacketArrival(void* vself, CPacket& pkt);

    static CUDTUnited s_UDTUnited;               // UDT global management base

private: // Identification
    CUDTSocket* const m_parent; // temporary, until the CUDTSocket class is merged with CUDT
    SRTSOCKET m_SocketID;                        // UDT socket number
    SRTSOCKET m_PeerID;                          // peer id, for multiplexer

    int m_iMaxSRTPayloadSize;                 // Maximum/regular payload size, in bytes
    size_t m_zOPT_ExpPayloadSize;                    // Expected average payload size (user option)

    // Options
    int m_iMSS;                                  // Maximum Segment Size, in bytes
    bool m_bSynSending;                          // Sending syncronization mode
    bool m_bSynRecving;                          // Receiving syncronization mode
    int m_iFlightFlagSize;                       // Maximum number of packets in flight from the peer side
    int m_iSndBufSize;                           // Maximum UDT sender buffer size
    int m_iRcvBufSize;                           // Maximum UDT receiver buffer size
    linger m_Linger;                             // Linger information on close
    int m_iUDPSndBufSize;                        // UDP sending buffer size
    int m_iUDPRcvBufSize;                        // UDP receiving buffer size
    bool m_bRendezvous;                          // Rendezvous connection mode

    duration m_tdConnTimeOut;    // connect timeout in milliseconds
    bool m_bDriftTracer;
    int m_iSndTimeOut;                           // sending timeout in milliseconds
    int m_iRcvTimeOut;                           // receiving timeout in milliseconds
    bool m_bReuseAddr;                           // reuse an exiting port or not, for UDP multiplexer
    int64_t m_llMaxBW;                           // maximum data transfer rate (threshold)
    int m_iIpTTL;
    int m_iIpToS;
#ifdef SRT_ENABLE_BINDTODEVICE
    std::string m_BindToDevice;
#endif
    // These fields keep the options for encryption
    // (SRTO_PASSPHRASE, SRTO_PBKEYLEN). Crypto object is
    // created later and takes values from these.
    HaiCrypt_Secret m_CryptoSecret;
    int m_iSndCryptoKeyLen;

    // XXX Consider removing. The m_bDataSender stays here
    // in order to maintain the HS side selection in HSv4.
    bool m_bDataSender;

    // HSv4 (legacy handshake) support)
    time_point m_tsSndHsLastTime;	    //Last SRT handshake request time
    int      m_iSndHsRetryCnt;       //SRT handshake retries left

    bool m_bMessageAPI;
    bool m_bOPT_TsbPd;               // Whether AGENT will do TSBPD Rx (whether peer does, is not agent's problem)
    int m_iOPT_TsbPdDelay;           // Agent's Rx latency
    int m_iOPT_PeerTsbPdDelay;       // Peer's Rx latency for the traffic made by Agent's Tx.
    bool m_bOPT_TLPktDrop;           // Whether Agent WILL DO TLPKTDROP on Rx.
    int m_iOPT_SndDropDelay;         // Extra delay when deciding to snd-drop for TLPKTDROP, -1 to off
    bool m_bOPT_StrictEncryption;    // Off by default. When on, any connection other than nopw-nopw & pw1-pw1 is rejected.
    int m_OPT_GroupConnect;
    std::string m_sStreamName;
    int m_iOPT_PeerIdleTimeout;      // Timeout for hearing anything from the peer.
    uint32_t m_uOPT_StabilityTimeout;
    int m_iOPT_RetransmitAlgo;

    int m_iTsbPdDelay_ms;                           // Rx delay to absorb burst in milliseconds
    int m_iPeerTsbPdDelay_ms;                       // Tx delay that the peer uses to absorb burst in milliseconds
    bool m_bTLPktDrop;                           // Enable Too-late Packet Drop
    int64_t m_llInputBW;                         // Input stream rate (bytes/sec)
                                                 // 0: use internally estimated input bandwidth
    int m_iOverheadBW;                           // Percent above input stream rate (applies if m_llMaxBW == 0)
    bool m_bRcvNakReport;                        // Enable Receiver Periodic NAK Reports
    int m_iIpV6Only;                             // IPV6_V6ONLY option (-1 if not set)
#if ENABLE_EXPERIMENTAL_BONDING
    SRT_GROUP_TYPE m_HSGroupType;   // group type about-to-be-set in the handshake
#endif

private:
    UniquePtr<CCryptoControl> m_pCryptoControl;                            // congestion control SRT class (small data extension)
    CCache<CInfoBlock>* m_pCache;                // network information cache

    // Congestion control
    std::vector<EventSlot> m_Slots[TEV_E_SIZE];
    SrtCongestion m_CongCtl;

    // Packet filtering
    PacketFilter m_PacketFilter;
    std::string m_OPT_PktFilterConfigString;
    SRT_ARQLevel m_PktFilterRexmitLevel;
    std::string m_sPeerPktFilterConfigString;

    // Attached tool function
    void EmitSignal(ETransmissionEvent tev, EventVariant var);

    // Internal state
    volatile bool m_bListening;                  // If the UDT entit is listening to connection
    volatile bool m_bConnecting;                 // The short phase when connect() is called but not yet completed
    volatile bool m_bConnected;                  // Whether the connection is on or off
    volatile bool m_bClosing;                    // If the UDT entity is closing
    volatile bool m_bShutdown;                   // If the peer side has shutdown the connection
    volatile bool m_bBroken;                     // If the connection has been broken
    volatile bool m_bPeerHealth;                 // If the peer status is normal
    volatile int m_RejectReason;
    bool m_bOpened;                              // If the UDT entity has been opened
    int m_iBrokenCounter;                        // a counter (number of GC checks) to let the GC tag this socket as disconnected

    int m_iEXPCount;                             // Expiration counter
    int m_iBandwidth;                            // Estimated bandwidth, number of packets per second
    int m_iRTT;                                  // RTT, in microseconds
    int m_iRTTVar;                               // RTT variance
    int m_iDeliveryRate;                         // Packet arrival rate at the receiver side
    int m_iByteDeliveryRate;                     // Byte arrival rate at the receiver side


    CHandShake m_ConnReq;                        // connection request
    CHandShake m_ConnRes;                        // connection response
    CHandShake::RendezvousState m_RdvState;      // HSv5 rendezvous state
    HandshakeSide m_SrtHsSide;                   // HSv5 rendezvous handshake side resolved from cookie contest (DRAW if not yet resolved)

private: // Sending related data
    CSndBuffer* m_pSndBuffer;                    // Sender buffer
    CSndLossList* m_pSndLossList;                // Sender loss list
    CPktTimeWindow<16, 16> m_SndTimeWindow;      // Packet sending time window

    /*volatile*/ duration m_tdSendInterval;      // Inter-packet time, in CPU clock cycles

    /*volatile*/ duration m_tdSendTimeDiff;      // aggregate difference in inter-packet sending time

    volatile int m_iFlowWindowSize;              // Flow control window size
    volatile double m_dCongestionWindow;         // congestion window size

private: // Timers
    /*volatile*/ time_point m_tsNextACKTime;    // Next ACK time, in CPU clock cycles, same below
    /*volatile*/ time_point m_tsNextNAKTime;    // Next NAK time

    /*volatile*/ duration   m_tdACKInterval;    // ACK interval
    /*volatile*/ duration   m_tdNAKInterval;    // NAK interval
    /*volatile*/ time_point m_tsLastRspTime;    // time stamp of last response from the peer
    /*volatile*/ time_point m_tsLastRspAckTime; // time stamp of last ACK from the peer
    /*volatile*/ time_point m_tsLastSndTime;    // time stamp of last data/ctrl sent (in system ticks)
    time_point m_tsLastWarningTime;             // Last time that a warning message is sent
    time_point m_tsLastReqTime;                 // last time when a connection request is sent
    time_point m_tsRcvPeerStartTime;
    time_point m_tsLingerExpiration;            // Linger expiration time (for GC to close a socket with data in sending buffer)
    time_point m_tsLastAckTime;                 // Timestamp of last ACK
    duration m_tdMinNakInterval;                // NAK timeout lower bound; too small value can cause unnecessary retransmission
    duration m_tdMinExpInterval;                // timeout lower bound threshold: too small timeout can cause problem

    int m_iPktCount;                          // packet counter for ACK
    int m_iLightACKCount;                     // light ACK counter

    time_point m_tsNextSendTime;     // scheduled time of next packet sending

    volatile int32_t m_iSndLastFullAck;          // Last full ACK received
    volatile int32_t m_iSndLastAck;              // Last ACK received

    // NOTE: m_iSndLastDataAck is the value strictly bound to the CSndBufer object (m_pSndBuffer)
    // and this is the sequence number that refers to the block at position [0]. Upon acknowledgement,
    // this value is shifted to the acknowledged position, and the blocks are removed from the
    // m_pSndBuffer buffer up to excluding this sequence number.
    // XXX CONSIDER removing this field and give up the maintenance of this sequence number
    // to the sending buffer. This way, extraction of an old packet for retransmission should
    // require only the lost sequence number, and how to find the packet with this sequence
    // will be up to the sending buffer.
    volatile int32_t m_iSndLastDataAck;          // The real last ACK that updates the sender buffer and loss list
    volatile int32_t m_iSndCurrSeqNo;            // The largest sequence number that HAS BEEN SENT
    volatile int32_t m_iSndNextSeqNo;            // The sequence number predicted to be placed at the currently scheduled packet

    // Note important differences between Curr and Next fields:
    // - m_iSndCurrSeqNo: this is used by SRT:SndQ:worker thread and it's operated from CUDT::packData
    //   function only. This value represents the sequence number that has been stamped on a packet directly
    //   before it is sent over the network.
    // - m_iSndNextSeqNo: this is used by the user's thread and it's operated from CUDT::sendmsg2
    //   function only. This value represents the sequence number that is PREDICTED to be stamped on the
    //   first block out of the block series that will be scheduled for later sending over the network
    //   out of the data passed in this function. For a special case when the length of the data is
    //   short enough to be passed in one UDP packet (always the case for live mode), this value is
    //   always increased by one in this call, otherwise it will be increased by the number of blocks
    //   scheduled for sending.

    int32_t m_iSndLastAck2;                      // Last ACK2 sent back
    time_point m_SndLastAck2Time;                // The time when last ACK2 was sent back
    void setInitialSndSeq(int32_t isn)
    {
        m_iSndLastAck = isn;
        m_iSndLastDataAck = isn;
        m_iSndLastFullAck = isn;
        m_iSndCurrSeqNo = CSeqNo::decseq(isn);
        m_iSndNextSeqNo = isn;
        m_iSndLastAck2 = isn;
    }

    void setInitialRcvSeq(int32_t isn)
    {
        m_iRcvLastAck = isn;
#ifdef ENABLE_LOGGING
        m_iDebugPrevLastAck = m_iRcvLastAck;
#endif
        m_iRcvLastSkipAck = m_iRcvLastAck;
        m_iRcvLastAckAck = isn;
        m_iRcvCurrSeqNo = CSeqNo::decseq(isn);
    }

    int32_t m_iISN;                              // Initial Sequence Number
    bool m_bPeerTsbPd;                           // Peer accept TimeStamp-Based Rx mode
    bool m_bPeerTLPktDrop;                       // Enable sender late packet dropping
    bool m_bPeerNakReport;                       // Sender's peer (receiver) issues Periodic NAK Reports
    bool m_bPeerRexmitFlag;                      // Receiver supports rexmit flag in payload packets
    int32_t m_iReXmitCount;                      // Re-Transmit Count since last ACK

private: // Receiving related data
    CRcvBuffer* m_pRcvBuffer;                    //< Receiver buffer
    CRcvLossList* m_pRcvLossList;                //< Receiver loss list
    std::deque<CRcvFreshLoss> m_FreshLoss;       //< Lost sequence already added to m_pRcvLossList, but not yet sent UMSG_LOSSREPORT for.
    int m_iReorderTolerance;                     //< Current value of dynamic reorder tolerance
    int m_iMaxReorderTolerance;                  //< Maximum allowed value for dynamic reorder tolerance
    int m_iConsecEarlyDelivery;                  //< Increases with every OOO packet that came <TTL-2 time, resets with every increased reorder tolerance
    int m_iConsecOrderedDelivery;                //< Increases with every packet coming in order or retransmitted, resets with every out-of-order packet

    CACKWindow<1024> m_ACKWindow;                //< ACK history window
    CPktTimeWindow<16, 64> m_RcvTimeWindow;      //< Packet arrival time window

    int32_t m_iRcvLastAck;                       //< Last sent ACK
#ifdef ENABLE_LOGGING
    int32_t m_iDebugPrevLastAck;
#endif
    int32_t m_iRcvLastSkipAck;                   // Last dropped sequence ACK
    int32_t m_iRcvLastAckAck;                    // Last sent ACK that has been acknowledged
    int32_t m_iAckSeqNo;                         // Last ACK sequence number
    int32_t m_iRcvCurrSeqNo;                     // Largest received sequence number
    int32_t m_iRcvCurrPhySeqNo;                  // Same as m_iRcvCurrSeqNo, but physical only (disregarding a filter)

    int32_t m_iPeerISN;                          // Initial Sequence Number of the peer side

    uint32_t m_lSrtVersion;
    uint32_t m_lMinimumPeerSrtVersion;
    uint32_t m_lPeerSrtVersion;
    uint32_t m_lPeerSrtFlags;

    bool m_bTsbPd;                               // Peer sends TimeStamp-Based Packet Delivery Packets 
    bool m_bGroupTsbPd;                          // TSBPD should be used for GROUP RECEIVER instead.

    srt::sync::CThread m_RcvTsbPdThread;         // Rcv TsbPD Thread handle
    srt::sync::Condition m_RcvTsbPdCond;         // TSBPD signals if reading is ready
    bool m_bTsbPdAckWakeup;                      // Signal TsbPd thread on Ack sent

    CallbackHolder<srt_listen_callback_fn> m_cbAcceptHook;
    CallbackHolder<srt_connect_callback_fn> m_cbConnectHook;

    // FORWARDER
public:
    static int installAcceptHook(SRTSOCKET lsn, srt_listen_callback_fn* hook, void* opaq);
    static int installConnectHook(SRTSOCKET lsn, srt_connect_callback_fn* hook, void* opaq);
private:
    void installAcceptHook(srt_listen_callback_fn* hook, void* opaq)
    {
        m_cbAcceptHook.set(opaq, hook);
    }

    void installConnectHook(srt_connect_callback_fn* hook, void* opaq)
    {
        m_cbConnectHook.set(opaq, hook);
    }


private: // synchronization: mutexes and conditions
    srt::sync::Mutex m_ConnectionLock;           // used to synchronize connection operation

    srt::sync::Condition m_SendBlockCond;        // used to block "send" call
    srt::sync::Mutex m_SendBlockLock;            // lock associated to m_SendBlockCond

    srt::sync::Mutex m_RcvBufferLock;            // Protects the state of the m_pRcvBuffer
    // Protects access to m_iSndCurrSeqNo, m_iSndLastAck
    srt::sync::Mutex m_RecvAckLock;              // Protects the state changes while processing incomming ACK (SRT_EPOLL_OUT)

    srt::sync::Condition m_RecvDataCond;         // used to block "recv" when there is no data
    srt::sync::Mutex m_RecvDataLock;             // lock associated to m_RecvDataCond

    srt::sync::Mutex m_SendLock;                 // used to synchronize "send" call
    srt::sync::Mutex m_RecvLock;                 // used to synchronize "recv" call, protects TSBPD drift updates (CRcvBuffer::isRcvDataReady())
    srt::sync::Mutex m_RcvLossLock;              // Protects the receiver loss list (access: CRcvQueue::worker, CUDT::tsbpd)
    srt::sync::Mutex m_StatsLock;                // used to synchronize access to trace statistics

    void initSynch();
    void destroySynch();
    void releaseSynch();

private: // Common connection Congestion Control setup
    // This can fail only when it failed to create a congctl
    // which only may happen when the congctl list is extended 
    // with user-supplied congctl modules, not a case so far.
    SRT_ATR_NODISCARD
    SRT_REJECT_REASON setupCC();

    // for updateCC it's ok to discard the value. This returns false only if
    // the congctl isn't created, and this can be prevented from.
    bool updateCC(ETransmissionEvent, const EventVariant arg);

    // Failure to create the crypter means that an encrypted
    // connection should be rejected if ENFORCEDENCRYPTION is on.
    SRT_ATR_NODISCARD
    bool createCrypter(HandshakeSide side, bool bidi);

private: // Generation and processing of packets
    void sendCtrl(UDTMessageType pkttype, const int32_t* lparam = NULL, void* rparam = NULL, int size = 0);

    void processCtrl(const CPacket& ctrlpkt);
    void sendLossReport(const std::vector< std::pair<int32_t, int32_t> >& losslist);
    void processCtrlAck(const CPacket& ctrlpkt, const time_point &currtime);
    void processCtrlLossReport(const CPacket& ctrlpkt);

    ///
    /// @param ackdata_seqno    sequence number of a data packet being acknowledged
    void updateSndLossListOnACK(int32_t ackdata_seqno);

    /// Pack a packet from a list of lost packets.
    ///
    /// @param packet [in, out] a packet structure to fill
    /// @param origintime [in, out] origin timestamp of the packet
    ///
    /// @return payload size on success, <=0 on failure
    int packLostData(CPacket &packet, time_point &origintime);

    /// Pack in CPacket the next data to be send.
    ///
    /// @param packet [in, out] a CPacket structure to fill
    ///
    /// @return A pair of values is returned (payload, timestamp).
    ///         The payload tells the size of the payload, packed in CPacket.
    ///         The timestamp is the full source/origin timestamp of the data.
    ///         If payload is <= 0, consider the timestamp value invalid.
    std::pair<int, time_point> packData(CPacket& packet);

    int processData(CUnit* unit);
    void processClose();

    /// Process the request after receiving the handshake from caller.
    /// The @a packet param is passed here as non-const because this function
    /// will need to make a temporary back-and-forth endian swap; it doesn't intend to
    /// modify the object permanently.
    /// @param addr source address from where the request came
    /// @param packet contents of the packet
    /// @return URQ code, possibly containing reject reason
    int processConnectRequest(const sockaddr_any& addr, CPacket& packet);
    static void addLossRecord(std::vector<int32_t>& lossrecord, int32_t lo, int32_t hi);
    int32_t bake(const sockaddr_any& addr, int32_t previous_cookie = 0, int correction = 0);
    int32_t ackDataUpTo(int32_t seq);
    void handleKeepalive(const char* data, size_t lenghth);

private: // Trace
    struct CoreStats
    {
        time_point tsStartTime;                 // timestamp when the UDT entity is started
        int64_t sentTotal;                  // total number of sent data packets, including retransmissions
        int64_t sentUniqTotal;              // total number of sent data packets, excluding rexmit and filter control
        int64_t recvTotal;                  // total number of received packets
        int64_t recvUniqTotal;              // total number of received and delivered packets
        int sndLossTotal;                   // total number of lost packets (sender side)
        int rcvLossTotal;                   // total number of lost packets (receiver side)
        int retransTotal;                   // total number of retransmitted packets
        int sentACKTotal;                   // total number of sent ACK packets
        int recvACKTotal;                   // total number of received ACK packets
        int sentNAKTotal;                   // total number of sent NAK packets
        int recvNAKTotal;                   // total number of received NAK packets
        int sndDropTotal;
        int rcvDropTotal;
        uint64_t bytesSentTotal;            // total number of bytes sent,  including retransmissions
        uint64_t bytesSentUniqTotal;        // total number of bytes sent,  including retransmissions
        uint64_t bytesRecvTotal;            // total number of received bytes
        uint64_t bytesRecvUniqTotal;        // total number of received bytes
        uint64_t rcvBytesLossTotal;         // total number of loss bytes (estimate)
        uint64_t bytesRetransTotal;         // total number of retransmitted bytes
        uint64_t sndBytesDropTotal;
        uint64_t rcvBytesDropTotal;
        int m_rcvUndecryptTotal;
        uint64_t m_rcvBytesUndecryptTotal;

        int sndFilterExtraTotal;
        int rcvFilterExtraTotal;
        int rcvFilterSupplyTotal;
        int rcvFilterLossTotal;

        int64_t m_sndDurationTotal;         // total real time for sending

        time_point tsLastSampleTime;            // last performance sample time
        int64_t traceSent;                  // number of packets sent in the last trace interval
        int64_t traceSentUniq;              // number of original packets sent in the last trace interval
        int64_t traceRecv;                  // number of packets received in the last trace interval
        int64_t traceRecvUniq;              // number of packets received AND DELIVERED in the last trace interval
        int traceSndLoss;                   // number of lost packets in the last trace interval (sender side)
        int traceRcvLoss;                   // number of lost packets in the last trace interval (receiver side)
        int traceRetrans;                   // number of retransmitted packets in the last trace interval
        int sentACK;                        // number of ACKs sent in the last trace interval
        int recvACK;                        // number of ACKs received in the last trace interval
        int sentNAK;                        // number of NAKs sent in the last trace interval
        int recvNAK;                        // number of NAKs received in the last trace interval
        int traceSndDrop;
        int traceRcvDrop;
        int traceRcvRetrans;
        int traceReorderDistance;
        double traceBelatedTime;
        int64_t traceRcvBelated;
        uint64_t traceBytesSent;            // number of bytes sent in the last trace interval
        uint64_t traceBytesSentUniq;        // number of bytes sent in the last trace interval
        uint64_t traceBytesRecv;            // number of bytes sent in the last trace interval
        uint64_t traceBytesRecvUniq;        // number of bytes sent in the last trace interval
        uint64_t traceRcvBytesLoss;         // number of bytes bytes lost in the last trace interval (estimate)
        uint64_t traceBytesRetrans;         // number of bytes retransmitted in the last trace interval
        uint64_t traceSndBytesDrop;
        uint64_t traceRcvBytesDrop;
        int traceRcvUndecrypt;
        uint64_t traceRcvBytesUndecrypt;

        int sndFilterExtra;
        int rcvFilterExtra;
        int rcvFilterSupply;
        int rcvFilterLoss;

        int64_t sndDuration;                // real time for sending
        time_point sndDurationCounter;         // timers to record the sending Duration

        AverageMetricUsage<duration> tdAverageResponseTime;
        MaxMetricUsage<duration> tdMaxResponseTime;
    } m_stats;

    /// This function records the passed current time as the last response time.
    /// Before doing it, however, it checks if there exist any previous such time
    /// and updates statistics accordingly.
    void calculateResponseTime(const time_point& now)
    {
        using namespace srt::sync;

        if (!is_zero(m_tsLastRspTime))
        {
            duration td = now - m_tsLastRspTime;
            enterCS(m_StatsLock);
            m_stats.tdAverageResponseTime.Update(td);
            m_stats.tdMaxResponseTime.Update(td);
            leaveCS(m_StatsLock);
        }

        m_tsLastRspTime = now;
    }

public:
    static const int SELF_CLOCK_INTERVAL = 64;  // ACK interval for self-clocking
    static const int SEND_LITE_ACK = sizeof(int32_t); // special size for ack containing only ack seq
    static const int PACKETPAIR_MASK = 0xF;

    static const size_t MAX_SID_LENGTH = 512;

private: // Timers functions
    time_point m_tsTmpActiveTime;  // time since temporary activated, or 0 if not temporary activated
    time_point m_tsUnstableSince;  // time since unexpected ACK delay experienced, or 0 if link seems healthy
    
    static const int BECAUSE_NO_REASON = 0, // NO BITS
                     BECAUSE_ACK       = 1 << 0,
                     BECAUSE_LITEACK   = 1 << 1,
                     BECAUSE_NAKREPORT = 1 << 2,
                     LAST_BECAUSE_BIT  =      3;

    void checkTimers();
    void considerLegacySrtHandshake(const time_point &timebase);
    int checkACKTimer (const time_point& currtime);
    int checkNAKTimer(const time_point& currtime);
    bool checkExpTimer (const time_point& currtime, int check_reason);  // returns true if the connection is expired
    void checkRexmitTimer(const time_point& currtime);

public: // For the use of CCryptoControl
    // HaiCrypt configuration
    unsigned int m_uKmRefreshRatePkt;
    unsigned int m_uKmPreAnnouncePkt;


private: // for UDP multiplexer
    CSndQueue* m_pSndQueue;         // packet sending queue
    CRcvQueue* m_pRcvQueue;         // packet receiving queue
    sockaddr_any m_PeerAddr;        // peer address
    uint32_t m_piSelfIP[4];         // local UDP IP address
    CSNode* m_pSNode;               // node information for UDT list used in snd queue
    CRNode* m_pRNode;               // node information for UDT list used in rcv queue

public: // For SrtCongestion
    const CSndQueue* sndQueue() { return m_pSndQueue; }
    const CRcvQueue* rcvQueue() { return m_pRcvQueue; }

private: // for epoll
    std::set<int> m_sPollID;                     // set of epoll ID to trigger
    void addEPoll(const int eid);
    void removeEPollEvents(const int eid);
    void removeEPollID(const int eid);
};


#endif<|MERGE_RESOLUTION|>--- conflicted
+++ resolved
@@ -138,9 +138,8 @@
     SEQ_BEGIN = 0, SEQ_END = 1, SEQ_SIZE = 2
 };
 
-<<<<<<< HEAD
 #if ENABLE_EXPERIMENTAL_BONDING
-=======
+
 template <class METRIC_TYPE>
 struct AverageMetricUsage: public MetricUsage<METRIC_TYPE>
 {
@@ -187,7 +186,6 @@
 };
 
 
->>>>>>> fdb165d7
 
 struct SRT_SocketOptionObject
 {
