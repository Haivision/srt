--- conflicted
+++ resolved
@@ -330,12 +330,8 @@
     /// @param serv_addr incoming packet's address
     /// @param synchro True when this function was called in blocking mode
     /// @param rst Current read status to know if the HS packet was freshly received from the peer, or this is only a periodic update (RST_AGAIN)
-<<<<<<< HEAD
-    SRT_ATR_NODISCARD EConnectStatus processRendezvous(const CPacket &response, const sockaddr* serv_addr, bool synchro, EReadStatus,
+    SRT_ATR_NODISCARD EConnectStatus processRendezvous(const CPacket &response, const sockaddr_any& serv_addr, bool synchro, EReadStatus,
             CPacket& reqpkt);
-=======
-    SRT_ATR_NODISCARD EConnectStatus processRendezvous(ref_t<CPacket> reqpkt, const CPacket &response, const sockaddr_any& serv_addr, bool synchro, EReadStatus);
->>>>>>> 379d0dc9
     SRT_ATR_NODISCARD bool prepareConnectionObjects(const CHandShake &hs, HandshakeSide hsd, CUDTException *eout);
     SRT_ATR_NODISCARD EConnectStatus postConnect(const CPacket& response, bool rendezvous, CUDTException* eout, bool synchro);
     void applyResponseSettings();
@@ -370,13 +366,8 @@
     /// @param peer [in] The address of the listening UDT entity.
     /// @param hs [in/out] The handshake information sent by the peer side (in), negotiated value (out).
 
-<<<<<<< HEAD
-    void acceptAndRespond(const sockaddr* peer, const CPacket& hspkt, CHandShake& hs);
+    void acceptAndRespond(const sockaddr_any& peer, const CPacket& hspkt, CHandShake& hs);
     bool runAcceptHook(CUDT* acore, const sockaddr* peer, const CHandShake& hs, const CPacket& hspkt);
-=======
-    void acceptAndRespond(const sockaddr_any& peer, CHandShake* hs, const CPacket& hspkt);
-    bool runAcceptHook(CUDT* acore, const sockaddr* peer, const CHandShake* hs, const CPacket& hspkt);
->>>>>>> 379d0dc9
 
     /// Close the opened UDT entity.
 
