/*
 * SRT - Secure, Reliable, Transport
 * Copyright (c) 2018 Haivision Systems Inc.
 * 
 * This Source Code Form is subject to the terms of the Mozilla Public
 * License, v. 2.0. If a copy of the MPL was not distributed with this
 * file, You can obtain one at http://mozilla.org/MPL/2.0/.
 * 
 */

/*****************************************************************************
Copyright (c) 2001 - 2011, The Board of Trustees of the University of Illinois.
All rights reserved.

Redistribution and use in source and binary forms, with or without
modification, are permitted provided that the following conditions are
met:

* Redistributions of source code must retain the above
  copyright notice, this list of conditions and the
  following disclaimer.

* Redistributions in binary form must reproduce the
  above copyright notice, this list of conditions
  and the following disclaimer in the documentation
  and/or other materials provided with the distribution.

* Neither the name of the University of Illinois
  nor the names of its contributors may be used to
  endorse or promote products derived from this
  software without specific prior written permission.

THIS SOFTWARE IS PROVIDED BY THE COPYRIGHT HOLDERS AND CONTRIBUTORS "AS
IS" AND ANY EXPRESS OR IMPLIED WARRANTIES, INCLUDING, BUT NOT LIMITED TO,
THE IMPLIED WARRANTIES OF MERCHANTABILITY AND FITNESS FOR A PARTICULAR
PURPOSE ARE DISCLAIMED. IN NO EVENT SHALL THE COPYRIGHT OWNER OR
CONTRIBUTORS BE LIABLE FOR ANY DIRECT, INDIRECT, INCIDENTAL, SPECIAL,
EXEMPLARY, OR CONSEQUENTIAL DAMAGES (INCLUDING, BUT NOT LIMITED TO,
PROCUREMENT OF SUBSTITUTE GOODS OR SERVICES; LOSS OF USE, DATA, OR
PROFITS; OR BUSINESS INTERRUPTION) HOWEVER CAUSED AND ON ANY THEORY OF
LIABILITY, WHETHER IN CONTRACT, STRICT LIABILITY, OR TORT (INCLUDING
NEGLIGENCE OR OTHERWISE) ARISING IN ANY WAY OUT OF THE USE OF THIS
SOFTWARE, EVEN IF ADVISED OF THE POSSIBILITY OF SUCH DAMAGE.
*****************************************************************************/

/*****************************************************************************
written by
   Yunhong Gu, last updated 02/28/2012
modified by
   Haivision Systems Inc.
*****************************************************************************/


#ifndef __UDT_CORE_H__
#define __UDT_CORE_H__

#include <deque>
#include <sstream>

#include "srt.h"
#include "common.h"
#include "list.h"
#include "buffer.h"
#include "window.h"
#include "packet.h"
#include "channel.h"
//#include "api.h"
#include "cache.h"
#include "queue.h"
#include "handshake.h"
#include "smoother.h"
#include "utilities.h"

#include <haicrypt.h>

extern logging::Logger
    glog,
    blog,
    mglog,
    dlog,
    tslog,
    rxlog;


// XXX Utility function - to be moved to utilities.h?
template <class T>
inline T CountIIR(T base, T newval, double factor)
{
    if ( base == 0.0 )
        return newval;

    T diff = newval - base;
    return base+T(diff*factor);
}

// XXX Probably a better rework for that can be done - this can be
// turned into a serializable structure, just like it's for CHandShake.
enum AckDataItem
{
    ACKD_RCVLASTACK = 0,
    ACKD_RTT = 1,
    ACKD_RTTVAR = 2,
    ACKD_BUFFERLEFT = 3,
    ACKD_TOTAL_SIZE_SMALL = 4,

    // Extra fields existing in UDT (not always sent)

    ACKD_RCVSPEED = 4,   // length would be 16
    ACKD_BANDWIDTH = 5,
    ACKD_TOTAL_SIZE_UDTBASE = 6, // length = 24
    // Extra stats for SRT

    ACKD_RCVRATE = 6,
    ACKD_TOTAL_SIZE_VER101 = 7, // length = 28
    ACKD_XMRATE = 7, // XXX This is a weird compat stuff. Version 1.1.3 defines it as ACKD_BANDWIDTH*m_iMaxSRTPayloadSize when set. Never got.
                     // XXX NOTE: field number 7 may be used for something in future, need to confirm destruction of all !compat 1.0.2 version

    ACKD_TOTAL_SIZE_VER102 = 8, // 32
// FEATURE BLOCKED. Probably not to be restored.
//  ACKD_ACKBITMAP = 8,
    ACKD_TOTAL_SIZE = ACKD_TOTAL_SIZE_VER102 // length = 32 (or more)
};
const size_t ACKD_FIELD_SIZE = sizeof(int32_t);

enum GroupDataItem
{
    GRPD_GROUPID,
    GRPD_GROUPTYPE,

    /* That was an early concept, not to be used.
    GRPD_MASTERID,
    GRPD_MASTERTDIFF,
    */
    /// end
    GRPD__SIZE
};

const size_t GRPD_FIELD_SIZE = sizeof(int32_t);

// For HSv4 legacy handshake
#define SRT_MAX_HSRETRY     10          /* Maximum SRT handshake retry */

enum SeqPairItems
{
    SEQ_BEGIN = 0, SEQ_END = 1, SEQ_SIZE = 2
};

// Extended SRT Congestion control class - only an incomplete definition required
class CCryptoControl;
class CUDTUnited;
class CUDTSocket;

class CUDTSocket;

template <class ExecutorType>
void SRT_tsbpdLoop(
        ExecutorType* self,
        SRTSOCKET sid,
        CGuard& lock);

class CUDTGroup
{
    friend class CUDTUnited;

public:
    enum GroupState
    {
        GST_PENDING,  // The socket is created correctly, but not yet ready for getting data.
        GST_IDLE,     // The socket should be activated at the next operation immediately.
        GST_RUNNING,  // The socket was already activated and is in use
        GST_BROKEN    // The last operation broke the socket, it should be closed.
    };

    struct SocketData
    {
        SRTSOCKET id;
        CUDTSocket* ps;
        SRT_SOCKSTATUS laststatus;
        GroupState sndstate;
        GroupState rcvstate;
        sockaddr_any agent;
        sockaddr_any peer;
        bool ready_read;
        bool ready_write;
        bool ready_error;
    };

    struct ConfigItem
    {
        SRT_SOCKOPT so;
        std::vector<unsigned char> value;

        template<class T> bool get(T& refr)
        {
            if (sizeof(T) > value.size())
                return false;
            refr = *(T*)&value[0];
        }

        ConfigItem(SRT_SOCKOPT o, const void* val, int size): so(o)
        {
            value.resize(size);
            unsigned char* begin = (unsigned char*)val;
            std::copy(begin, begin+size, value.begin());
        }
    };

    typedef std::list<SocketData> group_t;
    typedef group_t::iterator gli_t;
    CUDTGroup();
    ~CUDTGroup();

    static SocketData prepareData(CUDTSocket* s);

    gli_t add(SocketData data);

    struct HaveID
    {
        SRTSOCKET id;
        HaveID(SRTSOCKET sid): id(sid) {}
        bool operator()(const SocketData& s) { return s.id == id; }
    };

    gli_t find(SRTSOCKET id)
    {
        CGuard g(m_GroupLock);
        gli_t f = std::find_if(m_Group.begin(), m_Group.end(), HaveID(id));
        if (f == m_Group.end())
        {
            return gli_NULL();
        }
        return f;
    }

    // NEED LOCKING
    gli_t begin() { return m_Group.begin(); }
    gli_t end() { return m_Group.end(); }

    // REMEMBER: the group spec should be taken from the socket
    // (set m_IncludedGroup to NULL and m_IncludedIter to grp->gli_NULL())
    // PRIOR TO calling this function.
    bool remove(SRTSOCKET id)
    {
        CGuard g(m_GroupLock);
        gli_t f = std::find_if(m_Group.begin(), m_Group.end(), HaveID(id));
        if (f != m_Group.end())
        {
            m_Group.erase(f);
        }

        return false;
    }

    bool empty()
    {
        CGuard g(m_GroupLock);
        return m_Group.empty();
    }

    void resetStateOn(CUDTSocket* sock);

    static gli_t gli_NULL() { return s_NoGroup.end(); }

    int send(const char* buf, int len, ref_t<SRT_MSGCTRL> mc);
    int recv(char* buf, int len, ref_t<SRT_MSGCTRL> mc);

    void close();

    void setOpt(SRT_SOCKOPT optname, const void* optval, int optlen);
    void getOpt(SRT_SOCKOPT optName, void* optval, ref_t<int> optlen);

    SRT_SOCKSTATUS getStatus();

    bool getMasterData(SRTSOCKET slave, ref_t<SRTSOCKET> mpeer, ref_t<uint64_t> start_time);

    bool isGroupReceiver()
    {
        // XXX add here also other group types, which
        // predict group receiving.
        return m_type == SRT_GTYPE_REDUNDANT;
    }

    pthread_mutex_t* exp_groupLock() { return &m_GroupLock; }
    void addEPoll(int eid);
    void removeEPoll(int eid);

    int getGroupData(SRT_SOCKGROUPDATA *pdata, size_t *psize);

#if ENABLE_HEAVY_LOGGING
    void debugGroup();
#else
    void debugGroup() {}
#endif
private:
    // Check if there's at least one connected socket.
    // If so, grab the status of all member sockets.
    void getGroupCount(ref_t<size_t> r_size, ref_t<bool> r_still_alive);
    void getMemberStatus(ref_t< std::vector<SRT_SOCKGROUPDATA> > r_gd, SRTSOCKET wasread, int result, bool again);

    class CUDTUnited* m_pGlobal;
    pthread_mutex_t m_GroupLock;

    SRTSOCKET m_GroupID;
    SRTSOCKET m_PeerGroupID;
    std::list<SocketData> m_Group;
    static std::list<SocketData> s_NoGroup; // This is to have a predictable "null iterator".
    bool m_selfManaged;
    SRT_GROUP_TYPE m_type;
    CUDTSocket* m_listener; // A "group" can only have one listener.
    std::set<int> m_sPollID;                     // set of epoll ID to trigger
    int m_iMaxPayloadSize;
    bool m_bSynRecving;
    bool m_bTsbPd;
    bool m_bTLPktDrop;
    int m_iRcvTimeOut;                           // receiving timeout in milliseconds
    pthread_t m_RcvTsbPdThread;
    pthread_cond_t m_RcvTsbPdCond;
    CRcvBuffer* m_pRcvBuffer;
    bool m_bOpened;                    // Set to true on a first use
    bool m_bClosing;

    // There's no simple way of transforming config
    // items that are predicted to be used on socket.
    // Use some options for yourself, store the others
    // for setting later on a socket.
    std::vector<ConfigItem> m_config;

    pthread_cond_t m_RecvDataCond;
    volatile int32_t m_iRcvDeliveredSeqNo; // Seq of the payload last delivered
    volatile int32_t m_iRcvContiguousSeqNo; // Seq of the freshest payload stored in the buffer with no loss-gap
    volatile int32_t m_iLastSchedSeqNo; // represetnts the value of CUDT::m_iSndNextSeqNo for each running socket

public:

    std::string CONID() const
    {
#if ENABLE_LOGGING
        std::ostringstream os;
        os << "%" << m_GroupID << ":";
        return os.str();
#else
        return "";
#endif
    }

    // Property accessors
    SRTU_PROPERTY_RW_CHAIN(CUDTGroup, SRTSOCKET, id, m_GroupID);
    SRTU_PROPERTY_RW_CHAIN(CUDTGroup, SRTSOCKET, peerid, m_PeerGroupID);
    SRTU_PROPERTY_RW_CHAIN(CUDTGroup, bool, managed, m_selfManaged);
    SRTU_PROPERTY_RW_CHAIN(CUDTGroup, SRT_GROUP_TYPE, type, m_type);
    SRTU_PROPERTY_RW_CHAIN(CUDTGroup, int32_t, currentSchedSequence, m_iLastSchedSeqNo);
    SRTU_PROPERTY_RW_CHAIN(CUDTGroup, std::set<int>&, epollset, m_sPollID);

    // Required for SRT_tsbpdLoop
    SRTU_PROPERTY_RO(bool, closing, m_bClosing);
    SRTU_PROPERTY_RO(CRcvBuffer*, rcvBuffer, m_pRcvBuffer);
    SRTU_PROPERTY_RO(bool, isTLPktDrop, m_bTLPktDrop);
    SRTU_PROPERTY_RO(bool, isSynReceiving, m_bSynRecving);
    SRTU_PROPERTY_RO(pthread_cond_t*, recvDataCond, &m_RecvDataCond);
    SRTU_PROPERTY_RO(pthread_cond_t*, recvTsbPdCond, &m_RcvTsbPdCond);
    SRTU_PROPERTY_RO(CUDTUnited*, uglobal, m_pGlobal);
    SRTU_PROPERTY_RO(std::set<int>&, pollset, m_sPollID);
};

// XXX REFACTOR: The 'CUDT' class is to be merged with 'CUDTSocket'.
// There's no reason for separating them, there's no case of having them
// anyhow managed separately. After this is done, with a small help with
// separating the internal abnormal path management (exceptions) from the
// API (return values), through CUDTUnited, this class may become in future
// an officially exposed C++ API.
class CUDT
{
    friend class CUDTSocket;
    friend class CUDTUnited;
    friend class CCC;
    friend struct CUDTComp;
    friend class CCache<CInfoBlock>;
    friend class CRendezvousQueue;
    friend class CSndQueue;
    friend class CRcvQueue;
    friend class CSndUList;
    friend class CRcvUList;
    friend class CUDTGroup;

private: // constructor and desctructor

    void construct();
    void clearData();
    CUDT(CUDTSocket* parent);
    CUDT(CUDTSocket* parent, const CUDT& ancestor);
    const CUDT& operator=(const CUDT&) {return *this;} // = delete ?
    ~CUDT();

public: //API
    static int startup();
    static int cleanup();
    static SRTSOCKET socket();
    static SRTSOCKET createGroup(SRT_GROUP_TYPE);
    static int addSocketToGroup(SRTSOCKET socket, SRTSOCKET group);
    static int removeSocketFromGroup(SRTSOCKET socket);
    static SRTSOCKET getGroupOfSocket(SRTSOCKET socket);
    static int getGroupData(SRTSOCKET groupid, SRT_SOCKGROUPDATA* pdata, size_t* psize);
    static bool isgroup(SRTSOCKET sock) { return (sock & SRTGROUP_MASK) != 0; }
    static int bind(SRTSOCKET u, const sockaddr* name, int namelen);
    static int bind(SRTSOCKET u, int udpsock);
    static int listen(SRTSOCKET u, int backlog);
    static SRTSOCKET accept(SRTSOCKET u, sockaddr* addr, int* addrlen);
    static int connect(SRTSOCKET u, const sockaddr* name, int namelen, int32_t forced_isn);
    static int connect(SRTSOCKET u, const sockaddr* name, int namelen, const sockaddr* tname, int tnamelen);
    static int close(SRTSOCKET u);
    static int getpeername(SRTSOCKET u, sockaddr* name, int* namelen);
    static int getsockname(SRTSOCKET u, sockaddr* name, int* namelen);
    static int getsockopt(SRTSOCKET u, int level, SRT_SOCKOPT optname, void* optval, int* optlen);
    static int setsockopt(SRTSOCKET u, int level, SRT_SOCKOPT optname, const void* optval, int optlen);
    static int send(SRTSOCKET u, const char* buf, int len, int flags);
    static int recv(SRTSOCKET u, char* buf, int len, int flags);
    static int sendmsg(SRTSOCKET u, const char* buf, int len, int ttl = -1, bool inorder = false, uint64_t srctime = 0);
    static int recvmsg(SRTSOCKET u, char* buf, int len, uint64_t& srctime);
    static int sendmsg2(SRTSOCKET u, const char* buf, int len, ref_t<SRT_MSGCTRL> mctrl);
    static int recvmsg2(SRTSOCKET u, char* buf, int len, ref_t<SRT_MSGCTRL> mctrl);
    static int64_t sendfile(SRTSOCKET u, std::fstream& ifs, int64_t& offset, int64_t size, int block = SRT_DEFAULT_SENDFILE_BLOCK);
    static int64_t recvfile(SRTSOCKET u, std::fstream& ofs, int64_t& offset, int64_t size, int block = SRT_DEFAULT_RECVFILE_BLOCK);
    static int select(int nfds, ud_set* readfds, ud_set* writefds, ud_set* exceptfds, const timeval* timeout);
    static int selectEx(const std::vector<SRTSOCKET>& fds, std::vector<SRTSOCKET>* readfds, std::vector<SRTSOCKET>* writefds, std::vector<SRTSOCKET>* exceptfds, int64_t msTimeOut);
    static int epoll_create();
    static int epoll_add_usock(const int eid, const SRTSOCKET u, const int* events = NULL);
    static int epoll_add_ssock(const int eid, const SYSSOCKET s, const int* events = NULL);
    static int epoll_remove_usock(const int eid, const SRTSOCKET u);
    static int epoll_remove_ssock(const int eid, const SYSSOCKET s);
    static int epoll_update_usock(const int eid, const SRTSOCKET u, const int* events = NULL);
    static int epoll_update_ssock(const int eid, const SYSSOCKET s, const int* events = NULL);
    static int epoll_wait(const int eid, std::set<SRTSOCKET>* readfds, std::set<SRTSOCKET>* writefds, int64_t msTimeOut, std::set<SYSSOCKET>* lrfds = NULL, std::set<SYSSOCKET>* wrfds = NULL);
    static int epoll_release(const int eid);
    static CUDTException& getlasterror();
    static int perfmon(SRTSOCKET u, CPerfMon* perf, bool clear = true);
    static int bstats(SRTSOCKET u, CBytePerfMon* perf, bool clear = true, bool instantaneous = false);
    static SRT_SOCKSTATUS getsockstate(SRTSOCKET u);
    static bool setstreamid(SRTSOCKET u, const std::string& sid);
    static std::string getstreamid(SRTSOCKET u);
    static int getsndbuffer(SRTSOCKET u, size_t* blocks, size_t* bytes);
    static int setError(const CUDTException& e);
    static int setError(CodeMajor mj, CodeMinor mn, int syserr);


public: // internal API
    static const SRTSOCKET INVALID_SOCK = -1;         // invalid socket descriptor
    static const int ERROR = -1;                      // socket api error returned value

    static const int HS_VERSION_UDT4 = 4;
    static const int HS_VERSION_SRT1 = 5;

    // Parameters
    //
    // Note: use notation with X*1000*1000* ... instead of million zeros in a row.
    // In C++17 there is a possible notation of 5'000'000 for convenience, but that's
    // something only for a far future.
    static const int COMM_RESPONSE_TIMEOUT_US = 5*1000*1000; // 5 seconds
    static const int COMM_RESPONSE_MAX_EXP = 16;
    static const int SRT_TLPKTDROP_MINTHRESHOLD_MS = 1000;
    static const uint64_t COMM_KEEPALIVE_PERIOD_US = 1*1000*1000;
    static const int32_t COMM_SYN_INTERVAL_US = 10*1000;

    // Input rate constants
    static const uint64_t
        SND_INPUTRATE_FAST_START_US = 500*1000,
        SND_INPUTRATE_RUNNING_US = 1*1000*1000;
    static const int64_t SND_INPUTRATE_MAX_PACKETS = 2000;
    static const int SND_INPUTRATE_INITIAL_BPS = 10000000/8;  // 10 Mbps (1.25 MBps)

    static const int
        DEF_MSS = 1500,
        DEF_FLIGHT_SIZE = 25600,
        DEF_BUFFER_SIZE = 8192, //Rcv buffer MUST NOT be bigger than Flight Flag size
        DEF_LINGER = 180,
        DEF_UDP_BUFFER_SIZE = 65536,
        DEF_CONNTIMEO = 3000;


    int handshakeVersion()
    {
        return m_ConnRes.m_iVersion;
    }

    std::string CONID() const
    {
#if ENABLE_LOGGING
        std::ostringstream os;
        os << "@" << m_SocketID << ":";
        return os.str();
#else
        return "";
#endif
    }

    SRTSOCKET socketID() const { return m_SocketID; }

    static CUDT* getUDTHandle(SRTSOCKET u);
    static std::vector<SRTSOCKET> existingSockets();

    void addressAndSend(CPacket& pkt);
    void sendSrtMsg(int cmd, uint32_t *srtdata_in = NULL, int srtlen_in = 0);

<<<<<<< HEAD
    bool isOPT_TsbPd() { return m_bOPT_TsbPd; }
    int RTT() { return m_iRTT; }
    int32_t sndSeqNo() { return m_iSndCurrSeqNo; }
    int32_t schedSeqNo() { return m_iSndNextSeqNo; }
    bool overrideSndSeqNo(int32_t seq);

    int32_t rcvSeqNo() { return m_iRcvCurrSeqNo; }
    int flowWindowSize() { return m_iFlowWindowSize; }
    int32_t deliveryRate() { return m_iDeliveryRate; }
    int bandwidth() { return m_iBandwidth; }
    int64_t maxBandwidth() { return m_llMaxBW; }
    int MSS() { return m_iMSS; }

    uint32_t latency_us() {return m_iTsbPdDelay_ms*1000; }

    size_t maxPayloadSize() { return m_iMaxSRTPayloadSize; }
    size_t OPT_PayloadSize() { return m_zOPT_ExpPayloadSize; }
    uint64_t minNAKInterval() { return m_ullMinNakInt_tk; }
    int32_t ISN() { return m_iISN; }
    sockaddr_any peerAddr() { return m_PeerAddr; }

    int minSndSize(int len = 0)
=======
    bool isTsbPd() const { return m_bOPT_TsbPd; }
    int RTT() const { return m_iRTT; }
    int32_t sndSeqNo() const { return m_iSndCurrSeqNo; }
    int32_t rcvSeqNo() const { return m_iRcvCurrSeqNo; }
    int flowWindowSize() const { return m_iFlowWindowSize; }
    int32_t deliveryRate() const { return m_iDeliveryRate; }
    int bandwidth() const { return m_iBandwidth; }
    int64_t maxBandwidth() const { return m_llMaxBW; }
    int MSS() const { return m_iMSS; }

    uint32_t latency_us() const {return m_iTsbPdDelay_ms*1000; }

    size_t maxPayloadSize() const { return m_iMaxSRTPayloadSize; }
    size_t OPT_PayloadSize() const { return m_zOPT_ExpPayloadSize; }
    uint64_t minNAKInterval() const { return m_ullMinNakInt_tk; }
    int32_t ISN() const { return m_iISN; }
    sockaddr_any peerAddr() const { return m_PeerAddr; }

    int minSndSize(int len = 0) const
>>>>>>> a97cc0ad
    {
        if (len == 0) // wierd, can't use non-static data member as default argument!
            len = m_iMaxSRTPayloadSize;
        return m_bMessageAPI ? (len+m_iMaxSRTPayloadSize-1)/m_iMaxSRTPayloadSize : 1;
    }

    int makeTS(uint64_t from_time) const
    {
        // NOTE:
        // - This calculates first the time difference towards start time.
        // - This difference value is also CUT OFF THE SEGMENT information
        //   (a multiple of MAX_TIMESTAMP+1)
        // So, this can be simply defined as: TS = (RTS - STS) % (MAX_TIMESTAMP+1)
        // XXX Would be nice to check if local_time > m_StartTime,
        // otherwise it may go unnoticed with clock skew.
        return int(from_time - m_StartTime);
    }

    void setPacketTS(CPacket& p, uint64_t local_time)
    {
        p.m_iTimeStamp = makeTS(local_time);
    }

    // Utility used for closing a listening socket
    // immediately to free the socket
    void notListening()
    {
        CGuard cg(m_ConnectionLock, "Connection");
        m_bListening = false;
        m_pRcvQueue->removeListener(this);
    }

    // XXX See CUDT::tsbpd() to see how to implement it. This should
    // do the same as TLPKTDROP feature when skipping packets that are agreed
    // to be lost. Note that this is predicted to be called with TSBPD off.
    // This is to be exposed for the application so that it can require this
    // sequence to be skipped, if that packet has been otherwise arrived through
    // a different channel.
    void skipIncoming(int32_t seq);

<<<<<<< HEAD
    // For SRT_tsbpdLoop
    CUDTUnited* uglobal() { return &s_UDTUnited; } // needed by tsbpdLoop
    std::set<int>& pollset() { return m_sPollID; }
=======
>>>>>>> a97cc0ad

    SRTU_PROPERTY_RO(bool, closing, m_bClosing);
    SRTU_PROPERTY_RO(CRcvBuffer*, rcvBuffer, m_pRcvBuffer);
    SRTU_PROPERTY_RO(bool, isTLPktDrop, m_bTLPktDrop);
    SRTU_PROPERTY_RO(bool, isSynReceiving, m_bSynRecving);
    SRTU_PROPERTY_RO(pthread_cond_t*, recvDataCond, &m_RecvDataCond);
    SRTU_PROPERTY_RO(pthread_cond_t*, recvTsbPdCond, &m_RcvTsbPdCond);

    void ConnectSignal(ETransmissionEvent tev, EventSlot sl);
    void DisconnectSignal(ETransmissionEvent tev);

    // This is in public section so prospective overriding it can be
    // done by directly assigning to a field.

    Callback<std::vector<int32_t>, CPacket> m_cbPacketArrival;

private:
    /// initialize a UDT entity and bind to a local address.

    void open();

    /// Start listening to any connection request.

    void setListenState();

    /// Connect to a UDT entity listening at address "peer".
    /// @param peer [in] The address of the listening UDT entity.

    void startConnect(const sockaddr_any& peer, int32_t forced_isn);

    /// Process the response handshake packet. Failure reasons can be:
    /// * Socket is not in connecting state
    /// * Response @a pkt is not a handshake control message
    /// * Rendezvous socket has once processed a regular handshake
    /// @param pkt [in] handshake packet.
    /// @retval 0 Connection successful
    /// @retval 1 Connection in progress (m_ConnReq turned into RESPONSE)
    /// @retval -1 Connection failed

    SRT_ATR_NODISCARD EConnectStatus processConnectResponse(const CPacket& pkt, CUDTException* eout, EConnectMethod synchro) ATR_NOEXCEPT;

    // This function works in case of HSv5 rendezvous. It changes the state
    // according to the present state and received message type, as well as the
    // INITIATOR/RESPONDER side resolved through cookieContest().
    // The resulting data are:
    // - rsptype: handshake message type that should be sent back to the peer (nothing if URQ_DONE)
    // - needs_extension: the HSREQ/KMREQ or HSRSP/KMRSP extensions should be attached to the handshake message.
    // - RETURNED VALUE: if true, it means a URQ_CONCLUSION message was received with HSRSP/KMRSP extensions and needs HSRSP/KMRSP.
    void rendezvousSwitchState(ref_t<UDTRequestType> rsptype, ref_t<bool> needs_extension, ref_t<bool> needs_hsrsp);
    void cookieContest();

    /// Interpret the incoming handshake packet in order to perform appropriate
    /// rendezvous FSM state transition if needed, and craft the response, serialized
    /// into the packet to be next sent.
    /// @param reqpkt Packet to be written with handshake data
    /// @param response incoming handshake response packet to be interpreted
    /// @param serv_addr incoming packet's address
    /// @param synchro True when this function was called in blocking mode
    /// @param rst Current read status to know if the HS packet was freshly received from the peer, or this is only a periodic update (RST_AGAIN)
    SRT_ATR_NODISCARD EConnectStatus processRendezvous(ref_t<CPacket> reqpkt, const CPacket &response, const sockaddr_any& serv_addr, bool synchro, EReadStatus);
    SRT_ATR_NODISCARD bool prepareConnectionObjects(const CHandShake &hs, HandshakeSide hsd, CUDTException *eout);
    SRT_ATR_NODISCARD EConnectStatus postConnect(const CPacket& response, bool rendezvous, CUDTException* eout, bool synchro);
    void applyResponseSettings(const CPacket& hspkt);
    SRT_ATR_NODISCARD EConnectStatus processAsyncConnectResponse(const CPacket& pkt) ATR_NOEXCEPT;
    SRT_ATR_NODISCARD bool processAsyncConnectRequest(EReadStatus rst, EConnectStatus cst, const CPacket& response, const sockaddr_any& serv_addr);

    void checkUpdateCryptoKeyLen(const char* loghdr, int32_t typefield);

    SRT_ATR_NODISCARD size_t fillSrtHandshake_HSREQ(uint32_t* srtdata, size_t srtlen, int hs_version);
    SRT_ATR_NODISCARD size_t fillSrtHandshake_HSRSP(uint32_t* srtdata, size_t srtlen, int hs_version);
    SRT_ATR_NODISCARD size_t fillSrtHandshake(uint32_t* srtdata, size_t srtlen, int msgtype, int hs_version);

    SRT_ATR_NODISCARD bool createSrtHandshake(ref_t<CPacket> reqpkt, ref_t<CHandShake> hs,
            int srths_cmd, int srtkm_cmd, const uint32_t* data, size_t datalen);

    SRT_ATR_NODISCARD size_t prepareSrtHsMsg(int cmd, uint32_t* srtdata, size_t size);

    SRT_ATR_NODISCARD bool processSrtMsg(const CPacket *ctrlpkt);
    SRT_ATR_NODISCARD int processSrtMsg_HSREQ(const uint32_t* srtdata, size_t len, uint32_t ts, int hsv);
    SRT_ATR_NODISCARD int processSrtMsg_HSRSP(const uint32_t* srtdata, size_t len, uint32_t ts, int hsv);
    SRT_ATR_NODISCARD bool interpretSrtHandshake(const CHandShake& hs, const CPacket& hspkt, uint32_t* out_data, size_t* out_len);

    static CUDTGroup& newGroup(int); // defined EXCEPTIONALLY in api.cpp for convenience reasons
    // Note: This is an "interpret" function, which should treat the tp as
    // "possibly group type" that might be out of the existing values.
    SRT_ATR_NODISCARD bool interpretGroup(const int32_t grpdata[], int hsreq_type_cmd);
    SRT_ATR_NODISCARD SRTSOCKET makeMePeerOf(SRTSOCKET peergroup, SRT_GROUP_TYPE tp);
    void synchronizeGroupTime(CUDTGroup* grp);

    void updateAfterSrtHandshake(int srt_cmd, int hsv);

    void updateSrtRcvSettings();
    void updateSrtSndSettings();

    void checkNeedDrop(ref_t<bool> bCongestion);

    /// Connect to a UDT entity listening at address "peer", which has sent "hs" request.
    /// @param peer [in] The address of the listening UDT entity.
    /// @param hs [in/out] The handshake information sent by the peer side (in), negotiated value (out).

    void acceptAndRespond(const sockaddr_any& peer, CHandShake* hs, const CPacket& hspkt);

    /// Close the opened UDT entity.

    void close();

    /// Request UDT to send out a data block "data" with size of "len".
    /// @param data [in] The address of the application data to be sent.
    /// @param len [in] The size of the data block.
    /// @return Actual size of data sent.

    SRT_ATR_NODISCARD int send(const char* data, int len)
    {
        return sendmsg(data, len, -1, false, 0);
    }

    /// Request UDT to receive data to a memory block "data" with size of "len".
    /// @param data [out] data received.
    /// @param len [in] The desired size of data to be received.
    /// @return Actual size of data received.

    SRT_ATR_NODISCARD int recv(char* data, int len);

    /// send a message of a memory block "data" with size of "len".
    /// @param data [out] data received.
    /// @param len [in] The desired size of data to be received.
    /// @param ttl [in] the time-to-live of the message.
    /// @param inorder [in] if the message should be delivered in order.
    /// @param srctime [in] Time when the data were ready to send.
    /// @return Actual size of data sent.

    SRT_ATR_NODISCARD int sendmsg(const char* data, int len, int ttl, bool inorder, uint64_t srctime);
    /// Receive a message to buffer "data".
    /// @param data [out] data received.
    /// @param len [in] size of the buffer.
    /// @return Actual size of data received.

    SRT_ATR_NODISCARD int sendmsg2(const char* data, int len, ref_t<SRT_MSGCTRL> m);

    SRT_ATR_NODISCARD int recvmsg(char* data, int len, uint64_t& srctime);
    SRT_ATR_NODISCARD int recvmsg2(char* data, int len, ref_t<SRT_MSGCTRL> m);
    SRT_ATR_NODISCARD int receiveMessage(char* data, int len, ref_t<SRT_MSGCTRL> m);
    SRT_ATR_NODISCARD int receiveBuffer(char* data, int len);

    /// Request UDT to send out a file described as "fd", starting from "offset", with size of "size".
    /// @param ifs [in] The input file stream.
    /// @param offset [in, out] From where to read and send data; output is the new offset when the call returns.
    /// @param size [in] How many data to be sent.
    /// @param block [in] size of block per read from disk
    /// @return Actual size of data sent.

    SRT_ATR_NODISCARD int64_t sendfile(std::fstream& ifs, int64_t& offset, int64_t size, int block = 366000);

    /// Request UDT to receive data into a file described as "fd", starting from "offset", with expected size of "size".
    /// @param ofs [out] The output file stream.
    /// @param offset [in, out] From where to write data; output is the new offset when the call returns.
    /// @param size [in] How many data to be received.
    /// @param block [in] size of block per write to disk
    /// @return Actual size of data received.

    SRT_ATR_NODISCARD int64_t recvfile(std::fstream& ofs, int64_t& offset, int64_t size, int block = 7320000);

    /// Configure UDT options.
    /// @param optName [in] The enum name of a UDT option.
    /// @param optval [in] The value to be set.
    /// @param optlen [in] size of "optval".

    void setOpt(SRT_SOCKOPT optName, const void* optval, int optlen);

    /// Read UDT options.
    /// @param optName [in] The enum name of a UDT option.
    /// @param optval [in] The value to be returned.
    /// @param optlen [out] size of "optval".

    void getOpt(SRT_SOCKOPT optName, void* optval, ref_t<int> optlen);

    /// read the performance data since last sample() call.
    /// @param perf [in, out] pointer to a CPerfMon structure to record the performance data.
    /// @param clear [in] flag to decide if the local performance trace should be cleared.

    void sample(CPerfMon* perf, bool clear = true);

    /// read the performance data with bytes counters since bstats() 
    ///  
    /// @param perf [in, out] pointer to a CPerfMon structure to record the performance data.
    /// @param clear [in] flag to decide if the local performance trace should be cleared. 
    /// @param instantaneous [in] flag to request instantaneous data 
    /// instead of moving averages. 
    void bstats(CBytePerfMon* perf, bool clear = true, bool instantaneous = false);

    /// Mark sequence contained in the given packet as not lost. This
    /// removes the loss record from both current receiver loss list and
    /// the receiver fresh loss list.
    void unlose(const CPacket& oldpacket);
    void unlose(int32_t from, int32_t to);

    void considerLegacySrtHandshake(uint64_t timebase);
    void checkSndTimers(Whether2RegenKm regen = DONT_REGEN_KM);
    void handshakeDone()
    {
        m_iSndHsRetryCnt = 0;
    }

    int64_t withOverhead(int64_t basebw)
    {
        return (basebw * (100 + m_iOverheadBW))/100;
    }

    static double Bps2Mbps(int64_t basebw)
    {
        return double(basebw) * 8.0/1000000.0;
    }

    bool stillConnected()
    {
        // Still connected is when:
        // - no "broken" condition appeared (security, protocol error, response timeout)
        return !m_bBroken
            // - still connected (no one called srt_close())
            && m_bConnected
            // - isn't currently closing (srt_close() called, response timeout, shutdown)
            && !m_bClosing;
    }

    int sndSpaceLeft()
    {
        return sndBuffersLeft() * m_iMaxSRTPayloadSize;
    }

    int sndBuffersLeft()
    {
        return m_iSndBufSize - m_pSndBuffer->getCurrBufSize();
    }

    uint64_t socketStartTime()
    {
        return m_StartTime;
    }

    // TSBPD thread main function.
    static void* tsbpd(void* param);

    void updateForgotten(int seqlen, int32_t lastack, int32_t skiptoseqno);

    static std::vector<int32_t> defaultPacketArrival(void* vself, CPacket& pkt);

    static CUDTUnited s_UDTUnited;               // UDT global management base

private: // Identification
    CUDTSocket* const m_parent; // temporary, until the CUDTSocket class is merged with CUDT
    SRTSOCKET m_SocketID;                        // UDT socket number
    SRTSOCKET m_PeerID;                          // peer id, for multiplexer

    int m_iMaxSRTPayloadSize;                 // Maximum/regular payload size, in bytes
    size_t m_zOPT_ExpPayloadSize;                    // Expected average payload size (user option)

    // Options
    int m_iMSS;                                  // Maximum Segment Size, in bytes
    bool m_bSynSending;                          // Sending syncronization mode
    bool m_bSynRecving;                          // Receiving syncronization mode
    int m_iFlightFlagSize;                       // Maximum number of packets in flight from the peer side
    int m_iSndBufSize;                           // Maximum UDT sender buffer size
    int m_iRcvBufSize;                           // Maximum UDT receiver buffer size
    linger m_Linger;                             // Linger information on close
    int m_iUDPSndBufSize;                        // UDP sending buffer size
    int m_iUDPRcvBufSize;                        // UDP receiving buffer size
    bool m_bRendezvous;                          // Rendezvous connection mode
#ifdef SRT_ENABLE_CONNTIMEO
    int m_iConnTimeOut;                          // connect timeout in milliseconds
#endif
    int m_iSndTimeOut;                           // sending timeout in milliseconds
    int m_iRcvTimeOut;                           // receiving timeout in milliseconds
    bool m_bReuseAddr;                           // reuse an exiting port or not, for UDP multiplexer
    int64_t m_llMaxBW;                           // maximum data transfer rate (threshold)
#ifdef SRT_ENABLE_IPOPTS
    int m_iIpTTL;
    int m_iIpToS;
#endif
    // These fields keep the options for encryption
    // (SRTO_PASSPHRASE, SRTO_PBKEYLEN). Crypto object is
    // created later and takes values from these.
    HaiCrypt_Secret m_CryptoSecret;
    int m_iSndCryptoKeyLen;

    // XXX Consider removing them. The m_bDataSender may stay here
    // in order to maintain the HS side selection in HSv4.
    // m_bTwoWayData is unused.
    bool m_bDataSender;
    bool m_bTwoWayData;

    // HSv4 (legacy handshake) support)
    uint64_t m_ullSndHsLastTime_us;	    //Last SRT handshake request time
    int      m_iSndHsRetryCnt;       //SRT handshake retries left

    bool m_bMessageAPI;
    bool m_bOPT_TsbPd;               // Whether AGENT will do TSBPD Rx (whether peer does, is not agent's problem)
    int m_iOPT_TsbPdDelay;           // Agent's Rx latency
    int m_iOPT_PeerTsbPdDelay;       // Peer's Rx latency for the traffic made by Agent's Tx.
    bool m_bOPT_TLPktDrop;           // Whether Agent WILL DO TLPKTDROP on Rx.
    int m_iOPT_SndDropDelay;         // Extra delay when deciding to snd-drop for TLPKTDROP, -1 to off
    bool m_bOPT_StrictEncryption;    // Off by default. When on, any connection other than nopw-nopw & pw1-pw1 is rejected.
    bool m_bOPT_GroupConnect;
    std::string m_sStreamName;

    int m_iTsbPdDelay_ms;                           // Rx delay to absorb burst in milliseconds
    int m_iPeerTsbPdDelay_ms;                       // Tx delay that the peer uses to absorb burst in milliseconds
    bool m_bTLPktDrop;                           // Enable Too-late Packet Drop
    int64_t m_llInputBW;                         // Input stream rate (bytes/sec)
    int m_iOverheadBW;                           // Percent above input stream rate (applies if m_llMaxBW == 0)
    bool m_bRcvNakReport;                        // Enable Receiver Periodic NAK Reports
private:
    UniquePtr<CCryptoControl> m_pCryptoControl;                            // congestion control SRT class (small data extension)
    CCache<CInfoBlock>* m_pCache;                // network information cache

    // Congestion control
    std::vector<EventSlot> m_Slots[TEV__SIZE];
    Smoother m_Smoother;

    // Attached tool function
    void EmitSignal(ETransmissionEvent tev, EventVariant var);

    // Internal state
    volatile bool m_bListening;                  // If the UDT entit is listening to connection
    volatile bool m_bConnecting;                 // The short phase when connect() is called but not yet completed
    volatile bool m_bConnected;                  // Whether the connection is on or off
    volatile bool m_bClosing;                    // If the UDT entity is closing
    volatile bool m_bShutdown;                   // If the peer side has shutdown the connection
    volatile bool m_bBroken;                     // If the connection has been broken
    volatile bool m_bPeerHealth;                 // If the peer status is normal
    bool m_bOpened;                              // If the UDT entity has been opened
    int m_iBrokenCounter;                        // a counter (number of GC checks) to let the GC tag this socket as disconnected

    int m_iEXPCount;                             // Expiration counter
    int m_iBandwidth;                            // Estimated bandwidth, number of packets per second
    int m_iRTT;                                  // RTT, in microseconds
    int m_iRTTVar;                               // RTT variance
    int m_iDeliveryRate;                         // Packet arrival rate at the receiver side
    int m_iByteDeliveryRate;                     // Byte arrival rate at the receiver side

    uint64_t m_ullLingerExpiration;              // Linger expiration time (for GC to close a socket with data in sending buffer)

    CHandShake m_ConnReq;                        // connection request
    CHandShake m_ConnRes;                        // connection response
    CHandShake::RendezvousState m_RdvState;      // HSv5 rendezvous state
    HandshakeSide m_SrtHsSide;                   // HSv5 rendezvous handshake side resolved from cookie contest (DRAW if not yet resolved)
    int64_t m_llLastReqTime;                     // last time when a connection request is sent

private: // Sending related data
    CSndBuffer* m_pSndBuffer;                    // Sender buffer
    CSndLossList* m_pSndLossList;                // Sender loss list
    CPktTimeWindow<16, 16> m_SndTimeWindow;            // Packet sending time window

    volatile uint64_t m_ullInterval_tk;             // Inter-packet time, in CPU clock cycles
    uint64_t m_ullTimeDiff_tk;                      // aggregate difference in inter-packet time

    volatile int m_iFlowWindowSize;              // Flow control window size
    volatile double m_dCongestionWindow;         // congestion window size

    volatile int32_t m_iSndLastFullAck;          // Last full ACK received
    volatile int32_t m_iSndLastAck;              // Last ACK received

    // NOTE: m_iSndLastDataAck is the value strictly bound to the CSndBufer object (m_pSndBuffer)
    // and this is the sequence number that refers to the block at position [0]. Upon acknowledgement,
    // this value is shifted to the acknowledged position, and the blocks are removed from the
    // m_pSndBuffer buffer up to excluding this sequence number.
    // XXX CONSIDER removing this field and give up the maintenance of this sequence number
    // to the sending buffer. This way, extraction of an old packet for retransmission should
    // require only the lost sequence number, and how to find the packet with this sequence
    // will be up to the sending buffer.
    volatile int32_t m_iSndLastDataAck;          // The real last ACK that updates the sender buffer and loss list
    volatile int32_t m_iSndCurrSeqNo;            // The largest sequence number that HAS BEEN SENT
    volatile int32_t m_iSndNextSeqNo;            // The sequence number predicted to be placed at the currently scheduled packet

    // Note important differences between Curr and Next fields:
    // - m_iSndCurrSeqNo: this is used by SRT:SndQ:worker thread and it's operated from CUDT::packData
    //   function only. This value represents the sequence number that has been stamped on a packet directly
    //   before it is sent over the network.
    // - m_iSndNextSeqNo: this is used by the user's thread and it's operated from CUDT::sendmsg2
    //   function only. This value represents the sequence number that is PREDICTED to be stamped on the
    //   first block out of the block series that will be scheduled for later sending over the network
    //   out of the data passed in this function. For a special case when the length of the data is
    //   short enough to be passed in one UDP packet (always the case for live mode), this value is
    //   always increased by one in this call, otherwise it will be increased by the number of blocks
    //   scheduled for sending.

    //int32_t m_iLastDecSeq;                       // Sequence number sent last decrease occurs (actually part of FileSmoother, formerly CUDTCC)
    int32_t m_iSndLastAck2;                      // Last ACK2 sent back

    void setInitialSndSeq(int32_t isn, bool initial = true)
    {
        // m_iLastDecSeq = isn - 1; <-- purpose unknown; duplicate from FileSmoother?
        m_iSndLastAck = isn;
        m_iSndLastDataAck = isn;
        m_iSndLastFullAck = isn;
        m_iSndCurrSeqNo = isn - 1;

        // This should NOT be done at the "in the flight" situation
        // because after the initial stage there are more threads using
        // these fields, and this field has a different affinity than
        // the others, and is practically a source of this value, just
        // pushed through a queue barrier.
        if (initial)
            m_iSndNextSeqNo = isn;
        m_iSndLastAck2 = isn;
    }

    void setInitialRcvSeq(int32_t isn)
    {
        m_iRcvLastAck = isn;
#ifdef ENABLE_LOGGING
        m_iDebugPrevLastAck = m_iRcvLastAck;
#endif
        m_iRcvLastSkipAck = m_iRcvLastAck;
        m_iRcvLastAckAck = isn;
        m_iRcvCurrSeqNo = isn - 1;
    }

    uint64_t m_ullSndLastAck2Time;               // The time when last ACK2 was sent back
    int32_t m_iISN;                              // Initial Sequence Number
    bool m_bPeerTsbPd;                            // Peer accept TimeStamp-Based Rx mode
    bool m_bPeerTLPktDrop;                        // Enable sender late packet dropping
    bool m_bPeerNakReport;                    // Sender's peer (receiver) issues Periodic NAK Reports
    bool m_bPeerRexmitFlag;                   // Receiver supports rexmit flag in payload packets
    int32_t m_iReXmitCount;                      // Re-Transmit Count since last ACK

private: // Receiving related data
    CRcvBuffer* m_pRcvBuffer;               //< Receiver buffer
    CRcvLossList* m_pRcvLossList;           //< Receiver loss list
    std::deque<CRcvFreshLoss> m_FreshLoss;  //< Lost sequence already added to m_pRcvLossList, but not yet sent UMSG_LOSSREPORT for.
    int m_iReorderTolerance;                //< Current value of dynamic reorder tolerance
    int m_iMaxReorderTolerance;             //< Maximum allowed value for dynamic reorder tolerance
    int m_iConsecEarlyDelivery;             //< Increases with every OOO packet that came <TTL-2 time, resets with every increased reorder tolerance
    int m_iConsecOrderedDelivery;           //< Increases with every packet coming in order or retransmitted, resets with every out-of-order packet

    CACKWindow<1024> m_ACKWindow;             //< ACK history window
    CPktTimeWindow<16, 64> m_RcvTimeWindow;   //< Packet arrival time window

    int32_t m_iRcvLastAck;                       //< Last sent ACK
#ifdef ENABLE_LOGGING
    int32_t m_iDebugPrevLastAck;
#endif
    int32_t m_iRcvLastSkipAck;                   // Last dropped sequence ACK
    uint64_t m_ullLastAckTime_tk;                   // Timestamp of last ACK
    int32_t m_iRcvLastAckAck;                    // Last sent ACK that has been acknowledged
    int32_t m_iAckSeqNo;                         // Last ACK sequence number
    int32_t m_iRcvCurrSeqNo;                     // Largest received sequence number

    uint64_t m_ullLastWarningTime;               // Last time that a warning message is sent

    int32_t m_iPeerISN;                          // Initial Sequence Number of the peer side
    uint64_t m_ullRcvPeerStartTime;

    uint32_t m_lSrtVersion;
    uint32_t m_lMinimumPeerSrtVersion;
    uint32_t m_lPeerSrtVersion;

    bool m_bTsbPd;                               // Peer sends TimeStamp-Based Packet Delivery Packets 
    bool m_bGroupTsbPd;                          // TSBPD should be used for GROUP RECEIVER instead.

    pthread_t m_RcvTsbPdThread;                  // Rcv TsbPD Thread handle
    pthread_cond_t m_RcvTsbPdCond;
    bool m_bTsbPdAckWakeup;                      // Signal TsbPd thread on Ack sent

private: // synchronization: mutexes and conditions
    pthread_mutex_t m_ConnectionLock;            // used to synchronize connection operation

    pthread_cond_t m_SendBlockCond;              // used to block "send" call
    pthread_mutex_t m_SendBlockLock;             // lock associated to m_SendBlockCond

    pthread_mutex_t m_AckLock;                   // used to protected sender's loss list when processing ACK

    pthread_cond_t m_RecvDataCond;               // used to block "recv" when there is no data
    pthread_mutex_t m_RecvDataLock;              // lock associated to m_RecvDataCond

    pthread_mutex_t m_SendLock;                  // used to synchronize "send" call
    pthread_mutex_t m_RecvLock;                  // used to synchronize "recv" call

    pthread_mutex_t m_RcvLossLock;               // Protects the receiver loss list (access: CRcvQueue::worker, CUDT::tsbpd)

    void initSynch();
    void destroySynch();
    void releaseSynch();

private: // Common connection Congestion Control setup

    // XXX This can fail only when it failed to create a smoother
    // which only may happen when the smoother list is extended 
    // with user-supplied smoothers, not a case so far.
    // SRT_ATR_NODISCARD
    bool setupCC();
    // for updateCC it's ok to discard the value. This returns false only if
    // the Smoother isn't created, and this can be prevented from.
    bool updateCC(ETransmissionEvent, EventVariant arg);

    // XXX Unsure as to this return value is meaningful.
    // May happen that this failure is acceptable slongs
    // the other party will be sending unencrypted stream.
    // SRT_ATR_NODISCARD
    bool createCrypter(HandshakeSide side, bool bidi);

private: // Generation and processing of packets
    void sendCtrl(UDTMessageType pkttype, void* lparam = NULL, void* rparam = NULL, int size = 0);
    void processCtrl(CPacket& ctrlpkt);
    int packData(ref_t<CPacket> packet, ref_t<uint64_t> ts, ref_t<sockaddr_any> src_adr);
    int processData(CUnit* unit);
    void processClose();
    int processConnectRequest(const sockaddr_any& addr, CPacket& packet);
    static void addLossRecord(std::vector<int32_t>& lossrecord, int32_t lo, int32_t hi);
    int32_t bake(const sockaddr_any& addr, int32_t previous_cookie = 0, int correction = 0);
    void ackDataUpTo(int32_t seq);


private: // Trace
    uint64_t m_StartTime;                        // timestamp when the UDT entity is started
    int64_t m_llSentTotal;                       // total number of sent data packets, including retransmissions
    int64_t m_llRecvTotal;                       // total number of received packets
    int m_iSndLossTotal;                         // total number of lost packets (sender side)
    int m_iRcvLossTotal;                         // total number of lost packets (receiver side)
    int m_iRetransTotal;                         // total number of retransmitted packets
    int m_iSentACKTotal;                         // total number of sent ACK packets
    int m_iRecvACKTotal;                         // total number of received ACK packets
    int m_iSentNAKTotal;                         // total number of sent NAK packets
    int m_iRecvNAKTotal;                         // total number of received NAK packets
    int m_iSndDropTotal;
    int m_iRcvDropTotal;
    uint64_t m_ullBytesSentTotal;                // total number of bytes sent,  including retransmissions
    uint64_t m_ullBytesRecvTotal;                // total number of received bytes
    uint64_t m_ullRcvBytesLossTotal;             // total number of loss bytes (estimate)
    uint64_t m_ullBytesRetransTotal;             // total number of retransmitted bytes
    uint64_t m_ullSndBytesDropTotal;
    uint64_t m_ullRcvBytesDropTotal;
    int m_iRcvUndecryptTotal;
    uint64_t m_ullRcvBytesUndecryptTotal;
    int64_t m_llSndDurationTotal;		// total real time for sending

    uint64_t m_LastSampleTime;                   // last performance sample time
    int64_t m_llTraceSent;                       // number of packets sent in the last trace interval
    int64_t m_llTraceRecv;                       // number of packets received in the last trace interval
    int m_iTraceSndLoss;                         // number of lost packets in the last trace interval (sender side)
    int m_iTraceRcvLoss;                         // number of lost packets in the last trace interval (receiver side)
    int m_iTraceRetrans;                         // number of retransmitted packets in the last trace interval
    int m_iSentACK;                              // number of ACKs sent in the last trace interval
    int m_iRecvACK;                              // number of ACKs received in the last trace interval
    int m_iSentNAK;                              // number of NAKs sent in the last trace interval
    int m_iRecvNAK;                              // number of NAKs received in the last trace interval
    int m_iTraceSndDrop;
    int m_iTraceRcvDrop;
    int m_iTraceRcvRetrans;
    int m_iTraceReorderDistance;
    double m_fTraceBelatedTime;
    int64_t m_iTraceRcvBelated;
    uint64_t m_ullTraceBytesSent;                // number of bytes sent in the last trace interval
    uint64_t m_ullTraceBytesRecv;                // number of bytes sent in the last trace interval
    uint64_t m_ullTraceRcvBytesLoss;             // number of bytes bytes lost in the last trace interval (estimate)
    uint64_t m_ullTraceBytesRetrans;             // number of bytes retransmitted in the last trace interval
    uint64_t m_ullTraceSndBytesDrop;
    uint64_t m_ullTraceRcvBytesDrop;
    int m_iTraceRcvUndecrypt;
    uint64_t m_ullTraceRcvBytesUndecrypt;
    int64_t m_llSndDuration;			// real time for sending
    int64_t m_llSndDurationCounter;		// timers to record the sending duration

public:

    static const int SELF_CLOCK_INTERVAL = 64;  // ACK interval for self-clocking
    static const int SEND_LITE_ACK = sizeof(int32_t); // special size for ack containing only ack seq
    static const int PACKETPAIR_MASK = 0xF;

    static const size_t MAX_SID_LENGTH = 512;

private: // Timers
    uint64_t m_ullCPUFrequency;               // CPU clock frequency, used for Timer, ticks per microsecond
    uint64_t m_ullNextACKTime_tk;			  // Next ACK time, in CPU clock cycles, same below
    uint64_t m_ullNextNAKTime_tk;			  // Next NAK time

    volatile uint64_t m_ullSYNInt_tk;		  // SYN interval
    volatile uint64_t m_ullACKInt_tk;         // ACK interval
    volatile uint64_t m_ullNAKInt_tk;         // NAK interval
    volatile uint64_t m_ullLastRspTime_tk;    // time stamp of last response from the peer
    volatile uint64_t m_ullLastRspAckTime_tk; // time stamp of last ACK from the peer
    volatile uint64_t m_ullLastSndTime_tk;    // time stamp of last data/ctrl sent (in system ticks)
    uint64_t m_ullMinNakInt_tk;               // NAK timeout lower bound; too small value can cause unnecessary retransmission
    uint64_t m_ullMinExpInt_tk;               // timeout lower bound threshold: too small timeout can cause problem

    int m_iPktCount;				// packet counter for ACK
    int m_iLightACKCount;			// light ACK counter

    uint64_t m_ullTargetTime_tk;			// scheduled time of next packet sending

    void checkTimers();

public: // For the use of CCryptoControl
    // HaiCrypt configuration
    unsigned int m_uKmRefreshRatePkt;
    unsigned int m_uKmPreAnnouncePkt;


private: // for UDP multiplexer
    CSndQueue* m_pSndQueue;			// packet sending queue
    CRcvQueue* m_pRcvQueue;			// packet receiving queue
    sockaddr_any m_PeerAddr;		// peer address
    sockaddr_any m_SourceAddr;      // override UDP source address with this one when sending
    uint32_t m_piSelfIP[4];			// local UDP IP address
    CSNode* m_pSNode;				// node information for UDT list used in snd queue
    CRNode* m_pRNode;               // node information for UDT list used in rcv queue

public: // For smoother
    const CSndQueue* sndQueue() { return m_pSndQueue; }
    const CRcvQueue* rcvQueue() { return m_pRcvQueue; }

private: // for epoll
    std::set<int> m_sPollID;                     // set of epoll ID to trigger
    void addEPoll(const int eid);
    void removeEPoll(const int eid);
};


#endif<|MERGE_RESOLUTION|>--- conflicted
+++ resolved
@@ -500,33 +500,12 @@
     void addressAndSend(CPacket& pkt);
     void sendSrtMsg(int cmd, uint32_t *srtdata_in = NULL, int srtlen_in = 0);
 
-<<<<<<< HEAD
-    bool isOPT_TsbPd() { return m_bOPT_TsbPd; }
-    int RTT() { return m_iRTT; }
-    int32_t sndSeqNo() { return m_iSndCurrSeqNo; }
-    int32_t schedSeqNo() { return m_iSndNextSeqNo; }
-    bool overrideSndSeqNo(int32_t seq);
-
-    int32_t rcvSeqNo() { return m_iRcvCurrSeqNo; }
-    int flowWindowSize() { return m_iFlowWindowSize; }
-    int32_t deliveryRate() { return m_iDeliveryRate; }
-    int bandwidth() { return m_iBandwidth; }
-    int64_t maxBandwidth() { return m_llMaxBW; }
-    int MSS() { return m_iMSS; }
-
-    uint32_t latency_us() {return m_iTsbPdDelay_ms*1000; }
-
-    size_t maxPayloadSize() { return m_iMaxSRTPayloadSize; }
-    size_t OPT_PayloadSize() { return m_zOPT_ExpPayloadSize; }
-    uint64_t minNAKInterval() { return m_ullMinNakInt_tk; }
-    int32_t ISN() { return m_iISN; }
-    sockaddr_any peerAddr() { return m_PeerAddr; }
-
-    int minSndSize(int len = 0)
-=======
-    bool isTsbPd() const { return m_bOPT_TsbPd; }
+    bool isOPT_TsbPd() const { return m_bOPT_TsbPd; }
     int RTT() const { return m_iRTT; }
     int32_t sndSeqNo() const { return m_iSndCurrSeqNo; }
+    int32_t schedSeqNo() const { return m_iSndNextSeqNo; }
+    bool overrideSndSeqNo(int32_t seq);
+
     int32_t rcvSeqNo() const { return m_iRcvCurrSeqNo; }
     int flowWindowSize() const { return m_iFlowWindowSize; }
     int32_t deliveryRate() const { return m_iDeliveryRate; }
@@ -543,7 +522,6 @@
     sockaddr_any peerAddr() const { return m_PeerAddr; }
 
     int minSndSize(int len = 0) const
->>>>>>> a97cc0ad
     {
         if (len == 0) // wierd, can't use non-static data member as default argument!
             len = m_iMaxSRTPayloadSize;
@@ -584,12 +562,9 @@
     // a different channel.
     void skipIncoming(int32_t seq);
 
-<<<<<<< HEAD
     // For SRT_tsbpdLoop
     CUDTUnited* uglobal() { return &s_UDTUnited; } // needed by tsbpdLoop
     std::set<int>& pollset() { return m_sPollID; }
-=======
->>>>>>> a97cc0ad
 
     SRTU_PROPERTY_RO(bool, closing, m_bClosing);
     SRTU_PROPERTY_RO(CRcvBuffer*, rcvBuffer, m_pRcvBuffer);
