--- conflicted
+++ resolved
@@ -700,11 +700,8 @@
     void unlose(const CPacket& oldpacket);
     void dropFromLossLists(int32_t from, int32_t to);
 
-<<<<<<< HEAD
     SRT_ATTR_EXCLUDES(m_RcvBufferLock)
-=======
     SRT_ATTR_REQUIRES(m_RecvAckLock)
->>>>>>> 72303d79
     bool getFirstNoncontSequence(int32_t& w_seq, std::string& w_log_reason);
 
     SRT_ATTR_EXCLUDES(m_ConnectionLock)
@@ -998,11 +995,7 @@
 
     sync::CThread m_RcvTsbPdThread;              // Rcv TsbPD Thread handle
     sync::Condition m_RcvTsbPdCond;              // TSBPD signals if reading is ready. Use together with m_RecvLock
-<<<<<<< HEAD
-    sync::atomic<bool> m_bWakeOnRecv;            // Expected to wake up TSBPD when a read-ready data packet is received.
-=======
-    bool m_bTsbPdNeedsWakeup;                    // Signal TsbPd thread to wake up on RCV buffer state change.
->>>>>>> 72303d79
+    sync::atomic<bool> m_bTsbPdNeedsWakeup;      // Expected to wake up TSBPD when a read-ready data packet is received.
     sync::Mutex m_RcvTsbPdStartupLock;           // Protects TSBPD thread creating and joining
 
     CallbackHolder<srt_listen_callback_fn> m_cbAcceptHook;
@@ -1152,17 +1145,10 @@
     /// @return -2 The incoming packet exceeds the expected sequence by more than a length of the buffer (irrepairable discrepancy).
     int handleSocketPacketReception(const std::vector<CUnit*>& incoming, bool& w_new_inserted, sync::steady_clock::time_point& w_next_tsbpd, bool& w_was_sent_in_order, CUDT::loss_seqs_t& w_srt_loss_seqs);
 
-<<<<<<< HEAD
     // This function is to return the packet's play time (time when
     // it is submitted to the reading application) of the given packet.
-    // This grp passed here by void* because in the current imp it's
-    // unused and shall not be used in case when ENABLE_BONDING=0.
-=======
-    /// Get the packet's TSBPD time -
-    /// the time when it is passed to the reading application.
     /// The @a grp passed by void* is not used yet
     /// and shall not be used when ENABLE_BONDING=0.
->>>>>>> 72303d79
     time_point getPktTsbPdTime(void* grp, const CPacket& packet);
 
     /// Checks and spawns the TSBPD thread if required.
