/*
 * SRT - Secure, Reliable, Transport
 * Copyright (c) 2018 Haivision Systems Inc.
 * 
 * This Source Code Form is subject to the terms of the Mozilla Public
 * License, v. 2.0. If a copy of the MPL was not distributed with this
 * file, You can obtain one at http://mozilla.org/MPL/2.0/.
 * 
 */

/*****************************************************************************
Copyright (c) 2001 - 2011, The Board of Trustees of the University of Illinois.
All rights reserved.

Redistribution and use in source and binary forms, with or without
modification, are permitted provided that the following conditions are
met:

* Redistributions of source code must retain the above
  copyright notice, this list of conditions and the
  following disclaimer.

* Redistributions in binary form must reproduce the
  above copyright notice, this list of conditions
  and the following disclaimer in the documentation
  and/or other materials provided with the distribution.

* Neither the name of the University of Illinois
  nor the names of its contributors may be used to
  endorse or promote products derived from this
  software without specific prior written permission.

THIS SOFTWARE IS PROVIDED BY THE COPYRIGHT HOLDERS AND CONTRIBUTORS "AS
IS" AND ANY EXPRESS OR IMPLIED WARRANTIES, INCLUDING, BUT NOT LIMITED TO,
THE IMPLIED WARRANTIES OF MERCHANTABILITY AND FITNESS FOR A PARTICULAR
PURPOSE ARE DISCLAIMED. IN NO EVENT SHALL THE COPYRIGHT OWNER OR
CONTRIBUTORS BE LIABLE FOR ANY DIRECT, INDIRECT, INCIDENTAL, SPECIAL,
EXEMPLARY, OR CONSEQUENTIAL DAMAGES (INCLUDING, BUT NOT LIMITED TO,
PROCUREMENT OF SUBSTITUTE GOODS OR SERVICES; LOSS OF USE, DATA, OR
PROFITS; OR BUSINESS INTERRUPTION) HOWEVER CAUSED AND ON ANY THEORY OF
LIABILITY, WHETHER IN CONTRACT, STRICT LIABILITY, OR TORT (INCLUDING
NEGLIGENCE OR OTHERWISE) ARISING IN ANY WAY OUT OF THE USE OF THIS
SOFTWARE, EVEN IF ADVISED OF THE POSSIBILITY OF SUCH DAMAGE.
*****************************************************************************/

/*****************************************************************************
written by
   Yunhong Gu, last updated 02/28/2012
modified by
   Haivision Systems Inc.
*****************************************************************************/


#ifndef INC_SRT_CORE_H
#define INC_SRT_CORE_H

#include <deque>
#include <sstream>
#include "srt.h"
#include "common.h"
#include "list.h"
#include "buffer_snd.h"
#include "buffer_rcv.h"
#include "window.h"
#include "packet.h"
#include "channel.h"
#include "cache.h"
#include "queue.h"
#include "handshake.h"
#include "congctl.h"
#include "packetfilter.h"
#include "socketconfig.h"
#include "utilities.h"

#include "stats.h"

#include <haicrypt.h>

#ifndef SRT_ENABLE_FREQUENT_LOG_TRACE
#define SRT_ENABLE_FREQUENT_LOG_TRACE 0
#endif

namespace srt {

// TODO: Probably a better rework for that can be done - this can be
// turned into a serializable structure, just like it's done for CHandShake.
enum AckDataItem
{
    ACKD_RCVLASTACK       = 0,
    ACKD_RTT              = 1,
    ACKD_RTTVAR           = 2,
    ACKD_BUFFERLEFT       = 3,
    ACKD_TOTAL_SIZE_SMALL = 4,  // Size of the Small ACK, packet length = 16.

    // Extra fields for Full ACK.
    ACKD_RCVSPEED           = 4,
    ACKD_BANDWIDTH          = 5,
    ACKD_TOTAL_SIZE_UDTBASE = 6,  // Packet length = 24.

    // Extra stats since SRT v1.0.1.
    ACKD_RCVRATE           = 6,
    ACKD_TOTAL_SIZE_VER101 = 7,  // Packet length = 28.

    // Only in SRT v1.0.2.
    ACKD_XMRATE_VER102_ONLY     = 7,
    ACKD_TOTAL_SIZE_VER102_ONLY = 8,  // Packet length = 32.

    ACKD_TOTAL_SIZE = ACKD_TOTAL_SIZE_VER102_ONLY  // The maximum known ACK length is 32 bytes.
};
const size_t ACKD_FIELD_SIZE = sizeof(int32_t);

static const size_t SRT_SOCKOPT_NPOST = 13;
extern const SRT_SOCKOPT srt_post_opt_list [SRT_SOCKOPT_NPOST];

enum GroupDataItem
{
    GRPD_GROUPID,
    GRPD_GROUPDATA,

    GRPD_E_SIZE
};

const size_t GRPD_MIN_SIZE = 2; // ID and GROUPTYPE as backward compat

const size_t GRPD_FIELD_SIZE = sizeof(int32_t);

// For HSv4 legacy handshake
#define SRT_MAX_HSRETRY     10          /* Maximum SRT handshake retry */

enum SeqPairItems
{
    SEQ_BEGIN = 0, SEQ_END = 1, SEQ_SIZE = 2
};


// Extended SRT Congestion control class - only an incomplete definition required
class CCryptoControl;

class CUDTUnited;
class CUDTSocket;
#if SRT_ENABLE_BONDING
class CUDTGroup;
#endif

// XXX REFACTOR: The 'CUDT' class is to be merged with 'CUDTSocket'.
// There's no reason for separating them, there's no case of having them
// anyhow managed separately. After this is done, with a small help with
// separating the internal abnormal path management (exceptions) from the
// API (return values), through CUDTUnited, this class may become in future
// an officially exposed C++ API.
class CUDT
{
    friend class CUDTSocket;
    friend class CUDTUnited;
    friend class CCC;
    friend struct CUDTComp;
    friend class CCache<CInfoBlock>;
    friend struct CMultiplexer;
    friend class CSndQueue;
    friend class CRcvQueue;
    friend class CSndUList;
    friend class CRcvUList;
    friend class PacketFilter;
    friend class CUDTGroup;
    friend class TestMockCUDT; // unit tests

    typedef sync::steady_clock::time_point time_point;
    typedef sync::steady_clock::duration duration;
    typedef sync::AtomicClock<sync::steady_clock> atomic_time_point;
    typedef sync::AtomicDuration<sync::steady_clock> atomic_duration;

private: // constructor and desctructor
    void construct();
    void clearData();
    CUDT(CUDTSocket* parent);
    CUDT(CUDTSocket* parent, const CUDT& ancestor);
    const CUDT& operator=(const CUDT&) {return *this;} // = delete ?
    ~CUDT();

public: //API
    static SRTRUNSTATUS startup();
    static SRTSTATUS cleanup();
    static int cleanupAtFork();
    static SRTSOCKET socket();
#if SRT_ENABLE_BONDING
    static SRTSOCKET createGroup(SRT_GROUP_TYPE);
    static SRTSOCKET getGroupOfSocket(SRTSOCKET socket);
    static SRTSTATUS getGroupData(SRTSOCKET groupid, SRT_SOCKGROUPDATA* pdata, size_t* psize);
    static bool isgroup(SRTSOCKET sock) { return (int32_t(sock) & SRTGROUP_MASK) != 0; }
#endif
    static SRTSTATUS bind(SRTSOCKET u, const sockaddr* name, int namelen);
    static SRTSTATUS bind(SRTSOCKET u, UDPSOCKET udpsock);
    static SRTSTATUS listen(SRTSOCKET u, int backlog);
    static SRTSOCKET accept(SRTSOCKET u, sockaddr* addr, int* addrlen);
    static SRTSOCKET accept_bond(const SRTSOCKET listeners [], int lsize, int64_t msTimeOut);
    static SRTSOCKET connect(SRTSOCKET u, const sockaddr* name, int namelen, int32_t forced_isn);
    static SRTSOCKET connect(SRTSOCKET u, const sockaddr* name, const sockaddr* tname, int namelen);
#if SRT_ENABLE_BONDING
    static SRTSOCKET connectLinks(SRTSOCKET grp, SRT_SOCKGROUPCONFIG links [], int arraysize);
#endif
    static SRTSTATUS close(SRTSOCKET u, int reason);
    static SRTSTATUS getpeername(SRTSOCKET u, sockaddr* name, int* namelen);
    static SRTSTATUS getsockname(SRTSOCKET u, sockaddr* name, int* namelen);
    static SRTSTATUS getsockdevname(SRTSOCKET u, char* name, size_t* namelen);
    static SRTSTATUS getsockopt(SRTSOCKET u, int level, SRT_SOCKOPT optname, void* optval, int* optlen);
    static SRTSTATUS setsockopt(SRTSOCKET u, int level, SRT_SOCKOPT optname, const void* optval, int optlen);
    static int send(SRTSOCKET u, const char* buf, int len, int flags);
    static int recv(SRTSOCKET u, char* buf, int len, int flags);
    static int sendmsg(SRTSOCKET u, const char* buf, int len, int ttl = SRT_MSGTTL_INF, bool inorder = false, int64_t srctime = 0);
    static int recvmsg(SRTSOCKET u, char* buf, int len, int64_t& srctime);
    static int sendmsg2(SRTSOCKET u, const char* buf, int len, SRT_MSGCTRL& mctrl);
    static int recvmsg2(SRTSOCKET u, char* buf, int len, SRT_MSGCTRL& w_mctrl);
    static int64_t sendfile(SRTSOCKET u, std::fstream& ifs, int64_t& offset, int64_t size, int block = SRT_DEFAULT_SENDFILE_BLOCK);
    static int64_t recvfile(SRTSOCKET u, std::fstream& ofs, int64_t& offset, int64_t size, int block = SRT_DEFAULT_RECVFILE_BLOCK);
    static int select(int nfds, std::set<SRTSOCKET>* readfds, std::set<SRTSOCKET>* writefds, std::set<SRTSOCKET>* exceptfds, const timeval* timeout);
    static int selectEx(const std::vector<SRTSOCKET>& fds, std::vector<SRTSOCKET>* readfds, std::vector<SRTSOCKET>* writefds, std::vector<SRTSOCKET>* exceptfds, int64_t msTimeOut);
    static int epoll_create();
    static SRTSTATUS epoll_clear_usocks(int eid);
    static SRTSTATUS epoll_add_usock(const int eid, const SRTSOCKET u, const int* events = NULL);
    static SRTSTATUS epoll_add_ssock(const int eid, const SYSSOCKET s, const int* events = NULL);
    static SRTSTATUS epoll_remove_usock(const int eid, const SRTSOCKET u);
    static SRTSTATUS epoll_remove_ssock(const int eid, const SYSSOCKET s);
    static SRTSTATUS epoll_update_usock(const int eid, const SRTSOCKET u, const int* events = NULL);
    static SRTSTATUS epoll_update_ssock(const int eid, const SYSSOCKET s, const int* events = NULL);
    static int epoll_wait(const int eid, std::set<SRTSOCKET>* readfds, std::set<SRTSOCKET>* writefds,
            int64_t msTimeOut, std::set<SYSSOCKET>* lrfds = NULL, std::set<SYSSOCKET>* wrfds = NULL);
    static int epoll_wait2(int eid, SRTSOCKET* readfds, int* rnum, SRTSOCKET* writefds, int* wnum,
            int64_t    msTimeOut,
            SYSSOCKET* lrfds, int* lrnum, SYSSOCKET* lwfds, int* lwnum);
    static int epoll_uwait(const int eid, SRT_EPOLL_EVENT* fdsSet, int fdsSize, int64_t msTimeOut);
    static int32_t epoll_set(const int eid, int32_t flags);
    static SRTSTATUS epoll_release(const int eid);
    static CUDTException& getlasterror();
    static SRTSTATUS bstats(SRTSOCKET u, CBytePerfMon* perf, bool clear = true, bool instantaneous = false);
#if SRT_ENABLE_BONDING
    static SRTSTATUS groupsockbstats(SRTSOCKET u, CBytePerfMon* perf, bool clear = true);
#endif
    static SRT_SOCKSTATUS getsockstate(SRTSOCKET u);
    static bool setstreamid(SRTSOCKET u, const std::string& sid);
    static std::string getstreamid(SRTSOCKET u);
    static int getsndbuffer(SRTSOCKET u, size_t* blocks, size_t* bytes); // returns buffer span in [ms]
    static int rejectReason(SRTSOCKET s);
    static SRTSTATUS rejectReason(SRTSOCKET s, int value);
    static int64_t socketStartTime(SRTSOCKET s);
    static int getMaxPayloadSize(SRTSOCKET u);

public: // internal API
    // This is public so that it can be used directly in API implementation functions.
    struct APIError
    {
        APIError(const CUDTException&);
        APIError(CodeMajor, CodeMinor, int = 0);
        APIError(int error_code);

        // This represents both SRT_ERROR and SRT_INVALID_SOCK.
        operator SRTSTATUS() const
        {
            return SRT_ERROR;
        }

        template<class Retval>
        Retval as() const
        {
            return Retval((int)SRT_ERROR);
        }
    };

    static const int HS_VERSION_UDT4 = 4;
    static const int HS_VERSION_SRT1 = 5;

    // Parameters
    //
    // NOTE: Use notation with X*1000*1000*... instead of
    // million zeros in a row.
    static const int       COMM_RESPONSE_MAX_EXP                 = 16;
    static const int       SRT_TLPKTDROP_MINTHRESHOLD_MS         = 1000;
    static const uint64_t  COMM_KEEPALIVE_PERIOD_US              = 1*1000*1000;
    static const int32_t   COMM_SYN_INTERVAL_US                  = 10*1000;
    static const int       COMM_CLOSE_BROKEN_LISTENER_TIMEOUT_MS = 3000;
    static const uint16_t  MAX_WEIGHT                            = 32767;
    static const size_t    ACK_WND_SIZE                          = 1024;
    static const int       INITIAL_RTT                           = 10 * COMM_SYN_INTERVAL_US;
    static const int       INITIAL_RTTVAR                        = INITIAL_RTT / 2;

    int handshakeVersion()
    {
        return m_ConnRes.m_iVersion;
    }

    int32_t handshakeCookie()
    {
        return m_ConnReq.m_iCookie;
    }

    static HandshakeSide handshakeSide(SRTSOCKET u);
    HandshakeSide handshakeSide()
    {
        return m_SrtHsSide;
    }

    std::string CONID() const
    {
#if HVU_ENABLE_LOGGING
        std::ostringstream os;
        os << "@" << int(m_SocketID) << ": ";
        return os.str();
#else
        return "";
#endif
    }

    SRTSOCKET socketID() const { return m_SocketID; }
    SRTSOCKET peerID() const { return m_PeerID; }

    static CUDT*                    getUDTHandle(SRTSOCKET u);

    void addressAndSend(CPacket& pkt);

    SRT_TSA_NEEDS_LOCKED(m_ConnectionLock)
    void sendSrtMsg(int cmd, uint32_t *srtdata_in = NULL, size_t srtlen_in = 0);

    bool        isOPT_TsbPd()                   const { return m_config.bTSBPD; }
    int         SRTT()                          const { return m_iSRTT; }
    int         RTTVar()                        const { return m_iRTTVar; }
    SRT_TSA_NEEDS_LOCKED(m_RecvAckLock)
    int32_t     sndSeqNo()                      const { return m_iSndCurrSeqNo; }
    int32_t     schedSeqNo()                    const { return m_iSndNextSeqNo; }
    bool        overrideSndSeqNo(int32_t seq);

#if SRT_ENABLE_BONDING
    SRT_TSA_NEEDS_LOCKED(m_RecvAckLock)
    sync::steady_clock::time_point   lastRspTime()          const { return m_tsLastRspTime.load(); }
    sync::steady_clock::time_point   freshActivationStart() const { return m_tsFreshActivation; }
#endif

    int32_t     rcvSeqNo()          const { return m_iRcvCurrSeqNo; }
    SRT_TSA_NEEDS_LOCKED(m_RecvAckLock)
    int         flowWindowSize()    const { return m_iFlowWindowSize; }
    int32_t     deliveryRate()      const { return m_iDeliveryRate; }
    int         bandwidth()         const { return m_iBandwidth; }
    int64_t     maxBandwidth()      const { return m_config.llMaxBW; }
    int         MSS()               const { return m_config.iMSS; }

    uint32_t        peerLatency_us()        const { return m_iPeerTsbPdDelay_ms * 1000; }
    int             peerIdleTimeout_ms()    const { return m_config.iPeerIdleTimeout_ms; }
    size_t          maxPayloadSize()        const { return m_iMaxSRTPayloadSize; }
    size_t          OPT_PayloadSize()       const { return m_config.zExpPayloadSize; }
    size_t          payloadSize()           const
    {
        // If payloadsize is set, it should already be checked that
        // it is less than the possible maximum payload size. So return it
        // if it is set to nonzero value. In case when the connection isn't
        // yet established, return also 0, if the value wasn't set.
        if (m_config.zExpPayloadSize || !m_bConnected)
            return m_config.zExpPayloadSize;

        // If SRTO_PAYLOADSIZE was remaining with 0 (default for FILE mode)
        // then return the maximum payload size per packet.
        return m_iMaxSRTPayloadSize;
    }

    int             sndLossLength()               { return m_pSndLossList->getLossLength(); }
    int32_t         ISN()                   const { return m_iISN; }
    int32_t         peerISN()               const { return m_iPeerISN; }
    duration        minNAKInterval()        const { return m_tdMinNakInterval; }
    sockaddr_any    peerAddr()              const { return m_PeerAddr; }

    /// Returns the number of packets in flight (sent, but not yet acknowledged).
    /// @param lastack is the sequence number of the first unacknowledged packet.
    /// @param curseq is the sequence number of the latest original packet sent
    ///
    /// @note When there are no packets in flight, lastack = incseq(curseq).
    ///
    /// @returns The number of packets in flight belonging to the interval [0; ...)
    static int32_t getFlightSpan(int32_t lastack, int32_t curseq)
    {
        // Packets sent:
        // | 1 | 2 | 3 | 4 | 5 |
        //   ^               ^
        //   |               |
        // lastack           |
        //                curseq
        //
        // In Flight: [lastack; curseq]
        //
        // Normally 'lastack' should be PAST the 'curseq',
        // however in a case when the sending stopped and all packets were
        // ACKed, the 'lastack' is one sequence ahead of 'curseq'.
        // Therefore we increase 'curseq' by 1 forward and then
        // get the distance towards the last ACK. This way this value may
        // be only positive as seqlen() includes endpoints.
        // Finally, we subtract 1 to exclude the increment added earlier.

        return CSeqNo::seqlen(lastack, CSeqNo::incseq(curseq)) - 1;
    }

    /// Returns the number of packets in flight (sent, but not yet acknowledged).
    /// @returns The number of packets in flight belonging to the interval [0; ...)
    SRT_TSA_NEEDS_LOCKED(m_RecvAckLock)
    int32_t getFlightSpan() const
    {
        return getFlightSpan(m_iSndLastAck, m_iSndCurrSeqNo);
    }

    int minSndSize(int len = 0) const
    {
        const int ps = (int) maxPayloadSize();
        if (len == 0) // weird, can't use non-static data member as default argument!
            len = ps;
        return m_config.bMessageAPI ? (len+ps-1)/ps : 1;
    }

    static int32_t makeTS(const time_point& from_time, const time_point& tsStartTime)
    {
        // NOTE:
        // - This calculates first the time difference towards start time.
        // - This difference value is also CUT OFF THE SEGMENT information
        //   (a multiple of MAX_TIMESTAMP+1)
        // So, this can be simply defined as: TS = (RTS - STS) % (MAX_TIMESTAMP+1)
        SRT_ASSERT(from_time >= tsStartTime);
        return (int32_t) sync::count_microseconds(from_time - tsStartTime);
    }

    static void setPacketTS(CPacket& p, const time_point& start_time, const time_point& ts)
    {
        p.set_timestamp(makeTS(ts, start_time));
    }

    /// @brief Set the timestamp field of the packet using the provided value (no check)
    /// @param p the packet structure to set the timestamp on.
    /// @param ts timestamp to use as a source for packet timestamp.
    SRT_TSA_NEEDS_NONLOCKED(m_StatsLock)
    void setPacketTS(CPacket& p, const time_point& ts);

    /// @brief Set the timestamp field of the packet according the TSBPD mode.
    /// Also checks the connection start time (m_tsStartTime).
    /// @param p the packet structure to set the timestamp on.
    /// @param ts timestamp to use as a source for packet timestamp. Ignored if m_bPeerTsbPd is false.
    SRT_TSA_NEEDS_NONLOCKED(m_StatsLock)
    void setDataPacketTS(CPacket& p, const time_point& ts);

    // Utility used for closing a listening socket
    // immediately to free the socket
    int notListening()
    {
        m_bListening = false;
        m_pMuxer->removeListener(this);
        return m_pMuxer->id();
    }

    static int32_t generateISN()
    {
        using namespace sync;
        return genRandomInt(0, CSeqNo::m_iMaxSeqNo);
    }

    static CUDTUnited& uglobal();                      // UDT global management base

    std::set<int>& pollset() { return m_sPollID; }

    CSrtConfig m_config;

    SRTU_PROPERTY_RO(SRTSOCKET, id, m_SocketID);
    SRTU_PROPERTY_RO(bool, isClosing, m_bClosing);
    SRTU_PROPERTY_RO(CRcvBuffer*, rcvBuffer, m_pRcvBuffer);
    SRTU_PROPERTY_RO(bool, isTLPktDrop, m_bTLPktDrop);
    SRTU_PROPERTY_RO(bool, isSynReceiving, m_config.bSynRecving);
    SRTU_PROPERTY_RR(sync::Condition*, recvDataCond, &m_RecvDataCond);
    SRTU_PROPERTY_RR(sync::Condition*, recvTsbPdCond, &m_RcvTsbPdCond);

    /// @brief  Request a socket to be broken due to too long instability (normally by a group).
    void breakAsUnstable()
    {
        m_bBreakAsUnstable = true;
        setAgentCloseReason(SRT_CLS_UNSTABLE);
    }

    void ConnectSignal(ETransmissionEvent tev, EventSlot sl);
    void DisconnectSignal(ETransmissionEvent tev);

    // This is in public section so prospective overriding it can be
    // done by directly assigning to a field.

    typedef std::vector< std::pair<int32_t, int32_t> > loss_seqs_t;
    typedef loss_seqs_t packetArrival_cb(void*, CPacket&);
    CallbackHolder<packetArrival_cb> m_cbPacketArrival;

    bool stillConnected()
    {
        // Still connected is when:
        // - no "broken" condition appeared (security, protocol error, response timeout)
        return !m_bBroken
            // - still connected (no one called srt_close())
            && m_bConnected
            // - isn't currently closing (srt_close() called, response timeout, shutdown)
            && !m_bClosing;
    }

private:
    /// initialize a UDT entity and bind to a local address.
    void open();

    /// Start listening to any connection request.
    void setListenState();

    /// Connect to a UDT entity listening at address "peer".
    /// @param peer [in] The address of the listening UDT entity.
    void startConnect(const sockaddr_any& peer, int32_t forced_isn);

    void registerConnector(const sockaddr_any& addr, const time_point& ttl);

    /// Process the response handshake packet. Failure reasons can be:
    /// * Socket is not in connecting state
    /// * Response @a pkt is not a handshake control message
    /// * Rendezvous socket has once processed a regular handshake
    /// @param pkt [in] handshake packet.
    /// @retval 0 Connection successful
    /// @retval 1 Connection in progress (m_ConnReq turned into RESPONSE)
    /// @retval -1 Connection failed
    SRT_ATR_NODISCARD
    SRT_TSA_NEEDS_LOCKED(m_ConnectionLock)
    EConnectStatus processConnectResponse(const CPacket& pkt, CUDTException* eout) ATR_NOEXCEPT;

    // This function works in case of HSv5 rendezvous. It changes the state
    // according to the present state and received message type, as well as the
    // INITIATOR/RESPONDER side resolved through cookieContest().
    // The resulting data are:
    // - rsptype: handshake message type that should be sent back to the peer (nothing if URQ_DONE)
    // - needs_extension: the HSREQ/KMREQ or HSRSP/KMRSP extensions should be attached to the handshake message.
    // - RETURNED VALUE: if true, it means a URQ_CONCLUSION message was received with HSRSP/KMRSP extensions and needs HSRSP/KMRSP.
    void rendezvousSwitchState(UDTRequestType& rsptype, int& w_need_ext);
    void cookieContest();

    /// Interpret the incoming handshake packet in order to perform appropriate
    /// rendezvous FSM state transition if needed, and craft the response, serialized
    /// into the packet to be next sent.
    /// @param reqpkt Packet to be written with handshake data
    /// @param response incoming handshake response packet to be interpreted
    /// @param serv_addr incoming packet's address
    /// @param rst Current read status to know if the HS packet was freshly received from the peer, or this is only a periodic update (RST_AGAIN)
    SRT_ATR_NODISCARD
    SRT_TSA_NEEDS_LOCKED(m_ConnectionLock)
    EConnectStatus processRendezvous(const CPacket* response, const sockaddr_any& serv_addr, EReadStatus, CPacket& reqpkt);
    void sendRendezvousRejection(const sockaddr_any& serv_addr, CPacket& request);

    /// Create the CryptoControl object based on the HS packet.
    SRT_ATR_NODISCARD
    SRT_TSA_NEEDS_LOCKED(m_ConnectionLock)
    bool prepareConnectionObjects(const CHandShake &hs, HandshakeSide hsd, CUDTException* eout);

    /// Allocates sender and receiver buffers and loss lists.
    SRT_ATR_NODISCARD
    SRT_TSA_NEEDS_LOCKED(m_ConnectionLock)
    bool prepareBuffers(CUDTException* eout);
    SRT_ATR_NODISCARD
    SRT_TSA_NEEDS_LOCKED(m_ConnectionLock)
    int getAuthTagSize() const;

    SRT_ATR_NODISCARD
    SRT_TSA_NEEDS_LOCKED(m_ConnectionLock)
    EConnectStatus postConnect(const CPacket* response, bool rendezvous, CUDTException* eout) ATR_NOEXCEPT;

    // This should be called in case when a blocking mode connect
    // should continue and return success or failure.
    void notifyBlockingConnect();

    SRT_ATR_NODISCARD bool applyResponseSettings(const CPacket* hspkt /*[[nullable]]*/) ATR_NOEXCEPT;
    SRT_ATR_NODISCARD EConnectStatus processAsyncConnectResponse(const CPacket& pkt) ATR_NOEXCEPT;
    SRT_ATR_NODISCARD bool processAsyncConnectRequest(EReadStatus rst, EConnectStatus cst, const CPacket* response, const sockaddr_any& serv_addr);
    SRT_ATR_NODISCARD EConnectStatus craftKmResponse(uint32_t* aw_kmdata, size_t& w_kmdatasize);

    void checkUpdateCryptoKeyLen(const char* loghdr, int32_t typefield);

    SRT_ATR_NODISCARD size_t fillSrtHandshake_HSREQ(uint32_t* srtdata, size_t srtlen, int hs_version);
    SRT_ATR_NODISCARD size_t fillSrtHandshake_HSRSP(uint32_t* srtdata, size_t srtlen, int hs_version);
    SRT_ATR_NODISCARD size_t fillSrtHandshake(uint32_t* srtdata, size_t srtlen, int msgtype, int hs_version);

    SRT_ATR_NODISCARD
    SRT_TSA_NEEDS_LOCKED(m_ConnectionLock)
    bool createSrtHandshake(int srths_cmd, int srtkm_cmd, const uint32_t* data, size_t datalen,
            CPacket& w_reqpkt, CHandShake& w_hs);

    SRT_ATR_NODISCARD
    SRT_TSA_NEEDS_LOCKED(m_ConnectionLock)
    size_t fillHsExtConfigString(uint32_t *pcmdspec, int cmd, const std::string &str);
#if SRT_ENABLE_BONDING
    SRT_ATR_NODISCARD
    SRT_TSA_NEEDS_LOCKED(m_ConnectionLock)
    size_t fillHsExtGroup(uint32_t *pcmdspec);
#endif
    SRT_ATR_NODISCARD
    SRT_TSA_NEEDS_LOCKED(m_ConnectionLock)
    size_t fillHsExtKMREQ(uint32_t *pcmdspec, size_t ki);

    SRT_ATR_NODISCARD
    SRT_TSA_NEEDS_LOCKED(m_ConnectionLock)
    size_t fillHsExtKMRSP(uint32_t *pcmdspec, const uint32_t *kmdata, size_t kmdata_wordsize);

    SRT_ATR_NODISCARD size_t prepareSrtHsMsg(int cmd, uint32_t* srtdata, size_t size);

    SRT_ATR_NODISCARD bool processSrtMsg(const CPacket *ctrlpkt);
    SRT_ATR_NODISCARD int processSrtMsg_HSREQ(const uint32_t* srtdata, size_t bytelen, uint32_t ts, int hsv);
    SRT_ATR_NODISCARD int processSrtMsg_HSRSP(const uint32_t* srtdata, size_t bytelen, uint32_t ts, int hsv);
    SRT_ATR_NODISCARD bool interpretSrtHandshake(CUDTSocket* lsn, const CHandShake& hs, const CPacket& hspkt, uint32_t* out_data, size_t* out_len);
    SRT_ATR_NODISCARD bool checkApplyFilterConfig(const std::string& cs);

#if SRT_ENABLE_BONDING
    // Note: This is an "interpret" function, which should treat the tp as
    // "possibly group type" that might be out of the existing values.
    SRT_ATR_NODISCARD bool interpretGroup(CUDTSocket* listener, const int32_t grpdata[], size_t data_size, int hsreq_type_cmd);
    SRT_ATR_NODISCARD
    // XXX These below can't be set because the header file has no access to these field definitions
    //SRT_TSA_NEEDS_LOCKED(CUDTUnited::m_GlobControlLock)
    //SRT_TSA_NEEDS_NONLOCKED(CUDTGroup::m_GroupLock)
    SRTSOCKET makeMePeerOf(SRTSOCKET peergroup, SRT_GROUP_TYPE tp, uint32_t link_flags, SRTSOCKET listener);
    void synchronizeWithGroup(CUDTGroup* grp);
#endif

    void updateAfterSrtHandshake(int hsv);

    void updateSrtRcvSettings();
    void updateSrtSndSettings();

    void updateIdleLinkFrom(CUDT* source);

    /// @brief Drop packets too late to be delivered if any.
    /// @returns the number of packets actually dropped.
    SRT_TSA_NEEDS_NONLOCKED(m_RecvAckLock)
    SRT_TSA_NEEDS_NONLOCKED(m_StatsLock)
    SRT_TSA_NEEDS_LOCKED(m_SendLock)
    int sndDropTooLate();

    /// @bried Allow packet retransmission.
    /// Depending on the configuration mode (live / file), retransmission
    /// can be blocked if e.g. there are original packets pending to be sent.
    /// @return true if retransmission is allowed; false otherwise.
    bool isRetransmissionAllowed(const time_point& tnow);

    /// Connect to a UDT entity as per hs request. This will update
    /// required data in the entity, then update them also in the hs structure,
    /// and then send the response back to the caller.
    /// @param agent [in] The address to which the UDT entity is bound.
    /// @param peer [in] The address of the listening UDT entity.
    /// @param hspkt [in] The original packet that brought the handshake.
    /// @param hs [in/out] The handshake information sent by the peer side (in), negotiated value (out).
    void acceptAndRespond(CUDTSocket* lsn, const sockaddr_any& peer, const CPacket& hspkt, CHandShake& hs);

    bool createSendHSResponse(uint32_t* kmdata, size_t kmdatasize, const CNetworkInterface& hsaddr, CHandShake& w_hs) ATR_NOTHROW;

    /// Write back to the hs structure the data after they have been
    /// negotiated by acceptAndRespond.
    void rewriteHandshakeData(const sockaddr_any& peer, CHandShake& w_hs);
    bool runAcceptHook(CUDT* acore, const sockaddr* peer, const CHandShake& hs, const CPacket& hspkt);

    /// Close the opened UDT entity.

    bool closeEntity(int reason) ATR_NOEXCEPT;
    bool closeAtFork() ATR_NOEXCEPT;
    void updateBrokenConnection();
    void completeBrokenConnectionDependencies(int errorcode);

    void setAgentCloseReason(int reason);
    void setPeerCloseReason(int reason);

    /// Request UDT to send out a data block "data" with size of "len".
    /// @param data [in] The address of the application data to be sent.
    /// @param len [in] The size of the data block.
    /// @return Actual size of data sent.

    SRT_ATR_NODISCARD int send(const char* data, int len)
    {
        return sendmsg(data, len, SRT_MSGTTL_INF, false, 0);
    }

    /// Request UDT to receive data to a memory block "data" with size of "len".
    /// @param data [out] data received.
    /// @param len [in] The desired size of data to be received.
    /// @return Actual size of data received.

    SRT_ATR_NODISCARD int recv(char* data, int len);

    /// send a message of a memory block "data" with size of "len".
    /// @param data [out] data received.
    /// @param len [in] The desired size of data to be received.
    /// @param ttl [in] the time-to-live of the message.
    /// @param inorder [in] if the message should be delivered in order.
    /// @param srctime [in] Time when the data were ready to send.
    /// @return Actual size of data sent.

    SRT_ATR_NODISCARD int sendmsg(const char* data, int len, int ttl, bool inorder, int64_t srctime);
    /// Receive a message to buffer "data".
    /// @param data [out] data received.
    /// @param len [in] size of the buffer.
    /// @return Actual size of data received.

    SRT_ATR_NODISCARD int sendmsg2(const char* data, int len, SRT_MSGCTRL& w_m);

    SRT_ATR_NODISCARD int recvmsg(char* data, int len, int64_t& srctime);
    SRT_ATR_NODISCARD int recvmsg2(char* data, int len, SRT_MSGCTRL& w_m);
    SRT_ATR_NODISCARD int receiveMessage(char* data, int len, SRT_MSGCTRL& w_m, int erh = 1 /*throw exception*/);
    SRT_ATR_NODISCARD int receiveBuffer(char* data, int len);

    size_t dropMessage(int32_t seqtoskip);

    /// Request UDT to send out a file described as "fd", starting from "offset", with size of "size".
    /// @param ifs [in] The input file stream.
    /// @param offset [in, out] From where to read and send data; output is the new offset when the call returns.
    /// @param size [in] How many data to be sent.
    /// @param block [in] size of block per read from disk
    /// @return Actual size of data sent.

    SRT_ATR_NODISCARD int64_t sendfile(std::fstream& ifs, int64_t& offset, int64_t size, int block = 366000);

    /// Request UDT to receive data into a file described as "fd", starting from "offset", with expected size of "size".
    /// @param ofs [out] The output file stream.
    /// @param offset [in, out] From where to write data; output is the new offset when the call returns.
    /// @param size [in] How many data to be received.
    /// @param block [in] size of block per write to disk
    /// @return Actual size of data received.

    SRT_ATR_NODISCARD int64_t recvfile(std::fstream& ofs, int64_t& offset, int64_t size, int block = 7320000);

    /// Configure UDT options.
    /// @param optName [in] The enum name of a UDT option.
    /// @param optval [in] The value to be set.
    /// @param optlen [in] size of "optval".

    void setOpt(SRT_SOCKOPT optName, const void* optval, int optlen);

    /// Read UDT options.
    /// @param optName [in] The enum name of a UDT option.
    /// @param optval [in] The value to be returned.
    /// @param optlen [out] size of "optval".

    void getOpt(SRT_SOCKOPT optName, void* optval, int& w_optlen);

#if SRT_ENABLE_BONDING
    /// Applies the configuration set on the socket.
    /// Any errors in this process are reported by exception.
    SRT_ERRNO applyMemberConfigObject(const SRT_SocketOptionObject& opt);
#endif

    /// read the performance data with bytes counters since bstats() 
    ///  
    /// @param perf [in, out] pointer to a CPerfMon structure to record the performance data.
    /// @param clear [in] flag to decide if the local performance trace should be cleared. 
    /// @param instantaneous [in] flag to request instantaneous data 
    /// instead of moving averages.
    void bstats(CBytePerfMon* perf, bool clear = true, bool instantaneous = false);

    /// Mark sequence contained in the given packet as not lost. This
    /// removes the loss record from both current receiver loss list and
    /// the receiver fresh loss list.
    void unlose(const CPacket& oldpacket);

    SRT_TSA_NEEDS_NONLOCKED(m_RcvLossLock) // will scope-lock it inside
    void dropFromLossLists(int32_t from, int32_t to);

    SRT_TSA_NEEDS_NONLOCKED(m_RcvBufferLock)
    // SRT_TSA_NEEDS_LOCKED(m_RecvAckLock) // <<-- XXX levaing now, but must be investigated
    bool getFirstNoncontSequence(int32_t& w_seq, std::string& w_log_reason);

    SRT_TSA_NEEDS_NONLOCKED(m_ConnectionLock)
    void checkSndTimers();
    
    /// @brief Check and perform KM refresh if needed.
    void checkSndKMRefresh();

    void handshakeDone()
    {
        m_iSndHsRetryCnt = 0;
    }

    int64_t withOverhead(int64_t basebw)
    {
        return (basebw * (100 + m_config.iOverheadBW))/100;
    }

    static double Bps2Mbps(int64_t basebw)
    {
        return double(basebw) * 8.0/1000000.0;
    }

    int sndSpaceLeft()
    {
        return static_cast<int>(sndBuffersLeft() * maxPayloadSize());
    }

    int sndBuffersLeft()
    {
        return m_config.iSndBufSize - m_pSndBuffer->getCurrBufSize();
    }

    time_point socketStartTime()
    {
        sync::ScopedLock lk (m_StatsLock);
        return m_stats.tsStartTime;
    }

    SRT_TSA_NEEDS_NONLOCKED(m_RcvBufferLock)
    bool isRcvBufferReady() const;

    SRT_TSA_NEEDS_LOCKED(m_RcvBufferLock)
    bool isRcvBufferReadyNoLock() const;

    SRT_TSA_NEEDS_NONLOCKED(m_RcvBufferLock)
    bool isRcvBufferFull() const;

    // TSBPD thread main function.
    static void* tsbpd(void* param);

    enum DropReason
    {
        DROP_TOO_LATE, //< Drop to keep up to the live pace (TLPKTDROP).
        DROP_DISCARD   //< Drop because another group member already provided these packets.
    };

    /// Drop too late packets (receiver side). Update loss lists and ACK positions.
    /// The @a seqno packet itself is not dropped.
    /// @param seqno [in] The sequence number of the first packets following those to be dropped.
    /// @param reason A reason for dropping (see @a DropReason).
    /// @return The number of packets dropped.
    SRT_TSA_NEEDS_LOCKED(m_RcvBufferLock)
    SRT_TSA_NEEDS_NONLOCKED(m_RcvLossLock)
    int rcvDropTooLateUpTo(int seqno, DropReason reason = DROP_TOO_LATE);

    static loss_seqs_t defaultPacketArrival(void* vself, CPacket& pkt);
    static loss_seqs_t groupPacketArrival(void* vself, CPacket& pkt);

    void setRateEstimator(const CRateEstimator& rate)
    {
        if (!m_pSndBuffer)
            return;

        m_pSndBuffer->setRateEstimator(rate);
        updateCC(TEV_SYNC, EventVariant(0));
    }


private: // Identification
    CUDTSocket* const   m_parent;                       // Temporary, until the CUDTSocket class is merged with CUDT
    SRTSOCKET           m_SocketID;                     // UDT socket number
    SRTSOCKET           m_PeerID;                       // Peer ID, for multiplexer

    // HSv4 (legacy handshake) support)
    time_point  m_tsSndHsLastTime;                      // Last SRT handshake request time
    int         m_iSndHsRetryCnt;                       // SRT handshake retries left

#if SRT_ENABLE_BONDING
    SRT_GROUP_TYPE m_HSGroupType;   // Group type about-to-be-set in the handshake
#endif

private:
    int                       m_iMaxSRTPayloadSize;     // Maximum/regular payload size, in bytes
    int                       m_iTsbPdDelay_ms;         // Rx delay to absorb burst, in milliseconds
    int                       m_iPeerTsbPdDelay_ms;     // Tx delay that the peer uses to absorb burst, in milliseconds
    bool                      m_bTLPktDrop;             // Enable Too-late Packet Drop

    // XXX Controversial because it is being stated
    // that it should be guarded during creation in the
    // initial time, but it's not guarded during dispatching
    // of the handshake.
    SRT_TSA_PT_GUARDED_BY(m_ConnectionLock)
    UniquePtr<CCryptoControl> m_pCryptoControl;         // Crypto control module
    CCache<CInfoBlock>*       m_pCache;                 // Network information cache

    // Congestion control
    std::vector<EventSlot> m_Slots[TEV_E_SIZE];
    SrtCongestion          m_CongCtl;

    // Packet filtering
    PacketFilter m_PacketFilter;
    SRT_ARQLevel m_PktFilterRexmitLevel;
    std::string  m_sPeerPktFilterConfigString;

    // Attached tool function
    void EmitSignal(ETransmissionEvent tev, EventVariant var);

    // Internal state
    sync::atomic<bool> m_bListening;             // If the UDT entity is listening to connection
    sync::atomic<bool> m_bConnecting;            // The short phase when connect() is called but not yet completed
    sync::atomic<bool> m_bConnected;             // Whether the connection is on or off
    sync::atomic<bool> m_bClosing;               // If the UDT entity is closing
    sync::atomic<bool> m_bShutdown;              // If the peer side has shutdown the connection
    sync::atomic<bool> m_bBroken;                // If the connection has been broken
    sync::atomic<bool> m_bBreakAsUnstable;       // A flag indicating that the socket should become broken because it has been unstable for too long.
    sync::atomic<bool> m_bPeerHealth;            // If the peer status is normal
    sync::atomic<bool> m_bManaged;               // The socket should be closed automatically if broken
    sync::atomic<int> m_RejectReason;

    // If the socket was closed by some reason locally, the reason is
    // in m_AgentCloseReason and the m_PeerCloseReason is then SRT_CLS_UNKNOWN.
    // If the socket was closed due to reception of UMSG_SHUTDOWN, the reason
    // exctracted from the message is written to m_PeerCloseReason and the
    // m_AgentCloseReason == SRT_CLS_PEER.
    sync::atomic<int> m_AgentCloseReason;
    sync::atomic<int> m_PeerCloseReason;
    atomic_time_point m_CloseTimeStamp;    // Time when the close reason was first set
    sync::atomic<bool> m_bOpened;                              // If the UDT entity has been opened
                                                 // A counter (number of GC checks happening every 1s) to let the GC tag this socket as closed.   
    sync::atomic<int> m_iBrokenCounter;          // If a broken socket still has data in the receiver buffer, it is not marked closed until the counter is 0.

    int m_iEXPCount;                             // Expiration counter
    sync::atomic<int> m_iBandwidth;              // Estimated bandwidth, number of packets per second
    sync::atomic<int> m_iSRTT;                   // Smoothed RTT (an exponentially-weighted moving average (EWMA)
                                                 // of an endpoint's RTT samples), in microseconds
    sync::atomic<int> m_iRTTVar;                 // The variation in the RTT samples (RTT variance), in microseconds
    sync::atomic<bool> m_bIsFirstRTTReceived;    // True if the first RTT sample was obtained from the ACK/ACKACK pair
                                                 // at the receiver side or received by the sender from an ACK packet.
                                                 // It's used to reset the initial value of smoothed RTT (m_iSRTT)
                                                 // at the beginning of transmission (including the one taken from
                                                 // cache). False by default.
    sync::atomic<int> m_iDeliveryRate;           // Packet arrival rate at the receiver side
    sync::atomic<int> m_iByteDeliveryRate;       // Byte arrival rate at the receiver side

    CHandShake m_ConnReq;                        // Connection request
    CHandShake m_ConnRes;                        // Connection response
    CHandShake::RendezvousState m_RdvState;      // HSv5 rendezvous state
    HandshakeSide m_SrtHsSide;                   // HSv5 rendezvous handshake side resolved from cookie contest (DRAW if not yet resolved)

private: // Sending related data
    CSndBuffer* m_pSndBuffer;                    // Sender buffer
    CSndLossList* m_pSndLossList;                // Sender loss list
    CPktTimeWindow<16, 16> m_SndTimeWindow;      // Packet sending time window
#ifdef SRT_ENABLE_MAXREXMITBW
    CSndRateEstimator      m_SndRexmitRate;      // Retransmission rate estimation.
#endif

    atomic_duration m_tdSendInterval;            // Inter-packet time, in CPU clock cycles

    atomic_duration m_tdSendTimeDiff;            // Aggregate difference in inter-packet sending time

    SRT_TSA_GUARDED_BY(m_RecvAckLock)
    sync::atomic<int> m_iFlowWindowSize;         // Flow control window size
    sync::atomic<int> m_iCongestionWindow;       // Congestion window size

private: // Timers
    atomic_time_point m_tsNextACKTime;           // Next ACK time, in CPU clock cycles, same below
    atomic_time_point m_tsNextNAKTime;           // Next NAK time

    duration   m_tdACKInterval;                  // ACK interval
    duration   m_tdNAKInterval;                  // NAK interval

    // XXX Controversial because it is often updated without locking,
    // but then it holds the time when the response has come.
    SRT_TSA_GUARDED_BY(m_RecvAckLock)
    atomic_time_point m_tsLastRspTime;           // Timestamp of last response from the peer
    time_point m_tsLastRspAckTime;               // (SND) Timestamp of last ACK from the peer
    atomic_time_point m_tsLastSndTime;           // Timestamp of last data/ctrl sent (in system ticks)
    time_point m_tsLastWarningTime;              // Last time that a warning message is sent
    atomic_time_point m_tsLastReqTime;           // last time when a connection request is sent
    time_point m_tsRcvPeerStartTime;
    time_point m_tsLingerExpiration;             // Linger expiration time (for GC to close a socket with data in sending buffer)
    time_point m_tsLastAckTime;                  // (RCV) Timestamp of last ACK
    duration m_tdMinNakInterval;                 // NAK timeout lower bound; too small value can cause unnecessary retransmission
    duration m_tdMinExpInterval;                 // Timeout lower bound threshold: too small timeout can cause problem

    int m_iPktCount;                             // Packet counter for ACK
    int m_iLightACKCount;                        // Light ACK counter

    time_point m_tsNextSendTime;                 // Scheduled time of next packet sending

    sync::atomic<int32_t> m_iSndLastFullAck;     // Last full ACK received
    SRT_TSA_GUARDED_BY(m_RecvAckLock)
    sync::atomic<int32_t> m_iSndLastAck;         // Last ACK received

    // NOTE: m_iSndLastDataAck is the value strictly bound to the CSndBufer object (m_pSndBuffer)
    // and this is the sequence number that refers to the block at position [0]. Upon acknowledgement,
    // this value is shifted to the acknowledged position, and the blocks are removed from the
    // m_pSndBuffer buffer up to excluding this sequence number.
    // XXX CONSIDER removing this field and giving up the maintenance of this sequence number
    // to the sending buffer. This way, extraction of an old packet for retransmission should
    // require only the lost sequence number, and how to find the packet with this sequence
    // will be up to the sending buffer.
    sync::atomic<int32_t> m_iSndLastDataAck;     // The real last ACK that updates the sender buffer and loss list
    SRT_TSA_GUARDED_BY(m_RecvAckLock)
    sync::atomic<int32_t> m_iSndCurrSeqNo;       // The largest sequence number that HAS BEEN SENT
    sync::atomic<int32_t> m_iSndNextSeqNo;       // The sequence number predicted to be placed at the currently scheduled packet

    // Note important differences between Curr and Next fields:
    // - m_iSndCurrSeqNo: this is used by SRT:SndQ:worker thread and it's operated from CUDT::packData
    //   function only. This value represents the sequence number that has been stamped on a packet directly
    //   before it is sent over the network.
    // - m_iSndNextSeqNo: this is used by the user's thread and it's operated from CUDT::sendmsg2
    //   function only. This value represents the sequence number that is PREDICTED to be stamped on the
    //   first block out of the block series that will be scheduled for later sending over the network
    //   out of the data passed in this function. For a special case when the length of the data is
    //   short enough to be passed in one UDP packet (always the case for live mode), this value is
    //   always increased by one in this call, otherwise it will be increased by the number of blocks
    //   scheduled for sending.

    int32_t m_iSndLastAck2;                      // Last ACK2 sent back
    time_point m_SndLastAck2Time;                // The time when last ACK2 was sent back

    SRT_TSA_DISABLED // becaue this should be run only on initialization
    void setInitialSndSeq(int32_t isn)
    {
        m_iSndLastAck = isn;
        m_iSndLastDataAck = isn;
        m_iSndLastFullAck = isn;
        m_iSndCurrSeqNo = CSeqNo::decseq(isn);
        m_iSndNextSeqNo = isn;
        m_iSndLastAck2 = isn;
    }

    void setInitialRcvSeq(int32_t isn);

    int32_t m_iISN;                              // Initial Sequence Number
    bool m_bPeerTsbPd;                           // Peer accept TimeStamp-Based Rx mode
    bool m_bPeerTLPktDrop;                       // Enable sender late packet dropping
    bool m_bPeerNakReport;                       // Sender's peer (receiver) issues Periodic NAK Reports
    bool m_bPeerRexmitFlag;                      // Receiver supports rexmit flag in payload packets (XXX deprecated)

    SRT_TSA_GUARDED_BY(m_RecvAckLock)
    int32_t m_iReXmitCount;                      // Re-Transmit Count since last ACK

    static const size_t
                FREQLOGFA_ENCRYPTION_FAILURE = 0,
                FREQLOGFA_RCV_DROPPED = 1,
                FREQLOGFA_ACKACK_OUTOFORDER = 2,
                MAX_FREQLOGFA = 3;

    atomic_time_point m_tsLogSlowDown[MAX_FREQLOGFA]; // The last time a log message from the "slow down" group was shown.
                                                      // The "slow down" group of logs are those that can be printed too often otherwise, but can't be turned off (warnings and errors).
                                                      // Currently only used by decryption failure message, therefore no mutex protection needed.
    sync::atomic<uint8_t> m_LogSlowDownExpired;       // Can't use bitset because atomic
    sync::atomic<int> m_aSuppressedMsg[MAX_FREQLOGFA];

    /// @brief Check if a frequent log can be shown.
    /// @param tnow current time
    /// @return true if it is ok to print a frequent log message.
    bool frequentLogAllowed(size_t logid, const time_point& tnow, std::string& why);

private: // Receiving related data
    SRT_TSA_PT_GUARDED_BY(m_RcvBufferLock)
    CRcvBuffer* m_pRcvBuffer;                    //< Receiver buffer
    SRT_TSA_PT_GUARDED_BY(m_RcvLossLock)
    CRcvLossList* m_pRcvLossList;                //< Receiver loss list
    SRT_TSA_GUARDED_BY(m_RcvLossLock)
    std::deque<CRcvFreshLoss> m_FreshLoss;       //< Lost sequence already added to m_pRcvLossList, but not yet sent UMSG_LOSSREPORT for.

    int m_iReorderTolerance;                     //< Current value of dynamic reorder tolerance
    int m_iConsecEarlyDelivery;                  //< Increases with every OOO packet that came <TTL-2 time, resets with every increased reorder tolerance
    int m_iConsecOrderedDelivery;                //< Increases with every packet coming in order or retransmitted, resets with every out-of-order packet

    CACKWindow<ACK_WND_SIZE> m_ACKWindow;        // ACK history window
    CPktTimeWindow<16, 64> m_RcvTimeWindow;      // Packet arrival time window

    int32_t m_iRcvLastAck;                       // First unacknowledged packet seqno sent in the latest ACK.
#if HVU_ENABLE_LOGGING
    int32_t m_iDebugPrevLastAck;
#endif
    int32_t m_iRcvLastAckAck;                    // (RCV) Latest packet seqno in a sent ACK acknowledged by ACKACK. RcvQTh (sendCtrlAck {r}, processCtrlAckAck {r}, processCtrlAck {r}, connection {w}).
    int32_t m_iAckSeqNo;                         // Last ACK sequence number
    sync::atomic<int32_t> m_iRcvCurrSeqNo;       // (RCV) Largest received sequence number. RcvQTh, TSBPDTh.
    int32_t m_iRcvCurrPhySeqNo;                  // Same as m_iRcvCurrSeqNo, but physical only (disregarding a filter)
    bool m_bBufferWasFull;                        // Indicate that RX buffer was full last time a ack was sent
    int32_t m_iPeerISN;                          // Initial Sequence Number of the peer side

    uint32_t m_uPeerSrtVersion;
    uint32_t m_uPeerSrtFlags;

    bool m_bTsbPd;                               // Peer sends TimeStamp-Based Packet Delivery Packets 

    // XXX This field is likely unused and deprecated. Check the common
    // receiver buffer feature if it has removed it.
    bool m_bGroupTsbPd;                          // TSBPD should be used for GROUP RECEIVER instead

    SRT_TSA_GUARDED_BY(m_RcvTsbPdStartupLock)
    sync::CThread m_RcvTsbPdThread;              // Rcv TsbPD Thread handle
    sync::Condition m_RcvTsbPdCond;              // TSBPD signals if reading is ready. Use together with m_RecvLock
    sync::atomic<bool> m_bTsbPdNeedsWakeup;      // Expected to wake up TSBPD when a read-ready data packet is received.
    sync::Mutex m_RcvTsbPdStartupLock;           // Protects TSBPD thread creation and joining.

    CallbackHolder<srt_listen_callback_fn> m_cbAcceptHook;
    CallbackHolder<srt_connect_callback_fn> m_cbConnectHook;
    // FORWARDER
public:
<<<<<<< HEAD
    static SRTSTATUS installAcceptHook(SRTSOCKET lsn, srt_listen_callback_fn* hook, void* opaq);
    static SRTSTATUS installConnectHook(SRTSOCKET lsn, srt_connect_callback_fn* hook, void* opaq);
=======
    static int installAcceptHook(SRTSOCKET lsn, srt_listen_callback_fn* hook, void* opaq);
    static int installConnectHook(SRTSOCKET lsn, srt_connect_callback_fn* hook, void* opaq);
    static enum HandshakeSide compareCookies(int32_t req, int32_t res);
    static enum HandshakeSide backwardCompatibleCookieContest(int32_t req, int32_t res);
>>>>>>> 547688cc
private:
    void installAcceptHook(srt_listen_callback_fn* hook, void* opaq)
    {
        if (m_bConnected || m_bConnecting || m_bListening || m_bBroken)
            throw CUDTException(MJ_NOTSUP, MN_ISCONNECTED, 0);

        m_cbAcceptHook.set(opaq, hook);
    }

    void installConnectHook(srt_connect_callback_fn* hook, void* opaq)
    {
        if (m_bConnected || m_bConnecting || m_bListening || m_bBroken)
            throw CUDTException(MJ_NOTSUP, MN_ISCONNECTED, 0);

        m_cbConnectHook.set(opaq, hook);
    }


private: // synchronization: mutexes and conditions
    sync::Mutex m_ConnectionLock;                // used to synchronize connection operation

    sync::Condition m_SendBlockCond;             // used to block "send" call
    sync::Mutex m_SendBlockLock;                 // lock associated to m_SendBlockCond

    mutable sync::Mutex m_RcvBufferLock;         // Protects the state of the m_pRcvBuffer
    // Protects access to m_iSndCurrSeqNo, m_iSndLastAck
    mutable sync::Mutex m_RecvAckLock;                   // Protects the state changes while processing incoming ACK (SRT_EPOLL_OUT)

    sync::Condition m_RecvDataCond;              // used to block "srt_recv*" when there is no data. Use together with m_RecvLock
    sync::Mutex m_RecvLock;                      // used to synchronize "srt_recv*" call, protects TSBPD drift updates (CRcvBuffer::isRcvDataReady())

    sync::Mutex m_SendLock;                      // used to synchronize "send" call
    sync::Mutex m_RcvLossLock;                   // Protects the receiver loss list (access: CRcvQueue::worker, CUDT::tsbpd)
    mutable sync::Mutex m_StatsLock;             // used to synchronize access to trace statistics

    void initSynch();
    void destroySynch();
    void resetAtFork();
    void releaseSynch();

private: // Common connection Congestion Control setup
    // This can fail only when it failed to create a congctl
    // which only may happen when the congctl list is extended 
    // with user-supplied congctl modules, not a case so far.
    SRT_ATR_NODISCARD
    SRT_REJECT_REASON setupCC();

    // for updateCC it's ok to discard the value. This returns false only if
    // the congctl isn't created, and this can be prevented from.
    bool updateCC(ETransmissionEvent, const EventVariant arg);

    // Failure to create the crypter means that an encrypted
    // connection should be rejected if ENFORCEDENCRYPTION is on.
    SRT_ATR_NODISCARD
    SRT_TSA_NEEDS_LOCKED(m_ConnectionLock)
    bool createCrypter(HandshakeSide side, bool bidi);

private: // Generation and processing of packets
    void sendCtrl(UDTMessageType pkttype, const int32_t* lparam = NULL, void* rparam = NULL, int size = 0);

    /// Forms and sends ACK packet
    /// @note Assumes @ctrlpkt already has a timestamp.
    ///
    /// @param ctrlpkt  A control packet structure to fill. It must have a timestemp already set.
    /// @param size     Sends lite ACK if size is SEND_LITE_ACK, Full ACK otherwise
    ///
    /// @returns the nmber of packets sent.
    int  sendCtrlAck(CPacket& ctrlpkt, int size);
    void sendLossReport(const std::vector< std::pair<int32_t, int32_t> >& losslist);

    void processCtrl(const CPacket& ctrlpkt);
    
    /// @brief Process incoming control ACK packet.
    /// @param ctrlpkt incoming ACK packet
    /// @param currtime current clock time
    void processCtrlAck(const CPacket& ctrlpkt, const time_point& currtime);

    /// @brief Process incoming control ACKACK packet.
    /// @param ctrlpkt incoming ACKACK packet
    /// @param tsArrival time when packet has arrived (used to calculate RTT)
    void processCtrlAckAck(const CPacket& ctrlpkt, const time_point& tsArrival);

    /// @brief Process incoming loss report (NAK) packet.
    /// @param ctrlpkt incoming NAK packet
    void processCtrlLossReport(const CPacket& ctrlpkt);

    /// @brief Process incoming handshake control packet
    /// @param ctrlpkt incoming HS packet
    void processCtrlHS(const CPacket& ctrlpkt);

    /// @brief Process incoming drop request control packet
    /// @param ctrlpkt incoming drop request packet
    void processCtrlDropReq(const CPacket& ctrlpkt);

    /// @brief Process incoming shutdown control packet
    void processCtrlShutdown(const CPacket& ctrlpkt);
    /// @brief Process incoming user defined control packet
    /// @param ctrlpkt incoming user defined packet
    void processCtrlUserDefined(const CPacket& ctrlpkt);

    /// @brief Update sender's loss list on an incoming acknowledgement.
    /// @param ackdata_seqno    sequence number of a data packet being acknowledged
    void updateSndLossListOnACK(int32_t ackdata_seqno);

    /// Pack a packet from a list of lost packets.
    /// @param packet [in, out] a packet structure to fill
    /// @return payload size on success, <=0 on failure
    int packLostData(CPacket &packet);

    /// Pack a unique data packet (never sent so far) in CPacket for sending.
    /// @param packet [in, out] a CPacket structure to fill.
    ///
    /// @return true if a packet has been packets; false otherwise.
    bool packUniqueData(CPacket& packet);

    /// Pack in CPacket the next data to be send.
    ///
    /// @param packet [out] a CPacket structure to fill
    /// @param nexttime [out] Time when this socket should be next time picked up for processing.
    /// @param src_addr [out] Source address to pass to channel's sendto
    ///
    /// @retval true A packet was extracted for sending, the socket should be rechecked at @a nexttime
    /// @retval false Nothing was extracted for sending, @a nexttime should be ignored
    bool packData(CPacket& packet, time_point& nexttime, CNetworkInterface& src_addr);

    /// Also excludes srt::CUDTUnited::m_GlobControlLock.
    SRT_TSA_NEEDS_NONLOCKED(m_RcvTsbPdStartupLock, m_StatsLock, m_RecvLock, m_RcvLossLock, m_RcvBufferLock)
    int processData(CUnit* unit);

    /// This function passes the incoming packet to the initial processing
    /// (like packet filter) and is about to store it effectively to the
    /// receiver buffer and do some postprocessing (decryption) if necessary
    /// and report the status thereof.
    ///
    /// @param incoming [in] The packet coming from the network medium
    /// @param w_new_inserted [out] Set false, if the packet already exists, otherwise true (packet added)
    /// @param w_next_tsbpd [out] Get the TSBPD time of the earliest playable packet after insertion
    /// @param w_was_sent_in_order [out] Set false, if the packet was belated, but had no R flag set.
    /// @param w_srt_loss_seqs [out] Gets inserted a loss, if this function has detected it.
    ///
    /// @return 0 The call was successful (regardless if the packet was accepted or not).
    /// @return -1 The call has failed: no space left in the buffer.
    /// @return -2 The incoming packet exceeds the expected sequence by more than a length of the buffer (irrepairable discrepancy).
    SRT_TSA_NEEDS_NONLOCKED(m_RcvBufferLock) // will lock inside
    int handleSocketPacketReception(const std::vector<CUnit*>& incoming, bool& w_new_inserted, time_point& w_next_tsbpd, bool& w_was_sent_in_order, CUDT::loss_seqs_t& w_srt_loss_seqs);

    // This function is to return the packet's play time (time when
    // it is submitted to the reading application) of the given packet.
    /// The @a grp passed by void* is not used yet
    /// and shall not be used when SRT_ENABLE_BONDING=0.
    time_point getPktTsbPdTime(void* grp, const CPacket& packet);

    SRT_TSA_NEEDS_NONLOCKED(m_RcvTsbPdStartupLock)
    /// Checks and spawns the TSBPD thread if required.
    int checkLazySpawnTsbPdThread();

    void processClose();

    /// Process the request after receiving the handshake from caller.
    /// The @a packet param is passed here as non-const because this function
    /// will need to make a temporary back-and-forth endian swap; it doesn't intend to
    /// modify the object permanently.
    /// @param addr source address from where the request came
    /// @param packet contents of the packet
    /// @return URQ code, possibly containing reject reason
    int processConnectRequest(const sockaddr_any& addr, CPacket& packet);
    static void addLossRecord(std::vector<int32_t>& lossrecord, int32_t lo, int32_t hi);
    int32_t bake(const sockaddr_any& addr, int32_t previous_cookie = 0, int correction = 0);

    void processKeepalive(const CPacket& ctrlpkt, const time_point& tsArrival);


    /// Retrieves the available size of the receiver buffer.
    /// Expects that m_RcvBufferLock is locked.
    SRT_TSA_NEEDS_LOCKED(m_RcvBufferLock)
    size_t getAvailRcvBufferSizeNoLock() const;

private: // Trace
    struct CoreStats
    {
        atomic_time_point tsStartTime;      // timestamp when the UDT entity is started
        stats::Sender sndr;                 // sender statistics
        stats::Receiver rcvr;               // receiver statistics

        int64_t m_sndDurationTotal;         // total real time for sending

        time_point tsLastSampleTime;        // last performance sample time
        int traceReorderDistance;
        double traceBelatedTime;

        int64_t sndDuration;                // real time for sending
        time_point sndDurationCounter;      // timers to record the sending Duration

    } m_stats;

public:
    static const int SELF_CLOCK_INTERVAL = 64;  // ACK interval for self-clocking
    static const int SEND_LITE_ACK = sizeof(int32_t); // special size for ack containing only ack seq
    static const int PACKETPAIR_MASK = 0xF;

    void copyCloseInfo(SRT_CLOSE_INFO&);

private: // Timers functions
#if SRT_ENABLE_BONDING
    time_point m_tsFreshActivation; // GROUPS: time of fresh activation of the link, or 0 if past the activation phase or idle
    time_point m_tsUnstableSince;   // GROUPS: time since unexpected ACK delay experienced, or 0 if link seems healthy
    time_point m_tsWarySince;       // GROUPS: time since an unstable link has first some response
#endif

    static const int BECAUSE_NO_REASON = 0, // NO BITS
                     BECAUSE_ACK       = 1 << 0,
                     BECAUSE_LITEACK   = 1 << 1,
                     BECAUSE_NAKREPORT = 1 << 2,
                     LAST_BECAUSE_BIT  =      3;

    void checkTimers();
    void considerLegacySrtHandshake(const time_point &timebase);
    int checkACKTimer (const time_point& currtime);
    int checkNAKTimer(const time_point& currtime);
    bool checkExpTimer (const time_point& currtime, int check_reason);  // returns true if the connection is expired
    void checkRexmitTimer(const time_point& currtime);


private: // for UDP multiplexer
    CMultiplexer* m_pMuxer;
    sockaddr_any m_PeerAddr;   // peer address
    CNetworkInterface m_SourceAddr; // override UDP source address with this one when sending
    uint32_t m_piSelfIP[4];    // local UDP IP address
    int m_TransferIPVersion;   // AF_INET/6 that should be used to determine common payload size
    CSNode* m_pSNode;          // node information for UDT list used in snd queue
    CRNode* m_pRNode;          // node information for UDT list used in rcv queue

public: // For SrtCongestion
    const CMultiplexer* muxer() { return m_pMuxer; }
    const CChannel* channel() { return m_pMuxer ? m_pMuxer->channel(): (CChannel*)NULL; }

private: // for epoll
    std::set<int> m_sPollID;                     // set of epoll ID to trigger
    void addEPoll(const int eid);
    void removeEPollEvents(const int eid);
    void removeEPollID(const int eid);
};

// DEBUG SUPPORT
<<<<<<< HEAD

// The cookie is prepared basing on the target address.
// To get the cookie with the expected value during connection,
// simply register this address with desired cookie value and this
// will be the cookie value of the agent when you next run srt_connect.
int32_t RegisterCookieBase(const sockaddr_any& addr, int32_t cookieval);
void ClearCookieBase();
=======
>>>>>>> 547688cc
HandshakeSide getHandshakeSide(SRTSOCKET s);

} // namespace srt

#endif<|MERGE_RESOLUTION|>--- conflicted
+++ resolved
@@ -1076,15 +1076,10 @@
     CallbackHolder<srt_connect_callback_fn> m_cbConnectHook;
     // FORWARDER
 public:
-<<<<<<< HEAD
     static SRTSTATUS installAcceptHook(SRTSOCKET lsn, srt_listen_callback_fn* hook, void* opaq);
     static SRTSTATUS installConnectHook(SRTSOCKET lsn, srt_connect_callback_fn* hook, void* opaq);
-=======
-    static int installAcceptHook(SRTSOCKET lsn, srt_listen_callback_fn* hook, void* opaq);
-    static int installConnectHook(SRTSOCKET lsn, srt_connect_callback_fn* hook, void* opaq);
-    static enum HandshakeSide compareCookies(int32_t req, int32_t res);
-    static enum HandshakeSide backwardCompatibleCookieContest(int32_t req, int32_t res);
->>>>>>> 547688cc
+    static HandshakeSide compareCookies(int32_t req, int32_t res);
+    static HandshakeSide backwardCompatibleCookieContest(int32_t req, int32_t res);
 private:
     void installAcceptHook(srt_listen_callback_fn* hook, void* opaq)
     {
@@ -1329,16 +1324,6 @@
 };
 
 // DEBUG SUPPORT
-<<<<<<< HEAD
-
-// The cookie is prepared basing on the target address.
-// To get the cookie with the expected value during connection,
-// simply register this address with desired cookie value and this
-// will be the cookie value of the agent when you next run srt_connect.
-int32_t RegisterCookieBase(const sockaddr_any& addr, int32_t cookieval);
-void ClearCookieBase();
-=======
->>>>>>> 547688cc
 HandshakeSide getHandshakeSide(SRTSOCKET s);
 
 } // namespace srt
