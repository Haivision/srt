/*
 * SRT - Secure, Reliable, Transport
 * Copyright (c) 2018 Haivision Systems Inc.
 * 
 * This Source Code Form is subject to the terms of the Mozilla Public
 * License, v. 2.0. If a copy of the MPL was not distributed with this
 * file, You can obtain one at http://mozilla.org/MPL/2.0/.
 * 
 */

/*****************************************************************************
Copyright (c) 2001 - 2011, The Board of Trustees of the University of Illinois.
All rights reserved.

Redistribution and use in source and binary forms, with or without
modification, are permitted provided that the following conditions are
met:

* Redistributions of source code must retain the above
  copyright notice, this list of conditions and the
  following disclaimer.

* Redistributions in binary form must reproduce the
  above copyright notice, this list of conditions
  and the following disclaimer in the documentation
  and/or other materials provided with the distribution.

* Neither the name of the University of Illinois
  nor the names of its contributors may be used to
  endorse or promote products derived from this
  software without specific prior written permission.

THIS SOFTWARE IS PROVIDED BY THE COPYRIGHT HOLDERS AND CONTRIBUTORS "AS
IS" AND ANY EXPRESS OR IMPLIED WARRANTIES, INCLUDING, BUT NOT LIMITED TO,
THE IMPLIED WARRANTIES OF MERCHANTABILITY AND FITNESS FOR A PARTICULAR
PURPOSE ARE DISCLAIMED. IN NO EVENT SHALL THE COPYRIGHT OWNER OR
CONTRIBUTORS BE LIABLE FOR ANY DIRECT, INDIRECT, INCIDENTAL, SPECIAL,
EXEMPLARY, OR CONSEQUENTIAL DAMAGES (INCLUDING, BUT NOT LIMITED TO,
PROCUREMENT OF SUBSTITUTE GOODS OR SERVICES; LOSS OF USE, DATA, OR
PROFITS; OR BUSINESS INTERRUPTION) HOWEVER CAUSED AND ON ANY THEORY OF
LIABILITY, WHETHER IN CONTRACT, STRICT LIABILITY, OR TORT (INCLUDING
NEGLIGENCE OR OTHERWISE) ARISING IN ANY WAY OUT OF THE USE OF THIS
SOFTWARE, EVEN IF ADVISED OF THE POSSIBILITY OF SUCH DAMAGE.
*****************************************************************************/

/*****************************************************************************
written by
   Yunhong Gu, last updated 02/28/2012
modified by
   Haivision Systems Inc.
*****************************************************************************/


#ifndef __UDT_CORE_H__
#define __UDT_CORE_H__

#include <deque>
#include <sstream>

#include "srt.h"
#include "common.h"
#include "list.h"
#include "buffer.h"
#include "window.h"
#include "packet.h"
#include "channel.h"
#include "api.h"
#include "cache.h"
#include "queue.h"
#include "handshake.h"
#include "congctl.h"
#include "utilities.h"

#include <haicrypt.h>

namespace srt_logging
{

extern Logger
    glog,
//    blog,
    mglog,
    dlog,
    tslog,
    rxlog;

}


// XXX Utility function - to be moved to utilities.h?
template <class T>
inline T CountIIR(T base, T newval, double factor)
{
    if ( base == 0.0 )
        return newval;

    T diff = newval - base;
    return base+T(diff*factor);
}

// XXX Probably a better rework for that can be done - this can be
// turned into a serializable structure, just like it's for CHandShake.
enum AckDataItem
{
    ACKD_RCVLASTACK = 0,
    ACKD_RTT = 1,
    ACKD_RTTVAR = 2,
    ACKD_BUFFERLEFT = 3,
    ACKD_TOTAL_SIZE_SMALL = 4,

    // Extra fields existing in UDT (not always sent)

    ACKD_RCVSPEED = 4,   // length would be 16
    ACKD_BANDWIDTH = 5,
    ACKD_TOTAL_SIZE_UDTBASE = 6, // length = 24
    // Extra stats for SRT

    ACKD_RCVRATE = 6,
    ACKD_TOTAL_SIZE_VER101 = 7, // length = 28
    ACKD_XMRATE = 7, // XXX This is a weird compat stuff. Version 1.1.3 defines it as ACKD_BANDWIDTH*m_iMaxSRTPayloadSize when set. Never got.
                     // XXX NOTE: field number 7 may be used for something in future, need to confirm destruction of all !compat 1.0.2 version

    ACKD_TOTAL_SIZE_VER102 = 8, // 32
// FEATURE BLOCKED. Probably not to be restored.
//  ACKD_ACKBITMAP = 8,
    ACKD_TOTAL_SIZE = ACKD_TOTAL_SIZE_VER102 // length = 32 (or more)
};
const size_t ACKD_FIELD_SIZE = sizeof(int32_t);

// For HSv4 legacy handshake
#define SRT_MAX_HSRETRY     10          /* Maximum SRT handshake retry */

enum SeqPairItems
{
    SEQ_BEGIN = 0, SEQ_END = 1, SEQ_SIZE = 2
};

// Extended SRT Congestion control class - only an incomplete definition required
class CCryptoControl;

// XXX REFACTOR: The 'CUDT' class is to be merged with 'CUDTSocket'.
// There's no reason for separating them, there's no case of having them
// anyhow managed separately. After this is done, with a small help with
// separating the internal abnormal path management (exceptions) from the
// API (return values), through CUDTUnited, this class may become in future
// an officially exposed C++ API.
class CUDT
{
    friend class CUDTSocket;
    friend class CUDTUnited;
    friend class CCC;
    friend struct CUDTComp;
    friend class CCache<CInfoBlock>;
    friend class CRendezvousQueue;
    friend class CSndQueue;
    friend class CRcvQueue;
    friend class CSndUList;
    friend class CRcvUList;

private: // constructor and desctructor

    void construct();
    void clearData();
    CUDT();
    CUDT(const CUDT& ancestor);
    const CUDT& operator=(const CUDT&) {return *this;}
    ~CUDT();

public: //API
    static int startup();
    static int cleanup();
    static SRTSOCKET socket(int af, int type = SOCK_STREAM, int protocol = 0);
    static int bind(SRTSOCKET u, const sockaddr* name, int namelen);
    static int bind(SRTSOCKET u, UDPSOCKET udpsock);
    static int listen(SRTSOCKET u, int backlog);
    static SRTSOCKET accept(SRTSOCKET u, sockaddr* addr, int* addrlen);
    static int connect(SRTSOCKET u, const sockaddr* name, int namelen, int32_t forced_isn);
    static int close(SRTSOCKET u);
    static int getpeername(SRTSOCKET u, sockaddr* name, int* namelen);
    static int getsockname(SRTSOCKET u, sockaddr* name, int* namelen);
    static int getsockopt(SRTSOCKET u, int level, SRT_SOCKOPT optname, void* optval, int* optlen);
    static int setsockopt(SRTSOCKET u, int level, SRT_SOCKOPT optname, const void* optval, int optlen);
    static int send(SRTSOCKET u, const char* buf, int len, int flags);
    static int recv(SRTSOCKET u, char* buf, int len, int flags);
    static int sendmsg(SRTSOCKET u, const char* buf, int len, int ttl = -1, bool inorder = false, uint64_t srctime = 0);
    static int recvmsg(SRTSOCKET u, char* buf, int len, uint64_t& srctime);
    static int sendmsg2(SRTSOCKET u, const char* buf, int len, ref_t<SRT_MSGCTRL> mctrl);
    static int recvmsg2(SRTSOCKET u, char* buf, int len, ref_t<SRT_MSGCTRL> mctrl);
    static int64_t sendfile(SRTSOCKET u, std::fstream& ifs, int64_t& offset, int64_t size, int block = SRT_DEFAULT_SENDFILE_BLOCK);
    static int64_t recvfile(SRTSOCKET u, std::fstream& ofs, int64_t& offset, int64_t size, int block = SRT_DEFAULT_RECVFILE_BLOCK);
    static int select(int nfds, ud_set* readfds, ud_set* writefds, ud_set* exceptfds, const timeval* timeout);
    static int selectEx(const std::vector<SRTSOCKET>& fds, std::vector<SRTSOCKET>* readfds, std::vector<SRTSOCKET>* writefds, std::vector<SRTSOCKET>* exceptfds, int64_t msTimeOut);
    static int epoll_create();
    static int epoll_add_usock(const int eid, const SRTSOCKET u, const int* events = NULL);
    static int epoll_add_ssock(const int eid, const SYSSOCKET s, const int* events = NULL);
    static int epoll_remove_usock(const int eid, const SRTSOCKET u);
    static int epoll_remove_ssock(const int eid, const SYSSOCKET s);
    static int epoll_update_usock(const int eid, const SRTSOCKET u, const int* events = NULL);
    static int epoll_update_ssock(const int eid, const SYSSOCKET s, const int* events = NULL);
    static int epoll_wait(const int eid, std::set<SRTSOCKET>* readfds, std::set<SRTSOCKET>* writefds, int64_t msTimeOut, std::set<SYSSOCKET>* lrfds = NULL, std::set<SYSSOCKET>* wrfds = NULL);
    static int epoll_release(const int eid);
    static CUDTException& getlasterror();
    static int perfmon(SRTSOCKET u, CPerfMon* perf, bool clear = true);
    static int bstats(SRTSOCKET u, CBytePerfMon* perf, bool clear = true, bool instantaneous = false);
    static SRT_SOCKSTATUS getsockstate(SRTSOCKET u);
    static bool setstreamid(SRTSOCKET u, const std::string& sid);
    static std::string getstreamid(SRTSOCKET u);
    static int getsndbuffer(SRTSOCKET u, size_t* blocks, size_t* bytes);

    static int setError(const CUDTException& e)
    {
        s_UDTUnited.setError(new CUDTException(e));
        return SRT_ERROR;
    }

public: // internal API
    static const SRTSOCKET INVALID_SOCK = -1;         // invalid socket descriptor
    static const int ERROR = -1;                      // socket api error returned value

    static const int HS_VERSION_UDT4 = 4;
    static const int HS_VERSION_SRT1 = 5;

    // Parameters
    //
    // Note: use notation with X*1000*1000* ... instead of million zeros in a row.
    // In C++17 there is a possible notation of 5'000'000 for convenience, but that's
    // something only for a far future.
    static const int COMM_RESPONSE_TIMEOUT_US = 5*1000*1000; // 5 seconds
    static const int COMM_RESPONSE_MAX_EXP = 16;
    static const int SRT_TLPKTDROP_MINTHRESHOLD_MS = 1000;
    static const uint64_t COMM_KEEPALIVE_PERIOD_US = 1*1000*1000;
    static const int32_t COMM_SYN_INTERVAL_US = 10*1000;

    // Input rate constants
    static const uint64_t
        SND_INPUTRATE_FAST_START_US = 500*1000,
        SND_INPUTRATE_RUNNING_US = 1*1000*1000;
    static const int64_t SND_INPUTRATE_MAX_PACKETS = 2000;
    static const int SND_INPUTRATE_INITIAL_BPS = 10000000/8;  // 10 Mbps (1.25 MBps)

    int handshakeVersion()
    {
        return m_ConnRes.m_iVersion;
    }

    std::string CONID() const
    {
#if ENABLE_LOGGING
        std::ostringstream os;
        os << "%" << m_SocketID << ":";
        return os.str();
#else
        return "";
#endif
    }

    SRTSOCKET socketID() { return m_SocketID; }

    static CUDT* getUDTHandle(SRTSOCKET u);
    static std::vector<SRTSOCKET> existingSockets();

    void addressAndSend(CPacket& pkt);
    void sendSrtMsg(int cmd, uint32_t *srtdata_in = NULL, int srtlen_in = 0);

    bool isTsbPd() { return m_bOPT_TsbPd; }
    int RTT() { return m_iRTT; }
    int32_t sndSeqNo() { return m_iSndCurrSeqNo; }
    int32_t rcvSeqNo() { return m_iRcvCurrSeqNo; }
    int flowWindowSize() { return m_iFlowWindowSize; }
    int32_t deliveryRate() { return m_iDeliveryRate; }
    int bandwidth() { return m_iBandwidth; }
    int64_t maxBandwidth() { return m_llMaxBW; }
    int MSS() { return m_iMSS; }
    size_t maxPayloadSize() { return m_iMaxSRTPayloadSize; }
    size_t OPT_PayloadSize() { return m_zOPT_ExpPayloadSize; }
    uint64_t minNAKInterval() { return m_ullMinNakInt_tk; }
    int32_t ISN() { return m_iISN; }

    // XXX See CUDT::tsbpd() to see how to implement it. This should
    // do the same as TLPKTDROP feature when skipping packets that are agreed
    // to be lost. Note that this is predicted to be called with TSBPD off.
    // This is to be exposed for the application so that it can require this
    // sequence to be skipped, if that packet has been otherwise arrived through
    // a different channel.
    void skipIncoming(int32_t seq);

    void ConnectSignal(ETransmissionEvent tev, EventSlot sl);
    void DisconnectSignal(ETransmissionEvent tev);

private:
    /// initialize a UDT entity and bind to a local address.

    void open();

    /// Start listening to any connection request.

    void setListenState();

    /// Connect to a UDT entity listening at address "peer".
    /// @param peer [in] The address of the listening UDT entity.

    void startConnect(const sockaddr* peer, int32_t forced_isn);

    /// Process the response handshake packet. Failure reasons can be:
    /// * Socket is not in connecting state
    /// * Response @a pkt is not a handshake control message
    /// * Rendezvous socket has once processed a regular handshake
    /// @param pkt [in] handshake packet.
    /// @retval 0 Connection successful
    /// @retval 1 Connection in progress (m_ConnReq turned into RESPONSE)
    /// @retval -1 Connection failed

    SRT_ATR_NODISCARD EConnectStatus processConnectResponse(const CPacket& pkt, CUDTException* eout, bool synchro) ATR_NOEXCEPT;


    // This function works in case of HSv5 rendezvous. It changes the state
    // according to the present state and received message type, as well as the
    // INITIATOR/RESPONDER side resolved through cookieContest().
    // The resulting data are:
    // - rsptype: handshake message type that should be sent back to the peer (nothing if URQ_DONE)
    // - needs_extension: the HSREQ/KMREQ or HSRSP/KMRSP extensions should be attached to the handshake message.
    // - RETURNED VALUE: if true, it means a URQ_CONCLUSION message was received with HSRSP/KMRSP extensions and needs HSRSP/KMRSP.
    void rendezvousSwitchState(ref_t<UDTRequestType> rsptype, ref_t<bool> needs_extension, ref_t<bool> needs_hsrsp);
    void cookieContest();

    /// Interpret the incoming handshake packet in order to perform appropriate
    /// rendezvous FSM state transition if needed, and craft the response, serialized
    /// into the packet to be next sent.
    /// @param reqpkt Packet to be written with handshake data
    /// @param response incoming handshake response packet to be interpreted
    /// @param serv_addr incoming packet's address
    /// @param synchro True when this function was called in blocking mode
    /// @param rst Current read status to know if the HS packet was freshly received from the peer, or this is only a periodic update (RST_AGAIN)
    SRT_ATR_NODISCARD EConnectStatus processRendezvous(ref_t<CPacket> reqpkt, const CPacket &response, const sockaddr* serv_addr, bool synchro, EReadStatus);
    SRT_ATR_NODISCARD bool prepareConnectionObjects(const CHandShake &hs, HandshakeSide hsd, CUDTException *eout);
    SRT_ATR_NODISCARD EConnectStatus postConnect(const CPacket& response, bool rendezvous, CUDTException* eout, bool synchro);
    void applyResponseSettings(const CPacket& hspkt);
    SRT_ATR_NODISCARD EConnectStatus processAsyncConnectResponse(const CPacket& pkt) ATR_NOEXCEPT;
    SRT_ATR_NODISCARD bool processAsyncConnectRequest(EReadStatus rst, EConnectStatus cst, const CPacket& response, const sockaddr* serv_addr);

    void checkUpdateCryptoKeyLen(const char* loghdr, int32_t typefield);

    SRT_ATR_NODISCARD size_t fillSrtHandshake_HSREQ(uint32_t* srtdata, size_t srtlen, int hs_version);
    SRT_ATR_NODISCARD size_t fillSrtHandshake_HSRSP(uint32_t* srtdata, size_t srtlen, int hs_version);
    SRT_ATR_NODISCARD size_t fillSrtHandshake(uint32_t* srtdata, size_t srtlen, int msgtype, int hs_version);

    SRT_ATR_NODISCARD bool createSrtHandshake(ref_t<CPacket> reqpkt, ref_t<CHandShake> hs,
            int srths_cmd, int srtkm_cmd, const uint32_t* data, size_t datalen);

    SRT_ATR_NODISCARD size_t prepareSrtHsMsg(int cmd, uint32_t* srtdata, size_t size);

    SRT_ATR_NODISCARD bool processSrtMsg(const CPacket *ctrlpkt);
    SRT_ATR_NODISCARD int processSrtMsg_HSREQ(const uint32_t* srtdata, size_t len, uint32_t ts, int hsv);
    SRT_ATR_NODISCARD int processSrtMsg_HSRSP(const uint32_t* srtdata, size_t len, uint32_t ts, int hsv);
    SRT_ATR_NODISCARD bool interpretSrtHandshake(const CHandShake& hs, const CPacket& hspkt, uint32_t* out_data, size_t* out_len);

    void updateAfterSrtHandshake(int srt_cmd, int hsv);

    void updateSrtRcvSettings();
    void updateSrtSndSettings();

    void checkNeedDrop(ref_t<bool> bCongestion);

    /// Connect to a UDT entity listening at address "peer", which has sent "hs" request.
    /// @param peer [in] The address of the listening UDT entity.
    /// @param hs [in/out] The handshake information sent by the peer side (in), negotiated value (out).

    void acceptAndRespond(const sockaddr* peer, CHandShake* hs, const CPacket& hspkt);

    /// Close the opened UDT entity.

    bool close();

    /// Request UDT to send out a data block "data" with size of "len".
    /// @param data [in] The address of the application data to be sent.
    /// @param len [in] The size of the data block.
    /// @return Actual size of data sent.

    SRT_ATR_NODISCARD int send(const char* data, int len)
    {
        return sendmsg(data, len, -1, false, 0);
    }

    /// Request UDT to receive data to a memory block "data" with size of "len".
    /// @param data [out] data received.
    /// @param len [in] The desired size of data to be received.
    /// @return Actual size of data received.

    SRT_ATR_NODISCARD int recv(char* data, int len);

    /// send a message of a memory block "data" with size of "len".
    /// @param data [out] data received.
    /// @param len [in] The desired size of data to be received.
    /// @param ttl [in] the time-to-live of the message.
    /// @param inorder [in] if the message should be delivered in order.
    /// @param srctime [in] Time when the data were ready to send.
    /// @return Actual size of data sent.

    SRT_ATR_NODISCARD int sendmsg(const char* data, int len, int ttl, bool inorder, uint64_t srctime);
    /// Receive a message to buffer "data".
    /// @param data [out] data received.
    /// @param len [in] size of the buffer.
    /// @return Actual size of data received.

    SRT_ATR_NODISCARD int sendmsg2(const char* data, int len, ref_t<SRT_MSGCTRL> m);

    SRT_ATR_NODISCARD int recvmsg(char* data, int len, uint64_t& srctime);

    SRT_ATR_NODISCARD int recvmsg2(char* data, int len, ref_t<SRT_MSGCTRL> m);

    SRT_ATR_NODISCARD int receiveMessage(char* data, int len, ref_t<SRT_MSGCTRL> m);
    SRT_ATR_NODISCARD int receiveBuffer(char* data, int len);

    /// Request UDT to send out a file described as "fd", starting from "offset", with size of "size".
    /// @param ifs [in] The input file stream.
    /// @param offset [in, out] From where to read and send data; output is the new offset when the call returns.
    /// @param size [in] How many data to be sent.
    /// @param block [in] size of block per read from disk
    /// @return Actual size of data sent.

    SRT_ATR_NODISCARD int64_t sendfile(std::fstream& ifs, int64_t& offset, int64_t size, int block = 366000);

    /// Request UDT to receive data into a file described as "fd", starting from "offset", with expected size of "size".
    /// @param ofs [out] The output file stream.
    /// @param offset [in, out] From where to write data; output is the new offset when the call returns.
    /// @param size [in] How many data to be received.
    /// @param block [in] size of block per write to disk
    /// @return Actual size of data received.

    SRT_ATR_NODISCARD int64_t recvfile(std::fstream& ofs, int64_t& offset, int64_t size, int block = 7320000);

    /// Configure UDT options.
    /// @param optName [in] The enum name of a UDT option.
    /// @param optval [in] The value to be set.
    /// @param optlen [in] size of "optval".

    void setOpt(SRT_SOCKOPT optName, const void* optval, int optlen);

    /// Read UDT options.
    /// @param optName [in] The enum name of a UDT option.
    /// @param optval [in] The value to be returned.
    /// @param optlen [out] size of "optval".

    void getOpt(SRT_SOCKOPT optName, void* optval, int& optlen);

    /// read the performance data since last sample() call.
    /// @param perf [in, out] pointer to a CPerfMon structure to record the performance data.
    /// @param clear [in] flag to decide if the local performance trace should be cleared.

    void sample(CPerfMon* perf, bool clear = true);

    /// read the performance data with bytes counters since bstats() 
    ///  
    /// @param perf [in, out] pointer to a CPerfMon structure to record the performance data.
    /// @param clear [in] flag to decide if the local performance trace should be cleared. 
    /// @param instantaneous [in] flag to request instantaneous data 
    /// instead of moving averages.
    void bstats(CBytePerfMon* perf, bool clear = true, bool instantaneous = false);

    /// Mark sequence contained in the given packet as not lost. This
    /// removes the loss record from both current receiver loss list and
    /// the receiver fresh loss list.
    void unlose(const CPacket& oldpacket);
    void unlose(int32_t from, int32_t to);

    void considerLegacySrtHandshake(uint64_t timebase);
    void checkSndTimers(Whether2RegenKm regen = DONT_REGEN_KM);
    void handshakeDone()
    {
        m_iSndHsRetryCnt = 0;
    }

    int64_t withOverhead(int64_t basebw)
    {
        return (basebw * (100 + m_iOverheadBW))/100;
    }

    static double Bps2Mbps(int64_t basebw)
    {
        return double(basebw) * 8.0/1000000.0;
    }

    bool stillConnected()
    {
        // Still connected is when:
        // - no "broken" condition appeared (security, protocol error, response timeout)
        return !m_bBroken
            // - still connected (no one called srt_close())
            && m_bConnected
            // - isn't currently closing (srt_close() called, response timeout, shutdown)
            && !m_bClosing;
    }

    int sndSpaceLeft()
    {
        return sndBuffersLeft() * m_iMaxSRTPayloadSize;
    }

    int sndBuffersLeft()
    {
        return m_iSndBufSize - m_pSndBuffer->getCurrBufSize();
    }


    // TSBPD thread main function.
    static void* tsbpd(void* param);

    static CUDTUnited s_UDTUnited;               // UDT global management base

private: // Identification
    SRTSOCKET m_SocketID;                        // UDT socket number

    // XXX Deprecated field. In any place where it's used, UDT_DGRAM is
    // the only allowed value. The functionality of distinguishing the transmission
    // method is now in m_CongCtl.
    UDTSockType m_iSockType;                     // Type of the UDT connection (SOCK_STREAM or SOCK_DGRAM)
    SRTSOCKET m_PeerID;                          // peer id, for multiplexer

    int m_iMaxSRTPayloadSize;                 // Maximum/regular payload size, in bytes
    size_t m_zOPT_ExpPayloadSize;                    // Expected average payload size (user option)

    // Options
    int m_iMSS;                                  // Maximum Segment Size, in bytes
    bool m_bSynSending;                          // Sending syncronization mode
    bool m_bSynRecving;                          // Receiving syncronization mode
    int m_iFlightFlagSize;                       // Maximum number of packets in flight from the peer side
    int m_iSndBufSize;                           // Maximum UDT sender buffer size
    int m_iRcvBufSize;                           // Maximum UDT receiver buffer size
    linger m_Linger;                             // Linger information on close
    int m_iUDPSndBufSize;                        // UDP sending buffer size
    int m_iUDPRcvBufSize;                        // UDP receiving buffer size
    int m_iIPversion;                            // IP version
    bool m_bRendezvous;                          // Rendezvous connection mode
#ifdef SRT_ENABLE_CONNTIMEO
    int m_iConnTimeOut;                          // connect timeout in milliseconds
#endif
    int m_iSndTimeOut;                           // sending timeout in milliseconds
    int m_iRcvTimeOut;                           // receiving timeout in milliseconds
    bool m_bReuseAddr;                           // reuse an exiting port or not, for UDP multiplexer
    int64_t m_llMaxBW;                           // maximum data transfer rate (threshold)
#ifdef SRT_ENABLE_IPOPTS
    int m_iIpTTL;
    int m_iIpToS;
#endif
    // These fields keep the options for encryption
    // (SRTO_PASSPHRASE, SRTO_PBKEYLEN). Crypto object is
    // created later and takes values from these.
    HaiCrypt_Secret m_CryptoSecret;
    int m_iSndCryptoKeyLen;

    // XXX Consider removing them. The m_bDataSender may stay here
    // in order to maintain the HS side selection in HSv4.
    // m_bTwoWayData is unused.
    bool m_bDataSender;
    bool m_bTwoWayData;

    // HSv4 (legacy handshake) support)
    uint64_t m_ullSndHsLastTime_us;	    //Last SRT handshake request time
    int      m_iSndHsRetryCnt;       //SRT handshake retries left

    bool m_bMessageAPI;
    bool m_bOPT_TsbPd;               // Whether AGENT will do TSBPD Rx (whether peer does, is not agent's problem)
    int m_iOPT_TsbPdDelay;           // Agent's Rx latency
    int m_iOPT_PeerTsbPdDelay;       // Peer's Rx latency for the traffic made by Agent's Tx.
    bool m_bOPT_TLPktDrop;           // Whether Agent WILL DO TLPKTDROP on Rx.
    int m_iOPT_SndDropDelay;         // Extra delay when deciding to snd-drop for TLPKTDROP, -1 to off
    bool m_bOPT_StrictEncryption;    // Off by default. When on, any connection other than nopw-nopw & pw1-pw1 is rejected.
    std::string m_sStreamName;

    int m_iTsbPdDelay_ms;                           // Rx delay to absorb burst in milliseconds
    int m_iPeerTsbPdDelay_ms;                       // Tx delay that the peer uses to absorb burst in milliseconds
    bool m_bTLPktDrop;                           // Enable Too-late Packet Drop
    int64_t m_llInputBW;                         // Input stream rate (bytes/sec)
    int m_iOverheadBW;                           // Percent above input stream rate (applies if m_llMaxBW == 0)
    bool m_bRcvNakReport;                        // Enable Receiver Periodic NAK Reports
    int m_iIpV6Only;                             // IPV6_V6ONLY option (-1 if not set)
private:
    UniquePtr<CCryptoControl> m_pCryptoControl;                            // congestion control SRT class (small data extension)
    CCache<CInfoBlock>* m_pCache;                // network information cache

    // Congestion control
    std::vector<EventSlot> m_Slots[TEV__SIZE];
    SrtCongestion m_CongCtl;

    // Attached tool function
    void EmitSignal(ETransmissionEvent tev, EventVariant var);

    // Internal state
    volatile bool m_bListening;                  // If the UDT entit is listening to connection
    volatile bool m_bConnecting;                 // The short phase when connect() is called but not yet completed
    volatile bool m_bConnected;                  // Whether the connection is on or off
    volatile bool m_bClosing;                    // If the UDT entity is closing
    volatile bool m_bShutdown;                   // If the peer side has shutdown the connection
    volatile bool m_bBroken;                     // If the connection has been broken
    volatile bool m_bPeerHealth;                 // If the peer status is normal
    bool m_bOpened;                              // If the UDT entity has been opened
    int m_iBrokenCounter;                        // a counter (number of GC checks) to let the GC tag this socket as disconnected

    int m_iEXPCount;                             // Expiration counter
    int m_iBandwidth;                            // Estimated bandwidth, number of packets per second
    int m_iRTT;                                  // RTT, in microseconds
    int m_iRTTVar;                               // RTT variance
    int m_iDeliveryRate;                         // Packet arrival rate at the receiver side
    int m_iByteDeliveryRate;                     // Byte arrival rate at the receiver side

    uint64_t m_ullLingerExpiration;              // Linger expiration time (for GC to close a socket with data in sending buffer)

    CHandShake m_ConnReq;                        // connection request
    CHandShake m_ConnRes;                        // connection response
    CHandShake::RendezvousState m_RdvState;      // HSv5 rendezvous state
    HandshakeSide m_SrtHsSide;                   // HSv5 rendezvous handshake side resolved from cookie contest (DRAW if not yet resolved)
    int64_t m_llLastReqTime;                     // last time when a connection request is sent

private: // Sending related data
    CSndBuffer* m_pSndBuffer;                    // Sender buffer
    CSndLossList* m_pSndLossList;                // Sender loss list
    CPktTimeWindow<16, 16> m_SndTimeWindow;            // Packet sending time window

    volatile uint64_t m_ullInterval_tk;          // Inter-packet time, in CPU clock cycles
    uint64_t m_ullTimeDiff_tk;                   // aggregate difference in inter-packet time

    volatile int m_iFlowWindowSize;              // Flow control window size
    volatile double m_dCongestionWindow;         // congestion window size

    volatile int32_t m_iSndLastFullAck;          // Last full ACK received
    volatile int32_t m_iSndLastAck;              // Last ACK received
    volatile int32_t m_iSndLastDataAck;          // The real last ACK that updates the sender buffer and loss list
    volatile int32_t m_iSndCurrSeqNo;            // The largest sequence number that has been sent
    int32_t m_iLastDecSeq;                       // Sequence number sent last decrease occurs
    int32_t m_iSndLastAck2;                      // Last ACK2 sent back
    uint64_t m_ullSndLastAck2Time;               // The time when last ACK2 was sent back
    int32_t m_iISN;                              // Initial Sequence Number
    bool m_bPeerTsbPd;                           // Peer accept TimeStamp-Based Rx mode
    bool m_bPeerTLPktDrop;                       // Enable sender late packet dropping
    bool m_bPeerNakReport;                       // Sender's peer (receiver) issues Periodic NAK Reports
    bool m_bPeerRexmitFlag;                      // Receiver supports rexmit flag in payload packets
    int32_t m_iReXmitCount;                      // Re-Transmit Count since last ACK

private: // Receiving related data
    CRcvBuffer* m_pRcvBuffer;                    //< Receiver buffer
    CRcvLossList* m_pRcvLossList;                //< Receiver loss list
    std::deque<CRcvFreshLoss> m_FreshLoss;       //< Lost sequence already added to m_pRcvLossList, but not yet sent UMSG_LOSSREPORT for.
    int m_iReorderTolerance;                     //< Current value of dynamic reorder tolerance
    int m_iMaxReorderTolerance;                  //< Maximum allowed value for dynamic reorder tolerance
    int m_iConsecEarlyDelivery;                  //< Increases with every OOO packet that came <TTL-2 time, resets with every increased reorder tolerance
    int m_iConsecOrderedDelivery;                //< Increases with every packet coming in order or retransmitted, resets with every out-of-order packet

    CACKWindow<1024> m_ACKWindow;                //< ACK history window
    CPktTimeWindow<16, 64> m_RcvTimeWindow;      //< Packet arrival time window

    int32_t m_iRcvLastAck;                       //< Last sent ACK
#ifdef ENABLE_LOGGING
    int32_t m_iDebugPrevLastAck;
#endif
    int32_t m_iRcvLastSkipAck;                   // Last dropped sequence ACK
    uint64_t m_ullLastAckTime_tk;                // Timestamp of last ACK
    int32_t m_iRcvLastAckAck;                    // Last sent ACK that has been acknowledged
    int32_t m_iAckSeqNo;                         // Last ACK sequence number
    int32_t m_iRcvCurrSeqNo;                     // Largest received sequence number

    uint64_t m_ullLastWarningTime;               // Last time that a warning message is sent

    int32_t m_iPeerISN;                          // Initial Sequence Number of the peer side
    uint64_t m_ullRcvPeerStartTime;

    uint32_t m_lSrtVersion;
    uint32_t m_lMinimumPeerSrtVersion;
    uint32_t m_lPeerSrtVersion;

    bool m_bTsbPd;                               // Peer sends TimeStamp-Based Packet Delivery Packets 
    pthread_t m_RcvTsbPdThread;                  // Rcv TsbPD Thread handle
    pthread_cond_t m_RcvTsbPdCond;
    bool m_bTsbPdAckWakeup;                      // Signal TsbPd thread on Ack sent

private: // synchronization: mutexes and conditions
    pthread_mutex_t m_ConnectionLock;            // used to synchronize connection operation

    pthread_cond_t m_SendBlockCond;              // used to block "send" call
    pthread_mutex_t m_SendBlockLock;             // lock associated to m_SendBlockCond

    pthread_mutex_t m_AckLock;                   // used to protected sender's loss list when processing ACK

    pthread_cond_t m_RecvDataCond;               // used to block "recv" when there is no data
    pthread_mutex_t m_RecvDataLock;              // lock associated to m_RecvDataCond

    pthread_mutex_t m_SendLock;                  // used to synchronize "send" call
    pthread_mutex_t m_RecvLock;                  // used to synchronize "recv" call

    pthread_mutex_t m_RcvLossLock;               // Protects the receiver loss list (access: CRcvQueue::worker, CUDT::tsbpd)

    pthread_mutex_t m_StatsLock;                 // used to synchronize access to trace statistics

    void initSynch();
    void destroySynch();
    void releaseSynch();

private: // Common connection Congestion Control setup
    void setupCC();
    void updateCC(ETransmissionEvent, EventVariant arg);
    bool createCrypter(HandshakeSide side, bool bidi);

private: // Generation and processing of packets
    void sendCtrl(UDTMessageType pkttype, void* lparam = NULL, void* rparam = NULL, int size = 0);
    void processCtrl(CPacket& ctrlpkt);
<<<<<<< HEAD
    int packData(ref_t<CPacket> packet, ref_t<uint64_t> ts, ref_t<sockaddr_any> src_adr);
=======

    /// Pack a packet from a list of lost packets.
    ///
    /// @param packet [in, out] a packet structure to fill
    /// @param origintime [in, out] origin timestamp of the packet
    ///
    /// @return payload size on success, <=0 on failure
    int packLostData(CPacket& packet, uint64_t& origintime);

    int packData(CPacket& packet, uint64_t& ts);
>>>>>>> 6f6b76b3
    int processData(CUnit* unit);
    void processClose();
    int processConnectRequest(const sockaddr* addr, CPacket& packet);
    static void addLossRecord(std::vector<int32_t>& lossrecord, int32_t lo, int32_t hi);
    int32_t bake(const sockaddr* addr, int32_t previous_cookie = 0, int correction = 0);

private: // Trace

    struct CoreStats
    {
        uint64_t startTime;                 // timestamp when the UDT entity is started
        int64_t sentTotal;                  // total number of sent data packets, including retransmissions
        int64_t recvTotal;                  // total number of received packets
        int sndLossTotal;                   // total number of lost packets (sender side)
        int rcvLossTotal;                   // total number of lost packets (receiver side)
        int retransTotal;                   // total number of retransmitted packets
        int sentACKTotal;                   // total number of sent ACK packets
        int recvACKTotal;                   // total number of received ACK packets
        int sentNAKTotal;                   // total number of sent NAK packets
        int recvNAKTotal;                   // total number of received NAK packets
        int sndDropTotal;
        int rcvDropTotal;
        uint64_t bytesSentTotal;            // total number of bytes sent,  including retransmissions
        uint64_t bytesRecvTotal;            // total number of received bytes
        uint64_t rcvBytesLossTotal;         // total number of loss bytes (estimate)
        uint64_t bytesRetransTotal;         // total number of retransmitted bytes
        uint64_t sndBytesDropTotal;
        uint64_t rcvBytesDropTotal;
        int m_rcvUndecryptTotal;
        uint64_t m_rcvBytesUndecryptTotal;
        int64_t m_sndDurationTotal;         // total real time for sending

        uint64_t lastSampleTime;            // last performance sample time
        int64_t traceSent;                  // number of packets sent in the last trace interval
        int64_t traceRecv;                  // number of packets received in the last trace interval
        int traceSndLoss;                   // number of lost packets in the last trace interval (sender side)
        int traceRcvLoss;                   // number of lost packets in the last trace interval (receiver side)
        int traceRetrans;                   // number of retransmitted packets in the last trace interval
        int sentACK;                        // number of ACKs sent in the last trace interval
        int recvACK;                        // number of ACKs received in the last trace interval
        int sentNAK;                        // number of NAKs sent in the last trace interval
        int recvNAK;                        // number of NAKs received in the last trace interval
        int traceSndDrop;
        int traceRcvDrop;
        int traceRcvRetrans;
        int traceReorderDistance;
        double traceBelatedTime;
        int64_t traceRcvBelated;
        uint64_t traceBytesSent;            // number of bytes sent in the last trace interval
        uint64_t traceBytesRecv;            // number of bytes sent in the last trace interval
        uint64_t traceRcvBytesLoss;         // number of bytes bytes lost in the last trace interval (estimate)
        uint64_t traceBytesRetrans;         // number of bytes retransmitted in the last trace interval
        uint64_t traceSndBytesDrop;
        uint64_t traceRcvBytesDrop;
        int traceRcvUndecrypt;
        uint64_t traceRcvBytesUndecrypt;
        int64_t sndDuration;                // real time for sending
        int64_t sndDurationCounter;         // timers to record the sending duration
    } m_stats;

public:

    static const int SELF_CLOCK_INTERVAL = 64;  // ACK interval for self-clocking
    static const int SEND_LITE_ACK = sizeof(int32_t); // special size for ack containing only ack seq
    static const int PACKETPAIR_MASK = 0xF;

    static const size_t MAX_SID_LENGTH = 512;

private: // Timers
    uint64_t m_ullCPUFrequency;               // CPU clock frequency, used for Timer, ticks per microsecond
    uint64_t m_ullNextACKTime_tk;             // Next ACK time, in CPU clock cycles, same below
    uint64_t m_ullNextNAKTime_tk;             // Next NAK time

    volatile uint64_t m_ullSYNInt_tk;         // SYN interval
    volatile uint64_t m_ullACKInt_tk;         // ACK interval
    volatile uint64_t m_ullNAKInt_tk;         // NAK interval
    volatile uint64_t m_ullLastRspTime_tk;    // time stamp of last response from the peer
    volatile uint64_t m_ullLastRspAckTime_tk; // time stamp of last ACK from the peer
    volatile uint64_t m_ullLastSndTime_tk;    // time stamp of last data/ctrl sent (in system ticks)
    uint64_t m_ullMinNakInt_tk;               // NAK timeout lower bound; too small value can cause unnecessary retransmission
    uint64_t m_ullMinExpInt_tk;               // timeout lower bound threshold: too small timeout can cause problem

    int m_iPktCount;                          // packet counter for ACK
    int m_iLightACKCount;                     // light ACK counter

    uint64_t m_ullTargetTime_tk;              // scheduled time of next packet sending

    void checkTimers();

public: // For the use of CCryptoControl
    // HaiCrypt configuration
    unsigned int m_uKmRefreshRatePkt;
    unsigned int m_uKmPreAnnouncePkt;


private: // for UDP multiplexer
<<<<<<< HEAD
    CSndQueue* m_pSndQueue;			// packet sending queue
    CRcvQueue* m_pRcvQueue;			// packet receiving queue
    sockaddr* m_pPeerAddr;			// peer address
    sockaddr_any m_SourceAddr;      // override UDP source address with this one when sending
    uint32_t m_piSelfIP[4];			// local UDP IP address
    CSNode* m_pSNode;				// node information for UDT list used in snd queue
    CRNode* m_pRNode;                            // node information for UDT list used in rcv queue

public: // For smoother
=======
    CSndQueue* m_pSndQueue;         // packet sending queue
    CRcvQueue* m_pRcvQueue;         // packet receiving queue
    sockaddr* m_pPeerAddr;          // peer address
    uint32_t m_piSelfIP[4];         // local UDP IP address
    CSNode* m_pSNode;               // node information for UDT list used in snd queue
    CRNode* m_pRNode;               // node information for UDT list used in rcv queue

public: // For SrtCongestion
>>>>>>> 6f6b76b3
    const CSndQueue* sndQueue() { return m_pSndQueue; }
    const CRcvQueue* rcvQueue() { return m_pRcvQueue; }

private: // for epoll
    std::set<int> m_sPollID;                     // set of epoll ID to trigger
    void addEPoll(const int eid);
    void removeEPoll(const int eid);
};


#endif<|MERGE_RESOLUTION|>--- conflicted
+++ resolved
@@ -702,9 +702,6 @@
 private: // Generation and processing of packets
     void sendCtrl(UDTMessageType pkttype, void* lparam = NULL, void* rparam = NULL, int size = 0);
     void processCtrl(CPacket& ctrlpkt);
-<<<<<<< HEAD
-    int packData(ref_t<CPacket> packet, ref_t<uint64_t> ts, ref_t<sockaddr_any> src_adr);
-=======
 
     /// Pack a packet from a list of lost packets.
     ///
@@ -714,8 +711,7 @@
     /// @return payload size on success, <=0 on failure
     int packLostData(CPacket& packet, uint64_t& origintime);
 
-    int packData(CPacket& packet, uint64_t& ts);
->>>>>>> 6f6b76b3
+    int packData(ref_t<CPacket> packet, ref_t<uint64_t> ts, ref_t<sockaddr_any> src_adr);
     int processData(CUnit* unit);
     void processClose();
     int processConnectRequest(const sockaddr* addr, CPacket& packet);
@@ -812,26 +808,15 @@
 
 
 private: // for UDP multiplexer
-<<<<<<< HEAD
-    CSndQueue* m_pSndQueue;			// packet sending queue
-    CRcvQueue* m_pRcvQueue;			// packet receiving queue
-    sockaddr* m_pPeerAddr;			// peer address
-    sockaddr_any m_SourceAddr;      // override UDP source address with this one when sending
-    uint32_t m_piSelfIP[4];			// local UDP IP address
-    CSNode* m_pSNode;				// node information for UDT list used in snd queue
-    CRNode* m_pRNode;                            // node information for UDT list used in rcv queue
-
-public: // For smoother
-=======
     CSndQueue* m_pSndQueue;         // packet sending queue
     CRcvQueue* m_pRcvQueue;         // packet receiving queue
     sockaddr* m_pPeerAddr;          // peer address
+    sockaddr_any m_SourceAddr;      // override UDP source address with this one when sending
     uint32_t m_piSelfIP[4];         // local UDP IP address
     CSNode* m_pSNode;               // node information for UDT list used in snd queue
     CRNode* m_pRNode;               // node information for UDT list used in rcv queue
 
 public: // For SrtCongestion
->>>>>>> 6f6b76b3
     const CSndQueue* sndQueue() { return m_pSndQueue; }
     const CRcvQueue* rcvQueue() { return m_pRcvQueue; }
 
