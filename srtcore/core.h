--- conflicted
+++ resolved
@@ -266,58 +266,6 @@
     void addressAndSend(CPacket& pkt);
     void sendSrtMsg(int cmd, uint32_t *srtdata_in = NULL, int srtlen_in = 0);
 
-<<<<<<< HEAD
-    bool isTsbPd() { return m_bOPT_TsbPd; }
-    int RTT() { return m_iRTT; }
-    int32_t sndSeqNo() { return m_iSndCurrSeqNo; }
-    int32_t rcvSeqNo() { return m_iRcvCurrSeqNo; }
-    int flowWindowSize() { return m_iFlowWindowSize; }
-    int32_t deliveryRate() { return m_iDeliveryRate; }
-    int bandwidth() { return m_iBandwidth; }
-    int64_t maxBandwidth() { return m_llMaxBW; }
-    int MSS() { return m_iMSS; }
-
-    uint32_t latency_us() const {return m_iTsbPdDelay_ms*1000; }
-    size_t maxPayloadSize() { return m_iMaxSRTPayloadSize; }
-    size_t OPT_PayloadSize() { return m_zOPT_ExpPayloadSize; }
-    int32_t ISN() { return m_iISN; }
-    int sndLossLength() { return m_pSndLossList->getLossLength(); }
-    srt::sync::steady_clock::duration minNAKInterval() const { return m_tdMinNakInterval; }
-    sockaddr_any peerAddr() const { return m_PeerAddr; }
-
-    int minSndSize(int len = 0) const
-    {
-        if (len == 0) // wierd, can't use non-static data member as default argument!
-            len = m_iMaxSRTPayloadSize;
-        return m_bMessageAPI ? (len+m_iMaxSRTPayloadSize-1)/m_iMaxSRTPayloadSize : 1;
-    }
-
-    int32_t makeTS(const srt::sync::steady_clock::time_point& from_time) const
-    {
-        // NOTE:
-        // - This calculates first the time difference towards start time.
-        // - This difference value is also CUT OFF THE SEGMENT information
-        //   (a multiple of MAX_TIMESTAMP+1)
-        // So, this can be simply defined as: TS = (RTS - STS) % (MAX_TIMESTAMP+1)
-        // XXX Would be nice to check if local_time > m_StartTime,
-        // otherwise it may go unnoticed with clock skew.
-        return count_microseconds(from_time - m_stats.tsStartTime);
-    }
-
-    void setPacketTS(CPacket& p, const srt::sync::steady_clock::time_point& local_time)
-    {
-        p.m_iTimeStamp = makeTS(local_time);
-    }
-
-    // Utility used for closing a listening socket
-    // immediately to free the socket
-    void notListening()
-    {
-        srt::sync::CGuard cg(m_ConnectionLock);
-        m_bListening = false;
-        m_pRcvQueue->removeListener(this);
-    }
-=======
     bool isTsbPd() const { return m_bOPT_TsbPd; }
     int RTT() const { return m_iRTT; }
     int32_t sndSeqNo() const { return m_iSndCurrSeqNo; }
@@ -333,7 +281,41 @@
     size_t OPT_PayloadSize() const { return m_zOPT_ExpPayloadSize; }
     int sndLossLength() { return m_pSndLossList->getLossLength(); }
     int32_t ISN() const { return m_iISN; }
->>>>>>> 3a5b380e
+    srt::sync::steady_clock::duration minNAKInterval() const { return m_tdMinNakInterval; }
+    sockaddr_any peerAddr() const { return m_PeerAddr; }
+
+    int minSndSize(int len = 0) const
+    {
+        if (len == 0) // wierd, can't use non-static data member as default argument!
+            len = m_iMaxSRTPayloadSize;
+        return m_bMessageAPI ? (len+m_iMaxSRTPayloadSize-1)/m_iMaxSRTPayloadSize : 1;
+    }
+
+    int32_t makeTS(const srt::sync::steady_clock::time_point& from_time) const
+    {
+        // NOTE:
+        // - This calculates first the time difference towards start time.
+        // - This difference value is also CUT OFF THE SEGMENT information
+        //   (a multiple of MAX_TIMESTAMP+1)
+        // So, this can be simply defined as: TS = (RTS - STS) % (MAX_TIMESTAMP+1)
+        // XXX Would be nice to check if local_time > m_StartTime,
+        // otherwise it may go unnoticed with clock skew.
+        return count_microseconds(from_time - m_stats.tsStartTime);
+    }
+
+    void setPacketTS(CPacket& p, const srt::sync::steady_clock::time_point& local_time)
+    {
+        p.m_iTimeStamp = makeTS(local_time);
+    }
+
+    // Utility used for closing a listening socket
+    // immediately to free the socket
+    void notListening()
+    {
+        srt::sync::CGuard cg(m_ConnectionLock);
+        m_bListening = false;
+        m_pRcvQueue->removeListener(this);
+    }
 
     // XXX See CUDT::tsbpd() to see how to implement it. This should
     // do the same as TLPKTDROP feature when skipping packets that are agreed
