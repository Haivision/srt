/*
 * SRT - Secure, Reliable, Transport
 * Copyright (c) 2018 Haivision Systems Inc.
 * 
 * This Source Code Form is subject to the terms of the Mozilla Public
 * License, v. 2.0. If a copy of the MPL was not distributed with this
 * file, You can obtain one at http://mozilla.org/MPL/2.0/.
 * 
 */

/*****************************************************************************
Copyright (c) 2001 - 2011, The Board of Trustees of the University of Illinois.
All rights reserved.

Redistribution and use in source and binary forms, with or without
modification, are permitted provided that the following conditions are
met:

* Redistributions of source code must retain the above
  copyright notice, this list of conditions and the
  following disclaimer.

* Redistributions in binary form must reproduce the
  above copyright notice, this list of conditions
  and the following disclaimer in the documentation
  and/or other materials provided with the distribution.

* Neither the name of the University of Illinois
  nor the names of its contributors may be used to
  endorse or promote products derived from this
  software without specific prior written permission.

THIS SOFTWARE IS PROVIDED BY THE COPYRIGHT HOLDERS AND CONTRIBUTORS "AS
IS" AND ANY EXPRESS OR IMPLIED WARRANTIES, INCLUDING, BUT NOT LIMITED TO,
THE IMPLIED WARRANTIES OF MERCHANTABILITY AND FITNESS FOR A PARTICULAR
PURPOSE ARE DISCLAIMED. IN NO EVENT SHALL THE COPYRIGHT OWNER OR
CONTRIBUTORS BE LIABLE FOR ANY DIRECT, INDIRECT, INCIDENTAL, SPECIAL,
EXEMPLARY, OR CONSEQUENTIAL DAMAGES (INCLUDING, BUT NOT LIMITED TO,
PROCUREMENT OF SUBSTITUTE GOODS OR SERVICES; LOSS OF USE, DATA, OR
PROFITS; OR BUSINESS INTERRUPTION) HOWEVER CAUSED AND ON ANY THEORY OF
LIABILITY, WHETHER IN CONTRACT, STRICT LIABILITY, OR TORT (INCLUDING
NEGLIGENCE OR OTHERWISE) ARISING IN ANY WAY OUT OF THE USE OF THIS
SOFTWARE, EVEN IF ADVISED OF THE POSSIBILITY OF SUCH DAMAGE.
*****************************************************************************/

/*****************************************************************************
written by
   Yunhong Gu, last updated 02/28/2012
modified by
   Haivision Systems Inc.
*****************************************************************************/


#ifndef __UDT_CORE_H__
#define __UDT_CORE_H__

#include <deque>
#include <sstream>

#include "srt.h"
#include "common.h"
#include "list.h"
#include "buffer.h"
#include "window.h"
#include "packet.h"
#include "channel.h"
//#include "api.h"
#include "cache.h"
#include "queue.h"
#include "handshake.h"
#include "smoother.h"
#include "utilities.h"

#include <haicrypt.h>

extern logging::Logger
    glog,
    blog,
    mglog,
    dlog,
    tslog,
    rxlog;


// XXX Utility function - to be moved to utilities.h?
template <class T>
inline T CountIIR(T base, T newval, double factor)
{
    if ( base == 0.0 )
        return newval;

    T diff = newval - base;
    return base+T(diff*factor);
}

// XXX Probably a better rework for that can be done - this can be
// turned into a serializable structure, just like it's for CHandShake.
enum AckDataItem
{
    ACKD_RCVLASTACK = 0,
    ACKD_RTT = 1,
    ACKD_RTTVAR = 2,
    ACKD_BUFFERLEFT = 3,
    ACKD_TOTAL_SIZE_SMALL = 4,

    // Extra fields existing in UDT (not always sent)

    ACKD_RCVSPEED = 4,   // length would be 16
    ACKD_BANDWIDTH = 5,
    ACKD_TOTAL_SIZE_UDTBASE = 6, // length = 24
    // Extra stats for SRT

    ACKD_RCVRATE = 6,
    ACKD_TOTAL_SIZE_VER101 = 7, // length = 28
    ACKD_XMRATE = 7, // XXX This is a weird compat stuff. Version 1.1.3 defines it as ACKD_BANDWIDTH*m_iMaxSRTPayloadSize when set. Never got.
                     // XXX NOTE: field number 7 may be used for something in future, need to confirm destruction of all !compat 1.0.2 version

    ACKD_TOTAL_SIZE_VER102 = 8, // 32
// FEATURE BLOCKED. Probably not to be restored.
//  ACKD_ACKBITMAP = 8,
    ACKD_TOTAL_SIZE = ACKD_TOTAL_SIZE_VER102 // length = 32 (or more)
};
const size_t ACKD_FIELD_SIZE = sizeof(int32_t);

enum GroupDataItem
{
    GRPD_GROUPID,
    GRPD_GROUPTYPE,

    /* That was an early concept, not to be used.
    GRPD_MASTERID,
    GRPD_MASTERTDIFF,
    */
    /// end
    GRPD__SIZE
};

const size_t GRPD_FIELD_SIZE = sizeof(int32_t);

// For HSv4 legacy handshake
#define SRT_MAX_HSRETRY     10          /* Maximum SRT handshake retry */

enum SeqPairItems
{
    SEQ_BEGIN = 0, SEQ_END = 1, SEQ_SIZE = 2
};

// Extended SRT Congestion control class - only an incomplete definition required
class CCryptoControl;
class CUDTUnited;
class CUDTSocket;

class CUDTSocket;

template <class ExecutorType>
void SRT_tsbpdLoop(
        ExecutorType* self,
        SRTSOCKET sid,
        CGuard& lock);

class CUDTGroup
{
    friend class CUDTUnited;

public:
    enum GroupState
    {
        GST_PENDING,  // The socket is created correctly, but not yet ready for getting data.
        GST_IDLE,     // The socket should be activated at the next operation immediately.
        GST_RUNNING,  // The socket was already activated and is in use
        GST_BROKEN    // The last operation broke the socket, it should be closed.
    };

    struct SocketData
    {
        SRTSOCKET id;
        CUDTSocket* ps;
        SRT_SOCKSTATUS laststatus;
        GroupState sndstate;
        GroupState rcvstate;
        sockaddr_any agent;
        sockaddr_any peer;
        bool ready_read;
        bool ready_write;
        bool ready_error;
    };

    struct ConfigItem
    {
        SRT_SOCKOPT so;
        std::vector<unsigned char> value;

        template<class T> bool get(T& refr)
        {
            if (sizeof(T) > value.size())
                return false;
            refr = *(T*)&value[0];
        }

        ConfigItem(SRT_SOCKOPT o, const void* val, int size): so(o)
        {
            value.resize(size);
            unsigned char* begin = (unsigned char*)val;
            std::copy(begin, begin+size, value.begin());
        }
    };

    typedef std::list<SocketData> group_t;
    typedef group_t::iterator gli_t;
    CUDTGroup();
    ~CUDTGroup();

    static SocketData prepareData(CUDTSocket* s);

    gli_t add(SocketData data);

    struct HaveID
    {
        SRTSOCKET id;
        HaveID(SRTSOCKET sid): id(sid) {}
        bool operator()(const SocketData& s) { return s.id == id; }
    };

    gli_t find(SRTSOCKET id)
    {
        CGuard g(m_GroupLock);
        gli_t f = std::find_if(m_Group.begin(), m_Group.end(), HaveID(id));
        if (f == m_Group.end())
        {
            return gli_NULL();
        }
        return f;
    }

    // NEED LOCKING
    gli_t begin() { return m_Group.begin(); }
    gli_t end() { return m_Group.end(); }

    // REMEMBER: the group spec should be taken from the socket
    // (set m_IncludedGroup to NULL and m_IncludedIter to grp->gli_NULL())
    // PRIOR TO calling this function.
    bool remove(SRTSOCKET id)
    {
        CGuard g(m_GroupLock);
        gli_t f = std::find_if(m_Group.begin(), m_Group.end(), HaveID(id));
        if (f != m_Group.end())
        {
            m_Group.erase(f);
        }

        return false;
    }

    bool empty()
    {
        CGuard g(m_GroupLock);
        return m_Group.empty();
    }

    void resetStateOn(CUDTSocket* sock);

    static gli_t gli_NULL() { return s_NoGroup.end(); }

    int send(const char* buf, int len, ref_t<SRT_MSGCTRL> mc);
    int recv(char* buf, int len, ref_t<SRT_MSGCTRL> mc);

    void close();

    void setOpt(SRT_SOCKOPT optname, const void* optval, int optlen);
    void getOpt(SRT_SOCKOPT optName, void* optval, ref_t<int> optlen);

    SRT_SOCKSTATUS getStatus();

    bool getMasterData(SRTSOCKET slave, ref_t<SRTSOCKET> mpeer, ref_t<uint64_t> start_time);

    bool isGroupReceiver()
    {
        // XXX add here also other group types, which
        // predict group receiving.
        return m_type == SRT_GTYPE_REDUNDANT;
    }

    pthread_mutex_t* exp_groupLock() { return &m_GroupLock; }
    void addEPoll(int eid);
    void removeEPoll(int eid);


#if ENABLE_HEAVY_LOGGING
    void debugGroup();
#else
    void debugGroup() {}
#endif
private:
    // Check if there's at least one connected socket.
    // If so, grab the status of all member sockets.
    void getGroupCount(ref_t<size_t> r_size, ref_t<bool> r_still_alive);
    void getMemberStatus(ref_t< std::vector<SRT_SOCKGROUPDATA> > r_gd, SRTSOCKET wasread, int result, bool again);

    class CUDTUnited* m_pGlobal;
    pthread_mutex_t m_GroupLock;

    SRTSOCKET m_GroupID;
    SRTSOCKET m_PeerGroupID;
    std::list<SocketData> m_Group;
    static std::list<SocketData> s_NoGroup; // This is to have a predictable "null iterator".
    bool m_selfManaged;
    SRT_GROUP_TYPE m_type;
    CUDTSocket* m_listener; // A "group" can only have one listener.
    std::set<int> m_sPollID;                     // set of epoll ID to trigger
    int m_iMaxPayloadSize;
    bool m_bSynRecving;
    bool m_bTsbPd;
    bool m_bTLPktDrop;
    int m_iRcvTimeOut;                           // receiving timeout in milliseconds
    pthread_t m_RcvTsbPdThread;
    pthread_cond_t m_RcvTsbPdCond;
    CRcvBuffer* m_pRcvBuffer;
    bool m_bOpened;                    // Set to true on a first use
    bool m_bClosing;

    // There's no simple way of transforming config
    // items that are predicted to be used on socket.
    // Use some options for yourself, store the others
    // for setting later on a socket.
    std::vector<ConfigItem> m_config;

    pthread_cond_t m_RecvDataCond;
    volatile int32_t m_iRcvDeliveredSeqNo; // Seq of the payload last delivered
    volatile int32_t m_iRcvContiguousSeqNo; // Seq of the freshest payload stored in the buffer with no loss-gap
    volatile int32_t m_iLastSchedSeqNo; // represetnts the value of CUDT::m_iSndNextSeqNo for each running socket

public:

    std::string CONID() const
    {
#if ENABLE_LOGGING
        std::ostringstream os;
        os << "%" << m_GroupID << ":";
        return os.str();
#else
        return "";
#endif
    }

    // Property accessors
    SRTU_PROPERTY_RW_CHAIN(CUDTGroup, SRTSOCKET, id, m_GroupID);
    SRTU_PROPERTY_RW_CHAIN(CUDTGroup, SRTSOCKET, peerid, m_PeerGroupID);
    SRTU_PROPERTY_RW_CHAIN(CUDTGroup, bool, managed, m_selfManaged);
    SRTU_PROPERTY_RW_CHAIN(CUDTGroup, SRT_GROUP_TYPE, type, m_type);
    SRTU_PROPERTY_RW_CHAIN(CUDTGroup, int32_t, currentSchedSequence, m_iLastSchedSeqNo);
    SRTU_PROPERTY_RW_CHAIN(CUDTGroup, std::set<int>&, epollset, m_sPollID);

    // Required for SRT_tsbpdLoop
    SRTU_PROPERTY_RO(bool, closing, m_bClosing);
    SRTU_PROPERTY_RO(CRcvBuffer*, rcvBuffer, m_pRcvBuffer);
    SRTU_PROPERTY_RO(bool, isTLPktDrop, m_bTLPktDrop);
    SRTU_PROPERTY_RO(bool, isSynReceiving, m_bSynRecving);
    SRTU_PROPERTY_RO(pthread_cond_t*, recvDataCond, &m_RecvDataCond);
    SRTU_PROPERTY_RO(pthread_cond_t*, recvTsbPdCond, &m_RcvTsbPdCond);
    SRTU_PROPERTY_RO(CUDTUnited*, uglobal, m_pGlobal);
    SRTU_PROPERTY_RO(std::set<int>&, pollset, m_sPollID);
};

// XXX REFACTOR: The 'CUDT' class is to be merged with 'CUDTSocket'.
// There's no reason for separating them, there's no case of having them
// anyhow managed separately. After this is done, with a small help with
// separating the internal abnormal path management (exceptions) from the
// API (return values), through CUDTUnited, this class may become in future
// an officially exposed C++ API.
class CUDT
{
    friend class CUDTSocket;
    friend class CUDTUnited;
    friend class CCC;
    friend struct CUDTComp;
    friend class CCache<CInfoBlock>;
    friend class CRendezvousQueue;
    friend class CSndQueue;
    friend class CRcvQueue;
    friend class CSndUList;
    friend class CRcvUList;
    friend class CUDTGroup;

private: // constructor and desctructor

    void construct();
    void clearData();
    CUDT(CUDTSocket* parent);
    CUDT(CUDTSocket* parent, const CUDT& ancestor);
    const CUDT& operator=(const CUDT&) {return *this;} // = delete ?
    ~CUDT();

public: //API
    static int startup();
    static int cleanup();
    static SRTSOCKET socket();
    static SRTSOCKET createGroup(SRT_GROUP_TYPE);
    static int addSocketToGroup(SRTSOCKET socket, SRTSOCKET group);
    static int removeSocketFromGroup(SRTSOCKET socket);
    static SRTSOCKET getGroupOfSocket(SRTSOCKET socket);
    static bool isgroup(SRTSOCKET sock) { return (sock & SRTGROUP_MASK) != 0; }
    static int bind(SRTSOCKET u, const sockaddr* name, int namelen);
    static int bind(SRTSOCKET u, int udpsock);
    static int listen(SRTSOCKET u, int backlog);
    static SRTSOCKET accept(SRTSOCKET u, sockaddr* addr, int* addrlen);
    static int connect(SRTSOCKET u, const sockaddr* name, int namelen, int32_t forced_isn);
    static int connect(SRTSOCKET u, const sockaddr* name, int namelen, const sockaddr* tname, int tnamelen);
    static int close(SRTSOCKET u);
    static int getpeername(SRTSOCKET u, sockaddr* name, int* namelen);
    static int getsockname(SRTSOCKET u, sockaddr* name, int* namelen);
    static int getsockopt(SRTSOCKET u, int level, SRT_SOCKOPT optname, void* optval, int* optlen);
    static int setsockopt(SRTSOCKET u, int level, SRT_SOCKOPT optname, const void* optval, int optlen);
    static int send(SRTSOCKET u, const char* buf, int len, int flags);
    static int recv(SRTSOCKET u, char* buf, int len, int flags);
    static int sendmsg(SRTSOCKET u, const char* buf, int len, int ttl = -1, bool inorder = false, uint64_t srctime = 0);
    static int recvmsg(SRTSOCKET u, char* buf, int len, uint64_t& srctime);
    static int sendmsg2(SRTSOCKET u, const char* buf, int len, ref_t<SRT_MSGCTRL> mctrl);
    static int recvmsg2(SRTSOCKET u, char* buf, int len, ref_t<SRT_MSGCTRL> mctrl);
    static int64_t sendfile(SRTSOCKET u, std::fstream& ifs, int64_t& offset, int64_t size, int block = SRT_DEFAULT_SENDFILE_BLOCK);
    static int64_t recvfile(SRTSOCKET u, std::fstream& ofs, int64_t& offset, int64_t size, int block = SRT_DEFAULT_RECVFILE_BLOCK);
    static int select(int nfds, ud_set* readfds, ud_set* writefds, ud_set* exceptfds, const timeval* timeout);
    static int selectEx(const std::vector<SRTSOCKET>& fds, std::vector<SRTSOCKET>* readfds, std::vector<SRTSOCKET>* writefds, std::vector<SRTSOCKET>* exceptfds, int64_t msTimeOut);
    static int epoll_create();
    static int epoll_add_usock(const int eid, const SRTSOCKET u, const int* events = NULL);
    static int epoll_add_ssock(const int eid, const SYSSOCKET s, const int* events = NULL);
    static int epoll_remove_usock(const int eid, const SRTSOCKET u);
    static int epoll_remove_ssock(const int eid, const SYSSOCKET s);
    static int epoll_update_usock(const int eid, const SRTSOCKET u, const int* events = NULL);
    static int epoll_update_ssock(const int eid, const SYSSOCKET s, const int* events = NULL);
    static int epoll_wait(const int eid, std::set<SRTSOCKET>* readfds, std::set<SRTSOCKET>* writefds, int64_t msTimeOut, std::set<SYSSOCKET>* lrfds = NULL, std::set<SYSSOCKET>* wrfds = NULL);
    static int epoll_release(const int eid);
    static CUDTException& getlasterror();
    static int perfmon(SRTSOCKET u, CPerfMon* perf, bool clear = true);
    static int bstats(SRTSOCKET u, CBytePerfMon* perf, bool clear = true, bool instantaneous = false);
    static SRT_SOCKSTATUS getsockstate(SRTSOCKET u);
    static bool setstreamid(SRTSOCKET u, const std::string& sid);
    static std::string getstreamid(SRTSOCKET u);
    static int getsndbuffer(SRTSOCKET u, size_t* blocks, size_t* bytes);
    static int setError(const CUDTException& e);
    static int setError(CodeMajor mj, CodeMinor mn, int syserr);


public: // internal API
    static const SRTSOCKET INVALID_SOCK = -1;         // invalid socket descriptor
    static const int ERROR = -1;                      // socket api error returned value

    static const int HS_VERSION_UDT4 = 4;
    static const int HS_VERSION_SRT1 = 5;

    // Parameters
    //
    // Note: use notation with X*1000*1000* ... instead of million zeros in a row.
    // In C++17 there is a possible notation of 5'000'000 for convenience, but that's
    // something only for a far future.
    static const int COMM_RESPONSE_TIMEOUT_US = 5*1000*1000; // 5 seconds
    static const int COMM_RESPONSE_MAX_EXP = 16;
    static const int SRT_TLPKTDROP_MINTHRESHOLD_MS = 1000;
    static const uint64_t COMM_KEEPALIVE_PERIOD_US = 1*1000*1000;
    static const int32_t COMM_SYN_INTERVAL_US = 10*1000;

    // Input rate constants
    static const uint64_t
        SND_INPUTRATE_FAST_START_US = 500*1000,
        SND_INPUTRATE_RUNNING_US = 1*1000*1000;
    static const int64_t SND_INPUTRATE_MAX_PACKETS = 2000;
    static const int SND_INPUTRATE_INITIAL_BPS = 10000000/8;  // 10 Mbps (1.25 MBps)

    int handshakeVersion()
    {
        return m_ConnRes.m_iVersion;
    }

    std::string CONID() const
    {
#if ENABLE_LOGGING
        std::ostringstream os;
        os << "%" << m_SocketID << ":";
        return os.str();
#else
        return "";
#endif
    }

    SRTSOCKET socketID() { return m_SocketID; }

    static CUDT* getUDTHandle(SRTSOCKET u);
    static std::vector<SRTSOCKET> existingSockets();

    void addressAndSend(CPacket& pkt);
    void sendSrtMsg(int cmd, uint32_t *srtdata_in = NULL, int srtlen_in = 0);

    bool isOPT_TsbPd() { return m_bOPT_TsbPd; }
    int RTT() { return m_iRTT; }
    int32_t sndSeqNo() { return m_iSndCurrSeqNo; }
    int32_t schedSeqNo() { return m_iSndNextSeqNo; }
    bool overrideSndSeqNo(int32_t seq);

    int32_t rcvSeqNo() { return m_iRcvCurrSeqNo; }
    int flowWindowSize() { return m_iFlowWindowSize; }
    int32_t deliveryRate() { return m_iDeliveryRate; }
    int bandwidth() { return m_iBandwidth; }
    int64_t maxBandwidth() { return m_llMaxBW; }
    int MSS() { return m_iMSS; }

    uint32_t latency_us() {return m_iTsbPdDelay_ms*1000; }

    size_t maxPayloadSize() { return m_iMaxSRTPayloadSize; }
    size_t OPT_PayloadSize() { return m_zOPT_ExpPayloadSize; }
    uint64_t minNAKInterval() { return m_ullMinNakInt_tk; }
    int32_t ISN() { return m_iISN; }
    sockaddr_any peerAddr() { return m_PeerAddr; }

    int minSndSize(int len = 0)
    {
        if (len == 0) // wierd, can't use non-static data member as default argument!
            len = m_iMaxSRTPayloadSize;
        return m_bMessageAPI ? (len+m_iMaxSRTPayloadSize-1)/m_iMaxSRTPayloadSize : 1;
    }

    int makeTS(uint64_t from_time)
    {
        // NOTE:
        // - This calculates first the time difference towards start time.
        // - This difference value is also CUT OFF THE SEGMENT information
        //   (a multiple of MAX_TIMESTAMP+1)
        // So, this can be simply defined as: TS = (RTS - STS) % (MAX_TIMESTAMP+1)
        // XXX Would be nice to check if local_time > m_StartTime,
        // otherwise it may go unnoticed with clock skew.
        return int(from_time - m_StartTime);
    }

    void setPacketTS(CPacket& p, uint64_t local_time)
    {
        p.m_iTimeStamp = makeTS(local_time);
    }

    // Utility used for closing a listening socket
    // immediately to free the socket
    void notListening()
    {
        CGuard cg(m_ConnectionLock);
        m_bListening = false;
        m_pRcvQueue->removeListener(this);
    }

    // XXX See CUDT::tsbpd() to see how to implement it. This should
    // do the same as TLPKTDROP feature when skipping packets that are agreed
    // to be lost. Note that this is predicted to be called with TSBPD off.
    // This is to be exposed for the application so that it can require this
    // sequence to be skipped, if that packet has been otherwise arrived through
    // a different channel.
    void skipIncoming(int32_t seq);

    // For SRT_tsbpdLoop
    CUDTUnited* uglobal() { return &s_UDTUnited; } // needed by tsbpdLoop
    std::set<int>& pollset() { return m_sPollID; }

    SRTU_PROPERTY_RO(bool, closing, m_bClosing);
    SRTU_PROPERTY_RO(CRcvBuffer*, rcvBuffer, m_pRcvBuffer);
    SRTU_PROPERTY_RO(bool, isTLPktDrop, m_bTLPktDrop);
    SRTU_PROPERTY_RO(bool, isSynReceiving, m_bSynRecving);
    SRTU_PROPERTY_RO(pthread_cond_t*, recvDataCond, &m_RecvDataCond);
    SRTU_PROPERTY_RO(pthread_cond_t*, recvTsbPdCond, &m_RcvTsbPdCond);

    void ConnectSignal(ETransmissionEvent tev, EventSlot sl);
    void DisconnectSignal(ETransmissionEvent tev);

    // This is in public section so prospective overriding it can be
    // done by directly assigning to a field.

    Callback<std::vector<int32_t>, CPacket> m_cbPacketArrival;

private:
    /// initialize a UDT entity and bind to a local address.

    void open();

    /// Start listening to any connection request.

    void setListenState();

    /// Connect to a UDT entity listening at address "peer".
    /// @param peer [in] The address of the listening UDT entity.

    void startConnect(const sockaddr_any& peer, int32_t forced_isn);

    /// Process the response handshake packet. Failure reasons can be:
    /// * Socket is not in connecting state
    /// * Response @a pkt is not a handshake control message
    /// * Rendezvous socket has once processed a regular handshake
    /// @param pkt [in] handshake packet.
    /// @retval 0 Connection successful
    /// @retval 1 Connection in progress (m_ConnReq turned into RESPONSE)
    /// @retval -1 Connection failed

    SRT_ATR_NODISCARD EConnectStatus processConnectResponse(const CPacket& pkt, CUDTException* eout, EConnectMethod synchro) ATR_NOEXCEPT;

    // This function works in case of HSv5 rendezvous. It changes the state
    // according to the present state and received message type, as well as the
    // INITIATOR/RESPONDER side resolved through cookieContest().
    // The resulting data are:
    // - rsptype: handshake message type that should be sent back to the peer (nothing if URQ_DONE)
    // - needs_extension: the HSREQ/KMREQ or HSRSP/KMRSP extensions should be attached to the handshake message.
    // - RETURNED VALUE: if true, it means a URQ_CONCLUSION message was received with HSRSP/KMRSP extensions and needs HSRSP/KMRSP.
    void rendezvousSwitchState(ref_t<UDTRequestType> rsptype, ref_t<bool> needs_extension, ref_t<bool> needs_hsrsp);
    void cookieContest();

    /// Interpret the incoming handshake packet in order to perform appropriate
    /// rendezvous FSM state transition if needed, and craft the response, serialized
    /// into the packet to be next sent.
    /// @param reqpkt Packet to be written with handshake data
    /// @param response incoming handshake response packet to be interpreted
    /// @param serv_addr incoming packet's address
    /// @param synchro True when this function was called in blocking mode
    /// @param rst Current read status to know if the HS packet was freshly received from the peer, or this is only a periodic update (RST_AGAIN)
    SRT_ATR_NODISCARD EConnectStatus processRendezvous(ref_t<CPacket> reqpkt, const CPacket &response, const sockaddr_any& serv_addr, bool synchro, EReadStatus);
    SRT_ATR_NODISCARD bool prepareConnectionObjects(const CHandShake &hs, HandshakeSide hsd, CUDTException *eout);
    SRT_ATR_NODISCARD EConnectStatus postConnect(const CPacket& response, bool rendezvous, CUDTException* eout, bool synchro);
    void applyResponseSettings(const CPacket& hspkt);
    SRT_ATR_NODISCARD EConnectStatus processAsyncConnectResponse(const CPacket& pkt) ATR_NOEXCEPT;
    SRT_ATR_NODISCARD bool processAsyncConnectRequest(EReadStatus rst, EConnectStatus cst, const CPacket& response, const sockaddr_any& serv_addr);

    void checkUpdateCryptoKeyLen(const char* loghdr, int32_t typefield);

    SRT_ATR_NODISCARD size_t fillSrtHandshake_HSREQ(uint32_t* srtdata, size_t srtlen, int hs_version);
    SRT_ATR_NODISCARD size_t fillSrtHandshake_HSRSP(uint32_t* srtdata, size_t srtlen, int hs_version);
    SRT_ATR_NODISCARD size_t fillSrtHandshake(uint32_t* srtdata, size_t srtlen, int msgtype, int hs_version);

    SRT_ATR_NODISCARD bool createSrtHandshake(ref_t<CPacket> reqpkt, ref_t<CHandShake> hs,
            int srths_cmd, int srtkm_cmd, const uint32_t* data, size_t datalen);

    SRT_ATR_NODISCARD size_t prepareSrtHsMsg(int cmd, uint32_t* srtdata, size_t size);

    SRT_ATR_NODISCARD bool processSrtMsg(const CPacket *ctrlpkt);
    SRT_ATR_NODISCARD int processSrtMsg_HSREQ(const uint32_t* srtdata, size_t len, uint32_t ts, int hsv);
    SRT_ATR_NODISCARD int processSrtMsg_HSRSP(const uint32_t* srtdata, size_t len, uint32_t ts, int hsv);
    SRT_ATR_NODISCARD bool interpretSrtHandshake(const CHandShake& hs, const CPacket& hspkt, uint32_t* out_data, size_t* out_len);

    static CUDTGroup& newGroup(int); // defined EXCEPTIONALLY in api.cpp for convenience reasons
    // Note: This is an "interpret" function, which should treat the tp as
    // "possibly group type" that might be out of the existing values.
    SRT_ATR_NODISCARD bool interpretGroup(const int32_t grpdata[], int hsreq_type_cmd);
    SRT_ATR_NODISCARD SRTSOCKET makeMePeerOf(SRTSOCKET peergroup, SRT_GROUP_TYPE tp);
    void synchronizeGroupTime(CUDTGroup* grp);

    void updateAfterSrtHandshake(int srt_cmd, int hsv);

    void updateSrtRcvSettings();
    void updateSrtSndSettings();

    void checkNeedDrop(ref_t<bool> bCongestion);

    /// Connect to a UDT entity listening at address "peer", which has sent "hs" request.
    /// @param peer [in] The address of the listening UDT entity.
    /// @param hs [in/out] The handshake information sent by the peer side (in), negotiated value (out).

    void acceptAndRespond(const sockaddr_any& peer, CHandShake* hs, const CPacket& hspkt);

    /// Close the opened UDT entity.

    void close();

    /// Request UDT to send out a data block "data" with size of "len".
    /// @param data [in] The address of the application data to be sent.
    /// @param len [in] The size of the data block.
    /// @return Actual size of data sent.

    SRT_ATR_NODISCARD int send(const char* data, int len)
    {
        return sendmsg(data, len, -1, false, 0);
    }

    /// Request UDT to receive data to a memory block "data" with size of "len".
    /// @param data [out] data received.
    /// @param len [in] The desired size of data to be received.
    /// @return Actual size of data received.

    SRT_ATR_NODISCARD int recv(char* data, int len);

    /// send a message of a memory block "data" with size of "len".
    /// @param data [out] data received.
    /// @param len [in] The desired size of data to be received.
    /// @param ttl [in] the time-to-live of the message.
    /// @param inorder [in] if the message should be delivered in order.
    /// @param srctime [in] Time when the data were ready to send.
    /// @return Actual size of data sent.

    SRT_ATR_NODISCARD int sendmsg(const char* data, int len, int ttl, bool inorder, uint64_t srctime);
    /// Receive a message to buffer "data".
    /// @param data [out] data received.
    /// @param len [in] size of the buffer.
    /// @return Actual size of data received.

    SRT_ATR_NODISCARD int sendmsg2(const char* data, int len, ref_t<SRT_MSGCTRL> m);

    SRT_ATR_NODISCARD int recvmsg(char* data, int len, uint64_t& srctime);
    SRT_ATR_NODISCARD int recvmsg2(char* data, int len, ref_t<SRT_MSGCTRL> m);
    SRT_ATR_NODISCARD int receiveMessage(char* data, int len, ref_t<SRT_MSGCTRL> m);
    SRT_ATR_NODISCARD int receiveBuffer(char* data, int len);

    /// Request UDT to send out a file described as "fd", starting from "offset", with size of "size".
    /// @param ifs [in] The input file stream.
    /// @param offset [in, out] From where to read and send data; output is the new offset when the call returns.
    /// @param size [in] How many data to be sent.
    /// @param block [in] size of block per read from disk
    /// @return Actual size of data sent.

    SRT_ATR_NODISCARD int64_t sendfile(std::fstream& ifs, int64_t& offset, int64_t size, int block = 366000);

    /// Request UDT to receive data into a file described as "fd", starting from "offset", with expected size of "size".
    /// @param ofs [out] The output file stream.
    /// @param offset [in, out] From where to write data; output is the new offset when the call returns.
    /// @param size [in] How many data to be received.
    /// @param block [in] size of block per write to disk
    /// @return Actual size of data received.

    SRT_ATR_NODISCARD int64_t recvfile(std::fstream& ofs, int64_t& offset, int64_t size, int block = 7320000);

    /// Configure UDT options.
    /// @param optName [in] The enum name of a UDT option.
    /// @param optval [in] The value to be set.
    /// @param optlen [in] size of "optval".

    void setOpt(SRT_SOCKOPT optName, const void* optval, int optlen);

    /// Read UDT options.
    /// @param optName [in] The enum name of a UDT option.
    /// @param optval [in] The value to be returned.
    /// @param optlen [out] size of "optval".

    void getOpt(SRT_SOCKOPT optName, void* optval, ref_t<int> optlen);

    /// read the performance data since last sample() call.
    /// @param perf [in, out] pointer to a CPerfMon structure to record the performance data.
    /// @param clear [in] flag to decide if the local performance trace should be cleared.

    void sample(CPerfMon* perf, bool clear = true);

    /// read the performance data with bytes counters since bstats() 
    ///  
    /// @param perf [in, out] pointer to a CPerfMon structure to record the performance data.
    /// @param clear [in] flag to decide if the local performance trace should be cleared. 
    /// @param instantaneous [in] flag to request instantaneous data 
    /// instead of moving averages. 
    void bstats(CBytePerfMon* perf, bool clear = true, bool instantaneous = false);

    /// Mark sequence contained in the given packet as not lost. This
    /// removes the loss record from both current receiver loss list and
    /// the receiver fresh loss list.
    void unlose(const CPacket& oldpacket);
    void unlose(int32_t from, int32_t to);

    void considerLegacySrtHandshake(uint64_t timebase);
    void checkSndTimers(Whether2RegenKm regen = DONT_REGEN_KM);
    void handshakeDone()
    {
        m_iSndHsRetryCnt = 0;
    }

    int64_t withOverhead(int64_t basebw)
    {
        return (basebw * (100 + m_iOverheadBW))/100;
    }

    static double Bps2Mbps(int64_t basebw)
    {
        return double(basebw) * 8.0/1000000.0;
    }

    bool stillConnected()
    {
        // Still connected is when:
        // - no "broken" condition appeared (security, protocol error, response timeout)
        return !m_bBroken
            // - still connected (no one called srt_close())
            && m_bConnected
            // - isn't currently closing (srt_close() called, response timeout, shutdown)
            && !m_bClosing;
    }

    int sndSpaceLeft()
    {
        return sndBuffersLeft() * m_iMaxSRTPayloadSize;
    }

    int sndBuffersLeft()
    {
        return m_iSndBufSize - m_pSndBuffer->getCurrBufSize();
    }

    uint64_t socketStartTime()
    {
        return m_StartTime;
    }

    // TSBPD thread main function.
    static void* tsbpd(void* param);

    void updateForgotten(int seqlen, int32_t lastack, int32_t skiptoseqno);

    static std::vector<int32_t> defaultPacketArrival(void* vself, CPacket& pkt);

    static CUDTUnited s_UDTUnited;               // UDT global management base

private: // Identification
    CUDTSocket* const m_parent; // temporary, until the CUDTSocket class is merged with CUDT
    SRTSOCKET m_SocketID;                        // UDT socket number
    SRTSOCKET m_PeerID;                          // peer id, for multiplexer

    int m_iMaxSRTPayloadSize;                 // Maximum/regular payload size, in bytes
    size_t m_zOPT_ExpPayloadSize;                    // Expected average payload size (user option)

    // Options
    int m_iMSS;                                  // Maximum Segment Size, in bytes
    bool m_bSynSending;                          // Sending syncronization mode
    bool m_bSynRecving;                          // Receiving syncronization mode
    int m_iFlightFlagSize;                       // Maximum number of packets in flight from the peer side
    int m_iSndBufSize;                           // Maximum UDT sender buffer size
    int m_iRcvBufSize;                           // Maximum UDT receiver buffer size
    linger m_Linger;                             // Linger information on close
    int m_iUDPSndBufSize;                        // UDP sending buffer size
    int m_iUDPRcvBufSize;                        // UDP receiving buffer size
    bool m_bRendezvous;                          // Rendezvous connection mode
#ifdef SRT_ENABLE_CONNTIMEO
    int m_iConnTimeOut;                          // connect timeout in milliseconds
#endif
    int m_iSndTimeOut;                           // sending timeout in milliseconds
    int m_iRcvTimeOut;                           // receiving timeout in milliseconds
    bool m_bReuseAddr;                           // reuse an exiting port or not, for UDP multiplexer
    int64_t m_llMaxBW;                           // maximum data transfer rate (threshold)
#ifdef SRT_ENABLE_IPOPTS
    int m_iIpTTL;
    int m_iIpToS;
#endif
    // These fields keep the options for encryption
    // (SRTO_PASSPHRASE, SRTO_PBKEYLEN). Crypto object is
    // created later and takes values from these.
    HaiCrypt_Secret m_CryptoSecret;
    int m_iSndCryptoKeyLen;

    // XXX Consider removing them. The m_bDataSender may stay here
    // in order to maintain the HS side selection in HSv4.
    // m_bTwoWayData is unused.
    bool m_bDataSender;
    bool m_bTwoWayData;

    // HSv4 (legacy handshake) support)
    uint64_t m_ullSndHsLastTime_us;	    //Last SRT handshake request time
    int      m_iSndHsRetryCnt;       //SRT handshake retries left

    bool m_bMessageAPI;
    bool m_bOPT_TsbPd;               // Whether AGENT will do TSBPD Rx (whether peer does, is not agent's problem)
    int m_iOPT_TsbPdDelay;           // Agent's Rx latency
    int m_iOPT_PeerTsbPdDelay;       // Peer's Rx latency for the traffic made by Agent's Tx.
    bool m_bOPT_TLPktDrop;           // Whether Agent WILL DO TLPKTDROP on Rx.
    int m_iOPT_SndDropDelay;         // Extra delay when deciding to snd-drop for TLPKTDROP, -1 to off
<<<<<<< HEAD
    bool m_bOPT_GroupConnect;
=======
    bool m_bOPT_StrictEncryption;    // Off by default. When on, any connection other than nopw-nopw & pw1-pw1 is rejected.
>>>>>>> d9da7762
    std::string m_sStreamName;

    int m_iTsbPdDelay_ms;                           // Rx delay to absorb burst in milliseconds
    int m_iPeerTsbPdDelay_ms;                       // Tx delay that the peer uses to absorb burst in milliseconds
    bool m_bTLPktDrop;                           // Enable Too-late Packet Drop
    int64_t m_llInputBW;                         // Input stream rate (bytes/sec)
    int m_iOverheadBW;                           // Percent above input stream rate (applies if m_llMaxBW == 0)
    bool m_bRcvNakReport;                        // Enable Receiver Periodic NAK Reports
private:
    UniquePtr<CCryptoControl> m_pCryptoControl;                            // congestion control SRT class (small data extension)
    CCache<CInfoBlock>* m_pCache;                // network information cache

    // Congestion control
    std::vector<EventSlot> m_Slots[TEV__SIZE];
    Smoother m_Smoother;

    // Attached tool function
    void EmitSignal(ETransmissionEvent tev, EventVariant var);

    // Internal state
    volatile bool m_bListening;                  // If the UDT entit is listening to connection
    volatile bool m_bConnecting;                 // The short phase when connect() is called but not yet completed
    volatile bool m_bConnected;                  // Whether the connection is on or off
    volatile bool m_bClosing;                    // If the UDT entity is closing
    volatile bool m_bShutdown;                   // If the peer side has shutdown the connection
    volatile bool m_bBroken;                     // If the connection has been broken
    volatile bool m_bPeerHealth;                 // If the peer status is normal
    bool m_bOpened;                              // If the UDT entity has been opened
    int m_iBrokenCounter;                        // a counter (number of GC checks) to let the GC tag this socket as disconnected

    int m_iEXPCount;                             // Expiration counter
    int m_iBandwidth;                            // Estimated bandwidth, number of packets per second
    int m_iRTT;                                  // RTT, in microseconds
    int m_iRTTVar;                               // RTT variance
    int m_iDeliveryRate;                         // Packet arrival rate at the receiver side
    int m_iByteDeliveryRate;                     // Byte arrival rate at the receiver side

    uint64_t m_ullLingerExpiration;              // Linger expiration time (for GC to close a socket with data in sending buffer)

    CHandShake m_ConnReq;                        // connection request
    CHandShake m_ConnRes;                        // connection response
    CHandShake::RendezvousState m_RdvState;      // HSv5 rendezvous state
    HandshakeSide m_SrtHsSide;                   // HSv5 rendezvous handshake side resolved from cookie contest (DRAW if not yet resolved)
    int64_t m_llLastReqTime;                     // last time when a connection request is sent

private: // Sending related data
    CSndBuffer* m_pSndBuffer;                    // Sender buffer
    CSndLossList* m_pSndLossList;                // Sender loss list
    CPktTimeWindow<16, 16> m_SndTimeWindow;            // Packet sending time window

    volatile uint64_t m_ullInterval_tk;             // Inter-packet time, in CPU clock cycles
    uint64_t m_ullTimeDiff_tk;                      // aggregate difference in inter-packet time

    volatile int m_iFlowWindowSize;              // Flow control window size
    volatile double m_dCongestionWindow;         // congestion window size

    volatile int32_t m_iSndLastFullAck;          // Last full ACK received
    volatile int32_t m_iSndLastAck;              // Last ACK received

    // NOTE: m_iSndLastDataAck is the value strictly bound to the CSndBufer object (m_pSndBuffer)
    // and this is the sequence number that refers to the block at position [0]. Upon acknowledgement,
    // this value is shifted to the acknowledged position, and the blocks are removed from the
    // m_pSndBuffer buffer up to excluding this sequence number.
    // XXX CONSIDER removing this field and give up the maintenance of this sequence number
    // to the sending buffer. This way, extraction of an old packet for retransmission should
    // require only the lost sequence number, and how to find the packet with this sequence
    // will be up to the sending buffer.
    volatile int32_t m_iSndLastDataAck;          // The real last ACK that updates the sender buffer and loss list
    volatile int32_t m_iSndCurrSeqNo;            // The largest sequence number that HAS BEEN SENT
    volatile int32_t m_iSndNextSeqNo;            // The sequence number predicted to be placed at the currently scheduled packet

    // Note important differences between Curr and Next fields:
    // - m_iSndCurrSeqNo: this is used by SRT:SndQ:worker thread and it's operated from CUDT::packData
    //   function only. This value represents the sequence number that has been stamped on a packet directly
    //   before it is sent over the network.
    // - m_iSndNextSeqNo: this is used by the user's thread and it's operated from CUDT::sendmsg2
    //   function only. This value represents the sequence number that is PREDICTED to be stamped on the
    //   first block out of the block series that will be scheduled for later sending over the network
    //   out of the data passed in this function. For a special case when the length of the data is
    //   short enough to be passed in one UDP packet (always the case for live mode), this value is
    //   always increased by one in this call, otherwise it will be increased by the number of blocks
    //   scheduled for sending.

    //int32_t m_iLastDecSeq;                       // Sequence number sent last decrease occurs (actually part of FileSmoother, formerly CUDTCC)
    int32_t m_iSndLastAck2;                      // Last ACK2 sent back

    void setInitialSndSeq(int32_t isn, bool initial = true)
    {
        // m_iLastDecSeq = isn - 1; <-- purpose unknown; duplicate from FileSmoother?
        m_iSndLastAck = isn;
        m_iSndLastDataAck = isn;
        m_iSndLastFullAck = isn;
        m_iSndCurrSeqNo = isn - 1;

        // This should NOT be done at the "in the flight" situation
        // because after the initial stage there are more threads using
        // these fields, and this field has a different affinity than
        // the others, and is practically a source of this value, just
        // pushed through a queue barrier.
        if (initial)
            m_iSndNextSeqNo = isn;
        m_iSndLastAck2 = isn;
    }

    void setInitialRcvSeq(int32_t isn)
    {
        m_iRcvLastAck = isn;
#ifdef ENABLE_LOGGING
        m_iDebugPrevLastAck = m_iRcvLastAck;
#endif
        m_iRcvLastSkipAck = m_iRcvLastAck;
        m_iRcvLastAckAck = isn;
        m_iRcvCurrSeqNo = isn - 1;
    }

    uint64_t m_ullSndLastAck2Time;               // The time when last ACK2 was sent back
    int32_t m_iISN;                              // Initial Sequence Number
    bool m_bPeerTsbPd;                            // Peer accept TimeStamp-Based Rx mode
    bool m_bPeerTLPktDrop;                        // Enable sender late packet dropping
    bool m_bPeerNakReport;                    // Sender's peer (receiver) issues Periodic NAK Reports
    bool m_bPeerRexmitFlag;                   // Receiver supports rexmit flag in payload packets
    int32_t m_iReXmitCount;                      // Re-Transmit Count since last ACK

private: // Receiving related data
    CRcvBuffer* m_pRcvBuffer;               //< Receiver buffer
    CRcvLossList* m_pRcvLossList;           //< Receiver loss list
    std::deque<CRcvFreshLoss> m_FreshLoss;  //< Lost sequence already added to m_pRcvLossList, but not yet sent UMSG_LOSSREPORT for.
    int m_iReorderTolerance;                //< Current value of dynamic reorder tolerance
    int m_iMaxReorderTolerance;             //< Maximum allowed value for dynamic reorder tolerance
    int m_iConsecEarlyDelivery;             //< Increases with every OOO packet that came <TTL-2 time, resets with every increased reorder tolerance
    int m_iConsecOrderedDelivery;           //< Increases with every packet coming in order or retransmitted, resets with every out-of-order packet

    CACKWindow<1024> m_ACKWindow;             //< ACK history window
    CPktTimeWindow<16, 64> m_RcvTimeWindow;   //< Packet arrival time window

    int32_t m_iRcvLastAck;                       //< Last sent ACK
#ifdef ENABLE_LOGGING
    int32_t m_iDebugPrevLastAck;
#endif
    int32_t m_iRcvLastSkipAck;                   // Last dropped sequence ACK
    uint64_t m_ullLastAckTime_tk;                   // Timestamp of last ACK
    int32_t m_iRcvLastAckAck;                    // Last sent ACK that has been acknowledged
    int32_t m_iAckSeqNo;                         // Last ACK sequence number
    int32_t m_iRcvCurrSeqNo;                     // Largest received sequence number

    uint64_t m_ullLastWarningTime;               // Last time that a warning message is sent

    int32_t m_iPeerISN;                          // Initial Sequence Number of the peer side
    uint64_t m_ullRcvPeerStartTime;

    uint32_t m_lSrtVersion;
    uint32_t m_lMinimumPeerSrtVersion;
    uint32_t m_lPeerSrtVersion;

    bool m_bTsbPd;                               // Peer sends TimeStamp-Based Packet Delivery Packets 
    bool m_bGroupTsbPd;                          // TSBPD should be used for GROUP RECEIVER instead.

    pthread_t m_RcvTsbPdThread;                  // Rcv TsbPD Thread handle
    pthread_cond_t m_RcvTsbPdCond;
    bool m_bTsbPdAckWakeup;                      // Signal TsbPd thread on Ack sent

private: // synchronization: mutexes and conditions
    pthread_mutex_t m_ConnectionLock;            // used to synchronize connection operation

    pthread_cond_t m_SendBlockCond;              // used to block "send" call
    pthread_mutex_t m_SendBlockLock;             // lock associated to m_SendBlockCond

    pthread_mutex_t m_AckLock;                   // used to protected sender's loss list when processing ACK

    pthread_cond_t m_RecvDataCond;               // used to block "recv" when there is no data
    pthread_mutex_t m_RecvDataLock;              // lock associated to m_RecvDataCond

    pthread_mutex_t m_SendLock;                  // used to synchronize "send" call
    pthread_mutex_t m_RecvLock;                  // used to synchronize "recv" call

    pthread_mutex_t m_RcvLossLock;               // Protects the receiver loss list (access: CRcvQueue::worker, CUDT::tsbpd)

    void initSynch();
    void destroySynch();
    void releaseSynch();

private: // Common connection Congestion Control setup

    // XXX This can fail only when it failed to create a smoother
    // which only may happen when the smoother list is extended 
    // with user-supplied smoothers, not a case so far.
    // SRT_ATR_NODISCARD
    bool setupCC();
    // for updateCC it's ok to discard the value. This returns false only if
    // the Smoother isn't created, and this can be prevented from.
    bool updateCC(ETransmissionEvent, EventVariant arg);

    // XXX Unsure as to this return value is meaningful.
    // May happen that this failure is acceptable slongs
    // the other party will be sending unencrypted stream.
    // SRT_ATR_NODISCARD
    bool createCrypter(HandshakeSide side, bool bidi);

private: // Generation and processing of packets
    void sendCtrl(UDTMessageType pkttype, void* lparam = NULL, void* rparam = NULL, int size = 0);
    void processCtrl(CPacket& ctrlpkt);
    int packData(ref_t<CPacket> packet, ref_t<uint64_t> ts, ref_t<sockaddr_any> src_adr);
    int processData(CUnit* unit);
    void processClose();
    int processConnectRequest(const sockaddr_any& addr, CPacket& packet);
    static void addLossRecord(std::vector<int32_t>& lossrecord, int32_t lo, int32_t hi);
    int32_t bake(const sockaddr_any& addr, int32_t previous_cookie = 0, int correction = 0);

private: // Trace
    uint64_t m_StartTime;                        // timestamp when the UDT entity is started
    int64_t m_llSentTotal;                       // total number of sent data packets, including retransmissions
    int64_t m_llRecvTotal;                       // total number of received packets
    int m_iSndLossTotal;                         // total number of lost packets (sender side)
    int m_iRcvLossTotal;                         // total number of lost packets (receiver side)
    int m_iRetransTotal;                         // total number of retransmitted packets
    int m_iSentACKTotal;                         // total number of sent ACK packets
    int m_iRecvACKTotal;                         // total number of received ACK packets
    int m_iSentNAKTotal;                         // total number of sent NAK packets
    int m_iRecvNAKTotal;                         // total number of received NAK packets
    int m_iSndDropTotal;
    int m_iRcvDropTotal;
    uint64_t m_ullBytesSentTotal;                // total number of bytes sent,  including retransmissions
    uint64_t m_ullBytesRecvTotal;                // total number of received bytes
    uint64_t m_ullRcvBytesLossTotal;             // total number of loss bytes (estimate)
    uint64_t m_ullBytesRetransTotal;             // total number of retransmitted bytes
    uint64_t m_ullSndBytesDropTotal;
    uint64_t m_ullRcvBytesDropTotal;
    int m_iRcvUndecryptTotal;
    uint64_t m_ullRcvBytesUndecryptTotal;
    int64_t m_llSndDurationTotal;		// total real time for sending

    uint64_t m_LastSampleTime;                   // last performance sample time
    int64_t m_llTraceSent;                       // number of packets sent in the last trace interval
    int64_t m_llTraceRecv;                       // number of packets received in the last trace interval
    int m_iTraceSndLoss;                         // number of lost packets in the last trace interval (sender side)
    int m_iTraceRcvLoss;                         // number of lost packets in the last trace interval (receiver side)
    int m_iTraceRetrans;                         // number of retransmitted packets in the last trace interval
    int m_iSentACK;                              // number of ACKs sent in the last trace interval
    int m_iRecvACK;                              // number of ACKs received in the last trace interval
    int m_iSentNAK;                              // number of NAKs sent in the last trace interval
    int m_iRecvNAK;                              // number of NAKs received in the last trace interval
    int m_iTraceSndDrop;
    int m_iTraceRcvDrop;
    int m_iTraceRcvRetrans;
    int m_iTraceReorderDistance;
    double m_fTraceBelatedTime;
    int64_t m_iTraceRcvBelated;
    uint64_t m_ullTraceBytesSent;                // number of bytes sent in the last trace interval
    uint64_t m_ullTraceBytesRecv;                // number of bytes sent in the last trace interval
    uint64_t m_ullTraceRcvBytesLoss;             // number of bytes bytes lost in the last trace interval (estimate)
    uint64_t m_ullTraceBytesRetrans;             // number of bytes retransmitted in the last trace interval
    uint64_t m_ullTraceSndBytesDrop;
    uint64_t m_ullTraceRcvBytesDrop;
    int m_iTraceRcvUndecrypt;
    uint64_t m_ullTraceRcvBytesUndecrypt;
    int64_t m_llSndDuration;			// real time for sending
    int64_t m_llSndDurationCounter;		// timers to record the sending duration

public:

    static const int SELF_CLOCK_INTERVAL = 64;  // ACK interval for self-clocking
    static const int SEND_LITE_ACK = sizeof(int32_t); // special size for ack containing only ack seq
    static const int PACKETPAIR_MASK = 0xF;

    static const size_t MAX_SID_LENGTH = 512;

private: // Timers
    uint64_t m_ullCPUFrequency;               // CPU clock frequency, used for Timer, ticks per microsecond
    uint64_t m_ullNextACKTime_tk;			  // Next ACK time, in CPU clock cycles, same below
    uint64_t m_ullNextNAKTime_tk;			  // Next NAK time

    volatile uint64_t m_ullSYNInt_tk;		  // SYN interval
    volatile uint64_t m_ullACKInt_tk;         // ACK interval
    volatile uint64_t m_ullNAKInt_tk;         // NAK interval
    volatile uint64_t m_ullLastRspTime_tk;    // time stamp of last response from the peer
    volatile uint64_t m_ullLastRspAckTime_tk; // time stamp of last ACK from the peer
    volatile uint64_t m_ullLastSndTime_tk;    // time stamp of last data/ctrl sent (in system ticks)
    uint64_t m_ullMinNakInt_tk;               // NAK timeout lower bound; too small value can cause unnecessary retransmission
    uint64_t m_ullMinExpInt_tk;               // timeout lower bound threshold: too small timeout can cause problem

    int m_iPktCount;				// packet counter for ACK
    int m_iLightACKCount;			// light ACK counter

    uint64_t m_ullTargetTime_tk;			// scheduled time of next packet sending

    void checkTimers();

public: // For the use of CCryptoControl
    // HaiCrypt configuration
    unsigned int m_uKmRefreshRatePkt;
    unsigned int m_uKmPreAnnouncePkt;


private: // for UDP multiplexer
    CSndQueue* m_pSndQueue;			// packet sending queue
    CRcvQueue* m_pRcvQueue;			// packet receiving queue
    sockaddr_any m_PeerAddr;		// peer address
    sockaddr_any m_SourceAddr;      // override UDP source address with this one when sending
    uint32_t m_piSelfIP[4];			// local UDP IP address
    CSNode* m_pSNode;				// node information for UDT list used in snd queue
    CRNode* m_pRNode;               // node information for UDT list used in rcv queue

public: // For smoother
    const CSndQueue* sndQueue() { return m_pSndQueue; }
    const CRcvQueue* rcvQueue() { return m_pRcvQueue; }

private: // for epoll
    std::set<int> m_sPollID;                     // set of epoll ID to trigger
    void addEPoll(const int eid);
    void removeEPoll(const int eid);
};


#endif<|MERGE_RESOLUTION|>--- conflicted
+++ resolved
@@ -854,11 +854,8 @@
     int m_iOPT_PeerTsbPdDelay;       // Peer's Rx latency for the traffic made by Agent's Tx.
     bool m_bOPT_TLPktDrop;           // Whether Agent WILL DO TLPKTDROP on Rx.
     int m_iOPT_SndDropDelay;         // Extra delay when deciding to snd-drop for TLPKTDROP, -1 to off
-<<<<<<< HEAD
+    bool m_bOPT_StrictEncryption;    // Off by default. When on, any connection other than nopw-nopw & pw1-pw1 is rejected.
     bool m_bOPT_GroupConnect;
-=======
-    bool m_bOPT_StrictEncryption;    // Off by default. When on, any connection other than nopw-nopw & pw1-pw1 is rejected.
->>>>>>> d9da7762
     std::string m_sStreamName;
 
     int m_iTsbPdDelay_ms;                           // Rx delay to absorb burst in milliseconds
