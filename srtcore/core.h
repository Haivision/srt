--- conflicted
+++ resolved
@@ -303,7 +303,7 @@
         return m_type == SRT_GTYPE_REDUNDANT;
     }
 
-    pthread_mutex_t* exp_groupLock() { return &m_GroupLock; }
+    srt::sync::Mutex* exp_groupLock() { return &m_GroupLock; }
     void addEPoll(int eid);
     void removeEPoll(int eid);
 
@@ -322,7 +322,7 @@
     void getMemberStatus(std::vector<SRT_SOCKGROUPDATA>& w_gd, SRTSOCKET wasread, int result, bool again);
 
     class CUDTUnited* m_pGlobal;
-    pthread_mutex_t m_GroupLock;
+    srt::sync::Mutex m_GroupLock;
 
     SRTSOCKET m_GroupID;
     SRTSOCKET m_PeerGroupID;
@@ -383,7 +383,7 @@
     // Signal for the blocking user thread that the packet
     // is ready to deliver.
     pthread_cond_t m_RcvDataCond;
-    pthread_mutex_t m_RcvDataLock;
+    srt::sync::Mutex m_RcvDataLock;
     volatile int32_t m_iLastSchedSeqNo; // represetnts the value of CUDT::m_iSndNextSeqNo for each running socket
 public:
 
@@ -588,18 +588,12 @@
     void addressAndSend(CPacket& pkt);
     void sendSrtMsg(int cmd, uint32_t *srtdata_in = NULL, int srtlen_in = 0);
 
-<<<<<<< HEAD
     bool isOPT_TsbPd() const { return m_bOPT_TsbPd; }
     int RTT() const { return m_iRTT; }
     int32_t sndSeqNo() const { return m_iSndCurrSeqNo; }
     int32_t schedSeqNo() const { return m_iSndNextSeqNo; }
     bool overrideSndSeqNo(int32_t seq);
 
-=======
-    bool isTsbPd() const { return m_bOPT_TsbPd; }
-    int RTT() const { return m_iRTT; }
-    int32_t sndSeqNo() const { return m_iSndCurrSeqNo; }
->>>>>>> 4f411304
     int32_t rcvSeqNo() const { return m_iRcvCurrSeqNo; }
     int flowWindowSize() const { return m_iFlowWindowSize; }
     int32_t deliveryRate() const { return m_iDeliveryRate; }
@@ -611,13 +605,8 @@
     size_t maxPayloadSize() const { return m_iMaxSRTPayloadSize; }
     size_t OPT_PayloadSize() const { return m_zOPT_ExpPayloadSize; }
     int sndLossLength() { return m_pSndLossList->getLossLength(); }
-<<<<<<< HEAD
     srt::sync::steady_clock::duration minNAKInterval() const { return m_tdMinNakInterval; }
     int32_t ISN() const { return m_iISN; }
-=======
-    int32_t ISN() const { return m_iISN; }
-    srt::sync::steady_clock::duration minNAKInterval() const { return m_tdMinNakInterval; }
->>>>>>> 4f411304
     sockaddr_any peerAddr() const { return m_PeerAddr; }
 
     int minSndSize(int len = 0) const
@@ -662,11 +651,7 @@
     void skipIncoming(int32_t seq);
 
 
-<<<<<<< HEAD
-    SRTU_PROPERTY_RO(bool, closing, m_bClosing);
-=======
     SRTU_PROPERTY_RO(bool, isClosing, m_bClosing);
->>>>>>> 4f411304
     SRTU_PROPERTY_RO(CRcvBuffer*, rcvBuffer, m_pRcvBuffer);
     SRTU_PROPERTY_RO(bool, isTLPktDrop, m_bTLPktDrop);
     SRTU_PROPERTY_RO(bool, isSynReceiving, m_bSynRecving);
@@ -1079,19 +1064,12 @@
     srt::sync::steady_clock::time_point m_SndLastAck2Time;                // The time when last ACK2 was sent back
     void setInitialSndSeq(int32_t isn)
     {
-<<<<<<< HEAD
         // m_iLastDecSeq = isn - 1; <-- purpose unknown; duplicate from FileCC?
-=======
-        m_iLastDecSeq = isn - 1; // <-- purpose unknown; duplicate from FileSmoother?
->>>>>>> 4f411304
         m_iSndLastAck = isn;
         m_iSndLastDataAck = isn;
         m_iSndLastFullAck = isn;
         m_iSndCurrSeqNo = isn - 1;
-<<<<<<< HEAD
         m_iSndNextSeqNo = isn;
-=======
->>>>>>> 4f411304
         m_iSndLastAck2 = isn;
     }
 
@@ -1144,11 +1122,7 @@
 
     bool m_bTsbPd;                               // Peer sends TimeStamp-Based Packet Delivery Packets 
     pthread_t m_RcvTsbPdThread;                  // Rcv TsbPD Thread handle
-<<<<<<< HEAD
-    srt::sync::CCondition m_RcvTsbPdCond;
-=======
     pthread_cond_t m_RcvTsbPdCond;               // TSBPD signals if reading is ready
->>>>>>> 4f411304
     bool m_bTsbPdAckWakeup;                      // Signal TsbPd thread on Ack sent
 
     CallbackHolder<srt_listen_callback_fn> m_cbAcceptHook;
@@ -1164,36 +1138,13 @@
 
 
 private: // synchronization: mutexes and conditions
-<<<<<<< HEAD
-    srt::sync::CMutex m_ConnectionLock;            // used to synchronize connection operation
-
-    srt::sync::CCondition m_SendBlockCond;              // used to block "send" call
-    srt::sync::CMutex m_SendBlockLock;             // lock associated to m_SendBlockCond
-
-    srt::sync::CMutex m_RcvBufferLock;             // Protects the state of the m_pRcvBuffer
-=======
     srt::sync::Mutex m_ConnectionLock;           // used to synchronize connection operation
 
     pthread_cond_t m_SendBlockCond;              // used to block "send" call
     srt::sync::Mutex m_SendBlockLock;            // lock associated to m_SendBlockCond
->>>>>>> 4f411304
 
     srt::sync::Mutex m_RcvBufferLock;            // Protects the state of the m_pRcvBuffer
     // Protects access to m_iSndCurrSeqNo, m_iSndLastAck
-<<<<<<< HEAD
-    srt::sync::CMutex m_RecvAckLock;               // Protects the state changes while processing incomming ACK (UDT_EPOLL_OUT)
-
-
-    srt::sync::CCondition m_RecvDataCond;               // used to block "recv" when there is no data
-    srt::sync::CMutex m_RecvDataLock;              // lock associated to m_RecvDataCond
-
-    srt::sync::CMutex m_SendLock;                  // used to synchronize "send" call
-    srt::sync::CMutex m_RecvLock;                  // used to synchronize "recv" call
-
-    srt::sync::CMutex m_RcvLossLock;               // Protects the receiver loss list (access: CRcvQueue::worker, CUDT::tsbpd)
-
-    srt::sync::CMutex m_StatsLock;                 // used to synchronize access to trace statistics
-=======
     srt::sync::Mutex m_RecvAckLock;              // Protects the state changes while processing incomming ACK (SRT_EPOLL_OUT)
 
     pthread_cond_t m_RecvDataCond;               // used to block "recv" when there is no data
@@ -1203,7 +1154,6 @@
     srt::sync::Mutex m_RecvLock;                 // used to synchronize "recv" call
     srt::sync::Mutex m_RcvLossLock;              // Protects the receiver loss list (access: CRcvQueue::worker, CUDT::tsbpd)
     srt::sync::Mutex m_StatsLock;                // used to synchronize access to trace statistics
->>>>>>> 4f411304
 
     void initSynch();
     void destroySynch();
