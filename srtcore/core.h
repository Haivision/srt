--- conflicted
+++ resolved
@@ -998,13 +998,8 @@
     SRT_ATTR_GUARDED_BY(m_RcvTsbPdStartupLock)
     sync::CThread m_RcvTsbPdThread;              // Rcv TsbPD Thread handle
     sync::Condition m_RcvTsbPdCond;              // TSBPD signals if reading is ready. Use together with m_RecvLock
-<<<<<<< HEAD
     sync::atomic<bool> m_bTsbPdNeedsWakeup;      // Expected to wake up TSBPD when a read-ready data packet is received.
-    sync::Mutex m_RcvTsbPdStartupLock;           // Protects TSBPD thread creating and joining
-=======
-    bool m_bTsbPdNeedsWakeup;                    // Signal TsbPd thread to wake up on RCV buffer state change.
     sync::Mutex m_RcvTsbPdStartupLock;           // Protects TSBPD thread creation and joining.
->>>>>>> 430a67af
 
     CallbackHolder<srt_listen_callback_fn> m_cbAcceptHook;
     CallbackHolder<srt_connect_callback_fn> m_cbConnectHook;
