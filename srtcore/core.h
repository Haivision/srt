--- conflicted
+++ resolved
@@ -349,12 +349,6 @@
     int sendBroadcast(const char* buf, int len, SRT_MSGCTRL& w_mc);
     int sendBackup(const char* buf, int len, SRT_MSGCTRL& w_mc);
 
-<<<<<<< HEAD
-    // For Backup, sending all previous packet
-    int sendBackupRexmit(CUDT& core, SRT_MSGCTRL& w_mc);
-
-
-=======
 private:
     // For Backup, sending all previous packet
     int sendBackupRexmit(CUDT& core, SRT_MSGCTRL& w_mc);
@@ -377,7 +371,6 @@
             int& w_final_stat, bool& w_none_succeeded, SRT_MSGCTRL& w_mc, CUDTException& w_cx);
 
 public:
->>>>>>> fdd87dc5
     int recv(char* buf, int len, SRT_MSGCTRL& w_mc);
 
     void close();
@@ -464,10 +457,7 @@
 
 public:
 
-<<<<<<< HEAD
     // XXX unused now 
-=======
->>>>>>> fdd87dc5
     struct BufferedMessageStorage
     {
         size_t blocksize;
@@ -629,10 +619,6 @@
     srt::sync::Mutex m_RcvDataLock;
     volatile int32_t m_iLastSchedSeqNo; // represetnts the value of CUDT::m_iSndNextSeqNo for each running socket
     volatile int32_t m_iLastSchedMsgNo;
-<<<<<<< HEAD
-public:
-=======
->>>>>>> fdd87dc5
 
 public:
     // Required after the call on newGroup on the listener side.
