/*
 * SRT - Secure, Reliable, Transport
 * Copyright (c) 2018 Haivision Systems Inc.
 * 
 * This Source Code Form is subject to the terms of the Mozilla Public
 * License, v. 2.0. If a copy of the MPL was not distributed with this
 * file, You can obtain one at http://mozilla.org/MPL/2.0/.
 * 
 */

/*****************************************************************************
Copyright (c) 2001 - 2011, The Board of Trustees of the University of Illinois.
All rights reserved.

Redistribution and use in source and binary forms, with or without
modification, are permitted provided that the following conditions are
met:

* Redistributions of source code must retain the above
  copyright notice, this list of conditions and the
  following disclaimer.

* Redistributions in binary form must reproduce the
  above copyright notice, this list of conditions
  and the following disclaimer in the documentation
  and/or other materials provided with the distribution.

* Neither the name of the University of Illinois
  nor the names of its contributors may be used to
  endorse or promote products derived from this
  software without specific prior written permission.

THIS SOFTWARE IS PROVIDED BY THE COPYRIGHT HOLDERS AND CONTRIBUTORS "AS
IS" AND ANY EXPRESS OR IMPLIED WARRANTIES, INCLUDING, BUT NOT LIMITED TO,
THE IMPLIED WARRANTIES OF MERCHANTABILITY AND FITNESS FOR A PARTICULAR
PURPOSE ARE DISCLAIMED. IN NO EVENT SHALL THE COPYRIGHT OWNER OR
CONTRIBUTORS BE LIABLE FOR ANY DIRECT, INDIRECT, INCIDENTAL, SPECIAL,
EXEMPLARY, OR CONSEQUENTIAL DAMAGES (INCLUDING, BUT NOT LIMITED TO,
PROCUREMENT OF SUBSTITUTE GOODS OR SERVICES; LOSS OF USE, DATA, OR
PROFITS; OR BUSINESS INTERRUPTION) HOWEVER CAUSED AND ON ANY THEORY OF
LIABILITY, WHETHER IN CONTRACT, STRICT LIABILITY, OR TORT (INCLUDING
NEGLIGENCE OR OTHERWISE) ARISING IN ANY WAY OUT OF THE USE OF THIS
SOFTWARE, EVEN IF ADVISED OF THE POSSIBILITY OF SUCH DAMAGE.
*****************************************************************************/

/*****************************************************************************
written by
   Yunhong Gu, last updated 02/28/2012
modified by
   Haivision Systems Inc.
*****************************************************************************/


#ifndef INC_SRT_CORE_H
#define INC_SRT_CORE_H

#include <deque>
#include <sstream>
#include "srt.h"
#include "common.h"
#include "list.h"
#include "buffer_snd.h"
#include "buffer_rcv.h"
#include "window.h"
#include "packet.h"
#include "channel.h"
#include "cache.h"
#include "queue.h"
#include "handshake.h"
#include "congctl.h"
#include "packetfilter.h"
#include "socketconfig.h"
#include "utilities.h"
#include "logger_defs.h"

#include "stats.h"

#include <haicrypt.h>

#ifndef SRT_ENABLE_FREQUENT_LOG_TRACE
#define SRT_ENABLE_FREQUENT_LOG_TRACE 0
#endif


// TODO: Utility function - to be moved to utilities.h?
template <class T>
inline T CountIIR(T base, T newval, double factor)
{
    if ( base == 0.0 )
        return newval;

    T diff = newval - base;
    return base+T(diff*factor);
}

// TODO: Probably a better rework for that can be done - this can be
// turned into a serializable structure, just like it's done for CHandShake.
enum AckDataItem
{
    ACKD_RCVLASTACK       = 0,
    ACKD_RTT              = 1,
    ACKD_RTTVAR           = 2,
    ACKD_BUFFERLEFT       = 3,
    ACKD_TOTAL_SIZE_SMALL = 4,  // Size of the Small ACK, packet length = 16.

    // Extra fields for Full ACK.
    ACKD_RCVSPEED           = 4,
    ACKD_BANDWIDTH          = 5,
    ACKD_TOTAL_SIZE_UDTBASE = 6,  // Packet length = 24.

    // Extra stats since SRT v1.0.1.
    ACKD_RCVRATE           = 6,
    ACKD_TOTAL_SIZE_VER101 = 7,  // Packet length = 28.

    // Only in SRT v1.0.2.
    ACKD_XMRATE_VER102_ONLY     = 7,
    ACKD_TOTAL_SIZE_VER102_ONLY = 8,  // Packet length = 32.

    ACKD_TOTAL_SIZE = ACKD_TOTAL_SIZE_VER102_ONLY  // The maximum known ACK length is 32 bytes.
};
const size_t ACKD_FIELD_SIZE = sizeof(int32_t);

#ifdef ENABLE_MAXREXMITBW
static const size_t SRT_SOCKOPT_NPOST = 13;
#else
static const size_t SRT_SOCKOPT_NPOST = 12;
#endif

extern const SRT_SOCKOPT srt_post_opt_list [];

enum GroupDataItem
{
    GRPD_GROUPID,
    GRPD_GROUPDATA,

    GRPD_E_SIZE
};

const size_t GRPD_MIN_SIZE = 2; // ID and GROUPTYPE as backward compat

const size_t GRPD_FIELD_SIZE = sizeof(int32_t);

// For HSv4 legacy handshake
#define SRT_MAX_HSRETRY     10          /* Maximum SRT handshake retry */

enum SeqPairItems
{
    SEQ_BEGIN = 0, SEQ_END = 1, SEQ_SIZE = 2
};


// Extended SRT Congestion control class - only an incomplete definition required
class CCryptoControl;

namespace srt {
class CUDTUnited;
class CUDTSocket;
#if ENABLE_BONDING
class CUDTGroup;
#endif

// XXX REFACTOR: The 'CUDT' class is to be merged with 'CUDTSocket'.
// There's no reason for separating them, there's no case of having them
// anyhow managed separately. After this is done, with a small help with
// separating the internal abnormal path management (exceptions) from the
// API (return values), through CUDTUnited, this class may become in future
// an officially exposed C++ API.
class CUDT
{
    friend class CUDTSocket;
    friend class CUDTUnited;
    friend class CCC;
    friend struct CUDTComp;
    friend class CCache<CInfoBlock>;
    friend class CRendezvousQueue;
    friend class CSndQueue;
    friend class CRcvQueue;
    friend class CSndUList;
    friend class CRcvUList;
    friend class PacketFilter;
    friend class CUDTGroup;
    friend class TestMockCUDT; // unit tests

    typedef sync::steady_clock::time_point time_point;
    typedef sync::steady_clock::duration duration;
    typedef sync::AtomicClock<sync::steady_clock> atomic_time_point;
    typedef sync::AtomicDuration<sync::steady_clock> atomic_duration;

private: // constructor and desctructor
    void construct();
    void clearData();
    CUDT(CUDTSocket* parent);
    CUDT(CUDTSocket* parent, const CUDT& ancestor);
    const CUDT& operator=(const CUDT&) {return *this;} // = delete ?
    ~CUDT();

public: //API
    static int startup();
    static int cleanup();
    static SRTSOCKET socket();
#if ENABLE_BONDING
    static SRTSOCKET createGroup(SRT_GROUP_TYPE);
    static SRTSOCKET getGroupOfSocket(SRTSOCKET socket);
    static int getGroupData(SRTSOCKET groupid, SRT_SOCKGROUPDATA* pdata, size_t* psize);
    static bool isgroup(SRTSOCKET sock) { return (sock & SRTGROUP_MASK) != 0; }
#endif
    static int bind(SRTSOCKET u, const sockaddr* name, int namelen);
    static int bind(SRTSOCKET u, UDPSOCKET udpsock);
    static int listen(SRTSOCKET u, int backlog);
    static SRTSOCKET accept(SRTSOCKET u, sockaddr* addr, int* addrlen);
    static SRTSOCKET accept_bond(const SRTSOCKET listeners [], int lsize, int64_t msTimeOut);
    static int connect(SRTSOCKET u, const sockaddr* name, int namelen, int32_t forced_isn);
    static int connect(SRTSOCKET u, const sockaddr* name, const sockaddr* tname, int namelen);
#if ENABLE_BONDING
    static int connectLinks(SRTSOCKET grp, SRT_SOCKGROUPCONFIG links [], int arraysize);
#endif
    static int close(SRTSOCKET u);
    static int getpeername(SRTSOCKET u, sockaddr* name, int* namelen);
    static int getsockname(SRTSOCKET u, sockaddr* name, int* namelen);
    static int getsockopt(SRTSOCKET u, int level, SRT_SOCKOPT optname, void* optval, int* optlen);
    static int setsockopt(SRTSOCKET u, int level, SRT_SOCKOPT optname, const void* optval, int optlen);
    static int send(SRTSOCKET u, const char* buf, int len, int flags);
    static int recv(SRTSOCKET u, char* buf, int len, int flags);
    static int sendmsg(SRTSOCKET u, const char* buf, int len, int ttl = SRT_MSGTTL_INF, bool inorder = false, int64_t srctime = 0);
    static int recvmsg(SRTSOCKET u, char* buf, int len, int64_t& srctime);
    static int sendmsg2(SRTSOCKET u, const char* buf, int len, SRT_MSGCTRL& mctrl);
    static int recvmsg2(SRTSOCKET u, char* buf, int len, SRT_MSGCTRL& w_mctrl);
    static int64_t sendfile(SRTSOCKET u, std::fstream& ifs, int64_t& offset, int64_t size, int block = SRT_DEFAULT_SENDFILE_BLOCK);
    static int64_t recvfile(SRTSOCKET u, std::fstream& ofs, int64_t& offset, int64_t size, int block = SRT_DEFAULT_RECVFILE_BLOCK);
    static int select(int nfds, UDT::UDSET* readfds, UDT::UDSET* writefds, UDT::UDSET* exceptfds, const timeval* timeout);
    static int selectEx(const std::vector<SRTSOCKET>& fds, std::vector<SRTSOCKET>* readfds, std::vector<SRTSOCKET>* writefds, std::vector<SRTSOCKET>* exceptfds, int64_t msTimeOut);
    static int epoll_create();
    static int epoll_clear_usocks(int eid);
    static int epoll_add_usock(const int eid, const SRTSOCKET u, const int* events = NULL);
    static int epoll_add_ssock(const int eid, const SYSSOCKET s, const int* events = NULL);
    static int epoll_remove_usock(const int eid, const SRTSOCKET u);
    static int epoll_remove_ssock(const int eid, const SYSSOCKET s);
    static int epoll_update_usock(const int eid, const SRTSOCKET u, const int* events = NULL);
    static int epoll_update_ssock(const int eid, const SYSSOCKET s, const int* events = NULL);
    static int epoll_wait(const int eid, std::set<SRTSOCKET>* readfds, std::set<SRTSOCKET>* writefds,
            int64_t msTimeOut, std::set<SYSSOCKET>* lrfds = NULL, std::set<SYSSOCKET>* wrfds = NULL);
    static int epoll_uwait(const int eid, SRT_EPOLL_EVENT* fdsSet, int fdsSize, int64_t msTimeOut);
    static int32_t epoll_set(const int eid, int32_t flags);
    static int epoll_release(const int eid);
    static CUDTException& getlasterror();
    static int bstats(SRTSOCKET u, CBytePerfMon* perf, bool clear = true, bool instantaneous = false);
#if ENABLE_BONDING
    static int groupsockbstats(SRTSOCKET u, CBytePerfMon* perf, bool clear = true);
#endif
    static SRT_SOCKSTATUS getsockstate(SRTSOCKET u);
    static bool setstreamid(SRTSOCKET u, const std::string& sid);
    static std::string getstreamid(SRTSOCKET u);
    static int getsndbuffer(SRTSOCKET u, size_t* blocks, size_t* bytes);
    static int rejectReason(SRTSOCKET s);
    static int rejectReason(SRTSOCKET s, int value);
    static int64_t socketStartTime(SRTSOCKET s);

public: // internal API
    // This is public so that it can be used directly in API implementation functions.
    struct APIError
    {
        APIError(const CUDTException&);
        APIError(CodeMajor, CodeMinor, int = 0);

        operator int() const
        {
            return SRT_ERROR;
        }
    };

    static const       SRTSOCKET INVALID_SOCK   = -1;           // Invalid socket descriptor
    static const int   ERROR                    = -1;           // Socket api error returned value

    static const int HS_VERSION_UDT4 = 4;
    static const int HS_VERSION_SRT1 = 5;

    // Parameters
    //
    // NOTE: Use notation with X*1000*1000*... instead of
    // million zeros in a row.
    static const int       COMM_RESPONSE_MAX_EXP                 = 16;
    static const int       SRT_TLPKTDROP_MINTHRESHOLD_MS         = 1000;
    static const uint64_t  COMM_KEEPALIVE_PERIOD_US              = 1*1000*1000;
    static const int32_t   COMM_SYN_INTERVAL_US                  = 10*1000;
    static const int       COMM_CLOSE_BROKEN_LISTENER_TIMEOUT_MS = 3000;
    static const uint16_t  MAX_WEIGHT                            = 32767;
    static const size_t    ACK_WND_SIZE                          = 1024;
    static const int       INITIAL_RTT                           = 10 * COMM_SYN_INTERVAL_US;
    static const int       INITIAL_RTTVAR                        = INITIAL_RTT / 2;

    int handshakeVersion()
    {
        return m_ConnRes.m_iVersion;
    }

    std::string CONID() const
    {
#if ENABLE_LOGGING
        std::ostringstream os;
        os << "@" << m_SocketID << ": ";
        return os.str();
#else
        return "";
#endif
    }

    SRTSOCKET socketID() const { return m_SocketID; }
    SRTSOCKET peerID() const { return m_PeerID; }

    static CUDT*                    getUDTHandle(SRTSOCKET u);
    static std::vector<SRTSOCKET>   existingSockets();

    void addressAndSend(CPacket& pkt);

    SRT_ATTR_REQUIRES(m_ConnectionLock)
    void sendSrtMsg(int cmd, uint32_t *srtdata_in = NULL, size_t srtlen_in = 0);

    bool        isOPT_TsbPd()                   const { return m_config.bTSBPD; }
    int         SRTT()                          const { return m_iSRTT; }
    int         RTTVar()                        const { return m_iRTTVar; }
    int32_t     sndSeqNo()                      const { return m_iSndCurrSeqNo; }
    int32_t     schedSeqNo()                    const { return m_iSndNextSeqNo; }
    bool        overrideSndSeqNo(int32_t seq);

#if ENABLE_BONDING
    sync::steady_clock::time_point   lastRspTime()          const { return m_tsLastRspTime.load(); }
    sync::steady_clock::time_point   freshActivationStart() const { return m_tsFreshActivation; }
#endif

    int32_t     rcvSeqNo()          const { return m_iRcvCurrSeqNo; }
    SRT_ATTR_REQUIRES(m_RecvAckLock)
    int         flowWindowSize()    const { return m_iFlowWindowSize; }
    int32_t     deliveryRate()      const { return m_iDeliveryRate; }
    int         bandwidth()         const { return m_iBandwidth; }
    int64_t     maxBandwidth()      const { return m_config.llMaxBW; }
    int         MSS()               const { return m_config.iMSS; }

    uint32_t        peerLatency_us()        const { return m_iPeerTsbPdDelay_ms * 1000; }
    int             peerIdleTimeout_ms()    const { return m_config.iPeerIdleTimeout_ms; }
    size_t          maxPayloadSize()        const { return m_iMaxSRTPayloadSize; }
    size_t          OPT_PayloadSize()       const { return m_config.zExpPayloadSize; }
    size_t          payloadSize()           const
    {
        // If payloadsize is set, it should already be checked that
        // it is less than the possible maximum payload size. So return it
        // if it is set to nonzero value. In case when the connection isn't
        // yet established, return also 0, if the value wasn't set.
        if (m_config.zExpPayloadSize || !m_bConnected)
            return m_config.zExpPayloadSize;

        // If SRTO_PAYLOADSIZE was remaining with 0 (default for FILE mode)
        // then return the maximum payload size per packet.
        return m_iMaxSRTPayloadSize;
    }

    int             sndLossLength()               { return m_pSndLossList->getLossLength(); }
    int32_t         ISN()                   const { return m_iISN; }
    int32_t         peerISN()               const { return m_iPeerISN; }
    duration        minNAKInterval()        const { return m_tdMinNakInterval; }
    sockaddr_any    peerAddr()              const { return m_PeerAddr; }

    /// Returns the number of packets in flight (sent, but not yet acknowledged).
    /// @param lastack is the sequence number of the first unacknowledged packet.
    /// @param curseq is the sequence number of the latest original packet sent
    ///
    /// @note When there are no packets in flight, lastack = incseq(curseq).
    ///
    /// @returns The number of packets in flight belonging to the interval [0; ...)
    static int32_t getFlightSpan(int32_t lastack, int32_t curseq)
    {
        // Packets sent:
        // | 1 | 2 | 3 | 4 | 5 |
        //   ^               ^
        //   |               |
        // lastack           |
        //                curseq
        //
        // In Flight: [lastack; curseq]
        //
        // Normally 'lastack' should be PAST the 'curseq',
        // however in a case when the sending stopped and all packets were
        // ACKed, the 'lastack' is one sequence ahead of 'curseq'.
        // Therefore we increase 'curseq' by 1 forward and then
        // get the distance towards the last ACK. This way this value may
        // be only positive as seqlen() includes endpoints.
        // Finally, we subtract 1 to exclude the increment added earlier.

        return CSeqNo::seqlen(lastack, CSeqNo::incseq(curseq)) - 1;
    }

    /// Returns the number of packets in flight (sent, but not yet acknowledged).
    /// @returns The number of packets in flight belonging to the interval [0; ...)
    SRT_ATTR_REQUIRES(m_RecvAckLock)
    int32_t getFlightSpan() const
    {
        return getFlightSpan(m_iSndLastAck, m_iSndCurrSeqNo);
    }

    int minSndSize(int len = 0) const
    {
        const int ps = (int) maxPayloadSize();
        if (len == 0) // weird, can't use non-static data member as default argument!
            len = ps;
        return m_config.bMessageAPI ? (len+ps-1)/ps : 1;
    }

    static int32_t makeTS(const time_point& from_time, const time_point& tsStartTime)
    {
        // NOTE:
        // - This calculates first the time difference towards start time.
        // - This difference value is also CUT OFF THE SEGMENT information
        //   (a multiple of MAX_TIMESTAMP+1)
        // So, this can be simply defined as: TS = (RTS - STS) % (MAX_TIMESTAMP+1)
        SRT_ASSERT(from_time >= tsStartTime);
        return (int32_t) sync::count_microseconds(from_time - tsStartTime);
    }

    static void setPacketTS(CPacket& p, const time_point& start_time, const time_point& ts)
    {
        p.set_timestamp(makeTS(ts, start_time));
    }

    /// @brief Set the timestamp field of the packet using the provided value (no check)
    /// @param p the packet structure to set the timestamp on.
    /// @param ts timestamp to use as a source for packet timestamp.
    SRT_ATTR_EXCLUDES(m_StatsLock)
    void setPacketTS(CPacket& p, const time_point& ts);

    /// @brief Set the timestamp field of the packet according the TSBPD mode.
    /// Also checks the connection start time (m_tsStartTime).
    /// @param p the packet structure to set the timestamp on.
    /// @param ts timestamp to use as a source for packet timestamp. Ignored if m_bPeerTsbPd is false.
    SRT_ATTR_EXCLUDES(m_StatsLock)
    void setDataPacketTS(CPacket& p, const time_point& ts);

    // Utility used for closing a listening socket
    // immediately to free the socket
    void notListening()
    {
        sync::ScopedLock cg(m_ConnectionLock);
        m_bListening = false;
        m_pRcvQueue->removeListener(this);
    }

    static int32_t generateISN()
    {
        using namespace sync;
        return genRandomInt(0, CSeqNo::m_iMaxSeqNo);
    }

    static CUDTUnited& uglobal();                      // UDT global management base

    std::set<int>& pollset() { return m_sPollID; }

    CSrtConfig m_config;

    SRTU_PROPERTY_RO(SRTSOCKET, id, m_SocketID);
    SRTU_PROPERTY_RO(bool, isClosing, m_bClosing);
    SRTU_PROPERTY_RO(srt::CRcvBuffer*, rcvBuffer, m_pRcvBuffer);
    SRTU_PROPERTY_RO(bool, isTLPktDrop, m_bTLPktDrop);
    SRTU_PROPERTY_RO(bool, isSynReceiving, m_config.bSynRecving);
    SRTU_PROPERTY_RR(sync::Condition*, recvDataCond, &m_RecvDataCond);
    SRTU_PROPERTY_RR(sync::Condition*, recvTsbPdCond, &m_RcvTsbPdCond);

    /// @brief  Request a socket to be broken due to too long instability (normally by a group).
    void breakAsUnstable() { m_bBreakAsUnstable = true; }

    void ConnectSignal(ETransmissionEvent tev, EventSlot sl);
    void DisconnectSignal(ETransmissionEvent tev);

    // This is in public section so prospective overriding it can be
    // done by directly assigning to a field.

    typedef std::vector< std::pair<int32_t, int32_t> > loss_seqs_t;
    typedef loss_seqs_t packetArrival_cb(void*, CPacket&);
    CallbackHolder<packetArrival_cb> m_cbPacketArrival;

private:
    /// initialize a UDT entity and bind to a local address.
    void open();

    /// Start listening to any connection request.
    void setListenState();

    /// Connect to a UDT entity listening at address "peer".
    /// @param peer [in] The address of the listening UDT entity.
    void startConnect(const sockaddr_any& peer, int32_t forced_isn);

    /// Process the response handshake packet. Failure reasons can be:
    /// * Socket is not in connecting state
    /// * Response @a pkt is not a handshake control message
    /// * Rendezvous socket has once processed a regular handshake
    /// @param pkt [in] handshake packet.
    /// @retval 0 Connection successful
    /// @retval 1 Connection in progress (m_ConnReq turned into RESPONSE)
    /// @retval -1 Connection failed
    SRT_ATR_NODISCARD SRT_ATTR_REQUIRES(m_ConnectionLock)
    EConnectStatus processConnectResponse(const CPacket& pkt, CUDTException* eout) ATR_NOEXCEPT;

    // This function works in case of HSv5 rendezvous. It changes the state
    // according to the present state and received message type, as well as the
    // INITIATOR/RESPONDER side resolved through cookieContest().
    // The resulting data are:
    // - rsptype: handshake message type that should be sent back to the peer (nothing if URQ_DONE)
    // - needs_extension: the HSREQ/KMREQ or HSRSP/KMRSP extensions should be attached to the handshake message.
    // - RETURNED VALUE: if true, it means a URQ_CONCLUSION message was received with HSRSP/KMRSP extensions and needs HSRSP/KMRSP.
    void rendezvousSwitchState(UDTRequestType& rsptype, bool& needs_extension, bool& needs_hsrsp);
    void cookieContest();

    /// Interpret the incoming handshake packet in order to perform appropriate
    /// rendezvous FSM state transition if needed, and craft the response, serialized
    /// into the packet to be next sent.
    /// @param reqpkt Packet to be written with handshake data
    /// @param response incoming handshake response packet to be interpreted
    /// @param serv_addr incoming packet's address
    /// @param rst Current read status to know if the HS packet was freshly received from the peer, or this is only a periodic update (RST_AGAIN)
    SRT_ATR_NODISCARD SRT_ATTR_REQUIRES(m_ConnectionLock)
    EConnectStatus processRendezvous(const CPacket* response, const sockaddr_any& serv_addr, EReadStatus, CPacket& reqpkt);
    void sendRendezvousRejection(const sockaddr_any& serv_addr, CPacket& request);

    /// Create the CryptoControl object based on the HS packet.
    SRT_ATR_NODISCARD SRT_ATTR_REQUIRES(m_ConnectionLock)
    bool prepareConnectionObjects(const CHandShake &hs, HandshakeSide hsd, CUDTException* eout);

    /// Allocates sender and receiver buffers and loss lists.
    SRT_ATR_NODISCARD SRT_ATTR_REQUIRES(m_ConnectionLock)
    bool prepareBuffers(CUDTException* eout);
    int getAuthTagSize() const;

    SRT_ATR_NODISCARD SRT_ATTR_REQUIRES(m_ConnectionLock)
    EConnectStatus postConnect(const CPacket* response, bool rendezvous, CUDTException* eout) ATR_NOEXCEPT;

    SRT_ATR_NODISCARD bool applyResponseSettings(const CPacket* hspkt /*[[nullable]]*/) ATR_NOEXCEPT;
    SRT_ATR_NODISCARD EConnectStatus processAsyncConnectResponse(const CPacket& pkt) ATR_NOEXCEPT;
<<<<<<< HEAD
    SRT_ATR_NODISCARD bool processAsyncConnectRequest(EReadStatus rst, EConnectStatus cst, const CPacket& response, const sockaddr_any& serv_addr);
=======
    SRT_ATR_NODISCARD bool processAsyncConnectRequest(EReadStatus rst, EConnectStatus cst, const CPacket* response, const sockaddr_any& serv_addr);
>>>>>>> 7a4f5e26
    SRT_ATR_NODISCARD EConnectStatus craftKmResponse(uint32_t* aw_kmdata, size_t& w_kmdatasize);

    void checkUpdateCryptoKeyLen(const char* loghdr, int32_t typefield);

    SRT_ATR_NODISCARD size_t fillSrtHandshake_HSREQ(uint32_t* srtdata, size_t srtlen, int hs_version);
    SRT_ATR_NODISCARD size_t fillSrtHandshake_HSRSP(uint32_t* srtdata, size_t srtlen, int hs_version);
    SRT_ATR_NODISCARD size_t fillSrtHandshake(uint32_t* srtdata, size_t srtlen, int msgtype, int hs_version);

    SRT_ATR_NODISCARD SRT_ATTR_REQUIRES(m_ConnectionLock)
    bool createSrtHandshake(int srths_cmd, int srtkm_cmd, const uint32_t* data, size_t datalen,
            CPacket& w_reqpkt, CHandShake& w_hs);

    SRT_ATR_NODISCARD size_t fillHsExtConfigString(uint32_t *pcmdspec, int cmd, const std::string &str);
#if ENABLE_BONDING
    SRT_ATR_NODISCARD size_t fillHsExtGroup(uint32_t *pcmdspec);
#endif
    SRT_ATR_NODISCARD SRT_ATTR_REQUIRES(m_ConnectionLock)
    size_t fillHsExtKMREQ(uint32_t *pcmdspec, size_t ki);

    SRT_ATR_NODISCARD size_t fillHsExtKMRSP(uint32_t *pcmdspec, const uint32_t *kmdata, size_t kmdata_wordsize);

    SRT_ATR_NODISCARD size_t prepareSrtHsMsg(int cmd, uint32_t* srtdata, size_t size);

    SRT_ATR_NODISCARD bool processSrtMsg(const CPacket *ctrlpkt);
    SRT_ATR_NODISCARD int processSrtMsg_HSREQ(const uint32_t* srtdata, size_t bytelen, uint32_t ts, int hsv);
    SRT_ATR_NODISCARD int processSrtMsg_HSRSP(const uint32_t* srtdata, size_t bytelen, uint32_t ts, int hsv);
    SRT_ATR_NODISCARD bool interpretSrtHandshake(const CHandShake& hs, const CPacket& hspkt, uint32_t* out_data, size_t* out_len);
    SRT_ATR_NODISCARD bool checkApplyFilterConfig(const std::string& cs);

#if ENABLE_BONDING
    static CUDTGroup& newGroup(const int); // defined EXCEPTIONALLY in api.cpp for convenience reasons
    // Note: This is an "interpret" function, which should treat the tp as
    // "possibly group type" that might be out of the existing values.
    SRT_ATR_NODISCARD bool interpretGroup(const int32_t grpdata[], size_t data_size, int hsreq_type_cmd);
    SRT_ATR_NODISCARD SRTSOCKET makeMePeerOf(SRTSOCKET peergroup, SRT_GROUP_TYPE tp, uint32_t link_flags);
    void synchronizeWithGroup(CUDTGroup* grp);
#endif

    void updateAfterSrtHandshake(int hsv);

    void updateSrtRcvSettings();
    void updateSrtSndSettings();

    void updateIdleLinkFrom(CUDT* source);

<<<<<<< HEAD
    void checkNeedDrop(bool& bCongestion);
=======
    /// @brief Drop packets too late to be delivered if any.
    /// @returns the number of packets actually dropped.
    SRT_ATTR_REQUIRES2(m_RecvAckLock, m_StatsLock)
    int sndDropTooLate();

    /// @bried Allow packet retransmission.
    /// Depending on the configuration mode (live / file), retransmission
    /// can be blocked if e.g. there are original packets pending to be sent.
    /// @return true if retransmission is allowed; false otherwise.
    bool isRetransmissionAllowed(const time_point& tnow);
>>>>>>> 7a4f5e26

    /// Connect to a UDT entity as per hs request. This will update
    /// required data in the entity, then update them also in the hs structure,
    /// and then send the response back to the caller.
    /// @param agent [in] The address to which the UDT entity is bound.
    /// @param peer [in] The address of the listening UDT entity.
    /// @param hspkt [in] The original packet that brought the handshake.
    /// @param hs [in/out] The handshake information sent by the peer side (in), negotiated value (out).
    void acceptAndRespond(const sockaddr_any& agent, const sockaddr_any& peer, const CPacket& hspkt, CHandShake& hs);
<<<<<<< HEAD
    bool createSendHSResponse(uint32_t* kmdata, size_t kmdatasize, CHandShake& w_hs) ATR_NOTHROW;
=======

>>>>>>> 7a4f5e26
    /// Write back to the hs structure the data after they have been
    /// negotiated by acceptAndRespond.
    void rewriteHandshakeData(const sockaddr_any& peer, CHandShake& w_hs);
    bool runAcceptHook(CUDT* acore, const sockaddr* peer, const CHandShake& hs, const CPacket& hspkt);

    /// Close the opened UDT entity.

    bool closeInternal() ATR_NOEXCEPT;
    void updateBrokenConnection();
    void completeBrokenConnectionDependencies(int errorcode);

    /// Request UDT to send out a data block "data" with size of "len".
    /// @param data [in] The address of the application data to be sent.
    /// @param len [in] The size of the data block.
    /// @return Actual size of data sent.

    SRT_ATR_NODISCARD int send(const char* data, int len)
    {
        return sendmsg(data, len, SRT_MSGTTL_INF, false, 0);
    }

    /// Request UDT to receive data to a memory block "data" with size of "len".
    /// @param data [out] data received.
    /// @param len [in] The desired size of data to be received.
    /// @return Actual size of data received.

    SRT_ATR_NODISCARD int recv(char* data, int len);

    /// send a message of a memory block "data" with size of "len".
    /// @param data [out] data received.
    /// @param len [in] The desired size of data to be received.
    /// @param ttl [in] the time-to-live of the message.
    /// @param inorder [in] if the message should be delivered in order.
    /// @param srctime [in] Time when the data were ready to send.
    /// @return Actual size of data sent.

    SRT_ATR_NODISCARD int sendmsg(const char* data, int len, int ttl, bool inorder, int64_t srctime);
    /// Receive a message to buffer "data".
    /// @param data [out] data received.
    /// @param len [in] size of the buffer.
    /// @return Actual size of data received.

    SRT_ATR_NODISCARD int sendmsg2(const char* data, int len, SRT_MSGCTRL& w_m);

    SRT_ATR_NODISCARD int recvmsg(char* data, int len, int64_t& srctime);
    SRT_ATR_NODISCARD int recvmsg2(char* data, int len, SRT_MSGCTRL& w_m);
    SRT_ATR_NODISCARD int receiveMessage(char* data, int len, SRT_MSGCTRL& w_m, int erh = 1 /*throw exception*/);
    SRT_ATR_NODISCARD int receiveBuffer(char* data, int len);

    size_t dropMessage(int32_t seqtoskip);

    /// Request UDT to send out a file described as "fd", starting from "offset", with size of "size".
    /// @param ifs [in] The input file stream.
    /// @param offset [in, out] From where to read and send data; output is the new offset when the call returns.
    /// @param size [in] How many data to be sent.
    /// @param block [in] size of block per read from disk
    /// @return Actual size of data sent.

    SRT_ATR_NODISCARD int64_t sendfile(std::fstream& ifs, int64_t& offset, int64_t size, int block = 366000);

    /// Request UDT to receive data into a file described as "fd", starting from "offset", with expected size of "size".
    /// @param ofs [out] The output file stream.
    /// @param offset [in, out] From where to write data; output is the new offset when the call returns.
    /// @param size [in] How many data to be received.
    /// @param block [in] size of block per write to disk
    /// @return Actual size of data received.

    SRT_ATR_NODISCARD int64_t recvfile(std::fstream& ofs, int64_t& offset, int64_t size, int block = 7320000);

    /// Configure UDT options.
    /// @param optName [in] The enum name of a UDT option.
    /// @param optval [in] The value to be set.
    /// @param optlen [in] size of "optval".

    void setOpt(SRT_SOCKOPT optName, const void* optval, int optlen);

    /// Read UDT options.
    /// @param optName [in] The enum name of a UDT option.
    /// @param optval [in] The value to be returned.
    /// @param optlen [out] size of "optval".

    void getOpt(SRT_SOCKOPT optName, void* optval, int& w_optlen);

#if ENABLE_BONDING
    /// Applies the configuration set on the socket.
    /// Any errors in this process are reported by exception.
    SRT_ERRNO applyMemberConfigObject(const SRT_SocketOptionObject& opt);
#endif

    /// read the performance data with bytes counters since bstats() 
    ///  
    /// @param perf [in, out] pointer to a CPerfMon structure to record the performance data.
    /// @param clear [in] flag to decide if the local performance trace should be cleared. 
    /// @param instantaneous [in] flag to request instantaneous data 
    /// instead of moving averages.
    void bstats(CBytePerfMon* perf, bool clear = true, bool instantaneous = false);

    /// Mark sequence contained in the given packet as not lost. This
    /// removes the loss record from both current receiver loss list and
    /// the receiver fresh loss list.
    void unlose(const CPacket& oldpacket);
    void dropFromLossLists(int32_t from, int32_t to);

    SRT_ATTR_REQUIRES(m_RecvAckLock)
    bool getFirstNoncontSequence(int32_t& w_seq, std::string& w_log_reason);

    SRT_ATTR_EXCLUDES(m_ConnectionLock)
    void checkSndTimers();
    
    /// @brief Check and perform KM refresh if needed.
    void checkSndKMRefresh();

    void handshakeDone()
    {
        m_iSndHsRetryCnt = 0;
    }

    int64_t withOverhead(int64_t basebw)
    {
        return (basebw * (100 + m_config.iOverheadBW))/100;
    }

    static double Bps2Mbps(int64_t basebw)
    {
        return double(basebw) * 8.0/1000000.0;
    }

    bool stillConnected()
    {
        // Still connected is when:
        // - no "broken" condition appeared (security, protocol error, response timeout)
        return !m_bBroken
            // - still connected (no one called srt_close())
            && m_bConnected
            // - isn't currently closing (srt_close() called, response timeout, shutdown)
            && !m_bClosing;
    }

    int sndSpaceLeft()
    {
        return static_cast<int>(sndBuffersLeft() * maxPayloadSize());
    }

    int sndBuffersLeft()
    {
        return m_config.iSndBufSize - m_pSndBuffer->getCurrBufSize();
    }

    time_point socketStartTime()
    {
        return m_stats.tsStartTime;
    }

    SRT_ATTR_EXCLUDES(m_RcvBufferLock)
    bool isRcvBufferReady() const;

    SRT_ATTR_REQUIRES(m_RcvBufferLock)
    bool isRcvBufferReadyNoLock() const;

    SRT_ATTR_EXCLUDES(m_RcvBufferLock)
    bool isRcvBufferFull() const;

    // TSBPD thread main function.
    static void* tsbpd(void* param);

    enum DropReason
    {
        DROP_TOO_LATE, //< Drop to keep up to the live pace (TLPKTDROP).
        DROP_DISCARD   //< Drop because another group member already provided these packets.
    };

    /// Drop too late packets (receiver side). Update loss lists and ACK positions.
    /// The @a seqno packet itself is not dropped.
    /// @param seqno [in] The sequence number of the first packets following those to be dropped.
    /// @param reason A reason for dropping (see @a DropReason).
    /// @return The number of packets dropped.
    SRT_ATTR_EXCLUDES(m_RcvBufferLock, m_RcvLossLock)
    int rcvDropTooLateUpTo(int seqno, DropReason reason = DROP_TOO_LATE);

    static loss_seqs_t defaultPacketArrival(void* vself, CPacket& pkt);
    static loss_seqs_t groupPacketArrival(void* vself, CPacket& pkt);

    void setRateEstimator(const CRateEstimator& rate)
    {
        if (!m_pSndBuffer)
            return;

        m_pSndBuffer->setRateEstimator(rate);
        updateCC(TEV_SYNC, EventVariant(0));
    }


private: // Identification
    CUDTSocket* const   m_parent;                       // Temporary, until the CUDTSocket class is merged with CUDT
    SRTSOCKET           m_SocketID;                     // UDT socket number
    SRTSOCKET           m_PeerID;                       // Peer ID, for multiplexer

    // HSv4 (legacy handshake) support)
    time_point  m_tsSndHsLastTime;                      // Last SRT handshake request time
    int         m_iSndHsRetryCnt;                       // SRT handshake retries left

#if ENABLE_BONDING
    SRT_GROUP_TYPE m_HSGroupType;   // Group type about-to-be-set in the handshake
#endif

private:
    int                       m_iMaxSRTPayloadSize;     // Maximum/regular payload size, in bytes
    int                       m_iTsbPdDelay_ms;         // Rx delay to absorb burst, in milliseconds
    int                       m_iPeerTsbPdDelay_ms;     // Tx delay that the peer uses to absorb burst, in milliseconds
    bool                      m_bTLPktDrop;             // Enable Too-late Packet Drop
    SRT_ATTR_PT_GUARDED_BY(m_ConnectionLock)
    UniquePtr<CCryptoControl> m_pCryptoControl;         // Crypto control module
    CCache<CInfoBlock>*       m_pCache;                 // Network information cache

    // Congestion control
    std::vector<EventSlot> m_Slots[TEV_E_SIZE];
    SrtCongestion          m_CongCtl;

    // Packet filtering
    PacketFilter m_PacketFilter;
    SRT_ARQLevel m_PktFilterRexmitLevel;
    std::string  m_sPeerPktFilterConfigString;

    // Attached tool function
    void EmitSignal(ETransmissionEvent tev, EventVariant var);

    // Internal state
    sync::atomic<bool> m_bListening;             // If the UDT entity is listening to connection
    sync::atomic<bool> m_bConnecting;            // The short phase when connect() is called but not yet completed
    sync::atomic<bool> m_bConnected;             // Whether the connection is on or off
    sync::atomic<bool> m_bClosing;               // If the UDT entity is closing
    sync::atomic<bool> m_bShutdown;              // If the peer side has shutdown the connection
    sync::atomic<bool> m_bBroken;                // If the connection has been broken
    sync::atomic<bool> m_bBreakAsUnstable;       // A flag indicating that the socket should become broken because it has been unstable for too long.
    sync::atomic<bool> m_bPeerHealth;            // If the peer status is normal
    sync::atomic<int> m_RejectReason;
    bool m_bOpened;                              // If the UDT entity has been opened
                                                 // A counter (number of GC checks happening every 1s) to let the GC tag this socket as closed.   
    sync::atomic<int> m_iBrokenCounter;          // If a broken socket still has data in the receiver buffer, it is not marked closed until the counter is 0.

    int m_iEXPCount;                             // Expiration counter
    sync::atomic<int> m_iBandwidth;              // Estimated bandwidth, number of packets per second
    sync::atomic<int> m_iSRTT;                   // Smoothed RTT (an exponentially-weighted moving average (EWMA)
                                                 // of an endpoint's RTT samples), in microseconds
    sync::atomic<int> m_iRTTVar;                 // The variation in the RTT samples (RTT variance), in microseconds
    sync::atomic<bool> m_bIsFirstRTTReceived;    // True if the first RTT sample was obtained from the ACK/ACKACK pair
                                                 // at the receiver side or received by the sender from an ACK packet.
                                                 // It's used to reset the initial value of smoothed RTT (m_iSRTT)
                                                 // at the beginning of transmission (including the one taken from
                                                 // cache). False by default.
    sync::atomic<int> m_iDeliveryRate;           // Packet arrival rate at the receiver side
    sync::atomic<int> m_iByteDeliveryRate;       // Byte arrival rate at the receiver side

    CHandShake m_ConnReq;                        // Connection request
    CHandShake m_ConnRes;                        // Connection response
    CHandShake::RendezvousState m_RdvState;      // HSv5 rendezvous state
    HandshakeSide m_SrtHsSide;                   // HSv5 rendezvous handshake side resolved from cookie contest (DRAW if not yet resolved)

private: // Sending related data
    CSndBuffer* m_pSndBuffer;                    // Sender buffer
    CSndLossList* m_pSndLossList;                // Sender loss list
    CPktTimeWindow<16, 16> m_SndTimeWindow;      // Packet sending time window
#ifdef ENABLE_MAXREXMITBW
    CSndRateEstimator      m_SndRexmitRate;      // Retransmission rate estimation.
#endif

    atomic_duration m_tdSendInterval;            // Inter-packet time, in CPU clock cycles

    atomic_duration m_tdSendTimeDiff;            // Aggregate difference in inter-packet sending time

    SRT_ATTR_GUARDED_BY(m_RecvAckLock)
    sync::atomic<int> m_iFlowWindowSize;         // Flow control window size
    sync::atomic<int> m_iCongestionWindow;       // Congestion window size

private: // Timers
    atomic_time_point m_tsNextACKTime;           // Next ACK time, in CPU clock cycles, same below
    atomic_time_point m_tsNextNAKTime;           // Next NAK time

    duration   m_tdACKInterval;                  // ACK interval
    duration   m_tdNAKInterval;                  // NAK interval

    SRT_ATTR_GUARDED_BY(m_RecvAckLock)
    atomic_time_point m_tsLastRspTime;           // Timestamp of last response from the peer
    time_point m_tsLastRspAckTime;               // (SND) Timestamp of last ACK from the peer
    atomic_time_point m_tsLastSndTime;           // Timestamp of last data/ctrl sent (in system ticks)
    time_point m_tsLastWarningTime;              // Last time that a warning message is sent
    atomic_time_point m_tsLastReqTime;           // last time when a connection request is sent
    time_point m_tsRcvPeerStartTime;
    time_point m_tsLingerExpiration;             // Linger expiration time (for GC to close a socket with data in sending buffer)
    time_point m_tsLastAckTime;                  // (RCV) Timestamp of last ACK
    duration m_tdMinNakInterval;                 // NAK timeout lower bound; too small value can cause unnecessary retransmission
    duration m_tdMinExpInterval;                 // Timeout lower bound threshold: too small timeout can cause problem

    int m_iPktCount;                             // Packet counter for ACK
    int m_iLightACKCount;                        // Light ACK counter

    time_point m_tsNextSendTime;                 // Scheduled time of next packet sending

    sync::atomic<int32_t> m_iSndLastFullAck;     // Last full ACK received
    SRT_ATTR_GUARDED_BY(m_RecvAckLock)
    sync::atomic<int32_t> m_iSndLastAck;         // Last ACK received

    // NOTE: m_iSndLastDataAck is the value strictly bound to the CSndBufer object (m_pSndBuffer)
    // and this is the sequence number that refers to the block at position [0]. Upon acknowledgement,
    // this value is shifted to the acknowledged position, and the blocks are removed from the
    // m_pSndBuffer buffer up to excluding this sequence number.
    // XXX CONSIDER removing this field and giving up the maintenance of this sequence number
    // to the sending buffer. This way, extraction of an old packet for retransmission should
    // require only the lost sequence number, and how to find the packet with this sequence
    // will be up to the sending buffer.
    sync::atomic<int32_t> m_iSndLastDataAck;     // The real last ACK that updates the sender buffer and loss list
    SRT_ATTR_GUARDED_BY(m_RecvAckLock)
    sync::atomic<int32_t> m_iSndCurrSeqNo;       // The largest sequence number that HAS BEEN SENT
    sync::atomic<int32_t> m_iSndNextSeqNo;       // The sequence number predicted to be placed at the currently scheduled packet

    // Note important differences between Curr and Next fields:
    // - m_iSndCurrSeqNo: this is used by SRT:SndQ:worker thread and it's operated from CUDT::packData
    //   function only. This value represents the sequence number that has been stamped on a packet directly
    //   before it is sent over the network.
    // - m_iSndNextSeqNo: this is used by the user's thread and it's operated from CUDT::sendmsg2
    //   function only. This value represents the sequence number that is PREDICTED to be stamped on the
    //   first block out of the block series that will be scheduled for later sending over the network
    //   out of the data passed in this function. For a special case when the length of the data is
    //   short enough to be passed in one UDP packet (always the case for live mode), this value is
    //   always increased by one in this call, otherwise it will be increased by the number of blocks
    //   scheduled for sending.

    int32_t m_iSndLastAck2;                      // Last ACK2 sent back
    time_point m_SndLastAck2Time;                // The time when last ACK2 was sent back
    void setInitialSndSeq(int32_t isn)
    {
        m_iSndLastAck = isn;
        m_iSndLastDataAck = isn;
        m_iSndLastFullAck = isn;
        m_iSndCurrSeqNo = CSeqNo::decseq(isn);
        m_iSndNextSeqNo = isn;
        m_iSndLastAck2 = isn;
    }

    void setInitialRcvSeq(int32_t isn);

    int32_t m_iISN;                              // Initial Sequence Number
    bool m_bPeerTsbPd;                           // Peer accept TimeStamp-Based Rx mode
    bool m_bPeerTLPktDrop;                       // Enable sender late packet dropping
    bool m_bPeerNakReport;                       // Sender's peer (receiver) issues Periodic NAK Reports
    bool m_bPeerRexmitFlag;                      // Receiver supports rexmit flag in payload packets

    SRT_ATTR_GUARDED_BY(m_RecvAckLock)
    int32_t m_iReXmitCount;                      // Re-Transmit Count since last ACK

    static const size_t
                FREQLOGFA_ENCRYPTION_FAILURE = 0,
                FREQLOGFA_RCV_DROPPED = 1,
                FREQLOGFA_ACKACK_OUTOFORDER = 2,
                MAX_FREQLOGFA = 3;

    atomic_time_point m_tsLogSlowDown[MAX_FREQLOGFA]; // The last time a log message from the "slow down" group was shown.
                                                      // The "slow down" group of logs are those that can be printed too often otherwise, but can't be turned off (warnings and errors).
                                                      // Currently only used by decryption failure message, therefore no mutex protection needed.
    sync::atomic<uint8_t> m_LogSlowDownExpired;       // Can't use bitset because atomic
    sync::atomic<int> m_aSuppressedMsg[MAX_FREQLOGFA];

    /// @brief Check if a frequent log can be shown.
    /// @param tnow current time
    /// @return true if it is ok to print a frequent log message.
    bool frequentLogAllowed(size_t logid, const time_point& tnow, std::string& why);

private: // Receiving related data
    SRT_ATTR_GUARDED_BY(m_RcvBufferLock)
    CRcvBuffer* m_pRcvBuffer;                    //< Receiver buffer
    SRT_ATTR_GUARDED_BY(m_RcvLossLock)
    CRcvLossList* m_pRcvLossList;                //< Receiver loss list
    SRT_ATTR_GUARDED_BY(m_RcvLossLock)
    std::deque<CRcvFreshLoss> m_FreshLoss;       //< Lost sequence already added to m_pRcvLossList, but not yet sent UMSG_LOSSREPORT for.

    int m_iReorderTolerance;                     //< Current value of dynamic reorder tolerance
    int m_iConsecEarlyDelivery;                  //< Increases with every OOO packet that came <TTL-2 time, resets with every increased reorder tolerance
    int m_iConsecOrderedDelivery;                //< Increases with every packet coming in order or retransmitted, resets with every out-of-order packet

    CACKWindow<ACK_WND_SIZE> m_ACKWindow;        // ACK history window
    CPktTimeWindow<16, 64> m_RcvTimeWindow;      // Packet arrival time window

    int32_t m_iRcvLastAck;                       // First unacknowledged packet seqno sent in the latest ACK.
#ifdef ENABLE_LOGGING
    int32_t m_iDebugPrevLastAck;
#endif
    int32_t m_iRcvLastAckAck;                    // (RCV) Latest packet seqno in a sent ACK acknowledged by ACKACK. RcvQTh (sendCtrlAck {r}, processCtrlAckAck {r}, processCtrlAck {r}, connection {w}).
    int32_t m_iAckSeqNo;                         // Last ACK sequence number
    sync::atomic<int32_t> m_iRcvCurrSeqNo;       // (RCV) Largest received sequence number. RcvQTh, TSBPDTh.
    int32_t m_iRcvCurrPhySeqNo;                  // Same as m_iRcvCurrSeqNo, but physical only (disregarding a filter)
    bool m_bBufferWasFull;                        // Indicate that RX buffer was full last time a ack was sent
    int32_t m_iPeerISN;                          // Initial Sequence Number of the peer side

    uint32_t m_uPeerSrtVersion;
    uint32_t m_uPeerSrtFlags;

    bool m_bTsbPd;                               // Peer sends TimeStamp-Based Packet Delivery Packets 
    bool m_bGroupTsbPd;                          // TSBPD should be used for GROUP RECEIVER instead

    SRT_ATTR_GUARDED_BY(m_RcvTsbPdStartupLock)
    sync::CThread m_RcvTsbPdThread;              // Rcv TsbPD Thread handle
    sync::Condition m_RcvTsbPdCond;              // TSBPD signals if reading is ready. Use together with m_RecvLock
    bool m_bTsbPdNeedsWakeup;                    // Signal TsbPd thread to wake up on RCV buffer state change.
    sync::Mutex m_RcvTsbPdStartupLock;           // Protects TSBPD thread creation and joining.

    CallbackHolder<srt_listen_callback_fn> m_cbAcceptHook;
    CallbackHolder<srt_connect_callback_fn> m_cbConnectHook;
    // FORWARDER
public:
    static int installAcceptHook(SRTSOCKET lsn, srt_listen_callback_fn* hook, void* opaq);
    static int installConnectHook(SRTSOCKET lsn, srt_connect_callback_fn* hook, void* opaq);
private:
    void installAcceptHook(srt_listen_callback_fn* hook, void* opaq)
    {
        if (m_bConnected || m_bConnecting || m_bListening || m_bBroken)
            throw CUDTException(MJ_NOTSUP, MN_ISCONNECTED, 0);

        m_cbAcceptHook.set(opaq, hook);
    }

    void installConnectHook(srt_connect_callback_fn* hook, void* opaq)
    {
        if (m_bConnected || m_bConnecting || m_bListening || m_bBroken)
            throw CUDTException(MJ_NOTSUP, MN_ISCONNECTED, 0);

        m_cbConnectHook.set(opaq, hook);
    }


private: // synchronization: mutexes and conditions
    sync::Mutex m_ConnectionLock;                // used to synchronize connection operation

    sync::Condition m_SendBlockCond;             // used to block "send" call
    sync::Mutex m_SendBlockLock;                 // lock associated to m_SendBlockCond

    mutable sync::Mutex m_RcvBufferLock;         // Protects the state of the m_pRcvBuffer
    // Protects access to m_iSndCurrSeqNo, m_iSndLastAck
    mutable sync::Mutex m_RecvAckLock;                   // Protects the state changes while processing incoming ACK (SRT_EPOLL_OUT)

    sync::Condition m_RecvDataCond;              // used to block "srt_recv*" when there is no data. Use together with m_RecvLock
    sync::Mutex m_RecvLock;                      // used to synchronize "srt_recv*" call, protects TSBPD drift updates (CRcvBuffer::isRcvDataReady())

    sync::Mutex m_SendLock;                      // used to synchronize "send" call
    sync::Mutex m_RcvLossLock;                   // Protects the receiver loss list (access: CRcvQueue::worker, CUDT::tsbpd)
    mutable sync::Mutex m_StatsLock;             // used to synchronize access to trace statistics

    void initSynch();
    void destroySynch();
    void releaseSynch();

private: // Common connection Congestion Control setup
    // This can fail only when it failed to create a congctl
    // which only may happen when the congctl list is extended 
    // with user-supplied congctl modules, not a case so far.
    SRT_ATR_NODISCARD
    SRT_REJECT_REASON setupCC();

    // for updateCC it's ok to discard the value. This returns false only if
    // the congctl isn't created, and this can be prevented from.
    bool updateCC(ETransmissionEvent, const EventVariant arg);

    // Failure to create the crypter means that an encrypted
    // connection should be rejected if ENFORCEDENCRYPTION is on.
    SRT_ATR_NODISCARD SRT_ATTR_REQUIRES(m_ConnectionLock)
    bool createCrypter(HandshakeSide side, bool bidi);

private: // Generation and processing of packets
    void sendCtrl(UDTMessageType pkttype, const int32_t* lparam = NULL, void* rparam = NULL, int size = 0);

    /// Forms and sends ACK packet
    /// @note Assumes @ctrlpkt already has a timestamp.
    ///
    /// @param ctrlpkt  A control packet structure to fill. It must have a timestemp already set.
    /// @param size     Sends lite ACK if size is SEND_LITE_ACK, Full ACK otherwise
    ///
    /// @returns the nmber of packets sent.
    int  sendCtrlAck(CPacket& ctrlpkt, int size);
    void sendLossReport(const std::vector< std::pair<int32_t, int32_t> >& losslist);

    void processCtrl(const CPacket& ctrlpkt);
    
    /// @brief Process incoming control ACK packet.
    /// @param ctrlpkt incoming ACK packet
    /// @param currtime current clock time
    void processCtrlAck(const CPacket& ctrlpkt, const time_point& currtime);

    /// @brief Process incoming control ACKACK packet.
    /// @param ctrlpkt incoming ACKACK packet
    /// @param tsArrival time when packet has arrived (used to calculate RTT)
    void processCtrlAckAck(const CPacket& ctrlpkt, const time_point& tsArrival);

    /// @brief Process incoming loss report (NAK) packet.
    /// @param ctrlpkt incoming NAK packet
    void processCtrlLossReport(const CPacket& ctrlpkt);

    /// @brief Process incoming handshake control packet
    /// @param ctrlpkt incoming HS packet
    void processCtrlHS(const CPacket& ctrlpkt);

    /// @brief Process incoming drop request control packet
    /// @param ctrlpkt incoming drop request packet
    void processCtrlDropReq(const CPacket& ctrlpkt);

    /// @brief Process incoming shutdown control packet
    void processCtrlShutdown();
    /// @brief Process incoming user defined control packet
    /// @param ctrlpkt incoming user defined packet
    void processCtrlUserDefined(const CPacket& ctrlpkt);

    /// @brief Update sender's loss list on an incoming acknowledgement.
    /// @param ackdata_seqno    sequence number of a data packet being acknowledged
    void updateSndLossListOnACK(int32_t ackdata_seqno);

    /// Pack a packet from a list of lost packets.
    /// @param packet [in, out] a packet structure to fill
    /// @return payload size on success, <=0 on failure
    int packLostData(CPacket &packet);

    /// Pack a unique data packet (never sent so far) in CPacket for sending.
    /// @param packet [in, out] a CPacket structure to fill.
    ///
    /// @return true if a packet has been packets; false otherwise.
    bool packUniqueData(CPacket& packet);

    /// Pack in CPacket the next data to be send.
    ///
    /// @param packet [out] a CPacket structure to fill
    /// @param nexttime [out] Time when this socket should be next time picked up for processing.
    /// @param src_addr [out] Source address to pass to channel's sendto
    ///
    /// @retval true A packet was extracted for sending, the socket should be rechecked at @a nexttime
    /// @retval false Nothing was extracted for sending, @a nexttime should be ignored
    bool packData(CPacket& packet, time_point& nexttime, sockaddr_any& src_addr);

    /// Also excludes srt::CUDTUnited::m_GlobControlLock.
    SRT_ATTR_EXCLUDES(m_RcvTsbPdStartupLock, m_StatsLock, m_RecvLock, m_RcvLossLock, m_RcvBufferLock)
    int processData(CUnit* unit);

    /// This function passes the incoming packet to the initial processing
    /// (like packet filter) and is about to store it effectively to the
    /// receiver buffer and do some postprocessing (decryption) if necessary
    /// and report the status thereof.
    ///
    /// @param incoming [in] The packet coming from the network medium
    /// @param w_new_inserted [out] Set false, if the packet already exists, otherwise true (packet added)
    /// @param w_was_sent_in_order [out] Set false, if the packet was belated, but had no R flag set.
    /// @param w_srt_loss_seqs [out] Gets inserted a loss, if this function has detected it.
    ///
    /// @return 0 The call was successful (regardless if the packet was accepted or not).
    /// @return -1 The call has failed: no space left in the buffer.
    /// @return -2 The incoming packet exceeds the expected sequence by more than a length of the buffer (irrepairable discrepancy).
    int handleSocketPacketReception(const std::vector<CUnit*>& incoming, bool& w_new_inserted, bool& w_was_sent_in_order, CUDT::loss_seqs_t& w_srt_loss_seqs);

    /// Get the packet's TSBPD time -
    /// the time when it is passed to the reading application.
    /// The @a grp passed by void* is not used yet
    /// and shall not be used when ENABLE_BONDING=0.
    time_point getPktTsbPdTime(void* grp, const CPacket& packet);

    SRT_ATTR_EXCLUDES(m_RcvTsbPdStartupLock)
    /// Checks and spawns the TSBPD thread if required.
    int checkLazySpawnTsbPdThread();

    void processClose();

    /// Process the request after receiving the handshake from caller.
    /// The @a packet param is passed here as non-const because this function
    /// will need to make a temporary back-and-forth endian swap; it doesn't intend to
    /// modify the object permanently.
    /// @param addr source address from where the request came
    /// @param packet contents of the packet
    /// @return URQ code, possibly containing reject reason
    int processConnectRequest(const sockaddr_any& addr, CPacket& packet);
    static void addLossRecord(std::vector<int32_t>& lossrecord, int32_t lo, int32_t hi);
    int32_t bake(const sockaddr_any& addr, int32_t previous_cookie = 0, int correction = 0);

    void processKeepalive(const CPacket& ctrlpkt, const time_point& tsArrival);


    SRT_ATTR_REQUIRES(m_RcvBufferLock)
    /// Retrieves the available size of the receiver buffer.
    /// Expects that m_RcvBufferLock is locked.
    size_t getAvailRcvBufferSizeNoLock() const;

private: // Trace
    struct CoreStats
    {
        time_point tsStartTime;             // timestamp when the UDT entity is started
        stats::Sender sndr;                 // sender statistics
        stats::Receiver rcvr;               // receiver statistics

        int64_t m_sndDurationTotal;         // total real time for sending

        time_point tsLastSampleTime;        // last performance sample time
        int traceReorderDistance;
        double traceBelatedTime;

        int64_t sndDuration;                // real time for sending
        time_point sndDurationCounter;      // timers to record the sending Duration

    } m_stats;

public:
    static const int SELF_CLOCK_INTERVAL = 64;  // ACK interval for self-clocking
    static const int SEND_LITE_ACK = sizeof(int32_t); // special size for ack containing only ack seq
    static const int PACKETPAIR_MASK = 0xF;

private: // Timers functions
#if ENABLE_BONDING
    time_point m_tsFreshActivation; // GROUPS: time of fresh activation of the link, or 0 if past the activation phase or idle
    time_point m_tsUnstableSince;   // GROUPS: time since unexpected ACK delay experienced, or 0 if link seems healthy
    time_point m_tsWarySince;       // GROUPS: time since an unstable link has first some response
#endif

    static const int BECAUSE_NO_REASON = 0, // NO BITS
                     BECAUSE_ACK       = 1 << 0,
                     BECAUSE_LITEACK   = 1 << 1,
                     BECAUSE_NAKREPORT = 1 << 2,
                     LAST_BECAUSE_BIT  =      3;

    void checkTimers();
    void considerLegacySrtHandshake(const time_point &timebase);
    int checkACKTimer (const time_point& currtime);
    int checkNAKTimer(const time_point& currtime);
    bool checkExpTimer (const time_point& currtime, int check_reason);  // returns true if the connection is expired
    void checkRexmitTimer(const time_point& currtime);


private: // for UDP multiplexer
    CSndQueue* m_pSndQueue;    // packet sending queue
    CRcvQueue* m_pRcvQueue;    // packet receiving queue
    sockaddr_any m_PeerAddr;   // peer address
    sockaddr_any m_SourceAddr; // override UDP source address with this one when sending
    uint32_t m_piSelfIP[4];    // local UDP IP address
    CSNode* m_pSNode;          // node information for UDT list used in snd queue
    CRNode* m_pRNode;          // node information for UDT list used in rcv queue

public: // For SrtCongestion
    const CSndQueue* sndQueue() { return m_pSndQueue; }
    const CRcvQueue* rcvQueue() { return m_pRcvQueue; }

private: // for epoll
    std::set<int> m_sPollID;                     // set of epoll ID to trigger
    void addEPoll(const int eid);
    void removeEPollEvents(const int eid);
    void removeEPollID(const int eid);
};

} // namespace srt

#endif<|MERGE_RESOLUTION|>--- conflicted
+++ resolved
@@ -532,11 +532,7 @@
 
     SRT_ATR_NODISCARD bool applyResponseSettings(const CPacket* hspkt /*[[nullable]]*/) ATR_NOEXCEPT;
     SRT_ATR_NODISCARD EConnectStatus processAsyncConnectResponse(const CPacket& pkt) ATR_NOEXCEPT;
-<<<<<<< HEAD
-    SRT_ATR_NODISCARD bool processAsyncConnectRequest(EReadStatus rst, EConnectStatus cst, const CPacket& response, const sockaddr_any& serv_addr);
-=======
     SRT_ATR_NODISCARD bool processAsyncConnectRequest(EReadStatus rst, EConnectStatus cst, const CPacket* response, const sockaddr_any& serv_addr);
->>>>>>> 7a4f5e26
     SRT_ATR_NODISCARD EConnectStatus craftKmResponse(uint32_t* aw_kmdata, size_t& w_kmdatasize);
 
     void checkUpdateCryptoKeyLen(const char* loghdr, int32_t typefield);
@@ -582,9 +578,6 @@
 
     void updateIdleLinkFrom(CUDT* source);
 
-<<<<<<< HEAD
-    void checkNeedDrop(bool& bCongestion);
-=======
     /// @brief Drop packets too late to be delivered if any.
     /// @returns the number of packets actually dropped.
     SRT_ATTR_REQUIRES2(m_RecvAckLock, m_StatsLock)
@@ -595,7 +588,6 @@
     /// can be blocked if e.g. there are original packets pending to be sent.
     /// @return true if retransmission is allowed; false otherwise.
     bool isRetransmissionAllowed(const time_point& tnow);
->>>>>>> 7a4f5e26
 
     /// Connect to a UDT entity as per hs request. This will update
     /// required data in the entity, then update them also in the hs structure,
@@ -605,11 +597,8 @@
     /// @param hspkt [in] The original packet that brought the handshake.
     /// @param hs [in/out] The handshake information sent by the peer side (in), negotiated value (out).
     void acceptAndRespond(const sockaddr_any& agent, const sockaddr_any& peer, const CPacket& hspkt, CHandShake& hs);
-<<<<<<< HEAD
-    bool createSendHSResponse(uint32_t* kmdata, size_t kmdatasize, CHandShake& w_hs) ATR_NOTHROW;
-=======
-
->>>>>>> 7a4f5e26
+    bool createSendHSResponse(uint32_t* kmdata, size_t kmdatasize, const sockaddr_any& hsaddr, CHandShake& w_hs) ATR_NOTHROW;
+
     /// Write back to the hs structure the data after they have been
     /// negotiated by acceptAndRespond.
     void rewriteHandshakeData(const sockaddr_any& peer, CHandShake& w_hs);
