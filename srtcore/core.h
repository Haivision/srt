/*
 * SRT - Secure, Reliable, Transport
 * Copyright (c) 2018 Haivision Systems Inc.
 * 
 * This Source Code Form is subject to the terms of the Mozilla Public
 * License, v. 2.0. If a copy of the MPL was not distributed with this
 * file, You can obtain one at http://mozilla.org/MPL/2.0/.
 * 
 */

/*****************************************************************************
Copyright (c) 2001 - 2011, The Board of Trustees of the University of Illinois.
All rights reserved.

Redistribution and use in source and binary forms, with or without
modification, are permitted provided that the following conditions are
met:

* Redistributions of source code must retain the above
  copyright notice, this list of conditions and the
  following disclaimer.

* Redistributions in binary form must reproduce the
  above copyright notice, this list of conditions
  and the following disclaimer in the documentation
  and/or other materials provided with the distribution.

* Neither the name of the University of Illinois
  nor the names of its contributors may be used to
  endorse or promote products derived from this
  software without specific prior written permission.

THIS SOFTWARE IS PROVIDED BY THE COPYRIGHT HOLDERS AND CONTRIBUTORS "AS
IS" AND ANY EXPRESS OR IMPLIED WARRANTIES, INCLUDING, BUT NOT LIMITED TO,
THE IMPLIED WARRANTIES OF MERCHANTABILITY AND FITNESS FOR A PARTICULAR
PURPOSE ARE DISCLAIMED. IN NO EVENT SHALL THE COPYRIGHT OWNER OR
CONTRIBUTORS BE LIABLE FOR ANY DIRECT, INDIRECT, INCIDENTAL, SPECIAL,
EXEMPLARY, OR CONSEQUENTIAL DAMAGES (INCLUDING, BUT NOT LIMITED TO,
PROCUREMENT OF SUBSTITUTE GOODS OR SERVICES; LOSS OF USE, DATA, OR
PROFITS; OR BUSINESS INTERRUPTION) HOWEVER CAUSED AND ON ANY THEORY OF
LIABILITY, WHETHER IN CONTRACT, STRICT LIABILITY, OR TORT (INCLUDING
NEGLIGENCE OR OTHERWISE) ARISING IN ANY WAY OUT OF THE USE OF THIS
SOFTWARE, EVEN IF ADVISED OF THE POSSIBILITY OF SUCH DAMAGE.
*****************************************************************************/

/*****************************************************************************
written by
   Yunhong Gu, last updated 02/28/2012
modified by
   Haivision Systems Inc.
*****************************************************************************/


#ifndef INC_SRT_CORE_H
#define INC_SRT_CORE_H

#include <deque>
#include <sstream>
#include "srt.h"
#include "common.h"
#include "list.h"
#include "buffer_snd.h"
#include "buffer_rcv.h"
#include "window.h"
#include "packet.h"
#include "channel.h"
#include "cache.h"
#include "queue.h"
#include "handshake.h"
#include "congctl.h"
#include "packetfilter.h"
#include "socketconfig.h"
#include "utilities.h"
#include "logger_defs.h"

#include "stats.h"

#include <haicrypt.h>


// TODO: Utility function - to be moved to utilities.h?
template <class T>
inline T CountIIR(T base, T newval, double factor)
{
    if ( base == 0.0 )
        return newval;

    T diff = newval - base;
    return base+T(diff*factor);
}

// TODO: Probably a better rework for that can be done - this can be
// turned into a serializable structure, just like it's done for CHandShake.
enum AckDataItem
{
    ACKD_RCVLASTACK       = 0,
    ACKD_RTT              = 1,
    ACKD_RTTVAR           = 2,
    ACKD_BUFFERLEFT       = 3,
    ACKD_TOTAL_SIZE_SMALL = 4,  // Size of the Small ACK, packet length = 16.

    // Extra fields for Full ACK.
    ACKD_RCVSPEED           = 4,
    ACKD_BANDWIDTH          = 5,
    ACKD_TOTAL_SIZE_UDTBASE = 6,  // Packet length = 24.

    // Extra stats since SRT v1.0.1.
    ACKD_RCVRATE           = 6,
    ACKD_TOTAL_SIZE_VER101 = 7,  // Packet length = 28.

    // Only in SRT v1.0.2.
    ACKD_XMRATE_VER102_ONLY     = 7,
    ACKD_TOTAL_SIZE_VER102_ONLY = 8,  // Packet length = 32.

    ACKD_TOTAL_SIZE = ACKD_TOTAL_SIZE_VER102_ONLY  // The maximum known ACK length is 32 bytes.
};
const size_t ACKD_FIELD_SIZE = sizeof(int32_t);

static const size_t SRT_SOCKOPT_NPOST = 12;
extern const SRT_SOCKOPT srt_post_opt_list [];

enum GroupDataItem
{
    GRPD_GROUPID,
    GRPD_GROUPDATA,

    GRPD_E_SIZE
};

const size_t GRPD_MIN_SIZE = 2; // ID and GROUPTYPE as backward compat

const size_t GRPD_FIELD_SIZE = sizeof(int32_t);

// For HSv4 legacy handshake
#define SRT_MAX_HSRETRY     10          /* Maximum SRT handshake retry */

enum SeqPairItems
{
    SEQ_BEGIN = 0, SEQ_END = 1, SEQ_SIZE = 2
};


// Extended SRT Congestion control class - only an incomplete definition required
class CCryptoControl;

namespace srt {
class CUDTUnited;
class CUDTSocket;
#if ENABLE_BONDING
class CUDTGroup;
#endif

// XXX REFACTOR: The 'CUDT' class is to be merged with 'CUDTSocket'.
// There's no reason for separating them, there's no case of having them
// anyhow managed separately. After this is done, with a small help with
// separating the internal abnormal path management (exceptions) from the
// API (return values), through CUDTUnited, this class may become in future
// an officially exposed C++ API.
class CUDT
{
    friend class CUDTSocket;
    friend class CUDTUnited;
    friend class CCC;
    friend struct CUDTComp;
    friend class CCache<CInfoBlock>;
    friend class CRendezvousQueue;
    friend class CSndQueue;
    friend class CRcvQueue;
    friend class CSndUList;
    friend class CRcvUList;
    friend class PacketFilter;
    friend class CUDTGroup;
    friend class TestMockCUDT; // unit tests

    typedef sync::steady_clock::time_point time_point;
    typedef sync::steady_clock::duration duration;
    typedef sync::AtomicClock<sync::steady_clock> atomic_time_point;
    typedef sync::AtomicDuration<sync::steady_clock> atomic_duration;

private: // constructor and desctructor
    void construct();
    void clearData();
    CUDT(CUDTSocket* parent);
    CUDT(CUDTSocket* parent, const CUDT& ancestor);
    const CUDT& operator=(const CUDT&) {return *this;} // = delete ?
    ~CUDT();

public: //API
    static int startup();
    static int cleanup();
    static SRTSOCKET socket();
#if ENABLE_BONDING
    static SRTSOCKET createGroup(SRT_GROUP_TYPE);
    static SRTSOCKET getGroupOfSocket(SRTSOCKET socket);
    static int getGroupData(SRTSOCKET groupid, SRT_SOCKGROUPDATA* pdata, size_t* psize);
    static bool isgroup(SRTSOCKET sock) { return (sock & SRTGROUP_MASK) != 0; }
#endif
    static int bind(SRTSOCKET u, const sockaddr* name, int namelen);
    static int bind(SRTSOCKET u, UDPSOCKET udpsock);
    static int listen(SRTSOCKET u, int backlog);
    static SRTSOCKET accept(SRTSOCKET u, sockaddr* addr, int* addrlen);
    static SRTSOCKET accept_bond(const SRTSOCKET listeners [], int lsize, int64_t msTimeOut);
    static int connect(SRTSOCKET u, const sockaddr* name, int namelen, int32_t forced_isn);
    static int connect(SRTSOCKET u, const sockaddr* name, const sockaddr* tname, int namelen);
#if ENABLE_BONDING
    static int connectLinks(SRTSOCKET grp, SRT_SOCKGROUPCONFIG links [], int arraysize);
#endif
    static int close(SRTSOCKET u);
    static int getpeername(SRTSOCKET u, sockaddr* name, int* namelen);
    static int getsockname(SRTSOCKET u, sockaddr* name, int* namelen);
    static int getsockopt(SRTSOCKET u, int level, SRT_SOCKOPT optname, void* optval, int* optlen);
    static int setsockopt(SRTSOCKET u, int level, SRT_SOCKOPT optname, const void* optval, int optlen);
    static int send(SRTSOCKET u, const char* buf, int len, int flags);
    static int recv(SRTSOCKET u, char* buf, int len, int flags);
    static int sendmsg(SRTSOCKET u, const char* buf, int len, int ttl = SRT_MSGTTL_INF, bool inorder = false, int64_t srctime = 0);
    static int recvmsg(SRTSOCKET u, char* buf, int len, int64_t& srctime);
    static int sendmsg2(SRTSOCKET u, const char* buf, int len, SRT_MSGCTRL& mctrl);
    static int recvmsg2(SRTSOCKET u, char* buf, int len, SRT_MSGCTRL& w_mctrl);
    static int64_t sendfile(SRTSOCKET u, std::fstream& ifs, int64_t& offset, int64_t size, int block = SRT_DEFAULT_SENDFILE_BLOCK);
    static int64_t recvfile(SRTSOCKET u, std::fstream& ofs, int64_t& offset, int64_t size, int block = SRT_DEFAULT_RECVFILE_BLOCK);
    static int select(int nfds, UDT::UDSET* readfds, UDT::UDSET* writefds, UDT::UDSET* exceptfds, const timeval* timeout);
    static int selectEx(const std::vector<SRTSOCKET>& fds, std::vector<SRTSOCKET>* readfds, std::vector<SRTSOCKET>* writefds, std::vector<SRTSOCKET>* exceptfds, int64_t msTimeOut);
    static int epoll_create();
    static int epoll_clear_usocks(int eid);
    static int epoll_add_usock(const int eid, const SRTSOCKET u, const int* events = NULL);
    static int epoll_add_ssock(const int eid, const SYSSOCKET s, const int* events = NULL);
    static int epoll_remove_usock(const int eid, const SRTSOCKET u);
    static int epoll_remove_ssock(const int eid, const SYSSOCKET s);
    static int epoll_update_usock(const int eid, const SRTSOCKET u, const int* events = NULL);
    static int epoll_update_ssock(const int eid, const SYSSOCKET s, const int* events = NULL);
    static int epoll_wait(const int eid, std::set<SRTSOCKET>* readfds, std::set<SRTSOCKET>* writefds,
            int64_t msTimeOut, std::set<SYSSOCKET>* lrfds = NULL, std::set<SYSSOCKET>* wrfds = NULL);
    static int epoll_uwait(const int eid, SRT_EPOLL_EVENT* fdsSet, int fdsSize, int64_t msTimeOut);
    static int32_t epoll_set(const int eid, int32_t flags);
    static int epoll_release(const int eid);
    static CUDTException& getlasterror();
    static int bstats(SRTSOCKET u, CBytePerfMon* perf, bool clear = true, bool instantaneous = false);
#if ENABLE_BONDING
    static int groupsockbstats(SRTSOCKET u, CBytePerfMon* perf, bool clear = true);
#endif
    static SRT_SOCKSTATUS getsockstate(SRTSOCKET u);
    static bool setstreamid(SRTSOCKET u, const std::string& sid);
    static std::string getstreamid(SRTSOCKET u);
    static int getsndbuffer(SRTSOCKET u, size_t* blocks, size_t* bytes);
    static int rejectReason(SRTSOCKET s);
    static int rejectReason(SRTSOCKET s, int value);
    static int64_t socketStartTime(SRTSOCKET s);

public: // internal API
    // This is public so that it can be used directly in API implementation functions.
    struct APIError
    {
        APIError(const CUDTException&);
        APIError(CodeMajor, CodeMinor, int = 0);

        operator int() const
        {
            return SRT_ERROR;
        }
    };

    static const       SRTSOCKET INVALID_SOCK   = -1;           // Invalid socket descriptor
    static const int   ERROR                    = -1;           // Socket api error returned value

    static const int HS_VERSION_UDT4 = 4;
    static const int HS_VERSION_SRT1 = 5;

    // Parameters
    //
    // NOTE: Use notation with X*1000*1000*... instead of
    // million zeros in a row.
    static const int       COMM_RESPONSE_MAX_EXP                 = 16;
    static const int       SRT_TLPKTDROP_MINTHRESHOLD_MS         = 1000;
    static const uint64_t  COMM_KEEPALIVE_PERIOD_US              = 1*1000*1000;
    static const int32_t   COMM_SYN_INTERVAL_US                  = 10*1000;
    static const int       COMM_CLOSE_BROKEN_LISTENER_TIMEOUT_MS = 3000;
    static const uint16_t  MAX_WEIGHT                            = 32767;
    static const size_t    ACK_WND_SIZE                          = 1024;
    static const int       INITIAL_RTT                           = 10 * COMM_SYN_INTERVAL_US;
    static const int       INITIAL_RTTVAR                        = INITIAL_RTT / 2;

    int handshakeVersion()
    {
        return m_ConnRes.m_iVersion;
    }

    std::string CONID() const
    {
#if ENABLE_LOGGING
        std::ostringstream os;
        os << "@" << m_SocketID << ": ";
        return os.str();
#else
        return "";
#endif
    }

    SRTSOCKET socketID() const { return m_SocketID; }

    static CUDT*                    getUDTHandle(SRTSOCKET u);
    static std::vector<SRTSOCKET>   existingSockets();

    void addressAndSend(CPacket& pkt);

    SRT_ATTR_REQUIRES(m_ConnectionLock)
    void sendSrtMsg(int cmd, uint32_t *srtdata_in = NULL, size_t srtlen_in = 0);

    bool        isOPT_TsbPd()                   const { return m_config.bTSBPD; }
    int         SRTT()                          const { return m_iSRTT; }
    int         RTTVar()                        const { return m_iRTTVar; }
    int32_t     sndSeqNo()                      const { return m_iSndCurrSeqNo; }
    int32_t     schedSeqNo()                    const { return m_iSndNextSeqNo; }
    bool        overrideSndSeqNo(int32_t seq);

#if ENABLE_BONDING
    sync::steady_clock::time_point   lastRspTime()          const { return m_tsLastRspTime.load(); }
    sync::steady_clock::time_point   freshActivationStart() const { return m_tsFreshActivation; }
#endif

    int32_t     rcvSeqNo()          const { return m_iRcvCurrSeqNo; }
    int         flowWindowSize()    const { return m_iFlowWindowSize; }
    int32_t     deliveryRate()      const { return m_iDeliveryRate; }
    int         bandwidth()         const { return m_iBandwidth; }
    int64_t     maxBandwidth()      const { return m_config.llMaxBW; }
    int         MSS()               const { return m_config.iMSS; }

    uint32_t        peerLatency_us()        const { return m_iPeerTsbPdDelay_ms * 1000; }
    int             peerIdleTimeout_ms()    const { return m_config.iPeerIdleTimeout_ms; }
    size_t          maxPayloadSize()        const { return m_iMaxSRTPayloadSize; }
    size_t          OPT_PayloadSize()       const { return m_config.zExpPayloadSize; }
    int             sndLossLength()               { return m_pSndLossList->getLossLength(); }
    int32_t         ISN()                   const { return m_iISN; }
    int32_t         peerISN()               const { return m_iPeerISN; }
    duration        minNAKInterval()        const { return m_tdMinNakInterval; }
    sockaddr_any    peerAddr()              const { return m_PeerAddr; }

    /// Returns the number of packets in flight (sent, but not yet acknowledged).
    /// @param lastack is the sequence number of the first unacknowledged packet.
    /// @param curseq is the sequence number of the latest original packet sent
    ///
    /// @note When there are no packets in flight, lastack = incseq(curseq).
    ///
    /// @returns The number of packets in flight belonging to the interval [0; ...)
    static int32_t getFlightSpan(int32_t lastack, int32_t curseq)
    {
        // Packets sent:
        // | 1 | 2 | 3 | 4 | 5 |
        //   ^               ^
        //   |               |
        // lastack           |
        //                curseq
        //
        // In Flight: [lastack; curseq]
        //
        // Normally 'lastack' should be PAST the 'curseq',
        // however in a case when the sending stopped and all packets were
        // ACKed, the 'lastack' is one sequence ahead of 'curseq'.
        // Therefore we increase 'curseq' by 1 forward and then
        // get the distance towards the last ACK. This way this value may
        // be only positive as seqlen() includes endpoints.
        // Finally, we subtract 1 to exclude the increment added earlier.

        return CSeqNo::seqlen(lastack, CSeqNo::incseq(curseq)) - 1;
    }

    /// Returns the number of packets in flight (sent, but not yet acknowledged).
    /// @returns The number of packets in flight belonging to the interval [0; ...)
    int32_t getFlightSpan() const
    {
        return getFlightSpan(m_iSndLastAck, m_iSndCurrSeqNo);
    }

    int minSndSize(int len = 0) const
    {
        const int ps = (int) maxPayloadSize();
        if (len == 0) // wierd, can't use non-static data member as default argument!
            len = ps;
        return m_config.bMessageAPI ? (len+ps-1)/ps : 1;
    }

    static int32_t makeTS(const time_point& from_time, const time_point& tsStartTime)
    {
        // NOTE:
        // - This calculates first the time difference towards start time.
        // - This difference value is also CUT OFF THE SEGMENT information
        //   (a multiple of MAX_TIMESTAMP+1)
        // So, this can be simply defined as: TS = (RTS - STS) % (MAX_TIMESTAMP+1)
        SRT_ASSERT(from_time >= tsStartTime);
        return (int32_t) sync::count_microseconds(from_time - tsStartTime);
    }

    /// @brief Set the timestamp field of the packet using the provided value (no check)
    /// @param p the packet structure to set the timestamp on.
    /// @param ts timestamp to use as a source for packet timestamp.
    SRT_ATTR_EXCLUDES(m_StatsLock)
    void setPacketTS(CPacket& p, const time_point& ts);

    /// @brief Set the timestamp field of the packet according the TSBPD mode.
    /// Also checks the connection start time (m_tsStartTime).
    /// @param p the packet structure to set the timestamp on.
    /// @param ts timestamp to use as a source for packet timestamp. Ignored if m_bPeerTsbPd is false.
    SRT_ATTR_EXCLUDES(m_StatsLock)
    void setDataPacketTS(CPacket& p, const time_point& ts);

    // Utility used for closing a listening socket
    // immediately to free the socket
    void notListening()
    {
        sync::ScopedLock cg(m_ConnectionLock);
        m_bListening = false;
        m_pRcvQueue->removeListener(this);
    }

    static int32_t generateISN()
    {
        using namespace sync;
        return genRandomInt(0, CSeqNo::m_iMaxSeqNo);
    }

    static CUDTUnited& uglobal();                      // UDT global management base

    std::set<int>& pollset() { return m_sPollID; }

    CSrtConfig m_config;

    SRTU_PROPERTY_RO(SRTSOCKET, id, m_SocketID);
    SRTU_PROPERTY_RO(bool, isClosing, m_bClosing);
    SRTU_PROPERTY_RO(srt::CRcvBuffer*, rcvBuffer, m_pRcvBuffer);
    SRTU_PROPERTY_RO(bool, isTLPktDrop, m_bTLPktDrop);
    SRTU_PROPERTY_RO(bool, isSynReceiving, m_config.bSynRecving);
    SRTU_PROPERTY_RR(sync::Condition*, recvDataCond, &m_RecvDataCond);
    SRTU_PROPERTY_RR(sync::Condition*, recvTsbPdCond, &m_RcvTsbPdCond);

    /// @brief  Request a socket to be broken due to too long instability (normally by a group).
    void breakAsUnstable() { m_bBreakAsUnstable = true; }

    void ConnectSignal(ETransmissionEvent tev, EventSlot sl);
    void DisconnectSignal(ETransmissionEvent tev);

    // This is in public section so prospective overriding it can be
    // done by directly assigning to a field.

    typedef std::vector< std::pair<int32_t, int32_t> > loss_seqs_t;
    typedef loss_seqs_t packetArrival_cb(void*, CPacket&);
    CallbackHolder<packetArrival_cb> m_cbPacketArrival;

private:
    /// initialize a UDT entity and bind to a local address.
    void open();

    /// Start listening to any connection request.
    void setListenState();

    /// Connect to a UDT entity listening at address "peer".
    /// @param peer [in] The address of the listening UDT entity.
    void startConnect(const sockaddr_any& peer, int32_t forced_isn);

    /// Process the response handshake packet. Failure reasons can be:
    /// * Socket is not in connecting state
    /// * Response @a pkt is not a handshake control message
    /// * Rendezvous socket has once processed a regular handshake
    /// @param pkt [in] handshake packet.
    /// @retval 0 Connection successful
    /// @retval 1 Connection in progress (m_ConnReq turned into RESPONSE)
    /// @retval -1 Connection failed
    SRT_ATR_NODISCARD SRT_ATTR_REQUIRES(m_ConnectionLock)
    EConnectStatus processConnectResponse(const CPacket& pkt, CUDTException* eout) ATR_NOEXCEPT;

    // This function works in case of HSv5 rendezvous. It changes the state
    // according to the present state and received message type, as well as the
    // INITIATOR/RESPONDER side resolved through cookieContest().
    // The resulting data are:
    // - rsptype: handshake message type that should be sent back to the peer (nothing if URQ_DONE)
    // - needs_extension: the HSREQ/KMREQ or HSRSP/KMRSP extensions should be attached to the handshake message.
    // - RETURNED VALUE: if true, it means a URQ_CONCLUSION message was received with HSRSP/KMRSP extensions and needs HSRSP/KMRSP.
    void rendezvousSwitchState(UDTRequestType& rsptype, bool& needs_extension, bool& needs_hsrsp);
    void cookieContest();

    /// Interpret the incoming handshake packet in order to perform appropriate
    /// rendezvous FSM state transition if needed, and craft the response, serialized
    /// into the packet to be next sent.
    /// @param reqpkt Packet to be written with handshake data
    /// @param response incoming handshake response packet to be interpreted
    /// @param serv_addr incoming packet's address
    /// @param rst Current read status to know if the HS packet was freshly received from the peer, or this is only a periodic update (RST_AGAIN)
    SRT_ATR_NODISCARD SRT_ATTR_REQUIRES(m_ConnectionLock)
    EConnectStatus processRendezvous(const CPacket* response, const sockaddr_any& serv_addr, EReadStatus, CPacket& reqpkt);

    /// Create the CryptoControl object based on the HS packet. Allocates sender and receiver buffers and loss lists.
    SRT_ATR_NODISCARD SRT_ATTR_REQUIRES(m_ConnectionLock)
    bool prepareBuffers(CUDTException *eout);

    SRT_ATR_NODISCARD SRT_ATTR_REQUIRES(m_ConnectionLock)
    EConnectStatus postConnect(const CPacket* response, bool rendezvous, CUDTException* eout) ATR_NOEXCEPT;

    SRT_ATR_NODISCARD bool applyResponseSettings() ATR_NOEXCEPT;
    SRT_ATR_NODISCARD EConnectStatus processAsyncConnectResponse(const CPacket& pkt) ATR_NOEXCEPT;
    SRT_ATR_NODISCARD bool processAsyncConnectRequest(EReadStatus rst, EConnectStatus cst, const CPacket* response, const sockaddr_any& serv_addr);
    SRT_ATR_NODISCARD EConnectStatus craftKmResponse(uint32_t* aw_kmdata, size_t& w_kmdatasize);

    void checkUpdateCryptoKeyLen(const char* loghdr, int32_t typefield);

    SRT_ATR_NODISCARD size_t fillSrtHandshake_HSREQ(uint32_t* srtdata, size_t srtlen, int hs_version);
    SRT_ATR_NODISCARD size_t fillSrtHandshake_HSRSP(uint32_t* srtdata, size_t srtlen, int hs_version);
    SRT_ATR_NODISCARD size_t fillSrtHandshake(uint32_t* srtdata, size_t srtlen, int msgtype, int hs_version);

    SRT_ATR_NODISCARD SRT_ATTR_REQUIRES(m_ConnectionLock)
    bool createSrtHandshake(int srths_cmd, int srtkm_cmd, const uint32_t* data, size_t datalen,
            CPacket& w_reqpkt, CHandShake& w_hs);

    SRT_ATR_NODISCARD size_t fillHsExtConfigString(uint32_t *pcmdspec, int cmd, const std::string &str);
#if ENABLE_BONDING
    SRT_ATR_NODISCARD size_t fillHsExtGroup(uint32_t *pcmdspec);
#endif
    SRT_ATR_NODISCARD SRT_ATTR_REQUIRES(m_ConnectionLock)
    size_t fillHsExtKMREQ(uint32_t *pcmdspec, size_t ki);

    SRT_ATR_NODISCARD size_t fillHsExtKMRSP(uint32_t *pcmdspec, const uint32_t *kmdata, size_t kmdata_wordsize);

    SRT_ATR_NODISCARD size_t prepareSrtHsMsg(int cmd, uint32_t* srtdata, size_t size);

    SRT_ATR_NODISCARD bool processSrtMsg(const CPacket *ctrlpkt);
    SRT_ATR_NODISCARD int processSrtMsg_HSREQ(const uint32_t* srtdata, size_t bytelen, uint32_t ts, int hsv);
    SRT_ATR_NODISCARD int processSrtMsg_HSRSP(const uint32_t* srtdata, size_t bytelen, uint32_t ts, int hsv);
    SRT_ATR_NODISCARD bool interpretSrtHandshake(const CHandShake& hs, const CPacket& hspkt, uint32_t* out_data, size_t* out_len);
    SRT_ATR_NODISCARD bool checkApplyFilterConfig(const std::string& cs);

#if ENABLE_BONDING
    static CUDTGroup& newGroup(const int); // defined EXCEPTIONALLY in api.cpp for convenience reasons
    // Note: This is an "interpret" function, which should treat the tp as
    // "possibly group type" that might be out of the existing values.
    SRT_ATR_NODISCARD bool interpretGroup(const int32_t grpdata[], size_t data_size, int hsreq_type_cmd);
    SRT_ATR_NODISCARD SRTSOCKET makeMePeerOf(SRTSOCKET peergroup, SRT_GROUP_TYPE tp, uint32_t link_flags);
    void synchronizeWithGroup(CUDTGroup* grp);
#endif

    void updateAfterSrtHandshake(int hsv);

    void updateSrtRcvSettings();
    void updateSrtSndSettings();

    void updateIdleLinkFrom(CUDT* source);

    /// @brief Drop packets too late to be delivered if any.
    /// @returns the number of packets actually dropped.
    SRT_ATTR_REQUIRES2(m_RecvAckLock, m_StatsLock)
    int sndDropTooLate();

    /// @bried Allow packet retransmission.
    /// Depending on the configuration mode (live / file), retransmission
    /// can be blocked if e.g. there are original packets pending to be sent.
    /// @return true if retransmission is allowed; false otherwise.
    bool isRetransmissionAllowed(const time_point& tnow);

    /// Connect to a UDT entity as per hs request. This will update
    /// required data in the entity, then update them also in the hs structure,
    /// and then send the response back to the caller.
    /// @param agent [in] The address to which the UDT entity is bound.
    /// @param peer [in] The address of the listening UDT entity.
    /// @param hspkt [in] The original packet that brought the handshake.
    /// @param hs [in/out] The handshake information sent by the peer side (in), negotiated value (out).
    void acceptAndRespond(const sockaddr_any& agent, const sockaddr_any& peer, const CPacket& hspkt, CHandShake& hs);

    /// Write back to the hs structure the data after they have been
    /// negotiated by acceptAndRespond.
    void rewriteHandshakeData(const sockaddr_any& peer, CHandShake& w_hs);
    bool runAcceptHook(CUDT* acore, const sockaddr* peer, const CHandShake& hs, const CPacket& hspkt);

    /// Close the opened UDT entity.

    bool closeInternal();
    void updateBrokenConnection();
    void completeBrokenConnectionDependencies(int errorcode);

    /// Request UDT to send out a data block "data" with size of "len".
    /// @param data [in] The address of the application data to be sent.
    /// @param len [in] The size of the data block.
    /// @return Actual size of data sent.

    SRT_ATR_NODISCARD int send(const char* data, int len)
    {
        return sendmsg(data, len, SRT_MSGTTL_INF, false, 0);
    }

    /// Request UDT to receive data to a memory block "data" with size of "len".
    /// @param data [out] data received.
    /// @param len [in] The desired size of data to be received.
    /// @return Actual size of data received.

    SRT_ATR_NODISCARD int recv(char* data, int len);

    /// send a message of a memory block "data" with size of "len".
    /// @param data [out] data received.
    /// @param len [in] The desired size of data to be received.
    /// @param ttl [in] the time-to-live of the message.
    /// @param inorder [in] if the message should be delivered in order.
    /// @param srctime [in] Time when the data were ready to send.
    /// @return Actual size of data sent.

    SRT_ATR_NODISCARD int sendmsg(const char* data, int len, int ttl, bool inorder, int64_t srctime);
    /// Receive a message to buffer "data".
    /// @param data [out] data received.
    /// @param len [in] size of the buffer.
    /// @return Actual size of data received.

    SRT_ATR_NODISCARD int sendmsg2(const char* data, int len, SRT_MSGCTRL& w_m);

    SRT_ATR_NODISCARD int sendMessageInternal(const char* data, int len, void* selink, SRT_MSGCTRL& w_m);

    SRT_ATR_NODISCARD int recvmsg(char* data, int len, int64_t& srctime);
    SRT_ATR_NODISCARD int recvmsg2(char* data, int len, SRT_MSGCTRL& w_m);
    SRT_ATR_NODISCARD int receiveMessage(char* data, int len, SRT_MSGCTRL& w_m, int erh = 1 /*throw exception*/);
    SRT_ATR_NODISCARD int receiveBuffer(char* data, int len);

    size_t dropMessage(int32_t seqtoskip);

    /// Request UDT to send out a file described as "fd", starting from "offset", with size of "size".
    /// @param ifs [in] The input file stream.
    /// @param offset [in, out] From where to read and send data; output is the new offset when the call returns.
    /// @param size [in] How many data to be sent.
    /// @param block [in] size of block per read from disk
    /// @return Actual size of data sent.

    SRT_ATR_NODISCARD int64_t sendfile(std::fstream& ifs, int64_t& offset, int64_t size, int block = 366000);

    /// Request UDT to receive data into a file described as "fd", starting from "offset", with expected size of "size".
    /// @param ofs [out] The output file stream.
    /// @param offset [in, out] From where to write data; output is the new offset when the call returns.
    /// @param size [in] How many data to be received.
    /// @param block [in] size of block per write to disk
    /// @return Actual size of data received.

    SRT_ATR_NODISCARD int64_t recvfile(std::fstream& ofs, int64_t& offset, int64_t size, int block = 7320000);

    /// Configure UDT options.
    /// @param optName [in] The enum name of a UDT option.
    /// @param optval [in] The value to be set.
    /// @param optlen [in] size of "optval".

    void setOpt(SRT_SOCKOPT optName, const void* optval, int optlen);

    /// Read UDT options.
    /// @param optName [in] The enum name of a UDT option.
    /// @param optval [in] The value to be returned.
    /// @param optlen [out] size of "optval".

    void getOpt(SRT_SOCKOPT optName, void* optval, int& w_optlen);

#if ENABLE_BONDING
    /// Applies the configuration set on the socket.
    /// Any errors in this process are reported by exception.
    SRT_ERRNO applyMemberConfigObject(const SRT_SocketOptionObject& opt);
#endif

    /// read the performance data with bytes counters since bstats() 
    ///  
    /// @param perf [in, out] pointer to a CPerfMon structure to record the performance data.
    /// @param clear [in] flag to decide if the local performance trace should be cleared. 
    /// @param instantaneous [in] flag to request instantaneous data 
    /// instead of moving averages.
    void bstats(CBytePerfMon* perf, bool clear = true, bool instantaneous = false);

    /// Mark sequence contained in the given packet as not lost. This
    /// removes the loss record from both current receiver loss list and
    /// the receiver fresh loss list.
    void unlose(const CPacket& oldpacket);
    void dropFromLossLists(int32_t from, int32_t to);
#if ENABLE_NEW_BONDING
    void skipMemberLoss(int32_t seqno);
#endif
    bool getFirstNoncontSequence(int32_t& w_seq, std::string& w_log_reason);

    void checkSndTimers(Whether2RegenKm regen = DONT_REGEN_KM);
    void handshakeDone()
    {
        m_iSndHsRetryCnt = 0;
    }

    int64_t withOverhead(int64_t basebw)
    {
        return (basebw * (100 + m_config.iOverheadBW))/100;
    }

    static double Bps2Mbps(int64_t basebw)
    {
        return double(basebw) * 8.0/1000000.0;
    }

    bool stillConnected()
    {
        // Still connected is when:
        // - no "broken" condition appeared (security, protocol error, response timeout)
        return !m_bBroken
            // - still connected (no one called srt_close())
            && m_bConnected
            // - isn't currently closing (srt_close() called, response timeout, shutdown)
            && !m_bClosing;
    }

    int sndSpaceLeft()
    {
        return static_cast<int>(sndBuffersLeft() * maxPayloadSize());
    }

    int sndBuffersLeft()
    {
        return m_config.iSndBufSize - m_pSndBuffer->getCurrBufSize();
    }

    time_point socketStartTime()
    {
        return m_stats.tsStartTime;
    }

    SRT_ATTR_EXCLUDES(m_RcvBufferLock)
    bool isRcvBufferReady() const;

    // TSBPD thread main function.
    static void* tsbpd(void* param);

    /// Drop too late packets (receiver side). Updaet loss lists and ACK positions.
    /// The @a seqno packet itself is not dropped.
    /// @param seqno [in] The sequence number of the first packets following those to be dropped.
    /// @return The number of packets dropped.
    int rcvDropTooLateUpTo(int seqno);

    void updateForgotten(int seqlen, int32_t lastack, int32_t skiptoseqno);

    static loss_seqs_t defaultPacketArrival(void* vself, CPacket& pkt);
    static loss_seqs_t groupPacketArrival(void* vself, CPacket& pkt);

    CRateEstimator getRateEstimator() const
    {
        if (!m_pSndBuffer)
            return CRateEstimator();
        return m_pSndBuffer->getRateEstimator();
    }

    void setRateEstimator(const CRateEstimator& rate)
    {
        if (!m_pSndBuffer)
            return;

        m_pSndBuffer->setRateEstimator(rate);
        updateCC(TEV_SYNC, EventVariant(0));
    }


private: // Identification
    CUDTSocket* const   m_parent;                       // Temporary, until the CUDTSocket class is merged with CUDT
    SRTSOCKET           m_SocketID;                     // UDT socket number
    SRTSOCKET           m_PeerID;                       // Peer ID, for multiplexer

    // HSv4 (legacy handshake) support)
    time_point  m_tsSndHsLastTime;                      // Last SRT handshake request time
    int         m_iSndHsRetryCnt;                       // SRT handshake retries left

#if ENABLE_BONDING
    SRT_GROUP_TYPE m_HSGroupType;   // Group type about-to-be-set in the handshake
#endif

private:
    int                       m_iMaxSRTPayloadSize;     // Maximum/regular payload size, in bytes
    int                       m_iTsbPdDelay_ms;         // Rx delay to absorb burst, in milliseconds
    int                       m_iPeerTsbPdDelay_ms;     // Tx delay that the peer uses to absorb burst, in milliseconds
    bool                      m_bTLPktDrop;             // Enable Too-late Packet Drop
    SRT_ATTR_PT_GUARDED_BY(m_ConnectionLock)
    UniquePtr<CCryptoControl> m_pCryptoControl;         // Crypto control module
    CCache<CInfoBlock>*       m_pCache;                 // Network information cache

    // Congestion control
    std::vector<EventSlot> m_Slots[TEV_E_SIZE];
    SrtCongestion          m_CongCtl;

    // Packet filtering
    PacketFilter m_PacketFilter;
    SRT_ARQLevel m_PktFilterRexmitLevel;
    std::string  m_sPeerPktFilterConfigString;

    // Attached tool function
    void EmitSignal(ETransmissionEvent tev, EventVariant var);

    // Internal state
    sync::atomic<bool> m_bListening;             // If the UDT entity is listening to connection
    sync::atomic<bool> m_bConnecting;            // The short phase when connect() is called but not yet completed
    sync::atomic<bool> m_bConnected;             // Whether the connection is on or off
    sync::atomic<bool> m_bClosing;               // If the UDT entity is closing
    sync::atomic<bool> m_bShutdown;              // If the peer side has shutdown the connection
    sync::atomic<bool> m_bBroken;                // If the connection has been broken
    sync::atomic<bool> m_bBreakAsUnstable;       // A flag indicating that the socket should become broken because it has been unstable for too long.
    sync::atomic<bool> m_bPeerHealth;            // If the peer status is normal
    sync::atomic<int> m_RejectReason;
    bool m_bOpened;                              // If the UDT entity has been opened
                                                 // A counter (number of GC checks happening every 1s) to let the GC tag this socket as closed.   
    sync::atomic<int> m_iBrokenCounter;          // If a broken socket still has data in the receiver buffer, it is not marked closed until the counter is 0.

    int m_iEXPCount;                             // Expiration counter
    sync::atomic<int> m_iBandwidth;              // Estimated bandwidth, number of packets per second
    sync::atomic<int> m_iSRTT;                   // Smoothed RTT (an exponentially-weighted moving average (EWMA)
                                                 // of an endpoint's RTT samples), in microseconds
    sync::atomic<int> m_iRTTVar;                 // The variation in the RTT samples (RTT variance), in microseconds
    sync::atomic<bool> m_bIsFirstRTTReceived;    // True if the first RTT sample was obtained from the ACK/ACKACK pair
                                                 // at the receiver side or received by the sender from an ACK packet.
                                                 // It's used to reset the initial value of smoothed RTT (m_iSRTT)
                                                 // at the beginning of transmission (including the one taken from
                                                 // cache). False by default.
    sync::atomic<int> m_iDeliveryRate;           // Packet arrival rate at the receiver side
    sync::atomic<int> m_iByteDeliveryRate;       // Byte arrival rate at the receiver side

    CHandShake m_ConnReq;                        // Connection request
    CHandShake m_ConnRes;                        // Connection response
    CHandShake::RendezvousState m_RdvState;      // HSv5 rendezvous state
    HandshakeSide m_SrtHsSide;                   // HSv5 rendezvous handshake side resolved from cookie contest (DRAW if not yet resolved)

private: // Sending related data
    CSndBuffer* m_pSndBuffer;                    // Sender buffer
    CSndLossList* m_pSndLossList;                // Sender loss list
    CPktTimeWindow<16, 16> m_SndTimeWindow;      // Packet sending time window

    atomic_duration m_tdSendInterval;            // Inter-packet time, in CPU clock cycles

    atomic_duration m_tdSendTimeDiff;            // Aggregate difference in inter-packet sending time

    SRT_ATTR_GUARDED_BY(m_RecvAckLock)
    sync::atomic<int> m_iFlowWindowSize;         // Flow control window size
    double m_dCongestionWindow;                  // Congestion window size

private: // Timers
    atomic_time_point m_tsNextACKTime;           // Next ACK time, in CPU clock cycles, same below
    atomic_time_point m_tsNextNAKTime;           // Next NAK time

    duration   m_tdACKInterval;                  // ACK interval
    duration   m_tdNAKInterval;                  // NAK interval
    SRT_ATTR_GUARDED_BY(m_RecvAckLock)
    atomic_time_point m_tsLastRspTime;           // Timestamp of last response from the peer
    time_point m_tsLastRspAckTime;               // (SND) Timestamp of last ACK from the peer
    atomic_time_point m_tsLastSndTime;           // Timestamp of last data/ctrl sent (in system ticks)
    time_point m_tsLastWarningTime;              // Last time that a warning message is sent
    atomic_time_point m_tsLastReqTime;           // last time when a connection request is sent
    time_point m_tsRcvPeerStartTime;
    time_point m_tsLingerExpiration;             // Linger expiration time (for GC to close a socket with data in sending buffer)
    time_point m_tsLastAckTime;                  // (RCV) Timestamp of last ACK
    duration m_tdMinNakInterval;                 // NAK timeout lower bound; too small value can cause unnecessary retransmission
    duration m_tdMinExpInterval;                 // Timeout lower bound threshold: too small timeout can cause problem

    int m_iPktCount;                             // Packet counter for ACK
    int m_iLightACKCount;                        // Light ACK counter

    time_point m_tsNextSendTime;                 // Scheduled time of next packet sending

    sync::atomic<int32_t> m_iSndLastFullAck;     // Last full ACK received
    SRT_ATTR_GUARDED_BY(m_RecvAckLock)
    sync::atomic<int32_t> m_iSndLastAck;         // Last ACK received

    // NOTE: m_iSndLastDataAck is the value strictly bound to the CSndBufer object (m_pSndBuffer)
    // and this is the sequence number that refers to the block at position [0]. Upon acknowledgement,
    // this value is shifted to the acknowledged position, and the blocks are removed from the
    // m_pSndBuffer buffer up to excluding this sequence number.
    // XXX CONSIDER removing this field and give up the maintenance of this sequence number
    // to the sending buffer. This way, extraction of an old packet for retransmission should
    // require only the lost sequence number, and how to find the packet with this sequence
    // will be up to the sending buffer.
    sync::atomic<int32_t> m_iSndLastDataAck;     // The real last ACK that updates the sender buffer and loss list
    sync::atomic<int32_t> m_iSndCurrSeqNo;       // The largest sequence number that HAS BEEN SENT
    sync::atomic<int32_t> m_iSndNextSeqNo;       // The sequence number predicted to be placed at the currently scheduled packet

    // Note important differences between Curr and Next fields:
    // - m_iSndCurrSeqNo: this is used by SRT:SndQ:worker thread and it's operated from CUDT::packData
    //   function only. This value represents the sequence number that has been stamped on a packet directly
    //   before it is sent over the network.
    // - m_iSndNextSeqNo: this is used by the user's thread and it's operated from CUDT::sendmsg2
    //   function only. This value represents the sequence number that is PREDICTED to be stamped on the
    //   first block out of the block series that will be scheduled for later sending over the network
    //   out of the data passed in this function. For a special case when the length of the data is
    //   short enough to be passed in one UDP packet (always the case for live mode), this value is
    //   always increased by one in this call, otherwise it will be increased by the number of blocks
    //   scheduled for sending.

    int32_t m_iSndLastAck2;                      // Last ACK2 sent back
    time_point m_SndLastAck2Time;                // The time when last ACK2 was sent back
    void setInitialSndSeq(int32_t isn)
    {
        m_iSndLastAck = isn;
        m_iSndLastDataAck = isn;
        m_iSndLastFullAck = isn;
        m_iSndCurrSeqNo = CSeqNo::decseq(isn);
        m_iSndNextSeqNo = isn;
        m_iSndLastAck2 = isn;
    }

    void setInitialRcvSeq(int32_t isn);

    sync::atomic<int> m_iSndMinFlightSpan;      // updated with every ACK, number of packets in flight at ACK

    int32_t m_iISN;                              // Initial Sequence Number
    bool m_bPeerTsbPd;                           // Peer accept TimeStamp-Based Rx mode
    bool m_bPeerTLPktDrop;                       // Enable sender late packet dropping
    bool m_bPeerNakReport;                       // Sender's peer (receiver) issues Periodic NAK Reports
    bool m_bPeerRexmitFlag;                      // Receiver supports rexmit flag in payload packets

    SRT_ATTR_GUARDED_BY(m_RecvAckLock)
    int32_t m_iReXmitCount;                      // Re-Transmit Count since last ACK

private: // Receiving related data
    CRcvBuffer* m_pRcvBuffer;                    //< Receiver buffer
    SRT_ATTR_GUARDED_BY(m_RcvLossLock)
    CRcvLossList* m_pRcvLossList;                //< Receiver loss list
    SRT_ATTR_GUARDED_BY(m_RcvLossLock)
    std::deque<CRcvFreshLoss> m_FreshLoss;       //< Lost sequence already added to m_pRcvLossList, but not yet sent UMSG_LOSSREPORT for.

    int m_iReorderTolerance;                     //< Current value of dynamic reorder tolerance
    int m_iConsecEarlyDelivery;                  //< Increases with every OOO packet that came <TTL-2 time, resets with every increased reorder tolerance
    int m_iConsecOrderedDelivery;                //< Increases with every packet coming in order or retransmitted, resets with every out-of-order packet

    CACKWindow<ACK_WND_SIZE> m_ACKWindow;        // ACK history window
    CPktTimeWindow<16, 64> m_RcvTimeWindow;      // Packet arrival time window

    int32_t m_iRcvLastAck;                       // First unacknowledged packet seqno sent in the latest ACK.
#ifdef ENABLE_LOGGING
    int32_t m_iDebugPrevLastAck;
#endif
    int32_t m_iRcvLastSkipAck;                   // Last dropped sequence ACK
    int32_t m_iRcvLastAckAck;                    // (RCV) Latest packet seqno in a sent ACK acknowledged by ACKACK. RcvQTh (sendCtrlAck {r}, processCtrlAckAck {r}, processCtrlAck {r}, connection {w}).
    int32_t m_iAckSeqNo;                         // Last ACK sequence number
    sync::atomic<int32_t> m_iRcvCurrSeqNo;       // (RCV) Largest received sequence number. RcvQTh, TSBPDTh.
    int32_t m_iRcvCurrPhySeqNo;                  // Same as m_iRcvCurrSeqNo, but physical only (disregarding a filter)

    int32_t m_iPeerISN;                          // Initial Sequence Number of the peer side

    uint32_t m_uPeerSrtVersion;
    uint32_t m_uPeerSrtFlags;

    bool m_bTsbPd;                               // Peer sends TimeStamp-Based Packet Delivery Packets 
    bool m_bGroupTsbPd;                          // TSBPD should be used for GROUP RECEIVER instead

    sync::CThread m_RcvTsbPdThread;              // Rcv TsbPD Thread handle
    sync::Condition m_RcvTsbPdCond;              // TSBPD signals if reading is ready. Use together with m_RecvLock
    sync::atomic<bool> m_bWakeOnRecv;            // Expected to be woken up when received a packet
    sync::Mutex m_RcvTsbPdStartupLock;           // Protects TSBPD thread creating and joining

    CallbackHolder<srt_listen_callback_fn> m_cbAcceptHook;
    CallbackHolder<srt_connect_callback_fn> m_cbConnectHook;

    // FORWARDER
public:
    static int installAcceptHook(SRTSOCKET lsn, srt_listen_callback_fn* hook, void* opaq);
    static int installConnectHook(SRTSOCKET lsn, srt_connect_callback_fn* hook, void* opaq);
private:
    void installAcceptHook(srt_listen_callback_fn* hook, void* opaq)
    {
        m_cbAcceptHook.set(opaq, hook);
    }

    void installConnectHook(srt_connect_callback_fn* hook, void* opaq)
    {
        m_cbConnectHook.set(opaq, hook);
    }


private: // synchronization: mutexes and conditions
    sync::Mutex m_ConnectionLock;                // used to synchronize connection operation

    sync::Condition m_SendBlockCond;             // used to block "send" call
    sync::Mutex m_SendBlockLock;                 // lock associated to m_SendBlockCond

    mutable sync::Mutex m_RcvBufferLock;         // Protects the state of the m_pRcvBuffer
    // Protects access to m_iSndCurrSeqNo, m_iSndLastAck
    sync::Mutex m_RecvAckLock;                   // Protects the state changes while processing incomming ACK (SRT_EPOLL_OUT)

    sync::Condition m_RecvDataCond;              // used to block "srt_recv*" when there is no data. Use together with m_RecvLock
    sync::Mutex m_RecvLock;                      // used to synchronize "srt_recv*" call, protects TSBPD drift updates (CRcvBuffer::isRcvDataReady())

    sync::Mutex m_SendLock;                      // used to synchronize "send" call
    sync::Mutex m_RcvLossLock;                   // Protects the receiver loss list (access: CRcvQueue::worker, CUDT::tsbpd)
    mutable sync::Mutex m_StatsLock;             // used to synchronize access to trace statistics

    void initSynch();
    void destroySynch();
    void releaseSynch();

private: // Common connection Congestion Control setup
    // This can fail only when it failed to create a congctl
    // which only may happen when the congctl list is extended 
    // with user-supplied congctl modules, not a case so far.
    SRT_ATR_NODISCARD
    SRT_REJECT_REASON setupCC();

    // for updateCC it's ok to discard the value. This returns false only if
    // the congctl isn't created, and this can be prevented from.
    bool updateCC(ETransmissionEvent, const EventVariant arg);

    // Failure to create the crypter means that an encrypted
    // connection should be rejected if ENFORCEDENCRYPTION is on.
    SRT_ATR_NODISCARD SRT_ATTR_REQUIRES(m_ConnectionLock)
    bool createCrypter(HandshakeSide side, bool bidi);

private: // Generation and processing of packets
    void sendCtrl(UDTMessageType pkttype, const int32_t* lparam = NULL, void* rparam = NULL, int size = 0);

    /// Forms and sends ACK packet
    /// @note Assumes @ctrlpkt already has a timestamp.
    ///
    /// @param ctrlpkt  A control packet structure to fill. It must have a timestemp already set.
    /// @param size     Sends lite ACK if size is SEND_LITE_ACK, Full ACK otherwise
    ///
    /// @returns the nmber of packets sent.
    int  sendCtrlAck(CPacket& ctrlpkt, int size);
    void sendLossReport(const std::vector< std::pair<int32_t, int32_t> >& losslist);

    void processCtrl(const CPacket& ctrlpkt);
    
    /// @brief Process incoming control ACK packet.
    /// @param ctrlpkt incoming ACK packet
    /// @param currtime current clock time
    void processCtrlAck(const CPacket& ctrlpkt, const time_point& currtime);

    /// @brief Process incoming control ACKACK packet.
    /// @param ctrlpkt incoming ACKACK packet
    /// @param tsArrival time when packet has arrived (used to calculate RTT)
    void processCtrlAckAck(const CPacket& ctrlpkt, const time_point& tsArrival);

    /// @brief Process incoming loss report (NAK) packet.
    /// @param ctrlpkt incoming NAK packet
    void processCtrlLossReport(const CPacket& ctrlpkt);

    /// @brief Process incoming handshake control packet
    /// @param ctrlpkt incoming HS packet
    void processCtrlHS(const CPacket& ctrlpkt);

    /// @brief Process incoming drop request control packet
    /// @param ctrlpkt incoming drop request packet
    void processCtrlDropReq(const CPacket& ctrlpkt);

    /// @brief Process incoming shutdown control packet
    void processCtrlShutdown();
    /// @brief Process incoming user defined control packet
    /// @param ctrlpkt incoming user defined packet
    void processCtrlUserDefined(const CPacket& ctrlpkt);

    /// @brief Update sender side socket data according to incoming ACK message.
    ///
    /// Incoming ACK message marks a point behind which everything is considered
    /// received correctly, or at least there's no need to worry about it. This
    /// requires to forget anything that refers to packets prior to this number.
    /// In case of a group member, this number reflects this state also for the
    /// whole group.
    ///
    /// @param ackdata_seqno    sequence number of a data packet being acknowledged
    void updateStateOnACK(int32_t ackdata_seqno, int32_t& w_last_sent_seqno);

    /// Pack a packet from a list of lost packets.
    /// @param packet [in, out] a packet structure to fill
    /// @return payload size on success, <=0 on failure
<<<<<<< HEAD
    int packLostData(CPacket &packet, time_point &origintime, int32_t exp_seq = SRT_SEQNO_NONE);
=======
    int packLostData(CPacket &packet);
>>>>>>> 8e9958a8

    /// Pack a unique data packet (never sent so far) in CPacket for sending.
    /// @param packet [in, out] a CPacket structure to fill.
    ///
    /// @return true if a packet has been packets; false otherwise.
    bool packUniqueData(CPacket& packet);

    /// Pack in CPacket the next data to be send.
    ///
    /// @param packet [in, out] a CPacket structure to fill
    /// @param nexttime [out] Time when this socket should be next time picked up for processing.
    ///
    /// @retval true A packet was extracted for sending, the socket should be rechecked at @a nexttime
    /// @retval false Nothing was extracted for sending, @a nexttime should be ignored
    bool packData(CPacket& packet, time_point& nexttime);

    void removeSndLossUpTo(int32_t seq);

    int processData(CUnit* unit);
    int handleSocketPacketReception(const std::vector<CUnit*>& incoming, bool& w_new_inserted, sync::steady_clock::time_point& w_next_tsbpd, bool& w_was_sent_in_order, CUDT::loss_seqs_t& w_srt_loss_seqs);

#if ENABLE_NEW_BONDING
    bool handleGroupPacketReception(CUDTGroup* grp, const std::vector<CUnit*>& incoming, bool& w_was_sent_in_order, CUDT::loss_seqs_t& w_srt_loss_seqs);
#endif
#if ENABLE_HEAVY_LOGGING
#if ENABLE_NEW_BONDING
    time_point getPacketPTS(CUDTGroup* grp, const CPacket& packet);
#else
    time_point getPacketPTS(void* grp, const CPacket& packet);
#endif
#endif

    int checkLazySpawnLatencyThread();
    void processClose();

    /// Process the request after receiving the handshake from caller.
    /// The @a packet param is passed here as non-const because this function
    /// will need to make a temporary back-and-forth endian swap; it doesn't intend to
    /// modify the object permanently.
    /// @param addr source address from where the request came
    /// @param packet contents of the packet
    /// @return URQ code, possibly containing reject reason
    int processConnectRequest(const sockaddr_any& addr, CPacket& packet);
    static void addLossRecord(std::vector<int32_t>& lossrecord, int32_t lo, int32_t hi);
    int32_t bake(const sockaddr_any& addr, int32_t previous_cookie = 0, int correction = 0);

    /// @brief Acknowledge reading position up to the @p seq.
    /// Updates m_iRcvLastAck and m_iRcvLastSkipAck to @p seq.
    /// @param seq first unacknowledged packet sequence number.
    void ackDataUpTo(int32_t seq);

<<<<<<< HEAD
#if ENABLE_NEW_BONDING
=======
#if ENABLE_BONDING
>>>>>>> 8e9958a8
    /// @brief Drop packets in the recv buffer behind group_recv_base.
    /// Updates m_iRcvLastSkipAck if it's behind group_recv_base.
    void dropToGroupRecvBase();
#endif

    void processKeepalive(const CPacket& ctrlpkt, const time_point& tsArrival);

    /// Locks m_RcvBufferLock and retrieves the available size of the receiver buffer.
    SRT_ATTR_EXCLUDES(m_RcvBufferLock)
    size_t getAvailRcvBufferSizeLock() const;

    /// Retrieves the available size of the receiver buffer.
    /// Expects that m_RcvBufferLock is locked.
    SRT_ATTR_REQUIRES(m_RcvBufferLock)
    size_t getAvailRcvBufferSizeNoLock() const;

private: // Trace
    struct CoreStats
    {
        time_point tsStartTime;             // timestamp when the UDT entity is started
        stats::Sender sndr;                 // sender statistics
        stats::Receiver rcvr;               // receiver statistics

        int64_t m_sndDurationTotal;         // total real time for sending

        time_point tsLastSampleTime;        // last performance sample time
        int traceReorderDistance;
        double traceBelatedTime;
        
        int64_t sndDuration;                // real time for sending
        time_point sndDurationCounter;      // timers to record the sending Duration
    } m_stats;

public:
    static const int SELF_CLOCK_INTERVAL = 64;  // ACK interval for self-clocking
    static const int SEND_LITE_ACK = sizeof(int32_t); // special size for ack containing only ack seq
    static const int PACKETPAIR_MASK = 0xF;

private: // Timers functions
#if ENABLE_BONDING
    time_point m_tsFreshActivation; // GROUPS: time of fresh activation of the link, or 0 if past the activation phase or idle
    time_point m_tsUnstableSince;   // GROUPS: time since unexpected ACK delay experienced, or 0 if link seems healthy
    time_point m_tsWarySince;       // GROUPS: time since an unstable link has first some response
#endif

    static const int BECAUSE_NO_REASON = 0, // NO BITS
                     BECAUSE_ACK       = 1 << 0,
                     BECAUSE_LITEACK   = 1 << 1,
                     BECAUSE_NAKREPORT = 1 << 2,
                     LAST_BECAUSE_BIT  =      3;

    void checkTimers();
    void considerLegacySrtHandshake(const time_point &timebase);
    int checkACKTimer (const time_point& currtime);
    int checkNAKTimer(const time_point& currtime);
    bool checkExpTimer (const time_point& currtime, int check_reason);  // returns true if the connection is expired
    void checkRexmitTimer(const time_point& currtime);


private: // for UDP multiplexer
    CSndQueue* m_pSndQueue;    // packet sending queue
    CRcvQueue* m_pRcvQueue;    // packet receiving queue
    sockaddr_any m_PeerAddr;   // peer address
    uint32_t m_piSelfIP[4];    // local UDP IP address
    CSNode* m_pSNode;          // node information for UDT list used in snd queue
    CRNode* m_pRNode;          // node information for UDT list used in rcv queue

public: // For SrtCongestion
    const CSndQueue* sndQueue() { return m_pSndQueue; }
    const CRcvQueue* rcvQueue() { return m_pRcvQueue; }

private: // for epoll
    std::set<int> m_sPollID;                     // set of epoll ID to trigger
    void addEPoll(const int eid);
    void removeEPollEvents(const int eid);
    void removeEPollID(const int eid);
};

} // namespace srt

#endif<|MERGE_RESOLUTION|>--- conflicted
+++ resolved
@@ -389,6 +389,11 @@
         return (int32_t) sync::count_microseconds(from_time - tsStartTime);
     }
 
+    static void setPacketTS(CPacket& p, const time_point& start_time, const time_point& ts)
+    {
+        p.m_iTimeStamp = makeTS(ts, start_time);
+    }
+
     /// @brief Set the timestamp field of the packet using the provided value (no check)
     /// @param p the packet structure to set the timestamp on.
     /// @param ts timestamp to use as a source for packet timestamp.
@@ -665,7 +670,7 @@
     /// the receiver fresh loss list.
     void unlose(const CPacket& oldpacket);
     void dropFromLossLists(int32_t from, int32_t to);
-#if ENABLE_NEW_BONDING
+#if ENABLE_BONDING
     void skipMemberLoss(int32_t seqno);
 #endif
     bool getFirstNoncontSequence(int32_t& w_seq, std::string& w_log_reason);
@@ -1051,11 +1056,7 @@
     /// Pack a packet from a list of lost packets.
     /// @param packet [in, out] a packet structure to fill
     /// @return payload size on success, <=0 on failure
-<<<<<<< HEAD
-    int packLostData(CPacket &packet, time_point &origintime, int32_t exp_seq = SRT_SEQNO_NONE);
-=======
-    int packLostData(CPacket &packet);
->>>>>>> 8e9958a8
+    int packLostData(CPacket &packet, int32_t exp_seq = SRT_SEQNO_NONE);
 
     /// Pack a unique data packet (never sent so far) in CPacket for sending.
     /// @param packet [in, out] a CPacket structure to fill.
@@ -1077,11 +1078,11 @@
     int processData(CUnit* unit);
     int handleSocketPacketReception(const std::vector<CUnit*>& incoming, bool& w_new_inserted, sync::steady_clock::time_point& w_next_tsbpd, bool& w_was_sent_in_order, CUDT::loss_seqs_t& w_srt_loss_seqs);
 
-#if ENABLE_NEW_BONDING
+#if ENABLE_BONDING
     bool handleGroupPacketReception(CUDTGroup* grp, const std::vector<CUnit*>& incoming, bool& w_was_sent_in_order, CUDT::loss_seqs_t& w_srt_loss_seqs);
 #endif
 #if ENABLE_HEAVY_LOGGING
-#if ENABLE_NEW_BONDING
+#if ENABLE_BONDING
     time_point getPacketPTS(CUDTGroup* grp, const CPacket& packet);
 #else
     time_point getPacketPTS(void* grp, const CPacket& packet);
@@ -1107,11 +1108,7 @@
     /// @param seq first unacknowledged packet sequence number.
     void ackDataUpTo(int32_t seq);
 
-<<<<<<< HEAD
-#if ENABLE_NEW_BONDING
-=======
-#if ENABLE_BONDING
->>>>>>> 8e9958a8
+#if ENABLE_BONDING
     /// @brief Drop packets in the recv buffer behind group_recv_base.
     /// Updates m_iRcvLastSkipAck if it's behind group_recv_base.
     void dropToGroupRecvBase();
