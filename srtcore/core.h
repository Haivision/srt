--- conflicted
+++ resolved
@@ -862,13 +862,8 @@
 #endif
     int32_t m_iRcvLastSkipAck;                   // Last dropped sequence ACK
     int32_t m_iRcvLastAckAck;                    // Last sent ACK that has been acknowledged
-<<<<<<< HEAD
     int32_t m_iAckJournal;                       // Last ACK sequence number
-    int32_t m_iRcvCurrSeqNo;                     // Largest received sequence number
-=======
-    int32_t m_iAckSeqNo;                         // Last ACK sequence number
     srt::sync::atomic<int32_t> m_iRcvCurrSeqNo;  // Largest received sequence number
->>>>>>> b4a58879
     int32_t m_iRcvCurrPhySeqNo;                  // Same as m_iRcvCurrSeqNo, but physical only (disregarding a filter)
 
     int32_t m_iPeerISN;                          // Initial Sequence Number of the peer side
