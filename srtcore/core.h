--- conflicted
+++ resolved
@@ -131,7 +131,6 @@
 static const size_t SRT_SOCKOPT_NPOST = 11;
 extern const SRT_SOCKOPT srt_post_opt_list [];
 
-<<<<<<< HEAD
 enum GroupDataItem
 {
     GRPD_GROUPID,
@@ -144,8 +143,6 @@
 
 const size_t GRPD_FIELD_SIZE = sizeof(int32_t);
 
-=======
->>>>>>> cbbc2d78
 // For HSv4 legacy handshake
 #define SRT_MAX_HSRETRY     10          /* Maximum SRT handshake retry */
 
@@ -158,7 +155,6 @@
 class CCryptoControl;
 class CUDTUnited;
 class CUDTSocket;
-<<<<<<< HEAD
 
 #if ENABLE_HEAVY_LOGGING
     const char* const srt_log_grp_state [] = {
@@ -532,8 +528,6 @@
     SRTU_PROPERTY_RRW(std::set<int>&, epollset, m_sPollID);
     SRTU_PROPERTY_RW_CHAIN(CUDTGroup, int64_t, latency, m_iTsbPdDelay_us);
 };
-=======
->>>>>>> cbbc2d78
 
 // XXX REFACTOR: The 'CUDT' class is to be merged with 'CUDTSocket'.
 // There's no reason for separating them, there's no case of having them
@@ -1144,7 +1138,6 @@
     //   always increased by one in this call, otherwise it will be increased by the number of blocks
     //   scheduled for sending.
 
-    //int32_t m_iLastDecSeq;                       // Sequence number sent last decrease occurs (actually part of FileCC, formerly CUDTCC)
     int32_t m_iSndLastAck2;                      // Last ACK2 sent back
     time_point m_SndLastAck2Time;                // The time when last ACK2 was sent back
     void setInitialSndSeq(int32_t isn)
@@ -1378,15 +1371,9 @@
 
     void checkTimers();
     void considerLegacySrtHandshake(const time_point &timebase);
-<<<<<<< HEAD
-    void checkACKTimer (const time_point& currtime, char debug_decision[10]);
-    void checkNAKTimer(const time_point& currtime, char debug_decision[10]);
-    bool checkExpTimer (const time_point& currtime, const char* debug_decision);  // returns true if the connection is expired
-=======
     int checkACKTimer (const time_point& currtime);
     int checkNAKTimer(const time_point& currtime);
     bool checkExpTimer (const time_point& currtime, int check_reason);  // returns true if the connection is expired
->>>>>>> cbbc2d78
     void checkRexmitTimer(const time_point& currtime);
 
 public: // For the use of CCryptoControl
