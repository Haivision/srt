--- conflicted
+++ resolved
@@ -1209,13 +1209,8 @@
     /// @return 0 The call was successful (regardless if the packet was accepted or not).
     /// @return -1 The call has failed: no space left in the buffer.
     /// @return -2 The incoming packet exceeds the expected sequence by more than a length of the buffer (irrepairable discrepancy).
-<<<<<<< HEAD
     SRT_TSA_NEEDS_NONLOCKED(m_RcvBufferLock) // will lock inside
-    int handleSocketPacketReception(const std::vector<CUnit*>& incoming, bool& w_new_inserted, sync::steady_clock::time_point& w_next_tsbpd, bool& w_was_sent_in_order, CUDT::loss_seqs_t& w_srt_loss_seqs);
-=======
-    SRT_TSA_NEEDS_LOCKED(m_RcvBufferLock)
     int handleSocketPacketReception(const std::vector<CUnit*>& incoming, bool& w_new_inserted, time_point& w_next_tsbpd, bool& w_was_sent_in_order, CUDT::loss_seqs_t& w_srt_loss_seqs);
->>>>>>> 1f8e74a2
 
     // This function is to return the packet's play time (time when
     // it is submitted to the reading application) of the given packet.
