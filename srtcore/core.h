--- conflicted
+++ resolved
@@ -138,115 +138,8 @@
     SEQ_BEGIN = 0, SEQ_END = 1, SEQ_SIZE = 2
 };
 
-<<<<<<< HEAD
-// Extended SRT Congestion control class - only an incomplete definition required
-class CCryptoControl;
-class CUDTUnited;
-class CUDTSocket;
-
-#if ENABLE_HEAVY_LOGGING
-    const char* const srt_log_grp_state [] = {
-        "PENDING",
-        "IDLE",
-        "RUNNING",
-        "BROKEN"
-    };
-#endif
-
-struct PacketMetric
-{
-    uint32_t pkts;
-    uint64_t bytes;
-
-    void update(uint64_t size)
-    {
-        ++pkts;
-        bytes += size;
-    }
-
-    void update(size_t mult, uint64_t value)
-    {
-        pkts += mult;
-        bytes += mult * value;
-    }
-
-    uint64_t fullBytes()
-    {
-        static const int PKT_HDR_SIZE = CPacket::HDR_SIZE + CPacket::UDP_HDR_SIZE;
-        return bytes + pkts * PKT_HDR_SIZE;
-    }
-};
-
-template <class METRIC_TYPE>
-struct MetricOp;
-
-template <class METRIC_TYPE>
-struct MetricUsage
-{
-    METRIC_TYPE local;
-    METRIC_TYPE total;
-
-    void Clear()
-    {
-        MetricOp<METRIC_TYPE>::Clear(local);
-    }
-
-    void Init()
-    {
-        MetricOp<METRIC_TYPE>::Clear(total);
-        Clear();
-    }
-
-    void Update(uint64_t value)
-    {
-        local += value;
-        total += value;
-    }
-
-    void UpdateTimes(size_t mult, uint64_t value)
-    {
-        local += mult * value;
-        total += mult * value;
-    }
-};
-
-template <>
-inline void MetricUsage<PacketMetric>::Update(uint64_t value)
-{
-    local.update(value);
-    total.update(value);
-}
-
-template <>
-inline void MetricUsage<PacketMetric>::UpdateTimes(size_t mult, uint64_t value)
-{
-    local.update(mult, value);
-    total.update(mult, value);
-}
-
-template <class METRIC_TYPE>
-struct MetricOp
-{
-    static void Clear(METRIC_TYPE& m)
-    {
-        m = 0;
-    }
-};
-
-template <>
-struct MetricOp<PacketMetric>
-{
-    static void Clear(PacketMetric& p)
-    {
-        p.pkts = 0;
-        p.bytes = 0;
-    }
-};
-
 #if ENABLE_EXPERIMENTAL_BONDING
 
-=======
->>>>>>> 122df96d
 struct SRT_SocketOptionObject
 {
     struct SingleOption
@@ -272,6 +165,9 @@
 
     bool add(SRT_SOCKOPT optname, const void* optval, size_t optlen);
 };
+
+class CUDTGroup;
+#endif
 
 template <typename T>
 inline T cast_optval(const void* optval)
@@ -308,33 +204,10 @@
     return false;
 }
 
-<<<<<<< HEAD
-    // Live state synchronization
-    bool getBufferTimeBase(CUDT* forthesakeof, time_point& w_tb, bool& w_wp, duration& w_dr);
-    bool applyGroupSequences(SRTSOCKET, int32_t& w_snd_isn, int32_t& w_rcv_isn);
-    void synchronizeDrift(CUDT* cu, duration udrift, time_point newtimebase);
-
-    void updateLatestRcv(gli_t);
-
-    // Property accessors
-    SRTU_PROPERTY_RW_CHAIN(CUDTGroup, SRTSOCKET,      id,                   m_GroupID);
-    SRTU_PROPERTY_RW_CHAIN(CUDTGroup, SRTSOCKET,      peerid,               m_PeerGroupID);
-    SRTU_PROPERTY_RW_CHAIN(CUDTGroup, bool,           managed,              m_selfManaged);
-    SRTU_PROPERTY_RW_CHAIN(CUDTGroup, SRT_GROUP_TYPE, type,                 m_type);
-    SRTU_PROPERTY_RW_CHAIN(CUDTGroup, int32_t,        currentSchedSequence, m_iLastSchedSeqNo);
-    SRTU_PROPERTY_RRW(                std::set<int>&, epollset,             m_sPollID);
-    SRTU_PROPERTY_RW_CHAIN(CUDTGroup, int64_t,        latency,              m_iTsbPdDelay_us);
-    SRTU_PROPERTY_RO(                 bool,           synconmsgno,          m_bSyncOnMsgNo);
-};
-#endif
-
-=======
 // Extended SRT Congestion control class - only an incomplete definition required
 class CCryptoControl;
 class CUDTUnited;
 class CUDTSocket;
-class CUDTGroup;
->>>>>>> 122df96d
 
 // XXX REFACTOR: The 'CUDT' class is to be merged with 'CUDTSocket'.
 // There's no reason for separating them, there's no case of having them
