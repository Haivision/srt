/*
 * SRT - Secure, Reliable, Transport
 * Copyright (c) 2018 Haivision Systems Inc.
 * 
 * This Source Code Form is subject to the terms of the Mozilla Public
 * License, v. 2.0. If a copy of the MPL was not distributed with this
 * file, You can obtain one at http://mozilla.org/MPL/2.0/.
 * 
 */

/*****************************************************************************
Copyright (c) 2001 - 2011, The Board of Trustees of the University of Illinois.
All rights reserved.

Redistribution and use in source and binary forms, with or without
modification, are permitted provided that the following conditions are
met:

* Redistributions of source code must retain the above
  copyright notice, this list of conditions and the
  following disclaimer.

* Redistributions in binary form must reproduce the
  above copyright notice, this list of conditions
  and the following disclaimer in the documentation
  and/or other materials provided with the distribution.

* Neither the name of the University of Illinois
  nor the names of its contributors may be used to
  endorse or promote products derived from this
  software without specific prior written permission.

THIS SOFTWARE IS PROVIDED BY THE COPYRIGHT HOLDERS AND CONTRIBUTORS "AS
IS" AND ANY EXPRESS OR IMPLIED WARRANTIES, INCLUDING, BUT NOT LIMITED TO,
THE IMPLIED WARRANTIES OF MERCHANTABILITY AND FITNESS FOR A PARTICULAR
PURPOSE ARE DISCLAIMED. IN NO EVENT SHALL THE COPYRIGHT OWNER OR
CONTRIBUTORS BE LIABLE FOR ANY DIRECT, INDIRECT, INCIDENTAL, SPECIAL,
EXEMPLARY, OR CONSEQUENTIAL DAMAGES (INCLUDING, BUT NOT LIMITED TO,
PROCUREMENT OF SUBSTITUTE GOODS OR SERVICES; LOSS OF USE, DATA, OR
PROFITS; OR BUSINESS INTERRUPTION) HOWEVER CAUSED AND ON ANY THEORY OF
LIABILITY, WHETHER IN CONTRACT, STRICT LIABILITY, OR TORT (INCLUDING
NEGLIGENCE OR OTHERWISE) ARISING IN ANY WAY OUT OF THE USE OF THIS
SOFTWARE, EVEN IF ADVISED OF THE POSSIBILITY OF SUCH DAMAGE.
*****************************************************************************/

/*****************************************************************************
written by
   Yunhong Gu, last updated 02/28/2012
modified by
   Haivision Systems Inc.
*****************************************************************************/


#ifndef __UDT_CORE_H__
#define __UDT_CORE_H__

#include <deque>
#include <sstream>

#include "srt.h"
#include "common.h"
#include "list.h"
#include "buffer.h"
#include "window.h"
#include "packet.h"
#include "channel.h"
#include "api.h"
#include "cache.h"
#include "queue.h"
#include "handshake.h"
#include "congctl.h"
#include "utilities.h"

#include <haicrypt.h>

namespace srt_logging
{

extern Logger
    glog,
//    blog,
    mglog,
    dlog,
    tslog,
    rxlog;

}


// XXX Utility function - to be moved to utilities.h?
template <class T>
inline T CountIIR(T base, T newval, double factor)
{
    if ( base == 0.0 )
        return newval;

    T diff = newval - base;
    return base+T(diff*factor);
}

// XXX Probably a better rework for that can be done - this can be
// turned into a serializable structure, just like it's for CHandShake.
enum AckDataItem
{
    ACKD_RCVLASTACK = 0,
    ACKD_RTT = 1,
    ACKD_RTTVAR = 2,
    ACKD_BUFFERLEFT = 3,
    ACKD_TOTAL_SIZE_SMALL = 4,

    // Extra fields existing in UDT (not always sent)

    ACKD_RCVSPEED = 4,   // length would be 16
    ACKD_BANDWIDTH = 5,
    ACKD_TOTAL_SIZE_UDTBASE = 6, // length = 24
    // Extra stats for SRT

    ACKD_RCVRATE = 6,
    ACKD_TOTAL_SIZE_VER101 = 7, // length = 28
    ACKD_XMRATE = 7, // XXX This is a weird compat stuff. Version 1.1.3 defines it as ACKD_BANDWIDTH*m_iMaxSRTPayloadSize when set. Never got.
                     // XXX NOTE: field number 7 may be used for something in future, need to confirm destruction of all !compat 1.0.2 version

    ACKD_TOTAL_SIZE_VER102 = 8, // 32
// FEATURE BLOCKED. Probably not to be restored.
//  ACKD_ACKBITMAP = 8,
    ACKD_TOTAL_SIZE = ACKD_TOTAL_SIZE_VER102 // length = 32 (or more)
};
const size_t ACKD_FIELD_SIZE = sizeof(int32_t);

// For HSv4 legacy handshake
#define SRT_MAX_HSRETRY     10          /* Maximum SRT handshake retry */

enum SeqPairItems
{
    SEQ_BEGIN = 0, SEQ_END = 1, SEQ_SIZE = 2
};

// Extended SRT Congestion control class - only an incomplete definition required
class CCryptoControl;

// XXX REFACTOR: The 'CUDT' class is to be merged with 'CUDTSocket'.
// There's no reason for separating them, there's no case of having them
// anyhow managed separately. After this is done, with a small help with
// separating the internal abnormal path management (exceptions) from the
// API (return values), through CUDTUnited, this class may become in future
// an officially exposed C++ API.
class CUDT
{
    friend class CUDTSocket;
    friend class CUDTUnited;
    friend class CCC;
    friend struct CUDTComp;
    friend class CCache<CInfoBlock>;
    friend class CRendezvousQueue;
    friend class CSndQueue;
    friend class CRcvQueue;
    friend class CSndUList;
    friend class CRcvUList;

private: // constructor and desctructor

    void construct();
    void clearData();
    CUDT();
    CUDT(const CUDT& ancestor);
    const CUDT& operator=(const CUDT&) {return *this;}
    ~CUDT();

public: //API
    static int startup();
    static int cleanup();
    static SRTSOCKET socket(int af, int type = SOCK_STREAM, int protocol = 0);
    static int bind(SRTSOCKET u, const sockaddr* name, int namelen);
    static int bind(SRTSOCKET u, UDPSOCKET udpsock);
    static int listen(SRTSOCKET u, int backlog);
    static SRTSOCKET accept(SRTSOCKET u, sockaddr* addr, int* addrlen);
    static int connect(SRTSOCKET u, const sockaddr* name, int namelen, int32_t forced_isn);
    static int close(SRTSOCKET u);
    static int getpeername(SRTSOCKET u, sockaddr* name, int* namelen);
    static int getsockname(SRTSOCKET u, sockaddr* name, int* namelen);
    static int getsockopt(SRTSOCKET u, int level, SRT_SOCKOPT optname, void* optval, int* optlen);
    static int setsockopt(SRTSOCKET u, int level, SRT_SOCKOPT optname, const void* optval, int optlen);
    static int send(SRTSOCKET u, const char* buf, int len, int flags);
    static int recv(SRTSOCKET u, char* buf, int len, int flags);
    static int sendmsg(SRTSOCKET u, const char* buf, int len, int ttl = -1, bool inorder = false, uint64_t srctime = 0);
    static int recvmsg(SRTSOCKET u, char* buf, int len, uint64_t& srctime);
    static int sendmsg2(SRTSOCKET u, const char* buf, int len, ref_t<SRT_MSGCTRL> mctrl);
    static int recvmsg2(SRTSOCKET u, char* buf, int len, ref_t<SRT_MSGCTRL> mctrl);
    static int64_t sendfile(SRTSOCKET u, std::fstream& ifs, int64_t& offset, int64_t size, int block = SRT_DEFAULT_SENDFILE_BLOCK);
    static int64_t recvfile(SRTSOCKET u, std::fstream& ofs, int64_t& offset, int64_t size, int block = SRT_DEFAULT_RECVFILE_BLOCK);
    static int select(int nfds, ud_set* readfds, ud_set* writefds, ud_set* exceptfds, const timeval* timeout);
    static int selectEx(const std::vector<SRTSOCKET>& fds, std::vector<SRTSOCKET>* readfds, std::vector<SRTSOCKET>* writefds, std::vector<SRTSOCKET>* exceptfds, int64_t msTimeOut);
    static int epoll_create();
    static int epoll_add_usock(const int eid, const SRTSOCKET u, const int* events = NULL);
    static int epoll_add_ssock(const int eid, const SYSSOCKET s, const int* events = NULL);
    static int epoll_remove_usock(const int eid, const SRTSOCKET u);
    static int epoll_remove_ssock(const int eid, const SYSSOCKET s);
    static int epoll_update_usock(const int eid, const SRTSOCKET u, const int* events = NULL);
    static int epoll_update_ssock(const int eid, const SYSSOCKET s, const int* events = NULL);
    static int epoll_wait(const int eid, std::set<SRTSOCKET>* readfds, std::set<SRTSOCKET>* writefds, int64_t msTimeOut, std::set<SYSSOCKET>* lrfds = NULL, std::set<SYSSOCKET>* wrfds = NULL);
    static int epoll_release(const int eid);
    static CUDTException& getlasterror();
    static int perfmon(SRTSOCKET u, CPerfMon* perf, bool clear = true);
    static int bstats(SRTSOCKET u, CBytePerfMon* perf, bool clear = true, bool instantaneous = false);
    static SRT_SOCKSTATUS getsockstate(SRTSOCKET u);
    static bool setstreamid(SRTSOCKET u, const std::string& sid);
    static std::string getstreamid(SRTSOCKET u);
    static int getsndbuffer(SRTSOCKET u, size_t* blocks, size_t* bytes);

    static int setError(const CUDTException& e)
    {
        s_UDTUnited.setError(new CUDTException(e));
        return SRT_ERROR;
    }

public: // internal API
    static const SRTSOCKET INVALID_SOCK = -1;         // invalid socket descriptor
    static const int ERROR = -1;                      // socket api error returned value

    static const int HS_VERSION_UDT4 = 4;
    static const int HS_VERSION_SRT1 = 5;

    // Parameters
    //
    // Note: use notation with X*1000*1000* ... instead of million zeros in a row.
    // In C++17 there is a possible notation of 5'000'000 for convenience, but that's
    // something only for a far future.
    static const int COMM_RESPONSE_TIMEOUT_US = 5*1000*1000; // 5 seconds
    static const int COMM_RESPONSE_MAX_EXP = 16;
    static const int SRT_TLPKTDROP_MINTHRESHOLD_MS = 1000;
    static const uint64_t COMM_KEEPALIVE_PERIOD_US = 1*1000*1000;
    static const int32_t COMM_SYN_INTERVAL_US = 10*1000;

    // Input rate constants
    static const uint64_t
        SND_INPUTRATE_FAST_START_US = 500*1000,
        SND_INPUTRATE_RUNNING_US = 1*1000*1000;
    static const int64_t SND_INPUTRATE_MAX_PACKETS = 2000;
    static const int SND_INPUTRATE_INITIAL_BPS = 10000000/8;  // 10 Mbps (1.25 MBps)

    int handshakeVersion()
    {
        return m_ConnRes.m_iVersion;
    }

    std::string CONID() const
    {
#if ENABLE_LOGGING
        std::ostringstream os;
        os << "%" << m_SocketID << ":";
        return os.str();
#else
        return "";
#endif
    }

    SRTSOCKET socketID() { return m_SocketID; }

    static CUDT* getUDTHandle(SRTSOCKET u);
    static std::vector<SRTSOCKET> existingSockets();

    void addressAndSend(CPacket& pkt);
    void sendSrtMsg(int cmd, uint32_t *srtdata_in = NULL, int srtlen_in = 0);

    bool isTsbPd() { return m_bOPT_TsbPd; }
    int RTT() { return m_iRTT; }
    int32_t sndSeqNo() { return m_iSndCurrSeqNo; }
    int32_t rcvSeqNo() { return m_iRcvCurrSeqNo; }
    int flowWindowSize() { return m_iFlowWindowSize; }
    int32_t deliveryRate() { return m_iDeliveryRate; }
    int bandwidth() { return m_iBandwidth; }
    int64_t maxBandwidth() { return m_llMaxBW; }
    int MSS() { return m_iMSS; }
    size_t maxPayloadSize() { return m_iMaxSRTPayloadSize; }
    size_t OPT_PayloadSize() { return m_zOPT_ExpPayloadSize; }
    uint64_t minNAKInterval() { return m_ullMinNakInt_tk; }
    int32_t ISN() { return m_iISN; }

    // XXX See CUDT::tsbpd() to see how to implement it. This should
    // do the same as TLPKTDROP feature when skipping packets that are agreed
    // to be lost. Note that this is predicted to be called with TSBPD off.
    // This is to be exposed for the application so that it can require this
    // sequence to be skipped, if that packet has been otherwise arrived through
    // a different channel.
    void skipIncoming(int32_t seq);

    void ConnectSignal(ETransmissionEvent tev, EventSlot sl);
    void DisconnectSignal(ETransmissionEvent tev);

private:
    /// initialize a UDT entity and bind to a local address.

    void open();

    /// Start listening to any connection request.

    void setListenState();

    /// Connect to a UDT entity listening at address "peer".
    /// @param peer [in] The address of the listening UDT entity.

    void startConnect(const sockaddr* peer, int32_t forced_isn);

    /// Process the response handshake packet. Failure reasons can be:
    /// * Socket is not in connecting state
    /// * Response @a pkt is not a handshake control message
    /// * Rendezvous socket has once processed a regular handshake
    /// @param pkt [in] handshake packet.
    /// @retval 0 Connection successful
    /// @retval 1 Connection in progress (m_ConnReq turned into RESPONSE)
    /// @retval -1 Connection failed

    SRT_ATR_NODISCARD EConnectStatus processConnectResponse(const CPacket& pkt, CUDTException* eout, bool synchro) ATR_NOEXCEPT;


    // This function works in case of HSv5 rendezvous. It changes the state
    // according to the present state and received message type, as well as the
    // INITIATOR/RESPONDER side resolved through cookieContest().
    // The resulting data are:
    // - rsptype: handshake message type that should be sent back to the peer (nothing if URQ_DONE)
    // - needs_extension: the HSREQ/KMREQ or HSRSP/KMRSP extensions should be attached to the handshake message.
    // - RETURNED VALUE: if true, it means a URQ_CONCLUSION message was received with HSRSP/KMRSP extensions and needs HSRSP/KMRSP.
    void rendezvousSwitchState(ref_t<UDTRequestType> rsptype, ref_t<bool> needs_extension, ref_t<bool> needs_hsrsp);
    void cookieContest();

    /// Interpret the incoming handshake packet in order to perform appropriate
    /// rendezvous FSM state transition if needed, and craft the response, serialized
    /// into the packet to be next sent.
    /// @param reqpkt Packet to be written with handshake data
    /// @param response incoming handshake response packet to be interpreted
    /// @param serv_addr incoming packet's address
    /// @param synchro True when this function was called in blocking mode
    /// @param rst Current read status to know if the HS packet was freshly received from the peer, or this is only a periodic update (RST_AGAIN)
    SRT_ATR_NODISCARD EConnectStatus processRendezvous(ref_t<CPacket> reqpkt, const CPacket &response, const sockaddr* serv_addr, bool synchro, EReadStatus);
    SRT_ATR_NODISCARD bool prepareConnectionObjects(const CHandShake &hs, HandshakeSide hsd, CUDTException *eout);
    SRT_ATR_NODISCARD EConnectStatus postConnect(const CPacket& response, bool rendezvous, CUDTException* eout, bool synchro);
    void applyResponseSettings(const CPacket& hspkt);
    SRT_ATR_NODISCARD EConnectStatus processAsyncConnectResponse(const CPacket& pkt) ATR_NOEXCEPT;
    SRT_ATR_NODISCARD bool processAsyncConnectRequest(EReadStatus rst, EConnectStatus cst, const CPacket& response, const sockaddr* serv_addr);

    void checkUpdateCryptoKeyLen(const char* loghdr, int32_t typefield);

    SRT_ATR_NODISCARD size_t fillSrtHandshake_HSREQ(uint32_t* srtdata, size_t srtlen, int hs_version);
    SRT_ATR_NODISCARD size_t fillSrtHandshake_HSRSP(uint32_t* srtdata, size_t srtlen, int hs_version);
    SRT_ATR_NODISCARD size_t fillSrtHandshake(uint32_t* srtdata, size_t srtlen, int msgtype, int hs_version);

    SRT_ATR_NODISCARD bool createSrtHandshake(ref_t<CPacket> reqpkt, ref_t<CHandShake> hs,
            int srths_cmd, int srtkm_cmd, const uint32_t* data, size_t datalen);

    SRT_ATR_NODISCARD size_t prepareSrtHsMsg(int cmd, uint32_t* srtdata, size_t size);

    SRT_ATR_NODISCARD bool processSrtMsg(const CPacket *ctrlpkt);
    SRT_ATR_NODISCARD int processSrtMsg_HSREQ(const uint32_t* srtdata, size_t len, uint32_t ts, int hsv);
    SRT_ATR_NODISCARD int processSrtMsg_HSRSP(const uint32_t* srtdata, size_t len, uint32_t ts, int hsv);
    SRT_ATR_NODISCARD bool interpretSrtHandshake(const CHandShake& hs, const CPacket& hspkt, uint32_t* out_data, size_t* out_len);

    void updateAfterSrtHandshake(int srt_cmd, int hsv);

    void updateSrtRcvSettings();
    void updateSrtSndSettings();

    void checkNeedDrop(ref_t<bool> bCongestion);

    /// Connect to a UDT entity listening at address "peer", which has sent "hs" request.
    /// @param peer [in] The address of the listening UDT entity.
    /// @param hs [in/out] The handshake information sent by the peer side (in), negotiated value (out).

    void acceptAndRespond(const sockaddr* peer, CHandShake* hs, const CPacket& hspkt);

    /// Close the opened UDT entity.

    bool close();

    /// Request UDT to send out a data block "data" with size of "len".
    /// @param data [in] The address of the application data to be sent.
    /// @param len [in] The size of the data block.
    /// @return Actual size of data sent.

    SRT_ATR_NODISCARD int send(const char* data, int len)
    {
        return sendmsg(data, len, -1, false, 0);
    }

    /// Request UDT to receive data to a memory block "data" with size of "len".
    /// @param data [out] data received.
    /// @param len [in] The desired size of data to be received.
    /// @return Actual size of data received.

    SRT_ATR_NODISCARD int recv(char* data, int len);

    /// send a message of a memory block "data" with size of "len".
    /// @param data [out] data received.
    /// @param len [in] The desired size of data to be received.
    /// @param ttl [in] the time-to-live of the message.
    /// @param inorder [in] if the message should be delivered in order.
    /// @param srctime [in] Time when the data were ready to send.
    /// @return Actual size of data sent.

    SRT_ATR_NODISCARD int sendmsg(const char* data, int len, int ttl, bool inorder, uint64_t srctime);
    /// Receive a message to buffer "data".
    /// @param data [out] data received.
    /// @param len [in] size of the buffer.
    /// @return Actual size of data received.

    SRT_ATR_NODISCARD int sendmsg2(const char* data, int len, ref_t<SRT_MSGCTRL> m);

    SRT_ATR_NODISCARD int recvmsg(char* data, int len, uint64_t& srctime);

    SRT_ATR_NODISCARD int recvmsg2(char* data, int len, ref_t<SRT_MSGCTRL> m);

    SRT_ATR_NODISCARD int receiveMessage(char* data, int len, ref_t<SRT_MSGCTRL> m);
    SRT_ATR_NODISCARD int receiveBuffer(char* data, int len);

    /// Request UDT to send out a file described as "fd", starting from "offset", with size of "size".
    /// @param ifs [in] The input file stream.
    /// @param offset [in, out] From where to read and send data; output is the new offset when the call returns.
    /// @param size [in] How many data to be sent.
    /// @param block [in] size of block per read from disk
    /// @return Actual size of data sent.

    SRT_ATR_NODISCARD int64_t sendfile(std::fstream& ifs, int64_t& offset, int64_t size, int block = 366000);

    /// Request UDT to receive data into a file described as "fd", starting from "offset", with expected size of "size".
    /// @param ofs [out] The output file stream.
    /// @param offset [in, out] From where to write data; output is the new offset when the call returns.
    /// @param size [in] How many data to be received.
    /// @param block [in] size of block per write to disk
    /// @return Actual size of data received.

    SRT_ATR_NODISCARD int64_t recvfile(std::fstream& ofs, int64_t& offset, int64_t size, int block = 7320000);

    /// Configure UDT options.
    /// @param optName [in] The enum name of a UDT option.
    /// @param optval [in] The value to be set.
    /// @param optlen [in] size of "optval".

    void setOpt(SRT_SOCKOPT optName, const void* optval, int optlen);

    /// Read UDT options.
    /// @param optName [in] The enum name of a UDT option.
    /// @param optval [in] The value to be returned.
    /// @param optlen [out] size of "optval".

    void getOpt(SRT_SOCKOPT optName, void* optval, int& optlen);

    /// read the performance data since last sample() call.
    /// @param perf [in, out] pointer to a CPerfMon structure to record the performance data.
    /// @param clear [in] flag to decide if the local performance trace should be cleared.

    void sample(CPerfMon* perf, bool clear = true);

    /// read the performance data with bytes counters since bstats() 
    ///  
    /// @param perf [in, out] pointer to a CPerfMon structure to record the performance data.
    /// @param clear [in] flag to decide if the local performance trace should be cleared. 
    /// @param instantaneous [in] flag to request instantaneous data 
    /// instead of moving averages.
    void bstats(CBytePerfMon* perf, bool clear = true, bool instantaneous = false);

    /// Mark sequence contained in the given packet as not lost. This
    /// removes the loss record from both current receiver loss list and
    /// the receiver fresh loss list.
    void unlose(const CPacket& oldpacket);
    void unlose(int32_t from, int32_t to);

    void considerLegacySrtHandshake(uint64_t timebase);
    void checkSndTimers(Whether2RegenKm regen = DONT_REGEN_KM);
    void handshakeDone()
    {
        m_iSndHsRetryCnt = 0;
    }

    int64_t withOverhead(int64_t basebw)
    {
        return (basebw * (100 + m_iOverheadBW))/100;
    }

    static double Bps2Mbps(int64_t basebw)
    {
        return double(basebw) * 8.0/1000000.0;
    }

    bool stillConnected()
    {
        // Still connected is when:
        // - no "broken" condition appeared (security, protocol error, response timeout)
        return !m_bBroken
            // - still connected (no one called srt_close())
            && m_bConnected
            // - isn't currently closing (srt_close() called, response timeout, shutdown)
            && !m_bClosing;
    }

    int sndSpaceLeft()
    {
        return sndBuffersLeft() * m_iMaxSRTPayloadSize;
    }

    int sndBuffersLeft()
    {
        return m_iSndBufSize - m_pSndBuffer->getCurrBufSize();
    }


    // TSBPD thread main function.
    static void* tsbpd(void* param);

    static CUDTUnited s_UDTUnited;               // UDT global management base

private: // Identification
    SRTSOCKET m_SocketID;                        // UDT socket number

    // XXX Deprecated field. In any place where it's used, UDT_DGRAM is
    // the only allowed value. The functionality of distinguishing the transmission
    // method is now in m_CongCtl.
    UDTSockType m_iSockType;                     // Type of the UDT connection (SOCK_STREAM or SOCK_DGRAM)
    SRTSOCKET m_PeerID;                          // peer id, for multiplexer

    int m_iMaxSRTPayloadSize;                 // Maximum/regular payload size, in bytes
    size_t m_zOPT_ExpPayloadSize;                    // Expected average payload size (user option)

    // Options
    int m_iMSS;                                  // Maximum Segment Size, in bytes
    bool m_bSynSending;                          // Sending syncronization mode
    bool m_bSynRecving;                          // Receiving syncronization mode
    int m_iFlightFlagSize;                       // Maximum number of packets in flight from the peer side
    int m_iSndBufSize;                           // Maximum UDT sender buffer size
    int m_iRcvBufSize;                           // Maximum UDT receiver buffer size
    linger m_Linger;                             // Linger information on close
    int m_iUDPSndBufSize;                        // UDP sending buffer size
    int m_iUDPRcvBufSize;                        // UDP receiving buffer size
    int m_iIPversion;                            // IP version
    bool m_bRendezvous;                          // Rendezvous connection mode
#ifdef SRT_ENABLE_CONNTIMEO
    int m_iConnTimeOut;                          // connect timeout in milliseconds
#endif
    int m_iSndTimeOut;                           // sending timeout in milliseconds
    int m_iRcvTimeOut;                           // receiving timeout in milliseconds
    bool m_bReuseAddr;                           // reuse an exiting port or not, for UDP multiplexer
    int64_t m_llMaxBW;                           // maximum data transfer rate (threshold)
#ifdef SRT_ENABLE_IPOPTS
    int m_iIpTTL;
    int m_iIpToS;
#endif
    // These fields keep the options for encryption
    // (SRTO_PASSPHRASE, SRTO_PBKEYLEN). Crypto object is
    // created later and takes values from these.
    HaiCrypt_Secret m_CryptoSecret;
    int m_iSndCryptoKeyLen;

    // XXX Consider removing them. The m_bDataSender may stay here
    // in order to maintain the HS side selection in HSv4.
    // m_bTwoWayData is unused.
    bool m_bDataSender;
    bool m_bTwoWayData;

    // HSv4 (legacy handshake) support)
    uint64_t m_ullSndHsLastTime_us;	    //Last SRT handshake request time
    int      m_iSndHsRetryCnt;       //SRT handshake retries left

    bool m_bMessageAPI;
    bool m_bOPT_TsbPd;               // Whether AGENT will do TSBPD Rx (whether peer does, is not agent's problem)
    int m_iOPT_TsbPdDelay;           // Agent's Rx latency
    int m_iOPT_PeerTsbPdDelay;       // Peer's Rx latency for the traffic made by Agent's Tx.
    bool m_bOPT_TLPktDrop;           // Whether Agent WILL DO TLPKTDROP on Rx.
    int m_iOPT_SndDropDelay;         // Extra delay when deciding to snd-drop for TLPKTDROP, -1 to off
    bool m_bOPT_StrictEncryption;    // Off by default. When on, any connection other than nopw-nopw & pw1-pw1 is rejected.
    std::string m_sStreamName;

    int m_iTsbPdDelay_ms;                           // Rx delay to absorb burst in milliseconds
    int m_iPeerTsbPdDelay_ms;                       // Tx delay that the peer uses to absorb burst in milliseconds
    bool m_bTLPktDrop;                           // Enable Too-late Packet Drop
    int64_t m_llInputBW;                         // Input stream rate (bytes/sec)
    int m_iOverheadBW;                           // Percent above input stream rate (applies if m_llMaxBW == 0)
    bool m_bRcvNakReport;                        // Enable Receiver Periodic NAK Reports
    int m_iIpV6Only;                             // IPV6_V6ONLY option (-1 if not set)
private:
    UniquePtr<CCryptoControl> m_pCryptoControl;                            // congestion control SRT class (small data extension)
    CCache<CInfoBlock>* m_pCache;                // network information cache

    // Congestion control
    std::vector<EventSlot> m_Slots[TEV__SIZE];
    SrtCongestion m_CongCtl;

    // Attached tool function
    void EmitSignal(ETransmissionEvent tev, EventVariant var);

    // Internal state
    volatile bool m_bListening;                  // If the UDT entit is listening to connection
    volatile bool m_bConnecting;                 // The short phase when connect() is called but not yet completed
    volatile bool m_bConnected;                  // Whether the connection is on or off
    volatile bool m_bClosing;                    // If the UDT entity is closing
    volatile bool m_bShutdown;                   // If the peer side has shutdown the connection
    volatile bool m_bBroken;                     // If the connection has been broken
    volatile bool m_bPeerHealth;                 // If the peer status is normal
    bool m_bOpened;                              // If the UDT entity has been opened
    int m_iBrokenCounter;                        // a counter (number of GC checks) to let the GC tag this socket as disconnected

    int m_iEXPCount;                             // Expiration counter
    int m_iBandwidth;                            // Estimated bandwidth, number of packets per second
    int m_iRTT;                                  // RTT, in microseconds
    int m_iRTTVar;                               // RTT variance
    int m_iDeliveryRate;                         // Packet arrival rate at the receiver side
    int m_iByteDeliveryRate;                     // Byte arrival rate at the receiver side

    uint64_t m_ullLingerExpiration;              // Linger expiration time (for GC to close a socket with data in sending buffer)

    CHandShake m_ConnReq;                        // connection request
    CHandShake m_ConnRes;                        // connection response
    CHandShake::RendezvousState m_RdvState;      // HSv5 rendezvous state
    HandshakeSide m_SrtHsSide;                   // HSv5 rendezvous handshake side resolved from cookie contest (DRAW if not yet resolved)
    int64_t m_llLastReqTime;                     // last time when a connection request is sent

private: // Sending related data
    CSndBuffer* m_pSndBuffer;                    // Sender buffer
    CSndLossList* m_pSndLossList;                // Sender loss list
    CPktTimeWindow<16, 16> m_SndTimeWindow;            // Packet sending time window

    volatile uint64_t m_ullInterval_tk;          // Inter-packet time, in CPU clock cycles
    uint64_t m_ullTimeDiff_tk;                   // aggregate difference in inter-packet time

    volatile int m_iFlowWindowSize;              // Flow control window size
    volatile double m_dCongestionWindow;         // congestion window size

    volatile int32_t m_iSndLastFullAck;          // Last full ACK received
    volatile int32_t m_iSndLastAck;              // Last ACK received
    volatile int32_t m_iSndLastDataAck;          // The real last ACK that updates the sender buffer and loss list
    volatile int32_t m_iSndCurrSeqNo;            // The largest sequence number that has been sent
    int32_t m_iLastDecSeq;                       // Sequence number sent last decrease occurs
    int32_t m_iSndLastAck2;                      // Last ACK2 sent back
    uint64_t m_ullSndLastAck2Time;               // The time when last ACK2 was sent back
    int32_t m_iISN;                              // Initial Sequence Number
    bool m_bPeerTsbPd;                           // Peer accept TimeStamp-Based Rx mode
    bool m_bPeerTLPktDrop;                       // Enable sender late packet dropping
    bool m_bPeerNakReport;                       // Sender's peer (receiver) issues Periodic NAK Reports
    bool m_bPeerRexmitFlag;                      // Receiver supports rexmit flag in payload packets
    int32_t m_iReXmitCount;                      // Re-Transmit Count since last ACK

private: // Receiving related data
    CRcvBuffer* m_pRcvBuffer;                    //< Receiver buffer
    CRcvLossList* m_pRcvLossList;                //< Receiver loss list
    std::deque<CRcvFreshLoss> m_FreshLoss;       //< Lost sequence already added to m_pRcvLossList, but not yet sent UMSG_LOSSREPORT for.
    int m_iReorderTolerance;                     //< Current value of dynamic reorder tolerance
    int m_iMaxReorderTolerance;                  //< Maximum allowed value for dynamic reorder tolerance
    int m_iConsecEarlyDelivery;                  //< Increases with every OOO packet that came <TTL-2 time, resets with every increased reorder tolerance
    int m_iConsecOrderedDelivery;                //< Increases with every packet coming in order or retransmitted, resets with every out-of-order packet

    CACKWindow<1024> m_ACKWindow;                //< ACK history window
    CPktTimeWindow<16, 64> m_RcvTimeWindow;      //< Packet arrival time window

    int32_t m_iRcvLastAck;                       //< Last sent ACK
#ifdef ENABLE_LOGGING
    int32_t m_iDebugPrevLastAck;
#endif
    int32_t m_iRcvLastSkipAck;                   // Last dropped sequence ACK
    uint64_t m_ullLastAckTime_tk;                // Timestamp of last ACK
    int32_t m_iRcvLastAckAck;                    // Last sent ACK that has been acknowledged
    int32_t m_iAckSeqNo;                         // Last ACK sequence number
    int32_t m_iRcvCurrSeqNo;                     // Largest received sequence number

    uint64_t m_ullLastWarningTime;               // Last time that a warning message is sent

    int32_t m_iPeerISN;                          // Initial Sequence Number of the peer side
    uint64_t m_ullRcvPeerStartTime;

    uint32_t m_lSrtVersion;
    uint32_t m_lMinimumPeerSrtVersion;
    uint32_t m_lPeerSrtVersion;

    bool m_bTsbPd;                               // Peer sends TimeStamp-Based Packet Delivery Packets 
    pthread_t m_RcvTsbPdThread;                  // Rcv TsbPD Thread handle
    pthread_cond_t m_RcvTsbPdCond;
    bool m_bTsbPdAckWakeup;                      // Signal TsbPd thread on Ack sent

private: // synchronization: mutexes and conditions
    pthread_mutex_t m_ConnectionLock;            // used to synchronize connection operation

    pthread_cond_t m_SendBlockCond;              // used to block "send" call
    pthread_mutex_t m_SendBlockLock;             // lock associated to m_SendBlockCond

    pthread_mutex_t m_AckLock;                   // used to protected sender's loss list when processing ACK

    pthread_cond_t m_RecvDataCond;               // used to block "recv" when there is no data
    pthread_mutex_t m_RecvDataLock;              // lock associated to m_RecvDataCond

    pthread_mutex_t m_SendLock;                  // used to synchronize "send" call
    pthread_mutex_t m_RecvLock;                  // used to synchronize "recv" call

    pthread_mutex_t m_RcvLossLock;               // Protects the receiver loss list (access: CRcvQueue::worker, CUDT::tsbpd)

    pthread_mutex_t m_StatsLock;                 // used to synchronize access to trace statistics

    void initSynch();
    void destroySynch();
    void releaseSynch();

private: // Common connection Congestion Control setup
    void setupCC();
    void updateCC(ETransmissionEvent, EventVariant arg);
    bool createCrypter(HandshakeSide side, bool bidi);

private: // Generation and processing of packets
    void sendCtrl(UDTMessageType pkttype, void* lparam = NULL, void* rparam = NULL, int size = 0);
    void processCtrl(CPacket& ctrlpkt);
    int packData(ref_t<CPacket> packet, ref_t<uint64_t> ts, ref_t<sockaddr_any> src_adr);
    /// Pack a packet from a list of lost packets.
    ///
    /// @param packet [in, out] a packet structure to fill
    /// @param origintime [in, out] origin timestamp of the packet
    ///
    /// @return payload size on success, <=0 on failure
    int packLostData(CPacket& packet, uint64_t& origintime);

<<<<<<< HEAD
=======
    int packData(ref_t<CPacket> packet, ref_t<uint64_t> ts, ref_t<sockaddr_any> src_adr);
>>>>>>> f37b21bc
    int processData(CUnit* unit);
    void processClose();
    int processConnectRequest(const sockaddr* addr, CPacket& packet);
    static void addLossRecord(std::vector<int32_t>& lossrecord, int32_t lo, int32_t hi);
    int32_t bake(const sockaddr* addr, int32_t previous_cookie = 0, int correction = 0);

private: // Trace

    struct CoreStats
    {
        uint64_t startTime;                 // timestamp when the UDT entity is started
        int64_t sentTotal;                  // total number of sent data packets, including retransmissions
        int64_t recvTotal;                  // total number of received packets
        int sndLossTotal;                   // total number of lost packets (sender side)
        int rcvLossTotal;                   // total number of lost packets (receiver side)
        int retransTotal;                   // total number of retransmitted packets
        int sentACKTotal;                   // total number of sent ACK packets
        int recvACKTotal;                   // total number of received ACK packets
        int sentNAKTotal;                   // total number of sent NAK packets
        int recvNAKTotal;                   // total number of received NAK packets
        int sndDropTotal;
        int rcvDropTotal;
        uint64_t bytesSentTotal;            // total number of bytes sent,  including retransmissions
        uint64_t bytesRecvTotal;            // total number of received bytes
        uint64_t rcvBytesLossTotal;         // total number of loss bytes (estimate)
        uint64_t bytesRetransTotal;         // total number of retransmitted bytes
        uint64_t sndBytesDropTotal;
        uint64_t rcvBytesDropTotal;
        int m_rcvUndecryptTotal;
        uint64_t m_rcvBytesUndecryptTotal;
        int64_t m_sndDurationTotal;         // total real time for sending

        uint64_t lastSampleTime;            // last performance sample time
        int64_t traceSent;                  // number of packets sent in the last trace interval
        int64_t traceRecv;                  // number of packets received in the last trace interval
        int traceSndLoss;                   // number of lost packets in the last trace interval (sender side)
        int traceRcvLoss;                   // number of lost packets in the last trace interval (receiver side)
        int traceRetrans;                   // number of retransmitted packets in the last trace interval
        int sentACK;                        // number of ACKs sent in the last trace interval
        int recvACK;                        // number of ACKs received in the last trace interval
        int sentNAK;                        // number of NAKs sent in the last trace interval
        int recvNAK;                        // number of NAKs received in the last trace interval
        int traceSndDrop;
        int traceRcvDrop;
        int traceRcvRetrans;
        int traceReorderDistance;
        double traceBelatedTime;
        int64_t traceRcvBelated;
        uint64_t traceBytesSent;            // number of bytes sent in the last trace interval
        uint64_t traceBytesRecv;            // number of bytes sent in the last trace interval
        uint64_t traceRcvBytesLoss;         // number of bytes bytes lost in the last trace interval (estimate)
        uint64_t traceBytesRetrans;         // number of bytes retransmitted in the last trace interval
        uint64_t traceSndBytesDrop;
        uint64_t traceRcvBytesDrop;
        int traceRcvUndecrypt;
        uint64_t traceRcvBytesUndecrypt;
        int64_t sndDuration;                // real time for sending
        int64_t sndDurationCounter;         // timers to record the sending duration
    } m_stats;

public:

    static const int SELF_CLOCK_INTERVAL = 64;  // ACK interval for self-clocking
    static const int SEND_LITE_ACK = sizeof(int32_t); // special size for ack containing only ack seq
    static const int PACKETPAIR_MASK = 0xF;

    static const size_t MAX_SID_LENGTH = 512;

private: // Timers
    uint64_t m_ullCPUFrequency;               // CPU clock frequency, used for Timer, ticks per microsecond
    uint64_t m_ullNextACKTime_tk;             // Next ACK time, in CPU clock cycles, same below
    uint64_t m_ullNextNAKTime_tk;             // Next NAK time

    volatile uint64_t m_ullSYNInt_tk;         // SYN interval
    volatile uint64_t m_ullACKInt_tk;         // ACK interval
    volatile uint64_t m_ullNAKInt_tk;         // NAK interval
    volatile uint64_t m_ullLastRspTime_tk;    // time stamp of last response from the peer
    volatile uint64_t m_ullLastRspAckTime_tk; // time stamp of last ACK from the peer
    volatile uint64_t m_ullLastSndTime_tk;    // time stamp of last data/ctrl sent (in system ticks)
    uint64_t m_ullMinNakInt_tk;               // NAK timeout lower bound; too small value can cause unnecessary retransmission
    uint64_t m_ullMinExpInt_tk;               // timeout lower bound threshold: too small timeout can cause problem

    int m_iPktCount;                          // packet counter for ACK
    int m_iLightACKCount;                     // light ACK counter

    uint64_t m_ullTargetTime_tk;              // scheduled time of next packet sending

    void checkTimers();

public: // For the use of CCryptoControl
    // HaiCrypt configuration
    unsigned int m_uKmRefreshRatePkt;
    unsigned int m_uKmPreAnnouncePkt;


private: // for UDP multiplexer
    CSndQueue* m_pSndQueue;         // packet sending queue
    CRcvQueue* m_pRcvQueue;         // packet receiving queue
    sockaddr* m_pPeerAddr;          // peer address
    sockaddr_any m_SourceAddr;      // override UDP source address with this one when sending
    uint32_t m_piSelfIP[4];         // local UDP IP address
    CSNode* m_pSNode;               // node information for UDT list used in snd queue
    CRNode* m_pRNode;               // node information for UDT list used in rcv queue

public: // For SrtCongestion
    const CSndQueue* sndQueue() { return m_pSndQueue; }
    const CRcvQueue* rcvQueue() { return m_pRcvQueue; }

private: // for epoll
    std::set<int> m_sPollID;                     // set of epoll ID to trigger
    void addEPoll(const int eid);
    void removeEPoll(const int eid);
};


#endif<|MERGE_RESOLUTION|>--- conflicted
+++ resolved
@@ -702,7 +702,6 @@
 private: // Generation and processing of packets
     void sendCtrl(UDTMessageType pkttype, void* lparam = NULL, void* rparam = NULL, int size = 0);
     void processCtrl(CPacket& ctrlpkt);
-    int packData(ref_t<CPacket> packet, ref_t<uint64_t> ts, ref_t<sockaddr_any> src_adr);
     /// Pack a packet from a list of lost packets.
     ///
     /// @param packet [in, out] a packet structure to fill
@@ -711,10 +710,7 @@
     /// @return payload size on success, <=0 on failure
     int packLostData(CPacket& packet, uint64_t& origintime);
 
-<<<<<<< HEAD
-=======
     int packData(ref_t<CPacket> packet, ref_t<uint64_t> ts, ref_t<sockaddr_any> src_adr);
->>>>>>> f37b21bc
     int processData(CUnit* unit);
     void processClose();
     int processConnectRequest(const sockaddr* addr, CPacket& packet);
