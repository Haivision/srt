/*
 * SRT - Secure, Reliable, Transport
 * Copyright (c) 2018 Haivision Systems Inc.
 * 
 * This Source Code Form is subject to the terms of the Mozilla Public
 * License, v. 2.0. If a copy of the MPL was not distributed with this
 * file, You can obtain one at http://mozilla.org/MPL/2.0/.
 * 
 */

/*****************************************************************************
Copyright (c) 2001 - 2011, The Board of Trustees of the University of Illinois.
All rights reserved.

Redistribution and use in source and binary forms, with or without
modification, are permitted provided that the following conditions are
met:

* Redistributions of source code must retain the above
  copyright notice, this list of conditions and the
  following disclaimer.

* Redistributions in binary form must reproduce the
  above copyright notice, this list of conditions
  and the following disclaimer in the documentation
  and/or other materials provided with the distribution.

* Neither the name of the University of Illinois
  nor the names of its contributors may be used to
  endorse or promote products derived from this
  software without specific prior written permission.

THIS SOFTWARE IS PROVIDED BY THE COPYRIGHT HOLDERS AND CONTRIBUTORS "AS
IS" AND ANY EXPRESS OR IMPLIED WARRANTIES, INCLUDING, BUT NOT LIMITED TO,
THE IMPLIED WARRANTIES OF MERCHANTABILITY AND FITNESS FOR A PARTICULAR
PURPOSE ARE DISCLAIMED. IN NO EVENT SHALL THE COPYRIGHT OWNER OR
CONTRIBUTORS BE LIABLE FOR ANY DIRECT, INDIRECT, INCIDENTAL, SPECIAL,
EXEMPLARY, OR CONSEQUENTIAL DAMAGES (INCLUDING, BUT NOT LIMITED TO,
PROCUREMENT OF SUBSTITUTE GOODS OR SERVICES; LOSS OF USE, DATA, OR
PROFITS; OR BUSINESS INTERRUPTION) HOWEVER CAUSED AND ON ANY THEORY OF
LIABILITY, WHETHER IN CONTRACT, STRICT LIABILITY, OR TORT (INCLUDING
NEGLIGENCE OR OTHERWISE) ARISING IN ANY WAY OUT OF THE USE OF THIS
SOFTWARE, EVEN IF ADVISED OF THE POSSIBILITY OF SUCH DAMAGE.
*****************************************************************************/

/*****************************************************************************
written by
   Yunhong Gu, last updated 02/28/2012
modified by
   Haivision Systems Inc.
*****************************************************************************/


#ifndef INC_SRT_CORE_H
#define INC_SRT_CORE_H

#include <deque>
#include <sstream>
#include "srt.h"
#include "common.h"
#include "list.h"
#include "buffer_snd.h"
#include "buffer_rcv.h"
#include "window.h"
#include "packet.h"
#include "channel.h"
#include "cache.h"
#include "queue.h"
#include "handshake.h"
#include "congctl.h"
#include "packetfilter.h"
#include "schedule_snd.h"
#include "socketconfig.h"
#include "utilities.h"
#include "logger_defs.h"

#include "stats.h"

#include <haicrypt.h>

#ifndef SRT_ENABLE_FREQUENT_LOG_TRACE
#define SRT_ENABLE_FREQUENT_LOG_TRACE 0
#endif

namespace srt {

// TODO: Probably a better rework for that can be done - this can be
// turned into a serializable structure, just like it's done for CHandShake.
enum AckDataItem
{
    ACKD_RCVLASTACK       = 0,
    ACKD_RTT              = 1,
    ACKD_RTTVAR           = 2,
    ACKD_BUFFERLEFT       = 3,
    ACKD_TOTAL_SIZE_SMALL = 4,  // Size of the Small ACK, packet length = 16.

    // Extra fields for Full ACK.
    ACKD_RCVSPEED           = 4,
    ACKD_BANDWIDTH          = 5,
    ACKD_TOTAL_SIZE_UDTBASE = 6,  // Packet length = 24.

    // Extra stats since SRT v1.0.1.
    ACKD_RCVRATE           = 6,
    ACKD_TOTAL_SIZE_VER101 = 7,  // Packet length = 28.

    // Only in SRT v1.0.2.
    ACKD_XMRATE_VER102_ONLY     = 7,
    ACKD_TOTAL_SIZE_VER102_ONLY = 8,  // Packet length = 32.

    ACKD_TOTAL_SIZE = ACKD_TOTAL_SIZE_VER102_ONLY  // The maximum known ACK length is 32 bytes.
};
const size_t ACKD_FIELD_SIZE = sizeof(int32_t);

#ifdef ENABLE_MAXREXMITBW
static const size_t SRT_SOCKOPT_NPOST = 13;
#else
static const size_t SRT_SOCKOPT_NPOST = 12;
#endif

extern const SRT_SOCKOPT srt_post_opt_list [];

enum GroupDataItem
{
    GRPD_GROUPID,
    GRPD_GROUPDATA,

    GRPD_E_SIZE
};

const size_t GRPD_MIN_SIZE = 2; // ID and GROUPTYPE as backward compat

const size_t GRPD_FIELD_SIZE = sizeof(int32_t);

// For HSv4 legacy handshake
#define SRT_MAX_HSRETRY     10          /* Maximum SRT handshake retry */

enum SeqPairItems
{
    SEQ_BEGIN = 0, SEQ_END = 1, SEQ_SIZE = 2
};


// Extended SRT Congestion control class - only an incomplete definition required
class CCryptoControl;

<<<<<<< HEAD
namespace srt {

class CLastSend
{
    friend class CUDT;
    sync::AtomicClock<sync::steady_clock> m_tsSendTime;

    // Statistical data, reset when sending ACKACK
    sync::AtomicClock<sync::steady_clock> m_tsBeginTime;
    sync::atomic<uint16_t> m_uNumberPackets;
    sync::atomic<uint16_t> m_uNumberBytes;
    uint32_t m_uBytesPerSecond;

    CLastSend(): m_uNumberPackets(0), m_uNumberBytes(0)
    {
    }

    sync::steady_clock::time_point time() const { return m_tsSendTime; }

    void reset(const sync::steady_clock::time_point& tm)
    {
        sync::steady_clock::time_point old = m_tsBeginTime;
        m_tsBeginTime.store(m_tsSendTime.load());

        if (!is_zero(old))
        {
            sync::steady_clock::duration diff = m_tsBeginTime.load() - old;
            uint64_t basesize = m_uNumberBytes * 1000 * 1000;
            uint64_t basetime = count_microseconds(diff);
            if (basetime) // prevent division by 0
                m_uBytesPerSecond = basesize / basetime;
            // Otherwise keep unchanged; this branch is considered to
            // be run only if there was some data collected b4
        }
        else
        {
            m_uBytesPerSecond = 0;
        }
        m_tsSendTime = tm;
        m_uNumberBytes = 4;
        m_uNumberPackets = 1;

        sync::steady_clock::duration diff = tm - m_tsBeginTime;
        uint64_t basesize = m_uNumberBytes * 1000 * 1000;
        uint64_t basetime = count_microseconds(diff);
        if (basetime) // prevent division by 0
            m_uBytesPerSecond = (5*m_uBytesPerSecond + (basesize / basetime))/6;
    }

    void update(const sync::steady_clock::time_point& tm, uint32_t bytes, uint32_t npackets = 1)
    {
        m_tsSendTime = tm;
        // XXX IMPLEMENT R-M-W mode += operator for atomics!!!
        m_uNumberBytes = m_uNumberBytes + bytes;
        m_uNumberPackets = m_uNumberPackets + npackets;

        // Do not calculate speed here. Do it on reset only.
    }
};

class CLastSched
{
    friend class CUDT;

    sync::Mutex m_Lock;
    sync::atomic<int32_t> m_iSchedSeqNo; // SEQNO up to which regular packets were scheduled
    int32_t m_iBufferedSeqNo; // SEQNO up to which there are packets in the sender buffer

    sync::AtomicClock<sync::steady_clock> m_tsTime;
    sync::AtomicDuration<sync::steady_clock> m_tdLastInterval;

    sync::atomic<bool> m_bChain;

public:

    CLastSched() : m_iSchedSeqNo(SRT_SEQNO_NONE), m_iBufferedSeqNo(SRT_SEQNO_NONE), m_tdLastInterval(), m_bChain(false) {}

    sync::steady_clock::time_point lastTime() const { return m_tsTime.load(); }
    bool shallChain() const { return m_bChain; }
    void set_intervnal(const sync::steady_clock::duration& i) { m_tdLastInterval = i; }
    int32_t lastSchedSeq() const { return m_iSchedSeqNo; }

    // This is to be called on adding a new packet to the sender buffer.
    // We need:
    //  - buffered_end: sequence number of the just added packet
    //  - currtime: the current time when calling 
    //  - interval: the scheduling interval at the current maximum allowed speed
    // Return:
    //  - true: the caller should then enqueue the packet in the schedule as regular
    //  - false: do nothing; the sender worker will do the job as needed
    bool kickSchedule(int32_t buffered_end, const sync::steady_clock::time_point& currtime, const sync::steady_clock::duration& interval)
    {
        sync::ScopedLock lk (m_Lock);

        if (m_iSchedSeqNo == SRT_SEQNO_NONE)
        {
            // Nothing was scheduled so far and buffered_end is the
            // very first packet in the buffer (we schedule one packet
            // at a time).
            m_iBufferedSeqNo = buffered_end;
            m_iSchedSeqNo = buffered_end;
            m_tsTime = currtime;

            // Still false because we have just one packet here,
            // so once this is scheduled, thereś nothing more.
            m_bChain = false;
            return true;
        }

        // We had something scheduled earlier
        bool empty = (m_iSchedSeqNo == m_iBufferedSeqNo);
        m_iBufferedSeqNo = buffered_end;

        if (!empty && m_bChain)
        {
            // If it wasn't empty, rely on the next schedule
            // from the worker thread (chain scheduling).

            // Also do not update the scheduling time - this
            // will be in the hands of the worker thread.
            return false;
        }

        // Set the interval for the chain. The interval can be
        // modified at any time later.
        m_tdLastInterval = interval;

        // Here we know that the worker will not be chaining
        // the schedule after the previous execution. We need
        // to schedule.

        sync::steady_clock::time_point forfeiture = currtime - interval;
        // Ok, note that the last schedule time can as well be in the future.
        // The `interval` is the shortest possible time distance allowed
        // to be kept between sent packets. That's why we need to have
        // exactly 1s of positive distance so that the unused time forfeits.
        if (forfeiture - m_tsTime > sync::seconds_from(1))
        {
            // In case when the last send time recorded here is older by
            // more than 1 second from the current time carried back by 1
            // interval, forfeit that time and update to that "earliest possible".
            m_tsTime = forfeiture;
        }
        else
        {
            // If the last sending time was even in the past, but less than
            // 1 second behind the current time, just increase the sending
            // time by interval.
            m_tsTime = m_tsTime.load() + interval;
        }

        m_iSchedSeqNo = CSeqNo::incseq(m_iSchedSeqNo);

        // If equal, it means that we DO WANT to schedule the earliest
        // handing packet, but the worker should not try to chain
        // the next one.
        m_bChain = (m_iSchedSeqNo != m_iBufferedSeqNo);
        return true;
    }

    // The function to be called from the sender worker.
    // It has just executed schedule for a given regular packet
    // and has to schedule sending the next one.
    // Returns false if it turned to the last one and should not chain next one.
    bool chainSchedule(int32_t last_seqno, const sync::steady_clock::time_point& exec_time)
    {
        // Note: exec_time is the expected time when the next
        // packet should be scheduled.
        sync::ScopedLock lk (m_Lock);

        // We state that m_iSeqNo is set already, as it should have been
        // set by the main thread scheduler (after adding buffer). We
        // need to only check if there's anything new to schedule.
        // The lock is applied to prevent the simultaneous regular packet
        // checker to change the state when trying to add a new packet.

        // If reached the end (no new regular packets eligible for scheduling)
        // do nothing and return false. JUST IN CASE (the call shall not happen
        // in such case).
        if (m_iSchedSeqNo == m_iBufferedSeqNo || !m_bChain)
            return false;

        if (last_seqno != m_iSchedSeqNo)
        {
            // XXX ERROR jump-over schedule
            if (CSeqNo::seqcmp(last_seqno, m_iBufferedSeqNo) > 0)
            {
                // XXX ERROR has scheduled packet not added to the buffer
                // Just stop the schedule and wait for the API function
                // to reinstate it
                m_iSchedSeqNo = m_iBufferedSeqNo;
                m_bChain = false;
                return false;
            }

            m_iSchedSeqNo = last_seqno;
        }

        // Ok, we have one packet to schedule.
        // The time passed as exec_time already involves interval and it should
        // be calculated by the caller basing on lastTime() returned from here.
        // Note that the API function modifies this time only when it schedules
        // the packet, while worker doesn't.

        int32_t newseq = CSeqNo::incseq(m_iSchedSeqNo);

        if (newseq == m_iBufferedSeqNo)
        {
            // After this one, there are no more packets to schedule ATM.
            // So turn off chaining. The API call will reinstate it on the
            // next call.
            m_bChain = false;

            // NOTE: if m_bChain == false, this function shall not have
            // been called
        }

        // We do want to schedule this one, so record the data
        m_iSchedSeqNo = newseq;
        m_tsTime = exec_time;
        return true;
    }

};

=======
>>>>>>> 31a3c781
class CUDTUnited;
class CUDTSocket;
#if ENABLE_BONDING
class CUDTGroup;
#endif

// XXX REFACTOR: The 'CUDT' class is to be merged with 'CUDTSocket'.
// There's no reason for separating them, there's no case of having them
// anyhow managed separately. After this is done, with a small help with
// separating the internal abnormal path management (exceptions) from the
// API (return values), through CUDTUnited, this class may become in future
// an officially exposed C++ API.
class CUDT
{
    friend class CUDTSocket;
    friend class CUDTUnited;
    friend class CCC;
    friend struct CUDTComp;
    friend class CCache<CInfoBlock>;
    friend struct CMultiplexer;
    friend class CSndQueue;
    friend class CRcvQueue;
    friend class CSndUList;
    friend class CRcvUList;
    friend class PacketFilter;
    friend class CUDTGroup;
    friend class TestMockCUDT; // unit tests

    typedef sync::steady_clock::time_point time_point;
    typedef sync::steady_clock::duration duration;
    typedef sync::AtomicClock<sync::steady_clock> atomic_time_point;
    typedef sync::AtomicDuration<sync::steady_clock> atomic_duration;

private: // constructor and desctructor
    void construct();
    void clearData();
    CUDT(CUDTSocket* parent);
    CUDT(CUDTSocket* parent, const CUDT& ancestor);
    const CUDT& operator=(const CUDT&) {return *this;} // = delete ?
    ~CUDT();

public: //API
    static SRTRUNSTATUS startup();
    static SRTSTATUS cleanup();
    static SRTSOCKET socket();
#if ENABLE_BONDING
    static SRTSOCKET createGroup(SRT_GROUP_TYPE);
    static SRTSOCKET getGroupOfSocket(SRTSOCKET socket);
    static SRTSTATUS getGroupData(SRTSOCKET groupid, SRT_SOCKGROUPDATA* pdata, size_t* psize);
    static bool isgroup(SRTSOCKET sock) { return (int32_t(sock) & SRTGROUP_MASK) != 0; }
#endif
    static SRTSTATUS bind(SRTSOCKET u, const sockaddr* name, int namelen);
    static SRTSTATUS bind(SRTSOCKET u, UDPSOCKET udpsock);
    static SRTSTATUS listen(SRTSOCKET u, int backlog);
    static SRTSOCKET accept(SRTSOCKET u, sockaddr* addr, int* addrlen);
    static SRTSOCKET accept_bond(const SRTSOCKET listeners [], int lsize, int64_t msTimeOut);
    static SRTSOCKET connect(SRTSOCKET u, const sockaddr* name, int namelen, int32_t forced_isn);
    static SRTSOCKET connect(SRTSOCKET u, const sockaddr* name, const sockaddr* tname, int namelen);
#if ENABLE_BONDING
    static SRTSOCKET connectLinks(SRTSOCKET grp, SRT_SOCKGROUPCONFIG links [], int arraysize);
#endif
    static SRTSTATUS close(SRTSOCKET u, int reason);
    static SRTSTATUS getpeername(SRTSOCKET u, sockaddr* name, int* namelen);
    static SRTSTATUS getsockname(SRTSOCKET u, sockaddr* name, int* namelen);
    static SRTSTATUS getsockdevname(SRTSOCKET u, char* name, size_t* namelen);
    static SRTSTATUS getsockopt(SRTSOCKET u, int level, SRT_SOCKOPT optname, void* optval, int* optlen);
    static SRTSTATUS setsockopt(SRTSOCKET u, int level, SRT_SOCKOPT optname, const void* optval, int optlen);
    static int send(SRTSOCKET u, const char* buf, int len, int flags);
    static int recv(SRTSOCKET u, char* buf, int len, int flags);
    static int sendmsg(SRTSOCKET u, const char* buf, int len, int ttl = SRT_MSGTTL_INF, bool inorder = false, int64_t srctime = 0);
    static int recvmsg(SRTSOCKET u, char* buf, int len, int64_t& srctime);
    static int sendmsg2(SRTSOCKET u, const char* buf, int len, SRT_MSGCTRL& mctrl);
    static int recvmsg2(SRTSOCKET u, char* buf, int len, SRT_MSGCTRL& w_mctrl);
    static int64_t sendfile(SRTSOCKET u, std::fstream& ifs, int64_t& offset, int64_t size, int block = SRT_DEFAULT_SENDFILE_BLOCK);
    static int64_t recvfile(SRTSOCKET u, std::fstream& ofs, int64_t& offset, int64_t size, int block = SRT_DEFAULT_RECVFILE_BLOCK);
    static int select(int nfds, std::set<SRTSOCKET>* readfds, std::set<SRTSOCKET>* writefds, std::set<SRTSOCKET>* exceptfds, const timeval* timeout);
    static int selectEx(const std::vector<SRTSOCKET>& fds, std::vector<SRTSOCKET>* readfds, std::vector<SRTSOCKET>* writefds, std::vector<SRTSOCKET>* exceptfds, int64_t msTimeOut);
    static int epoll_create();
    static SRTSTATUS epoll_clear_usocks(int eid);
    static SRTSTATUS epoll_add_usock(const int eid, const SRTSOCKET u, const int* events = NULL);
    static SRTSTATUS epoll_add_ssock(const int eid, const SYSSOCKET s, const int* events = NULL);
    static SRTSTATUS epoll_remove_usock(const int eid, const SRTSOCKET u);
    static SRTSTATUS epoll_remove_ssock(const int eid, const SYSSOCKET s);
    static SRTSTATUS epoll_update_usock(const int eid, const SRTSOCKET u, const int* events = NULL);
    static SRTSTATUS epoll_update_ssock(const int eid, const SYSSOCKET s, const int* events = NULL);
    static int epoll_wait(const int eid, std::set<SRTSOCKET>* readfds, std::set<SRTSOCKET>* writefds,
            int64_t msTimeOut, std::set<SYSSOCKET>* lrfds = NULL, std::set<SYSSOCKET>* wrfds = NULL);
    static int epoll_wait2(int eid, SRTSOCKET* readfds, int* rnum, SRTSOCKET* writefds, int* wnum,
            int64_t    msTimeOut,
            SYSSOCKET* lrfds, int* lrnum, SYSSOCKET* lwfds, int* lwnum);
    static int epoll_uwait(const int eid, SRT_EPOLL_EVENT* fdsSet, int fdsSize, int64_t msTimeOut);
    static int32_t epoll_set(const int eid, int32_t flags);
    static SRTSTATUS epoll_release(const int eid);
    static CUDTException& getlasterror();
    static SRTSTATUS bstats(SRTSOCKET u, CBytePerfMon* perf, bool clear = true, bool instantaneous = false);
#if ENABLE_BONDING
    static SRTSTATUS groupsockbstats(SRTSOCKET u, CBytePerfMon* perf, bool clear = true);
#endif
    static SRT_SOCKSTATUS getsockstate(SRTSOCKET u);
    static bool setstreamid(SRTSOCKET u, const std::string& sid);
    static std::string getstreamid(SRTSOCKET u);
    static int getsndbuffer(SRTSOCKET u, size_t* blocks, size_t* bytes); // returns buffer span in [ms]
    static int rejectReason(SRTSOCKET s);
    static SRTSTATUS rejectReason(SRTSOCKET s, int value);
    static int64_t socketStartTime(SRTSOCKET s);
    static int getMaxPayloadSize(SRTSOCKET u);

public: // internal API
    // This is public so that it can be used directly in API implementation functions.
    struct APIError
    {
        APIError(const CUDTException&);
        APIError(CodeMajor, CodeMinor, int = 0);
        APIError(int error_code);

        // This represents both SRT_ERROR and SRT_INVALID_SOCK.
        operator SRTSTATUS() const
        {
            return SRT_ERROR;
        }

        template<class Retval>
        Retval as() const
        {
            return Retval((int)SRT_ERROR);
        }
    };

    static const int HS_VERSION_UDT4 = 4;
    static const int HS_VERSION_SRT1 = 5;

    // Parameters
    //
    // NOTE: Use notation with X*1000*1000*... instead of
    // million zeros in a row.
    static const int       COMM_RESPONSE_MAX_EXP                 = 16;
    static const int       SRT_TLPKTDROP_MINTHRESHOLD_MS         = 1000;
    static const uint64_t  COMM_KEEPALIVE_PERIOD_US              = 1*1000*1000;
    static const int32_t   COMM_SYN_INTERVAL_US                  = 10*1000;
    static const int       COMM_CLOSE_BROKEN_LISTENER_TIMEOUT_MS = 3000;
    static const uint16_t  MAX_WEIGHT                            = 32767;
    static const size_t    ACK_WND_SIZE                          = 1024;
    static const int       INITIAL_RTT                           = 10 * COMM_SYN_INTERVAL_US;
    static const int       INITIAL_RTTVAR                        = INITIAL_RTT / 2;

    int handshakeVersion()
    {
        return m_ConnRes.m_iVersion;
    }

    std::string CONID() const
    {
#if ENABLE_LOGGING
        std::ostringstream os;
        os << "@" << int(m_SocketID) << ": ";
        return os.str();
#else
        return "";
#endif
    }

    SRTSOCKET socketID() const { return m_SocketID; }
    SRTSOCKET peerID() const { return m_PeerID; }

    static CUDT*                    getUDTHandle(SRTSOCKET u);

    void addressAndSend(CPacket& pkt);

    SRT_TSA_NEEDS_LOCKED(m_ConnectionLock)
    void sendSrtMsg(int cmd, uint32_t *srtdata_in = NULL, size_t srtlen_in = 0);

    bool        isOPT_TsbPd()                   const { return m_config.bTSBPD; }
    int         SRTT()                          const { return m_iSRTT; }
    int         RTTVar()                        const { return m_iRTTVar; }
    SRT_TSA_NEEDS_LOCKED(m_RecvAckLock)
    int32_t     sndSeqNo()                      const { return m_iSndCurrSeqNo; }
    int32_t     schedSeqNo()                    const { return m_iSndNextSeqNo; }
    bool        overrideSndSeqNo(int32_t seq);

#if ENABLE_BONDING
    SRT_TSA_NEEDS_LOCKED(m_RecvAckLock)
    sync::steady_clock::time_point   lastRspTime()          const { return m_tsLastRspTime.load(); }
    sync::steady_clock::time_point   freshActivationStart() const { return m_tsFreshActivation; }
#endif

    int32_t     rcvSeqNo()          const { return m_iRcvCurrSeqNo; }
    SRT_TSA_NEEDS_LOCKED(m_RecvAckLock)
    int         flowWindowSize()    const { return m_iFlowWindowSize; }
    int32_t     deliveryRate()      const { return m_iDeliveryRate; }
    int         bandwidth()         const { return m_iBandwidth; }
    int64_t     maxBandwidth()      const { return m_config.llMaxBW; }
    int         MSS()               const { return m_config.iMSS; }

    uint32_t        peerLatency_us()        const { return m_iPeerTsbPdDelay_ms * 1000; }
    int             peerIdleTimeout_ms()    const { return m_config.iPeerIdleTimeout_ms; }
    size_t          maxPayloadSize()        const { return m_iMaxSRTPayloadSize; }
    size_t          OPT_PayloadSize()       const { return m_config.zExpPayloadSize; }
    size_t          payloadSize()           const
    {
        // If payloadsize is set, it should already be checked that
        // it is less than the possible maximum payload size. So return it
        // if it is set to nonzero value. In case when the connection isn't
        // yet established, return also 0, if the value wasn't set.
        if (m_config.zExpPayloadSize || !m_bConnected)
            return m_config.zExpPayloadSize;

        // If SRTO_PAYLOADSIZE was remaining with 0 (default for FILE mode)
        // then return the maximum payload size per packet.
        return m_iMaxSRTPayloadSize;
    }

    int             sndLossLength()               { return m_pSndLossList->getLossLength(); }
    int32_t         ISN()                   const { return m_iISN; }
    int32_t         peerISN()               const { return m_iPeerISN; }
    duration        minNAKInterval()        const { return m_tdMinNakInterval; }
    sockaddr_any    peerAddr()              const { return m_PeerAddr; }

    /// Returns the number of packets in flight (sent, but not yet acknowledged).
    /// @param lastack is the sequence number of the first unacknowledged packet.
    /// @param curseq is the sequence number of the latest original packet sent
    ///
    /// @note When there are no packets in flight, lastack = incseq(curseq).
    ///
    /// @returns The number of packets in flight belonging to the interval [0; ...)
    static int32_t getFlightSpan(int32_t lastack, int32_t curseq)
    {
        // Packets sent:
        // | 1 | 2 | 3 | 4 | 5 |
        //   ^               ^
        //   |               |
        // lastack           |
        //                curseq
        //
        // In Flight: [lastack; curseq]
        //
        // Normally 'lastack' should be PAST the 'curseq',
        // however in a case when the sending stopped and all packets were
        // ACKed, the 'lastack' is one sequence ahead of 'curseq'.
        // Therefore we increase 'curseq' by 1 forward and then
        // get the distance towards the last ACK. This way this value may
        // be only positive as seqlen() includes endpoints.
        // Finally, we subtract 1 to exclude the increment added earlier.

        return CSeqNo::seqlen(lastack, CSeqNo::incseq(curseq)) - 1;
    }

    /// Returns the number of packets in flight (sent, but not yet acknowledged).
    /// @returns The number of packets in flight belonging to the interval [0; ...)
    SRT_TSA_NEEDS_LOCKED(m_RecvAckLock)
    int32_t getFlightSpan() const
    {
        return getFlightSpan(m_iSndLastAck, m_iSndCurrSeqNo);
    }

    int minSndSize(int len = 0) const
    {
        const int ps = (int) maxPayloadSize();
        if (len == 0) // weird, can't use non-static data member as default argument!
            len = ps;
        return m_config.bMessageAPI ? (len+ps-1)/ps : 1;
    }

    static int32_t makeTS(const time_point& from_time, const time_point& tsStartTime)
    {
        // NOTE:
        // - This calculates first the time difference towards start time.
        // - This difference value is also CUT OFF THE SEGMENT information
        //   (a multiple of MAX_TIMESTAMP+1)
        // So, this can be simply defined as: TS = (RTS - STS) % (MAX_TIMESTAMP+1)
        SRT_ASSERT(from_time >= tsStartTime);
        return (int32_t) sync::count_microseconds(from_time - tsStartTime);
    }

    static void setPacketTS(CPacket& p, const time_point& start_time, const time_point& ts)
    {
        p.set_timestamp(makeTS(ts, start_time));
    }

    /// @brief Set the timestamp field of the packet using the provided value (no check)
    /// @param p the packet structure to set the timestamp on.
    /// @param ts timestamp to use as a source for packet timestamp.
    SRT_TSA_NEEDS_NONLOCKED(m_StatsLock)
    void setPacketTS(CPacket& p, const time_point& ts);

    /// @brief Set the timestamp field of the packet according the TSBPD mode.
    /// Also checks the connection start time (m_tsStartTime).
    /// @param p the packet structure to set the timestamp on.
    /// @param ts timestamp to use as a source for packet timestamp. Ignored if m_bPeerTsbPd is false.
    SRT_TSA_NEEDS_NONLOCKED(m_StatsLock)
    void setDataPacketTS(CPacket& p, const time_point& ts);

    // Utility used for closing a listening socket
    // immediately to free the socket
    int notListening()
    {
        m_bListening = false;
        m_pMuxer->removeListener(this);
        return m_pMuxer->id();
    }

    static int32_t generateISN()
    {
        using namespace sync;
        return genRandomInt(0, CSeqNo::m_iMaxSeqNo);
    }

    static CUDTUnited& uglobal();                      // UDT global management base

    static SocketKeeper keep(CUDTSocket* s, std::string loc = "");
    static SocketKeeper keep_noacquire(CUDTSocket* s);
    static SocketKeeper keep(SRTSOCKET, ErrorHandling erh = ERH_RETURN, std::string loc = "");

#define SOCKET_KEEP(...) CUDT::keep(__VA_ARGS__, RecordLocation(__FILE__, __LINE__))

    std::set<int>& pollset() { return m_sPollID; }

    CSrtConfig m_config;

    SRTU_PROPERTY_RO(SRTSOCKET, id, m_SocketID);
    SRTU_PROPERTY_RO(bool, isClosing, m_bClosing);
    SRTU_PROPERTY_RO(CRcvBuffer*, rcvBuffer, m_pRcvBuffer);
    SRTU_PROPERTY_RO(bool, isTLPktDrop, m_bTLPktDrop);
    SRTU_PROPERTY_RO(bool, isSynReceiving, m_config.bSynRecving);
    SRTU_PROPERTY_RR(sync::Condition*, recvDataCond, &m_RecvDataCond);
    SRTU_PROPERTY_RR(sync::Condition*, recvTsbPdCond, &m_RcvTsbPdCond);

    /// @brief  Request a socket to be broken due to too long instability (normally by a group).
    void breakAsUnstable()
    {
        m_bBreakAsUnstable = true;
        setAgentCloseReason(SRT_CLS_UNSTABLE);
    }

    void ConnectSignal(ETransmissionEvent tev, EventSlot sl);
    void DisconnectSignal(ETransmissionEvent tev);

    // This is in public section so prospective overriding it can be
    // done by directly assigning to a field.

    typedef std::vector< std::pair<int32_t, int32_t> > loss_seqs_t;
    typedef loss_seqs_t packetArrival_cb(void*, CPacket&);
    CallbackHolder<packetArrival_cb> m_cbPacketArrival;

    bool stillConnected()
    {
        // Still connected is when:
        // - no "broken" condition appeared (security, protocol error, response timeout)
        return !m_bBroken
            // - still connected (no one called srt_close())
            && m_bConnected
            // - isn't currently closing (srt_close() called, response timeout, shutdown)
            && !m_bClosing;
    }

private:
    /// initialize a UDT entity and bind to a local address.
    void open();

    /// Start listening to any connection request.
    void setListenState();

    /// Connect to a UDT entity listening at address "peer".
    /// @param peer [in] The address of the listening UDT entity.
    void startConnect(const sockaddr_any& peer, int32_t forced_isn);

    void registerConnector(const sockaddr_any& addr, const time_point& ttl);

    /// Process the response handshake packet. Failure reasons can be:
    /// * Socket is not in connecting state
    /// * Response @a pkt is not a handshake control message
    /// * Rendezvous socket has once processed a regular handshake
    /// @param pkt [in] handshake packet.
    /// @retval 0 Connection successful
    /// @retval 1 Connection in progress (m_ConnReq turned into RESPONSE)
    /// @retval -1 Connection failed
    SRT_ATR_NODISCARD
    SRT_TSA_NEEDS_LOCKED(m_ConnectionLock)
    EConnectStatus processConnectResponse(const CPacket& pkt, CUDTException* eout) ATR_NOEXCEPT;

    // This function works in case of HSv5 rendezvous. It changes the state
    // according to the present state and received message type, as well as the
    // INITIATOR/RESPONDER side resolved through cookieContest().
    // The resulting data are:
    // - rsptype: handshake message type that should be sent back to the peer (nothing if URQ_DONE)
    // - needs_extension: the HSREQ/KMREQ or HSRSP/KMRSP extensions should be attached to the handshake message.
    // - RETURNED VALUE: if true, it means a URQ_CONCLUSION message was received with HSRSP/KMRSP extensions and needs HSRSP/KMRSP.
    void rendezvousSwitchState(UDTRequestType& rsptype, bool& needs_extension, bool& needs_hsrsp);
    void cookieContest();

    /// Interpret the incoming handshake packet in order to perform appropriate
    /// rendezvous FSM state transition if needed, and craft the response, serialized
    /// into the packet to be next sent.
    /// @param reqpkt Packet to be written with handshake data
    /// @param response incoming handshake response packet to be interpreted
    /// @param serv_addr incoming packet's address
    /// @param rst Current read status to know if the HS packet was freshly received from the peer, or this is only a periodic update (RST_AGAIN)
    SRT_ATR_NODISCARD
    SRT_TSA_NEEDS_LOCKED(m_ConnectionLock)
    EConnectStatus processRendezvous(const CPacket* response, const sockaddr_any& serv_addr, EReadStatus, CPacket& reqpkt);
    void sendRendezvousRejection(const sockaddr_any& serv_addr, CPacket& request);

    /// Create the CryptoControl object based on the HS packet.
    SRT_ATR_NODISCARD
    SRT_TSA_NEEDS_LOCKED(m_ConnectionLock)
    bool prepareConnectionObjects(const CHandShake &hs, HandshakeSide hsd, CUDTException* eout);

    /// Allocates sender and receiver buffers and loss lists.
    SRT_ATR_NODISCARD
    SRT_TSA_NEEDS_LOCKED(m_ConnectionLock)
    bool prepareBuffers(CUDTException* eout);
    SRT_ATR_NODISCARD
    SRT_TSA_NEEDS_LOCKED(m_ConnectionLock)
    int getAuthTagSize() const;

    SRT_ATR_NODISCARD
    SRT_TSA_NEEDS_LOCKED(m_ConnectionLock)
    EConnectStatus postConnect(const CPacket* response, bool rendezvous, CUDTException* eout) ATR_NOEXCEPT;

    // This should be called in case when a blocking mode connect
    // should continue and return success or failure.
    void notifyBlockingConnect();

    SRT_ATR_NODISCARD bool applyResponseSettings(const CPacket* hspkt /*[[nullable]]*/) ATR_NOEXCEPT;
    SRT_ATR_NODISCARD EConnectStatus processAsyncConnectResponse(const CPacket& pkt) ATR_NOEXCEPT;
    SRT_ATR_NODISCARD bool processAsyncConnectRequest(EReadStatus rst, EConnectStatus cst, const CPacket* response, const sockaddr_any& serv_addr);
    SRT_ATR_NODISCARD EConnectStatus craftKmResponse(uint32_t* aw_kmdata, size_t& w_kmdatasize);

    void checkUpdateCryptoKeyLen(const char* loghdr, int32_t typefield);

    SRT_ATR_NODISCARD size_t fillSrtHandshake_HSREQ(uint32_t* srtdata, size_t srtlen, int hs_version);
    SRT_ATR_NODISCARD size_t fillSrtHandshake_HSRSP(uint32_t* srtdata, size_t srtlen, int hs_version);
    SRT_ATR_NODISCARD size_t fillSrtHandshake(uint32_t* srtdata, size_t srtlen, int msgtype, int hs_version);

    SRT_ATR_NODISCARD
    SRT_TSA_NEEDS_LOCKED(m_ConnectionLock)
    bool createSrtHandshake(int srths_cmd, int srtkm_cmd, const uint32_t* data, size_t datalen,
            CPacket& w_reqpkt, CHandShake& w_hs);

    SRT_ATR_NODISCARD
    SRT_TSA_NEEDS_LOCKED(m_ConnectionLock)
    size_t fillHsExtConfigString(uint32_t *pcmdspec, int cmd, const std::string &str);
#if ENABLE_BONDING
    SRT_ATR_NODISCARD
    SRT_TSA_NEEDS_LOCKED(m_ConnectionLock)
    size_t fillHsExtGroup(uint32_t *pcmdspec);
#endif
    SRT_ATR_NODISCARD
    SRT_TSA_NEEDS_LOCKED(m_ConnectionLock)
    size_t fillHsExtKMREQ(uint32_t *pcmdspec, size_t ki);

    SRT_ATR_NODISCARD
    SRT_TSA_NEEDS_LOCKED(m_ConnectionLock)
    size_t fillHsExtKMRSP(uint32_t *pcmdspec, const uint32_t *kmdata, size_t kmdata_wordsize);

    SRT_ATR_NODISCARD size_t prepareSrtHsMsg(int cmd, uint32_t* srtdata, size_t size);

    SRT_ATR_NODISCARD bool processSrtMsg(const CPacket *ctrlpkt);
    SRT_ATR_NODISCARD int processSrtMsg_HSREQ(const uint32_t* srtdata, size_t bytelen, uint32_t ts, int hsv);
    SRT_ATR_NODISCARD int processSrtMsg_HSRSP(const uint32_t* srtdata, size_t bytelen, uint32_t ts, int hsv);
    SRT_ATR_NODISCARD bool interpretSrtHandshake(CUDTSocket* lsn, const CHandShake& hs, const CPacket& hspkt, uint32_t* out_data, size_t* out_len);
    SRT_ATR_NODISCARD bool checkApplyFilterConfig(const std::string& cs);

#if ENABLE_BONDING
    // Note: This is an "interpret" function, which should treat the tp as
    // "possibly group type" that might be out of the existing values.
    SRT_ATR_NODISCARD bool interpretGroup(CUDTSocket* listener, const int32_t grpdata[], size_t data_size, int hsreq_type_cmd);
    SRT_ATR_NODISCARD
    // XXX These below can't be set because the header file has no access to these field definitions
    //SRT_TSA_NEEDS_LOCKED(CUDTUnited::m_GlobControlLock)
    //SRT_TSA_NEEDS_NONLOCKED(CUDTGroup::m_GroupLock)
    SRTSOCKET makeMePeerOf(SRTSOCKET peergroup, SRT_GROUP_TYPE tp, uint32_t link_flags, SRTSOCKET listener);
    void synchronizeWithGroup(CUDTGroup* grp);
#endif

    void updateAfterSrtHandshake(int hsv);

    void updateSrtRcvSettings();
    void updateSrtSndSettings();

    void updateIdleLinkFrom(CUDT* source);

    /// @brief Drop packets too late to be delivered if any.
    /// @returns the number of packets actually dropped.
    SRT_TSA_NEEDS_NONLOCKED(m_RecvAckLock)
    SRT_TSA_NEEDS_NONLOCKED(m_StatsLock)
    SRT_TSA_NEEDS_LOCKED(m_SendLock)
    int sndDropTooLate();

    /// @bried Allow packet retransmission.
    /// Depending on the configuration mode (live / file), retransmission
    /// can be blocked if e.g. there are original packets pending to be sent.
    /// @return true if retransmission is allowed; false otherwise.
    bool isRetransmissionAllowed(const time_point& tnow);

    /// Connect to a UDT entity as per hs request. This will update
    /// required data in the entity, then update them also in the hs structure,
    /// and then send the response back to the caller.
    /// @param agent [in] The address to which the UDT entity is bound.
    /// @param peer [in] The address of the listening UDT entity.
    /// @param hspkt [in] The original packet that brought the handshake.
    /// @param hs [in/out] The handshake information sent by the peer side (in), negotiated value (out).
    void acceptAndRespond(CUDTSocket* lsn, const sockaddr_any& peer, const CPacket& hspkt, CHandShake& hs);

    bool createSendHSResponse(uint32_t* kmdata, size_t kmdatasize, const CNetworkInterface& hsaddr, CHandShake& w_hs) ATR_NOTHROW;

    /// Write back to the hs structure the data after they have been
    /// negotiated by acceptAndRespond.
    void rewriteHandshakeData(const sockaddr_any& peer, CHandShake& w_hs);
    bool runAcceptHook(CUDT* acore, const sockaddr* peer, const CHandShake& hs, const CPacket& hspkt);

    /// Close the opened UDT entity.

    bool closeEntity(int reason) ATR_NOEXCEPT;
    void updateBrokenConnection();
    void completeBrokenConnectionDependencies(int errorcode);

    void setAgentCloseReason(int reason);
    void setPeerCloseReason(int reason);

    /// Request UDT to send out a data block "data" with size of "len".
    /// @param data [in] The address of the application data to be sent.
    /// @param len [in] The size of the data block.
    /// @return Actual size of data sent.

    SRT_ATR_NODISCARD int send(const char* data, int len)
    {
        return sendmsg(data, len, SRT_MSGTTL_INF, false, 0);
    }

    /// Request UDT to receive data to a memory block "data" with size of "len".
    /// @param data [out] data received.
    /// @param len [in] The desired size of data to be received.
    /// @return Actual size of data received.

    SRT_ATR_NODISCARD int recv(char* data, int len);

    /// send a message of a memory block "data" with size of "len".
    /// @param data [out] data received.
    /// @param len [in] The desired size of data to be received.
    /// @param ttl [in] the time-to-live of the message.
    /// @param inorder [in] if the message should be delivered in order.
    /// @param srctime [in] Time when the data were ready to send.
    /// @return Actual size of data sent.

    SRT_ATR_NODISCARD int sendmsg(const char* data, int len, int ttl, bool inorder, int64_t srctime);
    /// Receive a message to buffer "data".
    /// @param data [out] data received.
    /// @param len [in] size of the buffer.
    /// @return Actual size of data received.

    SRT_ATR_NODISCARD int sendmsg2(const char* data, int len, SRT_MSGCTRL& w_m);

    SRT_ATR_NODISCARD int recvmsg(char* data, int len, int64_t& srctime);
    SRT_ATR_NODISCARD int recvmsg2(char* data, int len, SRT_MSGCTRL& w_m);
    SRT_ATR_NODISCARD int receiveMessage(char* data, int len, SRT_MSGCTRL& w_m, int erh = 1 /*throw exception*/);
    SRT_ATR_NODISCARD int receiveBuffer(char* data, int len);

    size_t dropMessage(int32_t seqtoskip);

    /// Request UDT to send out a file described as "fd", starting from "offset", with size of "size".
    /// @param ifs [in] The input file stream.
    /// @param offset [in, out] From where to read and send data; output is the new offset when the call returns.
    /// @param size [in] How many data to be sent.
    /// @param block [in] size of block per read from disk
    /// @return Actual size of data sent.

    SRT_ATR_NODISCARD int64_t sendfile(std::fstream& ifs, int64_t& offset, int64_t size, int block = 366000);

    /// Request UDT to receive data into a file described as "fd", starting from "offset", with expected size of "size".
    /// @param ofs [out] The output file stream.
    /// @param offset [in, out] From where to write data; output is the new offset when the call returns.
    /// @param size [in] How many data to be received.
    /// @param block [in] size of block per write to disk
    /// @return Actual size of data received.

    SRT_ATR_NODISCARD int64_t recvfile(std::fstream& ofs, int64_t& offset, int64_t size, int block = 7320000);

    /// Configure UDT options.
    /// @param optName [in] The enum name of a UDT option.
    /// @param optval [in] The value to be set.
    /// @param optlen [in] size of "optval".

    void setOpt(SRT_SOCKOPT optName, const void* optval, int optlen);

    /// Read UDT options.
    /// @param optName [in] The enum name of a UDT option.
    /// @param optval [in] The value to be returned.
    /// @param optlen [out] size of "optval".

    void getOpt(SRT_SOCKOPT optName, void* optval, int& w_optlen);

#if ENABLE_BONDING
    /// Applies the configuration set on the socket.
    /// Any errors in this process are reported by exception.
    SRT_ERRNO applyMemberConfigObject(const SRT_SocketOptionObject& opt);
#endif

    /// read the performance data with bytes counters since bstats() 
    ///  
    /// @param perf [in, out] pointer to a CPerfMon structure to record the performance data.
    /// @param clear [in] flag to decide if the local performance trace should be cleared. 
    /// @param instantaneous [in] flag to request instantaneous data 
    /// instead of moving averages.
    void bstats(CBytePerfMon* perf, bool clear = true, bool instantaneous = false);

    /// Mark sequence contained in the given packet as not lost. This
    /// removes the loss record from both current receiver loss list and
    /// the receiver fresh loss list.
    void unlose(const CPacket& oldpacket);

    SRT_TSA_NEEDS_NONLOCKED(m_RcvLossLock) // will scope-lock it inside
    void dropFromLossLists(int32_t from, int32_t to);

    SRT_TSA_NEEDS_NONLOCKED(m_RcvBufferLock)
    SRT_TSA_NEEDS_LOCKED(m_RecvAckLock)
    bool getFirstNoncontSequence(int32_t& w_seq, std::string& w_log_reason);

    SRT_TSA_NEEDS_NONLOCKED(m_ConnectionLock)
    void checkSndTimers();

    // For schedule mode sending
    sync::steady_clock::time_point calculateRegularSchedTime();

    /// @brief Check and perform KM refresh if needed.
    void checkSndKMRefresh();

    void handshakeDone()
    {
        m_iSndHsRetryCnt = 0;
    }

    int64_t withOverhead(int64_t basebw)
    {
        return (basebw * (100 + m_config.iOverheadBW))/100;
    }

    static double Bps2Mbps(int64_t basebw)
    {
        return double(basebw) * 8.0/1000000.0;
    }

    int sndSpaceLeft()
    {
        return static_cast<int>(sndBuffersLeft() * maxPayloadSize());
    }

    int sndBuffersLeft()
    {
        return m_config.iSndBufSize - m_pSndBuffer->getCurrBufSize();
    }

    time_point socketStartTime()
    {
        sync::ScopedLock lk (m_StatsLock);
        return m_stats.tsStartTime;
    }

    SRT_TSA_NEEDS_NONLOCKED(m_RcvBufferLock)
    bool isRcvBufferReady() const;

    SRT_TSA_NEEDS_LOCKED(m_RcvBufferLock)
    bool isRcvBufferReadyNoLock() const;

    SRT_TSA_NEEDS_NONLOCKED(m_RcvBufferLock)
    bool isRcvBufferFull() const;

    // TSBPD thread main function.
    static void* tsbpd(void* param);

    enum DropReason
    {
        DROP_TOO_LATE, //< Drop to keep up to the live pace (TLPKTDROP).
        DROP_DISCARD   //< Drop because another group member already provided these packets.
    };

    /// Drop too late packets (receiver side). Update loss lists and ACK positions.
    /// The @a seqno packet itself is not dropped.
    /// @param seqno [in] The sequence number of the first packets following those to be dropped.
    /// @param reason A reason for dropping (see @a DropReason).
    /// @return The number of packets dropped.
    SRT_TSA_NEEDS_LOCKED(m_RcvBufferLock)
    SRT_TSA_NEEDS_NONLOCKED(m_RcvLossLock)
    int rcvDropTooLateUpTo(int seqno, DropReason reason = DROP_TOO_LATE);

    static loss_seqs_t defaultPacketArrival(void* vself, CPacket& pkt);
    static loss_seqs_t groupPacketArrival(void* vself, CPacket& pkt);

    void setRateEstimator(const CRateEstimator& rate)
    {
        if (!m_pSndBuffer)
            return;

        m_pSndBuffer->setRateEstimator(rate);
        updateCC(TEV_SYNC, EventVariant(0));
    }


private: // Identification
    CUDTSocket* const   m_parent;                       // Temporary, until the CUDTSocket class is merged with CUDT
    SRTSOCKET           m_SocketID;                     // UDT socket number
    SRTSOCKET           m_PeerID;                       // Peer ID, for multiplexer

    // HSv4 (legacy handshake) support)
    time_point  m_tsSndHsLastTime;                      // Last SRT handshake request time
    int         m_iSndHsRetryCnt;                       // SRT handshake retries left

#if ENABLE_BONDING
    SRT_GROUP_TYPE m_HSGroupType;   // Group type about-to-be-set in the handshake
#endif

private:
    int                       m_iMaxSRTPayloadSize;     // Maximum/regular payload size, in bytes
    int                       m_iTsbPdDelay_ms;         // Rx delay to absorb burst, in milliseconds
    int                       m_iPeerTsbPdDelay_ms;     // Tx delay that the peer uses to absorb burst, in milliseconds
    bool                      m_bTLPktDrop;             // Enable Too-late Packet Drop

    // XXX Controversial because it is being stated
    // that it should be guarded during creation in the
    // initial time, but it's not guarded during dispatching
    // of the handshake.
    SRT_TSA_PT_GUARDED_BY(m_ConnectionLock)
    UniquePtr<CCryptoControl> m_pCryptoControl;         // Crypto control module
    CCache<CInfoBlock>*       m_pCache;                 // Network information cache

    // Congestion control
    std::vector<EventSlot> m_Slots[TEV_E_SIZE];
    SrtCongestion          m_CongCtl;

    // Packet filtering
    PacketFilter m_PacketFilter;
    SRT_ARQLevel m_PktFilterRexmitLevel;
    std::string  m_sPeerPktFilterConfigString;

    // Attached tool function
    void EmitSignal(ETransmissionEvent tev, EventVariant var);

    // Internal state
    sync::atomic<bool> m_bListening;             // If the UDT entity is listening to connection
    sync::atomic<bool> m_bConnecting;            // The short phase when connect() is called but not yet completed
    sync::atomic<bool> m_bConnected;             // Whether the connection is on or off
    sync::atomic<bool> m_bClosing;               // If the UDT entity is closing
    sync::atomic<bool> m_bShutdown;              // If the peer side has shutdown the connection
    sync::atomic<bool> m_bBroken;                // If the connection has been broken
    sync::atomic<bool> m_bBreakAsUnstable;       // A flag indicating that the socket should become broken because it has been unstable for too long.
    sync::atomic<bool> m_bPeerHealth;            // If the peer status is normal
    sync::atomic<bool> m_bManaged;               // The socket should be closed automatically if broken
    sync::atomic<int> m_RejectReason;

    // If the socket was closed by some reason locally, the reason is
    // in m_AgentCloseReason and the m_PeerCloseReason is then SRT_CLS_UNKNOWN.
    // If the socket was closed due to reception of UMSG_SHUTDOWN, the reason
    // exctracted from the message is written to m_PeerCloseReason and the
    // m_AgentCloseReason == SRT_CLS_PEER.
    sync::atomic<int> m_AgentCloseReason;
    sync::atomic<int> m_PeerCloseReason;
    atomic_time_point m_CloseTimeStamp;    // Time when the close reason was first set
    sync::atomic<bool> m_bOpened;                              // If the UDT entity has been opened
                                                 // A counter (number of GC checks happening every 1s) to let the GC tag this socket as closed.   
    sync::atomic<int> m_iBrokenCounter;          // If a broken socket still has data in the receiver buffer, it is not marked closed until the counter is 0.

    int m_iEXPCount;                             // Expiration counter
    sync::atomic<int> m_iBandwidth;              // Estimated bandwidth, number of packets per second
    sync::atomic<int> m_iSRTT;                   // Smoothed RTT (an exponentially-weighted moving average (EWMA)
                                                 // of an endpoint's RTT samples), in microseconds
    sync::atomic<int> m_iRTTVar;                 // The variation in the RTT samples (RTT variance), in microseconds
    sync::atomic<bool> m_bIsFirstRTTReceived;    // True if the first RTT sample was obtained from the ACK/ACKACK pair
                                                 // at the receiver side or received by the sender from an ACK packet.
                                                 // It's used to reset the initial value of smoothed RTT (m_iSRTT)
                                                 // at the beginning of transmission (including the one taken from
                                                 // cache). False by default.
    sync::atomic<int> m_iDeliveryRate;           // Packet arrival rate at the receiver side
    sync::atomic<int> m_iByteDeliveryRate;       // Byte arrival rate at the receiver side

    CHandShake m_ConnReq;                        // Connection request
    CHandShake m_ConnRes;                        // Connection response
    CHandShake::RendezvousState m_RdvState;      // HSv5 rendezvous state
    HandshakeSide m_SrtHsSide;                   // HSv5 rendezvous handshake side resolved from cookie contest (DRAW if not yet resolved)

private: // Sending related data
    CSndBuffer* m_pSndBuffer;                    // Sender buffer
    CSndLossList* m_pSndLossList;                // Sender loss list
    CPktTimeWindow<16, 16> m_SndTimeWindow;      // Packet sending time window
#ifdef ENABLE_MAXREXMITBW
    CSndRateEstimator      m_SndRexmitRate;      // Retransmission rate estimation.
#endif

    atomic_duration m_tdSendInterval;            // Inter-packet time according to the current bandwidth limit

    atomic_duration m_tdSendTimeDiff;            // Aggregate difference in inter-packet sending time

    SRT_TSA_GUARDED_BY(m_RecvAckLock)
    sync::atomic<int> m_iFlowWindowSize;         // Flow control window size
    sync::atomic<int> m_iCongestionWindow;       // Congestion window size

private: // Timers
    atomic_time_point m_tsNextACKTime;           // Next ACK time, in CPU clock cycles, same below
    atomic_time_point m_tsNextNAKTime;           // Next NAK time

    duration   m_tdACKInterval;                  // ACK interval
    duration   m_tdNAKInterval;                  // NAK interval

    // XXX Controversial because it is often updated without locking,
    // but then it holds the time when the response has come.
    SRT_TSA_GUARDED_BY(m_RecvAckLock)
    atomic_time_point m_tsLastRspTime;           // Timestamp of last response from the peer
    time_point m_tsLastRspAckTime;               // (SND) Timestamp of last ACK from the peer
    CLastSend  m_LastSend;                       // Time and stats for the last sending
    time_point m_tsLastWarningTime;              // Last time that a warning message is sent
    atomic_time_point m_tsLastReqTime;           // last time when a connection request is sent
    time_point m_tsRcvPeerStartTime;
    time_point m_tsLingerExpiration;             // Linger expiration time (for GC to close a socket with data in sending buffer)
    time_point m_tsLastAckTime;                  // (RCV) Timestamp of last ACK
    duration m_tdMinNakInterval;                 // NAK timeout lower bound; too small value can cause unnecessary retransmission
    duration m_tdMinExpInterval;                 // Timeout lower bound threshold: too small timeout can cause problem

    int m_iPktCount;                             // Packet counter for ACK
    int m_iLightACKCount;                        // Light ACK counter

    time_point m_tsNextSendTime;                 // Scheduled time of next packet sending (normal mode)
    CLastSched m_LastSched;                      // Data for packet scheduling (scheduler mode)

    sync::atomic<int32_t> m_iSndLastFullAck;     // Last full ACK received
    SRT_TSA_GUARDED_BY(m_RecvAckLock)
    sync::atomic<int32_t> m_iSndLastAck;         // Last ACK received

    // NOTE: m_iSndLastDataAck is the value strictly bound to the CSndBufer object (m_pSndBuffer)
    // and this is the sequence number that refers to the block at position [0]. Upon acknowledgement,
    // this value is shifted to the acknowledged position, and the blocks are removed from the
    // m_pSndBuffer buffer up to excluding this sequence number.
    // XXX CONSIDER removing this field and giving up the maintenance of this sequence number
    // to the sending buffer. This way, extraction of an old packet for retransmission should
    // require only the lost sequence number, and how to find the packet with this sequence
    // will be up to the sending buffer.
    sync::atomic<int32_t> m_iSndLastDataAck;     // The real last ACK that updates the sender buffer and loss list
    SRT_TSA_GUARDED_BY(m_RecvAckLock)
    sync::atomic<int32_t> m_iSndCurrSeqNo;       // The largest sequence number that HAS BEEN SENT
    sync::atomic<int32_t> m_iSndNextSeqNo;       // The sequence number predicted to be placed at the currently scheduled packet

    // Note important differences between Curr and Next fields:
    // - m_iSndCurrSeqNo: this is used by SRT:SndQ:worker thread and it's operated from CUDT::packData
    //   function only. This value represents the sequence number that has been stamped on a packet directly
    //   before it is sent over the network.
    // - m_iSndNextSeqNo: this is used by the user's thread and it's operated from CUDT::sendmsg2
    //   function only. This value represents the sequence number that is PREDICTED to be stamped on the
    //   first block out of the block series that will be scheduled for later sending over the network
    //   out of the data passed in this function. For a special case when the length of the data is
    //   short enough to be passed in one UDP packet (always the case for live mode), this value is
    //   always increased by one in this call, otherwise it will be increased by the number of blocks
    //   scheduled for sending.

    int32_t m_iSndLastAck2;                      // Last ACK2 sent back
    time_point m_SndLastAck2Time;                // The time when last ACK2 was sent back

    SRT_TSA_DISABLED // becaue this should be run only on initialization
    void setInitialSndSeq(int32_t isn)
    {
        m_iSndLastAck = isn;
        m_iSndLastDataAck = isn;
        m_iSndLastFullAck = isn;
        m_iSndCurrSeqNo = CSeqNo::decseq(isn);
        m_iSndNextSeqNo = isn;
        m_iSndLastAck2 = isn;
    }

    void setInitialRcvSeq(int32_t isn);

    int32_t m_iISN;                              // Initial Sequence Number
    bool m_bPeerTsbPd;                           // Peer accept TimeStamp-Based Rx mode
    bool m_bPeerTLPktDrop;                       // Enable sender late packet dropping
    bool m_bPeerNakReport;                       // Sender's peer (receiver) issues Periodic NAK Reports
    bool m_bPeerRexmitFlag;                      // Receiver supports rexmit flag in payload packets (XXX deprecated)

    SRT_TSA_GUARDED_BY(m_RecvAckLock)
    int32_t m_iReXmitCount;                      // Re-Transmit Count since last ACK

    static const size_t
                FREQLOGFA_ENCRYPTION_FAILURE = 0,
                FREQLOGFA_RCV_DROPPED = 1,
                FREQLOGFA_ACKACK_OUTOFORDER = 2,
                MAX_FREQLOGFA = 3;

    atomic_time_point m_tsLogSlowDown[MAX_FREQLOGFA]; // The last time a log message from the "slow down" group was shown.
                                                      // The "slow down" group of logs are those that can be printed too often otherwise, but can't be turned off (warnings and errors).
                                                      // Currently only used by decryption failure message, therefore no mutex protection needed.
    sync::atomic<uint8_t> m_LogSlowDownExpired;       // Can't use bitset because atomic
    sync::atomic<int> m_aSuppressedMsg[MAX_FREQLOGFA];

    /// @brief Check if a frequent log can be shown.
    /// @param tnow current time
    /// @return true if it is ok to print a frequent log message.
    bool frequentLogAllowed(size_t logid, const time_point& tnow, std::string& why);

private: // Receiving related data
    SRT_TSA_PT_GUARDED_BY(m_RcvBufferLock)
    CRcvBuffer* m_pRcvBuffer;                    //< Receiver buffer
    SRT_TSA_PT_GUARDED_BY(m_RcvLossLock)
    CRcvLossList* m_pRcvLossList;                //< Receiver loss list
    SRT_TSA_GUARDED_BY(m_RcvLossLock)
    std::deque<CRcvFreshLoss> m_FreshLoss;       //< Lost sequence already added to m_pRcvLossList, but not yet sent UMSG_LOSSREPORT for.

    int m_iReorderTolerance;                     //< Current value of dynamic reorder tolerance
    int m_iConsecEarlyDelivery;                  //< Increases with every OOO packet that came <TTL-2 time, resets with every increased reorder tolerance
    int m_iConsecOrderedDelivery;                //< Increases with every packet coming in order or retransmitted, resets with every out-of-order packet

    CACKWindow<ACK_WND_SIZE> m_ACKWindow;        // ACK history window
    CPktTimeWindow<16, 64> m_RcvTimeWindow;      // Packet arrival time window

    int32_t m_iRcvLastAck;                       // First unacknowledged packet seqno sent in the latest ACK.
#ifdef ENABLE_LOGGING
    int32_t m_iDebugPrevLastAck;
#endif
    int32_t m_iRcvLastAckAck;                    // (RCV) Latest packet seqno in a sent ACK acknowledged by ACKACK. RcvQTh (sendCtrlAck {r}, processCtrlAckAck {r}, processCtrlAck {r}, connection {w}).
    int32_t m_iAckSeqNo;                         // Last ACK sequence number
    sync::atomic<int32_t> m_iRcvCurrSeqNo;       // (RCV) Largest received sequence number. RcvQTh, TSBPDTh.
    int32_t m_iRcvCurrPhySeqNo;                  // Same as m_iRcvCurrSeqNo, but physical only (disregarding a filter)
    bool m_bBufferWasFull;                        // Indicate that RX buffer was full last time a ack was sent
    int32_t m_iPeerISN;                          // Initial Sequence Number of the peer side

    uint32_t m_uPeerSrtVersion;
    uint32_t m_uPeerSrtFlags;

    bool m_bTsbPd;                               // Peer sends TimeStamp-Based Packet Delivery Packets 
    bool m_bGroupTsbPd;                          // TSBPD should be used for GROUP RECEIVER instead

    SRT_TSA_GUARDED_BY(m_RcvTsbPdStartupLock)
    sync::CThread m_RcvTsbPdThread;              // Rcv TsbPD Thread handle
    sync::Condition m_RcvTsbPdCond;              // TSBPD signals if reading is ready. Use together with m_RecvLock
    sync::atomic<bool> m_bTsbPdNeedsWakeup;      // Expected to wake up TSBPD when a read-ready data packet is received.
    sync::Mutex m_RcvTsbPdStartupLock;           // Protects TSBPD thread creation and joining.

    CallbackHolder<srt_listen_callback_fn> m_cbAcceptHook;
    CallbackHolder<srt_connect_callback_fn> m_cbConnectHook;
    // FORWARDER
public:
    static SRTSTATUS installAcceptHook(SRTSOCKET lsn, srt_listen_callback_fn* hook, void* opaq);
    static SRTSTATUS installConnectHook(SRTSOCKET lsn, srt_connect_callback_fn* hook, void* opaq);
private:
    void installAcceptHook(srt_listen_callback_fn* hook, void* opaq)
    {
        if (m_bConnected || m_bConnecting || m_bListening || m_bBroken)
            throw CUDTException(MJ_NOTSUP, MN_ISCONNECTED, 0);

        m_cbAcceptHook.set(opaq, hook);
    }

    void installConnectHook(srt_connect_callback_fn* hook, void* opaq)
    {
        if (m_bConnected || m_bConnecting || m_bListening || m_bBroken)
            throw CUDTException(MJ_NOTSUP, MN_ISCONNECTED, 0);

        m_cbConnectHook.set(opaq, hook);
    }


private: // synchronization: mutexes and conditions
    sync::Mutex m_ConnectionLock;                // used to synchronize connection operation

    sync::Condition m_SendBlockCond;             // used to block "send" call
    sync::Mutex m_SendBlockLock;                 // lock associated to m_SendBlockCond

    mutable sync::Mutex m_RcvBufferLock;         // Protects the state of the m_pRcvBuffer
    // Protects access to m_iSndCurrSeqNo, m_iSndLastAck
    mutable sync::Mutex m_RecvAckLock;                   // Protects the state changes while processing incoming ACK (SRT_EPOLL_OUT)

    sync::Condition m_RecvDataCond;              // used to block "srt_recv*" when there is no data. Use together with m_RecvLock
    sync::Mutex m_RecvLock;                      // used to synchronize "srt_recv*" call, protects TSBPD drift updates (CRcvBuffer::isRcvDataReady())

    sync::Mutex m_SendLock;                      // used to synchronize "send" call
    sync::Mutex m_RcvLossLock;                   // Protects the receiver loss list (access: CRcvQueue::worker, CUDT::tsbpd)
    mutable sync::Mutex m_StatsLock;             // used to synchronize access to trace statistics

    void initSynch();
    void destroySynch();
    void releaseSynch();

private: // Common connection Congestion Control setup
    // This can fail only when it failed to create a congctl
    // which only may happen when the congctl list is extended 
    // with user-supplied congctl modules, not a case so far.
    SRT_ATR_NODISCARD
    SRT_REJECT_REASON setupCC();

    // for updateCC it's ok to discard the value. This returns false only if
    // the congctl isn't created, and this can be prevented from.
    bool updateCC(ETransmissionEvent, const EventVariant arg);

    // Failure to create the crypter means that an encrypted
    // connection should be rejected if ENFORCEDENCRYPTION is on.
    SRT_ATR_NODISCARD
    SRT_TSA_NEEDS_LOCKED(m_ConnectionLock)
    bool createCrypter(HandshakeSide side, bool bidi);

private: // Generation and processing of packets
    void sendCtrl(UDTMessageType pkttype, const int32_t* lparam = NULL, void* rparam = NULL, int size = 0);

    /// Forms and sends ACK packet
    /// @note Assumes @ctrlpkt already has a timestamp.
    ///
    /// @param ctrlpkt  A control packet structure to fill. It must have a timestemp already set.
    /// @param size     Sends lite ACK if size is SEND_LITE_ACK, Full ACK otherwise
    ///
    /// @returns the nmber of packets sent.
    int  sendCtrlAck(CPacket& ctrlpkt, int size);
    void sendLossReport(const std::vector< std::pair<int32_t, int32_t> >& losslist);

    void processCtrl(const CPacket& ctrlpkt);
    
    /// @brief Process incoming control ACK packet.
    /// @param ctrlpkt incoming ACK packet
    /// @param currtime current clock time
    void processCtrlAck(const CPacket& ctrlpkt, const time_point& currtime);

    /// @brief Process incoming control ACKACK packet.
    /// @param ctrlpkt incoming ACKACK packet
    /// @param tsArrival time when packet has arrived (used to calculate RTT)
    void processCtrlAckAck(const CPacket& ctrlpkt, const time_point& tsArrival);

    /// @brief Process incoming loss report (NAK) packet.
    /// @param ctrlpkt incoming NAK packet
    void processCtrlLossReport(const CPacket& ctrlpkt);

    /// @brief Process incoming handshake control packet
    /// @param ctrlpkt incoming HS packet
    void processCtrlHS(const CPacket& ctrlpkt);

    /// @brief Process incoming drop request control packet
    /// @param ctrlpkt incoming drop request packet
    void processCtrlDropReq(const CPacket& ctrlpkt);

    /// @brief Process incoming shutdown control packet
    void processCtrlShutdown(const CPacket& ctrlpkt);
    /// @brief Process incoming user defined control packet
    /// @param ctrlpkt incoming user defined packet
    void processCtrlUserDefined(const CPacket& ctrlpkt);

    /// @brief Update sender's loss list on an incoming acknowledgement.
    /// @param ackdata_seqno    sequence number of a data packet being acknowledged
    void updateSndLossListOnACK(int32_t ackdata_seqno);

    /// Pack a packet from a list of lost packets.
    /// @param packet [in, out] a packet structure to fill
    /// @return payload size on success, <=0 on failure
    int packLostData(CPacket &packet);

    /// Pack a unique data packet (never sent so far) in CPacket for sending.
    /// @param packet [in, out] a CPacket structure to fill.
    ///
    /// @return true if a packet has been packets; false otherwise.
    bool packUniqueData(CPacket& packet);

    /// Pack in CPacket the next data to be send.
    ///
    /// @param packet [out] a CPacket structure to fill
    /// @param nexttime [out] Time when this socket should be next time picked up for processing.
    /// @param src_addr [out] Source address to pass to channel's sendto
    ///
    /// @retval true A packet was extracted for sending, the socket should be rechecked at @a nexttime
    /// @retval false Nothing was extracted for sending, @a nexttime should be ignored
    bool packData(CPacket& packet, time_point& nexttime, CNetworkInterface& src_addr);

    bool packData(const SchedPacket& spec, CPacket& packet, CNetworkInterface& src_addr);

    bool defineSchedTimes(int32_t lo, int32_t hi, time_point& w_start, duration& w_step);
    void scheduleRexmitRange(int32_t lo, int32_t hi);

    /// Also excludes srt::CUDTUnited::m_GlobControlLock.
    SRT_TSA_NEEDS_NONLOCKED(m_RcvTsbPdStartupLock, m_StatsLock, m_RecvLock, m_RcvLossLock, m_RcvBufferLock)
    int processData(CUnit* unit);

    /// This function passes the incoming packet to the initial processing
    /// (like packet filter) and is about to store it effectively to the
    /// receiver buffer and do some postprocessing (decryption) if necessary
    /// and report the status thereof.
    ///
    /// @param incoming [in] The packet coming from the network medium
    /// @param w_new_inserted [out] Set false, if the packet already exists, otherwise true (packet added)
    /// @param w_next_tsbpd [out] Get the TSBPD time of the earliest playable packet after insertion
    /// @param w_was_sent_in_order [out] Set false, if the packet was belated, but had no R flag set.
    /// @param w_srt_loss_seqs [out] Gets inserted a loss, if this function has detected it.
    ///
    /// @return 0 The call was successful (regardless if the packet was accepted or not).
    /// @return -1 The call has failed: no space left in the buffer.
    /// @return -2 The incoming packet exceeds the expected sequence by more than a length of the buffer (irrepairable discrepancy).
    SRT_TSA_NEEDS_NONLOCKED(m_RcvBufferLock) // will lock inside
    int handleSocketPacketReception(const std::vector<CUnit*>& incoming, bool& w_new_inserted, time_point& w_next_tsbpd, bool& w_was_sent_in_order, CUDT::loss_seqs_t& w_srt_loss_seqs);

    // This function is to return the packet's play time (time when
    // it is submitted to the reading application) of the given packet.
    /// The @a grp passed by void* is not used yet
    /// and shall not be used when ENABLE_BONDING=0.
    time_point getPktTsbPdTime(void* grp, const CPacket& packet);

    SRT_TSA_NEEDS_NONLOCKED(m_RcvTsbPdStartupLock)
    /// Checks and spawns the TSBPD thread if required.
    int checkLazySpawnTsbPdThread();

    void processClose();

    /// Process the request after receiving the handshake from caller.
    /// The @a packet param is passed here as non-const because this function
    /// will need to make a temporary back-and-forth endian swap; it doesn't intend to
    /// modify the object permanently.
    /// @param addr source address from where the request came
    /// @param packet contents of the packet
    /// @return URQ code, possibly containing reject reason
    int processConnectRequest(const sockaddr_any& addr, CPacket& packet);
    static void addLossRecord(std::vector<int32_t>& lossrecord, int32_t lo, int32_t hi);
    int32_t bake(const sockaddr_any& addr, int32_t previous_cookie = 0, int correction = 0);

    void processKeepalive(const CPacket& ctrlpkt, const time_point& tsArrival);


    /// Retrieves the available size of the receiver buffer.
    /// Expects that m_RcvBufferLock is locked.
    SRT_TSA_NEEDS_LOCKED(m_RcvBufferLock)
    size_t getAvailRcvBufferSizeNoLock() const;

private: // Trace
    struct CoreStats
    {
        atomic_time_point tsStartTime;      // timestamp when the UDT entity is started
        stats::Sender sndr;                 // sender statistics
        stats::Receiver rcvr;               // receiver statistics

        int64_t m_sndDurationTotal;         // total real time for sending

        time_point tsLastSampleTime;        // last performance sample time
        int traceReorderDistance;
        double traceBelatedTime;

        int64_t sndDuration;                // real time for sending
        time_point sndDurationCounter;      // timers to record the sending Duration

    } m_stats;

public:
    static const int SELF_CLOCK_INTERVAL = 64;  // ACK interval for self-clocking
    static const int SEND_LITE_ACK = sizeof(int32_t); // special size for ack containing only ack seq
    static const int PACKETPAIR_MASK = 0xF;

    void copyCloseInfo(SRT_CLOSE_INFO&);

private: // Timers functions
#if ENABLE_BONDING
    time_point m_tsFreshActivation; // GROUPS: time of fresh activation of the link, or 0 if past the activation phase or idle
    time_point m_tsUnstableSince;   // GROUPS: time since unexpected ACK delay experienced, or 0 if link seems healthy
    time_point m_tsWarySince;       // GROUPS: time since an unstable link has first some response
#endif

    static const int BECAUSE_NO_REASON = 0, // NO BITS
                     BECAUSE_ACK       = 1 << 0,
                     BECAUSE_LITEACK   = 1 << 1,
                     BECAUSE_NAKREPORT = 1 << 2,
                     LAST_BECAUSE_BIT  =      3;

    void checkTimers();
    void considerLegacySrtHandshake(const time_point &timebase);
    int checkACKTimer (const time_point& currtime);
    int checkNAKTimer(const time_point& currtime);
    bool checkExpTimer (const time_point& currtime, int check_reason);  // returns true if the connection is expired
    void checkRexmitTimer(const time_point& currtime);


private: // for UDP multiplexer
    CMultiplexer* m_pMuxer;
    sockaddr_any m_PeerAddr;   // peer address
    CNetworkInterface m_SourceAddr; // override UDP source address with this one when sending
    uint32_t m_piSelfIP[4];    // local UDP IP address
    int m_TransferIPVersion;   // AF_INET/6 that should be used to determine common payload size
    CSNode* m_pSNode;          // node information for UDT list used in snd queue
    CRNode* m_pRNode;          // node information for UDT list used in rcv queue

public: // For SrtCongestion
    const CMultiplexer* muxer() { return m_pMuxer; }
    const CChannel* channel() { return m_pMuxer ? m_pMuxer->channel(): (CChannel*)NULL; }

private: // for epoll
    std::set<int> m_sPollID;                     // set of epoll ID to trigger
    void addEPoll(const int eid);
    void removeEPollEvents(const int eid);
    void removeEPollID(const int eid);
};

} // namespace srt

#endif<|MERGE_RESOLUTION|>--- conflicted
+++ resolved
@@ -143,8 +143,6 @@
 // Extended SRT Congestion control class - only an incomplete definition required
 class CCryptoControl;
 
-<<<<<<< HEAD
-namespace srt {
 
 class CLastSend
 {
@@ -165,12 +163,14 @@
 
     void reset(const sync::steady_clock::time_point& tm)
     {
-        sync::steady_clock::time_point old = m_tsBeginTime;
+        using namespace sync;
+
+        steady_clock::time_point old = m_tsBeginTime;
         m_tsBeginTime.store(m_tsSendTime.load());
 
         if (!is_zero(old))
         {
-            sync::steady_clock::duration diff = m_tsBeginTime.load() - old;
+            steady_clock::duration diff = m_tsBeginTime.load() - old;
             uint64_t basesize = m_uNumberBytes * 1000 * 1000;
             uint64_t basetime = count_microseconds(diff);
             if (basetime) // prevent division by 0
@@ -186,7 +186,7 @@
         m_uNumberBytes = 4;
         m_uNumberPackets = 1;
 
-        sync::steady_clock::duration diff = tm - m_tsBeginTime;
+        steady_clock::duration diff = tm - m_tsBeginTime.load();
         uint64_t basesize = m_uNumberBytes * 1000 * 1000;
         uint64_t basetime = count_microseconds(diff);
         if (basetime) // prevent division by 0
@@ -280,7 +280,7 @@
         // The `interval` is the shortest possible time distance allowed
         // to be kept between sent packets. That's why we need to have
         // exactly 1s of positive distance so that the unused time forfeits.
-        if (forfeiture - m_tsTime > sync::seconds_from(1))
+        if (forfeiture - m_tsTime.load() > sync::seconds_from(1))
         {
             // In case when the last send time recorded here is older by
             // more than 1 second from the current time carried back by 1
@@ -369,8 +369,6 @@
 
 };
 
-=======
->>>>>>> 31a3c781
 class CUDTUnited;
 class CUDTSocket;
 #if ENABLE_BONDING
