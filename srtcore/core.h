--- conflicted
+++ resolved
@@ -789,7 +789,7 @@
             return;
 
         m_pSndBuffer->setRateEstimator(rate);
-        updateCC(TEV_SYNC, EventVariant(0));
+        updateCC<TEV_SYNC>(0);
     }
 
 
@@ -816,14 +816,9 @@
     CCache<CInfoBlock>*       m_pCache;                 // Network information cache
 
     // Congestion control
-<<<<<<< HEAD
-    SlotPack<TEV__SIZE> m_Slots;
-
-    SrtCongestion m_CongCtl;
-=======
-    std::vector<EventSlot> m_Slots[TEV_E_SIZE];
+    SlotPack<TEV_E_SIZE> m_Slots;
+
     SrtCongestion          m_CongCtl;
->>>>>>> c506764d
 
     // Packet filtering
     PacketFilter m_PacketFilter;
@@ -1057,23 +1052,18 @@
     // with user-supplied congctl modules, not a case so far.
     SRT_ATR_NODISCARD
     SRT_REJECT_REASON setupCC();
-<<<<<<< HEAD
-=======
-
-    // for updateCC it's ok to discard the value. This returns false only if
-    // the congctl isn't created, and this can be prevented from.
-    bool updateCC(ETransmissionEvent, const EventVariant arg);
 
     // Failure to create the crypter means that an encrypted
     // connection should be rejected if ENFORCEDENCRYPTION is on.
     SRT_ATR_NODISCARD SRT_ATTR_REQUIRES(m_ConnectionLock)
->>>>>>> c506764d
     bool createCrypter(HandshakeSide side, bool bidi);
-
+    
+    // for updateCC it's ok to discard the value. This returns false only if
+    // the congctl isn't created, and this can be prevented from.
     // NOTE: This function will be attached outside the
     // class as inline.
     template <ETransmissionEvent Ev>
-    void updateCC(typename EventMapping<Ev>::type arg);
+    bool updateCC(typename EventMapping<Ev>::type arg);
 
 public:
     // Parts. Made public due to being called from external structs.
@@ -1213,26 +1203,7 @@
 
         time_point tsLastSampleTime;        // last performance sample time
         int traceReorderDistance;
-#ifdef SRT_ENABLE_BELATEDTIMECOUNT
         double traceBelatedTime;
-<<<<<<< HEAD
-        int64_t traceRcvBelated;
-#endif
-        uint64_t traceBytesSent;            // number of bytes sent in the last trace interval
-        uint64_t traceBytesRecv;            // number of bytes sent in the last trace interval
-        uint64_t traceRcvBytesLoss;         // number of bytes bytes lost in the last trace interval (estimate)
-        uint64_t traceBytesRetrans;         // number of bytes retransmitted in the last trace interval
-        uint64_t traceSndBytesDrop;
-        uint64_t traceRcvBytesDrop;
-        int traceRcvUndecrypt;
-        uint64_t traceRcvBytesUndecrypt;
-
-        int sndFilterExtra;
-        int rcvFilterExtra;
-        int rcvFilterSupply;
-        int rcvFilterLoss;
-=======
->>>>>>> c506764d
 
         int64_t sndDuration;                // real time for sending
         time_point sndDurationCounter;      // timers to record the sending Duration
@@ -1285,7 +1256,6 @@
     void removeEPollID(const int eid);
 };
 
-<<<<<<< HEAD
 // Parts of CUDT::updateCC
 
 // INIT part - empty by default
@@ -1344,18 +1314,18 @@
 
 
 template <ETransmissionEvent Ev> inline
-void CUDT::updateCC(typename EventMapping<Ev>::type arg)
+bool CUDT::updateCC(typename EventMapping<Ev>::type arg)
 {
 	using namespace srt_logging;
 
     typedef typename EventMapping<Ev>::type arg_t;
 
-    HLOGC(mglog.Debug, log << "updateCC: EVENT:" << TransmissionEventStr(Ev));
+    HLOGC(rslog.Debug, log << "updateCC: EVENT:" << TransmissionEventStr(Ev));
 
     if (!updateCC_Checks())
     {
-        HLOGC(mglog.Error, log << "updateCC: EVENT FAILED:" << TransmissionEventStr(Ev));
-        return;
+        HLOGC(rslog.Error, log << "updateCC: EVENT FAILED:" << TransmissionEventStr(Ev));
+        return false;
     }
 
     // --> Follow: updateCC_INIT(), only if Ev == TEV_INIT
@@ -1371,11 +1341,10 @@
     // --> Follow: updateCC_UPDATE(), for all except ACKACK, SEND and RECEIVE
     updateCC_CallIf_UPDATE<Ev>::call(this);
 
-    HLOGC(mglog.Debug, log << "updateCC: finished handling for EVENT:" << TransmissionEventStr(Ev));
+    HLOGC(rslog.Debug, log << "updateCC: finished handling for EVENT:" << TransmissionEventStr(Ev));
+    return true;
 }
 
-=======
 } // namespace srt
->>>>>>> c506764d
 
 #endif