#include "platform_sys.h"

#include <iterator>

#include "api.h"
#include "group.h"

using namespace std;
using namespace srt::sync;
using namespace srt::groups;
using namespace srt::logging;

// The SRT_DEF_VERSION is defined in core.cpp.
extern const int32_t SRT_DEF_VERSION;

namespace srt {

sync::atomic<int32_t> CUDTGroup::s_tokenGen ( 0 );
<<<<<<< HEAD
=======

static inline char fmt_onoff(bool val) { return val ? '+' : '-'; }
>>>>>>> 1fd2cd6a

// [[using locked(this->m_GroupLock)]];
bool CUDTGroup::getBufferTimeBase(CUDT*                     forthesakeof,
                                  steady_clock::time_point& w_tb,
                                  bool&                     w_wp,
                                  steady_clock::duration&   w_dr)
{
    CUDT* master = 0;
    for (gli_t gi = m_Group.begin(); gi != m_Group.end(); ++gi)
    {
        CUDT* u = &gi->ps->core();
        if (gi->laststatus != SRTS_CONNECTED)
        {
            HLOGC(gmlog.Debug,
                  log << "getBufferTimeBase: skipping @" << u->m_SocketID
                      << ": not connected, state=" << SockStatusStr(gi->laststatus));
            continue;
        }

        if (u == forthesakeof)
            continue; // skip the member if it's the target itself

        if (!u->m_pRcvBuffer)
            continue; // Not initialized yet

        master = u;
        break; // found
    }

    // We don't have any sockets in the group, so can't get
    // the buffer timebase. This should be then initialized
    // the usual way.
    if (!master)
        return false;

    master->m_pRcvBuffer->getInternalTimeBase((w_tb), (w_wp), (w_dr));

    // Sanity check
    if (is_zero(w_tb))
    {
        LOGC(gmlog.Error, log << "IPE: existing previously socket has no time base set yet!");
        return false; // this will enforce initializing the time base normal way
    }
    return true;
}

// [[using locked(this->m_GroupLock)]];
bool CUDTGroup::applyGroupSequences(SRTSOCKET target, int32_t& w_snd_isn, int32_t& w_rcv_isn)
{
    if (m_bConnected) // You are the first one, no need to change.
    {
        IF_HEAVY_LOGGING(string update_reason = "what?");
        // Find a socket that is declared connected and is not
        // the socket that caused the call.
        for (gli_t gi = m_Group.begin(); gi != m_Group.end(); ++gi)
        {
            if (gi->id == target)
                continue;

            CUDT& se = gi->ps->core();
            if (!se.m_bConnected)
                continue;

            // Found it. Get the following sequences:
            // For sending, the sequence that is about to be sent next.
            // For receiving, the sequence of the latest received packet.

            // SndCurrSeqNo is initially set to ISN-1, this next one is
            // the sequence that is about to be stamped on the next sent packet
            // over that socket. Using this field is safer because it is atomic
            // and its affinity is to the same thread as the sending function.

            // NOTE: the groupwise scheduling sequence might have been set
            // already. If so, it means that it was set by either:
            // - the call of this function on the very first conencted socket (see below)
            // - the call to `sendBroadcast` or `sendBackup`
            // In both cases, we want THIS EXACTLY value to be reported
            if (m_iLastSchedSeqNo != -1)
            {
                w_snd_isn = m_iLastSchedSeqNo;
                IF_HEAVY_LOGGING(update_reason = "GROUPWISE snd-seq");
            }
            else
            {
                w_snd_isn = se.m_iSndNextSeqNo;

                // Write it back to the groupwise scheduling sequence so that
                // any next connected socket will take this value as well.
                m_iLastSchedSeqNo = w_snd_isn;
                IF_HEAVY_LOGGING(update_reason = "existing socket not yet sending");
            }

            // RcvCurrSeqNo is increased by one because it happens that at the
            // synchronization moment it's already past reading and delivery.
            // This is redundancy, so the redundant socket is connected at the moment
            // when the other one is already transmitting, so skipping one packet
            // even if later transmitted is less troublesome than requesting a
            // "mistakenly seen as lost" packet.
            w_rcv_isn = CSeqNo::incseq(se.m_iRcvCurrSeqNo);

            HLOGC(gmlog.Debug,
                  log << "applyGroupSequences: @" << target << " gets seq from @" << gi->id << " rcv %" << (w_rcv_isn)
                      << " snd %" << (w_snd_isn) << " as " << update_reason);
            return false;
        }
    }

    // If the GROUP (!) is not connected, or no running/pending socket has been found.
    // // That is, given socket is the first one.
    // The group data should be set up with its own data. They should already be passed here
    // in the variables.
    //
    // Override the schedule sequence of the group in this case because whatever is set now,
    // it's not valid.

    HLOGC(gmlog.Debug,
          log << "applyGroupSequences: no socket found connected and transmitting, @" << target
              << " not changing sequences, storing snd-seq %" << (w_snd_isn));

    set_currentSchedSequence(w_snd_isn);

    return true;
}

// NOTE: This function is now for DEBUG PURPOSES ONLY.
// Except for presenting the extracted data in the logs, there's no use of it now.
void CUDTGroup::debugMasterData(SRTSOCKET slave)
{
    // Find at least one connection, which is running. Note that this function is called
    // from within a handshake process, so the socket that undergoes this process is at best
    // currently in SRT_GST_PENDING state and it's going to be in SRT_GST_IDLE state at the
    // time when the connection process is done, until the first reading/writing happens.
    ScopedLock cg(m_GroupLock);

    IF_LOGGING(SRTSOCKET mpeer = SRT_INVALID_SOCK);
    IF_LOGGING(steady_clock::time_point start_time);

    bool found = false;

    for (gli_t gi = m_Group.begin(); gi != m_Group.end(); ++gi)
    {
        if (gi->sndstate == SRT_GST_RUNNING)
        {
            // Found it. Get the socket's peer's ID and this socket's
            // Start Time. Once it's delivered, this can be used to calculate
            // the Master-to-Slave start time difference.
            IF_LOGGING(mpeer = gi->ps->core().m_PeerID);
            IF_LOGGING(start_time = gi->ps->core().socketStartTime());
            HLOGC(gmlog.Debug,
                  log << "getMasterData: found RUNNING master @" << gi->id << " - reporting master's peer $" << mpeer
                      << " starting at " << FormatTime(start_time));
            found = true;
            break;
        }
    }

    if (!found)
    {
        // If no running one found, then take the first socket in any other
        // state than broken, except the slave. This is for a case when a user
        // has prepared one link already, but hasn't sent anything through it yet.
        for (gli_t gi = m_Group.begin(); gi != m_Group.end(); ++gi)
        {
            if (gi->sndstate == SRT_GST_BROKEN)
                continue;

            if (gi->id == slave)
                continue;

            // Found it. Get the socket's peer's ID and this socket's
            // Start Time. Once it's delivered, this can be used to calculate
            // the Master-to-Slave start time difference.
            IF_LOGGING(mpeer = gi->ps->core().m_PeerID);
            IF_LOGGING(start_time    = gi->ps->core().socketStartTime());
            HLOGC(gmlog.Debug,
                    log << "getMasterData: found IDLE/PENDING master @" << gi->id << " - reporting master's peer $" << mpeer
                    << " starting at " << FormatTime(start_time));
            found = true;
            break;
        }
    }

    if (!found)
    {
        LOGC(cnlog.Debug, log << CONID() << "NO GROUP MASTER LINK found for group: $" << id());
    }
    else
    {
        // The returned master_st is the master's start time. Calculate the
        // differene time.
        IF_LOGGING(steady_clock::duration master_tdiff = m_tsStartTime - start_time);
        LOGC(cnlog.Debug, log << CONID() << "FOUND GROUP MASTER LINK: peer=$" << mpeer
                << " - start time diff: " << FormatDuration<DUNIT_S>(master_tdiff));
    }
}

// GROUP

CUDTGroup::SocketData* CUDTGroup::add(SocketData data)
{
    ScopedLock g(m_GroupLock);

    // Change the snd/rcv state of the group member to PENDING.
    // Default for SocketData after creation is BROKEN, which just
    // after releasing the m_GroupLock could be read and interpreted
    // as broken connection and removed before the handshake process
    // is done.
    data.sndstate = SRT_GST_PENDING;
    data.rcvstate = SRT_GST_PENDING;

    LOGC(gmlog.Note, log << "group/add: adding member @" << data.id << " into group $" << id());
    m_Group.push_back(data);
    gli_t end = m_Group.end();
    if (m_iMaxPayloadSize == -1)
    {
        int plsize = (int)data.ps->core().OPT_PayloadSize();
        HLOGC(gmlog.Debug,
              log << "CUDTGroup::add: taking MAX payload size from socket @" << data.ps->core().m_SocketID << ": " << plsize
                  << " " << (plsize ? "(explicit)" : "(unspecified = fallback to 1456)"));
        if (plsize == 0)
            plsize = CPacket::srtPayloadSize(data.agent.family());
        // It is stated that the payload size
        // is taken from first, and every next one
        // will get the same.
        m_iMaxPayloadSize = plsize;
    }

    --end;
    return &*end;
}

CUDTGroup::CUDTGroup(SRT_GROUP_TYPE gtype)
    : m_Global(CUDT::uglobal())
    , m_GroupID(SRT_INVALID_SOCK)
    , m_PeerGroupID(SRT_INVALID_SOCK)
    , m_type(gtype)
    , m_iBusy()
    , m_iSndOldestMsgNo(SRT_MSGNO_NONE)
    , m_iSndAckedMsgNo(SRT_MSGNO_NONE)
    , m_uOPT_MinStabilityTimeout_us(1000 * CSrtConfig::COMM_DEF_MIN_STABILITY_TIMEOUT_MS)
    // -1 = "undefined"; will become defined with first added socket
    , m_iMaxPayloadSize(-1)
    , m_iAvgPayloadSize(-1)
    , m_bSynRecving(true)
    , m_bSynSending(true)
    , m_bTsbPd(true)
    , m_bTLPktDrop(true)
    , m_iTsbPdDelay_us(0)
    // m_*EID and m_*Epolld fields will be initialized
    // in the constructor body.
    , m_iSndTimeOut(-1)
    , m_iRcvTimeOut(-1)
    , m_tsStartTime()
    , m_tsRcvPeerStartTime()
    , m_RcvBaseSeqNo(SRT_SEQNO_NONE)
    , m_bOpened(false)
    , m_bConnected(false)
    , m_bClosing(false)
    , m_iLastSchedSeqNo(SRT_SEQNO_NONE)
    , m_iLastSchedMsgNo(SRT_MSGNO_NONE)
{
    setupMutex(m_GroupLock, "Group");
    setupMutex(m_RcvDataLock, "G/RcvData");
    setupCond(m_RcvDataCond, "G/RcvData");
    m_RcvEID = m_Global.m_EPoll.create(&m_RcvEpolld);
    m_SndEID = m_Global.m_EPoll.create(&m_SndEpolld);

    HLOGC(gmlog.Debug, log << "Group internal EID: R:E" << m_RcvEID << " W:E" << m_SndEID);

    m_stats.init();

    // Set this data immediately during creation before
    // two or more sockets start arguing about it.
    m_iLastSchedSeqNo = CUDT::generateISN();
}

CUDTGroup::~CUDTGroup()
{
    srt_epoll_release(m_RcvEID);
    srt_epoll_release(m_SndEID);
    releaseMutex(m_GroupLock);
    releaseMutex(m_RcvDataLock);
    releaseCond(m_RcvDataCond);
}

void CUDTGroup::GroupContainer::erase(CUDTGroup::gli_t it)
{
    if (it == m_LastActiveLink)
    {
        if (m_List.empty())
        {
            LOGC(gmlog.Error, log << "IPE: GroupContainer is empty and 'erase' is called on it.");
            m_LastActiveLink = m_List.end();
            return; // this avoids any misunderstandings in iterator checks
        }

        gli_t bb = m_List.begin();
        ++bb;
        if (bb == m_List.end()) // means: m_List.size() == 1
        {
            // One element, this one being deleted, nothing to point to.
            m_LastActiveLink = m_List.end();
        }
        else
        {
            // Set the link to the previous element IN THE RING.
            // We have the position pointer.
            // Reverse iterator is automatically decremented.
            std::reverse_iterator<gli_t> rt(m_LastActiveLink);
            if (rt == m_List.rend())
                rt = m_List.rbegin();

            m_LastActiveLink = rt.base();

            // This operation is safe because we know that:
            // - the size of the container is at least 2 (0 and 1 cases are handled above)
            // - if m_LastActiveLink == m_List.begin(), `rt` is shifted to the opposite end.
            --m_LastActiveLink;
        }
    }
    m_List.erase(it);
    --m_SizeCache;
}

void CUDTGroup::setOpt(SRT_SOCKOPT optName, const void* optval, int optlen)
{
    HLOGC(gmlog.Debug,
          log << "GROUP $" << id() << " OPTION: #" << optName
              << " value:" << FormatBinaryString((uint8_t*)optval, optlen));

    switch (optName)
    {
        // First go options that are NOT ALLOWED to be modified on the group.
        // (socket-only), or are read-only.

    case SRTO_ISN: // read-only
    case SRTO_STATE: // read-only
    case SRTO_EVENT: // read-only
    case SRTO_SNDDATA: // read-only
    case SRTO_RCVDATA: // read-only
    case SRTO_KMSTATE: // read-only
    case SRTO_VERSION: // read-only
    case SRTO_PEERVERSION: // read-only
    case SRTO_SNDKMSTATE: // read-only
    case SRTO_RCVKMSTATE: // read-only
    case SRTO_GROUPTYPE: // read-only
        LOGC(gmlog.Error, log << "group option setter: this option ("<< int(optName) << ") is read-only");
        throw CUDTException(MJ_NOTSUP, MN_INVAL, 0);

    case SRTO_SENDER: // deprecated (1.2.0 version legacy)
    case SRTO_IPV6ONLY: // link-type specific
    case SRTO_RENDEZVOUS: // socket-only
    case SRTO_BINDTODEVICE: // socket-specific
    case SRTO_GROUPCONNECT: // listener-specific
        LOGC(gmlog.Error, log << "group option setter: this option ("<< int(optName) << ") is socket- or link-specific");
        throw CUDTException(MJ_NOTSUP, MN_INVAL, 0);

    case SRTO_TRANSTYPE:
    case SRTO_TSBPDMODE:
    case SRTO_CONGESTION:
        LOGC(gmlog.Error, log << "group option setter: this option (" << int(optName) << ") removes live mode, which is the only supported for groups");
        throw CUDTException(MJ_NOTSUP, MN_INVAL, 0);
    case SRTO_RCVSYN:
        m_bSynRecving = cast_optval<bool>(optval, optlen);
        return;

    case SRTO_SNDSYN:
        m_bSynSending = cast_optval<bool>(optval, optlen);
        return;

    case SRTO_SNDTIMEO:
        m_iSndTimeOut = cast_optval<int>(optval, optlen);
        break;

    case SRTO_RCVTIMEO:
        m_iRcvTimeOut = cast_optval<int>(optval, optlen);
        break;

    case SRTO_GROUPMINSTABLETIMEO:
    {
        const int val_ms = cast_optval<int>(optval, optlen);
        const int min_timeo_ms = (int) CSrtConfig::COMM_DEF_MIN_STABILITY_TIMEOUT_MS;
        if (val_ms < min_timeo_ms)
        {
            LOGC(gmlog.Error,
                 log << "group option: SRTO_GROUPMINSTABLETIMEO min allowed value is " << min_timeo_ms << " ms.");
            throw CUDTException(MJ_NOTSUP, MN_INVAL, 0);
        }

        // Search if you already have SRTO_PEERIDLETIMEO set
        int idletmo = CSrtConfig::COMM_RESPONSE_TIMEOUT_MS;
        vector<ConfigItem>::iterator f =
            find_if(m_config.begin(), m_config.end(), ConfigItem::OfType(SRTO_PEERIDLETIMEO));
        if (f != m_config.end())
        {
            f->get(idletmo); // worst case, it will leave it unchanged.
        }

        if (val_ms > idletmo)
        {
            LOGC(gmlog.Error,
                 log << "group option: SRTO_GROUPMINSTABLETIMEO=" << val_ms << " exceeds SRTO_PEERIDLETIMEO=" << idletmo);
            throw CUDTException(MJ_NOTSUP, MN_INVAL, 0);
        }

        m_uOPT_MinStabilityTimeout_us = 1000 * val_ms;
    }

    break;

    default:
        break;
    }

    // All others must be simply stored for setting on a socket.
    // If the group is already open and any post-option is about
    // to be modified, it must be allowed and applied on all sockets.
    if (m_bOpened)
    {
        // There's at least one socket in the group, so only
        // post-options are allowed.
        if (!binary_search(srt_post_opt_list, srt_post_opt_list + SRT_SOCKOPT_NPOST, optName))
        {
            LOGC(gmlog.Error, log << "setsockopt(group): Group is connected, this option can't be altered");
            throw CUDTException(MJ_NOTSUP, MN_ISCONNECTED, 0);
        }

        HLOGC(gmlog.Debug, log << "... SPREADING to existing sockets.");
        // This means that there are sockets already, so apply
        // this option on them.
        std::vector<CUDTSocket*> ps_vec;
        {
            // Do copy to avoid deadlock. CUDT::setOpt() cannot be called directly inside this loop, because
            // CUDT::setOpt() will lock m_ConnectionLock, which should be locked before m_GroupLock.
            ScopedLock gg(m_GroupLock);
            for (gli_t gi = m_Group.begin(); gi != m_Group.end(); ++gi)
            {
                ps_vec.push_back(gi->ps);
            }
        }
        for (std::vector<CUDTSocket*>::iterator it = ps_vec.begin(); it != ps_vec.end(); ++it)
        {
            (*it)->core().setOpt(optName, optval, optlen);
        }
    }

    // Before possibly storing the option, check if it is settable on a socket.
    CSrtConfig testconfig;

    // Note: this call throws CUDTException by itself.
    // -1 is returned only if the option isn't found in this set.
    int result = testconfig.set(optName, optval, optlen);
    if (result == -1) // returned in case of unknown option
    {
        LOGC(gmlog.Error, log << "setOpt: not an option that can be stored: #" << optName);
        throw CUDTException(MJ_NOTSUP, MN_INVAL, 0);
    }

    // Store the option regardless if pre or post. This will apply
    m_config.push_back(ConfigItem(optName, optval, optlen));
}

static bool getOptDefault(SRT_SOCKOPT optname, void* optval, int& w_optlen);

// unfortunately this is required to properly handle th 'default_opt != opt'
// operation in the below importOption. Not required simultaneously operator==.
static bool operator!=(const struct linger& l1, const struct linger& l2)
{
    return l1.l_onoff != l2.l_onoff || l1.l_linger != l2.l_linger;
}

/// A function template to import socket option of a trivial type.
/// This includes linger, bool, int8_t, int32_t, int64_t, double, etc.
/// Potentially can be extended to trivially_copyable if needed.
template <class ValueType>
static void importTrivialOption(vector<CUDTGroup::ConfigItem>& storage, SRT_SOCKOPT optname, const ValueType& optval, const int optsize = sizeof(ValueType))
{
    // Using the check only in C++11 mode because std::is_trivially_copyable is only there available.
#if HAVE_FULL_CXX11
    static_assert(std::is_trivially_copyable<ValueType>::value, "ValueType must be a trivial type.");
#endif
    ValueType optval_dflt = ValueType();
    int optsize_dflt      = sizeof(ValueType);
    if (!getOptDefault(optname, (&optval_dflt), (optsize_dflt)) || optval_dflt != optval)
    {
        SRT_ASSERT(optsize == sizeof(ValueType));
        // Store the option when:
        // - no default for this option is found
        // - the option value retrieved from the field is different from the default one
#if HAVE_FULL_CXX11
		storage.emplace_back(optname, &optval, optsize);
#else
        storage.push_back(CUDTGroup::ConfigItem(optname, &optval, optsize));
#endif
    }
}

/// A function template to import a StringStorage option.
template <size_t N>
static void importStringOption(vector<CUDTGroup::ConfigItem>& storage, SRT_SOCKOPT optname, const StringStorage<N>& optval)
{
    if (optval.empty())
        return;

    // Store the option when:
    // - option has a value (default is empty).
#if HAVE_FULL_CXX11
    storage.emplace_back(optname, optval.c_str(),(int) optval.size());
#else
    storage.push_back(CUDTGroup::ConfigItem(optname, optval.c_str(), (int) optval.size()));
#endif
}

// This function is called by the same premises as the CUDT::CUDT(const CUDT&) (copy constructor).
// The intention is to rewrite the part that comprises settings from the socket
// into the group. Note that some of the settings concern group, some others concern
// only target socket, and there are also options that can't be set on a socket.
void CUDTGroup::deriveSettings(CUDT* u)
{
    // !!! IMPORTANT !!!
    //
    // This function shall ONLY be called on a newly created group
    // for the sake of the newly accepted socket from the group-enabled listener,
    // which is lazy-created for the first ever accepted socket.
    // Once the group is created, it should stay with the options
    // state as initialized here, and be changeable only in case when
    // the option is altered on the group.

    // SRTO_RCVSYN
    m_bSynRecving = u->m_config.bSynRecving;

    // SRTO_SNDSYN
    m_bSynSending = u->m_config.bSynSending;

    // SRTO_RCVTIMEO
    m_iRcvTimeOut = u->m_config.iRcvTimeOut;

    // SRTO_SNDTIMEO
    m_iSndTimeOut = u->m_config.iSndTimeOut;

    // SRTO_GROUPMINSTABLETIMEO
    m_uOPT_MinStabilityTimeout_us = 1000 * u->m_config.uMinStabilityTimeout_ms;

    // Ok, this really is disgusting, but there's only one way
    // to properly do it. Would be nice to have some more universal
    // connection between an option symbolic name and the internals
    // in CUDT class, but until this is done, since now every new
    // option will have to be handled both in the CUDT::setOpt/getOpt
    // functions, and here as well.

    // This is about moving options from listener to the group,
    // to be potentially replicated on the socket. So both pre
    // and post options apply.

#define IM(option, field) importTrivialOption(m_config, option, u->m_config.field)
#define IMF(option, field) importTrivialOption(m_config, option, u->field)

    IM(SRTO_MSS, iMSS);
    IM(SRTO_FC, iFlightFlagSize);

    // Nonstandard
    importTrivialOption(m_config, SRTO_SNDBUF, u->m_config.iSndBufSize * (u->m_config.iMSS - CPacket::udpHeaderSize(AF_INET)));
    importTrivialOption(m_config, SRTO_RCVBUF, u->m_config.iRcvBufSize * (u->m_config.iMSS - CPacket::udpHeaderSize(AF_INET)));

    IM(SRTO_LINGER, Linger);

    IM(SRTO_UDP_SNDBUF, iUDPSndBufSize);
    IM(SRTO_UDP_RCVBUF, iUDPRcvBufSize);
    // SRTO_RENDEZVOUS: impossible to have it set on a listener socket.
    // SRTO_SNDTIMEO/RCVTIMEO: groupwise setting

    // SRTO_CONNTIMEO requires a special handling, because API stores the value in integer milliseconds,
    // but the type of the variable is srt::sync::duration.
    importTrivialOption(m_config, SRTO_CONNTIMEO, (int) count_milliseconds(u->m_config.tdConnTimeOut));

    IM(SRTO_DRIFTTRACER, bDriftTracer);
    // Reuseaddr: true by default and should only be true.
    IM(SRTO_MAXBW, llMaxBW);
    IM(SRTO_INPUTBW, llInputBW);
    IM(SRTO_MININPUTBW, llMinInputBW);
    IM(SRTO_OHEADBW, iOverheadBW);
    IM(SRTO_IPTOS, iIpToS);
    IM(SRTO_IPTTL, iIpTTL);
    IM(SRTO_TSBPDMODE, bTSBPD);
    IM(SRTO_RCVLATENCY, iRcvLatency);
    IM(SRTO_PEERLATENCY, iPeerLatency);
    IM(SRTO_SNDDROPDELAY, iSndDropDelay);
    // Special handling of SRTO_PAYLOADSIZE becuase API stores the value as int32_t,
    // while the config structure stores it as size_t.
    importTrivialOption(m_config, SRTO_PAYLOADSIZE, (int)u->m_config.zExpPayloadSize);
    IMF(SRTO_TLPKTDROP, m_bTLPktDrop);

    importStringOption(m_config, SRTO_STREAMID, u->m_config.sStreamName);

    IM(SRTO_MESSAGEAPI, bMessageAPI);
    IM(SRTO_NAKREPORT, bRcvNakReport);
    IM(SRTO_MINVERSION, uMinimumPeerSrtVersion);
    IM(SRTO_ENFORCEDENCRYPTION, bEnforcedEnc);
    IM(SRTO_IPV6ONLY, iIpV6Only);
    IM(SRTO_PEERIDLETIMEO, iPeerIdleTimeout_ms);

    importStringOption(m_config, SRTO_PACKETFILTER, u->m_config.sPacketFilterConfig);

    importTrivialOption(m_config, SRTO_PBKEYLEN, (int) u->m_CryptoControl.keylen());

    // Passphrase is empty by default. Decipher the passphrase and
    // store as passphrase option
    if (u->m_config.CryptoSecret.len)
    {
        const StringStorage<HAICRYPT_SECRET_MAX_SZ> password((const char*)u->m_config.CryptoSecret.str, u->m_config.CryptoSecret.len);
        importStringOption(m_config, SRTO_PASSPHRASE, password);
    }

    IM(SRTO_KMREFRESHRATE, uKmRefreshRatePkt);
    IM(SRTO_KMPREANNOUNCE, uKmPreAnnouncePkt);

    const string cc = u->m_CongCtl.selected_name();
    if (cc != "live")
    {
        m_config.push_back(ConfigItem(SRTO_CONGESTION, cc.c_str(), (int)cc.size()));
    }

    // NOTE: This is based on information extracted from the "semi-copy-constructor" of CUDT class.
    // Here should be handled all things that are options that modify the socket, but not all options
    // are assigned to configurable items.

#undef IM
#undef IMF
}

// XXX This function is likely of no use now.
bool CUDTGroup::applyFlags(uint32_t flags, HandshakeSide)
{
    const bool synconmsg = IsSet(flags, SRT_GFLAG_SYNCONMSG);
    if (synconmsg)
    {
        LOGP(gmlog.Error, "GROUP: requested sync on msgno - not supported.");
        return false;
    }

    return true;
}

template <class Type>
struct Value
{
    static int fill(void* optval, int len, const Type& value)
    {
        if (size_t(len) < sizeof(Type))
            return 0;

        *(Type*)optval = value;
        return sizeof(Type);
    }
};

template <>
inline int Value<std::string>::fill(void* optval, int len, const std::string& value)
{
    if (size_t(len) < value.size())
        return 0;
    memcpy(optval, value.c_str(), value.size());
    return (int) value.size();
}

template <class V>
inline int fillValue(void* optval, int len, V value)
{
    return Value<V>::fill(optval, len, value);
}

static bool getOptDefault(SRT_SOCKOPT optname, void* pw_optval, int& w_optlen)
{
    static const linger def_linger = {1, CSrtConfig::DEF_LINGER_S};
    switch (optname)
    {
    default:
        return false;

#define RD(value)                                                                                                      \
    w_optlen = fillValue((pw_optval), w_optlen, value);                                                                \
    break

    case SRTO_KMSTATE:
    case SRTO_SNDKMSTATE:
    case SRTO_RCVKMSTATE:
        RD(SRT_KM_S_UNSECURED);
    case SRTO_PBKEYLEN:
        RD(16);

    case SRTO_MSS:
        RD(CSrtConfig::DEF_MSS);

    case SRTO_SNDSYN:
        RD(true);
    case SRTO_RCVSYN:
        RD(true);
    case SRTO_ISN:
        RD(SRT_SEQNO_NONE);
    case SRTO_FC:
        RD(CSrtConfig::DEF_FLIGHT_SIZE);

    case SRTO_SNDBUF:
    case SRTO_RCVBUF:
        w_optlen = fillValue<int>((pw_optval), w_optlen, CSrtConfig::DEF_BUFFER_SIZE * (CSrtConfig::DEF_MSS - CPacket::udpHeaderSize(AF_INET)));
        break;

    case SRTO_LINGER:
        RD(def_linger);
    case SRTO_UDP_SNDBUF:
    case SRTO_UDP_RCVBUF:
        RD(CSrtConfig::DEF_UDP_BUFFER_SIZE);
    case SRTO_RENDEZVOUS:
        RD(false);
    case SRTO_SNDTIMEO:
        RD(-1);
    case SRTO_RCVTIMEO:
        RD(-1);
    case SRTO_REUSEADDR:
        RD(true);
    case SRTO_MAXBW:
        RD(int64_t(-1));
    case SRTO_INPUTBW:
        RD(int64_t(-1));
    case SRTO_MININPUTBW:
        RD(int64_t(0));
    case SRTO_OHEADBW:
        RD(SRT_OHEAD_DEFAULT_P100);
    case SRTO_STATE:
        RD(SRTS_INIT);
    case SRTO_EVENT:
        RD(0);
    case SRTO_SNDDATA:
        RD(0);
    case SRTO_RCVDATA:
        RD(0);

    case SRTO_IPTTL:
        RD(0);
    case SRTO_IPTOS:
        RD(0);

    case SRTO_SENDER:
        RD(false);
    case SRTO_TSBPDMODE:
        RD(false);
    case SRTO_LATENCY:
    case SRTO_RCVLATENCY:
        RD(SRT_LIVE_DEF_LATENCY_MS);
    case SRTO_PEERLATENCY:
        RD(0);
    case SRTO_TLPKTDROP:
        RD(true);
    case SRTO_SNDDROPDELAY:
        RD(-1);
    case SRTO_NAKREPORT:
        RD(true);
    case SRTO_VERSION:
        RD(SRT_DEF_VERSION);
    case SRTO_PEERVERSION:
        RD(0);
    case SRTO_PEERIDLETIMEO:
        RD(CSrtConfig::COMM_RESPONSE_TIMEOUT_MS);
    case SRTO_CONNTIMEO:
        RD(CSrtConfig::DEF_CONNTIMEO_S * 1000); // required milliseconds
    case SRTO_DRIFTTRACER:
        RD(true);

    case SRTO_MINVERSION:
        RD(SRT_VERSION_MAJ1);
    case SRTO_STREAMID:
        RD(std::string());
    case SRTO_CONGESTION:
        RD(std::string());
    case SRTO_MESSAGEAPI:
        RD(true);
    case SRTO_PAYLOADSIZE:
        RD(0);
    case SRTO_GROUPMINSTABLETIMEO:
        RD(CSrtConfig::COMM_DEF_MIN_STABILITY_TIMEOUT_MS);
    case SRTO_LOSSMAXTTL:
        RD(0);
    case SRTO_RETRANSMITALGO:
        RD(1);
    }

#undef RD
    return true;
}

struct FOptionValue
{
    SRT_SOCKOPT expected;
    FOptionValue(SRT_SOCKOPT v): expected(v) {}
    bool operator()(const CUDTGroup::ConfigItem& i) const
    {
        return i.so == expected;
    }
};

void CUDTGroup::getOpt(SRT_SOCKOPT optname, void* pw_optval, int& w_optlen)
{
    // Options handled in group
    switch (optname)
    {
    case SRTO_RCVSYN:
        *(bool*)pw_optval = m_bSynRecving;
        w_optlen          = sizeof(bool);
        return;

    case SRTO_SNDSYN:
        *(bool*)pw_optval = m_bSynSending;
        w_optlen          = sizeof(bool);
        return;

    case SRTO_SNDTIMEO:
        *(int*)pw_optval = m_iSndTimeOut;
        w_optlen = sizeof(int);
        return;

    case SRTO_RCVTIMEO:
        *(int*)pw_optval = m_iRcvTimeOut;
        w_optlen = sizeof(int);
        return;

    case SRTO_GROUPMINSTABLETIMEO:
        *(uint32_t*)pw_optval = m_uOPT_MinStabilityTimeout_us / 1000;
        w_optlen = sizeof(uint32_t);
        return;

    case SRTO_KMSTATE:
        *(uint32_t*)pw_optval = getGroupEncryptionState();
        w_optlen = sizeof(uint32_t);
        return;

        // Write-only options for security reasons or
        // options that refer to a socket state, that
        // makes no sense for a group.
    case SRTO_PASSPHRASE:
    case SRTO_KMPREANNOUNCE:
    case SRTO_KMREFRESHRATE:
    case SRTO_BINDTODEVICE:
    case SRTO_GROUPCONNECT:
    case SRTO_STATE:
    case SRTO_EVENT:
        throw CUDTException(MJ_NOTSUP, MN_INVAL, 0);

    default:; // pass on
    }

    bool is_set_on_socket = false;
    {
        // Can't have m_GroupLock locked while calling getOpt on a member socket
        // because the call will acquire m_ControlLock leading to a lock-order-inversion.
        SRTSOCKET firstsocket = SRT_INVALID_SOCK;
        enterCS(m_GroupLock);
        gli_t gi = m_Group.begin();
        if (gi != m_Group.end())
            firstsocket = gi->ps->core().id();
        leaveCS(m_GroupLock);
        // CUDTUnited::m_GlobControlLock can't be acquired with m_GroupLock either.
        // We have also no guarantee that after leaving m_GroupLock the socket isn't
        // going to be deleted. Hence use the safest method by extracting through the id.
        if (firstsocket != SRT_INVALID_SOCK)
        {
            SocketKeeper sk = CUDT::keep(firstsocket);
            if (sk.socket)
            {
                // Return the value from the first member socket, if any is present
                // Note: Will throw exception if the request is wrong.
                sk.socket->core().getOpt(optname, (pw_optval), (w_optlen));
                is_set_on_socket = true;
            }
        }
    }

    // Check if the option is in the storage, which means that
    // it was modified on the group.
    vector<ConfigItem>::const_iterator i = find_if(m_config.begin(), m_config.end(), FOptionValue(optname));

    if (i == m_config.end() || i->value.empty())
    {
        // Already written to the target variable.
        if (is_set_on_socket)
            return;

        // Not found, see the defaults
        if (!getOptDefault(optname, (pw_optval), (w_optlen)))
            throw CUDTException(MJ_NOTSUP, MN_INVAL, 0);

        return;
    }

    // Found a value set on or derived by a group. Prefer returing it over the one taken from a member socket.
    // Check the size first.
    if (w_optlen < int(i->value.size()))
        throw CUDTException(MJ_NOTSUP, MN_XSIZE, 0);

    SRT_ASSERT(!i->value.empty());
    w_optlen = (int)i->value.size();
    memcpy((pw_optval), &i->value[0], i->value.size());
}

SRT_KM_STATE CUDTGroup::getGroupEncryptionState()
{
    multiset<SRT_KM_STATE> kmstates;
    {
        ScopedLock lk (m_GroupLock);

        // First check the container. If empty, return UNSECURED
        if (m_Group.empty())
            return SRT_KM_S_UNSECURED;

        for (gli_t gi = m_Group.begin(); gi != m_Group.end(); ++gi)
        {
            CCryptoControl::State cst = gi->ps->core().m_CryptoControl.kmState();
            // A fix to NOSECRET is because this is the state when agent has set
            // no password, but peer did, and ENFORCEDENCRYPTION=false allowed
            // this connection to be established. UNSECURED can't be taken in this
            // case because this would suggest that BOTH are unsecured, that is,
            // we have established an unsecured connection (which ain't true).
            SRT_KM_STATE gst = (cst.rcv == SRT_KM_S_UNSECURED && cst.snd == SRT_KM_S_NOSECRET)
                ? SRT_KM_S_NOSECRET
                : cst.rcv;
            kmstates.insert(gst);
        }
    }

    // Criteria are:
    // 1. UNSECURED, if no member sockets, or at least one UNSECURED found.
    // 2. SECURED, if at least one SECURED found (cut off the previous criteria).
    // 3. BADSECRET otherwise, although return NOSECRET if no BADSECRET is found.

    if (kmstates.count(SRT_KM_S_UNSECURED))
        return SRT_KM_S_UNSECURED;

    // Now we have UNSECURED ruled out. Remaining may be NOSECRET, BADSECRET or SECURED.
    // NOTE: SECURING is an intermediate state for HSv4 and can't occur in groups.
    if (kmstates.count(SRT_KM_S_SECURED))
        return SRT_KM_S_SECURED;

    if (kmstates.count(SRT_KM_S_BADSECRET))
        return SRT_KM_S_BADSECRET;

    return SRT_KM_S_NOSECRET;
}

SRT_SOCKSTATUS CUDTGroup::getStatus()
{
    typedef vector<pair<SRTSOCKET, SRT_SOCKSTATUS> > states_t;
    states_t                                         states;

    {
        ScopedLock cg(m_GroupLock);
        for (gli_t gi = m_Group.begin(); gi != m_Group.end(); ++gi)
        {
            switch (gi->sndstate)
            {
                // Check only sndstate. If this machine is ONLY receiving,
                // then rcvstate will turn into SRT_GST_RUNNING, while
                // sndstate will remain SRT_GST_IDLE, but still this may only
                // happen if the socket is connected.
            case SRT_GST_IDLE:
            case SRT_GST_RUNNING:
                states.push_back(make_pair(gi->id, SRTS_CONNECTED));
                break;

            case SRT_GST_BROKEN:
                states.push_back(make_pair(gi->id, SRTS_BROKEN));
                break;

            default: // (pending, or whatever will be added in future)
            {
                // TEMPORARY make a node to note a socket to be checked afterwards
                states.push_back(make_pair(gi->id, SRTS_NONEXIST));
            }
            }
        }
    }

    SRT_SOCKSTATUS pending_state = SRTS_NONEXIST;

    for (states_t::iterator i = states.begin(); i != states.end(); ++i)
    {
        // If at least one socket is connected, the state is connected.
        if (i->second == SRTS_CONNECTED)
            return SRTS_CONNECTED;

        // Second level - pick up the state
        if (i->second == SRTS_NONEXIST)
        {
            // Otherwise find at least one socket, which's state isn't broken.
            i->second = m_Global.getStatus(i->first);
            if (pending_state == SRTS_NONEXIST)
                pending_state = i->second;
        }
    }

        // Return that state as group state
    if (pending_state != SRTS_NONEXIST) // did call getStatus at least once and it didn't return NOEXIST
        return pending_state;

    // If none found, return SRTS_BROKEN.
    return SRTS_BROKEN;
}

// [[using locked(m_GroupLock)]];
void CUDTGroup::syncWithSocket(const CUDT& core, const HandshakeSide side)
{
    if (side == HSD_RESPONDER)
    {
        // On the listener side you should synchronize ISN with the incoming
        // socket, which is done immediately after creating the socket and
        // adding it to the group. On the caller side the ISN is defined in
        // the group directly, before any member socket is created.
        set_currentSchedSequence(core.ISN());
    }

    // Only set if was not initialized to avoid problems on a running connection.
    if (m_RcvBaseSeqNo == SRT_SEQNO_NONE) 
        m_RcvBaseSeqNo = CSeqNo::decseq(core.m_iPeerISN);

    // Get the latency (possibly fixed against the opposite side)
    // from the first socket (core.m_iTsbPdDelay_ms),
    // and set it on the current socket.
    set_latency_us(core.m_iTsbPdDelay_ms * int64_t(1000));
}

void CUDTGroup::close()
{
    // Close all descriptors, then delete the group.
    vector<SRTSOCKET> ids;

    {
        ExclusiveLock glob(CUDT::uglobal().m_GlobControlLock);
        ScopedLock g(m_GroupLock);

        m_bClosing = true;

        // Copy the list of IDs into the array.
        for (gli_t ig = m_Group.begin(); ig != m_Group.end(); ++ig)
        {
            ids.push_back(ig->id);
            // Immediately cut ties to this group.
            // Just for a case, redispatch the socket, to stay safe.
            CUDTSocket* s = CUDT::uglobal().locateSocket_LOCKED(ig->id);
            if (!s)
            {
                HLOGC(smlog.Debug, log << "group/close: IPE(NF): group member @" << ig->id << " already deleted");
                continue;
            }

            // Make the socket closing BEFORE withdrawing its group membership
            // because a socket created as a group member cannot be valid
            // without the group.
            // This is not true in case of non-managed groups, which
            // only collect sockets, but also non-managed groups should not
            // use common group buffering and tsbpd. Also currently there are
            // no other groups than managed one.
            s->setClosing();

            s->m_GroupOf = NULL;
            s->m_GroupMemberData = NULL;
            HLOGC(smlog.Debug, log << "group/close: CUTTING OFF @" << ig->id << " (found as @" << s->core().m_SocketID << ") from the group");
        }

        // After all sockets that were group members have their ties cut,
        // the container can be cleared. Note that sockets won't be now
        // removing themselves from the group when closing because they
        // are unaware of being group members.
        m_Group.clear();
        m_PeerGroupID = SRT_INVALID_SOCK;

        set<int> epollid;
        {
            // Global EPOLL lock must be applied to access any socket's epoll set.
            // This is a set of all epoll ids subscribed to it.
            ScopedLock elock (CUDT::uglobal().m_EPoll.m_EPollLock);
            epollid = m_sPollID; // use move() in C++11
            m_sPollID.clear();
        }

        int no_events = 0;
        for (set<int>::iterator i = epollid.begin(); i != epollid.end(); ++i)
        {
            HLOGC(smlog.Debug, log << "close: CLEARING subscription on E" << (*i) << " of $" << id());
            try
            {
                CUDT::uglobal().m_EPoll.update_usock(*i, id(), &no_events);
            }
            catch (...)
            {
                // May catch an API exception, but this isn't an API call to be interrupted.
            }
            HLOGC(smlog.Debug, log << "close: removing E" << (*i) << " from back-subscribers of $" << id());
        }

        // NOW, the m_GroupLock is released, then m_GlobControlLock.
        // The below code should work with no locks and execute socket
        // closing.
    }

    HLOGC(gmlog.Debug, log << "grp/close: closing $" << m_GroupID << ", closing first " << ids.size() << " sockets:");
    // Close all sockets with unlocked GroupLock
    for (vector<SRTSOCKET>::iterator i = ids.begin(); i != ids.end(); ++i)
    {
        try
        {
            CUDT::uglobal().close(*i, SRT_CLS_INTERNAL);
        }
        catch (CUDTException&)
        {
            HLOGC(gmlog.Debug, log << "grp/close: socket @" << *i << " is likely closed already, ignoring");
        }
    }

    HLOGC(gmlog.Debug, log << "grp/close: closing $" << m_GroupID << ": sockets closed, clearing the group:");

    // Lock the group again to clear the group data
    {
        ScopedLock g(m_GroupLock);

        if (!m_Group.empty())
        {
            LOGC(gmlog.Error, log << "grp/close: IPE - after requesting to close all members, still " << m_Group.size()
                    << " lingering members!");
            m_Group.clear();
        }

        // This takes care of the internal part.
        // The external part will be done in Global (CUDTUnited)
    }

    // Release blocked clients
    // XXX This looks like a dead code. Group receiver functions
    // do not use any lock on m_RcvDataLock, it is likely a remainder
    // of the old, internal impementation. 
    // CSync::lock_notify_one(m_RcvDataCond, m_RcvDataLock);
}

// [[using locked(m_Global.m_GlobControlLock)]]
// [[using locked(m_GroupLock)]]
// XXX TSA blocked because it causes errors on some versions of clang
SRT_TSA_NEEDS_LOCKED_SHARED(CUDTGroup::m_Global.m_GlobControlLock)
SRT_TSA_NEEDS_LOCKED(CUDTGroup::m_GroupLock)
void CUDTGroup::send_CheckValidSockets()
{
    vector<gli_t> toremove;

    for (gli_t d = m_Group.begin(), d_next = d; d != m_Group.end(); d = d_next)
    {
        ++d_next; // it's now safe to erase d
        CUDTSocket* revps = m_Global.locateSocket_LOCKED(d->id);
        if (revps != d->ps)
        {
            // Note: the socket might STILL EXIST, just in the trash, so
            // it can't be found by locateSocket. But it can still be bound
            // to the group. Just mark it broken from upside so that the
            // internal sending procedures will skip it. Removal from the
            // group will happen in GC, which will both remove from
            // group container and cut backward links to the group.

            HLOGC(gmlog.Debug, log << "group/send_CheckValidSockets: socket @" << d->id << " is no longer valid, setting BROKEN in $" << id());
            d->sndstate = SRT_GST_BROKEN;
            d->rcvstate = SRT_GST_BROKEN;
        }
    }
}

int CUDTGroup::send(const char* buf, int len, SRT_MSGCTRL& w_mc)
{
    switch (m_type)
    {
    default:
        LOGC(gslog.Error, log << "CUDTGroup::send: not implemented for type #" << m_type);
        throw CUDTException(MJ_SETUP, MN_INVAL, 0);

    case SRT_GTYPE_BROADCAST:
        return sendBroadcast(buf, len, (w_mc));

    case SRT_GTYPE_BACKUP:
        return sendBackup(buf, len, (w_mc));

        /* to be implemented

    case SRT_GTYPE_BALANCING:
        return sendBalancing(buf, len, (w_mc));

    case SRT_GTYPE_MULTICAST:
        return sendMulticast(buf, len, (w_mc));
        */
    }
}

int CUDTGroup::sendBroadcast(const char* buf, int len, SRT_MSGCTRL& w_mc)
{
    // Avoid stupid errors in the beginning.
    if (len <= 0)
    {
        throw CUDTException(MJ_NOTSUP, MN_INVAL, 0);
    }

    // NOTE: This is a "vector of list iterators". Every element here
    // is an iterator to another container.
    // Note that "list" is THE ONLY container in standard C++ library,
    // for which NO ITERATORS ARE INVALIDATED after a node at particular
    // iterator has been removed, except for that iterator itself.
    vector<SRTSOCKET> wipeme;
    vector<gli_t> idleLinks;
    vector<SRTSOCKET> pendingSockets; // need sock ids as it will be checked out of lock

    int32_t curseq = SRT_SEQNO_NONE;  // The seqno of the first packet of this message.
    int32_t nextseq = SRT_SEQNO_NONE;  // The seqno of the first packet of next message.

    int rstat = -1;

    int                          stat = 0;
    SRT_ATR_UNUSED CUDTException cx(MJ_SUCCESS, MN_NONE, 0);

    vector<gli_t> activeLinks;

    // First, acquire GlobControlLock to make sure all member sockets still exist
    enterCS(m_Global.m_GlobControlLock);
    ScopedLock guard(m_GroupLock);

    if (m_bClosing)
    {
        leaveCS(m_Global.m_GlobControlLock);
        throw CUDTException(MJ_CONNECTION, MN_CONNLOST, 0);
    }

    // Now, still under lock, check if all sockets still can be dispatched

    // LOCKED: GlobControlLock, GroupLock (RIGHT ORDER!)
    send_CheckValidSockets();
    leaveCS(m_Global.m_GlobControlLock);
    // LOCKED: GroupLock (only)
    // Since this moment GlobControlLock may only be locked if GroupLock is unlocked first.

    if (m_bClosing)
    {
        // No temporary locks here. The group lock is scoped.
        throw CUDTException(MJ_CONNECTION, MN_CONNLOST, 0);
    }

    // This simply requires the payload to be sent through every socket in the group
    for (gli_t d = m_Group.begin(); d != m_Group.end(); ++d)
    {
        if (d->sndstate != SRT_GST_BROKEN)
        {
            // Check the socket state prematurely in order not to uselessly
            // send over a socket that is broken.
            CUDT* const pu = (d->ps)
                ?  &d->ps->core()
                :  NULL;

            if (!pu || pu->m_bBroken)
            {
                HLOGC(gslog.Debug,
                        log << "grp/sendBroadcast: socket @" << d->id << " detected +Broken - transit to BROKEN");
                d->sndstate = SRT_GST_BROKEN;
                d->rcvstate = SRT_GST_BROKEN;
            }
        }

        // Check socket sndstate before sending
        if (d->sndstate == SRT_GST_BROKEN)
        {
            HLOGC(gslog.Debug,
                  log << "grp/sendBroadcast: socket in BROKEN state: @" << d->id
                      << ", sockstatus=" << SockStatusStr(d->ps ? d->ps->getStatus() : SRTS_NONEXIST));
            wipeme.push_back(d->id);
            continue;
        }

        if (d->sndstate == SRT_GST_IDLE)
        {
            SRT_SOCKSTATUS st = SRTS_NONEXIST;
            if (d->ps)
                st = d->ps->getStatus();
            // If the socket is already broken, move it to broken.
            if (int(st) >= int(SRTS_BROKEN))
            {
                HLOGC(gslog.Debug,
                      log << "CUDTGroup::send.$" << id() << ": @" << d->id << " became " << SockStatusStr(st)
                          << ", WILL BE CLOSED.");
                wipeme.push_back(d->id);
                continue;
            }

            if (st != SRTS_CONNECTED)
            {
                HLOGC(gslog.Debug,
                      log << "CUDTGroup::send. @" << d->id << " is still " << SockStatusStr(st) << ", skipping.");
                pendingSockets.push_back(d->id);
                continue;
            }

            HLOGC(gslog.Debug, log << "grp/sendBroadcast: socket in IDLE state: @" << d->id << " - will activate it");
            // This is idle, we'll take care of them next time
            // Might be that:
            // - this socket is idle, while some NEXT socket is running
            // - we need at least one running socket to work BEFORE activating the idle one.
            // - if ALL SOCKETS ARE IDLE, then we simply activate the first from the list,
            //   and all others will be activated using the ISN from the first one.
            idleLinks.push_back(d);
            continue;
        }

        if (d->sndstate == SRT_GST_RUNNING)
        {
            HLOGC(gslog.Debug,
                  log << "grp/sendBroadcast: socket in RUNNING state: @" << d->id << " - will send a payload");
            activeLinks.push_back(d);
            continue;
        }

        HLOGC(gslog.Debug,
              log << "grp/sendBroadcast: socket @" << d->id << " not ready, state: " << StateStr(d->sndstate) << "("
                  << int(d->sndstate) << ") - NOT sending, SET AS PENDING");

        pendingSockets.push_back(d->id);
    }

    vector<Sendstate> sendstates;
    if (w_mc.srctime == 0)
        w_mc.srctime = count_microseconds(steady_clock::now().time_since_epoch());

    for (vector<gli_t>::iterator snd = activeLinks.begin(); snd != activeLinks.end(); ++snd)
    {
        gli_t d   = *snd;
        int   erc = 0; // success
        // Remaining sndstate is SRT_GST_RUNNING. Send a payload through it.
        try
        {
            // This must be wrapped in try-catch because on error it throws an exception.
            // Possible return values are only 0, in case when len was passed 0, or a positive
            // >0 value that defines the size of the data that it has sent, that is, in case
            // of Live mode, equal to 'len'.
            stat = d->ps->core().sendmsg2(buf, len, (w_mc));
        }
        catch (CUDTException& e)
        {
            cx   = e;
            stat = -1;
            erc  = e.getErrorCode();
        }

        if (stat != -1)
        {
            curseq = w_mc.pktseq;
            nextseq = d->ps->core().schedSeqNo();
        }

        const Sendstate cstate = {d->id, &*d, stat, erc};
        sendstates.push_back(cstate);
        d->sndresult  = stat;
        d->laststatus = d->ps->getStatus();
    }

    // Ok, we have attempted to send a payload over all links
    // that are currently in the RUNNING state. We know that at
    // least one is successful if we have non-default curseq value.

    // Here we need to activate all links that are found as IDLE.
    // Some portion of logical exclusions:
    //
    // - sockets that were broken in the beginning are already wiped out
    // - broken sockets are checked first, so they can't be simultaneously idle
    // - idle sockets can't get broken because there's no operation done on them
    // - running sockets are the only one that could change sndstate here
    // - running sockets can either remain running or turn to broken
    // In short: Running and Broken sockets can't become idle,
    // although Running sockets can become Broken.

    // There's no certainty here as to whether at least one link was
    // running and it has successfully performed the operation.
    // Might have even happened that we had 2 running links that
    // got broken and 3 other links so far in idle sndstate that just connected
    // at that very moment. In this case we have 3 idle links to activate,
    // but there is no sequence base to overwrite their ISN with. If this
    // happens, then the first link that should be activated goes with
    // whatever ISN it has, whereas every next idle link should use that
    // exactly ISN.
    //
    // If it has additionally happened that the first link got broken at
    // that very moment of sending, the second one has a chance to succeed
    // and therefore take over the leading role in setting the ISN. If the
    // second one fails, too, then the only remaining idle link will simply
    // go with its own original sequence.

    // On the opposite side, if the first packet arriving looks like a jump over,
    // the corresponding LOSSREPORT is sent. For packets that are truly lost,
    // the sender retransmits them, for packets that before ISN, DROPREQ is sent.

    // Now we can go to the idle links and attempt to send the payload
    // also over them.

    // TODO: { sendBroadcast_ActivateIdleLinks
    for (vector<gli_t>::iterator i = idleLinks.begin(); i != idleLinks.end(); ++i)
    {
        gli_t d       = *i;
        if (!d->ps->m_GroupOf)
            continue;

        int   erc     = 0;
        int   lastseq = d->ps->core().schedSeqNo();
        if (curseq != SRT_SEQNO_NONE && curseq != lastseq)
        {
            HLOGC(gslog.Debug,
                    log << "grp/sendBroadcast: socket @" << d->id << ": override snd sequence %" << lastseq << " with %"
                    << curseq << " (diff by " << CSeqNo::seqcmp(curseq, lastseq)
                    << "); SENDING PAYLOAD: " << BufferStamp(buf, len));
            d->ps->core().overrideSndSeqNo(curseq);
        }
        else
        {
            HLOGC(gslog.Debug,
                    log << "grp/sendBroadcast: socket @" << d->id << ": sequence remains with original value: %"
                    << lastseq << "; SENDING PAYLOAD " << BufferStamp(buf, len));
        }

        // Now send and check the status
        // The link could have got broken

        try
        {
            stat = d->ps->core().sendmsg2(buf, len, (w_mc));
        }
        catch (CUDTException& e)
        {
            cx   = e;
            stat = -1;
            erc  = e.getErrorCode();
        }

        if (stat != -1)
        {
            d->sndstate = SRT_GST_RUNNING;

            // Note: this will override the sequence number
            // for all next iterations in this loop.
            curseq = w_mc.pktseq;
            nextseq = d->ps->core().schedSeqNo();
            HLOGC(gslog.Debug,
                    log << "@" << d->id << ":... sending SUCCESSFUL %" << curseq << " MEMBER STATUS: RUNNING");
        }

        d->sndresult  = stat;
        d->laststatus = d->ps->getStatus();

        const Sendstate cstate = {d->id, &*d, stat, erc};
        sendstates.push_back(cstate);
    }

    if (nextseq != SRT_SEQNO_NONE)
    {
        HLOGC(gslog.Debug,
              log << "grp/sendBroadcast: $" << id() << ": updating current scheduling sequence %" << nextseq);
        m_iLastSchedSeqNo = nextseq;
    }

    // }

    // { send_CheckBrokenSockets()

    // Make an extra loop check to see if we could be
    // in a condition of "all sockets either blocked or pending"

    int nsuccessful = 0; // number of successfully connected sockets
    int nblocked    = 0; // number of sockets blocked in connection
    bool is_pending_blocked = false;
    for (vector<Sendstate>::iterator is = sendstates.begin(); is != sendstates.end(); ++is)
    {
        if (is->stat != -1)
        {
            nsuccessful++;
        }
        // is->stat == -1
        else if (is->code == SRT_EASYNCSND)
        {
            ++nblocked;
        }
    }

    if (!pendingSockets.empty() || nblocked)
    {
        HLOGC(gslog.Debug, log << "grp/sendBroadcast: found pending sockets (blocked: " << nblocked << "), polling them.");

        // These sockets if they are in pending state, they should be added to m_SndEID
        // at the connecting stage.
        CEPoll::fmap_t sready;

        if (m_Global.m_EPoll.empty(*m_SndEpolld))
        {
            // Sanity check - weird pending reported.
            LOGC(gslog.Error,
                 log << "grp/sendBroadcast: IPE: reported pending sockets, but EID is empty - wiping pending!");
            copy(pendingSockets.begin(), pendingSockets.end(), back_inserter(wipeme));
        }
        else
        {
            int swait_timeout = 0;

            // There's also a hidden condition here that is the upper if condition.
            is_pending_blocked = (nsuccessful == 0);

            // If this is the case when 
            if (m_bSynSending && is_pending_blocked)
            {
                HLOGC(gslog.Debug, log << "grp/sendBroadcast: will block for " << m_iSndTimeOut << " - waiting for any writable in blocking mode");
                swait_timeout = m_iSndTimeOut;
            }

            {
                InvertedLock ug(m_GroupLock);

                THREAD_PAUSED();
                m_Global.m_EPoll.swait(
                    *m_SndEpolld, (sready), swait_timeout, false /*report by retval*/); // Just check if anything happened
                THREAD_RESUMED();
            }

            if (m_bClosing)
            {
                // No temporary locks here. The group lock is scoped.
                throw CUDTException(MJ_CONNECTION, MN_CONNLOST, 0);
            }

            HLOGC(gslog.Debug, log << "grp/sendBroadcast: RDY: " << DisplayEpollResults(sready));

            // sockets in EX: should be moved to wipeme.
            // IMPORTANT: we check only PENDING sockets (not blocked) because only
            // pending sockets might report ERR epoll without being explicitly broken.
            // Sockets that did connect and just have buffer full will be always broken,
            // if they're going to report ERR in epoll.
            for (vector<SRTSOCKET>::iterator i = pendingSockets.begin(); i != pendingSockets.end(); ++i)
            {
                if (CEPoll::isready(sready, *i, SRT_EPOLL_ERR))
                {
                    HLOGC(gslog.Debug,
                          log << "grp/sendBroadcast: Socket @" << (*i) << " reported FAILURE - moved to wiped.");
                    // Failed socket. Move d to wipeme. Remove from eid.
                    wipeme.push_back(*i);
                    int no_events = 0;
                    m_Global.m_EPoll.update_usock(m_SndEID, *i, &no_events);
                }

                if (CEPoll::isready(sready, *i, SRT_EPOLL_OUT))
                    is_pending_blocked = false;
            }

            // After that, all sockets that have been reported
            // as ready to write should be removed from EID. This
            // will also remove those sockets that have been added
            // as redundant links at the connecting stage and became
            // writable (connected) before this function had a chance
            // to check them.
            m_Global.m_EPoll.clear_ready_usocks(*m_SndEpolld, SRT_EPOLL_CONNECT);
        }
    }

    // Re-check after the waiting lock has been reacquired
    if (m_bClosing)
        throw CUDTException(MJ_CONNECTION, MN_CONNLOST, 0);

    // Just for a case, when a socket that was blocked or pending
    // had switched to write-enabled, 

    send_CloseBrokenSockets((wipeme)); // wipeme will be cleared by this function

    // Re-check after the waiting lock has been reacquired
    if (m_bClosing)
        throw CUDTException(MJ_CONNECTION, MN_CONNLOST, 0);

    // }

    // { sendBroadcast_CheckBlockedLinks()

    // Alright, we've made an attempt to send a packet over every link.
    // Every operation was done through a non-blocking attempt, so
    // links where sending was blocked have SRT_EASYNCSND error.
    // Links that were successful, have the len value in state.

    // First thing then, find out if at least one link was successful.
    // The first successful link sets the sequence value,
    // the following links derive it. This might be also the first idle
    // link with its random-generated ISN, if there were no active links.

    vector<SocketData*> successful, blocked;

    // This iteration of the state will simply
    // qualify the remaining sockets into three categories:
    //
    // - successful (we only need to know if at least one did)
    // - blocked - if none succeeded, but some blocked, POLL & RETRY.
    // - wipeme - sending failed by any other reason than blocking, remove.

    // Now - sendstates contain directly sockets.
    // In order to update members, you need to have locked:
    // - GlobControlLock to prevent sockets from disappearing or being closed
    // - then GroupLock to latch the validity of m_GroupMemberData field.

    {
        {
            InvertedLock ung (m_GroupLock);
            enterCS(CUDT::uglobal().m_GlobControlLock);
            HLOGC(gslog.Debug, log << "grp/sendBroadcast: Locked GlobControlLock, locking back GroupLock");
        }

        // Under this condition, as an unlock-lock cycle was done on m_GroupLock,
        // the Sendstate::it field shall not be used here!
        for (vector<Sendstate>::iterator is = sendstates.begin(); is != sendstates.end(); ++is)
        {
            CUDTSocket* ps = CUDT::uglobal().locateSocket_LOCKED(is->id);

            // Is the socket valid? If not, simply SKIP IT. Nothing to be done with it,
            // it's already deleted.
            if (!ps)
                continue;

            // Is the socket still group member? If not, SKIP IT. It could only be taken ownership
            // by being explicitly closed and so it's deleted from the container.
            if (!ps->m_GroupOf)
                continue;

            // Now we are certain that m_GroupMemberData is valid.
            SocketData* d = ps->m_GroupMemberData;

            if (is->stat == len)
            {
                HLOGC(gslog.Debug,
                        log << "SEND STATE link [" << (is - sendstates.begin()) << "]: SUCCESSFULLY sent " << len
                        << " bytes");
                // Successful.
                successful.push_back(d);
                rstat = is->stat;
                continue;
            }

            // Remaining are only failed. Check if again.
            if (is->code == SRT_EASYNCSND)
            {
                blocked.push_back(d);
                continue;
            }

#if HVU_ENABLE_HEAVY_LOGGING
            string errmsg = cx.getErrorString();
            LOGC(gslog.Debug,
                    log << "SEND STATE link [" << (is - sendstates.begin()) << "]: FAILURE (result:" << is->stat
                    << "): " << errmsg << ". Setting this socket broken status.");
#endif
            // Turn this link broken
            d->sndstate = SRT_GST_BROKEN;
        }

        // Now you can leave GlobControlLock, while GroupLock is still locked.
        leaveCS(CUDT::uglobal().m_GlobControlLock);
    }

    // Re-check after the waiting lock has been reacquired
    if (m_bClosing)
    {
        HLOGC(gslog.Debug, log << "grp/sendBroadcast: GROUP CLOSED, ABANDONING");
        throw CUDTException(MJ_CONNECTION, MN_CONNLOST, 0);
    }

    // Good, now let's realize the situation.
    // First, check the most optimistic scenario: at least one link succeeded.

    bool was_blocked    = false;
    bool none_succeeded = false;

    if (!successful.empty())
    {
        // Good. All blocked links are now qualified as broken.
        // You had your chance, but I can't leave you here,
        // there will be no further chance to reattempt sending.
        for (vector<SocketData*>::iterator b = blocked.begin(); b != blocked.end(); ++b)
        {
            (*b)->sndstate = SRT_GST_BROKEN;
        }
        blocked.clear();
    }
    else
    {
        none_succeeded = true;
        was_blocked    = !blocked.empty();
    }

    int ercode = 0;

    // This block causes waiting for any socket to accept the payload.
    // This should be done only in blocking mode and only if no other socket
    // accepted the payload.
    if (was_blocked && none_succeeded && m_bSynSending)
    {
        m_Global.m_EPoll.update_events(id(), m_sPollID, SRT_EPOLL_OUT, false);
        if (!m_bSynSending)
        {
            throw CUDTException(MJ_AGAIN, MN_WRAVAIL, 0);
        }

        HLOGC(gslog.Debug, log << "grp/sendBroadcast: all blocked, trying to common-block on epoll...");

        // XXX TO BE REMOVED. Sockets should be subscribed in m_SndEID at connecting time
        // (both srt_connect and srt_accept).

        // None was successful, but some were blocked. It means that we
        // haven't sent the payload over any link so far, so we still have
        // a chance to retry.
        int modes = SRT_EPOLL_OUT | SRT_EPOLL_ERR;
        for (vector<SocketData*>::iterator b = blocked.begin(); b != blocked.end(); ++b)
        {
            HLOGC(gslog.Debug,
                  log << "Will block on blocked socket @" << (*b)->id << " as only blocked socket remained");
            CUDT::uglobal().epoll_add_usock_INTERNAL(m_SndEID, (*b)->ps, &modes);
        }

        int            blst = 0;
        CEPoll::fmap_t sready;

        {
            // Lift the group lock for a while, to avoid possible deadlocks.
            InvertedLock ug(m_GroupLock);
            HLOGC(gslog.Debug, log << "grp/sendBroadcast: blocking on any of blocked sockets to allow sending");

            // m_iSndTimeOut is -1 by default, which matches the meaning of waiting forever
            THREAD_PAUSED();
            blst = m_Global.m_EPoll.swait(*m_SndEpolld, sready, m_iSndTimeOut);
            THREAD_RESUMED();

            // NOTE EXCEPTIONS:
            // - EEMPTY: won't happen, we have explicitly added sockets to EID here.
            // - XTIMEOUT: will be propagated as this what should be reported to API
            // This is the only reason why here the errors are allowed to be handled
            // by exceptions.
        }

        // Re-check after the waiting lock has been reacquired
        if (m_bClosing)
            throw CUDTException(MJ_CONNECTION, MN_CONNLOST, 0);

        if (blst == -1)
        {
            int rno;
            ercode = srt_getlasterror(&rno);
        }
        else
        {
            activeLinks.clear();
            sendstates.clear();
            // Extract gli's from the whole group that have id found in the array.

            // LOCKING INFO:
            // For the moment of lifting m_GroupLock, some sockets could have been closed.
            // But then, we believe they have been also removed from the group container,
            // and this requires locking on GroupLock. We can then stafely state that the
            // group container contains only existing sockets, at worst broken.

            for (gli_t dd = m_Group.begin(); dd != m_Group.end(); ++dd)
            {
                int rdev = CEPoll::ready(sready, dd->id);
                if (rdev & SRT_EPOLL_ERR)
                {
                    dd->sndstate = SRT_GST_BROKEN;
                }
                else if (rdev & SRT_EPOLL_OUT)
                    activeLinks.push_back(dd);
            }

            for (vector<gli_t>::iterator snd = activeLinks.begin(); snd != activeLinks.end(); ++snd)
            {
                gli_t d   = *snd;

                int   erc = 0; // success
                // Remaining sndstate is SRT_GST_RUNNING. Send a payload through it.
                try
                {
                    // This must be wrapped in try-catch because on error it throws an exception.
                    // Possible return values are only 0, in case when len was passed 0, or a positive
                    // >0 value that defines the size of the data that it has sent, that is, in case
                    // of Live mode, equal to 'len'.
                    stat = d->ps->core().sendmsg2(buf, len, (w_mc));
                }
                catch (CUDTException& e)
                {
                    cx   = e;
                    stat = -1;
                    erc  = e.getErrorCode();
                }
                if (stat != -1)
                    curseq = w_mc.pktseq;

                const Sendstate cstate = {d->id, &*d, stat, erc};
                sendstates.push_back(cstate);
                d->sndresult  = stat;
                d->laststatus = d->ps->getStatus();
            }

            // This time only check if any were successful.
            // All others are wipeme.
            // NOTE: m_GroupLock is continuously locked - you can safely use Sendstate::it field.
            for (vector<Sendstate>::iterator is = sendstates.begin(); is != sendstates.end(); ++is)
            {
                if (is->stat == len)
                {
                    // Successful.
                    successful.push_back(is->mb);
                    rstat          = is->stat;
                    was_blocked    = false;
                    none_succeeded = false;
                    continue;
                }
#if HVU_ENABLE_HEAVY_LOGGING
                string errmsg = cx.getErrorString();
                HLOGC(gslog.Debug,
                      log << "... (repeat-waited) sending FAILED (" << errmsg
                          << "). Setting this socket broken status.");
#endif
                // Turn this link broken
                is->mb->sndstate = SRT_GST_BROKEN;
            }
        }
    }

    // }

    if (none_succeeded)
    {
        m_Global.m_EPoll.update_events(id(), m_sPollID, SRT_EPOLL_OUT, false);
        if (!m_bSynSending && (is_pending_blocked || was_blocked))
        {
            HLOGC(gslog.Debug, log << "grp/sendBroadcast: no links are ready for sending");
            ercode = SRT_EASYNCSND;
        }
        else
        {
            HLOGC(gslog.Debug, log << "grp/sendBroadcast: all links broken (none succeeded to send a payload)");
            m_Global.m_EPoll.update_events(id(), m_sPollID, SRT_EPOLL_ERR, true);
        }

        // Reparse error code, if set.
        // It might be set, if the last operation was failed.
        // If any operation succeeded, this will not be executed anyway.
        CodeMajor major = CodeMajor(ercode ? ercode / 1000 : MJ_CONNECTION);
        CodeMinor minor = CodeMinor(ercode ? ercode % 1000 : MN_CONNLOST);

        throw CUDTException(major, minor, 0);
    }

    for (vector<Sendstate>::iterator is = sendstates.begin(); is != sendstates.end(); ++is)
    {
        // Here we have a situation that at least 1 link successfully sent a packet.
        // All links for which sending has failed must be closed.
        if (is->stat == -1)
        {
            // This only sets the state to the socket; the GC process should
            // pick it up at the next time.
            HLOGC(gslog.Debug, log << "grp/sendBroadcast: per PARTIAL SUCCESS, closing failed @" << is->id);
            is->mb->ps->setBrokenClosed();
        }
    }

    // Now that at least one link has succeeded, update sending stats.
    m_stats.sent.count(len);

    // Pity that the blocking mode only determines as to whether this function should
    // block or not, but the epoll flags must be updated regardless of the mode.

    // Now fill in the socket table. Check if the size is enough, if not,
    // then set the pointer to NULL and set the correct size.

    // Note that list::size() is linear time, however this shouldn't matter,
    // as with the increased number of links in the redundancy group the
    // impossibility of using that many of them grows exponentally.
    size_t grpsize = m_Group.size();

    if (w_mc.grpdata_size < grpsize)
    {
        w_mc.grpdata = NULL;
    }

    size_t i = 0;

    bool ready_again = false;
    for (gli_t d = m_Group.begin(); d != m_Group.end(); ++d, ++i)
    {
        if (w_mc.grpdata)
        {
            // Enough space to fill
            copyGroupData(*d, (w_mc.grpdata[i]));
        }

        // We perform this loop anyway because we still need to check if any
        // socket is writable. Note that the group lock will hold any write ready
        // updates that are performed just after a single socket update for the
        // group, so if any socket is actually ready at the moment when this
        // is performed, and this one will result in none-write-ready, this will
        // be fixed just after returning from this function.

        ready_again = ready_again || d->ps->writeReady();
    }
    w_mc.grpdata_size = i;

    if (!ready_again)
    {
        m_Global.m_EPoll.update_events(id(), m_sPollID, SRT_EPOLL_OUT, false);
    }

    return rstat;
}

SRTSTATUS CUDTGroup::getGroupData(SRT_SOCKGROUPDATA* pdata, size_t* psize)
{
    if (!psize)
        return CUDT::APIError(MJ_NOTSUP, MN_INVAL);

    ScopedLock gl(m_GroupLock);

    return getGroupData_LOCKED(pdata, psize);
}

// [[using locked(this->m_GroupLock)]]
SRTSTATUS CUDTGroup::getGroupData_LOCKED(SRT_SOCKGROUPDATA* pdata, size_t* psize)
{
    SRT_ASSERT(psize != NULL);
    const size_t size = *psize;
    // Rewrite correct size
    *psize = m_Group.size();

    if (!pdata)
    {
        // The request was only to get the number of group members,
        // already filled.
        return SRT_STATUS_OK;
    }

    if (m_Group.size() > size)
    {
        // Not enough space to retrieve the data.
        return CUDT::APIError(MJ_NOTSUP, MN_XSIZE);
    }

    size_t i = 0;
    for (gli_t d = m_Group.begin(); d != m_Group.end(); ++d, ++i)
    {
        copyGroupData(*d, (pdata[i]));
    }

    return SRT_STATUS_OK;
}

// [[using locked(this->m_GroupLock)]]
void CUDTGroup::copyGroupData(const CUDTGroup::SocketData& source, SRT_SOCKGROUPDATA& w_target)
{
    w_target.id = source.id;
    memcpy((&w_target.peeraddr), &source.peer, source.peer.size());

    w_target.sockstate = source.laststatus;
    w_target.token = source.token;

    // In the internal structure the member state
    // is one per direction. From the user perspective
    // however it is used either in one direction only,
    // in which case the one direction that is active
    // matters, or in both directions, in which case
    // it will be always either both active or both idle.

    if (source.sndstate == SRT_GST_RUNNING || source.rcvstate == SRT_GST_RUNNING)
    {
        w_target.result      = SRT_STATUS_OK;
        w_target.memberstate = SRT_GST_RUNNING;
    }
    // Stats can differ per direction only
    // when at least in one direction it's ACTIVE.
    else if (source.sndstate == SRT_GST_BROKEN || source.rcvstate == SRT_GST_BROKEN)
    {
        w_target.result      = SRT_ERROR;
        w_target.memberstate = SRT_GST_BROKEN;
    }
    else
    {
        // IDLE or PENDING
        w_target.result      = SRT_STATUS_OK;
        w_target.memberstate = source.sndstate;
    }

    w_target.weight = source.weight;
}

void CUDTGroup::getGroupCount(size_t& w_size, bool& w_still_alive)
{
    ScopedLock gg(m_GroupLock);

    // Note: linear time, but no way to avoid it.
    // Fortunately the size of the redundancy group is even
    // in the craziest possible implementation at worst 4 members long.
    size_t group_list_size = 0;

    // In managed group, if all sockets made a failure, all
    // were removed, so the loop won't even run once. In
    // non-managed, simply no socket found here would have a
    // connected status.
    bool still_alive = false;

    for (gli_t gi = m_Group.begin(); gi != m_Group.end(); ++gi)
    {
        if (gi->laststatus == SRTS_CONNECTED)
        {
            still_alive = true;
        }
        ++group_list_size;
    }

    // If no socket is found connected, don't update any status.
    w_size        = group_list_size;
    w_still_alive = still_alive;
}

// [[using locked(m_GroupLock)]]
void CUDTGroup::fillGroupData(SRT_MSGCTRL&       w_out, // MSGCTRL to be written
                              const SRT_MSGCTRL& in     // MSGCTRL read from the data-providing socket
)
{
    // Preserve the data that will be overwritten by assignment
    SRT_SOCKGROUPDATA* grpdata      = w_out.grpdata;
    size_t             grpdata_size = w_out.grpdata_size;

    w_out = in; // NOTE: This will write NULL to grpdata and 0 to grpdata_size!

    w_out.grpdata      = NULL; // Make sure it's done, for any case
    w_out.grpdata_size = 0;

    // User did not wish to read the group data at all.
    if (!grpdata)
    {
        return;
    }

    SRTSTATUS st = getGroupData_LOCKED((grpdata), (&grpdata_size));

    // Always write back the size, no matter if the data were filled.
    w_out.grpdata_size = grpdata_size;

    if (st == SRT_ERROR)
    {
        // Keep NULL in grpdata
        return;
    }

    // Write back original data
    w_out.grpdata = grpdata;
}

// [[using locked(CUDT::uglobal()->m_GlobControlLock)]]
// [[using locked(m_GroupLock)]]
struct FLookupSocketWithEvent_LOCKED
{
    CUDTUnited* glob;
    int         evtype;
    FLookupSocketWithEvent_LOCKED(CUDTUnited* g, int event_type)
        : glob(g)
        , evtype(event_type)
    {
    }

    typedef CUDTSocket* result_type;

    SRT_TSA_NEEDS_LOCKED(glob->m_GlobControlLock)
    pair<CUDTSocket*, bool> operator()(const pair<SRTSOCKET, int>& es)
    {
        CUDTSocket* so = NULL;
        if ((es.second & evtype) == 0)
            return make_pair(so, false);

        so = glob->locateSocket_LOCKED(es.first);
        return make_pair(so, !!so);
    }
};

void CUDTGroup::recv_CollectAliveAndBroken(vector<CUDTSocket*>& alive, set<CUDTSocket*>& broken)
{
#if HVU_ENABLE_HEAVY_LOGGING
    std::ostringstream ds;
    ds << "E(" << m_RcvEID << ") ";
#define HCLOG(expr) expr
#else
#define HCLOG(x) if (false) {}
#endif

    alive.reserve(m_Group.size());

    HLOGC(grlog.Debug, log << "group/recv: Reviewing member sockets for polling");
    for (gli_t gi = m_Group.begin(); gi != m_Group.end(); ++gi)
    {
        if (gi->laststatus == SRTS_CONNECTING)
        {
            HCLOG(ds << "@" << gi->id << "<pending> ");
            continue; // don't read over a failed or pending socket
        }

        if (gi->laststatus >= SRTS_BROKEN)
        {
            broken.insert(gi->ps);
        }

        if (broken.count(gi->ps))
        {
            HCLOG(ds << "@" << gi->id << "<broken> ");
            continue;
        }

        if (gi->laststatus != SRTS_CONNECTED)
        {
            HCLOG(ds << "@" << gi->id << "<unstable:" << SockStatusStr(gi->laststatus) << "> ");
            // Sockets in this state are ignored. We are waiting until it
            // achieves CONNECTING state, then it's added to write.
            // Or gets broken and closed in the next step.
            continue;
        }

        // Don't skip packets that are ahead because if we have a situation
        // that all links are either "elephants" (do not report read readiness)
        // and "kangaroos" (have already delivered an ahead packet) then
        // omitting kangaroos will result in only elephants to be polled for
        // reading. Due to the strict timing requirements and ensurance that
        // TSBPD on every link will result in exactly the same delivery time
        // for a packet of given sequence, having an elephant and kangaroo in
        // one cage means that the elephant is simply a broken or half-broken
        // link (the data are not delivered, but it will get repaired soon,
        // enough for SRT to maintain the connection, but it will still drop
        // packets that didn't arrive in time), in both cases it may
        // potentially block the reading for an indefinite time, while
        // simultaneously a kangaroo might be a link that got some packets
        // dropped, but then it's still capable to deliver packets on time.

        // Note that gi->id might be a socket that was previously being polled
        // on write, when it's attempting to connect, but now it's connected.
        // This will update the socket with the new event set.

        alive.push_back(gi->ps);
        HCLOG(ds << "@" << gi->id << "[READ] ");
    }

    HLOGC(grlog.Debug, log << "group/recv: " << ds.str() << " --> EPOLL/SWAIT");
#undef HCLOG
}

vector<CUDTSocket*> CUDTGroup::recv_WaitForReadReady(const vector<CUDTSocket*>& aliveMembers, set<CUDTSocket*>& w_broken)
{
    if (aliveMembers.empty())
    {
        LOGC(grlog.Error, log << "group/recv: all links broken");
        throw CUDTException(MJ_CONNECTION, MN_NOCONN, 0);
    }

    for (vector<CUDTSocket*>::const_iterator i = aliveMembers.begin(); i != aliveMembers.end(); ++i)
    {
        // NOT using the official srt_epoll_add_usock because this will do socket dispatching,
        // which requires lock on m_GlobControlLock, while this lock cannot be applied without
        // first unlocking m_GroupLock.
        const int read_modes = SRT_EPOLL_IN | SRT_EPOLL_ERR;
        CUDT::uglobal().epoll_add_usock_INTERNAL(m_RcvEID, *i, &read_modes);
    }

    // Here we need to make an additional check.
    // There might be a possibility that all sockets that
    // were added to the reader group, are ahead. At least
    // surely we don't have a situation that any link contains
    // an ahead-read subsequent packet, because GroupCheckPacketAhead
    // already handled that case.
    //
    // What we can have is that every link has:
    // - no known seq position yet (is not registered in the position map yet)
    // - the position equal to the latest delivered sequence
    // - the ahead position

    // Now the situation is that we don't have any packets
    // waiting for delivery so we need to wait for any to report one.

    // The non-blocking mode would need to simply check the readiness
    // with only immediate report, and read-readiness would have to
    // be done in background.

    // In blocking mode, use m_iRcvTimeOut, which's default value -1
    // means to block indefinitely, also in swait().
    // In non-blocking mode use 0, which means to always return immediately.
    int timeout = m_bSynRecving ? m_iRcvTimeOut : 0;
    int nready = 0;
    // Poll on this descriptor until reading is available, indefinitely.
    CEPoll::fmap_t sready;

    // GlobControlLock is required for dispatching the sockets.
    // Therefore it must be applied only when GroupLock is off.
    {
        // This call may wait indefinite time, so GroupLock must be unlocked.
        InvertedLock ung (m_GroupLock);
        THREAD_PAUSED();
        HLOGC(grlog.Debug, log << "group/recv: e-polling E" << m_RcvEID << " timeout=" << timeout << "ms");
        nready  = m_Global.m_EPoll.swait(*m_RcvEpolld, sready, timeout, false /*report by retval*/);
        THREAD_RESUMED();

        // HERE GlobControlLock is locked first, then GroupLock is applied back
        enterCS(CUDT::uglobal().m_GlobControlLock);
    }
    // BOTH m_GlobControlLock AND m_GroupLock are locked here.

    HLOGC(grlog.Debug, log << "group/recv: " << nready << " RDY: " << DisplayEpollResults(sready));

    if (nready == 0)
    {
        // GlobControlLock is applied manually, so unlock manually.
        // GroupLock will be unlocked as per scope.
        leaveCS(CUDT::uglobal().m_GlobControlLock);
        // This can only happen when 0 is passed as timeout and none is ready.
        // And 0 is passed only in non-blocking mode. So this is none ready in
        // non-blocking mode.
        m_Global.m_EPoll.update_events(id(), m_sPollID, SRT_EPOLL_IN, false);
        throw CUDTException(MJ_AGAIN, MN_RDAVAIL, 0);
    }

    // Handle sockets of pending connection and with errors.

    // Nice to have something like:

    // broken = FilterIf(sready, [] (auto s)
    //                   { return s.second == SRT_EPOLL_ERR && (auto cs = g->locateSocket(s.first, ERH_RETURN))
    //                          ? {cs, true}
    //                          : {nullptr, false}
    //                   });

    FilterIf(
        /*FROM*/ sready.begin(),
        sready.end(),
        /*TO*/ std::inserter(w_broken, w_broken.begin()),
        /*VIA*/ FLookupSocketWithEvent_LOCKED(&m_Global, SRT_EPOLL_ERR));

    
    // If this set is empty, it won't roll even once, therefore output
    // will be surely empty. This will be checked then same way as when
    // reading from every socket resulted in error.
    vector<CUDTSocket*> readReady;
    readReady.reserve(aliveMembers.size());
    for (vector<CUDTSocket*>::const_iterator sockiter = aliveMembers.begin(); sockiter != aliveMembers.end(); ++sockiter)
    {
        CUDTSocket* sock = *sockiter;
        const CEPoll::fmap_t::const_iterator ready_iter = sready.find(sock->core().m_SocketID);
        if (ready_iter != sready.end())
        {
            if (ready_iter->second & SRT_EPOLL_ERR)
                continue; // broken already

            if ((ready_iter->second & SRT_EPOLL_IN) == 0)
                continue; // not ready for reading

            readReady.push_back(*sockiter);
        }
        else
        {
            // No read-readiness reported by epoll, but can be missed or not yet handled
            // while the receiver buffer is in fact read-ready.
            ScopedLock lg(sock->core().m_RcvBufferLock);
            if (!sock->core().m_pRcvBuffer)
                continue;
            // Checking for the next packet in the RCV buffer is safer that isReadReady(tnow).
            const CRcvBuffer::PacketInfo info = sock->core().m_pRcvBuffer->getFirstValidPacketInfo();
            if (info.seqno != SRT_SEQNO_NONE && !info.seq_gap)
                readReady.push_back(sock);
        }
    }
    
    leaveCS(CUDT::uglobal().m_GlobControlLock);

    return readReady;
}

void CUDTGroup::updateReadState(SRTSOCKET /* not sure if needed */, int32_t sequence)
{
    bool       ready = false;
    ScopedLock lg(m_GroupLock);
    int        seqdiff = 0;

    if (m_RcvBaseSeqNo == SRT_SEQNO_NONE)
    {
        // One socket reported readiness, while no reading operation
        // has ever been done. Whatever the sequence number is, it will
        // be taken as a good deal and reading will be accepted.
        ready = true;
    }
    else if ((seqdiff = CSeqNo::seqcmp(sequence, m_RcvBaseSeqNo)) > 0)
    {
        // Case diff == 1: The very next. Surely read-ready.

        // Case diff > 1:
        // We have an ahead packet. There's one strict condition in which
        // we may believe it needs to be delivered - when KANGAROO->HORSE
        // transition is allowed. Stating that the time calculation is done
        // exactly the same way on every link in the redundancy group, when
        // it came to a situation that a packet from one link is ready for
        // extraction while it has jumped over some packet, it has surely
        // happened due to TLPKTDROP, and if it happened on at least one link,
        // we surely don't have this packet ready on any other link.

        // This might prove not exactly true, especially when at the moment
        // when this happens another link may surprisinly receive this lacking
        // packet, so the situation gets suddenly repaired after this function
        // is called, the only result of it would be that it will really get
        // the very next sequence, even though this function doesn't know it
        // yet, but surely in both cases the situation is the same: the medium
        // is ready for reading, no matter what packet will turn out to be
        // returned when reading is done.

        ready = true;
    }

    // When the sequence number is behind the current one,
    // stating that the readines wasn't checked otherwise, the reading
    // function will not retrieve anything ready to read just by this premise.
    // Even though this packet would have to be eventually extracted (and discarded).

    if (ready)
    {
        m_Global.m_EPoll.update_events(id(), m_sPollID, SRT_EPOLL_IN, true);
    }
}

int32_t CUDTGroup::getRcvBaseSeqNo()
{
    ScopedLock lg(m_GroupLock);
    return m_RcvBaseSeqNo;
}

void CUDTGroup::updateWriteState()
{
    ScopedLock lg(m_GroupLock);
    m_Global.m_EPoll.update_events(id(), m_sPollID, SRT_EPOLL_OUT, true);
}

/// Validate iPktSeqno is in range
/// (iBaseSeqno - m_iSeqNoTH/2; iBaseSeqno + m_iSeqNoTH).
///
/// EXPECT_EQ(isValidSeqno(125, 124), true); // behind
/// EXPECT_EQ(isValidSeqno(125, 125), true); // behind
/// EXPECT_EQ(isValidSeqno(125, 126), true); // the next in order
///
/// EXPECT_EQ(isValidSeqno(0, 0x3FFFFFFF - 2), true);  // ahead, but ok.
/// EXPECT_EQ(isValidSeqno(0, 0x3FFFFFFF - 1), false); // too far ahead.
/// EXPECT_EQ(isValidSeqno(0x3FFFFFFF + 2, 0x7FFFFFFF), false); // too far ahead.
/// EXPECT_EQ(isValidSeqno(0x3FFFFFFF + 3, 0x7FFFFFFF), true); // ahead, but ok.
/// EXPECT_EQ(isValidSeqno(0x3FFFFFFF, 0x1FFFFFFF + 2), false); // too far (behind)
/// EXPECT_EQ(isValidSeqno(0x3FFFFFFF, 0x1FFFFFFF + 3), true); // behind, but ok
/// EXPECT_EQ(isValidSeqno(0x70000000, 0x0FFFFFFF), true); // ahead, but ok
/// EXPECT_EQ(isValidSeqno(0x70000000, 0x30000000 - 2), false); // too far ahead.
/// EXPECT_EQ(isValidSeqno(0x70000000, 0x30000000 - 3), true); // ahead, but ok
/// EXPECT_EQ(isValidSeqno(0x0FFFFFFF, 0), true);
/// EXPECT_EQ(isValidSeqno(0x0FFFFFFF, 0x7FFFFFFF), true);
/// EXPECT_EQ(isValidSeqno(0x0FFFFFFF, 0x70000000), false);
/// EXPECT_EQ(isValidSeqno(0x0FFFFFFF, 0x70000001), false);
/// EXPECT_EQ(isValidSeqno(0x0FFFFFFF, 0x70000002), true);  // behind by 536870910
/// EXPECT_EQ(isValidSeqno(0x0FFFFFFF, 0x70000003), true);
///
/// @return false if @a iPktSeqno is not inside the valid range; otherwise true.
static bool isValidSeqno(int32_t iBaseSeqno, int32_t iPktSeqno)
{
    const int32_t iLenAhead = CSeqNo::seqlen(iBaseSeqno, iPktSeqno);
    if (iLenAhead >= 0 && iLenAhead < CSeqNo::m_iSeqNoTH)
        return true;

    const int32_t iLenBehind = CSeqNo::seqlen(iPktSeqno, iBaseSeqno);
    if (iLenBehind >= 0 && iLenBehind < CSeqNo::m_iSeqNoTH / 2)
        return true;

    return false;
}

int CUDTGroup::recv(char* buf, int len, SRT_MSGCTRL& w_mc)
{
    // First, acquire GlobControlLock to make sure all member sockets still exist
    enterCS(m_Global.m_GlobControlLock);
    ScopedLock guard(m_GroupLock);

    if (m_bClosing)
    {
        // The group could be set closing in the meantime, but if
        // this is only about to be set by another thread, this thread
        // must fist wait for being able to acquire this lock.
        // The group will not be deleted now because it is added usage counter
        // by this call, but will be released once it exits.
        leaveCS(m_Global.m_GlobControlLock);
        throw CUDTException(MJ_CONNECTION, MN_CONNLOST, 0);
    }

    // Now, still under lock, check if all sockets still can be dispatched
    send_CheckValidSockets();
    leaveCS(m_Global.m_GlobControlLock);

    if (m_bClosing)
        throw CUDTException(MJ_CONNECTION, MN_CONNLOST, 0);

    // Later iteration over it might be less efficient than
    // by vector, but we'll also often try to check a single id
    // if it was ever seen broken, so that it's skipped.
    set<CUDTSocket*> broken;

    for (;;)
    {
        if (!m_bOpened || !m_bConnected)
        {
            LOGC(grlog.Error,
                 log << "grp/recv: $" << id() << ": ABANDONING: opened" << fmt_onoff(m_bOpened)
                     << " connected" << fmt_onoff(m_bConnected));
            throw CUDTException(MJ_CONNECTION, MN_NOCONN, 0);
        }

        vector<CUDTSocket*> aliveMembers;
        recv_CollectAliveAndBroken(aliveMembers, broken);
        if (aliveMembers.empty())
        {
            LOGC(grlog.Error, log << "grp/recv: ALL LINKS BROKEN, ABANDONING.");
            m_Global.m_EPoll.update_events(id(), m_sPollID, SRT_EPOLL_IN, false);
            throw CUDTException(MJ_CONNECTION, MN_NOCONN, 0);
        }

        vector<CUDTSocket*> readySockets;
        if (m_bSynRecving)
            readySockets = recv_WaitForReadReady(aliveMembers, broken);
        else
            readySockets = aliveMembers;

        if (m_bClosing)
        {
            HLOGC(grlog.Debug, log << "grp/recv: $" << id() << ": GROUP CLOSED, ABANDONING.");
            throw CUDTException(MJ_CONNECTION, MN_CONNLOST, 0);
        }

        // Find the first readable packet among all member sockets.
        steady_clock::time_point tnow = steady_clock::now();
        CUDTSocket*               socketToRead = NULL;
        CRcvBuffer::PacketInfo infoToRead   = {-1, false, time_point()};
        for (vector<CUDTSocket*>::const_iterator si = readySockets.begin(); si != readySockets.end(); ++si)
        {
            CUDTSocket* ps = *si;

            ScopedLock lg(ps->core().m_RcvBufferLock);
            if (m_RcvBaseSeqNo != SRT_SEQNO_NONE)
            {
                // Drop here to make sure the getFirstReadablePacketInfo() below return fresher packet.
                int cnt = ps->core().rcvDropTooLateUpTo(CSeqNo::incseq(m_RcvBaseSeqNo));
                if (cnt > 0)
                {
                    HLOGC(grlog.Debug,
                          log << "grp/recv: $" << id() << ": @" << ps->core().m_SocketID << ": dropped " << cnt
                              << " packets before reading: m_RcvBaseSeqNo=" << m_RcvBaseSeqNo);
                }
            }

            const CRcvBuffer::PacketInfo info =
                ps->core().m_pRcvBuffer->getFirstReadablePacketInfo(tnow);
            if (info.seqno == SRT_SEQNO_NONE)
            {
                HLOGC(grlog.Debug, log << "grp/recv: $" << id() << ": @" << ps->core().m_SocketID << ": Nothing to read.");
                continue;
            }
            // We need to qualify the sequence, just for a case.
            if (m_RcvBaseSeqNo != SRT_SEQNO_NONE && !isValidSeqno(m_RcvBaseSeqNo, info.seqno))
            {
                LOGC(grlog.Error,
                     log << "grp/recv: $" << id() << ": @" << ps->core().m_SocketID << ": SEQUENCE DISCREPANCY: base=%"
                         << m_RcvBaseSeqNo << " vs pkt=%" << info.seqno << ", setting ESECFAIL");
                ps->core().setAgentCloseReason(SRT_CLS_ROGUE);
                ps->core().m_bBroken = true;
                broken.insert(ps);
                continue;
            }
            if (socketToRead == NULL || CSeqNo::seqcmp(info.seqno, infoToRead.seqno) < 0)
            {
                socketToRead = ps;
                infoToRead   = info;

                if (m_RcvBaseSeqNo != SRT_SEQNO_NONE && ((SeqNo(w_mc.pktseq) - SeqNo(m_RcvBaseSeqNo)) == 1))
                {
                    // We have the next packet. No need to check other read-ready sockets.
                    break;
                }
            }
        }

        if (socketToRead == NULL)
        {
            if (m_bSynRecving)
            {
                HLOGC(grlog.Debug,
                      log << "grp/recv: $" << id() << ": No links reported any fresher packet, re-polling.");
                continue;
            }
            else
            {
                HLOGC(grlog.Debug,
                      log << "grp/recv: $" << id() << ": No links reported any fresher packet, clearing readiness.");
                m_Global.m_EPoll.update_events(id(), m_sPollID, SRT_EPOLL_IN, false);
                throw CUDTException(MJ_AGAIN, MN_RDAVAIL, 0);
            }
        }
        else
        {
            HLOGC(grlog.Debug,
                  log << "grp/recv: $" << id() << ": Found first readable packet from @" << socketToRead->core().m_SocketID
                      << ": seq=" << infoToRead.seqno << " gap=" << infoToRead.seq_gap
                      << " time=" << FormatTime(infoToRead.tsbpd_time));
        }

        const int res = socketToRead->core().receiveMessage((buf), len, (w_mc), ERH_RETURN);
        HLOGC(grlog.Debug,
              log << "grp/recv: $" << id() << ": @" << socketToRead->core().m_SocketID << ": Extracted data with %"
                  << w_mc.pktseq << " #" << w_mc.msgno << ": " << (res <= 0 ? "(NOTHING)" : BufferStamp(buf, res)));
        if (res == 0)
        {
            LOGC(grlog.Warn,
                 log << "grp/recv: $" << id() << ": @" << socketToRead->core().m_SocketID << ": Retrying next socket...");
            // This socket will not be socketToRead in the next turn because receiveMessage() return 0 here.
            continue;
        }
        if (res == int(SRT_ERROR))
        {
            LOGC(grlog.Warn,
                 log << "grp/recv: $" << id() << ": @" << socketToRead->core().m_SocketID << ": " << srt_getlasterror_str()
                     << ". Retrying next socket...");
            broken.insert(socketToRead);
            continue;
        }
        fillGroupData((w_mc), w_mc);

        // m_RcvBaseSeqNo is expected to be set to the PeerISN with the first connected member,
        // so a packet drop at the start should also be detected by this condition.
        if (m_RcvBaseSeqNo != SRT_SEQNO_NONE)
        {
            const int32_t iNumDropped = (SeqNo(w_mc.pktseq) - SeqNo(m_RcvBaseSeqNo)) - 1;
            if (iNumDropped > 0)
            {
                m_stats.recvDrop.count(stats::BytesPackets(iNumDropped * static_cast<uint64_t>(avgRcvPacketSize()), iNumDropped));
                LOGC(grlog.Warn,
                    log << "@" << m_GroupID << " GROUP RCV-DROPPED " << iNumDropped << " packet(s): seqno %"
                        << CSeqNo::incseq(m_RcvBaseSeqNo) << " to %" << CSeqNo::decseq(w_mc.pktseq));
            }
        }

        HLOGC(grlog.Debug,
              log << "grp/recv: $" << id() << ": Update m_RcvBaseSeqNo: %" << m_RcvBaseSeqNo << " -> %" << w_mc.pktseq);
        m_RcvBaseSeqNo = w_mc.pktseq;

        // Update stats as per delivery
        m_stats.recv.count(res);
        updateAvgPayloadSize(res);

        bool canReadFurther = false;
        for (vector<CUDTSocket*>::const_iterator si = aliveMembers.begin(); si != aliveMembers.end(); ++si)
        {
            CUDTSocket* ps = *si;
            ScopedLock  lg(ps->core().m_RcvBufferLock);
            if (m_RcvBaseSeqNo != SRT_SEQNO_NONE)
            {
                const int cnt = ps->core().rcvDropTooLateUpTo(CSeqNo::incseq(m_RcvBaseSeqNo), CUDT::DROP_DISCARD);
                if (cnt > 0)
                {
                    HLOGC(grlog.Debug,
                          log << "grp/recv: $" << id() << ": @" << ps->core().m_SocketID << ": dropped " << cnt
                              << " packets after reading: m_RcvBaseSeqNo=" << m_RcvBaseSeqNo);
                }
            }

            if (!ps->core().isRcvBufferReadyNoLock())
                m_Global.m_EPoll.update_events(ps->core().m_SocketID, ps->core().m_sPollID, SRT_EPOLL_IN, false);
            else
                canReadFurther = true;
        }

        if (!canReadFurther)
            m_Global.m_EPoll.update_events(id(), m_sPollID, SRT_EPOLL_IN, false);

        return res;
    }
    LOGC(grlog.Error, log << "grp/recv: UNEXPECTED RUN PATH, ABANDONING.");
    m_Global.m_EPoll.update_events(id(), m_sPollID, SRT_EPOLL_IN, false);
    throw CUDTException(MJ_AGAIN, MN_RDAVAIL, 0);
}

const char* CUDTGroup::StateStr(CUDTGroup::GroupState st)
{
    static const char* const states[] = {"PENDING", "IDLE", "RUNNING", "BROKEN"};
    static const size_t      size     = Size(states);
    static const char* const unknown  = "UNKNOWN";
    if (size_t(st) < size)
        return states[st];
    return unknown;
}

void CUDTGroup::synchronizeDrift(const CUDT* srcMember)
{
    SRT_ASSERT(srcMember != NULL);
    ScopedLock glock(m_GroupLock);
    if (m_Group.size() <= 1)
    {
        HLOGC(grlog.Debug, log << "GROUP: synch uDRIFT NOT DONE, no other links");
        return;
    }

    steady_clock::time_point timebase;
    steady_clock::duration   udrift(0);
    bool wrap_period = false;
    srcMember->m_pRcvBuffer->getInternalTimeBase((timebase), (wrap_period), (udrift));

    HLOGC(grlog.Debug,
        log << "GROUP: synch uDRIFT=" << FormatDuration(udrift) << " TB=" << FormatTime(timebase) << "("
        << (wrap_period ? "" : "NO ") << "wrap period)");

    // Now that we have the minimum timebase and drift calculated, apply this to every link,
    // INCLUDING THE REPORTER.

    for (gli_t gi = m_Group.begin(); gi != m_Group.end(); ++gi)
    {
        // Skip non-connected; these will be synchronized when ready
        if (gi->laststatus != SRTS_CONNECTED)
            continue;
        CUDT& member = gi->ps->core();
        if (srcMember == &member)
            continue;

        member.m_pRcvBuffer->applyGroupDrift(timebase, wrap_period, udrift);
    }
}

void CUDTGroup::bstatsSocket(CBytePerfMon* perf, bool clear)
{
    if (!m_bConnected)
        throw CUDTException(MJ_CONNECTION, MN_NOCONN, 0);
    if (m_bClosing)
        throw CUDTException(MJ_CONNECTION, MN_CONNLOST, 0);

    const steady_clock::time_point currtime = steady_clock::now();

    // NOTE: Potentially in the group we might be using both IPv4 and IPv6
    // links and sending a single packet over these two links could be different.
    // These stats then don't make much sense in this form, this has to be
    // redesigned. We use the header size as per IPv4, as it was everywhere.
    const int pktHdrSize = CPacket::HDR_SIZE + CPacket::udpHeaderSize(AF_INET);

    memset(perf, 0, sizeof *perf);

    ScopedLock gg(m_GroupLock);

    perf->msTimeStamp = count_milliseconds(currtime - m_tsStartTime);

    perf->pktSentUnique = m_stats.sent.trace.count();
    perf->pktRecvUnique = m_stats.recv.trace.count();
    perf->pktRcvDrop    = m_stats.recvDrop.trace.count();

    perf->byteSentUnique = m_stats.sent.trace.bytesWithHdr(pktHdrSize);
    perf->byteRecvUnique = m_stats.recv.trace.bytesWithHdr(pktHdrSize);
    perf->byteRcvDrop    = m_stats.recvDrop.trace.bytesWithHdr(pktHdrSize);

    perf->pktSentUniqueTotal = m_stats.sent.total.count();
    perf->pktRecvUniqueTotal = m_stats.recv.total.count();
    perf->pktRcvDropTotal    = m_stats.recvDrop.total.count();

    perf->byteSentUniqueTotal = m_stats.sent.total.bytesWithHdr(pktHdrSize);
    perf->byteRecvUniqueTotal = m_stats.recv.total.bytesWithHdr(pktHdrSize);
    perf->byteRcvDropTotal    = m_stats.recvDrop.total.bytesWithHdr(pktHdrSize);

    const double interval = static_cast<double>(count_microseconds(currtime - m_stats.tsLastSampleTime));
    perf->mbpsSendRate    = double(perf->byteSent) * 8.0 / interval;
    perf->mbpsRecvRate    = double(perf->byteRecv) * 8.0 / interval;

    if (clear)
    {
        m_stats.reset();
    }
}

/// @brief Compares group members by their weight (higher weight comes first).
struct FCompareByWeight
{
    typedef CUDTGroup::gli_t gli_t;

    /// @returns true if the first argument is less than (i.e. is ordered before) the second.
    bool operator()(const gli_t preceding, const gli_t succeeding)
    {
        return preceding->weight > succeeding->weight;
    }
};

// [[using maybe_locked(this->m_GroupLock)]]
BackupMemberState CUDTGroup::sendBackup_QualifyIfStandBy(const gli_t d)
{
    if (!d->ps)
        return BKUPST_BROKEN;

    const SRT_SOCKSTATUS st = d->ps->getStatus();
    // If the socket is already broken, move it to broken.
    if (int(st) >= int(SRTS_BROKEN))
    {
        HLOGC(gslog.Debug,
            log << "CUDTGroup::send.$" << id() << ": @" << d->id << " became " << SockStatusStr(st)
            << ", WILL BE CLOSED.");
        return BKUPST_BROKEN;
    }

    if (st != SRTS_CONNECTED)
    {
        HLOGC(gslog.Debug, log << "CUDTGroup::send. @" << d->id << " is still " << SockStatusStr(st) << ", skipping.");
        return BKUPST_PENDING;
    }

    return BKUPST_STANDBY;
}

// [[using maybe_locked(this->m_GroupLock)]]
bool CUDTGroup::send_CheckIdle(const gli_t d, vector<SRTSOCKET>& w_wipeme, vector<SRTSOCKET>& w_pendingSockets)
{
    SRT_SOCKSTATUS st = SRTS_NONEXIST;
    if (d->ps)
        st = d->ps->getStatus();
    // If the socket is already broken, move it to broken.
    if (int(st) >= int(SRTS_BROKEN))
    {
        HLOGC(gslog.Debug,
              log << "CUDTGroup::send.$" << id() << ": @" << d->id << " became " << SockStatusStr(st)
                  << ", WILL BE CLOSED.");
        w_wipeme.push_back(d->id);
        return false;
    }

    if (st != SRTS_CONNECTED)
    {
        HLOGC(gslog.Debug, log << "CUDTGroup::send. @" << d->id << " is still " << SockStatusStr(st) << ", skipping.");
        w_pendingSockets.push_back(d->id);
        return false;
    }

    return true;
}


#if SRT_DEBUG_BONDING_STATES
class StabilityTracer
{
public:
    StabilityTracer()
    {
    }

    ~StabilityTracer()
    {
        ScopedLock lck(m_mtx);
        m_fout.close();
    }

    void trace(const CUDT& u, const steady_clock::time_point& currtime, uint32_t activation_period_us,
        int64_t stability_tmo_us, const std::string& state, uint16_t weight)
    {
        ScopedLock lck(m_mtx);
        create_file();

        m_fout << FormatTime(currtime) << ",";
        m_fout << u.id() << ",";
        m_fout << weight << ",";
        m_fout << u.peerLatency_us() << ",";
        m_fout << u.avgRTT() << ",";
        m_fout << u.RTTVar() << ",";
        m_fout << stability_tmo_us << ",";
        m_fout << count_microseconds(currtime - u.lastRspTime()) << ",";
        m_fout << state << ",";
        m_fout << (is_zero(u.freshActivationStart()) ? -1 : (count_microseconds(currtime - u.freshActivationStart()))) << ",";
        m_fout << activation_period_us << "\n";
        m_fout.flush();
    }

private:
    void print_header()
    {
        m_fout << "Timepoint,SocketID,weight,usLatency,usRTT,usRTTVar,usStabilityTimeout,usSinceLastResp,State,usSinceActivation,usActivationPeriod\n";
    }

    void create_file()
    {
        if (m_fout.is_open())
            return;

        std::string str_tnow = FormatTimeSys(steady_clock::now());
        str_tnow.resize(str_tnow.size() - 7); // remove trailing ' [SYST]' part
        while (str_tnow.find(':') != std::string::npos) {
            str_tnow.replace(str_tnow.find(':'), 1, 1, '_');
        }
        const std::string fname = "stability_trace_" + str_tnow + ".csv";
        m_fout.open(fname.c_str(), std::ofstream::out);
        if (!m_fout)
            std::cerr << "IPE: Failed to open " << fname << "!!!\n";

        print_header();
    }

private:
    Mutex m_mtx;
    std::ofstream m_fout;
};

StabilityTracer s_stab_trace;
#endif

void CUDTGroup::sendBackup_QualifyMemberStates(SendBackupCtx& w_sendBackupCtx, const steady_clock::time_point& currtime)
{
    // First, check status of every link - no matter if idle or active.
    for (gli_t d = m_Group.begin(); d != m_Group.end(); ++d)
    {
        if (d->sndstate != SRT_GST_BROKEN)
        {
            // Check the socket state prematurely in order not to uselessly
            // send over a socket that is broken.
            CUDT* const pu = (d->ps)
                ?  &d->ps->core()
                :  NULL;

            if (!pu || pu->m_bBroken)
            {
                HLOGC(gslog.Debug, log << "grp/sendBackup: socket @" << d->id << " detected +Broken - transit to BROKEN");
                d->sndstate = SRT_GST_BROKEN;
                d->rcvstate = SRT_GST_BROKEN;
            }
        }

        // Check socket sndstate before sending
        if (d->sndstate == SRT_GST_BROKEN)
        {
            HLOGC(gslog.Debug,
                  log << "grp/sendBackup: socket in BROKEN state: @" << d->id
                      << ", sockstatus=" << SockStatusStr(d->ps ? d->ps->getStatus() : SRTS_NONEXIST));
            sendBackup_AssignBackupState(d->ps->core(), BKUPST_BROKEN, currtime);
            w_sendBackupCtx.recordMemberState(&(*d), BKUPST_BROKEN);
#if SRT_DEBUG_BONDING_STATES
            s_stab_trace.trace(d->ps->core(), currtime, 0, 0, stateToStr(BKUPST_BROKEN), d->weight);
#endif
            continue;
        }

        if (d->sndstate == SRT_GST_IDLE)
        {
            const BackupMemberState idle_state = sendBackup_QualifyIfStandBy(d);
            sendBackup_AssignBackupState(d->ps->core(), idle_state, currtime);
            w_sendBackupCtx.recordMemberState(&(*d), idle_state);

            if (idle_state == BKUPST_STANDBY)
            {
                // TODO: Check if this is some abandoned logic.
                sendBackup_CheckIdleTime(d);
            }
#if SRT_DEBUG_BONDING_STATES
            s_stab_trace.trace(d->ps->core(), currtime, 0, 0, stateToStr(idle_state), d->weight);
#endif
            continue;
        }

        if (d->sndstate == SRT_GST_RUNNING)
        {
            const BackupMemberState active_state = sendBackup_QualifyActiveState(d, currtime);
            sendBackup_AssignBackupState(d->ps->core(), active_state, currtime);
            w_sendBackupCtx.recordMemberState(&(*d), active_state);
#if SRT_DEBUG_BONDING_STATES
            s_stab_trace.trace(d->ps->core(), currtime, 0, 0, stateToStr(active_state), d->weight);
#endif
            continue;
        }

        HLOGC(gslog.Debug,
              log << "grp/sendBackup: socket @" << d->id << " not ready, state: " << StateStr(d->sndstate) << "("
                  << int(d->sndstate) << ") - NOT sending, SET AS PENDING");

        // Otherwise connection pending
        sendBackup_AssignBackupState(d->ps->core(), BKUPST_PENDING, currtime);
        w_sendBackupCtx.recordMemberState(&(*d), BKUPST_PENDING);
#if SRT_DEBUG_BONDING_STATES
        s_stab_trace.trace(d->ps->core(), currtime, 0, 0, stateToStr(BKUPST_PENDING), d->weight);
#endif
    }
}


void CUDTGroup::sendBackup_AssignBackupState(CUDT& sock, BackupMemberState state, const steady_clock::time_point& currtime)
{
    switch (state)
    {
    case BKUPST_PENDING:
    case BKUPST_STANDBY:
    case BKUPST_BROKEN:
        sock.m_tsFreshActivation = steady_clock::time_point();
        sock.m_tsUnstableSince = steady_clock::time_point();
        sock.m_tsWarySince = steady_clock::time_point();
        break;
    case BKUPST_ACTIVE_FRESH:
        if (is_zero(sock.freshActivationStart()))
        {
            sock.m_tsFreshActivation = currtime;
        }
        sock.m_tsUnstableSince = steady_clock::time_point();
        sock.m_tsWarySince     = steady_clock::time_point();;
        break;
    case BKUPST_ACTIVE_STABLE:
        sock.m_tsFreshActivation = steady_clock::time_point();
        sock.m_tsUnstableSince = steady_clock::time_point();
        sock.m_tsWarySince = steady_clock::time_point();
        break;
    case BKUPST_ACTIVE_UNSTABLE:
        if (is_zero(sock.m_tsUnstableSince))
        {
            sock.m_tsUnstableSince = currtime;
        }
        sock.m_tsFreshActivation = steady_clock::time_point();
        sock.m_tsWarySince = steady_clock::time_point();
        break;
    case BKUPST_ACTIVE_UNSTABLE_WARY:
        if (is_zero(sock.m_tsWarySince))
        {
            sock.m_tsWarySince = currtime;
        }
        break;
    default:
        break;
    }
}

// [[using locked(this->m_GroupLock)]]
void CUDTGroup::sendBackup_CheckIdleTime(gli_t w_d)
{
    // Check if it was fresh set as idle, we had to wait until its sender
    // buffer gets empty so that we can make sure that KEEPALIVE will be the
    // really last sent for longer time.
    CUDT& u = w_d->ps->core();
    if (is_zero(u.m_tsFreshActivation)) // TODO: Check if this condition is ever false
        return;

    CSndBuffer* b = u.m_pSndBuffer;
    if (b && b->getCurrBufSize() == 0)
    {
        HLOGC(gslog.Debug,
                log << "grp/sendBackup: FRESH IDLE LINK reached empty buffer - setting permanent and KEEPALIVE");
        u.m_tsFreshActivation = steady_clock::time_point();

        // Send first immediate keepalive. The link is to be turn to IDLE
        // now so nothing will be sent to it over time and it will start
        // getting KEEPALIVES since now. Send the first one now to increase
        // probability that the link will be recognized as IDLE on the
        // reception side ASAP.
        int32_t arg = 1;
        w_d->ps->core().sendCtrl(UMSG_KEEPALIVE, &arg);
    }
}

// [[using locked(this->m_GroupLock)]]
CUDTGroup::BackupMemberState CUDTGroup::sendBackup_QualifyActiveState(const gli_t d, const time_point currtime)
{
    const CUDT& u = d->ps->core();

    const uint32_t latency_us = u.peerLatency_us();

    const int32_t min_stability_us = m_uOPT_MinStabilityTimeout_us;
    const int64_t initial_stabtout_us = max<int64_t>(min_stability_us, latency_us);
    const int64_t probing_period_us = initial_stabtout_us + 5 * CUDT::COMM_SYN_INTERVAL_US;

    // RTT and RTTVar values are still being refined during the probing period,
    // therefore the dymanic timeout should not be used during the probing period.
    const bool is_activation_phase = !is_zero(u.freshActivationStart())
        && (count_microseconds(currtime - u.freshActivationStart()) <= probing_period_us);

    // Initial stability timeout is used only in activation phase.
    // Otherwise runtime stability is used, including the WARY state.
    const int64_t stability_tout_us = is_activation_phase
        ? initial_stabtout_us // activation phase
        : min<int64_t>(max<int64_t>(min_stability_us, 2 * u.avgRTT() + 4 * u.RTTVar()), latency_us);

    const steady_clock::time_point last_rsp = max(u.freshActivationStart(), u.lastRspTime());
    const steady_clock::duration td_response = currtime - last_rsp;

    // No response for a long time
    if (count_microseconds(td_response) > stability_tout_us)
    {
        return BKUPST_ACTIVE_UNSTABLE;
    }

    enterCS(u.m_StatsLock);
    const int64_t drop_total = u.m_stats.sndr.dropped.total.count();
    leaveCS(u.m_StatsLock);

    const bool have_new_drops = d->pktSndDropTotal != drop_total;
    if (have_new_drops)
    {
        d->pktSndDropTotal = drop_total;
        if (!is_activation_phase)
            return BKUPST_ACTIVE_UNSTABLE;
    }

    // Responsive: either stable, wary or still fresh activated.
    if (is_activation_phase)
        return BKUPST_ACTIVE_FRESH;

    const bool is_wary = !is_zero(u.m_tsWarySince);
    const bool is_wary_probing = is_wary
        && (count_microseconds(currtime - u.m_tsWarySince) <= 4 * u.peerLatency_us());

    const bool is_unstable = !is_zero(u.m_tsUnstableSince);

    // If unstable and not in wary, become wary.
    if (is_unstable && !is_wary)
        return BKUPST_ACTIVE_UNSTABLE_WARY;

    // Still probing for stability.
    if (is_wary_probing)
        return BKUPST_ACTIVE_UNSTABLE_WARY;

    if (is_wary)
    {
        LOGC(gslog.Debug,
            log << "grp/sendBackup: @" << u.id() << " wary->stable after " << count_milliseconds(currtime - u.m_tsWarySince) << " ms");
    }

    return BKUPST_ACTIVE_STABLE;
}

// [[using locked(this->m_GroupLock)]]
bool CUDTGroup::sendBackup_CheckSendStatus(const steady_clock::time_point& currtime SRT_ATR_UNUSED,
                                           const int                       send_status,
                                           const int32_t                   lastseq,
                                           const int32_t                   pktseq,
                                           CUDT&                           w_u,
                                           int32_t&                        w_curseq,
                                           int&                            w_final_stat)
{
    if (send_status == -1)
        return false; // Sending failed.


    bool send_succeeded = false;
    if (w_curseq == SRT_SEQNO_NONE)
    {
        w_curseq = pktseq;
    }
    else if (w_curseq != lastseq)
    {
        // We believe that all active links use the same seq.
        // But we can do some sanity check.
        LOGC(gslog.Error,
                log << "grp/sendBackup: @" << w_u.m_SocketID << ": IPE: another running link seq discrepancy: %"
                    << lastseq << " vs. previous %" << w_curseq << " - fixing");

        // Override must be done with a sequence number greater by one.

        // Example:
        //
        // Link 1 before sending: curr=1114, next=1115
        // After sending it reports pktseq=1115
        //
        // Link 2 before sending: curr=1110, next=1111 (->lastseq before sending)
        // THIS CHECK done after sending:
        //  -- w_curseq(1115) != lastseq(1111)
        //
        // NOW: Link 1 after sending is:
        // curr=1115, next=1116
        //
        // The value of w_curseq here = 1115, while overrideSndSeqNo
        // calls setInitialSndSeq(seq), which sets:
        // - curr = seq - 1
        // - next = seq
        //
        // So, in order to set curr=1115, next=1116
        // this must set to 1115+1.

        w_u.overrideSndSeqNo(CSeqNo::incseq(w_curseq));
    }

    // State it as succeeded, though. We don't know if the link
    // is broken until we get the connection broken confirmation,
    // and the instability state may wear off next time.
    send_succeeded = true;
    w_final_stat   = send_status;

    return send_succeeded;
}

// [[using locked(this->m_GroupLock)]]
void CUDTGroup::sendBackup_Buffering(const char* buf, const int len, int32_t& w_curseq, SRT_MSGCTRL& w_mc)
{
    // This is required to rewrite into currentSchedSequence() property
    // as this value will be used as ISN when a new link is connected.
    int32_t oldest_buffer_seq = SRT_SEQNO_NONE;

    if (w_curseq != SRT_SEQNO_NONE)
    {
        HLOGC(gslog.Debug, log << "grp/sendBackup: successfully sent over running link, ADDING TO BUFFER.");

        // Note: the sequence number that was used to send this packet should be
        // recorded here.
        oldest_buffer_seq = addMessageToBuffer(buf, len, (w_mc));
    }
    else
    {
        // We have to predict, which sequence number would have
        // to be placed on the packet about to be sent now. To
        // maintain consistency:

        // 1. If there are any packets in the sender buffer,
        //    get the sequence of the last packet, increase it.
        //    This must be done even if this contradicts the ISN
        //    of all idle links because otherwise packets will get
        //    discrepancy.
        if (!m_SenderBuffer.empty())
        {
            BufferedMessage& m = m_SenderBuffer.back();
            w_curseq           = CSeqNo::incseq(m.mc.pktseq);

            // Set also this sequence to the current w_mc
            w_mc.pktseq = w_curseq;

            // XXX may need tighter revision when message mode is allowed
            w_mc.msgno        = ++MsgNo(m.mc.msgno);
            oldest_buffer_seq = addMessageToBuffer(buf, len, (w_mc));
        }

        // Note that if buffer is empty and w_curseq is (still) SRT_SEQNO_NONE,
        // it will have to try to send first in order to extract the data.

        // Note that if w_curseq is still SRT_SEQNO_NONE at this point, it means
        // that we have the case of the very first packet sending.
        // Otherwise there would be something in the buffer already.
    }

    if (oldest_buffer_seq != SRT_SEQNO_NONE)
        m_iLastSchedSeqNo = oldest_buffer_seq;
}

size_t CUDTGroup::sendBackup_TryActivateStandbyIfNeeded(
    const char* buf,
    const int   len,
    bool& w_none_succeeded,
    SRT_MSGCTRL& w_mc,
    int32_t& w_curseq,
    int32_t& w_final_stat,
    SendBackupCtx& w_sendBackupCtx,
    CUDTException& w_cx,
    const steady_clock::time_point& currtime)
{
    const unsigned num_standby = w_sendBackupCtx.countMembersByState(BKUPST_STANDBY);
    if (num_standby == 0)
    {
        return 0;
    }

    const unsigned num_stable = w_sendBackupCtx.countMembersByState(BKUPST_ACTIVE_STABLE);
    const unsigned num_fresh  = w_sendBackupCtx.countMembersByState(BKUPST_ACTIVE_FRESH);

    if (num_stable + num_fresh == 0)
    {
        LOGC(gslog.Warn,
            log << "grp/sendBackup: trying to activate a stand-by link (" << num_standby << " available). "
            << "Reason: no stable links"
        );
    }
    else if (w_sendBackupCtx.maxActiveWeight() < w_sendBackupCtx.maxStandbyWeight())
    {
        LOGC(gslog.Warn,
            log << "grp/sendBackup: trying to activate a stand-by link (" << num_standby << " available). "
                << "Reason: max active weight " << w_sendBackupCtx.maxActiveWeight()
                << ", max stand by weight " << w_sendBackupCtx.maxStandbyWeight()
        );
    }
    else
    {
        /*LOGC(gslog.Warn,
            log << "grp/sendBackup: no need to activate (" << num_standby << " available). "
            << "Max active weight " << w_sendBackupCtx.maxActiveWeight()
            << ", max stand by weight " << w_sendBackupCtx.maxStandbyWeight()
        );*/
        return 0;
    }

    int stat = -1;

    size_t num_activated = 0;

    w_sendBackupCtx.sortByWeightAndState();
    typedef vector<BackupMemberStateEntry>::const_iterator const_iter_t;
    for (const_iter_t member = w_sendBackupCtx.memberStates().begin(); member != w_sendBackupCtx.memberStates().end(); ++member)
    {
        if (member->state != BKUPST_STANDBY)
            continue;

        int   erc = 0;
        SocketData* d = member->pSocketData;
        // Now send and check the status
        // The link could have got broken

        try
        {
            CUDT& cudt = d->ps->core();
            // Take source rate estimation from an active member (needed for the input rate estimation mode).
            cudt.setRateEstimator(w_sendBackupCtx.getRateEstimate());

            // TODO: At this point all packets that could be sent
            // are located in m_SenderBuffer. So maybe just use sendBackupRexmit()?
            if (w_curseq == SRT_SEQNO_NONE)
            {
                // This marks the fact that the given here packet
                // could not be sent over any link. This includes the
                // situation of sending the very first packet after connection.

                HLOGC(gslog.Debug,
                    log << "grp/sendBackup: ... trying @" << d->id << " - sending the VERY FIRST message");

                stat = cudt.sendmsg2(buf, len, (w_mc));
                if (stat != -1)
                {
                    // This will be no longer used, but let it stay here.
                    // It's because if this is successful, no other links
                    // will be tried.
                    w_curseq = w_mc.pktseq;
                    addMessageToBuffer(buf, len, (w_mc));
                }
            }
            else
            {
                HLOGC(gslog.Debug,
                    log << "grp/sendBackup: ... trying @" << d->id << " - resending " << m_SenderBuffer.size()
                    << " collected messages...");
                // Note: this will set the currently required packet
                // because it has been just freshly added to the sender buffer
                stat = sendBackupRexmit(cudt, (w_mc));
            }
            ++num_activated;
        }
        catch (CUDTException& e)
        {
            // This will be propagated from internal sendmsg2 call,
            // but that's ok - we want this sending interrupted even in half.
            w_cx = e;
            stat = -1;
            erc = e.getErrorCode();
        }

        d->sndresult = stat;
        d->laststatus = d->ps->getStatus();

        if (stat != -1)
        {
            d->sndstate = SRT_GST_RUNNING;
            sendBackup_AssignBackupState(d->ps->core(), BKUPST_ACTIVE_FRESH, currtime);
            w_sendBackupCtx.updateMemberState(d, BKUPST_ACTIVE_FRESH);
            // Note: this will override the sequence number
            // for all next iterations in this loop.
            w_none_succeeded = false;
            w_final_stat = stat;

            LOGC(gslog.Warn,
                log << "@" << d->id << " FRESH-ACTIVATED");

            // We've activated the link, so that's enough.
            break;
        }

        // Failure - move to broken those that could not be activated
        bool isblocked SRT_ATR_UNUSED = true;
        if (erc != SRT_EASYNCSND)
        {
            isblocked = false;
            sendBackup_AssignBackupState(d->ps->core(), BKUPST_BROKEN, currtime);
            w_sendBackupCtx.updateMemberState(d, BKUPST_BROKEN);
        }

        // If we found a blocked link, leave it alone, however
        // still try to send something over another link

        LOGC(gslog.Warn,
            log << "@" << d->id << " FAILED (" << (isblocked ? "blocked" : "ERROR")
            << "), trying to activate another link.");
    }

    return num_activated;
}

// [[using locked(this->m_GroupLock)]]
void CUDTGroup::sendBackup_CheckPendingSockets(SendBackupCtx& w_sendBackupCtx, const steady_clock::time_point& currtime)
{
    if (w_sendBackupCtx.countMembersByState(BKUPST_PENDING) == 0)
        return;

    HLOGC(gslog.Debug, log << "grp/send*: checking pending sockets.");

    // These sockets if they are in pending state, should be added to m_SndEID
    // at the connecting stage.
    CEPoll::fmap_t sready;

    if (m_Global.m_EPoll.empty(*m_SndEpolld))
    {
        // Sanity check - weird pending reported.
        LOGC(gslog.Error, log << "grp/send*: IPE: reported pending sockets, but EID is empty - wiping pending!");
        return;
    }

    {
        InvertedLock ug(m_GroupLock);
        m_Global.m_EPoll.swait(
            *m_SndEpolld, sready, 0, false /*report by retval*/); // Just check if anything has happened
    }

    if (m_bClosing)
    {
        HLOGC(gslog.Debug, log << "grp/send...: GROUP CLOSED, ABANDONING");
        throw CUDTException(MJ_CONNECTION, MN_CONNLOST, 0);
    }

    // Some sockets could have been closed in the meantime.
    if (m_Global.m_EPoll.empty(*m_SndEpolld))
        throw CUDTException(MJ_CONNECTION, MN_CONNLOST, 0);

    HLOGC(gslog.Debug, log << "grp/send*: RDY: " << DisplayEpollResults(sready));

    typedef vector<BackupMemberStateEntry>::const_iterator const_iter_t;
    for (const_iter_t member = w_sendBackupCtx.memberStates().begin(); member != w_sendBackupCtx.memberStates().end(); ++member)
    {
        if (member->state != BKUPST_PENDING)
            continue;

        const SRTSOCKET sockid = member->pSocketData->id;
        if (!CEPoll::isready(sready, sockid, SRT_EPOLL_ERR))
            continue;

        HLOGC(gslog.Debug, log << "grp/send*: Socket @" << sockid << " reported FAILURE - qualifying as broken.");
        w_sendBackupCtx.updateMemberState(member->pSocketData, BKUPST_BROKEN);
        if (member->pSocketData->ps)
            sendBackup_AssignBackupState(member->pSocketData->ps->core(), BKUPST_BROKEN, currtime);

        const int no_events = 0;
        m_Global.m_EPoll.update_usock(m_SndEID, sockid, &no_events);
    }

    // After that, all sockets that have been reported
    // as ready to write should be removed from EID. This
    // will also remove those sockets that have been added
    // as redundant links at the connecting stage and became
    // writable (connected) before this function had a chance
    // to check them.
    m_Global.m_EPoll.clear_ready_usocks(*m_SndEpolld, SRT_EPOLL_OUT);
}

// [[using locked(this->m_GroupLock)]]
void CUDTGroup::sendBackup_CheckUnstableSockets(SendBackupCtx& w_sendBackupCtx, const steady_clock::time_point& currtime)
{
    const unsigned num_stable = w_sendBackupCtx.countMembersByState(BKUPST_ACTIVE_STABLE);
    if (num_stable == 0)
        return;

    const unsigned num_unstable = w_sendBackupCtx.countMembersByState(BKUPST_ACTIVE_UNSTABLE);
    const unsigned num_wary     = w_sendBackupCtx.countMembersByState(BKUPST_ACTIVE_UNSTABLE_WARY);
    if (num_unstable + num_wary == 0)
        return;

    HLOGC(gslog.Debug, log << "grp/send*: checking unstable sockets.");

    
    typedef vector<BackupMemberStateEntry>::const_iterator const_iter_t;
    for (const_iter_t member = w_sendBackupCtx.memberStates().begin(); member != w_sendBackupCtx.memberStates().end(); ++member)
    {
        if (member->state != BKUPST_ACTIVE_UNSTABLE && member->state != BKUPST_ACTIVE_UNSTABLE_WARY)
            continue;

        CUDT& sock = member->pSocketData->ps->core();

        if (is_zero(sock.m_tsUnstableSince))
        {
            LOGC(gslog.Error, log << "grp/send* IPE: Socket @" << member->socketID
                << " is qualified as unstable, but does not have the 'unstable since' timestamp. Still marking for closure.");
        }

        const int unstable_for_ms = (int)count_milliseconds(currtime - sock.m_tsUnstableSince);
        if (unstable_for_ms < sock.peerIdleTimeout_ms())
            continue;

        // Requesting this socket to be broken with the next CUDT::checkExpTimer() call.
        sock.breakAsUnstable();

        LOGC(gslog.Warn, log << "grp/send*: Socket @" << member->socketID << " is unstable for " << unstable_for_ms 
            << "ms - requesting breakage.");

        //w_sendBackupCtx.updateMemberState(member->pSocketData, BKUPST_BROKEN);
        //if (member->pSocketData->ps)
        //    sendBackup_AssignBackupState(member->pSocketData->ps->core(), BKUPST_BROKEN, currtime);
    }
}

// [[using locked(this->m_GroupLock)]]
void CUDTGroup::send_CloseBrokenSockets(vector<SRTSOCKET>& w_wipeme)
{
    if (!w_wipeme.empty())
    {
        InvertedLock ug(m_GroupLock);

        // With unlocked GroupLock, we can now lock GlobControlLock.
        // This is needed to prevent any of them deleted from the container
        // at the same time.
        SharedLock globlock(CUDT::uglobal().m_GlobControlLock);

        for (vector<SRTSOCKET>::iterator p = w_wipeme.begin(); p != w_wipeme.end(); ++p)
        {
            CUDTSocket* s = CUDT::uglobal().locateSocket_LOCKED(*p);

            // If the socket has been just moved to ClosedSockets, it means that
            // the object still exists, but it will be no longer findable.
            if (!s)
                continue;

            HLOGC(gslog.Debug,
                  log << "grp/send...: BROKEN SOCKET @" << (*p) << " - CLOSING, to be removed from group.");

            // As per sending, make it also broken so that scheduled
            // packets will be also abandoned.
            s->setClosed();
        }
    }

    HLOGC(gslog.Debug, log << "grp/send...: - wiped " << w_wipeme.size() << " broken sockets");

    // We'll need you again.
    w_wipeme.clear();
}

// [[using locked(this->m_GroupLock)]]
void CUDTGroup::sendBackup_CloseBrokenSockets(SendBackupCtx& w_sendBackupCtx)
{
    if (w_sendBackupCtx.countMembersByState(BKUPST_BROKEN) == 0)
        return;

    InvertedLock ug(m_GroupLock);

    // With unlocked GroupLock, we can now lock GlobControlLock.
    // This is needed prevent any of them be deleted from the container
    // at the same time.
    SharedLock globlock(CUDT::uglobal().m_GlobControlLock);

    typedef vector<BackupMemberStateEntry>::const_iterator const_iter_t;
    for (const_iter_t member = w_sendBackupCtx.memberStates().begin(); member != w_sendBackupCtx.memberStates().end(); ++member)
    {
        if (member->state != BKUPST_BROKEN)
            continue;

        // m_GroupLock is unlocked, therefore member->pSocketData can't be used.
        const SRTSOCKET sockid = member->socketID;
        CUDTSocket* s = CUDT::uglobal().locateSocket_LOCKED(sockid);

        // If the socket has been just moved to ClosedSockets, it means that
        // the object still exists, but it will be no longer findable.
        if (!s)
            continue;

        LOGC(gslog.Debug,
                log << "grp/send...: BROKEN SOCKET @" << sockid << " - CLOSING, to be removed from group.");

        // As per sending, make it also broken so that scheduled
        // packets will be also abandoned.
        s->setBrokenClosed();
    }

    // TODO: all broken members are to be removed from the context now???
}

// [[using locked(this->m_GroupLock)]]
void CUDTGroup::sendBackup_RetryWaitBlocked(SendBackupCtx&       w_sendBackupCtx,
                                            int&                 w_final_stat,
                                            bool&                w_none_succeeded,
                                            SRT_MSGCTRL&         w_mc,
                                            CUDTException&       w_cx)
{
    // In contradiction to broadcast sending, backup sending must check
    // the blocking state in total first. We need this information through
    // epoll because we didn't use all sockets to send the data hence the
    // blocked socket information would not be complete.

    // Don't do this check if sending has succeeded over at least one
    // stable link. This procedure is to wait for at least one write-ready
    // link.
    //
    // If sending succeeded also over at least one unstable link (you only have
    // unstable links and none other or others just got broken), continue sending
    // anyway.


    // This procedure is for a case when the packet could not be sent
    // over any link (hence "none succeeded"), but there are some unstable
    // links and no parallel links. We need to WAIT for any of the links
    // to become available for sending.

    // Note: A link is added in unstableLinks if sending has failed with SRT_ESYNCSND.
    const unsigned num_unstable = w_sendBackupCtx.countMembersByState(BKUPST_ACTIVE_UNSTABLE);
    const unsigned num_wary     = w_sendBackupCtx.countMembersByState(BKUPST_ACTIVE_UNSTABLE_WARY);
    const unsigned num_pending  = w_sendBackupCtx.countMembersByState(BKUPST_PENDING);
    if ((num_unstable + num_wary + num_pending == 0) || !w_none_succeeded)
        return;

    HLOGC(gslog.Debug, log << "grp/sendBackup: no successfull sending: "
        << (num_unstable + num_wary) << " unstable links, "
        << num_pending << " pending - waiting to retry sending...");

    // Note: GroupLock is set already, skip locks and checks
    getGroupData_LOCKED((w_mc.grpdata), (&w_mc.grpdata_size));
    m_Global.m_EPoll.update_events(id(), m_sPollID, SRT_EPOLL_OUT, false);
    m_Global.m_EPoll.update_events(id(), m_sPollID, SRT_EPOLL_ERR, true);

    if (m_Global.m_EPoll.empty(*m_SndEpolld))
    {
        // wipeme wiped, pending sockets checked, it can only mean that
        // all sockets are broken.
        HLOGC(gslog.Debug, log << "grp/sendBackup: epolld empty - all sockets broken?");
        throw CUDTException(MJ_CONNECTION, MN_CONNLOST, 0);
    }

    if (!m_bSynSending)
    {
        HLOGC(gslog.Debug, log << "grp/sendBackup: non-blocking mode - exit with no-write-ready");
        throw CUDTException(MJ_AGAIN, MN_WRAVAIL, 0);
    }
    // Here is the situation that the only links left here are:
    // - those that failed to send (already closed and wiped out)
    // - those that got blockade on sending

    // At least, there was so far no socket through which we could
    // successfully send anything.

    // As a last resort in this situation, try to wait for any links
    // remaining in the group to become ready to write.

    CEPoll::fmap_t sready;
    int            brdy;

    // This keeps the number of links that existed at the entry.
    // Simply notify all dead links, regardless as to whether the number
    // of group members decreases below. If the number of corpses reaches
    // this number, consider the group connection broken.
    const size_t nlinks = m_Group.size();
    size_t ndead = 0;

RetryWaitBlocked:
    {
        // Some sockets could have been closed in the meantime.
        if (m_Global.m_EPoll.empty(*m_SndEpolld))
        {
            HLOGC(gslog.Debug, log << "grp/sendBackup: no more sockets available for sending - group broken");
            throw CUDTException(MJ_CONNECTION, MN_CONNLOST, 0);
        }

        InvertedLock ug(m_GroupLock);
        HLOGC(gslog.Debug,
            log << "grp/sendBackup: swait call to get at least one link alive up to " << m_iSndTimeOut << "us");
        THREAD_PAUSED();
        brdy = m_Global.m_EPoll.swait(*m_SndEpolld, (sready), m_iSndTimeOut);
        THREAD_RESUMED();

        if (brdy == 0) // SND timeout exceeded
        {
            throw CUDTException(MJ_AGAIN, MN_WRAVAIL, 0);
        }

        HLOGC(gslog.Debug, log << "grp/sendBackup: swait exited with " << brdy << " ready sockets:");

        // Check if there's anything in the "error" section.
        // This must be cleared here before the lock on group is set again.
        // (This loop will not fire neither once if no failed sockets found).
        for (CEPoll::fmap_t::const_iterator i = sready.begin(); i != sready.end(); ++i)
        {
            if (i->second & SRT_EPOLL_ERR)
            {
                SRTSOCKET   id = i->first;
                CUDTSocket* s = m_Global.locateSocket(id, ERH_RETURN); // << LOCKS m_GlobControlLock!
                if (s)
                {
                    HLOGC(gslog.Debug,
                        log << "grp/sendBackup: swait/ex on @" << (id)
                        << " while waiting for any writable socket - CLOSING");
                    CUDT::uglobal().close(s, SRT_CLS_INTERNAL); // << LOCKS m_GlobControlLock, then GroupLock!
                }
                else
                {
                    HLOGC(gslog.Debug, log << "grp/sendBackup: swait/ex on @" << (id) << " - WAS DELETED IN THE MEANTIME");
                }

                ++ndead;
            }
        }
        HLOGC(gslog.Debug, log << "grp/sendBackup: swait/?close done, re-acquiring GroupLock");
    }

    // GroupLock is locked back

    // Re-check after the waiting lock has been reacquired
    if (m_bClosing)
        throw CUDTException(MJ_CONNECTION, MN_CONNLOST, 0);

    if (brdy == -1 || ndead >= nlinks)
    {
        LOGC(gslog.Error,
            log << "grp/sendBackup: swait=>" << brdy << " nlinks=" << nlinks << " ndead=" << ndead
            << " - looxlike all links broken");
        m_Global.m_EPoll.update_events(id(), m_sPollID, SRT_EPOLL_OUT, false);
        m_Global.m_EPoll.update_events(id(), m_sPollID, SRT_EPOLL_ERR, true);
        // You can safely throw here - nothing to fill in when all sockets down.
        // (timeout was reported by exception in the swait call).
        throw CUDTException(MJ_CONNECTION, MN_CONNLOST, 0);
    }

    // Ok, now check if we have at least one write-ready.
    // Note that the procedure of activation of a new link in case of
    // no stable links found embraces also rexmit-sending and status
    // check as well, including blocked status.

    // Find which one it was. This is so rare case that we can
    // suffer linear search.

    int nwaiting = 0;
    int nactivated SRT_ATR_UNUSED = 0;
    int stat = -1;
    for (gli_t d = m_Group.begin(); d != m_Group.end(); ++d)
    {
        // We are waiting only for active members
        if (d->sndstate != SRT_GST_RUNNING)
        {
            HLOGC(gslog.Debug,
                log << "grp/sendBackup: member @" << d->id << " state is not RUNNING - SKIPPING from retry/waiting");
            continue;
        }
        // Skip if not writable in this run
        if (!CEPoll::isready(sready, d->id, SRT_EPOLL_OUT))
        {
            ++nwaiting;
            HLOGC(gslog.Debug, log << "grp/sendBackup: @" << d->id << " NOT ready:OUT, added as waiting");
            continue;
        }

        try
        {
            // Note: this will set the currently required packet
            // because it has been just freshly added to the sender buffer
            stat = sendBackupRexmit(d->ps->core(), (w_mc));
            ++nactivated;
        }
        catch (CUDTException& e)
        {
            // This will be propagated from internal sendmsg2 call,
            // but that's ok - we want this sending interrupted even in half.
            w_cx = e;
            stat = -1;
        }

        d->sndresult = stat;
        d->laststatus = d->ps->getStatus();

        if (stat == -1)
        {
            // This link is no longer waiting.
            continue;
        }

        w_final_stat = stat;
        d->sndstate = SRT_GST_RUNNING;
        w_none_succeeded = false;
        const steady_clock::time_point currtime = steady_clock::now();
        sendBackup_AssignBackupState(d->ps->core(), BKUPST_ACTIVE_UNSTABLE_WARY, currtime);
        w_sendBackupCtx.updateMemberState(&(*d), BKUPST_ACTIVE_UNSTABLE_WARY);
        HLOGC(gslog.Debug, log << "grp/sendBackup: after waiting, ACTIVATED link @" << d->id);

        break;
    }

    // If we have no links successfully activated, but at least
    // one link "not ready for writing", continue waiting for at
    // least one link ready.
    if (stat == -1 && nwaiting > 0)
    {
        HLOGC(gslog.Debug, log << "grp/sendBackup: still have " << nwaiting << " waiting and none succeeded, REPEAT");
        goto RetryWaitBlocked;
    }
}

// [[using locked(this->m_GroupLock)]]
void CUDTGroup::sendBackup_SilenceRedundantLinks(SendBackupCtx& w_sendBackupCtx, const steady_clock::time_point& currtime)
{
    // The most important principle is to keep the data being sent constantly,
    // even if it means temporarily full redundancy.
    // A member can be silenced only if there is at least one stable memebr.
    const unsigned num_stable = w_sendBackupCtx.countMembersByState(BKUPST_ACTIVE_STABLE);
    if (num_stable == 0)
        return;

    // INPUT NEEDED:
    // - stable member with maximum weight

    uint16_t max_weight_stable = 0;
    SRTSOCKET stableSocketId = SRT_INVALID_SOCK; // SocketID of a stable link with higher weight
    
    w_sendBackupCtx.sortByWeightAndState();
    //LOGC(gslog.Debug, log << "grp/silenceRedundant: links after sort: " << w_sendBackupCtx.printMembers());
    typedef vector<BackupMemberStateEntry>::const_iterator const_iter_t;
    for (const_iter_t member = w_sendBackupCtx.memberStates().begin(); member != w_sendBackupCtx.memberStates().end(); ++member)
    {
        if (!isStateActive(member->state))
            continue;

        const bool haveHigherWeightStable = stableSocketId != SRT_INVALID_SOCK;
        const uint16_t weight = member->pSocketData->weight;

        if (member->state == BKUPST_ACTIVE_STABLE)
        {
            // silence stable link if it is not the first stable
            if (!haveHigherWeightStable)
            {
                max_weight_stable = (int) weight;
                stableSocketId = member->socketID;
                continue;
            }
            else
            {
                LOGC(gslog.Note, log << "grp/sendBackup: silencing stable member @" << member->socketID  << " (weight " << weight
                    << ") in favor of @" << stableSocketId << " (weight " << max_weight_stable << ")");
            }
        }
        else if (haveHigherWeightStable && weight <= max_weight_stable)
        {
            LOGC(gslog.Note, log << "grp/sendBackup: silencing member @" << member->socketID << " (weight " << weight
                << " " << stateToStr(member->state)
                << ") in favor of @" << stableSocketId << " (weight " << max_weight_stable << ")");
        }
        else
        {
            continue;
        }

        // TODO: Move to a separate function sendBackup_SilenceMember
        SocketData* d = member->pSocketData;
        CUDT& u = d->ps->core();

        sendBackup_AssignBackupState(u, BKUPST_STANDBY, currtime);
        w_sendBackupCtx.updateMemberState(d, BKUPST_STANDBY);

        if (d->sndstate != SRT_GST_RUNNING)
        {
            LOGC(gslog.Error,
                log << "grp/sendBackup: IPE: misidentified a non-running link @" << d->id << " as active");
            continue;
        }

        d->sndstate = SRT_GST_IDLE;
    }
}

int CUDTGroup::sendBackup(const char* buf, int len, SRT_MSGCTRL& w_mc)
{
    if (len <= 0)
    {
        LOGC(gslog.Error, log << "grp/send(backup): negative length: " << len);
        throw CUDTException(MJ_NOTSUP, MN_INVAL, 0);
    }

    // Only live streaming is supported
    // Also - as the group may use potentially IPv4 and IPv6 connections
    // in the same group, use the size that fits both
    if (len > SRT_MAX_PLSIZE_AF_INET6)
    {
        LOGC(gslog.Error, log << "grp/send(backup): buffer size=" << len << " exceeds maximum allowed in live mode");
        throw CUDTException(MJ_NOTSUP, MN_INVAL, 0);
    }

    // [[using assert(this->m_pSndBuffer != nullptr)]];

    // First, acquire GlobControlLock to make sure all member sockets still exist
    enterCS(m_Global.m_GlobControlLock);
    ScopedLock guard(m_GroupLock);

    if (m_bClosing)
    {
        leaveCS(m_Global.m_GlobControlLock);
        LOGC(gslog.Error, log << "grp/send(backup): Cannot send, connection lost!");
        throw CUDTException(MJ_CONNECTION, MN_CONNLOST, 0);
    }

    // Now, still under lock, check if all sockets still can be dispatched
    send_CheckValidSockets();
    leaveCS(m_Global.m_GlobControlLock);

    steady_clock::time_point currtime = steady_clock::now();

    SendBackupCtx sendBackupCtx; // default initialized as empty
    // TODO: reserve? sendBackupCtx.memberStates.reserve(m_Group.size());

    sendBackup_QualifyMemberStates((sendBackupCtx), currtime);

    int32_t curseq      = SRT_SEQNO_NONE;
    size_t  nsuccessful = 0;

    SRT_ATR_UNUSED CUDTException cx(MJ_SUCCESS, MN_NONE, 0); // TODO: Delete then?
    uint16_t maxActiveWeight = 0; // Maximum weight of active links.
    // The number of bytes sent or -1 for error will be stored in group_send_result
    int group_send_result = sendBackup_SendOverActive(buf, len, w_mc, currtime, (curseq), (nsuccessful), (maxActiveWeight), (sendBackupCtx), (cx));
    bool none_succeeded = (nsuccessful == 0);

    // Save current payload in group's sender buffer.
    sendBackup_Buffering(buf, len, (curseq), (w_mc));

    sendBackup_TryActivateStandbyIfNeeded(buf, len, (none_succeeded),
        (w_mc),
        (curseq),
        (group_send_result),
        (sendBackupCtx),
        (cx), currtime);

    sendBackup_CheckPendingSockets((sendBackupCtx), currtime);
    sendBackup_CheckUnstableSockets((sendBackupCtx), currtime);

    //LOGC(gslog.Debug, log << "grp/sendBackup: links after all checks: " << sendBackupCtx.printMembers());

    // Re-check after the waiting lock has been reacquired
    if (m_bClosing)
        throw CUDTException(MJ_CONNECTION, MN_CONNLOST, 0);

    sendBackup_CloseBrokenSockets((sendBackupCtx));

    // Re-check after the waiting lock has been reacquired
    if (m_bClosing)
        throw CUDTException(MJ_CONNECTION, MN_CONNLOST, 0);

    // If all links out of the unstable-running links are blocked (SRT_EASYNCSND),
    // perform epoll wait on them. In this situation we know that
    // there are no idle blocked links because IDLE LINK CAN'T BE BLOCKED,
    // no matter what. It's because the link may only be blocked if
    // the sender buffer of this socket is full, and it can't be
    // full if it wasn't used so far.
    //
    // This means that in case when we have no stable links, we
    // need to try out any link that can accept the rexmit-load.
    // We'll check link stability at the next sending attempt.
    sendBackup_RetryWaitBlocked((sendBackupCtx), (group_send_result), (none_succeeded), (w_mc), (cx));

    sendBackup_SilenceRedundantLinks((sendBackupCtx), currtime);
    // (closing condition checked inside this call)

    if (none_succeeded)
    {
        HLOGC(gslog.Debug, log << "grp/sendBackup: all links broken (none succeeded to send a payload)");
        m_Global.m_EPoll.update_events(id(), m_sPollID, SRT_EPOLL_OUT, false);
        m_Global.m_EPoll.update_events(id(), m_sPollID, SRT_EPOLL_ERR, true);
        // Reparse error code, if set.
        // It might be set, if the last operation was failed.
        // If any operation succeeded, this will not be executed anyway.

        throw CUDTException(MJ_CONNECTION, MN_CONNLOST, 0);
    }

    // At least one link has succeeded, update sending stats.
    m_stats.sent.count(len);

    // Now fill in the socket table. Check if the size is enough, if not,
    // then set the pointer to NULL and set the correct size.

    // Note that list::size() is linear time, however this shouldn't matter,
    // as with the increased number of links in the redundancy group the
    // impossibility of using that many of them grows exponentally.
    const size_t grpsize = m_Group.size();

    if (w_mc.grpdata_size < grpsize)
    {
        w_mc.grpdata = NULL;
    }

    size_t i = 0;

    bool ready_again = false;

    HLOGC(gslog.Debug, log << "grp/sendBackup: copying group data");
    for (gli_t d = m_Group.begin(); d != m_Group.end(); ++d, ++i)
    {
        if (w_mc.grpdata)
        {
            // Enough space to fill
            copyGroupData(*d, (w_mc.grpdata[i]));
        }

        // We perform this loop anyway because we still need to check if any
        // socket is writable. Note that the group lock will hold any write ready
        // updates that are performed just after a single socket update for the
        // group, so if any socket is actually ready at the moment when this
        // is performed, and this one will result in none-write-ready, this will
        // be fixed just after returning from this function.

        ready_again = ready_again || d->ps->writeReady();
    }
    w_mc.grpdata_size = i;

    if (!ready_again)
    {
        m_Global.m_EPoll.update_events(id(), m_sPollID, SRT_EPOLL_OUT, false);
    }

    HLOGC(gslog.Debug,
          log << "grp/sendBackup: successfully sent " << group_send_result << " bytes, "
              << (ready_again ? "READY for next" : "NOT READY to send next"));
    return group_send_result;
}

// [[using locked(this->m_GroupLock)]]
int32_t CUDTGroup::addMessageToBuffer(const char* buf, size_t len, SRT_MSGCTRL& w_mc)
{
    if (m_iSndAckedMsgNo == SRT_MSGNO_NONE)
    {
        // Very first packet, just set the msgno.
        m_iSndAckedMsgNo  = w_mc.msgno;
        m_iSndOldestMsgNo = w_mc.msgno;
        HLOGC(gslog.Debug, log << "addMessageToBuffer: initial message no #" << w_mc.msgno);
    }
    else if (m_iSndOldestMsgNo != m_iSndAckedMsgNo)
    {
        int offset = MsgNo(m_iSndAckedMsgNo) - MsgNo(m_iSndOldestMsgNo);
        HLOGC(gslog.Debug,
              log << "addMessageToBuffer: new ACK-ed messages: #(" << m_iSndOldestMsgNo << "-" << m_iSndAckedMsgNo
                  << ") - going to remove");

        if (offset > int(m_SenderBuffer.size()))
        {
            LOGC(gslog.Error,
                 log << "addMessageToBuffer: IPE: offset=" << offset << " exceeds buffer size=" << m_SenderBuffer.size()
                     << " - CLEARING");
            m_SenderBuffer.clear();
        }
        else
        {
            HLOGC(gslog.Debug,
                  log << "addMessageToBuffer: erasing " << offset << "/" << m_SenderBuffer.size()
                      << " group-senderbuffer ACKED messages for #" << m_iSndOldestMsgNo << " - #" << m_iSndAckedMsgNo);
            m_SenderBuffer.erase(m_SenderBuffer.begin(), m_SenderBuffer.begin() + offset);
        }

        // Position at offset is not included
        m_iSndOldestMsgNo = m_iSndAckedMsgNo;
        HLOGC(gslog.Debug,
              log << "addMessageToBuffer: ... after: oldest #" << m_iSndOldestMsgNo);
    }

    m_SenderBuffer.resize(m_SenderBuffer.size() + 1);
    BufferedMessage& bm = m_SenderBuffer.back();
    bm.mc               = w_mc;
    bm.copy(buf, len);

    HLOGC(gslog.Debug,
          log << "addMessageToBuffer: #" << w_mc.msgno << " size=" << len << " !" << BufferStamp(buf, len));

    return m_SenderBuffer.front().mc.pktseq;
}

int CUDTGroup::sendBackup_SendOverActive(const char* buf, int len, SRT_MSGCTRL& w_mc, const steady_clock::time_point& currtime, int32_t& w_curseq,
    size_t& w_nsuccessful, uint16_t& w_maxActiveWeight, SendBackupCtx& w_sendBackupCtx, CUDTException& w_cx)
{
    if (w_mc.srctime == 0)
        w_mc.srctime = count_microseconds(currtime.time_since_epoch());

    SRT_ASSERT(w_nsuccessful == 0);
    SRT_ASSERT(w_maxActiveWeight == 0);

    int group_send_result = int(SRT_ERROR);

    // TODO: implement iterator over active links
    typedef vector<BackupMemberStateEntry>::const_iterator const_iter_t;
    for (const_iter_t member = w_sendBackupCtx.memberStates().begin(); member != w_sendBackupCtx.memberStates().end(); ++member)
    {
        if (!isStateActive(member->state))
            continue;

        SocketData* d = member->pSocketData;
        int   erc = SRT_SUCCESS;
        // Remaining sndstate is SRT_GST_RUNNING. Send a payload through it.
        CUDT& u = d->ps->core();
        const int32_t lastseq = u.schedSeqNo();
        int sndresult = int(SRT_ERROR);
        try
        {
            // This must be wrapped in try-catch because on error it throws an exception.
            // Possible return values are only 0, in case when len was passed 0, or a positive
            // >0 value that defines the size of the data that it has sent, that is, in case
            // of Live mode, equal to 'len'.
            sndresult = u.sendmsg2(buf, len, (w_mc));
        }
        catch (CUDTException& e)
        {
            w_cx = e;
            erc  = e.getErrorCode();
            sndresult = int(SRT_ERROR);
        }

        const bool send_succeeded = sendBackup_CheckSendStatus(
            currtime,
            sndresult,
            lastseq,
            w_mc.pktseq,
            (u),
            (w_curseq),
            (group_send_result));

        if (send_succeeded)
        {
            ++w_nsuccessful;
            w_maxActiveWeight = max(w_maxActiveWeight, d->weight);

            if (u.m_pSndBuffer)
                w_sendBackupCtx.setRateEstimate(u.m_pSndBuffer->getRateEstimator());
        }
        else if (erc == SRT_EASYNCSND)
        {
            sendBackup_AssignBackupState(u, BKUPST_ACTIVE_UNSTABLE, currtime);
            w_sendBackupCtx.updateMemberState(d, BKUPST_ACTIVE_UNSTABLE);
        }

        d->sndresult  = sndresult;
        d->laststatus = d->ps->getStatus();
    }

    return group_send_result;
}

// [[using locked(this->m_GroupLock)]]
int CUDTGroup::sendBackupRexmit(CUDT& core, SRT_MSGCTRL& w_mc)
{
    // This should resend all packets
    if (m_SenderBuffer.empty())
    {
        LOGC(gslog.Fatal, log << core.CONID() << "IPE: sendBackupRexmit: sender buffer empty");

        // Although act as if it was successful, otherwise you'll get connection break
        return 0;
    }

    // using [[assert !m_SenderBuffer.empty()]];

    // Send everything you currently have in the sender buffer.
    // The receiver will reject packets that it currently has.
    // Start from the oldest.

    CPacket packet;

    set<int> results;
    int      stat = -1;

    // Make sure that the link has correctly synchronized sequence numbers.
    // Note that sequence numbers should be recorded in mc.
    int32_t curseq       = m_SenderBuffer[0].mc.pktseq;
    size_t  skip_initial = 0;
    if (curseq != core.schedSeqNo())
    {
        const int distance = CSeqNo::seqoff(core.schedSeqNo(), curseq);
        if (distance < 0)
        {
            // This may happen in case when the link to be activated is already running.
            // Getting sequences backwards is not allowed, as sending them makes no
            // sense - they are already ACK-ed or are behind the ISN. Instead, skip all
            // packets that are in the past towards the scheduling sequence.
            skip_initial = -distance;
            LOGC(gslog.Warn,
                 log << core.CONID() << "sendBackupRexmit: OVERRIDE attempt. Link seqno %" << core.schedSeqNo()
                     << ", trying to send from seqno %" << curseq << " - DENIED; skip " << skip_initial << " pkts, "
                     << m_SenderBuffer.size() << " pkts in buffer");
        }
        else
        {
            // In case when the next planned sequence on this link is behind
            // the firstmost sequence in the backup buffer, synchronize the
            // sequence with it first so that they go hand-in-hand with
            // sequences already used by the link from which packets were
            // copied to the backup buffer.
            const int32_t old  SRT_ATR_UNUSED = core.schedSeqNo();
            const bool success SRT_ATR_UNUSED = core.overrideSndSeqNo(curseq);
            LOGC(gslog.Debug,
                 log << core.CONID() << "sendBackupRexmit: OVERRIDING seq %" << old << " with %" << curseq
                     << (success ? " - succeeded" : " - FAILED!"));
        }
    }


    if (skip_initial >= m_SenderBuffer.size())
    {
        LOGC(gslog.Warn,
             log << core.CONID() << "sendBackupRexmit: All packets were skipped. Nothing to send %" << core.schedSeqNo()
                 << ", trying to send from seqno %" << curseq << " - DENIED; skip " << skip_initial << " packets");
        return 0; // can't return any other state, nothing was sent
    }

    senderBuffer_t::iterator i = m_SenderBuffer.begin() + skip_initial;

    // Send everything - including the packet freshly added to the buffer
    for (; i != m_SenderBuffer.end(); ++i)
    {
        // NOTE: an exception from here will interrupt the loop
        // and will be caught in the upper level.
        stat = core.sendmsg2(i->data, (int)i->size, (i->mc));
        if (stat == -1)
        {
            // Stop sending if one sending ended up with error
            LOGC(gslog.Warn,
                 log << core.CONID() << "sendBackupRexmit: sending from buffer stopped at %" << core.schedSeqNo()
                     << " and FAILED");
            return -1;
        }
    }

    // Copy the contents of the last item being updated.
    w_mc = m_SenderBuffer.back().mc;
    HLOGC(gslog.Debug,
          log << core.CONID() << "sendBackupRexmit: pre-sent collected %" << curseq << " - %" << w_mc.pktseq);
    return stat;
}

// [[using locked(CUDTGroup::m_GroupLock)]];
void CUDTGroup::ackMessage(int32_t msgno)
{
    // The message id could not be identified, skip.
    if (msgno == SRT_MSGNO_CONTROL)
    {
        HLOGC(gslog.Debug, log << "ackMessage: msgno not found in ACK-ed sequence");
        return;
    }

    // It's impossible to get the exact message position as the
    // message is allowed also to span for multiple packets.
    // Search since the oldest packet until you hit the first
    // packet with this message number.

    // First, you need to decrease the message number by 1. It's
    // because the sequence number being ACK-ed can be in the middle
    // of the message, while it doesn't acknowledge that the whole
    // message has been received. Decrease the message number so that
    // partial-message-acknowledgement does not swipe the whole message,
    // part of which may need to be retransmitted over a backup link.

    int offset = MsgNo(msgno) - MsgNo(m_iSndAckedMsgNo);
    if (offset <= 0)
    {
        HLOGC(gslog.Debug, log << "ackMessage: already acked up to msgno=" << msgno);
        return;
    }

    HLOGC(gslog.Debug, log << "ackMessage: updated to #" << msgno);

    // Update last acked. Will be picked up when adding next message.
    m_iSndAckedMsgNo = msgno;
}

void CUDTGroup::processKeepalive(CUDTGroup::SocketData* gli)
{
    // received keepalive for that group member
    // In backup group it means that the link went IDLE.
    if (m_type == SRT_GTYPE_BACKUP)
    {
        if (gli->rcvstate == SRT_GST_RUNNING)
        {
            gli->rcvstate = SRT_GST_IDLE;
            HLOGC(gslog.Debug, log << "GROUP: received KEEPALIVE in @" << gli->id << " - link turning rcv=IDLE");
        }

        // When received KEEPALIVE, the sending state should be also
        // turned IDLE, if the link isn't temporarily activated. The
        // temporarily activated link will not be measured stability anyway,
        // while this should clear out the problem when the transmission is
        // stopped and restarted after a while. This will simply set the current
        // link as IDLE on the sender when the peer sends a keepalive because the
        // data stopped coming in and it can't send ACKs therefore.
        //
        // This also shouldn't be done for the temporary activated links because
        // stability timeout could be exceeded for them by a reason that, for example,
        // the packets come with the past sequences (as they are being synchronized
        // the sequence per being IDLE and empty buffer), so a large portion of initial
        // series of packets may come with past sequence, delaying this way with ACK,
        // which may result not only with exceeded stability timeout (which fortunately
        // isn't being measured in this case), but also with receiveing keepalive
        // (therefore we also don't reset the link to IDLE in the temporary activation period).
        if (gli->sndstate == SRT_GST_RUNNING && is_zero(gli->ps->core().m_tsFreshActivation))
        {
            gli->sndstate = SRT_GST_IDLE;
            HLOGC(gslog.Debug,
                  log << "GROUP: received KEEPALIVE in @" << gli->id << " active=PAST - link turning snd=IDLE");
        }
    }
}

void CUDTGroup::internalKeepalive(SocketData* gli)
{
    // This is in response to AGENT SENDING keepalive. This means that there's
    // no transmission in either direction, but the KEEPALIVE packet from the
    // other party could have been missed. This is to ensure that the IDLE state
    // is recognized early enough, before any sequence discrepancy can happen.

    if (m_type == SRT_GTYPE_BACKUP && gli->rcvstate == SRT_GST_RUNNING)
    {
        gli->rcvstate = SRT_GST_IDLE;
        // Prevent sending KEEPALIVE again in group-sending
        gli->ps->core().m_tsFreshActivation = steady_clock::time_point();
        HLOGC(gslog.Debug, log << "GROUP: EXP-requested KEEPALIVE in @" << gli->id << " - link turning IDLE");
    }
}

// Use the bigger size of SRT_MAX_PLSIZE to potentially fit both IPv4/6
CUDTGroup::BufferedMessageStorage CUDTGroup::BufferedMessage::storage(SRT_MAX_PLSIZE_AF_INET /*, 1000*/);

// Forwarder needed due to class definition order
int32_t CUDTGroup::generateISN()
{
    return CUDT::generateISN();
}

void CUDTGroup::setGroupConnected()
{
    if (!m_bConnected)
    {
        HLOGC(cnlog.Debug, log << "GROUP: First socket connected, SETTING GROUP CONNECTED (" << m_Group.size() << " members now)");
        // Switch to connected state and give appropriate signal
        m_Global.m_EPoll.update_events(id(), m_sPollID, SRT_EPOLL_CONNECT, true);
        m_bConnected = true;
    }
}

void CUDTGroup::updateLatestRcv(CUDTSocket* s)
{
    // Currently only Backup groups use connected idle links.
    if (m_type != SRT_GTYPE_BACKUP)
        return;

    HLOGC(grlog.Debug,
          log << "updateLatestRcv: BACKUP group, updating from active link @" << s->id() << " with %"
              << s->core().m_iRcvLastAck);

    CUDT*         source = &s->core();
    vector<CUDT*> targets;

    UniqueLock lg(m_GroupLock);
    // Sanity check for a case when getting a deleted socket
    if (!s->m_GroupOf)
        return;

    // Under a group lock, we block execution of removal of the socket
    // from the group, so if m_GroupOf is not NULL, we are granted
    // that m_GroupMemberData is valid.
    SocketData* current = s->m_GroupMemberData;

    for (gli_t gi = m_Group.begin(); gi != m_Group.end(); ++gi)
    {
        // Skip the socket that has reported packet reception
        if (&*gi == current)
        {
            HLOGC(grlog.Debug, log << "grp: NOT updating rcv-seq on self @" << gi->id);
            continue;
        }

        // Don't update the state if the link is:
        // - PENDING - because it's not in the connected state, wait for it.
        // - RUNNING - because in this case it should have its own line of sequences
        // - BROKEN - because it doesn't make sense anymore, about to be removed
        if (gi->rcvstate != SRT_GST_IDLE)
        {
            HLOGC(grlog.Debug,
                  log << "grp: NOT updating rcv-seq on @" << gi->id
                      << " - link state:" << srt_log_grp_state[gi->rcvstate]);
            continue;
        }

        // Sanity check
        if (!gi->ps->core().m_bConnected)
        {
            HLOGC(grlog.Debug, log << "grp: IPE: NOT updating rcv-seq on @" << gi->id << " - IDLE BUT NOT CONNECTED");
            continue;
        }

        targets.push_back(&gi->ps->core());
    }

    lg.unlock();

    // Do this on the unlocked group because this
    // operation will need receiver lock, so it might
    // risk a deadlock.

    for (size_t i = 0; i < targets.size(); ++i)
    {
        targets[i]->updateIdleLinkFrom(source);
    }
}

void CUDTGroup::getMemberSockets(std::set<SRTSOCKET>& w_ids) const
{
    ScopedLock gl (m_GroupLock);

    for (cgli_t gi = m_Group.begin(); gi != m_Group.end(); ++gi)
    {
        w_ids.insert(gi->id);
    }
}

void CUDTGroup::activateUpdateEvent(bool still_have_items)
{
    // This function actually reacts on the fact that a socket
    // was deleted from the group. This might make the group empty.
    if (!still_have_items) // empty, or removal of unknown socket attempted - set error on group
    {
        m_Global.m_EPoll.update_events(id(), m_sPollID, SRT_EPOLL_IN | SRT_EPOLL_OUT | SRT_EPOLL_ERR, true);
    }
    else
    {
        m_Global.m_EPoll.update_events(id(), m_sPollID, SRT_EPOLL_UPDATE, true);
    }
}

void CUDTGroup::addEPoll(int eid)
{
    enterCS(m_Global.m_EPoll.m_EPollLock);
    m_sPollID.insert(eid);
    leaveCS(m_Global.m_EPoll.m_EPollLock);

    bool any_read    = false;
    bool any_write   = false;
    bool any_broken  = false;
    bool any_pending = false;

    {
        // Check all member sockets
        ScopedLock gl(m_GroupLock);

        // We only need to know if there is any socket that is
        // ready to get a payload and ready to receive from.

        for (gli_t i = m_Group.begin(); i != m_Group.end(); ++i)
        {
            if (i->sndstate == SRT_GST_IDLE || i->sndstate == SRT_GST_RUNNING)
            {
                any_write |= i->ps->writeReady();
            }

            if (i->rcvstate == SRT_GST_IDLE || i->rcvstate == SRT_GST_RUNNING)
            {
                any_read |= i->ps->readReady();
            }

            if (i->ps->broken())
                any_broken |= true;
            else
                any_pending |= true;
        }
    }

    // This is stupid, but we don't have any other interface to epoll
    // internals. Actually we don't have to check if id() is in m_sPollID
    // because we know it is, as we just added it. But it's not performance
    // critical, sockets are not being often added during transmission.
    if (any_read)
        m_Global.m_EPoll.update_events(id(), m_sPollID, SRT_EPOLL_IN, true);

    if (any_write)
        m_Global.m_EPoll.update_events(id(), m_sPollID, SRT_EPOLL_OUT, true);

    // Set broken if none is non-broken (pending, read-ready or write-ready)
    if (any_broken && !any_pending)
        m_Global.m_EPoll.update_events(id(), m_sPollID, SRT_EPOLL_ERR, true);
}

void CUDTGroup::removeEPollEvents(const int eid)
{
    // clear IO events notifications;
    // since this happens after the epoll ID has been removed, they cannot be set again
    set<int> remove;
    remove.insert(eid);
    m_Global.m_EPoll.update_events(id(), remove, SRT_EPOLL_IN | SRT_EPOLL_OUT, false);
}

void CUDTGroup::removeEPollID(const int eid)
{
    enterCS(m_Global.m_EPoll.m_EPollLock);
    m_sPollID.erase(eid);
    leaveCS(m_Global.m_EPoll.m_EPollLock);
}

void CUDTGroup::updateFailedLink()
{
    ScopedLock lg(m_GroupLock);

    // Check all members if they are in the pending
    // or connected state.

    int nhealthy = 0;

    for (gli_t i = m_Group.begin(); i != m_Group.end(); ++i)
    {
        if (i->sndstate < SRT_GST_BROKEN)
            nhealthy++;
    }

    if (!nhealthy)
    {
        // No healthy links, set ERR on epoll.
        HLOGC(gmlog.Debug, log << "group/updateFailedLink: All sockets broken");
        m_Global.m_EPoll.update_events(id(), m_sPollID, SRT_EPOLL_IN | SRT_EPOLL_OUT | SRT_EPOLL_ERR, true);
    }
    else
    {
        HLOGC(gmlog.Debug, log << "group/updateFailedLink: Still " << nhealthy << " links in the group");
    }
}

#if HVU_ENABLE_HEAVY_LOGGING
// [[using maybe_locked(CUDT::uglobal()->m_GlobControlLock)]]
void CUDTGroup::debugGroup()
{
    ScopedLock gg(m_GroupLock);

    HLOGC(gmlog.Debug, log << "GROUP MEMBER STATUS - $" << id());

    for (gli_t gi = m_Group.begin(); gi != m_Group.end(); ++gi)
    {
        HLOGC(gmlog.Debug,
              log << " ... id { agent=@" << gi->id << " peer=@" << gi->ps->core().m_PeerID
                  << " } address { agent=" << gi->agent.str() << " peer=" << gi->peer.str() << "} "
                  << " state {snd=" << StateStr(gi->sndstate) << " rcv=" << StateStr(gi->rcvstate) << "}");
    }
}
#endif

} // namespace srt<|MERGE_RESOLUTION|>--- conflicted
+++ resolved
@@ -16,11 +16,8 @@
 namespace srt {
 
 sync::atomic<int32_t> CUDTGroup::s_tokenGen ( 0 );
-<<<<<<< HEAD
-=======
 
 static inline char fmt_onoff(bool val) { return val ? '+' : '-'; }
->>>>>>> 1fd2cd6a
 
 // [[using locked(this->m_GroupLock)]];
 bool CUDTGroup::getBufferTimeBase(CUDT*                     forthesakeof,
