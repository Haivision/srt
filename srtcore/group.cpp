#include "platform_sys.h"

#include <iterator>

#include "api.h"
#include "group.h"

using namespace std;
using namespace srt::sync;
using namespace srt::groups;
using namespace srt_logging;

// The SRT_DEF_VERSION is defined in core.cpp.
extern const int32_t SRT_DEF_VERSION;

namespace srt {

int32_t CUDTGroup::s_tokenGen = 0;

// [[using locked(this->m_GroupLock)]];
bool CUDTGroup::getBufferTimeBase(CUDT*                     forthesakeof,
                                  steady_clock::time_point& w_tb,
                                  bool&                     w_wp,
                                  steady_clock::duration&   w_dr)
{
    CUDT* master = 0;
    for (gli_t gi = m_Group.begin(); gi != m_Group.end(); ++gi)
    {
        CUDT* u = &gi->ps->core();
        if (gi->laststatus != SRTS_CONNECTED)
        {
            HLOGC(gmlog.Debug,
                  log << "getBufferTimeBase: skipping @" << u->m_SocketID
                      << ": not connected, state=" << SockStatusStr(gi->laststatus));
            continue;
        }

        if (u == forthesakeof)
            continue; // skip the member if it's the target itself

        if (!u->m_pRcvBuffer)
            continue; // Not initialized yet

        master = u;
        break; // found
    }

    // We don't have any sockets in the group, so can't get
    // the buffer timebase. This should be then initialized
    // the usual way.
    if (!master)
        return false;

    master->m_pRcvBuffer->getInternalTimeBase((w_tb), (w_wp), (w_dr));

    // Sanity check
    if (is_zero(w_tb))
    {
        LOGC(gmlog.Error, log << "IPE: existing previously socket has no time base set yet!");
        return false; // this will enforce initializing the time base normal way
    }
    return true;
}

// [[using locked(this->m_GroupLock)]];
bool CUDTGroup::applyGroupSequences(SRTSOCKET target, int32_t& w_snd_isn, int32_t& w_rcv_isn)
{
    if (m_bConnected) // You are the first one, no need to change.
    {
        IF_HEAVY_LOGGING(string update_reason = "what?");
        // Find a socket that is declared connected and is not
        // the socket that caused the call.
        for (gli_t gi = m_Group.begin(); gi != m_Group.end(); ++gi)
        {
            if (gi->id == target)
                continue;

            CUDT& se = gi->ps->core();
            if (!se.m_bConnected)
                continue;

            // Found it. Get the following sequences:
            // For sending, the sequence that is about to be sent next.
            // For receiving, the sequence of the latest received packet.

            // SndCurrSeqNo is initially set to ISN-1, this next one is
            // the sequence that is about to be stamped on the next sent packet
            // over that socket. Using this field is safer because it is volatile
            // and its affinity is to the same thread as the sending function.

            // NOTE: the groupwise scheduling sequence might have been set
            // already. If so, it means that it was set by either:
            // - the call of this function on the very first conencted socket (see below)
            // - the call to `sendBroadcast` or `sendBackup`
            // In both cases, we want THIS EXACTLY value to be reported
            if (m_iLastSchedSeqNo != -1)
            {
                w_snd_isn = m_iLastSchedSeqNo;
                IF_HEAVY_LOGGING(update_reason = "GROUPWISE snd-seq");
            }
            else
            {
                w_snd_isn = se.m_iSndNextSeqNo;

                // Write it back to the groupwise scheduling sequence so that
                // any next connected socket will take this value as well.
                m_iLastSchedSeqNo = w_snd_isn;
                IF_HEAVY_LOGGING(update_reason = "existing socket not yet sending");
            }

            // RcvCurrSeqNo is increased by one because it happens that at the
            // synchronization moment it's already past reading and delivery.
            // This is redundancy, so the redundant socket is connected at the moment
            // when the other one is already transmitting, so skipping one packet
            // even if later transmitted is less troublesome than requesting a
            // "mistakenly seen as lost" packet.
            w_rcv_isn = CSeqNo::incseq(se.m_iRcvCurrSeqNo);

            HLOGC(gmlog.Debug,
                  log << "applyGroupSequences: @" << target << " gets seq from @" << gi->id << " rcv %" << (w_rcv_isn)
                      << " snd %" << (w_rcv_isn) << " as " << update_reason);
            return false;
        }
    }

    // If the GROUP (!) is not connected, or no running/pending socket has been found.
    // // That is, given socket is the first one.
    // The group data should be set up with its own data. They should already be passed here
    // in the variables.
    //
    // Override the schedule sequence of the group in this case because whatever is set now,
    // it's not valid.

    HLOGC(gmlog.Debug,
          log << "applyGroupSequences: no socket found connected and transmitting, @" << target
              << " not changing sequences, storing snd-seq %" << (w_snd_isn));

    set_currentSchedSequence(w_snd_isn);

    return true;
}

// NOTE: This function is now for DEBUG PURPOSES ONLY.
// Except for presenting the extracted data in the logs, there's no use of it now.
void CUDTGroup::debugMasterData(SRTSOCKET slave)
{
    // Find at least one connection, which is running. Note that this function is called
    // from within a handshake process, so the socket that undergoes this process is at best
    // currently in SRT_GST_PENDING state and it's going to be in SRT_GST_IDLE state at the
    // time when the connection process is done, until the first reading/writing happens.
    ScopedLock cg(m_GroupLock);

    IF_LOGGING(SRTSOCKET mpeer);
    IF_LOGGING(steady_clock::time_point start_time);

    bool found = false;

    for (gli_t gi = m_Group.begin(); gi != m_Group.end(); ++gi)
    {
        if (gi->sndstate == SRT_GST_RUNNING)
        {
            // Found it. Get the socket's peer's ID and this socket's
            // Start Time. Once it's delivered, this can be used to calculate
            // the Master-to-Slave start time difference.
            IF_LOGGING(mpeer = gi->ps->m_PeerID);
            IF_LOGGING(start_time = gi->ps->core().socketStartTime());
            HLOGC(gmlog.Debug,
                  log << "getMasterData: found RUNNING master @" << gi->id << " - reporting master's peer $" << mpeer
                      << " starting at " << FormatTime(start_time));
            found = true;
            break;
        }
    }

    if (!found)
    {
        // If no running one found, then take the first socket in any other
        // state than broken, except the slave. This is for a case when a user
        // has prepared one link already, but hasn't sent anything through it yet.
        for (gli_t gi = m_Group.begin(); gi != m_Group.end(); ++gi)
        {
            if (gi->sndstate == SRT_GST_BROKEN)
                continue;

            if (gi->id == slave)
                continue;

            // Found it. Get the socket's peer's ID and this socket's
            // Start Time. Once it's delivered, this can be used to calculate
            // the Master-to-Slave start time difference.
            IF_LOGGING(mpeer = gi->ps->core().m_PeerID);
            IF_LOGGING(start_time    = gi->ps->core().socketStartTime());
            HLOGC(gmlog.Debug,
                    log << "getMasterData: found IDLE/PENDING master @" << gi->id << " - reporting master's peer $" << mpeer
                    << " starting at " << FormatTime(start_time));
            found = true;
            break;
        }
    }

    if (!found)
    {
        LOGC(cnlog.Debug, log << CONID() << "NO GROUP MASTER LINK found for group: $" << id());
    }
    else
    {
        // The returned master_st is the master's start time. Calculate the
        // differene time.
        IF_LOGGING(steady_clock::duration master_tdiff = m_tsStartTime - start_time);
        LOGC(cnlog.Debug, log << CONID() << "FOUND GROUP MASTER LINK: peer=$" << mpeer
                << " - start time diff: " << FormatDuration<DUNIT_S>(master_tdiff));
    }
}

// GROUP

CUDTGroup::SocketData* CUDTGroup::add(SocketData data)
{
    ScopedLock g(m_GroupLock);

    // Change the snd/rcv state of the group member to PENDING.
    // Default for SocketData after creation is BROKEN, which just
    // after releasing the m_GroupLock could be read and interpreted
    // as broken connection and removed before the handshake process
    // is done.
    data.sndstate = SRT_GST_PENDING;
    data.rcvstate = SRT_GST_PENDING;

    HLOGC(gmlog.Debug, log << "CUDTGroup::add: adding new member @" << data.id);
    m_Group.push_back(data);
    gli_t end = m_Group.end();
    if (m_iMaxPayloadSize == -1)
    {
        int plsize = data.ps->m_pUDT->OPT_PayloadSize();
        HLOGC(gmlog.Debug,
              log << "CUDTGroup::add: taking MAX payload size from socket @" << data.ps->m_SocketID << ": " << plsize
                  << " " << (plsize ? "(explicit)" : "(unspecified = fallback to 1456)"));
        if (plsize == 0)
            plsize = SRT_LIVE_MAX_PLSIZE;
        // It is stated that the payload size
        // is taken from first, and every next one
        // will get the same.
        m_iMaxPayloadSize = plsize;
    }

    --end;
    return &*end;
}

CUDTGroup::CUDTGroup(SRT_GROUP_TYPE gtype)
    : m_pGlobal(&CUDT::s_UDTUnited)
    , m_GroupID(-1)
    , m_PeerGroupID(-1)
    , m_selfManaged(true)
    , m_bSyncOnMsgNo(false)
    , m_type(gtype)
    , m_listener()
    , m_iBusy()
    , m_iSndOldestMsgNo(SRT_MSGNO_NONE)
    , m_iSndAckedMsgNo(SRT_MSGNO_NONE)
    , m_uOPT_StabilityTimeout(CSrtConfig::COMM_DEF_STABILITY_TIMEOUT_US)
    // -1 = "undefined"; will become defined with first added socket
    , m_iMaxPayloadSize(-1)
    , m_bSynRecving(true)
    , m_bSynSending(true)
    , m_bTsbPd(true)
    , m_bTLPktDrop(true)
    , m_iTsbPdDelay_us(0)
    // m_*EID and m_*Epolld fields will be initialized
    // in the constructor body.
    , m_iSndTimeOut(-1)
    , m_iRcvTimeOut(-1)
    , m_tsStartTime()
    , m_tsRcvPeerStartTime()
    , m_RcvBaseSeqNo(SRT_SEQNO_NONE)
    , m_bOpened(false)
    , m_bConnected(false)
    , m_bClosing(false)
    , m_iLastSchedSeqNo(SRT_SEQNO_NONE)
    , m_iLastSchedMsgNo(SRT_MSGNO_NONE)
{
    setupMutex(m_GroupLock, "Group");
    setupMutex(m_RcvDataLock, "RcvData");
    setupCond(m_RcvDataCond, "RcvData");
    m_RcvEID = m_pGlobal->m_EPoll.create(&m_RcvEpolld);
    m_SndEID = m_pGlobal->m_EPoll.create(&m_SndEpolld);

    m_stats.init();

    // Set this data immediately during creation before
    // two or more sockets start arguing about it.
    m_iLastSchedSeqNo = CUDT::generateISN();

    // Configure according to type
    switch (gtype)
    {
    case SRT_GTYPE_BROADCAST:
        m_selfManaged = true;
        break;

    case SRT_GTYPE_BACKUP:
        m_selfManaged = true;
        break;

    case SRT_GTYPE_BALANCING:
        m_selfManaged  = true;
        m_bSyncOnMsgNo = true;
        break;

    case SRT_GTYPE_MULTICAST:
        m_selfManaged = false;
        break;

    default:
        break;
    }
}

CUDTGroup::~CUDTGroup()
{
    srt_epoll_release(m_RcvEID);
    srt_epoll_release(m_SndEID);
    releaseMutex(m_GroupLock);
    releaseMutex(m_RcvDataLock);
    releaseCond(m_RcvDataCond);
}

void CUDTGroup::GroupContainer::erase(CUDTGroup::gli_t it)
{
    if (it == m_LastActiveLink)
    {
        if (m_List.empty())
        {
            LOGC(gmlog.Error, log << "IPE: GroupContainer is empty and 'erase' is called on it.");
            m_LastActiveLink = m_List.end();
            return; // this avoids any misunderstandings in iterator checks
        }

        gli_t bb = m_List.begin();
        ++bb;
        if (bb == m_List.end()) // means: m_List.size() == 1
        {
            // One element, this one being deleted, nothing to point to.
            m_LastActiveLink = m_List.end();
        }
        else
        {
            // Set the link to the previous element IN THE RING.
            // We have the position pointer.
            // Reverse iterator is automatically decremented.
            std::reverse_iterator<gli_t> rt(m_LastActiveLink);
            if (rt == m_List.rend())
                rt = m_List.rbegin();

            m_LastActiveLink = rt.base();

            // This operation is safe because we know that:
            // - the size of the container is at least 2 (0 and 1 cases are handled above)
            // - if m_LastActiveLink == m_List.begin(), `rt` is shifted to the opposite end.
            --m_LastActiveLink;
        }
    }
    m_List.erase(it);
}

void CUDTGroup::setOpt(SRT_SOCKOPT optName, const void* optval, int optlen)
{
    HLOGC(gmlog.Debug,
          log << "GROUP $" << id() << " OPTION: #" << optName
              << " value:" << FormatBinaryString((uint8_t*)optval, optlen));

    switch (optName)
    {
    case SRTO_RCVSYN:
        m_bSynRecving = cast_optval<bool>(optval, optlen);
        return;

    case SRTO_SNDSYN:
        m_bSynSending = cast_optval<bool>(optval, optlen);
        return;

    case SRTO_SNDTIMEO:
        m_iSndTimeOut = cast_optval<int>(optval, optlen);
        break;

    case SRTO_RCVTIMEO:
        m_iRcvTimeOut = cast_optval<int>(optval, optlen);
        break;

    case SRTO_GROUPSTABTIMEO:
    {
        const int val = cast_optval<int>(optval, optlen);

        // Search if you already have SRTO_PEERIDLETIMEO set
        int                          idletmo = CSrtConfig::COMM_RESPONSE_TIMEOUT_MS;
        vector<ConfigItem>::iterator f =
            find_if(m_config.begin(), m_config.end(), ConfigItem::OfType(SRTO_PEERIDLETIMEO));
        if (f != m_config.end())
        {
            f->get(idletmo); // worst case, it will leave it unchanged.
        }

        if (val >= idletmo)
        {
            LOGC(qmlog.Error,
                 log << "group option: SRTO_GROUPSTABTIMEO(" << val << ") exceeds SRTO_PEERIDLETIMEO(" << idletmo
                     << ")");
            throw CUDTException(MJ_NOTSUP, MN_INVAL, 0);
        }

        m_uOPT_StabilityTimeout = val * 1000;
    }

    break;

        // XXX Currently no socket groups allow any other
        // congestion control mode other than live.
    case SRTO_CONGESTION:
    {
        LOGP(gmlog.Error, "group option: SRTO_CONGESTION is only allowed as 'live' and cannot be changed");
        throw CUDTException(MJ_NOTSUP, MN_INVAL, 0);
    }

        // Other options to be specifically interpreted by group may follow.

    default:
        break;
    }

    // All others must be simply stored for setting on a socket.
    // If the group is already open and any post-option is about
    // to be modified, it must be allowed and applied on all sockets.

    if (m_bOpened)
    {
        // There's at least one socket in the group, so only
        // post-options are allowed.
        if (!binary_search(srt_post_opt_list, srt_post_opt_list + SRT_SOCKOPT_NPOST, optName))
        {
            LOGC(gmlog.Error, log << "setsockopt(group): Group is connected, this option can't be altered");
            throw CUDTException(MJ_NOTSUP, MN_ISCONNECTED, 0);
        }

        HLOGC(gmlog.Debug, log << "... SPREADING to existing sockets.");
        // This means that there are sockets already, so apply
        // this option on them.
        ScopedLock gg(m_GroupLock);
        for (gli_t gi = m_Group.begin(); gi != m_Group.end(); ++gi)
        {
            gi->ps->core().setOpt(optName, optval, optlen);
        }
    }

    // Store the option regardless if pre or post. This will apply
    m_config.push_back(ConfigItem(optName, optval, optlen));
}

static bool getOptDefault(SRT_SOCKOPT optname, void* optval, int& w_optlen);

// unfortunately this is required to properly handle th 'default_opt != opt'
// operation in the below importOption. Not required simultaneously operator==.
static bool operator!=(const struct linger& l1, const struct linger& l2)
{
    return l1.l_onoff != l2.l_onoff || l1.l_linger != l2.l_linger;
}

template <class ValueType>
static void importOption(vector<CUDTGroup::ConfigItem>& storage, SRT_SOCKOPT optname, const ValueType& field)
{
    ValueType default_opt      = ValueType();
    int       default_opt_size = sizeof(ValueType);
    ValueType opt              = field;
    if (!getOptDefault(optname, (&default_opt), (default_opt_size)) || default_opt != opt)
    {
        // Store the option when:
        // - no default for this option is found
        // - the option value retrieved from the field is different than default
        storage.push_back(CUDTGroup::ConfigItem(optname, &opt, default_opt_size));
    }
}

// This function is called by the same premises as the CUDT::CUDT(const CUDT&) (copy constructor).
// The intention is to rewrite the part that comprises settings from the socket
// into the group. Note that some of the settings concern group, some others concern
// only target socket, and there are also options that can't be set on a socket.
void CUDTGroup::deriveSettings(CUDT* u)
{
    // !!! IMPORTANT !!!
    //
    // This function shall ONLY be called on a newly created group
    // for the sake of the newly accepted socket from the group-enabled listener,
    // which is lazy-created for the first ever accepted socket.
    // Once the group is created, it should stay with the options
    // state as initialized here, and be changeable only in case when
    // the option is altered on the group.

    // SRTO_RCVSYN
    m_bSynRecving = u->m_config.bSynRecving;

    // SRTO_SNDSYN
    m_bSynSending = u->m_config.bSynSending;

    // SRTO_RCVTIMEO
    m_iRcvTimeOut = u->m_config.iRcvTimeOut;

    // SRTO_SNDTIMEO
    m_iSndTimeOut = u->m_config.iSndTimeOut;

    // Ok, this really is disgusting, but there's only one way
    // to properly do it. Would be nice to have some more universal
    // connection between an option symbolic name and the internals
    // in CUDT class, but until this is done, since now every new
    // option will have to be handled both in the CUDT::setOpt/getOpt
    // functions, and here as well.

    // This is about moving options from listener to the group,
    // to be potentially replicated on the socket. So both pre
    // and post options apply.

#define IM(option, field) importOption(m_config, option, u->m_config.field)
#define IMF(option, field) importOption(m_config, option, u->field)

    IM(SRTO_MSS, iMSS);
    IM(SRTO_FC, iFlightFlagSize);

    // Nonstandard
    importOption(m_config, SRTO_SNDBUF, u->m_config.iSndBufSize * (u->m_config.iMSS - CPacket::UDP_HDR_SIZE));
    importOption(m_config, SRTO_RCVBUF, u->m_config.iRcvBufSize * (u->m_config.iMSS - CPacket::UDP_HDR_SIZE));

    IM(SRTO_LINGER, Linger);
    IM(SRTO_UDP_SNDBUF, iUDPSndBufSize);
    IM(SRTO_UDP_RCVBUF, iUDPRcvBufSize);
    // SRTO_RENDEZVOUS: impossible to have it set on a listener socket.
    // SRTO_SNDTIMEO/RCVTIMEO: groupwise setting
    IM(SRTO_CONNTIMEO, tdConnTimeOut);
    IM(SRTO_DRIFTTRACER, bDriftTracer);
    // Reuseaddr: true by default and should only be true.
    IM(SRTO_MAXBW, llMaxBW);
    IM(SRTO_INPUTBW, llInputBW);
    IM(SRTO_MININPUTBW, llMinInputBW);
    IM(SRTO_OHEADBW, iOverheadBW);
    IM(SRTO_IPTOS, iIpToS);
    IM(SRTO_IPTTL, iIpTTL);
    IM(SRTO_TSBPDMODE, bTSBPD);
    IM(SRTO_RCVLATENCY, iRcvLatency);
    IM(SRTO_PEERLATENCY, iPeerLatency);
    IM(SRTO_SNDDROPDELAY, iSndDropDelay);
    IM(SRTO_PAYLOADSIZE, zExpPayloadSize);
    IMF(SRTO_TLPKTDROP, m_bTLPktDrop);

    importOption(m_config, SRTO_STREAMID, u->m_config.sStreamName.str());

    IM(SRTO_MESSAGEAPI, bMessageAPI);
    IM(SRTO_NAKREPORT, bRcvNakReport);
    IM(SRTO_MINVERSION, uMinimumPeerSrtVersion);
    IM(SRTO_ENFORCEDENCRYPTION, bEnforcedEnc);
    IM(SRTO_IPV6ONLY, iIpV6Only);
    IM(SRTO_PEERIDLETIMEO, iPeerIdleTimeout);
    IM(SRTO_GROUPSTABTIMEO, uStabilityTimeout);

    importOption(m_config, SRTO_PACKETFILTER, u->m_config.sPacketFilterConfig.str());

    importOption(m_config, SRTO_PBKEYLEN, u->m_pCryptoControl->KeyLen());

    // Passphrase is empty by default. Decipher the passphrase and
    // store as passphrase option
    if (u->m_config.CryptoSecret.len)
    {
        string password((const char*)u->m_config.CryptoSecret.str, u->m_config.CryptoSecret.len);
        m_config.push_back(ConfigItem(SRTO_PASSPHRASE, password.c_str(), password.size()));
    }

    IM(SRTO_KMREFRESHRATE, uKmRefreshRatePkt);
    IM(SRTO_KMPREANNOUNCE, uKmPreAnnouncePkt);

    string cc = u->m_CongCtl.selected_name();
    if (cc != "live")
    {
        m_config.push_back(ConfigItem(SRTO_CONGESTION, cc.c_str(), cc.size()));
    }

    // NOTE: This is based on information extracted from the "semi-copy-constructor" of CUDT class.
    // Here should be handled all things that are options that modify the socket, but not all options
    // are assigned to configurable items.

#undef IM
#undef IMF
}

bool CUDTGroup::applyFlags(uint32_t flags, HandshakeSide hsd)
{
    bool synconmsg = IsSet(flags, SRT_GFLAG_SYNCONMSG);

    if (m_type == SRT_GTYPE_BALANCING)
    {
        // We support only TRUE for this flag
        if (!synconmsg)
        {
            HLOGP(gmlog.Debug, "GROUP: Balancing mode implemented only with sync on msgno - overridden request");
            return true; // accept, but override
        }

        // We have this flag set; change it in yourself, if needed.
        if (hsd == HSD_INITIATOR && !m_bSyncOnMsgNo)
        {
            // With this you can change in future the default value to false.
            HLOGP(gmlog.Debug, "GROUP: Balancing requrested msgno-sync, OVERRIDING original setting");
            m_bSyncOnMsgNo = true;
            return true;
        }
    }
    else
    {
        if (synconmsg)
        {
            LOGP(gmlog.Error, "GROUP: non-balancing type requested sync on msgno - IPE/EPE?");
            return false;
        }
    }

    // Ignore the flag anyway. This can change in future versions though.
    return true;
}

template <class Type>
struct Value
{
    static int fill(void* optval, int, Type value)
    {
        // XXX assert size >= sizeof(Type) ?
        *(Type*)optval = value;
        return sizeof(Type);
    }
};

template <>
inline int Value<std::string>::fill(void* optval, int len, std::string value)
{
    if (size_t(len) < value.size())
        return 0;
    memcpy(optval, value.c_str(), value.size());
    return (int) value.size();
}

template <class V>
inline int fillValue(void* optval, int len, V value)
{
    return Value<V>::fill(optval, len, value);
}

static bool getOptDefault(SRT_SOCKOPT optname, void* pw_optval, int& w_optlen)
{
    static const linger def_linger = {1, CSrtConfig::DEF_LINGER_S};
    switch (optname)
    {
    default:
        return false;

#define RD(value)                                                                                                      \
    w_optlen = fillValue((pw_optval), w_optlen, value);                                                                \
    break

    case SRTO_KMSTATE:
    case SRTO_SNDKMSTATE:
    case SRTO_RCVKMSTATE:
        RD(SRT_KM_S_UNSECURED);
    case SRTO_PBKEYLEN:
        RD(16);

    case SRTO_MSS:
        RD(CSrtConfig::DEF_MSS);

    case SRTO_SNDSYN:
        RD(true);
    case SRTO_RCVSYN:
        RD(true);
    case SRTO_ISN:
        RD(SRT_SEQNO_NONE);
    case SRTO_FC:
        RD(CSrtConfig::DEF_FLIGHT_SIZE);

    case SRTO_SNDBUF:
    case SRTO_RCVBUF:
        w_optlen = fillValue((pw_optval), w_optlen, CSrtConfig::DEF_BUFFER_SIZE * (CSrtConfig::DEF_MSS - CPacket::UDP_HDR_SIZE));
        break;

    case SRTO_LINGER:
        RD(def_linger);
    case SRTO_UDP_SNDBUF:
    case SRTO_UDP_RCVBUF:
        RD(CSrtConfig::DEF_UDP_BUFFER_SIZE);
    case SRTO_RENDEZVOUS:
        RD(false);
    case SRTO_SNDTIMEO:
        RD(-1);
    case SRTO_RCVTIMEO:
        RD(-1);
    case SRTO_REUSEADDR:
        RD(true);
    case SRTO_MAXBW:
        RD(int64_t(-1));
    case SRTO_INPUTBW:
        RD(int64_t(-1));
    case SRTO_OHEADBW:
        RD(0);
    case SRTO_STATE:
        RD(SRTS_INIT);
    case SRTO_EVENT:
        RD(0);
    case SRTO_SNDDATA:
        RD(0);
    case SRTO_RCVDATA:
        RD(0);

    case SRTO_IPTTL:
        RD(0);
    case SRTO_IPTOS:
        RD(0);

    case SRTO_SENDER:
        RD(false);
    case SRTO_TSBPDMODE:
        RD(false);
    case SRTO_LATENCY:
    case SRTO_RCVLATENCY:
    case SRTO_PEERLATENCY:
        RD(SRT_LIVE_DEF_LATENCY_MS);
    case SRTO_TLPKTDROP:
        RD(true);
    case SRTO_SNDDROPDELAY:
        RD(-1);
    case SRTO_NAKREPORT:
        RD(true);
    case SRTO_VERSION:
        RD(SRT_DEF_VERSION);
    case SRTO_PEERVERSION:
        RD(0);

    case SRTO_CONNTIMEO:
        RD(-1);
    case SRTO_DRIFTTRACER:
        RD(true);

    case SRTO_MINVERSION:
        RD(0);
    case SRTO_STREAMID:
        RD(std::string());
    case SRTO_CONGESTION:
        RD(std::string());
    case SRTO_MESSAGEAPI:
        RD(true);
    case SRTO_PAYLOADSIZE:
        RD(0);
    }

#undef RD
    return true;
}

void CUDTGroup::getOpt(SRT_SOCKOPT optname, void* pw_optval, int& w_optlen)
{
    // Options handled in group
    switch (optname)
    {
    case SRTO_RCVSYN:
        *(bool*)pw_optval = m_bSynRecving;
        w_optlen          = sizeof(bool);
        return;

    case SRTO_SNDSYN:
        *(bool*)pw_optval = m_bSynSending;
        w_optlen          = sizeof(bool);
        return;

    default:; // pass on
    }

    // XXX Suspicous: may require locking of GlobControlLock
    // to prevent from deleting a socket in the meantime.
    // Deleting a socket requires removing from the group first,
    // so after GroupLock this will be either already NULL or
    // a valid socket that will only be closed after time in
    // the GC, so this is likely safe like all other API functions.
    CUDTSocket* ps = 0;

    {
        // In sockets. All sockets should have all options
        // set the same and should represent the group state
        // well enough. If there are no sockets, just use default.

        // Group lock to protect the container itself.
        // Once a socket is extracted, we state it cannot be
        // closed without the group send/recv function or closing
        // being involved.
        ScopedLock lg(m_GroupLock);
        if (m_Group.empty())
        {
            if (!getOptDefault(optname, (pw_optval), (w_optlen)))
                throw CUDTException(MJ_NOTSUP, MN_INVAL, 0);

            return;
        }

        ps = m_Group.begin()->ps;

        // Release the lock on the group, as it's not necessary,
        // as well as it might cause a deadlock when combined
        // with the others.
    }

    if (!ps)
        throw CUDTException(MJ_NOTSUP, MN_INVAL, 0);

    return ps->core().getOpt(optname, (pw_optval), (w_optlen));
}

struct HaveState : public unary_function<pair<SRTSOCKET, SRT_SOCKSTATUS>, bool>
{
    SRT_SOCKSTATUS s;
    HaveState(SRT_SOCKSTATUS ss)
        : s(ss)
    {
    }
    bool operator()(pair<SRTSOCKET, SRT_SOCKSTATUS> i) const { return i.second == s; }
};

SRT_SOCKSTATUS CUDTGroup::getStatus()
{
    typedef vector<pair<SRTSOCKET, SRT_SOCKSTATUS> > states_t;
    states_t                                         states;

    {
        ScopedLock cg(m_GroupLock);
        for (gli_t gi = m_Group.begin(); gi != m_Group.end(); ++gi)
        {
            switch (gi->sndstate)
            {
                // Check only sndstate. If this machine is ONLY receiving,
                // then rcvstate will turn into SRT_GST_RUNNING, while
                // sndstate will remain SRT_GST_IDLE, but still this may only
                // happen if the socket is connected.
            case SRT_GST_IDLE:
            case SRT_GST_RUNNING:
                states.push_back(make_pair(gi->id, SRTS_CONNECTED));
                break;

            case SRT_GST_BROKEN:
                states.push_back(make_pair(gi->id, SRTS_BROKEN));
                break;

            default: // (pending, or whatever will be added in future)
            {
                // TEMPORARY make a node to note a socket to be checked afterwards
                states.push_back(make_pair(gi->id, SRTS_NONEXIST));
            }
            }
        }
    }

    SRT_SOCKSTATUS pending_state = SRTS_NONEXIST;

    for (states_t::iterator i = states.begin(); i != states.end(); ++i)
    {
        // If at least one socket is connected, the state is connected.
        if (i->second == SRTS_CONNECTED)
            return SRTS_CONNECTED;

        // Second level - pick up the state
        if (i->second == SRTS_NONEXIST)
        {
            // Otherwise find at least one socket, which's state isn't broken.
            i->second = m_pGlobal->getStatus(i->first);
            if (pending_state == SRTS_NONEXIST)
                pending_state = i->second;
        }
    }

        // Return that state as group state
    if (pending_state != SRTS_NONEXIST) // did call getStatus at least once and it didn't return NOEXIST
        return pending_state;

    // If none found, return SRTS_BROKEN.
    return SRTS_BROKEN;
}

// [[using locked(m_GroupLock)]];
void CUDTGroup::syncWithSocket(const CUDT& core, const HandshakeSide side)
{
    if (side == HSD_RESPONDER)
    {
        // On the listener side you should synchronize ISN with the incoming
        // socket, which is done immediately after creating the socket and
        // adding it to the group. On the caller side the ISN is defined in
        // the group directly, before any member socket is created.
        set_currentSchedSequence(core.ISN());
    }

    // XXX
    // Might need further investigation as to whether this isn't
    // wrong for some cases. By having this -1 here the value will be
    // laziliy set from the first reading one. It is believed that
    // it covers all possible scenarios, that is:
    //
    // - no readers - no problem!
    // - have some readers and a new is attached - this is set already
    // - connect multiple links, but none has read yet - you'll be the first.
    //
    // Previous implementation used setting to: core.m_iPeerISN
    resetInitialRxSequence();

    // Get the latency (possibly fixed against the opposite side)
    // from the first socket (core.m_iTsbPdDelay_ms),
    // and set it on the current socket.
    set_latency(core.m_iTsbPdDelay_ms * int64_t(1000));
}

void CUDTGroup::close()
{
    // Close all descriptors, then delete the group.
    vector<SRTSOCKET> ids;

    {
        ScopedLock glob(CUDT::s_UDTUnited.m_GlobControlLock);
        ScopedLock g(m_GroupLock);

        // A non-managed group may only be closed if there are no
        // sockets in the group.

        // XXX Fortunately there are currently no non-self-managed
        // groups, so this error cannot ever happen, but this error
        // has the overall code suggesting that it's about the listener,
        // so either the name should be changed here, or a different code used.
        if (!m_selfManaged && !m_Group.empty())
            throw CUDTException(MJ_NOTSUP, MN_BUSY, 0);

        m_bClosing = true;

        // Copy the list of IDs into the array.
        for (gli_t ig = m_Group.begin(); ig != m_Group.end(); ++ig)
        {
            ids.push_back(ig->id);
            // Immediately cut ties to this group.
            // Just for a case, redispatch the socket, to stay safe.
            CUDTSocket* s = CUDT::s_UDTUnited.locateSocket_LOCKED(ig->id);
            if (!s)
            {
                HLOGC(smlog.Debug, log << "group/close: IPE(NF): group member @" << ig->id << " already deleted");
                continue;
            }
            s->m_GroupOf = NULL;
            s->m_GroupMemberData = NULL;
            HLOGC(smlog.Debug, log << "group/close: CUTTING OFF @" << ig->id << " (found as @" << s->m_SocketID << ") from the group");
        }

        // After all sockets that were group members have their ties cut,
        // the container can be cleared. Note that sockets won't be now
        // removing themselves from the group when closing because they
        // are unaware of being group members.
        m_Group.clear();
        m_PeerGroupID = -1;

        set<int> epollid;
        {
            // Global EPOLL lock must be applied to access any socket's epoll set.
            // This is a set of all epoll ids subscribed to it.
            ScopedLock elock (CUDT::s_UDTUnited.m_EPoll.m_EPollLock);
            epollid = m_sPollID; // use move() in C++11
            m_sPollID.clear();
        }

        int no_events = 0;
        for (set<int>::iterator i = epollid.begin(); i != epollid.end(); ++i)
        {
            HLOGC(smlog.Debug, log << "close: CLEARING subscription on E" << (*i) << " of $" << id());
            try
            {
                CUDT::s_UDTUnited.m_EPoll.update_usock(*i, id(), &no_events);
            }
            catch (...)
            {
                // May catch an API exception, but this isn't an API call to be interrupted.
            }
            HLOGC(smlog.Debug, log << "close: removing E" << (*i) << " from back-subscribers of $" << id());
        }

        // NOW, the m_GroupLock is released, then m_GlobControlLock.
        // The below code should work with no locks and execute socket
        // closing.
    }

    HLOGC(gmlog.Debug, log << "grp/close: closing $" << m_GroupID << ", closing first " << ids.size() << " sockets:");
    // Close all sockets with unlocked GroupLock
    for (vector<SRTSOCKET>::iterator i = ids.begin(); i != ids.end(); ++i)
    {
        try
        {
            CUDT::s_UDTUnited.close(*i);
        }
        catch (CUDTException&)
        {
            HLOGC(gmlog.Debug, log << "grp/close: socket @" << *i << " is likely closed already, ignoring");
        }
    }

    HLOGC(gmlog.Debug, log << "grp/close: closing $" << m_GroupID << ": sockets closed, clearing the group:");

    // Lock the group again to clear the group data
    {
        ScopedLock g(m_GroupLock);

        if (!m_Group.empty())
        {
            LOGC(gmlog.Error, log << "grp/close: IPE - after requesting to close all members, still " << m_Group.size()
                    << " lingering members!");
            m_Group.clear();
        }

        // This takes care of the internal part.
        // The external part will be done in Global (CUDTUnited)
    }

    // Release blocked clients
    // XXX This looks like a dead code. Group receiver functions
    // do not use any lock on m_RcvDataLock, it is likely a remainder
    // of the old, internal impementation. 
    // CSync::lock_signal(m_RcvDataCond, m_RcvDataLock);
}

// [[using locked(m_pGlobal->m_GlobControlLock)]]
// [[using locked(m_GroupLock)]]
void CUDTGroup::send_CheckValidSockets()
{
    vector<gli_t> toremove;

    for (gli_t d = m_Group.begin(), d_next = d; d != m_Group.end(); d = d_next)
    {
        ++d_next; // it's now safe to erase d
        CUDTSocket* revps = m_pGlobal->locateSocket_LOCKED(d->id);
        if (revps != d->ps)
        {
            // Note: the socket might STILL EXIST, just in the trash, so
            // it can't be found by locateSocket. But it can still be bound
            // to the group. Just mark it broken from upside so that the
            // internal sending procedures will skip it. Removal from the
            // group will happen in GC, which will both remove from
            // group container and cut backward links to the group.

            HLOGC(gmlog.Debug, log << "group/send_CheckValidSockets: socket @" << d->id << " is no longer valid, setting BROKEN in $" << id());
            d->sndstate = SRT_GST_BROKEN;
            d->rcvstate = SRT_GST_BROKEN;
        }
    }
}

int CUDTGroup::send(const char* buf, int len, SRT_MSGCTRL& w_mc)
{
    switch (m_type)
    {
    default:
        LOGC(gslog.Error, log << "CUDTGroup::send: not implemented for type #" << m_type);
        throw CUDTException(MJ_SETUP, MN_INVAL, 0);

    case SRT_GTYPE_BROADCAST:
        return sendBroadcast(buf, len, (w_mc));

    case SRT_GTYPE_BACKUP:
        return sendBackup(buf, len, (w_mc));

        /* to be implemented

    case SRT_GTYPE_BALANCING:
        return sendBalancing(buf, len, (w_mc));

    case SRT_GTYPE_MULTICAST:
        return sendMulticast(buf, len, (w_mc));
        */
    }
}

int CUDTGroup::sendBroadcast(const char* buf, int len, SRT_MSGCTRL& w_mc)
{
    // Avoid stupid errors in the beginning.
    if (len <= 0)
    {
        throw CUDTException(MJ_NOTSUP, MN_INVAL, 0);
    }

    // NOTE: This is a "vector of list iterators". Every element here
    // is an iterator to another container.
    // Note that "list" is THE ONLY container in standard C++ library,
    // for which NO ITERATORS ARE INVALIDATED after a node at particular
    // iterator has been removed, except for that iterator itself.
    vector<SRTSOCKET> wipeme;
    vector<gli_t> idleLinks;
    vector<SRTSOCKET> pendingSockets; // need sock ids as it will be checked out of lock

    int32_t curseq = SRT_SEQNO_NONE;

    int rstat = -1;

    int                          stat = 0;
    SRT_ATR_UNUSED CUDTException cx(MJ_SUCCESS, MN_NONE, 0);

    vector<gli_t> activeLinks;

    // First, acquire GlobControlLock to make sure all member sockets still exist
    enterCS(m_pGlobal->m_GlobControlLock);
    ScopedLock guard(m_GroupLock);

    if (m_bClosing)
    {
        leaveCS(m_pGlobal->m_GlobControlLock);
        throw CUDTException(MJ_CONNECTION, MN_CONNLOST, 0);
    }

    // Now, still under lock, check if all sockets still can be dispatched

    // LOCKED: GlobControlLock, GroupLock (RIGHT ORDER!)
    send_CheckValidSockets();
    leaveCS(m_pGlobal->m_GlobControlLock);
    // LOCKED: GroupLock (only)
    // Since this moment GlobControlLock may only be locked if GroupLock is unlocked first.

    if (m_bClosing)
    {
        // No temporary locks here. The group lock is scoped.
        throw CUDTException(MJ_CONNECTION, MN_CONNLOST, 0);
    }

    // This simply requires the payload to be sent through every socket in the group
    for (gli_t d = m_Group.begin(); d != m_Group.end(); ++d)
    {
        if (d->sndstate != SRT_GST_BROKEN)
        {
            // Check the socket state prematurely in order not to uselessly
            // send over a socket that is broken.
            CUDT* const pu = (d->ps)
                ?  &d->ps->core()
                :  NULL;

            if (!pu || pu->m_bBroken)
            {
                HLOGC(gslog.Debug,
                        log << "grp/sendBroadcast: socket @" << d->id << " detected +Broken - transit to BROKEN");
                d->sndstate = SRT_GST_BROKEN;
                d->rcvstate = SRT_GST_BROKEN;
            }
        }

        // Check socket sndstate before sending
        if (d->sndstate == SRT_GST_BROKEN)
        {
            HLOGC(gslog.Debug,
                  log << "grp/sendBroadcast: socket in BROKEN state: @" << d->id
                      << ", sockstatus=" << SockStatusStr(d->ps ? d->ps->getStatus() : SRTS_NONEXIST));
            wipeme.push_back(d->id);
            continue;
        }

        if (d->sndstate == SRT_GST_IDLE)
        {
            SRT_SOCKSTATUS st = SRTS_NONEXIST;
            if (d->ps)
                st = d->ps->getStatus();
            // If the socket is already broken, move it to broken.
            if (int(st) >= int(SRTS_BROKEN))
            {
                HLOGC(gslog.Debug,
                      log << "CUDTGroup::send.$" << id() << ": @" << d->id << " became " << SockStatusStr(st)
                          << ", WILL BE CLOSED.");
                wipeme.push_back(d->id);
                continue;
            }

            if (st != SRTS_CONNECTED)
            {
                HLOGC(gslog.Debug,
                      log << "CUDTGroup::send. @" << d->id << " is still " << SockStatusStr(st) << ", skipping.");
                pendingSockets.push_back(d->id);
                continue;
            }

            HLOGC(gslog.Debug, log << "grp/sendBroadcast: socket in IDLE state: @" << d->id << " - will activate it");
            // This is idle, we'll take care of them next time
            // Might be that:
            // - this socket is idle, while some NEXT socket is running
            // - we need at least one running socket to work BEFORE activating the idle one.
            // - if ALL SOCKETS ARE IDLE, then we simply activate the first from the list,
            //   and all others will be activated using the ISN from the first one.
            idleLinks.push_back(d);
            continue;
        }

        if (d->sndstate == SRT_GST_RUNNING)
        {
            HLOGC(gslog.Debug,
                  log << "grp/sendBroadcast: socket in RUNNING state: @" << d->id << " - will send a payload");
            activeLinks.push_back(d);
            continue;
        }

        HLOGC(gslog.Debug,
              log << "grp/sendBroadcast: socket @" << d->id << " not ready, state: " << StateStr(d->sndstate) << "("
                  << int(d->sndstate) << ") - NOT sending, SET AS PENDING");

        pendingSockets.push_back(d->id);
    }

    vector<Sendstate> sendstates;
    if (w_mc.srctime == 0)
        w_mc.srctime = count_microseconds(steady_clock::now().time_since_epoch());

    for (vector<gli_t>::iterator snd = activeLinks.begin(); snd != activeLinks.end(); ++snd)
    {
        gli_t d   = *snd;
        int   erc = 0; // success
        // Remaining sndstate is SRT_GST_RUNNING. Send a payload through it.
        try
        {
            // This must be wrapped in try-catch because on error it throws an exception.
            // Possible return values are only 0, in case when len was passed 0, or a positive
            // >0 value that defines the size of the data that it has sent, that is, in case
            // of Live mode, equal to 'len'.
            stat = d->ps->core().sendmsg2(buf, len, (w_mc));
        }
        catch (CUDTException& e)
        {
            cx   = e;
            stat = -1;
            erc  = e.getErrorCode();
        }

        if (stat != -1)
        {
            curseq = w_mc.pktseq;
        }

        const Sendstate cstate = {d->id, &*d, stat, erc};
        sendstates.push_back(cstate);
        d->sndresult  = stat;
        d->laststatus = d->ps->getStatus();
    }

    // Ok, we have attempted to send a payload over all links
    // that are currently in the RUNNING state. We know that at
    // least one is successful if we have non-default curseq value.

    // Here we need to activate all links that are found as IDLE.
    // Some portion of logical exclusions:
    //
    // - sockets that were broken in the beginning are already wiped out
    // - broken sockets are checked first, so they can't be simultaneously idle
    // - idle sockets can't get broken because there's no operation done on them
    // - running sockets are the only one that could change sndstate here
    // - running sockets can either remain running or turn to broken
    // In short: Running and Broken sockets can't become idle,
    // although Running sockets can become Broken.

    // There's no certainty here as to whether at least one link was
    // running and it has successfully performed the operation.
    // Might have even happened that we had 2 running links that
    // got broken and 3 other links so far in idle sndstate that just connected
    // at that very moment. In this case we have 3 idle links to activate,
    // but there is no sequence base to overwrite their ISN with. If this
    // happens, then the first link that should be activated goes with
    // whatever ISN it has, whereas every next idle link should use that
    // exactly ISN.
    //
    // If it has additionally happened that the first link got broken at
    // that very moment of sending, the second one has a chance to succeed
    // and therefore take over the leading role in setting the ISN. If the
    // second one fails, too, then the only remaining idle link will simply
    // go with its own original sequence.
    //
    // On the opposite side the reader should know that the link is inactive
    // so the first received payload activates it. Activation of an idle link
    // means that the very first packet arriving is TAKEN AS A GOOD DEAL, that is,
    // no LOSSREPORT is sent even if the sequence looks like a "jumped over".
    // Only for activated links is the LOSSREPORT sent upon seqhole detection.

    // Now we can go to the idle links and attempt to send the payload
    // also over them.

    // TODO: { sendBroadcast_ActivateIdleLinks
    for (vector<gli_t>::iterator i = idleLinks.begin(); i != idleLinks.end(); ++i)
    {
        gli_t d       = *i;
        if (!d->ps->m_GroupOf)
            continue;

        int   erc     = 0;
        int   lastseq = d->ps->core().schedSeqNo();
        if (curseq != SRT_SEQNO_NONE && curseq != lastseq)
        {
            HLOGC(gslog.Debug,
                    log << "grp/sendBroadcast: socket @" << d->id << ": override snd sequence %" << lastseq << " with %"
                    << curseq << " (diff by " << CSeqNo::seqcmp(curseq, lastseq)
                    << "); SENDING PAYLOAD: " << BufferStamp(buf, len));
            d->ps->core().overrideSndSeqNo(curseq);
        }
        else
        {
            HLOGC(gslog.Debug,
                    log << "grp/sendBroadcast: socket @" << d->id << ": sequence remains with original value: %"
                    << lastseq << "; SENDING PAYLOAD " << BufferStamp(buf, len));
        }

        // Now send and check the status
        // The link could have got broken

        try
        {
            stat = d->ps->core().sendmsg2(buf, len, (w_mc));
        }
        catch (CUDTException& e)
        {
            cx   = e;
            stat = -1;
            erc  = e.getErrorCode();
        }

        if (stat != -1)
        {
            d->sndstate = SRT_GST_RUNNING;

            // Note: this will override the sequence number
            // for all next iterations in this loop.
            curseq = w_mc.pktseq;
            HLOGC(gslog.Debug,
                    log << "@" << d->id << ":... sending SUCCESSFUL %" << curseq << " MEMBER STATUS: RUNNING");
        }

        d->sndresult  = stat;
        d->laststatus = d->ps->getStatus();

        const Sendstate cstate = {d->id, &*d, stat, erc};
        sendstates.push_back(cstate);
    }

    if (curseq != SRT_SEQNO_NONE)
    {
        HLOGC(gslog.Debug, log << "grp/sendBroadcast: updating current scheduling sequence %" << curseq);
        m_iLastSchedSeqNo = curseq;
    }

    // }

    // { send_CheckBrokenSockets()

    if (!pendingSockets.empty())
    {
        HLOGC(gslog.Debug, log << "grp/sendBroadcast: found pending sockets, polling them.");

        // These sockets if they are in pending state, they should be added to m_SndEID
        // at the connecting stage.
        CEPoll::fmap_t sready;

        if (m_pGlobal->m_EPoll.empty(*m_SndEpolld))
        {
            // Sanity check - weird pending reported.
            LOGC(gslog.Error,
                 log << "grp/sendBroadcast: IPE: reported pending sockets, but EID is empty - wiping pending!");
            copy(pendingSockets.begin(), pendingSockets.end(), back_inserter(wipeme));
        }
        else
        {
            {
                InvertedLock ug(m_GroupLock);

                THREAD_PAUSED();
                m_pGlobal->m_EPoll.swait(
                    *m_SndEpolld, sready, 0, false /*report by retval*/); // Just check if anything happened
                THREAD_RESUMED();
            }

            if (m_bClosing)
            {
                // No temporary locks here. The group lock is scoped.
                throw CUDTException(MJ_CONNECTION, MN_CONNLOST, 0);
            }

            HLOGC(gslog.Debug, log << "grp/sendBroadcast: RDY: " << DisplayEpollResults(sready));

            // sockets in EX: should be moved to wipeme.
            for (vector<SRTSOCKET>::iterator i = pendingSockets.begin(); i != pendingSockets.end(); ++i)
            {
                if (CEPoll::isready(sready, *i, SRT_EPOLL_ERR))
                {
                    HLOGC(gslog.Debug,
                          log << "grp/sendBroadcast: Socket @" << (*i) << " reported FAILURE - moved to wiped.");
                    // Failed socket. Move d to wipeme. Remove from eid.
                    wipeme.push_back(*i);
                    int no_events = 0;
                    m_pGlobal->m_EPoll.update_usock(m_SndEID, *i, &no_events);
                }
            }

            // After that, all sockets that have been reported
            // as ready to write should be removed from EID. This
            // will also remove those sockets that have been added
            // as redundant links at the connecting stage and became
            // writable (connected) before this function had a chance
            // to check them.
            m_pGlobal->m_EPoll.clear_ready_usocks(*m_SndEpolld, SRT_EPOLL_CONNECT);
        }
    }

    // Re-check after the waiting lock has been reacquired
    if (m_bClosing)
        throw CUDTException(MJ_CONNECTION, MN_CONNLOST, 0);

    send_CloseBrokenSockets(wipeme);

    // Re-check after the waiting lock has been reacquired
    if (m_bClosing)
        throw CUDTException(MJ_CONNECTION, MN_CONNLOST, 0);

    // }

    // { sendBroadcast_CheckBlockedLinks()

    // Alright, we've made an attempt to send a packet over every link.
    // Every operation was done through a non-blocking attempt, so
    // links where sending was blocked have SRT_EASYNCSND error.
    // Links that were successful, have the len value in state.

    // First thing then, find out if at least one link was successful.
    // The first successful link sets the sequence value,
    // the following links derive it. This might be also the first idle
    // link with its random-generated ISN, if there were no active links.

    vector<SocketData*> successful, blocked;

    // This iteration of the state will simply
    // qualify the remaining sockets into three categories:
    //
    // - successful (we only need to know if at least one did)
    // - blocked - if none succeeded, but some blocked, POLL & RETRY.
    // - wipeme - sending failed by any other reason than blocking, remove.

    // Now - sendstates contain directly sockets.
    // In order to update members, you need to have locked:
    // - GlobControlLock to prevent sockets from disappearing or being closed
    // - then GroupLock to latch the validity of m_GroupMemberData field.

    {
        {
            InvertedLock ung (m_GroupLock);
            enterCS(CUDT::s_UDTUnited.m_GlobControlLock);
            HLOGC(gslog.Debug, log << "grp/sendBroadcast: Locked GlobControlLock, locking back GroupLock");
        }

        // Under this condition, as an unlock-lock cycle was done on m_GroupLock,
        // the Sendstate::it field shall not be used here!
        for (vector<Sendstate>::iterator is = sendstates.begin(); is != sendstates.end(); ++is)
        {
            CUDTSocket* ps = CUDT::s_UDTUnited.locateSocket_LOCKED(is->id);

            // Is the socket valid? If not, simply SKIP IT. Nothing to be done with it,
            // it's already deleted.
            if (!ps)
                continue;

            // Is the socket still group member? If not, SKIP IT. It could only be taken ownership
            // by being explicitly closed and so it's deleted from the container.
            if (!ps->m_GroupOf)
                continue;

            // Now we are certain that m_GroupMemberData is valid.
            SocketData* d = ps->m_GroupMemberData;

            if (is->stat == len)
            {
                HLOGC(gslog.Debug,
                        log << "SEND STATE link [" << (is - sendstates.begin()) << "]: SUCCESSFULLY sent " << len
                        << " bytes");
                // Successful.
                successful.push_back(d);
                rstat = is->stat;
                continue;
            }

            // Remaining are only failed. Check if again.
            if (is->code == SRT_EASYNCSND)
            {
                blocked.push_back(d);
                continue;
            }

#if ENABLE_HEAVY_LOGGING
            string errmsg = cx.getErrorString();
            LOGC(gslog.Debug,
                    log << "SEND STATE link [" << (is - sendstates.begin()) << "]: FAILURE (result:" << is->stat
                    << "): " << errmsg << ". Setting this socket broken status.");
#endif
            // Turn this link broken
            d->sndstate = SRT_GST_BROKEN;
        }

        // Now you can leave GlobControlLock, while GroupLock is still locked.
        leaveCS(CUDT::s_UDTUnited.m_GlobControlLock);
    }

    // Re-check after the waiting lock has been reacquired
    if (m_bClosing)
    {
        HLOGC(gslog.Debug, log << "grp/sendBroadcast: GROUP CLOSED, ABANDONING");
        throw CUDTException(MJ_CONNECTION, MN_CONNLOST, 0);
    }

    // Good, now let's realize the situation.
    // First, check the most optimistic scenario: at least one link succeeded.

    bool was_blocked    = false;
    bool none_succeeded = false;

    if (!successful.empty())
    {
        // Good. All blocked links are now qualified as broken.
        // You had your chance, but I can't leave you here,
        // there will be no further chance to reattempt sending.
        for (vector<SocketData*>::iterator b = blocked.begin(); b != blocked.end(); ++b)
        {
            (*b)->sndstate = SRT_GST_BROKEN;
        }
        blocked.clear();
    }
    else
    {
        none_succeeded = true;
        was_blocked    = !blocked.empty();
    }

    int ercode = 0;

    if (was_blocked)
    {
        m_pGlobal->m_EPoll.update_events(id(), m_sPollID, SRT_EPOLL_OUT, false);
        if (!m_bSynSending)
        {
            throw CUDTException(MJ_AGAIN, MN_WRAVAIL, 0);
        }

        HLOGC(gslog.Debug, log << "grp/sendBroadcast: all blocked, trying to common-block on epoll...");

        // XXX TO BE REMOVED. Sockets should be subscribed in m_SndEID at connecting time
        // (both srt_connect and srt_accept).

        // None was successful, but some were blocked. It means that we
        // haven't sent the payload over any link so far, so we still have
        // a chance to retry.
        int modes = SRT_EPOLL_OUT | SRT_EPOLL_ERR;
        for (vector<SocketData*>::iterator b = blocked.begin(); b != blocked.end(); ++b)
        {
            HLOGC(gslog.Debug,
                  log << "Will block on blocked socket @" << (*b)->id << " as only blocked socket remained");
            CUDT::s_UDTUnited.epoll_add_usock_INTERNAL(m_SndEID, (*b)->ps, &modes);
        }

        const int blocklen = blocked.size();

        int            blst = 0;
        CEPoll::fmap_t sready;

        {
            // Lift the group lock for a while, to avoid possible deadlocks.
            InvertedLock ug(m_GroupLock);
            HLOGC(gslog.Debug, log << "grp/sendBroadcast: blocking on any of blocked sockets to allow sending");

            // m_iSndTimeOut is -1 by default, which matches the meaning of waiting forever
            THREAD_PAUSED();
            blst = m_pGlobal->m_EPoll.swait(*m_SndEpolld, sready, m_iSndTimeOut);
            THREAD_RESUMED();

            // NOTE EXCEPTIONS:
            // - EEMPTY: won't happen, we have explicitly added sockets to EID here.
            // - XTIMEOUT: will be propagated as this what should be reported to API
            // This is the only reason why here the errors are allowed to be handled
            // by exceptions.
        }

        // Re-check after the waiting lock has been reacquired
        if (m_bClosing)
            throw CUDTException(MJ_CONNECTION, MN_CONNLOST, 0);

        if (blst == -1)
        {
            int rno;
            ercode = srt_getlasterror(&rno);
        }
        else
        {
            activeLinks.clear();
            sendstates.clear();
            // Extract gli's from the whole group that have id found in the array.

            // LOCKING INFO:
            // For the moment of lifting m_GroupLock, some sockets could have been closed.
            // But then, we believe they have been also removed from the group container,
            // and this requires locking on GroupLock. We can then stafely state that the
            // group container contains only existing sockets, at worst broken.

            for (gli_t dd = m_Group.begin(); dd != m_Group.end(); ++dd)
            {
                int rdev = CEPoll::ready(sready, dd->id);
                if (rdev & SRT_EPOLL_ERR)
                {
                    dd->sndstate = SRT_GST_BROKEN;
                }
                else if (rdev & SRT_EPOLL_OUT)
                    activeLinks.push_back(dd);
            }

            for (vector<gli_t>::iterator snd = activeLinks.begin(); snd != activeLinks.end(); ++snd)
            {
                gli_t d   = *snd;

                int   erc = 0; // success
                // Remaining sndstate is SRT_GST_RUNNING. Send a payload through it.
                try
                {
                    // This must be wrapped in try-catch because on error it throws an exception.
                    // Possible return values are only 0, in case when len was passed 0, or a positive
                    // >0 value that defines the size of the data that it has sent, that is, in case
                    // of Live mode, equal to 'blocklen'.
                    stat = d->ps->core().sendmsg2(buf, blocklen, (w_mc));
                }
                catch (CUDTException& e)
                {
                    cx   = e;
                    stat = -1;
                    erc  = e.getErrorCode();
                }
                if (stat != -1)
                    curseq = w_mc.pktseq;

                const Sendstate cstate = {d->id, &*d, stat, erc};
                sendstates.push_back(cstate);
                d->sndresult  = stat;
                d->laststatus = d->ps->getStatus();
            }

            // This time only check if any were successful.
            // All others are wipeme.
            // NOTE: m_GroupLock is continuously locked - you can safely use Sendstate::it field.
            for (vector<Sendstate>::iterator is = sendstates.begin(); is != sendstates.end(); ++is)
            {
                if (is->stat == blocklen)
                {
                    // Successful.
                    successful.push_back(is->mb);
                    rstat          = is->stat;
                    was_blocked    = false;
                    none_succeeded = false;
                    continue;
                }
#if ENABLE_HEAVY_LOGGING
                string errmsg = cx.getErrorString();
                HLOGC(gslog.Debug,
                      log << "... (repeat-waited) sending FAILED (" << errmsg
                          << "). Setting this socket broken status.");
#endif
                // Turn this link broken
                is->mb->sndstate = SRT_GST_BROKEN;
            }
        }
    }

    // }

    if (none_succeeded)
    {
        HLOGC(gslog.Debug, log << "grp/sendBroadcast: all links broken (none succeeded to send a payload)");
        m_pGlobal->m_EPoll.update_events(id(), m_sPollID, SRT_EPOLL_OUT, false);
        m_pGlobal->m_EPoll.update_events(id(), m_sPollID, SRT_EPOLL_ERR, true);
        // Reparse error code, if set.
        // It might be set, if the last operation was failed.
        // If any operation succeeded, this will not be executed anyway.
        CodeMajor major = CodeMajor(ercode ? ercode / 1000 : MJ_CONNECTION);
        CodeMinor minor = CodeMinor(ercode ? ercode % 1000 : MN_CONNLOST);

        throw CUDTException(major, minor, 0);
    }

    // Now that at least one link has succeeded, update sending stats.
    m_stats.sent.Update(len);

    // Pity that the blocking mode only determines as to whether this function should
    // block or not, but the epoll flags must be updated regardless of the mode.

    // Now fill in the socket table. Check if the size is enough, if not,
    // then set the pointer to NULL and set the correct size.

    // Note that list::size() is linear time, however this shouldn't matter,
    // as with the increased number of links in the redundancy group the
    // impossibility of using that many of them grows exponentally.
    size_t grpsize = m_Group.size();

    if (w_mc.grpdata_size < grpsize)
    {
        w_mc.grpdata = NULL;
    }

    size_t i = 0;

    bool ready_again = false;
    for (gli_t d = m_Group.begin(); d != m_Group.end(); ++d, ++i)
    {
        if (w_mc.grpdata)
        {
            // Enough space to fill
            copyGroupData(*d, (w_mc.grpdata[i]));
        }

        // We perform this loop anyway because we still need to check if any
        // socket is writable. Note that the group lock will hold any write ready
        // updates that are performed just after a single socket update for the
        // group, so if any socket is actually ready at the moment when this
        // is performed, and this one will result in none-write-ready, this will
        // be fixed just after returning from this function.

        ready_again = ready_again || d->ps->writeReady();
    }
    w_mc.grpdata_size = i;

    if (!ready_again)
    {
        m_pGlobal->m_EPoll.update_events(id(), m_sPollID, SRT_EPOLL_OUT, false);
    }

    return rstat;
}

int CUDTGroup::getGroupData(SRT_SOCKGROUPDATA* pdata, size_t* psize)
{
    if (!psize)
        return CUDT::APIError(MJ_NOTSUP, MN_INVAL);

    ScopedLock gl(m_GroupLock);

    return getGroupData_LOCKED(pdata, psize);
}

// [[using locked(this->m_GroupLock)]]
int CUDTGroup::getGroupData_LOCKED(SRT_SOCKGROUPDATA* pdata, size_t* psize)
{
    SRT_ASSERT(psize != NULL);
    const size_t size = *psize;
    // Rewrite correct size
    *psize = m_Group.size();

    if (!pdata)
    {
        return 0;
    }

    if (m_Group.size() > size)
    {
        // Not enough space to retrieve the data.
        return CUDT::APIError(MJ_NOTSUP, MN_XSIZE);
    }

    size_t i = 0;
    for (gli_t d = m_Group.begin(); d != m_Group.end(); ++d, ++i)
    {
        copyGroupData(*d, (pdata[i]));
    }

    return m_Group.size();
}

// [[using locked(this->m_GroupLock)]]
void CUDTGroup::copyGroupData(const CUDTGroup::SocketData& source, SRT_SOCKGROUPDATA& w_target)
{
    w_target.id = source.id;
    memcpy((&w_target.peeraddr), &source.peer, source.peer.size());

    w_target.sockstate = source.laststatus;
    w_target.token = source.token;

    // In the internal structure the member state
    // is one per direction. From the user perspective
    // however it is used either in one direction only,
    // in which case the one direction that is active
    // matters, or in both directions, in which case
    // it will be always either both active or both idle.

    if (source.sndstate == SRT_GST_RUNNING || source.rcvstate == SRT_GST_RUNNING)
    {
        w_target.result      = 0;
        w_target.memberstate = SRT_GST_RUNNING;
    }
    // Stats can differ per direction only
    // when at least in one direction it's ACTIVE.
    else if (source.sndstate == SRT_GST_BROKEN || source.rcvstate == SRT_GST_BROKEN)
    {
        w_target.result      = -1;
        w_target.memberstate = SRT_GST_BROKEN;
    }
    else
    {
        // IDLE or PENDING
        w_target.result      = 0;
        w_target.memberstate = source.sndstate;
    }

    w_target.weight = source.weight;
}

void CUDTGroup::getGroupCount(size_t& w_size, bool& w_still_alive)
{
    ScopedLock gg(m_GroupLock);

    // Note: linear time, but no way to avoid it.
    // Fortunately the size of the redundancy group is even
    // in the craziest possible implementation at worst 4 members long.
    size_t group_list_size = 0;

    // In managed group, if all sockets made a failure, all
    // were removed, so the loop won't even run once. In
    // non-managed, simply no socket found here would have a
    // connected status.
    bool still_alive = false;

    for (gli_t gi = m_Group.begin(); gi != m_Group.end(); ++gi)
    {
        if (gi->laststatus == SRTS_CONNECTED)
        {
            still_alive = true;
        }
        ++group_list_size;
    }

    // If no socket is found connected, don't update any status.
    w_size        = group_list_size;
    w_still_alive = still_alive;
}

// [[using locked(m_GroupLock)]]
void CUDTGroup::fillGroupData(SRT_MSGCTRL&       w_out, // MSGCTRL to be written
                              const SRT_MSGCTRL& in     // MSGCTRL read from the data-providing socket
)
{
    // Preserve the data that will be overwritten by assignment
    SRT_SOCKGROUPDATA* grpdata      = w_out.grpdata;
    size_t             grpdata_size = w_out.grpdata_size;

    w_out = in; // NOTE: This will write NULL to grpdata and 0 to grpdata_size!

    w_out.grpdata      = NULL; // Make sure it's done, for any case
    w_out.grpdata_size = 0;

    // User did not wish to read the group data at all.
    if (!grpdata)
    {
        return;
    }

    int st = getGroupData_LOCKED((grpdata), (&grpdata_size));

    // Always write back the size, no matter if the data were filled.
    w_out.grpdata_size = grpdata_size;

    if (st == SRT_ERROR)
    {
        // Keep NULL in grpdata
        return;
    }

    // Write back original data
    w_out.grpdata = grpdata;
}

// [[using locked(CUDT::s_UDTUnited.m_GlobControLock)]]
// [[using locked(m_GroupLock)]]
struct FLookupSocketWithEvent_LOCKED
{
    CUDTUnited* glob;
    int         evtype;
    FLookupSocketWithEvent_LOCKED(CUDTUnited* g, int event_type)
        : glob(g)
        , evtype(event_type)
    {
    }

    typedef CUDTSocket* result_type;

    pair<CUDTSocket*, bool> operator()(const pair<SRTSOCKET, int>& es)
    {
        CUDTSocket* so = NULL;
        if ((es.second & evtype) == 0)
            return make_pair(so, false);

        so = glob->locateSocket_LOCKED(es.first);
        return make_pair(so, !!so);
    }
};

void CUDTGroup::recv_CollectAliveAndBroken(vector<CUDTSocket*>& alive, set<CUDTSocket*>& broken)
{
#if ENABLE_HEAVY_LOGGING
    std::ostringstream ds;
    ds << "E(" << m_RcvEID << ") ";
#define HCLOG(expr) expr
#else
#define HCLOG(x) if (false) {}
#endif

    alive.reserve(m_Group.size());

    HLOGC(grlog.Debug, log << "group/recv: Reviewing member sockets for polling");
    for (gli_t gi = m_Group.begin(); gi != m_Group.end(); ++gi)
    {
        if (gi->laststatus == SRTS_CONNECTING)
        {
            HCLOG(ds << "@" << gi->id << "<pending> ");
            continue; // don't read over a failed or pending socket
        }

        if (gi->laststatus >= SRTS_BROKEN)
        {
            broken.insert(gi->ps);
        }

        if (broken.count(gi->ps))
        {
            HCLOG(ds << "@" << gi->id << "<broken> ");
            continue;
        }

        if (gi->laststatus != SRTS_CONNECTED)
        {
            HCLOG(ds << "@" << gi->id << "<unstable:" << SockStatusStr(gi->laststatus) << "> ");
            // Sockets in this state are ignored. We are waiting until it
            // achieves CONNECTING state, then it's added to write.
            // Or gets broken and closed in the next step.
            continue;
        }

        // Don't skip packets that are ahead because if we have a situation
        // that all links are either "elephants" (do not report read readiness)
        // and "kangaroos" (have already delivered an ahead packet) then
        // omiting kangaroos will result in only elephants to be polled for
        // reading. Due to the strict timing requirements and ensurance that
        // TSBPD on every link will result in exactly the same delivery time
        // for a packet of given sequence, having an elephant and kangaroo in
        // one cage means that the elephant is simply a broken or half-broken
        // link (the data are not delivered, but it will get repaired soon,
        // enough for SRT to maintain the connection, but it will still drop
        // packets that didn't arrive in time), in both cases it may
        // potentially block the reading for an indefinite time, while
        // simultaneously a kangaroo might be a link that got some packets
        // dropped, but then it's still capable to deliver packets on time.

        // Note that gi->id might be a socket that was previously being polled
        // on write, when it's attempting to connect, but now it's connected.
        // This will update the socket with the new event set.

        alive.push_back(gi->ps);
        HCLOG(ds << "@" << gi->id << "[READ] ");
    }

    HLOGC(grlog.Debug, log << "group/recv: " << ds.str() << " --> EPOLL/SWAIT");
#undef HCLOG
}

vector<CUDTSocket*> CUDTGroup::recv_WaitForReadReady(const vector<CUDTSocket*>& aliveMembers, set<CUDTSocket*>& w_broken)
{
    if (aliveMembers.empty())
    {
        LOGC(grlog.Error, log << "group/recv: all links broken");
        throw CUDTException(MJ_CONNECTION, MN_NOCONN, 0);
    }

    for (vector<CUDTSocket*>::const_iterator i = aliveMembers.begin(); i != aliveMembers.end(); ++i)
    {
        // NOT using the official srt_epoll_add_usock because this will do socket dispatching,
        // which requires lock on m_GlobControlLock, while this lock cannot be applied without
        // first unlocking m_GroupLock.
        const int read_modes = SRT_EPOLL_IN | SRT_EPOLL_ERR;
        CUDT::s_UDTUnited.epoll_add_usock_INTERNAL(m_RcvEID, *i, &read_modes);
    }

    // Here we need to make an additional check.
    // There might be a possibility that all sockets that
    // were added to the reader group, are ahead. At least
    // surely we don't have a situation that any link contains
    // an ahead-read subsequent packet, because GroupCheckPacketAhead
    // already handled that case.
    //
    // What we can have is that every link has:
    // - no known seq position yet (is not registered in the position map yet)
    // - the position equal to the latest delivered sequence
    // - the ahead position

    // Now the situation is that we don't have any packets
    // waiting for delivery so we need to wait for any to report one.

    // The non-blocking mode would need to simply check the readiness
    // with only immediate report, and read-readiness would have to
    // be done in background.

    // In blocking mode, use m_iRcvTimeOut, which's default value -1
    // means to block indefinitely, also in swait().
    // In non-blocking mode use 0, which means to always return immediately.
    int timeout = m_bSynRecving ? m_iRcvTimeOut : 0;
    int nready = 0;
    // Poll on this descriptor until reading is available, indefinitely.
    CEPoll::fmap_t sready;

    // GlobControlLock is required for dispatching the sockets.
    // Therefore it must be applied only when GroupLock is off.
    {
        // This call may wait indefinite time, so GroupLock must be unlocked.
        InvertedLock ung (m_GroupLock);
        THREAD_PAUSED();
        nready  = m_pGlobal->m_EPoll.swait(*m_RcvEpolld, sready, timeout, false /*report by retval*/);
        THREAD_RESUMED();

        // HERE GlobControlLock is locked first, then GroupLock is applied back
        enterCS(CUDT::s_UDTUnited.m_GlobControlLock);
    }
    // BOTH m_GlobControlLock AND m_GroupLock are locked here.

    HLOGC(grlog.Debug, log << "group/recv: " << nready << " RDY: " << DisplayEpollResults(sready));

    if (nready == 0)
    {
        // GlobControlLock is applied manually, so unlock manually.
        // GroupLock will be unlocked as per scope.
        leaveCS(CUDT::s_UDTUnited.m_GlobControlLock);
        // This can only happen when 0 is passed as timeout and none is ready.
        // And 0 is passed only in non-blocking mode. So this is none ready in
        // non-blocking mode.
        throw CUDTException(MJ_AGAIN, MN_RDAVAIL, 0);
    }

    // Handle sockets of pending connection and with errors.

    // Nice to have something like:

    // broken = FilterIf(sready, [] (auto s)
    //                   { return s.second == SRT_EPOLL_ERR && (auto cs = g->locateSocket(s.first, ERH_RETURN))
    //                          ? {cs, true}
    //                          : {nullptr, false}
    //                   });

    FilterIf(
        /*FROM*/ sready.begin(),
        sready.end(),
        /*TO*/ std::inserter(w_broken, w_broken.begin()),
        /*VIA*/ FLookupSocketWithEvent_LOCKED(m_pGlobal, SRT_EPOLL_ERR));

    
    // If this set is empty, it won't roll even once, therefore output
    // will be surely empty. This will be checked then same way as when
    // reading from every socket resulted in error.
    vector<CUDTSocket*> readReady;
    readReady.reserve(aliveMembers.size());
    for (vector<CUDTSocket*>::const_iterator sockiter = aliveMembers.begin(); sockiter != aliveMembers.end(); ++sockiter)
    {
        CUDTSocket* sock = *sockiter;
        const CEPoll::fmap_t::const_iterator ready_iter = sready.find(sock->m_SocketID);
        if (ready_iter != sready.end())
        {
            if (ready_iter->second & SRT_EPOLL_ERR)
                continue; // broken already

            if ((ready_iter->second & SRT_EPOLL_IN) == 0)
                continue; // not ready for reading

            readReady.push_back(*sockiter);
        }
        else if (sock->core().m_pRcvBuffer->isRcvDataReady())
        {
            // No read-readiness reported by epoll, but probably missed or not yet handled
            // as the receiver buffer is read-ready.
            readReady.push_back(sock);
        }
    }
    
    leaveCS(CUDT::s_UDTUnited.m_GlobControlLock);

    return readReady;
}

void CUDTGroup::updateReadState(SRTSOCKET /* not sure if needed */, int32_t sequence)
{
    bool       ready = false;
    ScopedLock lg(m_GroupLock);
    int        seqdiff = 0;

    if (m_RcvBaseSeqNo == SRT_SEQNO_NONE)
    {
        // One socket reported readiness, while no reading operation
        // has ever been done. Whatever the sequence number is, it will
        // be taken as a good deal and reading will be accepted.
        ready = true;
    }
    else if ((seqdiff = CSeqNo::seqcmp(sequence, m_RcvBaseSeqNo)) > 0)
    {
        // Case diff == 1: The very next. Surely read-ready.

        // Case diff > 1:
        // We have an ahead packet. There's one strict condition in which
        // we may believe it needs to be delivered - when KANGAROO->HORSE
        // transition is allowed. Stating that the time calculation is done
        // exactly the same way on every link in the redundancy group, when
        // it came to a situation that a packet from one link is ready for
        // extraction while it has jumped over some packet, it has surely
        // happened due to TLPKTDROP, and if it happened on at least one link,
        // we surely don't have this packet ready on any other link.

        // This might prove not exactly true, especially when at the moment
        // when this happens another link may surprisinly receive this lacking
        // packet, so the situation gets suddenly repaired after this function
        // is called, the only result of it would be that it will really get
        // the very next sequence, even though this function doesn't know it
        // yet, but surely in both cases the situation is the same: the medium
        // is ready for reading, no matter what packet will turn out to be
        // returned when reading is done.

        ready = true;
    }

    // When the sequence number is behind the current one,
    // stating that the readines wasn't checked otherwise, the reading
    // function will not retrieve anything ready to read just by this premise.
    // Even though this packet would have to be eventually extracted (and discarded).

    if (ready)
    {
        m_pGlobal->m_EPoll.update_events(id(), m_sPollID, SRT_EPOLL_IN, true);
    }
}

void CUDTGroup::updateWriteState()
{
    ScopedLock lg(m_GroupLock);
    m_pGlobal->m_EPoll.update_events(id(), m_sPollID, SRT_EPOLL_OUT, true);
}

// The "app reader" version of the reading function.
// This reads the packets from every socket treating them as independent
// and prepared to work with the application. Then packets are sorted out
// by getting the sequence number.
int CUDTGroup::recv(char* buf, int len, SRT_MSGCTRL& w_mc)
{
    typedef map<SRTSOCKET, ReadPos>::iterator pit_t;
    // Later iteration over it might be less efficient than
    // by vector, but we'll also often try to check a single id
    // if it was ever seen broken, so that it's skipped.
    set<CUDTSocket*> broken;
    size_t output_size = 0;

    // First, acquire GlobControlLock to make sure all member sockets still exist
    enterCS(m_pGlobal->m_GlobControlLock);
    ScopedLock guard(m_GroupLock);

    if (m_bClosing)
    {
        // The group could be set closing in the meantime, but if
        // this is only about to be set by another thread, this thread
        // must fist wait for being able to acquire this lock.
        // The group will not be deleted now because it is added usage counter
        // by this call, but will be released once it exits.
        leaveCS(m_pGlobal->m_GlobControlLock);
        throw CUDTException(MJ_CONNECTION, MN_CONNLOST, 0);
    }

    // Now, still under lock, check if all sockets still can be dispatched
    send_CheckValidSockets();
    leaveCS(m_pGlobal->m_GlobControlLock);

    if (m_bClosing)
        throw CUDTException(MJ_CONNECTION, MN_CONNLOST, 0);

    for (;;)
    {
        if (!m_bOpened || !m_bConnected)
        {
            LOGC(grlog.Error,
                 log << boolalpha << "group/recv: ERROR opened=" << m_bOpened << " connected=" << m_bConnected);
            throw CUDTException(MJ_CONNECTION, MN_NOCONN, 0);
        }

        // Check first the ahead packets if you have any to deliver.
        if (m_RcvBaseSeqNo != SRT_SEQNO_NONE && !m_Positions.empty())
        {
            // This function also updates the group sequence pointer.
            ReadPos* pos = checkPacketAhead();
            if (pos)
            {
                if (size_t(len) < pos->packet.size())
                    throw CUDTException(MJ_NOTSUP, MN_XSIZE, 0);

                HLOGC(grlog.Debug,
                      log << "group/recv: delivering AHEAD packet %" << pos->mctrl.pktseq << " #" << pos->mctrl.msgno
                          << ": " << BufferStamp(&pos->packet[0], pos->packet.size()));
                memcpy(buf, &pos->packet[0], pos->packet.size());
                fillGroupData((w_mc), pos->mctrl);
                m_RcvBaseSeqNo = pos->mctrl.pktseq;
                len = pos->packet.size();
                pos->packet.clear();

                // Update stats as per delivery
                m_stats.recv.Update(len);
                updateAvgPayloadSize(len);

                // We predict to have only one packet ahead, others are pending to be reported by tsbpd.
                // This will be "re-enabled" if the later check puts any new packet into ahead.
                m_pGlobal->m_EPoll.update_events(id(), m_sPollID, SRT_EPOLL_IN, false);

                return len;
            }
        }

        // LINK QUALIFICATION NAMES:
        //
        // HORSE: Correct link, which delivers the very next sequence.
        // Not necessarily this link is currently active.
        //
        // KANGAROO: Got some packets dropped and the sequence number
        // of the packet jumps over the very next sequence and delivers
        // an ahead packet.
        //
        // ELEPHANT: Is not ready to read, while others are, or reading
        // up to the current latest delivery sequence number does not
        // reach this sequence and the link becomes non-readable earlier.

        // The above condition has ruled out one kangaroo and turned it
        // into a horse.

        // Below there's a loop that will try to extract packets. Kangaroos
        // will be among the polled ones because skipping them risks that
        // the elephants will take over the reading. Links already known as
        // elephants will be also polled in an attempt to revitalize the
        // connection that experienced just a short living choking.
        //
        // After polling we attempt to read from every link that reported
        // read-readiness and read at most up to the sequence equal to the
        // current delivery sequence.

        // Links that deliver a packet below that sequence will be retried
        // until they deliver no more packets or deliver the packet of
        // expected sequence. Links that don't have a record in m_Positions
        // and report readiness will be always read, at least to know what
        // sequence they currently stand on.
        //
        // Links that are already known as kangaroos will be polled, but
        // no reading attempt will be done. If after the reading series
        // it will turn out that we have no more horses, the slowest kangaroo
        // will be "upgraded to a horse" (the ahead link with a sequence
        // closest to the current delivery sequence will get its sequence
        // set as current delivered and its recorded ahead packet returned
        // as the read packet).

        // If we find at least one horse, the packet read from that link
        // will be delivered. All other link will be just ensured update
        // up to this sequence number, or at worst all available packets
        // will be read. In this case all kangaroos remain kangaroos,
        // until the current delivery sequence m_RcvBaseSeqNo will be lifted
        // to the sequence recorded for these links in m_Positions,
        // during the next time ahead check, after which they will become
        // horses.

        const size_t size = m_Group.size();

        // Prepare first the list of sockets to be added as connect-pending
        // and as read-ready, then unlock the group, and then add them to epoll.
        vector<CUDTSocket*> aliveMembers;
        recv_CollectAliveAndBroken(aliveMembers, broken);

        const vector<CUDTSocket*> ready_sockets = recv_WaitForReadReady(aliveMembers, broken);
        // m_GlobControlLock lifted, m_GroupLock still locked.
        // Now we can safely do this scoped way.

        // Ok, now we need to have some extra qualifications:
        // 1. If a socket has no registry yet, we read anyway, just
        // to notify the current position. We read ONLY ONE PACKET this time,
        // we'll worry later about adjusting it to the current group sequence
        // position.
        // 2. If a socket is already position ahead, DO NOT read from it, even
        // if it is ready.

        // The state of things whether we were able to extract the very next
        // sequence will be simply defined by the fact that `output` is nonempty.

        int32_t next_seq = m_RcvBaseSeqNo;

        if (m_bClosing)
        {
            HLOGC(gslog.Debug, log << "grp/sendBroadcast: GROUP CLOSED, ABANDONING");
            throw CUDTException(MJ_CONNECTION, MN_CONNLOST, 0);
        }
        //
        // NOTE: Although m_GlobControlLock is lifted here so potentially sockets
        // colected in ready_sockets could be closed at any time, all of them are member
        // sockets of this group. Therefore the first socket attempted to be closed will
        // have to remove the socket from the group, and this will require lock on GroupLock,
        // which is still applied here. So this will have to wait for this function to finish
        // (or block on swait, in which case the lock is lifted) anyway.

        for (vector<CUDTSocket*>::const_iterator si = ready_sockets.begin(); si != ready_sockets.end(); ++si)
        {
            CUDTSocket* ps = *si;
            SRTSOCKET id = ps->m_SocketID;
            ReadPos*    p  = NULL;
            pit_t       pe = m_Positions.find(id);
            if (pe != m_Positions.end())
            {
                p = &pe->second;

                // Possible results of comparison:
                // x < 0: the sequence is in the past, the socket should be adjusted FIRST
                // x = 0: the socket should be ready to get the exactly next packet
                // x = 1: the case is already handled by GroupCheckPacketAhead.
                // x > 1: AHEAD. DO NOT READ.
                const int seqdiff = CSeqNo::seqcmp(p->mctrl.pktseq, m_RcvBaseSeqNo);
                if (seqdiff > 1)
                {
                    HLOGC(grlog.Debug,
                          log << "group/recv: EPOLL: @" << id << " %" << p->mctrl.pktseq << " AHEAD %" << m_RcvBaseSeqNo
                              << ", not reading.");
                    continue;
                }
            }
            else
            {
                // The position is not known, so get the position on which
                // the socket is currently standing.
                pair<pit_t, bool> ee = m_Positions.insert(make_pair(id, ReadPos(ps->core().m_iRcvLastSkipAck)));
                p                    = &(ee.first->second);
                HLOGC(grlog.Debug,
                      log << "group/recv: EPOLL: @" << id << " %" << p->mctrl.pktseq << " NEW SOCKET INSERTED");
            }

            // Read from this socket stubbornly, until:
            // - reading is no longer possible (AGAIN)
            // - the sequence difference is >= 1

            for (;;)
            {
                SRT_MSGCTRL mctrl = srt_msgctrl_default;

                // Read the data into the user's buffer. This is an optimistic
                // prediction that we'll read the right data. This will be overwritten
                // by "more correct data" if found more appropriate later. But we have to
                // copy these data anyway anywhere, even if they need to fall on the floor later.
                int stat;
                char extrabuf[SRT_LIVE_MAX_PLSIZE];
                char* msgbuf = NULL;
                if (output_size)
                {
                    // We already have the target data in `buf`. Now reading extra data potentially redundant (to be ignored)
                    // or AHEAD (to be buffered internally by the group)
                    msgbuf = extrabuf;
                    stat = ps->core().receiveMessage((extrabuf), SRT_LIVE_MAX_PLSIZE, (mctrl), CUDTUnited::ERH_RETURN);
                    HLOGC(grlog.Debug,
                          log << "group/recv: @" << id << " EXTRACTED EXTRA data with %" << mctrl.pktseq
                              << " #" << mctrl.msgno << ": " << (stat <= 0 ? "(NOTHING)" : BufferStamp(extrabuf, stat))
                              << (CSeqNo::seqcmp(mctrl.pktseq, m_RcvBaseSeqNo) > 1 ? " - TO STORE" : " - TO IGNORE"));
                }
                else
                {
                    msgbuf = buf;
                    stat = ps->core().receiveMessage((buf), len, (mctrl), CUDTUnited::ERH_RETURN);
                    HLOGC(grlog.Debug,
                          log << "group/recv: @" << id << " EXTRACTED data with %" << mctrl.pktseq << " #"
                              << mctrl.msgno << ": " << (stat <= 0 ? "(NOTHING)" : BufferStamp(buf, stat)));
                }
                if (stat == 0)
                {
                    HLOGC(grlog.Debug, log << "group/recv @" << id << ": SPURIOUS epoll, ignoring");
                    // This is returned in case of "again". In case of errors, we have SRT_ERROR.
                    // Do not treat this as spurious, just stop reading.
                    break;
                }

                if (stat == SRT_ERROR)
                {
                    HLOGC(grlog.Debug, log << "group/recv: @" << id << ": " << srt_getlasterror_str());
                    broken.insert(ps);
                    break;
                }

                // NOTE: checks against m_RcvBaseSeqNo and decisions based on it
                // must NOT be done if m_RcvBaseSeqNo is SRT_SEQNO_NONE, which
                // means that we are about to deliver the very first packet and we
                // take its sequence number as a good deal.

                // The order must be:
                // - check discrepancy
                // - record the sequence
                // - check ordering.
                // The second one must be done always, but failed discrepancy
                // check should exclude the socket from any further checks.
                // That's why the common check for m_RcvBaseSeqNo != SRT_SEQNO_NONE can't
                // embrace everything below.

                // We need to first qualify the sequence, just for a case
                if (m_RcvBaseSeqNo != SRT_SEQNO_NONE && abs(m_RcvBaseSeqNo - mctrl.pktseq) > CSeqNo::m_iSeqNoTH)
                {
                    // This error should be returned if the link turns out
                    // to be the only one, or set to the group data.
                    // err = SRT_ESECFAIL;
                    LOGC(grlog.Error,
                         log << "group/recv: @" << id << ": SEQUENCE DISCREPANCY: base=%" << m_RcvBaseSeqNo
                             << " vs pkt=%" << mctrl.pktseq << ", setting ESECFAIL");
                    broken.insert(ps);
                    break;
                }

                // Rewrite it to the state for a case when next reading
                // would not succeed. Do not insert the buffer here because
                // this is only required when the sequence is ahead; for that
                // it will be fixed later.
                p->mctrl.pktseq = mctrl.pktseq;

                if (m_RcvBaseSeqNo != SRT_SEQNO_NONE)
                {
                    // Now we can safely check it.
                    const int seqdiff = CSeqNo::seqcmp(mctrl.pktseq, m_RcvBaseSeqNo);

                    if (seqdiff <= 0)
                    {
                        HLOGC(grlog.Debug,
                              log << "group/recv: @" << id << " %" << mctrl.pktseq << " #" << mctrl.msgno
                                  << " BEHIND base=%" << m_RcvBaseSeqNo << " - discarding");
                        // The sequence is recorded, the packet has to be discarded.
                        m_stats.recvDiscard.Update(stat);
                        continue;
                    }

                    // Now we have only two possibilities:
                    // seqdiff == 1: The very next sequence, we want to read and return the packet.
                    // seqdiff > 1: The packet is ahead - record the ahead packet, but continue with the others.

                    if (seqdiff > 1)
                    {
                        HLOGC(grlog.Debug,
                              log << "@" << id << " %" << mctrl.pktseq << " #" << mctrl.msgno << " AHEAD base=%"
                                  << m_RcvBaseSeqNo);
                        p->packet.assign(msgbuf, msgbuf + stat);
                        p->mctrl = mctrl;
                        break; // Don't read from that socket anymore.
                    }
                }

                // We have seqdiff = 1, or we simply have the very first packet
                // which's sequence is taken as a good deal. Update the sequence
                // and record output.

                if (output_size)
                {
                    HLOGC(grlog.Debug,
                          log << "group/recv: @" << id << " %" << mctrl.pktseq << " #" << mctrl.msgno << " REDUNDANT");
                    break;
                }

                HLOGC(grlog.Debug,
                      log << "group/recv: @" << id << " %" << mctrl.pktseq << " #" << mctrl.msgno << " DELIVERING");
                output_size = stat;
                fillGroupData((w_mc), mctrl);

                // Update stats as per delivery
                m_stats.recv.Update(output_size);
                updateAvgPayloadSize(output_size);

                // Record, but do not update yet, until all sockets are handled.
                next_seq = mctrl.pktseq;
                break;
            }
        }

#if ENABLE_HEAVY_LOGGING
        if (!broken.empty())
        {
            std::ostringstream brks;
            for (set<CUDTSocket*>::iterator b = broken.begin(); b != broken.end(); ++b)
                brks << "@" << (*b)->m_SocketID << " ";
            LOGC(grlog.Debug, log << "group/recv: REMOVING BROKEN: " << brks.str());
        }
#endif

        vector<SRTSOCKET> brokenid;
        // Now remove all broken sockets from aheads, if any.
        // Even if they have already delivered a packet.
        for (set<CUDTSocket*>::iterator di = broken.begin(); di != broken.end(); ++di)
        {
            CUDTSocket* ps = *di;
            m_Positions.erase(ps->m_SocketID);
            //ps->setBrokenClosed();
        }

        // Force closing
        {
            InvertedLock ung (m_GroupLock);
            for (set<CUDTSocket*>::iterator b = broken.begin(); b != broken.end(); ++b)
            {
                CUDT::s_UDTUnited.close(*b);
            }
        }

        if (broken.size() >= size) // This > is for sanity check
        {
            // All broken
            HLOGC(grlog.Debug, log << "group/recv: All sockets broken");
            m_pGlobal->m_EPoll.update_events(id(), m_sPollID, SRT_EPOLL_ERR, true);

            throw CUDTException(MJ_CONNECTION, MN_CONNLOST, 0);
        }

        // May be required to be re-read.
        broken.clear();

        if (output_size)
        {
            // We have extracted something, meaning that we have the sequence shift.
            // Update it now and don't do anything else with the sockets.

            // Sanity check
            if (next_seq == SRT_SEQNO_NONE)
            {
                LOGP(grlog.Error, "IPE: next_seq not set after output extracted!");

                // This should never happen, but the only way to keep the code
                // safe an recoverable is to use the incremented sequence. By
                // leaving the sequence as is there's a risk of hangup.
                // Not doing it in case of SRT_SEQNO_NONE as it would make a valid %0.
                if (m_RcvBaseSeqNo != SRT_SEQNO_NONE)
                    m_RcvBaseSeqNo = CSeqNo::incseq(m_RcvBaseSeqNo);
            }
            else
            {
                m_RcvBaseSeqNo = next_seq;
            }

            const ReadPos* pos = checkPacketAhead();
            if (!pos)
            {
                // Don't clear the read-readinsess state if you have a packet ahead because
                // if you have, the next read call will return it.
                m_pGlobal->m_EPoll.update_events(id(), m_sPollID, SRT_EPOLL_IN, false);
            }

            HLOGC(grlog.Debug,
                  log << "group/recv: successfully extracted packet size=" << output_size << " - returning");
            return output_size;
        }

        HLOGC(grlog.Debug, log << "group/recv: NOT extracted anything - checking for a need to kick kangaroos");

        // Check if we have any sockets left :D

        // Here we surely don't have any more HORSES,
        // only ELEPHANTS and KANGAROOS. Qualify them and
        // attempt to at least take advantage of KANGAROOS.

        // In this position all links are either:
        // - updated to the current position
        // - updated to the newest possible possition available
        // - not yet ready for extraction (not present in the group)

        // If we haven't extracted the very next sequence position,
        // it means that we might only have the ahead packets read,
        // that is, the next sequence has been dropped by all links.

        if (!m_Positions.empty())
        {
            // This might notify both lingering links, which didn't
            // deliver the required sequence yet, and links that have
            // the sequence ahead. Review them, and if you find at
            // least one packet behind, just wait for it to be ready.
            // Use again the waiting function because we don't want
            // the general waiting procedure to skip others.
            set<SRTSOCKET> elephants;

            // const because it's `typename decltype(m_Positions)::value_type`
            pair<const SRTSOCKET, ReadPos>* slowest_kangaroo = 0;

            for (pit_t rp = m_Positions.begin(); rp != m_Positions.end(); ++rp)
            {
                // NOTE that m_RcvBaseSeqNo in this place wasn't updated
                // because we haven't successfully extracted anything.
                int seqdiff = CSeqNo::seqcmp(rp->second.mctrl.pktseq, m_RcvBaseSeqNo);
                if (seqdiff < 0)
                {
                    elephants.insert(rp->first);
                }
                // If seqdiff == 0, we have a socket ON TRACK.
                else if (seqdiff > 0)
                {
                    // If there's already a slowest_kangaroo, seqdiff decides if this one is slower.
                    // Otherwise it is always slower by having no competition.
                    seqdiff = slowest_kangaroo
                                  ? CSeqNo::seqcmp(slowest_kangaroo->second.mctrl.pktseq, rp->second.mctrl.pktseq)
                                  : 1;
                    if (seqdiff > 0)
                    {
                        slowest_kangaroo = &*rp;
                    }
                }
            }

            // Note that if no "slowest_kangaroo" was found, it means
            // that we don't have kangaroos.
            if (slowest_kangaroo)
            {
                // We have a slowest kangaroo. Elephants must be ignored.
                // Best case, they will get revived, worst case they will be
                // soon broken.
                //
                // As we already have the packet delivered by the slowest
                // kangaroo, we can simply return it.

                // Check how many were skipped and add them to the stats
                const int32_t jump = (CSeqNo(slowest_kangaroo->second.mctrl.pktseq) - CSeqNo(m_RcvBaseSeqNo)) - 1;
                if (jump > 0)
                {
                    m_stats.recvDrop.UpdateTimes(jump, avgRcvPacketSize());
                    LOGC(grlog.Warn,
                         log << "@" << m_GroupID << " GROUP RCV-DROPPED " << jump << " packet(s): seqno %"
                             << m_RcvBaseSeqNo << " to %" << slowest_kangaroo->second.mctrl.pktseq);
                }

                m_RcvBaseSeqNo    = slowest_kangaroo->second.mctrl.pktseq;
                vector<char>& pkt = slowest_kangaroo->second.packet;
                if (size_t(len) < pkt.size())
                    throw CUDTException(MJ_NOTSUP, MN_XSIZE, 0);

                HLOGC(grlog.Debug,
                      log << "@" << slowest_kangaroo->first << " KANGAROO->HORSE %"
                          << slowest_kangaroo->second.mctrl.pktseq << " #" << slowest_kangaroo->second.mctrl.msgno
                          << ": " << BufferStamp(&pkt[0], pkt.size()));

                memcpy(buf, &pkt[0], pkt.size());
                fillGroupData((w_mc), slowest_kangaroo->second.mctrl);
                len = pkt.size();
                pkt.clear();

                // Update stats as per delivery
                m_stats.recv.Update(len);
                updateAvgPayloadSize(len);

                // It is unlikely to have a packet ahead because usually having one packet jumped-ahead
                // clears the possibility of having aheads at all.
                // XXX Research if this is possible at all; if it isn't, then don't waste time on
                // looking for it.
                const ReadPos* pos = checkPacketAhead();
                if (!pos)
                {
                    // Don't clear the read-readinsess state if you have a packet ahead because
                    // if you have, the next read call will return it.
                    m_pGlobal->m_EPoll.update_events(id(), m_sPollID, SRT_EPOLL_IN, false);
                }
                return len;
            }

            HLOGC(grlog.Debug,
                  log << "group/recv: "
                      << (elephants.empty() ? "NO LINKS REPORTED ANY FRESHER PACKET." : "ALL LINKS ELEPHANTS.")
                      << " Re-polling.");
        }
        else
        {
            HLOGC(grlog.Debug, log << "group/recv: POSITIONS EMPTY - Re-polling.");
        }
    }
}

// [[using locked(m_GroupLock)]]
CUDTGroup::ReadPos* CUDTGroup::checkPacketAhead()
{
    typedef map<SRTSOCKET, ReadPos>::iterator pit_t;
    ReadPos*                                  out = 0;

    // This map no longer maps only ahead links.
    // Here are all links, and whether ahead, it's defined by the sequence.
    for (pit_t i = m_Positions.begin(); i != m_Positions.end(); ++i)
    {
        // i->first: socket ID
        // i->second: ReadPos { sequence, packet }
        // We are not interested with the socket ID because we
        // aren't going to read from it - we have the packet already.
        ReadPos& a = i->second;

        const int seqdiff = CSeqNo::seqcmp(a.mctrl.pktseq, m_RcvBaseSeqNo);
        if (seqdiff == 1)
        {
            // The very next packet. Return it.
            HLOGC(grlog.Debug,
                  log << "group/recv: Base %" << m_RcvBaseSeqNo << " ahead delivery POSSIBLE %" << a.mctrl.pktseq
                      << " #" << a.mctrl.msgno << " from @" << i->first << ")");
            out = &a;
        }
        else if (seqdiff < 1 && !a.packet.empty())
        {
            HLOGC(grlog.Debug,
                  log << "group/recv: @" << i->first << " dropping collected ahead %" << a.mctrl.pktseq << "#"
                      << a.mctrl.msgno << " with base %" << m_RcvBaseSeqNo);
            a.packet.clear();
        }
        // In case when it's >1, keep it in ahead
    }

    return out;
}

const char* CUDTGroup::StateStr(CUDTGroup::GroupState st)
{
    static const char* const states[] = {"PENDING", "IDLE", "RUNNING", "BROKEN"};
    static const size_t      size     = Size(states);
    static const char* const unknown  = "UNKNOWN";
    if (size_t(st) < size)
        return states[st];
    return unknown;
}

void CUDTGroup::synchronizeDrift(CUDT* cu, steady_clock::duration udrift, steady_clock::time_point newtimebase)
{
    ScopedLock glock(m_GroupLock);

    bool wrap_period = false;

    bool anycheck = false;

    for (gli_t gi = m_Group.begin(); gi != m_Group.end(); ++gi)
    {
        // Skip non-connected; these will be synchronized when ready
        if (gi->laststatus != SRTS_CONNECTED)
            continue;

        // Skip the entity that has reported this
        if (cu == gi->ps->m_pUDT)
            continue;

        steady_clock::time_point this_timebase;
        steady_clock::duration   this_udrift(0);
        bool wrp = false;
        gi->ps->m_pUDT->m_pRcvBuffer->getInternalTimeBase((this_timebase), (wrp), (this_udrift));

        udrift                                   = std::min(udrift, this_udrift);
        steady_clock::time_point new_newtimebase = std::min(newtimebase, this_timebase);
        if (new_newtimebase != newtimebase)
        {
            wrap_period = wrp;
        }
        newtimebase = new_newtimebase;
        anycheck    = true;
    }

    if (!anycheck)
    {
        HLOGC(grlog.Debug, log << "GROUP: synch uDRIFT NOT DONE, no other links");
        return;
    }

    HLOGC(grlog.Debug,
          log << "GROUP: synch uDRIFT=" << FormatDuration(udrift) << " TB=" << FormatTime(newtimebase) << "("
              << (wrap_period ? "" : "NO ") << "wrap period)");

    // Now that we have the minimum timebase and drift calculated, apply this to every link,
    // INCLUDING THE REPORTER.

    for (gli_t gi = m_Group.begin(); gi != m_Group.end(); ++gi)
    {
        // Skip non-connected; these will be synchronized when ready
        if (gi->laststatus != SRTS_CONNECTED)
            continue;

        gi->ps->m_pUDT->m_pRcvBuffer->applyGroupDrift(newtimebase, wrap_period, udrift);
    }
}

void CUDTGroup::bstatsSocket(CBytePerfMon* perf, bool clear)
{
    if (!m_bConnected)
        throw CUDTException(MJ_CONNECTION, MN_NOCONN, 0);
    if (m_bClosing)
        throw CUDTException(MJ_CONNECTION, MN_CONNLOST, 0);

    const steady_clock::time_point currtime = steady_clock::now();

    memset(perf, 0, sizeof *perf);

    ScopedLock gg(m_GroupLock);

    perf->msTimeStamp = count_milliseconds(currtime - m_tsStartTime);

    perf->pktSentUnique = m_stats.sent.local.pkts;
    perf->pktRecvUnique = m_stats.recv.local.pkts;
    perf->pktRcvDrop    = m_stats.recvDrop.local.pkts;

    perf->byteSentUnique = m_stats.sent.local.fullBytes();
    perf->byteRecvUnique = m_stats.recv.local.fullBytes();
    perf->byteRcvDrop    = m_stats.recvDrop.local.fullBytes();

    perf->pktSentUniqueTotal = m_stats.sent.total.pkts;
    perf->pktRecvUniqueTotal = m_stats.recv.total.pkts;
    perf->pktRcvDropTotal    = m_stats.recvDrop.total.pkts;

    perf->byteSentUniqueTotal = m_stats.sent.total.fullBytes();
    perf->byteRecvUniqueTotal = m_stats.recv.total.fullBytes();
    perf->byteRcvDropTotal    = m_stats.recvDrop.total.fullBytes();

    const double interval = static_cast<double>(count_microseconds(currtime - m_stats.tsLastSampleTime));
    perf->mbpsSendRate    = double(perf->byteSent) * 8.0 / interval;
    perf->mbpsRecvRate    = double(perf->byteRecv) * 8.0 / interval;

    if (clear)
    {
        m_stats.reset();
    }
}

/// @brief Compares group members by their weight (higher weight comes first).
struct FCompareByWeight
{
    typedef CUDTGroup::gli_t gli_t;

    /// @returns true if the first argument is less than (i.e. is ordered before) the second.
    bool operator()(const gli_t preceding, const gli_t succeeding)
    {
        return preceding->weight > succeeding->weight;
    }
};

// [[using maybe_locked(this->m_GroupLock)]]
BackupMemberState CUDTGroup::sendBackup_QualifyIfStandBy(const gli_t d)
{
    if (!d->ps)
        return BKUPST_BROKEN;

    const SRT_SOCKSTATUS st = d->ps->getStatus();
    // If the socket is already broken, move it to broken.
    if (int(st) >= int(SRTS_BROKEN))
    {
        HLOGC(gslog.Debug,
            log << "CUDTGroup::send.$" << id() << ": @" << d->id << " became " << SockStatusStr(st)
            << ", WILL BE CLOSED.");
        return BKUPST_BROKEN;
    }

    if (st != SRTS_CONNECTED)
    {
        HLOGC(gslog.Debug, log << "CUDTGroup::send. @" << d->id << " is still " << SockStatusStr(st) << ", skipping.");
        return BKUPST_PENDING;
    }

    return BKUPST_STANDBY;
}

// [[using maybe_locked(this->m_GroupLock)]]
bool CUDTGroup::send_CheckIdle(const gli_t d, vector<SRTSOCKET>& w_wipeme, vector<SRTSOCKET>& w_pendingSockets)
{
    SRT_SOCKSTATUS st = SRTS_NONEXIST;
    if (d->ps)
        st = d->ps->getStatus();
    // If the socket is already broken, move it to broken.
    if (int(st) >= int(SRTS_BROKEN))
    {
        HLOGC(gslog.Debug,
              log << "CUDTGroup::send.$" << id() << ": @" << d->id << " became " << SockStatusStr(st)
                  << ", WILL BE CLOSED.");
        w_wipeme.push_back(d->id);
        return false;
    }

    if (st != SRTS_CONNECTED)
    {
        HLOGC(gslog.Debug, log << "CUDTGroup::send. @" << d->id << " is still " << SockStatusStr(st) << ", skipping.");
        w_pendingSockets.push_back(d->id);
        return false;
    }

    return true;
}


#if SRT_DEBUG_BONDING_STATES
class StabilityTracer
{
public:
    StabilityTracer()
    {
    }

    ~StabilityTracer()
    {
        srt::sync::ScopedLock lck(m_mtx);
        m_fout.close();
    }

    void trace(const CUDT& u, const srt::sync::steady_clock::time_point& currtime, uint32_t activation_period_us,
        int64_t stability_tmo_us, const std::string& state, uint16_t weight)
    {
        srt::sync::ScopedLock lck(m_mtx);
        create_file();

        m_fout << srt::sync::FormatTime(currtime) << ",";
        m_fout << u.id() << ",";
        m_fout << weight << ",";
        m_fout << u.peerLatency_us() << ",";
        m_fout << u.SRTT() << ",";
        m_fout << u.RTTVar() << ",";
        m_fout << stability_tmo_us << ",";
        m_fout << count_microseconds(currtime - u.lastRspTime()) << ",";
        m_fout << state << ",";
        m_fout << (srt::sync::is_zero(u.freshActivationStart()) ? -1 : (count_microseconds(currtime - u.freshActivationStart()))) << ",";
        m_fout << activation_period_us << "\n";
        m_fout.flush();
    }

private:
    void print_header()
    {
        //srt::sync::ScopedLock lck(m_mtx);
        m_fout << "Timepoint,SocketID,weight,usLatency,usRTT,usRTTVar,usStabilityTimeout,usSinceLastResp,State,usSinceActivation,usActivationPeriod\n";
    }

    void create_file()
    {
        if (m_fout.is_open())
            return;

        std::string str_tnow = srt::sync::FormatTimeSys(srt::sync::steady_clock::now());
        str_tnow.resize(str_tnow.size() - 7); // remove trailing ' [SYST]' part
        while (str_tnow.find(':') != std::string::npos) {
            str_tnow.replace(str_tnow.find(':'), 1, 1, '_');
        }
        const std::string fname = "stability_trace_" + str_tnow + ".csv";
        m_fout.open(fname, std::ofstream::out);
        if (!m_fout)
            std::cerr << "IPE: Failed to open " << fname << "!!!\n";

        print_header();
    }

private:
    srt::sync::Mutex m_mtx;
    std::ofstream m_fout;
};

StabilityTracer s_stab_trace;
#endif

void CUDTGroup::sendBackup_QualifyMemberStates(SendBackupCtx& w_sendBackupCtx, const steady_clock::time_point& currtime)
{
    // First, check status of every link - no matter if idle or active.
    for (gli_t d = m_Group.begin(); d != m_Group.end(); ++d)
    {
        if (d->sndstate != SRT_GST_BROKEN)
        {
            // Check the socket state prematurely in order not to uselessly
            // send over a socket that is broken.
            CUDT* const pu = (d->ps)
                ?  &d->ps->core()
                :  NULL;

            if (!pu || pu->m_bBroken)
            {
                HLOGC(gslog.Debug, log << "grp/sendBackup: socket @" << d->id << " detected +Broken - transit to BROKEN");
                d->sndstate = SRT_GST_BROKEN;
                d->rcvstate = SRT_GST_BROKEN;
            }
        }

        // Check socket sndstate before sending
        if (d->sndstate == SRT_GST_BROKEN)
        {
            HLOGC(gslog.Debug,
                  log << "grp/sendBackup: socket in BROKEN state: @" << d->id
                      << ", sockstatus=" << SockStatusStr(d->ps ? d->ps->getStatus() : SRTS_NONEXIST));
            sendBackup_AssignBackupState(d->ps->core(), BKUPST_BROKEN, currtime);
            w_sendBackupCtx.recordMemberState(&(*d), BKUPST_BROKEN);
#if SRT_DEBUG_BONDING_STATES
            s_stab_trace.trace(d->ps->core(), currtime, 0, 0, stateToStr(BKUPST_BROKEN), d->weight);
#endif
            continue;
        }

        if (d->sndstate == SRT_GST_IDLE)
        {
            const BackupMemberState idle_state = sendBackup_QualifyIfStandBy(d);
            sendBackup_AssignBackupState(d->ps->core(), idle_state, currtime);
            w_sendBackupCtx.recordMemberState(&(*d), idle_state);

            if (idle_state == BKUPST_STANDBY)
            {
                // TODO: Check if this is some abandoned logic.
                sendBackup_CheckIdleTime(d);
            }
#if SRT_DEBUG_BONDING_STATES
            s_stab_trace.trace(d->ps->core(), currtime, 0, 0, stateToStr(idle_state), d->weight);
#endif
            continue;
        }

        if (d->sndstate == SRT_GST_RUNNING)
        {
            const BackupMemberState active_state = sendBackup_QualifyActiveState(d, currtime);
            sendBackup_AssignBackupState(d->ps->core(), active_state, currtime);
            w_sendBackupCtx.recordMemberState(&(*d), active_state);
#if SRT_DEBUG_BONDING_STATES
            s_stab_trace.trace(d->ps->core(), currtime, 0, 0, stateToStr(active_state), d->weight);
#endif
            continue;
        }

        HLOGC(gslog.Debug,
              log << "grp/sendBackup: socket @" << d->id << " not ready, state: " << StateStr(d->sndstate) << "("
                  << int(d->sndstate) << ") - NOT sending, SET AS PENDING");

        // Otherwise connection pending
        sendBackup_AssignBackupState(d->ps->core(), BKUPST_PENDING, currtime);
        w_sendBackupCtx.recordMemberState(&(*d), BKUPST_PENDING);
#if SRT_DEBUG_BONDING_STATES
        s_stab_trace.trace(d->ps->core(), currtime, 0, 0, stateToStr(BKUPST_PENDING), d->weight);
#endif
    }
}


void CUDTGroup::sendBackup_AssignBackupState(CUDT& sock, BackupMemberState state, const steady_clock::time_point& currtime)
{
    switch (state)
    {
    case BKUPST_PENDING:
    case BKUPST_STANDBY:
    case BKUPST_BROKEN:
        sock.m_tsFreshActivation = steady_clock::time_point();
        sock.m_tsUnstableSince = steady_clock::time_point();
        sock.m_tsWarySince = steady_clock::time_point();
        break;
    case BKUPST_ACTIVE_FRESH:
        if (is_zero(sock.freshActivationStart()))
        {
            sock.m_tsFreshActivation = currtime;
        }
        sock.m_tsUnstableSince = steady_clock::time_point();
        sock.m_tsWarySince     = steady_clock::time_point();;
        break;
    case BKUPST_ACTIVE_STABLE:
        sock.m_tsFreshActivation = steady_clock::time_point();
        sock.m_tsUnstableSince = steady_clock::time_point();
        sock.m_tsWarySince = steady_clock::time_point();
        break;
    case BKUPST_ACTIVE_UNSTABLE:
        if (is_zero(sock.m_tsUnstableSince))
        {
            sock.m_tsUnstableSince = currtime;
        }
        sock.m_tsFreshActivation = steady_clock::time_point();
        sock.m_tsWarySince = steady_clock::time_point();
        break;
    case BKUPST_ACTIVE_UNSTABLE_WARY:
        if (is_zero(sock.m_tsWarySince))
        {
            sock.m_tsWarySince = currtime;
        }
        break;
    default:
        break;
    }
}

// [[using locked(this->m_GroupLock)]]
void CUDTGroup::sendBackup_CheckIdleTime(gli_t w_d)
{
    // Check if it was fresh set as idle, we had to wait until its sender
    // buffer gets empty so that we can make sure that KEEPALIVE will be the
    // really last sent for longer time.
    CUDT& u = w_d->ps->core();
    if (is_zero(u.m_tsFreshActivation)) // TODO: Check if this condition is ever false
        return;

    CSndBuffer* b = u.m_pSndBuffer;
    if (b && b->getCurrBufSize() == 0)
    {
        HLOGC(gslog.Debug,
                log << "grp/sendBackup: FRESH IDLE LINK reached empty buffer - setting permanent and KEEPALIVE");
        u.m_tsFreshActivation = steady_clock::time_point();

        // Send first immediate keepalive. The link is to be turn to IDLE
        // now so nothing will be sent to it over time and it will start
        // getting KEEPALIVES since now. Send the first one now to increase
        // probability that the link will be recognized as IDLE on the
        // reception side ASAP.
        int32_t arg = 1;
        w_d->ps->m_pUDT->sendCtrl(UMSG_KEEPALIVE, &arg);
    }
}

// [[using locked(this->m_GroupLock)]]
CUDTGroup::BackupMemberState CUDTGroup::sendBackup_QualifyActiveState(const gli_t d, const time_point currtime)
{
    const CUDT& u = d->ps->core();

    const uint32_t latency_us = u.peerLatency_us();
    const int32_t min_stability_us = 60000; // Minimum Link Stability Timeout: 60ms.
    const int64_t initial_stabtout_us = max<int64_t>(min_stability_us, latency_us);
    const int64_t probing_period_us = initial_stabtout_us + 5 * CUDT::COMM_SYN_INTERVAL_US;

    // RTT and RTTVar values are still being refined during the probing period,
    // therefore the dymanic timeout should not be used during the probing period.
    const bool is_activation_phase = !is_zero(u.freshActivationStart())
        && (count_microseconds(currtime - u.freshActivationStart()) <= probing_period_us);

    // Initial stability timeout is used only in activation phase.
    // Otherwise runtime stability is used, including the WARY state.
    const int64_t stability_tout_us = is_activation_phase
        ? initial_stabtout_us // activation phase
        : min<int64_t>(max<int64_t>(min_stability_us, 2 * u.SRTT() + 4 * u.RTTVar()), latency_us);

    const steady_clock::time_point last_rsp = max(u.freshActivationStart(), u.lastRspTime());
    const steady_clock::duration td_response = currtime - last_rsp;

    // No response for a long time
    if (count_microseconds(td_response) > stability_tout_us)
    {
        return BKUPST_ACTIVE_UNSTABLE;
    }

    enterCS(u.m_StatsLock);
    const int64_t drop_total = u.m_stats.sndDropTotal;
    leaveCS(u.m_StatsLock);

    const bool have_new_drops = d->pktSndDropTotal != drop_total;
    if (have_new_drops)
    {
        d->pktSndDropTotal = drop_total;
        if (!is_activation_phase)
            return BKUPST_ACTIVE_UNSTABLE;
    }

    // Responsive: either stable, wary or still fresh activated.
    if (is_activation_phase)
        return BKUPST_ACTIVE_FRESH;

<<<<<<< HEAD
    IF_HEAVY_LOGGING(time_point last_rsp_time = u.m_tsLastRspTime.load());

    HLOGC(gslog.Debug,
          log << "grp/sendBackup: CHECK STABLE: @" << d->id
              << ": TIMEDIFF {response= " << FormatDuration<DUNIT_MS>(currtime - last_rsp_time)
              << " ACK=" << FormatDuration<DUNIT_MS>(currtime - u.m_tsLastRspAckTime) << " activation="
              << (!is_zero(u.m_tsFreshActivation) ? FormatDuration<DUNIT_MS>(currtime - u.m_tsFreshActivation) : "PAST")
              << " unstable="
              << (!is_zero(u.m_tsUnstableSince) ? FormatDuration<DUNIT_MS>(currtime - u.m_tsUnstableSince) : "NEVER")
              << "}");
=======
    const bool is_wary = !is_zero(u.m_tsWarySince);
    const bool is_wary_probing = is_wary
        && (count_microseconds(currtime - u.m_tsWarySince) <= 4 * u.peerLatency_us());
>>>>>>> e2a00aa0

    const bool is_unstable = !is_zero(u.m_tsUnstableSince);

    // If unstable and not in wary, become wary.
    if (is_unstable && !is_wary)
        return BKUPST_ACTIVE_UNSTABLE_WARY;

    // Still probing for stability.
    if (is_wary_probing)
        return BKUPST_ACTIVE_UNSTABLE_WARY;

    if (is_wary)
    {
        LOGC(gslog.Debug,
            log << "grp/sendBackup: @" << u.id() << " wary->stable after " << count_milliseconds(currtime - u.m_tsWarySince) << " ms");
    }

    return BKUPST_ACTIVE_STABLE;
}

// [[using locked(this->m_GroupLock)]]
bool CUDTGroup::sendBackup_CheckSendStatus(const steady_clock::time_point& currtime ATR_UNUSED,
                                           const int                       send_status,
                                           const int32_t                   lastseq,
                                           const int32_t                   pktseq,
                                           CUDT&                           w_u,
                                           int32_t&                        w_curseq,
                                           int&                            w_final_stat)
{
    if (send_status == -1)
        return false; // Sending failed.


    bool send_succeeded = false;
    if (w_curseq == SRT_SEQNO_NONE)
    {
        w_curseq = pktseq;
    }
    else if (w_curseq != lastseq)
    {
        // We believe that all active links use the same seq.
        // But we can do some sanity check.
        LOGC(gslog.Error,
                log << "grp/sendBackup: @" << w_u.m_SocketID << ": IPE: another running link seq discrepancy: %"
                    << lastseq << " vs. previous %" << w_curseq << " - fixing");

        // Override must be done with a sequence number greater by one.

        // Example:
        //
        // Link 1 before sending: curr=1114, next=1115
        // After sending it reports pktseq=1115
        //
        // Link 2 before sending: curr=1110, next=1111 (->lastseq before sending)
        // THIS CHECK done after sending:
        //  -- w_curseq(1115) != lastseq(1111)
        //
        // NOW: Link 1 after sending is:
        // curr=1115, next=1116
        //
        // The value of w_curseq here = 1115, while overrideSndSeqNo
        // calls setInitialSndSeq(seq), which sets:
        // - curr = seq - 1
        // - next = seq
        //
        // So, in order to set curr=1115, next=1116
        // this must set to 1115+1.

        w_u.overrideSndSeqNo(CSeqNo::incseq(w_curseq));
    }

    // State it as succeeded, though. We don't know if the link
    // is broken until we get the connection broken confirmation,
    // and the instability state may wear off next time.
    send_succeeded = true;
    w_final_stat   = send_status;

    return send_succeeded;
}

// [[using locked(this->m_GroupLock)]]
void CUDTGroup::sendBackup_Buffering(const char* buf, const int len, int32_t& w_curseq, SRT_MSGCTRL& w_mc)
{
    // This is required to rewrite into currentSchedSequence() property
    // as this value will be used as ISN when a new link is connected.
    int32_t oldest_buffer_seq = SRT_SEQNO_NONE;

    if (w_curseq != SRT_SEQNO_NONE)
    {
        HLOGC(gslog.Debug, log << "grp/sendBackup: successfully sent over running link, ADDING TO BUFFER.");

        // Note: the sequence number that was used to send this packet should be
        // recorded here.
        oldest_buffer_seq = addMessageToBuffer(buf, len, (w_mc));
    }
    else
    {
        // We have to predict, which sequence number would have
        // to be placed on the packet about to be sent now. To
        // maintain consistency:

        // 1. If there are any packets in the sender buffer,
        //    get the sequence of the last packet, increase it.
        //    This must be done even if this contradicts the ISN
        //    of all idle links because otherwise packets will get
        //    discrepancy.
        if (!m_SenderBuffer.empty())
        {
            BufferedMessage& m = m_SenderBuffer.back();
            w_curseq           = CSeqNo::incseq(m.mc.pktseq);

            // Set also this sequence to the current w_mc
            w_mc.pktseq = w_curseq;

            // XXX may need tighter revision when message mode is allowed
            w_mc.msgno        = ++MsgNo(m.mc.msgno);
            oldest_buffer_seq = addMessageToBuffer(buf, len, (w_mc));
        }

        // Note that if buffer is empty and w_curseq is (still) SRT_SEQNO_NONE,
        // it will have to try to send first in order to extract the data.

        // Note that if w_curseq is still SRT_SEQNO_NONE at this point, it means
        // that we have the case of the very first packet sending.
        // Otherwise there would be something in the buffer already.
    }

    if (oldest_buffer_seq != SRT_SEQNO_NONE)
        m_iLastSchedSeqNo = oldest_buffer_seq;
}

size_t CUDTGroup::sendBackup_TryActivateStandbyIfNeeded(
    const char* buf,
    const int   len,
    bool& w_none_succeeded,
    SRT_MSGCTRL& w_mc,
    int32_t& w_curseq,
    int32_t& w_final_stat,
    SendBackupCtx& w_sendBackupCtx,
    CUDTException& w_cx,
    const steady_clock::time_point& currtime)
{
    const unsigned num_standby = w_sendBackupCtx.countMembersByState(BKUPST_STANDBY);
    if (num_standby == 0)
    {
        return 0;
    }

    const unsigned num_stable = w_sendBackupCtx.countMembersByState(BKUPST_ACTIVE_FRESH);
    const unsigned num_fresh  = w_sendBackupCtx.countMembersByState(BKUPST_ACTIVE_STABLE);

    if (num_stable + num_fresh == 0)
    {
        LOGC(gslog.Warn,
            log << "grp/sendBackup: trying to activate a stand-by link (" << num_standby << " available). "
            << "Reason: no stable links"
        );
    }
    else if (w_sendBackupCtx.maxActiveWeight() < w_sendBackupCtx.maxStandbyWeight())
    {
        LOGC(gslog.Warn,
            log << "grp/sendBackup: trying to activate a stand-by link (" << num_standby << " available). "
                << "Reason: max active weight " << w_sendBackupCtx.maxActiveWeight()
                << ", max stand by weight " << w_sendBackupCtx.maxStandbyWeight()
        );
    }
    else
    {
        /*LOGC(gslog.Warn,
            log << "grp/sendBackup: no need to activate (" << num_standby << " available). "
            << "Max active weight " << w_sendBackupCtx.maxActiveWeight()
            << ", max stand by weight " << w_sendBackupCtx.maxStandbyWeight()
        );*/
        return 0;
    }

    int stat = -1;

    size_t num_activated = 0;

    w_sendBackupCtx.sortByWeightAndState();
    typedef vector<BackupMemberStateEntry>::const_iterator const_iter_t;
    for (const_iter_t member = w_sendBackupCtx.memberStates().begin(); member != w_sendBackupCtx.memberStates().end(); ++member)
    {
        if (member->state != BKUPST_STANDBY)
            continue;

        int   erc = 0;
        SocketData* d = member->pSocketData;
        // Now send and check the status
        // The link could have got broken

        try
        {
            // TODO: At this point all packets that could be sent
            // are located in m_SenderBuffer. So maybe just use sendBackupRexmit()?
            if (w_curseq == SRT_SEQNO_NONE)
            {
                // This marks the fact that the given here packet
                // could not be sent over any link. This includes the
                // situation of sending the very first packet after connection.

                HLOGC(gslog.Debug,
                    log << "grp/sendBackup: ... trying @" << d->id << " - sending the VERY FIRST message");

                stat = d->ps->core().sendmsg2(buf, len, (w_mc));
                if (stat != -1)
                {
                    // This will be no longer used, but let it stay here.
                    // It's because if this is successful, no other links
                    // will be tried.
                    w_curseq = w_mc.pktseq;
                    addMessageToBuffer(buf, len, (w_mc));
                }
            }
            else
            {
                HLOGC(gslog.Debug,
                    log << "grp/sendBackup: ... trying @" << d->id << " - resending " << m_SenderBuffer.size()
                    << " collected messages...");
                // Note: this will set the currently required packet
                // because it has been just freshly added to the sender buffer
                stat = sendBackupRexmit(d->ps->core(), (w_mc));
            }
            ++num_activated;
        }
        catch (CUDTException& e)
        {
            // This will be propagated from internal sendmsg2 call,
            // but that's ok - we want this sending interrupted even in half.
            w_cx = e;
            stat = -1;
            erc = e.getErrorCode();
        }

        d->sndresult = stat;
        d->laststatus = d->ps->getStatus();

        if (stat != -1)
        {
            d->sndstate = SRT_GST_RUNNING;
            sendBackup_AssignBackupState(d->ps->core(), BKUPST_ACTIVE_FRESH, currtime);
            w_sendBackupCtx.updateMemberState(d, BKUPST_ACTIVE_FRESH);
            // Note: this will override the sequence number
            // for all next iterations in this loop.
            w_none_succeeded = false;
            w_final_stat = stat;

            LOGC(gslog.Warn,
                log << "@" << d->id << " FRESH-ACTIVATED");

            // We've activated the link, so that's enough.
            break;
        }

        // Failure - move to broken those that could not be activated
        bool isblocked SRT_ATR_UNUSED = true;
        if (erc != SRT_EASYNCSND)
        {
            isblocked = false;
            sendBackup_AssignBackupState(d->ps->core(), BKUPST_BROKEN, currtime);
            w_sendBackupCtx.updateMemberState(d, BKUPST_BROKEN);
        }

        // If we found a blocked link, leave it alone, however
        // still try to send something over another link

        LOGC(gslog.Warn,
            log << "@" << d->id << " FAILED (" << (isblocked ? "blocked" : "ERROR")
            << "), trying to activate another link.");
    }

    return num_activated;
}

// [[using locked(this->m_GroupLock)]]
void CUDTGroup::sendBackup_CheckPendingSockets(SendBackupCtx& w_sendBackupCtx, const steady_clock::time_point& currtime)
{
    if (w_sendBackupCtx.countMembersByState(BKUPST_PENDING) == 0)
        return;

    HLOGC(gslog.Debug, log << "grp/send*: checking pending sockets.");

    // These sockets if they are in pending state, should be added to m_SndEID
    // at the connecting stage.
    CEPoll::fmap_t sready;

    if (m_pGlobal->m_EPoll.empty(*m_SndEpolld))
    {
        // Sanity check - weird pending reported.
        LOGC(gslog.Error, log << "grp/send*: IPE: reported pending sockets, but EID is empty - wiping pending!");
        return;
    }

    {
        InvertedLock ug(m_GroupLock);
        m_pGlobal->m_EPoll.swait(
            *m_SndEpolld, sready, 0, false /*report by retval*/); // Just check if anything has happened
    }

    if (m_bClosing)
    {
        HLOGC(gslog.Debug, log << "grp/send...: GROUP CLOSED, ABANDONING");
        throw CUDTException(MJ_CONNECTION, MN_CONNLOST, 0);
    }

    // Some sockets could have been closed in the meantime.
    if (m_pGlobal->m_EPoll.empty(*m_SndEpolld))
        throw CUDTException(MJ_CONNECTION, MN_CONNLOST, 0);

    HLOGC(gslog.Debug, log << "grp/send*: RDY: " << DisplayEpollResults(sready));

    typedef vector<BackupMemberStateEntry>::const_iterator const_iter_t;
    for (const_iter_t member = w_sendBackupCtx.memberStates().begin(); member != w_sendBackupCtx.memberStates().end(); ++member)
    {
        if (member->state != BKUPST_PENDING)
            continue;

        const SRTSOCKET sockid = member->pSocketData->id;
        if (!CEPoll::isready(sready, sockid, SRT_EPOLL_ERR))
            continue;

        HLOGC(gslog.Debug, log << "grp/send*: Socket @" << sockid << " reported FAILURE - qualifying as broken.");
        w_sendBackupCtx.updateMemberState(member->pSocketData, BKUPST_BROKEN);
        if (member->pSocketData->ps)
            sendBackup_AssignBackupState(member->pSocketData->ps->core(), BKUPST_BROKEN, currtime);

        const int no_events = 0;
        m_pGlobal->m_EPoll.update_usock(m_SndEID, sockid, &no_events);
    }

    // After that, all sockets that have been reported
    // as ready to write should be removed from EID. This
    // will also remove those sockets that have been added
    // as redundant links at the connecting stage and became
    // writable (connected) before this function had a chance
    // to check them.
    m_pGlobal->m_EPoll.clear_ready_usocks(*m_SndEpolld, SRT_EPOLL_OUT);
}

// [[using locked(this->m_GroupLock)]]
void CUDTGroup::sendBackup_CheckUnstableSockets(SendBackupCtx& w_sendBackupCtx, const steady_clock::time_point& currtime)
{
    const unsigned num_stable = w_sendBackupCtx.countMembersByState(BKUPST_ACTIVE_STABLE);
    if (num_stable == 0)
        return;

    const unsigned num_unstable = w_sendBackupCtx.countMembersByState(BKUPST_ACTIVE_UNSTABLE);
    const unsigned num_wary     = w_sendBackupCtx.countMembersByState(BKUPST_ACTIVE_UNSTABLE_WARY);
    if (num_unstable + num_wary == 0)
        return;

    HLOGC(gslog.Debug, log << "grp/send*: checking unstable sockets.");

    
    typedef vector<BackupMemberStateEntry>::const_iterator const_iter_t;
    for (const_iter_t member = w_sendBackupCtx.memberStates().begin(); member != w_sendBackupCtx.memberStates().end(); ++member)
    {
        if (member->state != BKUPST_ACTIVE_UNSTABLE && member->state != BKUPST_ACTIVE_UNSTABLE_WARY)
            continue;

        CUDT& sock = member->pSocketData->ps->core();

        if (is_zero(sock.m_tsUnstableSince))
        {
            LOGC(gslog.Error, log << "grp/send* IPE: Socket @" << member->socketID
                << " is qualified as unstable, but does not have the 'unstable since' timestamp. Still marking for closure.");
        }

        const int unstable_for_ms = count_milliseconds(currtime - sock.m_tsUnstableSince);
        if (unstable_for_ms < sock.peerIdleTimeout_ms())
            continue;

        // Requesting this socket to be broken with the next CUDT::checkExpTimer() call.
        sock.breakAsUnstable();

        LOGC(gslog.Warn, log << "grp/send*: Socket @" << member->socketID << " is unstable for " << unstable_for_ms 
            << "ms - requesting breakage.");

        //w_sendBackupCtx.updateMemberState(member->pSocketData, BKUPST_BROKEN);
        //if (member->pSocketData->ps)
        //    sendBackup_AssignBackupState(member->pSocketData->ps->core(), BKUPST_BROKEN, currtime);
    }
}

// [[using locked(this->m_GroupLock)]]
void CUDTGroup::send_CloseBrokenSockets(vector<SRTSOCKET>& w_wipeme)
{
    if (!w_wipeme.empty())
    {
        InvertedLock ug(m_GroupLock);

        // With unlocked GroupLock, we can now lock GlobControlLock.
        // This is needed prevent any of them be deleted from the container
        // at the same time.
        ScopedLock globlock(CUDT::s_UDTUnited.m_GlobControlLock);

        for (vector<SRTSOCKET>::iterator p = w_wipeme.begin(); p != w_wipeme.end(); ++p)
        {
            CUDTSocket* s = CUDT::s_UDTUnited.locateSocket_LOCKED(*p);

            // If the socket has been just moved to ClosedSockets, it means that
            // the object still exists, but it will be no longer findable.
            if (!s)
                continue;

            HLOGC(gslog.Debug,
                  log << "grp/send...: BROKEN SOCKET @" << (*p) << " - CLOSING, to be removed from group.");

            // As per sending, make it also broken so that scheduled
            // packets will be also abandoned.
            s->setClosed();
        }
    }

    HLOGC(gslog.Debug, log << "grp/send...: - wiped " << w_wipeme.size() << " broken sockets");

    // We'll need you again.
    w_wipeme.clear();
}

// [[using locked(this->m_GroupLock)]]
void CUDTGroup::sendBackup_CloseBrokenSockets(SendBackupCtx& w_sendBackupCtx)
{
    if (w_sendBackupCtx.countMembersByState(BKUPST_BROKEN) == 0)
        return;

    InvertedLock ug(m_GroupLock);

    // With unlocked GroupLock, we can now lock GlobControlLock.
    // This is needed prevent any of them be deleted from the container
    // at the same time.
    ScopedLock globlock(CUDT::s_UDTUnited.m_GlobControlLock);

    typedef vector<BackupMemberStateEntry>::const_iterator const_iter_t;
    for (const_iter_t member = w_sendBackupCtx.memberStates().begin(); member != w_sendBackupCtx.memberStates().end(); ++member)
    {
        if (member->state != BKUPST_BROKEN)
            continue;

        // m_GroupLock is unlocked, therefore member->pSocketData can't be used.
        const SRTSOCKET sockid = member->socketID;
        CUDTSocket* s = CUDT::s_UDTUnited.locateSocket_LOCKED(sockid);

        // If the socket has been just moved to ClosedSockets, it means that
        // the object still exists, but it will be no longer findable.
        if (!s)
            continue;

        LOGC(gslog.Debug,
                log << "grp/send...: BROKEN SOCKET @" << sockid << " - CLOSING, to be removed from group.");

        // As per sending, make it also broken so that scheduled
        // packets will be also abandoned.
        s->setBrokenClosed();
    }

    // TODO: all broken members are to be removed from the context now???
}

struct FByOldestActive
{
    typedef CUDTGroup::gli_t gli_t;
    bool operator()(gli_t a, gli_t b)
    {
        CUDT& x = a->ps->core();
        CUDT& y = b->ps->core();

        return x.m_tsFreshActivation < y.m_tsFreshActivation;
    }
};

// [[using locked(this->m_GroupLock)]]
void CUDTGroup::sendBackup_RetryWaitBlocked(SendBackupCtx&       w_sendBackupCtx,
                                            int&                 w_final_stat,
                                            bool&                w_none_succeeded,
                                            SRT_MSGCTRL&         w_mc,
                                            CUDTException&       w_cx)
{
    // In contradiction to broadcast sending, backup sending must check
    // the blocking state in total first. We need this information through
    // epoll because we didn't use all sockets to send the data hence the
    // blocked socket information would not be complete.

    // Don't do this check if sending has succeeded over at least one
    // stable link. This procedure is to wait for at least one write-ready
    // link.
    //
    // If sending succeeded also over at least one unstable link (you only have
    // unstable links and none other or others just got broken), continue sending
    // anyway.


    // This procedure is for a case when the packet could not be sent
    // over any link (hence "none succeeded"), but there are some unstable
    // links and no parallel links. We need to WAIT for any of the links
    // to become available for sending.

    // Note: A link is added in unstableLinks if sending has failed with SRT_ESYNCSND.
    const unsigned num_unstable = w_sendBackupCtx.countMembersByState(BKUPST_ACTIVE_UNSTABLE);
    const unsigned num_wary     = w_sendBackupCtx.countMembersByState(BKUPST_ACTIVE_UNSTABLE_WARY);
    if ((num_unstable + num_wary == 0) || !w_none_succeeded)
        return;

    HLOGC(gslog.Debug, log << "grp/sendBackup: no successfull sending: "
        << (num_unstable + num_wary) << " unstable links - waiting to retry sending...");

    // Note: GroupLock is set already, skip locks and checks
    getGroupData_LOCKED((w_mc.grpdata), (&w_mc.grpdata_size));
    m_pGlobal->m_EPoll.update_events(id(), m_sPollID, SRT_EPOLL_OUT, false);
    m_pGlobal->m_EPoll.update_events(id(), m_sPollID, SRT_EPOLL_ERR, true);

    if (m_pGlobal->m_EPoll.empty(*m_SndEpolld))
    {
        // wipeme wiped, pending sockets checked, it can only mean that
        // all sockets are broken.
        HLOGC(gslog.Debug, log << "grp/sendBackup: epolld empty - all sockets broken?");
        throw CUDTException(MJ_CONNECTION, MN_CONNLOST, 0);
    }

    if (!m_bSynSending)
    {
        HLOGC(gslog.Debug, log << "grp/sendBackup: non-blocking mode - exit with no-write-ready");
        throw CUDTException(MJ_AGAIN, MN_WRAVAIL, 0);
    }
    // Here is the situation that the only links left here are:
    // - those that failed to send (already closed and wiped out)
    // - those that got blockade on sending

    // At least, there was so far no socket through which we could
    // successfully send anything.

    // As a last resort in this situation, try to wait for any links
    // remaining in the group to become ready to write.

    CEPoll::fmap_t sready;
    int            brdy;

    // This keeps the number of links that existed at the entry.
    // Simply notify all dead links, regardless as to whether the number
    // of group members decreases below. If the number of corpses reaches
    // this number, consider the group connection broken.
    const size_t nlinks = m_Group.size();
    size_t ndead = 0;

RetryWaitBlocked:
    {
        // Some sockets could have been closed in the meantime.
        if (m_pGlobal->m_EPoll.empty(*m_SndEpolld))
        {
            HLOGC(gslog.Debug, log << "grp/sendBackup: no more sockets available for sending - group broken");
            throw CUDTException(MJ_CONNECTION, MN_CONNLOST, 0);
        }

        InvertedLock ug(m_GroupLock);
        HLOGC(gslog.Debug,
            log << "grp/sendBackup: swait call to get at least one link alive up to " << m_iSndTimeOut << "us");
        THREAD_PAUSED();
        brdy = m_pGlobal->m_EPoll.swait(*m_SndEpolld, (sready), m_iSndTimeOut);
        THREAD_RESUMED();

        if (brdy == 0) // SND timeout exceeded
        {
            throw CUDTException(MJ_AGAIN, MN_WRAVAIL, 0);
        }

        HLOGC(gslog.Debug, log << "grp/sendBackup: swait exited with " << brdy << " ready sockets:");

        // Check if there's anything in the "error" section.
        // This must be cleared here before the lock on group is set again.
        // (This loop will not fire neither once if no failed sockets found).
        for (CEPoll::fmap_t::const_iterator i = sready.begin(); i != sready.end(); ++i)
        {
            if (i->second & SRT_EPOLL_ERR)
            {
                SRTSOCKET   id = i->first;
                CUDTSocket* s = m_pGlobal->locateSocket(id, CUDTUnited::ERH_RETURN); // << LOCKS m_GlobControlLock!
                if (s)
                {
                    HLOGC(gslog.Debug,
                        log << "grp/sendBackup: swait/ex on @" << (id)
                        << " while waiting for any writable socket - CLOSING");
                    CUDT::s_UDTUnited.close(s); // << LOCKS m_GlobControlLock, then GroupLock!
                }
                else
                {
                    HLOGC(gslog.Debug, log << "grp/sendBackup: swait/ex on @" << (id) << " - WAS DELETED IN THE MEANTIME");
                }

                ++ndead;
            }
        }
        HLOGC(gslog.Debug, log << "grp/sendBackup: swait/?close done, re-acquiring GroupLock");
    }

    // GroupLock is locked back

    // Re-check after the waiting lock has been reacquired
    if (m_bClosing)
        throw CUDTException(MJ_CONNECTION, MN_CONNLOST, 0);

    if (brdy == -1 || ndead >= nlinks)
    {
        LOGC(gslog.Error,
            log << "grp/sendBackup: swait=>" << brdy << " nlinks=" << nlinks << " ndead=" << ndead
            << " - looxlike all links broken");
        m_pGlobal->m_EPoll.update_events(id(), m_sPollID, SRT_EPOLL_OUT, false);
        m_pGlobal->m_EPoll.update_events(id(), m_sPollID, SRT_EPOLL_ERR, true);
        // You can safely throw here - nothing to fill in when all sockets down.
        // (timeout was reported by exception in the swait call).
        throw CUDTException(MJ_CONNECTION, MN_CONNLOST, 0);
    }

    // Ok, now check if we have at least one write-ready.
    // Note that the procedure of activation of a new link in case of
    // no stable links found embraces also rexmit-sending and status
    // check as well, including blocked status.

    // Find which one it was. This is so rare case that we can
    // suffer linear search.

    int nwaiting = 0;
    int nactivated ATR_UNUSED = 0;
    int stat = -1;
    for (gli_t d = m_Group.begin(); d != m_Group.end(); ++d)
    {
        // We are waiting only for active members
        if (d->sndstate != SRT_GST_RUNNING)
        {
            HLOGC(gslog.Debug,
                log << "grp/sendBackup: member @" << d->id << " state is not RUNNING - SKIPPING from retry/waiting");
            continue;
        }
        // Skip if not writable in this run
        if (!CEPoll::isready(sready, d->id, SRT_EPOLL_OUT))
        {
            ++nwaiting;
            HLOGC(gslog.Debug, log << "grp/sendBackup: @" << d->id << " NOT ready:OUT, added as waiting");
            continue;
        }

        try
        {
            // Note: this will set the currently required packet
            // because it has been just freshly added to the sender buffer
            stat = sendBackupRexmit(d->ps->core(), (w_mc));
            ++nactivated;
        }
        catch (CUDTException& e)
        {
            // This will be propagated from internal sendmsg2 call,
            // but that's ok - we want this sending interrupted even in half.
            w_cx = e;
            stat = -1;
        }

        d->sndresult = stat;
        d->laststatus = d->ps->getStatus();

        if (stat == -1)
        {
            // This link is no longer waiting.
            continue;
        }

        w_final_stat = stat;
        d->sndstate = SRT_GST_RUNNING;
        w_none_succeeded = false;
        const steady_clock::time_point currtime = steady_clock::now();
        sendBackup_AssignBackupState(d->ps->core(), BKUPST_ACTIVE_UNSTABLE_WARY, currtime);
        w_sendBackupCtx.updateMemberState(&(*d), BKUPST_ACTIVE_UNSTABLE_WARY);
        HLOGC(gslog.Debug, log << "grp/sendBackup: after waiting, ACTIVATED link @" << d->id);

        break;
    }

    // If we have no links successfully activated, but at least
    // one link "not ready for writing", continue waiting for at
    // least one link ready.
    if (stat == -1 && nwaiting > 0)
    {
        HLOGC(gslog.Debug, log << "grp/sendBackup: still have " << nwaiting << " waiting and none succeeded, REPEAT");
        goto RetryWaitBlocked;
    }
}

// [[using locked(this->m_GroupLock)]]
void CUDTGroup::sendBackup_SilenceRedundantLinks(SendBackupCtx& w_sendBackupCtx, const steady_clock::time_point& currtime)
{
    // The most important principle is to keep the data being sent constantly,
    // even if it means temporarily full redundancy.
    // A member can be silenced only if there is at least one stable memebr.
    const unsigned num_stable = w_sendBackupCtx.countMembersByState(BKUPST_ACTIVE_STABLE);
    if (num_stable == 0)
        return;

    // INPUT NEEDED:
    // - stable member with maximum weight

    uint16_t max_weight_stable = 0;
    SRTSOCKET stableSocketId = SRT_INVALID_SOCK; // SocketID of a stable link with higher weight
    
    w_sendBackupCtx.sortByWeightAndState();
    //LOGC(gslog.Debug, log << "grp/silenceRedundant: links after sort: " << w_sendBackupCtx.printMembers());
    typedef vector<BackupMemberStateEntry>::const_iterator const_iter_t;
    for (const_iter_t member = w_sendBackupCtx.memberStates().begin(); member != w_sendBackupCtx.memberStates().end(); ++member)
    {
        if (!isStateActive(member->state))
            continue;

        const bool haveHigherWeightStable = stableSocketId != SRT_INVALID_SOCK;
        const uint16_t weight = member->pSocketData->weight;

        if (member->state == BKUPST_ACTIVE_STABLE)
        {
            // silence stable link if it is not the first stable
            if (!haveHigherWeightStable)
            {
                max_weight_stable = (int) weight;
                stableSocketId = member->socketID;
                continue;
            }
            else
            {
                LOGC(gslog.Note, log << "grp/sendBackup: silencing stable member @" << member->socketID  << " (weight " << weight
                    << ") in favor of @" << stableSocketId << " (weight " << max_weight_stable << ")");
            }
        }
        else if (haveHigherWeightStable && weight <= max_weight_stable)
        {
            LOGC(gslog.Note, log << "grp/sendBackup: silencing member @" << member->socketID << " (weight " << weight
                << " " << stateToStr(member->state)
                << ") in favor of @" << stableSocketId << " (weight " << max_weight_stable << ")");
        }
        else
        {
            continue;
        }

        // TODO: Move to a separate function sendBackup_SilenceMember
        SocketData* d = member->pSocketData;
        CUDT& u = d->ps->core();

        sendBackup_AssignBackupState(u, BKUPST_STANDBY, currtime);
        w_sendBackupCtx.updateMemberState(d, BKUPST_STANDBY);

        if (d->sndstate != SRT_GST_RUNNING)
        {
            LOGC(gslog.Error,
                log << "grp/sendBackup: IPE: misidentified a non-running link @" << d->id << " as active");
            continue;
        }

        d->sndstate = SRT_GST_IDLE;
    }
}

int CUDTGroup::sendBackup(const char* buf, int len, SRT_MSGCTRL& w_mc)
{
    if (len <= 0)
    {
        throw CUDTException(MJ_NOTSUP, MN_INVAL, 0);
    }

    // Only live streaming is supported
    if (len > SRT_LIVE_MAX_PLSIZE)
    {
        LOGC(gslog.Error, log << "grp/send(backup): buffer size=" << len << " exceeds maximum allowed in live mode");
        throw CUDTException(MJ_NOTSUP, MN_INVAL, 0);
    }

    // [[using assert(this->m_pSndBuffer != nullptr)]];

    // First, acquire GlobControlLock to make sure all member sockets still exist
    enterCS(m_pGlobal->m_GlobControlLock);
    ScopedLock guard(m_GroupLock);

    if (m_bClosing)
    {
        leaveCS(m_pGlobal->m_GlobControlLock);
        throw CUDTException(MJ_CONNECTION, MN_CONNLOST, 0);
    }

    // Now, still under lock, check if all sockets still can be dispatched
    send_CheckValidSockets();
    leaveCS(m_pGlobal->m_GlobControlLock);

    steady_clock::time_point currtime = steady_clock::now();

    SendBackupCtx sendBackupCtx; // default initialized as empty
    // TODO: reserve? sendBackupCtx.memberStates.reserve(m_Group.size());

    sendBackup_QualifyMemberStates((sendBackupCtx), currtime);

    int32_t curseq      = SRT_SEQNO_NONE;
    size_t  nsuccessful = 0;

    SRT_ATR_UNUSED CUDTException cx(MJ_SUCCESS, MN_NONE, 0); // TODO: Delete then?
    uint16_t maxActiveWeight = 0; // Maximum weight of active links.
    // The number of bytes sent or -1 for error will be stored in group_send_result
    int group_send_result = sendBackup_SendOverActive(buf, len, w_mc, currtime, (curseq), (nsuccessful), (maxActiveWeight), (sendBackupCtx), (cx));
    bool none_succeeded = (nsuccessful == 0);

    // Save current payload in group's sender buffer.
    sendBackup_Buffering(buf, len, (curseq), (w_mc));

    sendBackup_TryActivateStandbyIfNeeded(buf, len, (none_succeeded),
        (w_mc),
        (curseq),
        (group_send_result),
        (sendBackupCtx),
        (cx), currtime);

    sendBackup_CheckPendingSockets((sendBackupCtx), currtime);
    sendBackup_CheckUnstableSockets((sendBackupCtx), currtime);

    //LOGC(gslog.Debug, log << "grp/sendBackup: links after all checks: " << sendBackupCtx.printMembers());

    // Re-check after the waiting lock has been reacquired
    if (m_bClosing)
        throw CUDTException(MJ_CONNECTION, MN_CONNLOST, 0);

    sendBackup_CloseBrokenSockets((sendBackupCtx));

    // Re-check after the waiting lock has been reacquired
    if (m_bClosing)
        throw CUDTException(MJ_CONNECTION, MN_CONNLOST, 0);

    // If all links out of the unstable-running links are blocked (SRT_EASYNCSND),
    // perform epoll wait on them. In this situation we know that
    // there are no idle blocked links because IDLE LINK CAN'T BE BLOCKED,
    // no matter what. It's because the link may only be blocked if
    // the sender buffer of this socket is full, and it can't be
    // full if it wasn't used so far.
    //
    // This means that in case when we have no stable links, we
    // need to try out any link that can accept the rexmit-load.
    // We'll check link stability at the next sending attempt.
    sendBackup_RetryWaitBlocked((sendBackupCtx), (group_send_result), (none_succeeded), (w_mc), (cx));

    sendBackup_SilenceRedundantLinks((sendBackupCtx), currtime);
    // (closing condition checked inside this call)

    if (none_succeeded)
    {
        HLOGC(gslog.Debug, log << "grp/sendBackup: all links broken (none succeeded to send a payload)");
        m_pGlobal->m_EPoll.update_events(id(), m_sPollID, SRT_EPOLL_OUT, false);
        m_pGlobal->m_EPoll.update_events(id(), m_sPollID, SRT_EPOLL_ERR, true);
        // Reparse error code, if set.
        // It might be set, if the last operation was failed.
        // If any operation succeeded, this will not be executed anyway.

        throw CUDTException(MJ_CONNECTION, MN_CONNLOST, 0);
    }

    // At least one link has succeeded, update sending stats.
    m_stats.sent.Update(len);

    // Now fill in the socket table. Check if the size is enough, if not,
    // then set the pointer to NULL and set the correct size.

    // Note that list::size() is linear time, however this shouldn't matter,
    // as with the increased number of links in the redundancy group the
    // impossibility of using that many of them grows exponentally.
    const size_t grpsize = m_Group.size();

    if (w_mc.grpdata_size < grpsize)
    {
        w_mc.grpdata = NULL;
    }

    size_t i = 0;

    bool ready_again = false;

    HLOGC(gslog.Debug, log << "grp/sendBackup: copying group data");
    for (gli_t d = m_Group.begin(); d != m_Group.end(); ++d, ++i)
    {
        if (w_mc.grpdata)
        {
            // Enough space to fill
            copyGroupData(*d, (w_mc.grpdata[i]));
        }

        // We perform this loop anyway because we still need to check if any
        // socket is writable. Note that the group lock will hold any write ready
        // updates that are performed just after a single socket update for the
        // group, so if any socket is actually ready at the moment when this
        // is performed, and this one will result in none-write-ready, this will
        // be fixed just after returning from this function.

        ready_again = ready_again || d->ps->writeReady();
    }
    w_mc.grpdata_size = i;

    if (!ready_again)
    {
        m_pGlobal->m_EPoll.update_events(id(), m_sPollID, SRT_EPOLL_OUT, false);
    }

    HLOGC(gslog.Debug,
          log << "grp/sendBackup: successfully sent " << group_send_result << " bytes, "
              << (ready_again ? "READY for next" : "NOT READY to send next"));
    return group_send_result;
}

// [[using locked(this->m_GroupLock)]]
int32_t CUDTGroup::addMessageToBuffer(const char* buf, size_t len, SRT_MSGCTRL& w_mc)
{
    if (m_iSndAckedMsgNo == SRT_MSGNO_NONE)
    {
        // Very first packet, just set the msgno.
        m_iSndAckedMsgNo  = w_mc.msgno;
        m_iSndOldestMsgNo = w_mc.msgno;
        HLOGC(gslog.Debug, log << "addMessageToBuffer: initial message no #" << w_mc.msgno);
    }
    else if (m_iSndOldestMsgNo != m_iSndAckedMsgNo)
    {
        int offset = MsgNo(m_iSndAckedMsgNo) - MsgNo(m_iSndOldestMsgNo);
        HLOGC(gslog.Debug,
              log << "addMessageToBuffer: new ACK-ed messages: #(" << m_iSndOldestMsgNo << "-" << m_iSndAckedMsgNo
                  << ") - going to remove");

        if (offset > int(m_SenderBuffer.size()))
        {
            LOGC(gslog.Error,
                 log << "addMessageToBuffer: IPE: offset=" << offset << " exceeds buffer size=" << m_SenderBuffer.size()
                     << " - CLEARING");
            m_SenderBuffer.clear();
        }
        else
        {
            HLOGC(gslog.Debug,
                  log << "addMessageToBuffer: erasing " << offset << "/" << m_SenderBuffer.size()
                      << " group-senderbuffer ACKED messages for #" << m_iSndOldestMsgNo << " - #" << m_iSndAckedMsgNo);
            m_SenderBuffer.erase(m_SenderBuffer.begin(), m_SenderBuffer.begin() + offset);
        }

        // Position at offset is not included
        m_iSndOldestMsgNo = m_iSndAckedMsgNo;
        HLOGC(gslog.Debug,
              log << "addMessageToBuffer: ... after: oldest #" << m_iSndOldestMsgNo);
    }

    m_SenderBuffer.resize(m_SenderBuffer.size() + 1);
    BufferedMessage& bm = m_SenderBuffer.back();
    bm.mc               = w_mc;
    bm.copy(buf, len);

    HLOGC(gslog.Debug,
          log << "addMessageToBuffer: #" << w_mc.msgno << " size=" << len << " !" << BufferStamp(buf, len));

    return m_SenderBuffer.front().mc.pktseq;
}

int CUDTGroup::sendBackup_SendOverActive(const char* buf, int len, SRT_MSGCTRL& w_mc, const steady_clock::time_point& currtime, int32_t& w_curseq,
    size_t& w_nsuccessful, uint16_t& w_maxActiveWeight, SendBackupCtx& w_sendBackupCtx, CUDTException& w_cx)
{
    if (w_mc.srctime == 0)
        w_mc.srctime = count_microseconds(currtime.time_since_epoch());

    SRT_ASSERT(w_nsuccessful == 0);
    SRT_ASSERT(w_maxActiveWeight == 0);

    int group_send_result = SRT_ERROR;

    // TODO: implement iterator over active links
    typedef vector<BackupMemberStateEntry>::const_iterator const_iter_t;
    for (const_iter_t member = w_sendBackupCtx.memberStates().begin(); member != w_sendBackupCtx.memberStates().end(); ++member)
    {
        if (!isStateActive(member->state))
            continue;

        SocketData* d = member->pSocketData;
        int   erc = SRT_SUCCESS;
        // Remaining sndstate is SRT_GST_RUNNING. Send a payload through it.
        CUDT& u = d->ps->core();
        const int32_t lastseq = u.schedSeqNo();
        int sndresult = SRT_ERROR;
        try
        {
            // This must be wrapped in try-catch because on error it throws an exception.
            // Possible return values are only 0, in case when len was passed 0, or a positive
            // >0 value that defines the size of the data that it has sent, that is, in case
            // of Live mode, equal to 'len'.
            sndresult = u.sendmsg2(buf, len, (w_mc));
        }
        catch (CUDTException& e)
        {
            w_cx = e;
            erc  = e.getErrorCode();
            sndresult = SRT_ERROR;
        }

        const bool send_succeeded = sendBackup_CheckSendStatus(
            currtime,
            sndresult,
            lastseq,
            w_mc.pktseq,
            (u),
            (w_curseq),
            (group_send_result));

        if (send_succeeded)
        {
            ++w_nsuccessful;
            w_maxActiveWeight = max(w_maxActiveWeight, d->weight);
        }
        else if (erc == SRT_EASYNCSND)
        {
            sendBackup_AssignBackupState(u, BKUPST_ACTIVE_UNSTABLE, currtime);
            w_sendBackupCtx.updateMemberState(d, BKUPST_ACTIVE_UNSTABLE);
        }

        d->sndresult  = sndresult;
        d->laststatus = d->ps->getStatus();
    }

    return group_send_result;
}

// [[using locked(this->m_GroupLock)]]
int CUDTGroup::sendBackupRexmit(CUDT& core, SRT_MSGCTRL& w_mc)
{
    // This should resend all packets
    if (m_SenderBuffer.empty())
    {
        LOGC(gslog.Fatal, log << "IPE: sendBackupRexmit: sender buffer empty");

        // Although act as if it was successful, otherwise you'll get connection break
        return 0;
    }

    // using [[assert !m_SenderBuffer.empty()]];

    // Send everything you currently have in the sender buffer.
    // The receiver will reject packets that it currently has.
    // Start from the oldest.

    CPacket packet;

    set<int> results;
    int      stat = -1;

    // Make sure that the link has correctly synchronized sequence numbers.
    // Note that sequence numbers should be recorded in mc.
    int32_t curseq       = m_SenderBuffer[0].mc.pktseq;
    size_t  skip_initial = 0;
    if (curseq != core.schedSeqNo())
    {
        const int distance = CSeqNo::seqoff(core.schedSeqNo(), curseq);
        if (distance < 0)
        {
            // This may happen in case when the link to be activated is already running.
            // Getting sequences backwards is not allowed, as sending them makes no
            // sense - they are already ACK-ed or are behind the ISN. Instead, skip all
            // packets that are in the past towards the scheduling sequence.
            skip_initial = -distance;
            LOGC(gslog.Warn,
                 log << "sendBackupRexmit: OVERRIDE attempt. Link seqno %" << core.schedSeqNo() << ", trying to send from seqno %" << curseq
                     << " - DENIED; skip " << skip_initial << " pkts, " << m_SenderBuffer.size() << " pkts in buffer");
        }
        else
        {
            // In case when the next planned sequence on this link is behind
            // the firstmost sequence in the backup buffer, synchronize the
            // sequence with it first so that they go hand-in-hand with
            // sequences already used by the link from which packets were
            // copied to the backup buffer.
            IF_HEAVY_LOGGING(int32_t old = core.schedSeqNo());
            const bool su ATR_UNUSED = core.overrideSndSeqNo(curseq);
            HLOGC(gslog.Debug,
                  log << "sendBackupRexmit: OVERRIDING seq %" << old << " with %" << curseq
                      << (su ? " - succeeded" : " - FAILED!"));
        }
    }


    if (skip_initial >= m_SenderBuffer.size())
    {
        LOGC(gslog.Warn,
            log << "sendBackupRexmit: All packets were skipped. Nothing to send %" << core.schedSeqNo() << ", trying to send from seqno %" << curseq
            << " - DENIED; skip " << skip_initial << " packets");
        return 0; // can't return any other state, nothing was sent
    }

    senderBuffer_t::iterator i = m_SenderBuffer.begin() + skip_initial;

    // Send everything - including the packet freshly added to the buffer
    for (; i != m_SenderBuffer.end(); ++i)
    {
        // NOTE: an exception from here will interrupt the loop
        // and will be caught in the upper level.
        stat = core.sendmsg2(i->data, i->size, (i->mc));
        if (stat == -1)
        {
            // Stop sending if one sending ended up with error
            LOGC(gslog.Warn,
                 log << "sendBackupRexmit: sending from buffer stopped at %" << core.schedSeqNo() << " and FAILED");
            return -1;
        }
    }

    // Copy the contents of the last item being updated.
    w_mc = m_SenderBuffer.back().mc;
    HLOGC(gslog.Debug, log << "sendBackupRexmit: pre-sent collected %" << curseq << " - %" << w_mc.pktseq);
    return stat;
}

// [[using locked(CUDTGroup::m_GroupLock)]];
void CUDTGroup::ackMessage(int32_t msgno)
{
    // The message id could not be identified, skip.
    if (msgno == SRT_MSGNO_CONTROL)
    {
        HLOGC(gslog.Debug, log << "ackMessage: msgno not found in ACK-ed sequence");
        return;
    }

    // It's impossible to get the exact message position as the
    // message is allowed also to span for multiple packets.
    // Search since the oldest packet until you hit the first
    // packet with this message number.

    // First, you need to decrease the message number by 1. It's
    // because the sequence number being ACK-ed can be in the middle
    // of the message, while it doesn't acknowledge that the whole
    // message has been received. Decrease the message number so that
    // partial-message-acknowledgement does not swipe the whole message,
    // part of which may need to be retransmitted over a backup link.

    int offset = MsgNo(msgno) - MsgNo(m_iSndAckedMsgNo);
    if (offset <= 0)
    {
        HLOGC(gslog.Debug, log << "ackMessage: already acked up to msgno=" << msgno);
        return;
    }

    HLOGC(gslog.Debug, log << "ackMessage: updated to #" << msgno);

    // Update last acked. Will be picked up when adding next message.
    m_iSndAckedMsgNo = msgno;
}

void CUDTGroup::handleKeepalive(CUDTGroup::SocketData* gli)
{
    // received keepalive for that group member
    // In backup group it means that the link went IDLE.
    if (m_type == SRT_GTYPE_BACKUP)
    {
        if (gli->rcvstate == SRT_GST_RUNNING)
        {
            gli->rcvstate = SRT_GST_IDLE;
            HLOGC(gslog.Debug, log << "GROUP: received KEEPALIVE in @" << gli->id << " - link turning rcv=IDLE");
        }

        // When received KEEPALIVE, the sending state should be also
        // turned IDLE, if the link isn't temporarily activated. The
        // temporarily activated link will not be measured stability anyway,
        // while this should clear out the problem when the transmission is
        // stopped and restarted after a while. This will simply set the current
        // link as IDLE on the sender when the peer sends a keepalive because the
        // data stopped coming in and it can't send ACKs therefore.
        //
        // This also shouldn't be done for the temporary activated links because
        // stability timeout could be exceeded for them by a reason that, for example,
        // the packets come with the past sequences (as they are being synchronized
        // the sequence per being IDLE and empty buffer), so a large portion of initial
        // series of packets may come with past sequence, delaying this way with ACK,
        // which may result not only with exceeded stability timeout (which fortunately
        // isn't being measured in this case), but also with receiveing keepalive
        // (therefore we also don't reset the link to IDLE in the temporary activation period).
        if (gli->sndstate == SRT_GST_RUNNING && is_zero(gli->ps->core().m_tsFreshActivation))
        {
            gli->sndstate = SRT_GST_IDLE;
            HLOGC(gslog.Debug,
                  log << "GROUP: received KEEPALIVE in @" << gli->id << " active=PAST - link turning snd=IDLE");
        }
    }
}

void CUDTGroup::internalKeepalive(SocketData* gli)
{
    // This is in response to AGENT SENDING keepalive. This means that there's
    // no transmission in either direction, but the KEEPALIVE packet from the
    // other party could have been missed. This is to ensure that the IDLE state
    // is recognized early enough, before any sequence discrepancy can happen.

    if (m_type == SRT_GTYPE_BACKUP && gli->rcvstate == SRT_GST_RUNNING)
    {
        gli->rcvstate = SRT_GST_IDLE;
        // Prevent sending KEEPALIVE again in group-sending
        gli->ps->core().m_tsFreshActivation = steady_clock::time_point();
        HLOGC(gslog.Debug, log << "GROUP: EXP-requested KEEPALIVE in @" << gli->id << " - link turning IDLE");
    }
}

CUDTGroup::BufferedMessageStorage CUDTGroup::BufferedMessage::storage(SRT_LIVE_MAX_PLSIZE /*, 1000*/);

int CUDTGroup::configure(const char* str)
{
    string config = str;
    switch (type())
    {
        /* TMP review stub case SRT_GTYPE_BALANCING:
            // config contains the algorithm name
            if (config == "" || config == "auto")
            {
                m_cbSelectLink.set(this, &CUDTGroup::linkSelect_window_fw);
                HLOGC(gmlog.Debug, log << "group(balancing): WINDOW algorithm selected");
            }
            else if (config == "fixed")
            {
                m_cbSelectLink.set(this, &CUDTGroup::linkSelect_fixed_fw);
                HLOGC(gmlog.Debug, log << "group(balancing): FIXED algorithm selected");
            }
            else
            {
                LOGC(gmlog.Error, log << "group(balancing): unknown selection algorithm '"
                        << config << "'");
                return CUDT::APIError(MJ_NOTSUP, MN_INVAL, 0);
            }

            break;*/
    case SRT_GTYPE_BROADCAST:
    case SRT_GTYPE_BACKUP:
    default:
        if (config == "")
        {
            // You can always call the config with empty string,
            // it should set defaults or do nothing, if not supported.
            return 0;
        }
        LOGC(gmlog.Error, log << "this group type doesn't support any configuration");
        return CUDT::APIError(MJ_NOTSUP, MN_INVAL, 0);
    }

    return 0;
}

// Forwarder needed due to class definition order
int32_t CUDTGroup::generateISN()
{
    return CUDT::generateISN();
}

void CUDTGroup::setGroupConnected()
{
    if (!m_bConnected)
    {
        // Switch to connected state and give appropriate signal
        m_pGlobal->m_EPoll.update_events(id(), m_sPollID, SRT_EPOLL_CONNECT, true);
        m_bConnected = true;
    }
}

void CUDTGroup::updateLatestRcv(CUDTSocket* s)
{
    // Currently only Backup groups use connected idle links.
    if (m_type != SRT_GTYPE_BACKUP)
        return;

    HLOGC(grlog.Debug,
          log << "updateLatestRcv: BACKUP group, updating from active link @" << s->m_SocketID << " with %"
              << s->m_pUDT->m_iRcvLastSkipAck);

    CUDT*         source = s->m_pUDT;
    vector<CUDT*> targets;

    UniqueLock lg(m_GroupLock);
    // Sanity check for a case when getting a deleted socket
    if (!s->m_GroupOf)
        return;

    // Under a group lock, we block execution of removal of the socket
    // from the group, so if m_GroupOf is not NULL, we are granted
    // that m_GroupMemberData is valid.
    SocketData* current = s->m_GroupMemberData;

    for (gli_t gi = m_Group.begin(); gi != m_Group.end(); ++gi)
    {
        // Skip the socket that has reported packet reception
        if (&*gi == current)
        {
            HLOGC(grlog.Debug, log << "grp: NOT updating rcv-seq on self @" << gi->id);
            continue;
        }

        // Don't update the state if the link is:
        // - PENDING - because it's not in the connected state, wait for it.
        // - RUNNING - because in this case it should have its own line of sequences
        // - BROKEN - because it doesn't make sense anymore, about to be removed
        if (gi->rcvstate != SRT_GST_IDLE)
        {
            HLOGC(grlog.Debug,
                  log << "grp: NOT updating rcv-seq on @" << gi->id
                      << " - link state:" << srt_log_grp_state[gi->rcvstate]);
            continue;
        }

        // Sanity check
        if (!gi->ps->m_pUDT->m_bConnected)
        {
            HLOGC(grlog.Debug, log << "grp: IPE: NOT updating rcv-seq on @" << gi->id << " - IDLE BUT NOT CONNECTED");
            continue;
        }

        targets.push_back(gi->ps->m_pUDT);
    }

    lg.unlock();

    // Do this on the unlocked group because this
    // operation will need receiver lock, so it might
    // risk a deadlock.

    for (size_t i = 0; i < targets.size(); ++i)
    {
        targets[i]->updateIdleLinkFrom(source);
    }
}

void CUDTGroup::activateUpdateEvent(bool still_have_items)
{
    // This function actually reacts on the fact that a socket
    // was deleted from the group. This might make the group empty.
    if (!still_have_items) // empty, or removal of unknown socket attempted - set error on group
    {
        m_pGlobal->m_EPoll.update_events(id(), m_sPollID, SRT_EPOLL_IN | SRT_EPOLL_OUT | SRT_EPOLL_ERR, true);
    }
    else
    {
        m_pGlobal->m_EPoll.update_events(id(), m_sPollID, SRT_EPOLL_UPDATE, true);
    }
}

void CUDTGroup::addEPoll(int eid)
{
    enterCS(m_pGlobal->m_EPoll.m_EPollLock);
    m_sPollID.insert(eid);
    leaveCS(m_pGlobal->m_EPoll.m_EPollLock);

    bool any_read    = false;
    bool any_write   = false;
    bool any_broken  = false;
    bool any_pending = false;

    {
        // Check all member sockets
        ScopedLock gl(m_GroupLock);

        // We only need to know if there is any socket that is
        // ready to get a payload and ready to receive from.

        for (gli_t i = m_Group.begin(); i != m_Group.end(); ++i)
        {
            if (i->sndstate == SRT_GST_IDLE || i->sndstate == SRT_GST_RUNNING)
            {
                any_write |= i->ps->writeReady();
            }

            if (i->rcvstate == SRT_GST_IDLE || i->rcvstate == SRT_GST_RUNNING)
            {
                any_read |= i->ps->readReady();
            }

            if (i->ps->broken())
                any_broken |= true;
            else
                any_pending |= true;
        }
    }

    // This is stupid, but we don't have any other interface to epoll
    // internals. Actually we don't have to check if id() is in m_sPollID
    // because we know it is, as we just added it. But it's not performance
    // critical, sockets are not being often added during transmission.
    if (any_read)
        m_pGlobal->m_EPoll.update_events(id(), m_sPollID, SRT_EPOLL_IN, true);

    if (any_write)
        m_pGlobal->m_EPoll.update_events(id(), m_sPollID, SRT_EPOLL_OUT, true);

    // Set broken if none is non-broken (pending, read-ready or write-ready)
    if (any_broken && !any_pending)
        m_pGlobal->m_EPoll.update_events(id(), m_sPollID, SRT_EPOLL_ERR, true);
}

void CUDTGroup::removeEPollEvents(const int eid)
{
    // clear IO events notifications;
    // since this happens after the epoll ID has been removed, they cannot be set again
    set<int> remove;
    remove.insert(eid);
    m_pGlobal->m_EPoll.update_events(id(), remove, SRT_EPOLL_IN | SRT_EPOLL_OUT, false);
}

void CUDTGroup::removeEPollID(const int eid)
{
    enterCS(m_pGlobal->m_EPoll.m_EPollLock);
    m_sPollID.erase(eid);
    leaveCS(m_pGlobal->m_EPoll.m_EPollLock);
}

void CUDTGroup::updateFailedLink()
{
    ScopedLock lg(m_GroupLock);

    // Check all members if they are in the pending
    // or connected state.

    int nhealthy = 0;

    for (gli_t i = m_Group.begin(); i != m_Group.end(); ++i)
    {
        if (i->sndstate < SRT_GST_BROKEN)
            nhealthy++;
    }

    if (!nhealthy)
    {
        // No healthy links, set ERR on epoll.
        HLOGC(gmlog.Debug, log << "group/updateFailedLink: All sockets broken");
        m_pGlobal->m_EPoll.update_events(id(), m_sPollID, SRT_EPOLL_IN | SRT_EPOLL_OUT | SRT_EPOLL_ERR, true);
    }
    else
    {
        HLOGC(gmlog.Debug, log << "group/updateFailedLink: Still " << nhealthy << " links in the group");
    }
}

#if ENABLE_HEAVY_LOGGING
// [[using maybe_locked(CUDT::s_UDTUnited.m_GlobControlLock)]]
void CUDTGroup::debugGroup()
{
    ScopedLock gg(m_GroupLock);

    HLOGC(gmlog.Debug, log << "GROUP MEMBER STATUS - $" << id());

    for (gli_t gi = m_Group.begin(); gi != m_Group.end(); ++gi)
    {
        HLOGC(gmlog.Debug,
              log << " ... id { agent=@" << gi->id << " peer=@" << gi->ps->m_PeerID
                  << " } address { agent=" << gi->agent.str() << " peer=" << gi->peer.str() << "} "
                  << " state {snd=" << StateStr(gi->sndstate) << " rcv=" << StateStr(gi->rcvstate) << "}");
    }
}
#endif

} // namespace srt<|MERGE_RESOLUTION|>--- conflicted
+++ resolved
@@ -3138,22 +3138,9 @@
     if (is_activation_phase)
         return BKUPST_ACTIVE_FRESH;
 
-<<<<<<< HEAD
-    IF_HEAVY_LOGGING(time_point last_rsp_time = u.m_tsLastRspTime.load());
-
-    HLOGC(gslog.Debug,
-          log << "grp/sendBackup: CHECK STABLE: @" << d->id
-              << ": TIMEDIFF {response= " << FormatDuration<DUNIT_MS>(currtime - last_rsp_time)
-              << " ACK=" << FormatDuration<DUNIT_MS>(currtime - u.m_tsLastRspAckTime) << " activation="
-              << (!is_zero(u.m_tsFreshActivation) ? FormatDuration<DUNIT_MS>(currtime - u.m_tsFreshActivation) : "PAST")
-              << " unstable="
-              << (!is_zero(u.m_tsUnstableSince) ? FormatDuration<DUNIT_MS>(currtime - u.m_tsUnstableSince) : "NEVER")
-              << "}");
-=======
     const bool is_wary = !is_zero(u.m_tsWarySince);
     const bool is_wary_probing = is_wary
         && (count_microseconds(currtime - u.m_tsWarySince) <= 4 * u.peerLatency_us());
->>>>>>> e2a00aa0
 
     const bool is_unstable = !is_zero(u.m_tsUnstableSince);
 
