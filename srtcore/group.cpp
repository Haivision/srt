--- conflicted
+++ resolved
@@ -15,6 +15,8 @@
 extern const int32_t SRT_DEF_VERSION;
 
 namespace srt {
+
+const int RANDOM_CREDIT_FACTOR = 16;
 
 int32_t CUDTGroup::s_tokenGen = 0;
 
@@ -236,18 +238,14 @@
     , m_iLastSchedSeqNo(SRT_SEQNO_NONE)
     , m_iLastSchedMsgNo(SRT_MSGNO_NONE)
     , m_uBalancingRoll(0)
-    , m_RandomCredit(16)
+    , m_RandomCredit(RANDOM_CREDIT_FACTOR * 1)
 {
     setupMutex(m_GroupLock, "Group");
     setupMutex(m_RcvDataLock, "G/RcvData");
     setupCond(m_RcvDataCond, "G/RcvData");
-<<<<<<< HEAD
     setupCond(m_RcvTsbPdCond, "G/TSBPD");
     setupMutex(m_RcvBufferLock, "G/Buffer");
 
-=======
-    m_RcvEID = m_Global.m_EPoll.create(&m_RcvEpolld);
->>>>>>> 072a8c48
     m_SndEID = m_Global.m_EPoll.create(&m_SndEpolld);
 
     m_stats.init();
@@ -280,7 +278,7 @@
 // [[using locked(m_GroupLock)]]
 void CUDTGroup::updateRcvRunningState()
 {
-    size_t nrunning;
+    size_t nrunning = 0;
     for (gli_t gi = m_Group.begin(); gi != m_Group.end(); ++gi)
     {
         if (gi->rcvstate == SRT_GST_RUNNING)
@@ -305,6 +303,8 @@
     m_tdLongestDistance = duration::zero();
 }
 
+// XXX THIS IS WEIRD. Locking at the and and looks like unfinished.
+// This also isn't currently called anywhere.
 void CUDTGroup::updateInterlinkDistance()
 {
     // Before locking anything, check if you have good enough conditions
@@ -471,19 +471,10 @@
 
     break;
 
-<<<<<<< HEAD
-    case SRTO_CONGESTION:
-        // Currently no socket groups allow any other
-        // congestion control mode other than live.
-        LOGP(gmlog.Error, "group option: SRTO_CONGESTION is only allowed as 'live' and cannot be changed");
-        throw CUDTException(MJ_NOTSUP, MN_INVAL, 0);
-
     case SRTO_GROUPCONFIG:
         configure((const char*)optval);
         return;
 
-=======
->>>>>>> 072a8c48
     default:
         break;
     }
@@ -944,7 +935,6 @@
     HLOGC(gmlog.Debug, log << "grp/syncWithFirstSocket: setting group latency: " << core.m_iTsbPdDelay_ms << "ms");
     // Get the latency (possibly fixed against the opposite side)
     // from the first socket (core.m_iTsbPdDelay_ms),
-<<<<<<< HEAD
     // and set it on the group.
     set_latency_us(core.m_iTsbPdDelay_ms * int64_t(1000));
 
@@ -1027,6 +1017,7 @@
     else
     {
 #if ENABLE_HEAVY_LOGGING
+        // XXX Consider generlizing this display value.
         static const char* const ival [] = { "inserted", "redundant", "belated", "discrepancy" };
         if (int(info.result) > -4 && int(info.result) <= 0)
         {
@@ -1059,7 +1050,7 @@
         // Skipping the sequence number of the new contiguous region
         iDropCnt = m_pRcvBuffer->dropUpTo(seqno);
 
-        /* not sure how to stats.
+        /* XXX not sure how to stats.
            if (iDropCnt > 0)
            {
            enterCS(m_StatsLock);
@@ -1072,10 +1063,6 @@
     }
 
     return iDropCnt;
-=======
-    // and set it on the current socket.
-    set_latency_us(core.m_iTsbPdDelay_ms * int64_t(1000));
->>>>>>> 072a8c48
 }
 
 void CUDTGroup::synchronizeLoss(int32_t seqno)
@@ -2853,49 +2840,8 @@
     throw CUDTException(MJ_AGAIN, MN_RDAVAIL, 0);
 }
 
-<<<<<<< HEAD
-// [[using locked(m_GroupLock)]]
-CUDTGroup::ReadPos* CUDTGroup::checkPacketAhead()
-{
-    typedef map<SRTSOCKET, ReadPos>::iterator pit_t;
-    ReadPos*                                  out = 0;
-
-    // This map no longer maps only ahead links.
-    // Here are all links, and whether ahead, it's defined by the sequence.
-    for (pit_t i = m_Positions.begin(); i != m_Positions.end(); ++i)
-    {
-        // i->first: socket ID
-        // i->second: ReadPos { sequence, packet }
-        // We are not interested with the socket ID because we
-        // aren't going to read from it - we have the packet already.
-        ReadPos& a = i->second;
-
-        const int seqdiff = CSeqNo::seqcmp(a.mctrl.pktseq, m_RcvBaseSeqNo);
-        if (seqdiff == 1)
-        {
-            // The very next packet. Return it.
-            HLOGC(grlog.Debug,
-                  log << "group/recv: Base %" << m_RcvBaseSeqNo << " ahead delivery POSSIBLE %" << a.mctrl.pktseq
-                      << " #" << a.mctrl.msgno << " from @" << i->first << ")");
-            out = &a;
-        }
-        else if (seqdiff < 1 && !a.packet.empty())
-        {
-            HLOGC(grlog.Debug,
-                  log << "group/recv: @" << i->first << " dropping collected ahead %" << a.mctrl.pktseq << "#"
-                      << a.mctrl.msgno << " with base %" << m_RcvBaseSeqNo);
-            a.packet.clear();
-        }
-        // In case when it's >1, keep it in ahead
-    }
-
-    return out;
-}
-
 #endif // block by if 0
 
-=======
->>>>>>> 072a8c48
 const char* CUDTGroup::StateStr(CUDTGroup::GroupState st)
 {
     static const char* const states[] = {"PENDING", "IDLE", "RUNNING", "BROKEN"};
@@ -5489,7 +5435,8 @@
             if (flight == -1)
             {
                 HLOGC(gslog.Debug, log << "linkSelect_window: link #" << distance(m_Group.begin(), this_link)
-                        << " HAS NO FLIGHT COUNTED - selecting, deferring to next 18 * numberlinks=" << number_links << " packets.");
+                        << " HAS NO FLIGHT COUNTED - selecting, deferring to next "
+                        << RANDOM_CREDIT_FACTOR << " * n_links=" << number_links << " packets.");
                 // Not measureable flight. Use this link.
                 this_link = li;
 
@@ -5500,7 +5447,7 @@
                 // side of later links, so it's unlikely that earlier
                 // links could enforce more often update (worst case
                 // scenario, the probing will happen again in 16 packets).
-                m_RandomCredit = 16 * number_links;
+                m_RandomCredit = RANDOM_CREDIT_FACTOR * number_links;
 
                 goto ReportLink;
             }
@@ -5784,7 +5731,6 @@
 
     if (have_extracted)
     {
-        steady_clock::time_point origintime;
         w_packet.m_iSeqNo = exp_seq;
 
         // XXX See the note above the m_iSndLastDataAck declaration in core.h
@@ -5817,27 +5763,28 @@
             return 0;
         }
 
-        int msglen;
-        const int payload = core->m_pSndBuffer->readData(offset, (w_packet), (origintime), (msglen));
-        if (payload == -1)
-        {
-            int32_t seqpair[2];
-            seqpair[0] = w_packet.m_iSeqNo;
-            SRT_ASSERT(msglen >= 1);
-            seqpair[1] = CSeqNo::incseq(seqpair[0], msglen - 1);
+        typedef CSndBuffer::DropRange DropRange;
+
+        DropRange buffer_drop;
+        steady_clock::time_point origintime;
+        const int payload = core->m_pSndBuffer->readData(offset, (w_packet), (origintime), (buffer_drop));
+        if (payload == CSndBuffer::READ_DROP)
+        {
+            SRT_ASSERT(CSeqNo::seqoff(buffer_drop.seqno[DropRange::BEGIN], buffer_drop.seqno[DropRange::END]) >= 0);
 
             HLOGC(gslog.Debug,
-                  log << "loss-reported packets expired in SndBuf - requesting DROP: "
-                      << "msgno=" << MSGNO_SEQ::unwrap(w_packet.m_iMsgNo) << " msglen=" << msglen
-                      << " SEQ:" << seqpair[0] << " - " << seqpair[1]);
-            core->sendCtrl(UMSG_DROPREQ, &w_packet.m_iMsgNo, seqpair, sizeof(seqpair));
+                  log << CONID() << "loss-reported packets expired in SndBuf - requesting DROP: #"
+                      << buffer_drop.msgno << " %(" << buffer_drop.seqno[DropRange::BEGIN] << " - "
+                      << buffer_drop.seqno[DropRange::END] << ")");
+            core->sendCtrl(UMSG_DROPREQ, &buffer_drop.msgno, buffer_drop.seqno, sizeof(buffer_drop.seqno));
 
             // skip all dropped packets
-            m_pSndLossList->removeUpTo(seqpair[1]);
-            core->m_iSndCurrSeqNo = CSeqNo::maxseq(core->m_iSndCurrSeqNo, seqpair[1]);
+            m_pSndLossList->removeUpTo(buffer_drop.seqno[DropRange::END]);
+            core->m_iSndCurrSeqNo = CSeqNo::maxseq(core->m_iSndCurrSeqNo, buffer_drop.seqno[DropRange::END]);
+
             return 0;
         }
-        else if (payload == 0)
+        else if (payload == CSndBuffer::READ_NONE)
             return 0;
 
         // At this point we no longer need the ACK lock,
