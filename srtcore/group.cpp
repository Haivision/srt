#include "platform_sys.h"

#include <iterator>

#include "api.h"
#include "group.h"

using namespace std;
using namespace srt::sync;
using namespace srt::groups;
using namespace srt_logging;

// The SRT_DEF_VERSION is defined in core.cpp.
extern const int32_t SRT_DEF_VERSION;

namespace srt {

int32_t CUDTGroup::s_tokenGen = 0;

// [[using locked(this->m_GroupLock)]];
bool CUDTGroup::getBufferTimeBase(CUDT*                     forthesakeof,
                                  steady_clock::time_point& w_tb,
                                  bool&                     w_wp,
                                  steady_clock::duration&   w_dr)
{
    CUDT* master = 0;
    for (gli_t gi = m_Group.begin(); gi != m_Group.end(); ++gi)
    {
        CUDT* u = &gi->ps->core();
        if (gi->laststatus != SRTS_CONNECTED)
        {
            HLOGC(gmlog.Debug,
                  log << "getBufferTimeBase: skipping @" << u->m_SocketID
                      << ": not connected, state=" << SockStatusStr(gi->laststatus));
            continue;
        }

        if (u == forthesakeof)
            continue; // skip the member if it's the target itself

        if (!u->m_pRcvBuffer)
            continue; // Not initialized yet

        master = u;
        break; // found
    }

    // We don't have any sockets in the group, so can't get
    // the buffer timebase. This should be then initialized
    // the usual way.
    if (!master)
        return false;

    master->m_pRcvBuffer->getInternalTimeBase((w_tb), (w_wp), (w_dr));

    // Sanity check
    if (is_zero(w_tb))
    {
        LOGC(gmlog.Error, log << "IPE: existing previously socket has no time base set yet!");
        return false; // this will enforce initializing the time base normal way
    }
    return true;
}

// [[using locked(this->m_GroupLock)]];
bool CUDTGroup::applyGroupSequences(SRTSOCKET target, int32_t& w_snd_isn, int32_t& w_rcv_isn)
{
    if (m_bConnected) // You are the first one, no need to change.
    {
        IF_HEAVY_LOGGING(string update_reason = "what?");
        // Find a socket that is declared connected and is not
        // the socket that caused the call.
        for (gli_t gi = m_Group.begin(); gi != m_Group.end(); ++gi)
        {
            if (gi->id == target)
                continue;

            CUDT& se = gi->ps->core();
            if (!se.m_bConnected)
                continue;

            // Found it. Get the following sequences:
            // For sending, the sequence that is about to be sent next.
            // For receiving, the sequence of the latest received packet.

            // SndCurrSeqNo is initially set to ISN-1, this next one is
            // the sequence that is about to be stamped on the next sent packet
            // over that socket. Using this field is safer because it is atomic
            // and its affinity is to the same thread as the sending function.

            // NOTE: the groupwise scheduling sequence might have been set
            // already. If so, it means that it was set by either:
            // - the call of this function on the very first conencted socket (see below)
            // - the call to `sendBroadcast` or `sendBackup`
            // In both cases, we want THIS EXACTLY value to be reported
            if (m_iLastSchedSeqNo != -1)
            {
                w_snd_isn = m_iLastSchedSeqNo;
                IF_HEAVY_LOGGING(update_reason = "GROUPWISE snd-seq");
            }
            else
            {
                w_snd_isn = se.m_iSndNextSeqNo;

                // Write it back to the groupwise scheduling sequence so that
                // any next connected socket will take this value as well.
                m_iLastSchedSeqNo = w_snd_isn;
                IF_HEAVY_LOGGING(update_reason = "existing socket not yet sending");
            }

            // RcvCurrSeqNo is increased by one because it happens that at the
            // synchronization moment it's already past reading and delivery.
            // This is redundancy, so the redundant socket is connected at the moment
            // when the other one is already transmitting, so skipping one packet
            // even if later transmitted is less troublesome than requesting a
            // "mistakenly seen as lost" packet.
            w_rcv_isn = CSeqNo::incseq(se.m_iRcvCurrSeqNo);

            HLOGC(gmlog.Debug,
                  log << "applyGroupSequences: @" << target << " gets seq from @" << gi->id << " rcv %" << (w_rcv_isn)
                      << " snd %" << (w_snd_isn) << " as " << update_reason);
            return false;
        }
    }

    // If the GROUP (!) is not connected, or no running/pending socket has been found.
    // // That is, given socket is the first one.
    // The group data should be set up with its own data. They should already be passed here
    // in the variables.
    //
    // Override the schedule sequence of the group in this case because whatever is set now,
    // it's not valid.

    HLOGC(gmlog.Debug,
          log << "applyGroupSequences: no socket found connected and transmitting, @" << target
              << " not changing sequences, storing snd-seq %" << (w_snd_isn));

    set_currentSchedSequence(w_snd_isn);

    return true;
}

// NOTE: This function is now for DEBUG PURPOSES ONLY.
// Except for presenting the extracted data in the logs, there's no use of it now.
void CUDTGroup::debugMasterData(SRTSOCKET slave)
{
    // Find at least one connection, which is running. Note that this function is called
    // from within a handshake process, so the socket that undergoes this process is at best
    // currently in SRT_GST_PENDING state and it's going to be in SRT_GST_IDLE state at the
    // time when the connection process is done, until the first reading/writing happens.
    ScopedLock cg(m_GroupLock);

    IF_LOGGING(SRTSOCKET mpeer = SRT_INVALID_SOCK);
    IF_LOGGING(steady_clock::time_point start_time);

    bool found = false;

    for (gli_t gi = m_Group.begin(); gi != m_Group.end(); ++gi)
    {
        if (gi->sndstate == SRT_GST_RUNNING)
        {
            // Found it. Get the socket's peer's ID and this socket's
            // Start Time. Once it's delivered, this can be used to calculate
            // the Master-to-Slave start time difference.
            IF_LOGGING(mpeer = gi->ps->m_PeerID);
            IF_LOGGING(start_time = gi->ps->core().socketStartTime());
            HLOGC(gmlog.Debug,
                  log << "getMasterData: found RUNNING master @" << gi->id << " - reporting master's peer $" << mpeer
                      << " starting at " << FormatTime(start_time));
            found = true;
            break;
        }
    }

    if (!found)
    {
        // If no running one found, then take the first socket in any other
        // state than broken, except the slave. This is for a case when a user
        // has prepared one link already, but hasn't sent anything through it yet.
        for (gli_t gi = m_Group.begin(); gi != m_Group.end(); ++gi)
        {
            if (gi->sndstate == SRT_GST_BROKEN)
                continue;

            if (gi->id == slave)
                continue;

            // Found it. Get the socket's peer's ID and this socket's
            // Start Time. Once it's delivered, this can be used to calculate
            // the Master-to-Slave start time difference.
            IF_LOGGING(mpeer = gi->ps->core().m_PeerID);
            IF_LOGGING(start_time    = gi->ps->core().socketStartTime());
            HLOGC(gmlog.Debug,
                    log << "getMasterData: found IDLE/PENDING master @" << gi->id << " - reporting master's peer $" << mpeer
                    << " starting at " << FormatTime(start_time));
            found = true;
            break;
        }
    }

    if (!found)
    {
        LOGC(cnlog.Debug, log << CONID() << "NO GROUP MASTER LINK found for group: $" << id());
    }
    else
    {
        // The returned master_st is the master's start time. Calculate the
        // differene time.
        IF_LOGGING(steady_clock::duration master_tdiff = m_tsStartTime - start_time);
        LOGC(cnlog.Debug, log << CONID() << "FOUND GROUP MASTER LINK: peer=$" << mpeer
                << " - start time diff: " << FormatDuration<DUNIT_S>(master_tdiff));
    }
}

// GROUP

CUDTGroup::SocketData* CUDTGroup::add(SocketData data)
{
    ScopedLock g(m_GroupLock);

    // Change the snd/rcv state of the group member to PENDING.
    // Default for SocketData after creation is BROKEN, which just
    // after releasing the m_GroupLock could be read and interpreted
    // as broken connection and removed before the handshake process
    // is done.
    data.sndstate = SRT_GST_PENDING;
    data.rcvstate = SRT_GST_PENDING;

    LOGC(gmlog.Note, log << "group/add: adding member @" << data.id << " into group $" << id());
    m_Group.push_back(data);
    gli_t end = m_Group.end();
    if (m_iMaxPayloadSize == -1)
    {
        int plsize = (int)data.ps->core().OPT_PayloadSize();
        HLOGC(gmlog.Debug,
              log << "CUDTGroup::add: taking MAX payload size from socket @" << data.ps->m_SocketID << ": " << plsize
                  << " " << (plsize ? "(explicit)" : "(unspecified = fallback to 1456)"));
        if (plsize == 0)
            plsize = CPacket::srtPayloadSize(data.agent.family());
        // It is stated that the payload size
        // is taken from first, and every next one
        // will get the same.
        m_iMaxPayloadSize = plsize;
    }

    --end;
    return &*end;
}

CUDTGroup::CUDTGroup(SRT_GROUP_TYPE gtype)
    : m_Global(CUDT::uglobal())
    , m_GroupID(-1)
    , m_PeerGroupID(-1)
    , m_type(gtype)
    , m_listener()
    , m_iBusy()
    , m_iSndOldestMsgNo(SRT_MSGNO_NONE)
    , m_iSndAckedMsgNo(SRT_MSGNO_NONE)
    , m_uOPT_MinStabilityTimeout_us(1000 * CSrtConfig::COMM_DEF_MIN_STABILITY_TIMEOUT_MS)
    // -1 = "undefined"; will become defined with first added socket
    , m_iMaxPayloadSize(-1)
    , m_iAvgPayloadSize(-1)
    , m_bSynRecving(true)
    , m_bSynSending(true)
    , m_bTsbPd(true)
    , m_bTLPktDrop(true)
    , m_iTsbPdDelay_us(0)
    // m_*EID and m_*Epolld fields will be initialized
    // in the constructor body.
    , m_iSndTimeOut(-1)
    , m_iRcvTimeOut(-1)
    , m_tsStartTime()
    , m_tsRcvPeerStartTime()
    , m_RcvBaseSeqNo(SRT_SEQNO_NONE)
    , m_bOpened(false)
    , m_bConnected(false)
    , m_bClosing(false)
    , m_iLastSchedSeqNo(SRT_SEQNO_NONE)
    , m_iLastSchedMsgNo(SRT_MSGNO_NONE)
{
    setupMutex(m_GroupLock, "Group");
    setupMutex(m_RcvDataLock, "G/RcvData");
    setupCond(m_RcvDataCond, "G/RcvData");
    m_RcvEID = m_Global.m_EPoll.create(&m_RcvEpolld);
    m_SndEID = m_Global.m_EPoll.create(&m_SndEpolld);

    m_stats.init();

    // Set this data immediately during creation before
    // two or more sockets start arguing about it.
    m_iLastSchedSeqNo = CUDT::generateISN();
}

CUDTGroup::~CUDTGroup()
{
    srt_epoll_release(m_RcvEID);
    srt_epoll_release(m_SndEID);
    releaseMutex(m_GroupLock);
    releaseMutex(m_RcvDataLock);
    releaseCond(m_RcvDataCond);
}

void CUDTGroup::GroupContainer::erase(CUDTGroup::gli_t it)
{
    if (it == m_LastActiveLink)
    {
        if (m_List.empty())
        {
            LOGC(gmlog.Error, log << "IPE: GroupContainer is empty and 'erase' is called on it.");
            m_LastActiveLink = m_List.end();
            return; // this avoids any misunderstandings in iterator checks
        }

        gli_t bb = m_List.begin();
        ++bb;
        if (bb == m_List.end()) // means: m_List.size() == 1
        {
            // One element, this one being deleted, nothing to point to.
            m_LastActiveLink = m_List.end();
        }
        else
        {
            // Set the link to the previous element IN THE RING.
            // We have the position pointer.
            // Reverse iterator is automatically decremented.
            std::reverse_iterator<gli_t> rt(m_LastActiveLink);
            if (rt == m_List.rend())
                rt = m_List.rbegin();

            m_LastActiveLink = rt.base();

            // This operation is safe because we know that:
            // - the size of the container is at least 2 (0 and 1 cases are handled above)
            // - if m_LastActiveLink == m_List.begin(), `rt` is shifted to the opposite end.
            --m_LastActiveLink;
        }
    }
    m_List.erase(it);
    --m_SizeCache;
}

void CUDTGroup::setOpt(SRT_SOCKOPT optName, const void* optval, int optlen)
{
    HLOGC(gmlog.Debug,
          log << "GROUP $" << id() << " OPTION: #" << optName
              << " value:" << FormatBinaryString((uint8_t*)optval, optlen));

    switch (optName)
    {
        // First go options that are NOT ALLOWED to be modified on the group.
        // (socket-only), or are read-only.

    case SRTO_ISN: // read-only
    case SRTO_STATE: // read-only
    case SRTO_EVENT: // read-only
    case SRTO_SNDDATA: // read-only
    case SRTO_RCVDATA: // read-only
    case SRTO_KMSTATE: // read-only
    case SRTO_VERSION: // read-only
    case SRTO_PEERVERSION: // read-only
    case SRTO_SNDKMSTATE: // read-only
    case SRTO_RCVKMSTATE: // read-only
    case SRTO_GROUPTYPE: // read-only
        LOGC(gmlog.Error, log << "group option setter: this option ("<< int(optName) << ") is read-only");
        throw CUDTException(MJ_NOTSUP, MN_INVAL, 0);

    case SRTO_SENDER: // deprecated (1.2.0 version legacy)
    case SRTO_IPV6ONLY: // link-type specific
    case SRTO_RENDEZVOUS: // socket-only
    case SRTO_BINDTODEVICE: // socket-specific
    case SRTO_GROUPCONNECT: // listener-specific
        LOGC(gmlog.Error, log << "group option setter: this option ("<< int(optName) << ") is socket- or link-specific");
        throw CUDTException(MJ_NOTSUP, MN_INVAL, 0);

    case SRTO_TRANSTYPE:
    case SRTO_TSBPDMODE:
    case SRTO_CONGESTION:
        LOGC(gmlog.Error, log << "group option setter: this option (" << int(optName) << ") removes live mode, which is the only supported for groups");
        throw CUDTException(MJ_NOTSUP, MN_INVAL, 0);
    case SRTO_RCVSYN:
        m_bSynRecving = cast_optval<bool>(optval, optlen);
        return;

    case SRTO_SNDSYN:
        m_bSynSending = cast_optval<bool>(optval, optlen);
        return;

    case SRTO_SNDTIMEO:
        m_iSndTimeOut = cast_optval<int>(optval, optlen);
        break;

    case SRTO_RCVTIMEO:
        m_iRcvTimeOut = cast_optval<int>(optval, optlen);
        break;

    case SRTO_GROUPMINSTABLETIMEO:
    {
        const int val_ms = cast_optval<int>(optval, optlen);
        const int min_timeo_ms = (int) CSrtConfig::COMM_DEF_MIN_STABILITY_TIMEOUT_MS;
        if (val_ms < min_timeo_ms)
        {
            LOGC(gmlog.Error,
                 log << "group option: SRTO_GROUPMINSTABLETIMEO min allowed value is " << min_timeo_ms << " ms.");
            throw CUDTException(MJ_NOTSUP, MN_INVAL, 0);
        }

        // Search if you already have SRTO_PEERIDLETIMEO set
        int idletmo = CSrtConfig::COMM_RESPONSE_TIMEOUT_MS;
        vector<ConfigItem>::iterator f =
            find_if(m_config.begin(), m_config.end(), ConfigItem::OfType(SRTO_PEERIDLETIMEO));
        if (f != m_config.end())
        {
            f->get(idletmo); // worst case, it will leave it unchanged.
        }

        if (val_ms > idletmo)
        {
            LOGC(gmlog.Error,
                 log << "group option: SRTO_GROUPMINSTABLETIMEO=" << val_ms << " exceeds SRTO_PEERIDLETIMEO=" << idletmo);
            throw CUDTException(MJ_NOTSUP, MN_INVAL, 0);
        }

        m_uOPT_MinStabilityTimeout_us = 1000 * val_ms;
    }

    break;

    default:
        break;
    }

    // All others must be simply stored for setting on a socket.
    // If the group is already open and any post-option is about
    // to be modified, it must be allowed and applied on all sockets.
    if (m_bOpened)
    {
        // There's at least one socket in the group, so only
        // post-options are allowed.
        if (!binary_search(srt_post_opt_list, srt_post_opt_list + SRT_SOCKOPT_NPOST, optName))
        {
            LOGC(gmlog.Error, log << "setsockopt(group): Group is connected, this option can't be altered");
            throw CUDTException(MJ_NOTSUP, MN_ISCONNECTED, 0);
        }

        HLOGC(gmlog.Debug, log << "... SPREADING to existing sockets.");
        // This means that there are sockets already, so apply
        // this option on them.
        std::vector<CUDTSocket*> ps_vec;
        {
            // Do copy to avoid deadlock. CUDT::setOpt() cannot be called directly inside this loop, because
            // CUDT::setOpt() will lock m_ConnectionLock, which should be locked before m_GroupLock.
            ScopedLock gg(m_GroupLock);
            for (gli_t gi = m_Group.begin(); gi != m_Group.end(); ++gi)
            {
                ps_vec.push_back(gi->ps);
            }
        }
        for (std::vector<CUDTSocket*>::iterator it = ps_vec.begin(); it != ps_vec.end(); ++it)
        {
            (*it)->core().setOpt(optName, optval, optlen);
        }
    }

    // Before possibly storing the option, check if it is settable on a socket.
    CSrtConfig testconfig;

    // Note: this call throws CUDTException by itself.
    int result = testconfig.set(optName, optval, optlen);
    if (result == -1) // returned in case of unknown option
        throw CUDTException(MJ_NOTSUP, MN_INVAL, 0);

    // Store the option regardless if pre or post. This will apply
    m_config.push_back(ConfigItem(optName, optval, optlen));
}

static bool getOptDefault(SRT_SOCKOPT optname, void* optval, int& w_optlen);

// unfortunately this is required to properly handle th 'default_opt != opt'
// operation in the below importOption. Not required simultaneously operator==.
static bool operator!=(const struct linger& l1, const struct linger& l2)
{
    return l1.l_onoff != l2.l_onoff || l1.l_linger != l2.l_linger;
}

/// A function template to import socket option of a trivial type.
/// This includes linger, bool, int8_t, int32_t, int64_t, double, etc.
/// Potentially can be extended to trivially_copyable if needed.
template <class ValueType>
static void importTrivialOption(vector<CUDTGroup::ConfigItem>& storage, SRT_SOCKOPT optname, const ValueType& optval, const int optsize = sizeof(ValueType))
{
    SRT_STATIC_ASSERT(std::is_trivial<ValueType>::value, "ValueType must be a trivial type.");
    ValueType optval_dflt = ValueType();
    int optsize_dflt      = sizeof(ValueType);
    if (!getOptDefault(optname, (&optval_dflt), (optsize_dflt)) || optval_dflt != optval)
    {
        SRT_ASSERT(optsize == sizeof(ValueType));
        // Store the option when:
        // - no default for this option is found
        // - the option value retrieved from the field is different from the default one
#if HAVE_FULL_CXX11
		storage.emplace_back(optname, &optval, optsize);
#else
        storage.push_back(CUDTGroup::ConfigItem(optname, &optval, optsize));
#endif
    }
}

/// A function template to import a StringStorage option.
template <size_t N>
static void importStringOption(vector<CUDTGroup::ConfigItem>& storage, SRT_SOCKOPT optname, const StringStorage<N>& optval)
{
    if (optval.empty())
        return;

    // Store the option when:
    // - option has a value (default is empty).
#if HAVE_FULL_CXX11
    storage.emplace_back(optname, optval.c_str(),(int) optval.size());
#else
    storage.push_back(CUDTGroup::ConfigItem(optname, optval.c_str(), (int) optval.size()));
#endif
}

// This function is called by the same premises as the CUDT::CUDT(const CUDT&) (copy constructor).
// The intention is to rewrite the part that comprises settings from the socket
// into the group. Note that some of the settings concern group, some others concern
// only target socket, and there are also options that can't be set on a socket.
void CUDTGroup::deriveSettings(CUDT* u)
{
    // !!! IMPORTANT !!!
    //
    // This function shall ONLY be called on a newly created group
    // for the sake of the newly accepted socket from the group-enabled listener,
    // which is lazy-created for the first ever accepted socket.
    // Once the group is created, it should stay with the options
    // state as initialized here, and be changeable only in case when
    // the option is altered on the group.

    // SRTO_RCVSYN
    m_bSynRecving = u->m_config.bSynRecving;

    // SRTO_SNDSYN
    m_bSynSending = u->m_config.bSynSending;

    // SRTO_RCVTIMEO
    m_iRcvTimeOut = u->m_config.iRcvTimeOut;

    // SRTO_SNDTIMEO
    m_iSndTimeOut = u->m_config.iSndTimeOut;

    // SRTO_GROUPMINSTABLETIMEO
    m_uOPT_MinStabilityTimeout_us = 1000 * u->m_config.uMinStabilityTimeout_ms;

    // Ok, this really is disgusting, but there's only one way
    // to properly do it. Would be nice to have some more universal
    // connection between an option symbolic name and the internals
    // in CUDT class, but until this is done, since now every new
    // option will have to be handled both in the CUDT::setOpt/getOpt
    // functions, and here as well.

    // This is about moving options from listener to the group,
    // to be potentially replicated on the socket. So both pre
    // and post options apply.

#define IM(option, field) importTrivialOption(m_config, option, u->m_config.field)
#define IMF(option, field) importTrivialOption(m_config, option, u->field)

    IM(SRTO_MSS, iMSS);
    IM(SRTO_FC, iFlightFlagSize);

    // Nonstandard
<<<<<<< HEAD
    importOption(m_config, SRTO_SNDBUF, u->m_config.iSndBufSize * (u->m_config.iMSS - CPacket::udpHeaderSize(AF_INET)));
    importOption(m_config, SRTO_RCVBUF, u->m_config.iRcvBufSize * (u->m_config.iMSS - CPacket::udpHeaderSize(AF_INET)));
=======
    importTrivialOption(m_config, SRTO_SNDBUF, u->m_config.iSndBufSize * (u->m_config.iMSS - CPacket::UDP_HDR_SIZE));
    importTrivialOption(m_config, SRTO_RCVBUF, u->m_config.iRcvBufSize * (u->m_config.iMSS - CPacket::UDP_HDR_SIZE));
>>>>>>> 697dce09

    IM(SRTO_LINGER, Linger);

    IM(SRTO_UDP_SNDBUF, iUDPSndBufSize);
    IM(SRTO_UDP_RCVBUF, iUDPRcvBufSize);
    // SRTO_RENDEZVOUS: impossible to have it set on a listener socket.
    // SRTO_SNDTIMEO/RCVTIMEO: groupwise setting

    // SRTO_CONNTIMEO requires a special handling, because API stores the value in integer milliseconds,
    // but the type of the variable is srt::sync::duration.
    importTrivialOption(m_config, SRTO_CONNTIMEO, (int) count_milliseconds(u->m_config.tdConnTimeOut));

    IM(SRTO_DRIFTTRACER, bDriftTracer);
    // Reuseaddr: true by default and should only be true.
    IM(SRTO_MAXBW, llMaxBW);
    IM(SRTO_INPUTBW, llInputBW);
    IM(SRTO_MININPUTBW, llMinInputBW);
    IM(SRTO_OHEADBW, iOverheadBW);
    IM(SRTO_IPTOS, iIpToS);
    IM(SRTO_IPTTL, iIpTTL);
    IM(SRTO_TSBPDMODE, bTSBPD);
    IM(SRTO_RCVLATENCY, iRcvLatency);
    IM(SRTO_PEERLATENCY, iPeerLatency);
    IM(SRTO_SNDDROPDELAY, iSndDropDelay);
    // Special handling of SRTO_PAYLOADSIZE becuase API stores the value as int32_t,
    // while the config structure stores it as size_t.
    importTrivialOption(m_config, SRTO_PAYLOADSIZE, (int)u->m_config.zExpPayloadSize);
    IMF(SRTO_TLPKTDROP, m_bTLPktDrop);

    importStringOption(m_config, SRTO_STREAMID, u->m_config.sStreamName);

    IM(SRTO_MESSAGEAPI, bMessageAPI);
    IM(SRTO_NAKREPORT, bRcvNakReport);
    IM(SRTO_MINVERSION, uMinimumPeerSrtVersion);
    IM(SRTO_ENFORCEDENCRYPTION, bEnforcedEnc);
    IM(SRTO_IPV6ONLY, iIpV6Only);
    IM(SRTO_PEERIDLETIMEO, iPeerIdleTimeout_ms);

    importStringOption(m_config, SRTO_PACKETFILTER, u->m_config.sPacketFilterConfig);

    importTrivialOption(m_config, SRTO_PBKEYLEN, (int) u->m_pCryptoControl->KeyLen());

    // Passphrase is empty by default. Decipher the passphrase and
    // store as passphrase option
    if (u->m_config.CryptoSecret.len)
    {
        const StringStorage<HAICRYPT_SECRET_MAX_SZ> password((const char*)u->m_config.CryptoSecret.str, u->m_config.CryptoSecret.len);
        importStringOption(m_config, SRTO_PASSPHRASE, password);
    }

    IM(SRTO_KMREFRESHRATE, uKmRefreshRatePkt);
    IM(SRTO_KMPREANNOUNCE, uKmPreAnnouncePkt);

    const string cc = u->m_CongCtl.selected_name();
    if (cc != "live")
    {
        m_config.push_back(ConfigItem(SRTO_CONGESTION, cc.c_str(), (int)cc.size()));
    }

    // NOTE: This is based on information extracted from the "semi-copy-constructor" of CUDT class.
    // Here should be handled all things that are options that modify the socket, but not all options
    // are assigned to configurable items.

#undef IM
#undef IMF
}

// XXX This function is likely of no use now.
bool CUDTGroup::applyFlags(uint32_t flags, HandshakeSide)
{
    const bool synconmsg = IsSet(flags, SRT_GFLAG_SYNCONMSG);
    if (synconmsg)
    {
        LOGP(gmlog.Error, "GROUP: requested sync on msgno - not supported.");
        return false;
    }

    return true;
}

template <class Type>
struct Value
{
    static int fill(void* optval, int len, const Type& value)
    {
        if (size_t(len) < sizeof(Type))
            return 0;

        *(Type*)optval = value;
        return sizeof(Type);
    }
};

template <>
inline int Value<std::string>::fill(void* optval, int len, const std::string& value)
{
    if (size_t(len) < value.size())
        return 0;
    memcpy(optval, value.c_str(), value.size());
    return (int) value.size();
}

template <class V>
inline int fillValue(void* optval, int len, V value)
{
    return Value<V>::fill(optval, len, value);
}

static bool getOptDefault(SRT_SOCKOPT optname, void* pw_optval, int& w_optlen)
{
    static const linger def_linger = {1, CSrtConfig::DEF_LINGER_S};
    switch (optname)
    {
    default:
        return false;

#define RD(value)                                                                                                      \
    w_optlen = fillValue((pw_optval), w_optlen, value);                                                                \
    break

    case SRTO_KMSTATE:
    case SRTO_SNDKMSTATE:
    case SRTO_RCVKMSTATE:
        RD(SRT_KM_S_UNSECURED);
    case SRTO_PBKEYLEN:
        RD(16);

    case SRTO_MSS:
        RD(CSrtConfig::DEF_MSS);

    case SRTO_SNDSYN:
        RD(true);
    case SRTO_RCVSYN:
        RD(true);
    case SRTO_ISN:
        RD(SRT_SEQNO_NONE);
    case SRTO_FC:
        RD(CSrtConfig::DEF_FLIGHT_SIZE);

    case SRTO_SNDBUF:
    case SRTO_RCVBUF:
<<<<<<< HEAD
        w_optlen = fillValue((pw_optval), w_optlen, CSrtConfig::DEF_BUFFER_SIZE * (CSrtConfig::DEF_MSS - CPacket::udpHeaderSize(AF_INET)));
=======
        w_optlen = fillValue<int>((pw_optval), w_optlen, CSrtConfig::DEF_BUFFER_SIZE * (CSrtConfig::DEF_MSS - CPacket::UDP_HDR_SIZE));
>>>>>>> 697dce09
        break;

    case SRTO_LINGER:
        RD(def_linger);
    case SRTO_UDP_SNDBUF:
    case SRTO_UDP_RCVBUF:
        RD(CSrtConfig::DEF_UDP_BUFFER_SIZE);
    case SRTO_RENDEZVOUS:
        RD(false);
    case SRTO_SNDTIMEO:
        RD(-1);
    case SRTO_RCVTIMEO:
        RD(-1);
    case SRTO_REUSEADDR:
        RD(true);
    case SRTO_MAXBW:
        RD(int64_t(-1));
    case SRTO_INPUTBW:
        RD(int64_t(-1));
    case SRTO_MININPUTBW:
        RD(int64_t(0));
    case SRTO_OHEADBW:
        RD(SRT_OHEAD_DEFAULT_P100);
    case SRTO_STATE:
        RD(SRTS_INIT);
    case SRTO_EVENT:
        RD(0);
    case SRTO_SNDDATA:
        RD(0);
    case SRTO_RCVDATA:
        RD(0);

    case SRTO_IPTTL:
        RD(0);
    case SRTO_IPTOS:
        RD(0);

    case SRTO_SENDER:
        RD(false);
    case SRTO_TSBPDMODE:
        RD(false);
    case SRTO_LATENCY:
    case SRTO_RCVLATENCY:
        RD(SRT_LIVE_DEF_LATENCY_MS);
    case SRTO_PEERLATENCY:
        RD(0);
    case SRTO_TLPKTDROP:
        RD(true);
    case SRTO_SNDDROPDELAY:
        RD(-1);
    case SRTO_NAKREPORT:
        RD(true);
    case SRTO_VERSION:
        RD(SRT_DEF_VERSION);
    case SRTO_PEERVERSION:
        RD(0);
    case SRTO_PEERIDLETIMEO:
        RD(CSrtConfig::COMM_RESPONSE_TIMEOUT_MS);
    case SRTO_CONNTIMEO:
        RD(CSrtConfig::DEF_CONNTIMEO_S * 1000); // required milliseconds
    case SRTO_DRIFTTRACER:
        RD(true);

    case SRTO_MINVERSION:
        RD(SRT_VERSION_MAJ1);
    case SRTO_STREAMID:
        RD(std::string());
    case SRTO_CONGESTION:
        RD(std::string());
    case SRTO_MESSAGEAPI:
        RD(true);
    case SRTO_PAYLOADSIZE:
        RD(0);
    case SRTO_GROUPMINSTABLETIMEO:
        RD(CSrtConfig::COMM_DEF_MIN_STABILITY_TIMEOUT_MS);
    case SRTO_LOSSMAXTTL:
        RD(0);
    case SRTO_RETRANSMITALGO:
        RD(1);
    }

#undef RD
    return true;
}

struct FOptionValue
{
    SRT_SOCKOPT expected;
    FOptionValue(SRT_SOCKOPT v): expected(v) {}
    bool operator()(const CUDTGroup::ConfigItem& i) const
    {
        return i.so == expected;
    }
};

void CUDTGroup::getOpt(SRT_SOCKOPT optname, void* pw_optval, int& w_optlen)
{
    // Options handled in group
    switch (optname)
    {
    case SRTO_RCVSYN:
        *(bool*)pw_optval = m_bSynRecving;
        w_optlen          = sizeof(bool);
        return;

    case SRTO_SNDSYN:
        *(bool*)pw_optval = m_bSynSending;
        w_optlen          = sizeof(bool);
        return;

    case SRTO_SNDTIMEO:
        *(int*)pw_optval = m_iSndTimeOut;
        w_optlen = sizeof(int);
        return;

    case SRTO_RCVTIMEO:
        *(int*)pw_optval = m_iRcvTimeOut;
        w_optlen = sizeof(int);
        return;

    case SRTO_GROUPMINSTABLETIMEO:
        *(uint32_t*)pw_optval = m_uOPT_MinStabilityTimeout_us / 1000;
        w_optlen = sizeof(uint32_t);
        return;

    case SRTO_KMSTATE:
        *(uint32_t*)pw_optval = getGroupEncryptionState();
        w_optlen = sizeof(uint32_t);
        return;

        // Write-only options for security reasons or
        // options that refer to a socket state, that
        // makes no sense for a group.
    case SRTO_PASSPHRASE:
    case SRTO_KMPREANNOUNCE:
    case SRTO_KMREFRESHRATE:
    case SRTO_BINDTODEVICE:
    case SRTO_GROUPCONNECT:
    case SRTO_STATE:
    case SRTO_EVENT:
        throw CUDTException(MJ_NOTSUP, MN_INVAL, 0);

    default:; // pass on
    }

    bool is_set_on_socket = false;
    {
        // Can't have m_GroupLock locked while calling getOpt on a member socket
        // because the call will acquire m_ControlLock leading to a lock-order-inversion.
        enterCS(m_GroupLock);
        gli_t gi = m_Group.begin();
        CUDTSocket* const ps = (gi != m_Group.end()) ? gi->ps : NULL;
        CUDTUnited::SocketKeeper sk(CUDT::uglobal(), ps);
        leaveCS(m_GroupLock);
        if (sk.socket)
        {
            // Return the value from the first member socket, if any is present
            // Note: Will throw exception if the request is wrong.
            sk.socket->core().getOpt(optname, (pw_optval), (w_optlen));
            is_set_on_socket = true;
        }
    }

    // Check if the option is in the storage, which means that
    // it was modified on the group.
    vector<ConfigItem>::const_iterator i = find_if(m_config.begin(), m_config.end(), FOptionValue(optname));

    if (i == m_config.end() || i->value.empty())
    {
        // Already written to the target variable.
        if (is_set_on_socket)
            return;

        // Not found, see the defaults
        if (!getOptDefault(optname, (pw_optval), (w_optlen)))
            throw CUDTException(MJ_NOTSUP, MN_INVAL, 0);

        return;
    }

    // Found a value set on or derived by a group. Prefer returing it over the one taken from a member socket.
    // Check the size first.
    if (w_optlen < int(i->value.size()))
        throw CUDTException(MJ_NOTSUP, MN_XSIZE, 0);

    SRT_ASSERT(!i->value.empty());
    w_optlen = (int)i->value.size();
    memcpy((pw_optval), &i->value[0], i->value.size());
}

SRT_KM_STATE CUDTGroup::getGroupEncryptionState()
{
    multiset<SRT_KM_STATE> kmstates;
    {
        ScopedLock lk (m_GroupLock);

        // First check the container. If empty, return UNSECURED
        if (m_Group.empty())
            return SRT_KM_S_UNSECURED;

        for (gli_t gi = m_Group.begin(); gi != m_Group.end(); ++gi)
        {
            CCryptoControl* cc = gi->ps->core().m_pCryptoControl.get();
            if (!cc)
                continue;
            SRT_KM_STATE gst = cc->m_RcvKmState;
            // A fix to NOSECRET is because this is the state when agent has set
            // no password, but peer did, and ENFORCEDENCRYPTION=false allowed
            // this connection to be established. UNSECURED can't be taken in this
            // case because this would suggest that BOTH are unsecured, that is,
            // we have established an unsecured connection (which ain't true).
            if (gst == SRT_KM_S_UNSECURED && cc->m_SndKmState == SRT_KM_S_NOSECRET)
                gst = SRT_KM_S_NOSECRET;
            kmstates.insert(gst);
        }
    }

    // Criteria are:
    // 1. UNSECURED, if no member sockets, or at least one UNSECURED found.
    // 2. SECURED, if at least one SECURED found (cut off the previous criteria).
    // 3. BADSECRET otherwise, although return NOSECRET if no BADSECRET is found.

    if (kmstates.count(SRT_KM_S_UNSECURED))
        return SRT_KM_S_UNSECURED;

    // Now we have UNSECURED ruled out. Remaining may be NOSECRET, BADSECRET or SECURED.
    // NOTE: SECURING is an intermediate state for HSv4 and can't occur in groups.
    if (kmstates.count(SRT_KM_S_SECURED))
        return SRT_KM_S_SECURED;

    if (kmstates.count(SRT_KM_S_BADSECRET))
        return SRT_KM_S_BADSECRET;

    return SRT_KM_S_NOSECRET;
}

SRT_SOCKSTATUS CUDTGroup::getStatus()
{
    typedef vector<pair<SRTSOCKET, SRT_SOCKSTATUS> > states_t;
    states_t                                         states;

    {
        ScopedLock cg(m_GroupLock);
        for (gli_t gi = m_Group.begin(); gi != m_Group.end(); ++gi)
        {
            switch (gi->sndstate)
            {
                // Check only sndstate. If this machine is ONLY receiving,
                // then rcvstate will turn into SRT_GST_RUNNING, while
                // sndstate will remain SRT_GST_IDLE, but still this may only
                // happen if the socket is connected.
            case SRT_GST_IDLE:
            case SRT_GST_RUNNING:
                states.push_back(make_pair(gi->id, SRTS_CONNECTED));
                break;

            case SRT_GST_BROKEN:
                states.push_back(make_pair(gi->id, SRTS_BROKEN));
                break;

            default: // (pending, or whatever will be added in future)
            {
                // TEMPORARY make a node to note a socket to be checked afterwards
                states.push_back(make_pair(gi->id, SRTS_NONEXIST));
            }
            }
        }
    }

    SRT_SOCKSTATUS pending_state = SRTS_NONEXIST;

    for (states_t::iterator i = states.begin(); i != states.end(); ++i)
    {
        // If at least one socket is connected, the state is connected.
        if (i->second == SRTS_CONNECTED)
            return SRTS_CONNECTED;

        // Second level - pick up the state
        if (i->second == SRTS_NONEXIST)
        {
            // Otherwise find at least one socket, which's state isn't broken.
            i->second = m_Global.getStatus(i->first);
            if (pending_state == SRTS_NONEXIST)
                pending_state = i->second;
        }
    }

        // Return that state as group state
    if (pending_state != SRTS_NONEXIST) // did call getStatus at least once and it didn't return NOEXIST
        return pending_state;

    // If none found, return SRTS_BROKEN.
    return SRTS_BROKEN;
}

// [[using locked(m_GroupLock)]];
void CUDTGroup::syncWithSocket(const CUDT& core, const HandshakeSide side)
{
    if (side == HSD_RESPONDER)
    {
        // On the listener side you should synchronize ISN with the incoming
        // socket, which is done immediately after creating the socket and
        // adding it to the group. On the caller side the ISN is defined in
        // the group directly, before any member socket is created.
        set_currentSchedSequence(core.ISN());
    }

    // Only set if was not initialized to avoid problems on a running connection.
    if (m_RcvBaseSeqNo == SRT_SEQNO_NONE) 
        m_RcvBaseSeqNo = CSeqNo::decseq(core.m_iPeerISN);

    // Get the latency (possibly fixed against the opposite side)
    // from the first socket (core.m_iTsbPdDelay_ms),
    // and set it on the current socket.
    set_latency_us(core.m_iTsbPdDelay_ms * int64_t(1000));
}

void CUDTGroup::close()
{
    // Close all descriptors, then delete the group.
    vector<SRTSOCKET> ids;

    {
        ScopedLock glob(CUDT::uglobal().m_GlobControlLock);
        ScopedLock g(m_GroupLock);

        m_bClosing = true;

        // Copy the list of IDs into the array.
        for (gli_t ig = m_Group.begin(); ig != m_Group.end(); ++ig)
        {
            ids.push_back(ig->id);
            // Immediately cut ties to this group.
            // Just for a case, redispatch the socket, to stay safe.
            CUDTSocket* s = CUDT::uglobal().locateSocket_LOCKED(ig->id);
            if (!s)
            {
                HLOGC(smlog.Debug, log << "group/close: IPE(NF): group member @" << ig->id << " already deleted");
                continue;
            }

            // Make the socket closing BEFORE withdrawing its group membership
            // because a socket created as a group member cannot be valid
            // without the group.
            // This is not true in case of non-managed groups, which
            // only collect sockets, but also non-managed groups should not
            // use common group buffering and tsbpd. Also currently there are
            // no other groups than managed one.
            s->setClosing();

            s->m_GroupOf = NULL;
            s->m_GroupMemberData = NULL;
            HLOGC(smlog.Debug, log << "group/close: CUTTING OFF @" << ig->id << " (found as @" << s->m_SocketID << ") from the group");
        }

        // After all sockets that were group members have their ties cut,
        // the container can be cleared. Note that sockets won't be now
        // removing themselves from the group when closing because they
        // are unaware of being group members.
        m_Group.clear();
        m_PeerGroupID = -1;

        set<int> epollid;
        {
            // Global EPOLL lock must be applied to access any socket's epoll set.
            // This is a set of all epoll ids subscribed to it.
            ScopedLock elock (CUDT::uglobal().m_EPoll.m_EPollLock);
            epollid = m_sPollID; // use move() in C++11
            m_sPollID.clear();
        }

        int no_events = 0;
        for (set<int>::iterator i = epollid.begin(); i != epollid.end(); ++i)
        {
            HLOGC(smlog.Debug, log << "close: CLEARING subscription on E" << (*i) << " of $" << id());
            try
            {
                CUDT::uglobal().m_EPoll.update_usock(*i, id(), &no_events);
            }
            catch (...)
            {
                // May catch an API exception, but this isn't an API call to be interrupted.
            }
            HLOGC(smlog.Debug, log << "close: removing E" << (*i) << " from back-subscribers of $" << id());
        }

        // NOW, the m_GroupLock is released, then m_GlobControlLock.
        // The below code should work with no locks and execute socket
        // closing.
    }

    HLOGC(gmlog.Debug, log << "grp/close: closing $" << m_GroupID << ", closing first " << ids.size() << " sockets:");
    // Close all sockets with unlocked GroupLock
    for (vector<SRTSOCKET>::iterator i = ids.begin(); i != ids.end(); ++i)
    {
        try
        {
            CUDT::uglobal().close(*i);
        }
        catch (CUDTException&)
        {
            HLOGC(gmlog.Debug, log << "grp/close: socket @" << *i << " is likely closed already, ignoring");
        }
    }

    HLOGC(gmlog.Debug, log << "grp/close: closing $" << m_GroupID << ": sockets closed, clearing the group:");

    // Lock the group again to clear the group data
    {
        ScopedLock g(m_GroupLock);

        if (!m_Group.empty())
        {
            LOGC(gmlog.Error, log << "grp/close: IPE - after requesting to close all members, still " << m_Group.size()
                    << " lingering members!");
            m_Group.clear();
        }

        // This takes care of the internal part.
        // The external part will be done in Global (CUDTUnited)
    }

    // Release blocked clients
    // XXX This looks like a dead code. Group receiver functions
    // do not use any lock on m_RcvDataLock, it is likely a remainder
    // of the old, internal impementation. 
    // CSync::lock_notify_one(m_RcvDataCond, m_RcvDataLock);
}

// [[using locked(m_Global->m_GlobControlLock)]]
// [[using locked(m_GroupLock)]]
void CUDTGroup::send_CheckValidSockets()
{
    vector<gli_t> toremove;

    for (gli_t d = m_Group.begin(), d_next = d; d != m_Group.end(); d = d_next)
    {
        ++d_next; // it's now safe to erase d
        CUDTSocket* revps = m_Global.locateSocket_LOCKED(d->id);
        if (revps != d->ps)
        {
            // Note: the socket might STILL EXIST, just in the trash, so
            // it can't be found by locateSocket. But it can still be bound
            // to the group. Just mark it broken from upside so that the
            // internal sending procedures will skip it. Removal from the
            // group will happen in GC, which will both remove from
            // group container and cut backward links to the group.

            HLOGC(gmlog.Debug, log << "group/send_CheckValidSockets: socket @" << d->id << " is no longer valid, setting BROKEN in $" << id());
            d->sndstate = SRT_GST_BROKEN;
            d->rcvstate = SRT_GST_BROKEN;
        }
    }
}

int CUDTGroup::send(const char* buf, int len, SRT_MSGCTRL& w_mc)
{
    switch (m_type)
    {
    default:
        LOGC(gslog.Error, log << "CUDTGroup::send: not implemented for type #" << m_type);
        throw CUDTException(MJ_SETUP, MN_INVAL, 0);

    case SRT_GTYPE_BROADCAST:
        return sendBroadcast(buf, len, (w_mc));

    case SRT_GTYPE_BACKUP:
        return sendBackup(buf, len, (w_mc));

        /* to be implemented

    case SRT_GTYPE_BALANCING:
        return sendBalancing(buf, len, (w_mc));

    case SRT_GTYPE_MULTICAST:
        return sendMulticast(buf, len, (w_mc));
        */
    }
}

int CUDTGroup::sendBroadcast(const char* buf, int len, SRT_MSGCTRL& w_mc)
{
    // Avoid stupid errors in the beginning.
    if (len <= 0)
    {
        throw CUDTException(MJ_NOTSUP, MN_INVAL, 0);
    }

    // NOTE: This is a "vector of list iterators". Every element here
    // is an iterator to another container.
    // Note that "list" is THE ONLY container in standard C++ library,
    // for which NO ITERATORS ARE INVALIDATED after a node at particular
    // iterator has been removed, except for that iterator itself.
    vector<SRTSOCKET> wipeme;
    vector<gli_t> idleLinks;
    vector<SRTSOCKET> pendingSockets; // need sock ids as it will be checked out of lock

    int32_t curseq = SRT_SEQNO_NONE;  // The seqno of the first packet of this message.
    int32_t nextseq = SRT_SEQNO_NONE;  // The seqno of the first packet of next message.

    int rstat = -1;

    int                          stat = 0;
    SRT_ATR_UNUSED CUDTException cx(MJ_SUCCESS, MN_NONE, 0);

    vector<gli_t> activeLinks;

    // First, acquire GlobControlLock to make sure all member sockets still exist
    enterCS(m_Global.m_GlobControlLock);
    ScopedLock guard(m_GroupLock);

    if (m_bClosing)
    {
        leaveCS(m_Global.m_GlobControlLock);
        throw CUDTException(MJ_CONNECTION, MN_CONNLOST, 0);
    }

    // Now, still under lock, check if all sockets still can be dispatched

    // LOCKED: GlobControlLock, GroupLock (RIGHT ORDER!)
    send_CheckValidSockets();
    leaveCS(m_Global.m_GlobControlLock);
    // LOCKED: GroupLock (only)
    // Since this moment GlobControlLock may only be locked if GroupLock is unlocked first.

    if (m_bClosing)
    {
        // No temporary locks here. The group lock is scoped.
        throw CUDTException(MJ_CONNECTION, MN_CONNLOST, 0);
    }

    // This simply requires the payload to be sent through every socket in the group
    for (gli_t d = m_Group.begin(); d != m_Group.end(); ++d)
    {
        if (d->sndstate != SRT_GST_BROKEN)
        {
            // Check the socket state prematurely in order not to uselessly
            // send over a socket that is broken.
            CUDT* const pu = (d->ps)
                ?  &d->ps->core()
                :  NULL;

            if (!pu || pu->m_bBroken)
            {
                HLOGC(gslog.Debug,
                        log << "grp/sendBroadcast: socket @" << d->id << " detected +Broken - transit to BROKEN");
                d->sndstate = SRT_GST_BROKEN;
                d->rcvstate = SRT_GST_BROKEN;
            }
        }

        // Check socket sndstate before sending
        if (d->sndstate == SRT_GST_BROKEN)
        {
            HLOGC(gslog.Debug,
                  log << "grp/sendBroadcast: socket in BROKEN state: @" << d->id
                      << ", sockstatus=" << SockStatusStr(d->ps ? d->ps->getStatus() : SRTS_NONEXIST));
            wipeme.push_back(d->id);
            continue;
        }

        if (d->sndstate == SRT_GST_IDLE)
        {
            SRT_SOCKSTATUS st = SRTS_NONEXIST;
            if (d->ps)
                st = d->ps->getStatus();
            // If the socket is already broken, move it to broken.
            if (int(st) >= int(SRTS_BROKEN))
            {
                HLOGC(gslog.Debug,
                      log << "CUDTGroup::send.$" << id() << ": @" << d->id << " became " << SockStatusStr(st)
                          << ", WILL BE CLOSED.");
                wipeme.push_back(d->id);
                continue;
            }

            if (st != SRTS_CONNECTED)
            {
                HLOGC(gslog.Debug,
                      log << "CUDTGroup::send. @" << d->id << " is still " << SockStatusStr(st) << ", skipping.");
                pendingSockets.push_back(d->id);
                continue;
            }

            HLOGC(gslog.Debug, log << "grp/sendBroadcast: socket in IDLE state: @" << d->id << " - will activate it");
            // This is idle, we'll take care of them next time
            // Might be that:
            // - this socket is idle, while some NEXT socket is running
            // - we need at least one running socket to work BEFORE activating the idle one.
            // - if ALL SOCKETS ARE IDLE, then we simply activate the first from the list,
            //   and all others will be activated using the ISN from the first one.
            idleLinks.push_back(d);
            continue;
        }

        if (d->sndstate == SRT_GST_RUNNING)
        {
            HLOGC(gslog.Debug,
                  log << "grp/sendBroadcast: socket in RUNNING state: @" << d->id << " - will send a payload");
            activeLinks.push_back(d);
            continue;
        }

        HLOGC(gslog.Debug,
              log << "grp/sendBroadcast: socket @" << d->id << " not ready, state: " << StateStr(d->sndstate) << "("
                  << int(d->sndstate) << ") - NOT sending, SET AS PENDING");

        pendingSockets.push_back(d->id);
    }

    vector<Sendstate> sendstates;
    if (w_mc.srctime == 0)
        w_mc.srctime = count_microseconds(steady_clock::now().time_since_epoch());

    for (vector<gli_t>::iterator snd = activeLinks.begin(); snd != activeLinks.end(); ++snd)
    {
        gli_t d   = *snd;
        int   erc = 0; // success
        // Remaining sndstate is SRT_GST_RUNNING. Send a payload through it.
        try
        {
            // This must be wrapped in try-catch because on error it throws an exception.
            // Possible return values are only 0, in case when len was passed 0, or a positive
            // >0 value that defines the size of the data that it has sent, that is, in case
            // of Live mode, equal to 'len'.
            stat = d->ps->core().sendmsg2(buf, len, (w_mc));
        }
        catch (CUDTException& e)
        {
            cx   = e;
            stat = -1;
            erc  = e.getErrorCode();
        }

        if (stat != -1)
        {
            curseq = w_mc.pktseq;
            nextseq = d->ps->core().schedSeqNo();
        }

        const Sendstate cstate = {d->id, &*d, stat, erc};
        sendstates.push_back(cstate);
        d->sndresult  = stat;
        d->laststatus = d->ps->getStatus();
    }

    // Ok, we have attempted to send a payload over all links
    // that are currently in the RUNNING state. We know that at
    // least one is successful if we have non-default curseq value.

    // Here we need to activate all links that are found as IDLE.
    // Some portion of logical exclusions:
    //
    // - sockets that were broken in the beginning are already wiped out
    // - broken sockets are checked first, so they can't be simultaneously idle
    // - idle sockets can't get broken because there's no operation done on them
    // - running sockets are the only one that could change sndstate here
    // - running sockets can either remain running or turn to broken
    // In short: Running and Broken sockets can't become idle,
    // although Running sockets can become Broken.

    // There's no certainty here as to whether at least one link was
    // running and it has successfully performed the operation.
    // Might have even happened that we had 2 running links that
    // got broken and 3 other links so far in idle sndstate that just connected
    // at that very moment. In this case we have 3 idle links to activate,
    // but there is no sequence base to overwrite their ISN with. If this
    // happens, then the first link that should be activated goes with
    // whatever ISN it has, whereas every next idle link should use that
    // exactly ISN.
    //
    // If it has additionally happened that the first link got broken at
    // that very moment of sending, the second one has a chance to succeed
    // and therefore take over the leading role in setting the ISN. If the
    // second one fails, too, then the only remaining idle link will simply
    // go with its own original sequence.

    // On the opposite side, if the first packet arriving looks like a jump over,
    // the corresponding LOSSREPORT is sent. For packets that are truly lost,
    // the sender retransmits them, for packets that before ISN, DROPREQ is sent.

    // Now we can go to the idle links and attempt to send the payload
    // also over them.

    // TODO: { sendBroadcast_ActivateIdleLinks
    for (vector<gli_t>::iterator i = idleLinks.begin(); i != idleLinks.end(); ++i)
    {
        gli_t d       = *i;
        if (!d->ps->m_GroupOf)
            continue;

        int   erc     = 0;
        int   lastseq = d->ps->core().schedSeqNo();
        if (curseq != SRT_SEQNO_NONE && curseq != lastseq)
        {
            HLOGC(gslog.Debug,
                    log << "grp/sendBroadcast: socket @" << d->id << ": override snd sequence %" << lastseq << " with %"
                    << curseq << " (diff by " << CSeqNo::seqcmp(curseq, lastseq)
                    << "); SENDING PAYLOAD: " << BufferStamp(buf, len));
            d->ps->core().overrideSndSeqNo(curseq);
        }
        else
        {
            HLOGC(gslog.Debug,
                    log << "grp/sendBroadcast: socket @" << d->id << ": sequence remains with original value: %"
                    << lastseq << "; SENDING PAYLOAD " << BufferStamp(buf, len));
        }

        // Now send and check the status
        // The link could have got broken

        try
        {
            stat = d->ps->core().sendmsg2(buf, len, (w_mc));
        }
        catch (CUDTException& e)
        {
            cx   = e;
            stat = -1;
            erc  = e.getErrorCode();
        }

        if (stat != -1)
        {
            d->sndstate = SRT_GST_RUNNING;

            // Note: this will override the sequence number
            // for all next iterations in this loop.
            curseq = w_mc.pktseq;
            nextseq = d->ps->core().schedSeqNo();
            HLOGC(gslog.Debug,
                    log << "@" << d->id << ":... sending SUCCESSFUL %" << curseq << " MEMBER STATUS: RUNNING");
        }

        d->sndresult  = stat;
        d->laststatus = d->ps->getStatus();

        const Sendstate cstate = {d->id, &*d, stat, erc};
        sendstates.push_back(cstate);
    }

    if (nextseq != SRT_SEQNO_NONE)
    {
        HLOGC(gslog.Debug,
              log << "grp/sendBroadcast: $" << id() << ": updating current scheduling sequence %" << nextseq);
        m_iLastSchedSeqNo = nextseq;
    }

    // }

    // { send_CheckBrokenSockets()

    // Make an extra loop check to see if we could be
    // in a condition of "all sockets either blocked or pending"

    int nsuccessful = 0; // number of successfully connected sockets
    int nblocked    = 0; // number of sockets blocked in connection
    bool is_pending_blocked = false;
    for (vector<Sendstate>::iterator is = sendstates.begin(); is != sendstates.end(); ++is)
    {
        if (is->stat != -1)
        {
            nsuccessful++;
        }
        // is->stat == -1
        else if (is->code == SRT_EASYNCSND)
        {
            ++nblocked;
        }
    }

    if (!pendingSockets.empty() || nblocked)
    {
        HLOGC(gslog.Debug, log << "grp/sendBroadcast: found pending sockets (blocked: " << nblocked << "), polling them.");

        // These sockets if they are in pending state, they should be added to m_SndEID
        // at the connecting stage.
        CEPoll::fmap_t sready;

        if (m_Global.m_EPoll.empty(*m_SndEpolld))
        {
            // Sanity check - weird pending reported.
            LOGC(gslog.Error,
                 log << "grp/sendBroadcast: IPE: reported pending sockets, but EID is empty - wiping pending!");
            copy(pendingSockets.begin(), pendingSockets.end(), back_inserter(wipeme));
        }
        else
        {
            int swait_timeout = 0;

            // There's also a hidden condition here that is the upper if condition.
            is_pending_blocked = (nsuccessful == 0);

            // If this is the case when 
            if (m_bSynSending && is_pending_blocked)
            {
                HLOGC(gslog.Debug, log << "grp/sendBroadcast: will block for " << m_iSndTimeOut << " - waiting for any writable in blocking mode");
                swait_timeout = m_iSndTimeOut;
            }

            {
                InvertedLock ug(m_GroupLock);

                THREAD_PAUSED();
                m_Global.m_EPoll.swait(
                    *m_SndEpolld, (sready), swait_timeout, false /*report by retval*/); // Just check if anything happened
                THREAD_RESUMED();
            }

            if (m_bClosing)
            {
                // No temporary locks here. The group lock is scoped.
                throw CUDTException(MJ_CONNECTION, MN_CONNLOST, 0);
            }

            HLOGC(gslog.Debug, log << "grp/sendBroadcast: RDY: " << DisplayEpollResults(sready));

            // sockets in EX: should be moved to wipeme.
            // IMPORTANT: we check only PENDING sockets (not blocked) because only
            // pending sockets might report ERR epoll without being explicitly broken.
            // Sockets that did connect and just have buffer full will be always broken,
            // if they're going to report ERR in epoll.
            for (vector<SRTSOCKET>::iterator i = pendingSockets.begin(); i != pendingSockets.end(); ++i)
            {
                if (CEPoll::isready(sready, *i, SRT_EPOLL_ERR))
                {
                    HLOGC(gslog.Debug,
                          log << "grp/sendBroadcast: Socket @" << (*i) << " reported FAILURE - moved to wiped.");
                    // Failed socket. Move d to wipeme. Remove from eid.
                    wipeme.push_back(*i);
                    int no_events = 0;
                    m_Global.m_EPoll.update_usock(m_SndEID, *i, &no_events);
                }

                if (CEPoll::isready(sready, *i, SRT_EPOLL_OUT))
                    is_pending_blocked = false;
            }

            // After that, all sockets that have been reported
            // as ready to write should be removed from EID. This
            // will also remove those sockets that have been added
            // as redundant links at the connecting stage and became
            // writable (connected) before this function had a chance
            // to check them.
            m_Global.m_EPoll.clear_ready_usocks(*m_SndEpolld, SRT_EPOLL_CONNECT);
        }
    }

    // Re-check after the waiting lock has been reacquired
    if (m_bClosing)
        throw CUDTException(MJ_CONNECTION, MN_CONNLOST, 0);

    // Just for a case, when a socket that was blocked or pending
    // had switched to write-enabled, 

    send_CloseBrokenSockets((wipeme)); // wipeme will be cleared by this function

    // Re-check after the waiting lock has been reacquired
    if (m_bClosing)
        throw CUDTException(MJ_CONNECTION, MN_CONNLOST, 0);

    // }

    // { sendBroadcast_CheckBlockedLinks()

    // Alright, we've made an attempt to send a packet over every link.
    // Every operation was done through a non-blocking attempt, so
    // links where sending was blocked have SRT_EASYNCSND error.
    // Links that were successful, have the len value in state.

    // First thing then, find out if at least one link was successful.
    // The first successful link sets the sequence value,
    // the following links derive it. This might be also the first idle
    // link with its random-generated ISN, if there were no active links.

    vector<SocketData*> successful, blocked;

    // This iteration of the state will simply
    // qualify the remaining sockets into three categories:
    //
    // - successful (we only need to know if at least one did)
    // - blocked - if none succeeded, but some blocked, POLL & RETRY.
    // - wipeme - sending failed by any other reason than blocking, remove.

    // Now - sendstates contain directly sockets.
    // In order to update members, you need to have locked:
    // - GlobControlLock to prevent sockets from disappearing or being closed
    // - then GroupLock to latch the validity of m_GroupMemberData field.

    {
        {
            InvertedLock ung (m_GroupLock);
            enterCS(CUDT::uglobal().m_GlobControlLock);
            HLOGC(gslog.Debug, log << "grp/sendBroadcast: Locked GlobControlLock, locking back GroupLock");
        }

        // Under this condition, as an unlock-lock cycle was done on m_GroupLock,
        // the Sendstate::it field shall not be used here!
        for (vector<Sendstate>::iterator is = sendstates.begin(); is != sendstates.end(); ++is)
        {
            CUDTSocket* ps = CUDT::uglobal().locateSocket_LOCKED(is->id);

            // Is the socket valid? If not, simply SKIP IT. Nothing to be done with it,
            // it's already deleted.
            if (!ps)
                continue;

            // Is the socket still group member? If not, SKIP IT. It could only be taken ownership
            // by being explicitly closed and so it's deleted from the container.
            if (!ps->m_GroupOf)
                continue;

            // Now we are certain that m_GroupMemberData is valid.
            SocketData* d = ps->m_GroupMemberData;

            if (is->stat == len)
            {
                HLOGC(gslog.Debug,
                        log << "SEND STATE link [" << (is - sendstates.begin()) << "]: SUCCESSFULLY sent " << len
                        << " bytes");
                // Successful.
                successful.push_back(d);
                rstat = is->stat;
                continue;
            }

            // Remaining are only failed. Check if again.
            if (is->code == SRT_EASYNCSND)
            {
                blocked.push_back(d);
                continue;
            }

#if ENABLE_HEAVY_LOGGING
            string errmsg = cx.getErrorString();
            LOGC(gslog.Debug,
                    log << "SEND STATE link [" << (is - sendstates.begin()) << "]: FAILURE (result:" << is->stat
                    << "): " << errmsg << ". Setting this socket broken status.");
#endif
            // Turn this link broken
            d->sndstate = SRT_GST_BROKEN;
        }

        // Now you can leave GlobControlLock, while GroupLock is still locked.
        leaveCS(CUDT::uglobal().m_GlobControlLock);
    }

    // Re-check after the waiting lock has been reacquired
    if (m_bClosing)
    {
        HLOGC(gslog.Debug, log << "grp/sendBroadcast: GROUP CLOSED, ABANDONING");
        throw CUDTException(MJ_CONNECTION, MN_CONNLOST, 0);
    }

    // Good, now let's realize the situation.
    // First, check the most optimistic scenario: at least one link succeeded.

    bool was_blocked    = false;
    bool none_succeeded = false;

    if (!successful.empty())
    {
        // Good. All blocked links are now qualified as broken.
        // You had your chance, but I can't leave you here,
        // there will be no further chance to reattempt sending.
        for (vector<SocketData*>::iterator b = blocked.begin(); b != blocked.end(); ++b)
        {
            (*b)->sndstate = SRT_GST_BROKEN;
        }
        blocked.clear();
    }
    else
    {
        none_succeeded = true;
        was_blocked    = !blocked.empty();
    }

    int ercode = 0;

    // This block causes waiting for any socket to accept the payload.
    // This should be done only in blocking mode and only if no other socket
    // accepted the payload.
    if (was_blocked && none_succeeded && m_bSynSending)
    {
        m_Global.m_EPoll.update_events(id(), m_sPollID, SRT_EPOLL_OUT, false);
        if (!m_bSynSending)
        {
            throw CUDTException(MJ_AGAIN, MN_WRAVAIL, 0);
        }

        HLOGC(gslog.Debug, log << "grp/sendBroadcast: all blocked, trying to common-block on epoll...");

        // XXX TO BE REMOVED. Sockets should be subscribed in m_SndEID at connecting time
        // (both srt_connect and srt_accept).

        // None was successful, but some were blocked. It means that we
        // haven't sent the payload over any link so far, so we still have
        // a chance to retry.
        int modes = SRT_EPOLL_OUT | SRT_EPOLL_ERR;
        for (vector<SocketData*>::iterator b = blocked.begin(); b != blocked.end(); ++b)
        {
            HLOGC(gslog.Debug,
                  log << "Will block on blocked socket @" << (*b)->id << " as only blocked socket remained");
            CUDT::uglobal().epoll_add_usock_INTERNAL(m_SndEID, (*b)->ps, &modes);
        }

        int            blst = 0;
        CEPoll::fmap_t sready;

        {
            // Lift the group lock for a while, to avoid possible deadlocks.
            InvertedLock ug(m_GroupLock);
            HLOGC(gslog.Debug, log << "grp/sendBroadcast: blocking on any of blocked sockets to allow sending");

            // m_iSndTimeOut is -1 by default, which matches the meaning of waiting forever
            THREAD_PAUSED();
            blst = m_Global.m_EPoll.swait(*m_SndEpolld, sready, m_iSndTimeOut);
            THREAD_RESUMED();

            // NOTE EXCEPTIONS:
            // - EEMPTY: won't happen, we have explicitly added sockets to EID here.
            // - XTIMEOUT: will be propagated as this what should be reported to API
            // This is the only reason why here the errors are allowed to be handled
            // by exceptions.
        }

        // Re-check after the waiting lock has been reacquired
        if (m_bClosing)
            throw CUDTException(MJ_CONNECTION, MN_CONNLOST, 0);

        if (blst == -1)
        {
            int rno;
            ercode = srt_getlasterror(&rno);
        }
        else
        {
            activeLinks.clear();
            sendstates.clear();
            // Extract gli's from the whole group that have id found in the array.

            // LOCKING INFO:
            // For the moment of lifting m_GroupLock, some sockets could have been closed.
            // But then, we believe they have been also removed from the group container,
            // and this requires locking on GroupLock. We can then stafely state that the
            // group container contains only existing sockets, at worst broken.

            for (gli_t dd = m_Group.begin(); dd != m_Group.end(); ++dd)
            {
                int rdev = CEPoll::ready(sready, dd->id);
                if (rdev & SRT_EPOLL_ERR)
                {
                    dd->sndstate = SRT_GST_BROKEN;
                }
                else if (rdev & SRT_EPOLL_OUT)
                    activeLinks.push_back(dd);
            }

            for (vector<gli_t>::iterator snd = activeLinks.begin(); snd != activeLinks.end(); ++snd)
            {
                gli_t d   = *snd;

                int   erc = 0; // success
                // Remaining sndstate is SRT_GST_RUNNING. Send a payload through it.
                try
                {
                    // This must be wrapped in try-catch because on error it throws an exception.
                    // Possible return values are only 0, in case when len was passed 0, or a positive
                    // >0 value that defines the size of the data that it has sent, that is, in case
                    // of Live mode, equal to 'len'.
                    stat = d->ps->core().sendmsg2(buf, len, (w_mc));
                }
                catch (CUDTException& e)
                {
                    cx   = e;
                    stat = -1;
                    erc  = e.getErrorCode();
                }
                if (stat != -1)
                    curseq = w_mc.pktseq;

                const Sendstate cstate = {d->id, &*d, stat, erc};
                sendstates.push_back(cstate);
                d->sndresult  = stat;
                d->laststatus = d->ps->getStatus();
            }

            // This time only check if any were successful.
            // All others are wipeme.
            // NOTE: m_GroupLock is continuously locked - you can safely use Sendstate::it field.
            for (vector<Sendstate>::iterator is = sendstates.begin(); is != sendstates.end(); ++is)
            {
                if (is->stat == len)
                {
                    // Successful.
                    successful.push_back(is->mb);
                    rstat          = is->stat;
                    was_blocked    = false;
                    none_succeeded = false;
                    continue;
                }
#if ENABLE_HEAVY_LOGGING
                string errmsg = cx.getErrorString();
                HLOGC(gslog.Debug,
                      log << "... (repeat-waited) sending FAILED (" << errmsg
                          << "). Setting this socket broken status.");
#endif
                // Turn this link broken
                is->mb->sndstate = SRT_GST_BROKEN;
            }
        }
    }

    // }

    if (none_succeeded)
    {
        m_Global.m_EPoll.update_events(id(), m_sPollID, SRT_EPOLL_OUT, false);
        if (!m_bSynSending && (is_pending_blocked || was_blocked))
        {
            HLOGC(gslog.Debug, log << "grp/sendBroadcast: no links are ready for sending");
            ercode = SRT_EASYNCSND;
        }
        else
        {
            HLOGC(gslog.Debug, log << "grp/sendBroadcast: all links broken (none succeeded to send a payload)");
            m_Global.m_EPoll.update_events(id(), m_sPollID, SRT_EPOLL_ERR, true);
        }

        // Reparse error code, if set.
        // It might be set, if the last operation was failed.
        // If any operation succeeded, this will not be executed anyway.
        CodeMajor major = CodeMajor(ercode ? ercode / 1000 : MJ_CONNECTION);
        CodeMinor minor = CodeMinor(ercode ? ercode % 1000 : MN_CONNLOST);

        throw CUDTException(major, minor, 0);
    }

    for (vector<Sendstate>::iterator is = sendstates.begin(); is != sendstates.end(); ++is)
    {
        // Here we have a situation that at least 1 link successfully sent a packet.
        // All links for which sending has failed must be closed.
        if (is->stat == -1)
        {
            // This only sets the state to the socket; the GC process should
            // pick it up at the next time.
            HLOGC(gslog.Debug, log << "grp/sendBroadcast: per PARTIAL SUCCESS, closing failed @" << is->id);
            is->mb->ps->setBrokenClosed();
        }
    }

    // Now that at least one link has succeeded, update sending stats.
    m_stats.sent.count(len);

    // Pity that the blocking mode only determines as to whether this function should
    // block or not, but the epoll flags must be updated regardless of the mode.

    // Now fill in the socket table. Check if the size is enough, if not,
    // then set the pointer to NULL and set the correct size.

    // Note that list::size() is linear time, however this shouldn't matter,
    // as with the increased number of links in the redundancy group the
    // impossibility of using that many of them grows exponentally.
    size_t grpsize = m_Group.size();

    if (w_mc.grpdata_size < grpsize)
    {
        w_mc.grpdata = NULL;
    }

    size_t i = 0;

    bool ready_again = false;
    for (gli_t d = m_Group.begin(); d != m_Group.end(); ++d, ++i)
    {
        if (w_mc.grpdata)
        {
            // Enough space to fill
            copyGroupData(*d, (w_mc.grpdata[i]));
        }

        // We perform this loop anyway because we still need to check if any
        // socket is writable. Note that the group lock will hold any write ready
        // updates that are performed just after a single socket update for the
        // group, so if any socket is actually ready at the moment when this
        // is performed, and this one will result in none-write-ready, this will
        // be fixed just after returning from this function.

        ready_again = ready_again || d->ps->writeReady();
    }
    w_mc.grpdata_size = i;

    if (!ready_again)
    {
        m_Global.m_EPoll.update_events(id(), m_sPollID, SRT_EPOLL_OUT, false);
    }

    return rstat;
}

int CUDTGroup::getGroupData(SRT_SOCKGROUPDATA* pdata, size_t* psize)
{
    if (!psize)
        return CUDT::APIError(MJ_NOTSUP, MN_INVAL);

    ScopedLock gl(m_GroupLock);

    return getGroupData_LOCKED(pdata, psize);
}

// [[using locked(this->m_GroupLock)]]
int CUDTGroup::getGroupData_LOCKED(SRT_SOCKGROUPDATA* pdata, size_t* psize)
{
    SRT_ASSERT(psize != NULL);
    const size_t size = *psize;
    // Rewrite correct size
    *psize = m_Group.size();

    if (!pdata)
    {
        return 0;
    }

    if (m_Group.size() > size)
    {
        // Not enough space to retrieve the data.
        return CUDT::APIError(MJ_NOTSUP, MN_XSIZE);
    }

    size_t i = 0;
    for (gli_t d = m_Group.begin(); d != m_Group.end(); ++d, ++i)
    {
        copyGroupData(*d, (pdata[i]));
    }

    return (int)m_Group.size();
}

// [[using locked(this->m_GroupLock)]]
void CUDTGroup::copyGroupData(const CUDTGroup::SocketData& source, SRT_SOCKGROUPDATA& w_target)
{
    w_target.id = source.id;
    memcpy((&w_target.peeraddr), &source.peer, source.peer.size());

    w_target.sockstate = source.laststatus;
    w_target.token = source.token;

    // In the internal structure the member state
    // is one per direction. From the user perspective
    // however it is used either in one direction only,
    // in which case the one direction that is active
    // matters, or in both directions, in which case
    // it will be always either both active or both idle.

    if (source.sndstate == SRT_GST_RUNNING || source.rcvstate == SRT_GST_RUNNING)
    {
        w_target.result      = 0;
        w_target.memberstate = SRT_GST_RUNNING;
    }
    // Stats can differ per direction only
    // when at least in one direction it's ACTIVE.
    else if (source.sndstate == SRT_GST_BROKEN || source.rcvstate == SRT_GST_BROKEN)
    {
        w_target.result      = -1;
        w_target.memberstate = SRT_GST_BROKEN;
    }
    else
    {
        // IDLE or PENDING
        w_target.result      = 0;
        w_target.memberstate = source.sndstate;
    }

    w_target.weight = source.weight;
}

void CUDTGroup::getGroupCount(size_t& w_size, bool& w_still_alive)
{
    ScopedLock gg(m_GroupLock);

    // Note: linear time, but no way to avoid it.
    // Fortunately the size of the redundancy group is even
    // in the craziest possible implementation at worst 4 members long.
    size_t group_list_size = 0;

    // In managed group, if all sockets made a failure, all
    // were removed, so the loop won't even run once. In
    // non-managed, simply no socket found here would have a
    // connected status.
    bool still_alive = false;

    for (gli_t gi = m_Group.begin(); gi != m_Group.end(); ++gi)
    {
        if (gi->laststatus == SRTS_CONNECTED)
        {
            still_alive = true;
        }
        ++group_list_size;
    }

    // If no socket is found connected, don't update any status.
    w_size        = group_list_size;
    w_still_alive = still_alive;
}

// [[using locked(m_GroupLock)]]
void CUDTGroup::fillGroupData(SRT_MSGCTRL&       w_out, // MSGCTRL to be written
                              const SRT_MSGCTRL& in     // MSGCTRL read from the data-providing socket
)
{
    // Preserve the data that will be overwritten by assignment
    SRT_SOCKGROUPDATA* grpdata      = w_out.grpdata;
    size_t             grpdata_size = w_out.grpdata_size;

    w_out = in; // NOTE: This will write NULL to grpdata and 0 to grpdata_size!

    w_out.grpdata      = NULL; // Make sure it's done, for any case
    w_out.grpdata_size = 0;

    // User did not wish to read the group data at all.
    if (!grpdata)
    {
        return;
    }

    int st = getGroupData_LOCKED((grpdata), (&grpdata_size));

    // Always write back the size, no matter if the data were filled.
    w_out.grpdata_size = grpdata_size;

    if (st == SRT_ERROR)
    {
        // Keep NULL in grpdata
        return;
    }

    // Write back original data
    w_out.grpdata = grpdata;
}

// [[using locked(CUDT::uglobal()->m_GlobControLock)]]
// [[using locked(m_GroupLock)]]
struct FLookupSocketWithEvent_LOCKED
{
    CUDTUnited* glob;
    int         evtype;
    FLookupSocketWithEvent_LOCKED(CUDTUnited* g, int event_type)
        : glob(g)
        , evtype(event_type)
    {
    }

    typedef CUDTSocket* result_type;

    pair<CUDTSocket*, bool> operator()(const pair<SRTSOCKET, int>& es)
    {
        CUDTSocket* so = NULL;
        if ((es.second & evtype) == 0)
            return make_pair(so, false);

        so = glob->locateSocket_LOCKED(es.first);
        return make_pair(so, !!so);
    }
};

void CUDTGroup::recv_CollectAliveAndBroken(vector<CUDTSocket*>& alive, set<CUDTSocket*>& broken)
{
#if ENABLE_HEAVY_LOGGING
    std::ostringstream ds;
    ds << "E(" << m_RcvEID << ") ";
#define HCLOG(expr) expr
#else
#define HCLOG(x) if (false) {}
#endif

    alive.reserve(m_Group.size());

    HLOGC(grlog.Debug, log << "group/recv: Reviewing member sockets for polling");
    for (gli_t gi = m_Group.begin(); gi != m_Group.end(); ++gi)
    {
        if (gi->laststatus == SRTS_CONNECTING)
        {
            HCLOG(ds << "@" << gi->id << "<pending> ");
            continue; // don't read over a failed or pending socket
        }

        if (gi->laststatus >= SRTS_BROKEN)
        {
            broken.insert(gi->ps);
        }

        if (broken.count(gi->ps))
        {
            HCLOG(ds << "@" << gi->id << "<broken> ");
            continue;
        }

        if (gi->laststatus != SRTS_CONNECTED)
        {
            HCLOG(ds << "@" << gi->id << "<unstable:" << SockStatusStr(gi->laststatus) << "> ");
            // Sockets in this state are ignored. We are waiting until it
            // achieves CONNECTING state, then it's added to write.
            // Or gets broken and closed in the next step.
            continue;
        }

        // Don't skip packets that are ahead because if we have a situation
        // that all links are either "elephants" (do not report read readiness)
        // and "kangaroos" (have already delivered an ahead packet) then
        // omitting kangaroos will result in only elephants to be polled for
        // reading. Due to the strict timing requirements and ensurance that
        // TSBPD on every link will result in exactly the same delivery time
        // for a packet of given sequence, having an elephant and kangaroo in
        // one cage means that the elephant is simply a broken or half-broken
        // link (the data are not delivered, but it will get repaired soon,
        // enough for SRT to maintain the connection, but it will still drop
        // packets that didn't arrive in time), in both cases it may
        // potentially block the reading for an indefinite time, while
        // simultaneously a kangaroo might be a link that got some packets
        // dropped, but then it's still capable to deliver packets on time.

        // Note that gi->id might be a socket that was previously being polled
        // on write, when it's attempting to connect, but now it's connected.
        // This will update the socket with the new event set.

        alive.push_back(gi->ps);
        HCLOG(ds << "@" << gi->id << "[READ] ");
    }

    HLOGC(grlog.Debug, log << "group/recv: " << ds.str() << " --> EPOLL/SWAIT");
#undef HCLOG
}

vector<CUDTSocket*> CUDTGroup::recv_WaitForReadReady(const vector<CUDTSocket*>& aliveMembers, set<CUDTSocket*>& w_broken)
{
    if (aliveMembers.empty())
    {
        LOGC(grlog.Error, log << "group/recv: all links broken");
        throw CUDTException(MJ_CONNECTION, MN_NOCONN, 0);
    }

    for (vector<CUDTSocket*>::const_iterator i = aliveMembers.begin(); i != aliveMembers.end(); ++i)
    {
        // NOT using the official srt_epoll_add_usock because this will do socket dispatching,
        // which requires lock on m_GlobControlLock, while this lock cannot be applied without
        // first unlocking m_GroupLock.
        const int read_modes = SRT_EPOLL_IN | SRT_EPOLL_ERR;
        CUDT::uglobal().epoll_add_usock_INTERNAL(m_RcvEID, *i, &read_modes);
    }

    // Here we need to make an additional check.
    // There might be a possibility that all sockets that
    // were added to the reader group, are ahead. At least
    // surely we don't have a situation that any link contains
    // an ahead-read subsequent packet, because GroupCheckPacketAhead
    // already handled that case.
    //
    // What we can have is that every link has:
    // - no known seq position yet (is not registered in the position map yet)
    // - the position equal to the latest delivered sequence
    // - the ahead position

    // Now the situation is that we don't have any packets
    // waiting for delivery so we need to wait for any to report one.

    // The non-blocking mode would need to simply check the readiness
    // with only immediate report, and read-readiness would have to
    // be done in background.

    // In blocking mode, use m_iRcvTimeOut, which's default value -1
    // means to block indefinitely, also in swait().
    // In non-blocking mode use 0, which means to always return immediately.
    int timeout = m_bSynRecving ? m_iRcvTimeOut : 0;
    int nready = 0;
    // Poll on this descriptor until reading is available, indefinitely.
    CEPoll::fmap_t sready;

    // GlobControlLock is required for dispatching the sockets.
    // Therefore it must be applied only when GroupLock is off.
    {
        // This call may wait indefinite time, so GroupLock must be unlocked.
        InvertedLock ung (m_GroupLock);
        THREAD_PAUSED();
        nready  = m_Global.m_EPoll.swait(*m_RcvEpolld, sready, timeout, false /*report by retval*/);
        THREAD_RESUMED();

        // HERE GlobControlLock is locked first, then GroupLock is applied back
        enterCS(CUDT::uglobal().m_GlobControlLock);
    }
    // BOTH m_GlobControlLock AND m_GroupLock are locked here.

    HLOGC(grlog.Debug, log << "group/recv: " << nready << " RDY: " << DisplayEpollResults(sready));

    if (nready == 0)
    {
        // GlobControlLock is applied manually, so unlock manually.
        // GroupLock will be unlocked as per scope.
        leaveCS(CUDT::uglobal().m_GlobControlLock);
        // This can only happen when 0 is passed as timeout and none is ready.
        // And 0 is passed only in non-blocking mode. So this is none ready in
        // non-blocking mode.
        m_Global.m_EPoll.update_events(id(), m_sPollID, SRT_EPOLL_IN, false);
        throw CUDTException(MJ_AGAIN, MN_RDAVAIL, 0);
    }

    // Handle sockets of pending connection and with errors.

    // Nice to have something like:

    // broken = FilterIf(sready, [] (auto s)
    //                   { return s.second == SRT_EPOLL_ERR && (auto cs = g->locateSocket(s.first, ERH_RETURN))
    //                          ? {cs, true}
    //                          : {nullptr, false}
    //                   });

    FilterIf(
        /*FROM*/ sready.begin(),
        sready.end(),
        /*TO*/ std::inserter(w_broken, w_broken.begin()),
        /*VIA*/ FLookupSocketWithEvent_LOCKED(&m_Global, SRT_EPOLL_ERR));

    
    // If this set is empty, it won't roll even once, therefore output
    // will be surely empty. This will be checked then same way as when
    // reading from every socket resulted in error.
    vector<CUDTSocket*> readReady;
    readReady.reserve(aliveMembers.size());
    for (vector<CUDTSocket*>::const_iterator sockiter = aliveMembers.begin(); sockiter != aliveMembers.end(); ++sockiter)
    {
        CUDTSocket* sock = *sockiter;
        const CEPoll::fmap_t::const_iterator ready_iter = sready.find(sock->m_SocketID);
        if (ready_iter != sready.end())
        {
            if (ready_iter->second & SRT_EPOLL_ERR)
                continue; // broken already

            if ((ready_iter->second & SRT_EPOLL_IN) == 0)
                continue; // not ready for reading

            readReady.push_back(*sockiter);
        }
        else
        {
            // No read-readiness reported by epoll, but can be missed or not yet handled
            // while the receiver buffer is in fact read-ready.
            ScopedLock lg(sock->core().m_RcvBufferLock);
            if (!sock->core().m_pRcvBuffer)
                continue;
            // Checking for the next packet in the RCV buffer is safer that isReadReady(tnow).
            const CRcvBuffer::PacketInfo info = sock->core().m_pRcvBuffer->getFirstValidPacketInfo();
            if (info.seqno != SRT_SEQNO_NONE && !info.seq_gap)
                readReady.push_back(sock);
        }
    }
    
    leaveCS(CUDT::uglobal().m_GlobControlLock);

    return readReady;
}

void CUDTGroup::updateReadState(SRTSOCKET /* not sure if needed */, int32_t sequence)
{
    bool       ready = false;
    ScopedLock lg(m_GroupLock);
    int        seqdiff = 0;

    if (m_RcvBaseSeqNo == SRT_SEQNO_NONE)
    {
        // One socket reported readiness, while no reading operation
        // has ever been done. Whatever the sequence number is, it will
        // be taken as a good deal and reading will be accepted.
        ready = true;
    }
    else if ((seqdiff = CSeqNo::seqcmp(sequence, m_RcvBaseSeqNo)) > 0)
    {
        // Case diff == 1: The very next. Surely read-ready.

        // Case diff > 1:
        // We have an ahead packet. There's one strict condition in which
        // we may believe it needs to be delivered - when KANGAROO->HORSE
        // transition is allowed. Stating that the time calculation is done
        // exactly the same way on every link in the redundancy group, when
        // it came to a situation that a packet from one link is ready for
        // extraction while it has jumped over some packet, it has surely
        // happened due to TLPKTDROP, and if it happened on at least one link,
        // we surely don't have this packet ready on any other link.

        // This might prove not exactly true, especially when at the moment
        // when this happens another link may surprisinly receive this lacking
        // packet, so the situation gets suddenly repaired after this function
        // is called, the only result of it would be that it will really get
        // the very next sequence, even though this function doesn't know it
        // yet, but surely in both cases the situation is the same: the medium
        // is ready for reading, no matter what packet will turn out to be
        // returned when reading is done.

        ready = true;
    }

    // When the sequence number is behind the current one,
    // stating that the readines wasn't checked otherwise, the reading
    // function will not retrieve anything ready to read just by this premise.
    // Even though this packet would have to be eventually extracted (and discarded).

    if (ready)
    {
        m_Global.m_EPoll.update_events(id(), m_sPollID, SRT_EPOLL_IN, true);
    }
}

int32_t CUDTGroup::getRcvBaseSeqNo()
{
    ScopedLock lg(m_GroupLock);
    return m_RcvBaseSeqNo;
}

void CUDTGroup::updateWriteState()
{
    ScopedLock lg(m_GroupLock);
    m_Global.m_EPoll.update_events(id(), m_sPollID, SRT_EPOLL_OUT, true);
}

/// Validate iPktSeqno is in range
/// (iBaseSeqno - m_iSeqNoTH/2; iBaseSeqno + m_iSeqNoTH).
///
/// EXPECT_EQ(isValidSeqno(125, 124), true); // behind
/// EXPECT_EQ(isValidSeqno(125, 125), true); // behind
/// EXPECT_EQ(isValidSeqno(125, 126), true); // the next in order
///
/// EXPECT_EQ(isValidSeqno(0, 0x3FFFFFFF - 2), true);  // ahead, but ok.
/// EXPECT_EQ(isValidSeqno(0, 0x3FFFFFFF - 1), false); // too far ahead.
/// EXPECT_EQ(isValidSeqno(0x3FFFFFFF + 2, 0x7FFFFFFF), false); // too far ahead.
/// EXPECT_EQ(isValidSeqno(0x3FFFFFFF + 3, 0x7FFFFFFF), true); // ahead, but ok.
/// EXPECT_EQ(isValidSeqno(0x3FFFFFFF, 0x1FFFFFFF + 2), false); // too far (behind)
/// EXPECT_EQ(isValidSeqno(0x3FFFFFFF, 0x1FFFFFFF + 3), true); // behind, but ok
/// EXPECT_EQ(isValidSeqno(0x70000000, 0x0FFFFFFF), true); // ahead, but ok
/// EXPECT_EQ(isValidSeqno(0x70000000, 0x30000000 - 2), false); // too far ahead.
/// EXPECT_EQ(isValidSeqno(0x70000000, 0x30000000 - 3), true); // ahead, but ok
/// EXPECT_EQ(isValidSeqno(0x0FFFFFFF, 0), true);
/// EXPECT_EQ(isValidSeqno(0x0FFFFFFF, 0x7FFFFFFF), true);
/// EXPECT_EQ(isValidSeqno(0x0FFFFFFF, 0x70000000), false);
/// EXPECT_EQ(isValidSeqno(0x0FFFFFFF, 0x70000001), false);
/// EXPECT_EQ(isValidSeqno(0x0FFFFFFF, 0x70000002), true);  // behind by 536870910
/// EXPECT_EQ(isValidSeqno(0x0FFFFFFF, 0x70000003), true);
///
/// @return false if @a iPktSeqno is not inside the valid range; otherwise true.
static bool isValidSeqno(int32_t iBaseSeqno, int32_t iPktSeqno)
{
    const int32_t iLenAhead = CSeqNo::seqlen(iBaseSeqno, iPktSeqno);
    if (iLenAhead >= 0 && iLenAhead < CSeqNo::m_iSeqNoTH)
        return true;

    const int32_t iLenBehind = CSeqNo::seqlen(iPktSeqno, iBaseSeqno);
    if (iLenBehind >= 0 && iLenBehind < CSeqNo::m_iSeqNoTH / 2)
        return true;

    return false;
}

int CUDTGroup::recv(char* buf, int len, SRT_MSGCTRL& w_mc)
{
    // First, acquire GlobControlLock to make sure all member sockets still exist
    enterCS(m_Global.m_GlobControlLock);
    ScopedLock guard(m_GroupLock);

    if (m_bClosing)
    {
        // The group could be set closing in the meantime, but if
        // this is only about to be set by another thread, this thread
        // must fist wait for being able to acquire this lock.
        // The group will not be deleted now because it is added usage counter
        // by this call, but will be released once it exits.
        leaveCS(m_Global.m_GlobControlLock);
        throw CUDTException(MJ_CONNECTION, MN_CONNLOST, 0);
    }

    // Now, still under lock, check if all sockets still can be dispatched
    send_CheckValidSockets();
    leaveCS(m_Global.m_GlobControlLock);

    if (m_bClosing)
        throw CUDTException(MJ_CONNECTION, MN_CONNLOST, 0);

    // Later iteration over it might be less efficient than
    // by vector, but we'll also often try to check a single id
    // if it was ever seen broken, so that it's skipped.
    set<CUDTSocket*> broken;

    for (;;)
    {
        if (!m_bOpened || !m_bConnected)
        {
            LOGC(grlog.Error,
                 log << boolalpha << "grp/recv: $" << id() << ": ABANDONING: opened=" << m_bOpened
                     << " connected=" << m_bConnected);
            throw CUDTException(MJ_CONNECTION, MN_NOCONN, 0);
        }

        vector<CUDTSocket*> aliveMembers;
        recv_CollectAliveAndBroken(aliveMembers, broken);
        if (aliveMembers.empty())
        {
            LOGC(grlog.Error, log << "grp/recv: ALL LINKS BROKEN, ABANDONING.");
            m_Global.m_EPoll.update_events(id(), m_sPollID, SRT_EPOLL_IN, false);
            throw CUDTException(MJ_CONNECTION, MN_NOCONN, 0);
        }

        vector<CUDTSocket*> readySockets;
        if (m_bSynRecving)
            readySockets = recv_WaitForReadReady(aliveMembers, broken);
        else
            readySockets = aliveMembers;

        if (m_bClosing)
        {
            HLOGC(grlog.Debug, log << "grp/recv: $" << id() << ": GROUP CLOSED, ABANDONING.");
            throw CUDTException(MJ_CONNECTION, MN_CONNLOST, 0);
        }

        // Find the first readable packet among all member sockets.
        steady_clock::time_point tnow = steady_clock::now();
        CUDTSocket*               socketToRead = NULL;
        CRcvBuffer::PacketInfo infoToRead   = {-1, false, time_point()};
        for (vector<CUDTSocket*>::const_iterator si = readySockets.begin(); si != readySockets.end(); ++si)
        {
            CUDTSocket* ps = *si;

            ScopedLock lg(ps->core().m_RcvBufferLock);
            if (m_RcvBaseSeqNo != SRT_SEQNO_NONE)
            {
                // Drop here to make sure the getFirstReadablePacketInfo() below return fresher packet.
                int cnt = ps->core().rcvDropTooLateUpTo(CSeqNo::incseq(m_RcvBaseSeqNo));
                if (cnt > 0)
                {
                    HLOGC(grlog.Debug,
                          log << "grp/recv: $" << id() << ": @" << ps->m_SocketID << ": dropped " << cnt
                              << " packets before reading: m_RcvBaseSeqNo=" << m_RcvBaseSeqNo);
                }
            }

            const CRcvBuffer::PacketInfo info =
                ps->core().m_pRcvBuffer->getFirstReadablePacketInfo(tnow);
            if (info.seqno == SRT_SEQNO_NONE)
            {
                HLOGC(grlog.Debug, log << "grp/recv: $" << id() << ": @" << ps->m_SocketID << ": Nothing to read.");
                continue;
            }
            // We need to qualify the sequence, just for a case.
            if (m_RcvBaseSeqNo != SRT_SEQNO_NONE && !isValidSeqno(m_RcvBaseSeqNo, info.seqno))
            {
                LOGC(grlog.Error,
                     log << "grp/recv: $" << id() << ": @" << ps->m_SocketID << ": SEQUENCE DISCREPANCY: base=%"
                         << m_RcvBaseSeqNo << " vs pkt=%" << info.seqno << ", setting ESECFAIL");
                ps->core().m_bBroken = true;
                broken.insert(ps);
                continue;
            }
            if (socketToRead == NULL || CSeqNo::seqcmp(info.seqno, infoToRead.seqno) < 0)
            {
                socketToRead = ps;
                infoToRead   = info;

                if (m_RcvBaseSeqNo != SRT_SEQNO_NONE && ((CSeqNo(w_mc.pktseq) - CSeqNo(m_RcvBaseSeqNo)) == 1))
                {
                    // We have the next packet. No need to check other read-ready sockets.
                    break;
                }
            }
        }

        if (socketToRead == NULL)
        {
            if (m_bSynRecving)
            {
                HLOGC(grlog.Debug,
                      log << "grp/recv: $" << id() << ": No links reported any fresher packet, re-polling.");
                continue;
            }
            else
            {
                HLOGC(grlog.Debug,
                      log << "grp/recv: $" << id() << ": No links reported any fresher packet, clearing readiness.");
                m_Global.m_EPoll.update_events(id(), m_sPollID, SRT_EPOLL_IN, false);
                throw CUDTException(MJ_AGAIN, MN_RDAVAIL, 0);
            }
        }
        else
        {
            HLOGC(grlog.Debug,
                  log << "grp/recv: $" << id() << ": Found first readable packet from @" << socketToRead->m_SocketID
                      << ": seq=" << infoToRead.seqno << " gap=" << infoToRead.seq_gap
                      << " time=" << FormatTime(infoToRead.tsbpd_time));
        }

        const int res = socketToRead->core().receiveMessage((buf), len, (w_mc), CUDTUnited::ERH_RETURN);
        HLOGC(grlog.Debug,
              log << "grp/recv: $" << id() << ": @" << socketToRead->m_SocketID << ": Extracted data with %"
                  << w_mc.pktseq << " #" << w_mc.msgno << ": " << (res <= 0 ? "(NOTHING)" : BufferStamp(buf, res)));
        if (res == 0)
        {
            LOGC(grlog.Warn,
                 log << "grp/recv: $" << id() << ": @" << socketToRead->m_SocketID << ": Retrying next socket...");
            // This socket will not be socketToRead in the next turn because receiveMessage() return 0 here.
            continue;
        }
        if (res == SRT_ERROR)
        {
            LOGC(grlog.Warn,
                 log << "grp/recv: $" << id() << ": @" << socketToRead->m_SocketID << ": " << srt_getlasterror_str()
                     << ". Retrying next socket...");
            broken.insert(socketToRead);
            continue;
        }
        fillGroupData((w_mc), w_mc);

        // m_RcvBaseSeqNo is expected to be set to the PeerISN with the first connected member,
        // so a packet drop at the start should also be detected by this condition.
        if (m_RcvBaseSeqNo != SRT_SEQNO_NONE)
        {
            const int32_t iNumDropped = (CSeqNo(w_mc.pktseq) - CSeqNo(m_RcvBaseSeqNo)) - 1;
            if (iNumDropped > 0)
            {
                m_stats.recvDrop.count(stats::BytesPackets(iNumDropped * static_cast<uint64_t>(avgRcvPacketSize()), iNumDropped));
                LOGC(grlog.Warn,
                    log << "@" << m_GroupID << " GROUP RCV-DROPPED " << iNumDropped << " packet(s): seqno %"
                        << CSeqNo::incseq(m_RcvBaseSeqNo) << " to %" << CSeqNo::decseq(w_mc.pktseq));
            }
        }

        HLOGC(grlog.Debug,
              log << "grp/recv: $" << id() << ": Update m_RcvBaseSeqNo: %" << m_RcvBaseSeqNo << " -> %" << w_mc.pktseq);
        m_RcvBaseSeqNo = w_mc.pktseq;

        // Update stats as per delivery
        m_stats.recv.count(res);
        updateAvgPayloadSize(res);

        bool canReadFurther = false;
        for (vector<CUDTSocket*>::const_iterator si = aliveMembers.begin(); si != aliveMembers.end(); ++si)
        {
            CUDTSocket* ps = *si;
            ScopedLock  lg(ps->core().m_RcvBufferLock);
            if (m_RcvBaseSeqNo != SRT_SEQNO_NONE)
            {
                const int cnt = ps->core().rcvDropTooLateUpTo(CSeqNo::incseq(m_RcvBaseSeqNo), CUDT::DROP_DISCARD);
                if (cnt > 0)
                {
                    HLOGC(grlog.Debug,
                          log << "grp/recv: $" << id() << ": @" << ps->m_SocketID << ": dropped " << cnt
                              << " packets after reading: m_RcvBaseSeqNo=" << m_RcvBaseSeqNo);
                }
            }

            if (!ps->core().isRcvBufferReadyNoLock())
                m_Global.m_EPoll.update_events(ps->m_SocketID, ps->core().m_sPollID, SRT_EPOLL_IN, false);
            else
                canReadFurther = true;
        }

        if (!canReadFurther)
            m_Global.m_EPoll.update_events(id(), m_sPollID, SRT_EPOLL_IN, false);

        return res;
    }
    LOGC(grlog.Error, log << "grp/recv: UNEXPECTED RUN PATH, ABANDONING.");
    m_Global.m_EPoll.update_events(id(), m_sPollID, SRT_EPOLL_IN, false);
    throw CUDTException(MJ_AGAIN, MN_RDAVAIL, 0);
}

const char* CUDTGroup::StateStr(CUDTGroup::GroupState st)
{
    static const char* const states[] = {"PENDING", "IDLE", "RUNNING", "BROKEN"};
    static const size_t      size     = Size(states);
    static const char* const unknown  = "UNKNOWN";
    if (size_t(st) < size)
        return states[st];
    return unknown;
}

void CUDTGroup::synchronizeDrift(const srt::CUDT* srcMember)
{
    SRT_ASSERT(srcMember != NULL);
    ScopedLock glock(m_GroupLock);
    if (m_Group.size() <= 1)
    {
        HLOGC(grlog.Debug, log << "GROUP: synch uDRIFT NOT DONE, no other links");
        return;
    }

    steady_clock::time_point timebase;
    steady_clock::duration   udrift(0);
    bool wrap_period = false;
    srcMember->m_pRcvBuffer->getInternalTimeBase((timebase), (wrap_period), (udrift));

    HLOGC(grlog.Debug,
        log << "GROUP: synch uDRIFT=" << FormatDuration(udrift) << " TB=" << FormatTime(timebase) << "("
        << (wrap_period ? "" : "NO ") << "wrap period)");

    // Now that we have the minimum timebase and drift calculated, apply this to every link,
    // INCLUDING THE REPORTER.

    for (gli_t gi = m_Group.begin(); gi != m_Group.end(); ++gi)
    {
        // Skip non-connected; these will be synchronized when ready
        if (gi->laststatus != SRTS_CONNECTED)
            continue;
        CUDT& member = gi->ps->core();
        if (srcMember == &member)
            continue;

        member.m_pRcvBuffer->applyGroupDrift(timebase, wrap_period, udrift);
    }
}

void CUDTGroup::bstatsSocket(CBytePerfMon* perf, bool clear)
{
    if (!m_bConnected)
        throw CUDTException(MJ_CONNECTION, MN_NOCONN, 0);
    if (m_bClosing)
        throw CUDTException(MJ_CONNECTION, MN_CONNLOST, 0);

    const steady_clock::time_point currtime = steady_clock::now();

    // NOTE: Potentially in the group we might be using both IPv4 and IPv6
    // links and sending a single packet over these two links could be different.
    // These stats then don't make much sense in this form, this has to be
    // redesigned. We use the header size as per IPv4, as it was everywhere.
    const int pktHdrSize = CPacket::HDR_SIZE + CPacket::udpHeaderSize(AF_INET);

    memset(perf, 0, sizeof *perf);

    ScopedLock gg(m_GroupLock);

    perf->msTimeStamp = count_milliseconds(currtime - m_tsStartTime);

    perf->pktSentUnique = m_stats.sent.trace.count();
    perf->pktRecvUnique = m_stats.recv.trace.count();
    perf->pktRcvDrop    = m_stats.recvDrop.trace.count();

    perf->byteSentUnique = m_stats.sent.trace.bytesWithHdr(pktHdrSize);
    perf->byteRecvUnique = m_stats.recv.trace.bytesWithHdr(pktHdrSize);
    perf->byteRcvDrop    = m_stats.recvDrop.trace.bytesWithHdr(pktHdrSize);

    perf->pktSentUniqueTotal = m_stats.sent.total.count();
    perf->pktRecvUniqueTotal = m_stats.recv.total.count();
    perf->pktRcvDropTotal    = m_stats.recvDrop.total.count();

    perf->byteSentUniqueTotal = m_stats.sent.total.bytesWithHdr(pktHdrSize);
    perf->byteRecvUniqueTotal = m_stats.recv.total.bytesWithHdr(pktHdrSize);
    perf->byteRcvDropTotal    = m_stats.recvDrop.total.bytesWithHdr(pktHdrSize);

    const double interval = static_cast<double>(count_microseconds(currtime - m_stats.tsLastSampleTime));
    perf->mbpsSendRate    = double(perf->byteSent) * 8.0 / interval;
    perf->mbpsRecvRate    = double(perf->byteRecv) * 8.0 / interval;

    if (clear)
    {
        m_stats.reset();
    }
}

/// @brief Compares group members by their weight (higher weight comes first).
struct FCompareByWeight
{
    typedef CUDTGroup::gli_t gli_t;

    /// @returns true if the first argument is less than (i.e. is ordered before) the second.
    bool operator()(const gli_t preceding, const gli_t succeeding)
    {
        return preceding->weight > succeeding->weight;
    }
};

// [[using maybe_locked(this->m_GroupLock)]]
BackupMemberState CUDTGroup::sendBackup_QualifyIfStandBy(const gli_t d)
{
    if (!d->ps)
        return BKUPST_BROKEN;

    const SRT_SOCKSTATUS st = d->ps->getStatus();
    // If the socket is already broken, move it to broken.
    if (int(st) >= int(SRTS_BROKEN))
    {
        HLOGC(gslog.Debug,
            log << "CUDTGroup::send.$" << id() << ": @" << d->id << " became " << SockStatusStr(st)
            << ", WILL BE CLOSED.");
        return BKUPST_BROKEN;
    }

    if (st != SRTS_CONNECTED)
    {
        HLOGC(gslog.Debug, log << "CUDTGroup::send. @" << d->id << " is still " << SockStatusStr(st) << ", skipping.");
        return BKUPST_PENDING;
    }

    return BKUPST_STANDBY;
}

// [[using maybe_locked(this->m_GroupLock)]]
bool CUDTGroup::send_CheckIdle(const gli_t d, vector<SRTSOCKET>& w_wipeme, vector<SRTSOCKET>& w_pendingSockets)
{
    SRT_SOCKSTATUS st = SRTS_NONEXIST;
    if (d->ps)
        st = d->ps->getStatus();
    // If the socket is already broken, move it to broken.
    if (int(st) >= int(SRTS_BROKEN))
    {
        HLOGC(gslog.Debug,
              log << "CUDTGroup::send.$" << id() << ": @" << d->id << " became " << SockStatusStr(st)
                  << ", WILL BE CLOSED.");
        w_wipeme.push_back(d->id);
        return false;
    }

    if (st != SRTS_CONNECTED)
    {
        HLOGC(gslog.Debug, log << "CUDTGroup::send. @" << d->id << " is still " << SockStatusStr(st) << ", skipping.");
        w_pendingSockets.push_back(d->id);
        return false;
    }

    return true;
}


#if SRT_DEBUG_BONDING_STATES
class StabilityTracer
{
public:
    StabilityTracer()
    {
    }

    ~StabilityTracer()
    {
        srt::sync::ScopedLock lck(m_mtx);
        m_fout.close();
    }

    void trace(const CUDT& u, const srt::sync::steady_clock::time_point& currtime, uint32_t activation_period_us,
        int64_t stability_tmo_us, const std::string& state, uint16_t weight)
    {
        srt::sync::ScopedLock lck(m_mtx);
        create_file();

        m_fout << srt::sync::FormatTime(currtime) << ",";
        m_fout << u.id() << ",";
        m_fout << weight << ",";
        m_fout << u.peerLatency_us() << ",";
        m_fout << u.SRTT() << ",";
        m_fout << u.RTTVar() << ",";
        m_fout << stability_tmo_us << ",";
        m_fout << count_microseconds(currtime - u.lastRspTime()) << ",";
        m_fout << state << ",";
        m_fout << (srt::sync::is_zero(u.freshActivationStart()) ? -1 : (count_microseconds(currtime - u.freshActivationStart()))) << ",";
        m_fout << activation_period_us << "\n";
        m_fout.flush();
    }

private:
    void print_header()
    {
        //srt::sync::ScopedLock lck(m_mtx);
        m_fout << "Timepoint,SocketID,weight,usLatency,usRTT,usRTTVar,usStabilityTimeout,usSinceLastResp,State,usSinceActivation,usActivationPeriod\n";
    }

    void create_file()
    {
        if (m_fout.is_open())
            return;

        std::string str_tnow = srt::sync::FormatTimeSys(srt::sync::steady_clock::now());
        str_tnow.resize(str_tnow.size() - 7); // remove trailing ' [SYST]' part
        while (str_tnow.find(':') != std::string::npos) {
            str_tnow.replace(str_tnow.find(':'), 1, 1, '_');
        }
        const std::string fname = "stability_trace_" + str_tnow + ".csv";
        m_fout.open(fname.c_str(), std::ofstream::out);
        if (!m_fout)
            std::cerr << "IPE: Failed to open " << fname << "!!!\n";

        print_header();
    }

private:
    srt::sync::Mutex m_mtx;
    std::ofstream m_fout;
};

StabilityTracer s_stab_trace;
#endif

void CUDTGroup::sendBackup_QualifyMemberStates(SendBackupCtx& w_sendBackupCtx, const steady_clock::time_point& currtime)
{
    // First, check status of every link - no matter if idle or active.
    for (gli_t d = m_Group.begin(); d != m_Group.end(); ++d)
    {
        if (d->sndstate != SRT_GST_BROKEN)
        {
            // Check the socket state prematurely in order not to uselessly
            // send over a socket that is broken.
            CUDT* const pu = (d->ps)
                ?  &d->ps->core()
                :  NULL;

            if (!pu || pu->m_bBroken)
            {
                HLOGC(gslog.Debug, log << "grp/sendBackup: socket @" << d->id << " detected +Broken - transit to BROKEN");
                d->sndstate = SRT_GST_BROKEN;
                d->rcvstate = SRT_GST_BROKEN;
            }
        }

        // Check socket sndstate before sending
        if (d->sndstate == SRT_GST_BROKEN)
        {
            HLOGC(gslog.Debug,
                  log << "grp/sendBackup: socket in BROKEN state: @" << d->id
                      << ", sockstatus=" << SockStatusStr(d->ps ? d->ps->getStatus() : SRTS_NONEXIST));
            sendBackup_AssignBackupState(d->ps->core(), BKUPST_BROKEN, currtime);
            w_sendBackupCtx.recordMemberState(&(*d), BKUPST_BROKEN);
#if SRT_DEBUG_BONDING_STATES
            s_stab_trace.trace(d->ps->core(), currtime, 0, 0, stateToStr(BKUPST_BROKEN), d->weight);
#endif
            continue;
        }

        if (d->sndstate == SRT_GST_IDLE)
        {
            const BackupMemberState idle_state = sendBackup_QualifyIfStandBy(d);
            sendBackup_AssignBackupState(d->ps->core(), idle_state, currtime);
            w_sendBackupCtx.recordMemberState(&(*d), idle_state);

            if (idle_state == BKUPST_STANDBY)
            {
                // TODO: Check if this is some abandoned logic.
                sendBackup_CheckIdleTime(d);
            }
#if SRT_DEBUG_BONDING_STATES
            s_stab_trace.trace(d->ps->core(), currtime, 0, 0, stateToStr(idle_state), d->weight);
#endif
            continue;
        }

        if (d->sndstate == SRT_GST_RUNNING)
        {
            const BackupMemberState active_state = sendBackup_QualifyActiveState(d, currtime);
            sendBackup_AssignBackupState(d->ps->core(), active_state, currtime);
            w_sendBackupCtx.recordMemberState(&(*d), active_state);
#if SRT_DEBUG_BONDING_STATES
            s_stab_trace.trace(d->ps->core(), currtime, 0, 0, stateToStr(active_state), d->weight);
#endif
            continue;
        }

        HLOGC(gslog.Debug,
              log << "grp/sendBackup: socket @" << d->id << " not ready, state: " << StateStr(d->sndstate) << "("
                  << int(d->sndstate) << ") - NOT sending, SET AS PENDING");

        // Otherwise connection pending
        sendBackup_AssignBackupState(d->ps->core(), BKUPST_PENDING, currtime);
        w_sendBackupCtx.recordMemberState(&(*d), BKUPST_PENDING);
#if SRT_DEBUG_BONDING_STATES
        s_stab_trace.trace(d->ps->core(), currtime, 0, 0, stateToStr(BKUPST_PENDING), d->weight);
#endif
    }
}


void CUDTGroup::sendBackup_AssignBackupState(CUDT& sock, BackupMemberState state, const steady_clock::time_point& currtime)
{
    switch (state)
    {
    case BKUPST_PENDING:
    case BKUPST_STANDBY:
    case BKUPST_BROKEN:
        sock.m_tsFreshActivation = steady_clock::time_point();
        sock.m_tsUnstableSince = steady_clock::time_point();
        sock.m_tsWarySince = steady_clock::time_point();
        break;
    case BKUPST_ACTIVE_FRESH:
        if (is_zero(sock.freshActivationStart()))
        {
            sock.m_tsFreshActivation = currtime;
        }
        sock.m_tsUnstableSince = steady_clock::time_point();
        sock.m_tsWarySince     = steady_clock::time_point();;
        break;
    case BKUPST_ACTIVE_STABLE:
        sock.m_tsFreshActivation = steady_clock::time_point();
        sock.m_tsUnstableSince = steady_clock::time_point();
        sock.m_tsWarySince = steady_clock::time_point();
        break;
    case BKUPST_ACTIVE_UNSTABLE:
        if (is_zero(sock.m_tsUnstableSince))
        {
            sock.m_tsUnstableSince = currtime;
        }
        sock.m_tsFreshActivation = steady_clock::time_point();
        sock.m_tsWarySince = steady_clock::time_point();
        break;
    case BKUPST_ACTIVE_UNSTABLE_WARY:
        if (is_zero(sock.m_tsWarySince))
        {
            sock.m_tsWarySince = currtime;
        }
        break;
    default:
        break;
    }
}

// [[using locked(this->m_GroupLock)]]
void CUDTGroup::sendBackup_CheckIdleTime(gli_t w_d)
{
    // Check if it was fresh set as idle, we had to wait until its sender
    // buffer gets empty so that we can make sure that KEEPALIVE will be the
    // really last sent for longer time.
    CUDT& u = w_d->ps->core();
    if (is_zero(u.m_tsFreshActivation)) // TODO: Check if this condition is ever false
        return;

    CSndBuffer* b = u.m_pSndBuffer;
    if (b && b->getCurrBufSize() == 0)
    {
        HLOGC(gslog.Debug,
                log << "grp/sendBackup: FRESH IDLE LINK reached empty buffer - setting permanent and KEEPALIVE");
        u.m_tsFreshActivation = steady_clock::time_point();

        // Send first immediate keepalive. The link is to be turn to IDLE
        // now so nothing will be sent to it over time and it will start
        // getting KEEPALIVES since now. Send the first one now to increase
        // probability that the link will be recognized as IDLE on the
        // reception side ASAP.
        int32_t arg = 1;
        w_d->ps->core().sendCtrl(UMSG_KEEPALIVE, &arg);
    }
}

// [[using locked(this->m_GroupLock)]]
CUDTGroup::BackupMemberState CUDTGroup::sendBackup_QualifyActiveState(const gli_t d, const time_point currtime)
{
    const CUDT& u = d->ps->core();

    const uint32_t latency_us = u.peerLatency_us();

    const int32_t min_stability_us = m_uOPT_MinStabilityTimeout_us;
    const int64_t initial_stabtout_us = max<int64_t>(min_stability_us, latency_us);
    const int64_t probing_period_us = initial_stabtout_us + 5 * CUDT::COMM_SYN_INTERVAL_US;

    // RTT and RTTVar values are still being refined during the probing period,
    // therefore the dymanic timeout should not be used during the probing period.
    const bool is_activation_phase = !is_zero(u.freshActivationStart())
        && (count_microseconds(currtime - u.freshActivationStart()) <= probing_period_us);

    // Initial stability timeout is used only in activation phase.
    // Otherwise runtime stability is used, including the WARY state.
    const int64_t stability_tout_us = is_activation_phase
        ? initial_stabtout_us // activation phase
        : min<int64_t>(max<int64_t>(min_stability_us, 2 * u.SRTT() + 4 * u.RTTVar()), latency_us);

    const steady_clock::time_point last_rsp = max(u.freshActivationStart(), u.lastRspTime());
    const steady_clock::duration td_response = currtime - last_rsp;

    // No response for a long time
    if (count_microseconds(td_response) > stability_tout_us)
    {
        return BKUPST_ACTIVE_UNSTABLE;
    }

    enterCS(u.m_StatsLock);
    const int64_t drop_total = u.m_stats.sndr.dropped.total.count();
    leaveCS(u.m_StatsLock);

    const bool have_new_drops = d->pktSndDropTotal != drop_total;
    if (have_new_drops)
    {
        d->pktSndDropTotal = drop_total;
        if (!is_activation_phase)
            return BKUPST_ACTIVE_UNSTABLE;
    }

    // Responsive: either stable, wary or still fresh activated.
    if (is_activation_phase)
        return BKUPST_ACTIVE_FRESH;

    const bool is_wary = !is_zero(u.m_tsWarySince);
    const bool is_wary_probing = is_wary
        && (count_microseconds(currtime - u.m_tsWarySince) <= 4 * u.peerLatency_us());

    const bool is_unstable = !is_zero(u.m_tsUnstableSince);

    // If unstable and not in wary, become wary.
    if (is_unstable && !is_wary)
        return BKUPST_ACTIVE_UNSTABLE_WARY;

    // Still probing for stability.
    if (is_wary_probing)
        return BKUPST_ACTIVE_UNSTABLE_WARY;

    if (is_wary)
    {
        LOGC(gslog.Debug,
            log << "grp/sendBackup: @" << u.id() << " wary->stable after " << count_milliseconds(currtime - u.m_tsWarySince) << " ms");
    }

    return BKUPST_ACTIVE_STABLE;
}

// [[using locked(this->m_GroupLock)]]
bool CUDTGroup::sendBackup_CheckSendStatus(const steady_clock::time_point& currtime SRT_ATR_UNUSED,
                                           const int                       send_status,
                                           const int32_t                   lastseq,
                                           const int32_t                   pktseq,
                                           CUDT&                           w_u,
                                           int32_t&                        w_curseq,
                                           int&                            w_final_stat)
{
    if (send_status == -1)
        return false; // Sending failed.


    bool send_succeeded = false;
    if (w_curseq == SRT_SEQNO_NONE)
    {
        w_curseq = pktseq;
    }
    else if (w_curseq != lastseq)
    {
        // We believe that all active links use the same seq.
        // But we can do some sanity check.
        LOGC(gslog.Error,
                log << "grp/sendBackup: @" << w_u.m_SocketID << ": IPE: another running link seq discrepancy: %"
                    << lastseq << " vs. previous %" << w_curseq << " - fixing");

        // Override must be done with a sequence number greater by one.

        // Example:
        //
        // Link 1 before sending: curr=1114, next=1115
        // After sending it reports pktseq=1115
        //
        // Link 2 before sending: curr=1110, next=1111 (->lastseq before sending)
        // THIS CHECK done after sending:
        //  -- w_curseq(1115) != lastseq(1111)
        //
        // NOW: Link 1 after sending is:
        // curr=1115, next=1116
        //
        // The value of w_curseq here = 1115, while overrideSndSeqNo
        // calls setInitialSndSeq(seq), which sets:
        // - curr = seq - 1
        // - next = seq
        //
        // So, in order to set curr=1115, next=1116
        // this must set to 1115+1.

        w_u.overrideSndSeqNo(CSeqNo::incseq(w_curseq));
    }

    // State it as succeeded, though. We don't know if the link
    // is broken until we get the connection broken confirmation,
    // and the instability state may wear off next time.
    send_succeeded = true;
    w_final_stat   = send_status;

    return send_succeeded;
}

// [[using locked(this->m_GroupLock)]]
void CUDTGroup::sendBackup_Buffering(const char* buf, const int len, int32_t& w_curseq, SRT_MSGCTRL& w_mc)
{
    // This is required to rewrite into currentSchedSequence() property
    // as this value will be used as ISN when a new link is connected.
    int32_t oldest_buffer_seq = SRT_SEQNO_NONE;

    if (w_curseq != SRT_SEQNO_NONE)
    {
        HLOGC(gslog.Debug, log << "grp/sendBackup: successfully sent over running link, ADDING TO BUFFER.");

        // Note: the sequence number that was used to send this packet should be
        // recorded here.
        oldest_buffer_seq = addMessageToBuffer(buf, len, (w_mc));
    }
    else
    {
        // We have to predict, which sequence number would have
        // to be placed on the packet about to be sent now. To
        // maintain consistency:

        // 1. If there are any packets in the sender buffer,
        //    get the sequence of the last packet, increase it.
        //    This must be done even if this contradicts the ISN
        //    of all idle links because otherwise packets will get
        //    discrepancy.
        if (!m_SenderBuffer.empty())
        {
            BufferedMessage& m = m_SenderBuffer.back();
            w_curseq           = CSeqNo::incseq(m.mc.pktseq);

            // Set also this sequence to the current w_mc
            w_mc.pktseq = w_curseq;

            // XXX may need tighter revision when message mode is allowed
            w_mc.msgno        = ++MsgNo(m.mc.msgno);
            oldest_buffer_seq = addMessageToBuffer(buf, len, (w_mc));
        }

        // Note that if buffer is empty and w_curseq is (still) SRT_SEQNO_NONE,
        // it will have to try to send first in order to extract the data.

        // Note that if w_curseq is still SRT_SEQNO_NONE at this point, it means
        // that we have the case of the very first packet sending.
        // Otherwise there would be something in the buffer already.
    }

    if (oldest_buffer_seq != SRT_SEQNO_NONE)
        m_iLastSchedSeqNo = oldest_buffer_seq;
}

size_t CUDTGroup::sendBackup_TryActivateStandbyIfNeeded(
    const char* buf,
    const int   len,
    bool& w_none_succeeded,
    SRT_MSGCTRL& w_mc,
    int32_t& w_curseq,
    int32_t& w_final_stat,
    SendBackupCtx& w_sendBackupCtx,
    CUDTException& w_cx,
    const steady_clock::time_point& currtime)
{
    const unsigned num_standby = w_sendBackupCtx.countMembersByState(BKUPST_STANDBY);
    if (num_standby == 0)
    {
        return 0;
    }

    const unsigned num_stable = w_sendBackupCtx.countMembersByState(BKUPST_ACTIVE_STABLE);
    const unsigned num_fresh  = w_sendBackupCtx.countMembersByState(BKUPST_ACTIVE_FRESH);

    if (num_stable + num_fresh == 0)
    {
        LOGC(gslog.Warn,
            log << "grp/sendBackup: trying to activate a stand-by link (" << num_standby << " available). "
            << "Reason: no stable links"
        );
    }
    else if (w_sendBackupCtx.maxActiveWeight() < w_sendBackupCtx.maxStandbyWeight())
    {
        LOGC(gslog.Warn,
            log << "grp/sendBackup: trying to activate a stand-by link (" << num_standby << " available). "
                << "Reason: max active weight " << w_sendBackupCtx.maxActiveWeight()
                << ", max stand by weight " << w_sendBackupCtx.maxStandbyWeight()
        );
    }
    else
    {
        /*LOGC(gslog.Warn,
            log << "grp/sendBackup: no need to activate (" << num_standby << " available). "
            << "Max active weight " << w_sendBackupCtx.maxActiveWeight()
            << ", max stand by weight " << w_sendBackupCtx.maxStandbyWeight()
        );*/
        return 0;
    }

    int stat = -1;

    size_t num_activated = 0;

    w_sendBackupCtx.sortByWeightAndState();
    typedef vector<BackupMemberStateEntry>::const_iterator const_iter_t;
    for (const_iter_t member = w_sendBackupCtx.memberStates().begin(); member != w_sendBackupCtx.memberStates().end(); ++member)
    {
        if (member->state != BKUPST_STANDBY)
            continue;

        int   erc = 0;
        SocketData* d = member->pSocketData;
        // Now send and check the status
        // The link could have got broken

        try
        {
            CUDT& cudt = d->ps->core();
            // Take source rate estimation from an active member (needed for the input rate estimation mode).
            cudt.setRateEstimator(w_sendBackupCtx.getRateEstimate());

            // TODO: At this point all packets that could be sent
            // are located in m_SenderBuffer. So maybe just use sendBackupRexmit()?
            if (w_curseq == SRT_SEQNO_NONE)
            {
                // This marks the fact that the given here packet
                // could not be sent over any link. This includes the
                // situation of sending the very first packet after connection.

                HLOGC(gslog.Debug,
                    log << "grp/sendBackup: ... trying @" << d->id << " - sending the VERY FIRST message");

                stat = cudt.sendmsg2(buf, len, (w_mc));
                if (stat != -1)
                {
                    // This will be no longer used, but let it stay here.
                    // It's because if this is successful, no other links
                    // will be tried.
                    w_curseq = w_mc.pktseq;
                    addMessageToBuffer(buf, len, (w_mc));
                }
            }
            else
            {
                HLOGC(gslog.Debug,
                    log << "grp/sendBackup: ... trying @" << d->id << " - resending " << m_SenderBuffer.size()
                    << " collected messages...");
                // Note: this will set the currently required packet
                // because it has been just freshly added to the sender buffer
                stat = sendBackupRexmit(cudt, (w_mc));
            }
            ++num_activated;
        }
        catch (CUDTException& e)
        {
            // This will be propagated from internal sendmsg2 call,
            // but that's ok - we want this sending interrupted even in half.
            w_cx = e;
            stat = -1;
            erc = e.getErrorCode();
        }

        d->sndresult = stat;
        d->laststatus = d->ps->getStatus();

        if (stat != -1)
        {
            d->sndstate = SRT_GST_RUNNING;
            sendBackup_AssignBackupState(d->ps->core(), BKUPST_ACTIVE_FRESH, currtime);
            w_sendBackupCtx.updateMemberState(d, BKUPST_ACTIVE_FRESH);
            // Note: this will override the sequence number
            // for all next iterations in this loop.
            w_none_succeeded = false;
            w_final_stat = stat;

            LOGC(gslog.Warn,
                log << "@" << d->id << " FRESH-ACTIVATED");

            // We've activated the link, so that's enough.
            break;
        }

        // Failure - move to broken those that could not be activated
        bool isblocked SRT_ATR_UNUSED = true;
        if (erc != SRT_EASYNCSND)
        {
            isblocked = false;
            sendBackup_AssignBackupState(d->ps->core(), BKUPST_BROKEN, currtime);
            w_sendBackupCtx.updateMemberState(d, BKUPST_BROKEN);
        }

        // If we found a blocked link, leave it alone, however
        // still try to send something over another link

        LOGC(gslog.Warn,
            log << "@" << d->id << " FAILED (" << (isblocked ? "blocked" : "ERROR")
            << "), trying to activate another link.");
    }

    return num_activated;
}

// [[using locked(this->m_GroupLock)]]
void CUDTGroup::sendBackup_CheckPendingSockets(SendBackupCtx& w_sendBackupCtx, const steady_clock::time_point& currtime)
{
    if (w_sendBackupCtx.countMembersByState(BKUPST_PENDING) == 0)
        return;

    HLOGC(gslog.Debug, log << "grp/send*: checking pending sockets.");

    // These sockets if they are in pending state, should be added to m_SndEID
    // at the connecting stage.
    CEPoll::fmap_t sready;

    if (m_Global.m_EPoll.empty(*m_SndEpolld))
    {
        // Sanity check - weird pending reported.
        LOGC(gslog.Error, log << "grp/send*: IPE: reported pending sockets, but EID is empty - wiping pending!");
        return;
    }

    {
        InvertedLock ug(m_GroupLock);
        m_Global.m_EPoll.swait(
            *m_SndEpolld, sready, 0, false /*report by retval*/); // Just check if anything has happened
    }

    if (m_bClosing)
    {
        HLOGC(gslog.Debug, log << "grp/send...: GROUP CLOSED, ABANDONING");
        throw CUDTException(MJ_CONNECTION, MN_CONNLOST, 0);
    }

    // Some sockets could have been closed in the meantime.
    if (m_Global.m_EPoll.empty(*m_SndEpolld))
        throw CUDTException(MJ_CONNECTION, MN_CONNLOST, 0);

    HLOGC(gslog.Debug, log << "grp/send*: RDY: " << DisplayEpollResults(sready));

    typedef vector<BackupMemberStateEntry>::const_iterator const_iter_t;
    for (const_iter_t member = w_sendBackupCtx.memberStates().begin(); member != w_sendBackupCtx.memberStates().end(); ++member)
    {
        if (member->state != BKUPST_PENDING)
            continue;

        const SRTSOCKET sockid = member->pSocketData->id;
        if (!CEPoll::isready(sready, sockid, SRT_EPOLL_ERR))
            continue;

        HLOGC(gslog.Debug, log << "grp/send*: Socket @" << sockid << " reported FAILURE - qualifying as broken.");
        w_sendBackupCtx.updateMemberState(member->pSocketData, BKUPST_BROKEN);
        if (member->pSocketData->ps)
            sendBackup_AssignBackupState(member->pSocketData->ps->core(), BKUPST_BROKEN, currtime);

        const int no_events = 0;
        m_Global.m_EPoll.update_usock(m_SndEID, sockid, &no_events);
    }

    // After that, all sockets that have been reported
    // as ready to write should be removed from EID. This
    // will also remove those sockets that have been added
    // as redundant links at the connecting stage and became
    // writable (connected) before this function had a chance
    // to check them.
    m_Global.m_EPoll.clear_ready_usocks(*m_SndEpolld, SRT_EPOLL_OUT);
}

// [[using locked(this->m_GroupLock)]]
void CUDTGroup::sendBackup_CheckUnstableSockets(SendBackupCtx& w_sendBackupCtx, const steady_clock::time_point& currtime)
{
    const unsigned num_stable = w_sendBackupCtx.countMembersByState(BKUPST_ACTIVE_STABLE);
    if (num_stable == 0)
        return;

    const unsigned num_unstable = w_sendBackupCtx.countMembersByState(BKUPST_ACTIVE_UNSTABLE);
    const unsigned num_wary     = w_sendBackupCtx.countMembersByState(BKUPST_ACTIVE_UNSTABLE_WARY);
    if (num_unstable + num_wary == 0)
        return;

    HLOGC(gslog.Debug, log << "grp/send*: checking unstable sockets.");

    
    typedef vector<BackupMemberStateEntry>::const_iterator const_iter_t;
    for (const_iter_t member = w_sendBackupCtx.memberStates().begin(); member != w_sendBackupCtx.memberStates().end(); ++member)
    {
        if (member->state != BKUPST_ACTIVE_UNSTABLE && member->state != BKUPST_ACTIVE_UNSTABLE_WARY)
            continue;

        CUDT& sock = member->pSocketData->ps->core();

        if (is_zero(sock.m_tsUnstableSince))
        {
            LOGC(gslog.Error, log << "grp/send* IPE: Socket @" << member->socketID
                << " is qualified as unstable, but does not have the 'unstable since' timestamp. Still marking for closure.");
        }

        const int unstable_for_ms = (int)count_milliseconds(currtime - sock.m_tsUnstableSince);
        if (unstable_for_ms < sock.peerIdleTimeout_ms())
            continue;

        // Requesting this socket to be broken with the next CUDT::checkExpTimer() call.
        sock.breakAsUnstable();

        LOGC(gslog.Warn, log << "grp/send*: Socket @" << member->socketID << " is unstable for " << unstable_for_ms 
            << "ms - requesting breakage.");

        //w_sendBackupCtx.updateMemberState(member->pSocketData, BKUPST_BROKEN);
        //if (member->pSocketData->ps)
        //    sendBackup_AssignBackupState(member->pSocketData->ps->core(), BKUPST_BROKEN, currtime);
    }
}

// [[using locked(this->m_GroupLock)]]
void CUDTGroup::send_CloseBrokenSockets(vector<SRTSOCKET>& w_wipeme)
{
    if (!w_wipeme.empty())
    {
        InvertedLock ug(m_GroupLock);

        // With unlocked GroupLock, we can now lock GlobControlLock.
        // This is needed to prevent any of them deleted from the container
        // at the same time.
        ScopedLock globlock(CUDT::uglobal().m_GlobControlLock);

        for (vector<SRTSOCKET>::iterator p = w_wipeme.begin(); p != w_wipeme.end(); ++p)
        {
            CUDTSocket* s = CUDT::uglobal().locateSocket_LOCKED(*p);

            // If the socket has been just moved to ClosedSockets, it means that
            // the object still exists, but it will be no longer findable.
            if (!s)
                continue;

            HLOGC(gslog.Debug,
                  log << "grp/send...: BROKEN SOCKET @" << (*p) << " - CLOSING, to be removed from group.");

            // As per sending, make it also broken so that scheduled
            // packets will be also abandoned.
            s->setClosed();
        }
    }

    HLOGC(gslog.Debug, log << "grp/send...: - wiped " << w_wipeme.size() << " broken sockets");

    // We'll need you again.
    w_wipeme.clear();
}

// [[using locked(this->m_GroupLock)]]
void CUDTGroup::sendBackup_CloseBrokenSockets(SendBackupCtx& w_sendBackupCtx)
{
    if (w_sendBackupCtx.countMembersByState(BKUPST_BROKEN) == 0)
        return;

    InvertedLock ug(m_GroupLock);

    // With unlocked GroupLock, we can now lock GlobControlLock.
    // This is needed prevent any of them be deleted from the container
    // at the same time.
    ScopedLock globlock(CUDT::uglobal().m_GlobControlLock);

    typedef vector<BackupMemberStateEntry>::const_iterator const_iter_t;
    for (const_iter_t member = w_sendBackupCtx.memberStates().begin(); member != w_sendBackupCtx.memberStates().end(); ++member)
    {
        if (member->state != BKUPST_BROKEN)
            continue;

        // m_GroupLock is unlocked, therefore member->pSocketData can't be used.
        const SRTSOCKET sockid = member->socketID;
        CUDTSocket* s = CUDT::uglobal().locateSocket_LOCKED(sockid);

        // If the socket has been just moved to ClosedSockets, it means that
        // the object still exists, but it will be no longer findable.
        if (!s)
            continue;

        LOGC(gslog.Debug,
                log << "grp/send...: BROKEN SOCKET @" << sockid << " - CLOSING, to be removed from group.");

        // As per sending, make it also broken so that scheduled
        // packets will be also abandoned.
        s->setBrokenClosed();
    }

    // TODO: all broken members are to be removed from the context now???
}

// [[using locked(this->m_GroupLock)]]
void CUDTGroup::sendBackup_RetryWaitBlocked(SendBackupCtx&       w_sendBackupCtx,
                                            int&                 w_final_stat,
                                            bool&                w_none_succeeded,
                                            SRT_MSGCTRL&         w_mc,
                                            CUDTException&       w_cx)
{
    // In contradiction to broadcast sending, backup sending must check
    // the blocking state in total first. We need this information through
    // epoll because we didn't use all sockets to send the data hence the
    // blocked socket information would not be complete.

    // Don't do this check if sending has succeeded over at least one
    // stable link. This procedure is to wait for at least one write-ready
    // link.
    //
    // If sending succeeded also over at least one unstable link (you only have
    // unstable links and none other or others just got broken), continue sending
    // anyway.


    // This procedure is for a case when the packet could not be sent
    // over any link (hence "none succeeded"), but there are some unstable
    // links and no parallel links. We need to WAIT for any of the links
    // to become available for sending.

    // Note: A link is added in unstableLinks if sending has failed with SRT_ESYNCSND.
    const unsigned num_unstable = w_sendBackupCtx.countMembersByState(BKUPST_ACTIVE_UNSTABLE);
    const unsigned num_wary     = w_sendBackupCtx.countMembersByState(BKUPST_ACTIVE_UNSTABLE_WARY);
    const unsigned num_pending  = w_sendBackupCtx.countMembersByState(BKUPST_PENDING);
    if ((num_unstable + num_wary + num_pending == 0) || !w_none_succeeded)
        return;

    HLOGC(gslog.Debug, log << "grp/sendBackup: no successfull sending: "
        << (num_unstable + num_wary) << " unstable links, "
        << num_pending << " pending - waiting to retry sending...");

    // Note: GroupLock is set already, skip locks and checks
    getGroupData_LOCKED((w_mc.grpdata), (&w_mc.grpdata_size));
    m_Global.m_EPoll.update_events(id(), m_sPollID, SRT_EPOLL_OUT, false);
    m_Global.m_EPoll.update_events(id(), m_sPollID, SRT_EPOLL_ERR, true);

    if (m_Global.m_EPoll.empty(*m_SndEpolld))
    {
        // wipeme wiped, pending sockets checked, it can only mean that
        // all sockets are broken.
        HLOGC(gslog.Debug, log << "grp/sendBackup: epolld empty - all sockets broken?");
        throw CUDTException(MJ_CONNECTION, MN_CONNLOST, 0);
    }

    if (!m_bSynSending)
    {
        HLOGC(gslog.Debug, log << "grp/sendBackup: non-blocking mode - exit with no-write-ready");
        throw CUDTException(MJ_AGAIN, MN_WRAVAIL, 0);
    }
    // Here is the situation that the only links left here are:
    // - those that failed to send (already closed and wiped out)
    // - those that got blockade on sending

    // At least, there was so far no socket through which we could
    // successfully send anything.

    // As a last resort in this situation, try to wait for any links
    // remaining in the group to become ready to write.

    CEPoll::fmap_t sready;
    int            brdy;

    // This keeps the number of links that existed at the entry.
    // Simply notify all dead links, regardless as to whether the number
    // of group members decreases below. If the number of corpses reaches
    // this number, consider the group connection broken.
    const size_t nlinks = m_Group.size();
    size_t ndead = 0;

RetryWaitBlocked:
    {
        // Some sockets could have been closed in the meantime.
        if (m_Global.m_EPoll.empty(*m_SndEpolld))
        {
            HLOGC(gslog.Debug, log << "grp/sendBackup: no more sockets available for sending - group broken");
            throw CUDTException(MJ_CONNECTION, MN_CONNLOST, 0);
        }

        InvertedLock ug(m_GroupLock);
        HLOGC(gslog.Debug,
            log << "grp/sendBackup: swait call to get at least one link alive up to " << m_iSndTimeOut << "us");
        THREAD_PAUSED();
        brdy = m_Global.m_EPoll.swait(*m_SndEpolld, (sready), m_iSndTimeOut);
        THREAD_RESUMED();

        if (brdy == 0) // SND timeout exceeded
        {
            throw CUDTException(MJ_AGAIN, MN_WRAVAIL, 0);
        }

        HLOGC(gslog.Debug, log << "grp/sendBackup: swait exited with " << brdy << " ready sockets:");

        // Check if there's anything in the "error" section.
        // This must be cleared here before the lock on group is set again.
        // (This loop will not fire neither once if no failed sockets found).
        for (CEPoll::fmap_t::const_iterator i = sready.begin(); i != sready.end(); ++i)
        {
            if (i->second & SRT_EPOLL_ERR)
            {
                SRTSOCKET   id = i->first;
                CUDTSocket* s = m_Global.locateSocket(id, CUDTUnited::ERH_RETURN); // << LOCKS m_GlobControlLock!
                if (s)
                {
                    HLOGC(gslog.Debug,
                        log << "grp/sendBackup: swait/ex on @" << (id)
                        << " while waiting for any writable socket - CLOSING");
                    CUDT::uglobal().close(s); // << LOCKS m_GlobControlLock, then GroupLock!
                }
                else
                {
                    HLOGC(gslog.Debug, log << "grp/sendBackup: swait/ex on @" << (id) << " - WAS DELETED IN THE MEANTIME");
                }

                ++ndead;
            }
        }
        HLOGC(gslog.Debug, log << "grp/sendBackup: swait/?close done, re-acquiring GroupLock");
    }

    // GroupLock is locked back

    // Re-check after the waiting lock has been reacquired
    if (m_bClosing)
        throw CUDTException(MJ_CONNECTION, MN_CONNLOST, 0);

    if (brdy == -1 || ndead >= nlinks)
    {
        LOGC(gslog.Error,
            log << "grp/sendBackup: swait=>" << brdy << " nlinks=" << nlinks << " ndead=" << ndead
            << " - looxlike all links broken");
        m_Global.m_EPoll.update_events(id(), m_sPollID, SRT_EPOLL_OUT, false);
        m_Global.m_EPoll.update_events(id(), m_sPollID, SRT_EPOLL_ERR, true);
        // You can safely throw here - nothing to fill in when all sockets down.
        // (timeout was reported by exception in the swait call).
        throw CUDTException(MJ_CONNECTION, MN_CONNLOST, 0);
    }

    // Ok, now check if we have at least one write-ready.
    // Note that the procedure of activation of a new link in case of
    // no stable links found embraces also rexmit-sending and status
    // check as well, including blocked status.

    // Find which one it was. This is so rare case that we can
    // suffer linear search.

    int nwaiting = 0;
    int nactivated SRT_ATR_UNUSED = 0;
    int stat = -1;
    for (gli_t d = m_Group.begin(); d != m_Group.end(); ++d)
    {
        // We are waiting only for active members
        if (d->sndstate != SRT_GST_RUNNING)
        {
            HLOGC(gslog.Debug,
                log << "grp/sendBackup: member @" << d->id << " state is not RUNNING - SKIPPING from retry/waiting");
            continue;
        }
        // Skip if not writable in this run
        if (!CEPoll::isready(sready, d->id, SRT_EPOLL_OUT))
        {
            ++nwaiting;
            HLOGC(gslog.Debug, log << "grp/sendBackup: @" << d->id << " NOT ready:OUT, added as waiting");
            continue;
        }

        try
        {
            // Note: this will set the currently required packet
            // because it has been just freshly added to the sender buffer
            stat = sendBackupRexmit(d->ps->core(), (w_mc));
            ++nactivated;
        }
        catch (CUDTException& e)
        {
            // This will be propagated from internal sendmsg2 call,
            // but that's ok - we want this sending interrupted even in half.
            w_cx = e;
            stat = -1;
        }

        d->sndresult = stat;
        d->laststatus = d->ps->getStatus();

        if (stat == -1)
        {
            // This link is no longer waiting.
            continue;
        }

        w_final_stat = stat;
        d->sndstate = SRT_GST_RUNNING;
        w_none_succeeded = false;
        const steady_clock::time_point currtime = steady_clock::now();
        sendBackup_AssignBackupState(d->ps->core(), BKUPST_ACTIVE_UNSTABLE_WARY, currtime);
        w_sendBackupCtx.updateMemberState(&(*d), BKUPST_ACTIVE_UNSTABLE_WARY);
        HLOGC(gslog.Debug, log << "grp/sendBackup: after waiting, ACTIVATED link @" << d->id);

        break;
    }

    // If we have no links successfully activated, but at least
    // one link "not ready for writing", continue waiting for at
    // least one link ready.
    if (stat == -1 && nwaiting > 0)
    {
        HLOGC(gslog.Debug, log << "grp/sendBackup: still have " << nwaiting << " waiting and none succeeded, REPEAT");
        goto RetryWaitBlocked;
    }
}

// [[using locked(this->m_GroupLock)]]
void CUDTGroup::sendBackup_SilenceRedundantLinks(SendBackupCtx& w_sendBackupCtx, const steady_clock::time_point& currtime)
{
    // The most important principle is to keep the data being sent constantly,
    // even if it means temporarily full redundancy.
    // A member can be silenced only if there is at least one stable memebr.
    const unsigned num_stable = w_sendBackupCtx.countMembersByState(BKUPST_ACTIVE_STABLE);
    if (num_stable == 0)
        return;

    // INPUT NEEDED:
    // - stable member with maximum weight

    uint16_t max_weight_stable = 0;
    SRTSOCKET stableSocketId = SRT_INVALID_SOCK; // SocketID of a stable link with higher weight
    
    w_sendBackupCtx.sortByWeightAndState();
    //LOGC(gslog.Debug, log << "grp/silenceRedundant: links after sort: " << w_sendBackupCtx.printMembers());
    typedef vector<BackupMemberStateEntry>::const_iterator const_iter_t;
    for (const_iter_t member = w_sendBackupCtx.memberStates().begin(); member != w_sendBackupCtx.memberStates().end(); ++member)
    {
        if (!isStateActive(member->state))
            continue;

        const bool haveHigherWeightStable = stableSocketId != SRT_INVALID_SOCK;
        const uint16_t weight = member->pSocketData->weight;

        if (member->state == BKUPST_ACTIVE_STABLE)
        {
            // silence stable link if it is not the first stable
            if (!haveHigherWeightStable)
            {
                max_weight_stable = (int) weight;
                stableSocketId = member->socketID;
                continue;
            }
            else
            {
                LOGC(gslog.Note, log << "grp/sendBackup: silencing stable member @" << member->socketID  << " (weight " << weight
                    << ") in favor of @" << stableSocketId << " (weight " << max_weight_stable << ")");
            }
        }
        else if (haveHigherWeightStable && weight <= max_weight_stable)
        {
            LOGC(gslog.Note, log << "grp/sendBackup: silencing member @" << member->socketID << " (weight " << weight
                << " " << stateToStr(member->state)
                << ") in favor of @" << stableSocketId << " (weight " << max_weight_stable << ")");
        }
        else
        {
            continue;
        }

        // TODO: Move to a separate function sendBackup_SilenceMember
        SocketData* d = member->pSocketData;
        CUDT& u = d->ps->core();

        sendBackup_AssignBackupState(u, BKUPST_STANDBY, currtime);
        w_sendBackupCtx.updateMemberState(d, BKUPST_STANDBY);

        if (d->sndstate != SRT_GST_RUNNING)
        {
            LOGC(gslog.Error,
                log << "grp/sendBackup: IPE: misidentified a non-running link @" << d->id << " as active");
            continue;
        }

        d->sndstate = SRT_GST_IDLE;
    }
}

int CUDTGroup::sendBackup(const char* buf, int len, SRT_MSGCTRL& w_mc)
{
    if (len <= 0)
    {
        LOGC(gslog.Error, log << "grp/send(backup): negative length: " << len);
        throw CUDTException(MJ_NOTSUP, MN_INVAL, 0);
    }

    // Only live streaming is supported
    // Also - as the group may use potentially IPv4 and IPv6 connections
    // in the same group, use the size that fits both
    if (len > SRT_MAX_PLSIZE_AF_INET6)
    {
        LOGC(gslog.Error, log << "grp/send(backup): buffer size=" << len << " exceeds maximum allowed in live mode");
        throw CUDTException(MJ_NOTSUP, MN_INVAL, 0);
    }

    // [[using assert(this->m_pSndBuffer != nullptr)]];

    // First, acquire GlobControlLock to make sure all member sockets still exist
    enterCS(m_Global.m_GlobControlLock);
    ScopedLock guard(m_GroupLock);

    if (m_bClosing)
    {
        leaveCS(m_Global.m_GlobControlLock);
        LOGC(gslog.Error, log << "grp/send(backup): Cannot send, connection lost!");
        throw CUDTException(MJ_CONNECTION, MN_CONNLOST, 0);
    }

    // Now, still under lock, check if all sockets still can be dispatched
    send_CheckValidSockets();
    leaveCS(m_Global.m_GlobControlLock);

    steady_clock::time_point currtime = steady_clock::now();

    SendBackupCtx sendBackupCtx; // default initialized as empty
    // TODO: reserve? sendBackupCtx.memberStates.reserve(m_Group.size());

    sendBackup_QualifyMemberStates((sendBackupCtx), currtime);

    int32_t curseq      = SRT_SEQNO_NONE;
    size_t  nsuccessful = 0;

    SRT_ATR_UNUSED CUDTException cx(MJ_SUCCESS, MN_NONE, 0); // TODO: Delete then?
    uint16_t maxActiveWeight = 0; // Maximum weight of active links.
    // The number of bytes sent or -1 for error will be stored in group_send_result
    int group_send_result = sendBackup_SendOverActive(buf, len, w_mc, currtime, (curseq), (nsuccessful), (maxActiveWeight), (sendBackupCtx), (cx));
    bool none_succeeded = (nsuccessful == 0);

    // Save current payload in group's sender buffer.
    sendBackup_Buffering(buf, len, (curseq), (w_mc));

    sendBackup_TryActivateStandbyIfNeeded(buf, len, (none_succeeded),
        (w_mc),
        (curseq),
        (group_send_result),
        (sendBackupCtx),
        (cx), currtime);

    sendBackup_CheckPendingSockets((sendBackupCtx), currtime);
    sendBackup_CheckUnstableSockets((sendBackupCtx), currtime);

    //LOGC(gslog.Debug, log << "grp/sendBackup: links after all checks: " << sendBackupCtx.printMembers());

    // Re-check after the waiting lock has been reacquired
    if (m_bClosing)
        throw CUDTException(MJ_CONNECTION, MN_CONNLOST, 0);

    sendBackup_CloseBrokenSockets((sendBackupCtx));

    // Re-check after the waiting lock has been reacquired
    if (m_bClosing)
        throw CUDTException(MJ_CONNECTION, MN_CONNLOST, 0);

    // If all links out of the unstable-running links are blocked (SRT_EASYNCSND),
    // perform epoll wait on them. In this situation we know that
    // there are no idle blocked links because IDLE LINK CAN'T BE BLOCKED,
    // no matter what. It's because the link may only be blocked if
    // the sender buffer of this socket is full, and it can't be
    // full if it wasn't used so far.
    //
    // This means that in case when we have no stable links, we
    // need to try out any link that can accept the rexmit-load.
    // We'll check link stability at the next sending attempt.
    sendBackup_RetryWaitBlocked((sendBackupCtx), (group_send_result), (none_succeeded), (w_mc), (cx));

    sendBackup_SilenceRedundantLinks((sendBackupCtx), currtime);
    // (closing condition checked inside this call)

    if (none_succeeded)
    {
        HLOGC(gslog.Debug, log << "grp/sendBackup: all links broken (none succeeded to send a payload)");
        m_Global.m_EPoll.update_events(id(), m_sPollID, SRT_EPOLL_OUT, false);
        m_Global.m_EPoll.update_events(id(), m_sPollID, SRT_EPOLL_ERR, true);
        // Reparse error code, if set.
        // It might be set, if the last operation was failed.
        // If any operation succeeded, this will not be executed anyway.

        throw CUDTException(MJ_CONNECTION, MN_CONNLOST, 0);
    }

    // At least one link has succeeded, update sending stats.
    m_stats.sent.count(len);

    // Now fill in the socket table. Check if the size is enough, if not,
    // then set the pointer to NULL and set the correct size.

    // Note that list::size() is linear time, however this shouldn't matter,
    // as with the increased number of links in the redundancy group the
    // impossibility of using that many of them grows exponentally.
    const size_t grpsize = m_Group.size();

    if (w_mc.grpdata_size < grpsize)
    {
        w_mc.grpdata = NULL;
    }

    size_t i = 0;

    bool ready_again = false;

    HLOGC(gslog.Debug, log << "grp/sendBackup: copying group data");
    for (gli_t d = m_Group.begin(); d != m_Group.end(); ++d, ++i)
    {
        if (w_mc.grpdata)
        {
            // Enough space to fill
            copyGroupData(*d, (w_mc.grpdata[i]));
        }

        // We perform this loop anyway because we still need to check if any
        // socket is writable. Note that the group lock will hold any write ready
        // updates that are performed just after a single socket update for the
        // group, so if any socket is actually ready at the moment when this
        // is performed, and this one will result in none-write-ready, this will
        // be fixed just after returning from this function.

        ready_again = ready_again || d->ps->writeReady();
    }
    w_mc.grpdata_size = i;

    if (!ready_again)
    {
        m_Global.m_EPoll.update_events(id(), m_sPollID, SRT_EPOLL_OUT, false);
    }

    HLOGC(gslog.Debug,
          log << "grp/sendBackup: successfully sent " << group_send_result << " bytes, "
              << (ready_again ? "READY for next" : "NOT READY to send next"));
    return group_send_result;
}

// [[using locked(this->m_GroupLock)]]
int32_t CUDTGroup::addMessageToBuffer(const char* buf, size_t len, SRT_MSGCTRL& w_mc)
{
    if (m_iSndAckedMsgNo == SRT_MSGNO_NONE)
    {
        // Very first packet, just set the msgno.
        m_iSndAckedMsgNo  = w_mc.msgno;
        m_iSndOldestMsgNo = w_mc.msgno;
        HLOGC(gslog.Debug, log << "addMessageToBuffer: initial message no #" << w_mc.msgno);
    }
    else if (m_iSndOldestMsgNo != m_iSndAckedMsgNo)
    {
        int offset = MsgNo(m_iSndAckedMsgNo) - MsgNo(m_iSndOldestMsgNo);
        HLOGC(gslog.Debug,
              log << "addMessageToBuffer: new ACK-ed messages: #(" << m_iSndOldestMsgNo << "-" << m_iSndAckedMsgNo
                  << ") - going to remove");

        if (offset > int(m_SenderBuffer.size()))
        {
            LOGC(gslog.Error,
                 log << "addMessageToBuffer: IPE: offset=" << offset << " exceeds buffer size=" << m_SenderBuffer.size()
                     << " - CLEARING");
            m_SenderBuffer.clear();
        }
        else
        {
            HLOGC(gslog.Debug,
                  log << "addMessageToBuffer: erasing " << offset << "/" << m_SenderBuffer.size()
                      << " group-senderbuffer ACKED messages for #" << m_iSndOldestMsgNo << " - #" << m_iSndAckedMsgNo);
            m_SenderBuffer.erase(m_SenderBuffer.begin(), m_SenderBuffer.begin() + offset);
        }

        // Position at offset is not included
        m_iSndOldestMsgNo = m_iSndAckedMsgNo;
        HLOGC(gslog.Debug,
              log << "addMessageToBuffer: ... after: oldest #" << m_iSndOldestMsgNo);
    }

    m_SenderBuffer.resize(m_SenderBuffer.size() + 1);
    BufferedMessage& bm = m_SenderBuffer.back();
    bm.mc               = w_mc;
    bm.copy(buf, len);

    HLOGC(gslog.Debug,
          log << "addMessageToBuffer: #" << w_mc.msgno << " size=" << len << " !" << BufferStamp(buf, len));

    return m_SenderBuffer.front().mc.pktseq;
}

int CUDTGroup::sendBackup_SendOverActive(const char* buf, int len, SRT_MSGCTRL& w_mc, const steady_clock::time_point& currtime, int32_t& w_curseq,
    size_t& w_nsuccessful, uint16_t& w_maxActiveWeight, SendBackupCtx& w_sendBackupCtx, CUDTException& w_cx)
{
    if (w_mc.srctime == 0)
        w_mc.srctime = count_microseconds(currtime.time_since_epoch());

    SRT_ASSERT(w_nsuccessful == 0);
    SRT_ASSERT(w_maxActiveWeight == 0);

    int group_send_result = SRT_ERROR;

    // TODO: implement iterator over active links
    typedef vector<BackupMemberStateEntry>::const_iterator const_iter_t;
    for (const_iter_t member = w_sendBackupCtx.memberStates().begin(); member != w_sendBackupCtx.memberStates().end(); ++member)
    {
        if (!isStateActive(member->state))
            continue;

        SocketData* d = member->pSocketData;
        int   erc = SRT_SUCCESS;
        // Remaining sndstate is SRT_GST_RUNNING. Send a payload through it.
        CUDT& u = d->ps->core();
        const int32_t lastseq = u.schedSeqNo();
        int sndresult = SRT_ERROR;
        try
        {
            // This must be wrapped in try-catch because on error it throws an exception.
            // Possible return values are only 0, in case when len was passed 0, or a positive
            // >0 value that defines the size of the data that it has sent, that is, in case
            // of Live mode, equal to 'len'.
            sndresult = u.sendmsg2(buf, len, (w_mc));
        }
        catch (CUDTException& e)
        {
            w_cx = e;
            erc  = e.getErrorCode();
            sndresult = SRT_ERROR;
        }

        const bool send_succeeded = sendBackup_CheckSendStatus(
            currtime,
            sndresult,
            lastseq,
            w_mc.pktseq,
            (u),
            (w_curseq),
            (group_send_result));

        if (send_succeeded)
        {
            ++w_nsuccessful;
            w_maxActiveWeight = max(w_maxActiveWeight, d->weight);

            if (u.m_pSndBuffer)
                w_sendBackupCtx.setRateEstimate(u.m_pSndBuffer->getRateEstimator());
        }
        else if (erc == SRT_EASYNCSND)
        {
            sendBackup_AssignBackupState(u, BKUPST_ACTIVE_UNSTABLE, currtime);
            w_sendBackupCtx.updateMemberState(d, BKUPST_ACTIVE_UNSTABLE);
        }

        d->sndresult  = sndresult;
        d->laststatus = d->ps->getStatus();
    }

    return group_send_result;
}

// [[using locked(this->m_GroupLock)]]
int CUDTGroup::sendBackupRexmit(CUDT& core, SRT_MSGCTRL& w_mc)
{
    // This should resend all packets
    if (m_SenderBuffer.empty())
    {
        LOGC(gslog.Fatal, log << "IPE: sendBackupRexmit: sender buffer empty");

        // Although act as if it was successful, otherwise you'll get connection break
        return 0;
    }

    // using [[assert !m_SenderBuffer.empty()]];

    // Send everything you currently have in the sender buffer.
    // The receiver will reject packets that it currently has.
    // Start from the oldest.

    CPacket packet;

    set<int> results;
    int      stat = -1;

    // Make sure that the link has correctly synchronized sequence numbers.
    // Note that sequence numbers should be recorded in mc.
    int32_t curseq       = m_SenderBuffer[0].mc.pktseq;
    size_t  skip_initial = 0;
    if (curseq != core.schedSeqNo())
    {
        const int distance = CSeqNo::seqoff(core.schedSeqNo(), curseq);
        if (distance < 0)
        {
            // This may happen in case when the link to be activated is already running.
            // Getting sequences backwards is not allowed, as sending them makes no
            // sense - they are already ACK-ed or are behind the ISN. Instead, skip all
            // packets that are in the past towards the scheduling sequence.
            skip_initial = -distance;
            LOGC(gslog.Warn,
                 log << "sendBackupRexmit: OVERRIDE attempt. Link seqno %" << core.schedSeqNo() << ", trying to send from seqno %" << curseq
                     << " - DENIED; skip " << skip_initial << " pkts, " << m_SenderBuffer.size() << " pkts in buffer");
        }
        else
        {
            // In case when the next planned sequence on this link is behind
            // the firstmost sequence in the backup buffer, synchronize the
            // sequence with it first so that they go hand-in-hand with
            // sequences already used by the link from which packets were
            // copied to the backup buffer.
            IF_HEAVY_LOGGING(int32_t old = core.schedSeqNo());
            const bool su SRT_ATR_UNUSED = core.overrideSndSeqNo(curseq);
            HLOGC(gslog.Debug,
                  log << "sendBackupRexmit: OVERRIDING seq %" << old << " with %" << curseq
                      << (su ? " - succeeded" : " - FAILED!"));
        }
    }


    if (skip_initial >= m_SenderBuffer.size())
    {
        LOGC(gslog.Warn,
            log << "sendBackupRexmit: All packets were skipped. Nothing to send %" << core.schedSeqNo() << ", trying to send from seqno %" << curseq
            << " - DENIED; skip " << skip_initial << " packets");
        return 0; // can't return any other state, nothing was sent
    }

    senderBuffer_t::iterator i = m_SenderBuffer.begin() + skip_initial;

    // Send everything - including the packet freshly added to the buffer
    for (; i != m_SenderBuffer.end(); ++i)
    {
        // NOTE: an exception from here will interrupt the loop
        // and will be caught in the upper level.
        stat = core.sendmsg2(i->data, (int)i->size, (i->mc));
        if (stat == -1)
        {
            // Stop sending if one sending ended up with error
            LOGC(gslog.Warn,
                 log << "sendBackupRexmit: sending from buffer stopped at %" << core.schedSeqNo() << " and FAILED");
            return -1;
        }
    }

    // Copy the contents of the last item being updated.
    w_mc = m_SenderBuffer.back().mc;
    HLOGC(gslog.Debug, log << "sendBackupRexmit: pre-sent collected %" << curseq << " - %" << w_mc.pktseq);
    return stat;
}

// [[using locked(CUDTGroup::m_GroupLock)]];
void CUDTGroup::ackMessage(int32_t msgno)
{
    // The message id could not be identified, skip.
    if (msgno == SRT_MSGNO_CONTROL)
    {
        HLOGC(gslog.Debug, log << "ackMessage: msgno not found in ACK-ed sequence");
        return;
    }

    // It's impossible to get the exact message position as the
    // message is allowed also to span for multiple packets.
    // Search since the oldest packet until you hit the first
    // packet with this message number.

    // First, you need to decrease the message number by 1. It's
    // because the sequence number being ACK-ed can be in the middle
    // of the message, while it doesn't acknowledge that the whole
    // message has been received. Decrease the message number so that
    // partial-message-acknowledgement does not swipe the whole message,
    // part of which may need to be retransmitted over a backup link.

    int offset = MsgNo(msgno) - MsgNo(m_iSndAckedMsgNo);
    if (offset <= 0)
    {
        HLOGC(gslog.Debug, log << "ackMessage: already acked up to msgno=" << msgno);
        return;
    }

    HLOGC(gslog.Debug, log << "ackMessage: updated to #" << msgno);

    // Update last acked. Will be picked up when adding next message.
    m_iSndAckedMsgNo = msgno;
}

void CUDTGroup::processKeepalive(CUDTGroup::SocketData* gli)
{
    // received keepalive for that group member
    // In backup group it means that the link went IDLE.
    if (m_type == SRT_GTYPE_BACKUP)
    {
        if (gli->rcvstate == SRT_GST_RUNNING)
        {
            gli->rcvstate = SRT_GST_IDLE;
            HLOGC(gslog.Debug, log << "GROUP: received KEEPALIVE in @" << gli->id << " - link turning rcv=IDLE");
        }

        // When received KEEPALIVE, the sending state should be also
        // turned IDLE, if the link isn't temporarily activated. The
        // temporarily activated link will not be measured stability anyway,
        // while this should clear out the problem when the transmission is
        // stopped and restarted after a while. This will simply set the current
        // link as IDLE on the sender when the peer sends a keepalive because the
        // data stopped coming in and it can't send ACKs therefore.
        //
        // This also shouldn't be done for the temporary activated links because
        // stability timeout could be exceeded for them by a reason that, for example,
        // the packets come with the past sequences (as they are being synchronized
        // the sequence per being IDLE and empty buffer), so a large portion of initial
        // series of packets may come with past sequence, delaying this way with ACK,
        // which may result not only with exceeded stability timeout (which fortunately
        // isn't being measured in this case), but also with receiveing keepalive
        // (therefore we also don't reset the link to IDLE in the temporary activation period).
        if (gli->sndstate == SRT_GST_RUNNING && is_zero(gli->ps->core().m_tsFreshActivation))
        {
            gli->sndstate = SRT_GST_IDLE;
            HLOGC(gslog.Debug,
                  log << "GROUP: received KEEPALIVE in @" << gli->id << " active=PAST - link turning snd=IDLE");
        }
    }
}

void CUDTGroup::internalKeepalive(SocketData* gli)
{
    // This is in response to AGENT SENDING keepalive. This means that there's
    // no transmission in either direction, but the KEEPALIVE packet from the
    // other party could have been missed. This is to ensure that the IDLE state
    // is recognized early enough, before any sequence discrepancy can happen.

    if (m_type == SRT_GTYPE_BACKUP && gli->rcvstate == SRT_GST_RUNNING)
    {
        gli->rcvstate = SRT_GST_IDLE;
        // Prevent sending KEEPALIVE again in group-sending
        gli->ps->core().m_tsFreshActivation = steady_clock::time_point();
        HLOGC(gslog.Debug, log << "GROUP: EXP-requested KEEPALIVE in @" << gli->id << " - link turning IDLE");
    }
}

// Use the bigger size of SRT_MAX_PLSIZE to potentially fit both IPv4/6
CUDTGroup::BufferedMessageStorage CUDTGroup::BufferedMessage::storage(SRT_MAX_PLSIZE_AF_INET /*, 1000*/);

// Forwarder needed due to class definition order
int32_t CUDTGroup::generateISN()
{
    return CUDT::generateISN();
}

void CUDTGroup::setGroupConnected()
{
    if (!m_bConnected)
    {
        // Switch to connected state and give appropriate signal
        m_Global.m_EPoll.update_events(id(), m_sPollID, SRT_EPOLL_CONNECT, true);
        m_bConnected = true;
    }
}

void CUDTGroup::updateLatestRcv(CUDTSocket* s)
{
    // Currently only Backup groups use connected idle links.
    if (m_type != SRT_GTYPE_BACKUP)
        return;

    HLOGC(grlog.Debug,
          log << "updateLatestRcv: BACKUP group, updating from active link @" << s->m_SocketID << " with %"
              << s->core().m_iRcvLastAck);

    CUDT*         source = &s->core();
    vector<CUDT*> targets;

    UniqueLock lg(m_GroupLock);
    // Sanity check for a case when getting a deleted socket
    if (!s->m_GroupOf)
        return;

    // Under a group lock, we block execution of removal of the socket
    // from the group, so if m_GroupOf is not NULL, we are granted
    // that m_GroupMemberData is valid.
    SocketData* current = s->m_GroupMemberData;

    for (gli_t gi = m_Group.begin(); gi != m_Group.end(); ++gi)
    {
        // Skip the socket that has reported packet reception
        if (&*gi == current)
        {
            HLOGC(grlog.Debug, log << "grp: NOT updating rcv-seq on self @" << gi->id);
            continue;
        }

        // Don't update the state if the link is:
        // - PENDING - because it's not in the connected state, wait for it.
        // - RUNNING - because in this case it should have its own line of sequences
        // - BROKEN - because it doesn't make sense anymore, about to be removed
        if (gi->rcvstate != SRT_GST_IDLE)
        {
            HLOGC(grlog.Debug,
                  log << "grp: NOT updating rcv-seq on @" << gi->id
                      << " - link state:" << srt_log_grp_state[gi->rcvstate]);
            continue;
        }

        // Sanity check
        if (!gi->ps->core().m_bConnected)
        {
            HLOGC(grlog.Debug, log << "grp: IPE: NOT updating rcv-seq on @" << gi->id << " - IDLE BUT NOT CONNECTED");
            continue;
        }

        targets.push_back(&gi->ps->core());
    }

    lg.unlock();

    // Do this on the unlocked group because this
    // operation will need receiver lock, so it might
    // risk a deadlock.

    for (size_t i = 0; i < targets.size(); ++i)
    {
        targets[i]->updateIdleLinkFrom(source);
    }
}

void CUDTGroup::activateUpdateEvent(bool still_have_items)
{
    // This function actually reacts on the fact that a socket
    // was deleted from the group. This might make the group empty.
    if (!still_have_items) // empty, or removal of unknown socket attempted - set error on group
    {
        m_Global.m_EPoll.update_events(id(), m_sPollID, SRT_EPOLL_IN | SRT_EPOLL_OUT | SRT_EPOLL_ERR, true);
    }
    else
    {
        m_Global.m_EPoll.update_events(id(), m_sPollID, SRT_EPOLL_UPDATE, true);
    }
}

void CUDTGroup::addEPoll(int eid)
{
    enterCS(m_Global.m_EPoll.m_EPollLock);
    m_sPollID.insert(eid);
    leaveCS(m_Global.m_EPoll.m_EPollLock);

    bool any_read    = false;
    bool any_write   = false;
    bool any_broken  = false;
    bool any_pending = false;

    {
        // Check all member sockets
        ScopedLock gl(m_GroupLock);

        // We only need to know if there is any socket that is
        // ready to get a payload and ready to receive from.

        for (gli_t i = m_Group.begin(); i != m_Group.end(); ++i)
        {
            if (i->sndstate == SRT_GST_IDLE || i->sndstate == SRT_GST_RUNNING)
            {
                any_write |= i->ps->writeReady();
            }

            if (i->rcvstate == SRT_GST_IDLE || i->rcvstate == SRT_GST_RUNNING)
            {
                any_read |= i->ps->readReady();
            }

            if (i->ps->broken())
                any_broken |= true;
            else
                any_pending |= true;
        }
    }

    // This is stupid, but we don't have any other interface to epoll
    // internals. Actually we don't have to check if id() is in m_sPollID
    // because we know it is, as we just added it. But it's not performance
    // critical, sockets are not being often added during transmission.
    if (any_read)
        m_Global.m_EPoll.update_events(id(), m_sPollID, SRT_EPOLL_IN, true);

    if (any_write)
        m_Global.m_EPoll.update_events(id(), m_sPollID, SRT_EPOLL_OUT, true);

    // Set broken if none is non-broken (pending, read-ready or write-ready)
    if (any_broken && !any_pending)
        m_Global.m_EPoll.update_events(id(), m_sPollID, SRT_EPOLL_ERR, true);
}

void CUDTGroup::removeEPollEvents(const int eid)
{
    // clear IO events notifications;
    // since this happens after the epoll ID has been removed, they cannot be set again
    set<int> remove;
    remove.insert(eid);
    m_Global.m_EPoll.update_events(id(), remove, SRT_EPOLL_IN | SRT_EPOLL_OUT, false);
}

void CUDTGroup::removeEPollID(const int eid)
{
    enterCS(m_Global.m_EPoll.m_EPollLock);
    m_sPollID.erase(eid);
    leaveCS(m_Global.m_EPoll.m_EPollLock);
}

void CUDTGroup::updateFailedLink()
{
    ScopedLock lg(m_GroupLock);

    // Check all members if they are in the pending
    // or connected state.

    int nhealthy = 0;

    for (gli_t i = m_Group.begin(); i != m_Group.end(); ++i)
    {
        if (i->sndstate < SRT_GST_BROKEN)
            nhealthy++;
    }

    if (!nhealthy)
    {
        // No healthy links, set ERR on epoll.
        HLOGC(gmlog.Debug, log << "group/updateFailedLink: All sockets broken");
        m_Global.m_EPoll.update_events(id(), m_sPollID, SRT_EPOLL_IN | SRT_EPOLL_OUT | SRT_EPOLL_ERR, true);
    }
    else
    {
        HLOGC(gmlog.Debug, log << "group/updateFailedLink: Still " << nhealthy << " links in the group");
    }
}

#if ENABLE_HEAVY_LOGGING
// [[using maybe_locked(CUDT::uglobal()->m_GlobControlLock)]]
void CUDTGroup::debugGroup()
{
    ScopedLock gg(m_GroupLock);

    HLOGC(gmlog.Debug, log << "GROUP MEMBER STATUS - $" << id());

    for (gli_t gi = m_Group.begin(); gi != m_Group.end(); ++gi)
    {
        HLOGC(gmlog.Debug,
              log << " ... id { agent=@" << gi->id << " peer=@" << gi->ps->m_PeerID
                  << " } address { agent=" << gi->agent.str() << " peer=" << gi->peer.str() << "} "
                  << " state {snd=" << StateStr(gi->sndstate) << " rcv=" << StateStr(gi->rcvstate) << "}");
    }
}
#endif

} // namespace srt<|MERGE_RESOLUTION|>--- conflicted
+++ resolved
@@ -569,13 +569,8 @@
     IM(SRTO_FC, iFlightFlagSize);
 
     // Nonstandard
-<<<<<<< HEAD
-    importOption(m_config, SRTO_SNDBUF, u->m_config.iSndBufSize * (u->m_config.iMSS - CPacket::udpHeaderSize(AF_INET)));
-    importOption(m_config, SRTO_RCVBUF, u->m_config.iRcvBufSize * (u->m_config.iMSS - CPacket::udpHeaderSize(AF_INET)));
-=======
-    importTrivialOption(m_config, SRTO_SNDBUF, u->m_config.iSndBufSize * (u->m_config.iMSS - CPacket::UDP_HDR_SIZE));
-    importTrivialOption(m_config, SRTO_RCVBUF, u->m_config.iRcvBufSize * (u->m_config.iMSS - CPacket::UDP_HDR_SIZE));
->>>>>>> 697dce09
+    importTrivialOption(m_config, SRTO_SNDBUF, u->m_config.iSndBufSize * (u->m_config.iMSS - CPacket::udpHeaderSize(AF_INET)));
+    importTrivialOption(m_config, SRTO_RCVBUF, u->m_config.iRcvBufSize * (u->m_config.iMSS - CPacket::udpHeaderSize(AF_INET)));
 
     IM(SRTO_LINGER, Linger);
 
@@ -717,11 +712,7 @@
 
     case SRTO_SNDBUF:
     case SRTO_RCVBUF:
-<<<<<<< HEAD
-        w_optlen = fillValue((pw_optval), w_optlen, CSrtConfig::DEF_BUFFER_SIZE * (CSrtConfig::DEF_MSS - CPacket::udpHeaderSize(AF_INET)));
-=======
-        w_optlen = fillValue<int>((pw_optval), w_optlen, CSrtConfig::DEF_BUFFER_SIZE * (CSrtConfig::DEF_MSS - CPacket::UDP_HDR_SIZE));
->>>>>>> 697dce09
+        w_optlen = fillValue<int>((pw_optval), w_optlen, CSrtConfig::DEF_BUFFER_SIZE * (CSrtConfig::DEF_MSS - CPacket::udpHeaderSize(AF_INET)));
         break;
 
     case SRTO_LINGER:
