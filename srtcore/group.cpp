--- conflicted
+++ resolved
@@ -3252,27 +3252,7 @@
         size_t nlinks = m_Group.size();
         size_t ndead  = 0;
 
-<<<<<<< HEAD
 RetryWaitBlocked:
-=======
-    RetryWaitBlocked:
-    {
-        // Some sockets could have been closed in the meantime.
-        if (m_SndEpolld->watch_empty())
-            throw CUDTException(MJ_CONNECTION, MN_CONNLOST, 0);
-
-        InvertedLock ug(m_GroupLock);
-        HLOGC(gslog.Debug,
-              log << "grp/sendBackup: swait call to get at least one link alive up to " << m_iSndTimeOut << "us");
-        THREAD_PAUSED();
-        brdy = m_pGlobal->m_EPoll.swait(*m_SndEpolld, sready, m_iSndTimeOut);
-        THREAD_RESUMED();
-
-        // Check if there's anything in the "error" section.
-        // This must be cleared here before the lock on group is set again.
-        // (This loop will not fire neither once if no failed sockets found).
-        for (CEPoll::fmap_t::const_iterator i = sready.begin(); i != sready.end(); ++i)
->>>>>>> a95a6a45
         {
             // Some sockets could have been closed in the meantime.
             if (m_SndEpolld->watch_empty())
@@ -3281,7 +3261,9 @@
             InvertedLock ug(m_GroupLock);
             HLOGC(gslog.Debug,
                     log << "grp/sendBackup: swait call to get at least one link alive up to " << m_iSndTimeOut << "us");
+        THREAD_PAUSED();
             brdy = m_pGlobal->m_EPoll.swait(*m_SndEpolld, sready, m_iSndTimeOut);
+        THREAD_RESUMED();
 
             // Check if there's anything in the "error" section.
             // This must be cleared here before the lock on group is set again.
