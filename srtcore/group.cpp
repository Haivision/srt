#include "platform_sys.h"

#include <iterator>

#include "api.h"
#include "group.h"

using namespace std;
using namespace srt::sync;
using namespace srt::groups;
using namespace srt_logging;

// The SRT_DEF_VERSION is defined in core.cpp.
extern const int32_t SRT_DEF_VERSION;

namespace srt {

int32_t CUDTGroup::s_tokenGen = 0;

// [[using locked(this->m_GroupLock)]];
bool CUDTGroup::getBufferTimeBase(CUDT*                     forthesakeof,
                                  steady_clock::time_point& w_tb,
                                  bool&                     w_wp,
                                  steady_clock::duration&   w_dr)
{
    CUDT* master = 0;
    for (gli_t gi = m_Group.begin(); gi != m_Group.end(); ++gi)
    {
        CUDT* u = &gi->ps->core();
        if (gi->laststatus != SRTS_CONNECTED)
        {
            HLOGC(gmlog.Debug,
                  log << "getBufferTimeBase: skipping @" << u->m_SocketID
                      << ": not connected, state=" << SockStatusStr(gi->laststatus));
            continue;
        }

        if (u == forthesakeof)
            continue; // skip the member if it's the target itself

        if (!u->m_pRcvBuffer)
            continue; // Not initialized yet

        master = u;
        break; // found
    }

    // We don't have any sockets in the group, so can't get
    // the buffer timebase. This should be then initialized
    // the usual way.
    if (!master)
        return false;

    master->m_pRcvBuffer->getInternalTimeBase((w_tb), (w_wp), (w_dr));

    // Sanity check
    if (is_zero(w_tb))
    {
        LOGC(gmlog.Error, log << "IPE: existing previously socket has no time base set yet!");
        return false; // this will enforce initializing the time base normal way
    }
    return true;
}

// [[using locked(this->m_GroupLock)]];
bool CUDTGroup::applyGroupSequences(SRTSOCKET target, int32_t& w_snd_isn, int32_t& w_rcv_isn)
{
    if (m_bConnected) // You are the first one, no need to change.
    {
        IF_HEAVY_LOGGING(string update_reason = "what?");
        // Find a socket that is declared connected and is not
        // the socket that caused the call.
        for (gli_t gi = m_Group.begin(); gi != m_Group.end(); ++gi)
        {
            if (gi->id == target)
                continue;

            CUDT& se = gi->ps->core();
            if (!se.m_bConnected)
                continue;

            // Found it. Get the following sequences:
            // For sending, the sequence that is about to be sent next.
            // For receiving, the sequence of the latest received packet.

            // SndCurrSeqNo is initially set to ISN-1, this next one is
            // the sequence that is about to be stamped on the next sent packet
            // over that socket. Using this field is safer because it is atomic
            // and its affinity is to the same thread as the sending function.

            // NOTE: the groupwise scheduling sequence might have been set
            // already. If so, it means that it was set by either:
            // - the call of this function on the very first conencted socket (see below)
            // - the call to `sendBroadcast` or `sendBackup`
            // In both cases, we want THIS EXACTLY value to be reported
            if (m_iLastSchedSeqNo != -1)
            {
                w_snd_isn = m_iLastSchedSeqNo;
                IF_HEAVY_LOGGING(update_reason = "GROUPWISE snd-seq");
            }
            else
            {
                w_snd_isn = se.m_iSndNextSeqNo;

                // Write it back to the groupwise scheduling sequence so that
                // any next connected socket will take this value as well.
                m_iLastSchedSeqNo = w_snd_isn;
                IF_HEAVY_LOGGING(update_reason = "existing socket not yet sending");
            }

            // RcvCurrSeqNo is increased by one because it happens that at the
            // synchronization moment it's already past reading and delivery.
            // This is redundancy, so the redundant socket is connected at the moment
            // when the other one is already transmitting, so skipping one packet
            // even if later transmitted is less troublesome than requesting a
            // "mistakenly seen as lost" packet.
            w_rcv_isn = CSeqNo::incseq(se.m_iRcvCurrSeqNo);

            HLOGC(gmlog.Debug,
                  log << "applyGroupSequences: @" << target << " gets seq from @" << gi->id << " rcv %" << (w_rcv_isn)
                      << " snd %" << (w_snd_isn) << " as " << update_reason);
            return false;
        }
    }

    // If the GROUP (!) is not connected, or no running/pending socket has been found.
    // // That is, given socket is the first one.
    // The group data should be set up with its own data. They should already be passed here
    // in the variables.
    //
    // Override the schedule sequence of the group in this case because whatever is set now,
    // it's not valid.

    HLOGC(gmlog.Debug,
          log << "applyGroupSequences: no socket found connected and transmitting, @" << target
              << " not changing sequences, storing snd-seq %" << (w_snd_isn));

    set_currentSchedSequence(w_snd_isn);

    return true;
}

// NOTE: This function is now for DEBUG PURPOSES ONLY.
// Except for presenting the extracted data in the logs, there's no use of it now.
void CUDTGroup::debugMasterData(SRTSOCKET slave)
{
    // Find at least one connection, which is running. Note that this function is called
    // from within a handshake process, so the socket that undergoes this process is at best
    // currently in SRT_GST_PENDING state and it's going to be in SRT_GST_IDLE state at the
    // time when the connection process is done, until the first reading/writing happens.
    ScopedLock cg(m_GroupLock);

    IF_LOGGING(SRTSOCKET mpeer = SRT_INVALID_SOCK);
    IF_LOGGING(steady_clock::time_point start_time);

    bool found = false;

    for (gli_t gi = m_Group.begin(); gi != m_Group.end(); ++gi)
    {
        if (gi->sndstate == SRT_GST_RUNNING)
        {
            // Found it. Get the socket's peer's ID and this socket's
            // Start Time. Once it's delivered, this can be used to calculate
            // the Master-to-Slave start time difference.
            IF_LOGGING(mpeer = gi->ps->m_PeerID);
            IF_LOGGING(start_time = gi->ps->core().socketStartTime());
            HLOGC(gmlog.Debug,
                  log << "getMasterData: found RUNNING master @" << gi->id << " - reporting master's peer $" << mpeer
                      << " starting at " << FormatTime(start_time));
            found = true;
            break;
        }
    }

    if (!found)
    {
        // If no running one found, then take the first socket in any other
        // state than broken, except the slave. This is for a case when a user
        // has prepared one link already, but hasn't sent anything through it yet.
        for (gli_t gi = m_Group.begin(); gi != m_Group.end(); ++gi)
        {
            if (gi->sndstate == SRT_GST_BROKEN)
                continue;

            if (gi->id == slave)
                continue;

            // Found it. Get the socket's peer's ID and this socket's
            // Start Time. Once it's delivered, this can be used to calculate
            // the Master-to-Slave start time difference.
            IF_LOGGING(mpeer = gi->ps->core().m_PeerID);
            IF_LOGGING(start_time    = gi->ps->core().socketStartTime());
            HLOGC(gmlog.Debug,
                    log << "getMasterData: found IDLE/PENDING master @" << gi->id << " - reporting master's peer $" << mpeer
                    << " starting at " << FormatTime(start_time));
            found = true;
            break;
        }
    }

    if (!found)
    {
        LOGC(cnlog.Debug, log << CONID() << "NO GROUP MASTER LINK found for group: $" << id());
    }
    else
    {
        // The returned master_st is the master's start time. Calculate the
        // differene time.
        IF_LOGGING(steady_clock::duration master_tdiff = m_tsStartTime - start_time);
        LOGC(cnlog.Debug, log << CONID() << "FOUND GROUP MASTER LINK: peer=$" << mpeer
                << " - start time diff: " << FormatDuration<DUNIT_S>(master_tdiff));
    }
}

// GROUP

CUDTGroup::SocketData* CUDTGroup::add(SocketData data)
{
    ScopedLock g(m_GroupLock);

    // Change the snd/rcv state of the group member to PENDING.
    // Default for SocketData after creation is BROKEN, which just
    // after releasing the m_GroupLock could be read and interpreted
    // as broken connection and removed before the handshake process
    // is done.
    data.sndstate = SRT_GST_PENDING;
    data.rcvstate = SRT_GST_PENDING;

    LOGC(gmlog.Note, log << "group/add: adding member @" << data.id << " into group $" << id());
    m_Group.push_back(data);
    gli_t end = m_Group.end();
    if (m_iMaxPayloadSize == -1)
    {
        int plsize = data.ps->core().OPT_PayloadSize();
        HLOGC(gmlog.Debug,
              log << "CUDTGroup::add: taking MAX payload size from socket @" << data.ps->m_SocketID << ": " << plsize
                  << " " << (plsize ? "(explicit)" : "(unspecified = fallback to 1456)"));
        if (plsize == 0)
            plsize = SRT_LIVE_MAX_PLSIZE;
        // It is stated that the payload size
        // is taken from first, and every next one
        // will get the same.
        m_iMaxPayloadSize = plsize;
    }

    --end;
    return &*end;
}

CUDTGroup::CUDTGroup(SRT_GROUP_TYPE gtype)
    : m_Global(CUDT::uglobal())
    , m_GroupID(-1)
    , m_PeerGroupID(-1)
    , m_type(gtype)
    , m_listener()
    , m_iBusy()
    , m_iSndOldestMsgNo(SRT_MSGNO_NONE)
    , m_iSndAckedMsgNo(SRT_MSGNO_NONE)
    , m_uOPT_MinStabilityTimeout_us(1000 * CSrtConfig::COMM_DEF_MIN_STABILITY_TIMEOUT_MS)
    // -1 = "undefined"; will become defined with first added socket
    , m_iMaxPayloadSize(-1)
    , m_bSynRecving(true)
    , m_bSynSending(true)
    , m_bTsbPd(true)
    , m_bTLPktDrop(true)
    , m_iTsbPdDelay_us(0)
    // m_*EID and m_*Epolld fields will be initialized
    // in the constructor body.
    , m_iSndTimeOut(-1)
    , m_iRcvTimeOut(-1)
    , m_tsStartTime()
    , m_tsRcvPeerStartTime()
    , m_RcvBaseSeqNo(SRT_SEQNO_NONE)
    , m_bOpened(false)
    , m_bConnected(false)
    , m_bClosing(false)
    , m_iLastSchedSeqNo(SRT_SEQNO_NONE)
    , m_iLastSchedMsgNo(SRT_MSGNO_NONE)
{
    setupMutex(m_GroupLock, "Group");
    setupMutex(m_RcvDataLock, "G/RcvData");
    setupCond(m_RcvDataCond, "G/RcvData");
    m_RcvEID = m_Global.m_EPoll.create(&m_RcvEpolld);
    m_SndEID = m_Global.m_EPoll.create(&m_SndEpolld);

    m_stats.init();

    // Set this data immediately during creation before
    // two or more sockets start arguing about it.
    m_iLastSchedSeqNo = CUDT::generateISN();
}

CUDTGroup::~CUDTGroup()
{
    srt_epoll_release(m_RcvEID);
    srt_epoll_release(m_SndEID);
    releaseMutex(m_GroupLock);
    releaseMutex(m_RcvDataLock);
    releaseCond(m_RcvDataCond);
}

void CUDTGroup::GroupContainer::erase(CUDTGroup::gli_t it)
{
    if (it == m_LastActiveLink)
    {
        if (m_List.empty())
        {
            LOGC(gmlog.Error, log << "IPE: GroupContainer is empty and 'erase' is called on it.");
            m_LastActiveLink = m_List.end();
            return; // this avoids any misunderstandings in iterator checks
        }

        gli_t bb = m_List.begin();
        ++bb;
        if (bb == m_List.end()) // means: m_List.size() == 1
        {
            // One element, this one being deleted, nothing to point to.
            m_LastActiveLink = m_List.end();
        }
        else
        {
            // Set the link to the previous element IN THE RING.
            // We have the position pointer.
            // Reverse iterator is automatically decremented.
            std::reverse_iterator<gli_t> rt(m_LastActiveLink);
            if (rt == m_List.rend())
                rt = m_List.rbegin();

            m_LastActiveLink = rt.base();

            // This operation is safe because we know that:
            // - the size of the container is at least 2 (0 and 1 cases are handled above)
            // - if m_LastActiveLink == m_List.begin(), `rt` is shifted to the opposite end.
            --m_LastActiveLink;
        }
    }
    m_List.erase(it);
    --m_SizeCache;
}

void CUDTGroup::setOpt(SRT_SOCKOPT optName, const void* optval, int optlen)
{
    HLOGC(gmlog.Debug,
          log << "GROUP $" << id() << " OPTION: #" << optName
              << " value:" << FormatBinaryString((uint8_t*)optval, optlen));

    switch (optName)
    {
    case SRTO_RCVSYN:
        m_bSynRecving = cast_optval<bool>(optval, optlen);
        return;

    case SRTO_SNDSYN:
        m_bSynSending = cast_optval<bool>(optval, optlen);
        return;

    case SRTO_SNDTIMEO:
        m_iSndTimeOut = cast_optval<int>(optval, optlen);
        break;

    case SRTO_RCVTIMEO:
        m_iRcvTimeOut = cast_optval<int>(optval, optlen);
        break;

    case SRTO_GROUPMINSTABLETIMEO:
    {
        const int val_ms = cast_optval<int>(optval, optlen);
        const int min_timeo_ms = (int) CSrtConfig::COMM_DEF_MIN_STABILITY_TIMEOUT_MS;
        if (val_ms < min_timeo_ms)
        {
            LOGC(qmlog.Error,
                 log << "group option: SRTO_GROUPMINSTABLETIMEO min allowed value is " << min_timeo_ms << " ms.");
            throw CUDTException(MJ_NOTSUP, MN_INVAL, 0);
        }

        // Search if you already have SRTO_PEERIDLETIMEO set
        int idletmo = CSrtConfig::COMM_RESPONSE_TIMEOUT_MS;
        vector<ConfigItem>::iterator f =
            find_if(m_config.begin(), m_config.end(), ConfigItem::OfType(SRTO_PEERIDLETIMEO));
        if (f != m_config.end())
        {
            f->get(idletmo); // worst case, it will leave it unchanged.
        }

        if (val_ms > idletmo)
        {
            LOGC(qmlog.Error,
                 log << "group option: SRTO_GROUPMINSTABLETIMEO=" << val_ms << " exceeds SRTO_PEERIDLETIMEO=" << idletmo);
            throw CUDTException(MJ_NOTSUP, MN_INVAL, 0);
        }

        m_uOPT_MinStabilityTimeout_us = 1000 * val_ms;
    }

    break;

    case SRTO_CONGESTION:
        // Currently no socket groups allow any other
        // congestion control mode other than live.
        LOGP(gmlog.Error, "group option: SRTO_CONGESTION is only allowed as 'live' and cannot be changed");
        throw CUDTException(MJ_NOTSUP, MN_INVAL, 0);

    default:
        break;
    }

    // All others must be simply stored for setting on a socket.
    // If the group is already open and any post-option is about
    // to be modified, it must be allowed and applied on all sockets.
    if (m_bOpened)
    {
        // There's at least one socket in the group, so only
        // post-options are allowed.
        if (!binary_search(srt_post_opt_list, srt_post_opt_list + SRT_SOCKOPT_NPOST, optName))
        {
            LOGC(gmlog.Error, log << "setsockopt(group): Group is connected, this option can't be altered");
            throw CUDTException(MJ_NOTSUP, MN_ISCONNECTED, 0);
        }

        HLOGC(gmlog.Debug, log << "... SPREADING to existing sockets.");
        // This means that there are sockets already, so apply
        // this option on them.
        std::vector<CUDTSocket*> ps_vec;
        {
            // Do copy to avoid deadlock. CUDT::setOpt() cannot be called directly inside this loop, because
            // CUDT::setOpt() will lock m_ConnectionLock, which should be locked before m_GroupLock.
            ScopedLock gg(m_GroupLock);
            for (gli_t gi = m_Group.begin(); gi != m_Group.end(); ++gi)
            {
                ps_vec.push_back(gi->ps);
            }
        }
        for (std::vector<CUDTSocket*>::iterator it = ps_vec.begin(); it != ps_vec.end(); ++it)
        {
            (*it)->core().setOpt(optName, optval, optlen);
        }
    }

    // Store the option regardless if pre or post. This will apply
    m_config.push_back(ConfigItem(optName, optval, optlen));
}

static bool getOptDefault(SRT_SOCKOPT optname, void* optval, int& w_optlen);

// unfortunately this is required to properly handle th 'default_opt != opt'
// operation in the below importOption. Not required simultaneously operator==.
static bool operator!=(const struct linger& l1, const struct linger& l2)
{
    return l1.l_onoff != l2.l_onoff || l1.l_linger != l2.l_linger;
}

template <class ValueType>
static void importOption(vector<CUDTGroup::ConfigItem>& storage, SRT_SOCKOPT optname, const ValueType& field)
{
    ValueType default_opt      = ValueType();
    int       default_opt_size = sizeof(ValueType);
    ValueType opt              = field;
    if (!getOptDefault(optname, (&default_opt), (default_opt_size)) || default_opt != opt)
    {
        // Store the option when:
        // - no default for this option is found
        // - the option value retrieved from the field is different than default
        storage.push_back(CUDTGroup::ConfigItem(optname, &opt, default_opt_size));
    }
}

// This function is called by the same premises as the CUDT::CUDT(const CUDT&) (copy constructor).
// The intention is to rewrite the part that comprises settings from the socket
// into the group. Note that some of the settings concern group, some others concern
// only target socket, and there are also options that can't be set on a socket.
void CUDTGroup::deriveSettings(CUDT* u)
{
    // !!! IMPORTANT !!!
    //
    // This function shall ONLY be called on a newly created group
    // for the sake of the newly accepted socket from the group-enabled listener,
    // which is lazy-created for the first ever accepted socket.
    // Once the group is created, it should stay with the options
    // state as initialized here, and be changeable only in case when
    // the option is altered on the group.

    // SRTO_RCVSYN
    m_bSynRecving = u->m_config.bSynRecving;

    // SRTO_SNDSYN
    m_bSynSending = u->m_config.bSynSending;

    // SRTO_RCVTIMEO
    m_iRcvTimeOut = u->m_config.iRcvTimeOut;

    // SRTO_SNDTIMEO
    m_iSndTimeOut = u->m_config.iSndTimeOut;

    // SRTO_GROUPMINSTABLETIMEO
    m_uOPT_MinStabilityTimeout_us = 1000 * u->m_config.uMinStabilityTimeout_ms;

    // Ok, this really is disgusting, but there's only one way
    // to properly do it. Would be nice to have some more universal
    // connection between an option symbolic name and the internals
    // in CUDT class, but until this is done, since now every new
    // option will have to be handled both in the CUDT::setOpt/getOpt
    // functions, and here as well.

    // This is about moving options from listener to the group,
    // to be potentially replicated on the socket. So both pre
    // and post options apply.

#define IM(option, field) importOption(m_config, option, u->m_config.field)
#define IMF(option, field) importOption(m_config, option, u->field)

    IM(SRTO_MSS, iMSS);
    IM(SRTO_FC, iFlightFlagSize);

    // Nonstandard
    importOption(m_config, SRTO_SNDBUF, u->m_config.iSndBufSize * (u->m_config.iMSS - CPacket::UDP_HDR_SIZE));
    importOption(m_config, SRTO_RCVBUF, u->m_config.iRcvBufSize * (u->m_config.iMSS - CPacket::UDP_HDR_SIZE));

    IM(SRTO_LINGER, Linger);
    IM(SRTO_UDP_SNDBUF, iUDPSndBufSize);
    IM(SRTO_UDP_RCVBUF, iUDPRcvBufSize);
    // SRTO_RENDEZVOUS: impossible to have it set on a listener socket.
    // SRTO_SNDTIMEO/RCVTIMEO: groupwise setting
    IM(SRTO_CONNTIMEO, tdConnTimeOut);
    IM(SRTO_DRIFTTRACER, bDriftTracer);
    // Reuseaddr: true by default and should only be true.
    IM(SRTO_MAXBW, llMaxBW);
    IM(SRTO_INPUTBW, llInputBW);
    IM(SRTO_MININPUTBW, llMinInputBW);
    IM(SRTO_OHEADBW, iOverheadBW);
    IM(SRTO_IPTOS, iIpToS);
    IM(SRTO_IPTTL, iIpTTL);
    IM(SRTO_TSBPDMODE, bTSBPD);
    IM(SRTO_RCVLATENCY, iRcvLatency);
    IM(SRTO_PEERLATENCY, iPeerLatency);
    IM(SRTO_SNDDROPDELAY, iSndDropDelay);
    IM(SRTO_PAYLOADSIZE, zExpPayloadSize);
    IMF(SRTO_TLPKTDROP, m_bTLPktDrop);

    importOption(m_config, SRTO_STREAMID, u->m_config.sStreamName.str());

    IM(SRTO_MESSAGEAPI, bMessageAPI);
    IM(SRTO_NAKREPORT, bRcvNakReport);
    IM(SRTO_MINVERSION, uMinimumPeerSrtVersion);
    IM(SRTO_ENFORCEDENCRYPTION, bEnforcedEnc);
    IM(SRTO_IPV6ONLY, iIpV6Only);
    IM(SRTO_PEERIDLETIMEO, iPeerIdleTimeout_ms);

    importOption(m_config, SRTO_PACKETFILTER, u->m_config.sPacketFilterConfig.str());

    importOption(m_config, SRTO_PBKEYLEN, u->m_pCryptoControl->KeyLen());

    // Passphrase is empty by default. Decipher the passphrase and
    // store as passphrase option
    if (u->m_config.CryptoSecret.len)
    {
        string password((const char*)u->m_config.CryptoSecret.str, u->m_config.CryptoSecret.len);
        m_config.push_back(ConfigItem(SRTO_PASSPHRASE, password.c_str(), password.size()));
    }

    IM(SRTO_KMREFRESHRATE, uKmRefreshRatePkt);
    IM(SRTO_KMPREANNOUNCE, uKmPreAnnouncePkt);

    string cc = u->m_CongCtl.selected_name();
    if (cc != "live")
    {
        m_config.push_back(ConfigItem(SRTO_CONGESTION, cc.c_str(), cc.size()));
    }

    // NOTE: This is based on information extracted from the "semi-copy-constructor" of CUDT class.
    // Here should be handled all things that are options that modify the socket, but not all options
    // are assigned to configurable items.

#undef IM
#undef IMF
}

bool CUDTGroup::applyFlags(uint32_t flags, HandshakeSide)
{
    const bool synconmsg = IsSet(flags, SRT_GFLAG_SYNCONMSG);
    if (synconmsg)
    {
        LOGP(gmlog.Error, "GROUP: requested sync on msgno - not supported.");
        return false;
    }

    return true;
}

template <class Type>
struct Value
{
    static int fill(void* optval, int, Type value)
    {
        // XXX assert size >= sizeof(Type) ?
        *(Type*)optval = value;
        return sizeof(Type);
    }
};

template <>
inline int Value<std::string>::fill(void* optval, int len, std::string value)
{
    if (size_t(len) < value.size())
        return 0;
    memcpy(optval, value.c_str(), value.size());
    return (int) value.size();
}

template <class V>
inline int fillValue(void* optval, int len, V value)
{
    return Value<V>::fill(optval, len, value);
}

static bool getOptDefault(SRT_SOCKOPT optname, void* pw_optval, int& w_optlen)
{
    static const linger def_linger = {1, CSrtConfig::DEF_LINGER_S};
    switch (optname)
    {
    default:
        return false;

#define RD(value)                                                                                                      \
    w_optlen = fillValue((pw_optval), w_optlen, value);                                                                \
    break

    case SRTO_KMSTATE:
    case SRTO_SNDKMSTATE:
    case SRTO_RCVKMSTATE:
        RD(SRT_KM_S_UNSECURED);
    case SRTO_PBKEYLEN:
        RD(16);

    case SRTO_MSS:
        RD(CSrtConfig::DEF_MSS);

    case SRTO_SNDSYN:
        RD(true);
    case SRTO_RCVSYN:
        RD(true);
    case SRTO_ISN:
        RD(SRT_SEQNO_NONE);
    case SRTO_FC:
        RD(CSrtConfig::DEF_FLIGHT_SIZE);

    case SRTO_SNDBUF:
    case SRTO_RCVBUF:
        w_optlen = fillValue((pw_optval), w_optlen, CSrtConfig::DEF_BUFFER_SIZE * (CSrtConfig::DEF_MSS - CPacket::UDP_HDR_SIZE));
        break;

    case SRTO_LINGER:
        RD(def_linger);
    case SRTO_UDP_SNDBUF:
    case SRTO_UDP_RCVBUF:
        RD(CSrtConfig::DEF_UDP_BUFFER_SIZE);
    case SRTO_RENDEZVOUS:
        RD(false);
    case SRTO_SNDTIMEO:
        RD(-1);
    case SRTO_RCVTIMEO:
        RD(-1);
    case SRTO_REUSEADDR:
        RD(true);
    case SRTO_MAXBW:
        RD(int64_t(-1));
    case SRTO_INPUTBW:
        RD(int64_t(-1));
    case SRTO_OHEADBW:
        RD(0);
    case SRTO_STATE:
        RD(SRTS_INIT);
    case SRTO_EVENT:
        RD(0);
    case SRTO_SNDDATA:
        RD(0);
    case SRTO_RCVDATA:
        RD(0);

    case SRTO_IPTTL:
        RD(0);
    case SRTO_IPTOS:
        RD(0);

    case SRTO_SENDER:
        RD(false);
    case SRTO_TSBPDMODE:
        RD(false);
    case SRTO_LATENCY:
    case SRTO_RCVLATENCY:
    case SRTO_PEERLATENCY:
        RD(SRT_LIVE_DEF_LATENCY_MS);
    case SRTO_TLPKTDROP:
        RD(true);
    case SRTO_SNDDROPDELAY:
        RD(-1);
    case SRTO_NAKREPORT:
        RD(true);
    case SRTO_VERSION:
        RD(SRT_DEF_VERSION);
    case SRTO_PEERVERSION:
        RD(0);

    case SRTO_CONNTIMEO:
        RD(-1);
    case SRTO_DRIFTTRACER:
        RD(true);

    case SRTO_MINVERSION:
        RD(0);
    case SRTO_STREAMID:
        RD(std::string());
    case SRTO_CONGESTION:
        RD(std::string());
    case SRTO_MESSAGEAPI:
        RD(true);
    case SRTO_PAYLOADSIZE:
        RD(0);
    case SRTO_GROUPMINSTABLETIMEO:
        RD(CSrtConfig::COMM_DEF_MIN_STABILITY_TIMEOUT_MS);
    }

#undef RD
    return true;
}

void CUDTGroup::getOpt(SRT_SOCKOPT optname, void* pw_optval, int& w_optlen)
{
    // Options handled in group
    switch (optname)
    {
    case SRTO_RCVSYN:
        *(bool*)pw_optval = m_bSynRecving;
        w_optlen          = sizeof(bool);
        return;

    case SRTO_SNDSYN:
        *(bool*)pw_optval = m_bSynSending;
        w_optlen          = sizeof(bool);
        return;

    default:; // pass on
    }

    // XXX Suspicous: may require locking of GlobControlLock
    // to prevent from deleting a socket in the meantime.
    // Deleting a socket requires removing from the group first,
    // so after GroupLock this will be either already NULL or
    // a valid socket that will only be closed after time in
    // the GC, so this is likely safe like all other API functions.
    CUDTSocket* ps = 0;

    {
        // In sockets. All sockets should have all options
        // set the same and should represent the group state
        // well enough. If there are no sockets, just use default.

        // Group lock to protect the container itself.
        // Once a socket is extracted, we state it cannot be
        // closed without the group send/recv function or closing
        // being involved.
        ScopedLock lg(m_GroupLock);
        if (m_Group.empty())
        {
            if (!getOptDefault(optname, (pw_optval), (w_optlen)))
                throw CUDTException(MJ_NOTSUP, MN_INVAL, 0);

            return;
        }

        ps = m_Group.begin()->ps;

        // Release the lock on the group, as it's not necessary,
        // as well as it might cause a deadlock when combined
        // with the others.
    }

    if (!ps)
        throw CUDTException(MJ_NOTSUP, MN_INVAL, 0);

    return ps->core().getOpt(optname, (pw_optval), (w_optlen));
}

SRT_SOCKSTATUS CUDTGroup::getStatus()
{
    typedef vector<pair<SRTSOCKET, SRT_SOCKSTATUS> > states_t;
    states_t                                         states;

    {
        ScopedLock cg(m_GroupLock);
        for (gli_t gi = m_Group.begin(); gi != m_Group.end(); ++gi)
        {
            switch (gi->sndstate)
            {
                // Check only sndstate. If this machine is ONLY receiving,
                // then rcvstate will turn into SRT_GST_RUNNING, while
                // sndstate will remain SRT_GST_IDLE, but still this may only
                // happen if the socket is connected.
            case SRT_GST_IDLE:
            case SRT_GST_RUNNING:
                states.push_back(make_pair(gi->id, SRTS_CONNECTED));
                break;

            case SRT_GST_BROKEN:
                states.push_back(make_pair(gi->id, SRTS_BROKEN));
                break;

            default: // (pending, or whatever will be added in future)
            {
                // TEMPORARY make a node to note a socket to be checked afterwards
                states.push_back(make_pair(gi->id, SRTS_NONEXIST));
            }
            }
        }
    }

    SRT_SOCKSTATUS pending_state = SRTS_NONEXIST;

    for (states_t::iterator i = states.begin(); i != states.end(); ++i)
    {
        // If at least one socket is connected, the state is connected.
        if (i->second == SRTS_CONNECTED)
            return SRTS_CONNECTED;

        // Second level - pick up the state
        if (i->second == SRTS_NONEXIST)
        {
            // Otherwise find at least one socket, which's state isn't broken.
            i->second = m_Global.getStatus(i->first);
            if (pending_state == SRTS_NONEXIST)
                pending_state = i->second;
        }
    }

        // Return that state as group state
    if (pending_state != SRTS_NONEXIST) // did call getStatus at least once and it didn't return NOEXIST
        return pending_state;

    // If none found, return SRTS_BROKEN.
    return SRTS_BROKEN;
}

// [[using locked(m_GroupLock)]];
void CUDTGroup::syncWithSocket(const CUDT& core, const HandshakeSide side)
{
    if (side == HSD_RESPONDER)
    {
        // On the listener side you should synchronize ISN with the incoming
        // socket, which is done immediately after creating the socket and
        // adding it to the group. On the caller side the ISN is defined in
        // the group directly, before any member socket is created.
        set_currentSchedSequence(core.ISN());
    }

    // XXX
    // Might need further investigation as to whether this isn't
    // wrong for some cases. By having this -1 here the value will be
    // laziliy set from the first reading one. It is believed that
    // it covers all possible scenarios, that is:
    //
    // - no readers - no problem!
    // - have some readers and a new is attached - this is set already
    // - connect multiple links, but none has read yet - you'll be the first.
    //
    // Previous implementation used setting to: core.m_iPeerISN
    resetInitialRxSequence();

    // Get the latency (possibly fixed against the opposite side)
    // from the first socket (core.m_iTsbPdDelay_ms),
    // and set it on the current socket.
    set_latency_us(core.m_iTsbPdDelay_ms * int64_t(1000));
}

void CUDTGroup::close()
{
    // Close all descriptors, then delete the group.
    vector<SRTSOCKET> ids;

    {
        ScopedLock glob(CUDT::uglobal().m_GlobControlLock);
        ScopedLock g(m_GroupLock);

        m_bClosing = true;

        // Copy the list of IDs into the array.
        for (gli_t ig = m_Group.begin(); ig != m_Group.end(); ++ig)
        {
            ids.push_back(ig->id);
            // Immediately cut ties to this group.
            // Just for a case, redispatch the socket, to stay safe.
            CUDTSocket* s = CUDT::uglobal().locateSocket_LOCKED(ig->id);
            if (!s)
            {
                HLOGC(smlog.Debug, log << "group/close: IPE(NF): group member @" << ig->id << " already deleted");
                continue;
            }

<<<<<<< HEAD
            // XXX This is not true in case of non-managed groups, which
            // only collect sockets, but also non-managed groups should not
            // use common group buffering and tsbpd.
=======
            // Make the socket closing BEFORE withdrawing its group membership
            // because a socket created as a group member cannot be valid
            // without the group.
            // This is not true in case of non-managed groups, which
            // only collect sockets, but also non-managed groups should not
            // use common group buffering and tsbpd. Also currently there are
            // no other groups than managed one.
>>>>>>> b76c8b2e
            s->setClosing();

            s->m_GroupOf = NULL;
            s->m_GroupMemberData = NULL;
            HLOGC(smlog.Debug, log << "group/close: CUTTING OFF @" << ig->id << " (found as @" << s->m_SocketID << ") from the group");
        }

        // After all sockets that were group members have their ties cut,
        // the container can be cleared. Note that sockets won't be now
        // removing themselves from the group when closing because they
        // are unaware of being group members.
        m_Group.clear();
        m_PeerGroupID = -1;

        set<int> epollid;
        {
            // Global EPOLL lock must be applied to access any socket's epoll set.
            // This is a set of all epoll ids subscribed to it.
            ScopedLock elock (CUDT::uglobal().m_EPoll.m_EPollLock);
            epollid = m_sPollID; // use move() in C++11
            m_sPollID.clear();
        }

        int no_events = 0;
        for (set<int>::iterator i = epollid.begin(); i != epollid.end(); ++i)
        {
            HLOGC(smlog.Debug, log << "close: CLEARING subscription on E" << (*i) << " of $" << id());
            try
            {
                CUDT::uglobal().m_EPoll.update_usock(*i, id(), &no_events);
            }
            catch (...)
            {
                // May catch an API exception, but this isn't an API call to be interrupted.
            }
            HLOGC(smlog.Debug, log << "close: removing E" << (*i) << " from back-subscribers of $" << id());
        }

        // NOW, the m_GroupLock is released, then m_GlobControlLock.
        // The below code should work with no locks and execute socket
        // closing.
    }

    HLOGC(gmlog.Debug, log << "grp/close: closing $" << m_GroupID << ", closing first " << ids.size() << " sockets:");
    // Close all sockets with unlocked GroupLock
    for (vector<SRTSOCKET>::iterator i = ids.begin(); i != ids.end(); ++i)
    {
        try
        {
            CUDT::uglobal().close(*i);
        }
        catch (CUDTException&)
        {
            HLOGC(gmlog.Debug, log << "grp/close: socket @" << *i << " is likely closed already, ignoring");
        }
    }

    HLOGC(gmlog.Debug, log << "grp/close: closing $" << m_GroupID << ": sockets closed, clearing the group:");

    // Lock the group again to clear the group data
    {
        ScopedLock g(m_GroupLock);

        if (!m_Group.empty())
        {
            LOGC(gmlog.Error, log << "grp/close: IPE - after requesting to close all members, still " << m_Group.size()
                    << " lingering members!");
            m_Group.clear();
        }

        // This takes care of the internal part.
        // The external part will be done in Global (CUDTUnited)
    }

    // Release blocked clients
    // XXX This looks like a dead code. Group receiver functions
    // do not use any lock on m_RcvDataLock, it is likely a remainder
    // of the old, internal impementation. 
    // CSync::lock_notify_one(m_RcvDataCond, m_RcvDataLock);
}

// [[using locked(m_Global->m_GlobControlLock)]]
// [[using locked(m_GroupLock)]]
void CUDTGroup::send_CheckValidSockets()
{
    vector<gli_t> toremove;

    for (gli_t d = m_Group.begin(), d_next = d; d != m_Group.end(); d = d_next)
    {
        ++d_next; // it's now safe to erase d
        CUDTSocket* revps = m_Global.locateSocket_LOCKED(d->id);
        if (revps != d->ps)
        {
            // Note: the socket might STILL EXIST, just in the trash, so
            // it can't be found by locateSocket. But it can still be bound
            // to the group. Just mark it broken from upside so that the
            // internal sending procedures will skip it. Removal from the
            // group will happen in GC, which will both remove from
            // group container and cut backward links to the group.

            HLOGC(gmlog.Debug, log << "group/send_CheckValidSockets: socket @" << d->id << " is no longer valid, setting BROKEN in $" << id());
            d->sndstate = SRT_GST_BROKEN;
            d->rcvstate = SRT_GST_BROKEN;
        }
    }
}

int CUDTGroup::send(const char* buf, int len, SRT_MSGCTRL& w_mc)
{
    switch (m_type)
    {
    default:
        LOGC(gslog.Error, log << "CUDTGroup::send: not implemented for type #" << m_type);
        throw CUDTException(MJ_SETUP, MN_INVAL, 0);

    case SRT_GTYPE_BROADCAST:
        return sendBroadcast(buf, len, (w_mc));

    case SRT_GTYPE_BACKUP:
        return sendBackup(buf, len, (w_mc));

        /* to be implemented

    case SRT_GTYPE_BALANCING:
        return sendBalancing(buf, len, (w_mc));

    case SRT_GTYPE_MULTICAST:
        return sendMulticast(buf, len, (w_mc));
        */
    }
}

int CUDTGroup::sendBroadcast(const char* buf, int len, SRT_MSGCTRL& w_mc)
{
    // Avoid stupid errors in the beginning.
    if (len <= 0)
    {
        throw CUDTException(MJ_NOTSUP, MN_INVAL, 0);
    }

    // NOTE: This is a "vector of list iterators". Every element here
    // is an iterator to another container.
    // Note that "list" is THE ONLY container in standard C++ library,
    // for which NO ITERATORS ARE INVALIDATED after a node at particular
    // iterator has been removed, except for that iterator itself.
    vector<SRTSOCKET> wipeme;
    vector<gli_t> idleLinks;
    vector<SRTSOCKET> pendingSockets; // need sock ids as it will be checked out of lock

    int32_t curseq = SRT_SEQNO_NONE;  // The seqno of the first packet of this message.
    int32_t nextseq = SRT_SEQNO_NONE;  // The seqno of the first packet of next message.

    int rstat = -1;

    int                          stat = 0;
    SRT_ATR_UNUSED CUDTException cx(MJ_SUCCESS, MN_NONE, 0);

    vector<gli_t> activeLinks;

    // First, acquire GlobControlLock to make sure all member sockets still exist
    enterCS(m_Global.m_GlobControlLock);
    ScopedLock guard(m_GroupLock);

    if (m_bClosing)
    {
        leaveCS(m_Global.m_GlobControlLock);
        throw CUDTException(MJ_CONNECTION, MN_CONNLOST, 0);
    }

    // Now, still under lock, check if all sockets still can be dispatched

    // LOCKED: GlobControlLock, GroupLock (RIGHT ORDER!)
    send_CheckValidSockets();
    leaveCS(m_Global.m_GlobControlLock);
    // LOCKED: GroupLock (only)
    // Since this moment GlobControlLock may only be locked if GroupLock is unlocked first.

    if (m_bClosing)
    {
        // No temporary locks here. The group lock is scoped.
        throw CUDTException(MJ_CONNECTION, MN_CONNLOST, 0);
    }

    // This simply requires the payload to be sent through every socket in the group
    for (gli_t d = m_Group.begin(); d != m_Group.end(); ++d)
    {
        if (d->sndstate != SRT_GST_BROKEN)
        {
            // Check the socket state prematurely in order not to uselessly
            // send over a socket that is broken.
            CUDT* const pu = (d->ps)
                ?  &d->ps->core()
                :  NULL;

            if (!pu || pu->m_bBroken)
            {
                HLOGC(gslog.Debug,
                        log << "grp/sendBroadcast: socket @" << d->id << " detected +Broken - transit to BROKEN");
                d->sndstate = SRT_GST_BROKEN;
                d->rcvstate = SRT_GST_BROKEN;
            }
        }

        // Check socket sndstate before sending
        if (d->sndstate == SRT_GST_BROKEN)
        {
            HLOGC(gslog.Debug,
                  log << "grp/sendBroadcast: socket in BROKEN state: @" << d->id
                      << ", sockstatus=" << SockStatusStr(d->ps ? d->ps->getStatus() : SRTS_NONEXIST));
            wipeme.push_back(d->id);
            continue;
        }

        if (d->sndstate == SRT_GST_IDLE)
        {
            SRT_SOCKSTATUS st = SRTS_NONEXIST;
            if (d->ps)
                st = d->ps->getStatus();
            // If the socket is already broken, move it to broken.
            if (int(st) >= int(SRTS_BROKEN))
            {
                HLOGC(gslog.Debug,
                      log << "CUDTGroup::send.$" << id() << ": @" << d->id << " became " << SockStatusStr(st)
                          << ", WILL BE CLOSED.");
                wipeme.push_back(d->id);
                continue;
            }

            if (st != SRTS_CONNECTED)
            {
                HLOGC(gslog.Debug,
                      log << "CUDTGroup::send. @" << d->id << " is still " << SockStatusStr(st) << ", skipping.");
                pendingSockets.push_back(d->id);
                continue;
            }

            HLOGC(gslog.Debug, log << "grp/sendBroadcast: socket in IDLE state: @" << d->id << " - will activate it");
            // This is idle, we'll take care of them next time
            // Might be that:
            // - this socket is idle, while some NEXT socket is running
            // - we need at least one running socket to work BEFORE activating the idle one.
            // - if ALL SOCKETS ARE IDLE, then we simply activate the first from the list,
            //   and all others will be activated using the ISN from the first one.
            idleLinks.push_back(d);
            continue;
        }

        if (d->sndstate == SRT_GST_RUNNING)
        {
            HLOGC(gslog.Debug,
                  log << "grp/sendBroadcast: socket in RUNNING state: @" << d->id << " - will send a payload");
            activeLinks.push_back(d);
            continue;
        }

        HLOGC(gslog.Debug,
              log << "grp/sendBroadcast: socket @" << d->id << " not ready, state: " << StateStr(d->sndstate) << "("
                  << int(d->sndstate) << ") - NOT sending, SET AS PENDING");

        pendingSockets.push_back(d->id);
    }

    vector<Sendstate> sendstates;
    if (w_mc.srctime == 0)
        w_mc.srctime = count_microseconds(steady_clock::now().time_since_epoch());

    for (vector<gli_t>::iterator snd = activeLinks.begin(); snd != activeLinks.end(); ++snd)
    {
        gli_t d   = *snd;
        int   erc = 0; // success
        // Remaining sndstate is SRT_GST_RUNNING. Send a payload through it.
        try
        {
            // This must be wrapped in try-catch because on error it throws an exception.
            // Possible return values are only 0, in case when len was passed 0, or a positive
            // >0 value that defines the size of the data that it has sent, that is, in case
            // of Live mode, equal to 'len'.
            stat = d->ps->core().sendmsg2(buf, len, (w_mc));
        }
        catch (CUDTException& e)
        {
            cx   = e;
            stat = -1;
            erc  = e.getErrorCode();
        }

        if (stat != -1)
        {
            curseq = w_mc.pktseq;
            nextseq = d->ps->core().schedSeqNo();
        }

        const Sendstate cstate = {d->id, &*d, stat, erc};
        sendstates.push_back(cstate);
        d->sndresult  = stat;
        d->laststatus = d->ps->getStatus();
    }

    // Ok, we have attempted to send a payload over all links
    // that are currently in the RUNNING state. We know that at
    // least one is successful if we have non-default curseq value.

    // Here we need to activate all links that are found as IDLE.
    // Some portion of logical exclusions:
    //
    // - sockets that were broken in the beginning are already wiped out
    // - broken sockets are checked first, so they can't be simultaneously idle
    // - idle sockets can't get broken because there's no operation done on them
    // - running sockets are the only one that could change sndstate here
    // - running sockets can either remain running or turn to broken
    // In short: Running and Broken sockets can't become idle,
    // although Running sockets can become Broken.

    // There's no certainty here as to whether at least one link was
    // running and it has successfully performed the operation.
    // Might have even happened that we had 2 running links that
    // got broken and 3 other links so far in idle sndstate that just connected
    // at that very moment. In this case we have 3 idle links to activate,
    // but there is no sequence base to overwrite their ISN with. If this
    // happens, then the first link that should be activated goes with
    // whatever ISN it has, whereas every next idle link should use that
    // exactly ISN.
    //
    // If it has additionally happened that the first link got broken at
    // that very moment of sending, the second one has a chance to succeed
    // and therefore take over the leading role in setting the ISN. If the
    // second one fails, too, then the only remaining idle link will simply
    // go with its own original sequence.
    //
    // On the opposite side the reader should know that the link is inactive
    // so the first received payload activates it. Activation of an idle link
    // means that the very first packet arriving is TAKEN AS A GOOD DEAL, that is,
    // no LOSSREPORT is sent even if the sequence looks like a "jumped over".
    // Only for activated links is the LOSSREPORT sent upon seqhole detection.

    // Now we can go to the idle links and attempt to send the payload
    // also over them.

    // TODO: { sendBroadcast_ActivateIdleLinks
    for (vector<gli_t>::iterator i = idleLinks.begin(); i != idleLinks.end(); ++i)
    {
        gli_t d       = *i;
        if (!d->ps->m_GroupOf)
            continue;

        int   erc     = 0;
        int   lastseq = d->ps->core().schedSeqNo();
        if (curseq != SRT_SEQNO_NONE && curseq != lastseq)
        {
            HLOGC(gslog.Debug,
                    log << "grp/sendBroadcast: socket @" << d->id << ": override snd sequence %" << lastseq << " with %"
                    << curseq << " (diff by " << CSeqNo::seqcmp(curseq, lastseq)
                    << "); SENDING PAYLOAD: " << BufferStamp(buf, len));
            d->ps->core().overrideSndSeqNo(curseq);
        }
        else
        {
            HLOGC(gslog.Debug,
                    log << "grp/sendBroadcast: socket @" << d->id << ": sequence remains with original value: %"
                    << lastseq << "; SENDING PAYLOAD " << BufferStamp(buf, len));
        }

        // Now send and check the status
        // The link could have got broken

        try
        {
            stat = d->ps->core().sendmsg2(buf, len, (w_mc));
        }
        catch (CUDTException& e)
        {
            cx   = e;
            stat = -1;
            erc  = e.getErrorCode();
        }

        if (stat != -1)
        {
            d->sndstate = SRT_GST_RUNNING;

            // Note: this will override the sequence number
            // for all next iterations in this loop.
            curseq = w_mc.pktseq;
            nextseq = d->ps->core().schedSeqNo();
            HLOGC(gslog.Debug,
                    log << "@" << d->id << ":... sending SUCCESSFUL %" << curseq << " MEMBER STATUS: RUNNING");
        }

        d->sndresult  = stat;
        d->laststatus = d->ps->getStatus();

        const Sendstate cstate = {d->id, &*d, stat, erc};
        sendstates.push_back(cstate);
    }

    if (nextseq != SRT_SEQNO_NONE)
    {
        HLOGC(gslog.Debug,
              log << "grp/sendBroadcast: $" << id() << ": updating current scheduling sequence %" << nextseq);
        m_iLastSchedSeqNo = nextseq;
    }

    // }

    // { send_CheckBrokenSockets()

    if (!pendingSockets.empty())
    {
        HLOGC(gslog.Debug, log << "grp/sendBroadcast: found pending sockets, polling them.");

        // These sockets if they are in pending state, they should be added to m_SndEID
        // at the connecting stage.
        CEPoll::fmap_t sready;

        if (m_Global.m_EPoll.empty(*m_SndEpolld))
        {
            // Sanity check - weird pending reported.
            LOGC(gslog.Error,
                 log << "grp/sendBroadcast: IPE: reported pending sockets, but EID is empty - wiping pending!");
            copy(pendingSockets.begin(), pendingSockets.end(), back_inserter(wipeme));
        }
        else
        {
            {
                InvertedLock ug(m_GroupLock);

                THREAD_PAUSED();
                m_Global.m_EPoll.swait(
                    *m_SndEpolld, sready, 0, false /*report by retval*/); // Just check if anything happened
                THREAD_RESUMED();
            }

            if (m_bClosing)
            {
                // No temporary locks here. The group lock is scoped.
                throw CUDTException(MJ_CONNECTION, MN_CONNLOST, 0);
            }

            HLOGC(gslog.Debug, log << "grp/sendBroadcast: RDY: " << DisplayEpollResults(sready));

            // sockets in EX: should be moved to wipeme.
            for (vector<SRTSOCKET>::iterator i = pendingSockets.begin(); i != pendingSockets.end(); ++i)
            {
                if (CEPoll::isready(sready, *i, SRT_EPOLL_ERR))
                {
                    HLOGC(gslog.Debug,
                          log << "grp/sendBroadcast: Socket @" << (*i) << " reported FAILURE - moved to wiped.");
                    // Failed socket. Move d to wipeme. Remove from eid.
                    wipeme.push_back(*i);
                    int no_events = 0;
                    m_Global.m_EPoll.update_usock(m_SndEID, *i, &no_events);
                }
            }

            // After that, all sockets that have been reported
            // as ready to write should be removed from EID. This
            // will also remove those sockets that have been added
            // as redundant links at the connecting stage and became
            // writable (connected) before this function had a chance
            // to check them.
            m_Global.m_EPoll.clear_ready_usocks(*m_SndEpolld, SRT_EPOLL_CONNECT);
        }
    }

    // Re-check after the waiting lock has been reacquired
    if (m_bClosing)
        throw CUDTException(MJ_CONNECTION, MN_CONNLOST, 0);

    send_CloseBrokenSockets(wipeme);

    // Re-check after the waiting lock has been reacquired
    if (m_bClosing)
        throw CUDTException(MJ_CONNECTION, MN_CONNLOST, 0);

    // }

    // { sendBroadcast_CheckBlockedLinks()

    // Alright, we've made an attempt to send a packet over every link.
    // Every operation was done through a non-blocking attempt, so
    // links where sending was blocked have SRT_EASYNCSND error.
    // Links that were successful, have the len value in state.

    // First thing then, find out if at least one link was successful.
    // The first successful link sets the sequence value,
    // the following links derive it. This might be also the first idle
    // link with its random-generated ISN, if there were no active links.

    vector<SocketData*> successful, blocked;

    // This iteration of the state will simply
    // qualify the remaining sockets into three categories:
    //
    // - successful (we only need to know if at least one did)
    // - blocked - if none succeeded, but some blocked, POLL & RETRY.
    // - wipeme - sending failed by any other reason than blocking, remove.

    // Now - sendstates contain directly sockets.
    // In order to update members, you need to have locked:
    // - GlobControlLock to prevent sockets from disappearing or being closed
    // - then GroupLock to latch the validity of m_GroupMemberData field.

    {
        {
            InvertedLock ung (m_GroupLock);
            enterCS(CUDT::uglobal().m_GlobControlLock);
            HLOGC(gslog.Debug, log << "grp/sendBroadcast: Locked GlobControlLock, locking back GroupLock");
        }

        // Under this condition, as an unlock-lock cycle was done on m_GroupLock,
        // the Sendstate::it field shall not be used here!
        for (vector<Sendstate>::iterator is = sendstates.begin(); is != sendstates.end(); ++is)
        {
            CUDTSocket* ps = CUDT::uglobal().locateSocket_LOCKED(is->id);

            // Is the socket valid? If not, simply SKIP IT. Nothing to be done with it,
            // it's already deleted.
            if (!ps)
                continue;

            // Is the socket still group member? If not, SKIP IT. It could only be taken ownership
            // by being explicitly closed and so it's deleted from the container.
            if (!ps->m_GroupOf)
                continue;

            // Now we are certain that m_GroupMemberData is valid.
            SocketData* d = ps->m_GroupMemberData;

            if (is->stat == len)
            {
                HLOGC(gslog.Debug,
                        log << "SEND STATE link [" << (is - sendstates.begin()) << "]: SUCCESSFULLY sent " << len
                        << " bytes");
                // Successful.
                successful.push_back(d);
                rstat = is->stat;
                continue;
            }

            // Remaining are only failed. Check if again.
            if (is->code == SRT_EASYNCSND)
            {
                blocked.push_back(d);
                continue;
            }

#if ENABLE_HEAVY_LOGGING
            string errmsg = cx.getErrorString();
            LOGC(gslog.Debug,
                    log << "SEND STATE link [" << (is - sendstates.begin()) << "]: FAILURE (result:" << is->stat
                    << "): " << errmsg << ". Setting this socket broken status.");
#endif
            // Turn this link broken
            d->sndstate = SRT_GST_BROKEN;
        }

        // Now you can leave GlobControlLock, while GroupLock is still locked.
        leaveCS(CUDT::uglobal().m_GlobControlLock);
    }

    // Re-check after the waiting lock has been reacquired
    if (m_bClosing)
    {
        HLOGC(gslog.Debug, log << "grp/sendBroadcast: GROUP CLOSED, ABANDONING");
        throw CUDTException(MJ_CONNECTION, MN_CONNLOST, 0);
    }

    // Good, now let's realize the situation.
    // First, check the most optimistic scenario: at least one link succeeded.

    bool was_blocked    = false;
    bool none_succeeded = false;

    if (!successful.empty())
    {
        // Good. All blocked links are now qualified as broken.
        // You had your chance, but I can't leave you here,
        // there will be no further chance to reattempt sending.
        for (vector<SocketData*>::iterator b = blocked.begin(); b != blocked.end(); ++b)
        {
            (*b)->sndstate = SRT_GST_BROKEN;
        }
        blocked.clear();
    }
    else
    {
        none_succeeded = true;
        was_blocked    = !blocked.empty();
    }

    int ercode = 0;

    if (was_blocked)
    {
        m_Global.m_EPoll.update_events(id(), m_sPollID, SRT_EPOLL_OUT, false);
        if (!m_bSynSending)
        {
            throw CUDTException(MJ_AGAIN, MN_WRAVAIL, 0);
        }

        HLOGC(gslog.Debug, log << "grp/sendBroadcast: all blocked, trying to common-block on epoll...");

        // XXX TO BE REMOVED. Sockets should be subscribed in m_SndEID at connecting time
        // (both srt_connect and srt_accept).

        // None was successful, but some were blocked. It means that we
        // haven't sent the payload over any link so far, so we still have
        // a chance to retry.
        int modes = SRT_EPOLL_OUT | SRT_EPOLL_ERR;
        for (vector<SocketData*>::iterator b = blocked.begin(); b != blocked.end(); ++b)
        {
            HLOGC(gslog.Debug,
                  log << "Will block on blocked socket @" << (*b)->id << " as only blocked socket remained");
            CUDT::uglobal().epoll_add_usock_INTERNAL(m_SndEID, (*b)->ps, &modes);
        }

        int            blst = 0;
        CEPoll::fmap_t sready;

        {
            // Lift the group lock for a while, to avoid possible deadlocks.
            InvertedLock ug(m_GroupLock);
            HLOGC(gslog.Debug, log << "grp/sendBroadcast: blocking on any of blocked sockets to allow sending");

            // m_iSndTimeOut is -1 by default, which matches the meaning of waiting forever
            THREAD_PAUSED();
            blst = m_Global.m_EPoll.swait(*m_SndEpolld, sready, m_iSndTimeOut);
            THREAD_RESUMED();

            // NOTE EXCEPTIONS:
            // - EEMPTY: won't happen, we have explicitly added sockets to EID here.
            // - XTIMEOUT: will be propagated as this what should be reported to API
            // This is the only reason why here the errors are allowed to be handled
            // by exceptions.
        }

        // Re-check after the waiting lock has been reacquired
        if (m_bClosing)
            throw CUDTException(MJ_CONNECTION, MN_CONNLOST, 0);

        if (blst == -1)
        {
            int rno;
            ercode = srt_getlasterror(&rno);
        }
        else
        {
            activeLinks.clear();
            sendstates.clear();
            // Extract gli's from the whole group that have id found in the array.

            // LOCKING INFO:
            // For the moment of lifting m_GroupLock, some sockets could have been closed.
            // But then, we believe they have been also removed from the group container,
            // and this requires locking on GroupLock. We can then stafely state that the
            // group container contains only existing sockets, at worst broken.

            for (gli_t dd = m_Group.begin(); dd != m_Group.end(); ++dd)
            {
                int rdev = CEPoll::ready(sready, dd->id);
                if (rdev & SRT_EPOLL_ERR)
                {
                    dd->sndstate = SRT_GST_BROKEN;
                }
                else if (rdev & SRT_EPOLL_OUT)
                    activeLinks.push_back(dd);
            }

            for (vector<gli_t>::iterator snd = activeLinks.begin(); snd != activeLinks.end(); ++snd)
            {
                gli_t d   = *snd;

                int   erc = 0; // success
                // Remaining sndstate is SRT_GST_RUNNING. Send a payload through it.
                try
                {
                    // This must be wrapped in try-catch because on error it throws an exception.
                    // Possible return values are only 0, in case when len was passed 0, or a positive
                    // >0 value that defines the size of the data that it has sent, that is, in case
                    // of Live mode, equal to 'len'.
                    stat = d->ps->core().sendmsg2(buf, len, (w_mc));
                }
                catch (CUDTException& e)
                {
                    cx   = e;
                    stat = -1;
                    erc  = e.getErrorCode();
                }
                if (stat != -1)
                    curseq = w_mc.pktseq;

                const Sendstate cstate = {d->id, &*d, stat, erc};
                sendstates.push_back(cstate);
                d->sndresult  = stat;
                d->laststatus = d->ps->getStatus();
            }

            // This time only check if any were successful.
            // All others are wipeme.
            // NOTE: m_GroupLock is continuously locked - you can safely use Sendstate::it field.
            for (vector<Sendstate>::iterator is = sendstates.begin(); is != sendstates.end(); ++is)
            {
                if (is->stat == len)
                {
                    // Successful.
                    successful.push_back(is->mb);
                    rstat          = is->stat;
                    was_blocked    = false;
                    none_succeeded = false;
                    continue;
                }
#if ENABLE_HEAVY_LOGGING
                string errmsg = cx.getErrorString();
                HLOGC(gslog.Debug,
                      log << "... (repeat-waited) sending FAILED (" << errmsg
                          << "). Setting this socket broken status.");
#endif
                // Turn this link broken
                is->mb->sndstate = SRT_GST_BROKEN;
            }
        }
    }

    // }

    if (none_succeeded)
    {
        HLOGC(gslog.Debug, log << "grp/sendBroadcast: all links broken (none succeeded to send a payload)");
        m_Global.m_EPoll.update_events(id(), m_sPollID, SRT_EPOLL_OUT, false);
        m_Global.m_EPoll.update_events(id(), m_sPollID, SRT_EPOLL_ERR, true);
        // Reparse error code, if set.
        // It might be set, if the last operation was failed.
        // If any operation succeeded, this will not be executed anyway.
        CodeMajor major = CodeMajor(ercode ? ercode / 1000 : MJ_CONNECTION);
        CodeMinor minor = CodeMinor(ercode ? ercode % 1000 : MN_CONNLOST);

        throw CUDTException(major, minor, 0);
    }

    // Now that at least one link has succeeded, update sending stats.
    m_stats.sent.count(len);

    // Pity that the blocking mode only determines as to whether this function should
    // block or not, but the epoll flags must be updated regardless of the mode.

    // Now fill in the socket table. Check if the size is enough, if not,
    // then set the pointer to NULL and set the correct size.

    // Note that list::size() is linear time, however this shouldn't matter,
    // as with the increased number of links in the redundancy group the
    // impossibility of using that many of them grows exponentally.
    size_t grpsize = m_Group.size();

    if (w_mc.grpdata_size < grpsize)
    {
        w_mc.grpdata = NULL;
    }

    size_t i = 0;

    bool ready_again = false;
    for (gli_t d = m_Group.begin(); d != m_Group.end(); ++d, ++i)
    {
        if (w_mc.grpdata)
        {
            // Enough space to fill
            copyGroupData(*d, (w_mc.grpdata[i]));
        }

        // We perform this loop anyway because we still need to check if any
        // socket is writable. Note that the group lock will hold any write ready
        // updates that are performed just after a single socket update for the
        // group, so if any socket is actually ready at the moment when this
        // is performed, and this one will result in none-write-ready, this will
        // be fixed just after returning from this function.

        ready_again = ready_again || d->ps->writeReady();
    }
    w_mc.grpdata_size = i;

    if (!ready_again)
    {
        m_Global.m_EPoll.update_events(id(), m_sPollID, SRT_EPOLL_OUT, false);
    }

    return rstat;
}

int CUDTGroup::getGroupData(SRT_SOCKGROUPDATA* pdata, size_t* psize)
{
    if (!psize)
        return CUDT::APIError(MJ_NOTSUP, MN_INVAL);

    ScopedLock gl(m_GroupLock);

    return getGroupData_LOCKED(pdata, psize);
}

// [[using locked(this->m_GroupLock)]]
int CUDTGroup::getGroupData_LOCKED(SRT_SOCKGROUPDATA* pdata, size_t* psize)
{
    SRT_ASSERT(psize != NULL);
    const size_t size = *psize;
    // Rewrite correct size
    *psize = m_Group.size();

    if (!pdata)
    {
        return 0;
    }

    if (m_Group.size() > size)
    {
        // Not enough space to retrieve the data.
        return CUDT::APIError(MJ_NOTSUP, MN_XSIZE);
    }

    size_t i = 0;
    for (gli_t d = m_Group.begin(); d != m_Group.end(); ++d, ++i)
    {
        copyGroupData(*d, (pdata[i]));
    }

    return m_Group.size();
}

// [[using locked(this->m_GroupLock)]]
void CUDTGroup::copyGroupData(const CUDTGroup::SocketData& source, SRT_SOCKGROUPDATA& w_target)
{
    w_target.id = source.id;
    memcpy((&w_target.peeraddr), &source.peer, source.peer.size());

    w_target.sockstate = source.laststatus;
    w_target.token = source.token;

    // In the internal structure the member state
    // is one per direction. From the user perspective
    // however it is used either in one direction only,
    // in which case the one direction that is active
    // matters, or in both directions, in which case
    // it will be always either both active or both idle.

    if (source.sndstate == SRT_GST_RUNNING || source.rcvstate == SRT_GST_RUNNING)
    {
        w_target.result      = 0;
        w_target.memberstate = SRT_GST_RUNNING;
    }
    // Stats can differ per direction only
    // when at least in one direction it's ACTIVE.
    else if (source.sndstate == SRT_GST_BROKEN || source.rcvstate == SRT_GST_BROKEN)
    {
        w_target.result      = -1;
        w_target.memberstate = SRT_GST_BROKEN;
    }
    else
    {
        // IDLE or PENDING
        w_target.result      = 0;
        w_target.memberstate = source.sndstate;
    }

    w_target.weight = source.weight;
}

void CUDTGroup::getGroupCount(size_t& w_size, bool& w_still_alive)
{
    ScopedLock gg(m_GroupLock);

    // Note: linear time, but no way to avoid it.
    // Fortunately the size of the redundancy group is even
    // in the craziest possible implementation at worst 4 members long.
    size_t group_list_size = 0;

    // In managed group, if all sockets made a failure, all
    // were removed, so the loop won't even run once. In
    // non-managed, simply no socket found here would have a
    // connected status.
    bool still_alive = false;

    for (gli_t gi = m_Group.begin(); gi != m_Group.end(); ++gi)
    {
        if (gi->laststatus == SRTS_CONNECTED)
        {
            still_alive = true;
        }
        ++group_list_size;
    }

    // If no socket is found connected, don't update any status.
    w_size        = group_list_size;
    w_still_alive = still_alive;
}

// [[using locked(m_GroupLock)]]
void CUDTGroup::fillGroupData(SRT_MSGCTRL&       w_out, // MSGCTRL to be written
                              const SRT_MSGCTRL& in     // MSGCTRL read from the data-providing socket
)
{
    // Preserve the data that will be overwritten by assignment
    SRT_SOCKGROUPDATA* grpdata      = w_out.grpdata;
    size_t             grpdata_size = w_out.grpdata_size;

    w_out = in; // NOTE: This will write NULL to grpdata and 0 to grpdata_size!

    w_out.grpdata      = NULL; // Make sure it's done, for any case
    w_out.grpdata_size = 0;

    // User did not wish to read the group data at all.
    if (!grpdata)
    {
        return;
    }

    int st = getGroupData_LOCKED((grpdata), (&grpdata_size));

    // Always write back the size, no matter if the data were filled.
    w_out.grpdata_size = grpdata_size;

    if (st == SRT_ERROR)
    {
        // Keep NULL in grpdata
        return;
    }

    // Write back original data
    w_out.grpdata = grpdata;
}

// [[using locked(CUDT::uglobal()->m_GlobControLock)]]
// [[using locked(m_GroupLock)]]
struct FLookupSocketWithEvent_LOCKED
{
    CUDTUnited* glob;
    int         evtype;
    FLookupSocketWithEvent_LOCKED(CUDTUnited* g, int event_type)
        : glob(g)
        , evtype(event_type)
    {
    }

    typedef CUDTSocket* result_type;

    pair<CUDTSocket*, bool> operator()(const pair<SRTSOCKET, int>& es)
    {
        CUDTSocket* so = NULL;
        if ((es.second & evtype) == 0)
            return make_pair(so, false);

        so = glob->locateSocket_LOCKED(es.first);
        return make_pair(so, !!so);
    }
};

void CUDTGroup::recv_CollectAliveAndBroken(vector<CUDTSocket*>& alive, set<CUDTSocket*>& broken)
{
#if ENABLE_HEAVY_LOGGING
    std::ostringstream ds;
    ds << "E(" << m_RcvEID << ") ";
#define HCLOG(expr) expr
#else
#define HCLOG(x) if (false) {}
#endif

    alive.reserve(m_Group.size());

    HLOGC(grlog.Debug, log << "group/recv: Reviewing member sockets for polling");
    for (gli_t gi = m_Group.begin(); gi != m_Group.end(); ++gi)
    {
        if (gi->laststatus == SRTS_CONNECTING)
        {
            HCLOG(ds << "@" << gi->id << "<pending> ");
            continue; // don't read over a failed or pending socket
        }

        if (gi->laststatus >= SRTS_BROKEN)
        {
            broken.insert(gi->ps);
        }

        if (broken.count(gi->ps))
        {
            HCLOG(ds << "@" << gi->id << "<broken> ");
            continue;
        }

        if (gi->laststatus != SRTS_CONNECTED)
        {
            HCLOG(ds << "@" << gi->id << "<unstable:" << SockStatusStr(gi->laststatus) << "> ");
            // Sockets in this state are ignored. We are waiting until it
            // achieves CONNECTING state, then it's added to write.
            // Or gets broken and closed in the next step.
            continue;
        }

        // Don't skip packets that are ahead because if we have a situation
        // that all links are either "elephants" (do not report read readiness)
        // and "kangaroos" (have already delivered an ahead packet) then
        // omiting kangaroos will result in only elephants to be polled for
        // reading. Due to the strict timing requirements and ensurance that
        // TSBPD on every link will result in exactly the same delivery time
        // for a packet of given sequence, having an elephant and kangaroo in
        // one cage means that the elephant is simply a broken or half-broken
        // link (the data are not delivered, but it will get repaired soon,
        // enough for SRT to maintain the connection, but it will still drop
        // packets that didn't arrive in time), in both cases it may
        // potentially block the reading for an indefinite time, while
        // simultaneously a kangaroo might be a link that got some packets
        // dropped, but then it's still capable to deliver packets on time.

        // Note that gi->id might be a socket that was previously being polled
        // on write, when it's attempting to connect, but now it's connected.
        // This will update the socket with the new event set.

        alive.push_back(gi->ps);
        HCLOG(ds << "@" << gi->id << "[READ] ");
    }

    HLOGC(grlog.Debug, log << "group/recv: " << ds.str() << " --> EPOLL/SWAIT");
#undef HCLOG
}

vector<CUDTSocket*> CUDTGroup::recv_WaitForReadReady(const vector<CUDTSocket*>& aliveMembers, set<CUDTSocket*>& w_broken)
{
    if (aliveMembers.empty())
    {
        LOGC(grlog.Error, log << "group/recv: all links broken");
        throw CUDTException(MJ_CONNECTION, MN_NOCONN, 0);
    }

    for (vector<CUDTSocket*>::const_iterator i = aliveMembers.begin(); i != aliveMembers.end(); ++i)
    {
        // NOT using the official srt_epoll_add_usock because this will do socket dispatching,
        // which requires lock on m_GlobControlLock, while this lock cannot be applied without
        // first unlocking m_GroupLock.
        const int read_modes = SRT_EPOLL_IN | SRT_EPOLL_ERR;
        CUDT::uglobal().epoll_add_usock_INTERNAL(m_RcvEID, *i, &read_modes);
    }

    // Here we need to make an additional check.
    // There might be a possibility that all sockets that
    // were added to the reader group, are ahead. At least
    // surely we don't have a situation that any link contains
    // an ahead-read subsequent packet, because GroupCheckPacketAhead
    // already handled that case.
    //
    // What we can have is that every link has:
    // - no known seq position yet (is not registered in the position map yet)
    // - the position equal to the latest delivered sequence
    // - the ahead position

    // Now the situation is that we don't have any packets
    // waiting for delivery so we need to wait for any to report one.

    // The non-blocking mode would need to simply check the readiness
    // with only immediate report, and read-readiness would have to
    // be done in background.

    // In blocking mode, use m_iRcvTimeOut, which's default value -1
    // means to block indefinitely, also in swait().
    // In non-blocking mode use 0, which means to always return immediately.
    int timeout = m_bSynRecving ? m_iRcvTimeOut : 0;
    int nready = 0;
    // Poll on this descriptor until reading is available, indefinitely.
    CEPoll::fmap_t sready;

    // GlobControlLock is required for dispatching the sockets.
    // Therefore it must be applied only when GroupLock is off.
    {
        // This call may wait indefinite time, so GroupLock must be unlocked.
        InvertedLock ung (m_GroupLock);
        THREAD_PAUSED();
        nready  = m_Global.m_EPoll.swait(*m_RcvEpolld, sready, timeout, false /*report by retval*/);
        THREAD_RESUMED();

        // HERE GlobControlLock is locked first, then GroupLock is applied back
        enterCS(CUDT::uglobal().m_GlobControlLock);
    }
    // BOTH m_GlobControlLock AND m_GroupLock are locked here.

    HLOGC(grlog.Debug, log << "group/recv: " << nready << " RDY: " << DisplayEpollResults(sready));

    if (nready == 0)
    {
        // GlobControlLock is applied manually, so unlock manually.
        // GroupLock will be unlocked as per scope.
        leaveCS(CUDT::uglobal().m_GlobControlLock);
        // This can only happen when 0 is passed as timeout and none is ready.
        // And 0 is passed only in non-blocking mode. So this is none ready in
        // non-blocking mode.
        m_Global.m_EPoll.update_events(id(), m_sPollID, SRT_EPOLL_IN, false);
        throw CUDTException(MJ_AGAIN, MN_RDAVAIL, 0);
    }

    // Handle sockets of pending connection and with errors.

    // Nice to have something like:

    // broken = FilterIf(sready, [] (auto s)
    //                   { return s.second == SRT_EPOLL_ERR && (auto cs = g->locateSocket(s.first, ERH_RETURN))
    //                          ? {cs, true}
    //                          : {nullptr, false}
    //                   });

    FilterIf(
        /*FROM*/ sready.begin(),
        sready.end(),
        /*TO*/ std::inserter(w_broken, w_broken.begin()),
        /*VIA*/ FLookupSocketWithEvent_LOCKED(&m_Global, SRT_EPOLL_ERR));

    
    // If this set is empty, it won't roll even once, therefore output
    // will be surely empty. This will be checked then same way as when
    // reading from every socket resulted in error.
    vector<CUDTSocket*> readReady;
    readReady.reserve(aliveMembers.size());
    for (vector<CUDTSocket*>::const_iterator sockiter = aliveMembers.begin(); sockiter != aliveMembers.end(); ++sockiter)
    {
        CUDTSocket* sock = *sockiter;
        const CEPoll::fmap_t::const_iterator ready_iter = sready.find(sock->m_SocketID);
        if (ready_iter != sready.end())
        {
            if (ready_iter->second & SRT_EPOLL_ERR)
                continue; // broken already

            if ((ready_iter->second & SRT_EPOLL_IN) == 0)
                continue; // not ready for reading

            readReady.push_back(*sockiter);
        }
        else
        {
            // No read-readiness reported by epoll, but probably missed or not yet handled
            // as the receiver buffer is read-ready.
            ScopedLock lg(sock->core().m_RcvBufferLock);
            if (sock->core().m_pRcvBuffer && sock->core().m_pRcvBuffer->isRcvDataReady())
                readReady.push_back(sock);
        }
    }
    
    leaveCS(CUDT::uglobal().m_GlobControlLock);

    return readReady;
}

void CUDTGroup::updateReadState(SRTSOCKET /* not sure if needed */, int32_t sequence)
{
    bool       ready = false;
    ScopedLock lg(m_GroupLock);
    int        seqdiff = 0;

    if (m_RcvBaseSeqNo == SRT_SEQNO_NONE)
    {
        // One socket reported readiness, while no reading operation
        // has ever been done. Whatever the sequence number is, it will
        // be taken as a good deal and reading will be accepted.
        ready = true;
    }
    else if ((seqdiff = CSeqNo::seqcmp(sequence, m_RcvBaseSeqNo)) > 0)
    {
        // Case diff == 1: The very next. Surely read-ready.

        // Case diff > 1:
        // We have an ahead packet. There's one strict condition in which
        // we may believe it needs to be delivered - when KANGAROO->HORSE
        // transition is allowed. Stating that the time calculation is done
        // exactly the same way on every link in the redundancy group, when
        // it came to a situation that a packet from one link is ready for
        // extraction while it has jumped over some packet, it has surely
        // happened due to TLPKTDROP, and if it happened on at least one link,
        // we surely don't have this packet ready on any other link.

        // This might prove not exactly true, especially when at the moment
        // when this happens another link may surprisinly receive this lacking
        // packet, so the situation gets suddenly repaired after this function
        // is called, the only result of it would be that it will really get
        // the very next sequence, even though this function doesn't know it
        // yet, but surely in both cases the situation is the same: the medium
        // is ready for reading, no matter what packet will turn out to be
        // returned when reading is done.

        ready = true;
    }

    // When the sequence number is behind the current one,
    // stating that the readines wasn't checked otherwise, the reading
    // function will not retrieve anything ready to read just by this premise.
    // Even though this packet would have to be eventually extracted (and discarded).

    if (ready)
    {
        m_Global.m_EPoll.update_events(id(), m_sPollID, SRT_EPOLL_IN, true);
    }
}

int32_t CUDTGroup::getRcvBaseSeqNo()
{
    ScopedLock lg(m_GroupLock);
    return m_RcvBaseSeqNo;
}

void CUDTGroup::updateWriteState()
{
    ScopedLock lg(m_GroupLock);
    m_Global.m_EPoll.update_events(id(), m_sPollID, SRT_EPOLL_OUT, true);
}

/// Validate iPktSeqno is in range
/// (iBaseSeqno - m_iSeqNoTH/2; iBaseSeqno + m_iSeqNoTH).
///
/// EXPECT_EQ(isValidSeqno(125, 124), true); // behind
/// EXPECT_EQ(isValidSeqno(125, 125), true); // behind
/// EXPECT_EQ(isValidSeqno(125, 126), true); // the next in order
///
/// EXPECT_EQ(isValidSeqno(0, 0x3FFFFFFF - 2), true);  // ahead, but ok.
/// EXPECT_EQ(isValidSeqno(0, 0x3FFFFFFF - 1), false); // too far ahead.
/// EXPECT_EQ(isValidSeqno(0x3FFFFFFF + 2, 0x7FFFFFFF), false); // too far ahead.
/// EXPECT_EQ(isValidSeqno(0x3FFFFFFF + 3, 0x7FFFFFFF), true); // ahead, but ok.
/// EXPECT_EQ(isValidSeqno(0x3FFFFFFF, 0x1FFFFFFF + 2), false); // too far (behind)
/// EXPECT_EQ(isValidSeqno(0x3FFFFFFF, 0x1FFFFFFF + 3), true); // behind, but ok
/// EXPECT_EQ(isValidSeqno(0x70000000, 0x0FFFFFFF), true); // ahead, but ok
/// EXPECT_EQ(isValidSeqno(0x70000000, 0x30000000 - 2), false); // too far ahead.
/// EXPECT_EQ(isValidSeqno(0x70000000, 0x30000000 - 3), true); // ahead, but ok
/// EXPECT_EQ(isValidSeqno(0x0FFFFFFF, 0), true);
/// EXPECT_EQ(isValidSeqno(0x0FFFFFFF, 0x7FFFFFFF), true);
/// EXPECT_EQ(isValidSeqno(0x0FFFFFFF, 0x70000000), false);
/// EXPECT_EQ(isValidSeqno(0x0FFFFFFF, 0x70000001), false);
/// EXPECT_EQ(isValidSeqno(0x0FFFFFFF, 0x70000002), true);  // behind by 536870910
/// EXPECT_EQ(isValidSeqno(0x0FFFFFFF, 0x70000003), true);
///
/// @return false if @a iPktSeqno is not inside the valid range; otherwise true.
static bool isValidSeqno(int32_t iBaseSeqno, int32_t iPktSeqno)
{
    const int32_t iLenAhead = CSeqNo::seqlen(iBaseSeqno, iPktSeqno);
    if (iLenAhead >= 0 && iLenAhead < CSeqNo::m_iSeqNoTH)
        return true;

    const int32_t iLenBehind = CSeqNo::seqlen(iPktSeqno, iBaseSeqno);
    if (iLenBehind >= 0 && iLenBehind < CSeqNo::m_iSeqNoTH / 2)
        return true;

    return false;
}

int CUDTGroup::recv(char* buf, int len, SRT_MSGCTRL& w_mc)
{
    // First, acquire GlobControlLock to make sure all member sockets still exist
    enterCS(m_Global.m_GlobControlLock);
    ScopedLock guard(m_GroupLock);

    if (m_bClosing)
    {
        // The group could be set closing in the meantime, but if
        // this is only about to be set by another thread, this thread
        // must fist wait for being able to acquire this lock.
        // The group will not be deleted now because it is added usage counter
        // by this call, but will be released once it exits.
        leaveCS(m_Global.m_GlobControlLock);
        throw CUDTException(MJ_CONNECTION, MN_CONNLOST, 0);
    }

    // Now, still under lock, check if all sockets still can be dispatched
    send_CheckValidSockets();
    leaveCS(m_Global.m_GlobControlLock);

    if (m_bClosing)
        throw CUDTException(MJ_CONNECTION, MN_CONNLOST, 0);

    // Later iteration over it might be less efficient than
    // by vector, but we'll also often try to check a single id
    // if it was ever seen broken, so that it's skipped.
    set<CUDTSocket*> broken;

    for (;;)
    {
        if (!m_bOpened || !m_bConnected)
        {
            LOGC(grlog.Error,
                 log << boolalpha << "grp/recv: $" << id() << ": ABANDONING: opened=" << m_bOpened
                     << " connected=" << m_bConnected);
            throw CUDTException(MJ_CONNECTION, MN_NOCONN, 0);
        }

        vector<CUDTSocket*> aliveMembers;
        recv_CollectAliveAndBroken(aliveMembers, broken);
        if (aliveMembers.empty())
        {
            LOGC(grlog.Error, log << "grp/recv: ALL LINKS BROKEN, ABANDONING.");
            m_Global.m_EPoll.update_events(id(), m_sPollID, SRT_EPOLL_IN, false);
            throw CUDTException(MJ_CONNECTION, MN_NOCONN, 0);
        }

        vector<CUDTSocket*> readySockets;
        if (m_bSynRecving)
            readySockets = recv_WaitForReadReady(aliveMembers, broken);
        else
            readySockets = aliveMembers;

        if (m_bClosing)
        {
            HLOGC(grlog.Debug, log << "grp/recv: $" << id() << ": GROUP CLOSED, ABANDONING.");
            throw CUDTException(MJ_CONNECTION, MN_CONNLOST, 0);
        }

        // Find the first readable packet among all member sockets.
        CUDTSocket*               socketToRead = NULL;
        CRcvBuffer::PacketInfo infoToRead   = {-1, false, time_point()};
        for (vector<CUDTSocket*>::const_iterator si = readySockets.begin(); si != readySockets.end(); ++si)
        {
            CUDTSocket* ps = *si;

            ScopedLock lg(ps->core().m_RcvBufferLock);
            if (m_RcvBaseSeqNo != SRT_SEQNO_NONE)
            {
                // Drop here to make sure the getFirstReadablePacketInfo() below return fresher packet.
                int cnt = ps->core().rcvDropTooLateUpTo(CSeqNo::incseq(m_RcvBaseSeqNo));
                if (cnt > 0)
                {
                    HLOGC(grlog.Debug,
                          log << "grp/recv: $" << id() << ": @" << ps->m_SocketID << ": dropped " << cnt
                              << " packets before reading: m_RcvBaseSeqNo=" << m_RcvBaseSeqNo);
                }
            }

            const CRcvBuffer::PacketInfo info =
                ps->core().m_pRcvBuffer->getFirstReadablePacketInfo(steady_clock::now());
            if (info.seqno == SRT_SEQNO_NONE)
            {
                HLOGC(grlog.Debug, log << "grp/recv: $" << id() << ": @" << ps->m_SocketID << ": Nothing to read.");
                continue;
            }
            // We need to qualify the sequence, just for a case.
            if (m_RcvBaseSeqNo != SRT_SEQNO_NONE && !isValidSeqno(m_RcvBaseSeqNo, info.seqno))
            {
                LOGC(grlog.Error,
                     log << "grp/recv: $" << id() << ": @" << ps->m_SocketID << ": SEQUENCE DISCREPANCY: base=%"
                         << m_RcvBaseSeqNo << " vs pkt=%" << info.seqno << ", setting ESECFAIL");
                ps->core().m_bBroken = true;
                broken.insert(ps);
                continue;
            }
            if (socketToRead == NULL || CSeqNo::seqcmp(info.seqno, infoToRead.seqno) < 0)
            {
                socketToRead = ps;
                infoToRead   = info;
            }
        }

        if (socketToRead == NULL)
        {
            if (m_bSynRecving)
            {
                HLOGC(grlog.Debug,
                      log << "grp/recv: $" << id() << ": No links reported any fresher packet, re-polling.");
                continue;
            }
            else
            {
                HLOGC(grlog.Debug,
                      log << "grp/recv: $" << id() << ": No links reported any fresher packet, clearing readiness.");
                m_Global.m_EPoll.update_events(id(), m_sPollID, SRT_EPOLL_IN, false);
                throw CUDTException(MJ_AGAIN, MN_RDAVAIL, 0);
            }
        }
        else
        {
            HLOGC(grlog.Debug,
                  log << "grp/recv: $" << id() << ": Found first readable packet from @" << socketToRead->m_SocketID
                      << ": seq=" << infoToRead.seqno << " gap=" << infoToRead.seq_gap
                      << " time=" << FormatTime(infoToRead.tsbpd_time));
        }

        const int res = socketToRead->core().receiveMessage((buf), len, (w_mc), CUDTUnited::ERH_RETURN);
        HLOGC(grlog.Debug,
              log << "grp/recv: $" << id() << ": @" << socketToRead->m_SocketID << ": Extracted data with %"
                  << w_mc.pktseq << " #" << w_mc.msgno << ": " << (res <= 0 ? "(NOTHING)" : BufferStamp(buf, res)));
        if (res == 0)
        {
            LOGC(grlog.Warn,
                 log << "grp/recv: $" << id() << ": @" << socketToRead->m_SocketID << ": Retrying next socket...");
            // This socket will not be socketToRead in the next turn because receiveMessage() return 0 here.
            continue;
        }
        if (res == SRT_ERROR)
        {
            LOGC(grlog.Warn,
                 log << "grp/recv: $" << id() << ": @" << socketToRead->m_SocketID << ": " << srt_getlasterror_str()
                     << ". Retrying next socket...");
            broken.insert(socketToRead);
            continue;
        }
        fillGroupData((w_mc), w_mc);

        HLOGC(grlog.Debug,
              log << "grp/recv: $" << id() << ": Update m_RcvBaseSeqNo: %" << m_RcvBaseSeqNo << " -> %" << w_mc.pktseq);
        m_RcvBaseSeqNo = w_mc.pktseq;

        // Update stats as per delivery
        m_stats.recv.count(res);
        updateAvgPayloadSize(res);

        for (vector<CUDTSocket*>::const_iterator si = aliveMembers.begin(); si != aliveMembers.end(); ++si)
        {
            CUDTSocket* ps = *si;
            ScopedLock  lg(ps->core().m_RcvBufferLock);
            if (m_RcvBaseSeqNo != SRT_SEQNO_NONE)
            {
                int cnt = ps->core().rcvDropTooLateUpTo(CSeqNo::incseq(m_RcvBaseSeqNo));
                if (cnt > 0)
                {
                    HLOGC(grlog.Debug,
                          log << "grp/recv: $" << id() << ": @" << ps->m_SocketID << ": dropped " << cnt
                              << " packets after reading: m_RcvBaseSeqNo=" << m_RcvBaseSeqNo);
                }
            }
        }
        for (vector<CUDTSocket*>::const_iterator si = aliveMembers.begin(); si != aliveMembers.end(); ++si)
        {
            CUDTSocket* ps = *si;
            if (!ps->core().isRcvBufferReady())
                m_Global.m_EPoll.update_events(ps->m_SocketID, ps->core().m_sPollID, SRT_EPOLL_IN, false);
        }

        return res;
    }
    LOGC(grlog.Error, log << "grp/recv: UNEXPECTED RUN PATH, ABANDONING.");
    m_Global.m_EPoll.update_events(id(), m_sPollID, SRT_EPOLL_IN, false);
    throw CUDTException(MJ_AGAIN, MN_RDAVAIL, 0);
}

// [[using locked(m_GroupLock)]]
CUDTGroup::ReadPos* CUDTGroup::checkPacketAhead()
{
    typedef map<SRTSOCKET, ReadPos>::iterator pit_t;
    ReadPos*                                  out = 0;

    // This map no longer maps only ahead links.
    // Here are all links, and whether ahead, it's defined by the sequence.
    for (pit_t i = m_Positions.begin(); i != m_Positions.end(); ++i)
    {
        // i->first: socket ID
        // i->second: ReadPos { sequence, packet }
        // We are not interested with the socket ID because we
        // aren't going to read from it - we have the packet already.
        ReadPos& a = i->second;

        const int seqdiff = CSeqNo::seqcmp(a.mctrl.pktseq, m_RcvBaseSeqNo);
        if (seqdiff == 1)
        {
            // The very next packet. Return it.
            HLOGC(grlog.Debug,
                  log << "group/recv: Base %" << m_RcvBaseSeqNo << " ahead delivery POSSIBLE %" << a.mctrl.pktseq
                      << " #" << a.mctrl.msgno << " from @" << i->first << ")");
            out = &a;
        }
        else if (seqdiff < 1 && !a.packet.empty())
        {
            HLOGC(grlog.Debug,
                  log << "group/recv: @" << i->first << " dropping collected ahead %" << a.mctrl.pktseq << "#"
                      << a.mctrl.msgno << " with base %" << m_RcvBaseSeqNo);
            a.packet.clear();
        }
        // In case when it's >1, keep it in ahead
    }

    return out;
}

const char* CUDTGroup::StateStr(CUDTGroup::GroupState st)
{
    static const char* const states[] = {"PENDING", "IDLE", "RUNNING", "BROKEN"};
    static const size_t      size     = Size(states);
    static const char* const unknown  = "UNKNOWN";
    if (size_t(st) < size)
        return states[st];
    return unknown;
}

void CUDTGroup::synchronizeDrift(const srt::CUDT* srcMember)
{
    SRT_ASSERT(srcMember != NULL);
    ScopedLock glock(m_GroupLock);
    if (m_Group.size() <= 1)
    {
        HLOGC(grlog.Debug, log << "GROUP: synch uDRIFT NOT DONE, no other links");
        return;
    }

    steady_clock::time_point timebase;
    steady_clock::duration   udrift(0);
    bool wrap_period = false;
    srcMember->m_pRcvBuffer->getInternalTimeBase((timebase), (wrap_period), (udrift));

    HLOGC(grlog.Debug,
        log << "GROUP: synch uDRIFT=" << FormatDuration(udrift) << " TB=" << FormatTime(timebase) << "("
        << (wrap_period ? "" : "NO ") << "wrap period)");

    // Now that we have the minimum timebase and drift calculated, apply this to every link,
    // INCLUDING THE REPORTER.

    for (gli_t gi = m_Group.begin(); gi != m_Group.end(); ++gi)
    {
        // Skip non-connected; these will be synchronized when ready
        if (gi->laststatus != SRTS_CONNECTED)
            continue;
        CUDT& member = gi->ps->core();
        if (srcMember == &member)
            continue;

        member.m_pRcvBuffer->applyGroupDrift(timebase, wrap_period, udrift);
    }
}

void CUDTGroup::bstatsSocket(CBytePerfMon* perf, bool clear)
{
    if (!m_bConnected)
        throw CUDTException(MJ_CONNECTION, MN_NOCONN, 0);
    if (m_bClosing)
        throw CUDTException(MJ_CONNECTION, MN_CONNLOST, 0);

    const steady_clock::time_point currtime = steady_clock::now();

    memset(perf, 0, sizeof *perf);

    ScopedLock gg(m_GroupLock);

    perf->msTimeStamp = count_milliseconds(currtime - m_tsStartTime);

    perf->pktSentUnique = m_stats.sent.trace.count();
    perf->pktRecvUnique = m_stats.recv.trace.count();
    perf->pktRcvDrop    = m_stats.recvDrop.trace.count();

    perf->byteSentUnique = m_stats.sent.trace.bytesWithHdr();
    perf->byteRecvUnique = m_stats.recv.trace.bytesWithHdr();
    perf->byteRcvDrop    = m_stats.recvDrop.trace.bytesWithHdr();

    perf->pktSentUniqueTotal = m_stats.sent.total.count();
    perf->pktRecvUniqueTotal = m_stats.recv.total.count();
    perf->pktRcvDropTotal    = m_stats.recvDrop.total.count();

    perf->byteSentUniqueTotal = m_stats.sent.total.bytesWithHdr();
    perf->byteRecvUniqueTotal = m_stats.recv.total.bytesWithHdr();
    perf->byteRcvDropTotal    = m_stats.recvDrop.total.bytesWithHdr();

    const double interval = static_cast<double>(count_microseconds(currtime - m_stats.tsLastSampleTime));
    perf->mbpsSendRate    = double(perf->byteSent) * 8.0 / interval;
    perf->mbpsRecvRate    = double(perf->byteRecv) * 8.0 / interval;

    if (clear)
    {
        m_stats.reset();
    }
}

/// @brief Compares group members by their weight (higher weight comes first).
struct FCompareByWeight
{
    typedef CUDTGroup::gli_t gli_t;

    /// @returns true if the first argument is less than (i.e. is ordered before) the second.
    bool operator()(const gli_t preceding, const gli_t succeeding)
    {
        return preceding->weight > succeeding->weight;
    }
};

// [[using maybe_locked(this->m_GroupLock)]]
BackupMemberState CUDTGroup::sendBackup_QualifyIfStandBy(const gli_t d)
{
    if (!d->ps)
        return BKUPST_BROKEN;

    const SRT_SOCKSTATUS st = d->ps->getStatus();
    // If the socket is already broken, move it to broken.
    if (int(st) >= int(SRTS_BROKEN))
    {
        HLOGC(gslog.Debug,
            log << "CUDTGroup::send.$" << id() << ": @" << d->id << " became " << SockStatusStr(st)
            << ", WILL BE CLOSED.");
        return BKUPST_BROKEN;
    }

    if (st != SRTS_CONNECTED)
    {
        HLOGC(gslog.Debug, log << "CUDTGroup::send. @" << d->id << " is still " << SockStatusStr(st) << ", skipping.");
        return BKUPST_PENDING;
    }

    return BKUPST_STANDBY;
}

// [[using maybe_locked(this->m_GroupLock)]]
bool CUDTGroup::send_CheckIdle(const gli_t d, vector<SRTSOCKET>& w_wipeme, vector<SRTSOCKET>& w_pendingSockets)
{
    SRT_SOCKSTATUS st = SRTS_NONEXIST;
    if (d->ps)
        st = d->ps->getStatus();
    // If the socket is already broken, move it to broken.
    if (int(st) >= int(SRTS_BROKEN))
    {
        HLOGC(gslog.Debug,
              log << "CUDTGroup::send.$" << id() << ": @" << d->id << " became " << SockStatusStr(st)
                  << ", WILL BE CLOSED.");
        w_wipeme.push_back(d->id);
        return false;
    }

    if (st != SRTS_CONNECTED)
    {
        HLOGC(gslog.Debug, log << "CUDTGroup::send. @" << d->id << " is still " << SockStatusStr(st) << ", skipping.");
        w_pendingSockets.push_back(d->id);
        return false;
    }

    return true;
}


#if SRT_DEBUG_BONDING_STATES
class StabilityTracer
{
public:
    StabilityTracer()
    {
    }

    ~StabilityTracer()
    {
        srt::sync::ScopedLock lck(m_mtx);
        m_fout.close();
    }

    void trace(const CUDT& u, const srt::sync::steady_clock::time_point& currtime, uint32_t activation_period_us,
        int64_t stability_tmo_us, const std::string& state, uint16_t weight)
    {
        srt::sync::ScopedLock lck(m_mtx);
        create_file();

        m_fout << srt::sync::FormatTime(currtime) << ",";
        m_fout << u.id() << ",";
        m_fout << weight << ",";
        m_fout << u.peerLatency_us() << ",";
        m_fout << u.SRTT() << ",";
        m_fout << u.RTTVar() << ",";
        m_fout << stability_tmo_us << ",";
        m_fout << count_microseconds(currtime - u.lastRspTime()) << ",";
        m_fout << state << ",";
        m_fout << (srt::sync::is_zero(u.freshActivationStart()) ? -1 : (count_microseconds(currtime - u.freshActivationStart()))) << ",";
        m_fout << activation_period_us << "\n";
        m_fout.flush();
    }

private:
    void print_header()
    {
        //srt::sync::ScopedLock lck(m_mtx);
        m_fout << "Timepoint,SocketID,weight,usLatency,usRTT,usRTTVar,usStabilityTimeout,usSinceLastResp,State,usSinceActivation,usActivationPeriod\n";
    }

    void create_file()
    {
        if (m_fout.is_open())
            return;

        std::string str_tnow = srt::sync::FormatTimeSys(srt::sync::steady_clock::now());
        str_tnow.resize(str_tnow.size() - 7); // remove trailing ' [SYST]' part
        while (str_tnow.find(':') != std::string::npos) {
            str_tnow.replace(str_tnow.find(':'), 1, 1, '_');
        }
        const std::string fname = "stability_trace_" + str_tnow + ".csv";
        m_fout.open(fname, std::ofstream::out);
        if (!m_fout)
            std::cerr << "IPE: Failed to open " << fname << "!!!\n";

        print_header();
    }

private:
    srt::sync::Mutex m_mtx;
    std::ofstream m_fout;
};

StabilityTracer s_stab_trace;
#endif

void CUDTGroup::sendBackup_QualifyMemberStates(SendBackupCtx& w_sendBackupCtx, const steady_clock::time_point& currtime)
{
    // First, check status of every link - no matter if idle or active.
    for (gli_t d = m_Group.begin(); d != m_Group.end(); ++d)
    {
        if (d->sndstate != SRT_GST_BROKEN)
        {
            // Check the socket state prematurely in order not to uselessly
            // send over a socket that is broken.
            CUDT* const pu = (d->ps)
                ?  &d->ps->core()
                :  NULL;

            if (!pu || pu->m_bBroken)
            {
                HLOGC(gslog.Debug, log << "grp/sendBackup: socket @" << d->id << " detected +Broken - transit to BROKEN");
                d->sndstate = SRT_GST_BROKEN;
                d->rcvstate = SRT_GST_BROKEN;
            }
        }

        // Check socket sndstate before sending
        if (d->sndstate == SRT_GST_BROKEN)
        {
            HLOGC(gslog.Debug,
                  log << "grp/sendBackup: socket in BROKEN state: @" << d->id
                      << ", sockstatus=" << SockStatusStr(d->ps ? d->ps->getStatus() : SRTS_NONEXIST));
            sendBackup_AssignBackupState(d->ps->core(), BKUPST_BROKEN, currtime);
            w_sendBackupCtx.recordMemberState(&(*d), BKUPST_BROKEN);
#if SRT_DEBUG_BONDING_STATES
            s_stab_trace.trace(d->ps->core(), currtime, 0, 0, stateToStr(BKUPST_BROKEN), d->weight);
#endif
            continue;
        }

        if (d->sndstate == SRT_GST_IDLE)
        {
            const BackupMemberState idle_state = sendBackup_QualifyIfStandBy(d);
            sendBackup_AssignBackupState(d->ps->core(), idle_state, currtime);
            w_sendBackupCtx.recordMemberState(&(*d), idle_state);

            if (idle_state == BKUPST_STANDBY)
            {
                // TODO: Check if this is some abandoned logic.
                sendBackup_CheckIdleTime(d);
            }
#if SRT_DEBUG_BONDING_STATES
            s_stab_trace.trace(d->ps->core(), currtime, 0, 0, stateToStr(idle_state), d->weight);
#endif
            continue;
        }

        if (d->sndstate == SRT_GST_RUNNING)
        {
            const BackupMemberState active_state = sendBackup_QualifyActiveState(d, currtime);
            sendBackup_AssignBackupState(d->ps->core(), active_state, currtime);
            w_sendBackupCtx.recordMemberState(&(*d), active_state);
#if SRT_DEBUG_BONDING_STATES
            s_stab_trace.trace(d->ps->core(), currtime, 0, 0, stateToStr(active_state), d->weight);
#endif
            continue;
        }

        HLOGC(gslog.Debug,
              log << "grp/sendBackup: socket @" << d->id << " not ready, state: " << StateStr(d->sndstate) << "("
                  << int(d->sndstate) << ") - NOT sending, SET AS PENDING");

        // Otherwise connection pending
        sendBackup_AssignBackupState(d->ps->core(), BKUPST_PENDING, currtime);
        w_sendBackupCtx.recordMemberState(&(*d), BKUPST_PENDING);
#if SRT_DEBUG_BONDING_STATES
        s_stab_trace.trace(d->ps->core(), currtime, 0, 0, stateToStr(BKUPST_PENDING), d->weight);
#endif
    }
}


void CUDTGroup::sendBackup_AssignBackupState(CUDT& sock, BackupMemberState state, const steady_clock::time_point& currtime)
{
    switch (state)
    {
    case BKUPST_PENDING:
    case BKUPST_STANDBY:
    case BKUPST_BROKEN:
        sock.m_tsFreshActivation = steady_clock::time_point();
        sock.m_tsUnstableSince = steady_clock::time_point();
        sock.m_tsWarySince = steady_clock::time_point();
        break;
    case BKUPST_ACTIVE_FRESH:
        if (is_zero(sock.freshActivationStart()))
        {
            sock.m_tsFreshActivation = currtime;
        }
        sock.m_tsUnstableSince = steady_clock::time_point();
        sock.m_tsWarySince     = steady_clock::time_point();;
        break;
    case BKUPST_ACTIVE_STABLE:
        sock.m_tsFreshActivation = steady_clock::time_point();
        sock.m_tsUnstableSince = steady_clock::time_point();
        sock.m_tsWarySince = steady_clock::time_point();
        break;
    case BKUPST_ACTIVE_UNSTABLE:
        if (is_zero(sock.m_tsUnstableSince))
        {
            sock.m_tsUnstableSince = currtime;
        }
        sock.m_tsFreshActivation = steady_clock::time_point();
        sock.m_tsWarySince = steady_clock::time_point();
        break;
    case BKUPST_ACTIVE_UNSTABLE_WARY:
        if (is_zero(sock.m_tsWarySince))
        {
            sock.m_tsWarySince = currtime;
        }
        break;
    default:
        break;
    }
}

// [[using locked(this->m_GroupLock)]]
void CUDTGroup::sendBackup_CheckIdleTime(gli_t w_d)
{
    // Check if it was fresh set as idle, we had to wait until its sender
    // buffer gets empty so that we can make sure that KEEPALIVE will be the
    // really last sent for longer time.
    CUDT& u = w_d->ps->core();
    if (is_zero(u.m_tsFreshActivation)) // TODO: Check if this condition is ever false
        return;

    CSndBuffer* b = u.m_pSndBuffer;
    if (b && b->getCurrBufSize() == 0)
    {
        HLOGC(gslog.Debug,
                log << "grp/sendBackup: FRESH IDLE LINK reached empty buffer - setting permanent and KEEPALIVE");
        u.m_tsFreshActivation = steady_clock::time_point();

        // Send first immediate keepalive. The link is to be turn to IDLE
        // now so nothing will be sent to it over time and it will start
        // getting KEEPALIVES since now. Send the first one now to increase
        // probability that the link will be recognized as IDLE on the
        // reception side ASAP.
        int32_t arg = 1;
        w_d->ps->core().sendCtrl(UMSG_KEEPALIVE, &arg);
    }
}

// [[using locked(this->m_GroupLock)]]
CUDTGroup::BackupMemberState CUDTGroup::sendBackup_QualifyActiveState(const gli_t d, const time_point currtime)
{
    const CUDT& u = d->ps->core();

    const uint32_t latency_us = u.peerLatency_us();

    const int32_t min_stability_us = m_uOPT_MinStabilityTimeout_us;
    const int64_t initial_stabtout_us = max<int64_t>(min_stability_us, latency_us);
    const int64_t probing_period_us = initial_stabtout_us + 5 * CUDT::COMM_SYN_INTERVAL_US;

    // RTT and RTTVar values are still being refined during the probing period,
    // therefore the dymanic timeout should not be used during the probing period.
    const bool is_activation_phase = !is_zero(u.freshActivationStart())
        && (count_microseconds(currtime - u.freshActivationStart()) <= probing_period_us);

    // Initial stability timeout is used only in activation phase.
    // Otherwise runtime stability is used, including the WARY state.
    const int64_t stability_tout_us = is_activation_phase
        ? initial_stabtout_us // activation phase
        : min<int64_t>(max<int64_t>(min_stability_us, 2 * u.SRTT() + 4 * u.RTTVar()), latency_us);

    const steady_clock::time_point last_rsp = max(u.freshActivationStart(), u.lastRspTime());
    const steady_clock::duration td_response = currtime - last_rsp;

    // No response for a long time
    if (count_microseconds(td_response) > stability_tout_us)
    {
        return BKUPST_ACTIVE_UNSTABLE;
    }

    enterCS(u.m_StatsLock);
    const int64_t drop_total = u.m_stats.sndr.dropped.total.count();
    leaveCS(u.m_StatsLock);

    const bool have_new_drops = d->pktSndDropTotal != drop_total;
    if (have_new_drops)
    {
        d->pktSndDropTotal = drop_total;
        if (!is_activation_phase)
            return BKUPST_ACTIVE_UNSTABLE;
    }

    // Responsive: either stable, wary or still fresh activated.
    if (is_activation_phase)
        return BKUPST_ACTIVE_FRESH;

    const bool is_wary = !is_zero(u.m_tsWarySince);
    const bool is_wary_probing = is_wary
        && (count_microseconds(currtime - u.m_tsWarySince) <= 4 * u.peerLatency_us());

    const bool is_unstable = !is_zero(u.m_tsUnstableSince);

    // If unstable and not in wary, become wary.
    if (is_unstable && !is_wary)
        return BKUPST_ACTIVE_UNSTABLE_WARY;

    // Still probing for stability.
    if (is_wary_probing)
        return BKUPST_ACTIVE_UNSTABLE_WARY;

    if (is_wary)
    {
        LOGC(gslog.Debug,
            log << "grp/sendBackup: @" << u.id() << " wary->stable after " << count_milliseconds(currtime - u.m_tsWarySince) << " ms");
    }

    return BKUPST_ACTIVE_STABLE;
}

// [[using locked(this->m_GroupLock)]]
bool CUDTGroup::sendBackup_CheckSendStatus(const steady_clock::time_point& currtime SRT_ATR_UNUSED,
                                           const int                       send_status,
                                           const int32_t                   lastseq,
                                           const int32_t                   pktseq,
                                           CUDT&                           w_u,
                                           int32_t&                        w_curseq,
                                           int&                            w_final_stat)
{
    if (send_status == -1)
        return false; // Sending failed.


    bool send_succeeded = false;
    if (w_curseq == SRT_SEQNO_NONE)
    {
        w_curseq = pktseq;
    }
    else if (w_curseq != lastseq)
    {
        // We believe that all active links use the same seq.
        // But we can do some sanity check.
        LOGC(gslog.Error,
                log << "grp/sendBackup: @" << w_u.m_SocketID << ": IPE: another running link seq discrepancy: %"
                    << lastseq << " vs. previous %" << w_curseq << " - fixing");

        // Override must be done with a sequence number greater by one.

        // Example:
        //
        // Link 1 before sending: curr=1114, next=1115
        // After sending it reports pktseq=1115
        //
        // Link 2 before sending: curr=1110, next=1111 (->lastseq before sending)
        // THIS CHECK done after sending:
        //  -- w_curseq(1115) != lastseq(1111)
        //
        // NOW: Link 1 after sending is:
        // curr=1115, next=1116
        //
        // The value of w_curseq here = 1115, while overrideSndSeqNo
        // calls setInitialSndSeq(seq), which sets:
        // - curr = seq - 1
        // - next = seq
        //
        // So, in order to set curr=1115, next=1116
        // this must set to 1115+1.

        w_u.overrideSndSeqNo(CSeqNo::incseq(w_curseq));
    }

    // State it as succeeded, though. We don't know if the link
    // is broken until we get the connection broken confirmation,
    // and the instability state may wear off next time.
    send_succeeded = true;
    w_final_stat   = send_status;

    return send_succeeded;
}

// [[using locked(this->m_GroupLock)]]
void CUDTGroup::sendBackup_Buffering(const char* buf, const int len, int32_t& w_curseq, SRT_MSGCTRL& w_mc)
{
    // This is required to rewrite into currentSchedSequence() property
    // as this value will be used as ISN when a new link is connected.
    int32_t oldest_buffer_seq = SRT_SEQNO_NONE;

    if (w_curseq != SRT_SEQNO_NONE)
    {
        HLOGC(gslog.Debug, log << "grp/sendBackup: successfully sent over running link, ADDING TO BUFFER.");

        // Note: the sequence number that was used to send this packet should be
        // recorded here.
        oldest_buffer_seq = addMessageToBuffer(buf, len, (w_mc));
    }
    else
    {
        // We have to predict, which sequence number would have
        // to be placed on the packet about to be sent now. To
        // maintain consistency:

        // 1. If there are any packets in the sender buffer,
        //    get the sequence of the last packet, increase it.
        //    This must be done even if this contradicts the ISN
        //    of all idle links because otherwise packets will get
        //    discrepancy.
        if (!m_SenderBuffer.empty())
        {
            BufferedMessage& m = m_SenderBuffer.back();
            w_curseq           = CSeqNo::incseq(m.mc.pktseq);

            // Set also this sequence to the current w_mc
            w_mc.pktseq = w_curseq;

            // XXX may need tighter revision when message mode is allowed
            w_mc.msgno        = ++MsgNo(m.mc.msgno);
            oldest_buffer_seq = addMessageToBuffer(buf, len, (w_mc));
        }

        // Note that if buffer is empty and w_curseq is (still) SRT_SEQNO_NONE,
        // it will have to try to send first in order to extract the data.

        // Note that if w_curseq is still SRT_SEQNO_NONE at this point, it means
        // that we have the case of the very first packet sending.
        // Otherwise there would be something in the buffer already.
    }

    if (oldest_buffer_seq != SRT_SEQNO_NONE)
        m_iLastSchedSeqNo = oldest_buffer_seq;
}

size_t CUDTGroup::sendBackup_TryActivateStandbyIfNeeded(
    const char* buf,
    const int   len,
    bool& w_none_succeeded,
    SRT_MSGCTRL& w_mc,
    int32_t& w_curseq,
    int32_t& w_final_stat,
    SendBackupCtx& w_sendBackupCtx,
    CUDTException& w_cx,
    const steady_clock::time_point& currtime)
{
    const unsigned num_standby = w_sendBackupCtx.countMembersByState(BKUPST_STANDBY);
    if (num_standby == 0)
    {
        return 0;
    }

    const unsigned num_stable = w_sendBackupCtx.countMembersByState(BKUPST_ACTIVE_STABLE);
    const unsigned num_fresh  = w_sendBackupCtx.countMembersByState(BKUPST_ACTIVE_FRESH);

    if (num_stable + num_fresh == 0)
    {
        LOGC(gslog.Warn,
            log << "grp/sendBackup: trying to activate a stand-by link (" << num_standby << " available). "
            << "Reason: no stable links"
        );
    }
    else if (w_sendBackupCtx.maxActiveWeight() < w_sendBackupCtx.maxStandbyWeight())
    {
        LOGC(gslog.Warn,
            log << "grp/sendBackup: trying to activate a stand-by link (" << num_standby << " available). "
                << "Reason: max active weight " << w_sendBackupCtx.maxActiveWeight()
                << ", max stand by weight " << w_sendBackupCtx.maxStandbyWeight()
        );
    }
    else
    {
        /*LOGC(gslog.Warn,
            log << "grp/sendBackup: no need to activate (" << num_standby << " available). "
            << "Max active weight " << w_sendBackupCtx.maxActiveWeight()
            << ", max stand by weight " << w_sendBackupCtx.maxStandbyWeight()
        );*/
        return 0;
    }

    int stat = -1;

    size_t num_activated = 0;

    w_sendBackupCtx.sortByWeightAndState();
    typedef vector<BackupMemberStateEntry>::const_iterator const_iter_t;
    for (const_iter_t member = w_sendBackupCtx.memberStates().begin(); member != w_sendBackupCtx.memberStates().end(); ++member)
    {
        if (member->state != BKUPST_STANDBY)
            continue;

        int   erc = 0;
        SocketData* d = member->pSocketData;
        // Now send and check the status
        // The link could have got broken

        try
        {
            CUDT& cudt = d->ps->core();
            // Take source rate estimation from an active member (needed for the input rate estimation mode).
            cudt.setRateEstimator(w_sendBackupCtx.getRateEstimate());

            // TODO: At this point all packets that could be sent
            // are located in m_SenderBuffer. So maybe just use sendBackupRexmit()?
            if (w_curseq == SRT_SEQNO_NONE)
            {
                // This marks the fact that the given here packet
                // could not be sent over any link. This includes the
                // situation of sending the very first packet after connection.

                HLOGC(gslog.Debug,
                    log << "grp/sendBackup: ... trying @" << d->id << " - sending the VERY FIRST message");

                stat = cudt.sendmsg2(buf, len, (w_mc));
                if (stat != -1)
                {
                    // This will be no longer used, but let it stay here.
                    // It's because if this is successful, no other links
                    // will be tried.
                    w_curseq = w_mc.pktseq;
                    addMessageToBuffer(buf, len, (w_mc));
                }
            }
            else
            {
                HLOGC(gslog.Debug,
                    log << "grp/sendBackup: ... trying @" << d->id << " - resending " << m_SenderBuffer.size()
                    << " collected messages...");
                // Note: this will set the currently required packet
                // because it has been just freshly added to the sender buffer
                stat = sendBackupRexmit(cudt, (w_mc));
            }
            ++num_activated;
        }
        catch (CUDTException& e)
        {
            // This will be propagated from internal sendmsg2 call,
            // but that's ok - we want this sending interrupted even in half.
            w_cx = e;
            stat = -1;
            erc = e.getErrorCode();
        }

        d->sndresult = stat;
        d->laststatus = d->ps->getStatus();

        if (stat != -1)
        {
            d->sndstate = SRT_GST_RUNNING;
            sendBackup_AssignBackupState(d->ps->core(), BKUPST_ACTIVE_FRESH, currtime);
            w_sendBackupCtx.updateMemberState(d, BKUPST_ACTIVE_FRESH);
            // Note: this will override the sequence number
            // for all next iterations in this loop.
            w_none_succeeded = false;
            w_final_stat = stat;

            LOGC(gslog.Warn,
                log << "@" << d->id << " FRESH-ACTIVATED");

            // We've activated the link, so that's enough.
            break;
        }

        // Failure - move to broken those that could not be activated
        bool isblocked SRT_ATR_UNUSED = true;
        if (erc != SRT_EASYNCSND)
        {
            isblocked = false;
            sendBackup_AssignBackupState(d->ps->core(), BKUPST_BROKEN, currtime);
            w_sendBackupCtx.updateMemberState(d, BKUPST_BROKEN);
        }

        // If we found a blocked link, leave it alone, however
        // still try to send something over another link

        LOGC(gslog.Warn,
            log << "@" << d->id << " FAILED (" << (isblocked ? "blocked" : "ERROR")
            << "), trying to activate another link.");
    }

    return num_activated;
}

// [[using locked(this->m_GroupLock)]]
void CUDTGroup::sendBackup_CheckPendingSockets(SendBackupCtx& w_sendBackupCtx, const steady_clock::time_point& currtime)
{
    if (w_sendBackupCtx.countMembersByState(BKUPST_PENDING) == 0)
        return;

    HLOGC(gslog.Debug, log << "grp/send*: checking pending sockets.");

    // These sockets if they are in pending state, should be added to m_SndEID
    // at the connecting stage.
    CEPoll::fmap_t sready;

    if (m_Global.m_EPoll.empty(*m_SndEpolld))
    {
        // Sanity check - weird pending reported.
        LOGC(gslog.Error, log << "grp/send*: IPE: reported pending sockets, but EID is empty - wiping pending!");
        return;
    }

    {
        InvertedLock ug(m_GroupLock);
        m_Global.m_EPoll.swait(
            *m_SndEpolld, sready, 0, false /*report by retval*/); // Just check if anything has happened
    }

    if (m_bClosing)
    {
        HLOGC(gslog.Debug, log << "grp/send...: GROUP CLOSED, ABANDONING");
        throw CUDTException(MJ_CONNECTION, MN_CONNLOST, 0);
    }

    // Some sockets could have been closed in the meantime.
    if (m_Global.m_EPoll.empty(*m_SndEpolld))
        throw CUDTException(MJ_CONNECTION, MN_CONNLOST, 0);

    HLOGC(gslog.Debug, log << "grp/send*: RDY: " << DisplayEpollResults(sready));

    typedef vector<BackupMemberStateEntry>::const_iterator const_iter_t;
    for (const_iter_t member = w_sendBackupCtx.memberStates().begin(); member != w_sendBackupCtx.memberStates().end(); ++member)
    {
        if (member->state != BKUPST_PENDING)
            continue;

        const SRTSOCKET sockid = member->pSocketData->id;
        if (!CEPoll::isready(sready, sockid, SRT_EPOLL_ERR))
            continue;

        HLOGC(gslog.Debug, log << "grp/send*: Socket @" << sockid << " reported FAILURE - qualifying as broken.");
        w_sendBackupCtx.updateMemberState(member->pSocketData, BKUPST_BROKEN);
        if (member->pSocketData->ps)
            sendBackup_AssignBackupState(member->pSocketData->ps->core(), BKUPST_BROKEN, currtime);

        const int no_events = 0;
        m_Global.m_EPoll.update_usock(m_SndEID, sockid, &no_events);
    }

    // After that, all sockets that have been reported
    // as ready to write should be removed from EID. This
    // will also remove those sockets that have been added
    // as redundant links at the connecting stage and became
    // writable (connected) before this function had a chance
    // to check them.
    m_Global.m_EPoll.clear_ready_usocks(*m_SndEpolld, SRT_EPOLL_OUT);
}

// [[using locked(this->m_GroupLock)]]
void CUDTGroup::sendBackup_CheckUnstableSockets(SendBackupCtx& w_sendBackupCtx, const steady_clock::time_point& currtime)
{
    const unsigned num_stable = w_sendBackupCtx.countMembersByState(BKUPST_ACTIVE_STABLE);
    if (num_stable == 0)
        return;

    const unsigned num_unstable = w_sendBackupCtx.countMembersByState(BKUPST_ACTIVE_UNSTABLE);
    const unsigned num_wary     = w_sendBackupCtx.countMembersByState(BKUPST_ACTIVE_UNSTABLE_WARY);
    if (num_unstable + num_wary == 0)
        return;

    HLOGC(gslog.Debug, log << "grp/send*: checking unstable sockets.");

    
    typedef vector<BackupMemberStateEntry>::const_iterator const_iter_t;
    for (const_iter_t member = w_sendBackupCtx.memberStates().begin(); member != w_sendBackupCtx.memberStates().end(); ++member)
    {
        if (member->state != BKUPST_ACTIVE_UNSTABLE && member->state != BKUPST_ACTIVE_UNSTABLE_WARY)
            continue;

        CUDT& sock = member->pSocketData->ps->core();

        if (is_zero(sock.m_tsUnstableSince))
        {
            LOGC(gslog.Error, log << "grp/send* IPE: Socket @" << member->socketID
                << " is qualified as unstable, but does not have the 'unstable since' timestamp. Still marking for closure.");
        }

        const int unstable_for_ms = count_milliseconds(currtime - sock.m_tsUnstableSince);
        if (unstable_for_ms < sock.peerIdleTimeout_ms())
            continue;

        // Requesting this socket to be broken with the next CUDT::checkExpTimer() call.
        sock.breakAsUnstable();

        LOGC(gslog.Warn, log << "grp/send*: Socket @" << member->socketID << " is unstable for " << unstable_for_ms 
            << "ms - requesting breakage.");

        //w_sendBackupCtx.updateMemberState(member->pSocketData, BKUPST_BROKEN);
        //if (member->pSocketData->ps)
        //    sendBackup_AssignBackupState(member->pSocketData->ps->core(), BKUPST_BROKEN, currtime);
    }
}

// [[using locked(this->m_GroupLock)]]
void CUDTGroup::send_CloseBrokenSockets(vector<SRTSOCKET>& w_wipeme)
{
    if (!w_wipeme.empty())
    {
        InvertedLock ug(m_GroupLock);

        // With unlocked GroupLock, we can now lock GlobControlLock.
        // This is needed prevent any of them be deleted from the container
        // at the same time.
        ScopedLock globlock(CUDT::uglobal().m_GlobControlLock);

        for (vector<SRTSOCKET>::iterator p = w_wipeme.begin(); p != w_wipeme.end(); ++p)
        {
            CUDTSocket* s = CUDT::uglobal().locateSocket_LOCKED(*p);

            // If the socket has been just moved to ClosedSockets, it means that
            // the object still exists, but it will be no longer findable.
            if (!s)
                continue;

            HLOGC(gslog.Debug,
                  log << "grp/send...: BROKEN SOCKET @" << (*p) << " - CLOSING, to be removed from group.");

            // As per sending, make it also broken so that scheduled
            // packets will be also abandoned.
            s->setClosed();
        }
    }

    HLOGC(gslog.Debug, log << "grp/send...: - wiped " << w_wipeme.size() << " broken sockets");

    // We'll need you again.
    w_wipeme.clear();
}

// [[using locked(this->m_GroupLock)]]
void CUDTGroup::sendBackup_CloseBrokenSockets(SendBackupCtx& w_sendBackupCtx)
{
    if (w_sendBackupCtx.countMembersByState(BKUPST_BROKEN) == 0)
        return;

    InvertedLock ug(m_GroupLock);

    // With unlocked GroupLock, we can now lock GlobControlLock.
    // This is needed prevent any of them be deleted from the container
    // at the same time.
    ScopedLock globlock(CUDT::uglobal().m_GlobControlLock);

    typedef vector<BackupMemberStateEntry>::const_iterator const_iter_t;
    for (const_iter_t member = w_sendBackupCtx.memberStates().begin(); member != w_sendBackupCtx.memberStates().end(); ++member)
    {
        if (member->state != BKUPST_BROKEN)
            continue;

        // m_GroupLock is unlocked, therefore member->pSocketData can't be used.
        const SRTSOCKET sockid = member->socketID;
        CUDTSocket* s = CUDT::uglobal().locateSocket_LOCKED(sockid);

        // If the socket has been just moved to ClosedSockets, it means that
        // the object still exists, but it will be no longer findable.
        if (!s)
            continue;

        LOGC(gslog.Debug,
                log << "grp/send...: BROKEN SOCKET @" << sockid << " - CLOSING, to be removed from group.");

        // As per sending, make it also broken so that scheduled
        // packets will be also abandoned.
        s->setBrokenClosed();
    }

    // TODO: all broken members are to be removed from the context now???
}

// [[using locked(this->m_GroupLock)]]
void CUDTGroup::sendBackup_RetryWaitBlocked(SendBackupCtx&       w_sendBackupCtx,
                                            int&                 w_final_stat,
                                            bool&                w_none_succeeded,
                                            SRT_MSGCTRL&         w_mc,
                                            CUDTException&       w_cx)
{
    // In contradiction to broadcast sending, backup sending must check
    // the blocking state in total first. We need this information through
    // epoll because we didn't use all sockets to send the data hence the
    // blocked socket information would not be complete.

    // Don't do this check if sending has succeeded over at least one
    // stable link. This procedure is to wait for at least one write-ready
    // link.
    //
    // If sending succeeded also over at least one unstable link (you only have
    // unstable links and none other or others just got broken), continue sending
    // anyway.


    // This procedure is for a case when the packet could not be sent
    // over any link (hence "none succeeded"), but there are some unstable
    // links and no parallel links. We need to WAIT for any of the links
    // to become available for sending.

    // Note: A link is added in unstableLinks if sending has failed with SRT_ESYNCSND.
    const unsigned num_unstable = w_sendBackupCtx.countMembersByState(BKUPST_ACTIVE_UNSTABLE);
    const unsigned num_wary     = w_sendBackupCtx.countMembersByState(BKUPST_ACTIVE_UNSTABLE_WARY);
    if ((num_unstable + num_wary == 0) || !w_none_succeeded)
        return;

    HLOGC(gslog.Debug, log << "grp/sendBackup: no successfull sending: "
        << (num_unstable + num_wary) << " unstable links - waiting to retry sending...");

    // Note: GroupLock is set already, skip locks and checks
    getGroupData_LOCKED((w_mc.grpdata), (&w_mc.grpdata_size));
    m_Global.m_EPoll.update_events(id(), m_sPollID, SRT_EPOLL_OUT, false);
    m_Global.m_EPoll.update_events(id(), m_sPollID, SRT_EPOLL_ERR, true);

    if (m_Global.m_EPoll.empty(*m_SndEpolld))
    {
        // wipeme wiped, pending sockets checked, it can only mean that
        // all sockets are broken.
        HLOGC(gslog.Debug, log << "grp/sendBackup: epolld empty - all sockets broken?");
        throw CUDTException(MJ_CONNECTION, MN_CONNLOST, 0);
    }

    if (!m_bSynSending)
    {
        HLOGC(gslog.Debug, log << "grp/sendBackup: non-blocking mode - exit with no-write-ready");
        throw CUDTException(MJ_AGAIN, MN_WRAVAIL, 0);
    }
    // Here is the situation that the only links left here are:
    // - those that failed to send (already closed and wiped out)
    // - those that got blockade on sending

    // At least, there was so far no socket through which we could
    // successfully send anything.

    // As a last resort in this situation, try to wait for any links
    // remaining in the group to become ready to write.

    CEPoll::fmap_t sready;
    int            brdy;

    // This keeps the number of links that existed at the entry.
    // Simply notify all dead links, regardless as to whether the number
    // of group members decreases below. If the number of corpses reaches
    // this number, consider the group connection broken.
    const size_t nlinks = m_Group.size();
    size_t ndead = 0;

RetryWaitBlocked:
    {
        // Some sockets could have been closed in the meantime.
        if (m_Global.m_EPoll.empty(*m_SndEpolld))
        {
            HLOGC(gslog.Debug, log << "grp/sendBackup: no more sockets available for sending - group broken");
            throw CUDTException(MJ_CONNECTION, MN_CONNLOST, 0);
        }

        InvertedLock ug(m_GroupLock);
        HLOGC(gslog.Debug,
            log << "grp/sendBackup: swait call to get at least one link alive up to " << m_iSndTimeOut << "us");
        THREAD_PAUSED();
        brdy = m_Global.m_EPoll.swait(*m_SndEpolld, (sready), m_iSndTimeOut);
        THREAD_RESUMED();

        if (brdy == 0) // SND timeout exceeded
        {
            throw CUDTException(MJ_AGAIN, MN_WRAVAIL, 0);
        }

        HLOGC(gslog.Debug, log << "grp/sendBackup: swait exited with " << brdy << " ready sockets:");

        // Check if there's anything in the "error" section.
        // This must be cleared here before the lock on group is set again.
        // (This loop will not fire neither once if no failed sockets found).
        for (CEPoll::fmap_t::const_iterator i = sready.begin(); i != sready.end(); ++i)
        {
            if (i->second & SRT_EPOLL_ERR)
            {
                SRTSOCKET   id = i->first;
                CUDTSocket* s = m_Global.locateSocket(id, CUDTUnited::ERH_RETURN); // << LOCKS m_GlobControlLock!
                if (s)
                {
                    HLOGC(gslog.Debug,
                        log << "grp/sendBackup: swait/ex on @" << (id)
                        << " while waiting for any writable socket - CLOSING");
                    CUDT::uglobal().close(s); // << LOCKS m_GlobControlLock, then GroupLock!
                }
                else
                {
                    HLOGC(gslog.Debug, log << "grp/sendBackup: swait/ex on @" << (id) << " - WAS DELETED IN THE MEANTIME");
                }

                ++ndead;
            }
        }
        HLOGC(gslog.Debug, log << "grp/sendBackup: swait/?close done, re-acquiring GroupLock");
    }

    // GroupLock is locked back

    // Re-check after the waiting lock has been reacquired
    if (m_bClosing)
        throw CUDTException(MJ_CONNECTION, MN_CONNLOST, 0);

    if (brdy == -1 || ndead >= nlinks)
    {
        LOGC(gslog.Error,
            log << "grp/sendBackup: swait=>" << brdy << " nlinks=" << nlinks << " ndead=" << ndead
            << " - looxlike all links broken");
        m_Global.m_EPoll.update_events(id(), m_sPollID, SRT_EPOLL_OUT, false);
        m_Global.m_EPoll.update_events(id(), m_sPollID, SRT_EPOLL_ERR, true);
        // You can safely throw here - nothing to fill in when all sockets down.
        // (timeout was reported by exception in the swait call).
        throw CUDTException(MJ_CONNECTION, MN_CONNLOST, 0);
    }

    // Ok, now check if we have at least one write-ready.
    // Note that the procedure of activation of a new link in case of
    // no stable links found embraces also rexmit-sending and status
    // check as well, including blocked status.

    // Find which one it was. This is so rare case that we can
    // suffer linear search.

    int nwaiting = 0;
    int nactivated SRT_ATR_UNUSED = 0;
    int stat = -1;
    for (gli_t d = m_Group.begin(); d != m_Group.end(); ++d)
    {
        // We are waiting only for active members
        if (d->sndstate != SRT_GST_RUNNING)
        {
            HLOGC(gslog.Debug,
                log << "grp/sendBackup: member @" << d->id << " state is not RUNNING - SKIPPING from retry/waiting");
            continue;
        }
        // Skip if not writable in this run
        if (!CEPoll::isready(sready, d->id, SRT_EPOLL_OUT))
        {
            ++nwaiting;
            HLOGC(gslog.Debug, log << "grp/sendBackup: @" << d->id << " NOT ready:OUT, added as waiting");
            continue;
        }

        try
        {
            // Note: this will set the currently required packet
            // because it has been just freshly added to the sender buffer
            stat = sendBackupRexmit(d->ps->core(), (w_mc));
            ++nactivated;
        }
        catch (CUDTException& e)
        {
            // This will be propagated from internal sendmsg2 call,
            // but that's ok - we want this sending interrupted even in half.
            w_cx = e;
            stat = -1;
        }

        d->sndresult = stat;
        d->laststatus = d->ps->getStatus();

        if (stat == -1)
        {
            // This link is no longer waiting.
            continue;
        }

        w_final_stat = stat;
        d->sndstate = SRT_GST_RUNNING;
        w_none_succeeded = false;
        const steady_clock::time_point currtime = steady_clock::now();
        sendBackup_AssignBackupState(d->ps->core(), BKUPST_ACTIVE_UNSTABLE_WARY, currtime);
        w_sendBackupCtx.updateMemberState(&(*d), BKUPST_ACTIVE_UNSTABLE_WARY);
        HLOGC(gslog.Debug, log << "grp/sendBackup: after waiting, ACTIVATED link @" << d->id);

        break;
    }

    // If we have no links successfully activated, but at least
    // one link "not ready for writing", continue waiting for at
    // least one link ready.
    if (stat == -1 && nwaiting > 0)
    {
        HLOGC(gslog.Debug, log << "grp/sendBackup: still have " << nwaiting << " waiting and none succeeded, REPEAT");
        goto RetryWaitBlocked;
    }
}

// [[using locked(this->m_GroupLock)]]
void CUDTGroup::sendBackup_SilenceRedundantLinks(SendBackupCtx& w_sendBackupCtx, const steady_clock::time_point& currtime)
{
    // The most important principle is to keep the data being sent constantly,
    // even if it means temporarily full redundancy.
    // A member can be silenced only if there is at least one stable memebr.
    const unsigned num_stable = w_sendBackupCtx.countMembersByState(BKUPST_ACTIVE_STABLE);
    if (num_stable == 0)
        return;

    // INPUT NEEDED:
    // - stable member with maximum weight

    uint16_t max_weight_stable = 0;
    SRTSOCKET stableSocketId = SRT_INVALID_SOCK; // SocketID of a stable link with higher weight
    
    w_sendBackupCtx.sortByWeightAndState();
    //LOGC(gslog.Debug, log << "grp/silenceRedundant: links after sort: " << w_sendBackupCtx.printMembers());
    typedef vector<BackupMemberStateEntry>::const_iterator const_iter_t;
    for (const_iter_t member = w_sendBackupCtx.memberStates().begin(); member != w_sendBackupCtx.memberStates().end(); ++member)
    {
        if (!isStateActive(member->state))
            continue;

        const bool haveHigherWeightStable = stableSocketId != SRT_INVALID_SOCK;
        const uint16_t weight = member->pSocketData->weight;

        if (member->state == BKUPST_ACTIVE_STABLE)
        {
            // silence stable link if it is not the first stable
            if (!haveHigherWeightStable)
            {
                max_weight_stable = (int) weight;
                stableSocketId = member->socketID;
                continue;
            }
            else
            {
                LOGC(gslog.Note, log << "grp/sendBackup: silencing stable member @" << member->socketID  << " (weight " << weight
                    << ") in favor of @" << stableSocketId << " (weight " << max_weight_stable << ")");
            }
        }
        else if (haveHigherWeightStable && weight <= max_weight_stable)
        {
            LOGC(gslog.Note, log << "grp/sendBackup: silencing member @" << member->socketID << " (weight " << weight
                << " " << stateToStr(member->state)
                << ") in favor of @" << stableSocketId << " (weight " << max_weight_stable << ")");
        }
        else
        {
            continue;
        }

        // TODO: Move to a separate function sendBackup_SilenceMember
        SocketData* d = member->pSocketData;
        CUDT& u = d->ps->core();

        sendBackup_AssignBackupState(u, BKUPST_STANDBY, currtime);
        w_sendBackupCtx.updateMemberState(d, BKUPST_STANDBY);

        if (d->sndstate != SRT_GST_RUNNING)
        {
            LOGC(gslog.Error,
                log << "grp/sendBackup: IPE: misidentified a non-running link @" << d->id << " as active");
            continue;
        }

        d->sndstate = SRT_GST_IDLE;
    }
}

int CUDTGroup::sendBackup(const char* buf, int len, SRT_MSGCTRL& w_mc)
{
    if (len <= 0)
    {
        throw CUDTException(MJ_NOTSUP, MN_INVAL, 0);
    }

    // Only live streaming is supported
    if (len > SRT_LIVE_MAX_PLSIZE)
    {
        LOGC(gslog.Error, log << "grp/send(backup): buffer size=" << len << " exceeds maximum allowed in live mode");
        throw CUDTException(MJ_NOTSUP, MN_INVAL, 0);
    }

    // [[using assert(this->m_pSndBuffer != nullptr)]];

    // First, acquire GlobControlLock to make sure all member sockets still exist
    enterCS(m_Global.m_GlobControlLock);
    ScopedLock guard(m_GroupLock);

    if (m_bClosing)
    {
        leaveCS(m_Global.m_GlobControlLock);
        throw CUDTException(MJ_CONNECTION, MN_CONNLOST, 0);
    }

    // Now, still under lock, check if all sockets still can be dispatched
    send_CheckValidSockets();
    leaveCS(m_Global.m_GlobControlLock);

    steady_clock::time_point currtime = steady_clock::now();

    SendBackupCtx sendBackupCtx; // default initialized as empty
    // TODO: reserve? sendBackupCtx.memberStates.reserve(m_Group.size());

    sendBackup_QualifyMemberStates((sendBackupCtx), currtime);

    int32_t curseq      = SRT_SEQNO_NONE;
    size_t  nsuccessful = 0;

    SRT_ATR_UNUSED CUDTException cx(MJ_SUCCESS, MN_NONE, 0); // TODO: Delete then?
    uint16_t maxActiveWeight = 0; // Maximum weight of active links.
    // The number of bytes sent or -1 for error will be stored in group_send_result
    int group_send_result = sendBackup_SendOverActive(buf, len, w_mc, currtime, (curseq), (nsuccessful), (maxActiveWeight), (sendBackupCtx), (cx));
    bool none_succeeded = (nsuccessful == 0);

    // Save current payload in group's sender buffer.
    sendBackup_Buffering(buf, len, (curseq), (w_mc));

    sendBackup_TryActivateStandbyIfNeeded(buf, len, (none_succeeded),
        (w_mc),
        (curseq),
        (group_send_result),
        (sendBackupCtx),
        (cx), currtime);

    sendBackup_CheckPendingSockets((sendBackupCtx), currtime);
    sendBackup_CheckUnstableSockets((sendBackupCtx), currtime);

    //LOGC(gslog.Debug, log << "grp/sendBackup: links after all checks: " << sendBackupCtx.printMembers());

    // Re-check after the waiting lock has been reacquired
    if (m_bClosing)
        throw CUDTException(MJ_CONNECTION, MN_CONNLOST, 0);

    sendBackup_CloseBrokenSockets((sendBackupCtx));

    // Re-check after the waiting lock has been reacquired
    if (m_bClosing)
        throw CUDTException(MJ_CONNECTION, MN_CONNLOST, 0);

    // If all links out of the unstable-running links are blocked (SRT_EASYNCSND),
    // perform epoll wait on them. In this situation we know that
    // there are no idle blocked links because IDLE LINK CAN'T BE BLOCKED,
    // no matter what. It's because the link may only be blocked if
    // the sender buffer of this socket is full, and it can't be
    // full if it wasn't used so far.
    //
    // This means that in case when we have no stable links, we
    // need to try out any link that can accept the rexmit-load.
    // We'll check link stability at the next sending attempt.
    sendBackup_RetryWaitBlocked((sendBackupCtx), (group_send_result), (none_succeeded), (w_mc), (cx));

    sendBackup_SilenceRedundantLinks((sendBackupCtx), currtime);
    // (closing condition checked inside this call)

    if (none_succeeded)
    {
        HLOGC(gslog.Debug, log << "grp/sendBackup: all links broken (none succeeded to send a payload)");
        m_Global.m_EPoll.update_events(id(), m_sPollID, SRT_EPOLL_OUT, false);
        m_Global.m_EPoll.update_events(id(), m_sPollID, SRT_EPOLL_ERR, true);
        // Reparse error code, if set.
        // It might be set, if the last operation was failed.
        // If any operation succeeded, this will not be executed anyway.

        throw CUDTException(MJ_CONNECTION, MN_CONNLOST, 0);
    }

    // At least one link has succeeded, update sending stats.
    m_stats.sent.count(len);

    // Now fill in the socket table. Check if the size is enough, if not,
    // then set the pointer to NULL and set the correct size.

    // Note that list::size() is linear time, however this shouldn't matter,
    // as with the increased number of links in the redundancy group the
    // impossibility of using that many of them grows exponentally.
    const size_t grpsize = m_Group.size();

    if (w_mc.grpdata_size < grpsize)
    {
        w_mc.grpdata = NULL;
    }

    size_t i = 0;

    bool ready_again = false;

    HLOGC(gslog.Debug, log << "grp/sendBackup: copying group data");
    for (gli_t d = m_Group.begin(); d != m_Group.end(); ++d, ++i)
    {
        if (w_mc.grpdata)
        {
            // Enough space to fill
            copyGroupData(*d, (w_mc.grpdata[i]));
        }

        // We perform this loop anyway because we still need to check if any
        // socket is writable. Note that the group lock will hold any write ready
        // updates that are performed just after a single socket update for the
        // group, so if any socket is actually ready at the moment when this
        // is performed, and this one will result in none-write-ready, this will
        // be fixed just after returning from this function.

        ready_again = ready_again || d->ps->writeReady();
    }
    w_mc.grpdata_size = i;

    if (!ready_again)
    {
        m_Global.m_EPoll.update_events(id(), m_sPollID, SRT_EPOLL_OUT, false);
    }

    HLOGC(gslog.Debug,
          log << "grp/sendBackup: successfully sent " << group_send_result << " bytes, "
              << (ready_again ? "READY for next" : "NOT READY to send next"));
    return group_send_result;
}

// [[using locked(this->m_GroupLock)]]
int32_t CUDTGroup::addMessageToBuffer(const char* buf, size_t len, SRT_MSGCTRL& w_mc)
{
    if (m_iSndAckedMsgNo == SRT_MSGNO_NONE)
    {
        // Very first packet, just set the msgno.
        m_iSndAckedMsgNo  = w_mc.msgno;
        m_iSndOldestMsgNo = w_mc.msgno;
        HLOGC(gslog.Debug, log << "addMessageToBuffer: initial message no #" << w_mc.msgno);
    }
    else if (m_iSndOldestMsgNo != m_iSndAckedMsgNo)
    {
        int offset = MsgNo(m_iSndAckedMsgNo) - MsgNo(m_iSndOldestMsgNo);
        HLOGC(gslog.Debug,
              log << "addMessageToBuffer: new ACK-ed messages: #(" << m_iSndOldestMsgNo << "-" << m_iSndAckedMsgNo
                  << ") - going to remove");

        if (offset > int(m_SenderBuffer.size()))
        {
            LOGC(gslog.Error,
                 log << "addMessageToBuffer: IPE: offset=" << offset << " exceeds buffer size=" << m_SenderBuffer.size()
                     << " - CLEARING");
            m_SenderBuffer.clear();
        }
        else
        {
            HLOGC(gslog.Debug,
                  log << "addMessageToBuffer: erasing " << offset << "/" << m_SenderBuffer.size()
                      << " group-senderbuffer ACKED messages for #" << m_iSndOldestMsgNo << " - #" << m_iSndAckedMsgNo);
            m_SenderBuffer.erase(m_SenderBuffer.begin(), m_SenderBuffer.begin() + offset);
        }

        // Position at offset is not included
        m_iSndOldestMsgNo = m_iSndAckedMsgNo;
        HLOGC(gslog.Debug,
              log << "addMessageToBuffer: ... after: oldest #" << m_iSndOldestMsgNo);
    }

    m_SenderBuffer.resize(m_SenderBuffer.size() + 1);
    BufferedMessage& bm = m_SenderBuffer.back();
    bm.mc               = w_mc;
    bm.copy(buf, len);

    HLOGC(gslog.Debug,
          log << "addMessageToBuffer: #" << w_mc.msgno << " size=" << len << " !" << BufferStamp(buf, len));

    return m_SenderBuffer.front().mc.pktseq;
}

int CUDTGroup::sendBackup_SendOverActive(const char* buf, int len, SRT_MSGCTRL& w_mc, const steady_clock::time_point& currtime, int32_t& w_curseq,
    size_t& w_nsuccessful, uint16_t& w_maxActiveWeight, SendBackupCtx& w_sendBackupCtx, CUDTException& w_cx)
{
    if (w_mc.srctime == 0)
        w_mc.srctime = count_microseconds(currtime.time_since_epoch());

    SRT_ASSERT(w_nsuccessful == 0);
    SRT_ASSERT(w_maxActiveWeight == 0);

    int group_send_result = SRT_ERROR;

    // TODO: implement iterator over active links
    typedef vector<BackupMemberStateEntry>::const_iterator const_iter_t;
    for (const_iter_t member = w_sendBackupCtx.memberStates().begin(); member != w_sendBackupCtx.memberStates().end(); ++member)
    {
        if (!isStateActive(member->state))
            continue;

        SocketData* d = member->pSocketData;
        int   erc = SRT_SUCCESS;
        // Remaining sndstate is SRT_GST_RUNNING. Send a payload through it.
        CUDT& u = d->ps->core();
        const int32_t lastseq = u.schedSeqNo();
        int sndresult = SRT_ERROR;
        try
        {
            // This must be wrapped in try-catch because on error it throws an exception.
            // Possible return values are only 0, in case when len was passed 0, or a positive
            // >0 value that defines the size of the data that it has sent, that is, in case
            // of Live mode, equal to 'len'.
            sndresult = u.sendmsg2(buf, len, (w_mc));
        }
        catch (CUDTException& e)
        {
            w_cx = e;
            erc  = e.getErrorCode();
            sndresult = SRT_ERROR;
        }

        const bool send_succeeded = sendBackup_CheckSendStatus(
            currtime,
            sndresult,
            lastseq,
            w_mc.pktseq,
            (u),
            (w_curseq),
            (group_send_result));

        if (send_succeeded)
        {
            ++w_nsuccessful;
            w_maxActiveWeight = max(w_maxActiveWeight, d->weight);

            if (u.m_pSndBuffer)
                w_sendBackupCtx.setRateEstimate(u.m_pSndBuffer->getRateEstimator());
        }
        else if (erc == SRT_EASYNCSND)
        {
            sendBackup_AssignBackupState(u, BKUPST_ACTIVE_UNSTABLE, currtime);
            w_sendBackupCtx.updateMemberState(d, BKUPST_ACTIVE_UNSTABLE);
        }

        d->sndresult  = sndresult;
        d->laststatus = d->ps->getStatus();
    }

    return group_send_result;
}

// [[using locked(this->m_GroupLock)]]
int CUDTGroup::sendBackupRexmit(CUDT& core, SRT_MSGCTRL& w_mc)
{
    // This should resend all packets
    if (m_SenderBuffer.empty())
    {
        LOGC(gslog.Fatal, log << "IPE: sendBackupRexmit: sender buffer empty");

        // Although act as if it was successful, otherwise you'll get connection break
        return 0;
    }

    // using [[assert !m_SenderBuffer.empty()]];

    // Send everything you currently have in the sender buffer.
    // The receiver will reject packets that it currently has.
    // Start from the oldest.

    CPacket packet;

    set<int> results;
    int      stat = -1;

    // Make sure that the link has correctly synchronized sequence numbers.
    // Note that sequence numbers should be recorded in mc.
    int32_t curseq       = m_SenderBuffer[0].mc.pktseq;
    size_t  skip_initial = 0;
    if (curseq != core.schedSeqNo())
    {
        const int distance = CSeqNo::seqoff(core.schedSeqNo(), curseq);
        if (distance < 0)
        {
            // This may happen in case when the link to be activated is already running.
            // Getting sequences backwards is not allowed, as sending them makes no
            // sense - they are already ACK-ed or are behind the ISN. Instead, skip all
            // packets that are in the past towards the scheduling sequence.
            skip_initial = -distance;
            LOGC(gslog.Warn,
                 log << "sendBackupRexmit: OVERRIDE attempt. Link seqno %" << core.schedSeqNo() << ", trying to send from seqno %" << curseq
                     << " - DENIED; skip " << skip_initial << " pkts, " << m_SenderBuffer.size() << " pkts in buffer");
        }
        else
        {
            // In case when the next planned sequence on this link is behind
            // the firstmost sequence in the backup buffer, synchronize the
            // sequence with it first so that they go hand-in-hand with
            // sequences already used by the link from which packets were
            // copied to the backup buffer.
            IF_HEAVY_LOGGING(int32_t old = core.schedSeqNo());
            const bool su SRT_ATR_UNUSED = core.overrideSndSeqNo(curseq);
            HLOGC(gslog.Debug,
                  log << "sendBackupRexmit: OVERRIDING seq %" << old << " with %" << curseq
                      << (su ? " - succeeded" : " - FAILED!"));
        }
    }


    if (skip_initial >= m_SenderBuffer.size())
    {
        LOGC(gslog.Warn,
            log << "sendBackupRexmit: All packets were skipped. Nothing to send %" << core.schedSeqNo() << ", trying to send from seqno %" << curseq
            << " - DENIED; skip " << skip_initial << " packets");
        return 0; // can't return any other state, nothing was sent
    }

    senderBuffer_t::iterator i = m_SenderBuffer.begin() + skip_initial;

    // Send everything - including the packet freshly added to the buffer
    for (; i != m_SenderBuffer.end(); ++i)
    {
        // NOTE: an exception from here will interrupt the loop
        // and will be caught in the upper level.
        stat = core.sendmsg2(i->data, i->size, (i->mc));
        if (stat == -1)
        {
            // Stop sending if one sending ended up with error
            LOGC(gslog.Warn,
                 log << "sendBackupRexmit: sending from buffer stopped at %" << core.schedSeqNo() << " and FAILED");
            return -1;
        }
    }

    // Copy the contents of the last item being updated.
    w_mc = m_SenderBuffer.back().mc;
    HLOGC(gslog.Debug, log << "sendBackupRexmit: pre-sent collected %" << curseq << " - %" << w_mc.pktseq);
    return stat;
}

// [[using locked(CUDTGroup::m_GroupLock)]];
void CUDTGroup::ackMessage(int32_t msgno)
{
    // The message id could not be identified, skip.
    if (msgno == SRT_MSGNO_CONTROL)
    {
        HLOGC(gslog.Debug, log << "ackMessage: msgno not found in ACK-ed sequence");
        return;
    }

    // It's impossible to get the exact message position as the
    // message is allowed also to span for multiple packets.
    // Search since the oldest packet until you hit the first
    // packet with this message number.

    // First, you need to decrease the message number by 1. It's
    // because the sequence number being ACK-ed can be in the middle
    // of the message, while it doesn't acknowledge that the whole
    // message has been received. Decrease the message number so that
    // partial-message-acknowledgement does not swipe the whole message,
    // part of which may need to be retransmitted over a backup link.

    int offset = MsgNo(msgno) - MsgNo(m_iSndAckedMsgNo);
    if (offset <= 0)
    {
        HLOGC(gslog.Debug, log << "ackMessage: already acked up to msgno=" << msgno);
        return;
    }

    HLOGC(gslog.Debug, log << "ackMessage: updated to #" << msgno);

    // Update last acked. Will be picked up when adding next message.
    m_iSndAckedMsgNo = msgno;
}

void CUDTGroup::processKeepalive(CUDTGroup::SocketData* gli)
{
    // received keepalive for that group member
    // In backup group it means that the link went IDLE.
    if (m_type == SRT_GTYPE_BACKUP)
    {
        if (gli->rcvstate == SRT_GST_RUNNING)
        {
            gli->rcvstate = SRT_GST_IDLE;
            HLOGC(gslog.Debug, log << "GROUP: received KEEPALIVE in @" << gli->id << " - link turning rcv=IDLE");
        }

        // When received KEEPALIVE, the sending state should be also
        // turned IDLE, if the link isn't temporarily activated. The
        // temporarily activated link will not be measured stability anyway,
        // while this should clear out the problem when the transmission is
        // stopped and restarted after a while. This will simply set the current
        // link as IDLE on the sender when the peer sends a keepalive because the
        // data stopped coming in and it can't send ACKs therefore.
        //
        // This also shouldn't be done for the temporary activated links because
        // stability timeout could be exceeded for them by a reason that, for example,
        // the packets come with the past sequences (as they are being synchronized
        // the sequence per being IDLE and empty buffer), so a large portion of initial
        // series of packets may come with past sequence, delaying this way with ACK,
        // which may result not only with exceeded stability timeout (which fortunately
        // isn't being measured in this case), but also with receiveing keepalive
        // (therefore we also don't reset the link to IDLE in the temporary activation period).
        if (gli->sndstate == SRT_GST_RUNNING && is_zero(gli->ps->core().m_tsFreshActivation))
        {
            gli->sndstate = SRT_GST_IDLE;
            HLOGC(gslog.Debug,
                  log << "GROUP: received KEEPALIVE in @" << gli->id << " active=PAST - link turning snd=IDLE");
        }
    }
}

void CUDTGroup::internalKeepalive(SocketData* gli)
{
    // This is in response to AGENT SENDING keepalive. This means that there's
    // no transmission in either direction, but the KEEPALIVE packet from the
    // other party could have been missed. This is to ensure that the IDLE state
    // is recognized early enough, before any sequence discrepancy can happen.

    if (m_type == SRT_GTYPE_BACKUP && gli->rcvstate == SRT_GST_RUNNING)
    {
        gli->rcvstate = SRT_GST_IDLE;
        // Prevent sending KEEPALIVE again in group-sending
        gli->ps->core().m_tsFreshActivation = steady_clock::time_point();
        HLOGC(gslog.Debug, log << "GROUP: EXP-requested KEEPALIVE in @" << gli->id << " - link turning IDLE");
    }
}

CUDTGroup::BufferedMessageStorage CUDTGroup::BufferedMessage::storage(SRT_LIVE_MAX_PLSIZE /*, 1000*/);

// Forwarder needed due to class definition order
int32_t CUDTGroup::generateISN()
{
    return CUDT::generateISN();
}

void CUDTGroup::setGroupConnected()
{
    if (!m_bConnected)
    {
        // Switch to connected state and give appropriate signal
        m_Global.m_EPoll.update_events(id(), m_sPollID, SRT_EPOLL_CONNECT, true);
        m_bConnected = true;
    }
}

void CUDTGroup::updateLatestRcv(CUDTSocket* s)
{
    // Currently only Backup groups use connected idle links.
    if (m_type != SRT_GTYPE_BACKUP)
        return;

    HLOGC(grlog.Debug,
          log << "updateLatestRcv: BACKUP group, updating from active link @" << s->m_SocketID << " with %"
              << s->core().m_iRcvLastSkipAck);

    CUDT*         source = &s->core();
    vector<CUDT*> targets;

    UniqueLock lg(m_GroupLock);
    // Sanity check for a case when getting a deleted socket
    if (!s->m_GroupOf)
        return;

    // Under a group lock, we block execution of removal of the socket
    // from the group, so if m_GroupOf is not NULL, we are granted
    // that m_GroupMemberData is valid.
    SocketData* current = s->m_GroupMemberData;

    for (gli_t gi = m_Group.begin(); gi != m_Group.end(); ++gi)
    {
        // Skip the socket that has reported packet reception
        if (&*gi == current)
        {
            HLOGC(grlog.Debug, log << "grp: NOT updating rcv-seq on self @" << gi->id);
            continue;
        }

        // Don't update the state if the link is:
        // - PENDING - because it's not in the connected state, wait for it.
        // - RUNNING - because in this case it should have its own line of sequences
        // - BROKEN - because it doesn't make sense anymore, about to be removed
        if (gi->rcvstate != SRT_GST_IDLE)
        {
            HLOGC(grlog.Debug,
                  log << "grp: NOT updating rcv-seq on @" << gi->id
                      << " - link state:" << srt_log_grp_state[gi->rcvstate]);
            continue;
        }

        // Sanity check
        if (!gi->ps->core().m_bConnected)
        {
            HLOGC(grlog.Debug, log << "grp: IPE: NOT updating rcv-seq on @" << gi->id << " - IDLE BUT NOT CONNECTED");
            continue;
        }

        targets.push_back(&gi->ps->core());
    }

    lg.unlock();

    // Do this on the unlocked group because this
    // operation will need receiver lock, so it might
    // risk a deadlock.

    for (size_t i = 0; i < targets.size(); ++i)
    {
        targets[i]->updateIdleLinkFrom(source);
    }
}

void CUDTGroup::activateUpdateEvent(bool still_have_items)
{
    // This function actually reacts on the fact that a socket
    // was deleted from the group. This might make the group empty.
    if (!still_have_items) // empty, or removal of unknown socket attempted - set error on group
    {
        m_Global.m_EPoll.update_events(id(), m_sPollID, SRT_EPOLL_IN | SRT_EPOLL_OUT | SRT_EPOLL_ERR, true);
    }
    else
    {
        m_Global.m_EPoll.update_events(id(), m_sPollID, SRT_EPOLL_UPDATE, true);
    }
}

void CUDTGroup::addEPoll(int eid)
{
    enterCS(m_Global.m_EPoll.m_EPollLock);
    m_sPollID.insert(eid);
    leaveCS(m_Global.m_EPoll.m_EPollLock);

    bool any_read    = false;
    bool any_write   = false;
    bool any_broken  = false;
    bool any_pending = false;

    {
        // Check all member sockets
        ScopedLock gl(m_GroupLock);

        // We only need to know if there is any socket that is
        // ready to get a payload and ready to receive from.

        for (gli_t i = m_Group.begin(); i != m_Group.end(); ++i)
        {
            if (i->sndstate == SRT_GST_IDLE || i->sndstate == SRT_GST_RUNNING)
            {
                any_write |= i->ps->writeReady();
            }

            if (i->rcvstate == SRT_GST_IDLE || i->rcvstate == SRT_GST_RUNNING)
            {
                any_read |= i->ps->readReady();
            }

            if (i->ps->broken())
                any_broken |= true;
            else
                any_pending |= true;
        }
    }

    // This is stupid, but we don't have any other interface to epoll
    // internals. Actually we don't have to check if id() is in m_sPollID
    // because we know it is, as we just added it. But it's not performance
    // critical, sockets are not being often added during transmission.
    if (any_read)
        m_Global.m_EPoll.update_events(id(), m_sPollID, SRT_EPOLL_IN, true);

    if (any_write)
        m_Global.m_EPoll.update_events(id(), m_sPollID, SRT_EPOLL_OUT, true);

    // Set broken if none is non-broken (pending, read-ready or write-ready)
    if (any_broken && !any_pending)
        m_Global.m_EPoll.update_events(id(), m_sPollID, SRT_EPOLL_ERR, true);
}

void CUDTGroup::removeEPollEvents(const int eid)
{
    // clear IO events notifications;
    // since this happens after the epoll ID has been removed, they cannot be set again
    set<int> remove;
    remove.insert(eid);
    m_Global.m_EPoll.update_events(id(), remove, SRT_EPOLL_IN | SRT_EPOLL_OUT, false);
}

void CUDTGroup::removeEPollID(const int eid)
{
    enterCS(m_Global.m_EPoll.m_EPollLock);
    m_sPollID.erase(eid);
    leaveCS(m_Global.m_EPoll.m_EPollLock);
}

void CUDTGroup::updateFailedLink()
{
    ScopedLock lg(m_GroupLock);

    // Check all members if they are in the pending
    // or connected state.

    int nhealthy = 0;

    for (gli_t i = m_Group.begin(); i != m_Group.end(); ++i)
    {
        if (i->sndstate < SRT_GST_BROKEN)
            nhealthy++;
    }

    if (!nhealthy)
    {
        // No healthy links, set ERR on epoll.
        HLOGC(gmlog.Debug, log << "group/updateFailedLink: All sockets broken");
        m_Global.m_EPoll.update_events(id(), m_sPollID, SRT_EPOLL_IN | SRT_EPOLL_OUT | SRT_EPOLL_ERR, true);
    }
    else
    {
        HLOGC(gmlog.Debug, log << "group/updateFailedLink: Still " << nhealthy << " links in the group");
    }
}

#if ENABLE_HEAVY_LOGGING
// [[using maybe_locked(CUDT::uglobal()->m_GlobControlLock)]]
void CUDTGroup::debugGroup()
{
    ScopedLock gg(m_GroupLock);

    HLOGC(gmlog.Debug, log << "GROUP MEMBER STATUS - $" << id());

    for (gli_t gi = m_Group.begin(); gi != m_Group.end(); ++gi)
    {
        HLOGC(gmlog.Debug,
              log << " ... id { agent=@" << gi->id << " peer=@" << gi->ps->m_PeerID
                  << " } address { agent=" << gi->agent.str() << " peer=" << gi->peer.str() << "} "
                  << " state {snd=" << StateStr(gi->sndstate) << " rcv=" << StateStr(gi->rcvstate) << "}");
    }
}
#endif

} // namespace srt<|MERGE_RESOLUTION|>--- conflicted
+++ resolved
@@ -894,11 +894,6 @@
                 continue;
             }
 
-<<<<<<< HEAD
-            // XXX This is not true in case of non-managed groups, which
-            // only collect sockets, but also non-managed groups should not
-            // use common group buffering and tsbpd.
-=======
             // Make the socket closing BEFORE withdrawing its group membership
             // because a socket created as a group member cannot be valid
             // without the group.
@@ -906,7 +901,6 @@
             // only collect sockets, but also non-managed groups should not
             // use common group buffering and tsbpd. Also currently there are
             // no other groups than managed one.
->>>>>>> b76c8b2e
             s->setClosing();
 
             s->m_GroupOf = NULL;
