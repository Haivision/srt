--- conflicted
+++ resolved
@@ -1369,7 +1369,6 @@
 
     // { send_CheckBrokenSockets()
 
-<<<<<<< HEAD
     // Make an extra loop check to see if we could be
     // in a condition of "all sockets either blocked or pending"
 
@@ -1389,10 +1388,7 @@
         }
     }
 
-    if (!pending.empty() || nblocked)
-=======
-    if (!pendingSockets.empty())
->>>>>>> 40aafa28
+    if (!pendingSockets.empty() || nblocked)
     {
         HLOGC(gslog.Debug, log << "grp/sendBroadcast: found pending sockets, polling them.");
 
@@ -1439,15 +1435,11 @@
             HLOGC(gslog.Debug, log << "grp/sendBroadcast: RDY: " << DisplayEpollResults(sready));
 
             // sockets in EX: should be moved to wipeme.
-<<<<<<< HEAD
             // IMPORTANT: we check only PENDING sockets (not blocked) because only
             // pending sockets might report ERR epoll without being explicitly broken.
             // Sockets that did connect and just have buffer full will be always broken,
             // if they're going to report ERR in epoll.
-            for (vector<SRTSOCKET>::iterator i = pending.begin(); i != pending.end(); ++i)
-=======
             for (vector<SRTSOCKET>::iterator i = pendingSockets.begin(); i != pendingSockets.end(); ++i)
->>>>>>> 40aafa28
             {
                 if (CEPoll::isready(sready, *i, SRT_EPOLL_ERR))
                 {
@@ -3489,29 +3481,11 @@
 }
 
 // [[using locked(this->m_GroupLock)]]
-<<<<<<< HEAD
-bool CUDTGroup::send_CheckPendingSockets(const vector<SRTSOCKET>& pending, int nsuccessful, int nblocked, vector<SRTSOCKET>& w_wipeme)
-{
-    // If we have at least one stable link, then select a link that have the
-    // highest priority and silence the rest.
-
-    // Note: If we have one stable link, this is the situation we need.
-    // If we have no stable links at all, there's nothing we can do anyway.
-    // The freshly activated previously idle links don't count because we
-    // just started them and we can't determine their stability. At least if
-    // we have one link that is stable and the freshly activated link is actually
-    // stable too, we'll check this next time.
-    //
+bool CUDTGroup::send_CheckPendingSockets(const vector<SRTSOCKET>& pendingSockets, int nsuccessful, int nblocked, vector<SRTSOCKET>& w_wipeme)
+{
     bool is_pending_blocked = false;
-    if (!pending.empty() || nblocked)
-    {
-        HLOGC(gslog.Debug, log << "grp/send*: found pending sockets, polling them.");
-=======
-void CUDTGroup::send_CheckPendingSockets(const vector<SRTSOCKET>& pendingSockets, vector<SRTSOCKET>& w_wipeme)
-{
-    if (pendingSockets.empty())
-        return;
->>>>>>> 40aafa28
+    if (pendingSockets.empty() && !nblocked)
+        return false;
 
     HLOGC(gslog.Debug, log << "grp/send*: found pending sockets, polling them.");
 
@@ -3527,56 +3501,36 @@
     }
     else
     {
+        int swait_timeout = 0;
+
+        // There's also a hidden condition here that is the upper if condition.
+        is_pending_blocked = (nsuccessful == 0);
+
+        // If this is the case when 
+        if (m_bSynSending && is_pending_blocked)
+        {
+            HLOGC(gslog.Debug, log << "grp/sendBroadcast: will block for " << m_iSndTimeOut << " - waiting for any writable in blocking mode");
+            swait_timeout = m_iSndTimeOut;
+        }
+
         // Some sockets could have been closed in the meantime.
         if (m_SndEpolld->watch_empty())
+        {
+            LOGC(gslog.Error, log << "grp/send*: IPE: reported pending sockets, but EID is empty - ERROR!");
             throw CUDTException(MJ_CONNECTION, MN_CONNLOST, 0);
+        }
 
         {
             InvertedLock ug(m_GroupLock);
             m_pGlobal->m_EPoll.swait(
-                *m_SndEpolld, sready, 0, false /*report by retval*/); // Just check if anything happened
-        }
-<<<<<<< HEAD
-        else
-        {
-            int swait_timeout = 0;
-
-            // There's also a hidden condition here that is the upper if condition.
-            is_pending_blocked = (nsuccessful == 0);
-
-            // If this is the case when 
-            if (m_bSynSending && is_pending_blocked)
-            {
-                HLOGC(gslog.Debug, log << "grp/sendBroadcast: will block for " << m_iSndTimeOut << " - waiting for any writable in blocking mode");
-                swait_timeout = m_iSndTimeOut;
-            }
-
-            // Some sockets could have been closed in the meantime.
-            if (m_SndEpolld->watch_empty())
-            {
-                LOGC(gslog.Error, log << "grp/send*: IPE: reported pending sockets, but EID is empty - ERROR!");
-                throw CUDTException(MJ_CONNECTION, MN_CONNLOST, 0);
-            }
-
-            {
-                InvertedLock ug(m_GroupLock);
-                m_pGlobal->m_EPoll.swait(
-                    *m_SndEpolld, sready, swait_timeout, false /*report by retval*/); // Just check if anything happened
-            }
-
-            if (m_bClosing)
-            {
-                LOGC(gslog.Error, log << "grp/send...: GROUP CLOSED, ABANDONING");
-                throw CUDTException(MJ_CONNECTION, MN_CONNLOST, 0);
-            }
-=======
+                    *m_SndEpolld, (sready), swait_timeout, false /*report by retval*/); // Just check if anything happened
+        }
 
         if (m_bClosing)
         {
-            HLOGC(gslog.Debug, log << "grp/send...: GROUP CLOSED, ABANDONING");
+            LOGC(gslog.Error, log << "grp/send...: GROUP CLOSED, ABANDONING");
             throw CUDTException(MJ_CONNECTION, MN_CONNLOST, 0);
         }
->>>>>>> 40aafa28
 
         HLOGC(gslog.Debug, log << "grp/send*: RDY: " << DisplayEpollResults(sready));
 
@@ -3585,26 +3539,15 @@
         {
             if (CEPoll::isready(sready, *i, SRT_EPOLL_ERR))
             {
-<<<<<<< HEAD
-                if (CEPoll::isready(sready, *i, SRT_EPOLL_ERR))
-                {
-                    HLOGC(gslog.Debug, log << "grp/send*: Socket @" << (*i) << " reported FAILURE - moved to wiped.");
-                    // Failed socket. Move d to w_wipeme. Remove from eid.
-                    w_wipeme.push_back(*i);
-                    int no_events = 0;
-                    m_pGlobal->m_EPoll.update_usock(m_SndEID, *i, &no_events);
-                }
-
-                if (CEPoll::isready(sready, *i, SRT_EPOLL_OUT))
-                    is_pending_blocked = false;
-=======
                 HLOGC(gslog.Debug, log << "grp/send*: Socket @" << (*i) << " reported FAILURE - moved to wiped.");
                 // Failed socket. Move d to w_wipeme. Remove from eid.
                 w_wipeme.push_back(*i);
                 int no_events = 0;
                 m_pGlobal->m_EPoll.update_usock(m_SndEID, *i, &no_events);
->>>>>>> 40aafa28
-            }
+            }
+
+            if (CEPoll::isready(sready, *i, SRT_EPOLL_OUT))
+                is_pending_blocked = false;
         }
 
         // After that, all sockets that have been reported
@@ -3615,7 +3558,6 @@
         // to check them.
         m_pGlobal->m_EPoll.clear_ready_usocks(*m_SndEpolld, SRT_EPOLL_OUT);
     }
-
     return is_pending_blocked;
 }
 
@@ -3752,11 +3694,7 @@
             // Some sockets could have been closed in the meantime.
             if (m_SndEpolld->watch_empty())
             {
-<<<<<<< HEAD
                 LOGC(gslog.Error, log << "grp/sendBackup: no more sendable sockets - group broken");
-=======
-                HLOGC(gslog.Debug, log << "grp/sendBackup: no more sockets available for sending - group broken");
->>>>>>> 40aafa28
                 throw CUDTException(MJ_CONNECTION, MN_CONNLOST, 0);
             }
 
@@ -4062,17 +4000,12 @@
     // Maximum weight of active links.
     uint16_t maxActiveWeight = 0;
 
-<<<<<<< HEAD
     // Likely will need to survive unlock-lock cycle on the group,
     // so keep this by IDs.
     vector<SRTSOCKET> blocked;
 
-    // We believe that we need to send the payload over every sendable link anyway.
-    for (vector<gli_t>::iterator snd = sendable.begin(); snd != sendable.end(); ++snd)
-=======
     // We believe that we need to send the payload over every activeLinks link anyway.
     for (vector<gli_t>::iterator snd = activeLinks.begin(); snd != activeLinks.end(); ++snd)
->>>>>>> 40aafa28
     {
         gli_t d   = *snd;
         int   erc = 0; // success
@@ -4113,15 +4046,9 @@
         if (is_unstable && is_zero(u.m_tsUnstableSince)) // Add to unstable only if it wasn't unstable already
             insert_uniq((unstableLinks), d);
 
-<<<<<<< HEAD
         if (is_unstable)
             blocked.push_back(d->id);
 
-        const Sendstate cstate = {d->id, d, stat, erc};
-        sendstates.push_back(cstate);
-=======
-        const Sendstate cstate = {d->id, &*d, stat, erc};
->>>>>>> 40aafa28
         d->sndresult  = stat;
         d->laststatus = d->ps->getStatus();
     }
@@ -4234,26 +4161,8 @@
                   << " unstable=" << unstableLinks.size());
     }
 
-<<<<<<< HEAD
-    int nsuccess = 0;
-    int nblocked = 0;
-    for (vector<Sendstate>::iterator is = sendstates.begin(); is != sendstates.end(); ++is)
-    {
-        if (is->stat == -1)
-        {
-            if (is->code == SRT_EASYNCSND)
-                ++nblocked;
-        }
-        else
-        {
-            nsuccess++;
-        }
-    }
-
-    bool is_pending_blocked = send_CheckPendingSockets(pending, nsuccess, nblocked, (wipeme));
-=======
-    send_CheckPendingSockets(pendingSockets, (wipeme));
->>>>>>> 40aafa28
+    int nblocked = blocked.size();
+    bool is_pending_blocked = send_CheckPendingSockets(pendingSockets, nsuccessful, nblocked, (wipeme));
 
     // Re-check after the waiting lock has been reacquired
     if (m_bClosing)
