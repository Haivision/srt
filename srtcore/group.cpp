#include "platform_sys.h"

#include <iterator>

#include "api.h"
#include "group.h"

using namespace std;
using namespace srt::sync;
using namespace srt::groups;
using namespace srt_logging;

// The SRT_DEF_VERSION is defined in core.cpp.
extern const int32_t SRT_DEF_VERSION;

namespace srt {

sync::atomic<int32_t> CUDTGroup::s_tokenGen ( 0 );

// [[using locked(this->m_GroupLock)]];
bool CUDTGroup::getBufferTimeBase(CUDT*                     forthesakeof,
                                  steady_clock::time_point& w_tb,
                                  bool&                     w_wp,
                                  steady_clock::duration&   w_dr)
{
    CUDT* master = 0;
    for (gli_t gi = m_Group.begin(); gi != m_Group.end(); ++gi)
    {
        CUDT* u = &gi->ps->core();
        if (gi->laststatus != SRTS_CONNECTED)
        {
            HLOGC(gmlog.Debug,
                  log << "getBufferTimeBase: skipping @" << u->m_SocketID
                      << ": not connected, state=" << SockStatusStr(gi->laststatus));
            continue;
        }

        if (u == forthesakeof)
            continue; // skip the member if it's the target itself

        if (!u->m_pRcvBuffer)
            continue; // Not initialized yet

        master = u;
        break; // found
    }

    // We don't have any sockets in the group, so can't get
    // the buffer timebase. This should be then initialized
    // the usual way.
    if (!master)
        return false;

    master->m_pRcvBuffer->getInternalTimeBase((w_tb), (w_wp), (w_dr));

    // Sanity check
    if (is_zero(w_tb))
    {
        LOGC(gmlog.Error, log << "IPE: existing previously socket has no time base set yet!");
        return false; // this will enforce initializing the time base normal way
    }
    return true;
}

// [[using locked(this->m_GroupLock)]];
bool CUDTGroup::applyGroupSequences(SRTSOCKET target, int32_t& w_snd_isn, int32_t& w_rcv_isn)
{
    if (m_bConnected) // You are the first one, no need to change.
    {
        IF_HEAVY_LOGGING(string update_reason = "what?");
        // Find a socket that is declared connected and is not
        // the socket that caused the call.
        for (gli_t gi = m_Group.begin(); gi != m_Group.end(); ++gi)
        {
            if (gi->id == target)
                continue;

            CUDT& se = gi->ps->core();
            if (!se.m_bConnected)
                continue;

            // Found it. Get the following sequences:
            // For sending, the sequence that is about to be sent next.
            // For receiving, the sequence of the latest received packet.

            // SndCurrSeqNo is initially set to ISN-1, this next one is
            // the sequence that is about to be stamped on the next sent packet
            // over that socket. Using this field is safer because it is atomic
            // and its affinity is to the same thread as the sending function.

            // NOTE: the groupwise scheduling sequence might have been set
            // already. If so, it means that it was set by either:
            // - the call of this function on the very first conencted socket (see below)
            // - the call to `sendBroadcast` or `sendBackup`
            // In both cases, we want THIS EXACTLY value to be reported
            if (m_iLastSchedSeqNo != -1)
            {
                w_snd_isn = m_iLastSchedSeqNo;
                IF_HEAVY_LOGGING(update_reason = "GROUPWISE snd-seq");
            }
            else
            {
                w_snd_isn = se.m_iSndNextSeqNo;

                // Write it back to the groupwise scheduling sequence so that
                // any next connected socket will take this value as well.
                m_iLastSchedSeqNo = w_snd_isn;
                IF_HEAVY_LOGGING(update_reason = "existing socket not yet sending");
            }

            // RcvCurrSeqNo is increased by one because it happens that at the
            // synchronization moment it's already past reading and delivery.
            // This is redundancy, so the redundant socket is connected at the moment
            // when the other one is already transmitting, so skipping one packet
            // even if later transmitted is less troublesome than requesting a
            // "mistakenly seen as lost" packet.
            w_rcv_isn = CSeqNo::incseq(se.m_iRcvCurrSeqNo);

            HLOGC(gmlog.Debug,
                  log << "applyGroupSequences: @" << target << " gets seq from @" << gi->id << " rcv %" << (w_rcv_isn)
                      << " snd %" << (w_snd_isn) << " as " << update_reason);
            return false;
        }
    }

    // If the GROUP (!) is not connected, or no running/pending socket has been found.
    // // That is, given socket is the first one.
    // The group data should be set up with its own data. They should already be passed here
    // in the variables.
    //
    // Override the schedule sequence of the group in this case because whatever is set now,
    // it's not valid.

    HLOGC(gmlog.Debug,
          log << "applyGroupSequences: no socket found connected and transmitting, @" << target
              << " not changing sequences, storing snd-seq %" << (w_snd_isn));

    set_currentSchedSequence(w_snd_isn);

    return true;
}

// NOTE: This function is now for DEBUG PURPOSES ONLY.
// Except for presenting the extracted data in the logs, there's no use of it now.
void CUDTGroup::debugMasterData(SRTSOCKET slave)
{
    // Find at least one connection, which is running. Note that this function is called
    // from within a handshake process, so the socket that undergoes this process is at best
    // currently in SRT_GST_PENDING state and it's going to be in SRT_GST_IDLE state at the
    // time when the connection process is done, until the first reading/writing happens.
    ScopedLock cg(m_GroupLock);

    IF_LOGGING(SRTSOCKET mpeer = SRT_INVALID_SOCK);
    IF_LOGGING(steady_clock::time_point start_time);

    bool found = false;

    for (gli_t gi = m_Group.begin(); gi != m_Group.end(); ++gi)
    {
        if (gi->sndstate == SRT_GST_RUNNING)
        {
            // Found it. Get the socket's peer's ID and this socket's
            // Start Time. Once it's delivered, this can be used to calculate
            // the Master-to-Slave start time difference.
            IF_LOGGING(mpeer = gi->ps->core().m_PeerID);
            IF_LOGGING(start_time = gi->ps->core().socketStartTime());
            HLOGC(gmlog.Debug,
                  log << "getMasterData: found RUNNING master @" << gi->id << " - reporting master's peer $" << mpeer
                      << " starting at " << FormatTime(start_time));
            found = true;
            break;
        }
    }

    if (!found)
    {
        // If no running one found, then take the first socket in any other
        // state than broken, except the slave. This is for a case when a user
        // has prepared one link already, but hasn't sent anything through it yet.
        for (gli_t gi = m_Group.begin(); gi != m_Group.end(); ++gi)
        {
            if (gi->sndstate == SRT_GST_BROKEN)
                continue;

            if (gi->id == slave)
                continue;

            // Found it. Get the socket's peer's ID and this socket's
            // Start Time. Once it's delivered, this can be used to calculate
            // the Master-to-Slave start time difference.
            IF_LOGGING(mpeer = gi->ps->core().m_PeerID);
            IF_LOGGING(start_time    = gi->ps->core().socketStartTime());
            HLOGC(gmlog.Debug,
                    log << "getMasterData: found IDLE/PENDING master @" << gi->id << " - reporting master's peer $" << mpeer
                    << " starting at " << FormatTime(start_time));
            found = true;
            break;
        }
    }

    if (!found)
    {
        LOGC(cnlog.Debug, log << CONID() << "NO GROUP MASTER LINK found for group: $" << id());
    }
    else
    {
        // The returned master_st is the master's start time. Calculate the
        // differene time.
        IF_LOGGING(steady_clock::duration master_tdiff = m_tsStartTime - start_time);
        LOGC(cnlog.Debug, log << CONID() << "FOUND GROUP MASTER LINK: peer=$" << mpeer
                << " - start time diff: " << FormatDuration<DUNIT_S>(master_tdiff));
    }
}

// GROUP

CUDTGroup::SocketData* CUDTGroup::add(SocketData data)
{
    ScopedLock g(m_GroupLock);

    // Change the snd/rcv state of the group member to PENDING.
    // Default for SocketData after creation is BROKEN, which just
    // after releasing the m_GroupLock could be read and interpreted
    // as broken connection and removed before the handshake process
    // is done.
    data.sndstate = SRT_GST_PENDING;
    data.rcvstate = SRT_GST_PENDING;

    LOGC(gmlog.Note, log << "group/add: adding member @" << data.id << " into group $" << id());
    m_Group.push_back(data);
    gli_t end = m_Group.end();
    if (m_iMaxPayloadSize == -1)
    {
        int plsize = (int)data.ps->core().OPT_PayloadSize();
        HLOGC(gmlog.Debug,
              log << "CUDTGroup::add: taking MAX payload size from socket @" << data.ps->core().m_SocketID << ": " << plsize
                  << " " << (plsize ? "(explicit)" : "(unspecified = fallback to 1456)"));
        if (plsize == 0)
            plsize = CPacket::srtPayloadSize(data.agent.family());
        // It is stated that the payload size
        // is taken from first, and every next one
        // will get the same.
        m_iMaxPayloadSize = plsize;
    }

    --end;
    return &*end;
}

CUDTGroup::CUDTGroup(SRT_GROUP_TYPE gtype)
    : m_Global(CUDT::uglobal())
    , m_GroupID(SRT_INVALID_SOCK)
    , m_PeerGroupID(SRT_INVALID_SOCK)
    , m_type(gtype)
    , m_iBusy()
    , m_iSndOldestMsgNo(SRT_MSGNO_NONE)
    , m_iSndAckedMsgNo(SRT_MSGNO_NONE)
    , m_uOPT_MinStabilityTimeout_us(1000 * CSrtConfig::COMM_DEF_MIN_STABILITY_TIMEOUT_MS)
    // -1 = "undefined"; will become defined with first added socket
    , m_iMaxPayloadSize(-1)
    , m_iAvgPayloadSize(-1)
    , m_bSynRecving(true)
    , m_bSynSending(true)
    , m_bTsbPd(true)
    , m_bTLPktDrop(true)
    , m_iTsbPdDelay_us(0)
    // m_*EID and m_*Epolld fields will be initialized
    // in the constructor body.
    , m_iSndTimeOut(-1)
    , m_iRcvTimeOut(-1)
    , m_tsStartTime()
    , m_tsRcvPeerStartTime()
    , m_RcvBaseSeqNo(SRT_SEQNO_NONE)
    , m_bOpened(false)
    , m_bConnected(false)
    , m_bClosing(false)
    , m_iLastSchedSeqNo(SRT_SEQNO_NONE)
    , m_iLastSchedMsgNo(SRT_MSGNO_NONE)
{
    setupMutex(m_GroupLock, "Group");
    setupMutex(m_RcvDataLock, "G/RcvData");
    setupCond(m_RcvDataCond, "G/RcvData");
    m_RcvEID = m_Global.m_EPoll.create(&m_RcvEpolld);
    m_SndEID = m_Global.m_EPoll.create(&m_SndEpolld);

    HLOGC(gmlog.Debug, log << "Group internal EID: R:E" << m_RcvEID << " W:E" << m_SndEID);

    m_stats.init();

    // Set this data immediately during creation before
    // two or more sockets start arguing about it.
    m_iLastSchedSeqNo = CUDT::generateISN();
}

CUDTGroup::~CUDTGroup()
{
    srt_epoll_release(m_RcvEID);
    srt_epoll_release(m_SndEID);
    releaseMutex(m_GroupLock);
    releaseMutex(m_RcvDataLock);
    releaseCond(m_RcvDataCond);
}

void CUDTGroup::GroupContainer::erase(CUDTGroup::gli_t it)
{
    if (it == m_LastActiveLink)
    {
        if (m_List.empty())
        {
            LOGC(gmlog.Error, log << "IPE: GroupContainer is empty and 'erase' is called on it.");
            m_LastActiveLink = m_List.end();
            return; // this avoids any misunderstandings in iterator checks
        }

        gli_t bb = m_List.begin();
        ++bb;
        if (bb == m_List.end()) // means: m_List.size() == 1
        {
            // One element, this one being deleted, nothing to point to.
            m_LastActiveLink = m_List.end();
        }
        else
        {
            // Set the link to the previous element IN THE RING.
            // We have the position pointer.
            // Reverse iterator is automatically decremented.
            std::reverse_iterator<gli_t> rt(m_LastActiveLink);
            if (rt == m_List.rend())
                rt = m_List.rbegin();

            m_LastActiveLink = rt.base();

            // This operation is safe because we know that:
            // - the size of the container is at least 2 (0 and 1 cases are handled above)
            // - if m_LastActiveLink == m_List.begin(), `rt` is shifted to the opposite end.
            --m_LastActiveLink;
        }
    }
    m_List.erase(it);
    --m_SizeCache;
}

void CUDTGroup::setOpt(SRT_SOCKOPT optName, const void* optval, int optlen)
{
    HLOGC(gmlog.Debug,
          log << "GROUP $" << id() << " OPTION: #" << optName
              << " value:" << FormatBinaryString((uint8_t*)optval, optlen));

    switch (optName)
    {
        // First go options that are NOT ALLOWED to be modified on the group.
        // (socket-only), or are read-only.

    case SRTO_ISN: // read-only
    case SRTO_STATE: // read-only
    case SRTO_EVENT: // read-only
    case SRTO_SNDDATA: // read-only
    case SRTO_RCVDATA: // read-only
    case SRTO_KMSTATE: // read-only
    case SRTO_VERSION: // read-only
    case SRTO_PEERVERSION: // read-only
    case SRTO_SNDKMSTATE: // read-only
    case SRTO_RCVKMSTATE: // read-only
    case SRTO_GROUPTYPE: // read-only
        LOGC(gmlog.Error, log << "group option setter: this option ("<< int(optName) << ") is read-only");
        throw CUDTException(MJ_NOTSUP, MN_INVAL, 0);

    case SRTO_SENDER: // deprecated (1.2.0 version legacy)
    case SRTO_IPV6ONLY: // link-type specific
    case SRTO_RENDEZVOUS: // socket-only
    case SRTO_BINDTODEVICE: // socket-specific
    case SRTO_GROUPCONNECT: // listener-specific
        LOGC(gmlog.Error, log << "group option setter: this option ("<< int(optName) << ") is socket- or link-specific");
        throw CUDTException(MJ_NOTSUP, MN_INVAL, 0);

    case SRTO_TRANSTYPE:
    case SRTO_TSBPDMODE:
    case SRTO_CONGESTION:
        LOGC(gmlog.Error, log << "group option setter: this option (" << int(optName) << ") removes live mode, which is the only supported for groups");
        throw CUDTException(MJ_NOTSUP, MN_INVAL, 0);
    case SRTO_RCVSYN:
        m_bSynRecving = cast_optval<bool>(optval, optlen);
        return;

    case SRTO_SNDSYN:
        m_bSynSending = cast_optval<bool>(optval, optlen);
        return;

    case SRTO_SNDTIMEO:
        m_iSndTimeOut = cast_optval<int>(optval, optlen);
        break;

    case SRTO_RCVTIMEO:
        m_iRcvTimeOut = cast_optval<int>(optval, optlen);
        break;

    case SRTO_GROUPMINSTABLETIMEO:
    {
        const int val_ms = cast_optval<int>(optval, optlen);
        const int min_timeo_ms = (int) CSrtConfig::COMM_DEF_MIN_STABILITY_TIMEOUT_MS;
        if (val_ms < min_timeo_ms)
        {
            LOGC(gmlog.Error,
                 log << "group option: SRTO_GROUPMINSTABLETIMEO min allowed value is " << min_timeo_ms << " ms.");
            throw CUDTException(MJ_NOTSUP, MN_INVAL, 0);
        }

        // Search if you already have SRTO_PEERIDLETIMEO set
        int idletmo = CSrtConfig::COMM_RESPONSE_TIMEOUT_MS;
        vector<ConfigItem>::iterator f =
            find_if(m_config.begin(), m_config.end(), ConfigItem::OfType(SRTO_PEERIDLETIMEO));
        if (f != m_config.end())
        {
            f->get(idletmo); // worst case, it will leave it unchanged.
        }

        if (val_ms > idletmo)
        {
            LOGC(gmlog.Error,
                 log << "group option: SRTO_GROUPMINSTABLETIMEO=" << val_ms << " exceeds SRTO_PEERIDLETIMEO=" << idletmo);
            throw CUDTException(MJ_NOTSUP, MN_INVAL, 0);
        }

        m_uOPT_MinStabilityTimeout_us = 1000 * val_ms;
    }

    break;

    default:
        break;
    }

    // All others must be simply stored for setting on a socket.
    // If the group is already open and any post-option is about
    // to be modified, it must be allowed and applied on all sockets.
    if (m_bOpened)
    {
        // There's at least one socket in the group, so only
        // post-options are allowed.
        if (!binary_search(srt_post_opt_list, srt_post_opt_list + SRT_SOCKOPT_NPOST, optName))
        {
            LOGC(gmlog.Error, log << "setsockopt(group): Group is connected, this option can't be altered");
            throw CUDTException(MJ_NOTSUP, MN_ISCONNECTED, 0);
        }

        HLOGC(gmlog.Debug, log << "... SPREADING to existing sockets.");
        // This means that there are sockets already, so apply
        // this option on them.
        std::vector<CUDTSocket*> ps_vec;
        {
            // Do copy to avoid deadlock. CUDT::setOpt() cannot be called directly inside this loop, because
            // CUDT::setOpt() will lock m_ConnectionLock, which should be locked before m_GroupLock.
            ScopedLock gg(m_GroupLock);
            for (gli_t gi = m_Group.begin(); gi != m_Group.end(); ++gi)
            {
                ps_vec.push_back(gi->ps);
            }
        }
        for (std::vector<CUDTSocket*>::iterator it = ps_vec.begin(); it != ps_vec.end(); ++it)
        {
            (*it)->core().setOpt(optName, optval, optlen);
        }
    }

    // Before possibly storing the option, check if it is settable on a socket.
    CSrtConfig testconfig;

    // Note: this call throws CUDTException by itself.
    int result = testconfig.set(optName, optval, optlen);
    if (result == -1) // returned in case of unknown option
        throw CUDTException(MJ_NOTSUP, MN_INVAL, 0);

    // Store the option regardless if pre or post. This will apply
    m_config.push_back(ConfigItem(optName, optval, optlen));
}

static bool getOptDefault(SRT_SOCKOPT optname, void* optval, int& w_optlen);

// unfortunately this is required to properly handle th 'default_opt != opt'
// operation in the below importOption. Not required simultaneously operator==.
static bool operator!=(const struct linger& l1, const struct linger& l2)
{
    return l1.l_onoff != l2.l_onoff || l1.l_linger != l2.l_linger;
}

/// A function template to import socket option of a trivial type.
/// This includes linger, bool, int8_t, int32_t, int64_t, double, etc.
/// Potentially can be extended to trivially_copyable if needed.
template <class ValueType>
static void importTrivialOption(vector<CUDTGroup::ConfigItem>& storage, SRT_SOCKOPT optname, const ValueType& optval, const int optsize = sizeof(ValueType))
{
    SRT_STATIC_ASSERT(std::is_trivial<ValueType>::value, "ValueType must be a trivial type.");
    ValueType optval_dflt = ValueType();
    int optsize_dflt      = sizeof(ValueType);
    if (!getOptDefault(optname, (&optval_dflt), (optsize_dflt)) || optval_dflt != optval)
    {
        SRT_ASSERT(optsize == sizeof(ValueType));
        // Store the option when:
        // - no default for this option is found
        // - the option value retrieved from the field is different from the default one
#if HAVE_FULL_CXX11
		storage.emplace_back(optname, &optval, optsize);
#else
        storage.push_back(CUDTGroup::ConfigItem(optname, &optval, optsize));
#endif
    }
}

/// A function template to import a StringStorage option.
template <size_t N>
static void importStringOption(vector<CUDTGroup::ConfigItem>& storage, SRT_SOCKOPT optname, const StringStorage<N>& optval)
{
    if (optval.empty())
        return;

    // Store the option when:
    // - option has a value (default is empty).
#if HAVE_FULL_CXX11
    storage.emplace_back(optname, optval.c_str(),(int) optval.size());
#else
    storage.push_back(CUDTGroup::ConfigItem(optname, optval.c_str(), (int) optval.size()));
#endif
}

// This function is called by the same premises as the CUDT::CUDT(const CUDT&) (copy constructor).
// The intention is to rewrite the part that comprises settings from the socket
// into the group. Note that some of the settings concern group, some others concern
// only target socket, and there are also options that can't be set on a socket.
void CUDTGroup::deriveSettings(CUDT* u)
{
    // !!! IMPORTANT !!!
    //
    // This function shall ONLY be called on a newly created group
    // for the sake of the newly accepted socket from the group-enabled listener,
    // which is lazy-created for the first ever accepted socket.
    // Once the group is created, it should stay with the options
    // state as initialized here, and be changeable only in case when
    // the option is altered on the group.

    // SRTO_RCVSYN
    m_bSynRecving = u->m_config.bSynRecving;

    // SRTO_SNDSYN
    m_bSynSending = u->m_config.bSynSending;

    // SRTO_RCVTIMEO
    m_iRcvTimeOut = u->m_config.iRcvTimeOut;

    // SRTO_SNDTIMEO
    m_iSndTimeOut = u->m_config.iSndTimeOut;

    // SRTO_GROUPMINSTABLETIMEO
    m_uOPT_MinStabilityTimeout_us = 1000 * u->m_config.uMinStabilityTimeout_ms;

    // Ok, this really is disgusting, but there's only one way
    // to properly do it. Would be nice to have some more universal
    // connection between an option symbolic name and the internals
    // in CUDT class, but until this is done, since now every new
    // option will have to be handled both in the CUDT::setOpt/getOpt
    // functions, and here as well.

    // This is about moving options from listener to the group,
    // to be potentially replicated on the socket. So both pre
    // and post options apply.

#define IM(option, field) importTrivialOption(m_config, option, u->m_config.field)
#define IMF(option, field) importTrivialOption(m_config, option, u->field)

    IM(SRTO_MSS, iMSS);
    IM(SRTO_FC, iFlightFlagSize);

    // Nonstandard
    importTrivialOption(m_config, SRTO_SNDBUF, u->m_config.iSndBufSize * (u->m_config.iMSS - CPacket::udpHeaderSize(AF_INET)));
    importTrivialOption(m_config, SRTO_RCVBUF, u->m_config.iRcvBufSize * (u->m_config.iMSS - CPacket::udpHeaderSize(AF_INET)));

    IM(SRTO_LINGER, Linger);

    IM(SRTO_UDP_SNDBUF, iUDPSndBufSize);
    IM(SRTO_UDP_RCVBUF, iUDPRcvBufSize);
    // SRTO_RENDEZVOUS: impossible to have it set on a listener socket.
    // SRTO_SNDTIMEO/RCVTIMEO: groupwise setting

    // SRTO_CONNTIMEO requires a special handling, because API stores the value in integer milliseconds,
    // but the type of the variable is srt::sync::duration.
    importTrivialOption(m_config, SRTO_CONNTIMEO, (int) count_milliseconds(u->m_config.tdConnTimeOut));

    IM(SRTO_DRIFTTRACER, bDriftTracer);
    // Reuseaddr: true by default and should only be true.
    IM(SRTO_MAXBW, llMaxBW);
    IM(SRTO_INPUTBW, llInputBW);
    IM(SRTO_MININPUTBW, llMinInputBW);
    IM(SRTO_OHEADBW, iOverheadBW);
    IM(SRTO_IPTOS, iIpToS);
    IM(SRTO_IPTTL, iIpTTL);
    IM(SRTO_TSBPDMODE, bTSBPD);
    IM(SRTO_RCVLATENCY, iRcvLatency);
    IM(SRTO_PEERLATENCY, iPeerLatency);
    IM(SRTO_SNDDROPDELAY, iSndDropDelay);
    // Special handling of SRTO_PAYLOADSIZE becuase API stores the value as int32_t,
    // while the config structure stores it as size_t.
    importTrivialOption(m_config, SRTO_PAYLOADSIZE, (int)u->m_config.zExpPayloadSize);
    IMF(SRTO_TLPKTDROP, m_bTLPktDrop);

    importStringOption(m_config, SRTO_STREAMID, u->m_config.sStreamName);

    IM(SRTO_MESSAGEAPI, bMessageAPI);
    IM(SRTO_NAKREPORT, bRcvNakReport);
    IM(SRTO_MINVERSION, uMinimumPeerSrtVersion);
    IM(SRTO_ENFORCEDENCRYPTION, bEnforcedEnc);
    IM(SRTO_IPV6ONLY, iIpV6Only);
    IM(SRTO_PEERIDLETIMEO, iPeerIdleTimeout_ms);

    importStringOption(m_config, SRTO_PACKETFILTER, u->m_config.sPacketFilterConfig);

    importTrivialOption(m_config, SRTO_PBKEYLEN, (int) u->m_pCryptoControl->KeyLen());

    // Passphrase is empty by default. Decipher the passphrase and
    // store as passphrase option
    if (u->m_config.CryptoSecret.len)
    {
        const StringStorage<HAICRYPT_SECRET_MAX_SZ> password((const char*)u->m_config.CryptoSecret.str, u->m_config.CryptoSecret.len);
        importStringOption(m_config, SRTO_PASSPHRASE, password);
    }

    IM(SRTO_KMREFRESHRATE, uKmRefreshRatePkt);
    IM(SRTO_KMPREANNOUNCE, uKmPreAnnouncePkt);

    const string cc = u->m_CongCtl.selected_name();
    if (cc != "live")
    {
        m_config.push_back(ConfigItem(SRTO_CONGESTION, cc.c_str(), (int)cc.size()));
    }

    // NOTE: This is based on information extracted from the "semi-copy-constructor" of CUDT class.
    // Here should be handled all things that are options that modify the socket, but not all options
    // are assigned to configurable items.

#undef IM
#undef IMF
}

// XXX This function is likely of no use now.
bool CUDTGroup::applyFlags(uint32_t flags, HandshakeSide)
{
    const bool synconmsg = IsSet(flags, SRT_GFLAG_SYNCONMSG);
    if (synconmsg)
    {
        LOGP(gmlog.Error, "GROUP: requested sync on msgno - not supported.");
        return false;
    }

    return true;
}

template <class Type>
struct Value
{
    static int fill(void* optval, int len, const Type& value)
    {
        if (size_t(len) < sizeof(Type))
            return 0;

        *(Type*)optval = value;
        return sizeof(Type);
    }
};

template <>
inline int Value<std::string>::fill(void* optval, int len, const std::string& value)
{
    if (size_t(len) < value.size())
        return 0;
    memcpy(optval, value.c_str(), value.size());
    return (int) value.size();
}

template <class V>
inline int fillValue(void* optval, int len, V value)
{
    return Value<V>::fill(optval, len, value);
}

static bool getOptDefault(SRT_SOCKOPT optname, void* pw_optval, int& w_optlen)
{
    static const linger def_linger = {1, CSrtConfig::DEF_LINGER_S};
    switch (optname)
    {
    default:
        return false;

#define RD(value)                                                                                                      \
    w_optlen = fillValue((pw_optval), w_optlen, value);                                                                \
    break

    case SRTO_KMSTATE:
    case SRTO_SNDKMSTATE:
    case SRTO_RCVKMSTATE:
        RD(SRT_KM_S_UNSECURED);
    case SRTO_PBKEYLEN:
        RD(16);

    case SRTO_MSS:
        RD(CSrtConfig::DEF_MSS);

    case SRTO_SNDSYN:
        RD(true);
    case SRTO_RCVSYN:
        RD(true);
    case SRTO_ISN:
        RD(SRT_SEQNO_NONE);
    case SRTO_FC:
        RD(CSrtConfig::DEF_FLIGHT_SIZE);

    case SRTO_SNDBUF:
    case SRTO_RCVBUF:
        w_optlen = fillValue<int>((pw_optval), w_optlen, CSrtConfig::DEF_BUFFER_SIZE * (CSrtConfig::DEF_MSS - CPacket::udpHeaderSize(AF_INET)));
        break;

    case SRTO_LINGER:
        RD(def_linger);
    case SRTO_UDP_SNDBUF:
    case SRTO_UDP_RCVBUF:
        RD(CSrtConfig::DEF_UDP_BUFFER_SIZE);
    case SRTO_RENDEZVOUS:
        RD(false);
    case SRTO_SNDTIMEO:
        RD(-1);
    case SRTO_RCVTIMEO:
        RD(-1);
    case SRTO_REUSEADDR:
        RD(true);
    case SRTO_MAXBW:
        RD(int64_t(-1));
    case SRTO_INPUTBW:
        RD(int64_t(-1));
    case SRTO_MININPUTBW:
        RD(int64_t(0));
    case SRTO_OHEADBW:
        RD(SRT_OHEAD_DEFAULT_P100);
    case SRTO_STATE:
        RD(SRTS_INIT);
    case SRTO_EVENT:
        RD(0);
    case SRTO_SNDDATA:
        RD(0);
    case SRTO_RCVDATA:
        RD(0);

    case SRTO_IPTTL:
        RD(0);
    case SRTO_IPTOS:
        RD(0);

    case SRTO_SENDER:
        RD(false);
    case SRTO_TSBPDMODE:
        RD(false);
    case SRTO_LATENCY:
    case SRTO_RCVLATENCY:
        RD(SRT_LIVE_DEF_LATENCY_MS);
    case SRTO_PEERLATENCY:
        RD(0);
    case SRTO_TLPKTDROP:
        RD(true);
    case SRTO_SNDDROPDELAY:
        RD(-1);
    case SRTO_NAKREPORT:
        RD(true);
    case SRTO_VERSION:
        RD(SRT_DEF_VERSION);
    case SRTO_PEERVERSION:
        RD(0);
    case SRTO_PEERIDLETIMEO:
        RD(CSrtConfig::COMM_RESPONSE_TIMEOUT_MS);
    case SRTO_CONNTIMEO:
        RD(CSrtConfig::DEF_CONNTIMEO_S * 1000); // required milliseconds
    case SRTO_DRIFTTRACER:
        RD(true);

    case SRTO_MINVERSION:
        RD(SRT_VERSION_MAJ1);
    case SRTO_STREAMID:
        RD(std::string());
    case SRTO_CONGESTION:
        RD(std::string());
    case SRTO_MESSAGEAPI:
        RD(true);
    case SRTO_PAYLOADSIZE:
        RD(0);
    case SRTO_GROUPMINSTABLETIMEO:
        RD(CSrtConfig::COMM_DEF_MIN_STABILITY_TIMEOUT_MS);
    case SRTO_LOSSMAXTTL:
        RD(0);
    case SRTO_RETRANSMITALGO:
        RD(1);
    }

#undef RD
    return true;
}

struct FOptionValue
{
    SRT_SOCKOPT expected;
    FOptionValue(SRT_SOCKOPT v): expected(v) {}
    bool operator()(const CUDTGroup::ConfigItem& i) const
    {
        return i.so == expected;
    }
};

void CUDTGroup::getOpt(SRT_SOCKOPT optname, void* pw_optval, int& w_optlen)
{
    // Options handled in group
    switch (optname)
    {
    case SRTO_RCVSYN:
        *(bool*)pw_optval = m_bSynRecving;
        w_optlen          = sizeof(bool);
        return;

    case SRTO_SNDSYN:
        *(bool*)pw_optval = m_bSynSending;
        w_optlen          = sizeof(bool);
        return;

    case SRTO_SNDTIMEO:
        *(int*)pw_optval = m_iSndTimeOut;
        w_optlen = sizeof(int);
        return;

    case SRTO_RCVTIMEO:
        *(int*)pw_optval = m_iRcvTimeOut;
        w_optlen = sizeof(int);
        return;

    case SRTO_GROUPMINSTABLETIMEO:
        *(uint32_t*)pw_optval = m_uOPT_MinStabilityTimeout_us / 1000;
        w_optlen = sizeof(uint32_t);
        return;

    case SRTO_KMSTATE:
        *(uint32_t*)pw_optval = getGroupEncryptionState();
        w_optlen = sizeof(uint32_t);
        return;

        // Write-only options for security reasons or
        // options that refer to a socket state, that
        // makes no sense for a group.
    case SRTO_PASSPHRASE:
    case SRTO_KMPREANNOUNCE:
    case SRTO_KMREFRESHRATE:
    case SRTO_BINDTODEVICE:
    case SRTO_GROUPCONNECT:
    case SRTO_STATE:
    case SRTO_EVENT:
        throw CUDTException(MJ_NOTSUP, MN_INVAL, 0);

    default:; // pass on
    }

    bool is_set_on_socket = false;
    {
        // Can't have m_GroupLock locked while calling getOpt on a member socket
        // because the call will acquire m_ControlLock leading to a lock-order-inversion.
        SRTSOCKET firstsocket = SRT_INVALID_SOCK;
        enterCS(m_GroupLock);
        gli_t gi = m_Group.begin();
<<<<<<< HEAD
        SRTSOCKET sid = (gi != m_Group.end()) ? gi->id : SRT_INVALID_SOCK;
        leaveCS(m_GroupLock);
        CUDTUnited::SocketKeeper sk(CUDT::uglobal(), sid);
        if (sk.socket)
=======
        if (gi != m_Group.end())
            firstsocket = gi->ps->core().id();
        leaveCS(m_GroupLock);
        // CUDTUnited::m_GlobControlLock can't be acquired with m_GroupLock either.
        // We have also no guarantee that after leaving m_GroupLock the socket isn't
        // going to be deleted. Hence use the safest method by extracting through the id.
        if (firstsocket != SRT_INVALID_SOCK)
>>>>>>> dca84dba
        {
            CUDTUnited::SocketKeeper sk(CUDT::uglobal(), firstsocket);
            if (sk.socket)
            {
                // Return the value from the first member socket, if any is present
                // Note: Will throw exception if the request is wrong.
                sk.socket->core().getOpt(optname, (pw_optval), (w_optlen));
                is_set_on_socket = true;
            }
        }
    }

    // Check if the option is in the storage, which means that
    // it was modified on the group.
    vector<ConfigItem>::const_iterator i = find_if(m_config.begin(), m_config.end(), FOptionValue(optname));

    if (i == m_config.end() || i->value.empty())
    {
        // Already written to the target variable.
        if (is_set_on_socket)
            return;

        // Not found, see the defaults
        if (!getOptDefault(optname, (pw_optval), (w_optlen)))
            throw CUDTException(MJ_NOTSUP, MN_INVAL, 0);

        return;
    }

    // Found a value set on or derived by a group. Prefer returing it over the one taken from a member socket.
    // Check the size first.
    if (w_optlen < int(i->value.size()))
        throw CUDTException(MJ_NOTSUP, MN_XSIZE, 0);

    SRT_ASSERT(!i->value.empty());
    w_optlen = (int)i->value.size();
    memcpy((pw_optval), &i->value[0], i->value.size());
}

SRT_KM_STATE CUDTGroup::getGroupEncryptionState()
{
    multiset<SRT_KM_STATE> kmstates;
    {
        ScopedLock lk (m_GroupLock);

        // First check the container. If empty, return UNSECURED
        if (m_Group.empty())
            return SRT_KM_S_UNSECURED;

        for (gli_t gi = m_Group.begin(); gi != m_Group.end(); ++gi)
        {
            CCryptoControl* cc = gi->ps->core().m_pCryptoControl.get();
            if (!cc)
                continue;
            SRT_KM_STATE gst = cc->m_RcvKmState;
            // A fix to NOSECRET is because this is the state when agent has set
            // no password, but peer did, and ENFORCEDENCRYPTION=false allowed
            // this connection to be established. UNSECURED can't be taken in this
            // case because this would suggest that BOTH are unsecured, that is,
            // we have established an unsecured connection (which ain't true).
            if (gst == SRT_KM_S_UNSECURED && cc->m_SndKmState == SRT_KM_S_NOSECRET)
                gst = SRT_KM_S_NOSECRET;
            kmstates.insert(gst);
        }
    }

    // Criteria are:
    // 1. UNSECURED, if no member sockets, or at least one UNSECURED found.
    // 2. SECURED, if at least one SECURED found (cut off the previous criteria).
    // 3. BADSECRET otherwise, although return NOSECRET if no BADSECRET is found.

    if (kmstates.count(SRT_KM_S_UNSECURED))
        return SRT_KM_S_UNSECURED;

    // Now we have UNSECURED ruled out. Remaining may be NOSECRET, BADSECRET or SECURED.
    // NOTE: SECURING is an intermediate state for HSv4 and can't occur in groups.
    if (kmstates.count(SRT_KM_S_SECURED))
        return SRT_KM_S_SECURED;

    if (kmstates.count(SRT_KM_S_BADSECRET))
        return SRT_KM_S_BADSECRET;

    return SRT_KM_S_NOSECRET;
}

SRT_SOCKSTATUS CUDTGroup::getStatus()
{
    typedef vector<pair<SRTSOCKET, SRT_SOCKSTATUS> > states_t;
    states_t                                         states;

    {
        ScopedLock cg(m_GroupLock);
        for (gli_t gi = m_Group.begin(); gi != m_Group.end(); ++gi)
        {
            switch (gi->sndstate)
            {
                // Check only sndstate. If this machine is ONLY receiving,
                // then rcvstate will turn into SRT_GST_RUNNING, while
                // sndstate will remain SRT_GST_IDLE, but still this may only
                // happen if the socket is connected.
            case SRT_GST_IDLE:
            case SRT_GST_RUNNING:
                states.push_back(make_pair(gi->id, SRTS_CONNECTED));
                break;

            case SRT_GST_BROKEN:
                states.push_back(make_pair(gi->id, SRTS_BROKEN));
                break;

            default: // (pending, or whatever will be added in future)
            {
                // TEMPORARY make a node to note a socket to be checked afterwards
                states.push_back(make_pair(gi->id, SRTS_NONEXIST));
            }
            }
        }
    }

    SRT_SOCKSTATUS pending_state = SRTS_NONEXIST;

    for (states_t::iterator i = states.begin(); i != states.end(); ++i)
    {
        // If at least one socket is connected, the state is connected.
        if (i->second == SRTS_CONNECTED)
            return SRTS_CONNECTED;

        // Second level - pick up the state
        if (i->second == SRTS_NONEXIST)
        {
            // Otherwise find at least one socket, which's state isn't broken.
            i->second = m_Global.getStatus(i->first);
            if (pending_state == SRTS_NONEXIST)
                pending_state = i->second;
        }
    }

        // Return that state as group state
    if (pending_state != SRTS_NONEXIST) // did call getStatus at least once and it didn't return NOEXIST
        return pending_state;

    // If none found, return SRTS_BROKEN.
    return SRTS_BROKEN;
}

// [[using locked(m_GroupLock)]];
void CUDTGroup::syncWithSocket(const CUDT& core, const HandshakeSide side)
{
    if (side == HSD_RESPONDER)
    {
        // On the listener side you should synchronize ISN with the incoming
        // socket, which is done immediately after creating the socket and
        // adding it to the group. On the caller side the ISN is defined in
        // the group directly, before any member socket is created.
        set_currentSchedSequence(core.ISN());
    }

    // Only set if was not initialized to avoid problems on a running connection.
    if (m_RcvBaseSeqNo == SRT_SEQNO_NONE) 
        m_RcvBaseSeqNo = CSeqNo::decseq(core.m_iPeerISN);

    // Get the latency (possibly fixed against the opposite side)
    // from the first socket (core.m_iTsbPdDelay_ms),
    // and set it on the current socket.
    set_latency_us(core.m_iTsbPdDelay_ms * int64_t(1000));
}

void CUDTGroup::close()
{
    // Close all descriptors, then delete the group.
    vector<SRTSOCKET> ids;

    {
        ScopedLock glob(CUDT::uglobal().m_GlobControlLock);
        ScopedLock g(m_GroupLock);

        m_bClosing = true;

        // Copy the list of IDs into the array.
        for (gli_t ig = m_Group.begin(); ig != m_Group.end(); ++ig)
        {
            ids.push_back(ig->id);
            // Immediately cut ties to this group.
            // Just for a case, redispatch the socket, to stay safe.
            CUDTSocket* s = CUDT::uglobal().locateSocket_LOCKED(ig->id);
            if (!s)
            {
                HLOGC(smlog.Debug, log << "group/close: IPE(NF): group member @" << ig->id << " already deleted");
                continue;
            }

            // Make the socket closing BEFORE withdrawing its group membership
            // because a socket created as a group member cannot be valid
            // without the group.
            // This is not true in case of non-managed groups, which
            // only collect sockets, but also non-managed groups should not
            // use common group buffering and tsbpd. Also currently there are
            // no other groups than managed one.
            s->setClosing();

            s->m_GroupOf = NULL;
            s->m_GroupMemberData = NULL;
            HLOGC(smlog.Debug, log << "group/close: CUTTING OFF @" << ig->id << " (found as @" << s->core().m_SocketID << ") from the group");
        }

        // After all sockets that were group members have their ties cut,
        // the container can be cleared. Note that sockets won't be now
        // removing themselves from the group when closing because they
        // are unaware of being group members.
        m_Group.clear();
        m_PeerGroupID = SRT_INVALID_SOCK;

        set<int> epollid;
        {
            // Global EPOLL lock must be applied to access any socket's epoll set.
            // This is a set of all epoll ids subscribed to it.
            ScopedLock elock (CUDT::uglobal().m_EPoll.m_EPollLock);
            epollid = m_sPollID; // use move() in C++11
            m_sPollID.clear();
        }

        int no_events = 0;
        for (set<int>::iterator i = epollid.begin(); i != epollid.end(); ++i)
        {
            HLOGC(smlog.Debug, log << "close: CLEARING subscription on E" << (*i) << " of $" << id());
            try
            {
                CUDT::uglobal().m_EPoll.update_usock(*i, id(), &no_events);
            }
            catch (...)
            {
                // May catch an API exception, but this isn't an API call to be interrupted.
            }
            HLOGC(smlog.Debug, log << "close: removing E" << (*i) << " from back-subscribers of $" << id());
        }

        // NOW, the m_GroupLock is released, then m_GlobControlLock.
        // The below code should work with no locks and execute socket
        // closing.
    }

    HLOGC(gmlog.Debug, log << "grp/close: closing $" << m_GroupID << ", closing first " << ids.size() << " sockets:");
    // Close all sockets with unlocked GroupLock
    for (vector<SRTSOCKET>::iterator i = ids.begin(); i != ids.end(); ++i)
    {
        try
        {
            CUDT::uglobal().close(*i, SRT_CLS_INTERNAL);
        }
        catch (CUDTException&)
        {
            HLOGC(gmlog.Debug, log << "grp/close: socket @" << *i << " is likely closed already, ignoring");
        }
    }

    HLOGC(gmlog.Debug, log << "grp/close: closing $" << m_GroupID << ": sockets closed, clearing the group:");

    // Lock the group again to clear the group data
    {
        ScopedLock g(m_GroupLock);

        if (!m_Group.empty())
        {
            LOGC(gmlog.Error, log << "grp/close: IPE - after requesting to close all members, still " << m_Group.size()
                    << " lingering members!");
            m_Group.clear();
        }

        // This takes care of the internal part.
        // The external part will be done in Global (CUDTUnited)
    }

    // Release blocked clients
    // XXX This looks like a dead code. Group receiver functions
    // do not use any lock on m_RcvDataLock, it is likely a remainder
    // of the old, internal impementation. 
    // CSync::lock_notify_one(m_RcvDataCond, m_RcvDataLock);
}

// [[using locked(m_Global->m_GlobControlLock)]]
// [[using locked(m_GroupLock)]]
void CUDTGroup::send_CheckValidSockets()
{
    vector<gli_t> toremove;

    for (gli_t d = m_Group.begin(), d_next = d; d != m_Group.end(); d = d_next)
    {
        ++d_next; // it's now safe to erase d
        CUDTSocket* revps = m_Global.locateSocket_LOCKED(d->id);
        if (revps != d->ps)
        {
            // Note: the socket might STILL EXIST, just in the trash, so
            // it can't be found by locateSocket. But it can still be bound
            // to the group. Just mark it broken from upside so that the
            // internal sending procedures will skip it. Removal from the
            // group will happen in GC, which will both remove from
            // group container and cut backward links to the group.

            HLOGC(gmlog.Debug, log << "group/send_CheckValidSockets: socket @" << d->id << " is no longer valid, setting BROKEN in $" << id());
            d->sndstate = SRT_GST_BROKEN;
            d->rcvstate = SRT_GST_BROKEN;
        }
    }
}

int CUDTGroup::send(const char* buf, int len, SRT_MSGCTRL& w_mc)
{
    switch (m_type)
    {
    default:
        LOGC(gslog.Error, log << "CUDTGroup::send: not implemented for type #" << m_type);
        throw CUDTException(MJ_SETUP, MN_INVAL, 0);

    case SRT_GTYPE_BROADCAST:
        return sendBroadcast(buf, len, (w_mc));

    case SRT_GTYPE_BACKUP:
        return sendBackup(buf, len, (w_mc));

        /* to be implemented

    case SRT_GTYPE_BALANCING:
        return sendBalancing(buf, len, (w_mc));

    case SRT_GTYPE_MULTICAST:
        return sendMulticast(buf, len, (w_mc));
        */
    }
}

int CUDTGroup::sendBroadcast(const char* buf, int len, SRT_MSGCTRL& w_mc)
{
    // Avoid stupid errors in the beginning.
    if (len <= 0)
    {
        throw CUDTException(MJ_NOTSUP, MN_INVAL, 0);
    }

    // NOTE: This is a "vector of list iterators". Every element here
    // is an iterator to another container.
    // Note that "list" is THE ONLY container in standard C++ library,
    // for which NO ITERATORS ARE INVALIDATED after a node at particular
    // iterator has been removed, except for that iterator itself.
    vector<SRTSOCKET> wipeme;
    vector<gli_t> idleLinks;
    vector<SRTSOCKET> pendingSockets; // need sock ids as it will be checked out of lock

    int32_t curseq = SRT_SEQNO_NONE;  // The seqno of the first packet of this message.
    int32_t nextseq = SRT_SEQNO_NONE;  // The seqno of the first packet of next message.

    int rstat = -1;

    int                          stat = 0;
    SRT_ATR_UNUSED CUDTException cx(MJ_SUCCESS, MN_NONE, 0);

    vector<gli_t> activeLinks;

    // First, acquire GlobControlLock to make sure all member sockets still exist
    enterCS(m_Global.m_GlobControlLock);
    ScopedLock guard(m_GroupLock);

    if (m_bClosing)
    {
        leaveCS(m_Global.m_GlobControlLock);
        throw CUDTException(MJ_CONNECTION, MN_CONNLOST, 0);
    }

    // Now, still under lock, check if all sockets still can be dispatched

    // LOCKED: GlobControlLock, GroupLock (RIGHT ORDER!)
    send_CheckValidSockets();
    leaveCS(m_Global.m_GlobControlLock);
    // LOCKED: GroupLock (only)
    // Since this moment GlobControlLock may only be locked if GroupLock is unlocked first.

    if (m_bClosing)
    {
        // No temporary locks here. The group lock is scoped.
        throw CUDTException(MJ_CONNECTION, MN_CONNLOST, 0);
    }

    // This simply requires the payload to be sent through every socket in the group
    for (gli_t d = m_Group.begin(); d != m_Group.end(); ++d)
    {
        if (d->sndstate != SRT_GST_BROKEN)
        {
            // Check the socket state prematurely in order not to uselessly
            // send over a socket that is broken.
            CUDT* const pu = (d->ps)
                ?  &d->ps->core()
                :  NULL;

            if (!pu || pu->m_bBroken)
            {
                HLOGC(gslog.Debug,
                        log << "grp/sendBroadcast: socket @" << d->id << " detected +Broken - transit to BROKEN");
                d->sndstate = SRT_GST_BROKEN;
                d->rcvstate = SRT_GST_BROKEN;
            }
        }

        // Check socket sndstate before sending
        if (d->sndstate == SRT_GST_BROKEN)
        {
            HLOGC(gslog.Debug,
                  log << "grp/sendBroadcast: socket in BROKEN state: @" << d->id
                      << ", sockstatus=" << SockStatusStr(d->ps ? d->ps->getStatus() : SRTS_NONEXIST));
            wipeme.push_back(d->id);
            continue;
        }

        if (d->sndstate == SRT_GST_IDLE)
        {
            SRT_SOCKSTATUS st = SRTS_NONEXIST;
            if (d->ps)
                st = d->ps->getStatus();
            // If the socket is already broken, move it to broken.
            if (int(st) >= int(SRTS_BROKEN))
            {
                HLOGC(gslog.Debug,
                      log << "CUDTGroup::send.$" << id() << ": @" << d->id << " became " << SockStatusStr(st)
                          << ", WILL BE CLOSED.");
                wipeme.push_back(d->id);
                continue;
            }

            if (st != SRTS_CONNECTED)
            {
                HLOGC(gslog.Debug,
                      log << "CUDTGroup::send. @" << d->id << " is still " << SockStatusStr(st) << ", skipping.");
                pendingSockets.push_back(d->id);
                continue;
            }

            HLOGC(gslog.Debug, log << "grp/sendBroadcast: socket in IDLE state: @" << d->id << " - will activate it");
            // This is idle, we'll take care of them next time
            // Might be that:
            // - this socket is idle, while some NEXT socket is running
            // - we need at least one running socket to work BEFORE activating the idle one.
            // - if ALL SOCKETS ARE IDLE, then we simply activate the first from the list,
            //   and all others will be activated using the ISN from the first one.
            idleLinks.push_back(d);
            continue;
        }

        if (d->sndstate == SRT_GST_RUNNING)
        {
            HLOGC(gslog.Debug,
                  log << "grp/sendBroadcast: socket in RUNNING state: @" << d->id << " - will send a payload");
            activeLinks.push_back(d);
            continue;
        }

        HLOGC(gslog.Debug,
              log << "grp/sendBroadcast: socket @" << d->id << " not ready, state: " << StateStr(d->sndstate) << "("
                  << int(d->sndstate) << ") - NOT sending, SET AS PENDING");

        pendingSockets.push_back(d->id);
    }

    vector<Sendstate> sendstates;
    if (w_mc.srctime == 0)
        w_mc.srctime = count_microseconds(steady_clock::now().time_since_epoch());

    for (vector<gli_t>::iterator snd = activeLinks.begin(); snd != activeLinks.end(); ++snd)
    {
        gli_t d   = *snd;
        int   erc = 0; // success
        // Remaining sndstate is SRT_GST_RUNNING. Send a payload through it.
        try
        {
            // This must be wrapped in try-catch because on error it throws an exception.
            // Possible return values are only 0, in case when len was passed 0, or a positive
            // >0 value that defines the size of the data that it has sent, that is, in case
            // of Live mode, equal to 'len'.
            stat = d->ps->core().sendmsg2(buf, len, (w_mc));
        }
        catch (CUDTException& e)
        {
            cx   = e;
            stat = -1;
            erc  = e.getErrorCode();
        }

        if (stat != -1)
        {
            curseq = w_mc.pktseq;
            nextseq = d->ps->core().schedSeqNo();
        }

        const Sendstate cstate = {d->id, &*d, stat, erc};
        sendstates.push_back(cstate);
        d->sndresult  = stat;
        d->laststatus = d->ps->getStatus();
    }

    // Ok, we have attempted to send a payload over all links
    // that are currently in the RUNNING state. We know that at
    // least one is successful if we have non-default curseq value.

    // Here we need to activate all links that are found as IDLE.
    // Some portion of logical exclusions:
    //
    // - sockets that were broken in the beginning are already wiped out
    // - broken sockets are checked first, so they can't be simultaneously idle
    // - idle sockets can't get broken because there's no operation done on them
    // - running sockets are the only one that could change sndstate here
    // - running sockets can either remain running or turn to broken
    // In short: Running and Broken sockets can't become idle,
    // although Running sockets can become Broken.

    // There's no certainty here as to whether at least one link was
    // running and it has successfully performed the operation.
    // Might have even happened that we had 2 running links that
    // got broken and 3 other links so far in idle sndstate that just connected
    // at that very moment. In this case we have 3 idle links to activate,
    // but there is no sequence base to overwrite their ISN with. If this
    // happens, then the first link that should be activated goes with
    // whatever ISN it has, whereas every next idle link should use that
    // exactly ISN.
    //
    // If it has additionally happened that the first link got broken at
    // that very moment of sending, the second one has a chance to succeed
    // and therefore take over the leading role in setting the ISN. If the
    // second one fails, too, then the only remaining idle link will simply
    // go with its own original sequence.

    // On the opposite side, if the first packet arriving looks like a jump over,
    // the corresponding LOSSREPORT is sent. For packets that are truly lost,
    // the sender retransmits them, for packets that before ISN, DROPREQ is sent.

    // Now we can go to the idle links and attempt to send the payload
    // also over them.

    // TODO: { sendBroadcast_ActivateIdleLinks
    for (vector<gli_t>::iterator i = idleLinks.begin(); i != idleLinks.end(); ++i)
    {
        gli_t d       = *i;
        if (!d->ps->m_GroupOf)
            continue;

        int   erc     = 0;
        int   lastseq = d->ps->core().schedSeqNo();
        if (curseq != SRT_SEQNO_NONE && curseq != lastseq)
        {
            HLOGC(gslog.Debug,
                    log << "grp/sendBroadcast: socket @" << d->id << ": override snd sequence %" << lastseq << " with %"
                    << curseq << " (diff by " << CSeqNo::seqcmp(curseq, lastseq)
                    << "); SENDING PAYLOAD: " << BufferStamp(buf, len));
            d->ps->core().overrideSndSeqNo(curseq);
        }
        else
        {
            HLOGC(gslog.Debug,
                    log << "grp/sendBroadcast: socket @" << d->id << ": sequence remains with original value: %"
                    << lastseq << "; SENDING PAYLOAD " << BufferStamp(buf, len));
        }

        // Now send and check the status
        // The link could have got broken

        try
        {
            stat = d->ps->core().sendmsg2(buf, len, (w_mc));
        }
        catch (CUDTException& e)
        {
            cx   = e;
            stat = -1;
            erc  = e.getErrorCode();
        }

        if (stat != -1)
        {
            d->sndstate = SRT_GST_RUNNING;

            // Note: this will override the sequence number
            // for all next iterations in this loop.
            curseq = w_mc.pktseq;
            nextseq = d->ps->core().schedSeqNo();
            HLOGC(gslog.Debug,
                    log << "@" << d->id << ":... sending SUCCESSFUL %" << curseq << " MEMBER STATUS: RUNNING");
        }

        d->sndresult  = stat;
        d->laststatus = d->ps->getStatus();

        const Sendstate cstate = {d->id, &*d, stat, erc};
        sendstates.push_back(cstate);
    }

    if (nextseq != SRT_SEQNO_NONE)
    {
        HLOGC(gslog.Debug,
              log << "grp/sendBroadcast: $" << id() << ": updating current scheduling sequence %" << nextseq);
        m_iLastSchedSeqNo = nextseq;
    }

    // }

    // { send_CheckBrokenSockets()

    // Make an extra loop check to see if we could be
    // in a condition of "all sockets either blocked or pending"

    int nsuccessful = 0; // number of successfully connected sockets
    int nblocked    = 0; // number of sockets blocked in connection
    bool is_pending_blocked = false;
    for (vector<Sendstate>::iterator is = sendstates.begin(); is != sendstates.end(); ++is)
    {
        if (is->stat != -1)
        {
            nsuccessful++;
        }
        // is->stat == -1
        else if (is->code == SRT_EASYNCSND)
        {
            ++nblocked;
        }
    }

    if (!pendingSockets.empty() || nblocked)
    {
        HLOGC(gslog.Debug, log << "grp/sendBroadcast: found pending sockets (blocked: " << nblocked << "), polling them.");

        // These sockets if they are in pending state, they should be added to m_SndEID
        // at the connecting stage.
        CEPoll::fmap_t sready;

        if (m_Global.m_EPoll.empty(*m_SndEpolld))
        {
            // Sanity check - weird pending reported.
            LOGC(gslog.Error,
                 log << "grp/sendBroadcast: IPE: reported pending sockets, but EID is empty - wiping pending!");
            copy(pendingSockets.begin(), pendingSockets.end(), back_inserter(wipeme));
        }
        else
        {
            int swait_timeout = 0;

            // There's also a hidden condition here that is the upper if condition.
            is_pending_blocked = (nsuccessful == 0);

            // If this is the case when 
            if (m_bSynSending && is_pending_blocked)
            {
                HLOGC(gslog.Debug, log << "grp/sendBroadcast: will block for " << m_iSndTimeOut << " - waiting for any writable in blocking mode");
                swait_timeout = m_iSndTimeOut;
            }

            {
                InvertedLock ug(m_GroupLock);

                THREAD_PAUSED();
                m_Global.m_EPoll.swait(
                    *m_SndEpolld, (sready), swait_timeout, false /*report by retval*/); // Just check if anything happened
                THREAD_RESUMED();
            }

            if (m_bClosing)
            {
                // No temporary locks here. The group lock is scoped.
                throw CUDTException(MJ_CONNECTION, MN_CONNLOST, 0);
            }

            HLOGC(gslog.Debug, log << "grp/sendBroadcast: RDY: " << DisplayEpollResults(sready));

            // sockets in EX: should be moved to wipeme.
            // IMPORTANT: we check only PENDING sockets (not blocked) because only
            // pending sockets might report ERR epoll without being explicitly broken.
            // Sockets that did connect and just have buffer full will be always broken,
            // if they're going to report ERR in epoll.
            for (vector<SRTSOCKET>::iterator i = pendingSockets.begin(); i != pendingSockets.end(); ++i)
            {
                if (CEPoll::isready(sready, *i, SRT_EPOLL_ERR))
                {
                    HLOGC(gslog.Debug,
                          log << "grp/sendBroadcast: Socket @" << (*i) << " reported FAILURE - moved to wiped.");
                    // Failed socket. Move d to wipeme. Remove from eid.
                    wipeme.push_back(*i);
                    int no_events = 0;
                    m_Global.m_EPoll.update_usock(m_SndEID, *i, &no_events);
                }

                if (CEPoll::isready(sready, *i, SRT_EPOLL_OUT))
                    is_pending_blocked = false;
            }

            // After that, all sockets that have been reported
            // as ready to write should be removed from EID. This
            // will also remove those sockets that have been added
            // as redundant links at the connecting stage and became
            // writable (connected) before this function had a chance
            // to check them.
            m_Global.m_EPoll.clear_ready_usocks(*m_SndEpolld, SRT_EPOLL_CONNECT);
        }
    }

    // Re-check after the waiting lock has been reacquired
    if (m_bClosing)
        throw CUDTException(MJ_CONNECTION, MN_CONNLOST, 0);

    // Just for a case, when a socket that was blocked or pending
    // had switched to write-enabled, 

    send_CloseBrokenSockets((wipeme)); // wipeme will be cleared by this function

    // Re-check after the waiting lock has been reacquired
    if (m_bClosing)
        throw CUDTException(MJ_CONNECTION, MN_CONNLOST, 0);

    // }

    // { sendBroadcast_CheckBlockedLinks()

    // Alright, we've made an attempt to send a packet over every link.
    // Every operation was done through a non-blocking attempt, so
    // links where sending was blocked have SRT_EASYNCSND error.
    // Links that were successful, have the len value in state.

    // First thing then, find out if at least one link was successful.
    // The first successful link sets the sequence value,
    // the following links derive it. This might be also the first idle
    // link with its random-generated ISN, if there were no active links.

    vector<SocketData*> successful, blocked;

    // This iteration of the state will simply
    // qualify the remaining sockets into three categories:
    //
    // - successful (we only need to know if at least one did)
    // - blocked - if none succeeded, but some blocked, POLL & RETRY.
    // - wipeme - sending failed by any other reason than blocking, remove.

    // Now - sendstates contain directly sockets.
    // In order to update members, you need to have locked:
    // - GlobControlLock to prevent sockets from disappearing or being closed
    // - then GroupLock to latch the validity of m_GroupMemberData field.

    {
        {
            InvertedLock ung (m_GroupLock);
            enterCS(CUDT::uglobal().m_GlobControlLock);
            HLOGC(gslog.Debug, log << "grp/sendBroadcast: Locked GlobControlLock, locking back GroupLock");
        }

        // Under this condition, as an unlock-lock cycle was done on m_GroupLock,
        // the Sendstate::it field shall not be used here!
        for (vector<Sendstate>::iterator is = sendstates.begin(); is != sendstates.end(); ++is)
        {
            CUDTSocket* ps = CUDT::uglobal().locateSocket_LOCKED(is->id);

            // Is the socket valid? If not, simply SKIP IT. Nothing to be done with it,
            // it's already deleted.
            if (!ps)
                continue;

            // Is the socket still group member? If not, SKIP IT. It could only be taken ownership
            // by being explicitly closed and so it's deleted from the container.
            if (!ps->m_GroupOf)
                continue;

            // Now we are certain that m_GroupMemberData is valid.
            SocketData* d = ps->m_GroupMemberData;

            if (is->stat == len)
            {
                HLOGC(gslog.Debug,
                        log << "SEND STATE link [" << (is - sendstates.begin()) << "]: SUCCESSFULLY sent " << len
                        << " bytes");
                // Successful.
                successful.push_back(d);
                rstat = is->stat;
                continue;
            }

            // Remaining are only failed. Check if again.
            if (is->code == SRT_EASYNCSND)
            {
                blocked.push_back(d);
                continue;
            }

#if ENABLE_HEAVY_LOGGING
            string errmsg = cx.getErrorString();
            LOGC(gslog.Debug,
                    log << "SEND STATE link [" << (is - sendstates.begin()) << "]: FAILURE (result:" << is->stat
                    << "): " << errmsg << ". Setting this socket broken status.");
#endif
            // Turn this link broken
            d->sndstate = SRT_GST_BROKEN;
        }

        // Now you can leave GlobControlLock, while GroupLock is still locked.
        leaveCS(CUDT::uglobal().m_GlobControlLock);
    }

    // Re-check after the waiting lock has been reacquired
    if (m_bClosing)
    {
        HLOGC(gslog.Debug, log << "grp/sendBroadcast: GROUP CLOSED, ABANDONING");
        throw CUDTException(MJ_CONNECTION, MN_CONNLOST, 0);
    }

    // Good, now let's realize the situation.
    // First, check the most optimistic scenario: at least one link succeeded.

    bool was_blocked    = false;
    bool none_succeeded = false;

    if (!successful.empty())
    {
        // Good. All blocked links are now qualified as broken.
        // You had your chance, but I can't leave you here,
        // there will be no further chance to reattempt sending.
        for (vector<SocketData*>::iterator b = blocked.begin(); b != blocked.end(); ++b)
        {
            (*b)->sndstate = SRT_GST_BROKEN;
        }
        blocked.clear();
    }
    else
    {
        none_succeeded = true;
        was_blocked    = !blocked.empty();
    }

    int ercode = 0;

    // This block causes waiting for any socket to accept the payload.
    // This should be done only in blocking mode and only if no other socket
    // accepted the payload.
    if (was_blocked && none_succeeded && m_bSynSending)
    {
        m_Global.m_EPoll.update_events(id(), m_sPollID, SRT_EPOLL_OUT, false);
        if (!m_bSynSending)
        {
            throw CUDTException(MJ_AGAIN, MN_WRAVAIL, 0);
        }

        HLOGC(gslog.Debug, log << "grp/sendBroadcast: all blocked, trying to common-block on epoll...");

        // XXX TO BE REMOVED. Sockets should be subscribed in m_SndEID at connecting time
        // (both srt_connect and srt_accept).

        // None was successful, but some were blocked. It means that we
        // haven't sent the payload over any link so far, so we still have
        // a chance to retry.
        int modes = SRT_EPOLL_OUT | SRT_EPOLL_ERR;
        for (vector<SocketData*>::iterator b = blocked.begin(); b != blocked.end(); ++b)
        {
            HLOGC(gslog.Debug,
                  log << "Will block on blocked socket @" << (*b)->id << " as only blocked socket remained");
            CUDT::uglobal().epoll_add_usock_INTERNAL(m_SndEID, (*b)->ps, &modes);
        }

        int            blst = 0;
        CEPoll::fmap_t sready;

        {
            // Lift the group lock for a while, to avoid possible deadlocks.
            InvertedLock ug(m_GroupLock);
            HLOGC(gslog.Debug, log << "grp/sendBroadcast: blocking on any of blocked sockets to allow sending");

            // m_iSndTimeOut is -1 by default, which matches the meaning of waiting forever
            THREAD_PAUSED();
            blst = m_Global.m_EPoll.swait(*m_SndEpolld, sready, m_iSndTimeOut);
            THREAD_RESUMED();

            // NOTE EXCEPTIONS:
            // - EEMPTY: won't happen, we have explicitly added sockets to EID here.
            // - XTIMEOUT: will be propagated as this what should be reported to API
            // This is the only reason why here the errors are allowed to be handled
            // by exceptions.
        }

        // Re-check after the waiting lock has been reacquired
        if (m_bClosing)
            throw CUDTException(MJ_CONNECTION, MN_CONNLOST, 0);

        if (blst == -1)
        {
            int rno;
            ercode = srt_getlasterror(&rno);
        }
        else
        {
            activeLinks.clear();
            sendstates.clear();
            // Extract gli's from the whole group that have id found in the array.

            // LOCKING INFO:
            // For the moment of lifting m_GroupLock, some sockets could have been closed.
            // But then, we believe they have been also removed from the group container,
            // and this requires locking on GroupLock. We can then stafely state that the
            // group container contains only existing sockets, at worst broken.

            for (gli_t dd = m_Group.begin(); dd != m_Group.end(); ++dd)
            {
                int rdev = CEPoll::ready(sready, dd->id);
                if (rdev & SRT_EPOLL_ERR)
                {
                    dd->sndstate = SRT_GST_BROKEN;
                }
                else if (rdev & SRT_EPOLL_OUT)
                    activeLinks.push_back(dd);
            }

            for (vector<gli_t>::iterator snd = activeLinks.begin(); snd != activeLinks.end(); ++snd)
            {
                gli_t d   = *snd;

                int   erc = 0; // success
                // Remaining sndstate is SRT_GST_RUNNING. Send a payload through it.
                try
                {
                    // This must be wrapped in try-catch because on error it throws an exception.
                    // Possible return values are only 0, in case when len was passed 0, or a positive
                    // >0 value that defines the size of the data that it has sent, that is, in case
                    // of Live mode, equal to 'len'.
                    stat = d->ps->core().sendmsg2(buf, len, (w_mc));
                }
                catch (CUDTException& e)
                {
                    cx   = e;
                    stat = -1;
                    erc  = e.getErrorCode();
                }
                if (stat != -1)
                    curseq = w_mc.pktseq;

                const Sendstate cstate = {d->id, &*d, stat, erc};
                sendstates.push_back(cstate);
                d->sndresult  = stat;
                d->laststatus = d->ps->getStatus();
            }

            // This time only check if any were successful.
            // All others are wipeme.
            // NOTE: m_GroupLock is continuously locked - you can safely use Sendstate::it field.
            for (vector<Sendstate>::iterator is = sendstates.begin(); is != sendstates.end(); ++is)
            {
                if (is->stat == len)
                {
                    // Successful.
                    successful.push_back(is->mb);
                    rstat          = is->stat;
                    was_blocked    = false;
                    none_succeeded = false;
                    continue;
                }
#if ENABLE_HEAVY_LOGGING
                string errmsg = cx.getErrorString();
                HLOGC(gslog.Debug,
                      log << "... (repeat-waited) sending FAILED (" << errmsg
                          << "). Setting this socket broken status.");
#endif
                // Turn this link broken
                is->mb->sndstate = SRT_GST_BROKEN;
            }
        }
    }

    // }

    if (none_succeeded)
    {
        m_Global.m_EPoll.update_events(id(), m_sPollID, SRT_EPOLL_OUT, false);
        if (!m_bSynSending && (is_pending_blocked || was_blocked))
        {
            HLOGC(gslog.Debug, log << "grp/sendBroadcast: no links are ready for sending");
            ercode = SRT_EASYNCSND;
        }
        else
        {
            HLOGC(gslog.Debug, log << "grp/sendBroadcast: all links broken (none succeeded to send a payload)");
            m_Global.m_EPoll.update_events(id(), m_sPollID, SRT_EPOLL_ERR, true);
        }

        // Reparse error code, if set.
        // It might be set, if the last operation was failed.
        // If any operation succeeded, this will not be executed anyway.
        CodeMajor major = CodeMajor(ercode ? ercode / 1000 : MJ_CONNECTION);
        CodeMinor minor = CodeMinor(ercode ? ercode % 1000 : MN_CONNLOST);

        throw CUDTException(major, minor, 0);
    }

    for (vector<Sendstate>::iterator is = sendstates.begin(); is != sendstates.end(); ++is)
    {
        // Here we have a situation that at least 1 link successfully sent a packet.
        // All links for which sending has failed must be closed.
        if (is->stat == -1)
        {
            // This only sets the state to the socket; the GC process should
            // pick it up at the next time.
            HLOGC(gslog.Debug, log << "grp/sendBroadcast: per PARTIAL SUCCESS, closing failed @" << is->id);
            is->mb->ps->setBrokenClosed();
        }
    }

    // Now that at least one link has succeeded, update sending stats.
    m_stats.sent.count(len);

    // Pity that the blocking mode only determines as to whether this function should
    // block or not, but the epoll flags must be updated regardless of the mode.

    // Now fill in the socket table. Check if the size is enough, if not,
    // then set the pointer to NULL and set the correct size.

    // Note that list::size() is linear time, however this shouldn't matter,
    // as with the increased number of links in the redundancy group the
    // impossibility of using that many of them grows exponentally.
    size_t grpsize = m_Group.size();

    if (w_mc.grpdata_size < grpsize)
    {
        w_mc.grpdata = NULL;
    }

    size_t i = 0;

    bool ready_again = false;
    for (gli_t d = m_Group.begin(); d != m_Group.end(); ++d, ++i)
    {
        if (w_mc.grpdata)
        {
            // Enough space to fill
            copyGroupData(*d, (w_mc.grpdata[i]));
        }

        // We perform this loop anyway because we still need to check if any
        // socket is writable. Note that the group lock will hold any write ready
        // updates that are performed just after a single socket update for the
        // group, so if any socket is actually ready at the moment when this
        // is performed, and this one will result in none-write-ready, this will
        // be fixed just after returning from this function.

        ready_again = ready_again || d->ps->writeReady();
    }
    w_mc.grpdata_size = i;

    if (!ready_again)
    {
        m_Global.m_EPoll.update_events(id(), m_sPollID, SRT_EPOLL_OUT, false);
    }

    return rstat;
}

SRTSTATUS CUDTGroup::getGroupData(SRT_SOCKGROUPDATA* pdata, size_t* psize)
{
    if (!psize)
        return CUDT::APIError(MJ_NOTSUP, MN_INVAL);

    ScopedLock gl(m_GroupLock);

    return getGroupData_LOCKED(pdata, psize);
}

// [[using locked(this->m_GroupLock)]]
SRTSTATUS CUDTGroup::getGroupData_LOCKED(SRT_SOCKGROUPDATA* pdata, size_t* psize)
{
    SRT_ASSERT(psize != NULL);
    const size_t size = *psize;
    // Rewrite correct size
    *psize = m_Group.size();

    if (!pdata)
    {
        // The request was only to get the number of group members,
        // already filled.
        return SRT_STATUS_OK;
    }

    if (m_Group.size() > size)
    {
        // Not enough space to retrieve the data.
        return CUDT::APIError(MJ_NOTSUP, MN_XSIZE);
    }

    size_t i = 0;
    for (gli_t d = m_Group.begin(); d != m_Group.end(); ++d, ++i)
    {
        copyGroupData(*d, (pdata[i]));
    }

    return SRT_STATUS_OK;
}

// [[using locked(this->m_GroupLock)]]
void CUDTGroup::copyGroupData(const CUDTGroup::SocketData& source, SRT_SOCKGROUPDATA& w_target)
{
    w_target.id = source.id;
    memcpy((&w_target.peeraddr), &source.peer, source.peer.size());

    w_target.sockstate = source.laststatus;
    w_target.token = source.token;

    // In the internal structure the member state
    // is one per direction. From the user perspective
    // however it is used either in one direction only,
    // in which case the one direction that is active
    // matters, or in both directions, in which case
    // it will be always either both active or both idle.

    if (source.sndstate == SRT_GST_RUNNING || source.rcvstate == SRT_GST_RUNNING)
    {
        w_target.result      = SRT_STATUS_OK;
        w_target.memberstate = SRT_GST_RUNNING;
    }
    // Stats can differ per direction only
    // when at least in one direction it's ACTIVE.
    else if (source.sndstate == SRT_GST_BROKEN || source.rcvstate == SRT_GST_BROKEN)
    {
        w_target.result      = SRT_ERROR;
        w_target.memberstate = SRT_GST_BROKEN;
    }
    else
    {
        // IDLE or PENDING
        w_target.result      = SRT_STATUS_OK;
        w_target.memberstate = source.sndstate;
    }

    w_target.weight = source.weight;
}

void CUDTGroup::getGroupCount(size_t& w_size, bool& w_still_alive)
{
    ScopedLock gg(m_GroupLock);

    // Note: linear time, but no way to avoid it.
    // Fortunately the size of the redundancy group is even
    // in the craziest possible implementation at worst 4 members long.
    size_t group_list_size = 0;

    // In managed group, if all sockets made a failure, all
    // were removed, so the loop won't even run once. In
    // non-managed, simply no socket found here would have a
    // connected status.
    bool still_alive = false;

    for (gli_t gi = m_Group.begin(); gi != m_Group.end(); ++gi)
    {
        if (gi->laststatus == SRTS_CONNECTED)
        {
            still_alive = true;
        }
        ++group_list_size;
    }

    // If no socket is found connected, don't update any status.
    w_size        = group_list_size;
    w_still_alive = still_alive;
}

// [[using locked(m_GroupLock)]]
void CUDTGroup::fillGroupData(SRT_MSGCTRL&       w_out, // MSGCTRL to be written
                              const SRT_MSGCTRL& in     // MSGCTRL read from the data-providing socket
)
{
    // Preserve the data that will be overwritten by assignment
    SRT_SOCKGROUPDATA* grpdata      = w_out.grpdata;
    size_t             grpdata_size = w_out.grpdata_size;

    w_out = in; // NOTE: This will write NULL to grpdata and 0 to grpdata_size!

    w_out.grpdata      = NULL; // Make sure it's done, for any case
    w_out.grpdata_size = 0;

    // User did not wish to read the group data at all.
    if (!grpdata)
    {
        return;
    }

    SRTSTATUS st = getGroupData_LOCKED((grpdata), (&grpdata_size));

    // Always write back the size, no matter if the data were filled.
    w_out.grpdata_size = grpdata_size;

    if (st == SRT_ERROR)
    {
        // Keep NULL in grpdata
        return;
    }

    // Write back original data
    w_out.grpdata = grpdata;
}

// [[using locked(CUDT::uglobal()->m_GlobControLock)]]
// [[using locked(m_GroupLock)]]
struct FLookupSocketWithEvent_LOCKED
{
    CUDTUnited* glob;
    int         evtype;
    FLookupSocketWithEvent_LOCKED(CUDTUnited* g, int event_type)
        : glob(g)
        , evtype(event_type)
    {
    }

    typedef CUDTSocket* result_type;

    pair<CUDTSocket*, bool> operator()(const pair<SRTSOCKET, int>& es)
    {
        CUDTSocket* so = NULL;
        if ((es.second & evtype) == 0)
            return make_pair(so, false);

        so = glob->locateSocket_LOCKED(es.first);
        return make_pair(so, !!so);
    }
};

void CUDTGroup::recv_CollectAliveAndBroken(vector<CUDTSocket*>& alive, set<CUDTSocket*>& broken)
{
#if ENABLE_HEAVY_LOGGING
    std::ostringstream ds;
    ds << "E(" << m_RcvEID << ") ";
#define HCLOG(expr) expr
#else
#define HCLOG(x) if (false) {}
#endif

    alive.reserve(m_Group.size());

    HLOGC(grlog.Debug, log << "group/recv: Reviewing member sockets for polling");
    for (gli_t gi = m_Group.begin(); gi != m_Group.end(); ++gi)
    {
        if (gi->laststatus == SRTS_CONNECTING)
        {
            HCLOG(ds << "@" << gi->id << "<pending> ");
            continue; // don't read over a failed or pending socket
        }

        if (gi->laststatus >= SRTS_BROKEN)
        {
            broken.insert(gi->ps);
        }

        if (broken.count(gi->ps))
        {
            HCLOG(ds << "@" << gi->id << "<broken> ");
            continue;
        }

        if (gi->laststatus != SRTS_CONNECTED)
        {
            HCLOG(ds << "@" << gi->id << "<unstable:" << SockStatusStr(gi->laststatus) << "> ");
            // Sockets in this state are ignored. We are waiting until it
            // achieves CONNECTING state, then it's added to write.
            // Or gets broken and closed in the next step.
            continue;
        }

        // Don't skip packets that are ahead because if we have a situation
        // that all links are either "elephants" (do not report read readiness)
        // and "kangaroos" (have already delivered an ahead packet) then
        // omitting kangaroos will result in only elephants to be polled for
        // reading. Due to the strict timing requirements and ensurance that
        // TSBPD on every link will result in exactly the same delivery time
        // for a packet of given sequence, having an elephant and kangaroo in
        // one cage means that the elephant is simply a broken or half-broken
        // link (the data are not delivered, but it will get repaired soon,
        // enough for SRT to maintain the connection, but it will still drop
        // packets that didn't arrive in time), in both cases it may
        // potentially block the reading for an indefinite time, while
        // simultaneously a kangaroo might be a link that got some packets
        // dropped, but then it's still capable to deliver packets on time.

        // Note that gi->id might be a socket that was previously being polled
        // on write, when it's attempting to connect, but now it's connected.
        // This will update the socket with the new event set.

        alive.push_back(gi->ps);
        HCLOG(ds << "@" << gi->id << "[READ] ");
    }

    HLOGC(grlog.Debug, log << "group/recv: " << ds.str() << " --> EPOLL/SWAIT");
#undef HCLOG
}

vector<CUDTSocket*> CUDTGroup::recv_WaitForReadReady(const vector<CUDTSocket*>& aliveMembers, set<CUDTSocket*>& w_broken)
{
    if (aliveMembers.empty())
    {
        LOGC(grlog.Error, log << "group/recv: all links broken");
        throw CUDTException(MJ_CONNECTION, MN_NOCONN, 0);
    }

    for (vector<CUDTSocket*>::const_iterator i = aliveMembers.begin(); i != aliveMembers.end(); ++i)
    {
        // NOT using the official srt_epoll_add_usock because this will do socket dispatching,
        // which requires lock on m_GlobControlLock, while this lock cannot be applied without
        // first unlocking m_GroupLock.
        const int read_modes = SRT_EPOLL_IN | SRT_EPOLL_ERR;
        CUDT::uglobal().epoll_add_usock_INTERNAL(m_RcvEID, *i, &read_modes);
    }

    // Here we need to make an additional check.
    // There might be a possibility that all sockets that
    // were added to the reader group, are ahead. At least
    // surely we don't have a situation that any link contains
    // an ahead-read subsequent packet, because GroupCheckPacketAhead
    // already handled that case.
    //
    // What we can have is that every link has:
    // - no known seq position yet (is not registered in the position map yet)
    // - the position equal to the latest delivered sequence
    // - the ahead position

    // Now the situation is that we don't have any packets
    // waiting for delivery so we need to wait for any to report one.

    // The non-blocking mode would need to simply check the readiness
    // with only immediate report, and read-readiness would have to
    // be done in background.

    // In blocking mode, use m_iRcvTimeOut, which's default value -1
    // means to block indefinitely, also in swait().
    // In non-blocking mode use 0, which means to always return immediately.
    int timeout = m_bSynRecving ? m_iRcvTimeOut : 0;
    int nready = 0;
    // Poll on this descriptor until reading is available, indefinitely.
    CEPoll::fmap_t sready;

    // GlobControlLock is required for dispatching the sockets.
    // Therefore it must be applied only when GroupLock is off.
    {
        // This call may wait indefinite time, so GroupLock must be unlocked.
        InvertedLock ung (m_GroupLock);
        THREAD_PAUSED();
        HLOGC(grlog.Debug, log << "group/recv: e-polling E" << m_RcvEID << " timeout=" << timeout << "ms");
        nready  = m_Global.m_EPoll.swait(*m_RcvEpolld, sready, timeout, false /*report by retval*/);
        THREAD_RESUMED();

        // HERE GlobControlLock is locked first, then GroupLock is applied back
        enterCS(CUDT::uglobal().m_GlobControlLock);
    }
    // BOTH m_GlobControlLock AND m_GroupLock are locked here.

    HLOGC(grlog.Debug, log << "group/recv: " << nready << " RDY: " << DisplayEpollResults(sready));

    if (nready == 0)
    {
        // GlobControlLock is applied manually, so unlock manually.
        // GroupLock will be unlocked as per scope.
        leaveCS(CUDT::uglobal().m_GlobControlLock);
        // This can only happen when 0 is passed as timeout and none is ready.
        // And 0 is passed only in non-blocking mode. So this is none ready in
        // non-blocking mode.
        m_Global.m_EPoll.update_events(id(), m_sPollID, SRT_EPOLL_IN, false);
        throw CUDTException(MJ_AGAIN, MN_RDAVAIL, 0);
    }

    // Handle sockets of pending connection and with errors.

    // Nice to have something like:

    // broken = FilterIf(sready, [] (auto s)
    //                   { return s.second == SRT_EPOLL_ERR && (auto cs = g->locateSocket(s.first, ERH_RETURN))
    //                          ? {cs, true}
    //                          : {nullptr, false}
    //                   });

    FilterIf(
        /*FROM*/ sready.begin(),
        sready.end(),
        /*TO*/ std::inserter(w_broken, w_broken.begin()),
        /*VIA*/ FLookupSocketWithEvent_LOCKED(&m_Global, SRT_EPOLL_ERR));

    
    // If this set is empty, it won't roll even once, therefore output
    // will be surely empty. This will be checked then same way as when
    // reading from every socket resulted in error.
    vector<CUDTSocket*> readReady;
    readReady.reserve(aliveMembers.size());
    for (vector<CUDTSocket*>::const_iterator sockiter = aliveMembers.begin(); sockiter != aliveMembers.end(); ++sockiter)
    {
        CUDTSocket* sock = *sockiter;
        const CEPoll::fmap_t::const_iterator ready_iter = sready.find(sock->core().m_SocketID);
        if (ready_iter != sready.end())
        {
            if (ready_iter->second & SRT_EPOLL_ERR)
                continue; // broken already

            if ((ready_iter->second & SRT_EPOLL_IN) == 0)
                continue; // not ready for reading

            readReady.push_back(*sockiter);
        }
        else
        {
            // No read-readiness reported by epoll, but can be missed or not yet handled
            // while the receiver buffer is in fact read-ready.
            ScopedLock lg(sock->core().m_RcvBufferLock);
            if (!sock->core().m_pRcvBuffer)
                continue;
            // Checking for the next packet in the RCV buffer is safer that isReadReady(tnow).
            const CRcvBuffer::PacketInfo info = sock->core().m_pRcvBuffer->getFirstValidPacketInfo();
            if (info.seqno != SRT_SEQNO_NONE && !info.seq_gap)
                readReady.push_back(sock);
        }
    }
    
    leaveCS(CUDT::uglobal().m_GlobControlLock);

    return readReady;
}

void CUDTGroup::updateReadState(SRTSOCKET /* not sure if needed */, int32_t sequence)
{
    bool       ready = false;
    ScopedLock lg(m_GroupLock);
    int        seqdiff = 0;

    if (m_RcvBaseSeqNo == SRT_SEQNO_NONE)
    {
        // One socket reported readiness, while no reading operation
        // has ever been done. Whatever the sequence number is, it will
        // be taken as a good deal and reading will be accepted.
        ready = true;
    }
    else if ((seqdiff = CSeqNo::seqcmp(sequence, m_RcvBaseSeqNo)) > 0)
    {
        // Case diff == 1: The very next. Surely read-ready.

        // Case diff > 1:
        // We have an ahead packet. There's one strict condition in which
        // we may believe it needs to be delivered - when KANGAROO->HORSE
        // transition is allowed. Stating that the time calculation is done
        // exactly the same way on every link in the redundancy group, when
        // it came to a situation that a packet from one link is ready for
        // extraction while it has jumped over some packet, it has surely
        // happened due to TLPKTDROP, and if it happened on at least one link,
        // we surely don't have this packet ready on any other link.

        // This might prove not exactly true, especially when at the moment
        // when this happens another link may surprisinly receive this lacking
        // packet, so the situation gets suddenly repaired after this function
        // is called, the only result of it would be that it will really get
        // the very next sequence, even though this function doesn't know it
        // yet, but surely in both cases the situation is the same: the medium
        // is ready for reading, no matter what packet will turn out to be
        // returned when reading is done.

        ready = true;
    }

    // When the sequence number is behind the current one,
    // stating that the readines wasn't checked otherwise, the reading
    // function will not retrieve anything ready to read just by this premise.
    // Even though this packet would have to be eventually extracted (and discarded).

    if (ready)
    {
        m_Global.m_EPoll.update_events(id(), m_sPollID, SRT_EPOLL_IN, true);
    }
}

int32_t CUDTGroup::getRcvBaseSeqNo()
{
    ScopedLock lg(m_GroupLock);
    return m_RcvBaseSeqNo;
}

void CUDTGroup::updateWriteState()
{
    ScopedLock lg(m_GroupLock);
    m_Global.m_EPoll.update_events(id(), m_sPollID, SRT_EPOLL_OUT, true);
}

/// Validate iPktSeqno is in range
/// (iBaseSeqno - m_iSeqNoTH/2; iBaseSeqno + m_iSeqNoTH).
///
/// EXPECT_EQ(isValidSeqno(125, 124), true); // behind
/// EXPECT_EQ(isValidSeqno(125, 125), true); // behind
/// EXPECT_EQ(isValidSeqno(125, 126), true); // the next in order
///
/// EXPECT_EQ(isValidSeqno(0, 0x3FFFFFFF - 2), true);  // ahead, but ok.
/// EXPECT_EQ(isValidSeqno(0, 0x3FFFFFFF - 1), false); // too far ahead.
/// EXPECT_EQ(isValidSeqno(0x3FFFFFFF + 2, 0x7FFFFFFF), false); // too far ahead.
/// EXPECT_EQ(isValidSeqno(0x3FFFFFFF + 3, 0x7FFFFFFF), true); // ahead, but ok.
/// EXPECT_EQ(isValidSeqno(0x3FFFFFFF, 0x1FFFFFFF + 2), false); // too far (behind)
/// EXPECT_EQ(isValidSeqno(0x3FFFFFFF, 0x1FFFFFFF + 3), true); // behind, but ok
/// EXPECT_EQ(isValidSeqno(0x70000000, 0x0FFFFFFF), true); // ahead, but ok
/// EXPECT_EQ(isValidSeqno(0x70000000, 0x30000000 - 2), false); // too far ahead.
/// EXPECT_EQ(isValidSeqno(0x70000000, 0x30000000 - 3), true); // ahead, but ok
/// EXPECT_EQ(isValidSeqno(0x0FFFFFFF, 0), true);
/// EXPECT_EQ(isValidSeqno(0x0FFFFFFF, 0x7FFFFFFF), true);
/// EXPECT_EQ(isValidSeqno(0x0FFFFFFF, 0x70000000), false);
/// EXPECT_EQ(isValidSeqno(0x0FFFFFFF, 0x70000001), false);
/// EXPECT_EQ(isValidSeqno(0x0FFFFFFF, 0x70000002), true);  // behind by 536870910
/// EXPECT_EQ(isValidSeqno(0x0FFFFFFF, 0x70000003), true);
///
/// @return false if @a iPktSeqno is not inside the valid range; otherwise true.
static bool isValidSeqno(int32_t iBaseSeqno, int32_t iPktSeqno)
{
    const int32_t iLenAhead = CSeqNo::seqlen(iBaseSeqno, iPktSeqno);
    if (iLenAhead >= 0 && iLenAhead < CSeqNo::m_iSeqNoTH)
        return true;

    const int32_t iLenBehind = CSeqNo::seqlen(iPktSeqno, iBaseSeqno);
    if (iLenBehind >= 0 && iLenBehind < CSeqNo::m_iSeqNoTH / 2)
        return true;

    return false;
}

int CUDTGroup::recv(char* buf, int len, SRT_MSGCTRL& w_mc)
{
    // First, acquire GlobControlLock to make sure all member sockets still exist
    enterCS(m_Global.m_GlobControlLock);
    ScopedLock guard(m_GroupLock);

    if (m_bClosing)
    {
        // The group could be set closing in the meantime, but if
        // this is only about to be set by another thread, this thread
        // must fist wait for being able to acquire this lock.
        // The group will not be deleted now because it is added usage counter
        // by this call, but will be released once it exits.
        leaveCS(m_Global.m_GlobControlLock);
        throw CUDTException(MJ_CONNECTION, MN_CONNLOST, 0);
    }

    // Now, still under lock, check if all sockets still can be dispatched
    send_CheckValidSockets();
    leaveCS(m_Global.m_GlobControlLock);

    if (m_bClosing)
        throw CUDTException(MJ_CONNECTION, MN_CONNLOST, 0);

    // Later iteration over it might be less efficient than
    // by vector, but we'll also often try to check a single id
    // if it was ever seen broken, so that it's skipped.
    set<CUDTSocket*> broken;

    for (;;)
    {
        if (!m_bOpened || !m_bConnected)
        {
            LOGC(grlog.Error,
                 log << boolalpha << "grp/recv: $" << id() << ": ABANDONING: opened=" << m_bOpened
                     << " connected=" << m_bConnected);
            throw CUDTException(MJ_CONNECTION, MN_NOCONN, 0);
        }

        vector<CUDTSocket*> aliveMembers;
        recv_CollectAliveAndBroken(aliveMembers, broken);
        if (aliveMembers.empty())
        {
            LOGC(grlog.Error, log << "grp/recv: ALL LINKS BROKEN, ABANDONING.");
            m_Global.m_EPoll.update_events(id(), m_sPollID, SRT_EPOLL_IN, false);
            throw CUDTException(MJ_CONNECTION, MN_NOCONN, 0);
        }

        vector<CUDTSocket*> readySockets;
        if (m_bSynRecving)
            readySockets = recv_WaitForReadReady(aliveMembers, broken);
        else
            readySockets = aliveMembers;

        if (m_bClosing)
        {
            HLOGC(grlog.Debug, log << "grp/recv: $" << id() << ": GROUP CLOSED, ABANDONING.");
            throw CUDTException(MJ_CONNECTION, MN_CONNLOST, 0);
        }

        // Find the first readable packet among all member sockets.
        steady_clock::time_point tnow = steady_clock::now();
        CUDTSocket*               socketToRead = NULL;
        CRcvBuffer::PacketInfo infoToRead   = {-1, false, time_point()};
        for (vector<CUDTSocket*>::const_iterator si = readySockets.begin(); si != readySockets.end(); ++si)
        {
            CUDTSocket* ps = *si;

            ScopedLock lg(ps->core().m_RcvBufferLock);
            if (m_RcvBaseSeqNo != SRT_SEQNO_NONE)
            {
                // Drop here to make sure the getFirstReadablePacketInfo() below return fresher packet.
                int cnt = ps->core().rcvDropTooLateUpTo(CSeqNo::incseq(m_RcvBaseSeqNo));
                if (cnt > 0)
                {
                    HLOGC(grlog.Debug,
                          log << "grp/recv: $" << id() << ": @" << ps->core().m_SocketID << ": dropped " << cnt
                              << " packets before reading: m_RcvBaseSeqNo=" << m_RcvBaseSeqNo);
                }
            }

            const CRcvBuffer::PacketInfo info =
                ps->core().m_pRcvBuffer->getFirstReadablePacketInfo(tnow);
            if (info.seqno == SRT_SEQNO_NONE)
            {
                HLOGC(grlog.Debug, log << "grp/recv: $" << id() << ": @" << ps->core().m_SocketID << ": Nothing to read.");
                continue;
            }
            // We need to qualify the sequence, just for a case.
            if (m_RcvBaseSeqNo != SRT_SEQNO_NONE && !isValidSeqno(m_RcvBaseSeqNo, info.seqno))
            {
                LOGC(grlog.Error,
                     log << "grp/recv: $" << id() << ": @" << ps->core().m_SocketID << ": SEQUENCE DISCREPANCY: base=%"
                         << m_RcvBaseSeqNo << " vs pkt=%" << info.seqno << ", setting ESECFAIL");
                ps->core().setAgentCloseReason(SRT_CLS_ROGUE);
                ps->core().m_bBroken = true;
                broken.insert(ps);
                continue;
            }
            if (socketToRead == NULL || CSeqNo::seqcmp(info.seqno, infoToRead.seqno) < 0)
            {
                socketToRead = ps;
                infoToRead   = info;

                if (m_RcvBaseSeqNo != SRT_SEQNO_NONE && ((CSeqNo(w_mc.pktseq) - CSeqNo(m_RcvBaseSeqNo)) == 1))
                {
                    // We have the next packet. No need to check other read-ready sockets.
                    break;
                }
            }
        }

        if (socketToRead == NULL)
        {
            if (m_bSynRecving)
            {
                HLOGC(grlog.Debug,
                      log << "grp/recv: $" << id() << ": No links reported any fresher packet, re-polling.");
                continue;
            }
            else
            {
                HLOGC(grlog.Debug,
                      log << "grp/recv: $" << id() << ": No links reported any fresher packet, clearing readiness.");
                m_Global.m_EPoll.update_events(id(), m_sPollID, SRT_EPOLL_IN, false);
                throw CUDTException(MJ_AGAIN, MN_RDAVAIL, 0);
            }
        }
        else
        {
            HLOGC(grlog.Debug,
                  log << "grp/recv: $" << id() << ": Found first readable packet from @" << socketToRead->core().m_SocketID
                      << ": seq=" << infoToRead.seqno << " gap=" << infoToRead.seq_gap
                      << " time=" << FormatTime(infoToRead.tsbpd_time));
        }

        const int res = socketToRead->core().receiveMessage((buf), len, (w_mc), CUDTUnited::ERH_RETURN);
        HLOGC(grlog.Debug,
              log << "grp/recv: $" << id() << ": @" << socketToRead->core().m_SocketID << ": Extracted data with %"
                  << w_mc.pktseq << " #" << w_mc.msgno << ": " << (res <= 0 ? "(NOTHING)" : BufferStamp(buf, res)));
        if (res == 0)
        {
            LOGC(grlog.Warn,
                 log << "grp/recv: $" << id() << ": @" << socketToRead->core().m_SocketID << ": Retrying next socket...");
            // This socket will not be socketToRead in the next turn because receiveMessage() return 0 here.
            continue;
        }
        if (res == int(SRT_ERROR))
        {
            LOGC(grlog.Warn,
                 log << "grp/recv: $" << id() << ": @" << socketToRead->core().m_SocketID << ": " << srt_getlasterror_str()
                     << ". Retrying next socket...");
            broken.insert(socketToRead);
            continue;
        }
        fillGroupData((w_mc), w_mc);

        // m_RcvBaseSeqNo is expected to be set to the PeerISN with the first connected member,
        // so a packet drop at the start should also be detected by this condition.
        if (m_RcvBaseSeqNo != SRT_SEQNO_NONE)
        {
            const int32_t iNumDropped = (CSeqNo(w_mc.pktseq) - CSeqNo(m_RcvBaseSeqNo)) - 1;
            if (iNumDropped > 0)
            {
                m_stats.recvDrop.count(stats::BytesPackets(iNumDropped * static_cast<uint64_t>(avgRcvPacketSize()), iNumDropped));
                LOGC(grlog.Warn,
                    log << "@" << m_GroupID << " GROUP RCV-DROPPED " << iNumDropped << " packet(s): seqno %"
                        << CSeqNo::incseq(m_RcvBaseSeqNo) << " to %" << CSeqNo::decseq(w_mc.pktseq));
            }
        }

        HLOGC(grlog.Debug,
              log << "grp/recv: $" << id() << ": Update m_RcvBaseSeqNo: %" << m_RcvBaseSeqNo << " -> %" << w_mc.pktseq);
        m_RcvBaseSeqNo = w_mc.pktseq;

        // Update stats as per delivery
        m_stats.recv.count(res);
        updateAvgPayloadSize(res);

        bool canReadFurther = false;
        for (vector<CUDTSocket*>::const_iterator si = aliveMembers.begin(); si != aliveMembers.end(); ++si)
        {
            CUDTSocket* ps = *si;
            ScopedLock  lg(ps->core().m_RcvBufferLock);
            if (m_RcvBaseSeqNo != SRT_SEQNO_NONE)
            {
                const int cnt = ps->core().rcvDropTooLateUpTo(CSeqNo::incseq(m_RcvBaseSeqNo), CUDT::DROP_DISCARD);
                if (cnt > 0)
                {
                    HLOGC(grlog.Debug,
                          log << "grp/recv: $" << id() << ": @" << ps->core().m_SocketID << ": dropped " << cnt
                              << " packets after reading: m_RcvBaseSeqNo=" << m_RcvBaseSeqNo);
                }
            }

            if (!ps->core().isRcvBufferReadyNoLock())
                m_Global.m_EPoll.update_events(ps->core().m_SocketID, ps->core().m_sPollID, SRT_EPOLL_IN, false);
            else
                canReadFurther = true;
        }

        if (!canReadFurther)
            m_Global.m_EPoll.update_events(id(), m_sPollID, SRT_EPOLL_IN, false);

        return res;
    }
    LOGC(grlog.Error, log << "grp/recv: UNEXPECTED RUN PATH, ABANDONING.");
    m_Global.m_EPoll.update_events(id(), m_sPollID, SRT_EPOLL_IN, false);
    throw CUDTException(MJ_AGAIN, MN_RDAVAIL, 0);
}

const char* CUDTGroup::StateStr(CUDTGroup::GroupState st)
{
    static const char* const states[] = {"PENDING", "IDLE", "RUNNING", "BROKEN"};
    static const size_t      size     = Size(states);
    static const char* const unknown  = "UNKNOWN";
    if (size_t(st) < size)
        return states[st];
    return unknown;
}

void CUDTGroup::synchronizeDrift(const srt::CUDT* srcMember)
{
    SRT_ASSERT(srcMember != NULL);
    ScopedLock glock(m_GroupLock);
    if (m_Group.size() <= 1)
    {
        HLOGC(grlog.Debug, log << "GROUP: synch uDRIFT NOT DONE, no other links");
        return;
    }

    steady_clock::time_point timebase;
    steady_clock::duration   udrift(0);
    bool wrap_period = false;
    srcMember->m_pRcvBuffer->getInternalTimeBase((timebase), (wrap_period), (udrift));

    HLOGC(grlog.Debug,
        log << "GROUP: synch uDRIFT=" << FormatDuration(udrift) << " TB=" << FormatTime(timebase) << "("
        << (wrap_period ? "" : "NO ") << "wrap period)");

    // Now that we have the minimum timebase and drift calculated, apply this to every link,
    // INCLUDING THE REPORTER.

    for (gli_t gi = m_Group.begin(); gi != m_Group.end(); ++gi)
    {
        // Skip non-connected; these will be synchronized when ready
        if (gi->laststatus != SRTS_CONNECTED)
            continue;
        CUDT& member = gi->ps->core();
        if (srcMember == &member)
            continue;

        member.m_pRcvBuffer->applyGroupDrift(timebase, wrap_period, udrift);
    }
}

void CUDTGroup::bstatsSocket(CBytePerfMon* perf, bool clear)
{
    if (!m_bConnected)
        throw CUDTException(MJ_CONNECTION, MN_NOCONN, 0);
    if (m_bClosing)
        throw CUDTException(MJ_CONNECTION, MN_CONNLOST, 0);

    const steady_clock::time_point currtime = steady_clock::now();

    // NOTE: Potentially in the group we might be using both IPv4 and IPv6
    // links and sending a single packet over these two links could be different.
    // These stats then don't make much sense in this form, this has to be
    // redesigned. We use the header size as per IPv4, as it was everywhere.
    const int pktHdrSize = CPacket::HDR_SIZE + CPacket::udpHeaderSize(AF_INET);

    memset(perf, 0, sizeof *perf);

    ScopedLock gg(m_GroupLock);

    perf->msTimeStamp = count_milliseconds(currtime - m_tsStartTime);

    perf->pktSentUnique = m_stats.sent.trace.count();
    perf->pktRecvUnique = m_stats.recv.trace.count();
    perf->pktRcvDrop    = m_stats.recvDrop.trace.count();

    perf->byteSentUnique = m_stats.sent.trace.bytesWithHdr(pktHdrSize);
    perf->byteRecvUnique = m_stats.recv.trace.bytesWithHdr(pktHdrSize);
    perf->byteRcvDrop    = m_stats.recvDrop.trace.bytesWithHdr(pktHdrSize);

    perf->pktSentUniqueTotal = m_stats.sent.total.count();
    perf->pktRecvUniqueTotal = m_stats.recv.total.count();
    perf->pktRcvDropTotal    = m_stats.recvDrop.total.count();

    perf->byteSentUniqueTotal = m_stats.sent.total.bytesWithHdr(pktHdrSize);
    perf->byteRecvUniqueTotal = m_stats.recv.total.bytesWithHdr(pktHdrSize);
    perf->byteRcvDropTotal    = m_stats.recvDrop.total.bytesWithHdr(pktHdrSize);

    const double interval = static_cast<double>(count_microseconds(currtime - m_stats.tsLastSampleTime));
    perf->mbpsSendRate    = double(perf->byteSent) * 8.0 / interval;
    perf->mbpsRecvRate    = double(perf->byteRecv) * 8.0 / interval;

    if (clear)
    {
        m_stats.reset();
    }
}

/// @brief Compares group members by their weight (higher weight comes first).
struct FCompareByWeight
{
    typedef CUDTGroup::gli_t gli_t;

    /// @returns true if the first argument is less than (i.e. is ordered before) the second.
    bool operator()(const gli_t preceding, const gli_t succeeding)
    {
        return preceding->weight > succeeding->weight;
    }
};

// [[using maybe_locked(this->m_GroupLock)]]
BackupMemberState CUDTGroup::sendBackup_QualifyIfStandBy(const gli_t d)
{
    if (!d->ps)
        return BKUPST_BROKEN;

    const SRT_SOCKSTATUS st = d->ps->getStatus();
    // If the socket is already broken, move it to broken.
    if (int(st) >= int(SRTS_BROKEN))
    {
        HLOGC(gslog.Debug,
            log << "CUDTGroup::send.$" << id() << ": @" << d->id << " became " << SockStatusStr(st)
            << ", WILL BE CLOSED.");
        return BKUPST_BROKEN;
    }

    if (st != SRTS_CONNECTED)
    {
        HLOGC(gslog.Debug, log << "CUDTGroup::send. @" << d->id << " is still " << SockStatusStr(st) << ", skipping.");
        return BKUPST_PENDING;
    }

    return BKUPST_STANDBY;
}

// [[using maybe_locked(this->m_GroupLock)]]
bool CUDTGroup::send_CheckIdle(const gli_t d, vector<SRTSOCKET>& w_wipeme, vector<SRTSOCKET>& w_pendingSockets)
{
    SRT_SOCKSTATUS st = SRTS_NONEXIST;
    if (d->ps)
        st = d->ps->getStatus();
    // If the socket is already broken, move it to broken.
    if (int(st) >= int(SRTS_BROKEN))
    {
        HLOGC(gslog.Debug,
              log << "CUDTGroup::send.$" << id() << ": @" << d->id << " became " << SockStatusStr(st)
                  << ", WILL BE CLOSED.");
        w_wipeme.push_back(d->id);
        return false;
    }

    if (st != SRTS_CONNECTED)
    {
        HLOGC(gslog.Debug, log << "CUDTGroup::send. @" << d->id << " is still " << SockStatusStr(st) << ", skipping.");
        w_pendingSockets.push_back(d->id);
        return false;
    }

    return true;
}


#if SRT_DEBUG_BONDING_STATES
class StabilityTracer
{
public:
    StabilityTracer()
    {
    }

    ~StabilityTracer()
    {
        srt::sync::ScopedLock lck(m_mtx);
        m_fout.close();
    }

    void trace(const CUDT& u, const srt::sync::steady_clock::time_point& currtime, uint32_t activation_period_us,
        int64_t stability_tmo_us, const std::string& state, uint16_t weight)
    {
        srt::sync::ScopedLock lck(m_mtx);
        create_file();

        m_fout << srt::sync::FormatTime(currtime) << ",";
        m_fout << u.id() << ",";
        m_fout << weight << ",";
        m_fout << u.peerLatency_us() << ",";
        m_fout << u.SRTT() << ",";
        m_fout << u.RTTVar() << ",";
        m_fout << stability_tmo_us << ",";
        m_fout << count_microseconds(currtime - u.lastRspTime()) << ",";
        m_fout << state << ",";
        m_fout << (srt::sync::is_zero(u.freshActivationStart()) ? -1 : (count_microseconds(currtime - u.freshActivationStart()))) << ",";
        m_fout << activation_period_us << "\n";
        m_fout.flush();
    }

private:
    void print_header()
    {
        //srt::sync::ScopedLock lck(m_mtx);
        m_fout << "Timepoint,SocketID,weight,usLatency,usRTT,usRTTVar,usStabilityTimeout,usSinceLastResp,State,usSinceActivation,usActivationPeriod\n";
    }

    void create_file()
    {
        if (m_fout.is_open())
            return;

        std::string str_tnow = srt::sync::FormatTimeSys(srt::sync::steady_clock::now());
        str_tnow.resize(str_tnow.size() - 7); // remove trailing ' [SYST]' part
        while (str_tnow.find(':') != std::string::npos) {
            str_tnow.replace(str_tnow.find(':'), 1, 1, '_');
        }
        const std::string fname = "stability_trace_" + str_tnow + ".csv";
        m_fout.open(fname.c_str(), std::ofstream::out);
        if (!m_fout)
            std::cerr << "IPE: Failed to open " << fname << "!!!\n";

        print_header();
    }

private:
    srt::sync::Mutex m_mtx;
    std::ofstream m_fout;
};

StabilityTracer s_stab_trace;
#endif

void CUDTGroup::sendBackup_QualifyMemberStates(SendBackupCtx& w_sendBackupCtx, const steady_clock::time_point& currtime)
{
    // First, check status of every link - no matter if idle or active.
    for (gli_t d = m_Group.begin(); d != m_Group.end(); ++d)
    {
        if (d->sndstate != SRT_GST_BROKEN)
        {
            // Check the socket state prematurely in order not to uselessly
            // send over a socket that is broken.
            CUDT* const pu = (d->ps)
                ?  &d->ps->core()
                :  NULL;

            if (!pu || pu->m_bBroken)
            {
                HLOGC(gslog.Debug, log << "grp/sendBackup: socket @" << d->id << " detected +Broken - transit to BROKEN");
                d->sndstate = SRT_GST_BROKEN;
                d->rcvstate = SRT_GST_BROKEN;
            }
        }

        // Check socket sndstate before sending
        if (d->sndstate == SRT_GST_BROKEN)
        {
            HLOGC(gslog.Debug,
                  log << "grp/sendBackup: socket in BROKEN state: @" << d->id
                      << ", sockstatus=" << SockStatusStr(d->ps ? d->ps->getStatus() : SRTS_NONEXIST));
            sendBackup_AssignBackupState(d->ps->core(), BKUPST_BROKEN, currtime);
            w_sendBackupCtx.recordMemberState(&(*d), BKUPST_BROKEN);
#if SRT_DEBUG_BONDING_STATES
            s_stab_trace.trace(d->ps->core(), currtime, 0, 0, stateToStr(BKUPST_BROKEN), d->weight);
#endif
            continue;
        }

        if (d->sndstate == SRT_GST_IDLE)
        {
            const BackupMemberState idle_state = sendBackup_QualifyIfStandBy(d);
            sendBackup_AssignBackupState(d->ps->core(), idle_state, currtime);
            w_sendBackupCtx.recordMemberState(&(*d), idle_state);

            if (idle_state == BKUPST_STANDBY)
            {
                // TODO: Check if this is some abandoned logic.
                sendBackup_CheckIdleTime(d);
            }
#if SRT_DEBUG_BONDING_STATES
            s_stab_trace.trace(d->ps->core(), currtime, 0, 0, stateToStr(idle_state), d->weight);
#endif
            continue;
        }

        if (d->sndstate == SRT_GST_RUNNING)
        {
            const BackupMemberState active_state = sendBackup_QualifyActiveState(d, currtime);
            sendBackup_AssignBackupState(d->ps->core(), active_state, currtime);
            w_sendBackupCtx.recordMemberState(&(*d), active_state);
#if SRT_DEBUG_BONDING_STATES
            s_stab_trace.trace(d->ps->core(), currtime, 0, 0, stateToStr(active_state), d->weight);
#endif
            continue;
        }

        HLOGC(gslog.Debug,
              log << "grp/sendBackup: socket @" << d->id << " not ready, state: " << StateStr(d->sndstate) << "("
                  << int(d->sndstate) << ") - NOT sending, SET AS PENDING");

        // Otherwise connection pending
        sendBackup_AssignBackupState(d->ps->core(), BKUPST_PENDING, currtime);
        w_sendBackupCtx.recordMemberState(&(*d), BKUPST_PENDING);
#if SRT_DEBUG_BONDING_STATES
        s_stab_trace.trace(d->ps->core(), currtime, 0, 0, stateToStr(BKUPST_PENDING), d->weight);
#endif
    }
}


void CUDTGroup::sendBackup_AssignBackupState(CUDT& sock, BackupMemberState state, const steady_clock::time_point& currtime)
{
    switch (state)
    {
    case BKUPST_PENDING:
    case BKUPST_STANDBY:
    case BKUPST_BROKEN:
        sock.m_tsFreshActivation = steady_clock::time_point();
        sock.m_tsUnstableSince = steady_clock::time_point();
        sock.m_tsWarySince = steady_clock::time_point();
        break;
    case BKUPST_ACTIVE_FRESH:
        if (is_zero(sock.freshActivationStart()))
        {
            sock.m_tsFreshActivation = currtime;
        }
        sock.m_tsUnstableSince = steady_clock::time_point();
        sock.m_tsWarySince     = steady_clock::time_point();;
        break;
    case BKUPST_ACTIVE_STABLE:
        sock.m_tsFreshActivation = steady_clock::time_point();
        sock.m_tsUnstableSince = steady_clock::time_point();
        sock.m_tsWarySince = steady_clock::time_point();
        break;
    case BKUPST_ACTIVE_UNSTABLE:
        if (is_zero(sock.m_tsUnstableSince))
        {
            sock.m_tsUnstableSince = currtime;
        }
        sock.m_tsFreshActivation = steady_clock::time_point();
        sock.m_tsWarySince = steady_clock::time_point();
        break;
    case BKUPST_ACTIVE_UNSTABLE_WARY:
        if (is_zero(sock.m_tsWarySince))
        {
            sock.m_tsWarySince = currtime;
        }
        break;
    default:
        break;
    }
}

// [[using locked(this->m_GroupLock)]]
void CUDTGroup::sendBackup_CheckIdleTime(gli_t w_d)
{
    // Check if it was fresh set as idle, we had to wait until its sender
    // buffer gets empty so that we can make sure that KEEPALIVE will be the
    // really last sent for longer time.
    CUDT& u = w_d->ps->core();
    if (is_zero(u.m_tsFreshActivation)) // TODO: Check if this condition is ever false
        return;

    CSndBuffer* b = u.m_pSndBuffer;
    if (b && b->getCurrBufSize() == 0)
    {
        HLOGC(gslog.Debug,
                log << "grp/sendBackup: FRESH IDLE LINK reached empty buffer - setting permanent and KEEPALIVE");
        u.m_tsFreshActivation = steady_clock::time_point();

        // Send first immediate keepalive. The link is to be turn to IDLE
        // now so nothing will be sent to it over time and it will start
        // getting KEEPALIVES since now. Send the first one now to increase
        // probability that the link will be recognized as IDLE on the
        // reception side ASAP.
        int32_t arg = 1;
        w_d->ps->core().sendCtrl(UMSG_KEEPALIVE, &arg);
    }
}

// [[using locked(this->m_GroupLock)]]
CUDTGroup::BackupMemberState CUDTGroup::sendBackup_QualifyActiveState(const gli_t d, const time_point currtime)
{
    const CUDT& u = d->ps->core();

    const uint32_t latency_us = u.peerLatency_us();

    const int32_t min_stability_us = m_uOPT_MinStabilityTimeout_us;
    const int64_t initial_stabtout_us = max<int64_t>(min_stability_us, latency_us);
    const int64_t probing_period_us = initial_stabtout_us + 5 * CUDT::COMM_SYN_INTERVAL_US;

    // RTT and RTTVar values are still being refined during the probing period,
    // therefore the dymanic timeout should not be used during the probing period.
    const bool is_activation_phase = !is_zero(u.freshActivationStart())
        && (count_microseconds(currtime - u.freshActivationStart()) <= probing_period_us);

    // Initial stability timeout is used only in activation phase.
    // Otherwise runtime stability is used, including the WARY state.
    const int64_t stability_tout_us = is_activation_phase
        ? initial_stabtout_us // activation phase
        : min<int64_t>(max<int64_t>(min_stability_us, 2 * u.SRTT() + 4 * u.RTTVar()), latency_us);

    const steady_clock::time_point last_rsp = max(u.freshActivationStart(), u.lastRspTime());
    const steady_clock::duration td_response = currtime - last_rsp;

    // No response for a long time
    if (count_microseconds(td_response) > stability_tout_us)
    {
        return BKUPST_ACTIVE_UNSTABLE;
    }

    enterCS(u.m_StatsLock);
    const int64_t drop_total = u.m_stats.sndr.dropped.total.count();
    leaveCS(u.m_StatsLock);

    const bool have_new_drops = d->pktSndDropTotal != drop_total;
    if (have_new_drops)
    {
        d->pktSndDropTotal = drop_total;
        if (!is_activation_phase)
            return BKUPST_ACTIVE_UNSTABLE;
    }

    // Responsive: either stable, wary or still fresh activated.
    if (is_activation_phase)
        return BKUPST_ACTIVE_FRESH;

    const bool is_wary = !is_zero(u.m_tsWarySince);
    const bool is_wary_probing = is_wary
        && (count_microseconds(currtime - u.m_tsWarySince) <= 4 * u.peerLatency_us());

    const bool is_unstable = !is_zero(u.m_tsUnstableSince);

    // If unstable and not in wary, become wary.
    if (is_unstable && !is_wary)
        return BKUPST_ACTIVE_UNSTABLE_WARY;

    // Still probing for stability.
    if (is_wary_probing)
        return BKUPST_ACTIVE_UNSTABLE_WARY;

    if (is_wary)
    {
        LOGC(gslog.Debug,
            log << "grp/sendBackup: @" << u.id() << " wary->stable after " << count_milliseconds(currtime - u.m_tsWarySince) << " ms");
    }

    return BKUPST_ACTIVE_STABLE;
}

// [[using locked(this->m_GroupLock)]]
bool CUDTGroup::sendBackup_CheckSendStatus(const steady_clock::time_point& currtime SRT_ATR_UNUSED,
                                           const int                       send_status,
                                           const int32_t                   lastseq,
                                           const int32_t                   pktseq,
                                           CUDT&                           w_u,
                                           int32_t&                        w_curseq,
                                           int&                            w_final_stat)
{
    if (send_status == -1)
        return false; // Sending failed.


    bool send_succeeded = false;
    if (w_curseq == SRT_SEQNO_NONE)
    {
        w_curseq = pktseq;
    }
    else if (w_curseq != lastseq)
    {
        // We believe that all active links use the same seq.
        // But we can do some sanity check.
        LOGC(gslog.Error,
                log << "grp/sendBackup: @" << w_u.m_SocketID << ": IPE: another running link seq discrepancy: %"
                    << lastseq << " vs. previous %" << w_curseq << " - fixing");

        // Override must be done with a sequence number greater by one.

        // Example:
        //
        // Link 1 before sending: curr=1114, next=1115
        // After sending it reports pktseq=1115
        //
        // Link 2 before sending: curr=1110, next=1111 (->lastseq before sending)
        // THIS CHECK done after sending:
        //  -- w_curseq(1115) != lastseq(1111)
        //
        // NOW: Link 1 after sending is:
        // curr=1115, next=1116
        //
        // The value of w_curseq here = 1115, while overrideSndSeqNo
        // calls setInitialSndSeq(seq), which sets:
        // - curr = seq - 1
        // - next = seq
        //
        // So, in order to set curr=1115, next=1116
        // this must set to 1115+1.

        w_u.overrideSndSeqNo(CSeqNo::incseq(w_curseq));
    }

    // State it as succeeded, though. We don't know if the link
    // is broken until we get the connection broken confirmation,
    // and the instability state may wear off next time.
    send_succeeded = true;
    w_final_stat   = send_status;

    return send_succeeded;
}

// [[using locked(this->m_GroupLock)]]
void CUDTGroup::sendBackup_Buffering(const char* buf, const int len, int32_t& w_curseq, SRT_MSGCTRL& w_mc)
{
    // This is required to rewrite into currentSchedSequence() property
    // as this value will be used as ISN when a new link is connected.
    int32_t oldest_buffer_seq = SRT_SEQNO_NONE;

    if (w_curseq != SRT_SEQNO_NONE)
    {
        HLOGC(gslog.Debug, log << "grp/sendBackup: successfully sent over running link, ADDING TO BUFFER.");

        // Note: the sequence number that was used to send this packet should be
        // recorded here.
        oldest_buffer_seq = addMessageToBuffer(buf, len, (w_mc));
    }
    else
    {
        // We have to predict, which sequence number would have
        // to be placed on the packet about to be sent now. To
        // maintain consistency:

        // 1. If there are any packets in the sender buffer,
        //    get the sequence of the last packet, increase it.
        //    This must be done even if this contradicts the ISN
        //    of all idle links because otherwise packets will get
        //    discrepancy.
        if (!m_SenderBuffer.empty())
        {
            BufferedMessage& m = m_SenderBuffer.back();
            w_curseq           = CSeqNo::incseq(m.mc.pktseq);

            // Set also this sequence to the current w_mc
            w_mc.pktseq = w_curseq;

            // XXX may need tighter revision when message mode is allowed
            w_mc.msgno        = ++MsgNo(m.mc.msgno);
            oldest_buffer_seq = addMessageToBuffer(buf, len, (w_mc));
        }

        // Note that if buffer is empty and w_curseq is (still) SRT_SEQNO_NONE,
        // it will have to try to send first in order to extract the data.

        // Note that if w_curseq is still SRT_SEQNO_NONE at this point, it means
        // that we have the case of the very first packet sending.
        // Otherwise there would be something in the buffer already.
    }

    if (oldest_buffer_seq != SRT_SEQNO_NONE)
        m_iLastSchedSeqNo = oldest_buffer_seq;
}

size_t CUDTGroup::sendBackup_TryActivateStandbyIfNeeded(
    const char* buf,
    const int   len,
    bool& w_none_succeeded,
    SRT_MSGCTRL& w_mc,
    int32_t& w_curseq,
    int32_t& w_final_stat,
    SendBackupCtx& w_sendBackupCtx,
    CUDTException& w_cx,
    const steady_clock::time_point& currtime)
{
    const unsigned num_standby = w_sendBackupCtx.countMembersByState(BKUPST_STANDBY);
    if (num_standby == 0)
    {
        return 0;
    }

    const unsigned num_stable = w_sendBackupCtx.countMembersByState(BKUPST_ACTIVE_STABLE);
    const unsigned num_fresh  = w_sendBackupCtx.countMembersByState(BKUPST_ACTIVE_FRESH);

    if (num_stable + num_fresh == 0)
    {
        LOGC(gslog.Warn,
            log << "grp/sendBackup: trying to activate a stand-by link (" << num_standby << " available). "
            << "Reason: no stable links"
        );
    }
    else if (w_sendBackupCtx.maxActiveWeight() < w_sendBackupCtx.maxStandbyWeight())
    {
        LOGC(gslog.Warn,
            log << "grp/sendBackup: trying to activate a stand-by link (" << num_standby << " available). "
                << "Reason: max active weight " << w_sendBackupCtx.maxActiveWeight()
                << ", max stand by weight " << w_sendBackupCtx.maxStandbyWeight()
        );
    }
    else
    {
        /*LOGC(gslog.Warn,
            log << "grp/sendBackup: no need to activate (" << num_standby << " available). "
            << "Max active weight " << w_sendBackupCtx.maxActiveWeight()
            << ", max stand by weight " << w_sendBackupCtx.maxStandbyWeight()
        );*/
        return 0;
    }

    int stat = -1;

    size_t num_activated = 0;

    w_sendBackupCtx.sortByWeightAndState();
    typedef vector<BackupMemberStateEntry>::const_iterator const_iter_t;
    for (const_iter_t member = w_sendBackupCtx.memberStates().begin(); member != w_sendBackupCtx.memberStates().end(); ++member)
    {
        if (member->state != BKUPST_STANDBY)
            continue;

        int   erc = 0;
        SocketData* d = member->pSocketData;
        // Now send and check the status
        // The link could have got broken

        try
        {
            CUDT& cudt = d->ps->core();
            // Take source rate estimation from an active member (needed for the input rate estimation mode).
            cudt.setRateEstimator(w_sendBackupCtx.getRateEstimate());

            // TODO: At this point all packets that could be sent
            // are located in m_SenderBuffer. So maybe just use sendBackupRexmit()?
            if (w_curseq == SRT_SEQNO_NONE)
            {
                // This marks the fact that the given here packet
                // could not be sent over any link. This includes the
                // situation of sending the very first packet after connection.

                HLOGC(gslog.Debug,
                    log << "grp/sendBackup: ... trying @" << d->id << " - sending the VERY FIRST message");

                stat = cudt.sendmsg2(buf, len, (w_mc));
                if (stat != -1)
                {
                    // This will be no longer used, but let it stay here.
                    // It's because if this is successful, no other links
                    // will be tried.
                    w_curseq = w_mc.pktseq;
                    addMessageToBuffer(buf, len, (w_mc));
                }
            }
            else
            {
                HLOGC(gslog.Debug,
                    log << "grp/sendBackup: ... trying @" << d->id << " - resending " << m_SenderBuffer.size()
                    << " collected messages...");
                // Note: this will set the currently required packet
                // because it has been just freshly added to the sender buffer
                stat = sendBackupRexmit(cudt, (w_mc));
            }
            ++num_activated;
        }
        catch (CUDTException& e)
        {
            // This will be propagated from internal sendmsg2 call,
            // but that's ok - we want this sending interrupted even in half.
            w_cx = e;
            stat = -1;
            erc = e.getErrorCode();
        }

        d->sndresult = stat;
        d->laststatus = d->ps->getStatus();

        if (stat != -1)
        {
            d->sndstate = SRT_GST_RUNNING;
            sendBackup_AssignBackupState(d->ps->core(), BKUPST_ACTIVE_FRESH, currtime);
            w_sendBackupCtx.updateMemberState(d, BKUPST_ACTIVE_FRESH);
            // Note: this will override the sequence number
            // for all next iterations in this loop.
            w_none_succeeded = false;
            w_final_stat = stat;

            LOGC(gslog.Warn,
                log << "@" << d->id << " FRESH-ACTIVATED");

            // We've activated the link, so that's enough.
            break;
        }

        // Failure - move to broken those that could not be activated
        bool isblocked SRT_ATR_UNUSED = true;
        if (erc != SRT_EASYNCSND)
        {
            isblocked = false;
            sendBackup_AssignBackupState(d->ps->core(), BKUPST_BROKEN, currtime);
            w_sendBackupCtx.updateMemberState(d, BKUPST_BROKEN);
        }

        // If we found a blocked link, leave it alone, however
        // still try to send something over another link

        LOGC(gslog.Warn,
            log << "@" << d->id << " FAILED (" << (isblocked ? "blocked" : "ERROR")
            << "), trying to activate another link.");
    }

    return num_activated;
}

// [[using locked(this->m_GroupLock)]]
void CUDTGroup::sendBackup_CheckPendingSockets(SendBackupCtx& w_sendBackupCtx, const steady_clock::time_point& currtime)
{
    if (w_sendBackupCtx.countMembersByState(BKUPST_PENDING) == 0)
        return;

    HLOGC(gslog.Debug, log << "grp/send*: checking pending sockets.");

    // These sockets if they are in pending state, should be added to m_SndEID
    // at the connecting stage.
    CEPoll::fmap_t sready;

    if (m_Global.m_EPoll.empty(*m_SndEpolld))
    {
        // Sanity check - weird pending reported.
        LOGC(gslog.Error, log << "grp/send*: IPE: reported pending sockets, but EID is empty - wiping pending!");
        return;
    }

    {
        InvertedLock ug(m_GroupLock);
        m_Global.m_EPoll.swait(
            *m_SndEpolld, sready, 0, false /*report by retval*/); // Just check if anything has happened
    }

    if (m_bClosing)
    {
        HLOGC(gslog.Debug, log << "grp/send...: GROUP CLOSED, ABANDONING");
        throw CUDTException(MJ_CONNECTION, MN_CONNLOST, 0);
    }

    // Some sockets could have been closed in the meantime.
    if (m_Global.m_EPoll.empty(*m_SndEpolld))
        throw CUDTException(MJ_CONNECTION, MN_CONNLOST, 0);

    HLOGC(gslog.Debug, log << "grp/send*: RDY: " << DisplayEpollResults(sready));

    typedef vector<BackupMemberStateEntry>::const_iterator const_iter_t;
    for (const_iter_t member = w_sendBackupCtx.memberStates().begin(); member != w_sendBackupCtx.memberStates().end(); ++member)
    {
        if (member->state != BKUPST_PENDING)
            continue;

        const SRTSOCKET sockid = member->pSocketData->id;
        if (!CEPoll::isready(sready, sockid, SRT_EPOLL_ERR))
            continue;

        HLOGC(gslog.Debug, log << "grp/send*: Socket @" << sockid << " reported FAILURE - qualifying as broken.");
        w_sendBackupCtx.updateMemberState(member->pSocketData, BKUPST_BROKEN);
        if (member->pSocketData->ps)
            sendBackup_AssignBackupState(member->pSocketData->ps->core(), BKUPST_BROKEN, currtime);

        const int no_events = 0;
        m_Global.m_EPoll.update_usock(m_SndEID, sockid, &no_events);
    }

    // After that, all sockets that have been reported
    // as ready to write should be removed from EID. This
    // will also remove those sockets that have been added
    // as redundant links at the connecting stage and became
    // writable (connected) before this function had a chance
    // to check them.
    m_Global.m_EPoll.clear_ready_usocks(*m_SndEpolld, SRT_EPOLL_OUT);
}

// [[using locked(this->m_GroupLock)]]
void CUDTGroup::sendBackup_CheckUnstableSockets(SendBackupCtx& w_sendBackupCtx, const steady_clock::time_point& currtime)
{
    const unsigned num_stable = w_sendBackupCtx.countMembersByState(BKUPST_ACTIVE_STABLE);
    if (num_stable == 0)
        return;

    const unsigned num_unstable = w_sendBackupCtx.countMembersByState(BKUPST_ACTIVE_UNSTABLE);
    const unsigned num_wary     = w_sendBackupCtx.countMembersByState(BKUPST_ACTIVE_UNSTABLE_WARY);
    if (num_unstable + num_wary == 0)
        return;

    HLOGC(gslog.Debug, log << "grp/send*: checking unstable sockets.");

    
    typedef vector<BackupMemberStateEntry>::const_iterator const_iter_t;
    for (const_iter_t member = w_sendBackupCtx.memberStates().begin(); member != w_sendBackupCtx.memberStates().end(); ++member)
    {
        if (member->state != BKUPST_ACTIVE_UNSTABLE && member->state != BKUPST_ACTIVE_UNSTABLE_WARY)
            continue;

        CUDT& sock = member->pSocketData->ps->core();

        if (is_zero(sock.m_tsUnstableSince))
        {
            LOGC(gslog.Error, log << "grp/send* IPE: Socket @" << member->socketID
                << " is qualified as unstable, but does not have the 'unstable since' timestamp. Still marking for closure.");
        }

        const int unstable_for_ms = (int)count_milliseconds(currtime - sock.m_tsUnstableSince);
        if (unstable_for_ms < sock.peerIdleTimeout_ms())
            continue;

        // Requesting this socket to be broken with the next CUDT::checkExpTimer() call.
        sock.breakAsUnstable();

        LOGC(gslog.Warn, log << "grp/send*: Socket @" << member->socketID << " is unstable for " << unstable_for_ms 
            << "ms - requesting breakage.");

        //w_sendBackupCtx.updateMemberState(member->pSocketData, BKUPST_BROKEN);
        //if (member->pSocketData->ps)
        //    sendBackup_AssignBackupState(member->pSocketData->ps->core(), BKUPST_BROKEN, currtime);
    }
}

// [[using locked(this->m_GroupLock)]]
void CUDTGroup::send_CloseBrokenSockets(vector<SRTSOCKET>& w_wipeme)
{
    if (!w_wipeme.empty())
    {
        InvertedLock ug(m_GroupLock);

        // With unlocked GroupLock, we can now lock GlobControlLock.
        // This is needed to prevent any of them deleted from the container
        // at the same time.
        ScopedLock globlock(CUDT::uglobal().m_GlobControlLock);

        for (vector<SRTSOCKET>::iterator p = w_wipeme.begin(); p != w_wipeme.end(); ++p)
        {
            CUDTSocket* s = CUDT::uglobal().locateSocket_LOCKED(*p);

            // If the socket has been just moved to ClosedSockets, it means that
            // the object still exists, but it will be no longer findable.
            if (!s)
                continue;

            HLOGC(gslog.Debug,
                  log << "grp/send...: BROKEN SOCKET @" << (*p) << " - CLOSING, to be removed from group.");

            // As per sending, make it also broken so that scheduled
            // packets will be also abandoned.
            s->setClosed();
        }
    }

    HLOGC(gslog.Debug, log << "grp/send...: - wiped " << w_wipeme.size() << " broken sockets");

    // We'll need you again.
    w_wipeme.clear();
}

// [[using locked(this->m_GroupLock)]]
void CUDTGroup::sendBackup_CloseBrokenSockets(SendBackupCtx& w_sendBackupCtx)
{
    if (w_sendBackupCtx.countMembersByState(BKUPST_BROKEN) == 0)
        return;

    InvertedLock ug(m_GroupLock);

    // With unlocked GroupLock, we can now lock GlobControlLock.
    // This is needed prevent any of them be deleted from the container
    // at the same time.
    ScopedLock globlock(CUDT::uglobal().m_GlobControlLock);

    typedef vector<BackupMemberStateEntry>::const_iterator const_iter_t;
    for (const_iter_t member = w_sendBackupCtx.memberStates().begin(); member != w_sendBackupCtx.memberStates().end(); ++member)
    {
        if (member->state != BKUPST_BROKEN)
            continue;

        // m_GroupLock is unlocked, therefore member->pSocketData can't be used.
        const SRTSOCKET sockid = member->socketID;
        CUDTSocket* s = CUDT::uglobal().locateSocket_LOCKED(sockid);

        // If the socket has been just moved to ClosedSockets, it means that
        // the object still exists, but it will be no longer findable.
        if (!s)
            continue;

        LOGC(gslog.Debug,
                log << "grp/send...: BROKEN SOCKET @" << sockid << " - CLOSING, to be removed from group.");

        // As per sending, make it also broken so that scheduled
        // packets will be also abandoned.
        s->setBrokenClosed();
    }

    // TODO: all broken members are to be removed from the context now???
}

// [[using locked(this->m_GroupLock)]]
void CUDTGroup::sendBackup_RetryWaitBlocked(SendBackupCtx&       w_sendBackupCtx,
                                            int&                 w_final_stat,
                                            bool&                w_none_succeeded,
                                            SRT_MSGCTRL&         w_mc,
                                            CUDTException&       w_cx)
{
    // In contradiction to broadcast sending, backup sending must check
    // the blocking state in total first. We need this information through
    // epoll because we didn't use all sockets to send the data hence the
    // blocked socket information would not be complete.

    // Don't do this check if sending has succeeded over at least one
    // stable link. This procedure is to wait for at least one write-ready
    // link.
    //
    // If sending succeeded also over at least one unstable link (you only have
    // unstable links and none other or others just got broken), continue sending
    // anyway.


    // This procedure is for a case when the packet could not be sent
    // over any link (hence "none succeeded"), but there are some unstable
    // links and no parallel links. We need to WAIT for any of the links
    // to become available for sending.

    // Note: A link is added in unstableLinks if sending has failed with SRT_ESYNCSND.
    const unsigned num_unstable = w_sendBackupCtx.countMembersByState(BKUPST_ACTIVE_UNSTABLE);
    const unsigned num_wary     = w_sendBackupCtx.countMembersByState(BKUPST_ACTIVE_UNSTABLE_WARY);
    const unsigned num_pending  = w_sendBackupCtx.countMembersByState(BKUPST_PENDING);
    if ((num_unstable + num_wary + num_pending == 0) || !w_none_succeeded)
        return;

    HLOGC(gslog.Debug, log << "grp/sendBackup: no successfull sending: "
        << (num_unstable + num_wary) << " unstable links, "
        << num_pending << " pending - waiting to retry sending...");

    // Note: GroupLock is set already, skip locks and checks
    getGroupData_LOCKED((w_mc.grpdata), (&w_mc.grpdata_size));
    m_Global.m_EPoll.update_events(id(), m_sPollID, SRT_EPOLL_OUT, false);
    m_Global.m_EPoll.update_events(id(), m_sPollID, SRT_EPOLL_ERR, true);

    if (m_Global.m_EPoll.empty(*m_SndEpolld))
    {
        // wipeme wiped, pending sockets checked, it can only mean that
        // all sockets are broken.
        HLOGC(gslog.Debug, log << "grp/sendBackup: epolld empty - all sockets broken?");
        throw CUDTException(MJ_CONNECTION, MN_CONNLOST, 0);
    }

    if (!m_bSynSending)
    {
        HLOGC(gslog.Debug, log << "grp/sendBackup: non-blocking mode - exit with no-write-ready");
        throw CUDTException(MJ_AGAIN, MN_WRAVAIL, 0);
    }
    // Here is the situation that the only links left here are:
    // - those that failed to send (already closed and wiped out)
    // - those that got blockade on sending

    // At least, there was so far no socket through which we could
    // successfully send anything.

    // As a last resort in this situation, try to wait for any links
    // remaining in the group to become ready to write.

    CEPoll::fmap_t sready;
    int            brdy;

    // This keeps the number of links that existed at the entry.
    // Simply notify all dead links, regardless as to whether the number
    // of group members decreases below. If the number of corpses reaches
    // this number, consider the group connection broken.
    const size_t nlinks = m_Group.size();
    size_t ndead = 0;

RetryWaitBlocked:
    {
        // Some sockets could have been closed in the meantime.
        if (m_Global.m_EPoll.empty(*m_SndEpolld))
        {
            HLOGC(gslog.Debug, log << "grp/sendBackup: no more sockets available for sending - group broken");
            throw CUDTException(MJ_CONNECTION, MN_CONNLOST, 0);
        }

        InvertedLock ug(m_GroupLock);
        HLOGC(gslog.Debug,
            log << "grp/sendBackup: swait call to get at least one link alive up to " << m_iSndTimeOut << "us");
        THREAD_PAUSED();
        brdy = m_Global.m_EPoll.swait(*m_SndEpolld, (sready), m_iSndTimeOut);
        THREAD_RESUMED();

        if (brdy == 0) // SND timeout exceeded
        {
            throw CUDTException(MJ_AGAIN, MN_WRAVAIL, 0);
        }

        HLOGC(gslog.Debug, log << "grp/sendBackup: swait exited with " << brdy << " ready sockets:");

        // Check if there's anything in the "error" section.
        // This must be cleared here before the lock on group is set again.
        // (This loop will not fire neither once if no failed sockets found).
        for (CEPoll::fmap_t::const_iterator i = sready.begin(); i != sready.end(); ++i)
        {
            if (i->second & SRT_EPOLL_ERR)
            {
                SRTSOCKET   id = i->first;
                CUDTSocket* s = m_Global.locateSocket(id, CUDTUnited::ERH_RETURN); // << LOCKS m_GlobControlLock!
                if (s)
                {
                    HLOGC(gslog.Debug,
                        log << "grp/sendBackup: swait/ex on @" << (id)
                        << " while waiting for any writable socket - CLOSING");
                    CUDT::uglobal().close(s, SRT_CLS_INTERNAL); // << LOCKS m_GlobControlLock, then GroupLock!
                }
                else
                {
                    HLOGC(gslog.Debug, log << "grp/sendBackup: swait/ex on @" << (id) << " - WAS DELETED IN THE MEANTIME");
                }

                ++ndead;
            }
        }
        HLOGC(gslog.Debug, log << "grp/sendBackup: swait/?close done, re-acquiring GroupLock");
    }

    // GroupLock is locked back

    // Re-check after the waiting lock has been reacquired
    if (m_bClosing)
        throw CUDTException(MJ_CONNECTION, MN_CONNLOST, 0);

    if (brdy == -1 || ndead >= nlinks)
    {
        LOGC(gslog.Error,
            log << "grp/sendBackup: swait=>" << brdy << " nlinks=" << nlinks << " ndead=" << ndead
            << " - looxlike all links broken");
        m_Global.m_EPoll.update_events(id(), m_sPollID, SRT_EPOLL_OUT, false);
        m_Global.m_EPoll.update_events(id(), m_sPollID, SRT_EPOLL_ERR, true);
        // You can safely throw here - nothing to fill in when all sockets down.
        // (timeout was reported by exception in the swait call).
        throw CUDTException(MJ_CONNECTION, MN_CONNLOST, 0);
    }

    // Ok, now check if we have at least one write-ready.
    // Note that the procedure of activation of a new link in case of
    // no stable links found embraces also rexmit-sending and status
    // check as well, including blocked status.

    // Find which one it was. This is so rare case that we can
    // suffer linear search.

    int nwaiting = 0;
    int nactivated SRT_ATR_UNUSED = 0;
    int stat = -1;
    for (gli_t d = m_Group.begin(); d != m_Group.end(); ++d)
    {
        // We are waiting only for active members
        if (d->sndstate != SRT_GST_RUNNING)
        {
            HLOGC(gslog.Debug,
                log << "grp/sendBackup: member @" << d->id << " state is not RUNNING - SKIPPING from retry/waiting");
            continue;
        }
        // Skip if not writable in this run
        if (!CEPoll::isready(sready, d->id, SRT_EPOLL_OUT))
        {
            ++nwaiting;
            HLOGC(gslog.Debug, log << "grp/sendBackup: @" << d->id << " NOT ready:OUT, added as waiting");
            continue;
        }

        try
        {
            // Note: this will set the currently required packet
            // because it has been just freshly added to the sender buffer
            stat = sendBackupRexmit(d->ps->core(), (w_mc));
            ++nactivated;
        }
        catch (CUDTException& e)
        {
            // This will be propagated from internal sendmsg2 call,
            // but that's ok - we want this sending interrupted even in half.
            w_cx = e;
            stat = -1;
        }

        d->sndresult = stat;
        d->laststatus = d->ps->getStatus();

        if (stat == -1)
        {
            // This link is no longer waiting.
            continue;
        }

        w_final_stat = stat;
        d->sndstate = SRT_GST_RUNNING;
        w_none_succeeded = false;
        const steady_clock::time_point currtime = steady_clock::now();
        sendBackup_AssignBackupState(d->ps->core(), BKUPST_ACTIVE_UNSTABLE_WARY, currtime);
        w_sendBackupCtx.updateMemberState(&(*d), BKUPST_ACTIVE_UNSTABLE_WARY);
        HLOGC(gslog.Debug, log << "grp/sendBackup: after waiting, ACTIVATED link @" << d->id);

        break;
    }

    // If we have no links successfully activated, but at least
    // one link "not ready for writing", continue waiting for at
    // least one link ready.
    if (stat == -1 && nwaiting > 0)
    {
        HLOGC(gslog.Debug, log << "grp/sendBackup: still have " << nwaiting << " waiting and none succeeded, REPEAT");
        goto RetryWaitBlocked;
    }
}

// [[using locked(this->m_GroupLock)]]
void CUDTGroup::sendBackup_SilenceRedundantLinks(SendBackupCtx& w_sendBackupCtx, const steady_clock::time_point& currtime)
{
    // The most important principle is to keep the data being sent constantly,
    // even if it means temporarily full redundancy.
    // A member can be silenced only if there is at least one stable memebr.
    const unsigned num_stable = w_sendBackupCtx.countMembersByState(BKUPST_ACTIVE_STABLE);
    if (num_stable == 0)
        return;

    // INPUT NEEDED:
    // - stable member with maximum weight

    uint16_t max_weight_stable = 0;
    SRTSOCKET stableSocketId = SRT_INVALID_SOCK; // SocketID of a stable link with higher weight
    
    w_sendBackupCtx.sortByWeightAndState();
    //LOGC(gslog.Debug, log << "grp/silenceRedundant: links after sort: " << w_sendBackupCtx.printMembers());
    typedef vector<BackupMemberStateEntry>::const_iterator const_iter_t;
    for (const_iter_t member = w_sendBackupCtx.memberStates().begin(); member != w_sendBackupCtx.memberStates().end(); ++member)
    {
        if (!isStateActive(member->state))
            continue;

        const bool haveHigherWeightStable = stableSocketId != SRT_INVALID_SOCK;
        const uint16_t weight = member->pSocketData->weight;

        if (member->state == BKUPST_ACTIVE_STABLE)
        {
            // silence stable link if it is not the first stable
            if (!haveHigherWeightStable)
            {
                max_weight_stable = (int) weight;
                stableSocketId = member->socketID;
                continue;
            }
            else
            {
                LOGC(gslog.Note, log << "grp/sendBackup: silencing stable member @" << member->socketID  << " (weight " << weight
                    << ") in favor of @" << stableSocketId << " (weight " << max_weight_stable << ")");
            }
        }
        else if (haveHigherWeightStable && weight <= max_weight_stable)
        {
            LOGC(gslog.Note, log << "grp/sendBackup: silencing member @" << member->socketID << " (weight " << weight
                << " " << stateToStr(member->state)
                << ") in favor of @" << stableSocketId << " (weight " << max_weight_stable << ")");
        }
        else
        {
            continue;
        }

        // TODO: Move to a separate function sendBackup_SilenceMember
        SocketData* d = member->pSocketData;
        CUDT& u = d->ps->core();

        sendBackup_AssignBackupState(u, BKUPST_STANDBY, currtime);
        w_sendBackupCtx.updateMemberState(d, BKUPST_STANDBY);

        if (d->sndstate != SRT_GST_RUNNING)
        {
            LOGC(gslog.Error,
                log << "grp/sendBackup: IPE: misidentified a non-running link @" << d->id << " as active");
            continue;
        }

        d->sndstate = SRT_GST_IDLE;
    }
}

int CUDTGroup::sendBackup(const char* buf, int len, SRT_MSGCTRL& w_mc)
{
    if (len <= 0)
    {
        LOGC(gslog.Error, log << "grp/send(backup): negative length: " << len);
        throw CUDTException(MJ_NOTSUP, MN_INVAL, 0);
    }

    // Only live streaming is supported
    // Also - as the group may use potentially IPv4 and IPv6 connections
    // in the same group, use the size that fits both
    if (len > SRT_MAX_PLSIZE_AF_INET6)
    {
        LOGC(gslog.Error, log << "grp/send(backup): buffer size=" << len << " exceeds maximum allowed in live mode");
        throw CUDTException(MJ_NOTSUP, MN_INVAL, 0);
    }

    // [[using assert(this->m_pSndBuffer != nullptr)]];

    // First, acquire GlobControlLock to make sure all member sockets still exist
    enterCS(m_Global.m_GlobControlLock);
    ScopedLock guard(m_GroupLock);

    if (m_bClosing)
    {
        leaveCS(m_Global.m_GlobControlLock);
        LOGC(gslog.Error, log << "grp/send(backup): Cannot send, connection lost!");
        throw CUDTException(MJ_CONNECTION, MN_CONNLOST, 0);
    }

    // Now, still under lock, check if all sockets still can be dispatched
    send_CheckValidSockets();
    leaveCS(m_Global.m_GlobControlLock);

    steady_clock::time_point currtime = steady_clock::now();

    SendBackupCtx sendBackupCtx; // default initialized as empty
    // TODO: reserve? sendBackupCtx.memberStates.reserve(m_Group.size());

    sendBackup_QualifyMemberStates((sendBackupCtx), currtime);

    int32_t curseq      = SRT_SEQNO_NONE;
    size_t  nsuccessful = 0;

    SRT_ATR_UNUSED CUDTException cx(MJ_SUCCESS, MN_NONE, 0); // TODO: Delete then?
    uint16_t maxActiveWeight = 0; // Maximum weight of active links.
    // The number of bytes sent or -1 for error will be stored in group_send_result
    int group_send_result = sendBackup_SendOverActive(buf, len, w_mc, currtime, (curseq), (nsuccessful), (maxActiveWeight), (sendBackupCtx), (cx));
    bool none_succeeded = (nsuccessful == 0);

    // Save current payload in group's sender buffer.
    sendBackup_Buffering(buf, len, (curseq), (w_mc));

    sendBackup_TryActivateStandbyIfNeeded(buf, len, (none_succeeded),
        (w_mc),
        (curseq),
        (group_send_result),
        (sendBackupCtx),
        (cx), currtime);

    sendBackup_CheckPendingSockets((sendBackupCtx), currtime);
    sendBackup_CheckUnstableSockets((sendBackupCtx), currtime);

    //LOGC(gslog.Debug, log << "grp/sendBackup: links after all checks: " << sendBackupCtx.printMembers());

    // Re-check after the waiting lock has been reacquired
    if (m_bClosing)
        throw CUDTException(MJ_CONNECTION, MN_CONNLOST, 0);

    sendBackup_CloseBrokenSockets((sendBackupCtx));

    // Re-check after the waiting lock has been reacquired
    if (m_bClosing)
        throw CUDTException(MJ_CONNECTION, MN_CONNLOST, 0);

    // If all links out of the unstable-running links are blocked (SRT_EASYNCSND),
    // perform epoll wait on them. In this situation we know that
    // there are no idle blocked links because IDLE LINK CAN'T BE BLOCKED,
    // no matter what. It's because the link may only be blocked if
    // the sender buffer of this socket is full, and it can't be
    // full if it wasn't used so far.
    //
    // This means that in case when we have no stable links, we
    // need to try out any link that can accept the rexmit-load.
    // We'll check link stability at the next sending attempt.
    sendBackup_RetryWaitBlocked((sendBackupCtx), (group_send_result), (none_succeeded), (w_mc), (cx));

    sendBackup_SilenceRedundantLinks((sendBackupCtx), currtime);
    // (closing condition checked inside this call)

    if (none_succeeded)
    {
        HLOGC(gslog.Debug, log << "grp/sendBackup: all links broken (none succeeded to send a payload)");
        m_Global.m_EPoll.update_events(id(), m_sPollID, SRT_EPOLL_OUT, false);
        m_Global.m_EPoll.update_events(id(), m_sPollID, SRT_EPOLL_ERR, true);
        // Reparse error code, if set.
        // It might be set, if the last operation was failed.
        // If any operation succeeded, this will not be executed anyway.

        throw CUDTException(MJ_CONNECTION, MN_CONNLOST, 0);
    }

    // At least one link has succeeded, update sending stats.
    m_stats.sent.count(len);

    // Now fill in the socket table. Check if the size is enough, if not,
    // then set the pointer to NULL and set the correct size.

    // Note that list::size() is linear time, however this shouldn't matter,
    // as with the increased number of links in the redundancy group the
    // impossibility of using that many of them grows exponentally.
    const size_t grpsize = m_Group.size();

    if (w_mc.grpdata_size < grpsize)
    {
        w_mc.grpdata = NULL;
    }

    size_t i = 0;

    bool ready_again = false;

    HLOGC(gslog.Debug, log << "grp/sendBackup: copying group data");
    for (gli_t d = m_Group.begin(); d != m_Group.end(); ++d, ++i)
    {
        if (w_mc.grpdata)
        {
            // Enough space to fill
            copyGroupData(*d, (w_mc.grpdata[i]));
        }

        // We perform this loop anyway because we still need to check if any
        // socket is writable. Note that the group lock will hold any write ready
        // updates that are performed just after a single socket update for the
        // group, so if any socket is actually ready at the moment when this
        // is performed, and this one will result in none-write-ready, this will
        // be fixed just after returning from this function.

        ready_again = ready_again || d->ps->writeReady();
    }
    w_mc.grpdata_size = i;

    if (!ready_again)
    {
        m_Global.m_EPoll.update_events(id(), m_sPollID, SRT_EPOLL_OUT, false);
    }

    HLOGC(gslog.Debug,
          log << "grp/sendBackup: successfully sent " << group_send_result << " bytes, "
              << (ready_again ? "READY for next" : "NOT READY to send next"));
    return group_send_result;
}

// [[using locked(this->m_GroupLock)]]
int32_t CUDTGroup::addMessageToBuffer(const char* buf, size_t len, SRT_MSGCTRL& w_mc)
{
    if (m_iSndAckedMsgNo == SRT_MSGNO_NONE)
    {
        // Very first packet, just set the msgno.
        m_iSndAckedMsgNo  = w_mc.msgno;
        m_iSndOldestMsgNo = w_mc.msgno;
        HLOGC(gslog.Debug, log << "addMessageToBuffer: initial message no #" << w_mc.msgno);
    }
    else if (m_iSndOldestMsgNo != m_iSndAckedMsgNo)
    {
        int offset = MsgNo(m_iSndAckedMsgNo) - MsgNo(m_iSndOldestMsgNo);
        HLOGC(gslog.Debug,
              log << "addMessageToBuffer: new ACK-ed messages: #(" << m_iSndOldestMsgNo << "-" << m_iSndAckedMsgNo
                  << ") - going to remove");

        if (offset > int(m_SenderBuffer.size()))
        {
            LOGC(gslog.Error,
                 log << "addMessageToBuffer: IPE: offset=" << offset << " exceeds buffer size=" << m_SenderBuffer.size()
                     << " - CLEARING");
            m_SenderBuffer.clear();
        }
        else
        {
            HLOGC(gslog.Debug,
                  log << "addMessageToBuffer: erasing " << offset << "/" << m_SenderBuffer.size()
                      << " group-senderbuffer ACKED messages for #" << m_iSndOldestMsgNo << " - #" << m_iSndAckedMsgNo);
            m_SenderBuffer.erase(m_SenderBuffer.begin(), m_SenderBuffer.begin() + offset);
        }

        // Position at offset is not included
        m_iSndOldestMsgNo = m_iSndAckedMsgNo;
        HLOGC(gslog.Debug,
              log << "addMessageToBuffer: ... after: oldest #" << m_iSndOldestMsgNo);
    }

    m_SenderBuffer.resize(m_SenderBuffer.size() + 1);
    BufferedMessage& bm = m_SenderBuffer.back();
    bm.mc               = w_mc;
    bm.copy(buf, len);

    HLOGC(gslog.Debug,
          log << "addMessageToBuffer: #" << w_mc.msgno << " size=" << len << " !" << BufferStamp(buf, len));

    return m_SenderBuffer.front().mc.pktseq;
}

int CUDTGroup::sendBackup_SendOverActive(const char* buf, int len, SRT_MSGCTRL& w_mc, const steady_clock::time_point& currtime, int32_t& w_curseq,
    size_t& w_nsuccessful, uint16_t& w_maxActiveWeight, SendBackupCtx& w_sendBackupCtx, CUDTException& w_cx)
{
    if (w_mc.srctime == 0)
        w_mc.srctime = count_microseconds(currtime.time_since_epoch());

    SRT_ASSERT(w_nsuccessful == 0);
    SRT_ASSERT(w_maxActiveWeight == 0);

    int group_send_result = int(SRT_ERROR);

    // TODO: implement iterator over active links
    typedef vector<BackupMemberStateEntry>::const_iterator const_iter_t;
    for (const_iter_t member = w_sendBackupCtx.memberStates().begin(); member != w_sendBackupCtx.memberStates().end(); ++member)
    {
        if (!isStateActive(member->state))
            continue;

        SocketData* d = member->pSocketData;
        int   erc = SRT_SUCCESS;
        // Remaining sndstate is SRT_GST_RUNNING. Send a payload through it.
        CUDT& u = d->ps->core();
        const int32_t lastseq = u.schedSeqNo();
        int sndresult = int(SRT_ERROR);
        try
        {
            // This must be wrapped in try-catch because on error it throws an exception.
            // Possible return values are only 0, in case when len was passed 0, or a positive
            // >0 value that defines the size of the data that it has sent, that is, in case
            // of Live mode, equal to 'len'.
            sndresult = u.sendmsg2(buf, len, (w_mc));
        }
        catch (CUDTException& e)
        {
            w_cx = e;
            erc  = e.getErrorCode();
            sndresult = int(SRT_ERROR);
        }

        const bool send_succeeded = sendBackup_CheckSendStatus(
            currtime,
            sndresult,
            lastseq,
            w_mc.pktseq,
            (u),
            (w_curseq),
            (group_send_result));

        if (send_succeeded)
        {
            ++w_nsuccessful;
            w_maxActiveWeight = max(w_maxActiveWeight, d->weight);

            if (u.m_pSndBuffer)
                w_sendBackupCtx.setRateEstimate(u.m_pSndBuffer->getRateEstimator());
        }
        else if (erc == SRT_EASYNCSND)
        {
            sendBackup_AssignBackupState(u, BKUPST_ACTIVE_UNSTABLE, currtime);
            w_sendBackupCtx.updateMemberState(d, BKUPST_ACTIVE_UNSTABLE);
        }

        d->sndresult  = sndresult;
        d->laststatus = d->ps->getStatus();
    }

    return group_send_result;
}

// [[using locked(this->m_GroupLock)]]
int CUDTGroup::sendBackupRexmit(CUDT& core, SRT_MSGCTRL& w_mc)
{
    // This should resend all packets
    if (m_SenderBuffer.empty())
    {
        LOGC(gslog.Fatal, log << core.CONID() << "IPE: sendBackupRexmit: sender buffer empty");

        // Although act as if it was successful, otherwise you'll get connection break
        return 0;
    }

    // using [[assert !m_SenderBuffer.empty()]];

    // Send everything you currently have in the sender buffer.
    // The receiver will reject packets that it currently has.
    // Start from the oldest.

    CPacket packet;

    set<int> results;
    int      stat = -1;

    // Make sure that the link has correctly synchronized sequence numbers.
    // Note that sequence numbers should be recorded in mc.
    int32_t curseq       = m_SenderBuffer[0].mc.pktseq;
    size_t  skip_initial = 0;
    if (curseq != core.schedSeqNo())
    {
        const int distance = CSeqNo::seqoff(core.schedSeqNo(), curseq);
        if (distance < 0)
        {
            // This may happen in case when the link to be activated is already running.
            // Getting sequences backwards is not allowed, as sending them makes no
            // sense - they are already ACK-ed or are behind the ISN. Instead, skip all
            // packets that are in the past towards the scheduling sequence.
            skip_initial = -distance;
            LOGC(gslog.Warn,
                 log << core.CONID() << "sendBackupRexmit: OVERRIDE attempt. Link seqno %" << core.schedSeqNo()
                     << ", trying to send from seqno %" << curseq << " - DENIED; skip " << skip_initial << " pkts, "
                     << m_SenderBuffer.size() << " pkts in buffer");
        }
        else
        {
            // In case when the next planned sequence on this link is behind
            // the firstmost sequence in the backup buffer, synchronize the
            // sequence with it first so that they go hand-in-hand with
            // sequences already used by the link from which packets were
            // copied to the backup buffer.
            const int32_t old  SRT_ATR_UNUSED = core.schedSeqNo();
            const bool success SRT_ATR_UNUSED = core.overrideSndSeqNo(curseq);
            LOGC(gslog.Debug,
                 log << core.CONID() << "sendBackupRexmit: OVERRIDING seq %" << old << " with %" << curseq
                     << (success ? " - succeeded" : " - FAILED!"));
        }
    }


    if (skip_initial >= m_SenderBuffer.size())
    {
        LOGC(gslog.Warn,
             log << core.CONID() << "sendBackupRexmit: All packets were skipped. Nothing to send %" << core.schedSeqNo()
                 << ", trying to send from seqno %" << curseq << " - DENIED; skip " << skip_initial << " packets");
        return 0; // can't return any other state, nothing was sent
    }

    senderBuffer_t::iterator i = m_SenderBuffer.begin() + skip_initial;

    // Send everything - including the packet freshly added to the buffer
    for (; i != m_SenderBuffer.end(); ++i)
    {
        // NOTE: an exception from here will interrupt the loop
        // and will be caught in the upper level.
        stat = core.sendmsg2(i->data, (int)i->size, (i->mc));
        if (stat == -1)
        {
            // Stop sending if one sending ended up with error
            LOGC(gslog.Warn,
                 log << core.CONID() << "sendBackupRexmit: sending from buffer stopped at %" << core.schedSeqNo()
                     << " and FAILED");
            return -1;
        }
    }

    // Copy the contents of the last item being updated.
    w_mc = m_SenderBuffer.back().mc;
    HLOGC(gslog.Debug,
          log << core.CONID() << "sendBackupRexmit: pre-sent collected %" << curseq << " - %" << w_mc.pktseq);
    return stat;
}

// [[using locked(CUDTGroup::m_GroupLock)]];
void CUDTGroup::ackMessage(int32_t msgno)
{
    // The message id could not be identified, skip.
    if (msgno == SRT_MSGNO_CONTROL)
    {
        HLOGC(gslog.Debug, log << "ackMessage: msgno not found in ACK-ed sequence");
        return;
    }

    // It's impossible to get the exact message position as the
    // message is allowed also to span for multiple packets.
    // Search since the oldest packet until you hit the first
    // packet with this message number.

    // First, you need to decrease the message number by 1. It's
    // because the sequence number being ACK-ed can be in the middle
    // of the message, while it doesn't acknowledge that the whole
    // message has been received. Decrease the message number so that
    // partial-message-acknowledgement does not swipe the whole message,
    // part of which may need to be retransmitted over a backup link.

    int offset = MsgNo(msgno) - MsgNo(m_iSndAckedMsgNo);
    if (offset <= 0)
    {
        HLOGC(gslog.Debug, log << "ackMessage: already acked up to msgno=" << msgno);
        return;
    }

    HLOGC(gslog.Debug, log << "ackMessage: updated to #" << msgno);

    // Update last acked. Will be picked up when adding next message.
    m_iSndAckedMsgNo = msgno;
}

void CUDTGroup::processKeepalive(CUDTGroup::SocketData* gli)
{
    // received keepalive for that group member
    // In backup group it means that the link went IDLE.
    if (m_type == SRT_GTYPE_BACKUP)
    {
        if (gli->rcvstate == SRT_GST_RUNNING)
        {
            gli->rcvstate = SRT_GST_IDLE;
            HLOGC(gslog.Debug, log << "GROUP: received KEEPALIVE in @" << gli->id << " - link turning rcv=IDLE");
        }

        // When received KEEPALIVE, the sending state should be also
        // turned IDLE, if the link isn't temporarily activated. The
        // temporarily activated link will not be measured stability anyway,
        // while this should clear out the problem when the transmission is
        // stopped and restarted after a while. This will simply set the current
        // link as IDLE on the sender when the peer sends a keepalive because the
        // data stopped coming in and it can't send ACKs therefore.
        //
        // This also shouldn't be done for the temporary activated links because
        // stability timeout could be exceeded for them by a reason that, for example,
        // the packets come with the past sequences (as they are being synchronized
        // the sequence per being IDLE and empty buffer), so a large portion of initial
        // series of packets may come with past sequence, delaying this way with ACK,
        // which may result not only with exceeded stability timeout (which fortunately
        // isn't being measured in this case), but also with receiveing keepalive
        // (therefore we also don't reset the link to IDLE in the temporary activation period).
        if (gli->sndstate == SRT_GST_RUNNING && is_zero(gli->ps->core().m_tsFreshActivation))
        {
            gli->sndstate = SRT_GST_IDLE;
            HLOGC(gslog.Debug,
                  log << "GROUP: received KEEPALIVE in @" << gli->id << " active=PAST - link turning snd=IDLE");
        }
    }
}

void CUDTGroup::internalKeepalive(SocketData* gli)
{
    // This is in response to AGENT SENDING keepalive. This means that there's
    // no transmission in either direction, but the KEEPALIVE packet from the
    // other party could have been missed. This is to ensure that the IDLE state
    // is recognized early enough, before any sequence discrepancy can happen.

    if (m_type == SRT_GTYPE_BACKUP && gli->rcvstate == SRT_GST_RUNNING)
    {
        gli->rcvstate = SRT_GST_IDLE;
        // Prevent sending KEEPALIVE again in group-sending
        gli->ps->core().m_tsFreshActivation = steady_clock::time_point();
        HLOGC(gslog.Debug, log << "GROUP: EXP-requested KEEPALIVE in @" << gli->id << " - link turning IDLE");
    }
}

// Use the bigger size of SRT_MAX_PLSIZE to potentially fit both IPv4/6
CUDTGroup::BufferedMessageStorage CUDTGroup::BufferedMessage::storage(SRT_MAX_PLSIZE_AF_INET /*, 1000*/);

// Forwarder needed due to class definition order
int32_t CUDTGroup::generateISN()
{
    return CUDT::generateISN();
}

void CUDTGroup::setGroupConnected()
{
    if (!m_bConnected)
    {
        HLOGC(cnlog.Debug, log << "GROUP: First socket connected, SETTING GROUP CONNECTED (" << m_Group.size() << " members now)");
        // Switch to connected state and give appropriate signal
        m_Global.m_EPoll.update_events(id(), m_sPollID, SRT_EPOLL_CONNECT, true);
        m_bConnected = true;
    }
}

void CUDTGroup::updateLatestRcv(CUDTSocket* s)
{
    // Currently only Backup groups use connected idle links.
    if (m_type != SRT_GTYPE_BACKUP)
        return;

    HLOGC(grlog.Debug,
          log << "updateLatestRcv: BACKUP group, updating from active link @" << s->core().m_SocketID << " with %"
              << s->core().m_iRcvLastAck);

    CUDT*         source = &s->core();
    vector<CUDT*> targets;

    UniqueLock lg(m_GroupLock);
    // Sanity check for a case when getting a deleted socket
    if (!s->m_GroupOf)
        return;

    // Under a group lock, we block execution of removal of the socket
    // from the group, so if m_GroupOf is not NULL, we are granted
    // that m_GroupMemberData is valid.
    SocketData* current = s->m_GroupMemberData;

    for (gli_t gi = m_Group.begin(); gi != m_Group.end(); ++gi)
    {
        // Skip the socket that has reported packet reception
        if (&*gi == current)
        {
            HLOGC(grlog.Debug, log << "grp: NOT updating rcv-seq on self @" << gi->id);
            continue;
        }

        // Don't update the state if the link is:
        // - PENDING - because it's not in the connected state, wait for it.
        // - RUNNING - because in this case it should have its own line of sequences
        // - BROKEN - because it doesn't make sense anymore, about to be removed
        if (gi->rcvstate != SRT_GST_IDLE)
        {
            HLOGC(grlog.Debug,
                  log << "grp: NOT updating rcv-seq on @" << gi->id
                      << " - link state:" << srt_log_grp_state[gi->rcvstate]);
            continue;
        }

        // Sanity check
        if (!gi->ps->core().m_bConnected)
        {
            HLOGC(grlog.Debug, log << "grp: IPE: NOT updating rcv-seq on @" << gi->id << " - IDLE BUT NOT CONNECTED");
            continue;
        }

        targets.push_back(&gi->ps->core());
    }

    lg.unlock();

    // Do this on the unlocked group because this
    // operation will need receiver lock, so it might
    // risk a deadlock.

    for (size_t i = 0; i < targets.size(); ++i)
    {
        targets[i]->updateIdleLinkFrom(source);
    }
}

void CUDTGroup::getMemberSockets(std::set<SRTSOCKET>& w_ids) const
{
    ScopedLock gl (m_GroupLock);

    for (cgli_t gi = m_Group.begin(); gi != m_Group.end(); ++gi)
    {
        w_ids.insert(gi->id);
    }
}

void CUDTGroup::activateUpdateEvent(bool still_have_items)
{
    // This function actually reacts on the fact that a socket
    // was deleted from the group. This might make the group empty.
    if (!still_have_items) // empty, or removal of unknown socket attempted - set error on group
    {
        m_Global.m_EPoll.update_events(id(), m_sPollID, SRT_EPOLL_IN | SRT_EPOLL_OUT | SRT_EPOLL_ERR, true);
    }
    else
    {
        m_Global.m_EPoll.update_events(id(), m_sPollID, SRT_EPOLL_UPDATE, true);
    }
}

void CUDTGroup::addEPoll(int eid)
{
    enterCS(m_Global.m_EPoll.m_EPollLock);
    m_sPollID.insert(eid);
    leaveCS(m_Global.m_EPoll.m_EPollLock);

    bool any_read    = false;
    bool any_write   = false;
    bool any_broken  = false;
    bool any_pending = false;

    {
        // Check all member sockets
        ScopedLock gl(m_GroupLock);

        // We only need to know if there is any socket that is
        // ready to get a payload and ready to receive from.

        for (gli_t i = m_Group.begin(); i != m_Group.end(); ++i)
        {
            if (i->sndstate == SRT_GST_IDLE || i->sndstate == SRT_GST_RUNNING)
            {
                any_write |= i->ps->writeReady();
            }

            if (i->rcvstate == SRT_GST_IDLE || i->rcvstate == SRT_GST_RUNNING)
            {
                any_read |= i->ps->readReady();
            }

            if (i->ps->broken())
                any_broken |= true;
            else
                any_pending |= true;
        }
    }

    // This is stupid, but we don't have any other interface to epoll
    // internals. Actually we don't have to check if id() is in m_sPollID
    // because we know it is, as we just added it. But it's not performance
    // critical, sockets are not being often added during transmission.
    if (any_read)
        m_Global.m_EPoll.update_events(id(), m_sPollID, SRT_EPOLL_IN, true);

    if (any_write)
        m_Global.m_EPoll.update_events(id(), m_sPollID, SRT_EPOLL_OUT, true);

    // Set broken if none is non-broken (pending, read-ready or write-ready)
    if (any_broken && !any_pending)
        m_Global.m_EPoll.update_events(id(), m_sPollID, SRT_EPOLL_ERR, true);
}

void CUDTGroup::removeEPollEvents(const int eid)
{
    // clear IO events notifications;
    // since this happens after the epoll ID has been removed, they cannot be set again
    set<int> remove;
    remove.insert(eid);
    m_Global.m_EPoll.update_events(id(), remove, SRT_EPOLL_IN | SRT_EPOLL_OUT, false);
}

void CUDTGroup::removeEPollID(const int eid)
{
    enterCS(m_Global.m_EPoll.m_EPollLock);
    m_sPollID.erase(eid);
    leaveCS(m_Global.m_EPoll.m_EPollLock);
}

void CUDTGroup::updateFailedLink()
{
    ScopedLock lg(m_GroupLock);

    // Check all members if they are in the pending
    // or connected state.

    int nhealthy = 0;

    for (gli_t i = m_Group.begin(); i != m_Group.end(); ++i)
    {
        if (i->sndstate < SRT_GST_BROKEN)
            nhealthy++;
    }

    if (!nhealthy)
    {
        // No healthy links, set ERR on epoll.
        HLOGC(gmlog.Debug, log << "group/updateFailedLink: All sockets broken");
        m_Global.m_EPoll.update_events(id(), m_sPollID, SRT_EPOLL_IN | SRT_EPOLL_OUT | SRT_EPOLL_ERR, true);
    }
    else
    {
        HLOGC(gmlog.Debug, log << "group/updateFailedLink: Still " << nhealthy << " links in the group");
    }
}

#if ENABLE_HEAVY_LOGGING
// [[using maybe_locked(CUDT::uglobal()->m_GlobControlLock)]]
void CUDTGroup::debugGroup()
{
    ScopedLock gg(m_GroupLock);

    HLOGC(gmlog.Debug, log << "GROUP MEMBER STATUS - $" << id());

    for (gli_t gi = m_Group.begin(); gi != m_Group.end(); ++gi)
    {
        HLOGC(gmlog.Debug,
              log << " ... id { agent=@" << gi->id << " peer=@" << gi->ps->core().m_PeerID
                  << " } address { agent=" << gi->agent.str() << " peer=" << gi->peer.str() << "} "
                  << " state {snd=" << StateStr(gi->sndstate) << " rcv=" << StateStr(gi->rcvstate) << "}");
    }
}
#endif

} // namespace srt<|MERGE_RESOLUTION|>--- conflicted
+++ resolved
@@ -866,12 +866,6 @@
         SRTSOCKET firstsocket = SRT_INVALID_SOCK;
         enterCS(m_GroupLock);
         gli_t gi = m_Group.begin();
-<<<<<<< HEAD
-        SRTSOCKET sid = (gi != m_Group.end()) ? gi->id : SRT_INVALID_SOCK;
-        leaveCS(m_GroupLock);
-        CUDTUnited::SocketKeeper sk(CUDT::uglobal(), sid);
-        if (sk.socket)
-=======
         if (gi != m_Group.end())
             firstsocket = gi->ps->core().id();
         leaveCS(m_GroupLock);
@@ -879,7 +873,6 @@
         // We have also no guarantee that after leaving m_GroupLock the socket isn't
         // going to be deleted. Hence use the safest method by extracting through the id.
         if (firstsocket != SRT_INVALID_SOCK)
->>>>>>> dca84dba
         {
             CUDTUnited::SocketKeeper sk(CUDT::uglobal(), firstsocket);
             if (sk.socket)
