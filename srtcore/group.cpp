#include "platform_sys.h"

#include <iterator>

#include "api.h"
#include "group.h"

using namespace std;
using namespace srt::sync;
using namespace srt::groups;
using namespace srt_logging;

// The SRT_DEF_VERSION is defined in core.cpp.
extern const int32_t SRT_DEF_VERSION;

namespace srt {

sync::atomic<int32_t> CUDTGroup::s_tokenGen ( 0 );

// [[using locked(this->m_GroupLock)]];
bool CUDTGroup::getBufferTimeBase(CUDT*                     forthesakeof,
                                  steady_clock::time_point& w_tb,
                                  bool&                     w_wp,
                                  steady_clock::duration&   w_dr)
{
    CUDT* master = 0;
    for (gli_t gi = m_Group.begin(); gi != m_Group.end(); ++gi)
    {
        CUDT* u = &gi->ps->core();
        if (gi->laststatus != SRTS_CONNECTED)
        {
            HLOGC(gmlog.Debug,
                  log << "getBufferTimeBase: skipping @" << u->m_SocketID
                      << ": not connected, state=" << SockStatusStr(gi->laststatus));
            continue;
        }

        if (u == forthesakeof)
            continue; // skip the member if it's the target itself

        if (!u->m_pRcvBuffer)
            continue; // Not initialized yet

        master = u;
        break; // found
    }

    // We don't have any sockets in the group, so can't get
    // the buffer timebase. This should be then initialized
    // the usual way.
    if (!master)
        return false;

    master->m_pRcvBuffer->getInternalTimeBase((w_tb), (w_wp), (w_dr));

    // Sanity check
    if (is_zero(w_tb))
    {
        LOGC(gmlog.Error, log << "IPE: existing previously socket has no time base set yet!");
        return false; // this will enforce initializing the time base normal way
    }
    return true;
}

// [[using locked(this->m_GroupLock)]];
bool CUDTGroup::applyGroupSequences(SRTSOCKET target, int32_t& w_snd_isn, int32_t& w_rcv_isn)
{
    if (m_bConnected) // You are the first one, no need to change.
    {
        IF_HEAVY_LOGGING(string update_reason = "what?");
        // Find a socket that is declared connected and is not
        // the socket that caused the call.
        for (gli_t gi = m_Group.begin(); gi != m_Group.end(); ++gi)
        {
            if (gi->id == target)
                continue;

            CUDT& se = gi->ps->core();
            if (!se.m_bConnected)
                continue;

            // Found it. Get the following sequences:
            // For sending, the sequence that is about to be sent next.
            // For receiving, the sequence of the latest received packet.

            // SndCurrSeqNo is initially set to ISN-1, this next one is
            // the sequence that is about to be stamped on the next sent packet
            // over that socket. Using this field is safer because it is atomic
            // and its affinity is to the same thread as the sending function.

            // NOTE: the groupwise scheduling sequence might have been set
            // already. If so, it means that it was set by either:
            // - the call of this function on the very first conencted socket (see below)
            // - the call to `sendBroadcast` or `sendBackup`
            // In both cases, we want THIS EXACTLY value to be reported
            if (m_iLastSchedSeqNo != -1)
            {
                w_snd_isn = m_iLastSchedSeqNo;
                IF_HEAVY_LOGGING(update_reason = "GROUPWISE snd-seq");
            }
            else
            {
                w_snd_isn = se.m_iSndNextSeqNo;

                // Write it back to the groupwise scheduling sequence so that
                // any next connected socket will take this value as well.
                m_iLastSchedSeqNo = w_snd_isn;
                IF_HEAVY_LOGGING(update_reason = "existing socket not yet sending");
            }

            // RcvCurrSeqNo is increased by one because it happens that at the
            // synchronization moment it's already past reading and delivery.
            // This is redundancy, so the redundant socket is connected at the moment
            // when the other one is already transmitting, so skipping one packet
            // even if later transmitted is less troublesome than requesting a
            // "mistakenly seen as lost" packet.
            w_rcv_isn = CSeqNo::incseq(se.m_iRcvCurrSeqNo);

            HLOGC(gmlog.Debug,
                  log << "applyGroupSequences: @" << target << " gets seq from @" << gi->id << " rcv %" << (w_rcv_isn)
                      << " snd %" << (w_snd_isn) << " as " << update_reason);
            return false;
        }
    }

    // If the GROUP (!) is not connected, or no running/pending socket has been found.
    // // That is, given socket is the first one.
    // The group data should be set up with its own data. They should already be passed here
    // in the variables.
    //
    // Override the schedule sequence of the group in this case because whatever is set now,
    // it's not valid.

    HLOGC(gmlog.Debug,
          log << "applyGroupSequences: no socket found connected and transmitting, @" << target
              << " not changing sequences, storing snd-seq %" << (w_snd_isn));

    set_currentSchedSequence(w_snd_isn);

    return true;
}

// NOTE: This function is now for DEBUG PURPOSES ONLY.
// Except for presenting the extracted data in the logs, there's no use of it now.
void CUDTGroup::debugMasterData(SRTSOCKET slave)
{
    // Find at least one connection, which is running. Note that this function is called
    // from within a handshake process, so the socket that undergoes this process is at best
    // currently in SRT_GST_PENDING state and it's going to be in SRT_GST_IDLE state at the
    // time when the connection process is done, until the first reading/writing happens.
    ScopedLock cg(m_GroupLock);

    IF_LOGGING(SRTSOCKET mpeer = SRT_INVALID_SOCK);
    IF_LOGGING(steady_clock::time_point start_time);

    bool found = false;

    for (gli_t gi = m_Group.begin(); gi != m_Group.end(); ++gi)
    {
        if (gi->sndstate == SRT_GST_RUNNING)
        {
            // Found it. Get the socket's peer's ID and this socket's
            // Start Time. Once it's delivered, this can be used to calculate
            // the Master-to-Slave start time difference.
            IF_LOGGING(mpeer = gi->ps->core().m_PeerID);
            IF_LOGGING(start_time = gi->ps->core().socketStartTime());
            HLOGC(gmlog.Debug,
                  log << "getMasterData: found RUNNING master @" << gi->id << " - reporting master's peer $" << mpeer
                      << " starting at " << FormatTime(start_time));
            found = true;
            break;
        }
    }

    if (!found)
    {
        // If no running one found, then take the first socket in any other
        // state than broken, except the slave. This is for a case when a user
        // has prepared one link already, but hasn't sent anything through it yet.
        for (gli_t gi = m_Group.begin(); gi != m_Group.end(); ++gi)
        {
            if (gi->sndstate == SRT_GST_BROKEN)
                continue;

            if (gi->id == slave)
                continue;

            // Found it. Get the socket's peer's ID and this socket's
            // Start Time. Once it's delivered, this can be used to calculate
            // the Master-to-Slave start time difference.
            IF_LOGGING(mpeer = gi->ps->core().m_PeerID);
            IF_LOGGING(start_time    = gi->ps->core().socketStartTime());
            HLOGC(gmlog.Debug,
                    log << "getMasterData: found IDLE/PENDING master @" << gi->id << " - reporting master's peer $" << mpeer
                    << " starting at " << FormatTime(start_time));
            found = true;
            break;
        }
    }

    if (!found)
    {
        LOGC(cnlog.Debug, log << CONID() << "NO GROUP MASTER LINK found for group: $" << id());
    }
    else
    {
        // The returned master_st is the master's start time. Calculate the
        // differene time.
        IF_LOGGING(steady_clock::duration master_tdiff = m_tsStartTime - start_time);
        LOGC(cnlog.Debug, log << CONID() << "FOUND GROUP MASTER LINK: peer=$" << mpeer
                << " - start time diff: " << FormatDuration<DUNIT_S>(master_tdiff));
    }
}

// GROUP

CUDTGroup::SocketData* CUDTGroup::add(SocketData data)
{
    ScopedLock g(m_GroupLock);

    // Change the snd/rcv state of the group member to PENDING.
    // Default for SocketData after creation is BROKEN, which just
    // after releasing the m_GroupLock could be read and interpreted
    // as broken connection and removed before the handshake process
    // is done.
    data.sndstate = SRT_GST_PENDING;
    data.rcvstate = SRT_GST_PENDING;

    LOGC(gmlog.Note, log << "group/add: adding member @" << data.id << " into group $" << id());
    m_Group.push_back(data);
    gli_t end = m_Group.end();
    if (m_iMaxPayloadSize == -1)
    {
        int plsize = (int)data.ps->core().OPT_PayloadSize();
        HLOGC(gmlog.Debug,
              log << "CUDTGroup::add: taking MAX payload size from socket @" << data.ps->core().m_SocketID << ": " << plsize
                  << " " << (plsize ? "(explicit)" : "(unspecified = fallback to 1456)"));
        if (plsize == 0)
            plsize = CPacket::srtPayloadSize(data.agent.family());
        // It is stated that the payload size
        // is taken from first, and every next one
        // will get the same.
        m_iMaxPayloadSize = plsize;
    }

    --end;
    return &*end;
}

CUDTGroup::CUDTGroup(SRT_GROUP_TYPE gtype)
    : m_Global(CUDT::uglobal())
    , m_GroupID(SRT_INVALID_SOCK)
    , m_PeerGroupID(SRT_INVALID_SOCK)
    , m_type(gtype)
    , m_iBusy()
    , m_iSndOldestMsgNo(SRT_MSGNO_NONE)
    , m_iSndAckedMsgNo(SRT_MSGNO_NONE)
    , m_uOPT_MinStabilityTimeout_us(1000 * CSrtConfig::COMM_DEF_MIN_STABILITY_TIMEOUT_MS)
    // -1 = "undefined"; will become defined with first added socket
    , m_iMaxPayloadSize(-1)
    , m_iAvgPayloadSize(-1)
    , m_bSynRecving(true)
    , m_bSynSending(true)
    , m_bTsbPd(true)
    , m_bTLPktDrop(true)
    , m_iTsbPdDelay_us(0)
    // m_*EID and m_*Epolld fields will be initialized
    // in the constructor body.
    , m_iSndTimeOut(-1)
    , m_iRcvTimeOut(-1)
    , m_tsStartTime()
    , m_tsRcvPeerStartTime()
    , m_RcvBaseSeqNo(SRT_SEQNO_NONE)
    , m_bOpened(false)
    , m_bConnected(false)
    , m_bClosing(false)
    , m_iLastSchedSeqNo(SRT_SEQNO_NONE)
    , m_iLastSchedMsgNo(SRT_MSGNO_NONE)
{
    setupMutex(m_GroupLock, "Group");
    setupMutex(m_RcvDataLock, "G/RcvData");
    setupCond(m_RcvDataCond, "G/RcvData");
    m_RcvEID = m_Global.m_EPoll.create(&m_RcvEpolld);
    m_SndEID = m_Global.m_EPoll.create(&m_SndEpolld);

    HLOGC(gmlog.Debug, log << "Group internal EID: R:E" << m_RcvEID << " W:E" << m_SndEID);

    m_stats.init();

    // Set this data immediately during creation before
    // two or more sockets start arguing about it.
    m_iLastSchedSeqNo = CUDT::generateISN();
}

CUDTGroup::~CUDTGroup()
{
    srt_epoll_release(m_RcvEID);
    srt_epoll_release(m_SndEID);
    releaseMutex(m_GroupLock);
    releaseMutex(m_RcvDataLock);
    releaseCond(m_RcvDataCond);
}

void CUDTGroup::GroupContainer::erase(CUDTGroup::gli_t it)
{
    if (it == m_LastActiveLink)
    {
        if (m_List.empty())
        {
            LOGC(gmlog.Error, log << "IPE: GroupContainer is empty and 'erase' is called on it.");
            m_LastActiveLink = m_List.end();
            return; // this avoids any misunderstandings in iterator checks
        }

        gli_t bb = m_List.begin();
        ++bb;
        if (bb == m_List.end()) // means: m_List.size() == 1
        {
            // One element, this one being deleted, nothing to point to.
            m_LastActiveLink = m_List.end();
        }
        else
        {
            // Set the link to the previous element IN THE RING.
            // We have the position pointer.
            // Reverse iterator is automatically decremented.
            std::reverse_iterator<gli_t> rt(m_LastActiveLink);
            if (rt == m_List.rend())
                rt = m_List.rbegin();

            m_LastActiveLink = rt.base();

            // This operation is safe because we know that:
            // - the size of the container is at least 2 (0 and 1 cases are handled above)
            // - if m_LastActiveLink == m_List.begin(), `rt` is shifted to the opposite end.
            --m_LastActiveLink;
        }
    }
    m_List.erase(it);
    --m_SizeCache;
}

void CUDTGroup::setOpt(SRT_SOCKOPT optName, const void* optval, int optlen)
{
    HLOGC(gmlog.Debug,
          log << "GROUP $" << id() << " OPTION: #" << optName
              << " value:" << FormatBinaryString((uint8_t*)optval, optlen));

    switch (optName)
    {
        // First go options that are NOT ALLOWED to be modified on the group.
        // (socket-only), or are read-only.

    case SRTO_ISN: // read-only
    case SRTO_STATE: // read-only
    case SRTO_EVENT: // read-only
    case SRTO_SNDDATA: // read-only
    case SRTO_RCVDATA: // read-only
    case SRTO_KMSTATE: // read-only
    case SRTO_VERSION: // read-only
    case SRTO_PEERVERSION: // read-only
    case SRTO_SNDKMSTATE: // read-only
    case SRTO_RCVKMSTATE: // read-only
    case SRTO_GROUPTYPE: // read-only
        LOGC(gmlog.Error, log << "group option setter: this option ("<< int(optName) << ") is read-only");
        throw CUDTException(MJ_NOTSUP, MN_INVAL, 0);

    case SRTO_SENDER: // deprecated (1.2.0 version legacy)
    case SRTO_IPV6ONLY: // link-type specific
    case SRTO_RENDEZVOUS: // socket-only
    case SRTO_BINDTODEVICE: // socket-specific
    case SRTO_GROUPCONNECT: // listener-specific
        LOGC(gmlog.Error, log << "group option setter: this option ("<< int(optName) << ") is socket- or link-specific");
        throw CUDTException(MJ_NOTSUP, MN_INVAL, 0);

    case SRTO_TRANSTYPE:
    case SRTO_TSBPDMODE:
    case SRTO_CONGESTION:
        LOGC(gmlog.Error, log << "group option setter: this option (" << int(optName) << ") removes live mode, which is the only supported for groups");
        throw CUDTException(MJ_NOTSUP, MN_INVAL, 0);
    case SRTO_RCVSYN:
        m_bSynRecving = cast_optval<bool>(optval, optlen);
        return;

    case SRTO_SNDSYN:
        m_bSynSending = cast_optval<bool>(optval, optlen);
        return;

    case SRTO_SNDTIMEO:
        m_iSndTimeOut = cast_optval<int>(optval, optlen);
        break;

    case SRTO_RCVTIMEO:
        m_iRcvTimeOut = cast_optval<int>(optval, optlen);
        break;

    case SRTO_GROUPMINSTABLETIMEO:
    {
        const int val_ms = cast_optval<int>(optval, optlen);
        const int min_timeo_ms = (int) CSrtConfig::COMM_DEF_MIN_STABILITY_TIMEOUT_MS;
        if (val_ms < min_timeo_ms)
        {
            LOGC(gmlog.Error,
                 log << "group option: SRTO_GROUPMINSTABLETIMEO min allowed value is " << min_timeo_ms << " ms.");
            throw CUDTException(MJ_NOTSUP, MN_INVAL, 0);
        }

        // Search if you already have SRTO_PEERIDLETIMEO set
        int idletmo = CSrtConfig::COMM_RESPONSE_TIMEOUT_MS;
        vector<ConfigItem>::iterator f =
            find_if(m_config.begin(), m_config.end(), ConfigItem::OfType(SRTO_PEERIDLETIMEO));
        if (f != m_config.end())
        {
            f->get(idletmo); // worst case, it will leave it unchanged.
        }

        if (val_ms > idletmo)
        {
            LOGC(gmlog.Error,
                 log << "group option: SRTO_GROUPMINSTABLETIMEO=" << val_ms << " exceeds SRTO_PEERIDLETIMEO=" << idletmo);
            throw CUDTException(MJ_NOTSUP, MN_INVAL, 0);
        }

        m_uOPT_MinStabilityTimeout_us = 1000 * val_ms;
    }

    break;

    default:
        break;
    }

    // All others must be simply stored for setting on a socket.
    // If the group is already open and any post-option is about
    // to be modified, it must be allowed and applied on all sockets.
    if (m_bOpened)
    {
        // There's at least one socket in the group, so only
        // post-options are allowed.
        if (!binary_search(srt_post_opt_list, srt_post_opt_list + SRT_SOCKOPT_NPOST, optName))
        {
            LOGC(gmlog.Error, log << "setsockopt(group): Group is connected, this option can't be altered");
            throw CUDTException(MJ_NOTSUP, MN_ISCONNECTED, 0);
        }

        HLOGC(gmlog.Debug, log << "... SPREADING to existing sockets.");
        // This means that there are sockets already, so apply
        // this option on them.
        std::vector<CUDTSocket*> ps_vec;
        {
            // Do copy to avoid deadlock. CUDT::setOpt() cannot be called directly inside this loop, because
            // CUDT::setOpt() will lock m_ConnectionLock, which should be locked before m_GroupLock.
            ScopedLock gg(m_GroupLock);
            for (gli_t gi = m_Group.begin(); gi != m_Group.end(); ++gi)
            {
                ps_vec.push_back(gi->ps);
            }
        }
        for (std::vector<CUDTSocket*>::iterator it = ps_vec.begin(); it != ps_vec.end(); ++it)
        {
            (*it)->core().setOpt(optName, optval, optlen);
        }
    }

    // Before possibly storing the option, check if it is settable on a socket.
    CSrtConfig testconfig;

    // Note: this call throws CUDTException by itself.
    int result = testconfig.set(optName, optval, optlen);
    if (result == -1) // returned in case of unknown option
        throw CUDTException(MJ_NOTSUP, MN_INVAL, 0);

    // Store the option regardless if pre or post. This will apply
    m_config.push_back(ConfigItem(optName, optval, optlen));
}

static bool getOptDefault(SRT_SOCKOPT optname, void* optval, int& w_optlen);

// unfortunately this is required to properly handle th 'default_opt != opt'
// operation in the below importOption. Not required simultaneously operator==.
static bool operator!=(const struct linger& l1, const struct linger& l2)
{
    return l1.l_onoff != l2.l_onoff || l1.l_linger != l2.l_linger;
}

/// A function template to import socket option of a trivial type.
/// This includes linger, bool, int8_t, int32_t, int64_t, double, etc.
/// Potentially can be extended to trivially_copyable if needed.
template <class ValueType>
static void importTrivialOption(vector<CUDTGroup::ConfigItem>& storage, SRT_SOCKOPT optname, const ValueType& optval, const int optsize = sizeof(ValueType))
{
    SRT_STATIC_ASSERT(std::is_trivial<ValueType>::value, "ValueType must be a trivial type.");
    ValueType optval_dflt = ValueType();
    int optsize_dflt      = sizeof(ValueType);
    if (!getOptDefault(optname, (&optval_dflt), (optsize_dflt)) || optval_dflt != optval)
    {
        SRT_ASSERT(optsize == sizeof(ValueType));
        // Store the option when:
        // - no default for this option is found
        // - the option value retrieved from the field is different from the default one
#if HAVE_FULL_CXX11
		storage.emplace_back(optname, &optval, optsize);
#else
        storage.push_back(CUDTGroup::ConfigItem(optname, &optval, optsize));
#endif
    }
}

/// A function template to import a StringStorage option.
template <size_t N>
static void importStringOption(vector<CUDTGroup::ConfigItem>& storage, SRT_SOCKOPT optname, const StringStorage<N>& optval)
{
    if (optval.empty())
        return;

    // Store the option when:
    // - option has a value (default is empty).
#if HAVE_FULL_CXX11
    storage.emplace_back(optname, optval.c_str(),(int) optval.size());
#else
    storage.push_back(CUDTGroup::ConfigItem(optname, optval.c_str(), (int) optval.size()));
#endif
}

// This function is called by the same premises as the CUDT::CUDT(const CUDT&) (copy constructor).
// The intention is to rewrite the part that comprises settings from the socket
// into the group. Note that some of the settings concern group, some others concern
// only target socket, and there are also options that can't be set on a socket.
void CUDTGroup::deriveSettings(CUDT* u)
{
    // !!! IMPORTANT !!!
    //
    // This function shall ONLY be called on a newly created group
    // for the sake of the newly accepted socket from the group-enabled listener,
    // which is lazy-created for the first ever accepted socket.
    // Once the group is created, it should stay with the options
    // state as initialized here, and be changeable only in case when
    // the option is altered on the group.

    // SRTO_RCVSYN
    m_bSynRecving = u->m_config.bSynRecving;

    // SRTO_SNDSYN
    m_bSynSending = u->m_config.bSynSending;

    // SRTO_RCVTIMEO
    m_iRcvTimeOut = u->m_config.iRcvTimeOut;

    // SRTO_SNDTIMEO
    m_iSndTimeOut = u->m_config.iSndTimeOut;

    // SRTO_GROUPMINSTABLETIMEO
    m_uOPT_MinStabilityTimeout_us = 1000 * u->m_config.uMinStabilityTimeout_ms;

    // Ok, this really is disgusting, but there's only one way
    // to properly do it. Would be nice to have some more universal
    // connection between an option symbolic name and the internals
    // in CUDT class, but until this is done, since now every new
    // option will have to be handled both in the CUDT::setOpt/getOpt
    // functions, and here as well.

    // This is about moving options from listener to the group,
    // to be potentially replicated on the socket. So both pre
    // and post options apply.

#define IM(option, field) importTrivialOption(m_config, option, u->m_config.field)
#define IMF(option, field) importTrivialOption(m_config, option, u->field)

    IM(SRTO_MSS, iMSS);
    IM(SRTO_FC, iFlightFlagSize);

    // Nonstandard
    importTrivialOption(m_config, SRTO_SNDBUF, u->m_config.iSndBufSize * (u->m_config.iMSS - CPacket::udpHeaderSize(AF_INET)));
    importTrivialOption(m_config, SRTO_RCVBUF, u->m_config.iRcvBufSize * (u->m_config.iMSS - CPacket::udpHeaderSize(AF_INET)));

    IM(SRTO_LINGER, Linger);

    IM(SRTO_UDP_SNDBUF, iUDPSndBufSize);
    IM(SRTO_UDP_RCVBUF, iUDPRcvBufSize);
    // SRTO_RENDEZVOUS: impossible to have it set on a listener socket.
    // SRTO_SNDTIMEO/RCVTIMEO: groupwise setting

    // SRTO_CONNTIMEO requires a special handling, because API stores the value in integer milliseconds,
    // but the type of the variable is srt::sync::duration.
    importTrivialOption(m_config, SRTO_CONNTIMEO, (int) count_milliseconds(u->m_config.tdConnTimeOut));

    IM(SRTO_DRIFTTRACER, bDriftTracer);
    // Reuseaddr: true by default and should only be true.
    IM(SRTO_MAXBW, llMaxBW);
    IM(SRTO_INPUTBW, llInputBW);
    IM(SRTO_MININPUTBW, llMinInputBW);
    IM(SRTO_OHEADBW, iOverheadBW);
    IM(SRTO_IPTOS, iIpToS);
    IM(SRTO_IPTTL, iIpTTL);
    IM(SRTO_TSBPDMODE, bTSBPD);
    IM(SRTO_RCVLATENCY, iRcvLatency);
    IM(SRTO_PEERLATENCY, iPeerLatency);
    IM(SRTO_SNDDROPDELAY, iSndDropDelay);
    // Special handling of SRTO_PAYLOADSIZE becuase API stores the value as int32_t,
    // while the config structure stores it as size_t.
    importTrivialOption(m_config, SRTO_PAYLOADSIZE, (int)u->m_config.zExpPayloadSize);
    IMF(SRTO_TLPKTDROP, m_bTLPktDrop);

    importStringOption(m_config, SRTO_STREAMID, u->m_config.sStreamName);

    IM(SRTO_MESSAGEAPI, bMessageAPI);
    IM(SRTO_NAKREPORT, bRcvNakReport);
    IM(SRTO_MINVERSION, uMinimumPeerSrtVersion);
    IM(SRTO_ENFORCEDENCRYPTION, bEnforcedEnc);
    IM(SRTO_IPV6ONLY, iIpV6Only);
    IM(SRTO_PEERIDLETIMEO, iPeerIdleTimeout_ms);

    importStringOption(m_config, SRTO_PACKETFILTER, u->m_config.sPacketFilterConfig);

    importTrivialOption(m_config, SRTO_PBKEYLEN, (int) u->m_pCryptoControl->KeyLen());

    // Passphrase is empty by default. Decipher the passphrase and
    // store as passphrase option
    if (u->m_config.CryptoSecret.len)
    {
        const StringStorage<HAICRYPT_SECRET_MAX_SZ> password((const char*)u->m_config.CryptoSecret.str, u->m_config.CryptoSecret.len);
        importStringOption(m_config, SRTO_PASSPHRASE, password);
    }

    IM(SRTO_KMREFRESHRATE, uKmRefreshRatePkt);
    IM(SRTO_KMPREANNOUNCE, uKmPreAnnouncePkt);

    const string cc = u->m_CongCtl.selected_name();
    if (cc != "live")
    {
        m_config.push_back(ConfigItem(SRTO_CONGESTION, cc.c_str(), (int)cc.size()));
    }

    // NOTE: This is based on information extracted from the "semi-copy-constructor" of CUDT class.
    // Here should be handled all things that are options that modify the socket, but not all options
    // are assigned to configurable items.

#undef IM
#undef IMF
}

// XXX This function is likely of no use now.
bool CUDTGroup::applyFlags(uint32_t flags, HandshakeSide)
{
    const bool synconmsg = IsSet(flags, SRT_GFLAG_SYNCONMSG);
    if (synconmsg)
    {
        LOGP(gmlog.Error, "GROUP: requested sync on msgno - not supported.");
        return false;
    }

    return true;
}

template <class Type>
struct Value
{
    static int fill(void* optval, int len, const Type& value)
    {
        if (size_t(len) < sizeof(Type))
            return 0;

        *(Type*)optval = value;
        return sizeof(Type);
    }
};

template <>
inline int Value<std::string>::fill(void* optval, int len, const std::string& value)
{
    if (size_t(len) < value.size())
        return 0;
    memcpy(optval, value.c_str(), value.size());
    return (int) value.size();
}

template <class V>
inline int fillValue(void* optval, int len, V value)
{
    return Value<V>::fill(optval, len, value);
}

static bool getOptDefault(SRT_SOCKOPT optname, void* pw_optval, int& w_optlen)
{
    static const linger def_linger = {1, CSrtConfig::DEF_LINGER_S};
    switch (optname)
    {
    default:
        return false;

#define RD(value)                                                                                                      \
    w_optlen = fillValue((pw_optval), w_optlen, value);                                                                \
    break

    case SRTO_KMSTATE:
    case SRTO_SNDKMSTATE:
    case SRTO_RCVKMSTATE:
        RD(SRT_KM_S_UNSECURED);
    case SRTO_PBKEYLEN:
        RD(16);

    case SRTO_MSS:
        RD(CSrtConfig::DEF_MSS);

    case SRTO_SNDSYN:
        RD(true);
    case SRTO_RCVSYN:
        RD(true);
    case SRTO_ISN:
        RD(SRT_SEQNO_NONE);
    case SRTO_FC:
        RD(CSrtConfig::DEF_FLIGHT_SIZE);

    case SRTO_SNDBUF:
    case SRTO_RCVBUF:
        w_optlen = fillValue<int>((pw_optval), w_optlen, CSrtConfig::DEF_BUFFER_SIZE * (CSrtConfig::DEF_MSS - CPacket::udpHeaderSize(AF_INET)));
        break;

    case SRTO_LINGER:
        RD(def_linger);
    case SRTO_UDP_SNDBUF:
    case SRTO_UDP_RCVBUF:
        RD(CSrtConfig::DEF_UDP_BUFFER_SIZE);
    case SRTO_RENDEZVOUS:
        RD(false);
    case SRTO_SNDTIMEO:
        RD(-1);
    case SRTO_RCVTIMEO:
        RD(-1);
    case SRTO_REUSEADDR:
        RD(true);
    case SRTO_MAXBW:
        RD(int64_t(-1));
    case SRTO_INPUTBW:
        RD(int64_t(-1));
    case SRTO_MININPUTBW:
        RD(int64_t(0));
    case SRTO_OHEADBW:
        RD(SRT_OHEAD_DEFAULT_P100);
    case SRTO_STATE:
        RD(SRTS_INIT);
    case SRTO_EVENT:
        RD(0);
    case SRTO_SNDDATA:
        RD(0);
    case SRTO_RCVDATA:
        RD(0);

    case SRTO_IPTTL:
        RD(0);
    case SRTO_IPTOS:
        RD(0);

    case SRTO_SENDER:
        RD(false);
    case SRTO_TSBPDMODE:
        RD(false);
    case SRTO_LATENCY:
    case SRTO_RCVLATENCY:
        RD(SRT_LIVE_DEF_LATENCY_MS);
    case SRTO_PEERLATENCY:
        RD(0);
    case SRTO_TLPKTDROP:
        RD(true);
    case SRTO_SNDDROPDELAY:
        RD(-1);
    case SRTO_NAKREPORT:
        RD(true);
    case SRTO_VERSION:
        RD(SRT_DEF_VERSION);
    case SRTO_PEERVERSION:
        RD(0);
    case SRTO_PEERIDLETIMEO:
        RD(CSrtConfig::COMM_RESPONSE_TIMEOUT_MS);
    case SRTO_CONNTIMEO:
        RD(CSrtConfig::DEF_CONNTIMEO_S * 1000); // required milliseconds
    case SRTO_DRIFTTRACER:
        RD(true);

    case SRTO_MINVERSION:
        RD(SRT_VERSION_MAJ1);
    case SRTO_STREAMID:
        RD(std::string());
    case SRTO_CONGESTION:
        RD(std::string());
    case SRTO_MESSAGEAPI:
        RD(true);
    case SRTO_PAYLOADSIZE:
        RD(0);
    case SRTO_GROUPMINSTABLETIMEO:
        RD(CSrtConfig::COMM_DEF_MIN_STABILITY_TIMEOUT_MS);
    case SRTO_LOSSMAXTTL:
        RD(0);
    case SRTO_RETRANSMITALGO:
        RD(1);
    }

#undef RD
    return true;
}

struct FOptionValue
{
    SRT_SOCKOPT expected;
    FOptionValue(SRT_SOCKOPT v): expected(v) {}
    bool operator()(const CUDTGroup::ConfigItem& i) const
    {
        return i.so == expected;
    }
};

void CUDTGroup::getOpt(SRT_SOCKOPT optname, void* pw_optval, int& w_optlen)
{
    // Options handled in group
    switch (optname)
    {
    case SRTO_RCVSYN:
        *(bool*)pw_optval = m_bSynRecving;
        w_optlen          = sizeof(bool);
        return;

    case SRTO_SNDSYN:
        *(bool*)pw_optval = m_bSynSending;
        w_optlen          = sizeof(bool);
        return;

    case SRTO_SNDTIMEO:
        *(int*)pw_optval = m_iSndTimeOut;
        w_optlen = sizeof(int);
        return;

    case SRTO_RCVTIMEO:
        *(int*)pw_optval = m_iRcvTimeOut;
        w_optlen = sizeof(int);
        return;

    case SRTO_GROUPMINSTABLETIMEO:
        *(uint32_t*)pw_optval = m_uOPT_MinStabilityTimeout_us / 1000;
        w_optlen = sizeof(uint32_t);
        return;

    case SRTO_KMSTATE:
        *(uint32_t*)pw_optval = getGroupEncryptionState();
        w_optlen = sizeof(uint32_t);
        return;

        // Write-only options for security reasons or
        // options that refer to a socket state, that
        // makes no sense for a group.
    case SRTO_PASSPHRASE:
    case SRTO_KMPREANNOUNCE:
    case SRTO_KMREFRESHRATE:
    case SRTO_BINDTODEVICE:
    case SRTO_GROUPCONNECT:
    case SRTO_STATE:
    case SRTO_EVENT:
        throw CUDTException(MJ_NOTSUP, MN_INVAL, 0);

    default:; // pass on
    }

    bool is_set_on_socket = false;
    {
        // Can't have m_GroupLock locked while calling getOpt on a member socket
        // because the call will acquire m_ControlLock leading to a lock-order-inversion.
        SRTSOCKET firstsocket = SRT_INVALID_SOCK;
        enterCS(m_GroupLock);
        gli_t gi = m_Group.begin();
        if (gi != m_Group.end())
            firstsocket = gi->ps->core().id();
        leaveCS(m_GroupLock);
<<<<<<< HEAD
        SocketKeeper sk = CUDT::keep(sid);
        if (sk.socket)
=======
        // CUDTUnited::m_GlobControlLock can't be acquired with m_GroupLock either.
        // We have also no guarantee that after leaving m_GroupLock the socket isn't
        // going to be deleted. Hence use the safest method by extracting through the id.
        if (firstsocket != SRT_INVALID_SOCK)
>>>>>>> de925ea4
        {
            CUDTUnited::SocketKeeper sk(CUDT::uglobal(), firstsocket);
            if (sk.socket)
            {
                // Return the value from the first member socket, if any is present
                // Note: Will throw exception if the request is wrong.
                sk.socket->core().getOpt(optname, (pw_optval), (w_optlen));
                is_set_on_socket = true;
            }
        }
    }

    // Check if the option is in the storage, which means that
    // it was modified on the group.
    vector<ConfigItem>::const_iterator i = find_if(m_config.begin(), m_config.end(), FOptionValue(optname));

    if (i == m_config.end() || i->value.empty())
    {
        // Already written to the target variable.
        if (is_set_on_socket)
            return;

        // Not found, see the defaults
        if (!getOptDefault(optname, (pw_optval), (w_optlen)))
            throw CUDTException(MJ_NOTSUP, MN_INVAL, 0);

        return;
    }

    // Found a value set on or derived by a group. Prefer returing it over the one taken from a member socket.
    // Check the size first.
    if (w_optlen < int(i->value.size()))
        throw CUDTException(MJ_NOTSUP, MN_XSIZE, 0);

    SRT_ASSERT(!i->value.empty());
    w_optlen = (int)i->value.size();
    memcpy((pw_optval), &i->value[0], i->value.size());
}

SRT_KM_STATE CUDTGroup::getGroupEncryptionState()
{
    multiset<SRT_KM_STATE> kmstates;
    {
        ScopedLock lk (m_GroupLock);

        // First check the container. If empty, return UNSECURED
        if (m_Group.empty())
            return SRT_KM_S_UNSECURED;

        for (gli_t gi = m_Group.begin(); gi != m_Group.end(); ++gi)
        {
            CCryptoControl* cc = gi->ps->core().m_pCryptoControl.get();
            if (!cc)
                continue;
            SRT_KM_STATE gst = cc->m_RcvKmState;
            // A fix to NOSECRET is because this is the state when agent has set
            // no password, but peer did, and ENFORCEDENCRYPTION=false allowed
            // this connection to be established. UNSECURED can't be taken in this
            // case because this would suggest that BOTH are unsecured, that is,
            // we have established an unsecured connection (which ain't true).
            if (gst == SRT_KM_S_UNSECURED && cc->m_SndKmState == SRT_KM_S_NOSECRET)
                gst = SRT_KM_S_NOSECRET;
            kmstates.insert(gst);
        }
    }

    // Criteria are:
    // 1. UNSECURED, if no member sockets, or at least one UNSECURED found.
    // 2. SECURED, if at least one SECURED found (cut off the previous criteria).
    // 3. BADSECRET otherwise, although return NOSECRET if no BADSECRET is found.

    if (kmstates.count(SRT_KM_S_UNSECURED))
        return SRT_KM_S_UNSECURED;

    // Now we have UNSECURED ruled out. Remaining may be NOSECRET, BADSECRET or SECURED.
    // NOTE: SECURING is an intermediate state for HSv4 and can't occur in groups.
    if (kmstates.count(SRT_KM_S_SECURED))
        return SRT_KM_S_SECURED;

    if (kmstates.count(SRT_KM_S_BADSECRET))
        return SRT_KM_S_BADSECRET;

    return SRT_KM_S_NOSECRET;
}

SRT_SOCKSTATUS CUDTGroup::getStatus()
{
    typedef vector<pair<SRTSOCKET, SRT_SOCKSTATUS> > states_t;
    states_t                                         states;

    {
        ScopedLock cg(m_GroupLock);
        for (gli_t gi = m_Group.begin(); gi != m_Group.end(); ++gi)
        {
            switch (gi->sndstate)
            {
                // Check only sndstate. If this machine is ONLY receiving,
                // then rcvstate will turn into SRT_GST_RUNNING, while
                // sndstate will remain SRT_GST_IDLE, but still this may only
                // happen if the socket is connected.
            case SRT_GST_IDLE:
            case SRT_GST_RUNNING:
                states.push_back(make_pair(gi->id, SRTS_CONNECTED));
                break;

            case SRT_GST_BROKEN:
                states.push_back(make_pair(gi->id, SRTS_BROKEN));
                break;

            default: // (pending, or whatever will be added in future)
            {
                // TEMPORARY make a node to note a socket to be checked afterwards
                states.push_back(make_pair(gi->id, SRTS_NONEXIST));
            }
            }
        }
    }

    SRT_SOCKSTATUS pending_state = SRTS_NONEXIST;

    for (states_t::iterator i = states.begin(); i != states.end(); ++i)
    {
        // If at least one socket is connected, the state is connected.
        if (i->second == SRTS_CONNECTED)
            return SRTS_CONNECTED;

        // Second level - pick up the state
        if (i->second == SRTS_NONEXIST)
        {
            // Otherwise find at least one socket, which's state isn't broken.
            i->second = m_Global.getStatus(i->first);
            if (pending_state == SRTS_NONEXIST)
                pending_state = i->second;
        }
    }

        // Return that state as group state
    if (pending_state != SRTS_NONEXIST) // did call getStatus at least once and it didn't return NOEXIST
        return pending_state;

    // If none found, return SRTS_BROKEN.
    return SRTS_BROKEN;
}

// [[using locked(m_GroupLock)]];
void CUDTGroup::syncWithSocket(const CUDT& core, const HandshakeSide side)
{
    if (side == HSD_RESPONDER)
    {
        // On the listener side you should synchronize ISN with the incoming
        // socket, which is done immediately after creating the socket and
        // adding it to the group. On the caller side the ISN is defined in
        // the group directly, before any member socket is created.
        set_currentSchedSequence(core.ISN());
    }

    // Only set if was not initialized to avoid problems on a running connection.
    if (m_RcvBaseSeqNo == SRT_SEQNO_NONE) 
        m_RcvBaseSeqNo = CSeqNo::decseq(core.m_iPeerISN);

    // Get the latency (possibly fixed against the opposite side)
    // from the first socket (core.m_iTsbPdDelay_ms),
    // and set it on the current socket.
    set_latency_us(core.m_iTsbPdDelay_ms * int64_t(1000));
}

void CUDTGroup::close()
{
    // Close all descriptors, then delete the group.
    vector<SRTSOCKET> ids;

    {
        ScopedLock glob(CUDT::uglobal().m_GlobControlLock);
        ScopedLock g(m_GroupLock);

        m_bClosing = true;

        // Copy the list of IDs into the array.
        for (gli_t ig = m_Group.begin(); ig != m_Group.end(); ++ig)
        {
            ids.push_back(ig->id);
            // Immediately cut ties to this group.
            // Just for a case, redispatch the socket, to stay safe.
            CUDTSocket* s = CUDT::uglobal().locateSocket_LOCKED(ig->id);
            if (!s)
            {
                HLOGC(smlog.Debug, log << "group/close: IPE(NF): group member @" << ig->id << " already deleted");
                continue;
            }

            // Make the socket closing BEFORE withdrawing its group membership
            // because a socket created as a group member cannot be valid
            // without the group.
            // This is not true in case of non-managed groups, which
            // only collect sockets, but also non-managed groups should not
            // use common group buffering and tsbpd. Also currently there are
            // no other groups than managed one.
            s->setClosing();

            s->m_GroupOf = NULL;
            s->m_GroupMemberData = NULL;
            HLOGC(smlog.Debug, log << "group/close: CUTTING OFF @" << ig->id << " (found as @" << s->core().m_SocketID << ") from the group");
        }

        // After all sockets that were group members have their ties cut,
        // the container can be cleared. Note that sockets won't be now
        // removing themselves from the group when closing because they
        // are unaware of being group members.
        m_Group.clear();
        m_PeerGroupID = SRT_INVALID_SOCK;

        set<int> epollid;
        {
            // Global EPOLL lock must be applied to access any socket's epoll set.
            // This is a set of all epoll ids subscribed to it.
            ScopedLock elock (CUDT::uglobal().m_EPoll.m_EPollLock);
            epollid = m_sPollID; // use move() in C++11
            m_sPollID.clear();
        }

        int no_events = 0;
        for (set<int>::iterator i = epollid.begin(); i != epollid.end(); ++i)
        {
            HLOGC(smlog.Debug, log << "close: CLEARING subscription on E" << (*i) << " of $" << id());
            try
            {
                CUDT::uglobal().m_EPoll.update_usock(*i, id(), &no_events);
            }
            catch (...)
            {
                // May catch an API exception, but this isn't an API call to be interrupted.
            }
            HLOGC(smlog.Debug, log << "close: removing E" << (*i) << " from back-subscribers of $" << id());
        }

        // NOW, the m_GroupLock is released, then m_GlobControlLock.
        // The below code should work with no locks and execute socket
        // closing.
    }

    HLOGC(gmlog.Debug, log << "grp/close: closing $" << m_GroupID << ", closing first " << ids.size() << " sockets:");
    // Close all sockets with unlocked GroupLock
    for (vector<SRTSOCKET>::iterator i = ids.begin(); i != ids.end(); ++i)
    {
        try
        {
            CUDT::uglobal().close(*i, SRT_CLS_INTERNAL);
        }
        catch (CUDTException&)
        {
            HLOGC(gmlog.Debug, log << "grp/close: socket @" << *i << " is likely closed already, ignoring");
        }
    }

    HLOGC(gmlog.Debug, log << "grp/close: closing $" << m_GroupID << ": sockets closed, clearing the group:");

    // Lock the group again to clear the group data
    {
        ScopedLock g(m_GroupLock);

        if (!m_Group.empty())
        {
            LOGC(gmlog.Error, log << "grp/close: IPE - after requesting to close all members, still " << m_Group.size()
                    << " lingering members!");
            m_Group.clear();
        }

        // This takes care of the internal part.
        // The external part will be done in Global (CUDTUnited)
    }

    // Release blocked clients
    // XXX This looks like a dead code. Group receiver functions
    // do not use any lock on m_RcvDataLock, it is likely a remainder
    // of the old, internal impementation. 
    // CSync::lock_notify_one(m_RcvDataCond, m_RcvDataLock);
}

// [[using locked(m_Global->m_GlobControlLock)]]
// [[using locked(m_GroupLock)]]
void CUDTGroup::send_CheckValidSockets()
{
    vector<gli_t> toremove;

    for (gli_t d = m_Group.begin(), d_next = d; d != m_Group.end(); d = d_next)
    {
        ++d_next; // it's now safe to erase d
        CUDTSocket* revps = m_Global.locateSocket_LOCKED(d->id);
        if (revps != d->ps)
        {
            // Note: the socket might STILL EXIST, just in the trash, so
            // it can't be found by locateSocket. But it can still be bound
            // to the group. Just mark it broken from upside so that the
            // internal sending procedures will skip it. Removal from the
            // group will happen in GC, which will both remove from
            // group container and cut backward links to the group.

            HLOGC(gmlog.Debug, log << "group/send_CheckValidSockets: socket @" << d->id << " is no longer valid, setting BROKEN in $" << id());
            d->sndstate = SRT_GST_BROKEN;
            d->rcvstate = SRT_GST_BROKEN;
        }
    }
}

int CUDTGroup::send(const char* buf, int len, SRT_MSGCTRL& w_mc)
{
    switch (m_type)
    {
    default:
        LOGC(gslog.Error, log << "CUDTGroup::send: not implemented for type #" << m_type);
        throw CUDTException(MJ_SETUP, MN_INVAL, 0);

    case SRT_GTYPE_BROADCAST:
        return sendBroadcast(buf, len, (w_mc));

    case SRT_GTYPE_BACKUP:
        return sendBackup(buf, len, (w_mc));

        /* to be implemented

    case SRT_GTYPE_BALANCING:
        return sendBalancing(buf, len, (w_mc));

    case SRT_GTYPE_MULTICAST:
        return sendMulticast(buf, len, (w_mc));
        */
    }
}

int CUDTGroup::sendBroadcast(const char* buf, int len, SRT_MSGCTRL& w_mc)
{
    // Avoid stupid errors in the beginning.
    if (len <= 0)
    {
        throw CUDTException(MJ_NOTSUP, MN_INVAL, 0);
    }

    // NOTE: This is a "vector of list iterators". Every element here
    // is an iterator to another container.
    // Note that "list" is THE ONLY container in standard C++ library,
    // for which NO ITERATORS ARE INVALIDATED after a node at particular
    // iterator has been removed, except for that iterator itself.
    vector<SRTSOCKET> wipeme;
    vector<gli_t> idleLinks;
    vector<SRTSOCKET> pendingSockets; // need sock ids as it will be checked out of lock

    int32_t curseq = SRT_SEQNO_NONE;  // The seqno of the first packet of this message.
    int32_t nextseq = SRT_SEQNO_NONE;  // The seqno of the first packet of next message.

    int rstat = -1;

    int                          stat = 0;
    SRT_ATR_UNUSED CUDTException cx(MJ_SUCCESS, MN_NONE, 0);

    vector<gli_t> activeLinks;

    // First, acquire GlobControlLock to make sure all member sockets still exist
    enterCS(m_Global.m_GlobControlLock);
    ScopedLock guard(m_GroupLock);

    if (m_bClosing)
    {
        leaveCS(m_Global.m_GlobControlLock);
        throw CUDTException(MJ_CONNECTION, MN_CONNLOST, 0);
    }

    // Now, still under lock, check if all sockets still can be dispatched

    // LOCKED: GlobControlLock, GroupLock (RIGHT ORDER!)
    send_CheckValidSockets();
    leaveCS(m_Global.m_GlobControlLock);
    // LOCKED: GroupLock (only)
    // Since this moment GlobControlLock may only be locked if GroupLock is unlocked first.

    if (m_bClosing)
    {
        // No temporary locks here. The group lock is scoped.
        throw CUDTException(MJ_CONNECTION, MN_CONNLOST, 0);
    }

    // This simply requires the payload to be sent through every socket in the group
    for (gli_t d = m_Group.begin(); d != m_Group.end(); ++d)
    {
        if (d->sndstate != SRT_GST_BROKEN)
        {
            // Check the socket state prematurely in order not to uselessly
            // send over a socket that is broken.
            CUDT* const pu = (d->ps)
                ?  &d->ps->core()
                :  NULL;

            if (!pu || pu->m_bBroken)
            {
                HLOGC(gslog.Debug,
                        log << "grp/sendBroadcast: socket @" << d->id << " detected +Broken - transit to BROKEN");
                d->sndstate = SRT_GST_BROKEN;
                d->rcvstate = SRT_GST_BROKEN;
            }
        }

        // Check socket sndstate before sending
        if (d->sndstate == SRT_GST_BROKEN)
        {
            HLOGC(gslog.Debug,
                  log << "grp/sendBroadcast: socket in BROKEN state: @" << d->id
                      << ", sockstatus=" << SockStatusStr(d->ps ? d->ps->getStatus() : SRTS_NONEXIST));
            wipeme.push_back(d->id);
            continue;
        }

        if (d->sndstate == SRT_GST_IDLE)
        {
            SRT_SOCKSTATUS st = SRTS_NONEXIST;
            if (d->ps)
                st = d->ps->getStatus();
            // If the socket is already broken, move it to broken.
            if (int(st) >= int(SRTS_BROKEN))
            {
                HLOGC(gslog.Debug,
                      log << "CUDTGroup::send.$" << id() << ": @" << d->id << " became " << SockStatusStr(st)
                          << ", WILL BE CLOSED.");
                wipeme.push_back(d->id);
                continue;
            }

            if (st != SRTS_CONNECTED)
            {
                HLOGC(gslog.Debug,
                      log << "CUDTGroup::send. @" << d->id << " is still " << SockStatusStr(st) << ", skipping.");
                pendingSockets.push_back(d->id);
                continue;
            }

            HLOGC(gslog.Debug, log << "grp/sendBroadcast: socket in IDLE state: @" << d->id << " - will activate it");
            // This is idle, we'll take care of them next time
            // Might be that:
            // - this socket is idle, while some NEXT socket is running
            // - we need at least one running socket to work BEFORE activating the idle one.
            // - if ALL SOCKETS ARE IDLE, then we simply activate the first from the list,
            //   and all others will be activated using the ISN from the first one.
            idleLinks.push_back(d);
            continue;
        }

        if (d->sndstate == SRT_GST_RUNNING)
        {
            HLOGC(gslog.Debug,
                  log << "grp/sendBroadcast: socket in RUNNING state: @" << d->id << " - will send a payload");
            activeLinks.push_back(d);
            continue;
        }

        HLOGC(gslog.Debug,
              log << "grp/sendBroadcast: socket @" << d->id << " not ready, state: " << StateStr(d->sndstate) << "("
                  << int(d->sndstate) << ") - NOT sending, SET AS PENDING");

        pendingSockets.push_back(d->id);
    }

    vector<Sendstate> sendstates;
    if (w_mc.srctime == 0)
        w_mc.srctime = count_microseconds(steady_clock::now().time_since_epoch());

    for (vector<gli_t>::iterator snd = activeLinks.begin(); snd != activeLinks.end(); ++snd)
    {
        gli_t d   = *snd;
        int   erc = 0; // success
        // Remaining sndstate is SRT_GST_RUNNING. Send a payload through it.
        try
        {
            // This must be wrapped in try-catch because on error it throws an exception.
            // Possible return values are only 0, in case when len was passed 0, or a positive
            // >0 value that defines the size of the data that it has sent, that is, in case
            // of Live mode, equal to 'len'.
            stat = d->ps->core().sendmsg2(buf, len, (w_mc));
        }
        catch (CUDTException& e)
        {
            cx   = e;
            stat = -1;
            erc  = e.getErrorCode();
        }

        if (stat != -1)
        {
            curseq = w_mc.pktseq;
            nextseq = d->ps->core().schedSeqNo();
        }

        const Sendstate cstate = {d->id, &*d, stat, erc};
        sendstates.push_back(cstate);
        d->sndresult  = stat;
        d->laststatus = d->ps->getStatus();
    }

    // Ok, we have attempted to send a payload over all links
    // that are currently in the RUNNING state. We know that at
    // least one is successful if we have non-default curseq value.

    // Here we need to activate all links that are found as IDLE.
    // Some portion of logical exclusions:
    //
    // - sockets that were broken in the beginning are already wiped out
    // - broken sockets are checked first, so they can't be simultaneously idle
    // - idle sockets can't get broken because there's no operation done on them
    // - running sockets are the only one that could change sndstate here
    // - running sockets can either remain running or turn to broken
    // In short: Running and Broken sockets can't become idle,
    // although Running sockets can become Broken.

    // There's no certainty here as to whether at least one link was
    // running and it has successfully performed the operation.
    // Might have even happened that we had 2 running links that
    // got broken and 3 other links so far in idle sndstate that just connected
    // at that very moment. In this case we have 3 idle links to activate,
    // but there is no sequence base to overwrite their ISN with. If this
    // happens, then the first link that should be activated goes with
    // whatever ISN it has, whereas every next idle link should use that
    // exactly ISN.
    //
    // If it has additionally happened that the first link got broken at
    // that very moment of sending, the second one has a chance to succeed
    // and therefore take over the leading role in setting the ISN. If the
    // second one fails, too, then the only remaining idle link will simply
    // go with its own original sequence.

    // On the opposite side, if the first packet arriving looks like a jump over,
    // the corresponding LOSSREPORT is sent. For packets that are truly lost,
    // the sender retransmits them, for packets that before ISN, DROPREQ is sent.

    // Now we can go to the idle links and attempt to send the payload
    // also over them.

    // TODO: { sendBroadcast_ActivateIdleLinks
    for (vector<gli_t>::iterator i = idleLinks.begin(); i != idleLinks.end(); ++i)
    {
        gli_t d       = *i;
        if (!d->ps->m_GroupOf)
            continue;

        int   erc     = 0;
        int   lastseq = d->ps->core().schedSeqNo();
        if (curseq != SRT_SEQNO_NONE && curseq != lastseq)
        {
            HLOGC(gslog.Debug,
                    log << "grp/sendBroadcast: socket @" << d->id << ": override snd sequence %" << lastseq << " with %"
                    << curseq << " (diff by " << CSeqNo::seqcmp(curseq, lastseq)
                    << "); SENDING PAYLOAD: " << BufferStamp(buf, len));
            d->ps->core().overrideSndSeqNo(curseq);
        }
        else
        {
            HLOGC(gslog.Debug,
                    log << "grp/sendBroadcast: socket @" << d->id << ": sequence remains with original value: %"
                    << lastseq << "; SENDING PAYLOAD " << BufferStamp(buf, len));
        }

        // Now send and check the status
        // The link could have got broken

        try
        {
            stat = d->ps->core().sendmsg2(buf, len, (w_mc));
        }
        catch (CUDTException& e)
        {
            cx   = e;
            stat = -1;
            erc  = e.getErrorCode();
        }

        if (stat != -1)
        {
            d->sndstate = SRT_GST_RUNNING;

            // Note: this will override the sequence number
            // for all next iterations in this loop.
            curseq = w_mc.pktseq;
            nextseq = d->ps->core().schedSeqNo();
            HLOGC(gslog.Debug,
                    log << "@" << d->id << ":... sending SUCCESSFUL %" << curseq << " MEMBER STATUS: RUNNING");
        }

        d->sndresult  = stat;
        d->laststatus = d->ps->getStatus();

        const Sendstate cstate = {d->id, &*d, stat, erc};
        sendstates.push_back(cstate);
    }

    if (nextseq != SRT_SEQNO_NONE)
    {
        HLOGC(gslog.Debug,
              log << "grp/sendBroadcast: $" << id() << ": updating current scheduling sequence %" << nextseq);
        m_iLastSchedSeqNo = nextseq;
    }

    // }

    // { send_CheckBrokenSockets()

    // Make an extra loop check to see if we could be
    // in a condition of "all sockets either blocked or pending"

    int nsuccessful = 0; // number of successfully connected sockets
    int nblocked    = 0; // number of sockets blocked in connection
    bool is_pending_blocked = false;
    for (vector<Sendstate>::iterator is = sendstates.begin(); is != sendstates.end(); ++is)
    {
        if (is->stat != -1)
        {
            nsuccessful++;
        }
        // is->stat == -1
        else if (is->code == SRT_EASYNCSND)
        {
            ++nblocked;
        }
    }

    if (!pendingSockets.empty() || nblocked)
    {
        HLOGC(gslog.Debug, log << "grp/sendBroadcast: found pending sockets (blocked: " << nblocked << "), polling them.");

        // These sockets if they are in pending state, they should be added to m_SndEID
        // at the connecting stage.
        CEPoll::fmap_t sready;

        if (m_Global.m_EPoll.empty(*m_SndEpolld))
        {
            // Sanity check - weird pending reported.
            LOGC(gslog.Error,
                 log << "grp/sendBroadcast: IPE: reported pending sockets, but EID is empty - wiping pending!");
            copy(pendingSockets.begin(), pendingSockets.end(), back_inserter(wipeme));
        }
        else
        {
            int swait_timeout = 0;

            // There's also a hidden condition here that is the upper if condition.
            is_pending_blocked = (nsuccessful == 0);

            // If this is the case when 
            if (m_bSynSending && is_pending_blocked)
            {
                HLOGC(gslog.Debug, log << "grp/sendBroadcast: will block for " << m_iSndTimeOut << " - waiting for any writable in blocking mode");
                swait_timeout = m_iSndTimeOut;
            }

            {
                InvertedLock ug(m_GroupLock);

                THREAD_PAUSED();
                m_Global.m_EPoll.swait(
                    *m_SndEpolld, (sready), swait_timeout, false /*report by retval*/); // Just check if anything happened
                THREAD_RESUMED();
            }

            if (m_bClosing)
            {
                // No temporary locks here. The group lock is scoped.
                throw CUDTException(MJ_CONNECTION, MN_CONNLOST, 0);
            }

            HLOGC(gslog.Debug, log << "grp/sendBroadcast: RDY: " << DisplayEpollResults(sready));

            // sockets in EX: should be moved to wipeme.
            // IMPORTANT: we check only PENDING sockets (not blocked) because only
            // pending sockets might report ERR epoll without being explicitly broken.
            // Sockets that did connect and just have buffer full will be always broken,
            // if they're going to report ERR in epoll.
            for (vector<SRTSOCKET>::iterator i = pendingSockets.begin(); i != pendingSockets.end(); ++i)
            {
                if (CEPoll::isready(sready, *i, SRT_EPOLL_ERR))
                {
                    HLOGC(gslog.Debug,
                          log << "grp/sendBroadcast: Socket @" << (*i) << " reported FAILURE - moved to wiped.");
                    // Failed socket. Move d to wipeme. Remove from eid.
                    wipeme.push_back(*i);
                    int no_events = 0;
                    m_Global.m_EPoll.update_usock(m_SndEID, *i, &no_events);
                }

                if (CEPoll::isready(sready, *i, SRT_EPOLL_OUT))
                    is_pending_blocked = false;
            }

            // After that, all sockets that have been reported
            // as ready to write should be removed from EID. This
            // will also remove those sockets that have been added
            // as redundant links at the connecting stage and became
            // writable (connected) before this function had a chance
            // to check them.
            m_Global.m_EPoll.clear_ready_usocks(*m_SndEpolld, SRT_EPOLL_CONNECT);
        }
    }

    // Re-check after the waiting lock has been reacquired
    if (m_bClosing)
        throw CUDTException(MJ_CONNECTION, MN_CONNLOST, 0);

    // Just for a case, when a socket that was blocked or pending
    // had switched to write-enabled, 

    send_CloseBrokenSockets((wipeme)); // wipeme will be cleared by this function

    // Re-check after the waiting lock has been reacquired
    if (m_bClosing)
        throw CUDTException(MJ_CONNECTION, MN_CONNLOST, 0);

    // }

    // { sendBroadcast_CheckBlockedLinks()

    // Alright, we've made an attempt to send a packet over every link.
    // Every operation was done through a non-blocking attempt, so
    // links where sending was blocked have SRT_EASYNCSND error.
    // Links that were successful, have the len value in state.

    // First thing then, find out if at least one link was successful.
    // The first successful link sets the sequence value,
    // the following links derive it. This might be also the first idle
    // link with its random-generated ISN, if there were no active links.

    vector<SocketData*> successful, blocked;

    // This iteration of the state will simply
    // qualify the remaining sockets into three categories:
    //
    // - successful (we only need to know if at least one did)
    // - blocked - if none succeeded, but some blocked, POLL & RETRY.
    // - wipeme - sending failed by any other reason than blocking, remove.

    // Now - sendstates contain directly sockets.
    // In order to update members, you need to have locked:
    // - GlobControlLock to prevent sockets from disappearing or being closed
    // - then GroupLock to latch the validity of m_GroupMemberData field.

    {
        {
            InvertedLock ung (m_GroupLock);
            enterCS(CUDT::uglobal().m_GlobControlLock);
            HLOGC(gslog.Debug, log << "grp/sendBroadcast: Locked GlobControlLock, locking back GroupLock");
        }

        // Under this condition, as an unlock-lock cycle was done on m_GroupLock,
        // the Sendstate::it field shall not be used here!
        for (vector<Sendstate>::iterator is = sendstates.begin(); is != sendstates.end(); ++is)
        {
            CUDTSocket* ps = CUDT::uglobal().locateSocket_LOCKED(is->id);

            // Is the socket valid? If not, simply SKIP IT. Nothing to be done with it,
            // it's already deleted.
            if (!ps)
                continue;

            // Is the socket still group member? If not, SKIP IT. It could only be taken ownership
            // by being explicitly closed and so it's deleted from the container.
            if (!ps->m_GroupOf)
                continue;

            // Now we are certain that m_GroupMemberData is valid.
            SocketData* d = ps->m_GroupMemberData;

            if (is->stat == len)
            {
                HLOGC(gslog.Debug,
                        log << "SEND STATE link [" << (is - sendstates.begin()) << "]: SUCCESSFULLY sent " << len
                        << " bytes");
                // Successful.
                successful.push_back(d);
                rstat = is->stat;
                continue;
            }

            // Remaining are only failed. Check if again.
            if (is->code == SRT_EASYNCSND)
            {
                blocked.push_back(d);
                continue;
            }

#if ENABLE_HEAVY_LOGGING
            string errmsg = cx.getErrorString();
            LOGC(gslog.Debug,
                    log << "SEND STATE link [" << (is - sendstates.begin()) << "]: FAILURE (result:" << is->stat
                    << "): " << errmsg << ". Setting this socket broken status.");
#endif
            // Turn this link broken
            d->sndstate = SRT_GST_BROKEN;
        }

        // Now you can leave GlobControlLock, while GroupLock is still locked.
        leaveCS(CUDT::uglobal().m_GlobControlLock);
    }

    // Re-check after the waiting lock has been reacquired
    if (m_bClosing)
    {
        HLOGC(gslog.Debug, log << "grp/sendBroadcast: GROUP CLOSED, ABANDONING");
        throw CUDTException(MJ_CONNECTION, MN_CONNLOST, 0);
    }

    // Good, now let's realize the situation.
    // First, check the most optimistic scenario: at least one link succeeded.

    bool was_blocked    = false;
    bool none_succeeded = false;

    if (!successful.empty())
    {
        // Good. All blocked links are now qualified as broken.
        // You had your chance, but I can't leave you here,
        // there will be no further chance to reattempt sending.
        for (vector<SocketData*>::iterator b = blocked.begin(); b != blocked.end(); ++b)
        {
            (*b)->sndstate = SRT_GST_BROKEN;
        }
        blocked.clear();
    }
    else
    {
        none_succeeded = true;
        was_blocked    = !blocked.empty();
    }

    int ercode = 0;

    // This block causes waiting for any socket to accept the payload.
    // This should be done only in blocking mode and only if no other socket
    // accepted the payload.
    if (was_blocked && none_succeeded && m_bSynSending)
    {
        m_Global.m_EPoll.update_events(id(), m_sPollID, SRT_EPOLL_OUT, false);
        if (!m_bSynSending)
        {
            throw CUDTException(MJ_AGAIN, MN_WRAVAIL, 0);
        }

        HLOGC(gslog.Debug, log << "grp/sendBroadcast: all blocked, trying to common-block on epoll...");

        // XXX TO BE REMOVED. Sockets should be subscribed in m_SndEID at connecting time
        // (both srt_connect and srt_accept).

        // None was successful, but some were blocked. It means that we
        // haven't sent the payload over any link so far, so we still have
        // a chance to retry.
        int modes = SRT_EPOLL_OUT | SRT_EPOLL_ERR;
        for (vector<SocketData*>::iterator b = blocked.begin(); b != blocked.end(); ++b)
        {
            HLOGC(gslog.Debug,
                  log << "Will block on blocked socket @" << (*b)->id << " as only blocked socket remained");
            CUDT::uglobal().epoll_add_usock_INTERNAL(m_SndEID, (*b)->ps, &modes);
        }

        int            blst = 0;
        CEPoll::fmap_t sready;

        {
            // Lift the group lock for a while, to avoid possible deadlocks.
            InvertedLock ug(m_GroupLock);
            HLOGC(gslog.Debug, log << "grp/sendBroadcast: blocking on any of blocked sockets to allow sending");

            // m_iSndTimeOut is -1 by default, which matches the meaning of waiting forever
            THREAD_PAUSED();
            blst = m_Global.m_EPoll.swait(*m_SndEpolld, sready, m_iSndTimeOut);
            THREAD_RESUMED();

            // NOTE EXCEPTIONS:
            // - EEMPTY: won't happen, we have explicitly added sockets to EID here.
            // - XTIMEOUT: will be propagated as this what should be reported to API
            // This is the only reason why here the errors are allowed to be handled
            // by exceptions.
        }

        // Re-check after the waiting lock has been reacquired
        if (m_bClosing)
            throw CUDTException(MJ_CONNECTION, MN_CONNLOST, 0);

        if (blst == -1)
        {
            int rno;
            ercode = srt_getlasterror(&rno);
        }
        else
        {
            activeLinks.clear();
            sendstates.clear();
            // Extract gli's from the whole group that have id found in the array.

            // LOCKING INFO:
            // For the moment of lifting m_GroupLock, some sockets could have been closed.
            // But then, we believe they have been also removed from the group container,
            // and this requires locking on GroupLock. We can then stafely state that the
            // group container contains only existing sockets, at worst broken.

            for (gli_t dd = m_Group.begin(); dd != m_Group.end(); ++dd)
            {
                int rdev = CEPoll::ready(sready, dd->id);
                if (rdev & SRT_EPOLL_ERR)
                {
                    dd->sndstate = SRT_GST_BROKEN;
                }
                else if (rdev & SRT_EPOLL_OUT)
                    activeLinks.push_back(dd);
            }

            for (vector<gli_t>::iterator snd = activeLinks.begin(); snd != activeLinks.end(); ++snd)
            {
                gli_t d   = *snd;

                int   erc = 0; // success
                // Remaining sndstate is SRT_GST_RUNNING. Send a payload through it.
                try
                {
                    // This must be wrapped in try-catch because on error it throws an exception.
                    // Possible return values are only 0, in case when len was passed 0, or a positive
                    // >0 value that defines the size of the data that it has sent, that is, in case
                    // of Live mode, equal to 'len'.
                    stat = d->ps->core().sendmsg2(buf, len, (w_mc));
                }
                catch (CUDTException& e)
                {
                    cx   = e;
                    stat = -1;
                    erc  = e.getErrorCode();
                }
                if (stat != -1)
                    curseq = w_mc.pktseq;

                const Sendstate cstate = {d->id, &*d, stat, erc};
                sendstates.push_back(cstate);
                d->sndresult  = stat;
                d->laststatus = d->ps->getStatus();
            }

            // This time only check if any were successful.
            // All others are wipeme.
            // NOTE: m_GroupLock is continuously locked - you can safely use Sendstate::it field.
            for (vector<Sendstate>::iterator is = sendstates.begin(); is != sendstates.end(); ++is)
            {
                if (is->stat == len)
                {
                    // Successful.
                    successful.push_back(is->mb);
                    rstat          = is->stat;
                    was_blocked    = false;
                    none_succeeded = false;
                    continue;
                }
#if ENABLE_HEAVY_LOGGING
                string errmsg = cx.getErrorString();
                HLOGC(gslog.Debug,
                      log << "... (repeat-waited) sending FAILED (" << errmsg
                          << "). Setting this socket broken status.");
#endif
                // Turn this link broken
                is->mb->sndstate = SRT_GST_BROKEN;
            }
        }
    }

    // }

    if (none_succeeded)
    {
        m_Global.m_EPoll.update_events(id(), m_sPollID, SRT_EPOLL_OUT, false);
        if (!m_bSynSending && (is_pending_blocked || was_blocked))
        {
            HLOGC(gslog.Debug, log << "grp/sendBroadcast: no links are ready for sending");
            ercode = SRT_EASYNCSND;
        }
        else
        {
            HLOGC(gslog.Debug, log << "grp/sendBroadcast: all links broken (none succeeded to send a payload)");
            m_Global.m_EPoll.update_events(id(), m_sPollID, SRT_EPOLL_ERR, true);
        }

        // Reparse error code, if set.
        // It might be set, if the last operation was failed.
        // If any operation succeeded, this will not be executed anyway.
        CodeMajor major = CodeMajor(ercode ? ercode / 1000 : MJ_CONNECTION);
        CodeMinor minor = CodeMinor(ercode ? ercode % 1000 : MN_CONNLOST);

        throw CUDTException(major, minor, 0);
    }

    for (vector<Sendstate>::iterator is = sendstates.begin(); is != sendstates.end(); ++is)
    {
        // Here we have a situation that at least 1 link successfully sent a packet.
        // All links for which sending has failed must be closed.
        if (is->stat == -1)
        {
            // This only sets the state to the socket; the GC process should
            // pick it up at the next time.
            HLOGC(gslog.Debug, log << "grp/sendBroadcast: per PARTIAL SUCCESS, closing failed @" << is->id);
            is->mb->ps->setBrokenClosed();
        }
    }

    // Now that at least one link has succeeded, update sending stats.
    m_stats.sent.count(len);

    // Pity that the blocking mode only determines as to whether this function should
    // block or not, but the epoll flags must be updated regardless of the mode.

    // Now fill in the socket table. Check if the size is enough, if not,
    // then set the pointer to NULL and set the correct size.

    // Note that list::size() is linear time, however this shouldn't matter,
    // as with the increased number of links in the redundancy group the
    // impossibility of using that many of them grows exponentally.
    size_t grpsize = m_Group.size();

    if (w_mc.grpdata_size < grpsize)
    {
        w_mc.grpdata = NULL;
    }

    size_t i = 0;

    bool ready_again = false;
    for (gli_t d = m_Group.begin(); d != m_Group.end(); ++d, ++i)
    {
        if (w_mc.grpdata)
        {
            // Enough space to fill
            copyGroupData(*d, (w_mc.grpdata[i]));
        }

        // We perform this loop anyway because we still need to check if any
        // socket is writable. Note that the group lock will hold any write ready
        // updates that are performed just after a single socket update for the
        // group, so if any socket is actually ready at the moment when this
        // is performed, and this one will result in none-write-ready, this will
        // be fixed just after returning from this function.

        ready_again = ready_again || d->ps->writeReady();
    }
    w_mc.grpdata_size = i;

    if (!ready_again)
    {
        m_Global.m_EPoll.update_events(id(), m_sPollID, SRT_EPOLL_OUT, false);
    }

    return rstat;
}

SRTSTATUS CUDTGroup::getGroupData(SRT_SOCKGROUPDATA* pdata, size_t* psize)
{
    if (!psize)
        return CUDT::APIError(MJ_NOTSUP, MN_INVAL);

    ScopedLock gl(m_GroupLock);

    return getGroupData_LOCKED(pdata, psize);
}

// [[using locked(this->m_GroupLock)]]
SRTSTATUS CUDTGroup::getGroupData_LOCKED(SRT_SOCKGROUPDATA* pdata, size_t* psize)
{
    SRT_ASSERT(psize != NULL);
    const size_t size = *psize;
    // Rewrite correct size
    *psize = m_Group.size();

    if (!pdata)
    {
        // The request was only to get the number of group members,
        // already filled.
        return SRT_STATUS_OK;
    }

    if (m_Group.size() > size)
    {
        // Not enough space to retrieve the data.
        return CUDT::APIError(MJ_NOTSUP, MN_XSIZE);
    }

    size_t i = 0;
    for (gli_t d = m_Group.begin(); d != m_Group.end(); ++d, ++i)
    {
        copyGroupData(*d, (pdata[i]));
    }

    return SRT_STATUS_OK;
}

// [[using locked(this->m_GroupLock)]]
void CUDTGroup::copyGroupData(const CUDTGroup::SocketData& source, SRT_SOCKGROUPDATA& w_target)
{
    w_target.id = source.id;
    memcpy((&w_target.peeraddr), &source.peer, source.peer.size());

    w_target.sockstate = source.laststatus;
    w_target.token = source.token;

    // In the internal structure the member state
    // is one per direction. From the user perspective
    // however it is used either in one direction only,
    // in which case the one direction that is active
    // matters, or in both directions, in which case
    // it will be always either both active or both idle.

    if (source.sndstate == SRT_GST_RUNNING || source.rcvstate == SRT_GST_RUNNING)
    {
        w_target.result      = SRT_STATUS_OK;
        w_target.memberstate = SRT_GST_RUNNING;
    }
    // Stats can differ per direction only
    // when at least in one direction it's ACTIVE.
    else if (source.sndstate == SRT_GST_BROKEN || source.rcvstate == SRT_GST_BROKEN)
    {
        w_target.result      = SRT_ERROR;
        w_target.memberstate = SRT_GST_BROKEN;
    }
    else
    {
        // IDLE or PENDING
        w_target.result      = SRT_STATUS_OK;
        w_target.memberstate = source.sndstate;
    }

    w_target.weight = source.weight;
}

void CUDTGroup::getGroupCount(size_t& w_size, bool& w_still_alive)
{
    ScopedLock gg(m_GroupLock);

    // Note: linear time, but no way to avoid it.
    // Fortunately the size of the redundancy group is even
    // in the craziest possible implementation at worst 4 members long.
    size_t group_list_size = 0;

    // In managed group, if all sockets made a failure, all
    // were removed, so the loop won't even run once. In
    // non-managed, simply no socket found here would have a
    // connected status.
    bool still_alive = false;

    for (gli_t gi = m_Group.begin(); gi != m_Group.end(); ++gi)
    {
        if (gi->laststatus == SRTS_CONNECTED)
        {
            still_alive = true;
        }
        ++group_list_size;
    }

    // If no socket is found connected, don't update any status.
    w_size        = group_list_size;
    w_still_alive = still_alive;
}

// [[using locked(m_GroupLock)]]
void CUDTGroup::fillGroupData(SRT_MSGCTRL&       w_out, // MSGCTRL to be written
                              const SRT_MSGCTRL& in     // MSGCTRL read from the data-providing socket
)
{
    // Preserve the data that will be overwritten by assignment
    SRT_SOCKGROUPDATA* grpdata      = w_out.grpdata;
    size_t             grpdata_size = w_out.grpdata_size;

    w_out = in; // NOTE: This will write NULL to grpdata and 0 to grpdata_size!

    w_out.grpdata      = NULL; // Make sure it's done, for any case
    w_out.grpdata_size = 0;

    // User did not wish to read the group data at all.
    if (!grpdata)
    {
        return;
    }

    SRTSTATUS st = getGroupData_LOCKED((grpdata), (&grpdata_size));

    // Always write back the size, no matter if the data were filled.
    w_out.grpdata_size = grpdata_size;

    if (st == SRT_ERROR)
    {
        // Keep NULL in grpdata
        return;
    }

    // Write back original data
    w_out.grpdata = grpdata;
}

// [[using locked(CUDT::uglobal()->m_GlobControLock)]]
// [[using locked(m_GroupLock)]]
struct FLookupSocketWithEvent_LOCKED
{
    CUDTUnited* glob;
    int         evtype;
    FLookupSocketWithEvent_LOCKED(CUDTUnited* g, int event_type)
        : glob(g)
        , evtype(event_type)
    {
    }

    typedef CUDTSocket* result_type;

    pair<CUDTSocket*, bool> operator()(const pair<SRTSOCKET, int>& es)
    {
        CUDTSocket* so = NULL;
        if ((es.second & evtype) == 0)
            return make_pair(so, false);

        so = glob->locateSocket_LOCKED(es.first);
        return make_pair(so, !!so);
    }
};

void CUDTGroup::recv_CollectAliveAndBroken(vector<CUDTSocket*>& alive, set<CUDTSocket*>& broken)
{
#if ENABLE_HEAVY_LOGGING
    std::ostringstream ds;
    ds << "E(" << m_RcvEID << ") ";
#define HCLOG(expr) expr
#else
#define HCLOG(x) if (false) {}
#endif

    alive.reserve(m_Group.size());

    HLOGC(grlog.Debug, log << "group/recv: Reviewing member sockets for polling");
    for (gli_t gi = m_Group.begin(); gi != m_Group.end(); ++gi)
    {
        if (gi->laststatus == SRTS_CONNECTING)
        {
            HCLOG(ds << "@" << gi->id << "<pending> ");
            continue; // don't read over a failed or pending socket
        }

        if (gi->laststatus >= SRTS_BROKEN)
        {
            broken.insert(gi->ps);
        }

        if (broken.count(gi->ps))
        {
            HCLOG(ds << "@" << gi->id << "<broken> ");
            continue;
        }

        if (gi->laststatus != SRTS_CONNECTED)
        {
            HCLOG(ds << "@" << gi->id << "<unstable:" << SockStatusStr(gi->laststatus) << "> ");
            // Sockets in this state are ignored. We are waiting until it
            // achieves CONNECTING state, then it's added to write.
            // Or gets broken and closed in the next step.
            continue;
        }

        // Don't skip packets that are ahead because if we have a situation
        // that all links are either "elephants" (do not report read readiness)
        // and "kangaroos" (have already delivered an ahead packet) then
        // omitting kangaroos will result in only elephants to be polled for
        // reading. Due to the strict timing requirements and ensurance that
        // TSBPD on every link will result in exactly the same delivery time
        // for a packet of given sequence, having an elephant and kangaroo in
        // one cage means that the elephant is simply a broken or half-broken
        // link (the data are not delivered, but it will get repaired soon,
        // enough for SRT to maintain the connection, but it will still drop
        // packets that didn't arrive in time), in both cases it may
        // potentially block the reading for an indefinite time, while
        // simultaneously a kangaroo might be a link that got some packets
        // dropped, but then it's still capable to deliver packets on time.

        // Note that gi->id might be a socket that was previously being polled
        // on write, when it's attempting to connect, but now it's connected.
        // This will update the socket with the new event set.

        alive.push_back(gi->ps);
        HCLOG(ds << "@" << gi->id << "[READ] ");
    }

    HLOGC(grlog.Debug, log << "group/recv: " << ds.str() << " --> EPOLL/SWAIT");
#undef HCLOG
}

vector<CUDTSocket*> CUDTGroup::recv_WaitForReadReady(const vector<CUDTSocket*>& aliveMembers, set<CUDTSocket*>& w_broken)
{
    if (aliveMembers.empty())
    {
        LOGC(grlog.Error, log << "group/recv: all links broken");
        throw CUDTException(MJ_CONNECTION, MN_NOCONN, 0);
    }

    for (vector<CUDTSocket*>::const_iterator i = aliveMembers.begin(); i != aliveMembers.end(); ++i)
    {
        // NOT using the official srt_epoll_add_usock because this will do socket dispatching,
        // which requires lock on m_GlobControlLock, while this lock cannot be applied without
        // first unlocking m_GroupLock.
        const int read_modes = SRT_EPOLL_IN | SRT_EPOLL_ERR;
        CUDT::uglobal().epoll_add_usock_INTERNAL(m_RcvEID, *i, &read_modes);
    }

    // Here we need to make an additional check.
    // There might be a possibility that all sockets that
    // were added to the reader group, are ahead. At least
    // surely we don't have a situation that any link contains
    // an ahead-read subsequent packet, because GroupCheckPacketAhead
    // already handled that case.
    //
    // What we can have is that every link has:
    // - no known seq position yet (is not registered in the position map yet)
    // - the position equal to the latest delivered sequence
    // - the ahead position

    // Now the situation is that we don't have any packets
    // waiting for delivery so we need to wait for any to report one.

    // The non-blocking mode would need to simply check the readiness
    // with only immediate report, and read-readiness would have to
    // be done in background.

    // In blocking mode, use m_iRcvTimeOut, which's default value -1
    // means to block indefinitely, also in swait().
    // In non-blocking mode use 0, which means to always return immediately.
    int timeout = m_bSynRecving ? m_iRcvTimeOut : 0;
    int nready = 0;
    // Poll on this descriptor until reading is available, indefinitely.
    CEPoll::fmap_t sready;

    // GlobControlLock is required for dispatching the sockets.
    // Therefore it must be applied only when GroupLock is off.
    {
        // This call may wait indefinite time, so GroupLock must be unlocked.
        InvertedLock ung (m_GroupLock);
        THREAD_PAUSED();
        HLOGC(grlog.Debug, log << "group/recv: e-polling E" << m_RcvEID << " timeout=" << timeout << "ms");
        nready  = m_Global.m_EPoll.swait(*m_RcvEpolld, sready, timeout, false /*report by retval*/);
        THREAD_RESUMED();

        // HERE GlobControlLock is locked first, then GroupLock is applied back
        enterCS(CUDT::uglobal().m_GlobControlLock);
    }
    // BOTH m_GlobControlLock AND m_GroupLock are locked here.

    HLOGC(grlog.Debug, log << "group/recv: " << nready << " RDY: " << DisplayEpollResults(sready));

    if (nready == 0)
    {
        // GlobControlLock is applied manually, so unlock manually.
        // GroupLock will be unlocked as per scope.
        leaveCS(CUDT::uglobal().m_GlobControlLock);
        // This can only happen when 0 is passed as timeout and none is ready.
        // And 0 is passed only in non-blocking mode. So this is none ready in
        // non-blocking mode.
        m_Global.m_EPoll.update_events(id(), m_sPollID, SRT_EPOLL_IN, false);
        throw CUDTException(MJ_AGAIN, MN_RDAVAIL, 0);
    }

    // Handle sockets of pending connection and with errors.

    // Nice to have something like:

    // broken = FilterIf(sready, [] (auto s)
    //                   { return s.second == SRT_EPOLL_ERR && (auto cs = g->locateSocket(s.first, ERH_RETURN))
    //                          ? {cs, true}
    //                          : {nullptr, false}
    //                   });

    FilterIf(
        /*FROM*/ sready.begin(),
        sready.end(),
        /*TO*/ std::inserter(w_broken, w_broken.begin()),
        /*VIA*/ FLookupSocketWithEvent_LOCKED(&m_Global, SRT_EPOLL_ERR));

    
    // If this set is empty, it won't roll even once, therefore output
    // will be surely empty. This will be checked then same way as when
    // reading from every socket resulted in error.
    vector<CUDTSocket*> readReady;
    readReady.reserve(aliveMembers.size());
    for (vector<CUDTSocket*>::const_iterator sockiter = aliveMembers.begin(); sockiter != aliveMembers.end(); ++sockiter)
    {
        CUDTSocket* sock = *sockiter;
        const CEPoll::fmap_t::const_iterator ready_iter = sready.find(sock->core().m_SocketID);
        if (ready_iter != sready.end())
        {
            if (ready_iter->second & SRT_EPOLL_ERR)
                continue; // broken already

            if ((ready_iter->second & SRT_EPOLL_IN) == 0)
                continue; // not ready for reading

            readReady.push_back(*sockiter);
        }
        else
        {
            // No read-readiness reported by epoll, but can be missed or not yet handled
            // while the receiver buffer is in fact read-ready.
            ScopedLock lg(sock->core().m_RcvBufferLock);
            if (!sock->core().m_pRcvBuffer)
                continue;
            // Checking for the next packet in the RCV buffer is safer that isReadReady(tnow).
            const CRcvBuffer::PacketInfo info = sock->core().m_pRcvBuffer->getFirstValidPacketInfo();
            if (info.seqno != SRT_SEQNO_NONE && !info.seq_gap)
                readReady.push_back(sock);
        }
    }
    
    leaveCS(CUDT::uglobal().m_GlobControlLock);

    return readReady;
}

void CUDTGroup::updateReadState(SRTSOCKET /* not sure if needed */, int32_t sequence)
{
    bool       ready = false;
    ScopedLock lg(m_GroupLock);
    int        seqdiff = 0;

    if (m_RcvBaseSeqNo == SRT_SEQNO_NONE)
    {
        // One socket reported readiness, while no reading operation
        // has ever been done. Whatever the sequence number is, it will
        // be taken as a good deal and reading will be accepted.
        ready = true;
    }
    else if ((seqdiff = CSeqNo::seqcmp(sequence, m_RcvBaseSeqNo)) > 0)
    {
        // Case diff == 1: The very next. Surely read-ready.

        // Case diff > 1:
        // We have an ahead packet. There's one strict condition in which
        // we may believe it needs to be delivered - when KANGAROO->HORSE
        // transition is allowed. Stating that the time calculation is done
        // exactly the same way on every link in the redundancy group, when
        // it came to a situation that a packet from one link is ready for
        // extraction while it has jumped over some packet, it has surely
        // happened due to TLPKTDROP, and if it happened on at least one link,
        // we surely don't have this packet ready on any other link.

        // This might prove not exactly true, especially when at the moment
        // when this happens another link may surprisinly receive this lacking
        // packet, so the situation gets suddenly repaired after this function
        // is called, the only result of it would be that it will really get
        // the very next sequence, even though this function doesn't know it
        // yet, but surely in both cases the situation is the same: the medium
        // is ready for reading, no matter what packet will turn out to be
        // returned when reading is done.

        ready = true;
    }

    // When the sequence number is behind the current one,
    // stating that the readines wasn't checked otherwise, the reading
    // function will not retrieve anything ready to read just by this premise.
    // Even though this packet would have to be eventually extracted (and discarded).

    if (ready)
    {
        m_Global.m_EPoll.update_events(id(), m_sPollID, SRT_EPOLL_IN, true);
    }
}

int32_t CUDTGroup::getRcvBaseSeqNo()
{
    ScopedLock lg(m_GroupLock);
    return m_RcvBaseSeqNo;
}

void CUDTGroup::updateWriteState()
{
    ScopedLock lg(m_GroupLock);
    m_Global.m_EPoll.update_events(id(), m_sPollID, SRT_EPOLL_OUT, true);
}

/// Validate iPktSeqno is in range
/// (iBaseSeqno - m_iSeqNoTH/2; iBaseSeqno + m_iSeqNoTH).
///
/// EXPECT_EQ(isValidSeqno(125, 124), true); // behind
/// EXPECT_EQ(isValidSeqno(125, 125), true); // behind
/// EXPECT_EQ(isValidSeqno(125, 126), true); // the next in order
///
/// EXPECT_EQ(isValidSeqno(0, 0x3FFFFFFF - 2), true);  // ahead, but ok.
/// EXPECT_EQ(isValidSeqno(0, 0x3FFFFFFF - 1), false); // too far ahead.
/// EXPECT_EQ(isValidSeqno(0x3FFFFFFF + 2, 0x7FFFFFFF), false); // too far ahead.
/// EXPECT_EQ(isValidSeqno(0x3FFFFFFF + 3, 0x7FFFFFFF), true); // ahead, but ok.
/// EXPECT_EQ(isValidSeqno(0x3FFFFFFF, 0x1FFFFFFF + 2), false); // too far (behind)
/// EXPECT_EQ(isValidSeqno(0x3FFFFFFF, 0x1FFFFFFF + 3), true); // behind, but ok
/// EXPECT_EQ(isValidSeqno(0x70000000, 0x0FFFFFFF), true); // ahead, but ok
/// EXPECT_EQ(isValidSeqno(0x70000000, 0x30000000 - 2), false); // too far ahead.
/// EXPECT_EQ(isValidSeqno(0x70000000, 0x30000000 - 3), true); // ahead, but ok
/// EXPECT_EQ(isValidSeqno(0x0FFFFFFF, 0), true);
/// EXPECT_EQ(isValidSeqno(0x0FFFFFFF, 0x7FFFFFFF), true);
/// EXPECT_EQ(isValidSeqno(0x0FFFFFFF, 0x70000000), false);
/// EXPECT_EQ(isValidSeqno(0x0FFFFFFF, 0x70000001), false);
/// EXPECT_EQ(isValidSeqno(0x0FFFFFFF, 0x70000002), true);  // behind by 536870910
/// EXPECT_EQ(isValidSeqno(0x0FFFFFFF, 0x70000003), true);
///
/// @return false if @a iPktSeqno is not inside the valid range; otherwise true.
static bool isValidSeqno(int32_t iBaseSeqno, int32_t iPktSeqno)
{
    const int32_t iLenAhead = CSeqNo::seqlen(iBaseSeqno, iPktSeqno);
    if (iLenAhead >= 0 && iLenAhead < CSeqNo::m_iSeqNoTH)
        return true;

    const int32_t iLenBehind = CSeqNo::seqlen(iPktSeqno, iBaseSeqno);
    if (iLenBehind >= 0 && iLenBehind < CSeqNo::m_iSeqNoTH / 2)
        return true;

    return false;
}

int CUDTGroup::recv(char* buf, int len, SRT_MSGCTRL& w_mc)
{
    // First, acquire GlobControlLock to make sure all member sockets still exist
    enterCS(m_Global.m_GlobControlLock);
    ScopedLock guard(m_GroupLock);

    if (m_bClosing)
    {
        // The group could be set closing in the meantime, but if
        // this is only about to be set by another thread, this thread
        // must fist wait for being able to acquire this lock.
        // The group will not be deleted now because it is added usage counter
        // by this call, but will be released once it exits.
        leaveCS(m_Global.m_GlobControlLock);
        throw CUDTException(MJ_CONNECTION, MN_CONNLOST, 0);
    }

    // Now, still under lock, check if all sockets still can be dispatched
    send_CheckValidSockets();
    leaveCS(m_Global.m_GlobControlLock);

    if (m_bClosing)
        throw CUDTException(MJ_CONNECTION, MN_CONNLOST, 0);

    // Later iteration over it might be less efficient than
    // by vector, but we'll also often try to check a single id
    // if it was ever seen broken, so that it's skipped.
    set<CUDTSocket*> broken;

    for (;;)
    {
        if (!m_bOpened || !m_bConnected)
        {
            LOGC(grlog.Error,
                 log << boolalpha << "grp/recv: $" << id() << ": ABANDONING: opened=" << m_bOpened
                     << " connected=" << m_bConnected);
            throw CUDTException(MJ_CONNECTION, MN_NOCONN, 0);
        }

        vector<CUDTSocket*> aliveMembers;
        recv_CollectAliveAndBroken(aliveMembers, broken);
        if (aliveMembers.empty())
        {
            LOGC(grlog.Error, log << "grp/recv: ALL LINKS BROKEN, ABANDONING.");
            m_Global.m_EPoll.update_events(id(), m_sPollID, SRT_EPOLL_IN, false);
            throw CUDTException(MJ_CONNECTION, MN_NOCONN, 0);
        }

        vector<CUDTSocket*> readySockets;
        if (m_bSynRecving)
            readySockets = recv_WaitForReadReady(aliveMembers, broken);
        else
            readySockets = aliveMembers;

        if (m_bClosing)
        {
            HLOGC(grlog.Debug, log << "grp/recv: $" << id() << ": GROUP CLOSED, ABANDONING.");
            throw CUDTException(MJ_CONNECTION, MN_CONNLOST, 0);
        }

        // Find the first readable packet among all member sockets.
        steady_clock::time_point tnow = steady_clock::now();
        CUDTSocket*               socketToRead = NULL;
        CRcvBuffer::PacketInfo infoToRead   = {-1, false, time_point()};
        for (vector<CUDTSocket*>::const_iterator si = readySockets.begin(); si != readySockets.end(); ++si)
        {
            CUDTSocket* ps = *si;

            ScopedLock lg(ps->core().m_RcvBufferLock);
            if (m_RcvBaseSeqNo != SRT_SEQNO_NONE)
            {
                // Drop here to make sure the getFirstReadablePacketInfo() below return fresher packet.
                int cnt = ps->core().rcvDropTooLateUpTo(CSeqNo::incseq(m_RcvBaseSeqNo));
                if (cnt > 0)
                {
                    HLOGC(grlog.Debug,
                          log << "grp/recv: $" << id() << ": @" << ps->core().m_SocketID << ": dropped " << cnt
                              << " packets before reading: m_RcvBaseSeqNo=" << m_RcvBaseSeqNo);
                }
            }

            const CRcvBuffer::PacketInfo info =
                ps->core().m_pRcvBuffer->getFirstReadablePacketInfo(tnow);
            if (info.seqno == SRT_SEQNO_NONE)
            {
                HLOGC(grlog.Debug, log << "grp/recv: $" << id() << ": @" << ps->core().m_SocketID << ": Nothing to read.");
                continue;
            }
            // We need to qualify the sequence, just for a case.
            if (m_RcvBaseSeqNo != SRT_SEQNO_NONE && !isValidSeqno(m_RcvBaseSeqNo, info.seqno))
            {
                LOGC(grlog.Error,
                     log << "grp/recv: $" << id() << ": @" << ps->core().m_SocketID << ": SEQUENCE DISCREPANCY: base=%"
                         << m_RcvBaseSeqNo << " vs pkt=%" << info.seqno << ", setting ESECFAIL");
                ps->core().setAgentCloseReason(SRT_CLS_ROGUE);
                ps->core().m_bBroken = true;
                broken.insert(ps);
                continue;
            }
            if (socketToRead == NULL || CSeqNo::seqcmp(info.seqno, infoToRead.seqno) < 0)
            {
                socketToRead = ps;
                infoToRead   = info;

                if (m_RcvBaseSeqNo != SRT_SEQNO_NONE && ((CSeqNo(w_mc.pktseq) - CSeqNo(m_RcvBaseSeqNo)) == 1))
                {
                    // We have the next packet. No need to check other read-ready sockets.
                    break;
                }
            }
        }

        if (socketToRead == NULL)
        {
            if (m_bSynRecving)
            {
                HLOGC(grlog.Debug,
                      log << "grp/recv: $" << id() << ": No links reported any fresher packet, re-polling.");
                continue;
            }
            else
            {
                HLOGC(grlog.Debug,
                      log << "grp/recv: $" << id() << ": No links reported any fresher packet, clearing readiness.");
                m_Global.m_EPoll.update_events(id(), m_sPollID, SRT_EPOLL_IN, false);
                throw CUDTException(MJ_AGAIN, MN_RDAVAIL, 0);
            }
        }
        else
        {
            HLOGC(grlog.Debug,
                  log << "grp/recv: $" << id() << ": Found first readable packet from @" << socketToRead->core().m_SocketID
                      << ": seq=" << infoToRead.seqno << " gap=" << infoToRead.seq_gap
                      << " time=" << FormatTime(infoToRead.tsbpd_time));
        }

        const int res = socketToRead->core().receiveMessage((buf), len, (w_mc), ERH_RETURN);
        HLOGC(grlog.Debug,
              log << "grp/recv: $" << id() << ": @" << socketToRead->core().m_SocketID << ": Extracted data with %"
                  << w_mc.pktseq << " #" << w_mc.msgno << ": " << (res <= 0 ? "(NOTHING)" : BufferStamp(buf, res)));
        if (res == 0)
        {
            LOGC(grlog.Warn,
                 log << "grp/recv: $" << id() << ": @" << socketToRead->core().m_SocketID << ": Retrying next socket...");
            // This socket will not be socketToRead in the next turn because receiveMessage() return 0 here.
            continue;
        }
        if (res == int(SRT_ERROR))
        {
            LOGC(grlog.Warn,
                 log << "grp/recv: $" << id() << ": @" << socketToRead->core().m_SocketID << ": " << srt_getlasterror_str()
                     << ". Retrying next socket...");
            broken.insert(socketToRead);
            continue;
        }
        fillGroupData((w_mc), w_mc);

        // m_RcvBaseSeqNo is expected to be set to the PeerISN with the first connected member,
        // so a packet drop at the start should also be detected by this condition.
        if (m_RcvBaseSeqNo != SRT_SEQNO_NONE)
        {
            const int32_t iNumDropped = (CSeqNo(w_mc.pktseq) - CSeqNo(m_RcvBaseSeqNo)) - 1;
            if (iNumDropped > 0)
            {
                m_stats.recvDrop.count(stats::BytesPackets(iNumDropped * static_cast<uint64_t>(avgRcvPacketSize()), iNumDropped));
                LOGC(grlog.Warn,
                    log << "@" << m_GroupID << " GROUP RCV-DROPPED " << iNumDropped << " packet(s): seqno %"
                        << CSeqNo::incseq(m_RcvBaseSeqNo) << " to %" << CSeqNo::decseq(w_mc.pktseq));
            }
        }

        HLOGC(grlog.Debug,
              log << "grp/recv: $" << id() << ": Update m_RcvBaseSeqNo: %" << m_RcvBaseSeqNo << " -> %" << w_mc.pktseq);
        m_RcvBaseSeqNo = w_mc.pktseq;

        // Update stats as per delivery
        m_stats.recv.count(res);
        updateAvgPayloadSize(res);

        bool canReadFurther = false;
        for (vector<CUDTSocket*>::const_iterator si = aliveMembers.begin(); si != aliveMembers.end(); ++si)
        {
            CUDTSocket* ps = *si;
            ScopedLock  lg(ps->core().m_RcvBufferLock);
            if (m_RcvBaseSeqNo != SRT_SEQNO_NONE)
            {
                const int cnt = ps->core().rcvDropTooLateUpTo(CSeqNo::incseq(m_RcvBaseSeqNo), CUDT::DROP_DISCARD);
                if (cnt > 0)
                {
                    HLOGC(grlog.Debug,
                          log << "grp/recv: $" << id() << ": @" << ps->core().m_SocketID << ": dropped " << cnt
                              << " packets after reading: m_RcvBaseSeqNo=" << m_RcvBaseSeqNo);
                }
            }

            if (!ps->core().isRcvBufferReadyNoLock())
                m_Global.m_EPoll.update_events(ps->core().m_SocketID, ps->core().m_sPollID, SRT_EPOLL_IN, false);
            else
                canReadFurther = true;
        }

        if (!canReadFurther)
            m_Global.m_EPoll.update_events(id(), m_sPollID, SRT_EPOLL_IN, false);

        return res;
    }
    LOGC(grlog.Error, log << "grp/recv: UNEXPECTED RUN PATH, ABANDONING.");
    m_Global.m_EPoll.update_events(id(), m_sPollID, SRT_EPOLL_IN, false);
    throw CUDTException(MJ_AGAIN, MN_RDAVAIL, 0);
}

const char* CUDTGroup::StateStr(CUDTGroup::GroupState st)
{
    static const char* const states[] = {"PENDING", "IDLE", "RUNNING", "BROKEN"};
    static const size_t      size     = Size(states);
    static const char* const unknown  = "UNKNOWN";
    if (size_t(st) < size)
        return states[st];
    return unknown;
}

void CUDTGroup::synchronizeDrift(const srt::CUDT* srcMember)
{
    SRT_ASSERT(srcMember != NULL);
    ScopedLock glock(m_GroupLock);
    if (m_Group.size() <= 1)
    {
        HLOGC(grlog.Debug, log << "GROUP: synch uDRIFT NOT DONE, no other links");
        return;
    }

    steady_clock::time_point timebase;
    steady_clock::duration   udrift(0);
    bool wrap_period = false;
    srcMember->m_pRcvBuffer->getInternalTimeBase((timebase), (wrap_period), (udrift));

    HLOGC(grlog.Debug,
        log << "GROUP: synch uDRIFT=" << FormatDuration(udrift) << " TB=" << FormatTime(timebase) << "("
        << (wrap_period ? "" : "NO ") << "wrap period)");

    // Now that we have the minimum timebase and drift calculated, apply this to every link,
    // INCLUDING THE REPORTER.

    for (gli_t gi = m_Group.begin(); gi != m_Group.end(); ++gi)
    {
        // Skip non-connected; these will be synchronized when ready
        if (gi->laststatus != SRTS_CONNECTED)
            continue;
        CUDT& member = gi->ps->core();
        if (srcMember == &member)
            continue;

        member.m_pRcvBuffer->applyGroupDrift(timebase, wrap_period, udrift);
    }
}

void CUDTGroup::bstatsSocket(CBytePerfMon* perf, bool clear)
{
    if (!m_bConnected)
        throw CUDTException(MJ_CONNECTION, MN_NOCONN, 0);
    if (m_bClosing)
        throw CUDTException(MJ_CONNECTION, MN_CONNLOST, 0);

    const steady_clock::time_point currtime = steady_clock::now();

    // NOTE: Potentially in the group we might be using both IPv4 and IPv6
    // links and sending a single packet over these two links could be different.
    // These stats then don't make much sense in this form, this has to be
    // redesigned. We use the header size as per IPv4, as it was everywhere.
    const int pktHdrSize = CPacket::HDR_SIZE + CPacket::udpHeaderSize(AF_INET);

    memset(perf, 0, sizeof *perf);

    ScopedLock gg(m_GroupLock);

    perf->msTimeStamp = count_milliseconds(currtime - m_tsStartTime);

    perf->pktSentUnique = m_stats.sent.trace.count();
    perf->pktRecvUnique = m_stats.recv.trace.count();
    perf->pktRcvDrop    = m_stats.recvDrop.trace.count();

    perf->byteSentUnique = m_stats.sent.trace.bytesWithHdr(pktHdrSize);
    perf->byteRecvUnique = m_stats.recv.trace.bytesWithHdr(pktHdrSize);
    perf->byteRcvDrop    = m_stats.recvDrop.trace.bytesWithHdr(pktHdrSize);

    perf->pktSentUniqueTotal = m_stats.sent.total.count();
    perf->pktRecvUniqueTotal = m_stats.recv.total.count();
    perf->pktRcvDropTotal    = m_stats.recvDrop.total.count();

    perf->byteSentUniqueTotal = m_stats.sent.total.bytesWithHdr(pktHdrSize);
    perf->byteRecvUniqueTotal = m_stats.recv.total.bytesWithHdr(pktHdrSize);
    perf->byteRcvDropTotal    = m_stats.recvDrop.total.bytesWithHdr(pktHdrSize);

    const double interval = static_cast<double>(count_microseconds(currtime - m_stats.tsLastSampleTime));
    perf->mbpsSendRate    = double(perf->byteSent) * 8.0 / interval;
    perf->mbpsRecvRate    = double(perf->byteRecv) * 8.0 / interval;

    if (clear)
    {
        m_stats.reset();
    }
}

/// @brief Compares group members by their weight (higher weight comes first).
struct FCompareByWeight
{
    typedef CUDTGroup::gli_t gli_t;

    /// @returns true if the first argument is less than (i.e. is ordered before) the second.
    bool operator()(const gli_t preceding, const gli_t succeeding)
    {
        return preceding->weight > succeeding->weight;
    }
};

// [[using maybe_locked(this->m_GroupLock)]]
BackupMemberState CUDTGroup::sendBackup_QualifyIfStandBy(const gli_t d)
{
    if (!d->ps)
        return BKUPST_BROKEN;

    const SRT_SOCKSTATUS st = d->ps->getStatus();
    // If the socket is already broken, move it to broken.
    if (int(st) >= int(SRTS_BROKEN))
    {
        HLOGC(gslog.Debug,
            log << "CUDTGroup::send.$" << id() << ": @" << d->id << " became " << SockStatusStr(st)
            << ", WILL BE CLOSED.");
        return BKUPST_BROKEN;
    }

    if (st != SRTS_CONNECTED)
    {
        HLOGC(gslog.Debug, log << "CUDTGroup::send. @" << d->id << " is still " << SockStatusStr(st) << ", skipping.");
        return BKUPST_PENDING;
    }

    return BKUPST_STANDBY;
}

// [[using maybe_locked(this->m_GroupLock)]]
bool CUDTGroup::send_CheckIdle(const gli_t d, vector<SRTSOCKET>& w_wipeme, vector<SRTSOCKET>& w_pendingSockets)
{
    SRT_SOCKSTATUS st = SRTS_NONEXIST;
    if (d->ps)
        st = d->ps->getStatus();
    // If the socket is already broken, move it to broken.
    if (int(st) >= int(SRTS_BROKEN))
    {
        HLOGC(gslog.Debug,
              log << "CUDTGroup::send.$" << id() << ": @" << d->id << " became " << SockStatusStr(st)
                  << ", WILL BE CLOSED.");
        w_wipeme.push_back(d->id);
        return false;
    }

    if (st != SRTS_CONNECTED)
    {
        HLOGC(gslog.Debug, log << "CUDTGroup::send. @" << d->id << " is still " << SockStatusStr(st) << ", skipping.");
        w_pendingSockets.push_back(d->id);
        return false;
    }

    return true;
}


#if SRT_DEBUG_BONDING_STATES
class StabilityTracer
{
public:
    StabilityTracer()
    {
    }

    ~StabilityTracer()
    {
        srt::sync::ScopedLock lck(m_mtx);
        m_fout.close();
    }

    void trace(const CUDT& u, const srt::sync::steady_clock::time_point& currtime, uint32_t activation_period_us,
        int64_t stability_tmo_us, const std::string& state, uint16_t weight)
    {
        srt::sync::ScopedLock lck(m_mtx);
        create_file();

        m_fout << srt::sync::FormatTime(currtime) << ",";
        m_fout << u.id() << ",";
        m_fout << weight << ",";
        m_fout << u.peerLatency_us() << ",";
        m_fout << u.SRTT() << ",";
        m_fout << u.RTTVar() << ",";
        m_fout << stability_tmo_us << ",";
        m_fout << count_microseconds(currtime - u.lastRspTime()) << ",";
        m_fout << state << ",";
        m_fout << (srt::sync::is_zero(u.freshActivationStart()) ? -1 : (count_microseconds(currtime - u.freshActivationStart()))) << ",";
        m_fout << activation_period_us << "\n";
        m_fout.flush();
    }

private:
    void print_header()
    {
        //srt::sync::ScopedLock lck(m_mtx);
        m_fout << "Timepoint,SocketID,weight,usLatency,usRTT,usRTTVar,usStabilityTimeout,usSinceLastResp,State,usSinceActivation,usActivationPeriod\n";
    }

    void create_file()
    {
        if (m_fout.is_open())
            return;

        std::string str_tnow = srt::sync::FormatTimeSys(srt::sync::steady_clock::now());
        str_tnow.resize(str_tnow.size() - 7); // remove trailing ' [SYST]' part
        while (str_tnow.find(':') != std::string::npos) {
            str_tnow.replace(str_tnow.find(':'), 1, 1, '_');
        }
        const std::string fname = "stability_trace_" + str_tnow + ".csv";
        m_fout.open(fname.c_str(), std::ofstream::out);
        if (!m_fout)
            std::cerr << "IPE: Failed to open " << fname << "!!!\n";

        print_header();
    }

private:
    srt::sync::Mutex m_mtx;
    std::ofstream m_fout;
};

StabilityTracer s_stab_trace;
#endif

void CUDTGroup::sendBackup_QualifyMemberStates(SendBackupCtx& w_sendBackupCtx, const steady_clock::time_point& currtime)
{
    // First, check status of every link - no matter if idle or active.
    for (gli_t d = m_Group.begin(); d != m_Group.end(); ++d)
    {
        if (d->sndstate != SRT_GST_BROKEN)
        {
            // Check the socket state prematurely in order not to uselessly
            // send over a socket that is broken.
            CUDT* const pu = (d->ps)
                ?  &d->ps->core()
                :  NULL;

            if (!pu || pu->m_bBroken)
            {
                HLOGC(gslog.Debug, log << "grp/sendBackup: socket @" << d->id << " detected +Broken - transit to BROKEN");
                d->sndstate = SRT_GST_BROKEN;
                d->rcvstate = SRT_GST_BROKEN;
            }
        }

        // Check socket sndstate before sending
        if (d->sndstate == SRT_GST_BROKEN)
        {
            HLOGC(gslog.Debug,
                  log << "grp/sendBackup: socket in BROKEN state: @" << d->id
                      << ", sockstatus=" << SockStatusStr(d->ps ? d->ps->getStatus() : SRTS_NONEXIST));
            sendBackup_AssignBackupState(d->ps->core(), BKUPST_BROKEN, currtime);
            w_sendBackupCtx.recordMemberState(&(*d), BKUPST_BROKEN);
#if SRT_DEBUG_BONDING_STATES
            s_stab_trace.trace(d->ps->core(), currtime, 0, 0, stateToStr(BKUPST_BROKEN), d->weight);
#endif
            continue;
        }

        if (d->sndstate == SRT_GST_IDLE)
        {
            const BackupMemberState idle_state = sendBackup_QualifyIfStandBy(d);
            sendBackup_AssignBackupState(d->ps->core(), idle_state, currtime);
            w_sendBackupCtx.recordMemberState(&(*d), idle_state);

            if (idle_state == BKUPST_STANDBY)
            {
                // TODO: Check if this is some abandoned logic.
                sendBackup_CheckIdleTime(d);
            }
#if SRT_DEBUG_BONDING_STATES
            s_stab_trace.trace(d->ps->core(), currtime, 0, 0, stateToStr(idle_state), d->weight);
#endif
            continue;
        }

        if (d->sndstate == SRT_GST_RUNNING)
        {
            const BackupMemberState active_state = sendBackup_QualifyActiveState(d, currtime);
            sendBackup_AssignBackupState(d->ps->core(), active_state, currtime);
            w_sendBackupCtx.recordMemberState(&(*d), active_state);
#if SRT_DEBUG_BONDING_STATES
            s_stab_trace.trace(d->ps->core(), currtime, 0, 0, stateToStr(active_state), d->weight);
#endif
            continue;
        }

        HLOGC(gslog.Debug,
              log << "grp/sendBackup: socket @" << d->id << " not ready, state: " << StateStr(d->sndstate) << "("
                  << int(d->sndstate) << ") - NOT sending, SET AS PENDING");

        // Otherwise connection pending
        sendBackup_AssignBackupState(d->ps->core(), BKUPST_PENDING, currtime);
        w_sendBackupCtx.recordMemberState(&(*d), BKUPST_PENDING);
#if SRT_DEBUG_BONDING_STATES
        s_stab_trace.trace(d->ps->core(), currtime, 0, 0, stateToStr(BKUPST_PENDING), d->weight);
#endif
    }
}


void CUDTGroup::sendBackup_AssignBackupState(CUDT& sock, BackupMemberState state, const steady_clock::time_point& currtime)
{
    switch (state)
    {
    case BKUPST_PENDING:
    case BKUPST_STANDBY:
    case BKUPST_BROKEN:
        sock.m_tsFreshActivation = steady_clock::time_point();
        sock.m_tsUnstableSince = steady_clock::time_point();
        sock.m_tsWarySince = steady_clock::time_point();
        break;
    case BKUPST_ACTIVE_FRESH:
        if (is_zero(sock.freshActivationStart()))
        {
            sock.m_tsFreshActivation = currtime;
        }
        sock.m_tsUnstableSince = steady_clock::time_point();
        sock.m_tsWarySince     = steady_clock::time_point();;
        break;
    case BKUPST_ACTIVE_STABLE:
        sock.m_tsFreshActivation = steady_clock::time_point();
        sock.m_tsUnstableSince = steady_clock::time_point();
        sock.m_tsWarySince = steady_clock::time_point();
        break;
    case BKUPST_ACTIVE_UNSTABLE:
        if (is_zero(sock.m_tsUnstableSince))
        {
            sock.m_tsUnstableSince = currtime;
        }
        sock.m_tsFreshActivation = steady_clock::time_point();
        sock.m_tsWarySince = steady_clock::time_point();
        break;
    case BKUPST_ACTIVE_UNSTABLE_WARY:
        if (is_zero(sock.m_tsWarySince))
        {
            sock.m_tsWarySince = currtime;
        }
        break;
    default:
        break;
    }
}

// [[using locked(this->m_GroupLock)]]
void CUDTGroup::sendBackup_CheckIdleTime(gli_t w_d)
{
    // Check if it was fresh set as idle, we had to wait until its sender
    // buffer gets empty so that we can make sure that KEEPALIVE will be the
    // really last sent for longer time.
    CUDT& u = w_d->ps->core();
    if (is_zero(u.m_tsFreshActivation)) // TODO: Check if this condition is ever false
        return;

    CSndBuffer* b = u.m_pSndBuffer;
    if (b && b->getCurrBufSize() == 0)
    {
        HLOGC(gslog.Debug,
                log << "grp/sendBackup: FRESH IDLE LINK reached empty buffer - setting permanent and KEEPALIVE");
        u.m_tsFreshActivation = steady_clock::time_point();

        // Send first immediate keepalive. The link is to be turn to IDLE
        // now so nothing will be sent to it over time and it will start
        // getting KEEPALIVES since now. Send the first one now to increase
        // probability that the link will be recognized as IDLE on the
        // reception side ASAP.
        int32_t arg = 1;
        w_d->ps->core().sendCtrl(UMSG_KEEPALIVE, &arg);
    }
}

// [[using locked(this->m_GroupLock)]]
CUDTGroup::BackupMemberState CUDTGroup::sendBackup_QualifyActiveState(const gli_t d, const time_point currtime)
{
    const CUDT& u = d->ps->core();

    const uint32_t latency_us = u.peerLatency_us();

    const int32_t min_stability_us = m_uOPT_MinStabilityTimeout_us;
    const int64_t initial_stabtout_us = max<int64_t>(min_stability_us, latency_us);
    const int64_t probing_period_us = initial_stabtout_us + 5 * CUDT::COMM_SYN_INTERVAL_US;

    // RTT and RTTVar values are still being refined during the probing period,
    // therefore the dymanic timeout should not be used during the probing period.
    const bool is_activation_phase = !is_zero(u.freshActivationStart())
        && (count_microseconds(currtime - u.freshActivationStart()) <= probing_period_us);

    // Initial stability timeout is used only in activation phase.
    // Otherwise runtime stability is used, including the WARY state.
    const int64_t stability_tout_us = is_activation_phase
        ? initial_stabtout_us // activation phase
        : min<int64_t>(max<int64_t>(min_stability_us, 2 * u.SRTT() + 4 * u.RTTVar()), latency_us);

    const steady_clock::time_point last_rsp = max(u.freshActivationStart(), u.lastRspTime());
    const steady_clock::duration td_response = currtime - last_rsp;

    // No response for a long time
    if (count_microseconds(td_response) > stability_tout_us)
    {
        return BKUPST_ACTIVE_UNSTABLE;
    }

    enterCS(u.m_StatsLock);
    const int64_t drop_total = u.m_stats.sndr.dropped.total.count();
    leaveCS(u.m_StatsLock);

    const bool have_new_drops = d->pktSndDropTotal != drop_total;
    if (have_new_drops)
    {
        d->pktSndDropTotal = drop_total;
        if (!is_activation_phase)
            return BKUPST_ACTIVE_UNSTABLE;
    }

    // Responsive: either stable, wary or still fresh activated.
    if (is_activation_phase)
        return BKUPST_ACTIVE_FRESH;

    const bool is_wary = !is_zero(u.m_tsWarySince);
    const bool is_wary_probing = is_wary
        && (count_microseconds(currtime - u.m_tsWarySince) <= 4 * u.peerLatency_us());

    const bool is_unstable = !is_zero(u.m_tsUnstableSince);

    // If unstable and not in wary, become wary.
    if (is_unstable && !is_wary)
        return BKUPST_ACTIVE_UNSTABLE_WARY;

    // Still probing for stability.
    if (is_wary_probing)
        return BKUPST_ACTIVE_UNSTABLE_WARY;

    if (is_wary)
    {
        LOGC(gslog.Debug,
            log << "grp/sendBackup: @" << u.id() << " wary->stable after " << count_milliseconds(currtime - u.m_tsWarySince) << " ms");
    }

    return BKUPST_ACTIVE_STABLE;
}

// [[using locked(this->m_GroupLock)]]
bool CUDTGroup::sendBackup_CheckSendStatus(const steady_clock::time_point& currtime SRT_ATR_UNUSED,
                                           const int                       send_status,
                                           const int32_t                   lastseq,
                                           const int32_t                   pktseq,
                                           CUDT&                           w_u,
                                           int32_t&                        w_curseq,
                                           int&                            w_final_stat)
{
    if (send_status == -1)
        return false; // Sending failed.


    bool send_succeeded = false;
    if (w_curseq == SRT_SEQNO_NONE)
    {
        w_curseq = pktseq;
    }
    else if (w_curseq != lastseq)
    {
        // We believe that all active links use the same seq.
        // But we can do some sanity check.
        LOGC(gslog.Error,
                log << "grp/sendBackup: @" << w_u.m_SocketID << ": IPE: another running link seq discrepancy: %"
                    << lastseq << " vs. previous %" << w_curseq << " - fixing");

        // Override must be done with a sequence number greater by one.

        // Example:
        //
        // Link 1 before sending: curr=1114, next=1115
        // After sending it reports pktseq=1115
        //
        // Link 2 before sending: curr=1110, next=1111 (->lastseq before sending)
        // THIS CHECK done after sending:
        //  -- w_curseq(1115) != lastseq(1111)
        //
        // NOW: Link 1 after sending is:
        // curr=1115, next=1116
        //
        // The value of w_curseq here = 1115, while overrideSndSeqNo
        // calls setInitialSndSeq(seq), which sets:
        // - curr = seq - 1
        // - next = seq
        //
        // So, in order to set curr=1115, next=1116
        // this must set to 1115+1.

        w_u.overrideSndSeqNo(CSeqNo::incseq(w_curseq));
    }

    // State it as succeeded, though. We don't know if the link
    // is broken until we get the connection broken confirmation,
    // and the instability state may wear off next time.
    send_succeeded = true;
    w_final_stat   = send_status;

    return send_succeeded;
}

// [[using locked(this->m_GroupLock)]]
void CUDTGroup::sendBackup_Buffering(const char* buf, const int len, int32_t& w_curseq, SRT_MSGCTRL& w_mc)
{
    // This is required to rewrite into currentSchedSequence() property
    // as this value will be used as ISN when a new link is connected.
    int32_t oldest_buffer_seq = SRT_SEQNO_NONE;

    if (w_curseq != SRT_SEQNO_NONE)
    {
        HLOGC(gslog.Debug, log << "grp/sendBackup: successfully sent over running link, ADDING TO BUFFER.");

        // Note: the sequence number that was used to send this packet should be
        // recorded here.
        oldest_buffer_seq = addMessageToBuffer(buf, len, (w_mc));
    }
    else
    {
        // We have to predict, which sequence number would have
        // to be placed on the packet about to be sent now. To
        // maintain consistency:

        // 1. If there are any packets in the sender buffer,
        //    get the sequence of the last packet, increase it.
        //    This must be done even if this contradicts the ISN
        //    of all idle links because otherwise packets will get
        //    discrepancy.
        if (!m_SenderBuffer.empty())
        {
            BufferedMessage& m = m_SenderBuffer.back();
            w_curseq           = CSeqNo::incseq(m.mc.pktseq);

            // Set also this sequence to the current w_mc
            w_mc.pktseq = w_curseq;

            // XXX may need tighter revision when message mode is allowed
            w_mc.msgno        = ++MsgNo(m.mc.msgno);
            oldest_buffer_seq = addMessageToBuffer(buf, len, (w_mc));
        }

        // Note that if buffer is empty and w_curseq is (still) SRT_SEQNO_NONE,
        // it will have to try to send first in order to extract the data.

        // Note that if w_curseq is still SRT_SEQNO_NONE at this point, it means
        // that we have the case of the very first packet sending.
        // Otherwise there would be something in the buffer already.
    }

    if (oldest_buffer_seq != SRT_SEQNO_NONE)
        m_iLastSchedSeqNo = oldest_buffer_seq;
}

size_t CUDTGroup::sendBackup_TryActivateStandbyIfNeeded(
    const char* buf,
    const int   len,
    bool& w_none_succeeded,
    SRT_MSGCTRL& w_mc,
    int32_t& w_curseq,
    int32_t& w_final_stat,
    SendBackupCtx& w_sendBackupCtx,
    CUDTException& w_cx,
    const steady_clock::time_point& currtime)
{
    const unsigned num_standby = w_sendBackupCtx.countMembersByState(BKUPST_STANDBY);
    if (num_standby == 0)
    {
        return 0;
    }

    const unsigned num_stable = w_sendBackupCtx.countMembersByState(BKUPST_ACTIVE_STABLE);
    const unsigned num_fresh  = w_sendBackupCtx.countMembersByState(BKUPST_ACTIVE_FRESH);

    if (num_stable + num_fresh == 0)
    {
        LOGC(gslog.Warn,
            log << "grp/sendBackup: trying to activate a stand-by link (" << num_standby << " available). "
            << "Reason: no stable links"
        );
    }
    else if (w_sendBackupCtx.maxActiveWeight() < w_sendBackupCtx.maxStandbyWeight())
    {
        LOGC(gslog.Warn,
            log << "grp/sendBackup: trying to activate a stand-by link (" << num_standby << " available). "
                << "Reason: max active weight " << w_sendBackupCtx.maxActiveWeight()
                << ", max stand by weight " << w_sendBackupCtx.maxStandbyWeight()
        );
    }
    else
    {
        /*LOGC(gslog.Warn,
            log << "grp/sendBackup: no need to activate (" << num_standby << " available). "
            << "Max active weight " << w_sendBackupCtx.maxActiveWeight()
            << ", max stand by weight " << w_sendBackupCtx.maxStandbyWeight()
        );*/
        return 0;
    }

    int stat = -1;

    size_t num_activated = 0;

    w_sendBackupCtx.sortByWeightAndState();
    typedef vector<BackupMemberStateEntry>::const_iterator const_iter_t;
    for (const_iter_t member = w_sendBackupCtx.memberStates().begin(); member != w_sendBackupCtx.memberStates().end(); ++member)
    {
        if (member->state != BKUPST_STANDBY)
            continue;

        int   erc = 0;
        SocketData* d = member->pSocketData;
        // Now send and check the status
        // The link could have got broken

        try
        {
            CUDT& cudt = d->ps->core();
            // Take source rate estimation from an active member (needed for the input rate estimation mode).
            cudt.setRateEstimator(w_sendBackupCtx.getRateEstimate());

            // TODO: At this point all packets that could be sent
            // are located in m_SenderBuffer. So maybe just use sendBackupRexmit()?
            if (w_curseq == SRT_SEQNO_NONE)
            {
                // This marks the fact that the given here packet
                // could not be sent over any link. This includes the
                // situation of sending the very first packet after connection.

                HLOGC(gslog.Debug,
                    log << "grp/sendBackup: ... trying @" << d->id << " - sending the VERY FIRST message");

                stat = cudt.sendmsg2(buf, len, (w_mc));
                if (stat != -1)
                {
                    // This will be no longer used, but let it stay here.
                    // It's because if this is successful, no other links
                    // will be tried.
                    w_curseq = w_mc.pktseq;
                    addMessageToBuffer(buf, len, (w_mc));
                }
            }
            else
            {
                HLOGC(gslog.Debug,
                    log << "grp/sendBackup: ... trying @" << d->id << " - resending " << m_SenderBuffer.size()
                    << " collected messages...");
                // Note: this will set the currently required packet
                // because it has been just freshly added to the sender buffer
                stat = sendBackupRexmit(cudt, (w_mc));
            }
            ++num_activated;
        }
        catch (CUDTException& e)
        {
            // This will be propagated from internal sendmsg2 call,
            // but that's ok - we want this sending interrupted even in half.
            w_cx = e;
            stat = -1;
            erc = e.getErrorCode();
        }

        d->sndresult = stat;
        d->laststatus = d->ps->getStatus();

        if (stat != -1)
        {
            d->sndstate = SRT_GST_RUNNING;
            sendBackup_AssignBackupState(d->ps->core(), BKUPST_ACTIVE_FRESH, currtime);
            w_sendBackupCtx.updateMemberState(d, BKUPST_ACTIVE_FRESH);
            // Note: this will override the sequence number
            // for all next iterations in this loop.
            w_none_succeeded = false;
            w_final_stat = stat;

            LOGC(gslog.Warn,
                log << "@" << d->id << " FRESH-ACTIVATED");

            // We've activated the link, so that's enough.
            break;
        }

        // Failure - move to broken those that could not be activated
        bool isblocked SRT_ATR_UNUSED = true;
        if (erc != SRT_EASYNCSND)
        {
            isblocked = false;
            sendBackup_AssignBackupState(d->ps->core(), BKUPST_BROKEN, currtime);
            w_sendBackupCtx.updateMemberState(d, BKUPST_BROKEN);
        }

        // If we found a blocked link, leave it alone, however
        // still try to send something over another link

        LOGC(gslog.Warn,
            log << "@" << d->id << " FAILED (" << (isblocked ? "blocked" : "ERROR")
            << "), trying to activate another link.");
    }

    return num_activated;
}

// [[using locked(this->m_GroupLock)]]
void CUDTGroup::sendBackup_CheckPendingSockets(SendBackupCtx& w_sendBackupCtx, const steady_clock::time_point& currtime)
{
    if (w_sendBackupCtx.countMembersByState(BKUPST_PENDING) == 0)
        return;

    HLOGC(gslog.Debug, log << "grp/send*: checking pending sockets.");

    // These sockets if they are in pending state, should be added to m_SndEID
    // at the connecting stage.
    CEPoll::fmap_t sready;

    if (m_Global.m_EPoll.empty(*m_SndEpolld))
    {
        // Sanity check - weird pending reported.
        LOGC(gslog.Error, log << "grp/send*: IPE: reported pending sockets, but EID is empty - wiping pending!");
        return;
    }

    {
        InvertedLock ug(m_GroupLock);
        m_Global.m_EPoll.swait(
            *m_SndEpolld, sready, 0, false /*report by retval*/); // Just check if anything has happened
    }

    if (m_bClosing)
    {
        HLOGC(gslog.Debug, log << "grp/send...: GROUP CLOSED, ABANDONING");
        throw CUDTException(MJ_CONNECTION, MN_CONNLOST, 0);
    }

    // Some sockets could have been closed in the meantime.
    if (m_Global.m_EPoll.empty(*m_SndEpolld))
        throw CUDTException(MJ_CONNECTION, MN_CONNLOST, 0);

    HLOGC(gslog.Debug, log << "grp/send*: RDY: " << DisplayEpollResults(sready));

    typedef vector<BackupMemberStateEntry>::const_iterator const_iter_t;
    for (const_iter_t member = w_sendBackupCtx.memberStates().begin(); member != w_sendBackupCtx.memberStates().end(); ++member)
    {
        if (member->state != BKUPST_PENDING)
            continue;

        const SRTSOCKET sockid = member->pSocketData->id;
        if (!CEPoll::isready(sready, sockid, SRT_EPOLL_ERR))
            continue;

        HLOGC(gslog.Debug, log << "grp/send*: Socket @" << sockid << " reported FAILURE - qualifying as broken.");
        w_sendBackupCtx.updateMemberState(member->pSocketData, BKUPST_BROKEN);
        if (member->pSocketData->ps)
            sendBackup_AssignBackupState(member->pSocketData->ps->core(), BKUPST_BROKEN, currtime);

        const int no_events = 0;
        m_Global.m_EPoll.update_usock(m_SndEID, sockid, &no_events);
    }

    // After that, all sockets that have been reported
    // as ready to write should be removed from EID. This
    // will also remove those sockets that have been added
    // as redundant links at the connecting stage and became
    // writable (connected) before this function had a chance
    // to check them.
    m_Global.m_EPoll.clear_ready_usocks(*m_SndEpolld, SRT_EPOLL_OUT);
}

// [[using locked(this->m_GroupLock)]]
void CUDTGroup::sendBackup_CheckUnstableSockets(SendBackupCtx& w_sendBackupCtx, const steady_clock::time_point& currtime)
{
    const unsigned num_stable = w_sendBackupCtx.countMembersByState(BKUPST_ACTIVE_STABLE);
    if (num_stable == 0)
        return;

    const unsigned num_unstable = w_sendBackupCtx.countMembersByState(BKUPST_ACTIVE_UNSTABLE);
    const unsigned num_wary     = w_sendBackupCtx.countMembersByState(BKUPST_ACTIVE_UNSTABLE_WARY);
    if (num_unstable + num_wary == 0)
        return;

    HLOGC(gslog.Debug, log << "grp/send*: checking unstable sockets.");

    
    typedef vector<BackupMemberStateEntry>::const_iterator const_iter_t;
    for (const_iter_t member = w_sendBackupCtx.memberStates().begin(); member != w_sendBackupCtx.memberStates().end(); ++member)
    {
        if (member->state != BKUPST_ACTIVE_UNSTABLE && member->state != BKUPST_ACTIVE_UNSTABLE_WARY)
            continue;

        CUDT& sock = member->pSocketData->ps->core();

        if (is_zero(sock.m_tsUnstableSince))
        {
            LOGC(gslog.Error, log << "grp/send* IPE: Socket @" << member->socketID
                << " is qualified as unstable, but does not have the 'unstable since' timestamp. Still marking for closure.");
        }

        const int unstable_for_ms = (int)count_milliseconds(currtime - sock.m_tsUnstableSince);
        if (unstable_for_ms < sock.peerIdleTimeout_ms())
            continue;

        // Requesting this socket to be broken with the next CUDT::checkExpTimer() call.
        sock.breakAsUnstable();

        LOGC(gslog.Warn, log << "grp/send*: Socket @" << member->socketID << " is unstable for " << unstable_for_ms 
            << "ms - requesting breakage.");

        //w_sendBackupCtx.updateMemberState(member->pSocketData, BKUPST_BROKEN);
        //if (member->pSocketData->ps)
        //    sendBackup_AssignBackupState(member->pSocketData->ps->core(), BKUPST_BROKEN, currtime);
    }
}

// [[using locked(this->m_GroupLock)]]
void CUDTGroup::send_CloseBrokenSockets(vector<SRTSOCKET>& w_wipeme)
{
    if (!w_wipeme.empty())
    {
        InvertedLock ug(m_GroupLock);

        // With unlocked GroupLock, we can now lock GlobControlLock.
        // This is needed to prevent any of them deleted from the container
        // at the same time.
        ScopedLock globlock(CUDT::uglobal().m_GlobControlLock);

        for (vector<SRTSOCKET>::iterator p = w_wipeme.begin(); p != w_wipeme.end(); ++p)
        {
            CUDTSocket* s = CUDT::uglobal().locateSocket_LOCKED(*p);

            // If the socket has been just moved to ClosedSockets, it means that
            // the object still exists, but it will be no longer findable.
            if (!s)
                continue;

            HLOGC(gslog.Debug,
                  log << "grp/send...: BROKEN SOCKET @" << (*p) << " - CLOSING, to be removed from group.");

            // As per sending, make it also broken so that scheduled
            // packets will be also abandoned.
            s->setClosed();
        }
    }

    HLOGC(gslog.Debug, log << "grp/send...: - wiped " << w_wipeme.size() << " broken sockets");

    // We'll need you again.
    w_wipeme.clear();
}

// [[using locked(this->m_GroupLock)]]
void CUDTGroup::sendBackup_CloseBrokenSockets(SendBackupCtx& w_sendBackupCtx)
{
    if (w_sendBackupCtx.countMembersByState(BKUPST_BROKEN) == 0)
        return;

    InvertedLock ug(m_GroupLock);

    // With unlocked GroupLock, we can now lock GlobControlLock.
    // This is needed prevent any of them be deleted from the container
    // at the same time.
    ScopedLock globlock(CUDT::uglobal().m_GlobControlLock);

    typedef vector<BackupMemberStateEntry>::const_iterator const_iter_t;
    for (const_iter_t member = w_sendBackupCtx.memberStates().begin(); member != w_sendBackupCtx.memberStates().end(); ++member)
    {
        if (member->state != BKUPST_BROKEN)
            continue;

        // m_GroupLock is unlocked, therefore member->pSocketData can't be used.
        const SRTSOCKET sockid = member->socketID;
        CUDTSocket* s = CUDT::uglobal().locateSocket_LOCKED(sockid);

        // If the socket has been just moved to ClosedSockets, it means that
        // the object still exists, but it will be no longer findable.
        if (!s)
            continue;

        LOGC(gslog.Debug,
                log << "grp/send...: BROKEN SOCKET @" << sockid << " - CLOSING, to be removed from group.");

        // As per sending, make it also broken so that scheduled
        // packets will be also abandoned.
        s->setBrokenClosed();
    }

    // TODO: all broken members are to be removed from the context now???
}

// [[using locked(this->m_GroupLock)]]
void CUDTGroup::sendBackup_RetryWaitBlocked(SendBackupCtx&       w_sendBackupCtx,
                                            int&                 w_final_stat,
                                            bool&                w_none_succeeded,
                                            SRT_MSGCTRL&         w_mc,
                                            CUDTException&       w_cx)
{
    // In contradiction to broadcast sending, backup sending must check
    // the blocking state in total first. We need this information through
    // epoll because we didn't use all sockets to send the data hence the
    // blocked socket information would not be complete.

    // Don't do this check if sending has succeeded over at least one
    // stable link. This procedure is to wait for at least one write-ready
    // link.
    //
    // If sending succeeded also over at least one unstable link (you only have
    // unstable links and none other or others just got broken), continue sending
    // anyway.


    // This procedure is for a case when the packet could not be sent
    // over any link (hence "none succeeded"), but there are some unstable
    // links and no parallel links. We need to WAIT for any of the links
    // to become available for sending.

    // Note: A link is added in unstableLinks if sending has failed with SRT_ESYNCSND.
    const unsigned num_unstable = w_sendBackupCtx.countMembersByState(BKUPST_ACTIVE_UNSTABLE);
    const unsigned num_wary     = w_sendBackupCtx.countMembersByState(BKUPST_ACTIVE_UNSTABLE_WARY);
    const unsigned num_pending  = w_sendBackupCtx.countMembersByState(BKUPST_PENDING);
    if ((num_unstable + num_wary + num_pending == 0) || !w_none_succeeded)
        return;

    HLOGC(gslog.Debug, log << "grp/sendBackup: no successfull sending: "
        << (num_unstable + num_wary) << " unstable links, "
        << num_pending << " pending - waiting to retry sending...");

    // Note: GroupLock is set already, skip locks and checks
    getGroupData_LOCKED((w_mc.grpdata), (&w_mc.grpdata_size));
    m_Global.m_EPoll.update_events(id(), m_sPollID, SRT_EPOLL_OUT, false);
    m_Global.m_EPoll.update_events(id(), m_sPollID, SRT_EPOLL_ERR, true);

    if (m_Global.m_EPoll.empty(*m_SndEpolld))
    {
        // wipeme wiped, pending sockets checked, it can only mean that
        // all sockets are broken.
        HLOGC(gslog.Debug, log << "grp/sendBackup: epolld empty - all sockets broken?");
        throw CUDTException(MJ_CONNECTION, MN_CONNLOST, 0);
    }

    if (!m_bSynSending)
    {
        HLOGC(gslog.Debug, log << "grp/sendBackup: non-blocking mode - exit with no-write-ready");
        throw CUDTException(MJ_AGAIN, MN_WRAVAIL, 0);
    }
    // Here is the situation that the only links left here are:
    // - those that failed to send (already closed and wiped out)
    // - those that got blockade on sending

    // At least, there was so far no socket through which we could
    // successfully send anything.

    // As a last resort in this situation, try to wait for any links
    // remaining in the group to become ready to write.

    CEPoll::fmap_t sready;
    int            brdy;

    // This keeps the number of links that existed at the entry.
    // Simply notify all dead links, regardless as to whether the number
    // of group members decreases below. If the number of corpses reaches
    // this number, consider the group connection broken.
    const size_t nlinks = m_Group.size();
    size_t ndead = 0;

RetryWaitBlocked:
    {
        // Some sockets could have been closed in the meantime.
        if (m_Global.m_EPoll.empty(*m_SndEpolld))
        {
            HLOGC(gslog.Debug, log << "grp/sendBackup: no more sockets available for sending - group broken");
            throw CUDTException(MJ_CONNECTION, MN_CONNLOST, 0);
        }

        InvertedLock ug(m_GroupLock);
        HLOGC(gslog.Debug,
            log << "grp/sendBackup: swait call to get at least one link alive up to " << m_iSndTimeOut << "us");
        THREAD_PAUSED();
        brdy = m_Global.m_EPoll.swait(*m_SndEpolld, (sready), m_iSndTimeOut);
        THREAD_RESUMED();

        if (brdy == 0) // SND timeout exceeded
        {
            throw CUDTException(MJ_AGAIN, MN_WRAVAIL, 0);
        }

        HLOGC(gslog.Debug, log << "grp/sendBackup: swait exited with " << brdy << " ready sockets:");

        // Check if there's anything in the "error" section.
        // This must be cleared here before the lock on group is set again.
        // (This loop will not fire neither once if no failed sockets found).
        for (CEPoll::fmap_t::const_iterator i = sready.begin(); i != sready.end(); ++i)
        {
            if (i->second & SRT_EPOLL_ERR)
            {
                SRTSOCKET   id = i->first;
                CUDTSocket* s = m_Global.locateSocket(id, ERH_RETURN); // << LOCKS m_GlobControlLock!
                if (s)
                {
                    HLOGC(gslog.Debug,
                        log << "grp/sendBackup: swait/ex on @" << (id)
                        << " while waiting for any writable socket - CLOSING");
                    CUDT::uglobal().close(s, SRT_CLS_INTERNAL); // << LOCKS m_GlobControlLock, then GroupLock!
                }
                else
                {
                    HLOGC(gslog.Debug, log << "grp/sendBackup: swait/ex on @" << (id) << " - WAS DELETED IN THE MEANTIME");
                }

                ++ndead;
            }
        }
        HLOGC(gslog.Debug, log << "grp/sendBackup: swait/?close done, re-acquiring GroupLock");
    }

    // GroupLock is locked back

    // Re-check after the waiting lock has been reacquired
    if (m_bClosing)
        throw CUDTException(MJ_CONNECTION, MN_CONNLOST, 0);

    if (brdy == -1 || ndead >= nlinks)
    {
        LOGC(gslog.Error,
            log << "grp/sendBackup: swait=>" << brdy << " nlinks=" << nlinks << " ndead=" << ndead
            << " - looxlike all links broken");
        m_Global.m_EPoll.update_events(id(), m_sPollID, SRT_EPOLL_OUT, false);
        m_Global.m_EPoll.update_events(id(), m_sPollID, SRT_EPOLL_ERR, true);
        // You can safely throw here - nothing to fill in when all sockets down.
        // (timeout was reported by exception in the swait call).
        throw CUDTException(MJ_CONNECTION, MN_CONNLOST, 0);
    }

    // Ok, now check if we have at least one write-ready.
    // Note that the procedure of activation of a new link in case of
    // no stable links found embraces also rexmit-sending and status
    // check as well, including blocked status.

    // Find which one it was. This is so rare case that we can
    // suffer linear search.

    int nwaiting = 0;
    int nactivated SRT_ATR_UNUSED = 0;
    int stat = -1;
    for (gli_t d = m_Group.begin(); d != m_Group.end(); ++d)
    {
        // We are waiting only for active members
        if (d->sndstate != SRT_GST_RUNNING)
        {
            HLOGC(gslog.Debug,
                log << "grp/sendBackup: member @" << d->id << " state is not RUNNING - SKIPPING from retry/waiting");
            continue;
        }
        // Skip if not writable in this run
        if (!CEPoll::isready(sready, d->id, SRT_EPOLL_OUT))
        {
            ++nwaiting;
            HLOGC(gslog.Debug, log << "grp/sendBackup: @" << d->id << " NOT ready:OUT, added as waiting");
            continue;
        }

        try
        {
            // Note: this will set the currently required packet
            // because it has been just freshly added to the sender buffer
            stat = sendBackupRexmit(d->ps->core(), (w_mc));
            ++nactivated;
        }
        catch (CUDTException& e)
        {
            // This will be propagated from internal sendmsg2 call,
            // but that's ok - we want this sending interrupted even in half.
            w_cx = e;
            stat = -1;
        }

        d->sndresult = stat;
        d->laststatus = d->ps->getStatus();

        if (stat == -1)
        {
            // This link is no longer waiting.
            continue;
        }

        w_final_stat = stat;
        d->sndstate = SRT_GST_RUNNING;
        w_none_succeeded = false;
        const steady_clock::time_point currtime = steady_clock::now();
        sendBackup_AssignBackupState(d->ps->core(), BKUPST_ACTIVE_UNSTABLE_WARY, currtime);
        w_sendBackupCtx.updateMemberState(&(*d), BKUPST_ACTIVE_UNSTABLE_WARY);
        HLOGC(gslog.Debug, log << "grp/sendBackup: after waiting, ACTIVATED link @" << d->id);

        break;
    }

    // If we have no links successfully activated, but at least
    // one link "not ready for writing", continue waiting for at
    // least one link ready.
    if (stat == -1 && nwaiting > 0)
    {
        HLOGC(gslog.Debug, log << "grp/sendBackup: still have " << nwaiting << " waiting and none succeeded, REPEAT");
        goto RetryWaitBlocked;
    }
}

// [[using locked(this->m_GroupLock)]]
void CUDTGroup::sendBackup_SilenceRedundantLinks(SendBackupCtx& w_sendBackupCtx, const steady_clock::time_point& currtime)
{
    // The most important principle is to keep the data being sent constantly,
    // even if it means temporarily full redundancy.
    // A member can be silenced only if there is at least one stable memebr.
    const unsigned num_stable = w_sendBackupCtx.countMembersByState(BKUPST_ACTIVE_STABLE);
    if (num_stable == 0)
        return;

    // INPUT NEEDED:
    // - stable member with maximum weight

    uint16_t max_weight_stable = 0;
    SRTSOCKET stableSocketId = SRT_INVALID_SOCK; // SocketID of a stable link with higher weight
    
    w_sendBackupCtx.sortByWeightAndState();
    //LOGC(gslog.Debug, log << "grp/silenceRedundant: links after sort: " << w_sendBackupCtx.printMembers());
    typedef vector<BackupMemberStateEntry>::const_iterator const_iter_t;
    for (const_iter_t member = w_sendBackupCtx.memberStates().begin(); member != w_sendBackupCtx.memberStates().end(); ++member)
    {
        if (!isStateActive(member->state))
            continue;

        const bool haveHigherWeightStable = stableSocketId != SRT_INVALID_SOCK;
        const uint16_t weight = member->pSocketData->weight;

        if (member->state == BKUPST_ACTIVE_STABLE)
        {
            // silence stable link if it is not the first stable
            if (!haveHigherWeightStable)
            {
                max_weight_stable = (int) weight;
                stableSocketId = member->socketID;
                continue;
            }
            else
            {
                LOGC(gslog.Note, log << "grp/sendBackup: silencing stable member @" << member->socketID  << " (weight " << weight
                    << ") in favor of @" << stableSocketId << " (weight " << max_weight_stable << ")");
            }
        }
        else if (haveHigherWeightStable && weight <= max_weight_stable)
        {
            LOGC(gslog.Note, log << "grp/sendBackup: silencing member @" << member->socketID << " (weight " << weight
                << " " << stateToStr(member->state)
                << ") in favor of @" << stableSocketId << " (weight " << max_weight_stable << ")");
        }
        else
        {
            continue;
        }

        // TODO: Move to a separate function sendBackup_SilenceMember
        SocketData* d = member->pSocketData;
        CUDT& u = d->ps->core();

        sendBackup_AssignBackupState(u, BKUPST_STANDBY, currtime);
        w_sendBackupCtx.updateMemberState(d, BKUPST_STANDBY);

        if (d->sndstate != SRT_GST_RUNNING)
        {
            LOGC(gslog.Error,
                log << "grp/sendBackup: IPE: misidentified a non-running link @" << d->id << " as active");
            continue;
        }

        d->sndstate = SRT_GST_IDLE;
    }
}

int CUDTGroup::sendBackup(const char* buf, int len, SRT_MSGCTRL& w_mc)
{
    if (len <= 0)
    {
        LOGC(gslog.Error, log << "grp/send(backup): negative length: " << len);
        throw CUDTException(MJ_NOTSUP, MN_INVAL, 0);
    }

    // Only live streaming is supported
    // Also - as the group may use potentially IPv4 and IPv6 connections
    // in the same group, use the size that fits both
    if (len > SRT_MAX_PLSIZE_AF_INET6)
    {
        LOGC(gslog.Error, log << "grp/send(backup): buffer size=" << len << " exceeds maximum allowed in live mode");
        throw CUDTException(MJ_NOTSUP, MN_INVAL, 0);
    }

    // [[using assert(this->m_pSndBuffer != nullptr)]];

    // First, acquire GlobControlLock to make sure all member sockets still exist
    enterCS(m_Global.m_GlobControlLock);
    ScopedLock guard(m_GroupLock);

    if (m_bClosing)
    {
        leaveCS(m_Global.m_GlobControlLock);
        LOGC(gslog.Error, log << "grp/send(backup): Cannot send, connection lost!");
        throw CUDTException(MJ_CONNECTION, MN_CONNLOST, 0);
    }

    // Now, still under lock, check if all sockets still can be dispatched
    send_CheckValidSockets();
    leaveCS(m_Global.m_GlobControlLock);

    steady_clock::time_point currtime = steady_clock::now();

    SendBackupCtx sendBackupCtx; // default initialized as empty
    // TODO: reserve? sendBackupCtx.memberStates.reserve(m_Group.size());

    sendBackup_QualifyMemberStates((sendBackupCtx), currtime);

    int32_t curseq      = SRT_SEQNO_NONE;
    size_t  nsuccessful = 0;

    SRT_ATR_UNUSED CUDTException cx(MJ_SUCCESS, MN_NONE, 0); // TODO: Delete then?
    uint16_t maxActiveWeight = 0; // Maximum weight of active links.
    // The number of bytes sent or -1 for error will be stored in group_send_result
    int group_send_result = sendBackup_SendOverActive(buf, len, w_mc, currtime, (curseq), (nsuccessful), (maxActiveWeight), (sendBackupCtx), (cx));
    bool none_succeeded = (nsuccessful == 0);

    // Save current payload in group's sender buffer.
    sendBackup_Buffering(buf, len, (curseq), (w_mc));

    sendBackup_TryActivateStandbyIfNeeded(buf, len, (none_succeeded),
        (w_mc),
        (curseq),
        (group_send_result),
        (sendBackupCtx),
        (cx), currtime);

    sendBackup_CheckPendingSockets((sendBackupCtx), currtime);
    sendBackup_CheckUnstableSockets((sendBackupCtx), currtime);

    //LOGC(gslog.Debug, log << "grp/sendBackup: links after all checks: " << sendBackupCtx.printMembers());

    // Re-check after the waiting lock has been reacquired
    if (m_bClosing)
        throw CUDTException(MJ_CONNECTION, MN_CONNLOST, 0);

    sendBackup_CloseBrokenSockets((sendBackupCtx));

    // Re-check after the waiting lock has been reacquired
    if (m_bClosing)
        throw CUDTException(MJ_CONNECTION, MN_CONNLOST, 0);

    // If all links out of the unstable-running links are blocked (SRT_EASYNCSND),
    // perform epoll wait on them. In this situation we know that
    // there are no idle blocked links because IDLE LINK CAN'T BE BLOCKED,
    // no matter what. It's because the link may only be blocked if
    // the sender buffer of this socket is full, and it can't be
    // full if it wasn't used so far.
    //
    // This means that in case when we have no stable links, we
    // need to try out any link that can accept the rexmit-load.
    // We'll check link stability at the next sending attempt.
    sendBackup_RetryWaitBlocked((sendBackupCtx), (group_send_result), (none_succeeded), (w_mc), (cx));

    sendBackup_SilenceRedundantLinks((sendBackupCtx), currtime);
    // (closing condition checked inside this call)

    if (none_succeeded)
    {
        HLOGC(gslog.Debug, log << "grp/sendBackup: all links broken (none succeeded to send a payload)");
        m_Global.m_EPoll.update_events(id(), m_sPollID, SRT_EPOLL_OUT, false);
        m_Global.m_EPoll.update_events(id(), m_sPollID, SRT_EPOLL_ERR, true);
        // Reparse error code, if set.
        // It might be set, if the last operation was failed.
        // If any operation succeeded, this will not be executed anyway.

        throw CUDTException(MJ_CONNECTION, MN_CONNLOST, 0);
    }

    // At least one link has succeeded, update sending stats.
    m_stats.sent.count(len);

    // Now fill in the socket table. Check if the size is enough, if not,
    // then set the pointer to NULL and set the correct size.

    // Note that list::size() is linear time, however this shouldn't matter,
    // as with the increased number of links in the redundancy group the
    // impossibility of using that many of them grows exponentally.
    const size_t grpsize = m_Group.size();

    if (w_mc.grpdata_size < grpsize)
    {
        w_mc.grpdata = NULL;
    }

    size_t i = 0;

    bool ready_again = false;

    HLOGC(gslog.Debug, log << "grp/sendBackup: copying group data");
    for (gli_t d = m_Group.begin(); d != m_Group.end(); ++d, ++i)
    {
        if (w_mc.grpdata)
        {
            // Enough space to fill
            copyGroupData(*d, (w_mc.grpdata[i]));
        }

        // We perform this loop anyway because we still need to check if any
        // socket is writable. Note that the group lock will hold any write ready
        // updates that are performed just after a single socket update for the
        // group, so if any socket is actually ready at the moment when this
        // is performed, and this one will result in none-write-ready, this will
        // be fixed just after returning from this function.

        ready_again = ready_again || d->ps->writeReady();
    }
    w_mc.grpdata_size = i;

    if (!ready_again)
    {
        m_Global.m_EPoll.update_events(id(), m_sPollID, SRT_EPOLL_OUT, false);
    }

    HLOGC(gslog.Debug,
          log << "grp/sendBackup: successfully sent " << group_send_result << " bytes, "
              << (ready_again ? "READY for next" : "NOT READY to send next"));
    return group_send_result;
}

// [[using locked(this->m_GroupLock)]]
int32_t CUDTGroup::addMessageToBuffer(const char* buf, size_t len, SRT_MSGCTRL& w_mc)
{
    if (m_iSndAckedMsgNo == SRT_MSGNO_NONE)
    {
        // Very first packet, just set the msgno.
        m_iSndAckedMsgNo  = w_mc.msgno;
        m_iSndOldestMsgNo = w_mc.msgno;
        HLOGC(gslog.Debug, log << "addMessageToBuffer: initial message no #" << w_mc.msgno);
    }
    else if (m_iSndOldestMsgNo != m_iSndAckedMsgNo)
    {
        int offset = MsgNo(m_iSndAckedMsgNo) - MsgNo(m_iSndOldestMsgNo);
        HLOGC(gslog.Debug,
              log << "addMessageToBuffer: new ACK-ed messages: #(" << m_iSndOldestMsgNo << "-" << m_iSndAckedMsgNo
                  << ") - going to remove");

        if (offset > int(m_SenderBuffer.size()))
        {
            LOGC(gslog.Error,
                 log << "addMessageToBuffer: IPE: offset=" << offset << " exceeds buffer size=" << m_SenderBuffer.size()
                     << " - CLEARING");
            m_SenderBuffer.clear();
        }
        else
        {
            HLOGC(gslog.Debug,
                  log << "addMessageToBuffer: erasing " << offset << "/" << m_SenderBuffer.size()
                      << " group-senderbuffer ACKED messages for #" << m_iSndOldestMsgNo << " - #" << m_iSndAckedMsgNo);
            m_SenderBuffer.erase(m_SenderBuffer.begin(), m_SenderBuffer.begin() + offset);
        }

        // Position at offset is not included
        m_iSndOldestMsgNo = m_iSndAckedMsgNo;
        HLOGC(gslog.Debug,
              log << "addMessageToBuffer: ... after: oldest #" << m_iSndOldestMsgNo);
    }

    m_SenderBuffer.resize(m_SenderBuffer.size() + 1);
    BufferedMessage& bm = m_SenderBuffer.back();
    bm.mc               = w_mc;
    bm.copy(buf, len);

    HLOGC(gslog.Debug,
          log << "addMessageToBuffer: #" << w_mc.msgno << " size=" << len << " !" << BufferStamp(buf, len));

    return m_SenderBuffer.front().mc.pktseq;
}

int CUDTGroup::sendBackup_SendOverActive(const char* buf, int len, SRT_MSGCTRL& w_mc, const steady_clock::time_point& currtime, int32_t& w_curseq,
    size_t& w_nsuccessful, uint16_t& w_maxActiveWeight, SendBackupCtx& w_sendBackupCtx, CUDTException& w_cx)
{
    if (w_mc.srctime == 0)
        w_mc.srctime = count_microseconds(currtime.time_since_epoch());

    SRT_ASSERT(w_nsuccessful == 0);
    SRT_ASSERT(w_maxActiveWeight == 0);

    int group_send_result = int(SRT_ERROR);

    // TODO: implement iterator over active links
    typedef vector<BackupMemberStateEntry>::const_iterator const_iter_t;
    for (const_iter_t member = w_sendBackupCtx.memberStates().begin(); member != w_sendBackupCtx.memberStates().end(); ++member)
    {
        if (!isStateActive(member->state))
            continue;

        SocketData* d = member->pSocketData;
        int   erc = SRT_SUCCESS;
        // Remaining sndstate is SRT_GST_RUNNING. Send a payload through it.
        CUDT& u = d->ps->core();
        const int32_t lastseq = u.schedSeqNo();
        int sndresult = int(SRT_ERROR);
        try
        {
            // This must be wrapped in try-catch because on error it throws an exception.
            // Possible return values are only 0, in case when len was passed 0, or a positive
            // >0 value that defines the size of the data that it has sent, that is, in case
            // of Live mode, equal to 'len'.
            sndresult = u.sendmsg2(buf, len, (w_mc));
        }
        catch (CUDTException& e)
        {
            w_cx = e;
            erc  = e.getErrorCode();
            sndresult = int(SRT_ERROR);
        }

        const bool send_succeeded = sendBackup_CheckSendStatus(
            currtime,
            sndresult,
            lastseq,
            w_mc.pktseq,
            (u),
            (w_curseq),
            (group_send_result));

        if (send_succeeded)
        {
            ++w_nsuccessful;
            w_maxActiveWeight = max(w_maxActiveWeight, d->weight);

            if (u.m_pSndBuffer)
                w_sendBackupCtx.setRateEstimate(u.m_pSndBuffer->getRateEstimator());
        }
        else if (erc == SRT_EASYNCSND)
        {
            sendBackup_AssignBackupState(u, BKUPST_ACTIVE_UNSTABLE, currtime);
            w_sendBackupCtx.updateMemberState(d, BKUPST_ACTIVE_UNSTABLE);
        }

        d->sndresult  = sndresult;
        d->laststatus = d->ps->getStatus();
    }

    return group_send_result;
}

// [[using locked(this->m_GroupLock)]]
int CUDTGroup::sendBackupRexmit(CUDT& core, SRT_MSGCTRL& w_mc)
{
    // This should resend all packets
    if (m_SenderBuffer.empty())
    {
        LOGC(gslog.Fatal, log << core.CONID() << "IPE: sendBackupRexmit: sender buffer empty");

        // Although act as if it was successful, otherwise you'll get connection break
        return 0;
    }

    // using [[assert !m_SenderBuffer.empty()]];

    // Send everything you currently have in the sender buffer.
    // The receiver will reject packets that it currently has.
    // Start from the oldest.

    CPacket packet;

    set<int> results;
    int      stat = -1;

    // Make sure that the link has correctly synchronized sequence numbers.
    // Note that sequence numbers should be recorded in mc.
    int32_t curseq       = m_SenderBuffer[0].mc.pktseq;
    size_t  skip_initial = 0;
    if (curseq != core.schedSeqNo())
    {
        const int distance = CSeqNo::seqoff(core.schedSeqNo(), curseq);
        if (distance < 0)
        {
            // This may happen in case when the link to be activated is already running.
            // Getting sequences backwards is not allowed, as sending them makes no
            // sense - they are already ACK-ed or are behind the ISN. Instead, skip all
            // packets that are in the past towards the scheduling sequence.
            skip_initial = -distance;
            LOGC(gslog.Warn,
                 log << core.CONID() << "sendBackupRexmit: OVERRIDE attempt. Link seqno %" << core.schedSeqNo()
                     << ", trying to send from seqno %" << curseq << " - DENIED; skip " << skip_initial << " pkts, "
                     << m_SenderBuffer.size() << " pkts in buffer");
        }
        else
        {
            // In case when the next planned sequence on this link is behind
            // the firstmost sequence in the backup buffer, synchronize the
            // sequence with it first so that they go hand-in-hand with
            // sequences already used by the link from which packets were
            // copied to the backup buffer.
            const int32_t old  SRT_ATR_UNUSED = core.schedSeqNo();
            const bool success SRT_ATR_UNUSED = core.overrideSndSeqNo(curseq);
            LOGC(gslog.Debug,
                 log << core.CONID() << "sendBackupRexmit: OVERRIDING seq %" << old << " with %" << curseq
                     << (success ? " - succeeded" : " - FAILED!"));
        }
    }


    if (skip_initial >= m_SenderBuffer.size())
    {
        LOGC(gslog.Warn,
             log << core.CONID() << "sendBackupRexmit: All packets were skipped. Nothing to send %" << core.schedSeqNo()
                 << ", trying to send from seqno %" << curseq << " - DENIED; skip " << skip_initial << " packets");
        return 0; // can't return any other state, nothing was sent
    }

    senderBuffer_t::iterator i = m_SenderBuffer.begin() + skip_initial;

    // Send everything - including the packet freshly added to the buffer
    for (; i != m_SenderBuffer.end(); ++i)
    {
        // NOTE: an exception from here will interrupt the loop
        // and will be caught in the upper level.
        stat = core.sendmsg2(i->data, (int)i->size, (i->mc));
        if (stat == -1)
        {
            // Stop sending if one sending ended up with error
            LOGC(gslog.Warn,
                 log << core.CONID() << "sendBackupRexmit: sending from buffer stopped at %" << core.schedSeqNo()
                     << " and FAILED");
            return -1;
        }
    }

    // Copy the contents of the last item being updated.
    w_mc = m_SenderBuffer.back().mc;
    HLOGC(gslog.Debug,
          log << core.CONID() << "sendBackupRexmit: pre-sent collected %" << curseq << " - %" << w_mc.pktseq);
    return stat;
}

// [[using locked(CUDTGroup::m_GroupLock)]];
void CUDTGroup::ackMessage(int32_t msgno)
{
    // The message id could not be identified, skip.
    if (msgno == SRT_MSGNO_CONTROL)
    {
        HLOGC(gslog.Debug, log << "ackMessage: msgno not found in ACK-ed sequence");
        return;
    }

    // It's impossible to get the exact message position as the
    // message is allowed also to span for multiple packets.
    // Search since the oldest packet until you hit the first
    // packet with this message number.

    // First, you need to decrease the message number by 1. It's
    // because the sequence number being ACK-ed can be in the middle
    // of the message, while it doesn't acknowledge that the whole
    // message has been received. Decrease the message number so that
    // partial-message-acknowledgement does not swipe the whole message,
    // part of which may need to be retransmitted over a backup link.

    int offset = MsgNo(msgno) - MsgNo(m_iSndAckedMsgNo);
    if (offset <= 0)
    {
        HLOGC(gslog.Debug, log << "ackMessage: already acked up to msgno=" << msgno);
        return;
    }

    HLOGC(gslog.Debug, log << "ackMessage: updated to #" << msgno);

    // Update last acked. Will be picked up when adding next message.
    m_iSndAckedMsgNo = msgno;
}

void CUDTGroup::processKeepalive(CUDTGroup::SocketData* gli)
{
    // received keepalive for that group member
    // In backup group it means that the link went IDLE.
    if (m_type == SRT_GTYPE_BACKUP)
    {
        if (gli->rcvstate == SRT_GST_RUNNING)
        {
            gli->rcvstate = SRT_GST_IDLE;
            HLOGC(gslog.Debug, log << "GROUP: received KEEPALIVE in @" << gli->id << " - link turning rcv=IDLE");
        }

        // When received KEEPALIVE, the sending state should be also
        // turned IDLE, if the link isn't temporarily activated. The
        // temporarily activated link will not be measured stability anyway,
        // while this should clear out the problem when the transmission is
        // stopped and restarted after a while. This will simply set the current
        // link as IDLE on the sender when the peer sends a keepalive because the
        // data stopped coming in and it can't send ACKs therefore.
        //
        // This also shouldn't be done for the temporary activated links because
        // stability timeout could be exceeded for them by a reason that, for example,
        // the packets come with the past sequences (as they are being synchronized
        // the sequence per being IDLE and empty buffer), so a large portion of initial
        // series of packets may come with past sequence, delaying this way with ACK,
        // which may result not only with exceeded stability timeout (which fortunately
        // isn't being measured in this case), but also with receiveing keepalive
        // (therefore we also don't reset the link to IDLE in the temporary activation period).
        if (gli->sndstate == SRT_GST_RUNNING && is_zero(gli->ps->core().m_tsFreshActivation))
        {
            gli->sndstate = SRT_GST_IDLE;
            HLOGC(gslog.Debug,
                  log << "GROUP: received KEEPALIVE in @" << gli->id << " active=PAST - link turning snd=IDLE");
        }
    }
}

void CUDTGroup::internalKeepalive(SocketData* gli)
{
    // This is in response to AGENT SENDING keepalive. This means that there's
    // no transmission in either direction, but the KEEPALIVE packet from the
    // other party could have been missed. This is to ensure that the IDLE state
    // is recognized early enough, before any sequence discrepancy can happen.

    if (m_type == SRT_GTYPE_BACKUP && gli->rcvstate == SRT_GST_RUNNING)
    {
        gli->rcvstate = SRT_GST_IDLE;
        // Prevent sending KEEPALIVE again in group-sending
        gli->ps->core().m_tsFreshActivation = steady_clock::time_point();
        HLOGC(gslog.Debug, log << "GROUP: EXP-requested KEEPALIVE in @" << gli->id << " - link turning IDLE");
    }
}

// Use the bigger size of SRT_MAX_PLSIZE to potentially fit both IPv4/6
CUDTGroup::BufferedMessageStorage CUDTGroup::BufferedMessage::storage(SRT_MAX_PLSIZE_AF_INET /*, 1000*/);

// Forwarder needed due to class definition order
int32_t CUDTGroup::generateISN()
{
    return CUDT::generateISN();
}

void CUDTGroup::setGroupConnected()
{
    if (!m_bConnected)
    {
        HLOGC(cnlog.Debug, log << "GROUP: First socket connected, SETTING GROUP CONNECTED (" << m_Group.size() << " members now)");
        // Switch to connected state and give appropriate signal
        m_Global.m_EPoll.update_events(id(), m_sPollID, SRT_EPOLL_CONNECT, true);
        m_bConnected = true;
    }
}

void CUDTGroup::updateLatestRcv(CUDTSocket* s)
{
    // Currently only Backup groups use connected idle links.
    if (m_type != SRT_GTYPE_BACKUP)
        return;

    HLOGC(grlog.Debug,
          log << "updateLatestRcv: BACKUP group, updating from active link @" << s->core().m_SocketID << " with %"
              << s->core().m_iRcvLastAck);

    CUDT*         source = &s->core();
    vector<CUDT*> targets;

    UniqueLock lg(m_GroupLock);
    // Sanity check for a case when getting a deleted socket
    if (!s->m_GroupOf)
        return;

    // Under a group lock, we block execution of removal of the socket
    // from the group, so if m_GroupOf is not NULL, we are granted
    // that m_GroupMemberData is valid.
    SocketData* current = s->m_GroupMemberData;

    for (gli_t gi = m_Group.begin(); gi != m_Group.end(); ++gi)
    {
        // Skip the socket that has reported packet reception
        if (&*gi == current)
        {
            HLOGC(grlog.Debug, log << "grp: NOT updating rcv-seq on self @" << gi->id);
            continue;
        }

        // Don't update the state if the link is:
        // - PENDING - because it's not in the connected state, wait for it.
        // - RUNNING - because in this case it should have its own line of sequences
        // - BROKEN - because it doesn't make sense anymore, about to be removed
        if (gi->rcvstate != SRT_GST_IDLE)
        {
            HLOGC(grlog.Debug,
                  log << "grp: NOT updating rcv-seq on @" << gi->id
                      << " - link state:" << srt_log_grp_state[gi->rcvstate]);
            continue;
        }

        // Sanity check
        if (!gi->ps->core().m_bConnected)
        {
            HLOGC(grlog.Debug, log << "grp: IPE: NOT updating rcv-seq on @" << gi->id << " - IDLE BUT NOT CONNECTED");
            continue;
        }

        targets.push_back(&gi->ps->core());
    }

    lg.unlock();

    // Do this on the unlocked group because this
    // operation will need receiver lock, so it might
    // risk a deadlock.

    for (size_t i = 0; i < targets.size(); ++i)
    {
        targets[i]->updateIdleLinkFrom(source);
    }
}

void CUDTGroup::getMemberSockets(std::set<SRTSOCKET>& w_ids) const
{
    ScopedLock gl (m_GroupLock);

    for (cgli_t gi = m_Group.begin(); gi != m_Group.end(); ++gi)
    {
        w_ids.insert(gi->id);
    }
}

void CUDTGroup::activateUpdateEvent(bool still_have_items)
{
    // This function actually reacts on the fact that a socket
    // was deleted from the group. This might make the group empty.
    if (!still_have_items) // empty, or removal of unknown socket attempted - set error on group
    {
        m_Global.m_EPoll.update_events(id(), m_sPollID, SRT_EPOLL_IN | SRT_EPOLL_OUT | SRT_EPOLL_ERR, true);
    }
    else
    {
        m_Global.m_EPoll.update_events(id(), m_sPollID, SRT_EPOLL_UPDATE, true);
    }
}

void CUDTGroup::addEPoll(int eid)
{
    enterCS(m_Global.m_EPoll.m_EPollLock);
    m_sPollID.insert(eid);
    leaveCS(m_Global.m_EPoll.m_EPollLock);

    bool any_read    = false;
    bool any_write   = false;
    bool any_broken  = false;
    bool any_pending = false;

    {
        // Check all member sockets
        ScopedLock gl(m_GroupLock);

        // We only need to know if there is any socket that is
        // ready to get a payload and ready to receive from.

        for (gli_t i = m_Group.begin(); i != m_Group.end(); ++i)
        {
            if (i->sndstate == SRT_GST_IDLE || i->sndstate == SRT_GST_RUNNING)
            {
                any_write |= i->ps->writeReady();
            }

            if (i->rcvstate == SRT_GST_IDLE || i->rcvstate == SRT_GST_RUNNING)
            {
                any_read |= i->ps->readReady();
            }

            if (i->ps->broken())
                any_broken |= true;
            else
                any_pending |= true;
        }
    }

    // This is stupid, but we don't have any other interface to epoll
    // internals. Actually we don't have to check if id() is in m_sPollID
    // because we know it is, as we just added it. But it's not performance
    // critical, sockets are not being often added during transmission.
    if (any_read)
        m_Global.m_EPoll.update_events(id(), m_sPollID, SRT_EPOLL_IN, true);

    if (any_write)
        m_Global.m_EPoll.update_events(id(), m_sPollID, SRT_EPOLL_OUT, true);

    // Set broken if none is non-broken (pending, read-ready or write-ready)
    if (any_broken && !any_pending)
        m_Global.m_EPoll.update_events(id(), m_sPollID, SRT_EPOLL_ERR, true);
}

void CUDTGroup::removeEPollEvents(const int eid)
{
    // clear IO events notifications;
    // since this happens after the epoll ID has been removed, they cannot be set again
    set<int> remove;
    remove.insert(eid);
    m_Global.m_EPoll.update_events(id(), remove, SRT_EPOLL_IN | SRT_EPOLL_OUT, false);
}

void CUDTGroup::removeEPollID(const int eid)
{
    enterCS(m_Global.m_EPoll.m_EPollLock);
    m_sPollID.erase(eid);
    leaveCS(m_Global.m_EPoll.m_EPollLock);
}

void CUDTGroup::updateFailedLink()
{
    ScopedLock lg(m_GroupLock);

    // Check all members if they are in the pending
    // or connected state.

    int nhealthy = 0;

    for (gli_t i = m_Group.begin(); i != m_Group.end(); ++i)
    {
        if (i->sndstate < SRT_GST_BROKEN)
            nhealthy++;
    }

    if (!nhealthy)
    {
        // No healthy links, set ERR on epoll.
        HLOGC(gmlog.Debug, log << "group/updateFailedLink: All sockets broken");
        m_Global.m_EPoll.update_events(id(), m_sPollID, SRT_EPOLL_IN | SRT_EPOLL_OUT | SRT_EPOLL_ERR, true);
    }
    else
    {
        HLOGC(gmlog.Debug, log << "group/updateFailedLink: Still " << nhealthy << " links in the group");
    }
}

#if ENABLE_HEAVY_LOGGING
// [[using maybe_locked(CUDT::uglobal()->m_GlobControlLock)]]
void CUDTGroup::debugGroup()
{
    ScopedLock gg(m_GroupLock);

    HLOGC(gmlog.Debug, log << "GROUP MEMBER STATUS - $" << id());

    for (gli_t gi = m_Group.begin(); gi != m_Group.end(); ++gi)
    {
        HLOGC(gmlog.Debug,
              log << " ... id { agent=@" << gi->id << " peer=@" << gi->ps->core().m_PeerID
                  << " } address { agent=" << gi->agent.str() << " peer=" << gi->peer.str() << "} "
                  << " state {snd=" << StateStr(gi->sndstate) << " rcv=" << StateStr(gi->rcvstate) << "}");
    }
}
#endif

} // namespace srt<|MERGE_RESOLUTION|>--- conflicted
+++ resolved
@@ -869,17 +869,12 @@
         if (gi != m_Group.end())
             firstsocket = gi->ps->core().id();
         leaveCS(m_GroupLock);
-<<<<<<< HEAD
-        SocketKeeper sk = CUDT::keep(sid);
-        if (sk.socket)
-=======
         // CUDTUnited::m_GlobControlLock can't be acquired with m_GroupLock either.
         // We have also no guarantee that after leaving m_GroupLock the socket isn't
         // going to be deleted. Hence use the safest method by extracting through the id.
         if (firstsocket != SRT_INVALID_SOCK)
->>>>>>> de925ea4
-        {
-            CUDTUnited::SocketKeeper sk(CUDT::uglobal(), firstsocket);
+        {
+            SocketKeeper sk = CUDT::keep(firstsocket);
             if (sk.socket)
             {
                 // Return the value from the first member socket, if any is present
