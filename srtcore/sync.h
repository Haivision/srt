/*
 * SRT - Secure, Reliable, Transport
 * Copyright (c) 2019 Haivision Systems Inc.
 *
 * This Source Code Form is subject to the terms of the Mozilla Public
 * License, v. 2.0. If a copy of the MPL was not distributed with this
 * file, You can obtain one at http://mozilla.org/MPL/2.0/.
 *
 */
#pragma once
#ifndef INC_SRT_SYNC_H
#define INC_SRT_SYNC_H

#include "platform_sys.h"
#include "srt_attr_defs.h"

#include <cstdlib>
#include <limits>
#ifdef ENABLE_STDCXX_SYNC
#include <chrono>
#include <thread>
#include <mutex>
#include <condition_variable>
#include <atomic>
#if HAVE_CXX17
#include <shared_mutex>
#endif
#define SRT_SYNC_CLOCK SRT_SYNC_CLOCK_STDCXX_STEADY
#define SRT_SYNC_CLOCK_STR "STDCXX_STEADY"
#else
#include <pthread.h>

// Defile clock type to use
#ifdef IA32
#define SRT_SYNC_CLOCK SRT_SYNC_CLOCK_IA32_RDTSC
#define SRT_SYNC_CLOCK_STR "IA32_RDTSC"
#elif defined(IA64)
#define SRT_SYNC_CLOCK SRT_SYNC_CLOCK_IA64_ITC
#define SRT_SYNC_CLOCK_STR "IA64_ITC"
#elif defined(AMD64)
#define SRT_SYNC_CLOCK SRT_SYNC_CLOCK_AMD64_RDTSC
#define SRT_SYNC_CLOCK_STR "AMD64_RDTSC"
#elif defined(_WIN32)
#define SRT_SYNC_CLOCK SRT_SYNC_CLOCK_WINQPC
#define SRT_SYNC_CLOCK_STR "WINQPC"
#elif TARGET_OS_MAC
#define SRT_SYNC_CLOCK SRT_SYNC_CLOCK_MACH_ABSTIME
#define SRT_SYNC_CLOCK_STR "MACH_ABSTIME"
#elif defined(ENABLE_MONOTONIC_CLOCK)
#define SRT_SYNC_CLOCK SRT_SYNC_CLOCK_GETTIME_MONOTONIC
#define SRT_SYNC_CLOCK_STR "GETTIME_MONOTONIC"
#else
#define SRT_SYNC_CLOCK SRT_SYNC_CLOCK_POSIX_GETTIMEOFDAY
#define SRT_SYNC_CLOCK_STR "POSIX_GETTIMEOFDAY"
#endif

#endif // ENABLE_STDCXX_SYNC

#include "srt.h"
#include "utilities.h"


namespace srt
{

class CUDTException;    // defined in common.h

namespace sync
{

///////////////////////////////////////////////////////////////////////////////
//
// Duration class
//
///////////////////////////////////////////////////////////////////////////////

#if ENABLE_STDCXX_SYNC

template <class Clock>
using Duration = std::chrono::duration<Clock>;

#else

/// Class template srt::sync::Duration represents a time interval.
/// It consists of a count of ticks of _Clock.
/// It is a wrapper of system timers in case of non-C++11 chrono build.
template <class Clock>
class Duration
{
public:
    Duration()
        : m_duration(0)
    {
    }

    explicit Duration(int64_t d)
        : m_duration(d)
    {
    }

public:
    inline int64_t count() const { return m_duration; }

    static Duration zero() { return Duration(); }

public: // Relational operators
    inline bool operator>=(const Duration& rhs) const { return m_duration >= rhs.m_duration; }
    inline bool operator>(const Duration& rhs) const { return m_duration > rhs.m_duration; }
    inline bool operator==(const Duration& rhs) const { return m_duration == rhs.m_duration; }
    inline bool operator!=(const Duration& rhs) const { return m_duration != rhs.m_duration; }
    inline bool operator<=(const Duration& rhs) const { return m_duration <= rhs.m_duration; }
    inline bool operator<(const Duration& rhs) const { return m_duration < rhs.m_duration; }

public: // Assignment operators
    inline void operator*=(const int64_t mult) { m_duration = static_cast<int64_t>(m_duration * mult); }
    inline void operator+=(const Duration& rhs) { m_duration += rhs.m_duration; }
    inline void operator-=(const Duration& rhs) { m_duration -= rhs.m_duration; }

    inline Duration operator+(const Duration& rhs) const { return Duration(m_duration + rhs.m_duration); }
    inline Duration operator-(const Duration& rhs) const { return Duration(m_duration - rhs.m_duration); }
    inline Duration operator*(const int64_t& rhs) const { return Duration(m_duration * rhs); }
    inline Duration operator/(const int64_t& rhs) const { return Duration(m_duration / rhs); }

private:
    // int64_t range is from -9,223,372,036,854,775,808 to 9,223,372,036,854,775,807
    int64_t m_duration;
};

#endif // ENABLE_STDCXX_SYNC

///////////////////////////////////////////////////////////////////////////////
//
// TimePoint and steadt_clock classes
//
///////////////////////////////////////////////////////////////////////////////

#if ENABLE_STDCXX_SYNC

using steady_clock = std::chrono::steady_clock;

template <class Clock, class Duration = typename Clock::duration>
using time_point = std::chrono::time_point<Clock, Duration>;

template <class Clock>
using TimePoint = std::chrono::time_point<Clock>;

template <class Clock, class Duration = typename Clock::duration>
inline bool is_zero(const time_point<Clock, Duration> &tp)
{
    return tp.time_since_epoch() == Clock::duration::zero();
}

inline bool is_zero(const steady_clock::time_point& t)
{
    return t == steady_clock::time_point();
}

#else
template <class Clock>
class TimePoint;

class steady_clock
{
public:
    typedef Duration<steady_clock>  duration;
    typedef TimePoint<steady_clock> time_point;

public:
    static time_point now();
};

/// Represents a point in time
template <class Clock>
class TimePoint
{
public:
    TimePoint()
        : m_timestamp(0)
    {
    }

    explicit TimePoint(uint64_t tp)
        : m_timestamp(tp)
    {
    }

    TimePoint(const TimePoint<Clock>& other)
        : m_timestamp(other.m_timestamp)
    {
    }

    TimePoint(const Duration<Clock>& duration_since_epoch)
        : m_timestamp(duration_since_epoch.count())
    {
    }

    ~TimePoint() {}

public: // Relational operators
    inline bool operator<(const TimePoint<Clock>& rhs) const { return m_timestamp < rhs.m_timestamp; }
    inline bool operator<=(const TimePoint<Clock>& rhs) const { return m_timestamp <= rhs.m_timestamp; }
    inline bool operator==(const TimePoint<Clock>& rhs) const { return m_timestamp == rhs.m_timestamp; }
    inline bool operator!=(const TimePoint<Clock>& rhs) const { return m_timestamp != rhs.m_timestamp; }
    inline bool operator>=(const TimePoint<Clock>& rhs) const { return m_timestamp >= rhs.m_timestamp; }
    inline bool operator>(const TimePoint<Clock>& rhs) const { return m_timestamp > rhs.m_timestamp; }

public: // Arithmetic operators
    inline Duration<Clock> operator-(const TimePoint<Clock>& rhs) const
    {
        return Duration<Clock>(m_timestamp - rhs.m_timestamp);
    }
    inline TimePoint operator+(const Duration<Clock>& rhs) const { return TimePoint(m_timestamp + rhs.count()); }
    inline TimePoint operator-(const Duration<Clock>& rhs) const { return TimePoint(m_timestamp - rhs.count()); }

public: // Assignment operators
    inline void operator=(const TimePoint<Clock>& rhs) { m_timestamp = rhs.m_timestamp; }
    inline void operator+=(const Duration<Clock>& rhs) { m_timestamp += rhs.count(); }
    inline void operator-=(const Duration<Clock>& rhs) { m_timestamp -= rhs.count(); }

public: //
    static inline ATR_CONSTEXPR TimePoint min() { return TimePoint(std::numeric_limits<uint64_t>::min()); }
    static inline ATR_CONSTEXPR TimePoint max() { return TimePoint(std::numeric_limits<uint64_t>::max()); }

public:
    Duration<Clock> time_since_epoch() const;

private:
    uint64_t m_timestamp;
};

template <>
srt::sync::Duration<srt::sync::steady_clock> srt::sync::TimePoint<srt::sync::steady_clock>::time_since_epoch() const;

inline Duration<steady_clock> operator*(const int& lhs, const Duration<steady_clock>& rhs)
{
    return rhs * lhs;
}

#endif // ENABLE_STDCXX_SYNC

// NOTE: Moved the following class definitions to "atomic_clock.h"
//   template <class Clock>
//      class AtomicDuration;
//   template <class Clock>
//      class AtomicClock;

///////////////////////////////////////////////////////////////////////////////
//
// Duration and timepoint conversions
//
///////////////////////////////////////////////////////////////////////////////

/// Function return number of decimals in a subsecond precision.
/// E.g. for a microsecond accuracy of steady_clock the return would be 6.
/// For a nanosecond accuracy of the steady_clock the return value would be 9.
int clockSubsecondPrecision();

#if ENABLE_STDCXX_SYNC

inline long long count_microseconds(const steady_clock::duration &t)
{
    return std::chrono::duration_cast<std::chrono::microseconds>(t).count();
}

inline long long count_microseconds(const steady_clock::time_point tp)
{
    return std::chrono::duration_cast<std::chrono::microseconds>(tp.time_since_epoch()).count();
}

inline long long count_milliseconds(const steady_clock::duration &t)
{
    return std::chrono::duration_cast<std::chrono::milliseconds>(t).count();
}

inline long long count_seconds(const steady_clock::duration &t)
{
    return std::chrono::duration_cast<std::chrono::seconds>(t).count();
}

inline steady_clock::duration microseconds_from(int64_t t_us)
{
    return std::chrono::microseconds(t_us);
}

inline steady_clock::duration milliseconds_from(int64_t t_ms)
{
    return std::chrono::milliseconds(t_ms);
}

inline steady_clock::duration seconds_from(int64_t t_s)
{
    return std::chrono::seconds(t_s);
}

#else

int64_t count_microseconds(const steady_clock::duration& t);
int64_t count_milliseconds(const steady_clock::duration& t);
int64_t count_seconds(const steady_clock::duration& t);

Duration<steady_clock> microseconds_from(int64_t t_us);
Duration<steady_clock> milliseconds_from(int64_t t_ms);
Duration<steady_clock> seconds_from(int64_t t_s);

inline bool is_zero(const TimePoint<steady_clock>& t)
{
    return t == TimePoint<steady_clock>();
}

#endif // ENABLE_STDCXX_SYNC


///////////////////////////////////////////////////////////////////////////////
//
// Mutex section
//
///////////////////////////////////////////////////////////////////////////////

#if ENABLE_STDCXX_SYNC
using Mutex = std::mutex;
using UniqueLock = std::unique_lock<std::mutex>;
using ScopedLock = std::lock_guard<std::mutex>;
#else
/// Mutex is a class wrapper, that should mimic the std::chrono::mutex class.
/// At the moment the extra function ref() is temporally added to allow calls
/// to pthread_cond_timedwait(). Will be removed by introducing CEvent.
class SRT_TSA_CAPABILITY("mutex") Mutex
{
    friend class SyncEvent;

public:
    Mutex();
    ~Mutex();

public:
    int lock() SRT_TSA_WILL_LOCK();
    int unlock() SRT_TSA_WILL_UNLOCK();

    /// @return     true if the lock was acquired successfully, otherwise false
    bool try_lock() SRT_TSA_WILL_TRY_LOCK(true);

    // TODO: To be removed with introduction of the CEvent.
    pthread_mutex_t& ref() { return m_mutex; }

private:
    pthread_mutex_t m_mutex;
};

/// A pthread version of std::scoped_lock (or lock_guard for C++11).
class SRT_TSA_SCOPED_CAPABILITY ScopedLock
{
public:
    SRT_TSA_WILL_LOCK(m)
    explicit ScopedLock(Mutex& m)
        : m_mutex(m)
    {
        m_mutex.lock();
    }

    SRT_TSA_WILL_UNLOCK()
    ~ScopedLock() { m_mutex.unlock(); }

private:
    Mutex& m_mutex;
};

/// A pthread version of std::chrono::unique_lock<mutex>
class SRT_TSA_SCOPED_CAPABILITY UniqueLock
{
    friend class SyncEvent;
    int m_iLocked;
    Mutex& m_Mutex;

public:
    SRT_TSA_WILL_LOCK(m)
    explicit UniqueLock(Mutex &m);

    SRT_TSA_WILL_UNLOCK()
    ~UniqueLock();

public:
    SRT_TSA_WILL_LOCK()
    void lock();

    SRT_TSA_WILL_UNLOCK()
    void unlock();

    SRT_TSA_RETURN_CAPABILITY(m_Mutex)
    Mutex* mutex(); // reflects C++11 unique_lock::mutex()
};
#endif // ENABLE_STDCXX_SYNC

inline void enterCS(Mutex& m)
SRT_TSA_NEEDS_NONLOCKED(m)
SRT_TSA_WILL_LOCK(m)
{ m.lock(); }

inline bool tryEnterCS(Mutex& m)
SRT_TSA_NEEDS_NONLOCKED(m)
SRT_TSA_WILL_TRY_LOCK(true, m)
{ return m.try_lock(); }

inline void leaveCS(Mutex& m)
SRT_TSA_NEEDS_LOCKED(m)
SRT_TSA_WILL_UNLOCK(m)
{ m.unlock(); }

class InvertedLock
{
    Mutex& m_mtx;

public:
    SRT_TSA_NEEDS_LOCKED(m)
    SRT_TSA_WILL_UNLOCK(m)
    InvertedLock(Mutex& m)
        : m_mtx(m)
    {
        m_mtx.unlock();
    }

    SRT_TSA_WILL_LOCK(m_mtx)
    ~InvertedLock()
    {
        m_mtx.lock();
    }
};

inline void setupMutex(Mutex&, const char*) {}
inline void releaseMutex(Mutex&) {}

////////////////////////////////////////////////////////////////////////////////
//
// Condition section
//
////////////////////////////////////////////////////////////////////////////////

class Condition
{
public:
    Condition();
    ~Condition();

public:
    /// These functions do not align with C++11 version. They are here hopefully as a temporal solution
    /// to avoud issues with static initialization of CV on windows.
    void init();
    void destroy();

public:
    /// Causes the current thread to block until the condition variable is notified
    /// or a spurious wakeup occurs.
    ///
    /// @param lock Corresponding mutex locked by UniqueLock
    void wait(UniqueLock& lock);

    /// Atomically releases lock, blocks the current executing thread, 
    /// and adds it to the list of threads waiting on *this.
    /// The thread will be unblocked when notify_all() or notify_one() is executed,
    /// or when the relative timeout rel_time expires.
    /// It may also be unblocked spuriously. When unblocked, regardless of the reason,
    /// lock is reacquired and wait_for() exits.
    ///
    /// @returns false if the relative timeout specified by rel_time expired,
    ///          true otherwise (signal or spurious wake up).
    ///
    /// @note Calling this function if lock.mutex()
    /// is not locked by the current thread is undefined behavior.
    /// Calling this function if lock.mutex() is not the same mutex as the one
    /// used by all other threads that are currently waiting on the same
    /// condition variable is undefined behavior.
    bool wait_for(UniqueLock& lock, const steady_clock::duration& rel_time);

    /// Causes the current thread to block until the condition variable is notified,
    /// a specific time is reached, or a spurious wakeup occurs.
    ///
    /// @param[in] lock  an object of type UniqueLock, which must be locked by the current thread 
    /// @param[in] timeout_time an object of type time_point representing the time when to stop waiting 
    ///
    /// @returns false if the relative timeout specified by timeout_time expired,
    ///          true otherwise (signal or spurious wake up).
    bool wait_until(UniqueLock& lock, const steady_clock::time_point& timeout_time);

    /// Calling notify_one() unblocks one of the waiting threads,
    /// if any threads are waiting on this CV.
    void notify_one();

    /// Unblocks all threads currently waiting for this CV.
    void notify_all();

private:
#if ENABLE_STDCXX_SYNC
    std::condition_variable m_cv;
#else
    pthread_cond_t  m_cv;
#endif
};

inline void setupCond(Condition& cv, const char*) { cv.init(); }
inline void releaseCond(Condition& cv) { cv.destroy(); }

///////////////////////////////////////////////////////////////////////////////
//
// Shared Mutex section
//
///////////////////////////////////////////////////////////////////////////////

#if defined(ENABLE_STDCXX_SYNC) && HAVE_CXX17
using SharedMutex = std::shared_mutex;
#else

/// Implementation of a read-write mutex. 
/// This allows multiple readers at a time, or a single writer.
/// TODO: The class can be improved if needed to give writer a preference
/// by adding additional m_iWritersWaiting member variable (counter).
<<<<<<< HEAD
/// TODO: The m_iCountRead could be made atomic to make unlok_shared() faster and lock-free.
class SRT_TSA_CAPABILITY("mutex") SharedMutex
=======
/// TODO: The m_iCountRead could be made atomic to make unlock_shared() faster and lock-free.
class SharedMutex
>>>>>>> 3c9678ec
{
public:
    SharedMutex();
    ~SharedMutex();

public:
    /// Acquire the lock for writting purposes. Only one thread can acquire this lock at a time
    /// Once it is locked, no reader can acquire it
    void lock();
    bool try_lock();
    void unlock();

    /// Acquire the lock if no writter already has it. For read purpose only
    /// Several readers can lock this at the same time.
    void lock_shared();
    bool try_lock_shared();
    void unlock_shared();

    int getReaderCount() const;

protected:
    Condition m_LockWriteCond;
    Condition m_LockReadCond;

    mutable Mutex m_Mutex;

    int  m_iCountRead;
    bool m_bWriterLocked;
};
#endif

/// A version of std::scoped_lock<std::shared_mutex> (or lock_guard for C++11).
/// We could have used the srt::sync::ScopedLock making it a template-based class.
/// But in that case all usages would have to be specificed like ScopedLock<Mutex> in C++03.
class SRT_TSA_SCOPED_CAPABILITY ExclusiveLock
{
public:
    SRT_TSA_WILL_LOCK(m)
    explicit ExclusiveLock(SharedMutex& m)
        : m_mutex(m)
    {
        m_mutex.lock();
    }

    SRT_TSA_WILL_UNLOCK(m_mutex)
    ~ExclusiveLock() { m_mutex.unlock(); }

private:
    SharedMutex& m_mutex;
};

/// A reduced implementation of the std::shared_lock functionality (available in C++14).
class SRT_TSA_SCOPED_CAPABILITY SharedLock
{
public:
    SRT_TSA_WILL_LOCK_SHARED(m)
    explicit SharedLock(SharedMutex& m)
        : m_mtx(m)
    {
        m_mtx.lock_shared();
    }

    SRT_TSA_WILL_UNLOCK_SHARED(m_mtx)
    ~SharedLock() { m_mtx.unlock_shared(); }

private:
    SharedMutex& m_mtx;
};

/// A class template for a shared object. It is a wrapper around a pointer to an object
/// and a shared mutex. It allows multiple readers to access the object at the same time,
/// but only one writer can access the object at a time.
template <class T>
class CSharedObjectPtr : public SharedMutex
{
public:
    CSharedObjectPtr()
        : m_pObj(NULL)
    {
    }

    bool set(T* pObj)
    {
        ExclusiveLock lock(*this);
        if (m_pObj)
            return false;
        m_pObj = pObj;
        return true;
    }

    bool clearIf(const T* pObj)
    {
        ExclusiveLock lock(*this);
        if (m_pObj != pObj)
            return false;
        m_pObj = NULL;
        return true;
    }

    T* getPtrNoLock() const { return m_pObj; }

private:
    T* m_pObj;
};

///////////////////////////////////////////////////////////////////////////////
//
// Event (CV) section
//
///////////////////////////////////////////////////////////////////////////////

// This class is used for condition variable combined with mutex by different ways.
// This should provide a cleaner API around locking with debug-logging inside.
class CSync
{
protected:
    Condition* m_cond;
    UniqueLock* m_locker;

public:
    // Locked version: must be declared only after the declaration of UniqueLock,
    // which has locked the mutex. On this delegate you should call only
    // signal_locked() and pass the UniqueLock variable that should remain locked.
    // Also wait() and wait_for() can be used only with this socket.
    CSync(Condition& cond, UniqueLock& g)
        : m_cond(&cond), m_locker(&g)
    {
        // XXX it would be nice to check whether the owner is also current thread
        // but this can't be done portable way.

        // When constructed by this constructor, the user is expected
        // to only call signal_locked() function. You should pass the same guard
        // variable that you have used for construction as its argument.
    }

    // COPY CONSTRUCTOR: DEFAULT!

    // Wait indefinitely, until getting a signal on CV.
    void wait()
    {
        m_cond->wait(*m_locker);
    }

    /// Block the call until either @a timestamp time achieved
    /// or the conditional is signaled.
    /// @param [in] delay Maximum time to wait since the moment of the call
    /// @retval false if the relative timeout specified by rel_time expired,
    /// @retval true if condition is signaled or spurious wake up.
    bool wait_for(const steady_clock::duration& delay)
    {
        return m_cond->wait_for(*m_locker, delay);
    }

    // Wait until the given time is achieved.
    /// @param [in] exptime The target time to wait until.
    /// @retval false if the target wait time is reached.
    /// @retval true if condition is signal or spurious wake up.
    bool wait_until(const steady_clock::time_point& exptime)
    {
        return m_cond->wait_until(*m_locker, exptime);
    }

    // Static ad-hoc version
    static void lock_notify_one(Condition& cond, Mutex& m)
    {
        ScopedLock lk(m); // XXX with thread logging, don't use ScopedLock directly!
        cond.notify_one();
    }

    static void lock_notify_all(Condition& cond, Mutex& m)
    {
        ScopedLock lk(m); // XXX with thread logging, don't use ScopedLock directly!
        cond.notify_all();
    }

    void notify_one_locked(UniqueLock& lk SRT_ATR_UNUSED)
    {
        // EXPECTED: lk.mutex() is LOCKED.
        m_cond->notify_one();
    }

    void notify_all_locked(UniqueLock& lk SRT_ATR_UNUSED)
    {
        // EXPECTED: lk.mutex() is LOCKED.
        m_cond->notify_all();
    }

    // The *_relaxed functions are to be used in case when you don't care
    // whether the associated mutex is locked or not (you accept the case that
    // a mutex isn't locked and the condition notification gets effectively
    // missed), or you somehow know that the mutex is locked, but you don't
    // have access to the associated UniqueLock object. This function, although
    // it does the same thing as CSync::notify_one_locked etc. here for the
    // user to declare explicitly that notifying is done without being
    // prematurely certain that the associated mutex is locked.
    //
    // It is then expected that whenever these functions are used, an extra
    // comment is provided to explain, why the use of the relaxed notification
    // is correctly used.

    void notify_one_relaxed() { notify_one_relaxed(*m_cond); }
    static void notify_one_relaxed(Condition& cond) { cond.notify_one(); }
    static void notify_all_relaxed(Condition& cond) { cond.notify_all(); }
};

////////////////////////////////////////////////////////////////////////////////
//
// CEvent class
//
////////////////////////////////////////////////////////////////////////////////

// XXX Do not use this class now, there's an unknown issue
// connected to object management with the use of release* functions.
// Until this is solved, stay with separate *Cond and *Lock fields.
class CEvent
{
public:
    CEvent();
    ~CEvent();

public:
    Mutex& mutex() { return m_lock; }
    Condition& cond() { return m_cond; }

public:
    /// Causes the current thread to block until
    /// a specific time is reached.
    ///
    /// @return true  if condition occurred or spuriously woken up
    ///         false on timeout
    bool lock_wait_until(const steady_clock::time_point& tp);

    /// Blocks the current executing thread,
    /// and adds it to the list of threads waiting on* this.
    /// The thread will be unblocked when notify_all() or notify_one() is executed,
    /// or when the relative timeout rel_time expires.
    /// It may also be unblocked spuriously.
    /// Uses internal mutex to lock.
    ///
    /// @return true  if condition occurred or spuriously woken up
    ///         false on timeout
    bool lock_wait_for(const steady_clock::duration& rel_time);

    /// Atomically releases lock, blocks the current executing thread,
    /// and adds it to the list of threads waiting on* this.
    /// The thread will be unblocked when notify_all() or notify_one() is executed,
    /// or when the relative timeout rel_time expires.
    /// It may also be unblocked spuriously.
    /// When unblocked, regardless of the reason, lock is reacquiredand wait_for() exits.
    ///
    /// @return true  if condition occurred or spuriously woken up
    ///         false on timeout
    bool wait_for(UniqueLock& lk, const steady_clock::duration& rel_time);

    void lock_wait();

    void wait(UniqueLock& lk);

    void notify_one();

    void notify_all();

    void lock_notify_one()
    {
        ScopedLock lk(m_lock); // XXX with thread logging, don't use ScopedLock directly!
        m_cond.notify_one();
    }

    void lock_notify_all()
    {
        ScopedLock lk(m_lock); // XXX with thread logging, don't use ScopedLock directly!
        m_cond.notify_all();
    }

private:
    Mutex      m_lock;
    Condition  m_cond;
};


// This class binds together the functionality of
// UniqueLock and CSync. It provides a simple interface of CSync
// while having already the UniqueLock applied in the scope,
// so a safe statement can be made about the mutex being locked
// when signalling or waiting.
class SRT_TSA_SCOPED_CAPABILITY CUniqueSync: public CSync
{
    UniqueLock m_ulock;

public:

    UniqueLock& locker() { return m_ulock; }

    SRT_TSA_WILL_LOCK(m_ulock.mutex())
    CUniqueSync(Mutex& mut, Condition& cnd)
        : CSync(cnd, m_ulock)
        , m_ulock(mut)
    {
    }

    SRT_TSA_WILL_LOCK(m_ulock.mutex())
    CUniqueSync(CEvent& event)
        : CSync(event.cond(), m_ulock)
        , m_ulock(event.mutex())
    {
    }

    SRT_TSA_WILL_UNLOCK(m_ulock.mutex())
    ~CUniqueSync() {}

    // These functions can be used safely because
    // this whole class guarantees that whatever happens
    // while its object exists is that the mutex is locked.

    void notify_one()
    {
        m_cond->notify_one();
    }

    void notify_all()
    {
        m_cond->notify_all();
    }
};

class CTimer
{
public:
    CTimer();
    ~CTimer();

public:
    /// Causes the current thread to block until
    /// the specified time is reached.
    /// Sleep can be interrupted by calling interrupt()
    /// or woken up to recheck the scheduled time by tick()
    /// @param tp target time to sleep until
    ///
    /// @return true  if the specified time was reached
    ///         false should never happen
    bool sleep_until(steady_clock::time_point tp);

    /// Resets target wait time and interrupts waiting
    /// in sleep_until(..)
    void interrupt();

    /// Wakes up waiting thread (sleep_until(..)) without
    /// changing the target waiting time to force a recheck
    /// of the current time in comparisson to the target time.
    void tick();

private:
    CEvent m_event;
    steady_clock::time_point m_tsSchedTime;
};


/// Print steady clock timepoint in a human readable way.
/// days HH:MM:SS.us [STD]
/// Example: 1D 02:12:56.123456
///
/// @param [in] steady clock timepoint
/// @returns a string with a formatted time representation
std::string FormatTime(const steady_clock::time_point& time);

/// Print steady clock timepoint relative to the current system time
/// Date HH:MM:SS.us [SYS]
/// @param [in] steady clock timepoint
/// @returns a string with a formatted time representation
std::string FormatTimeSys(const steady_clock::time_point& time);

enum eDurationUnit {DUNIT_S, DUNIT_MS, DUNIT_US};

template <eDurationUnit u>
struct DurationUnitName;

template<>
struct DurationUnitName<DUNIT_US>
{
    static const char* name() { return "us"; }
    static double count(const steady_clock::duration& dur) { return static_cast<double>(count_microseconds(dur)); }
};

template<>
struct DurationUnitName<DUNIT_MS>
{
    static const char* name() { return "ms"; }
    static double count(const steady_clock::duration& dur) { return static_cast<double>(count_microseconds(dur))/1000.0; }
};

template<>
struct DurationUnitName<DUNIT_S>
{
    static const char* name() { return "s"; }
    static double count(const steady_clock::duration& dur) { return static_cast<double>(count_microseconds(dur))/1000000.0; }
};

template<eDurationUnit UNIT>
inline std::string FormatDuration(const steady_clock::duration& dur)
{
    return Sprint(std::fixed, DurationUnitName<UNIT>::count(dur)) + DurationUnitName<UNIT>::name();
}

inline std::string FormatDuration(const steady_clock::duration& dur)
{
    return FormatDuration<DUNIT_US>(dur);
}

////////////////////////////////////////////////////////////////////////////////
//
// CGlobEvent class
//
////////////////////////////////////////////////////////////////////////////////

class CGlobEvent
{
public:
    /// Triggers the event and notifies waiting threads.
    /// Simply calls notify_one().
    static void triggerEvent();

    /// Waits for the event to be triggered with 10ms timeout.
    /// Simply calls wait_for().
    static bool waitForEvent();
};

////////////////////////////////////////////////////////////////////////////////
//
// CThread class
//
////////////////////////////////////////////////////////////////////////////////

#ifdef ENABLE_STDCXX_SYNC
typedef std::system_error CThreadException;
using CThread = std::thread;
namespace this_thread = std::this_thread;
#else // pthreads wrapper version
typedef CUDTException CThreadException;

class CThread
{
public:
    CThread();
    /// @throws std::system_error if the thread could not be started.
    CThread(void *(*start_routine) (void *), void *arg);

#if HAVE_FULL_CXX11
    CThread& operator=(CThread &other) = delete;
    CThread& operator=(CThread &&other);
#else
    CThread& operator=(CThread &other);
    /// To be used only in StartThread function.
    /// Creates a new stread and assigns to this.
    /// @throw CThreadException
    void create_thread(void *(*start_routine) (void *), void *arg);
#endif

public: // Observers
    /// Checks if the CThread object identifies an active thread of execution.
    /// A default constructed thread is not joinable.
    /// A thread that has finished executing code, but has not yet been joined
    /// is still considered an active thread of execution and is therefore joinable.
    bool joinable() const;

    struct id
    {
        explicit id(const pthread_t t)
            : value(t)
        {}

        const pthread_t value;
        inline bool operator==(const id& second) const
        {
            return pthread_equal(value, second.value) != 0;
        }
    };

    /// Returns the id of the current thread.
    /// In this implementation the ID is the pthread_t.
    const id get_id() const { return id(m_thread); }

public:
    /// Blocks the current thread until the thread identified by *this finishes its execution.
    /// If that thread has already terminated, then join() returns immediately.
    ///
    /// @throws std::system_error if an error occurs
    void join();

public: // Internal
    /// Calls pthread_create, throws exception on failure.
    /// @throw CThreadException
    void create(void *(*start_routine) (void *), void *arg);

private:
    pthread_t m_thread;
};

template <class Stream>
inline Stream& operator<<(Stream& str, const CThread::id& cid)
{
#if defined(_WIN32) && (defined(PTW32_VERSION) || defined (__PTW32_VERSION))
    // This is a version specific for pthread-win32 implementation
    // Here pthread_t type is a structure that is not convertible
    // to a number at all.
    return str << pthread_getw32threadid_np(cid.value);
#else
    return str << cid.value;
#endif
}

namespace this_thread
{
    const inline CThread::id get_id() { return CThread::id (pthread_self()); }

    inline void sleep_for(const steady_clock::duration& t)
    {
#if !defined(_WIN32)
        usleep(count_microseconds(t)); // microseconds
#else
        Sleep((DWORD) count_milliseconds(t));
#endif
    }
}

#endif

/// StartThread function should be used to do CThread assignments:
/// @code
/// CThread a();
/// a = CThread(func, args);
/// @endcode
///
/// @returns true if thread was started successfully,
///          false on failure
///
#ifdef ENABLE_STDCXX_SYNC
typedef void* (&ThreadFunc) (void*);
bool StartThread(CThread& th, ThreadFunc&& f, void* args, const std::string& name);
#else
bool StartThread(CThread& th, void* (*f) (void*), void* args, const std::string& name);
#endif

////////////////////////////////////////////////////////////////////////////////
//
// CThreadError class - thread local storage wrapper
//
////////////////////////////////////////////////////////////////////////////////

/// Set thread local error
/// @param e new CUDTException
void SetThreadLocalError(const CUDTException& e);

/// Get thread local error
/// @returns CUDTException pointer
CUDTException& GetThreadLocalError();

////////////////////////////////////////////////////////////////////////////////
//
// Random distribution functions.
//
////////////////////////////////////////////////////////////////////////////////

/// Generate a uniform-distributed random integer from [minVal; maxVal].
/// If HAVE_CXX11, uses std::uniform_distribution(std::random_device).
/// @param[in] minVal minimum allowed value of the resulting random number.
/// @param[in] maxVal maximum allowed value of the resulting random number.
int genRandomInt(int minVal, int maxVal);

} // namespace sync
} // namespace srt

#include "atomic_clock.h"

#endif // INC_SRT_SYNC_H<|MERGE_RESOLUTION|>--- conflicted
+++ resolved
@@ -512,13 +512,8 @@
 /// This allows multiple readers at a time, or a single writer.
 /// TODO: The class can be improved if needed to give writer a preference
 /// by adding additional m_iWritersWaiting member variable (counter).
-<<<<<<< HEAD
-/// TODO: The m_iCountRead could be made atomic to make unlok_shared() faster and lock-free.
+/// TODO: The m_iCountRead could be made atomic to make unlock_shared() faster and lock-free.
 class SRT_TSA_CAPABILITY("mutex") SharedMutex
-=======
-/// TODO: The m_iCountRead could be made atomic to make unlock_shared() faster and lock-free.
-class SharedMutex
->>>>>>> 3c9678ec
 {
 public:
     SharedMutex();
