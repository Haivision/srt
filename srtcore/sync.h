--- conflicted
+++ resolved
@@ -174,10 +174,6 @@
 
 inline bool is_zero(const TimePoint<steady_clock>& t) { return t.is_zero(); }
 
-<<<<<<< HEAD
-timespec us_to_timespec(const uint64_t time_us);
-
-=======
 
 ///////////////////////////////////////////////////////////////////////////////
 //
@@ -270,7 +266,6 @@
         enterCS(*m_pMutex);
     }
 };
->>>>>>> 4f411304
 
 ///////////////////////////////////////////////////////////////////////////////
 //
@@ -321,6 +316,7 @@
     // Wait only for a given time delay (in microseconds). This function
     // extracts first current time using steady_clock::now().
     bool wait_for(const steady_clock::duration& delay);
+    bool wait_for_monotonic(const steady_clock::duration& delay);
 
     // Wait until the given time is achieved. This actually
     // refers to wait_for for the time remaining to achieve
@@ -345,243 +341,19 @@
 class SyncEvent
 {
 public:
-};
-
-#if ENABLE_THREAD_LOGGING
-struct CMutexWrapper
-{
-    typedef pthread_mutex_t sysobj_t;
-    pthread_mutex_t in_sysobj;
-    std::string lockname;
-
-    //pthread_mutex_t* operator& () { return &in_sysobj; }
-
-   // Turned explicitly to string because this is exposed only for logging purposes.
-   std::string show()
-   {
-       std::ostringstream os;
-       os << (&in_sysobj);
-       return os.str();
-   }
-
-};
-
-typedef CMutexWrapper CMutex;
-
-struct CConditionWrapper
-{
-    typedef pthread_cond_t sysobj_t;
-    pthread_cond_t in_sysobj;
-    std::string cvname;
-
-};
-
-typedef CConditionWrapper CCondition;
-
-template<class SysObj>
-inline typename SysObj::sysobj_t* RawAddr(SysObj& obj)
-{
-    return &obj.in_sysobj;
-}
-
-#else
-typedef ::pthread_mutex_t CMutex;
-typedef ::pthread_cond_t CCondition;
-
-// Note: This cannot be defined as overloaded for
-// two different types because on some platforms
-// the pthread_cond_t and pthread_mutex_t are distinct
-// types, while on others they resolve to the same type.
-template <class SysObj>
-inline SysObj* RawAddr(SysObj& m) { return &m; }
-#endif
-
-
-class CGuard
-{
-public:
-   /// Constructs CGuard, which locks the given mutex for
-   /// the scope where this object exists.
-   /// @param lock Mutex to lock
-   /// @param if_condition If this is false, CGuard will do completely nothing
-   CGuard(CMutex& lock, explicit_t<bool> if_condition = true);
-   ~CGuard();
-
-public:
-
-   // The force-Lock/Unlock mechanism can be used to forcefully
-   // change the lock on the CGuard object. This is in order to
-   // temporarily change the lock status on the given mutex, but
-   // still do the right job in the destructor. For example, if
-   // a lock has been forcefully unlocked by forceUnlock, then
-   // the CGuard object will not try to unlock it in the destructor,
-   // but again, if the forceLock() was done again, the destructor
-   // will still unlock the mutex.
-   void forceLock()
-   {
-       if (m_iLocked == 0)
-           return;
-       Lock();
-   }
-
-   // After calling this on a scoped lock wrapper (CGuard),
-   // the mutex will be unlocked right now, and no longer
-   // in destructor
-   void forceUnlock()
-   {
-       if (m_iLocked == 0)
-       {
-           m_iLocked = -1;
-           Unlock();
-       }
-   }
-
-   static int enterCS(CMutex& lock, explicit_t<bool> block = true);
-   static int leaveCS(CMutex& lock);
-
-   // This is for a special case when one class keeps a pointer
-   // to another mutex/cond in another object. Required because
-   // the operator& has been defined to return the internal pointer
-   // so that the most used syntax matches directly the raw mutex/cond types.
-
-private:
-   friend class CSync;
-
-   void Lock()
-   {
-       m_iLocked = pthread_mutex_lock(RawAddr(m_Mutex));
-   }
-
-   void Unlock()
-   {
-        pthread_mutex_unlock(RawAddr(m_Mutex));
-   }
-
-   CMutex& m_Mutex;            // Alias name of the mutex to be protected
-   int m_iLocked;                       // Locking status
-
-   CGuard& operator=(const CGuard&);
-};
-
-bool isthread(const pthread_t& thrval);
-
-bool jointhread(pthread_t& thr, void*& result);
-bool jointhread(pthread_t& thr);
-
-void createMutex(CMutex& lock, const char* name);
-void releaseMutex(CMutex& lock);
-
-void createCond(CCondition& cond, const char* name);
-void createCond_monotonic(CCondition& cond, const char* name);
-void releaseCond(CCondition& cond);
-
-
-class InvertedGuard
-{
-    CMutex* m_pMutex;
-public:
-
-    InvertedGuard(CMutex& smutex, bool shouldlock = true): m_pMutex()
-    {
-        if ( !shouldlock)
-            return;
-        m_pMutex = AddressOf(smutex);
-        CGuard::leaveCS(smutex);
-    }
-
-    ~InvertedGuard()
-    {
-        if ( !m_pMutex )
-            return;
-
-        CGuard::enterCS(*m_pMutex);
-    }
-};
-
-////////////////////////////////////////////////////////////////////////////////
-
-/// Atomically releases lock, blocks the current executing thread,
-/// and adds it to the list of threads waiting on* this.
-/// The thread will be unblocked when notify_all() or notify_one() is executed,
-/// or when the relative timeout rel_time expires.
-/// It may also be unblocked spuriously.
-/// When unblocked, regardless of the reason, lock is reacquiredand wait_for() exits.
-///
-/// @return result of pthread_cond_wait(...) function call
-///
-int CondWaitFor(pthread_cond_t* cond, pthread_mutex_t* mutex, const steady_clock::duration& rel_time);
-int CondWaitFor_monotonic(pthread_cond_t* cond, pthread_mutex_t* mutex, const steady_clock::duration& rel_time);
-
-#if ENABLE_THREAD_LOGGING
-inline int CondWaitFor(CConditionWrapper* cond, CMutexWrapper* mutex, const steady_clock::duration& rel_time)
-{
-    return CondWaitFor(&cond->in_sysobj, &mutex->in_sysobj, rel_time);
-}
-inline int CondWaitFor_monotonic(CConditionWrapper* cond, CMutexWrapper* mutex, const steady_clock::duration& rel_time)
-{
-    return CondWaitFor_monotonic(&cond->in_sysobj, &mutex->in_sysobj, rel_time);
-}
-#endif
-// This class is used for condition variable combined with mutex by different ways.
-// This should provide a cleaner API around locking with debug-logging inside.
-class CSync
-{
-    CCondition* m_cond;
-    CMutex* m_mutex;
-#if ENABLE_THREAD_LOGGING
-    bool m_nolock;
-#endif
-
-
-public:
-    enum Nolock { NOLOCK };
-
-    // Locked version: must be declared only after the declaration of CGuard,
-    // which has locked the mutex. On this delegate you should call only
-    // signal_locked() and pass the CGuard variable that should remain locked.
-    // Also wait() and wait_for() can be used only with this socket.
-    CSync(CCondition& cond, CGuard& g);
-
-    // This is only for one-shot signaling. This doesn't need a CGuard
-    // variable, only the mutex itself. Only lock_signal() can be used.
-    CSync(CCondition& cond, CMutex& mutex, Nolock);
-
-    // An alternative method
-    static CSync nolock(CCondition& cond, CMutex& m)
-    {
-        return CSync(cond, m, NOLOCK);
-    }
-
-    // COPY CONSTRUCTOR: DEFAULT!
-
-    // Wait indefinitely, until getting a signal on CV.
-    void wait();
-
-    // Wait only for a given time delay (in microseconds). This function
-    // extracts first current time using steady_clock::now().
-    bool wait_for(const steady_clock::duration& delay);
-    bool wait_for_monotonic(const steady_clock::duration& delay);
-
-    // Wait until the given time is achieved. This actually
-    // refers to wait_for for the time remaining to achieve
-    // given time.
-    bool wait_until(const steady_clock::time_point& exptime);
-
-    // You can signal using two methods:
-    // - lock_signal: expect the mutex NOT locked, lock it, signal, then unlock.
-    // - signal: expect the mutex locked, so only issue a signal, but you must pass the CGuard that keeps the lock.
-    void lock_signal();
-
-    // Static ad-hoc version
-    static void lock_signal(CCondition& cond, CMutex& m);
-    static void lock_broadcast(CCondition& cond, CMutex& m);
-
-    void signal_locked(CGuard& lk);
-    void signal_relaxed();
-    static void signal_relaxed(CCondition& cond);
-    static void broadcast_relaxed(CCondition& cond);
-};
-
+    /// Atomically releases lock, blocks the current executing thread,
+    /// and adds it to the list of threads waiting on* this.
+    /// The thread will be unblocked when notify_all() or notify_one() is executed,
+    /// or when the relative timeout rel_time expires.
+    /// It may also be unblocked spuriously.
+    /// When unblocked, regardless of the reason, lock is reacquiredand wait_for() exits.
+    ///
+    /// @return result of pthread_cond_wait(...) function call
+    ///
+    static int wait_for(pthread_cond_t* cond, pthread_mutex_t* mutex, const steady_clock::duration& rel_time);
+
+    static int wait_for_monotonic(pthread_cond_t* cond, pthread_mutex_t* mutex, const steady_clock::duration& rel_time);
+};
 
 /// Print steady clock timepoint in a human readable way.
 /// days HH:MM::SS.us [STD]
@@ -597,17 +369,9 @@
 /// @returns a string with a formatted time representation
 std::string FormatTimeSys(const steady_clock::time_point& time);
 
-<<<<<<< HEAD
-extern const char* const duration_unit_names [];
-
-enum eUnit {DUNIT_S, DUNIT_MS, DUNIT_US};
-
-template <eUnit u>
-=======
 enum eDurationUnit {DUNIT_S, DUNIT_MS, DUNIT_US};
 
 template <eDurationUnit u>
->>>>>>> 4f411304
 struct DurationUnitName;
 
 template<>
@@ -631,11 +395,7 @@
     static double count(const steady_clock::duration& dur) { return count_microseconds(dur)/1000000.0; }
 };
 
-<<<<<<< HEAD
-template<eUnit UNIT>
-=======
 template<eDurationUnit UNIT>
->>>>>>> 4f411304
 inline std::string FormatDuration(const steady_clock::duration& dur)
 {
     return Sprint(DurationUnitName<UNIT>::count(dur)) + DurationUnitName<UNIT>::name();
@@ -646,20 +406,7 @@
     return FormatDuration<DUNIT_US>(dur);
 }
 
-<<<<<<< HEAD
-// Debug purposes
-#if ENABLE_THREAD_LOGGING
-void ThreadCheckAffinity(const char* function, pthread_t thr);
-#define THREAD_CHECK_AFFINITY(thr) srt::sync::ThreadCheckAffinity(__FUNCTION__, thr)
-#else
-#define THREAD_CHECK_AFFINITY(thr)
-#endif
-
-} // namespace sync
-} // namespace srt
-=======
 }; // namespace sync
 }; // namespace srt
->>>>>>> 4f411304
 
 #endif // __SRT_SYNC_H__