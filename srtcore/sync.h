--- conflicted
+++ resolved
@@ -58,11 +58,7 @@
 
 #include "srt.h"
 #include "utilities.h"
-<<<<<<< HEAD
-#include "srt_attr_defs.h"
 #include "atomic_clock.h"
-=======
->>>>>>> 43aef452
 
 #ifdef SRT_ENABLE_THREAD_DEBUG
 #include <set>
@@ -689,13 +685,8 @@
 /// This allows multiple readers at a time, or a single writer.
 /// TODO: The class can be improved if needed to give writer a preference
 /// by adding additional m_iWritersWaiting member variable (counter).
-<<<<<<< HEAD
-/// TODO: The m_iCountRead could be made atomic to make unlok_shared() faster and lock-free.
-class SRT_ATTR_CAPABILITY("shared_mutex") SharedMutex
-=======
 /// TODO: The m_iCountRead could be made atomic to make unlock_shared() faster and lock-free.
 class SRT_TSA_CAPABILITY("mutex") SharedMutex
->>>>>>> 43aef452
 {
 public:
     SharedMutex();
