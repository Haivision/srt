--- conflicted
+++ resolved
@@ -213,8 +213,6 @@
     pthread_mutex_t m_mutex;
 };
 
-typedef pthread_cond_t CCondition;
-
 /// A pthread version of std::chrono::scoped_lock<mutex> (or lock_guard for C++11)
 class ScopedLock
 {
@@ -251,19 +249,9 @@
 
 
 inline void enterCS(Mutex& m) { m.lock(); }
-<<<<<<< HEAD
-inline bool maybeEnterCS(Mutex& m) { return m.try_lock(); }
-=======
 inline bool tryEnterCS(Mutex& m) { return m.try_lock(); }
->>>>>>> 3a696ecc
 inline void leaveCS(Mutex& m) { m.unlock(); }
 
-inline void createMutex(Mutex& , const char* ) {}
-inline void releaseMutex(Mutex& ) {}
-
-void createCond(CCondition& cond, const char* name);
-void createCond_monotonic(CCondition& cond, const char* name);
-void releaseCond(CCondition& cond);
 
 class InvertedLock
 {
@@ -421,12 +409,6 @@
         m_cond->wait(*m_locker);
     }
 
-<<<<<<< HEAD
-    // Wait only for a given time delay (in microseconds). This function
-    // extracts first current time using steady_clock::now().
-    bool wait_for(const steady_clock::duration& delay);
-    bool wait_for_monotonic(const steady_clock::duration& delay);
-=======
     /// Block the call until either @a timestamp time achieved
     /// or the conditional is signaled.
     /// @param [in] delay Maximum time to wait since the moment of the call
@@ -436,7 +418,6 @@
     {
         return m_cond->wait_for(*m_locker, delay);
     }
->>>>>>> 3a696ecc
 
     // Wait until the given time is achieved. This actually
     // refers to wait_for for the time remaining to achieve
