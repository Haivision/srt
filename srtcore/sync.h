/*
 * SRT - Secure, Reliable, Transport
 * Copyright (c) 2019 Haivision Systems Inc.
 *
 * This Source Code Form is subject to the terms of the Mozilla Public
 * License, v. 2.0. If a copy of the MPL was not distributed with this
 * file, You can obtain one at http://mozilla.org/MPL/2.0/.
 *
 */
#pragma once
#ifndef INC_SRT_SYNC_H
#define INC_SRT_SYNC_H

#include "platform_sys.h"

#include <cstdlib>
#include <limits>
#ifdef ENABLE_STDCXX_SYNC
#include <chrono>
#include <thread>
#include <mutex>
#include <condition_variable>
#include <atomic>
#define SRT_SYNC_CLOCK SRT_SYNC_CLOCK_STDCXX_STEADY
#define SRT_SYNC_CLOCK_STR "STDCXX_STEADY"
#else
#include <pthread.h>

// Defile clock type to use
#ifdef IA32
#define SRT_SYNC_CLOCK SRT_SYNC_CLOCK_IA32_RDTSC
#define SRT_SYNC_CLOCK_STR "IA32_RDTSC"
#elif defined(IA64)
#define SRT_SYNC_CLOCK SRT_SYNC_CLOCK_IA64_ITC
#define SRT_SYNC_CLOCK_STR "IA64_ITC"
#elif defined(AMD64)
#define SRT_SYNC_CLOCK SRT_SYNC_CLOCK_AMD64_RDTSC
#define SRT_SYNC_CLOCK_STR "AMD64_RDTSC"
#elif defined(_WIN32)
#define SRT_SYNC_CLOCK SRT_SYNC_CLOCK_WINQPC
#define SRT_SYNC_CLOCK_STR "WINQPC"
#elif TARGET_OS_MAC
#define SRT_SYNC_CLOCK SRT_SYNC_CLOCK_MACH_ABSTIME
#define SRT_SYNC_CLOCK_STR "MACH_ABSTIME"
#elif defined(ENABLE_MONOTONIC_CLOCK)
#define SRT_SYNC_CLOCK SRT_SYNC_CLOCK_GETTIME_MONOTONIC
#define SRT_SYNC_CLOCK_STR "GETTIME_MONOTONIC"
#else
#define SRT_SYNC_CLOCK SRT_SYNC_CLOCK_POSIX_GETTIMEOFDAY
#define SRT_SYNC_CLOCK_STR "POSIX_GETTIMEOFDAY"
#endif

#endif // ENABLE_STDCXX_SYNC

#include "srt.h"
#include "utilities.h"
#include "srt_attr_defs.h"


namespace srt
{

class CUDTException;    // defined in common.h

namespace sync
{

///////////////////////////////////////////////////////////////////////////////
//
// Duration class
//
///////////////////////////////////////////////////////////////////////////////

#if ENABLE_STDCXX_SYNC

template <class Clock>
using Duration = std::chrono::duration<Clock>;

#else

/// Class template srt::sync::Duration represents a time interval.
/// It consists of a count of ticks of _Clock.
/// It is a wrapper of system timers in case of non-C++11 chrono build.
template <class Clock>
class Duration
{
public:
    Duration()
        : m_duration(0)
    {
    }

    explicit Duration(int64_t d)
        : m_duration(d)
    {
    }

public:
    inline int64_t count() const { return m_duration; }

    static Duration zero() { return Duration(); }

public: // Relational operators
    inline bool operator>=(const Duration& rhs) const { return m_duration >= rhs.m_duration; }
    inline bool operator>(const Duration& rhs) const { return m_duration > rhs.m_duration; }
    inline bool operator==(const Duration& rhs) const { return m_duration == rhs.m_duration; }
    inline bool operator!=(const Duration& rhs) const { return m_duration != rhs.m_duration; }
    inline bool operator<=(const Duration& rhs) const { return m_duration <= rhs.m_duration; }
    inline bool operator<(const Duration& rhs) const { return m_duration < rhs.m_duration; }

public: // Assignment operators
    inline void operator*=(const int64_t mult) { m_duration = static_cast<int64_t>(m_duration * mult); }
    inline void operator+=(const Duration& rhs) { m_duration += rhs.m_duration; }
    inline void operator-=(const Duration& rhs) { m_duration -= rhs.m_duration; }

    inline Duration operator+(const Duration& rhs) const { return Duration(m_duration + rhs.m_duration); }
    inline Duration operator-(const Duration& rhs) const { return Duration(m_duration - rhs.m_duration); }
    inline Duration operator*(const int64_t& rhs) const { return Duration(m_duration * rhs); }
    inline Duration operator/(const int64_t& rhs) const { return Duration(m_duration / rhs); }

private:
    // int64_t range is from -9,223,372,036,854,775,808 to 9,223,372,036,854,775,807
    int64_t m_duration;
};

#endif // ENABLE_STDCXX_SYNC

///////////////////////////////////////////////////////////////////////////////
//
// TimePoint and steadt_clock classes
//
///////////////////////////////////////////////////////////////////////////////

#if ENABLE_STDCXX_SYNC

using steady_clock = std::chrono::steady_clock;

template <class Clock, class Duration = typename Clock::duration>
using time_point = std::chrono::time_point<Clock, Duration>;

template <class Clock>
using TimePoint = std::chrono::time_point<Clock>;

template <class Clock, class Duration = typename Clock::duration>
inline bool is_zero(const time_point<Clock, Duration> &tp)
{
    return tp.time_since_epoch() == Clock::duration::zero();
}

inline bool is_zero(const steady_clock::time_point& t)
{
    return t == steady_clock::time_point();
}

#else
template <class Clock>
class TimePoint;

class steady_clock
{
public:
    typedef Duration<steady_clock>  duration;
    typedef TimePoint<steady_clock> time_point;

public:
    static time_point now();
};

/// Represents a point in time
template <class Clock>
class TimePoint
{
public:
    TimePoint()
        : m_timestamp(0)
    {
    }

    explicit TimePoint(uint64_t tp)
        : m_timestamp(tp)
    {
    }

    TimePoint(const TimePoint<Clock>& other)
        : m_timestamp(other.m_timestamp)
    {
    }

    TimePoint(const Duration<Clock>& duration_since_epoch)
        : m_timestamp(duration_since_epoch.count())
    {
    }

    ~TimePoint() {}

public: // Relational operators
    inline bool operator<(const TimePoint<Clock>& rhs) const { return m_timestamp < rhs.m_timestamp; }
    inline bool operator<=(const TimePoint<Clock>& rhs) const { return m_timestamp <= rhs.m_timestamp; }
    inline bool operator==(const TimePoint<Clock>& rhs) const { return m_timestamp == rhs.m_timestamp; }
    inline bool operator!=(const TimePoint<Clock>& rhs) const { return m_timestamp != rhs.m_timestamp; }
    inline bool operator>=(const TimePoint<Clock>& rhs) const { return m_timestamp >= rhs.m_timestamp; }
    inline bool operator>(const TimePoint<Clock>& rhs) const { return m_timestamp > rhs.m_timestamp; }

public: // Arithmetic operators
    inline Duration<Clock> operator-(const TimePoint<Clock>& rhs) const
    {
        return Duration<Clock>(m_timestamp - rhs.m_timestamp);
    }
    inline TimePoint operator+(const Duration<Clock>& rhs) const { return TimePoint(m_timestamp + rhs.count()); }
    inline TimePoint operator-(const Duration<Clock>& rhs) const { return TimePoint(m_timestamp - rhs.count()); }

public: // Assignment operators
    inline void operator=(const TimePoint<Clock>& rhs) { m_timestamp = rhs.m_timestamp; }
    inline void operator+=(const Duration<Clock>& rhs) { m_timestamp += rhs.count(); }
    inline void operator-=(const Duration<Clock>& rhs) { m_timestamp -= rhs.count(); }

public: //
    static inline ATR_CONSTEXPR TimePoint min() { return TimePoint(std::numeric_limits<uint64_t>::min()); }
    static inline ATR_CONSTEXPR TimePoint max() { return TimePoint(std::numeric_limits<uint64_t>::max()); }

public:
    Duration<Clock> time_since_epoch() const;

private:
    uint64_t m_timestamp;
};

template <>
srt::sync::Duration<srt::sync::steady_clock> srt::sync::TimePoint<srt::sync::steady_clock>::time_since_epoch() const;

inline Duration<steady_clock> operator*(const int& lhs, const Duration<steady_clock>& rhs)
{
    return rhs * lhs;
}

#endif // ENABLE_STDCXX_SYNC

// NOTE: Moved the following class definitions to "atomic_clock.h"
//   template <class Clock>
//      class AtomicDuration;
//   template <class Clock>
//      class AtomicClock;

///////////////////////////////////////////////////////////////////////////////
//
// Duration and timepoint conversions
//
///////////////////////////////////////////////////////////////////////////////

/// Function return number of decimals in a subsecond precision.
/// E.g. for a microsecond accuracy of steady_clock the return would be 6.
/// For a nanosecond accuracy of the steady_clock the return value would be 9.
int clockSubsecondPrecision();

#if ENABLE_STDCXX_SYNC

inline long long count_microseconds(const steady_clock::duration &t)
{
    return std::chrono::duration_cast<std::chrono::microseconds>(t).count();
}

inline long long count_microseconds(const steady_clock::time_point tp)
{
    return std::chrono::duration_cast<std::chrono::microseconds>(tp.time_since_epoch()).count();
}

inline long long count_milliseconds(const steady_clock::duration &t)
{
    return std::chrono::duration_cast<std::chrono::milliseconds>(t).count();
}

inline long long count_seconds(const steady_clock::duration &t)
{
    return std::chrono::duration_cast<std::chrono::seconds>(t).count();
}

inline steady_clock::duration microseconds_from(int64_t t_us)
{
    return std::chrono::microseconds(t_us);
}

inline steady_clock::duration milliseconds_from(int64_t t_ms)
{
    return std::chrono::milliseconds(t_ms);
}

inline steady_clock::duration seconds_from(int64_t t_s)
{
    return std::chrono::seconds(t_s);
}

#else

int64_t count_microseconds(const steady_clock::duration& t);
int64_t count_milliseconds(const steady_clock::duration& t);
int64_t count_seconds(const steady_clock::duration& t);

Duration<steady_clock> microseconds_from(int64_t t_us);
Duration<steady_clock> milliseconds_from(int64_t t_ms);
Duration<steady_clock> seconds_from(int64_t t_s);

inline bool is_zero(const TimePoint<steady_clock>& t)
{
    return t == TimePoint<steady_clock>();
}

#endif // ENABLE_STDCXX_SYNC


///////////////////////////////////////////////////////////////////////////////
//
// Mutex section
//
///////////////////////////////////////////////////////////////////////////////

#if ENABLE_STDCXX_SYNC
using Mutex = std::mutex;
using UniqueLock = std::unique_lock<std::mutex>;
using ScopedLock = std::lock_guard<std::mutex>;
#else
/// Mutex is a class wrapper, that should mimic the std::chrono::mutex class.
/// At the moment the extra function ref() is temporally added to allow calls
/// to pthread_cond_timedwait(). Will be removed by introducing CEvent.
class SRT_TSA_CAPABILITY("mutex") Mutex
{
    friend class SyncEvent;

public:
    Mutex();
    ~Mutex();

public:
    int lock() SRT_TSA_WILL_LOCK();
    int unlock() SRT_TSA_WILL_UNLOCK();

    /// @return     true if the lock was acquired successfully, otherwise false
    bool try_lock() SRT_TSA_WILL_TRY_LOCK(true);

    // TODO: To be removed with introduction of the CEvent.
    pthread_mutex_t& ref() { return m_mutex; }

private:
    pthread_mutex_t m_mutex;
};

<<<<<<< HEAD
/// A pthread version of std::chrono::scoped_lock<mutex> (or lock_guard for C++11)
class SRT_TSA_SCOPED_CAPABILITY ScopedLock
{
public:
    SRT_TSA_WILL_LOCK(m)
    explicit ScopedLock(Mutex& m);

    SRT_TSA_WILL_UNLOCK()
    ~ScopedLock();
=======
/// A pthread version of std::scoped_lock (or lock_guard for C++11).
class SRT_ATTR_SCOPED_CAPABILITY ScopedLock
{
public:
    SRT_ATTR_ACQUIRE(m)
    explicit ScopedLock(Mutex& m)
        : m_mutex(m)
    {
        m_mutex.lock();
    }

    SRT_ATTR_RELEASE()
    ~ScopedLock() { m_mutex.unlock(); }
>>>>>>> 9c7206f0

private:
    Mutex& m_mutex;
};

/// A pthread version of std::chrono::unique_lock<mutex>
class SRT_TSA_SCOPED_CAPABILITY UniqueLock
{
    friend class SyncEvent;
    int m_iLocked;
    Mutex& m_Mutex;

public:
    SRT_TSA_WILL_LOCK(m)
    explicit UniqueLock(Mutex &m);

    SRT_TSA_WILL_UNLOCK()
    ~UniqueLock();

public:
    SRT_TSA_WILL_LOCK()
    void lock();

    SRT_TSA_WILL_UNLOCK()
    void unlock();

    SRT_TSA_RETURN_CAPABILITY(m_Mutex)
    Mutex* mutex(); // reflects C++11 unique_lock::mutex()
};
#endif // ENABLE_STDCXX_SYNC

inline void enterCS(Mutex& m)
SRT_TSA_NEEDS_NONLOCKED(m)
SRT_TSA_WILL_LOCK(m)
{ m.lock(); }

inline bool tryEnterCS(Mutex& m)
SRT_TSA_NEEDS_NONLOCKED(m)
SRT_TSA_WILL_TRY_LOCK(true, m)
{ return m.try_lock(); }

inline void leaveCS(Mutex& m)
SRT_TSA_NEEDS_LOCKED(m)
SRT_TSA_WILL_UNLOCK(m)
{ m.unlock(); }

class InvertedLock
{
    Mutex& m_mtx;

public:
    SRT_TSA_NEEDS_LOCKED(m)
    SRT_TSA_WILL_UNLOCK(m)
    InvertedLock(Mutex& m)
        : m_mtx(m)
    {
        m_mtx.unlock();
    }

    SRT_TSA_WILL_LOCK(m_mtx)
    ~InvertedLock()
    {
        m_mtx.lock();
    }
};

inline void setupMutex(Mutex&, const char*) {}
inline void releaseMutex(Mutex&) {}

////////////////////////////////////////////////////////////////////////////////
//
// Condition section
//
////////////////////////////////////////////////////////////////////////////////

class Condition
{
public:
    Condition();
    ~Condition();

public:
    /// These functions do not align with C++11 version. They are here hopefully as a temporal solution
    /// to avoud issues with static initialization of CV on windows.
    void init();
    void destroy();

public:
    /// Causes the current thread to block until the condition variable is notified
    /// or a spurious wakeup occurs.
    ///
    /// @param lock Corresponding mutex locked by UniqueLock
    void wait(UniqueLock& lock);

    /// Atomically releases lock, blocks the current executing thread, 
    /// and adds it to the list of threads waiting on *this.
    /// The thread will be unblocked when notify_all() or notify_one() is executed,
    /// or when the relative timeout rel_time expires.
    /// It may also be unblocked spuriously. When unblocked, regardless of the reason,
    /// lock is reacquired and wait_for() exits.
    ///
    /// @returns false if the relative timeout specified by rel_time expired,
    ///          true otherwise (signal or spurious wake up).
    ///
    /// @note Calling this function if lock.mutex()
    /// is not locked by the current thread is undefined behavior.
    /// Calling this function if lock.mutex() is not the same mutex as the one
    /// used by all other threads that are currently waiting on the same
    /// condition variable is undefined behavior.
    bool wait_for(UniqueLock& lock, const steady_clock::duration& rel_time);

    /// Causes the current thread to block until the condition variable is notified,
    /// a specific time is reached, or a spurious wakeup occurs.
    ///
    /// @param[in] lock  an object of type UniqueLock, which must be locked by the current thread 
    /// @param[in] timeout_time an object of type time_point representing the time when to stop waiting 
    ///
    /// @returns false if the relative timeout specified by timeout_time expired,
    ///          true otherwise (signal or spurious wake up).
    bool wait_until(UniqueLock& lock, const steady_clock::time_point& timeout_time);

    /// Calling notify_one() unblocks one of the waiting threads,
    /// if any threads are waiting on this CV.
    void notify_one();

    /// Unblocks all threads currently waiting for this CV.
    void notify_all();

private:
#if ENABLE_STDCXX_SYNC
    std::condition_variable m_cv;
#else
    pthread_cond_t  m_cv;
#endif
};

inline void setupCond(Condition& cv, const char*) { cv.init(); }
inline void releaseCond(Condition& cv) { cv.destroy(); }

///////////////////////////////////////////////////////////////////////////////
//
// Shared Mutex section
//
///////////////////////////////////////////////////////////////////////////////

/// Implementation of a read-write mutex. 
/// This allows multiple readers at a time, or a single writer.
/// TODO: The class can be improved if needed to give writer a preference
/// by adding additional m_iWritersWaiting member variable (counter).
/// TODO: The m_iCountRead could be made atomic to make unlok_shared() faster and lock-free.
class SharedMutex
{
public:
    SharedMutex();
    ~SharedMutex();

public:
    /// Acquire the lock for writting purposes. Only one thread can acquire this lock at a time
    /// Once it is locked, no reader can acquire it
    void lock();
    bool try_lock();
    void unlock();

    /// Acquire the lock if no writter already has it. For read purpose only
    /// Several readers can lock this at the same time.
    void lock_shared();
    bool try_lock_shared();
    void unlock_shared();

    int getReaderCount() const;

protected:
    Condition m_LockWriteCond;
    Condition m_LockReadCond;

    mutable Mutex m_Mutex;

    int  m_iCountRead;
    bool m_bWriterLocked;
};

/// A version of std::scoped_lock<std::shared_mutex> (or lock_guard for C++11).
/// We could have used the srt::sync::ScopedLock making it a template-based class.
/// But in that case all usages would have to be specificed like ScopedLock<Mutex> in C++03.
class SRT_ATTR_SCOPED_CAPABILITY ExclusiveLock
{
public:
    SRT_ATTR_ACQUIRE(m)
    explicit ExclusiveLock(SharedMutex& m)
        : m_mutex(m)
    {
        m_mutex.lock();
    }

    SRT_ATTR_RELEASE(m_mutex)
    ~ExclusiveLock() { m_mutex.unlock(); }

private:
    SharedMutex& m_mutex;
};

/// A reduced implementation of the std::shared_lock functionality (available in C++14).
class SRT_ATTR_SCOPED_CAPABILITY SharedLock
{
public:
    SRT_ATTR_ACQUIRE_SHARED(m)
    explicit SharedLock(SharedMutex& m)
        : m_mtx(m)
    {
        m_mtx.lock_shared();
    }

    SRT_ATTR_RELEASE_SHARED(m_mtx)
    ~SharedLock() { m_mtx.unlock_shared(); }

private:
    SharedMutex& m_mtx;
};

/// A class template for a shared object. It is a wrapper around a pointer to an object
/// and a shared mutex. It allows multiple readers to access the object at the same time,
/// but only one writer can access the object at a time.
template <class T>
class CSharedObjectPtr : public SharedMutex
{
public:
    CSharedObjectPtr<T>()
        : m_pObj(NULL)
    {
    }

    bool set(T* pObj)
    {
        ExclusiveLock lock(*this);
        if (m_pObj)
            return false;
        m_pObj = pObj;
        return true;
    }

    bool clearIf(const T* pObj)
    {
        ExclusiveLock lock(*this);
        if (m_pObj != pObj)
            return false;
        m_pObj = NULL;
        return true;
    }

    T* getPtrNoLock() const { return m_pObj; }

private:
    T* m_pObj;
};

///////////////////////////////////////////////////////////////////////////////
//
// Event (CV) section
//
///////////////////////////////////////////////////////////////////////////////

// This class is used for condition variable combined with mutex by different ways.
// This should provide a cleaner API around locking with debug-logging inside.
class CSync
{
protected:
    Condition* m_cond;
    UniqueLock* m_locker;

public:
    // Locked version: must be declared only after the declaration of UniqueLock,
    // which has locked the mutex. On this delegate you should call only
    // signal_locked() and pass the UniqueLock variable that should remain locked.
    // Also wait() and wait_for() can be used only with this socket.
    CSync(Condition& cond, UniqueLock& g)
        : m_cond(&cond), m_locker(&g)
    {
        // XXX it would be nice to check whether the owner is also current thread
        // but this can't be done portable way.

        // When constructed by this constructor, the user is expected
        // to only call signal_locked() function. You should pass the same guard
        // variable that you have used for construction as its argument.
    }

    // COPY CONSTRUCTOR: DEFAULT!

    // Wait indefinitely, until getting a signal on CV.
    void wait()
    {
        m_cond->wait(*m_locker);
    }

    /// Block the call until either @a timestamp time achieved
    /// or the conditional is signaled.
    /// @param [in] delay Maximum time to wait since the moment of the call
    /// @retval false if the relative timeout specified by rel_time expired,
    /// @retval true if condition is signaled or spurious wake up.
    bool wait_for(const steady_clock::duration& delay)
    {
        return m_cond->wait_for(*m_locker, delay);
    }

    // Wait until the given time is achieved.
    /// @param [in] exptime The target time to wait until.
    /// @retval false if the target wait time is reached.
    /// @retval true if condition is signal or spurious wake up.
    bool wait_until(const steady_clock::time_point& exptime)
    {
        return m_cond->wait_until(*m_locker, exptime);
    }

    // Static ad-hoc version
    static void lock_notify_one(Condition& cond, Mutex& m)
    {
        ScopedLock lk(m); // XXX with thread logging, don't use ScopedLock directly!
        cond.notify_one();
    }

    static void lock_notify_all(Condition& cond, Mutex& m)
    {
        ScopedLock lk(m); // XXX with thread logging, don't use ScopedLock directly!
        cond.notify_all();
    }

    void notify_one_locked(UniqueLock& lk SRT_ATR_UNUSED)
    {
        // EXPECTED: lk.mutex() is LOCKED.
        m_cond->notify_one();
    }

    void notify_all_locked(UniqueLock& lk SRT_ATR_UNUSED)
    {
        // EXPECTED: lk.mutex() is LOCKED.
        m_cond->notify_all();
    }

    // The *_relaxed functions are to be used in case when you don't care
    // whether the associated mutex is locked or not (you accept the case that
    // a mutex isn't locked and the condition notification gets effectively
    // missed), or you somehow know that the mutex is locked, but you don't
    // have access to the associated UniqueLock object. This function, although
    // it does the same thing as CSync::notify_one_locked etc. here for the
    // user to declare explicitly that notifying is done without being
    // prematurely certain that the associated mutex is locked.
    //
    // It is then expected that whenever these functions are used, an extra
    // comment is provided to explain, why the use of the relaxed notification
    // is correctly used.

    void notify_one_relaxed() { notify_one_relaxed(*m_cond); }
    static void notify_one_relaxed(Condition& cond) { cond.notify_one(); }
    static void notify_all_relaxed(Condition& cond) { cond.notify_all(); }
};

////////////////////////////////////////////////////////////////////////////////
//
// CEvent class
//
////////////////////////////////////////////////////////////////////////////////

// XXX Do not use this class now, there's an unknown issue
// connected to object management with the use of release* functions.
// Until this is solved, stay with separate *Cond and *Lock fields.
class CEvent
{
public:
    CEvent();
    ~CEvent();

public:
    Mutex& mutex() { return m_lock; }
    Condition& cond() { return m_cond; }

public:
    /// Causes the current thread to block until
    /// a specific time is reached.
    ///
    /// @return true  if condition occurred or spuriously woken up
    ///         false on timeout
    bool lock_wait_until(const steady_clock::time_point& tp);

    /// Blocks the current executing thread,
    /// and adds it to the list of threads waiting on* this.
    /// The thread will be unblocked when notify_all() or notify_one() is executed,
    /// or when the relative timeout rel_time expires.
    /// It may also be unblocked spuriously.
    /// Uses internal mutex to lock.
    ///
    /// @return true  if condition occurred or spuriously woken up
    ///         false on timeout
    bool lock_wait_for(const steady_clock::duration& rel_time);

    /// Atomically releases lock, blocks the current executing thread,
    /// and adds it to the list of threads waiting on* this.
    /// The thread will be unblocked when notify_all() or notify_one() is executed,
    /// or when the relative timeout rel_time expires.
    /// It may also be unblocked spuriously.
    /// When unblocked, regardless of the reason, lock is reacquiredand wait_for() exits.
    ///
    /// @return true  if condition occurred or spuriously woken up
    ///         false on timeout
    bool wait_for(UniqueLock& lk, const steady_clock::duration& rel_time);

    void lock_wait();

    void wait(UniqueLock& lk);

    void notify_one();

    void notify_all();

    void lock_notify_one()
    {
        ScopedLock lk(m_lock); // XXX with thread logging, don't use ScopedLock directly!
        m_cond.notify_one();
    }

    void lock_notify_all()
    {
        ScopedLock lk(m_lock); // XXX with thread logging, don't use ScopedLock directly!
        m_cond.notify_all();
    }

private:
    Mutex      m_lock;
    Condition  m_cond;
};


// This class binds together the functionality of
// UniqueLock and CSync. It provides a simple interface of CSync
// while having already the UniqueLock applied in the scope,
// so a safe statement can be made about the mutex being locked
// when signalling or waiting.
class SRT_TSA_SCOPED_CAPABILITY CUniqueSync: public CSync
{
    UniqueLock m_ulock;

public:

    UniqueLock& locker() { return m_ulock; }

    SRT_TSA_WILL_LOCK(this->m_ulock.mutex())
    CUniqueSync(Mutex& mut, Condition& cnd)
        : CSync(cnd, m_ulock)
        , m_ulock(mut)
    {
    }

    SRT_TSA_WILL_LOCK(this->m_ulock.mutex())
    CUniqueSync(CEvent& event)
        : CSync(event.cond(), m_ulock)
        , m_ulock(event.mutex())
    {
    }

    SRT_TSA_WILL_UNLOCK(this->m_ulock.mutex())
    ~CUniqueSync() {}

    // These functions can be used safely because
    // this whole class guarantees that whatever happens
    // while its object exists is that the mutex is locked.

    void notify_one()
    {
        m_cond->notify_one();
    }

    void notify_all()
    {
        m_cond->notify_all();
    }
};

class CTimer
{
public:
    CTimer();
    ~CTimer();

public:
    /// Causes the current thread to block until
    /// the specified time is reached.
    /// Sleep can be interrupted by calling interrupt()
    /// or woken up to recheck the scheduled time by tick()
    /// @param tp target time to sleep until
    ///
    /// @return true  if the specified time was reached
    ///         false should never happen
    bool sleep_until(steady_clock::time_point tp);

    /// Resets target wait time and interrupts waiting
    /// in sleep_until(..)
    void interrupt();

    /// Wakes up waiting thread (sleep_until(..)) without
    /// changing the target waiting time to force a recheck
    /// of the current time in comparisson to the target time.
    void tick();

private:
    CEvent m_event;
    steady_clock::time_point m_tsSchedTime;
};


/// Print steady clock timepoint in a human readable way.
/// days HH:MM:SS.us [STD]
/// Example: 1D 02:12:56.123456
///
/// @param [in] steady clock timepoint
/// @returns a string with a formatted time representation
std::string FormatTime(const steady_clock::time_point& time);

/// Print steady clock timepoint relative to the current system time
/// Date HH:MM:SS.us [SYS]
/// @param [in] steady clock timepoint
/// @returns a string with a formatted time representation
std::string FormatTimeSys(const steady_clock::time_point& time);

enum eDurationUnit {DUNIT_S, DUNIT_MS, DUNIT_US};

template <eDurationUnit u>
struct DurationUnitName;

template<>
struct DurationUnitName<DUNIT_US>
{
    static const char* name() { return "us"; }
    static double count(const steady_clock::duration& dur) { return static_cast<double>(count_microseconds(dur)); }
};

template<>
struct DurationUnitName<DUNIT_MS>
{
    static const char* name() { return "ms"; }
    static double count(const steady_clock::duration& dur) { return static_cast<double>(count_microseconds(dur))/1000.0; }
};

template<>
struct DurationUnitName<DUNIT_S>
{
    static const char* name() { return "s"; }
    static double count(const steady_clock::duration& dur) { return static_cast<double>(count_microseconds(dur))/1000000.0; }
};

template<eDurationUnit UNIT>
inline std::string FormatDuration(const steady_clock::duration& dur)
{
    return Sprint(std::fixed, DurationUnitName<UNIT>::count(dur)) + DurationUnitName<UNIT>::name();
}

inline std::string FormatDuration(const steady_clock::duration& dur)
{
    return FormatDuration<DUNIT_US>(dur);
}

////////////////////////////////////////////////////////////////////////////////
//
// CGlobEvent class
//
////////////////////////////////////////////////////////////////////////////////

class CGlobEvent
{
public:
    /// Triggers the event and notifies waiting threads.
    /// Simply calls notify_one().
    static void triggerEvent();

    /// Waits for the event to be triggered with 10ms timeout.
    /// Simply calls wait_for().
    static bool waitForEvent();
};

////////////////////////////////////////////////////////////////////////////////
//
// CThread class
//
////////////////////////////////////////////////////////////////////////////////

#ifdef ENABLE_STDCXX_SYNC
typedef std::system_error CThreadException;
using CThread = std::thread;
namespace this_thread = std::this_thread;
#else // pthreads wrapper version
typedef CUDTException CThreadException;

class CThread
{
public:
    CThread();
    /// @throws std::system_error if the thread could not be started.
    CThread(void *(*start_routine) (void *), void *arg);

#if HAVE_FULL_CXX11
    CThread& operator=(CThread &other) = delete;
    CThread& operator=(CThread &&other);
#else
    CThread& operator=(CThread &other);
    /// To be used only in StartThread function.
    /// Creates a new stread and assigns to this.
    /// @throw CThreadException
    void create_thread(void *(*start_routine) (void *), void *arg);
#endif

public: // Observers
    /// Checks if the CThread object identifies an active thread of execution.
    /// A default constructed thread is not joinable.
    /// A thread that has finished executing code, but has not yet been joined
    /// is still considered an active thread of execution and is therefore joinable.
    bool joinable() const;

    struct id
    {
        explicit id(const pthread_t t)
            : value(t)
        {}

        const pthread_t value;
        inline bool operator==(const id& second) const
        {
            return pthread_equal(value, second.value) != 0;
        }
    };

    /// Returns the id of the current thread.
    /// In this implementation the ID is the pthread_t.
    const id get_id() const { return id(m_thread); }

public:
    /// Blocks the current thread until the thread identified by *this finishes its execution.
    /// If that thread has already terminated, then join() returns immediately.
    ///
    /// @throws std::system_error if an error occurs
    void join();

public: // Internal
    /// Calls pthread_create, throws exception on failure.
    /// @throw CThreadException
    void create(void *(*start_routine) (void *), void *arg);

private:
    pthread_t m_thread;
};

template <class Stream>
inline Stream& operator<<(Stream& str, const CThread::id& cid)
{
#if defined(_WIN32) && (defined(PTW32_VERSION) || defined (__PTW32_VERSION))
    // This is a version specific for pthread-win32 implementation
    // Here pthread_t type is a structure that is not convertible
    // to a number at all.
    return str << pthread_getw32threadid_np(cid.value);
#else
    return str << cid.value;
#endif
}

namespace this_thread
{
    const inline CThread::id get_id() { return CThread::id (pthread_self()); }

    inline void sleep_for(const steady_clock::duration& t)
    {
#if !defined(_WIN32)
        usleep(count_microseconds(t)); // microseconds
#else
        Sleep((DWORD) count_milliseconds(t));
#endif
    }
}

#endif

/// StartThread function should be used to do CThread assignments:
/// @code
/// CThread a();
/// a = CThread(func, args);
/// @endcode
///
/// @returns true if thread was started successfully,
///          false on failure
///
#ifdef ENABLE_STDCXX_SYNC
typedef void* (&ThreadFunc) (void*);
bool StartThread(CThread& th, ThreadFunc&& f, void* args, const std::string& name);
#else
bool StartThread(CThread& th, void* (*f) (void*), void* args, const std::string& name);
#endif

////////////////////////////////////////////////////////////////////////////////
//
// CThreadError class - thread local storage wrapper
//
////////////////////////////////////////////////////////////////////////////////

/// Set thread local error
/// @param e new CUDTException
void SetThreadLocalError(const CUDTException& e);

/// Get thread local error
/// @returns CUDTException pointer
CUDTException& GetThreadLocalError();

////////////////////////////////////////////////////////////////////////////////
//
// Random distribution functions.
//
////////////////////////////////////////////////////////////////////////////////

/// Generate a uniform-distributed random integer from [minVal; maxVal].
/// If HAVE_CXX11, uses std::uniform_distribution(std::random_device).
/// @param[in] minVal minimum allowed value of the resulting random number.
/// @param[in] maxVal maximum allowed value of the resulting random number.
int genRandomInt(int minVal, int maxVal);

} // namespace sync
} // namespace srt

#include "atomic_clock.h"

#endif // INC_SRT_SYNC_H<|MERGE_RESOLUTION|>--- conflicted
+++ resolved
@@ -343,31 +343,19 @@
     pthread_mutex_t m_mutex;
 };
 
-<<<<<<< HEAD
-/// A pthread version of std::chrono::scoped_lock<mutex> (or lock_guard for C++11)
+/// A pthread version of std::scoped_lock (or lock_guard for C++11).
 class SRT_TSA_SCOPED_CAPABILITY ScopedLock
 {
 public:
     SRT_TSA_WILL_LOCK(m)
-    explicit ScopedLock(Mutex& m);
-
-    SRT_TSA_WILL_UNLOCK()
-    ~ScopedLock();
-=======
-/// A pthread version of std::scoped_lock (or lock_guard for C++11).
-class SRT_ATTR_SCOPED_CAPABILITY ScopedLock
-{
-public:
-    SRT_ATTR_ACQUIRE(m)
     explicit ScopedLock(Mutex& m)
         : m_mutex(m)
     {
         m_mutex.lock();
     }
 
-    SRT_ATTR_RELEASE()
+    SRT_TSA_WILL_UNLOCK()
     ~ScopedLock() { m_mutex.unlock(); }
->>>>>>> 9c7206f0
 
 private:
     Mutex& m_mutex;
@@ -518,7 +506,7 @@
 /// TODO: The class can be improved if needed to give writer a preference
 /// by adding additional m_iWritersWaiting member variable (counter).
 /// TODO: The m_iCountRead could be made atomic to make unlok_shared() faster and lock-free.
-class SharedMutex
+class SRT_TSA_CAPABILITY("mutex") SharedMutex
 {
 public:
     SharedMutex();
@@ -552,17 +540,17 @@
 /// A version of std::scoped_lock<std::shared_mutex> (or lock_guard for C++11).
 /// We could have used the srt::sync::ScopedLock making it a template-based class.
 /// But in that case all usages would have to be specificed like ScopedLock<Mutex> in C++03.
-class SRT_ATTR_SCOPED_CAPABILITY ExclusiveLock
-{
-public:
-    SRT_ATTR_ACQUIRE(m)
+class SRT_TSA_SCOPED_CAPABILITY ExclusiveLock
+{
+public:
+    SRT_TSA_WILL_LOCK(m)
     explicit ExclusiveLock(SharedMutex& m)
         : m_mutex(m)
     {
         m_mutex.lock();
     }
 
-    SRT_ATTR_RELEASE(m_mutex)
+    SRT_TSA_WILL_UNLOCK(m_mutex)
     ~ExclusiveLock() { m_mutex.unlock(); }
 
 private:
@@ -570,17 +558,17 @@
 };
 
 /// A reduced implementation of the std::shared_lock functionality (available in C++14).
-class SRT_ATTR_SCOPED_CAPABILITY SharedLock
-{
-public:
-    SRT_ATTR_ACQUIRE_SHARED(m)
+class SRT_TSA_SCOPED_CAPABILITY SharedLock
+{
+public:
+    SRT_TSA_WILL_LOCK_SHARED(m)
     explicit SharedLock(SharedMutex& m)
         : m_mtx(m)
     {
         m_mtx.lock_shared();
     }
 
-    SRT_ATTR_RELEASE_SHARED(m_mtx)
+    SRT_TSA_WILL_UNLOCK_SHARED(m_mtx)
     ~SharedLock() { m_mtx.unlock_shared(); }
 
 private:
@@ -811,21 +799,21 @@
 
     UniqueLock& locker() { return m_ulock; }
 
-    SRT_TSA_WILL_LOCK(this->m_ulock.mutex())
+    SRT_TSA_WILL_LOCK(mut)
     CUniqueSync(Mutex& mut, Condition& cnd)
         : CSync(cnd, m_ulock)
         , m_ulock(mut)
     {
     }
 
-    SRT_TSA_WILL_LOCK(this->m_ulock.mutex())
+    SRT_TSA_WILL_LOCK(m_ulock.mutex())
     CUniqueSync(CEvent& event)
         : CSync(event.cond(), m_ulock)
         , m_ulock(event.mutex())
     {
     }
 
-    SRT_TSA_WILL_UNLOCK(this->m_ulock.mutex())
+    SRT_TSA_WILL_UNLOCK(m_ulock.mutex())
     ~CUniqueSync() {}
 
     // These functions can be used safely because
