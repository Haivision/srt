/*
 * SRT - Secure, Reliable, Transport
 * Copyright (c) 2019 Haivision Systems Inc.
 *
 * This Source Code Form is subject to the terms of the Mozilla Public
 * License, v. 2.0. If a copy of the MPL was not distributed with this
 * file, You can obtain one at http://mozilla.org/MPL/2.0/.
 *
 */
#pragma once
#ifndef INC_SRT_SYNC_H
#define INC_SRT_SYNC_H

#include "platform_sys.h"
#include "srt_attr_defs.h"

#include <cstdlib>
#include <limits>
#ifdef SRT_ENABLE_STDCXX_SYNC
#include <chrono>
#include <thread>
#include <mutex>
#include <condition_variable>
#include <atomic>
#if HAVE_CXX17
#include <shared_mutex>
#endif
#define SRT_SYNC_CLOCK SRT_SYNC_CLOCK_STDCXX_STEADY
#define SRT_SYNC_CLOCK_STR "STDCXX_STEADY"
#else
#include <pthread.h>

// Defile clock type to use
#ifdef IA32
#define SRT_SYNC_CLOCK SRT_SYNC_CLOCK_IA32_RDTSC
#define SRT_SYNC_CLOCK_STR "IA32_RDTSC"
#elif defined(IA64)
#define SRT_SYNC_CLOCK SRT_SYNC_CLOCK_IA64_ITC
#define SRT_SYNC_CLOCK_STR "IA64_ITC"
#elif defined(AMD64)
#define SRT_SYNC_CLOCK SRT_SYNC_CLOCK_AMD64_RDTSC
#define SRT_SYNC_CLOCK_STR "AMD64_RDTSC"
#elif defined(_WIN32)
#define SRT_SYNC_CLOCK SRT_SYNC_CLOCK_WINQPC
#define SRT_SYNC_CLOCK_STR "WINQPC"
#elif TARGET_OS_MAC
#define SRT_SYNC_CLOCK SRT_SYNC_CLOCK_MACH_ABSTIME
#define SRT_SYNC_CLOCK_STR "MACH_ABSTIME"
#elif defined(SRT_ENABLE_MONOTONIC_CLOCK)
#define SRT_SYNC_CLOCK SRT_SYNC_CLOCK_GETTIME_MONOTONIC
#define SRT_SYNC_CLOCK_STR "GETTIME_MONOTONIC"
#else
#define SRT_SYNC_CLOCK SRT_SYNC_CLOCK_POSIX_GETTIMEOFDAY
#define SRT_SYNC_CLOCK_STR "POSIX_GETTIMEOFDAY"
#endif

#endif // SRT_ENABLE_STDCXX_SYNC

// Force defined
#ifndef SRT_BUSY_WAITING
#define SRT_BUSY_WAITING 0
#endif

#include "srt.h"
#include "utilities.h"
#include "atomic_clock.h"
<<<<<<< HEAD

=======
#include "ofmt.h"
>>>>>>> 1fd2cd6a
#ifdef SRT_ENABLE_THREAD_DEBUG
#include <set>
#endif

namespace srt
{

class CUDTException;    // defined in common.h

namespace sync
{

///////////////////////////////////////////////////////////////////////////////
//
// Duration class
//
///////////////////////////////////////////////////////////////////////////////

#if SRT_ENABLE_STDCXX_SYNC

template <class Clock>
using Duration = std::chrono::duration<Clock>;

#else

/// Class template srt::sync::Duration represents a time interval.
/// It consists of a count of ticks of _Clock.
/// It is a wrapper of system timers in case of non-C++11 chrono build.
template <class Clock>
class Duration
{
public:
    Duration()
        : m_duration(0)
    {
    }

    explicit Duration(int64_t d)
        : m_duration(d)
    {
    }

public:
    inline int64_t count() const { return m_duration; }

    static Duration zero() { return Duration(); }

public: // Relational operators
    inline bool operator>=(const Duration& rhs) const { return m_duration >= rhs.m_duration; }
    inline bool operator>(const Duration& rhs) const { return m_duration > rhs.m_duration; }
    inline bool operator==(const Duration& rhs) const { return m_duration == rhs.m_duration; }
    inline bool operator!=(const Duration& rhs) const { return m_duration != rhs.m_duration; }
    inline bool operator<=(const Duration& rhs) const { return m_duration <= rhs.m_duration; }
    inline bool operator<(const Duration& rhs) const { return m_duration < rhs.m_duration; }

public: // Assignment operators
    inline void operator*=(const int64_t mult) { m_duration = static_cast<int64_t>(m_duration * mult); }
    inline void operator+=(const Duration& rhs) { m_duration += rhs.m_duration; }
    inline void operator-=(const Duration& rhs) { m_duration -= rhs.m_duration; }

    inline Duration operator+(const Duration& rhs) const { return Duration(m_duration + rhs.m_duration); }
    inline Duration operator-(const Duration& rhs) const { return Duration(m_duration - rhs.m_duration); }
    inline Duration operator*(const int64_t& rhs) const { return Duration(m_duration * rhs); }
    inline Duration operator/(const int64_t& rhs) const { return Duration(m_duration / rhs); }

private:
    // int64_t range is from -9,223,372,036,854,775,808 to 9,223,372,036,854,775,807
    int64_t m_duration;
};

#endif // SRT_ENABLE_STDCXX_SYNC

///////////////////////////////////////////////////////////////////////////////
//
// TimePoint and steadt_clock classes
//
///////////////////////////////////////////////////////////////////////////////

#if SRT_ENABLE_STDCXX_SYNC

using steady_clock = std::chrono::steady_clock;

template <class Clock, class Duration = typename Clock::duration>
using time_point = std::chrono::time_point<Clock, Duration>;

template <class Clock>
using TimePoint = std::chrono::time_point<Clock>;

template <class Clock, class Duration = typename Clock::duration>
inline bool is_zero(const time_point<Clock, Duration> &tp)
{
    return tp.time_since_epoch() == Clock::duration::zero();
}

inline bool is_zero(const steady_clock::time_point& t)
{
    return t == steady_clock::time_point();
}

#else
template <class Clock>
class TimePoint;

class steady_clock
{
public:
    typedef Duration<steady_clock>  duration;
    typedef TimePoint<steady_clock> time_point;

public:
    static time_point now();
};

/// Represents a point in time
template <class Clock>
class TimePoint
{
public:
    TimePoint()
        : m_timestamp(0)
    {
    }

    explicit TimePoint(uint64_t tp)
        : m_timestamp(tp)
    {
    }

    TimePoint(const TimePoint<Clock>& other)
        : m_timestamp(other.m_timestamp)
    {
    }

    TimePoint(const Duration<Clock>& duration_since_epoch)
        : m_timestamp(duration_since_epoch.count())
    {
    }

    ~TimePoint() {}

public: // Relational operators
    inline bool operator<(const TimePoint<Clock>& rhs) const { return m_timestamp < rhs.m_timestamp; }
    inline bool operator<=(const TimePoint<Clock>& rhs) const { return m_timestamp <= rhs.m_timestamp; }
    inline bool operator==(const TimePoint<Clock>& rhs) const { return m_timestamp == rhs.m_timestamp; }
    inline bool operator!=(const TimePoint<Clock>& rhs) const { return m_timestamp != rhs.m_timestamp; }
    inline bool operator>=(const TimePoint<Clock>& rhs) const { return m_timestamp >= rhs.m_timestamp; }
    inline bool operator>(const TimePoint<Clock>& rhs) const { return m_timestamp > rhs.m_timestamp; }

public: // Arithmetic operators
    inline Duration<Clock> operator-(const TimePoint<Clock>& rhs) const
    {
        return Duration<Clock>(m_timestamp - rhs.m_timestamp);
    }
    inline TimePoint operator+(const Duration<Clock>& rhs) const { return TimePoint(m_timestamp + rhs.count()); }
    inline TimePoint operator-(const Duration<Clock>& rhs) const { return TimePoint(m_timestamp - rhs.count()); }

public: // Assignment operators
    inline void operator=(const TimePoint<Clock>& rhs) { m_timestamp = rhs.m_timestamp; }
    inline void operator+=(const Duration<Clock>& rhs) { m_timestamp += rhs.count(); }
    inline void operator-=(const Duration<Clock>& rhs) { m_timestamp -= rhs.count(); }

public: //
    static inline ATR_CONSTEXPR TimePoint min() { return TimePoint(std::numeric_limits<uint64_t>::min()); }
    static inline ATR_CONSTEXPR TimePoint max() { return TimePoint(std::numeric_limits<uint64_t>::max()); }

public:
    Duration<Clock> time_since_epoch() const;

private:
    uint64_t m_timestamp;
};

template <>
Duration<steady_clock> TimePoint<steady_clock>::time_since_epoch() const;

inline Duration<steady_clock> operator*(const int& lhs, const Duration<steady_clock>& rhs)
{
    return rhs * lhs;
}

#endif // SRT_ENABLE_STDCXX_SYNC

// NOTE: Moved the following class definitions to "atomic_clock.h"
//   template <class Clock>
//      class AtomicDuration;
//   template <class Clock>
//      class AtomicClock;

///////////////////////////////////////////////////////////////////////////////
//
// Duration and timepoint conversions
//
///////////////////////////////////////////////////////////////////////////////

/// Function return number of decimals in a subsecond precision.
/// E.g. for a microsecond accuracy of steady_clock the return would be 6.
/// For a nanosecond accuracy of the steady_clock the return value would be 9.
int clockSubsecondPrecision();

#if SRT_ENABLE_STDCXX_SYNC

inline long long count_microseconds(const steady_clock::duration &t)
{
    return std::chrono::duration_cast<std::chrono::microseconds>(t).count();
}

inline long long count_microseconds(const steady_clock::time_point tp)
{
    return std::chrono::duration_cast<std::chrono::microseconds>(tp.time_since_epoch()).count();
}

inline long long count_milliseconds(const steady_clock::duration &t)
{
    return std::chrono::duration_cast<std::chrono::milliseconds>(t).count();
}

inline long long count_seconds(const steady_clock::duration &t)
{
    return std::chrono::duration_cast<std::chrono::seconds>(t).count();
}

inline steady_clock::duration microseconds_from(int64_t t_us)
{
    return std::chrono::microseconds(t_us);
}

inline steady_clock::duration milliseconds_from(int64_t t_ms)
{
    return std::chrono::milliseconds(t_ms);
}

inline steady_clock::duration seconds_from(int64_t t_s)
{
    return std::chrono::seconds(t_s);
}

#else

int64_t count_microseconds(const steady_clock::duration& t);
int64_t count_milliseconds(const steady_clock::duration& t);
int64_t count_seconds(const steady_clock::duration& t);

Duration<steady_clock> microseconds_from(int64_t t_us);
Duration<steady_clock> milliseconds_from(int64_t t_ms);
Duration<steady_clock> seconds_from(int64_t t_s);

inline bool is_zero(const TimePoint<steady_clock>& t)
{
    return t == TimePoint<steady_clock>();
}

#endif // SRT_ENABLE_STDCXX_SYNC

////////////////////////////////////////////////////////////////////////////////
//
// CThread class
//
////////////////////////////////////////////////////////////////////////////////

#ifdef SRT_ENABLE_STDCXX_SYNC
typedef std::system_error CThreadException;
using CThread = std::thread;
namespace this_thread = std::this_thread;
#else // pthreads wrapper version
typedef CUDTException CThreadException;

class CThread
{
public:
    CThread();
    /// @throws std::system_error if the thread could not be started.
    CThread(void *(*start_routine) (void *), void *arg);

#if HAVE_FULL_CXX11
    CThread& operator=(CThread &other) = delete;
    CThread& operator=(CThread &&other);
#else
    CThread& operator=(CThread &other);
    /// To be used only in StartThread function.
    /// Creates a new stread and assigns to this.
    /// @throw CThreadException
    void create_thread(void *(*start_routine) (void *), void *arg);
#endif

public: // Observers
    /// Checks if the CThread object identifies an active thread of execution.
    /// A default constructed thread is not joinable.
    /// A thread that has finished executing code, but has not yet been joined
    /// is still considered an active thread of execution and is therefore joinable.
    bool joinable() const;

    struct id
    {
        explicit id(const pthread_t t)
            : value(t)
        {}

        // XXX IMPORTANT!!!
        // This has been verified empirically that it works this way on Linux.
        // This is, however, __NOT PORTABLE__.
        // According to the POSIX specification, there's no trap representation
        // for pthread_t type and the integer 0 value is as good as any other.
        // However, the C++11 thread implementation with POSIX does use the pthead_t
        // type as an integer type where 0 is a trap representation that does not
        // represent any thread.
        //
        // Note that the C++11 threads for `thread::id` type there is defined a trap
        // representation; it's a value after creating a thread without spawning
        // and it's the value after join(). It is also granted that a.joinable() == false
        // implies a.get_id() == thread::id().
        id(): value(pthread_t())
        {
        }

        pthread_t value;
        bool operator==(const id& second) const
        {
            return pthread_equal(value, second.value) != 0;
        }

        bool operator!=(const id& second) const { return !(*this == second); }

        // According to the std::thread::id type specification, this type should
        // be also orderable.

        bool operator<(const id& second) const
        {
            // NOTE: this ain't portable and it is only known
            // to work with "primary platforms" for gcc. If this doesn't
            // compile, resolve to C++11 threads instead (see SRT_ENABLE_STDCXX_SYNC).
            uint64_t left = uint64_t(value);
            uint64_t right = uint64_t(second.value);
            return left < right;
        }
    };

    /// Returns the id of the current thread.
    /// In this implementation the ID is the pthread_t.
    const id get_id() const { return id(m_thread); }

public:
    /// Blocks the current thread until the thread identified by *this finishes its execution.
    /// If that thread has already terminated, then join() returns immediately.
    ///
    /// @throws std::system_error if an error occurs
    void join();

public: // Internal
    /// Calls pthread_create, throws exception on failure.
    /// @throw CThreadException
    void create(void *(*start_routine) (void *), void *arg);

private:
    pthread_t m_thread;
    pid_t     m_pid;
};

template <class Stream>
inline Stream& operator<<(Stream& str, const CThread::id& cid)
{
#if defined(_WIN32) && (defined(PTW32_VERSION) || defined (__PTW32_VERSION))
    // This is a version specific for pthread-win32 implementation
    // Here pthread_t type is a structure that is not convertible
    // to a number at all.
    return str << pthread_getw32threadid_np(cid.value);
#else
    return str << cid.value;
#endif
}

namespace this_thread
{
    const inline CThread::id get_id() { return CThread::id (pthread_self()); }

    inline void sleep_for(const steady_clock::duration& t)
    {
#if !defined(_WIN32)
        usleep(count_microseconds(t)); // microseconds
#else
        Sleep((DWORD) count_milliseconds(t));
#endif
    }
}

#endif

/// StartThread function should be used to do CThread assignments:
/// @code
/// CThread a();
/// a = CThread(func, args);
/// @endcode
///
/// @returns true if thread was started successfully,
///          false on failure
///
#ifdef SRT_ENABLE_STDCXX_SYNC
typedef void* (&ThreadFunc) (void*);
bool StartThread(CThread& th, ThreadFunc&& f, void* args, const std::string& name);
#else
bool StartThread(CThread& th, void* (*f) (void*), void* args, const std::string& name);
#endif

// Some functions are defined to be run exclusively in a specific thread
// of known id. This function checks if this is true.
inline bool CheckAffinity(CThread::id id)
{
    return this_thread::get_id() == id;
}

inline bool this_thread_is(const CThread& th)
{
    return this_thread::get_id() == th.get_id();
}

////////////////////////////////////////////////////////////////////////////////
//
// CThreadError class - thread local storage wrapper
//
////////////////////////////////////////////////////////////////////////////////

/// Set thread local error
/// @param e new CUDTException
void SetThreadLocalError(const CUDTException& e);

/// Get thread local error
/// @returns CUDTException pointer
CUDTException& GetThreadLocalError();

////////////////////////////////////////////////////////////////////////////////
//
// CThread class
//
////////////////////////////////////////////////////////////////////////////////

#ifdef ENABLE_STDCXX_SYNC
typedef std::system_error CThreadException;
using CThread = std::thread;
namespace this_thread = std::this_thread;
#else // pthreads wrapper version
typedef CUDTException CThreadException;

class CThread
{
public:
    CThread();
    /// @throws std::system_error if the thread could not be started.
    CThread(void *(*start_routine) (void *), void *arg);

#if HAVE_FULL_CXX11
    CThread& operator=(CThread &other) = delete;
    CThread& operator=(CThread &&other);
#else
    CThread& operator=(CThread &other);
    /// To be used only in StartThread function.
    /// Creates a new stread and assigns to this.
    /// @throw CThreadException
    void create_thread(void *(*start_routine) (void *), void *arg);
#endif

public: // Observers
    /// Checks if the CThread object identifies an active thread of execution.
    /// A default constructed thread is not joinable.
    /// A thread that has finished executing code, but has not yet been joined
    /// is still considered an active thread of execution and is therefore joinable.
    bool joinable() const;

    struct id
    {
        explicit id(const pthread_t t)
            : value(t)
        {}

        // XXX IMPORTANT!!!
        // This has been verified empirically that it works this way on Linux.
        // This is, however, __NOT PORTABLE__.
        // According to the POSIX specification, there's no trap representation
        // for pthread_t type and the integer 0 value is as good as any other.
        // However, the C++11 thread implementation with POSIX does use the pthead_t
        // type as an integer type where 0 is a trap representation that does not
        // represent any thread.
        //
        // Note that the C++11 threads for `thread::id` type there is defined a trap
        // representation; it's a value after creating a thread without spawning
        // and it's the value after join(). It is also granted that a.joinable() == false
        // implies a.get_id() == thread::id().
        id(): value(pthread_t())
        {
        }

        pthread_t value;
        bool operator==(const id& second) const
        {
            return pthread_equal(value, second.value) != 0;
        }

        bool operator!=(const id& second) const { return !(*this == second); }

        // According to the std::thread::id type specification, this type should
        // be also orderable.

        bool operator<(const id& second) const
        {
            // NOTE: this ain't portable and it is only known
            // to work with "primary platforms" for gcc. If this doesn't
            // compile, resolve to C++11 threads instead (see ENABLE_STDCXX_SYNC).
            uint64_t left = uint64_t(value);
            uint64_t right = uint64_t(second.value);
            return left < right;
        }
    };

    /// Returns the id of the current thread.
    /// In this implementation the ID is the pthread_t.
    const id get_id() const { return id(m_thread); }

public:
    /// Blocks the current thread until the thread identified by *this finishes its execution.
    /// If that thread has already terminated, then join() returns immediately.
    ///
    /// @throws std::system_error if an error occurs
    void join();

public: // Internal
    /// Calls pthread_create, throws exception on failure.
    /// @throw CThreadException
    void create(void *(*start_routine) (void *), void *arg);

private:
    pthread_t m_thread;
};

template <class Stream>
inline Stream& operator<<(Stream& str, const CThread::id& cid)
{
#if defined(_WIN32) && (defined(PTW32_VERSION) || defined (__PTW32_VERSION))
    // This is a version specific for pthread-win32 implementation
    // Here pthread_t type is a structure that is not convertible
    // to a number at all.
    return str << pthread_getw32threadid_np(cid.value);
#else
    return str << cid.value;
#endif
}

namespace this_thread
{
    const inline CThread::id get_id() { return CThread::id (pthread_self()); }

    inline void sleep_for(const steady_clock::duration& t)
    {
#if !defined(_WIN32)
        usleep(count_microseconds(t)); // microseconds
#else
        Sleep((DWORD) count_milliseconds(t));
#endif
    }
}

#endif

/// StartThread function should be used to do CThread assignments:
/// @code
/// CThread a();
/// a = CThread(func, args);
/// @endcode
///
/// @returns true if thread was started successfully,
///          false on failure
///
#ifdef ENABLE_STDCXX_SYNC
typedef void* (&ThreadFunc) (void*);
bool StartThread(CThread& th, ThreadFunc&& f, void* args, const std::string& name);
#else
bool StartThread(CThread& th, void* (*f) (void*), void* args, const std::string& name);
#endif

// Some functions are defined to be run exclusively in a specific thread
// of known id. This function checks if this is true.
inline bool CheckAffinity(CThread::id id)
{
    return this_thread::get_id() == id;
}

////////////////////////////////////////////////////////////////////////////////
//
// CThreadError class - thread local storage wrapper
//
////////////////////////////////////////////////////////////////////////////////

/// Set thread local error
/// @param e new CUDTException
void SetThreadLocalError(const CUDTException& e);

/// Get thread local error
/// @returns CUDTException pointer
CUDTException& GetThreadLocalError();


///////////////////////////////////////////////////////////////////////////////
//
// Mutex section
//
///////////////////////////////////////////////////////////////////////////////

#if SRT_ENABLE_STDCXX_SYNC
using Mutex SRT_TSA_CAPABILITY("mutex") = std::mutex;
using UniqueLock = std::unique_lock<std::mutex>;
using ScopedLock = std::lock_guard<std::mutex>;
#else
/// Mutex is a class wrapper, that should mimic the std::chrono::mutex class.
/// At the moment the extra function ref() is temporally added to allow calls
/// to pthread_cond_timedwait(). Will be removed by introducing CEvent.
class SRT_TSA_CAPABILITY("mutex") Mutex
{
    friend class SyncEvent;

public:
    explicit Mutex();
    ~Mutex();

public:
    int lock() SRT_TSA_WILL_LOCK();
    int unlock() SRT_TSA_WILL_UNLOCK();

    /// @return     true if the lock was acquired successfully, otherwise false
    bool try_lock() SRT_TSA_WILL_TRY_LOCK(true);

    // TODO: To be removed with introduction of the CEvent.
    pthread_mutex_t& ref() { return m_mutex; }

private:
    pthread_mutex_t m_mutex;
};

/// A pthread version of std::scoped_lock (or lock_guard for C++11).
class SRT_TSA_SCOPED_CAPABILITY ScopedLock
{
public:
    SRT_TSA_WILL_LOCK(m)
    explicit ScopedLock(Mutex& m)
        : m_mutex(m)
    {
        m_mutex.lock();
    }

    SRT_TSA_WILL_UNLOCK()
    ~ScopedLock() { m_mutex.unlock(); }

private:
    Mutex& m_mutex;
};

/// A pthread version of std::chrono::unique_lock<mutex>
class SRT_TSA_SCOPED_CAPABILITY UniqueLock
{
    friend class SyncEvent;
    int m_iLocked;
    Mutex& m_Mutex;

public:
    SRT_TSA_WILL_LOCK(m)
    explicit UniqueLock(Mutex &m);

    SRT_TSA_WILL_UNLOCK()
    ~UniqueLock();

public:
    SRT_TSA_WILL_LOCK()
    void lock();

    SRT_TSA_WILL_UNLOCK()
    void unlock();

    SRT_TSA_RETURN_CAPABILITY(m_Mutex)
    Mutex* mutex(); // reflects C++11 unique_lock::mutex()
};
#endif // SRT_ENABLE_STDCXX_SYNC

inline void enterCS(Mutex& m)
SRT_TSA_NEEDS_NONLOCKED(m)
SRT_TSA_WILL_LOCK(m)
{ m.lock(); }

inline bool tryEnterCS(Mutex& m)
SRT_TSA_NEEDS_NONLOCKED(m)
SRT_TSA_WILL_TRY_LOCK(true, m)
{ return m.try_lock(); }

inline void leaveCS(Mutex& m)
SRT_TSA_NEEDS_LOCKED(m)
SRT_TSA_WILL_UNLOCK(m)
{ m.unlock(); }

class InvertedLock
{
    Mutex& m_mtx;

public:
    SRT_TSA_NEEDS_LOCKED(m)
    SRT_TSA_WILL_UNLOCK(m)
    InvertedLock(Mutex& m)
        : m_mtx(m)
    {
        m_mtx.unlock();
    }

    SRT_TSA_WILL_LOCK(m_mtx)
    ~InvertedLock()
    {
        m_mtx.lock();
    }
};

inline void setupMutex(Mutex&, const char*) {}
inline void releaseMutex(Mutex&) {}

////////////////////////////////////////////////////////////////////////////////
//
// Condition section
//
////////////////////////////////////////////////////////////////////////////////

class Condition
{
public:
    Condition();
    ~Condition();

public:
    /// These functions do not align with C++11 version. They are here hopefully as a temporal solution
    /// to avoud issues with static initialization of CV on windows.
    void init();
    void reset();
    void destroy();

public:
    /// Causes the current thread to block until the condition variable is notified
    /// or a spurious wakeup occurs.
    ///
    /// @param lock Corresponding mutex locked by UniqueLock
    void wait(UniqueLock& lock);

    /// Atomically releases lock, blocks the current executing thread, 
    /// and adds it to the list of threads waiting on *this.
    /// The thread will be unblocked when notify_all() or notify_one() is executed,
    /// or when the relative timeout rel_time expires.
    /// It may also be unblocked spuriously. When unblocked, regardless of the reason,
    /// lock is reacquired and wait_for() exits.
    ///
    /// @returns false if the relative timeout specified by rel_time expired,
    ///          true otherwise (signal or spurious wake up).
    ///
    /// @note Calling this function if lock.mutex()
    /// is not locked by the current thread is undefined behavior.
    /// Calling this function if lock.mutex() is not the same mutex as the one
    /// used by all other threads that are currently waiting on the same
    /// condition variable is undefined behavior.
    bool wait_for(UniqueLock& lock, const steady_clock::duration& rel_time);

    /// Causes the current thread to block until the condition variable is notified,
    /// a specific time is reached, or a spurious wakeup occurs.
    ///
    /// @param[in] lock  an object of type UniqueLock, which must be locked by the current thread 
    /// @param[in] timeout_time an object of type time_point representing the time when to stop waiting 
    ///
    /// @returns false if the relative timeout specified by timeout_time expired,
    ///          true otherwise (signal or spurious wake up).
    bool wait_until(UniqueLock& lock, const steady_clock::time_point& timeout_time);

    /// Calling notify_one() unblocks one of the waiting threads,
    /// if any threads are waiting on this CV.
    void notify_one();

    /// Unblocks all threads currently waiting for this CV.
    void notify_all();

    // Debug

    // XXX This is yet immature and useless.
    // The scoped notifier object should be rather
    // stored than the thread itself. The existence (and advicement)
    // of the notifier object should be a grant that the CV
    // will be notified if needed. This could be both a local
    // variable in a looping thread function as well as a field
    // in an object, which's existence should grant notifiability.

#if SRT_ENABLE_THREAD_DEBUG
private:

#define SRT_SYNC_THREAD_DEBUG_MAX 16

    atomic<CThread::id> m_waitmap[SRT_SYNC_THREAD_DEBUG_MAX];
    atomic<CThread::id> m_notifymap[SRT_SYNC_THREAD_DEBUG_MAX];
    atomic<bool> m_sanitize_enabled;

public:

    bool sanitize() const { return m_sanitize_enabled.load(); }
    void sanitize(bool enabled)
    {
        m_sanitize_enabled = enabled;
    }

    void add_as_waiter()
    {
        if (!sanitize())
            return;
        CThread::id id = this_thread::get_id();
        assert_have_notifiers(id);
        // Occupy the first free place.
        // Give up if all are occupied.
        for (int i = 0; i < SRT_SYNC_THREAD_DEBUG_MAX; ++i)
        {
            if (m_waitmap[i].compare_exchange(CThread::id(), id))
            {
                break;
            }
        }
    }

    void remove_as_waiter()
    {
        if (!sanitize())
            return;
        CThread::id id = this_thread::get_id();
        for (int i = 0; i < SRT_SYNC_THREAD_DEBUG_MAX; ++i)
        {
            if (m_waitmap[i].compare_exchange(id, CThread::id()))
            {
                break;
            }
        }
    }

    void add_as_notifier()
    {
        if (!sanitize())
            return;
        CThread::id id = this_thread::get_id();
        // Occupy the first free place.
        // Give up if all are occupied.
        for (int i = 0; i < SRT_SYNC_THREAD_DEBUG_MAX; ++i)
        {
            if (m_notifymap[i].compare_exchange(CThread::id(), id))
            {
                break;
            }
        }
    }

    void remove_as_notifier()
    {
        if (!sanitize())
            return;
        CThread::id id = this_thread::get_id();
        for (int i = 0; i < SRT_SYNC_THREAD_DEBUG_MAX; ++i)
        {
            if (m_notifymap[i].compare_exchange(id, CThread::id()))
            {
                assert_no_orphan_waiters(id);
                break;
            }
        }
    }

    // This checks if an unregistering notifier isn't the
    // last one, or if so, there are no waiters on this cv.
    void assert_no_orphan_waiters(CThread::id);

    // This checks if for a waiter thread trying to enter
    // the wait state there is already registered notifier.
    void assert_have_notifiers(CThread::id);

    // This means "you" (thread) are not in wait mode.
    // Should be impossible (as it can't enter another wait
    // mode without exiting from current waiting), but things happen.
    void assert_thisthread_not_waiting();

#else

    void sanitize(bool) {}

    // Leave stubs for simpliciation
    void add_as_waiter() {}
    void remove_as_waiter() {}
    void add_as_notifier() {}
    void remove_as_notifier() {}

    void assert_thisthread_not_waiting() {}

#endif

    struct ScopedNotifier
    {
        Condition* cv;
        ScopedNotifier(Condition& c): cv(&c)
        {
            cv->add_as_notifier();
        }

        ~ScopedNotifier()
        {
            cv->remove_as_notifier();
        }
    };

    struct ScopedWaiter
    {
        Condition* cv;
        ScopedWaiter(Condition& c): cv(&c)
        {
            cv->add_as_waiter();
        }

        ~ScopedWaiter()
        {
            cv->remove_as_waiter();
        }
    };

private:
#if SRT_ENABLE_STDCXX_SYNC
    std::condition_variable m_cv;
#else
    pthread_cond_t  m_cv;
#endif
};

inline void setupCond(Condition& cv, const char*, bool sanitize = false) { cv.init(); cv.sanitize(sanitize); }
inline void resetCond(Condition& cv) { cv.reset(); }
inline void releaseCond(Condition& cv) { cv.destroy(); }

///////////////////////////////////////////////////////////////////////////////
//
// Shared Mutex section
//
///////////////////////////////////////////////////////////////////////////////

#if defined(SRT_ENABLE_STDCXX_SYNC) && HAVE_CXX17
using SharedMutex SRT_TSA_CAPABILITY("mutex") = std::shared_mutex;
#else

/// Implementation of a read-write mutex. 
/// This allows multiple readers at a time, or a single writer.
/// TODO: The class can be improved if needed to give writer a preference
/// by adding additional m_iWritersWaiting member variable (counter).
/// TODO: The m_iCountRead could be made atomic to make unlock_shared() faster and lock-free.
class SRT_TSA_CAPABILITY("mutex") SharedMutex
{
public:
    SharedMutex();
    ~SharedMutex();

public:
    /// Acquire the lock for writting purposes. Only one thread can acquire this lock at a time
    /// Once it is locked, no reader can acquire it
    void lock() SRT_TSA_WILL_LOCK();
    bool try_lock() SRT_TSA_WILL_TRY_LOCK(true);
    void unlock() SRT_TSA_WILL_UNLOCK();

    /// Acquire the lock if no writter already has it. For read purpose only
    /// Several readers can lock this at the same time.
    void lock_shared() SRT_TSA_WILL_LOCK_SHARED();
    bool try_lock_shared() SRT_TSA_WILL_TRY_LOCK_SHARED(true);
    void unlock_shared() SRT_TSA_WILL_UNLOCK_SHARED();

    int getReaderCount() const;
#ifdef SRT_ENABLE_THREAD_DEBUG
    CThread::id exclusive_owner() const { return m_ExclusiveOwner; }
    bool shared_owner(CThread::id i) const { return m_SharedOwners.count(i); }
#else

    // XXX NOT IMPLEMENTED. This returns true if ANY THREAD has
    // made a shared lock in order to fire assertion only if the
    // lock was NOT applied at all (whether by this thread or any other)
    bool shared_owner(CThread::id) const { return m_iCountRead; }
#endif

protected:
    Condition m_LockWriteCond;
    Condition m_LockReadCond;

    mutable Mutex m_Mutex;

    int  m_iCountRead;
    bool m_bWriterLocked;
#ifdef SRT_ENABLE_THREAD_DEBUG
    CThread::id m_ExclusiveOwner; // For debug support
    std::set<CThread::id> m_SharedOwners;
#endif
};
#endif

inline void enterCS(SharedMutex& m) SRT_TSA_WILL_LOCK(m) { m.lock(); }

inline bool tryEnterCS(SharedMutex& m) SRT_TSA_WILL_TRY_LOCK(true, m) { return m.try_lock(); }

inline void leaveCS(SharedMutex& m) SRT_TSA_WILL_UNLOCK(m) { m.unlock(); }

inline void setupMutex(SharedMutex&, const char*) {}
inline void releaseMutex(SharedMutex&) {}

/// A version of std::scoped_lock<std::shared_mutex> (or lock_guard for C++11).
/// We could have used the srt::sync::ScopedLock making it a template-based class.
/// But in that case all usages would have to be specificed like ScopedLock<Mutex> in C++03.
class SRT_TSA_SCOPED_CAPABILITY ExclusiveLock
{
public:
    SRT_TSA_WILL_LOCK(m)
    explicit ExclusiveLock(SharedMutex& m)
        : m_mutex(m)
    {
        m_mutex.lock();
    }

    SRT_TSA_WILL_UNLOCK()
    ~ExclusiveLock() { m_mutex.unlock(); }

private:
    SharedMutex& m_mutex;
};

/// A reduced implementation of the std::shared_lock functionality (available in C++14).
class SRT_TSA_SCOPED_CAPABILITY SharedLock
{
public:
    explicit SharedLock(SharedMutex& m)
    SRT_TSA_WILL_LOCK_SHARED(m)
        : m_mtx(m)
    {
        m_mtx.lock_shared();
    }

    ~SharedLock()
    SRT_TSA_WILL_UNLOCK_GENERIC() // Using generic because TSA somehow doesn't understand it was locked shared
    { m_mtx.unlock_shared(); }

private:
    SharedMutex& m_mtx;
};

/// A class template for a shared object. It is a wrapper around a pointer to an object
/// and a shared mutex. It allows multiple readers to access the object at the same time,
/// but only one writer can access the object at a time.
template <class T>
class CSharedObjectPtr : public SharedMutex
{
public:
    CSharedObjectPtr()
        : m_pObj(NULL)
    {
    }

    bool compare_exchange(T* expected, T* newobj)
    {
        ExclusiveLock lock(*this);
        if (m_pObj != expected)
            return false;
        m_pObj = newobj;
        return true;
    }

    T* get_locked(SharedLock& /*wholocked*/)
    {
        // XXX Here you can assert that `wholocked` locked *this.
        return m_pObj;
    }

private:
    T* m_pObj;
};

///////////////////////////////////////////////////////////////////////////////
//
// Event (CV) section
//
///////////////////////////////////////////////////////////////////////////////

// This class is used for condition variable combined with mutex by different ways.
// This should provide a cleaner API around locking with debug-logging inside.
class CSync
{
protected:
    Condition* m_cond;
    UniqueLock* m_locker;

public:
    // Locked version: must be declared only after the declaration of UniqueLock,
    // which has locked the mutex. On this delegate you should call only
    // signal_locked() and pass the UniqueLock variable that should remain locked.
    // Also wait() and wait_for() can be used only with this socket.
    CSync(Condition& cond, UniqueLock& g)
        : m_cond(&cond), m_locker(&g)
    {
        // XXX it would be nice to check whether the owner is also current thread
        // but this can't be done portable way.

        // When constructed by this constructor, the user is expected
        // to only call signal_locked() function. You should pass the same guard
        // variable that you have used for construction as its argument.
    }

    // COPY CONSTRUCTOR: DEFAULT!

    // Wait indefinitely, until getting a signal on CV.
    void wait()
    {
        m_cond->wait(*m_locker);
    }

    /// Block the call until either @a timestamp time achieved
    /// or the conditional is signaled.
    /// @param [in] delay Maximum time to wait since the moment of the call
    /// @retval false if the relative timeout specified by rel_time expired,
    /// @retval true if condition is signaled or spurious wake up.
    bool wait_for(const steady_clock::duration& delay)
    {
        return m_cond->wait_for(*m_locker, delay);
    }

    // Wait until the given time is achieved.
    /// @param [in] exptime The target time to wait until.
    /// @retval false if the target wait time is reached.
    /// @retval true if condition is signal or spurious wake up.
    bool wait_until(const steady_clock::time_point& exptime)
    {
        return m_cond->wait_until(*m_locker, exptime);
    }

    // Static ad-hoc version
    static void lock_notify_one(Condition& cond, Mutex& m)
    {
        ScopedLock lk(m); // XXX with thread logging, don't use ScopedLock directly!
        cond.notify_one();
    }

    static void lock_notify_all(Condition& cond, Mutex& m)
    {
        ScopedLock lk(m); // XXX with thread logging, don't use ScopedLock directly!
        cond.notify_all();
    }

    void notify_one_locked(UniqueLock& lk SRT_ATR_UNUSED)
    {
        // EXPECTED: lk.mutex() is LOCKED.
        m_cond->notify_one();
    }

    void notify_all_locked(UniqueLock& lk SRT_ATR_UNUSED)
    {
        // EXPECTED: lk.mutex() is LOCKED.
        m_cond->notify_all();
    }

    // The *_relaxed functions are to be used in case when you don't care
    // whether the associated mutex is locked or not (you accept the case that
    // a mutex isn't locked and the condition notification gets effectively
    // missed), or you somehow know that the mutex is locked, but you don't
    // have access to the associated UniqueLock object. This function, although
    // it does the same thing as CSync::notify_one_locked etc. here for the
    // user to declare explicitly that notifying is done without being
    // prematurely certain that the associated mutex is locked.
    //
    // It is then expected that whenever these functions are used, an extra
    // comment is provided to explain, why the use of the relaxed notification
    // is correctly used.

    void notify_one_relaxed() { notify_one_relaxed(*m_cond); }
    static void notify_one_relaxed(Condition& cond) { cond.notify_one(); }
    static void notify_all_relaxed(Condition& cond) { cond.notify_all(); }
};

////////////////////////////////////////////////////////////////////////////////
//
// CEvent class
//
////////////////////////////////////////////////////////////////////////////////

// XXX Do not use this class now, there's an unknown issue
// connected to object management with the use of release* functions.
// Until this is solved, stay with separate *Cond and *Lock fields.
class CEvent
{
public:
    CEvent();
    ~CEvent();

public:
    Mutex& mutex() { return m_lock; }
    Condition& cond() { return m_cond; }

public:
    /// Causes the current thread to block until
    /// a specific time is reached.
    ///
    /// @return true  if condition occurred or spuriously woken up
    ///         false on timeout
    bool lock_wait_until(const steady_clock::time_point& tp);

    /// Blocks the current executing thread,
    /// and adds it to the list of threads waiting on* this.
    /// The thread will be unblocked when notify_all() or notify_one() is executed,
    /// or when the relative timeout rel_time expires.
    /// It may also be unblocked spuriously.
    /// Uses internal mutex to lock.
    ///
    /// @return true  if condition occurred or spuriously woken up
    ///         false on timeout
    bool lock_wait_for(const steady_clock::duration& rel_time);

    /// Atomically releases lock, blocks the current executing thread,
    /// and adds it to the list of threads waiting on* this.
    /// The thread will be unblocked when notify_all() or notify_one() is executed,
    /// or when the relative timeout rel_time expires.
    /// It may also be unblocked spuriously.
    /// When unblocked, regardless of the reason, lock is reacquiredand wait_for() exits.
    ///
    /// @return true  if condition occurred or spuriously woken up
    ///         false on timeout
    bool wait_for(UniqueLock& lk, const steady_clock::duration& rel_time);

    bool wait_until(UniqueLock& lk, const steady_clock::time_point& tp);

    void lock_wait();

    void wait(UniqueLock& lk);

    void notify_one();

    void notify_all();

    void lock_notify_one()
    {
        ScopedLock lk(m_lock); // XXX with thread logging, don't use ScopedLock directly!
        m_cond.notify_one();
    }

    void lock_notify_all()
    {
        ScopedLock lk(m_lock); // XXX with thread logging, don't use ScopedLock directly!
        m_cond.notify_all();
    }

private:
    Mutex      m_lock;
    Condition  m_cond;
};


// This class binds together the functionality of
// UniqueLock and CSync. It provides a simple interface of CSync
// while having already the UniqueLock applied in the scope,
// so a safe statement can be made about the mutex being locked
// when signalling or waiting.
class SRT_TSA_SCOPED_CAPABILITY CUniqueSync: public CSync
{
    UniqueLock m_ulock;

public:

    UniqueLock& locker() { return m_ulock; }

    CUniqueSync(Mutex& mut, Condition& cnd)
    SRT_TSA_WILL_LOCK(*m_ulock.mutex())
        : CSync(cnd, m_ulock)
        , m_ulock(mut)
    {
    }

    CUniqueSync(CEvent& event)
    SRT_TSA_WILL_LOCK(*m_ulock.mutex())
        : CSync(event.cond(), m_ulock)
        , m_ulock(event.mutex())
    {
    }

    ~CUniqueSync()
    SRT_TSA_WILL_UNLOCK(*m_ulock.mutex())
    {}

    // These functions can be used safely because
    // this whole class guarantees that whatever happens
    // while its object exists is that the mutex is locked.

    void notify_one()
    {
        m_cond->notify_one();
    }

    void notify_all()
    {
        m_cond->notify_all();
    }
};

class CTimer
{
public:
    CTimer();
    ~CTimer();

public:
    /// Causes the current thread to block until
    /// the specified time is reached.
    /// Sleep can be interrupted by calling interrupt()
    /// or woken up to recheck the scheduled time by tick()
    /// @param tp target time to sleep until
    ///
    /// @return true  if the specified time was reached
    ///         false should never happen
    bool sleep_until(steady_clock::time_point tp);

    /// Resets target wait time and interrupts waiting
    /// in sleep_until(..)
    void interrupt();

    /// Wakes up waiting thread (sleep_until(..)) without
    /// changing the target waiting time to force a recheck
    /// of the current time in comparisson to the target time.
    void tick();

private:
    CEvent m_event;
    sync::AtomicClock<steady_clock> m_tsSchedTime;

    void wait_busy();
    void wait_stalled();
};


/// Print steady clock timepoint in a human readable way.
/// days HH:MM:SS.us [STDY]
/// Example: 1D 02:12:56.123456
///
/// @param [in] steady clock timepoint
/// @returns a string with a formatted time representation
std::string FormatTime(const steady_clock::time_point& time);

/// Print steady clock timepoint relative to the current system time
/// Date HH:MM:SS.us [SYST]
/// @param [in] steady clock timepoint
/// @returns a string with a formatted time representation
std::string FormatTimeSys(const steady_clock::time_point& time);

enum eDurationUnit {DUNIT_S, DUNIT_MS, DUNIT_US};

template <eDurationUnit u>
struct DurationUnitName;

template<>
struct DurationUnitName<DUNIT_US>
{
    static const char* name() { return "us"; }
    static double count(const steady_clock::duration& dur) { return static_cast<double>(count_microseconds(dur)); }
};

template<>
struct DurationUnitName<DUNIT_MS>
{
    static const char* name() { return "ms"; }
    static double count(const steady_clock::duration& dur) { return static_cast<double>(count_microseconds(dur))/1000.0; }
};

template<>
struct DurationUnitName<DUNIT_S>
{
    static const char* name() { return "s"; }
    static double count(const steady_clock::duration& dur) { return static_cast<double>(count_microseconds(dur))/1000000.0; }
};

template<eDurationUnit UNIT>
inline std::string FormatDuration(const steady_clock::duration& dur)
{
    using namespace hvu;
    return fmtcat(fmt(DurationUnitName<UNIT>::count(dur), std::fixed), DurationUnitName<UNIT>::name());
}

inline std::string FormatDuration(const steady_clock::duration& dur)
{
    return FormatDuration<DUNIT_US>(dur);
}

std::string FormatDurationAuto(const steady_clock::duration& dur);

////////////////////////////////////////////////////////////////////////////////
//
// CGlobEvent class
//
////////////////////////////////////////////////////////////////////////////////

class CGlobEvent
{
public:
    /// Triggers the event and notifies waiting threads.
    /// Simply calls notify_one().
    static void triggerEvent();

    /// Waits for the event to be triggered with 10ms timeout.
    /// Simply calls wait_for().
    static bool waitForEvent();
};

<<<<<<< HEAD
=======
inline void resetThread(CThread* th) { (void)new (th) CThread; }

>>>>>>> 1fd2cd6a
////////////////////////////////////////////////////////////////////////////////
//
// Random distribution functions.
//
////////////////////////////////////////////////////////////////////////////////

/// Generate a uniform-distributed random integer from [minVal; maxVal].
/// If HAVE_CXX11, uses std::uniform_distribution(std::random_device).
/// @param[in] minVal minimum allowed value of the resulting random number.
/// @param[in] maxVal maximum allowed value of the resulting random number.
int genRandomInt(int minVal, int maxVal);

} // namespace sync
} // namespace srt

#include "atomic_clock.h"

#endif // INC_SRT_SYNC_H<|MERGE_RESOLUTION|>--- conflicted
+++ resolved
@@ -64,11 +64,7 @@
 #include "srt.h"
 #include "utilities.h"
 #include "atomic_clock.h"
-<<<<<<< HEAD
-
-=======
 #include "ofmt.h"
->>>>>>> 1fd2cd6a
 #ifdef SRT_ENABLE_THREAD_DEBUG
 #include <set>
 #endif
@@ -497,175 +493,6 @@
 /// @returns CUDTException pointer
 CUDTException& GetThreadLocalError();
 
-////////////////////////////////////////////////////////////////////////////////
-//
-// CThread class
-//
-////////////////////////////////////////////////////////////////////////////////
-
-#ifdef ENABLE_STDCXX_SYNC
-typedef std::system_error CThreadException;
-using CThread = std::thread;
-namespace this_thread = std::this_thread;
-#else // pthreads wrapper version
-typedef CUDTException CThreadException;
-
-class CThread
-{
-public:
-    CThread();
-    /// @throws std::system_error if the thread could not be started.
-    CThread(void *(*start_routine) (void *), void *arg);
-
-#if HAVE_FULL_CXX11
-    CThread& operator=(CThread &other) = delete;
-    CThread& operator=(CThread &&other);
-#else
-    CThread& operator=(CThread &other);
-    /// To be used only in StartThread function.
-    /// Creates a new stread and assigns to this.
-    /// @throw CThreadException
-    void create_thread(void *(*start_routine) (void *), void *arg);
-#endif
-
-public: // Observers
-    /// Checks if the CThread object identifies an active thread of execution.
-    /// A default constructed thread is not joinable.
-    /// A thread that has finished executing code, but has not yet been joined
-    /// is still considered an active thread of execution and is therefore joinable.
-    bool joinable() const;
-
-    struct id
-    {
-        explicit id(const pthread_t t)
-            : value(t)
-        {}
-
-        // XXX IMPORTANT!!!
-        // This has been verified empirically that it works this way on Linux.
-        // This is, however, __NOT PORTABLE__.
-        // According to the POSIX specification, there's no trap representation
-        // for pthread_t type and the integer 0 value is as good as any other.
-        // However, the C++11 thread implementation with POSIX does use the pthead_t
-        // type as an integer type where 0 is a trap representation that does not
-        // represent any thread.
-        //
-        // Note that the C++11 threads for `thread::id` type there is defined a trap
-        // representation; it's a value after creating a thread without spawning
-        // and it's the value after join(). It is also granted that a.joinable() == false
-        // implies a.get_id() == thread::id().
-        id(): value(pthread_t())
-        {
-        }
-
-        pthread_t value;
-        bool operator==(const id& second) const
-        {
-            return pthread_equal(value, second.value) != 0;
-        }
-
-        bool operator!=(const id& second) const { return !(*this == second); }
-
-        // According to the std::thread::id type specification, this type should
-        // be also orderable.
-
-        bool operator<(const id& second) const
-        {
-            // NOTE: this ain't portable and it is only known
-            // to work with "primary platforms" for gcc. If this doesn't
-            // compile, resolve to C++11 threads instead (see ENABLE_STDCXX_SYNC).
-            uint64_t left = uint64_t(value);
-            uint64_t right = uint64_t(second.value);
-            return left < right;
-        }
-    };
-
-    /// Returns the id of the current thread.
-    /// In this implementation the ID is the pthread_t.
-    const id get_id() const { return id(m_thread); }
-
-public:
-    /// Blocks the current thread until the thread identified by *this finishes its execution.
-    /// If that thread has already terminated, then join() returns immediately.
-    ///
-    /// @throws std::system_error if an error occurs
-    void join();
-
-public: // Internal
-    /// Calls pthread_create, throws exception on failure.
-    /// @throw CThreadException
-    void create(void *(*start_routine) (void *), void *arg);
-
-private:
-    pthread_t m_thread;
-};
-
-template <class Stream>
-inline Stream& operator<<(Stream& str, const CThread::id& cid)
-{
-#if defined(_WIN32) && (defined(PTW32_VERSION) || defined (__PTW32_VERSION))
-    // This is a version specific for pthread-win32 implementation
-    // Here pthread_t type is a structure that is not convertible
-    // to a number at all.
-    return str << pthread_getw32threadid_np(cid.value);
-#else
-    return str << cid.value;
-#endif
-}
-
-namespace this_thread
-{
-    const inline CThread::id get_id() { return CThread::id (pthread_self()); }
-
-    inline void sleep_for(const steady_clock::duration& t)
-    {
-#if !defined(_WIN32)
-        usleep(count_microseconds(t)); // microseconds
-#else
-        Sleep((DWORD) count_milliseconds(t));
-#endif
-    }
-}
-
-#endif
-
-/// StartThread function should be used to do CThread assignments:
-/// @code
-/// CThread a();
-/// a = CThread(func, args);
-/// @endcode
-///
-/// @returns true if thread was started successfully,
-///          false on failure
-///
-#ifdef ENABLE_STDCXX_SYNC
-typedef void* (&ThreadFunc) (void*);
-bool StartThread(CThread& th, ThreadFunc&& f, void* args, const std::string& name);
-#else
-bool StartThread(CThread& th, void* (*f) (void*), void* args, const std::string& name);
-#endif
-
-// Some functions are defined to be run exclusively in a specific thread
-// of known id. This function checks if this is true.
-inline bool CheckAffinity(CThread::id id)
-{
-    return this_thread::get_id() == id;
-}
-
-////////////////////////////////////////////////////////////////////////////////
-//
-// CThreadError class - thread local storage wrapper
-//
-////////////////////////////////////////////////////////////////////////////////
-
-/// Set thread local error
-/// @param e new CUDTException
-void SetThreadLocalError(const CUDTException& e);
-
-/// Get thread local error
-/// @returns CUDTException pointer
-CUDTException& GetThreadLocalError();
-
 
 ///////////////////////////////////////////////////////////////////////////////
 //
@@ -1471,11 +1298,8 @@
     static bool waitForEvent();
 };
 
-<<<<<<< HEAD
-=======
 inline void resetThread(CThread* th) { (void)new (th) CThread; }
 
->>>>>>> 1fd2cd6a
 ////////////////////////////////////////////////////////////////////////////////
 //
 // Random distribution functions.
