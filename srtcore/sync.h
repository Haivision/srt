/*
 * SRT - Secure, Reliable, Transport
 * Copyright (c) 2019 Haivision Systems Inc.
 *
 * This Source Code Form is subject to the terms of the Mozilla Public
 * License, v. 2.0. If a copy of the MPL was not distributed with this
 * file, You can obtain one at http://mozilla.org/MPL/2.0/.
 *
 */
#pragma once
#ifndef __SRT_SYNC_H__
#define __SRT_SYNC_H__

//#define USE_STDCXX_CHRONO
//#define ENABLE_CXX17

#include <cstdlib>
#include <pthread.h>
#include "utilities.h"

namespace srt
{
namespace sync
{
using namespace std;

template <class _Clock>
class Duration
{
public:
    Duration()
        : m_duration(0)
    {
    }

    explicit Duration(int64_t d)
        : m_duration(d)
    {
    }

public:
    inline int64_t count() const { return m_duration; }

    static Duration zero() { return Duration(); }

public: // Relational operators
    inline bool operator>=(const Duration& rhs) const { return m_duration >= rhs.m_duration; }
    inline bool operator>(const Duration& rhs) const { return m_duration > rhs.m_duration; }
    inline bool operator==(const Duration& rhs) const { return m_duration == rhs.m_duration; }
    inline bool operator!=(const Duration& rhs) const { return m_duration != rhs.m_duration; }
    inline bool operator<=(const Duration& rhs) const { return m_duration <= rhs.m_duration; }
    inline bool operator<(const Duration& rhs) const { return m_duration < rhs.m_duration; }

public: // Assignment operators
    inline void operator*=(const double mult) { m_duration = static_cast<int64_t>(m_duration * mult); }
    inline void operator+=(const Duration& rhs) { m_duration += rhs.m_duration; }
    inline void operator-=(const Duration& rhs) { m_duration -= rhs.m_duration; }

    inline Duration operator+(const Duration& rhs) const { return Duration(m_duration + rhs.m_duration); }
    inline Duration operator-(const Duration& rhs) const { return Duration(m_duration - rhs.m_duration); }
    inline Duration operator*(const int& rhs) const { return Duration(m_duration * rhs); }

private:
    // int64_t range is from -9,223,372,036,854,775,808 to 9,223,372,036,854,775,807
    int64_t m_duration;
};

template <class _Clock>
class TimePoint;

class steady_clock
{
public:
    typedef Duration<steady_clock>  duration;
    typedef TimePoint<steady_clock> time_point;

public:
    static time_point now();
    static time_point zero();
};

template <class _Clock>
class TimePoint
{ // represents a point in time
public:
    TimePoint()
        : m_timestamp(0)
    {
    }

    explicit TimePoint(uint64_t tp)
        : m_timestamp(tp)
    {
    }

    TimePoint(const TimePoint<_Clock>& other)
        : m_timestamp(other.m_timestamp)
    {
    }

    ~TimePoint() {}

public: // Relational operators
    inline bool operator<(const TimePoint<_Clock>& rhs) const { return m_timestamp < rhs.m_timestamp; }
    inline bool operator<=(const TimePoint<_Clock>& rhs) const { return m_timestamp <= rhs.m_timestamp; }
    inline bool operator==(const TimePoint<_Clock>& rhs) const { return m_timestamp == rhs.m_timestamp; }
    inline bool operator!=(const TimePoint<_Clock>& rhs) const { return m_timestamp != rhs.m_timestamp; }
    inline bool operator>=(const TimePoint<_Clock>& rhs) const { return m_timestamp >= rhs.m_timestamp; }
    inline bool operator>(const TimePoint<_Clock>& rhs) const { return m_timestamp > rhs.m_timestamp; }

public: // Arithmetic operators
    inline Duration<_Clock> operator-(const TimePoint<_Clock>& rhs) const
    {
        return Duration<_Clock>(m_timestamp - rhs.m_timestamp);
    }
    inline TimePoint operator+(const Duration<_Clock>& rhs) const { return TimePoint(m_timestamp + rhs.count()); }
    inline TimePoint operator-(const Duration<_Clock>& rhs) const { return TimePoint(m_timestamp - rhs.count()); }

public: // Assignment operators
    inline void operator=(const TimePoint<_Clock>& rhs) { m_timestamp = rhs.m_timestamp; }
    inline void operator+=(const Duration<_Clock>& rhs) { m_timestamp += rhs.count(); }
    inline void operator-=(const Duration<_Clock>& rhs) { m_timestamp -= rhs.count(); }

public: //
#if HAVE_FULL_CXX11
    static inline ATR_CONSTEXPR TimePoint min() { return TimePoint(numeric_limits<uint64_t>::min()); }
    static inline ATR_CONSTEXPR TimePoint max() { return TimePoint(numeric_limits<uint64_t>::max()); }
#else
#ifndef UINT64_MAX
#define UNDEF_UINT64_MAX
#define UINT64_MAX 0xffffffffffffffffULL
#endif
    static inline TimePoint min() { return TimePoint(0); }
    static inline TimePoint max() { return TimePoint(UINT64_MAX); }

#ifdef UNDEF_UINT64_MAX
#undef UINT64_MAX
#endif
#endif

public:
    uint64_t         us_since_epoch() const;
    Duration<_Clock> time_since_epoch() const;

public:
    bool is_zero() const { return m_timestamp == 0; }

private:
    uint64_t m_timestamp;
};

inline TimePoint<srt::sync::steady_clock> steady_clock::zero()
{
    return TimePoint<steady_clock>(0);
}


template <>
uint64_t srt::sync::TimePoint<srt::sync::steady_clock>::us_since_epoch() const;

template <>
srt::sync::Duration<srt::sync::steady_clock> srt::sync::TimePoint<srt::sync::steady_clock>::time_since_epoch() const;

inline Duration<steady_clock> operator*(const int& lhs, const Duration<steady_clock>& rhs)
{
    return rhs * lhs;
}

inline int64_t count_microseconds(const TimePoint<steady_clock> tp)
{
    return static_cast<int64_t>(tp.us_since_epoch());
}

int64_t count_microseconds(const steady_clock::duration& t);
int64_t count_milliseconds(const steady_clock::duration& t);
int64_t count_seconds(const steady_clock::duration& t);

Duration<steady_clock> microseconds_from(int64_t t_us);
Duration<steady_clock> milliseconds_from(int64_t t_ms);
Duration<steady_clock> seconds_from(int64_t t_s);

inline bool is_zero(const TimePoint<steady_clock>& t) { return t.is_zero(); }


///////////////////////////////////////////////////////////////////////////////
//
// Mutex section
//
///////////////////////////////////////////////////////////////////////////////

/// Mutex is a class wrapper, that should mimic the std::chrono::mutex class.
/// At the moment the extra function ref() is temporally added to allow calls
/// to pthread_cond_timedwait(). Will be removed by introducing CEvent.
class Mutex
{
    friend class SyncEvent;

public:
    Mutex();
    ~Mutex();

public:
    int lock();
    int unlock();

    /// @return     true if the lock was acquired successfully, otherwise false
    bool try_lock();

    // TODO: To be removed with introduction of the CEvent.
    pthread_mutex_t& ref() { return m_mutex; }

private:
    pthread_mutex_t m_mutex;
};

typedef pthread_cond_t CCondition;

/// A pthread version of std::chrono::scoped_lock<mutex> (or lock_guard for C++11)
class ScopedLock
{
public:
    ScopedLock(Mutex& m);
    ~ScopedLock();

private:
    Mutex& m_mutex;
};

/// A pthread version of std::chrono::unique_lock<mutex>
class UniqueLock
{
    friend class SyncEvent;

public:
    UniqueLock(Mutex &m);
    ~UniqueLock();

public:
    void unlock();
    Mutex* mutex(); // reflects C++11 unique_lock::mutex()

private:
    int m_iLocked;
    Mutex& m_Mutex;
};

/// The purpose of this typedef is to reduce the number of changes in the code (renamings)
/// and produce less merge conflicts with some other parallel work done.
/// TODO: Replace CGuard with ScopedLock. Use UniqueLock only when required.
typedef UniqueLock CGuard;


inline void enterCS(Mutex& m) { m.lock(); }
inline bool maybeEnterCS(Mutex& m) { return m.try_lock(); }
inline void leaveCS(Mutex& m) { m.unlock(); }

inline void setupMutex(Mutex& , const char* ) {}
inline void releaseMutex(Mutex& ) {}

void setupCond(CCondition& cond, const char* name);
void setupCond_monotonic(CCondition& cond, const char* name);
void releaseCond(CCondition& cond);

class InvertedLock
{
    Mutex *m_pMutex;

  public:
    InvertedLock(Mutex *m)
        : m_pMutex(m)
    {
        if (!m_pMutex)
            return;

        leaveCS(*m_pMutex);
    }

    InvertedLock(Mutex& m)
        : m_pMutex(&m)
    {
        leaveCS(*m_pMutex);
    }

    ~InvertedLock()
    {
        if (!m_pMutex)
            return;
        enterCS(*m_pMutex);
    }
};

inline void setupMutex(Mutex&, const char*) {}
inline void releaseMutex(Mutex&) {}

////////////////////////////////////////////////////////////////////////////////
//
// CCondVar section
//
////////////////////////////////////////////////////////////////////////////////

template <bool IS_CLOCK_MONOTONIC = false>
class CCondVar
{
public:
    CCondVar();
    ~CCondVar();

public:
    /// These functions do not align with C++11 version. They are here hopefully as a temporal solution
    /// to avoud issues with static initialization of CV on windows.
    void init();
    void destroy();

public:
    /// Causes the current thread to block until the condition variable is notified
    /// or a spurious wakeup occurs.
    ///
    /// @param lock Corresponding mutex locked by UniqueLock
    void wait(UniqueLock& lock);

    /// Atomically releases lock, blocks the current executing thread, 
    /// and adds it to the list of threads waiting on *this.
    /// The thread will be unblocked when notify_all() or notify_one() is executed,
    /// or when the relative timeout rel_time expires.
    /// It may also be unblocked spuriously. When unblocked, regardless of the reason,
    /// lock is reacquired and wait_for() exits.
    ///
    /// @returns false if the relative timeout specified by rel_time expired,
    ///          true otherwise (signal or spurious wake up).
    ///
    /// @note Calling this function if lock.mutex()
    /// is not locked by the current thread is undefined behavior.
    /// Calling this function if lock.mutex() is not the same mutex as the one
    /// used by all other threads that are currently waiting on the same
    /// condition variable is undefined behavior.
    bool wait_for(UniqueLock& lock, const steady_clock::duration& rel_time);

    /// Causes the current thread to block until the condition variable is notified,
    /// a specific time is reached, or a spurious wakeup occurs.
    ///
    /// @param[in] lock  an object of type UniqueLock, which must be locked by the current thread 
    /// @param[in] timeout_time an object of type time_point representing the time when to stop waiting 
    ///
    /// @returns false if the relative timeout specified by timeout_time expired,
    ///          true otherwise (signal or spurious wake up).
    bool wait_until(UniqueLock& lock, const steady_clock::time_point& timeout_time);

    /// Calling notify_one() unblocks one of the waiting threads,
    /// if any threads are waiting on this CV.
    void notify_one();

    /// Unblocks all threads currently waiting for this CV.
    void notify_all();

private:
#ifdef USE_STDCXX_CHRONO
    condition_variable m_cv;
#else
    pthread_cond_t  m_cv;
#endif
};

typedef CCondVar<false> Condition;
typedef CCondVar<true> ConditionMonotonic;

template <bool IS_CLOCK_MONOTONIC>
inline void setupCond(CCondVar<IS_CLOCK_MONOTONIC>& cv, const char*) { cv.init(); }

template <bool IS_CLOCK_MONOTONIC>
inline void releaseCond(CCondVar<IS_CLOCK_MONOTONIC>& cv) { cv.destroy(); }

///////////////////////////////////////////////////////////////////////////////
//
// Event (CV) section
//
///////////////////////////////////////////////////////////////////////////////

inline void SleepFor(const steady_clock::duration& t)
{
#ifndef _WIN32
    usleep(count_microseconds(t)); // microseconds
#else
    Sleep(count_milliseconds(t));
#endif
}

// This class is used for condition variable combined with mutex by different ways.
// This should provide a cleaner API around locking with debug-logging inside.
template <bool CLOCKFORM = false>
class CSyncTpl
{
    typedef CCondVar<CLOCKFORM> TCondition;
    TCondition* m_cond;
    CGuard* m_locker;

public:
    // Locked version: must be declared only after the declaration of CGuard,
    // which has locked the mutex. On this delegate you should call only
    // signal_locked() and pass the CGuard variable that should remain locked.
    // Also wait() and wait_for() can be used only with this socket.
    CSyncTpl(TCondition& cond, CGuard& g)
        : m_cond(&cond), m_locker(&g)
    {
        // XXX it would be nice to check whether the owner is also current thread
        // but this can't be done portable way.

        // When constructed by this constructor, the user is expected
        // to only call signal_locked() function. You should pass the same guard
        // variable that you have used for construction as its argument.
    }

    // COPY CONSTRUCTOR: DEFAULT!

    // Wait indefinitely, until getting a signal on CV.
    void wait()
    {
        m_cond->wait(*m_locker);
    }

<<<<<<< HEAD
    // Wait only for a given time delay (in microseconds). This function
    // extracts first current time using steady_clock::now().
    bool wait_for(const steady_clock::duration& delay);
    bool wait_for_monotonic(const steady_clock::duration& delay);
=======
    /// Block the call until either @a timestamp time achieved
    /// or the conditional is signaled.
    /// @param [in] delay Maximum time to wait since the moment of the call
    /// @retval true Resumed due to getting a CV signal
    /// @retval false Resumed due to being past @a timestamp
    bool wait_for(const steady_clock::duration& delay)
    {
        bool signaled = m_cond->wait_for(*m_locker, delay);
        return signaled;
    }
>>>>>>> d9efe2fc

    // Wait until the given time is achieved. This actually
    // refers to wait_for for the time remaining to achieve
    // given time.
    bool wait_until(const steady_clock::time_point& exptime)
    {
        // This will work regardless as to which clock is in use. The time
        // should be specified as steady_clock::time_point, so there's no
        // question of the timer base.
        steady_clock::time_point now = steady_clock::now();
        if (now >= exptime)
            return false; // timeout

        return wait_for(exptime - now);
    }

    // Static ad-hoc version
    static void lock_signal(TCondition& cond, Mutex& m)
    {
        CGuard lk(m); // XXX with thread logging, don't use CGuard directly!
        cond.notify_one();
    }

    static void lock_broadcast(TCondition& cond, Mutex& m)
    {
        CGuard lk(m); // XXX with thread logging, don't use CGuard directly!
        cond.notify_all();
    }

    void signal_locked(CGuard& lk ATR_UNUSED)
    {
        // EXPECTED: lk.mutex() is LOCKED.
        m_cond->notify_one();
    }

    // The signal_relaxed and broadcast_relaxed functions are to be used in case
    // when you don't care whether the associated mutex is locked or not (you
    // accept the case that a mutex isn't locked and the signal gets effectively
    // missed), or you somehow know that the mutex is locked, but you don't have
    // access to the associated CGuard object. This function, although it does
    // the same thing as signal_locked() and broadcast_locked(), is here for
    // the user to declare explicitly that the signal/broadcast is done without
    // being prematurely certain that the associated mutex is locked.
    //
    // It is then expected that whenever these functions are used, an extra
    // comment is provided to explain, why the use of the relaxed signaling is
    // correctly used.

    void signal_relaxed() { signal_relaxed(*m_cond); }
    static void signal_relaxed(TCondition& cond) { cond.notify_one(); }
    static void broadcast_relaxed(TCondition& cond) { cond.notify_all(); }
};

typedef CSyncTpl<false> CSync;
typedef CSyncTpl<true> CSyncMono;

class SyncEvent
{
public:
    /// Atomically releases lock, blocks the current executing thread,
    /// and adds it to the list of threads waiting on* this.
    /// The thread will be unblocked when notify_all() or notify_one() is executed,
    /// or when the relative timeout rel_time expires.
    /// It may also be unblocked spuriously.
    /// When unblocked, regardless of the reason, lock is reacquiredand wait_for() exits.
    ///
    /// @return result of pthread_cond_wait(...) function call
    ///
    static int wait_for(pthread_cond_t* cond, pthread_mutex_t* mutex, const steady_clock::duration& rel_time);

    static int wait_for_monotonic(pthread_cond_t* cond, pthread_mutex_t* mutex, const steady_clock::duration& rel_time);
};

/// Print steady clock timepoint in a human readable way.
/// days HH:MM::SS.us [STD]
/// Example: 1D 02:12:56.123456
///
/// @param [in] steady clock timepoint
/// @returns a string with a formatted time representation
std::string FormatTime(const steady_clock::time_point& time);

/// Print steady clock timepoint relative to the current system time
/// Date HH:MM::SS.us [SYS]
/// @param [in] steady clock timepoint
/// @returns a string with a formatted time representation
std::string FormatTimeSys(const steady_clock::time_point& time);

enum eDurationUnit {DUNIT_S, DUNIT_MS, DUNIT_US};

template <eDurationUnit u>
struct DurationUnitName;

template<>
struct DurationUnitName<DUNIT_US>
{
    static const char* name() { return "us"; }
    static double count(const steady_clock::duration& dur) { return count_microseconds(dur); }
};

template<>
struct DurationUnitName<DUNIT_MS>
{
    static const char* name() { return "ms"; }
    static double count(const steady_clock::duration& dur) { return count_microseconds(dur)/1000.0; }
};

template<>
struct DurationUnitName<DUNIT_S>
{
    static const char* name() { return "s"; }
    static double count(const steady_clock::duration& dur) { return count_microseconds(dur)/1000000.0; }
};

template<eDurationUnit UNIT>
inline std::string FormatDuration(const steady_clock::duration& dur)
{
    return Sprint(DurationUnitName<UNIT>::count(dur)) + DurationUnitName<UNIT>::name();
}

inline std::string FormatDuration(const steady_clock::duration& dur)
{
    return FormatDuration<DUNIT_US>(dur);
}

}; // namespace sync
}; // namespace srt

#endif // __SRT_SYNC_H__<|MERGE_RESOLUTION|>--- conflicted
+++ resolved
@@ -213,8 +213,6 @@
     pthread_mutex_t m_mutex;
 };
 
-typedef pthread_cond_t CCondition;
-
 /// A pthread version of std::chrono::scoped_lock<mutex> (or lock_guard for C++11)
 class ScopedLock
 {
@@ -253,13 +251,6 @@
 inline void enterCS(Mutex& m) { m.lock(); }
 inline bool maybeEnterCS(Mutex& m) { return m.try_lock(); }
 inline void leaveCS(Mutex& m) { m.unlock(); }
-
-inline void setupMutex(Mutex& , const char* ) {}
-inline void releaseMutex(Mutex& ) {}
-
-void setupCond(CCondition& cond, const char* name);
-void setupCond_monotonic(CCondition& cond, const char* name);
-void releaseCond(CCondition& cond);
 
 class InvertedLock
 {
@@ -417,12 +408,6 @@
         m_cond->wait(*m_locker);
     }
 
-<<<<<<< HEAD
-    // Wait only for a given time delay (in microseconds). This function
-    // extracts first current time using steady_clock::now().
-    bool wait_for(const steady_clock::duration& delay);
-    bool wait_for_monotonic(const steady_clock::duration& delay);
-=======
     /// Block the call until either @a timestamp time achieved
     /// or the conditional is signaled.
     /// @param [in] delay Maximum time to wait since the moment of the call
@@ -433,7 +418,6 @@
         bool signaled = m_cond->wait_for(*m_locker, delay);
         return signaled;
     }
->>>>>>> d9efe2fc
 
     // Wait until the given time is achieved. This actually
     // refers to wait_for for the time remaining to achieve
