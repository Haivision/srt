// Formatting library for C++ - C++03 compat version of on-demand tagged format API.
//
// Copyright (c) 2024 - present, Mikołaj Małecki
// All rights reserved.
//
// For the license information refer to format.h.

// This is a header-only lightweight C++03-compatible formatting library,
// which provides the on-demand tagged format API and iostream-style wrapper
// for FILE type from stdio. It has nothing to do with the rest of the {fmt}
// library, except that it reuses the namespace.

#ifndef INC_FMT_SFMT_H
#define INC_FMT_SFMT_H

#include <cstdio>
#include <cstring>
#include <cmath>
#include <string>
#include <vector>
#include <list>

namespace fmt
{

namespace internal
{

template<size_t PARAM_INITIAL_SIZE = 512>
class form_memory_buffer
{
public:
    static const size_t INITIAL_SIZE = PARAM_INITIAL_SIZE;
    typedef std::list< std::vector<char> > slices_t;

private:
    char first[INITIAL_SIZE];
    slices_t slices;

    size_t initial; // size used in `first`
    size_t reserved; // total size plus slices in reserve
    size_t total; // total size in use

public:
    form_memory_buffer(): initial(0), reserved(0), total(0) {}

    // For constants
    template<size_t N>
    form_memory_buffer(const char (&array)[N]): initial(N-1), reserved(N-1), total(N-1)
    {
        memcpy(first, array, N);
    }

    size_t avail()
    {
        return reserved - total;
    }

    char* get_first() { return first; }
    const char* get_first() const { return first; }
    size_t first_size() const { return initial; }
    const slices_t& get_slices() const { return slices; }
    size_t size() const { return total; }
    bool empty() const { return total == 0; }

    void append(char c)
    {
        char wrap[1] = {c};
        append(wrap, 1);
    }

    // NOTE: append ignores the reservation. It writes
    // where the currently available space is. Use expose()
    // and commit() together or not at all.
    void append(const char* val, size_t size)
    {
        if (size == 0)
            return;

        if (slices.empty())
        {
            if (size < INITIAL_SIZE - initial)
            {
                // Still free space in first.
                memcpy(first + initial, val, size);
                initial += size;
                total = initial;
                if (reserved < total)
                    reserved = total;
                return;
            }
        }

        slices.push_back(std::vector<char>(val, val+size));
        total += size;
        if (reserved < total)
            reserved = total;
    }

    char* expose(size_t size)
    {
        // Repeated exposure simply extends the
        // reservation, if required more, or is ignored,
        // if required less.

        // Note that ort

        size_t already_reserved = reserved - total;
        if (already_reserved >= size)
        {
            // Identify the reserved region
            if (slices.empty())
            {
                reserved = total + size;
                return first + initial;
            }

            std::vector<char>& last = slices.back();
            // Exceptionally resize that part if it doesn't
            // fit.
            if (last.size() != size)
                last.resize(size);
            reserved = total + size;
            return &last[0];
        }

        // Check if you have any size available
        // beyond the current reserved space.
        // If not, allocate.
        if (slices.empty())
        {
            // Not yet resolved to use of the slices,
            // so check free space in first. The value of
            // 'reserved' should be still < INITIAL_SIZE.
            if (INITIAL_SIZE - total >= size)
            {
                char* b = first + total;
                reserved = total + size;
                return b;
            }
        }

        // Otherwise allocate a new slice
        // Check first if the last slice was already reserved
        std::vector<char>* plast = &slices.back();
        if (!already_reserved)
        {
            slices.push_back( std::vector<char>() );
            plast = &slices.back();
        }

        plast->reserve(size);
        plast->resize(size);
        reserved = total + size;
        return &(*plast)[0];
    }

    // Remove the last 'size' chars from reservation
    bool unreserve(size_t size)
    {
        if (size > reserved - total)
            return false;

        if (!slices.empty())
        {
            // Check the last slice if it contains that size
            std::vector<char>& last = slices.back();
            if (last.size() < size)
                return false;

            size_t remain = last.size() - size;
            if (!remain)
            {
                slices.pop_back();
                reserved -= size;
                return true;
            }

            last.erase(last.begin() + remain, last.end());
        }
        // Otherwise the space is in the initial buffer.

        reserved -= size;
        return true;
    }

    void commit()
    {
        total = reserved;
        if (slices.empty())
        {
            // This means we don't use extra slices, so
            // this size must be also repeated in initial
            initial = reserved;
        }
    }

    void clear()
    {
        slices.clear();
        total = 0;
        reserved = 0;
        initial = 0;
    }
};

template<size_t N, size_t I>
struct CheckChar
{
    static bool is(char c, const char (&series)[N])
    {
        return c == series[I] || CheckChar<N, I+1>::is(c, series);
    }
};

template<size_t N>
struct CheckChar<N, N>
{
    // Terminal version - if none interrupted with true,
    // eventually return false.
    static bool is(char , const char (&)[N]) { return false; }
};

template<size_t N> inline
bool isanyof(char c, const char (&series)[N])
{
    return CheckChar<N, 0>::is(c, series);
}

template<size_t N> inline
bool isnum_or(char c, const char (&series)[N])
{
    if (c >= '0' && c <= '9')
        return true;
    return isanyof(c, series);
}

template<class AnyType, bool Condition>
struct Ensure
{
};

template<class AnyType>
struct Ensure<AnyType, false>
{
    static void CheckIfCharsetNonEmpty()
    {
        typename AnyType::wrong_condition v = AnyType::wrong_condition;
        (void)v;
    }
};

template<size_t N1, size_t N2, size_t N3> inline
form_memory_buffer<> fix_format(const char* fmt,
        const char (&allowed)[N1],
        const char (&typed)[N2],
        const char (&deftype)[N3],
        const char* warn)
{
    // All these arrays must contain at least 2 elements,
    // that is one character and terminating zero.
    //Ensure<int, N1 >= 2> c1;
    Ensure<int, N2 >= 2> c2; (void)c2;
    Ensure<int, N3 >= 2> c3; (void)c3;

    form_memory_buffer<> buf;
    buf.append('%');

    bool warn_error = false;
    if (fmt)
    {
        size_t len = strlen(fmt);
        for (size_t i = 0; i < len; ++i)
        {
            char c = fmt[i];
            if (internal::isnum_or(c, allowed))
            {
                buf.append(c);
                continue;
            }

            if (internal::isanyof(c, typed))
            {
                // If you have found any numbase character,
                // add first all characters from the default,
                // EXCEPT the last one.
                buf.append(deftype, N3-2);

                // that's it, and we're done here.
                buf.append(c);
                return buf;
            }

            // If any other character is found, add the <!> warning
            warn_error = true;
            break;
        }
    }

    buf.append(deftype, N3);

    if (warn_error && warn)
    {
        buf.append(warn, strlen(warn));
    }
    return buf;
}


#define SFMT_FORMAT_FIXER(TYPE, ALLOWED, TYPED, DEFTYPE, WARN) \
inline form_memory_buffer<> apply_format_fix(TYPE, const char* fmt) \
{ \
    return fix_format(fmt, ALLOWED, TYPED, DEFTYPE, WARN); \
} 

#define SFMT_FORMAT_FIXER_TPL(TPAR, TYPE, ALLOWED, TYPED, DEFTYPE, WARN) \
template<TPAR>\
inline form_memory_buffer<> apply_format_fix(TYPE, const char* fmt)\
{\
    return fix_format(fmt, ALLOWED, TYPED, DEFTYPE, WARN); \
}



// So, format in the format spec is:
//
// (missing): add the default format
// Using: diouxX - specify the numeric base
// Using efg - specify the float style

// Modifiers like "h", "l", or "L" shall not
// be used. They will be inserted if needed.

SFMT_FORMAT_FIXER(int, "+- '#", "dioxX", "i", "<!!!>");
SFMT_FORMAT_FIXER(short int, "+- '#", "dioxX", "hi", "<!!!>");
SFMT_FORMAT_FIXER(long int, "+- '#", "dioxX", "li", "<!!!>");
SFMT_FORMAT_FIXER(long long int, "+- '#", "dioxX", "lli", "<!!!>");

SFMT_FORMAT_FIXER(unsigned int, "+- '#", "uoxX", "u", "<!!!>");
SFMT_FORMAT_FIXER(unsigned short int, "+- '#", "uoxX", "hu", "<!!!>");
SFMT_FORMAT_FIXER(unsigned long int, "+- '#", "uoxX", "lu", "<!!!>");
SFMT_FORMAT_FIXER(unsigned long long int, "+- '#", "uoxX", "llu", "<!!!>");

SFMT_FORMAT_FIXER(double, "+- '#.", "EeFfgGaA", "g", "<!!!>");
SFMT_FORMAT_FIXER(float, "+- '#.", "EeFfgGaA", "g", "<!!!>");
SFMT_FORMAT_FIXER(long double, "+- '#.", "EeFfgGaA", "Lg", "<!!!>");

SFMT_FORMAT_FIXER(char, "-", "c", "c", "<!!!>");

SFMT_FORMAT_FIXER(std::string, "-.", "s", "s", "<!!!>");
SFMT_FORMAT_FIXER(const char*, "-.", "s", "s", "<!!!>");
SFMT_FORMAT_FIXER(char*, "-.", "s", "s", "<!!!>");
SFMT_FORMAT_FIXER_TPL(size_t N, const char (&)[N], "-.", "s", "s", "<!!!>");
SFMT_FORMAT_FIXER_TPL(size_t N, char (&)[N], "-.", "s", "s", "<!!!>");
SFMT_FORMAT_FIXER_TPL(class Type, Type*, "-", "p", "p", "<!!!>");

#undef SFMT_FORMAT_FIXER_TPL
#undef SFMT_FORMAT_FIXER

template<size_t N>
struct const_copy
{
    static void copy(char* target, const char *source)
    {
        *target = *source;
        return const_copy<N-1>::copy(target + 1, source + 1);
    }
};

template<>
struct const_copy<1> // 1 because the last item is the terminal '\0'.
{
    static void copy(char*, const char *) { } // do nothing, terminal value
};

// These maps must cover all allowed values, for safety.
static const char present_int_map[8] = { 'i', 'o', 'x', 'X', 'd', 'd', 'd', 'd'};
static const char present_float_map[8] = { 'g', 'G', 'a', 'A', 'e', 'E', 'f', 'g' };

}

struct sfmc
{
    enum postype { pos_no, pos_plus, pos_space, pos_invalid };
    enum flavor {
       flavor_dec = 0,
       flavor_oct = 1,
       flavor_hex = 2,
       flavor_uhex = 3,

       flavor_general = 0,
       flavor_ugeneral = 1,
       flavor_fhex = 2,
       flavor_ufhex = 3,
       flavor_scientific = 4,
       flavor_uscientific = 5,
       flavor_fixed = 6
    };

protected:
    short widthval;
    short precisionval;
    bool widthbit:1;
    bool precisionbit:1;
    bool altbit:1;
    bool leftbit:1;
    bool leadzerobit:1;
    postype postype:2;
    flavor presentation:3;
    bool localized:1;

public:
    sfmc():
        widthval(0),
        precisionval(6),
        widthbit(false),
        precisionbit(false),
        altbit(false),
        leftbit(false),
        leadzerobit(false),
        postype(pos_no),
        presentation(flavor_dec),
        localized(false)
    {
    }

#define SFMTC_TAG(name, body) sfmc& name () { body; return *this; }
#define SFMTC_TAG_VAL(name, body) sfmc& name (int val) { body; return *this; }

    SFMTC_TAG(alt, altbit = true);
    SFMTC_TAG(left, leftbit = true);
    SFMTC_TAG(right, (void)0);
    SFMTC_TAG_VAL(width, widthbit = true; widthval = abs(val));
    SFMTC_TAG_VAL(precision, precisionbit = true; precisionval = abs(val));
    SFMTC_TAG(dec, (void)0);
    SFMTC_TAG(hex, presentation = flavor_hex);
    SFMTC_TAG(oct, presentation = flavor_oct);
    SFMTC_TAG(uhex, presentation = flavor_uhex);
    SFMTC_TAG(general, (void)0);
    SFMTC_TAG(ugeneral, presentation = flavor_ugeneral);
    SFMTC_TAG(fhex, presentation = flavor_fhex);
    SFMTC_TAG(ufhex, presentation = flavor_ufhex);
    SFMTC_TAG(exp, presentation = flavor_scientific);
    SFMTC_TAG(uexp, presentation = flavor_uscientific);
    SFMTC_TAG(scientific, presentation = flavor_scientific);
    SFMTC_TAG(uscientific, presentation = flavor_uscientific);
    SFMTC_TAG(fixed, presentation = flavor_fixed);
    SFMTC_TAG(nopos, (void)0);
    SFMTC_TAG(posspace, postype = pos_space);
    SFMTC_TAG(posplus, postype = pos_plus);
    SFMTC_TAG(fillzero, leadzerobit = true);

#undef SFMTC_TAG
#undef SFMTC_TAG_VAL

    // Utility function to store the number for width/precision
    // For C++11 it could be constexpr, but this is C++03-compat code.
    // It's bound to this structure because it's unsafe.
    static size_t store_number(char* position, int number)
    {
        size_t shiftpos = 0;
        div_t dm = div(number, 10);
        if (dm.quot)
            shiftpos = store_number(position, dm.quot);
        position[shiftpos] = '0' + dm.rem;
        return shiftpos + 1;
    }

    template<size_t N>
    internal::form_memory_buffer<> create_format_int(const char (&lnspec)[N]) const
    {
        using namespace internal;

        Ensure<int, N >= 2> c3; (void)c3;

        form_memory_buffer<> form;

        // Use reservation as this will be faster and also
        // we don't know how many ciphers will be taken by width/precision
        // We need to reserve 12 + 12 + 4 + 4 = 32.
        char* buf = form.expose(32);
        size_t used = 0;
        buf[used++] = '%';

        if (altbit)
            buf[used++] = '#';

        if (leftbit)
            buf[used++] = '-';

        if (localized)
            buf[used++] = '\'';

        if (leadzerobit)
            buf[used++] = '0';

        if (widthbit)
        {
            size_t w = store_number(buf + used, widthval);
            used += w;
        }

        // That's it, now we copy the type length modifier
        const_copy<N-1>::copy(buf + used, lnspec);
        used += (N - 2);

        // And finally the flavor modifier
        if (int(presentation) == 0)
            buf[used++] = lnspec[N-2];
        else
            buf[used++] = present_int_map[presentation];
        buf[used] = '\0';

        size_t unused = 32 - used;
        if (unused > 0)
            form.unreserve(unused);
        form.commit();

        return form;
    }

    template<size_t N>
    internal::form_memory_buffer<> create_format_float(const char (&lnspec)[N]) const
    {
        using namespace internal;
        Ensure<int, N >= 2> c3; (void)c3;

        form_memory_buffer<> form;

        // Use reservation as this will be faster and also
        // we don't know how many ciphers will be taken by width/precision
        // We need to reserve 12 + 12 + 4 + 4 = 32.
        char* buf = form.expose(32);
        size_t used = 0;
        buf[used++] = '%';

        if (altbit)
            buf[used++] = '#';

        if (leftbit)
            buf[used++] = '-';

        if (localized)
            buf[used++] = '\'';

        if (leadzerobit)
            buf[used++] = '0';

        if (widthbit)
        {
            size_t w = store_number(buf + used, widthval);
            used += w;
        }

        if (precisionbit)
        {
            buf[used++] = '.';
            size_t w = store_number(buf + used, precisionval);
            used += w;
        }

        // That's it, now we copy the type length modifier
        const_copy<N-1>::copy(buf + used, lnspec);
        used += (N - 2);

        // And finally the flavor modifier
        if (int(presentation) == 0)
            buf[used++] = lnspec[N-2];
        else
            buf[used++] = present_float_map[presentation];
        buf[used] = '\0';

        size_t unused = 32 - used;
        if (unused > 0)
            form.unreserve(unused);
        form.commit();

        return form;
    }

    internal::form_memory_buffer<> create_format(int) const { return create_format_int("i"); }
    internal::form_memory_buffer<> create_format(short int) const { return create_format_int("hi"); };
    internal::form_memory_buffer<> create_format(long int) const { return create_format_int("li"); };
    internal::form_memory_buffer<> create_format(long long int) const { return create_format_int("lli"); };

    internal::form_memory_buffer<> create_format(unsigned int) const { return create_format_int("u"); };
    internal::form_memory_buffer<> create_format(unsigned short int) const { return create_format_int("hu"); };
    internal::form_memory_buffer<> create_format(unsigned long int) const { return create_format_int("lu"); };
    internal::form_memory_buffer<> create_format(unsigned long long int) const { return create_format_int("llu"); };

    internal::form_memory_buffer<> create_format(double) const { return create_format_float("g"); };
    internal::form_memory_buffer<> create_format(float) const { return create_format_float("g"); };
    internal::form_memory_buffer<> create_format(long double) const { return create_format_float("Lg"); };

    internal::form_memory_buffer<> create_format(char) const
    {
        internal::form_memory_buffer<> form;
        form.append("%c", 3);
        return form;
    }

    internal::form_memory_buffer<> create_format_string() const
    {
        using namespace internal;

        form_memory_buffer<> form;

        // Use reservation as this will be faster and also
        // we don't know how many ciphers will be taken by width/precision
        // We need to reserve 12 + 12 + 4 + 4 = 32.
        char* buf = form.expose(32);
        size_t used = 0;
        buf[used++] = '%';

        if (leftbit)
            buf[used++] = '-';

        if (widthbit)
        {
            size_t w = store_number(buf + used, widthval);
            used += w;
        }

        if (precisionbit)
        {
            buf[used++] = '.';
            size_t w = store_number(buf + used, precisionval);
            used += w;
        }

        // No modifier supported
        // XXX NOTE: wchar_t therefore not supported!
        buf[used++] = 's';
        buf[used] = '\0';

        size_t unused = 32 - used;
        if (unused > 0)
            form.unreserve(unused);
        form.commit();

        return form;
    }

    internal::form_memory_buffer<> create_format(char*) const { return create_format_string(); };
    internal::form_memory_buffer<> create_format(const char*) const { return create_format_string(); };
    internal::form_memory_buffer<> create_format(std::string) const { return create_format_string(); };
};

// fmt(val, sfmc().alt().hex().width(10))

namespace internal
{

template<class Value, class Stream> inline
void write_default(Stream& str, const Value& val);

}

class ostdiostream
{
protected:
    mutable FILE* in;

public:

    FILE* raw() const { return in; }

    ostdiostream(FILE* f): in(f) {}

    ostdiostream& operator<<(const char* t)
    {
        std::fputs(t, in);
        return *this;
    }

    ostdiostream& operator<<(const std::string& s)
    {
        std::fputs(s.c_str(), in);
        return *this;
    }

    template<size_t ANYSIZE>
    ostdiostream& operator<<(const internal::form_memory_buffer<ANYSIZE>& b)
    {
        using namespace internal;
        // Copy all pieces one by one
        if (b.size() == 0)
            return *this;

        std::fwrite(b.get_first(), 1, b.first_size(), in);
        for (form_memory_buffer<>::slices_t::const_iterator i = b.get_slices().begin();
                i != b.get_slices().end(); ++i)
        {
            const char* data = &(*i)[0];
            std::fwrite(data, 1, i->size(), in);
        }
        return *this;
    }

    template<class Value>
    ostdiostream& operator<<(const Value& v)
    {
        internal::write_default(*this, v);
        return *this;
    }
};


class ofilestream: public ostdiostream
{
public:

    ofilestream(): ostdiostream(0) {}

    ofilestream(const std::string& name, const std::string& mode = "")
        : ostdiostream(0) // Set NULL initially, but then override
    {
        open(name, mode);
    }

    bool good() const { return in; }

    void open(const std::string& name, const std::string& mode = "")
    {
        if (mode == "")
            in = std::fopen(name.c_str(), "w");
        else
            in = std::fopen(name.c_str(), mode.c_str());
    }

    // For the use of other functions than fopen() that can create the stream,
    // but they still create FILE* that should be closed using fclose().
    void attach(FILE* other)
    {
        in = other;
    }

    FILE* detach()
    {
        FILE* sav = in;
        in = 0;
        return sav;
    }

    int close()
    {
        int retval = 0;
        if (in)
        {
            retval = std::fclose(in);
            in = 0;
        }
        return retval;
    }

    ~ofilestream()
    {
        if (in)
            std::fclose(in);
    }
};

class obufstream
{
protected:
    internal::form_memory_buffer<> buffer;

public:

    obufstream() {}

    void clear()
    {
        buffer.clear();
    }

    obufstream& operator<<(const char* t)
    {
        size_t len = strlen(t);
        buffer.append(t, len);
        return *this;
    }

    obufstream& operator<<(const std::string& s)
    {
        buffer.append(s.data(), s.size());
        return *this;
    }

    // For unusual manipulation, usually to add NUL termination.
    // NOTE: you must make sure that you won't use the extended
    // buffers if the intention was to get a string.
    void append(char c)
    {
        buffer.append(c);
    }

    const char* bufptr() const
    {
        return buffer.get_first();
    }

    template<size_t ANYSIZE>
    obufstream& operator<<(const internal::form_memory_buffer<ANYSIZE>& b)
    {
        using namespace internal;
        // Copy all pieces one by one
        if (b.size() == 0)
            return *this;

        buffer.append(b.get_first(), b.first_size());
        for (form_memory_buffer<>::slices_t::const_iterator i = b.get_slices().begin();
                i != b.get_slices().end(); ++i)
        {
            // Would be tempting to move the blocks, but C++03 doesn't feature moving.
            const char* data = &(*i)[0];
            buffer.append(data, i->size());
        }
        return *this;
    }

    obufstream& operator<<(const obufstream& source)
    {
        return *this << source.buffer;
    }

    template<class Value>
    obufstream& operator<<(const Value& v)
    {
        internal::write_default(*this, v);
        return *this;
    }

    std::string str() const
    {
        using namespace internal;
        std::string out;
        if (buffer.empty())
            return out;

        out.reserve(buffer.size() + 1);
        out.append(buffer.get_first(), buffer.first_size());
        for (form_memory_buffer<>::slices_t::const_iterator i = buffer.get_slices().begin();
                i != buffer.get_slices().end(); ++i)
        {
            // Would be tempting to move the blocks, but C++03 doesn't feature moving.
            const char* data = &(*i)[0];
            out.append(data, i->size());
        }
        return out;
    }

    size_t size() const { return buffer.size(); }

    template <class OutputContainer>
    void copy_to(OutputContainer& out) const
    {
        using namespace internal;

        std::copy(buffer.get_first(), buffer.get_first() + buffer.first_size(),
                std::back_inserter(out));

        for (form_memory_buffer<>::slices_t::const_iterator i = buffer.get_slices().begin();
                i != buffer.get_slices().end(); ++i)
        {
            // Would be tempting to move the blocks, but C++03 doesn't feature moving.
            const char* data = &(*i)[0];
            std::copy(data, data + i->size(), std::back_inserter(out));
        }
    }

    template <class OutputContainer>
    size_t copy_to(OutputContainer& out, size_t maxsize) const
    {
        using namespace internal;
        size_t avail = maxsize;
        if (avail < buffer.first_size())
        {
            std::copy(buffer.get_first(), buffer.get_first() + avail,
                    std::back_inserter(out));
            return maxsize;
        }

        std::copy(buffer.get_first(), buffer.get_first() + buffer.first_size(),
                std::back_inserter(out));

        avail -= buffer.first_size();

        for (form_memory_buffer<>::slices_t::const_iterator i = buffer.get_slices().begin();
                i != buffer.get_slices().end(); ++i)
        {
            // Would be tempting to move the blocks, but C++03 doesn't feature moving.
            const char* data = &(*i)[0];

            if (avail < i->size())
            {
                std::copy(data, data + avail, std::back_inserter(out));
                return maxsize;
            }
            std::copy(data, data + i->size(), std::back_inserter(out));
            avail -= i->size();
        }

        return maxsize - avail;
    }
};

namespace internal
{
#if defined(_MSC_VER) && _MSC_VER < 1900
#define FMT_SYM_SNPRINTF _snprintf
#define FMT_SIZE_SNPRINTF(bufsize) (bufsize-1)
#else
#define FMT_SYM_SNPRINTF std::snprintf
#define FMT_SIZE_SNPRINTF(bufsize) bufsize
#endif

template<class ValueType>
static inline size_t SNPrintfOne(char* buf, size_t bufsize, const char* fmt, const ValueType& val)
{ return FMT_SYM_SNPRINTF (buf, FMT_SIZE_SNPRINTF(bufsize), fmt, val); }

static inline size_t SNPrintfOne(char* buf, size_t bufsize, const char* fmt, const std::string& val)
<<<<<<< HEAD
{
    return std::snprintf(buf, bufsize, fmt, val.c_str());
}
=======
{ return FMT_SYM_SNPRINTF(buf, FMT_SIZE_SNPRINTF(bufsize), fmt, val.c_str()); }

}
#undef FMT_SYM_SNPRINTF
#undef FMT_SIZE_SNPRINTF
>>>>>>> 96437026

template <class Value> inline
form_memory_buffer<> sfmt_imp(const Value& val, const form_memory_buffer<>& fstr, size_t bufsize)
{
    form_memory_buffer<> out;
    // Reserve the maximum initial first, then shrink.
    char* buf = out.expose(bufsize);

    size_t valsize = SNPrintfOne(buf, bufsize, fstr.get_first(), val);

    // Deemed impossible to happen, but still
    if (valsize == bufsize)
    {
        bufsize *= 2;
        // Just try again with one extra size, if this won't
        // suffice, just add <...> at the end.
        buf = out.expose(bufsize);
        valsize = SNPrintfOne(buf, bufsize, fstr.get_first(), val);
        if (valsize == bufsize)
        {
            char* end = buf + bufsize - 6;
            strcpy(end, "<...>");
        }
    }

    size_t unused = bufsize - valsize;
    out.unreserve(unused);
    out.commit();
    return out;
}
}

template <class Value> inline
internal::form_memory_buffer<> sfmt(const Value& val, const char* fmtspec = 0)
{
    using namespace internal;

    form_memory_buffer<> fstr = apply_format_fix(val, fmtspec);
    size_t bufsize = form_memory_buffer<>::INITIAL_SIZE;

    // We want to use this buffer as a NUL-terminated string.
    // So we need to add NUL character oursevles, form_memory_buffer<>
    // doesn't do it an doesn't use the NUL-termination.
    fstr.append('\0');

    return sfmt_imp(val, fstr, bufsize);
}

template <class Value> inline
internal::form_memory_buffer<> sfmt(const Value& val, const sfmc& config)
{
    using namespace internal;

    form_memory_buffer<> fstr = config.create_format(val);
    size_t bufsize = form_memory_buffer<>::INITIAL_SIZE;
    return sfmt_imp(val, fstr, bufsize);
}



namespace internal
{
template<class Value, class Stream> inline
void write_default(Stream& s, const Value& v)
{
    s << sfmt(v, "");
}


inline void sfmts_imp(const internal::form_memory_buffer<>& b, std::string& out)
{
    using namespace internal;

    if (b.size() == 0)
        return;

    out.reserve(b.size());
    out.append(b.get_first(), b.first_size());
    for (form_memory_buffer<>::slices_t::const_iterator i = b.get_slices().begin();
            i != b.get_slices().end(); ++i)
    {
        const char* data = &(*i)[0];
        out.append(data, i->size());
    }
}
}

template <class Value>
inline std::string sfmts(const Value& val, const char* fmtspec = 0)
{
    std::string out;
    internal::sfmts_imp(sfmt(val, fmtspec), (out));
    return out;
}

template <class Value>
inline std::string sfmts(const Value& val, const sfmc& fmtspec)
{
    std::string out;
    internal::sfmts_imp(sfmt(val, fmtspec), (out));
    return out;
}


// Semi-manipulator to add the end-of-line.
const internal::form_memory_buffer<2> seol ("\n");

// Another manipulator. You can add yourself others the same way.
const struct os_flush_manip {} sflush;

inline ostdiostream& operator<<(ostdiostream& sout, const os_flush_manip&)
{
        std::fflush(sout.raw());
        return sout;
};


}

#endif
<|MERGE_RESOLUTION|>--- conflicted
+++ resolved
@@ -1,1053 +1,1046 @@
-// Formatting library for C++ - C++03 compat version of on-demand tagged format API.
-//
-// Copyright (c) 2024 - present, Mikołaj Małecki
-// All rights reserved.
-//
-// For the license information refer to format.h.
-
-// This is a header-only lightweight C++03-compatible formatting library,
-// which provides the on-demand tagged format API and iostream-style wrapper
-// for FILE type from stdio. It has nothing to do with the rest of the {fmt}
-// library, except that it reuses the namespace.
-
-#ifndef INC_FMT_SFMT_H
-#define INC_FMT_SFMT_H
-
-#include <cstdio>
-#include <cstring>
-#include <cmath>
-#include <string>
-#include <vector>
-#include <list>
-
-namespace fmt
-{
-
-namespace internal
-{
-
-template<size_t PARAM_INITIAL_SIZE = 512>
-class form_memory_buffer
-{
-public:
-    static const size_t INITIAL_SIZE = PARAM_INITIAL_SIZE;
-    typedef std::list< std::vector<char> > slices_t;
-
-private:
-    char first[INITIAL_SIZE];
-    slices_t slices;
-
-    size_t initial; // size used in `first`
-    size_t reserved; // total size plus slices in reserve
-    size_t total; // total size in use
-
-public:
-    form_memory_buffer(): initial(0), reserved(0), total(0) {}
-
-    // For constants
-    template<size_t N>
-    form_memory_buffer(const char (&array)[N]): initial(N-1), reserved(N-1), total(N-1)
-    {
-        memcpy(first, array, N);
-    }
-
-    size_t avail()
-    {
-        return reserved - total;
-    }
-
-    char* get_first() { return first; }
-    const char* get_first() const { return first; }
-    size_t first_size() const { return initial; }
-    const slices_t& get_slices() const { return slices; }
-    size_t size() const { return total; }
-    bool empty() const { return total == 0; }
-
-    void append(char c)
-    {
-        char wrap[1] = {c};
-        append(wrap, 1);
-    }
-
-    // NOTE: append ignores the reservation. It writes
-    // where the currently available space is. Use expose()
-    // and commit() together or not at all.
-    void append(const char* val, size_t size)
-    {
-        if (size == 0)
-            return;
-
-        if (slices.empty())
-        {
-            if (size < INITIAL_SIZE - initial)
-            {
-                // Still free space in first.
-                memcpy(first + initial, val, size);
-                initial += size;
-                total = initial;
-                if (reserved < total)
-                    reserved = total;
-                return;
-            }
-        }
-
-        slices.push_back(std::vector<char>(val, val+size));
-        total += size;
-        if (reserved < total)
-            reserved = total;
-    }
-
-    char* expose(size_t size)
-    {
-        // Repeated exposure simply extends the
-        // reservation, if required more, or is ignored,
-        // if required less.
-
-        // Note that ort
-
-        size_t already_reserved = reserved - total;
-        if (already_reserved >= size)
-        {
-            // Identify the reserved region
-            if (slices.empty())
-            {
-                reserved = total + size;
-                return first + initial;
-            }
-
-            std::vector<char>& last = slices.back();
-            // Exceptionally resize that part if it doesn't
-            // fit.
-            if (last.size() != size)
-                last.resize(size);
-            reserved = total + size;
-            return &last[0];
-        }
-
-        // Check if you have any size available
-        // beyond the current reserved space.
-        // If not, allocate.
-        if (slices.empty())
-        {
-            // Not yet resolved to use of the slices,
-            // so check free space in first. The value of
-            // 'reserved' should be still < INITIAL_SIZE.
-            if (INITIAL_SIZE - total >= size)
-            {
-                char* b = first + total;
-                reserved = total + size;
-                return b;
-            }
-        }
-
-        // Otherwise allocate a new slice
-        // Check first if the last slice was already reserved
-        std::vector<char>* plast = &slices.back();
-        if (!already_reserved)
-        {
-            slices.push_back( std::vector<char>() );
-            plast = &slices.back();
-        }
-
-        plast->reserve(size);
-        plast->resize(size);
-        reserved = total + size;
-        return &(*plast)[0];
-    }
-
-    // Remove the last 'size' chars from reservation
-    bool unreserve(size_t size)
-    {
-        if (size > reserved - total)
-            return false;
-
-        if (!slices.empty())
-        {
-            // Check the last slice if it contains that size
-            std::vector<char>& last = slices.back();
-            if (last.size() < size)
-                return false;
-
-            size_t remain = last.size() - size;
-            if (!remain)
-            {
-                slices.pop_back();
-                reserved -= size;
-                return true;
-            }
-
-            last.erase(last.begin() + remain, last.end());
-        }
-        // Otherwise the space is in the initial buffer.
-
-        reserved -= size;
-        return true;
-    }
-
-    void commit()
-    {
-        total = reserved;
-        if (slices.empty())
-        {
-            // This means we don't use extra slices, so
-            // this size must be also repeated in initial
-            initial = reserved;
-        }
-    }
-
-    void clear()
-    {
-        slices.clear();
-        total = 0;
-        reserved = 0;
-        initial = 0;
-    }
-};
-
-template<size_t N, size_t I>
-struct CheckChar
-{
-    static bool is(char c, const char (&series)[N])
-    {
-        return c == series[I] || CheckChar<N, I+1>::is(c, series);
-    }
-};
-
-template<size_t N>
-struct CheckChar<N, N>
-{
-    // Terminal version - if none interrupted with true,
-    // eventually return false.
-    static bool is(char , const char (&)[N]) { return false; }
-};
-
-template<size_t N> inline
-bool isanyof(char c, const char (&series)[N])
-{
-    return CheckChar<N, 0>::is(c, series);
-}
-
-template<size_t N> inline
-bool isnum_or(char c, const char (&series)[N])
-{
-    if (c >= '0' && c <= '9')
-        return true;
-    return isanyof(c, series);
-}
-
-template<class AnyType, bool Condition>
-struct Ensure
-{
-};
-
-template<class AnyType>
-struct Ensure<AnyType, false>
-{
-    static void CheckIfCharsetNonEmpty()
-    {
-        typename AnyType::wrong_condition v = AnyType::wrong_condition;
-        (void)v;
-    }
-};
-
-template<size_t N1, size_t N2, size_t N3> inline
-form_memory_buffer<> fix_format(const char* fmt,
-        const char (&allowed)[N1],
-        const char (&typed)[N2],
-        const char (&deftype)[N3],
-        const char* warn)
-{
-    // All these arrays must contain at least 2 elements,
-    // that is one character and terminating zero.
-    //Ensure<int, N1 >= 2> c1;
-    Ensure<int, N2 >= 2> c2; (void)c2;
-    Ensure<int, N3 >= 2> c3; (void)c3;
-
-    form_memory_buffer<> buf;
-    buf.append('%');
-
-    bool warn_error = false;
-    if (fmt)
-    {
-        size_t len = strlen(fmt);
-        for (size_t i = 0; i < len; ++i)
-        {
-            char c = fmt[i];
-            if (internal::isnum_or(c, allowed))
-            {
-                buf.append(c);
-                continue;
-            }
-
-            if (internal::isanyof(c, typed))
-            {
-                // If you have found any numbase character,
-                // add first all characters from the default,
-                // EXCEPT the last one.
-                buf.append(deftype, N3-2);
-
-                // that's it, and we're done here.
-                buf.append(c);
-                return buf;
-            }
-
-            // If any other character is found, add the <!> warning
-            warn_error = true;
-            break;
-        }
-    }
-
-    buf.append(deftype, N3);
-
-    if (warn_error && warn)
-    {
-        buf.append(warn, strlen(warn));
-    }
-    return buf;
-}
-
-
-#define SFMT_FORMAT_FIXER(TYPE, ALLOWED, TYPED, DEFTYPE, WARN) \
-inline form_memory_buffer<> apply_format_fix(TYPE, const char* fmt) \
-{ \
-    return fix_format(fmt, ALLOWED, TYPED, DEFTYPE, WARN); \
-} 
-
-#define SFMT_FORMAT_FIXER_TPL(TPAR, TYPE, ALLOWED, TYPED, DEFTYPE, WARN) \
-template<TPAR>\
-inline form_memory_buffer<> apply_format_fix(TYPE, const char* fmt)\
-{\
-    return fix_format(fmt, ALLOWED, TYPED, DEFTYPE, WARN); \
-}
-
-
-
-// So, format in the format spec is:
-//
-// (missing): add the default format
-// Using: diouxX - specify the numeric base
-// Using efg - specify the float style
-
-// Modifiers like "h", "l", or "L" shall not
-// be used. They will be inserted if needed.
-
-SFMT_FORMAT_FIXER(int, "+- '#", "dioxX", "i", "<!!!>");
-SFMT_FORMAT_FIXER(short int, "+- '#", "dioxX", "hi", "<!!!>");
-SFMT_FORMAT_FIXER(long int, "+- '#", "dioxX", "li", "<!!!>");
-SFMT_FORMAT_FIXER(long long int, "+- '#", "dioxX", "lli", "<!!!>");
-
-SFMT_FORMAT_FIXER(unsigned int, "+- '#", "uoxX", "u", "<!!!>");
-SFMT_FORMAT_FIXER(unsigned short int, "+- '#", "uoxX", "hu", "<!!!>");
-SFMT_FORMAT_FIXER(unsigned long int, "+- '#", "uoxX", "lu", "<!!!>");
-SFMT_FORMAT_FIXER(unsigned long long int, "+- '#", "uoxX", "llu", "<!!!>");
-
-SFMT_FORMAT_FIXER(double, "+- '#.", "EeFfgGaA", "g", "<!!!>");
-SFMT_FORMAT_FIXER(float, "+- '#.", "EeFfgGaA", "g", "<!!!>");
-SFMT_FORMAT_FIXER(long double, "+- '#.", "EeFfgGaA", "Lg", "<!!!>");
-
-SFMT_FORMAT_FIXER(char, "-", "c", "c", "<!!!>");
-
-SFMT_FORMAT_FIXER(std::string, "-.", "s", "s", "<!!!>");
-SFMT_FORMAT_FIXER(const char*, "-.", "s", "s", "<!!!>");
-SFMT_FORMAT_FIXER(char*, "-.", "s", "s", "<!!!>");
-SFMT_FORMAT_FIXER_TPL(size_t N, const char (&)[N], "-.", "s", "s", "<!!!>");
-SFMT_FORMAT_FIXER_TPL(size_t N, char (&)[N], "-.", "s", "s", "<!!!>");
-SFMT_FORMAT_FIXER_TPL(class Type, Type*, "-", "p", "p", "<!!!>");
-
-#undef SFMT_FORMAT_FIXER_TPL
-#undef SFMT_FORMAT_FIXER
-
-template<size_t N>
-struct const_copy
-{
-    static void copy(char* target, const char *source)
-    {
-        *target = *source;
-        return const_copy<N-1>::copy(target + 1, source + 1);
-    }
-};
-
-template<>
-struct const_copy<1> // 1 because the last item is the terminal '\0'.
-{
-    static void copy(char*, const char *) { } // do nothing, terminal value
-};
-
-// These maps must cover all allowed values, for safety.
-static const char present_int_map[8] = { 'i', 'o', 'x', 'X', 'd', 'd', 'd', 'd'};
-static const char present_float_map[8] = { 'g', 'G', 'a', 'A', 'e', 'E', 'f', 'g' };
-
-}
-
-struct sfmc
-{
-    enum postype { pos_no, pos_plus, pos_space, pos_invalid };
-    enum flavor {
-       flavor_dec = 0,
-       flavor_oct = 1,
-       flavor_hex = 2,
-       flavor_uhex = 3,
-
-       flavor_general = 0,
-       flavor_ugeneral = 1,
-       flavor_fhex = 2,
-       flavor_ufhex = 3,
-       flavor_scientific = 4,
-       flavor_uscientific = 5,
-       flavor_fixed = 6
-    };
-
-protected:
-    short widthval;
-    short precisionval;
-    bool widthbit:1;
-    bool precisionbit:1;
-    bool altbit:1;
-    bool leftbit:1;
-    bool leadzerobit:1;
-    postype postype:2;
-    flavor presentation:3;
-    bool localized:1;
-
-public:
-    sfmc():
-        widthval(0),
-        precisionval(6),
-        widthbit(false),
-        precisionbit(false),
-        altbit(false),
-        leftbit(false),
-        leadzerobit(false),
-        postype(pos_no),
-        presentation(flavor_dec),
-        localized(false)
-    {
-    }
-
-#define SFMTC_TAG(name, body) sfmc& name () { body; return *this; }
-#define SFMTC_TAG_VAL(name, body) sfmc& name (int val) { body; return *this; }
-
-    SFMTC_TAG(alt, altbit = true);
-    SFMTC_TAG(left, leftbit = true);
-    SFMTC_TAG(right, (void)0);
-    SFMTC_TAG_VAL(width, widthbit = true; widthval = abs(val));
-    SFMTC_TAG_VAL(precision, precisionbit = true; precisionval = abs(val));
-    SFMTC_TAG(dec, (void)0);
-    SFMTC_TAG(hex, presentation = flavor_hex);
-    SFMTC_TAG(oct, presentation = flavor_oct);
-    SFMTC_TAG(uhex, presentation = flavor_uhex);
-    SFMTC_TAG(general, (void)0);
-    SFMTC_TAG(ugeneral, presentation = flavor_ugeneral);
-    SFMTC_TAG(fhex, presentation = flavor_fhex);
-    SFMTC_TAG(ufhex, presentation = flavor_ufhex);
-    SFMTC_TAG(exp, presentation = flavor_scientific);
-    SFMTC_TAG(uexp, presentation = flavor_uscientific);
-    SFMTC_TAG(scientific, presentation = flavor_scientific);
-    SFMTC_TAG(uscientific, presentation = flavor_uscientific);
-    SFMTC_TAG(fixed, presentation = flavor_fixed);
-    SFMTC_TAG(nopos, (void)0);
-    SFMTC_TAG(posspace, postype = pos_space);
-    SFMTC_TAG(posplus, postype = pos_plus);
-    SFMTC_TAG(fillzero, leadzerobit = true);
-
-#undef SFMTC_TAG
-#undef SFMTC_TAG_VAL
-
-    // Utility function to store the number for width/precision
-    // For C++11 it could be constexpr, but this is C++03-compat code.
-    // It's bound to this structure because it's unsafe.
-    static size_t store_number(char* position, int number)
-    {
-        size_t shiftpos = 0;
-        div_t dm = div(number, 10);
-        if (dm.quot)
-            shiftpos = store_number(position, dm.quot);
-        position[shiftpos] = '0' + dm.rem;
-        return shiftpos + 1;
-    }
-
-    template<size_t N>
-    internal::form_memory_buffer<> create_format_int(const char (&lnspec)[N]) const
-    {
-        using namespace internal;
-
-        Ensure<int, N >= 2> c3; (void)c3;
-
-        form_memory_buffer<> form;
-
-        // Use reservation as this will be faster and also
-        // we don't know how many ciphers will be taken by width/precision
-        // We need to reserve 12 + 12 + 4 + 4 = 32.
-        char* buf = form.expose(32);
-        size_t used = 0;
-        buf[used++] = '%';
-
-        if (altbit)
-            buf[used++] = '#';
-
-        if (leftbit)
-            buf[used++] = '-';
-
-        if (localized)
-            buf[used++] = '\'';
-
-        if (leadzerobit)
-            buf[used++] = '0';
-
-        if (widthbit)
-        {
-            size_t w = store_number(buf + used, widthval);
-            used += w;
-        }
-
-        // That's it, now we copy the type length modifier
-        const_copy<N-1>::copy(buf + used, lnspec);
-        used += (N - 2);
-
-        // And finally the flavor modifier
-        if (int(presentation) == 0)
-            buf[used++] = lnspec[N-2];
-        else
-            buf[used++] = present_int_map[presentation];
-        buf[used] = '\0';
-
-        size_t unused = 32 - used;
-        if (unused > 0)
-            form.unreserve(unused);
-        form.commit();
-
-        return form;
-    }
-
-    template<size_t N>
-    internal::form_memory_buffer<> create_format_float(const char (&lnspec)[N]) const
-    {
-        using namespace internal;
-        Ensure<int, N >= 2> c3; (void)c3;
-
-        form_memory_buffer<> form;
-
-        // Use reservation as this will be faster and also
-        // we don't know how many ciphers will be taken by width/precision
-        // We need to reserve 12 + 12 + 4 + 4 = 32.
-        char* buf = form.expose(32);
-        size_t used = 0;
-        buf[used++] = '%';
-
-        if (altbit)
-            buf[used++] = '#';
-
-        if (leftbit)
-            buf[used++] = '-';
-
-        if (localized)
-            buf[used++] = '\'';
-
-        if (leadzerobit)
-            buf[used++] = '0';
-
-        if (widthbit)
-        {
-            size_t w = store_number(buf + used, widthval);
-            used += w;
-        }
-
-        if (precisionbit)
-        {
-            buf[used++] = '.';
-            size_t w = store_number(buf + used, precisionval);
-            used += w;
-        }
-
-        // That's it, now we copy the type length modifier
-        const_copy<N-1>::copy(buf + used, lnspec);
-        used += (N - 2);
-
-        // And finally the flavor modifier
-        if (int(presentation) == 0)
-            buf[used++] = lnspec[N-2];
-        else
-            buf[used++] = present_float_map[presentation];
-        buf[used] = '\0';
-
-        size_t unused = 32 - used;
-        if (unused > 0)
-            form.unreserve(unused);
-        form.commit();
-
-        return form;
-    }
-
-    internal::form_memory_buffer<> create_format(int) const { return create_format_int("i"); }
-    internal::form_memory_buffer<> create_format(short int) const { return create_format_int("hi"); };
-    internal::form_memory_buffer<> create_format(long int) const { return create_format_int("li"); };
-    internal::form_memory_buffer<> create_format(long long int) const { return create_format_int("lli"); };
-
-    internal::form_memory_buffer<> create_format(unsigned int) const { return create_format_int("u"); };
-    internal::form_memory_buffer<> create_format(unsigned short int) const { return create_format_int("hu"); };
-    internal::form_memory_buffer<> create_format(unsigned long int) const { return create_format_int("lu"); };
-    internal::form_memory_buffer<> create_format(unsigned long long int) const { return create_format_int("llu"); };
-
-    internal::form_memory_buffer<> create_format(double) const { return create_format_float("g"); };
-    internal::form_memory_buffer<> create_format(float) const { return create_format_float("g"); };
-    internal::form_memory_buffer<> create_format(long double) const { return create_format_float("Lg"); };
-
-    internal::form_memory_buffer<> create_format(char) const
-    {
-        internal::form_memory_buffer<> form;
-        form.append("%c", 3);
-        return form;
-    }
-
-    internal::form_memory_buffer<> create_format_string() const
-    {
-        using namespace internal;
-
-        form_memory_buffer<> form;
-
-        // Use reservation as this will be faster and also
-        // we don't know how many ciphers will be taken by width/precision
-        // We need to reserve 12 + 12 + 4 + 4 = 32.
-        char* buf = form.expose(32);
-        size_t used = 0;
-        buf[used++] = '%';
-
-        if (leftbit)
-            buf[used++] = '-';
-
-        if (widthbit)
-        {
-            size_t w = store_number(buf + used, widthval);
-            used += w;
-        }
-
-        if (precisionbit)
-        {
-            buf[used++] = '.';
-            size_t w = store_number(buf + used, precisionval);
-            used += w;
-        }
-
-        // No modifier supported
-        // XXX NOTE: wchar_t therefore not supported!
-        buf[used++] = 's';
-        buf[used] = '\0';
-
-        size_t unused = 32 - used;
-        if (unused > 0)
-            form.unreserve(unused);
-        form.commit();
-
-        return form;
-    }
-
-    internal::form_memory_buffer<> create_format(char*) const { return create_format_string(); };
-    internal::form_memory_buffer<> create_format(const char*) const { return create_format_string(); };
-    internal::form_memory_buffer<> create_format(std::string) const { return create_format_string(); };
-};
-
-// fmt(val, sfmc().alt().hex().width(10))
-
-namespace internal
-{
-
-template<class Value, class Stream> inline
-void write_default(Stream& str, const Value& val);
-
-}
-
-class ostdiostream
-{
-protected:
-    mutable FILE* in;
-
-public:
-
-    FILE* raw() const { return in; }
-
-    ostdiostream(FILE* f): in(f) {}
-
-    ostdiostream& operator<<(const char* t)
-    {
-        std::fputs(t, in);
-        return *this;
-    }
-
-    ostdiostream& operator<<(const std::string& s)
-    {
-        std::fputs(s.c_str(), in);
-        return *this;
-    }
-
-    template<size_t ANYSIZE>
-    ostdiostream& operator<<(const internal::form_memory_buffer<ANYSIZE>& b)
-    {
-        using namespace internal;
-        // Copy all pieces one by one
-        if (b.size() == 0)
-            return *this;
-
-        std::fwrite(b.get_first(), 1, b.first_size(), in);
-        for (form_memory_buffer<>::slices_t::const_iterator i = b.get_slices().begin();
-                i != b.get_slices().end(); ++i)
-        {
-            const char* data = &(*i)[0];
-            std::fwrite(data, 1, i->size(), in);
-        }
-        return *this;
-    }
-
-    template<class Value>
-    ostdiostream& operator<<(const Value& v)
-    {
-        internal::write_default(*this, v);
-        return *this;
-    }
-};
-
-
-class ofilestream: public ostdiostream
-{
-public:
-
-    ofilestream(): ostdiostream(0) {}
-
-    ofilestream(const std::string& name, const std::string& mode = "")
-        : ostdiostream(0) // Set NULL initially, but then override
-    {
-        open(name, mode);
-    }
-
-    bool good() const { return in; }
-
-    void open(const std::string& name, const std::string& mode = "")
-    {
-        if (mode == "")
-            in = std::fopen(name.c_str(), "w");
-        else
-            in = std::fopen(name.c_str(), mode.c_str());
-    }
-
-    // For the use of other functions than fopen() that can create the stream,
-    // but they still create FILE* that should be closed using fclose().
-    void attach(FILE* other)
-    {
-        in = other;
-    }
-
-    FILE* detach()
-    {
-        FILE* sav = in;
-        in = 0;
-        return sav;
-    }
-
-    int close()
-    {
-        int retval = 0;
-        if (in)
-        {
-            retval = std::fclose(in);
-            in = 0;
-        }
-        return retval;
-    }
-
-    ~ofilestream()
-    {
-        if (in)
-            std::fclose(in);
-    }
-};
-
-class obufstream
-{
-protected:
-    internal::form_memory_buffer<> buffer;
-
-public:
-
-    obufstream() {}
-
-    void clear()
-    {
-        buffer.clear();
-    }
-
-    obufstream& operator<<(const char* t)
-    {
-        size_t len = strlen(t);
-        buffer.append(t, len);
-        return *this;
-    }
-
-    obufstream& operator<<(const std::string& s)
-    {
-        buffer.append(s.data(), s.size());
-        return *this;
-    }
-
-    // For unusual manipulation, usually to add NUL termination.
-    // NOTE: you must make sure that you won't use the extended
-    // buffers if the intention was to get a string.
-    void append(char c)
-    {
-        buffer.append(c);
-    }
-
-    const char* bufptr() const
-    {
-        return buffer.get_first();
-    }
-
-    template<size_t ANYSIZE>
-    obufstream& operator<<(const internal::form_memory_buffer<ANYSIZE>& b)
-    {
-        using namespace internal;
-        // Copy all pieces one by one
-        if (b.size() == 0)
-            return *this;
-
-        buffer.append(b.get_first(), b.first_size());
-        for (form_memory_buffer<>::slices_t::const_iterator i = b.get_slices().begin();
-                i != b.get_slices().end(); ++i)
-        {
-            // Would be tempting to move the blocks, but C++03 doesn't feature moving.
-            const char* data = &(*i)[0];
-            buffer.append(data, i->size());
-        }
-        return *this;
-    }
-
-    obufstream& operator<<(const obufstream& source)
-    {
-        return *this << source.buffer;
-    }
-
-    template<class Value>
-    obufstream& operator<<(const Value& v)
-    {
-        internal::write_default(*this, v);
-        return *this;
-    }
-
-    std::string str() const
-    {
-        using namespace internal;
-        std::string out;
-        if (buffer.empty())
-            return out;
-
-        out.reserve(buffer.size() + 1);
-        out.append(buffer.get_first(), buffer.first_size());
-        for (form_memory_buffer<>::slices_t::const_iterator i = buffer.get_slices().begin();
-                i != buffer.get_slices().end(); ++i)
-        {
-            // Would be tempting to move the blocks, but C++03 doesn't feature moving.
-            const char* data = &(*i)[0];
-            out.append(data, i->size());
-        }
-        return out;
-    }
-
-    size_t size() const { return buffer.size(); }
-
-    template <class OutputContainer>
-    void copy_to(OutputContainer& out) const
-    {
-        using namespace internal;
-
-        std::copy(buffer.get_first(), buffer.get_first() + buffer.first_size(),
-                std::back_inserter(out));
-
-        for (form_memory_buffer<>::slices_t::const_iterator i = buffer.get_slices().begin();
-                i != buffer.get_slices().end(); ++i)
-        {
-            // Would be tempting to move the blocks, but C++03 doesn't feature moving.
-            const char* data = &(*i)[0];
-            std::copy(data, data + i->size(), std::back_inserter(out));
-        }
-    }
-
-    template <class OutputContainer>
-    size_t copy_to(OutputContainer& out, size_t maxsize) const
-    {
-        using namespace internal;
-        size_t avail = maxsize;
-        if (avail < buffer.first_size())
-        {
-            std::copy(buffer.get_first(), buffer.get_first() + avail,
-                    std::back_inserter(out));
-            return maxsize;
-        }
-
-        std::copy(buffer.get_first(), buffer.get_first() + buffer.first_size(),
-                std::back_inserter(out));
-
-        avail -= buffer.first_size();
-
-        for (form_memory_buffer<>::slices_t::const_iterator i = buffer.get_slices().begin();
-                i != buffer.get_slices().end(); ++i)
-        {
-            // Would be tempting to move the blocks, but C++03 doesn't feature moving.
-            const char* data = &(*i)[0];
-
-            if (avail < i->size())
-            {
-                std::copy(data, data + avail, std::back_inserter(out));
-                return maxsize;
-            }
-            std::copy(data, data + i->size(), std::back_inserter(out));
-            avail -= i->size();
-        }
-
-        return maxsize - avail;
-    }
-};
-
-namespace internal
-{
-#if defined(_MSC_VER) && _MSC_VER < 1900
-#define FMT_SYM_SNPRINTF _snprintf
-#define FMT_SIZE_SNPRINTF(bufsize) (bufsize-1)
-#else
-#define FMT_SYM_SNPRINTF std::snprintf
-#define FMT_SIZE_SNPRINTF(bufsize) bufsize
-#endif
-
-template<class ValueType>
-static inline size_t SNPrintfOne(char* buf, size_t bufsize, const char* fmt, const ValueType& val)
-{ return FMT_SYM_SNPRINTF (buf, FMT_SIZE_SNPRINTF(bufsize), fmt, val); }
-
-static inline size_t SNPrintfOne(char* buf, size_t bufsize, const char* fmt, const std::string& val)
-<<<<<<< HEAD
-{
-    return std::snprintf(buf, bufsize, fmt, val.c_str());
-}
-=======
-{ return FMT_SYM_SNPRINTF(buf, FMT_SIZE_SNPRINTF(bufsize), fmt, val.c_str()); }
-
-}
-#undef FMT_SYM_SNPRINTF
-#undef FMT_SIZE_SNPRINTF
->>>>>>> 96437026
-
-template <class Value> inline
-form_memory_buffer<> sfmt_imp(const Value& val, const form_memory_buffer<>& fstr, size_t bufsize)
-{
-    form_memory_buffer<> out;
-    // Reserve the maximum initial first, then shrink.
-    char* buf = out.expose(bufsize);
-
-    size_t valsize = SNPrintfOne(buf, bufsize, fstr.get_first(), val);
-
-    // Deemed impossible to happen, but still
-    if (valsize == bufsize)
-    {
-        bufsize *= 2;
-        // Just try again with one extra size, if this won't
-        // suffice, just add <...> at the end.
-        buf = out.expose(bufsize);
-        valsize = SNPrintfOne(buf, bufsize, fstr.get_first(), val);
-        if (valsize == bufsize)
-        {
-            char* end = buf + bufsize - 6;
-            strcpy(end, "<...>");
-        }
-    }
-
-    size_t unused = bufsize - valsize;
-    out.unreserve(unused);
-    out.commit();
-    return out;
-}
-}
-
-template <class Value> inline
-internal::form_memory_buffer<> sfmt(const Value& val, const char* fmtspec = 0)
-{
-    using namespace internal;
-
-    form_memory_buffer<> fstr = apply_format_fix(val, fmtspec);
-    size_t bufsize = form_memory_buffer<>::INITIAL_SIZE;
-
-    // We want to use this buffer as a NUL-terminated string.
-    // So we need to add NUL character oursevles, form_memory_buffer<>
-    // doesn't do it an doesn't use the NUL-termination.
-    fstr.append('\0');
-
-    return sfmt_imp(val, fstr, bufsize);
-}
-
-template <class Value> inline
-internal::form_memory_buffer<> sfmt(const Value& val, const sfmc& config)
-{
-    using namespace internal;
-
-    form_memory_buffer<> fstr = config.create_format(val);
-    size_t bufsize = form_memory_buffer<>::INITIAL_SIZE;
-    return sfmt_imp(val, fstr, bufsize);
-}
-
-
-
-namespace internal
-{
-template<class Value, class Stream> inline
-void write_default(Stream& s, const Value& v)
-{
-    s << sfmt(v, "");
-}
-
-
-inline void sfmts_imp(const internal::form_memory_buffer<>& b, std::string& out)
-{
-    using namespace internal;
-
-    if (b.size() == 0)
-        return;
-
-    out.reserve(b.size());
-    out.append(b.get_first(), b.first_size());
-    for (form_memory_buffer<>::slices_t::const_iterator i = b.get_slices().begin();
-            i != b.get_slices().end(); ++i)
-    {
-        const char* data = &(*i)[0];
-        out.append(data, i->size());
-    }
-}
-}
-
-template <class Value>
-inline std::string sfmts(const Value& val, const char* fmtspec = 0)
-{
-    std::string out;
-    internal::sfmts_imp(sfmt(val, fmtspec), (out));
-    return out;
-}
-
-template <class Value>
-inline std::string sfmts(const Value& val, const sfmc& fmtspec)
-{
-    std::string out;
-    internal::sfmts_imp(sfmt(val, fmtspec), (out));
-    return out;
-}
-
-
-// Semi-manipulator to add the end-of-line.
-const internal::form_memory_buffer<2> seol ("\n");
-
-// Another manipulator. You can add yourself others the same way.
-const struct os_flush_manip {} sflush;
-
-inline ostdiostream& operator<<(ostdiostream& sout, const os_flush_manip&)
-{
-        std::fflush(sout.raw());
-        return sout;
-};
-
-
-}
-
-#endif
+// Formatting library for C++ - C++03 compat version of on-demand tagged format API.
+//
+// Copyright (c) 2024 - present, Mikołaj Małecki
+// All rights reserved.
+//
+// For the license information refer to format.h.
+
+// This is a header-only lightweight C++03-compatible formatting library,
+// which provides the on-demand tagged format API and iostream-style wrapper
+// for FILE type from stdio. It has nothing to do with the rest of the {fmt}
+// library, except that it reuses the namespace.
+
+#ifndef INC_FMT_SFMT_H
+#define INC_FMT_SFMT_H
+
+#include <cstdio>
+#include <cstring>
+#include <cmath>
+#include <string>
+#include <vector>
+#include <list>
+
+namespace fmt
+{
+
+namespace internal
+{
+
+template<size_t PARAM_INITIAL_SIZE = 512>
+class form_memory_buffer
+{
+public:
+    static const size_t INITIAL_SIZE = PARAM_INITIAL_SIZE;
+    typedef std::list< std::vector<char> > slices_t;
+
+private:
+    char first[INITIAL_SIZE];
+    slices_t slices;
+
+    size_t initial; // size used in `first`
+    size_t reserved; // total size plus slices in reserve
+    size_t total; // total size in use
+
+public:
+    form_memory_buffer(): initial(0), reserved(0), total(0) {}
+
+    // For constants
+    template<size_t N>
+    form_memory_buffer(const char (&array)[N]): initial(N-1), reserved(N-1), total(N-1)
+    {
+        memcpy(first, array, N);
+    }
+
+    size_t avail()
+    {
+        return reserved - total;
+    }
+
+    char* get_first() { return first; }
+    const char* get_first() const { return first; }
+    size_t first_size() const { return initial; }
+    const slices_t& get_slices() const { return slices; }
+    size_t size() const { return total; }
+    bool empty() const { return total == 0; }
+
+    void append(char c)
+    {
+        char wrap[1] = {c};
+        append(wrap, 1);
+    }
+
+    // NOTE: append ignores the reservation. It writes
+    // where the currently available space is. Use expose()
+    // and commit() together or not at all.
+    void append(const char* val, size_t size)
+    {
+        if (size == 0)
+            return;
+
+        if (slices.empty())
+        {
+            if (size < INITIAL_SIZE - initial)
+            {
+                // Still free space in first.
+                memcpy(first + initial, val, size);
+                initial += size;
+                total = initial;
+                if (reserved < total)
+                    reserved = total;
+                return;
+            }
+        }
+
+        slices.push_back(std::vector<char>(val, val+size));
+        total += size;
+        if (reserved < total)
+            reserved = total;
+    }
+
+    char* expose(size_t size)
+    {
+        // Repeated exposure simply extends the
+        // reservation, if required more, or is ignored,
+        // if required less.
+
+        // Note that ort
+
+        size_t already_reserved = reserved - total;
+        if (already_reserved >= size)
+        {
+            // Identify the reserved region
+            if (slices.empty())
+            {
+                reserved = total + size;
+                return first + initial;
+            }
+
+            std::vector<char>& last = slices.back();
+            // Exceptionally resize that part if it doesn't
+            // fit.
+            if (last.size() != size)
+                last.resize(size);
+            reserved = total + size;
+            return &last[0];
+        }
+
+        // Check if you have any size available
+        // beyond the current reserved space.
+        // If not, allocate.
+        if (slices.empty())
+        {
+            // Not yet resolved to use of the slices,
+            // so check free space in first. The value of
+            // 'reserved' should be still < INITIAL_SIZE.
+            if (INITIAL_SIZE - total >= size)
+            {
+                char* b = first + total;
+                reserved = total + size;
+                return b;
+            }
+        }
+
+        // Otherwise allocate a new slice
+        // Check first if the last slice was already reserved
+        std::vector<char>* plast = &slices.back();
+        if (!already_reserved)
+        {
+            slices.push_back( std::vector<char>() );
+            plast = &slices.back();
+        }
+
+        plast->reserve(size);
+        plast->resize(size);
+        reserved = total + size;
+        return &(*plast)[0];
+    }
+
+    // Remove the last 'size' chars from reservation
+    bool unreserve(size_t size)
+    {
+        if (size > reserved - total)
+            return false;
+
+        if (!slices.empty())
+        {
+            // Check the last slice if it contains that size
+            std::vector<char>& last = slices.back();
+            if (last.size() < size)
+                return false;
+
+            size_t remain = last.size() - size;
+            if (!remain)
+            {
+                slices.pop_back();
+                reserved -= size;
+                return true;
+            }
+
+            last.erase(last.begin() + remain, last.end());
+        }
+        // Otherwise the space is in the initial buffer.
+
+        reserved -= size;
+        return true;
+    }
+
+    void commit()
+    {
+        total = reserved;
+        if (slices.empty())
+        {
+            // This means we don't use extra slices, so
+            // this size must be also repeated in initial
+            initial = reserved;
+        }
+    }
+
+    void clear()
+    {
+        slices.clear();
+        total = 0;
+        reserved = 0;
+        initial = 0;
+    }
+};
+
+template<size_t N, size_t I>
+struct CheckChar
+{
+    static bool is(char c, const char (&series)[N])
+    {
+        return c == series[I] || CheckChar<N, I+1>::is(c, series);
+    }
+};
+
+template<size_t N>
+struct CheckChar<N, N>
+{
+    // Terminal version - if none interrupted with true,
+    // eventually return false.
+    static bool is(char , const char (&)[N]) { return false; }
+};
+
+template<size_t N> inline
+bool isanyof(char c, const char (&series)[N])
+{
+    return CheckChar<N, 0>::is(c, series);
+}
+
+template<size_t N> inline
+bool isnum_or(char c, const char (&series)[N])
+{
+    if (c >= '0' && c <= '9')
+        return true;
+    return isanyof(c, series);
+}
+
+template<class AnyType, bool Condition>
+struct Ensure
+{
+};
+
+template<class AnyType>
+struct Ensure<AnyType, false>
+{
+    static void CheckIfCharsetNonEmpty()
+    {
+        typename AnyType::wrong_condition v = AnyType::wrong_condition;
+        (void)v;
+    }
+};
+
+template<size_t N1, size_t N2, size_t N3> inline
+form_memory_buffer<> fix_format(const char* fmt,
+        const char (&allowed)[N1],
+        const char (&typed)[N2],
+        const char (&deftype)[N3],
+        const char* warn)
+{
+    // All these arrays must contain at least 2 elements,
+    // that is one character and terminating zero.
+    //Ensure<int, N1 >= 2> c1;
+    Ensure<int, N2 >= 2> c2; (void)c2;
+    Ensure<int, N3 >= 2> c3; (void)c3;
+
+    form_memory_buffer<> buf;
+    buf.append('%');
+
+    bool warn_error = false;
+    if (fmt)
+    {
+        size_t len = strlen(fmt);
+        for (size_t i = 0; i < len; ++i)
+        {
+            char c = fmt[i];
+            if (internal::isnum_or(c, allowed))
+            {
+                buf.append(c);
+                continue;
+            }
+
+            if (internal::isanyof(c, typed))
+            {
+                // If you have found any numbase character,
+                // add first all characters from the default,
+                // EXCEPT the last one.
+                buf.append(deftype, N3-2);
+
+                // that's it, and we're done here.
+                buf.append(c);
+                return buf;
+            }
+
+            // If any other character is found, add the <!> warning
+            warn_error = true;
+            break;
+        }
+    }
+
+    buf.append(deftype, N3);
+
+    if (warn_error && warn)
+    {
+        buf.append(warn, strlen(warn));
+    }
+    return buf;
+}
+
+
+#define SFMT_FORMAT_FIXER(TYPE, ALLOWED, TYPED, DEFTYPE, WARN) \
+inline form_memory_buffer<> apply_format_fix(TYPE, const char* fmt) \
+{ \
+    return fix_format(fmt, ALLOWED, TYPED, DEFTYPE, WARN); \
+} 
+
+#define SFMT_FORMAT_FIXER_TPL(TPAR, TYPE, ALLOWED, TYPED, DEFTYPE, WARN) \
+template<TPAR>\
+inline form_memory_buffer<> apply_format_fix(TYPE, const char* fmt)\
+{\
+    return fix_format(fmt, ALLOWED, TYPED, DEFTYPE, WARN); \
+}
+
+
+
+// So, format in the format spec is:
+//
+// (missing): add the default format
+// Using: diouxX - specify the numeric base
+// Using efg - specify the float style
+
+// Modifiers like "h", "l", or "L" shall not
+// be used. They will be inserted if needed.
+
+SFMT_FORMAT_FIXER(int, "+- '#", "dioxX", "i", "<!!!>");
+SFMT_FORMAT_FIXER(short int, "+- '#", "dioxX", "hi", "<!!!>");
+SFMT_FORMAT_FIXER(long int, "+- '#", "dioxX", "li", "<!!!>");
+SFMT_FORMAT_FIXER(long long int, "+- '#", "dioxX", "lli", "<!!!>");
+
+SFMT_FORMAT_FIXER(unsigned int, "+- '#", "uoxX", "u", "<!!!>");
+SFMT_FORMAT_FIXER(unsigned short int, "+- '#", "uoxX", "hu", "<!!!>");
+SFMT_FORMAT_FIXER(unsigned long int, "+- '#", "uoxX", "lu", "<!!!>");
+SFMT_FORMAT_FIXER(unsigned long long int, "+- '#", "uoxX", "llu", "<!!!>");
+
+SFMT_FORMAT_FIXER(double, "+- '#.", "EeFfgGaA", "g", "<!!!>");
+SFMT_FORMAT_FIXER(float, "+- '#.", "EeFfgGaA", "g", "<!!!>");
+SFMT_FORMAT_FIXER(long double, "+- '#.", "EeFfgGaA", "Lg", "<!!!>");
+
+SFMT_FORMAT_FIXER(char, "-", "c", "c", "<!!!>");
+
+SFMT_FORMAT_FIXER(std::string, "-.", "s", "s", "<!!!>");
+SFMT_FORMAT_FIXER(const char*, "-.", "s", "s", "<!!!>");
+SFMT_FORMAT_FIXER(char*, "-.", "s", "s", "<!!!>");
+SFMT_FORMAT_FIXER_TPL(size_t N, const char (&)[N], "-.", "s", "s", "<!!!>");
+SFMT_FORMAT_FIXER_TPL(size_t N, char (&)[N], "-.", "s", "s", "<!!!>");
+SFMT_FORMAT_FIXER_TPL(class Type, Type*, "-", "p", "p", "<!!!>");
+
+#undef SFMT_FORMAT_FIXER_TPL
+#undef SFMT_FORMAT_FIXER
+
+template<size_t N>
+struct const_copy
+{
+    static void copy(char* target, const char *source)
+    {
+        *target = *source;
+        return const_copy<N-1>::copy(target + 1, source + 1);
+    }
+};
+
+template<>
+struct const_copy<1> // 1 because the last item is the terminal '\0'.
+{
+    static void copy(char*, const char *) { } // do nothing, terminal value
+};
+
+// These maps must cover all allowed values, for safety.
+static const char present_int_map[8] = { 'i', 'o', 'x', 'X', 'd', 'd', 'd', 'd'};
+static const char present_float_map[8] = { 'g', 'G', 'a', 'A', 'e', 'E', 'f', 'g' };
+
+}
+
+struct sfmc
+{
+    enum postype { pos_no, pos_plus, pos_space, pos_invalid };
+    enum flavor {
+       flavor_dec = 0,
+       flavor_oct = 1,
+       flavor_hex = 2,
+       flavor_uhex = 3,
+
+       flavor_general = 0,
+       flavor_ugeneral = 1,
+       flavor_fhex = 2,
+       flavor_ufhex = 3,
+       flavor_scientific = 4,
+       flavor_uscientific = 5,
+       flavor_fixed = 6
+    };
+
+protected:
+    short widthval;
+    short precisionval;
+    bool widthbit:1;
+    bool precisionbit:1;
+    bool altbit:1;
+    bool leftbit:1;
+    bool leadzerobit:1;
+    postype postype:2;
+    flavor presentation:3;
+    bool localized:1;
+
+public:
+    sfmc():
+        widthval(0),
+        precisionval(6),
+        widthbit(false),
+        precisionbit(false),
+        altbit(false),
+        leftbit(false),
+        leadzerobit(false),
+        postype(pos_no),
+        presentation(flavor_dec),
+        localized(false)
+    {
+    }
+
+#define SFMTC_TAG(name, body) sfmc& name () { body; return *this; }
+#define SFMTC_TAG_VAL(name, body) sfmc& name (int val) { body; return *this; }
+
+    SFMTC_TAG(alt, altbit = true);
+    SFMTC_TAG(left, leftbit = true);
+    SFMTC_TAG(right, (void)0);
+    SFMTC_TAG_VAL(width, widthbit = true; widthval = abs(val));
+    SFMTC_TAG_VAL(precision, precisionbit = true; precisionval = abs(val));
+    SFMTC_TAG(dec, (void)0);
+    SFMTC_TAG(hex, presentation = flavor_hex);
+    SFMTC_TAG(oct, presentation = flavor_oct);
+    SFMTC_TAG(uhex, presentation = flavor_uhex);
+    SFMTC_TAG(general, (void)0);
+    SFMTC_TAG(ugeneral, presentation = flavor_ugeneral);
+    SFMTC_TAG(fhex, presentation = flavor_fhex);
+    SFMTC_TAG(ufhex, presentation = flavor_ufhex);
+    SFMTC_TAG(exp, presentation = flavor_scientific);
+    SFMTC_TAG(uexp, presentation = flavor_uscientific);
+    SFMTC_TAG(scientific, presentation = flavor_scientific);
+    SFMTC_TAG(uscientific, presentation = flavor_uscientific);
+    SFMTC_TAG(fixed, presentation = flavor_fixed);
+    SFMTC_TAG(nopos, (void)0);
+    SFMTC_TAG(posspace, postype = pos_space);
+    SFMTC_TAG(posplus, postype = pos_plus);
+    SFMTC_TAG(fillzero, leadzerobit = true);
+
+#undef SFMTC_TAG
+#undef SFMTC_TAG_VAL
+
+    // Utility function to store the number for width/precision
+    // For C++11 it could be constexpr, but this is C++03-compat code.
+    // It's bound to this structure because it's unsafe.
+    static size_t store_number(char* position, int number)
+    {
+        size_t shiftpos = 0;
+        div_t dm = div(number, 10);
+        if (dm.quot)
+            shiftpos = store_number(position, dm.quot);
+        position[shiftpos] = '0' + dm.rem;
+        return shiftpos + 1;
+    }
+
+    template<size_t N>
+    internal::form_memory_buffer<> create_format_int(const char (&lnspec)[N]) const
+    {
+        using namespace internal;
+
+        Ensure<int, N >= 2> c3; (void)c3;
+
+        form_memory_buffer<> form;
+
+        // Use reservation as this will be faster and also
+        // we don't know how many ciphers will be taken by width/precision
+        // We need to reserve 12 + 12 + 4 + 4 = 32.
+        char* buf = form.expose(32);
+        size_t used = 0;
+        buf[used++] = '%';
+
+        if (altbit)
+            buf[used++] = '#';
+
+        if (leftbit)
+            buf[used++] = '-';
+
+        if (localized)
+            buf[used++] = '\'';
+
+        if (leadzerobit)
+            buf[used++] = '0';
+
+        if (widthbit)
+        {
+            size_t w = store_number(buf + used, widthval);
+            used += w;
+        }
+
+        // That's it, now we copy the type length modifier
+        const_copy<N-1>::copy(buf + used, lnspec);
+        used += (N - 2);
+
+        // And finally the flavor modifier
+        if (int(presentation) == 0)
+            buf[used++] = lnspec[N-2];
+        else
+            buf[used++] = present_int_map[presentation];
+        buf[used] = '\0';
+
+        size_t unused = 32 - used;
+        if (unused > 0)
+            form.unreserve(unused);
+        form.commit();
+
+        return form;
+    }
+
+    template<size_t N>
+    internal::form_memory_buffer<> create_format_float(const char (&lnspec)[N]) const
+    {
+        using namespace internal;
+        Ensure<int, N >= 2> c3; (void)c3;
+
+        form_memory_buffer<> form;
+
+        // Use reservation as this will be faster and also
+        // we don't know how many ciphers will be taken by width/precision
+        // We need to reserve 12 + 12 + 4 + 4 = 32.
+        char* buf = form.expose(32);
+        size_t used = 0;
+        buf[used++] = '%';
+
+        if (altbit)
+            buf[used++] = '#';
+
+        if (leftbit)
+            buf[used++] = '-';
+
+        if (localized)
+            buf[used++] = '\'';
+
+        if (leadzerobit)
+            buf[used++] = '0';
+
+        if (widthbit)
+        {
+            size_t w = store_number(buf + used, widthval);
+            used += w;
+        }
+
+        if (precisionbit)
+        {
+            buf[used++] = '.';
+            size_t w = store_number(buf + used, precisionval);
+            used += w;
+        }
+
+        // That's it, now we copy the type length modifier
+        const_copy<N-1>::copy(buf + used, lnspec);
+        used += (N - 2);
+
+        // And finally the flavor modifier
+        if (int(presentation) == 0)
+            buf[used++] = lnspec[N-2];
+        else
+            buf[used++] = present_float_map[presentation];
+        buf[used] = '\0';
+
+        size_t unused = 32 - used;
+        if (unused > 0)
+            form.unreserve(unused);
+        form.commit();
+
+        return form;
+    }
+
+    internal::form_memory_buffer<> create_format(int) const { return create_format_int("i"); }
+    internal::form_memory_buffer<> create_format(short int) const { return create_format_int("hi"); };
+    internal::form_memory_buffer<> create_format(long int) const { return create_format_int("li"); };
+    internal::form_memory_buffer<> create_format(long long int) const { return create_format_int("lli"); };
+
+    internal::form_memory_buffer<> create_format(unsigned int) const { return create_format_int("u"); };
+    internal::form_memory_buffer<> create_format(unsigned short int) const { return create_format_int("hu"); };
+    internal::form_memory_buffer<> create_format(unsigned long int) const { return create_format_int("lu"); };
+    internal::form_memory_buffer<> create_format(unsigned long long int) const { return create_format_int("llu"); };
+
+    internal::form_memory_buffer<> create_format(double) const { return create_format_float("g"); };
+    internal::form_memory_buffer<> create_format(float) const { return create_format_float("g"); };
+    internal::form_memory_buffer<> create_format(long double) const { return create_format_float("Lg"); };
+
+    internal::form_memory_buffer<> create_format(char) const
+    {
+        internal::form_memory_buffer<> form;
+        form.append("%c", 3);
+        return form;
+    }
+
+    internal::form_memory_buffer<> create_format_string() const
+    {
+        using namespace internal;
+
+        form_memory_buffer<> form;
+
+        // Use reservation as this will be faster and also
+        // we don't know how many ciphers will be taken by width/precision
+        // We need to reserve 12 + 12 + 4 + 4 = 32.
+        char* buf = form.expose(32);
+        size_t used = 0;
+        buf[used++] = '%';
+
+        if (leftbit)
+            buf[used++] = '-';
+
+        if (widthbit)
+        {
+            size_t w = store_number(buf + used, widthval);
+            used += w;
+        }
+
+        if (precisionbit)
+        {
+            buf[used++] = '.';
+            size_t w = store_number(buf + used, precisionval);
+            used += w;
+        }
+
+        // No modifier supported
+        // XXX NOTE: wchar_t therefore not supported!
+        buf[used++] = 's';
+        buf[used] = '\0';
+
+        size_t unused = 32 - used;
+        if (unused > 0)
+            form.unreserve(unused);
+        form.commit();
+
+        return form;
+    }
+
+    internal::form_memory_buffer<> create_format(char*) const { return create_format_string(); };
+    internal::form_memory_buffer<> create_format(const char*) const { return create_format_string(); };
+    internal::form_memory_buffer<> create_format(std::string) const { return create_format_string(); };
+};
+
+// fmt(val, sfmc().alt().hex().width(10))
+
+namespace internal
+{
+
+template<class Value, class Stream> inline
+void write_default(Stream& str, const Value& val);
+
+}
+
+class ostdiostream
+{
+protected:
+    mutable FILE* in;
+
+public:
+
+    FILE* raw() const { return in; }
+
+    ostdiostream(FILE* f): in(f) {}
+
+    ostdiostream& operator<<(const char* t)
+    {
+        std::fputs(t, in);
+        return *this;
+    }
+
+    ostdiostream& operator<<(const std::string& s)
+    {
+        std::fputs(s.c_str(), in);
+        return *this;
+    }
+
+    template<size_t ANYSIZE>
+    ostdiostream& operator<<(const internal::form_memory_buffer<ANYSIZE>& b)
+    {
+        using namespace internal;
+        // Copy all pieces one by one
+        if (b.size() == 0)
+            return *this;
+
+        std::fwrite(b.get_first(), 1, b.first_size(), in);
+        for (form_memory_buffer<>::slices_t::const_iterator i = b.get_slices().begin();
+                i != b.get_slices().end(); ++i)
+        {
+            const char* data = &(*i)[0];
+            std::fwrite(data, 1, i->size(), in);
+        }
+        return *this;
+    }
+
+    template<class Value>
+    ostdiostream& operator<<(const Value& v)
+    {
+        internal::write_default(*this, v);
+        return *this;
+    }
+};
+
+
+class ofilestream: public ostdiostream
+{
+public:
+
+    ofilestream(): ostdiostream(0) {}
+
+    ofilestream(const std::string& name, const std::string& mode = "")
+        : ostdiostream(0) // Set NULL initially, but then override
+    {
+        open(name, mode);
+    }
+
+    bool good() const { return in; }
+
+    void open(const std::string& name, const std::string& mode = "")
+    {
+        if (mode == "")
+            in = std::fopen(name.c_str(), "w");
+        else
+            in = std::fopen(name.c_str(), mode.c_str());
+    }
+
+    // For the use of other functions than fopen() that can create the stream,
+    // but they still create FILE* that should be closed using fclose().
+    void attach(FILE* other)
+    {
+        in = other;
+    }
+
+    FILE* detach()
+    {
+        FILE* sav = in;
+        in = 0;
+        return sav;
+    }
+
+    int close()
+    {
+        int retval = 0;
+        if (in)
+        {
+            retval = std::fclose(in);
+            in = 0;
+        }
+        return retval;
+    }
+
+    ~ofilestream()
+    {
+        if (in)
+            std::fclose(in);
+    }
+};
+
+class obufstream
+{
+protected:
+    internal::form_memory_buffer<> buffer;
+
+public:
+
+    obufstream() {}
+
+    void clear()
+    {
+        buffer.clear();
+    }
+
+    obufstream& operator<<(const char* t)
+    {
+        size_t len = strlen(t);
+        buffer.append(t, len);
+        return *this;
+    }
+
+    obufstream& operator<<(const std::string& s)
+    {
+        buffer.append(s.data(), s.size());
+        return *this;
+    }
+
+    // For unusual manipulation, usually to add NUL termination.
+    // NOTE: you must make sure that you won't use the extended
+    // buffers if the intention was to get a string.
+    void append(char c)
+    {
+        buffer.append(c);
+    }
+
+    const char* bufptr() const
+    {
+        return buffer.get_first();
+    }
+
+    template<size_t ANYSIZE>
+    obufstream& operator<<(const internal::form_memory_buffer<ANYSIZE>& b)
+    {
+        using namespace internal;
+        // Copy all pieces one by one
+        if (b.size() == 0)
+            return *this;
+
+        buffer.append(b.get_first(), b.first_size());
+        for (form_memory_buffer<>::slices_t::const_iterator i = b.get_slices().begin();
+                i != b.get_slices().end(); ++i)
+        {
+            // Would be tempting to move the blocks, but C++03 doesn't feature moving.
+            const char* data = &(*i)[0];
+            buffer.append(data, i->size());
+        }
+        return *this;
+    }
+
+    obufstream& operator<<(const obufstream& source)
+    {
+        return *this << source.buffer;
+    }
+
+    template<class Value>
+    obufstream& operator<<(const Value& v)
+    {
+        internal::write_default(*this, v);
+        return *this;
+    }
+
+    std::string str() const
+    {
+        using namespace internal;
+        std::string out;
+        if (buffer.empty())
+            return out;
+
+        out.reserve(buffer.size() + 1);
+        out.append(buffer.get_first(), buffer.first_size());
+        for (form_memory_buffer<>::slices_t::const_iterator i = buffer.get_slices().begin();
+                i != buffer.get_slices().end(); ++i)
+        {
+            // Would be tempting to move the blocks, but C++03 doesn't feature moving.
+            const char* data = &(*i)[0];
+            out.append(data, i->size());
+        }
+        return out;
+    }
+
+    size_t size() const { return buffer.size(); }
+
+    template <class OutputContainer>
+    void copy_to(OutputContainer& out) const
+    {
+        using namespace internal;
+
+        std::copy(buffer.get_first(), buffer.get_first() + buffer.first_size(),
+                std::back_inserter(out));
+
+        for (form_memory_buffer<>::slices_t::const_iterator i = buffer.get_slices().begin();
+                i != buffer.get_slices().end(); ++i)
+        {
+            // Would be tempting to move the blocks, but C++03 doesn't feature moving.
+            const char* data = &(*i)[0];
+            std::copy(data, data + i->size(), std::back_inserter(out));
+        }
+    }
+
+    template <class OutputContainer>
+    size_t copy_to(OutputContainer& out, size_t maxsize) const
+    {
+        using namespace internal;
+        size_t avail = maxsize;
+        if (avail < buffer.first_size())
+        {
+            std::copy(buffer.get_first(), buffer.get_first() + avail,
+                    std::back_inserter(out));
+            return maxsize;
+        }
+
+        std::copy(buffer.get_first(), buffer.get_first() + buffer.first_size(),
+                std::back_inserter(out));
+
+        avail -= buffer.first_size();
+
+        for (form_memory_buffer<>::slices_t::const_iterator i = buffer.get_slices().begin();
+                i != buffer.get_slices().end(); ++i)
+        {
+            // Would be tempting to move the blocks, but C++03 doesn't feature moving.
+            const char* data = &(*i)[0];
+
+            if (avail < i->size())
+            {
+                std::copy(data, data + avail, std::back_inserter(out));
+                return maxsize;
+            }
+            std::copy(data, data + i->size(), std::back_inserter(out));
+            avail -= i->size();
+        }
+
+        return maxsize - avail;
+    }
+};
+
+namespace internal
+{
+#if defined(_MSC_VER) && _MSC_VER < 1900
+#define FMT_SYM_SNPRINTF _snprintf
+#define FMT_SIZE_SNPRINTF(bufsize) (bufsize-1)
+#else
+#define FMT_SYM_SNPRINTF std::snprintf
+#define FMT_SIZE_SNPRINTF(bufsize) bufsize
+#endif
+
+template<class ValueType>
+static inline size_t SNPrintfOne(char* buf, size_t bufsize, const char* fmt, const ValueType& val)
+{ return FMT_SYM_SNPRINTF (buf, FMT_SIZE_SNPRINTF(bufsize), fmt, val); }
+
+static inline size_t SNPrintfOne(char* buf, size_t bufsize, const char* fmt, const std::string& val)
+{ return FMT_SYM_SNPRINTF(buf, FMT_SIZE_SNPRINTF(bufsize), fmt, val.c_str()); }
+
+#undef FMT_SYM_SNPRINTF
+#undef FMT_SIZE_SNPRINTF
+
+template <class Value> inline
+form_memory_buffer<> sfmt_imp(const Value& val, const form_memory_buffer<>& fstr, size_t bufsize)
+{
+    form_memory_buffer<> out;
+    // Reserve the maximum initial first, then shrink.
+    char* buf = out.expose(bufsize);
+
+    size_t valsize = SNPrintfOne(buf, bufsize, fstr.get_first(), val);
+
+    // Deemed impossible to happen, but still
+    if (valsize == bufsize)
+    {
+        bufsize *= 2;
+        // Just try again with one extra size, if this won't
+        // suffice, just add <...> at the end.
+        buf = out.expose(bufsize);
+        valsize = SNPrintfOne(buf, bufsize, fstr.get_first(), val);
+        if (valsize == bufsize)
+        {
+            char* end = buf + bufsize - 6;
+            strcpy(end, "<...>");
+        }
+    }
+
+    size_t unused = bufsize - valsize;
+    out.unreserve(unused);
+    out.commit();
+    return out;
+}
+}
+
+template <class Value> inline
+internal::form_memory_buffer<> sfmt(const Value& val, const char* fmtspec = 0)
+{
+    using namespace internal;
+
+    form_memory_buffer<> fstr = apply_format_fix(val, fmtspec);
+    size_t bufsize = form_memory_buffer<>::INITIAL_SIZE;
+
+    // We want to use this buffer as a NUL-terminated string.
+    // So we need to add NUL character oursevles, form_memory_buffer<>
+    // doesn't do it an doesn't use the NUL-termination.
+    fstr.append('\0');
+
+    return sfmt_imp(val, fstr, bufsize);
+}
+
+template <class Value> inline
+internal::form_memory_buffer<> sfmt(const Value& val, const sfmc& config)
+{
+    using namespace internal;
+
+    form_memory_buffer<> fstr = config.create_format(val);
+    size_t bufsize = form_memory_buffer<>::INITIAL_SIZE;
+    return sfmt_imp(val, fstr, bufsize);
+}
+
+
+
+namespace internal
+{
+template<class Value, class Stream> inline
+void write_default(Stream& s, const Value& v)
+{
+    s << sfmt(v, "");
+}
+
+
+inline void sfmts_imp(const internal::form_memory_buffer<>& b, std::string& out)
+{
+    using namespace internal;
+
+    if (b.size() == 0)
+        return;
+
+    out.reserve(b.size());
+    out.append(b.get_first(), b.first_size());
+    for (form_memory_buffer<>::slices_t::const_iterator i = b.get_slices().begin();
+            i != b.get_slices().end(); ++i)
+    {
+        const char* data = &(*i)[0];
+        out.append(data, i->size());
+    }
+}
+}
+
+template <class Value>
+inline std::string sfmts(const Value& val, const char* fmtspec = 0)
+{
+    std::string out;
+    internal::sfmts_imp(sfmt(val, fmtspec), (out));
+    return out;
+}
+
+template <class Value>
+inline std::string sfmts(const Value& val, const sfmc& fmtspec)
+{
+    std::string out;
+    internal::sfmts_imp(sfmt(val, fmtspec), (out));
+    return out;
+}
+
+
+// Semi-manipulator to add the end-of-line.
+const internal::form_memory_buffer<2> seol ("\n");
+
+// Another manipulator. You can add yourself others the same way.
+const struct os_flush_manip {} sflush;
+
+inline ostdiostream& operator<<(ostdiostream& sout, const os_flush_manip&)
+{
+        std::fflush(sout.raw());
+        return sout;
+};
+
+
+}
+
+#endif