/*
 * SRT - Secure, Reliable, Transport
 * Copyright (c) 2019 Haivision Systems Inc.
 *
 * This Source Code Form is subject to the terms of the Mozilla Public
 * License, v. 2.0. If a copy of the MPL was not distributed with this
 * file, You can obtain one at http://mozilla.org/MPL/2.0/.
 *
 */
#include "platform_sys.h"

#include <iomanip>
#include <stdexcept>
#include <cmath>
#include "sync.h"
#include "srt.h"
#include "srt_compat.h"
#include "logging.h"
#include "common.h"

// HAVE_CXX11 is defined in utilities.h, included with common.h. 
// The following conditional inclusion must go after common.h.
#if HAVE_CXX11 
#include <random>
#endif

namespace srt_logging
{
    extern Logger inlog;
}
using namespace srt_logging;
using namespace std;

namespace srt
{
namespace sync
{

std::string FormatTime(const steady_clock::time_point& timestamp)
{
    if (is_zero(timestamp))
    {
        // Use special string for 0
        return "00:00:00.000000 [STDY]";
    }

    const int decimals = clockSubsecondPrecision();
    const uint64_t total_sec = count_seconds(timestamp.time_since_epoch());
    const uint64_t days = total_sec / (60 * 60 * 24);
    const uint64_t hours = total_sec / (60 * 60) - days * 24;
    const uint64_t minutes = total_sec / 60 - (days * 24 * 60) - hours * 60;
    const uint64_t seconds = total_sec - (days * 24 * 60 * 60) - hours * 60 * 60 - minutes * 60;
    ostringstream out;
    if (days)
        out << days << "D ";
    out << setfill('0') << setw(2) << hours << ":"
        << setfill('0') << setw(2) << minutes << ":"
        << setfill('0') << setw(2) << seconds << "."
        << setfill('0') << setw(decimals) << (timestamp - seconds_from(total_sec)).time_since_epoch().count() << " [STDY]";
    return out.str();
}

std::string FormatTimeSys(const steady_clock::time_point& timestamp)
{
    const time_t                   now_s         = ::time(NULL); // get current time in seconds
    const steady_clock::time_point now_timestamp = steady_clock::now();
    const int64_t                  delta_us      = count_microseconds(timestamp - now_timestamp);
    const int64_t                  delta_s =
        static_cast<int64_t>(floor((static_cast<double>(count_microseconds(now_timestamp.time_since_epoch()) % 1000000) + delta_us) / 1000000.0));
    const time_t tt = now_s + delta_s;
    struct tm    tm = SysLocalTime(tt); // in seconds
    char         tmp_buf[512];
    strftime(tmp_buf, 512, "%X.", &tm);

    ostringstream out;
    out << tmp_buf << setfill('0') << setw(6) << (count_microseconds(timestamp.time_since_epoch()) % 1000000) << " [SYST]";
    return out.str();
}

std::string FormatDurationAuto(const steady_clock::duration& dur)
{
    int64_t value = count_microseconds(dur);

    if (value < 1000)
        return FormatDuration<DUNIT_US>(dur);

    if (value < 1000000)
        return FormatDuration<DUNIT_MS>(dur);

    return FormatDuration<DUNIT_S>(dur);
}


#ifdef ENABLE_STDCXX_SYNC
bool StartThread(CThread& th, ThreadFunc&& f, void* args, const string& name)
#else
bool StartThread(CThread& th, void* (*f) (void*), void* args, const string& name)
#endif
{
    ThreadName tn(name);
    try
    {
#if HAVE_FULL_CXX11 || defined(ENABLE_STDCXX_SYNC)
        th = CThread(f, args);
#else
        // No move semantics in C++03, therefore using a dedicated function
        th.create_thread(f, args);
#endif
    }
#if ENABLE_HEAVY_LOGGING
    catch (const CThreadException& e)
#else
    catch (const CThreadException&)
#endif
    {
        HLOGC(inlog.Debug, log << name << ": failed to start thread. " << e.what());
        return false;
    }
    return true;
}

} // namespace sync
} // namespace srt

////////////////////////////////////////////////////////////////////////////////
//
// CEvent class
//
////////////////////////////////////////////////////////////////////////////////

srt::sync::CEvent::CEvent()
{
#ifndef _WIN32
    m_cond.init();
#endif
}

srt::sync::CEvent::~CEvent()
{
#ifndef _WIN32
    m_cond.destroy();
#endif
}

bool srt::sync::CEvent::lock_wait_until(const TimePoint<steady_clock>& tp)
{
    UniqueLock lock(m_lock);
    return m_cond.wait_until(lock, tp);
}

void srt::sync::CEvent::notify_one()
{
    return m_cond.notify_one();
}

void srt::sync::CEvent::notify_all()
{
    return m_cond.notify_all();
}

bool srt::sync::CEvent::lock_wait_for(const steady_clock::duration& rel_time)
{
    UniqueLock lock(m_lock);
    return m_cond.wait_for(lock, rel_time);
}

bool srt::sync::CEvent::wait_for(UniqueLock& lock, const steady_clock::duration& rel_time)
{
    return m_cond.wait_for(lock, rel_time);
}

bool srt::sync::CEvent::wait_until(UniqueLock& lock, const TimePoint<steady_clock>& tp)
{
    return m_cond.wait_until(lock, tp);
}

void srt::sync::CEvent::lock_wait()
{
    UniqueLock lock(m_lock);
    return wait(lock);
}

void srt::sync::CEvent::wait(UniqueLock& lock)
{
    return m_cond.wait(lock);
}

namespace srt {
namespace sync {

srt::sync::CEvent g_Sync;

} // namespace sync
} // namespace srt

////////////////////////////////////////////////////////////////////////////////
//
// Timer
//
////////////////////////////////////////////////////////////////////////////////

srt::sync::CTimer::CTimer()
{
}


srt::sync::CTimer::~CTimer()
{
}

// This function sleeps up to the given time, then exits.
// Meanwhile it can be influenced from another thread by calling:
// - tick(): exit waiting, but re-check the end time and fall back to sleep if not reached
// - interrupt(): exit waiting with setting wait time to now() so that it exits immediately
//
// This function returns true if it has exit on the originally set time.
// If the time was changed due to being interrupted and it did really exit before
// that time, false is returned.
bool srt::sync::CTimer::sleep_until(TimePoint<steady_clock> tp)
{
    // The class member m_sched_time can be used to interrupt the sleep.
    // Refer to Timer::interrupt().
    enterCS(m_event.mutex());
    m_tsSchedTime = tp;
    leaveCS(m_event.mutex());

#if USE_BUSY_WAITING
    wait_busy();
#else
    wait_stalled();
#endif

    // Returning false means that sleep was early interrupted
    return m_tsSchedTime.load() >= tp;
}

void srt::sync::CTimer::wait_stalled()
{
    TimePoint<steady_clock> cur_tp = steady_clock::now();

    while (cur_tp < m_tsSchedTime.load())
    {
        m_event.lock_wait_until(m_tsSchedTime);
        cur_tp = steady_clock::now();
    }
}

void srt::sync::CTimer::wait_busy()
{
#if defined(_WIN32)
    // 10 ms on Windows: bad accuracy of timers
    const steady_clock::duration
        td_threshold = milliseconds_from(10);
#else
    // 1 ms on non-Windows platforms
    const steady_clock::duration
        td_threshold = milliseconds_from(1);
#endif

    TimePoint<steady_clock> cur_tp = steady_clock::now();
<<<<<<< HEAD
    while (cur_tp < m_tsSchedTime.load())
    {
        steady_clock::duration td_wait = m_tsSchedTime.load() - cur_tp;
        if (td_wait <= 2 * td_threshold)
            break;

        td_wait -= td_threshold;
        m_event.lock_wait_for(td_wait);
=======

    {
        UniqueLock elk (m_event.mutex());
        while (cur_tp < m_tsSchedTime)
        {
#if USE_BUSY_WAITING
            steady_clock::duration td_wait = m_tsSchedTime - cur_tp;
            if (td_wait <= 2 * td_threshold)
                break;

            td_wait -= td_threshold;
            m_event.wait_for(elk, td_wait);
#else
            m_event.wait_until(elk, m_tsSchedTime);
#endif // USE_BUSY_WAITING
>>>>>>> 43aef452

            cur_tp = steady_clock::now();
        }

<<<<<<< HEAD
    while (cur_tp < m_tsSchedTime.load())
    {
=======
#if USE_BUSY_WAITING
        while (cur_tp < m_tsSchedTime)
        {
            InvertedLock ulk (m_event.mutex());
>>>>>>> 43aef452
#ifdef IA32
            __asm__ volatile ("pause; rep; nop; nop; nop; nop; nop;");
#elif IA64
            __asm__ volatile ("nop 0; nop 0; nop 0; nop 0; nop 0;");
#elif AMD64
            __asm__ volatile ("nop; nop; nop; nop; nop;");
#elif defined(_WIN32) && !defined(__MINGW32__)
            __nop();
            __nop();
            __nop();
            __nop();
            __nop();
#endif
<<<<<<< HEAD
        cur_tp = steady_clock::now();
=======

            cur_tp = steady_clock::now();
        }
#endif // USE_BUSY_WAITING

        return cur_tp >= m_tsSchedTime;
>>>>>>> 43aef452
    }
}


void srt::sync::CTimer::interrupt()
{
    UniqueLock lck(m_event.mutex());
    m_tsSchedTime = steady_clock::now();
    m_event.notify_all();
}


void srt::sync::CTimer::tick()
{
    m_event.notify_one();
}


void srt::sync::CGlobEvent::triggerEvent()
{
    return g_Sync.notify_one();
}

bool srt::sync::CGlobEvent::waitForEvent()
{
    return g_Sync.lock_wait_for(milliseconds_from(10));
}

////////////////////////////////////////////////////////////////////////////////
//
// Random
//
////////////////////////////////////////////////////////////////////////////////

namespace srt
{
#if HAVE_CXX11
static std::mt19937& randomGen()
{
    static std::random_device s_RandomDevice;
    static std::mt19937 s_GenMT19937(s_RandomDevice());
    return s_GenMT19937;
}
#elif defined(_WIN32) && defined(__MINGW32__)
static void initRandSeed()
{
    const int64_t seed = sync::steady_clock::now().time_since_epoch().count();
    srand((unsigned int) seed);
}
static pthread_once_t s_InitRandSeedOnce = PTHREAD_ONCE_INIT;
#else

static unsigned int genRandSeed()
{
    // Duration::count() does not depend on any global objects,
    // therefore it is preferred over count_microseconds(..).
    const int64_t seed = sync::steady_clock::now().time_since_epoch().count();
    return (unsigned int) seed;
}

static unsigned int* getRandSeed()
{
    static unsigned int s_uRandSeed = genRandSeed();
    return &s_uRandSeed;
}

#endif
}

int srt::sync::genRandomInt(int minVal, int maxVal)
{
    // This Meyers singleton initialization is thread-safe since C++11, but is not thread-safe in C++03.
    // A mutex to protect simultaneous access to the random device.
    // Thread-local storage could be used here instead to store the seed / random device.
    // However the generator is not used often (Initial Socket ID, Initial sequence number, FileCC),
    // so sharing a single seed among threads should not impact the performance.
    static sync::Mutex s_mtxRandomDevice;
    sync::ScopedLock lck(s_mtxRandomDevice);
#if HAVE_CXX11
    uniform_int_distribution<> dis(minVal, maxVal); 
    return dis(randomGen());
#else
#if defined(__MINGW32__)
    // No rand_r(..) for MinGW.
    pthread_once(&s_InitRandSeedOnce, initRandSeed);
    // rand() returns a pseudo-random integer in the range 0 to RAND_MAX inclusive
    // (i.e., the mathematical range [0, RAND_MAX]). 
    // Therefore, rand_0_1 belongs to [0.0, 1.0].
    const double rand_0_1 = double(rand()) / RAND_MAX;
#else // not __MINGW32__
    // rand_r(..) returns a pseudo-random integer in the range 0 to RAND_MAX inclusive
    // (i.e., the mathematical range [0, RAND_MAX]). 
    // Therefore, rand_0_1 belongs to [0.0, 1.0].
    const double rand_0_1 = double(rand_r(getRandSeed())) / RAND_MAX;
#endif

    // Map onto [minVal, maxVal].
    // Note. There is a minuscule probablity to get maxVal+1 as the result.
    // So we have to use long long to handle cases when maxVal = INT32_MAX.
    // Also we must check 'res' does not exceed maxVal,
    // which may happen if rand_0_1 = 1, even though the chances are low.
    const long long llMaxVal = maxVal;
    const int res = minVal + static_cast<int>((llMaxVal + 1 - minVal) * rand_0_1);
    return min(res, maxVal);
#endif // HAVE_CXX11
}

#if defined(ENABLE_STDCXX_SYNC) && HAVE_CXX17

// Shared mutex imp not required - aliased from C++17

#else

////////////////////////////////////////////////////////////////////////////////
//
// Shared Mutex 
//
////////////////////////////////////////////////////////////////////////////////

srt::sync::SharedMutex::SharedMutex()
    : m_LockWriteCond()
    , m_LockReadCond()
    , m_Mutex()
    , m_iCountRead(0)
    , m_bWriterLocked(false)
{
    setupCond(m_LockReadCond, "SharedMutex::m_pLockReadCond");
    setupCond(m_LockWriteCond, "SharedMutex::m_pLockWriteCond");
    setupMutex(m_Mutex, "SharedMutex::m_pMutex");
}

srt::sync::SharedMutex::~SharedMutex()
{
    releaseMutex(m_Mutex);
    releaseCond(m_LockWriteCond);
    releaseCond(m_LockReadCond);
}

void srt::sync::SharedMutex::lock()
{
    UniqueLock l1(m_Mutex);
    while (m_bWriterLocked)
        m_LockWriteCond.wait(l1);

    m_bWriterLocked = true;
    
    while (m_iCountRead)
        m_LockReadCond.wait(l1);
#ifdef SRT_ENABLE_THREAD_DEBUG
    SRT_ASSERT(m_ExclusiveOwner == CThread::id());
    m_ExclusiveOwner = this_thread::get_id();
#endif
}

bool srt::sync::SharedMutex::try_lock()
{
    UniqueLock l1(m_Mutex);
    if (m_bWriterLocked || m_iCountRead > 0)
        return false;
    
    m_bWriterLocked = true;
#ifdef SRT_ENABLE_THREAD_DEBUG
    SRT_ASSERT(m_ExclusiveOwner == CThread::id());
    m_ExclusiveOwner = this_thread::get_id();
#endif
    return true;
}

void srt::sync::SharedMutex::unlock()
{
    ScopedLock lk(m_Mutex);
    m_bWriterLocked = false;
#ifdef SRT_ENABLE_THREAD_DEBUG
    SRT_ASSERT(m_ExclusiveOwner == this_thread::get_id());
    m_ExclusiveOwner = CThread::id();
#endif

    m_LockWriteCond.notify_all();
}

void srt::sync::SharedMutex::lock_shared()
{
    UniqueLock lk(m_Mutex);
    while (m_bWriterLocked)
        m_LockWriteCond.wait(lk);

    m_iCountRead++;
#ifdef SRT_ENABLE_THREAD_DEBUG
    SRT_ASSERT(m_ExclusiveOwner == CThread::id());
    m_SharedOwners.insert(this_thread::get_id());
#endif
}

bool srt::sync::SharedMutex::try_lock_shared()
{
    UniqueLock lk(m_Mutex);
    if (m_bWriterLocked)
        return false;

    m_iCountRead++;
#ifdef SRT_ENABLE_THREAD_DEBUG
    m_SharedOwners.insert(this_thread::get_id());
#endif
    return true;
}

void srt::sync::SharedMutex::unlock_shared()
{
    ScopedLock lk(m_Mutex);

    m_iCountRead--;

    SRT_ASSERT(m_iCountRead >= 0);
    if (m_iCountRead < 0)
        m_iCountRead = 0;

#ifdef SRT_ENABLE_THREAD_DEBUG
    CThread::id me = this_thread::get_id();

    // DO NOT. This is debug-only, while this may happen
    // if you have made a shared lock multiple times in
    // a single thread. While this should not happen in the
    // application, tests may rely on this possibility, so
    // making an assert here is an overkill. A warning might
    // be in order, but there's no mechanism for that.
    // SRT_ASSERT(m_SharedOwners.count(me));
    m_SharedOwners.erase(me);
#endif
    if (m_bWriterLocked && m_iCountRead == 0)
        m_LockReadCond.notify_one();
    
}

int srt::sync::SharedMutex::getReaderCount() const
{
    ScopedLock lk(m_Mutex);
    return m_iCountRead;
}
#endif // C++17 for shared_mutex
<|MERGE_RESOLUTION|>--- conflicted
+++ resolved
@@ -237,11 +237,13 @@
 void srt::sync::CTimer::wait_stalled()
 {
     TimePoint<steady_clock> cur_tp = steady_clock::now();
-
-    while (cur_tp < m_tsSchedTime.load())
     {
-        m_event.lock_wait_until(m_tsSchedTime);
-        cur_tp = steady_clock::now();
+        UniqueLock elk (m_event.mutex());
+        while (cur_tp < m_tsSchedTime.load())
+        {
+            m_event.wait_until(elk, m_tsSchedTime);
+            cur_tp = steady_clock::now();
+        }
     }
 }
 
@@ -258,45 +260,23 @@
 #endif
 
     TimePoint<steady_clock> cur_tp = steady_clock::now();
-<<<<<<< HEAD
-    while (cur_tp < m_tsSchedTime.load())
-    {
-        steady_clock::duration td_wait = m_tsSchedTime.load() - cur_tp;
-        if (td_wait <= 2 * td_threshold)
-            break;
-
-        td_wait -= td_threshold;
-        m_event.lock_wait_for(td_wait);
-=======
-
     {
         UniqueLock elk (m_event.mutex());
-        while (cur_tp < m_tsSchedTime)
+        while (cur_tp < m_tsSchedTime.load())
         {
-#if USE_BUSY_WAITING
-            steady_clock::duration td_wait = m_tsSchedTime - cur_tp;
+            steady_clock::duration td_wait = m_tsSchedTime.load() - cur_tp;
             if (td_wait <= 2 * td_threshold)
                 break;
 
             td_wait -= td_threshold;
             m_event.wait_for(elk, td_wait);
-#else
-            m_event.wait_until(elk, m_tsSchedTime);
-#endif // USE_BUSY_WAITING
->>>>>>> 43aef452
 
             cur_tp = steady_clock::now();
         }
 
-<<<<<<< HEAD
-    while (cur_tp < m_tsSchedTime.load())
-    {
-=======
-#if USE_BUSY_WAITING
-        while (cur_tp < m_tsSchedTime)
+        while (cur_tp < m_tsSchedTime.load())
         {
             InvertedLock ulk (m_event.mutex());
->>>>>>> 43aef452
 #ifdef IA32
             __asm__ volatile ("pause; rep; nop; nop; nop; nop; nop;");
 #elif IA64
@@ -310,16 +290,8 @@
             __nop();
             __nop();
 #endif
-<<<<<<< HEAD
-        cur_tp = steady_clock::now();
-=======
-
             cur_tp = steady_clock::now();
         }
-#endif // USE_BUSY_WAITING
-
-        return cur_tp >= m_tsSchedTime;
->>>>>>> 43aef452
     }
 }
 
