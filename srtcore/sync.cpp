﻿/*
 * SRT - Secure, Reliable, Transport
 * Copyright (c) 2019 Haivision Systems Inc.
 *
 * This Source Code Form is subject to the terms of the Mozilla Public
 * License, v. 2.0. If a copy of the MPL was not distributed with this
 * file, You can obtain one at http://mozilla.org/MPL/2.0/.
 *
 */

#include <iomanip>
#include <math.h>
#include <stdexcept>
#include "sync.h"
#include "logging.h"
#include "udt.h"
#include "srt_compat.h"

#if defined(_WIN32)
#define TIMING_USE_QPC
#include "win/wintime.h"
#include <sys/timeb.h>
#elif defined(OSX) || (TARGET_OS_IOS == 1) || (TARGET_OS_TV == 1)
#define TIMING_USE_MACH_ABS_TIME
#include <mach/mach_time.h>
//#elif defined(_POSIX_MONOTONIC_CLOCK) && _POSIX_TIMERS > 0
#elif defined(ENABLE_MONOTONIC_CLOCK)
#define TIMING_USE_CLOCK_GETTIME
#endif

namespace srt_logging
{
extern Logger mglog; // For ThreadCheckAffinity
}

namespace srt
{
namespace sync
{

void rdtsc(uint64_t& x)
{
#ifdef IA32
    uint32_t lval, hval;
    // asm volatile ("push %eax; push %ebx; push %ecx; push %edx");
    // asm volatile ("xor %eax, %eax; cpuid");
    asm volatile("rdtsc" : "=a"(lval), "=d"(hval));
    // asm volatile ("pop %edx; pop %ecx; pop %ebx; pop %eax");
    x = hval;
    x = (x << 32) | lval;
#elif defined(IA64)
    asm("mov %0=ar.itc" : "=r"(x)::"memory");
#elif defined(AMD64)
    uint32_t lval, hval;
    asm("rdtsc" : "=a"(lval), "=d"(hval));
    x = hval;
    x = (x << 32) | lval;
#elif defined(TIMING_USE_QPC)
    // This function should not fail, because we checked the QPC
    // when calling to QueryPerformanceFrequency. If it failed,
    // the m_bUseMicroSecond was set to true.
    QueryPerformanceCounter((LARGE_INTEGER*)&x);
#elif defined(TIMING_USE_MACH_ABS_TIME)
    x = mach_absolute_time();
#else
    // use system call to read time clock for other archs
    timeval t;
    gettimeofday(&t, 0);
    x = t.tv_sec * uint64_t(1000000) + t.tv_usec;
#endif
}

int64_t get_cpu_frequency()
{
    int64_t frequency = 1; // 1 tick per microsecond.

#if defined(TIMING_USE_QPC)
    LARGE_INTEGER ccf; // in counts per second
    if (QueryPerformanceFrequency(&ccf))
        frequency = ccf.QuadPart / 1000000; // counts per microsecond

#elif defined(TIMING_USE_MACH_ABS_TIME)

    mach_timebase_info_data_t info;
    mach_timebase_info(&info);
    frequency = info.denom * int64_t(1000) / info.numer;

#elif defined(IA32) || defined(IA64) || defined(AMD64)
    uint64_t t1, t2;

    rdtsc(t1);
    timespec ts;
    ts.tv_sec  = 0;
    ts.tv_nsec = 100000000;
    nanosleep(&ts, NULL);
    rdtsc(t2);

    // CPU clocks per microsecond
    frequency = int64_t(t2 - t1) / 100000;
#endif

    return frequency;
}

const int64_t s_cpu_frequency = get_cpu_frequency();

<<<<<<< HEAD
#ifdef ENABLE_THREAD_LOGGING
struct CGuardLogMutex
{
    pthread_mutex_t mx;
    CGuardLogMutex()
    {
        pthread_mutex_init(&mx, NULL);
    }

    ~CGuardLogMutex()
    {
        pthread_mutex_destroy(&mx);
    }

    void lock() { pthread_mutex_lock(&mx); }
    void unlock() { pthread_mutex_unlock(&mx); }
};
static CGuardLogMutex g_gmtx;
#endif


// Automatically lock in constructor
CGuard::CGuard(CMutex& lock, explicit_t<bool> shouldwork):
    m_Mutex(lock),
    m_iLocked(-1)
{
#if ENABLE_THREAD_LOGGING
    char errbuf[256];
#endif
    if (shouldwork)
    {
        LOGS(std::cerr, log << "CGuard: { LOCK:" << lock.lockname << " ...");
        Lock();

#if ENABLE_THREAD_ASSERT
        if (m_iLocked != 0)
            abort();
#endif
        LOGS(std::cerr, log << "... " << lock.lockname << " lock state:" <<
                (m_iLocked == 0 ? "locked successfully" : SysStrError(m_iLocked, errbuf, 256)));
    }
    else
    {
        LOGS(std::cerr, log << "CGuard: LOCK NOT DONE (not required):" << lock.lockname);
    }
}

// Automatically unlock in destructor
CGuard::~CGuard()
{
    if (m_iLocked == 0)
    {
        LOGS(std::cerr, log << "CGuard: } UNLOCK:" << m_Mutex.lockname);
        Unlock();
    }
    else
    {
        LOGS(std::cerr, log << "CGuard: UNLOCK NOT DONE (not locked):" << m_Mutex.lockname);
    }
}

int CGuard::enterCS(CMutex& lock, explicit_t<bool> block)
{
    int retval;
    if (block)
    {
        LOGS(std::cerr, log << "enterCS(block) {  LOCK: " << lock.lockname << " ...");
        retval = pthread_mutex_lock(RawAddr(lock));
        LOGS(std::cerr, log << "... " << lock.lockname << " locked.");
    }
    else
    {
        retval = pthread_mutex_trylock(RawAddr(lock));
        LOGS(std::cerr, log << "enterCS(try) {  LOCK: " << lock.lockname << " "
                << (retval == 0 ? " LOCKED." : " FAILED }"));
    }
    return retval;
}

int CGuard::leaveCS(CMutex& lock)
{
    LOGS(std::cerr, log << "leaveCS: } UNLOCK: " << lock.lockname);
    return pthread_mutex_unlock(RawAddr(lock));
}

/// This function checks if the given thread id
/// is a thread id, stating that a thread id variable
/// that doesn't hold a running thread, is equal to
/// a null thread (pthread_t()).
bool isthread(const pthread_t& thr)
{
    return pthread_equal(thr, pthread_t()) == 0; // NOT equal to a null thread
}

bool jointhread(pthread_t& thr)
{
    LOGS(std::cerr, log << "JOIN: " << thr << " ---> " << pthread_self());
    int ret = pthread_join(thr, NULL);
    thr = pthread_t(); // prevent dangling
    return ret == 0;
}

bool jointhread(pthread_t& thr, void*& result)
{
    LOGS(std::cerr, log << "JOIN: " << thr << " ---> " << pthread_self());
    int ret = pthread_join(thr, &result);
    thr = pthread_t();
    return ret == 0;
}

void createMutex(CMutex& lock, const char* name SRT_ATR_UNUSED)
{
    pthread_mutexattr_t* pattr = NULL;
#if ENABLE_THREAD_LOGGING
    pthread_mutexattr_t attr;
    pthread_mutexattr_init(&attr);
    pthread_mutexattr_settype(&attr, PTHREAD_MUTEX_ERRORCHECK);
    pattr = &attr;
    std::ostringstream cv;
    cv << &lock.in_sysobj;
    if (name)
    {
        cv << "(" << name << ")";
    }
    lock.lockname = cv.str();
#endif
    pthread_mutex_init(RawAddr(lock), pattr);
}

void releaseMutex(CMutex& lock)
{
    pthread_mutex_destroy(RawAddr(lock));
}

void createCond(CCondition& cond, const char* name SRT_ATR_UNUSED)
{
#if ENABLE_THREAD_LOGGING
    std::ostringstream cv;
    cv << &cond.in_sysobj;
    if (name)
    {
        cv << "(" << name << ")";
    }
    cond.cvname = cv.str();
#endif
    pthread_condattr_t* pattr = NULL;
    pthread_cond_init(RawAddr(cond), pattr);
}

void createCond_monotonic(CCondition& cond, const char* name SRT_ATR_UNUSED)
{
#if ENABLE_THREAD_LOGGING
    std::ostringstream cv;
    cv << &cond.in_sysobj;
    if (name)
    {
        cv << "(" << name << ")";
    }
    cond.cvname = cv.str();
#endif

    pthread_condattr_t* pattr = NULL;
#if ENABLE_MONOTONIC_CLOCK
    pthread_condattr_t  CondAttribs;
    pthread_condattr_init(&CondAttribs);
    pthread_condattr_setclock(&CondAttribs, CLOCK_MONOTONIC);
    pattr = &CondAttribs;
#endif
    pthread_cond_init(RawAddr(cond), pattr);
}


void releaseCond(CCondition& cond)
{
    pthread_cond_destroy(RawAddr(cond));
}

CSync::CSync(CCondition& cond, CGuard& g)
    : m_cond(&cond), m_mutex(&g.m_Mutex)
#if ENABLE_THREAD_LOGGING
, m_nolock(false)
#endif
{
#if ENABLE_THREAD_LOGGING
    // This constructor expects that the mutex is locked, and 'g' should designate
    // the CGuard variable that holds the mutex. Test in debug mode whether the
    // mutex is locked
    int lockst = pthread_mutex_trylock(&m_mutex->in_sysobj);
    if (lockst == 0)
    {
        pthread_mutex_unlock(&m_mutex->in_sysobj);
        LOGS(std::cerr, log << "CCond: IPE: Mutex " << m_mutex->lockname << " in CGuard IS NOT LOCKED.");
        return;
    }
#endif
=======
CSync::CSync(pthread_cond_t& cond, CGuard& g)
    : m_cond(&cond), m_mutex(g.mutex())
{
>>>>>>> 4f411304
    // XXX it would be nice to check whether the owner is also current thread
    // but this can't be done portable way.

    // When constructed by this constructor, the user is expected
    // to only call signal_locked() function. You should pass the same guard
    // variable that you have used for construction as its argument.
}

<<<<<<< HEAD
CSync::CSync(CCondition& cond, CMutex& mutex, Nolock)
    : m_cond(&cond)
    , m_mutex(&mutex)
#if ENABLE_THREAD_LOGGING
, m_nolock(false)
#endif
=======
CSync::CSync(pthread_cond_t& cond, Mutex& mutex, Nolock)
    : m_cond(&cond)
    , m_mutex(&mutex)
>>>>>>> 4f411304
{
    // We expect that the mutex is NOT locked at this moment by the current thread,
    // but it is perfectly ok, if the mutex is locked by another thread. We'll just wait.

    // When constructed by this constructor, the user is expected
    // to only call lock_signal() function.
}

void CSync::wait()
{
<<<<<<< HEAD
    LOGS(std::cerr, log << "Cond: WAIT:" << m_cond->cvname << " UNLOCK:" << m_mutex->lockname);
    THREAD_PAUSED();
    pthread_cond_wait(RawAddr(*m_cond), RawAddr(*m_mutex));
    THREAD_RESUMED();
    LOGS(std::cerr, log << "Cond: CAUGHT:" << m_cond->cvname << " LOCKED:" << m_mutex->lockname);
=======
    THREAD_PAUSED();
    pthread_cond_wait(&(*m_cond), &m_mutex->ref());
    THREAD_RESUMED();
>>>>>>> 4f411304
}

bool CSync::wait_until(const steady_clock::time_point& exptime)
{
    // This will work regardless as to which clock is in use. The time
    // should be specified as steady_clock::time_point, so there's no
    // question of the timer base.
    steady_clock::time_point now = steady_clock::now();
    if (now >= exptime)
        return false; // timeout

<<<<<<< HEAD
    LOGS(std::cerr, log << "Cond: WAIT:" << m_cond->cvname << " UNLOCK:" << m_mutex->lockname << " - until " << FormatTime(exptime) << "...");
    THREAD_PAUSED();
    bool signaled = CondWaitFor(m_cond, m_mutex, exptime - now) != ETIMEDOUT;
    THREAD_RESUMED();
    LOGS(std::cerr, log << "Cond: CAUGHT:" << m_cond->cvname << " LOCKED:" << m_mutex->lockname << " REASON:" << (signaled ? "SIGNAL" : "TIMEOUT"));
=======
    THREAD_PAUSED();
    bool signaled = SyncEvent::wait_for(m_cond, &m_mutex->ref(), exptime - now) != ETIMEDOUT;
    THREAD_RESUMED();
>>>>>>> 4f411304

    return signaled;
}

/// Block the call until either @a timestamp time achieved
/// or the conditional is signaled.
/// @param [in] delay Maximum time to wait since the moment of the call
/// @retval true Resumed due to getting a CV signal
/// @retval false Resumed due to being past @a timestamp
bool CSync::wait_for(const steady_clock::duration& delay)
{
    // Note: this is implemented this way because the pthread API
    // does not provide a possibility to wait relative time. When
    // you implement it for different API that does provide relative
    /// time waiting, you may want to implement it better way.

<<<<<<< HEAD
    LOGS(std::cerr, log << "Cond: WAIT:" << m_cond->cvname << " UNLOCK:" << m_mutex->lockname << " - for "
            << count_microseconds(delay) << "us...");
    THREAD_PAUSED();
    bool signaled = CondWaitFor(m_cond, m_mutex, delay) != ETIMEDOUT;
    THREAD_RESUMED();
    LOGS(std::cerr, log << "Cond: CAUGHT:" << m_cond->cvname << " LOCKED:" << m_mutex->lockname << " REASON:" << (signaled ? "SIGNAL" : "TIMEOUT"));
=======
    THREAD_PAUSED();
    bool signaled = SyncEvent::wait_for(m_cond, &m_mutex->ref(), delay) != ETIMEDOUT;
    THREAD_RESUMED();
>>>>>>> 4f411304

    return signaled;
}

<<<<<<< HEAD
/// Block the call until either @a timestamp time achieved
/// or the conditional is signaled.
/// @param [in] delay Maximum time to wait since the moment of the call
/// @retval true Resumed due to getting a CV signal
/// @retval false Resumed due to being past @a timestamp
bool CSync::wait_for_monotonic(const steady_clock::duration& delay)
{
    // Note: this is implemented this way because the pthread API
    // does not provide a possibility to wait relative time. When
    // you implement it for different API that does provide relative
    /// time waiting, you may want to implement it better way.

    LOGS(std::cerr, log << "Cond: WAIT:" << m_cond->cvname << " UNLOCK:" << m_mutex->lockname << " - for "
            << count_microseconds(delay) << "us...");
    THREAD_PAUSED();
    bool signaled = CondWaitFor_monotonic(m_cond, m_mutex, delay) != ETIMEDOUT;
    THREAD_RESUMED();
    LOGS(std::cerr, log << "Cond: CAUGHT:" << m_cond->cvname << " LOCKED:" << m_mutex->lockname << " REASON:" << (signaled ? "SIGNAL" : "TIMEOUT"));

    return signaled;
}


void CSync::lock_signal()
{
    // We expect m_nolock == true.
#if ENABLE_THREAD_LOGGING
    if (!m_nolock)
    {
        LOGS(std::cerr, log << "Cond: IPE: lock_signal done on LOCKED Cond.");
    }
#endif

    lock_signal(*m_cond, *m_mutex);
}

void CSync::lock_signal(CCondition& cond, CMutex& mutex)
{
    LOGS(std::cerr, log << "Cond: SIGNAL:" << cond.cvname << " { LOCKING: " << mutex.lockname << "...");

    // Not using CGuard here because it would be logged
    // and this will result in unnecessary excessive logging.
    pthread_mutex_lock(RawAddr(mutex));
    LOGS(std::cerr, log << "Cond: ... locked: " << mutex.lockname << " - SIGNAL!");
    pthread_cond_signal(RawAddr(cond));
    pthread_mutex_unlock(RawAddr(mutex));

    LOGS(std::cerr, log << "Cond: } UNLOCK:" << mutex.lockname);
}

void CSync::lock_broadcast(CCondition& cond, CMutex& mutex)
{
    LOGS(std::cerr, log << "Cond: BROADCAST:" << cond.cvname << " { LOCKING: " << mutex.lockname << "...");

    // Not using CGuard here because it would be logged
    // and this will result in unnecessary excessive logging.
    pthread_mutex_lock(RawAddr(mutex));
    LOGS(std::cerr, log << "Cond: ... locked: " << mutex.lockname << " - BROADCAST!");
    pthread_cond_broadcast(RawAddr(cond));
    pthread_mutex_unlock(RawAddr(mutex));

    LOGS(std::cerr, log << "Cond: } UNLOCK:" << mutex.lockname);
=======
void CSync::lock_signal()
{
    // EXPECTED: m_mutex is not locked.
    lock_signal(*m_cond, *m_mutex);
}

void CSync::lock_signal(pthread_cond_t& cond, Mutex& mutex)
{
    // Not using CGuard here because it would be logged
    // and this will result in unnecessary excessive logging.
    mutex.lock();
    pthread_cond_signal(&(cond));
    mutex.unlock();
}

void CSync::lock_broadcast(pthread_cond_t& cond, Mutex& mutex)
{
    // Not using CGuard here because it would be logged
    // and this will result in unnecessary excessive logging.
    mutex.lock();
    pthread_cond_broadcast(&(cond));
    mutex.unlock();
>>>>>>> 4f411304
}

void CSync::signal_locked(CGuard& lk SRT_ATR_UNUSED)
{
<<<<<<< HEAD
    // We expect m_nolock == false.
#if ENABLE_THREAD_LOGGING
    if (m_nolock)
    {
        LOGS(std::cerr, log << "Cond: IPE: signal done on no-lock-checked Cond.");
    }

    if (&lk.m_Mutex != m_mutex)
    {
        LOGS(std::cerr, log << "Cond: IPE: signal declares CGuard.mutex=" << lk.m_Mutex.lockname << " but Cond.mutex=" << m_mutex->lockname);
    }
    LOGS(std::cerr, log << "Cond: SIGNAL:" << m_cond->cvname << " (with locked:" << m_mutex->lockname << ")");
#endif

    pthread_cond_signal(RawAddr(*m_cond));
}

=======
    // EXPECTED: lk.mutex() is LOCKED.
    pthread_cond_signal(&(*m_cond));
}

// The signal_relaxed and broadcast_relaxed functions are to be used in case
// when you don't care whether the associated mutex is locked or not (you
// accept the case that a mutex isn't locked and the signal gets effectively
// missed), or you somehow know that the mutex is locked, but you don't have
// access to the associated CGuard object. This function, although it does
// the same thing as signal_locked() and broadcast_locked(), is here for
// the user to declare explicitly that the signal/broadcast is done without
// being prematurely certain that the associated mutex is locked.
//
// It is then expected that whenever these functions are used, an extra
// comment is provided to explain, why the use of the relaxed signaling is
// correctly used.

>>>>>>> 4f411304
void CSync::signal_relaxed()
{
    signal_relaxed(*m_cond);
}

<<<<<<< HEAD
void CSync::signal_relaxed(CCondition& cond)
{
    LOGS(std::cerr, log << "Cond: SIGNAL:" << cond.cvname << " (NOT locking anything)");
    pthread_cond_signal(RawAddr(cond));
}

void CSync::broadcast_relaxed(CCondition& cond)
{
    LOGS(std::cerr, log << "Cond: BROADCAST:" << cond.cvname << " (NOT locking anything)");
    pthread_cond_broadcast(RawAddr(cond));
=======
void CSync::signal_relaxed(pthread_cond_t& cond)
{
    pthread_cond_signal(&(cond));
}

void CSync::broadcast_relaxed(pthread_cond_t& cond)
{
    pthread_cond_broadcast(&(cond));
>>>>>>> 4f411304
}

} // namespace sync
} // namespace srt


template <>
uint64_t srt::sync::TimePoint<srt::sync::steady_clock>::us_since_epoch() const
{
    return m_timestamp / s_cpu_frequency;
}

timespec srt::sync::us_to_timespec(const uint64_t time_us)
{
    timespec timeout;
    timeout.tv_sec         = time_us / 1000000;
    timeout.tv_nsec        = (time_us % 1000000) * 1000;
    return timeout;
}

template <>
srt::sync::Duration<srt::sync::steady_clock> srt::sync::TimePoint<srt::sync::steady_clock>::time_since_epoch() const
{
    return srt::sync::Duration<srt::sync::steady_clock>(m_timestamp);
}

srt::sync::TimePoint<srt::sync::steady_clock> srt::sync::steady_clock::now()
{
    uint64_t x = 0;
    rdtsc(x);
    return TimePoint<steady_clock>(x);
}

int64_t srt::sync::count_microseconds(const steady_clock::duration& t)
{
    return t.count() / s_cpu_frequency;
}

int64_t srt::sync::count_milliseconds(const steady_clock::duration& t)
{
    return t.count() / s_cpu_frequency / 1000;
}

int64_t srt::sync::count_seconds(const steady_clock::duration& t)
{
    return t.count() / s_cpu_frequency / 1000000;
}

srt::sync::steady_clock::duration srt::sync::microseconds_from(int64_t t_us)
{
    return steady_clock::duration(t_us * s_cpu_frequency);
}

srt::sync::steady_clock::duration srt::sync::milliseconds_from(int64_t t_ms)
{
    return steady_clock::duration((1000 * t_ms) * s_cpu_frequency);
}

srt::sync::steady_clock::duration srt::sync::seconds_from(int64_t t_s)
{
    return steady_clock::duration((1000000 * t_s) * s_cpu_frequency);
}

std::string srt::sync::FormatTime(const steady_clock::time_point& timestamp)
{
    if (is_zero(timestamp))
    {
        // Use special string for 0
        return "00:00:00.000000";
    }

    const uint64_t total_us  = timestamp.us_since_epoch();
    const uint64_t us        = total_us % 1000000;
    const uint64_t total_sec = total_us / 1000000;

    const uint64_t days  = total_sec / (60 * 60 * 24);
    const uint64_t hours = total_sec / (60 * 60) - days * 24;

    const uint64_t minutes = total_sec / 60 - (days * 24 * 60) - hours * 60;
    const uint64_t seconds = total_sec - (days * 24 * 60 * 60) - hours * 60 * 60 - minutes * 60;

    ostringstream out;
    if (days)
        out << days << "D ";
    out << setfill('0') << setw(2) << hours << ":" 
        << setfill('0') << setw(2) << minutes << ":" 
        << setfill('0') << setw(2) << seconds << "." 
        << setfill('0') << setw(6) << us << " [STD]";
    return out.str();
}

std::string srt::sync::FormatTimeSys(const steady_clock::time_point& timestamp)
{
    const time_t                   now_s         = ::time(NULL); // get current time in seconds
    const steady_clock::time_point now_timestamp = steady_clock::now();
    const int64_t                  delta_us      = count_microseconds(timestamp - now_timestamp);
    const int64_t                  delta_s =
        floor((static_cast<int64_t>(now_timestamp.us_since_epoch() % 1000000) + delta_us) / 1000000.0);
    const time_t tt = now_s + delta_s;
    struct tm    tm = SysLocalTime(tt); // in seconds
    char         tmp_buf[512];
    strftime(tmp_buf, 512, "%X.", &tm);

    ostringstream out;
    out << tmp_buf << setfill('0') << setw(6) << (timestamp.us_since_epoch() % 1000000) << " [SYS]";
    return out.str();
}

<<<<<<< HEAD
int srt::sync::CondWaitFor(pthread_cond_t* cond, pthread_mutex_t* mutex, const Duration<steady_clock>& rel_time)
=======
srt::sync::Mutex::Mutex()
{
    pthread_mutex_init(&m_mutex, NULL);
}

srt::sync::Mutex::~Mutex()
{
    pthread_mutex_destroy(&m_mutex);
}

int srt::sync::Mutex::lock()
{
    return pthread_mutex_lock(&m_mutex);
}

int srt::sync::Mutex::unlock()
{
    return pthread_mutex_unlock(&m_mutex);
}

bool srt::sync::Mutex::try_lock()
{
    return (pthread_mutex_trylock(&m_mutex) == 0);
}

srt::sync::ScopedLock::ScopedLock(Mutex& m)
    : m_mutex(m)
{
    m_mutex.lock();
}

srt::sync::ScopedLock::~ScopedLock()
{
    m_mutex.unlock();
}

//
//
//

srt::sync::UniqueLock::UniqueLock(Mutex& m)
    : m_Mutex(m)
{
    m_iLocked = m_Mutex.lock();
}

srt::sync::UniqueLock::~UniqueLock()
{
    unlock();
}

void srt::sync::UniqueLock::unlock()
{
    if (m_iLocked == 0)
    {
        m_Mutex.unlock();
        m_iLocked = -1;
    }
}

srt::sync::Mutex* srt::sync::UniqueLock::mutex()
{
    return &m_Mutex;
}

static timespec us_to_timespec(const uint64_t time_us)
{
    timespec timeout;
    timeout.tv_sec         = time_us / 1000000;
    timeout.tv_nsec        = (time_us % 1000000) * 1000;
    return timeout;
}

int srt::sync::SyncEvent::wait_for(pthread_cond_t* cond, pthread_mutex_t* mutex, const Duration<steady_clock>& rel_time)
>>>>>>> 4f411304
{
    timespec timeout;
    timeval now;
    gettimeofday(&now, 0);
    const uint64_t now_us = now.tv_sec * uint64_t(1000000) + now.tv_usec;
    timeout = us_to_timespec(now_us + count_microseconds(rel_time));

    return pthread_cond_timedwait(cond, mutex, &timeout);
}

#if ENABLE_MONOTONIC_CLOCK
int srt::sync::CondWaitFor_monotonic(pthread_cond_t* cond, pthread_mutex_t* mutex, const Duration<steady_clock>& rel_time)
{
    timespec timeout;
    clock_gettime(CLOCK_MONOTONIC, &timeout);
    const uint64_t now_us = timeout.tv_sec * uint64_t(1000000) + (timeout.tv_nsec / 1000);
    timeout = us_to_timespec(now_us + count_microseconds(rel_time));

    return pthread_cond_timedwait(cond, mutex, &timeout);
}
#else
int srt::sync::CondWaitFor_monotonic(pthread_cond_t* cond, pthread_mutex_t* mutex, const Duration<steady_clock>& rel_time)
{
    return CondWaitFor(cond, mutex, rel_time);
}
#endif

#if ENABLE_THREAD_LOGGING
void srt::sync::ThreadCheckAffinity(const char* function, pthread_t thr)
{
    using namespace srt_logging;

    if (thr == pthread_self())
        return;

    LOGC(mglog.Fatal, log << "IPE: '" << function << "' should not be executed in this thread!");
    throw std::runtime_error("INTERNAL ERROR: incorrect function affinity");
}
#endif<|MERGE_RESOLUTION|>--- conflicted
+++ resolved
@@ -12,7 +12,6 @@
 #include <math.h>
 #include <stdexcept>
 #include "sync.h"
-#include "logging.h"
 #include "udt.h"
 #include "srt_compat.h"
 
@@ -27,11 +26,6 @@
 #elif defined(ENABLE_MONOTONIC_CLOCK)
 #define TIMING_USE_CLOCK_GETTIME
 #endif
-
-namespace srt_logging
-{
-extern Logger mglog; // For ThreadCheckAffinity
-}
 
 namespace srt
 {
@@ -104,207 +98,9 @@
 
 const int64_t s_cpu_frequency = get_cpu_frequency();
 
-<<<<<<< HEAD
-#ifdef ENABLE_THREAD_LOGGING
-struct CGuardLogMutex
-{
-    pthread_mutex_t mx;
-    CGuardLogMutex()
-    {
-        pthread_mutex_init(&mx, NULL);
-    }
-
-    ~CGuardLogMutex()
-    {
-        pthread_mutex_destroy(&mx);
-    }
-
-    void lock() { pthread_mutex_lock(&mx); }
-    void unlock() { pthread_mutex_unlock(&mx); }
-};
-static CGuardLogMutex g_gmtx;
-#endif
-
-
-// Automatically lock in constructor
-CGuard::CGuard(CMutex& lock, explicit_t<bool> shouldwork):
-    m_Mutex(lock),
-    m_iLocked(-1)
-{
-#if ENABLE_THREAD_LOGGING
-    char errbuf[256];
-#endif
-    if (shouldwork)
-    {
-        LOGS(std::cerr, log << "CGuard: { LOCK:" << lock.lockname << " ...");
-        Lock();
-
-#if ENABLE_THREAD_ASSERT
-        if (m_iLocked != 0)
-            abort();
-#endif
-        LOGS(std::cerr, log << "... " << lock.lockname << " lock state:" <<
-                (m_iLocked == 0 ? "locked successfully" : SysStrError(m_iLocked, errbuf, 256)));
-    }
-    else
-    {
-        LOGS(std::cerr, log << "CGuard: LOCK NOT DONE (not required):" << lock.lockname);
-    }
-}
-
-// Automatically unlock in destructor
-CGuard::~CGuard()
-{
-    if (m_iLocked == 0)
-    {
-        LOGS(std::cerr, log << "CGuard: } UNLOCK:" << m_Mutex.lockname);
-        Unlock();
-    }
-    else
-    {
-        LOGS(std::cerr, log << "CGuard: UNLOCK NOT DONE (not locked):" << m_Mutex.lockname);
-    }
-}
-
-int CGuard::enterCS(CMutex& lock, explicit_t<bool> block)
-{
-    int retval;
-    if (block)
-    {
-        LOGS(std::cerr, log << "enterCS(block) {  LOCK: " << lock.lockname << " ...");
-        retval = pthread_mutex_lock(RawAddr(lock));
-        LOGS(std::cerr, log << "... " << lock.lockname << " locked.");
-    }
-    else
-    {
-        retval = pthread_mutex_trylock(RawAddr(lock));
-        LOGS(std::cerr, log << "enterCS(try) {  LOCK: " << lock.lockname << " "
-                << (retval == 0 ? " LOCKED." : " FAILED }"));
-    }
-    return retval;
-}
-
-int CGuard::leaveCS(CMutex& lock)
-{
-    LOGS(std::cerr, log << "leaveCS: } UNLOCK: " << lock.lockname);
-    return pthread_mutex_unlock(RawAddr(lock));
-}
-
-/// This function checks if the given thread id
-/// is a thread id, stating that a thread id variable
-/// that doesn't hold a running thread, is equal to
-/// a null thread (pthread_t()).
-bool isthread(const pthread_t& thr)
-{
-    return pthread_equal(thr, pthread_t()) == 0; // NOT equal to a null thread
-}
-
-bool jointhread(pthread_t& thr)
-{
-    LOGS(std::cerr, log << "JOIN: " << thr << " ---> " << pthread_self());
-    int ret = pthread_join(thr, NULL);
-    thr = pthread_t(); // prevent dangling
-    return ret == 0;
-}
-
-bool jointhread(pthread_t& thr, void*& result)
-{
-    LOGS(std::cerr, log << "JOIN: " << thr << " ---> " << pthread_self());
-    int ret = pthread_join(thr, &result);
-    thr = pthread_t();
-    return ret == 0;
-}
-
-void createMutex(CMutex& lock, const char* name SRT_ATR_UNUSED)
-{
-    pthread_mutexattr_t* pattr = NULL;
-#if ENABLE_THREAD_LOGGING
-    pthread_mutexattr_t attr;
-    pthread_mutexattr_init(&attr);
-    pthread_mutexattr_settype(&attr, PTHREAD_MUTEX_ERRORCHECK);
-    pattr = &attr;
-    std::ostringstream cv;
-    cv << &lock.in_sysobj;
-    if (name)
-    {
-        cv << "(" << name << ")";
-    }
-    lock.lockname = cv.str();
-#endif
-    pthread_mutex_init(RawAddr(lock), pattr);
-}
-
-void releaseMutex(CMutex& lock)
-{
-    pthread_mutex_destroy(RawAddr(lock));
-}
-
-void createCond(CCondition& cond, const char* name SRT_ATR_UNUSED)
-{
-#if ENABLE_THREAD_LOGGING
-    std::ostringstream cv;
-    cv << &cond.in_sysobj;
-    if (name)
-    {
-        cv << "(" << name << ")";
-    }
-    cond.cvname = cv.str();
-#endif
-    pthread_condattr_t* pattr = NULL;
-    pthread_cond_init(RawAddr(cond), pattr);
-}
-
-void createCond_monotonic(CCondition& cond, const char* name SRT_ATR_UNUSED)
-{
-#if ENABLE_THREAD_LOGGING
-    std::ostringstream cv;
-    cv << &cond.in_sysobj;
-    if (name)
-    {
-        cv << "(" << name << ")";
-    }
-    cond.cvname = cv.str();
-#endif
-
-    pthread_condattr_t* pattr = NULL;
-#if ENABLE_MONOTONIC_CLOCK
-    pthread_condattr_t  CondAttribs;
-    pthread_condattr_init(&CondAttribs);
-    pthread_condattr_setclock(&CondAttribs, CLOCK_MONOTONIC);
-    pattr = &CondAttribs;
-#endif
-    pthread_cond_init(RawAddr(cond), pattr);
-}
-
-
-void releaseCond(CCondition& cond)
-{
-    pthread_cond_destroy(RawAddr(cond));
-}
-
-CSync::CSync(CCondition& cond, CGuard& g)
-    : m_cond(&cond), m_mutex(&g.m_Mutex)
-#if ENABLE_THREAD_LOGGING
-, m_nolock(false)
-#endif
-{
-#if ENABLE_THREAD_LOGGING
-    // This constructor expects that the mutex is locked, and 'g' should designate
-    // the CGuard variable that holds the mutex. Test in debug mode whether the
-    // mutex is locked
-    int lockst = pthread_mutex_trylock(&m_mutex->in_sysobj);
-    if (lockst == 0)
-    {
-        pthread_mutex_unlock(&m_mutex->in_sysobj);
-        LOGS(std::cerr, log << "CCond: IPE: Mutex " << m_mutex->lockname << " in CGuard IS NOT LOCKED.");
-        return;
-    }
-#endif
-=======
 CSync::CSync(pthread_cond_t& cond, CGuard& g)
     : m_cond(&cond), m_mutex(g.mutex())
 {
->>>>>>> 4f411304
     // XXX it would be nice to check whether the owner is also current thread
     // but this can't be done portable way.
 
@@ -313,18 +109,9 @@
     // variable that you have used for construction as its argument.
 }
 
-<<<<<<< HEAD
-CSync::CSync(CCondition& cond, CMutex& mutex, Nolock)
-    : m_cond(&cond)
-    , m_mutex(&mutex)
-#if ENABLE_THREAD_LOGGING
-, m_nolock(false)
-#endif
-=======
 CSync::CSync(pthread_cond_t& cond, Mutex& mutex, Nolock)
     : m_cond(&cond)
     , m_mutex(&mutex)
->>>>>>> 4f411304
 {
     // We expect that the mutex is NOT locked at this moment by the current thread,
     // but it is perfectly ok, if the mutex is locked by another thread. We'll just wait.
@@ -335,17 +122,9 @@
 
 void CSync::wait()
 {
-<<<<<<< HEAD
-    LOGS(std::cerr, log << "Cond: WAIT:" << m_cond->cvname << " UNLOCK:" << m_mutex->lockname);
-    THREAD_PAUSED();
-    pthread_cond_wait(RawAddr(*m_cond), RawAddr(*m_mutex));
-    THREAD_RESUMED();
-    LOGS(std::cerr, log << "Cond: CAUGHT:" << m_cond->cvname << " LOCKED:" << m_mutex->lockname);
-=======
     THREAD_PAUSED();
     pthread_cond_wait(&(*m_cond), &m_mutex->ref());
     THREAD_RESUMED();
->>>>>>> 4f411304
 }
 
 bool CSync::wait_until(const steady_clock::time_point& exptime)
@@ -357,17 +136,9 @@
     if (now >= exptime)
         return false; // timeout
 
-<<<<<<< HEAD
-    LOGS(std::cerr, log << "Cond: WAIT:" << m_cond->cvname << " UNLOCK:" << m_mutex->lockname << " - until " << FormatTime(exptime) << "...");
-    THREAD_PAUSED();
-    bool signaled = CondWaitFor(m_cond, m_mutex, exptime - now) != ETIMEDOUT;
-    THREAD_RESUMED();
-    LOGS(std::cerr, log << "Cond: CAUGHT:" << m_cond->cvname << " LOCKED:" << m_mutex->lockname << " REASON:" << (signaled ? "SIGNAL" : "TIMEOUT"));
-=======
     THREAD_PAUSED();
     bool signaled = SyncEvent::wait_for(m_cond, &m_mutex->ref(), exptime - now) != ETIMEDOUT;
     THREAD_RESUMED();
->>>>>>> 4f411304
 
     return signaled;
 }
@@ -384,23 +155,13 @@
     // you implement it for different API that does provide relative
     /// time waiting, you may want to implement it better way.
 
-<<<<<<< HEAD
-    LOGS(std::cerr, log << "Cond: WAIT:" << m_cond->cvname << " UNLOCK:" << m_mutex->lockname << " - for "
-            << count_microseconds(delay) << "us...");
-    THREAD_PAUSED();
-    bool signaled = CondWaitFor(m_cond, m_mutex, delay) != ETIMEDOUT;
-    THREAD_RESUMED();
-    LOGS(std::cerr, log << "Cond: CAUGHT:" << m_cond->cvname << " LOCKED:" << m_mutex->lockname << " REASON:" << (signaled ? "SIGNAL" : "TIMEOUT"));
-=======
     THREAD_PAUSED();
     bool signaled = SyncEvent::wait_for(m_cond, &m_mutex->ref(), delay) != ETIMEDOUT;
     THREAD_RESUMED();
->>>>>>> 4f411304
 
     return signaled;
 }
 
-<<<<<<< HEAD
 /// Block the call until either @a timestamp time achieved
 /// or the conditional is signaled.
 /// @param [in] delay Maximum time to wait since the moment of the call
@@ -413,57 +174,14 @@
     // you implement it for different API that does provide relative
     /// time waiting, you may want to implement it better way.
 
-    LOGS(std::cerr, log << "Cond: WAIT:" << m_cond->cvname << " UNLOCK:" << m_mutex->lockname << " - for "
-            << count_microseconds(delay) << "us...");
     THREAD_PAUSED();
-    bool signaled = CondWaitFor_monotonic(m_cond, m_mutex, delay) != ETIMEDOUT;
+    bool signaled = SyncEvent::wait_for_monotonic(m_cond, &m_mutex->ref(), delay) != ETIMEDOUT;
     THREAD_RESUMED();
-    LOGS(std::cerr, log << "Cond: CAUGHT:" << m_cond->cvname << " LOCKED:" << m_mutex->lockname << " REASON:" << (signaled ? "SIGNAL" : "TIMEOUT"));
 
     return signaled;
 }
 
 
-void CSync::lock_signal()
-{
-    // We expect m_nolock == true.
-#if ENABLE_THREAD_LOGGING
-    if (!m_nolock)
-    {
-        LOGS(std::cerr, log << "Cond: IPE: lock_signal done on LOCKED Cond.");
-    }
-#endif
-
-    lock_signal(*m_cond, *m_mutex);
-}
-
-void CSync::lock_signal(CCondition& cond, CMutex& mutex)
-{
-    LOGS(std::cerr, log << "Cond: SIGNAL:" << cond.cvname << " { LOCKING: " << mutex.lockname << "...");
-
-    // Not using CGuard here because it would be logged
-    // and this will result in unnecessary excessive logging.
-    pthread_mutex_lock(RawAddr(mutex));
-    LOGS(std::cerr, log << "Cond: ... locked: " << mutex.lockname << " - SIGNAL!");
-    pthread_cond_signal(RawAddr(cond));
-    pthread_mutex_unlock(RawAddr(mutex));
-
-    LOGS(std::cerr, log << "Cond: } UNLOCK:" << mutex.lockname);
-}
-
-void CSync::lock_broadcast(CCondition& cond, CMutex& mutex)
-{
-    LOGS(std::cerr, log << "Cond: BROADCAST:" << cond.cvname << " { LOCKING: " << mutex.lockname << "...");
-
-    // Not using CGuard here because it would be logged
-    // and this will result in unnecessary excessive logging.
-    pthread_mutex_lock(RawAddr(mutex));
-    LOGS(std::cerr, log << "Cond: ... locked: " << mutex.lockname << " - BROADCAST!");
-    pthread_cond_broadcast(RawAddr(cond));
-    pthread_mutex_unlock(RawAddr(mutex));
-
-    LOGS(std::cerr, log << "Cond: } UNLOCK:" << mutex.lockname);
-=======
 void CSync::lock_signal()
 {
     // EXPECTED: m_mutex is not locked.
@@ -486,30 +204,10 @@
     mutex.lock();
     pthread_cond_broadcast(&(cond));
     mutex.unlock();
->>>>>>> 4f411304
 }
 
 void CSync::signal_locked(CGuard& lk SRT_ATR_UNUSED)
 {
-<<<<<<< HEAD
-    // We expect m_nolock == false.
-#if ENABLE_THREAD_LOGGING
-    if (m_nolock)
-    {
-        LOGS(std::cerr, log << "Cond: IPE: signal done on no-lock-checked Cond.");
-    }
-
-    if (&lk.m_Mutex != m_mutex)
-    {
-        LOGS(std::cerr, log << "Cond: IPE: signal declares CGuard.mutex=" << lk.m_Mutex.lockname << " but Cond.mutex=" << m_mutex->lockname);
-    }
-    LOGS(std::cerr, log << "Cond: SIGNAL:" << m_cond->cvname << " (with locked:" << m_mutex->lockname << ")");
-#endif
-
-    pthread_cond_signal(RawAddr(*m_cond));
-}
-
-=======
     // EXPECTED: lk.mutex() is LOCKED.
     pthread_cond_signal(&(*m_cond));
 }
@@ -527,24 +225,11 @@
 // comment is provided to explain, why the use of the relaxed signaling is
 // correctly used.
 
->>>>>>> 4f411304
 void CSync::signal_relaxed()
 {
     signal_relaxed(*m_cond);
 }
 
-<<<<<<< HEAD
-void CSync::signal_relaxed(CCondition& cond)
-{
-    LOGS(std::cerr, log << "Cond: SIGNAL:" << cond.cvname << " (NOT locking anything)");
-    pthread_cond_signal(RawAddr(cond));
-}
-
-void CSync::broadcast_relaxed(CCondition& cond)
-{
-    LOGS(std::cerr, log << "Cond: BROADCAST:" << cond.cvname << " (NOT locking anything)");
-    pthread_cond_broadcast(RawAddr(cond));
-=======
 void CSync::signal_relaxed(pthread_cond_t& cond)
 {
     pthread_cond_signal(&(cond));
@@ -553,25 +238,15 @@
 void CSync::broadcast_relaxed(pthread_cond_t& cond)
 {
     pthread_cond_broadcast(&(cond));
->>>>>>> 4f411304
 }
 
 } // namespace sync
 } // namespace srt
 
-
 template <>
 uint64_t srt::sync::TimePoint<srt::sync::steady_clock>::us_since_epoch() const
 {
     return m_timestamp / s_cpu_frequency;
-}
-
-timespec srt::sync::us_to_timespec(const uint64_t time_us)
-{
-    timespec timeout;
-    timeout.tv_sec         = time_us / 1000000;
-    timeout.tv_nsec        = (time_us % 1000000) * 1000;
-    return timeout;
 }
 
 template <>
@@ -662,9 +337,6 @@
     return out.str();
 }
 
-<<<<<<< HEAD
-int srt::sync::CondWaitFor(pthread_cond_t* cond, pthread_mutex_t* mutex, const Duration<steady_clock>& rel_time)
-=======
 srt::sync::Mutex::Mutex()
 {
     pthread_mutex_init(&m_mutex, NULL);
@@ -739,7 +411,6 @@
 }
 
 int srt::sync::SyncEvent::wait_for(pthread_cond_t* cond, pthread_mutex_t* mutex, const Duration<steady_clock>& rel_time)
->>>>>>> 4f411304
 {
     timespec timeout;
     timeval now;
@@ -751,7 +422,7 @@
 }
 
 #if ENABLE_MONOTONIC_CLOCK
-int srt::sync::CondWaitFor_monotonic(pthread_cond_t* cond, pthread_mutex_t* mutex, const Duration<steady_clock>& rel_time)
+int srt::sync::SyncEvent::wait_for_monotonic(pthread_cond_t* cond, pthread_mutex_t* mutex, const Duration<steady_clock>& rel_time)
 {
     timespec timeout;
     clock_gettime(CLOCK_MONOTONIC, &timeout);
@@ -761,21 +432,8 @@
     return pthread_cond_timedwait(cond, mutex, &timeout);
 }
 #else
-int srt::sync::CondWaitFor_monotonic(pthread_cond_t* cond, pthread_mutex_t* mutex, const Duration<steady_clock>& rel_time)
-{
-    return CondWaitFor(cond, mutex, rel_time);
-}
-#endif
-
-#if ENABLE_THREAD_LOGGING
-void srt::sync::ThreadCheckAffinity(const char* function, pthread_t thr)
-{
-    using namespace srt_logging;
-
-    if (thr == pthread_self())
-        return;
-
-    LOGC(mglog.Fatal, log << "IPE: '" << function << "' should not be executed in this thread!");
-    throw std::runtime_error("INTERNAL ERROR: incorrect function affinity");
+int srt::sync::SyncEvent::wait_for_monotonic(pthread_cond_t* cond, pthread_mutex_t* mutex, const Duration<steady_clock>& rel_time)
+{
+    return wait_for(cond, mutex, rel_time);
 }
 #endif