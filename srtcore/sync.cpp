﻿/*
 * SRT - Secure, Reliable, Transport
 * Copyright (c) 2019 Haivision Systems Inc.
 *
 * This Source Code Form is subject to the terms of the Mozilla Public
 * License, v. 2.0. If a copy of the MPL was not distributed with this
 * file, You can obtain one at http://mozilla.org/MPL/2.0/.
 *
 */

#include <iomanip>
#include <math.h>
#include <stdexcept>
#include "sync.h"
#include "logging.h"
#include "udt.h"
#include "srt_compat.h"

#if defined(_WIN32)
#define TIMING_USE_QPC
#include "win/wintime.h"
#include <sys/timeb.h>
#elif defined(OSX) || (TARGET_OS_IOS == 1) || (TARGET_OS_TV == 1)
#define TIMING_USE_MACH_ABS_TIME
#include <mach/mach_time.h>
//#elif defined(_POSIX_MONOTONIC_CLOCK) && _POSIX_TIMERS > 0
#elif defined(ENABLE_MONOTONIC_CLOCK)
#define TIMING_USE_CLOCK_GETTIME
#endif

namespace srt_logging
{
extern Logger mglog; // For ThreadCheckAffinity
}

namespace srt
{
namespace sync
{

void rdtsc(uint64_t& x)
{
#ifdef IA32
    uint32_t lval, hval;
    // asm volatile ("push %eax; push %ebx; push %ecx; push %edx");
    // asm volatile ("xor %eax, %eax; cpuid");
    asm volatile("rdtsc" : "=a"(lval), "=d"(hval));
    // asm volatile ("pop %edx; pop %ecx; pop %ebx; pop %eax");
    x = hval;
    x = (x << 32) | lval;
#elif defined(IA64)
    asm("mov %0=ar.itc" : "=r"(x)::"memory");
#elif defined(AMD64)
    uint32_t lval, hval;
    asm("rdtsc" : "=a"(lval), "=d"(hval));
    x = hval;
    x = (x << 32) | lval;
#elif defined(TIMING_USE_QPC)
    // This function should not fail, because we checked the QPC
    // when calling to QueryPerformanceFrequency. If it failed,
    // the m_bUseMicroSecond was set to true.
    QueryPerformanceCounter((LARGE_INTEGER*)&x);
#elif defined(TIMING_USE_MACH_ABS_TIME)
    x = mach_absolute_time();
#else
    // use system call to read time clock for other archs
    timeval t;
    gettimeofday(&t, 0);
    x = t.tv_sec * uint64_t(1000000) + t.tv_usec;
#endif
}

int64_t get_cpu_frequency()
{
    int64_t frequency = 1; // 1 tick per microsecond.

#if defined(TIMING_USE_QPC)
    LARGE_INTEGER ccf; // in counts per second
    if (QueryPerformanceFrequency(&ccf))
        frequency = ccf.QuadPart / 1000000; // counts per microsecond

#elif defined(TIMING_USE_MACH_ABS_TIME)

    mach_timebase_info_data_t info;
    mach_timebase_info(&info);
    frequency = info.denom * int64_t(1000) / info.numer;

#elif defined(IA32) || defined(IA64) || defined(AMD64)
    uint64_t t1, t2;

    rdtsc(t1);
    timespec ts;
    ts.tv_sec  = 0;
    ts.tv_nsec = 100000000;
    nanosleep(&ts, NULL);
    rdtsc(t2);

    // CPU clocks per microsecond
    frequency = int64_t(t2 - t1) / 100000;
#endif

    return frequency;
}

const int64_t s_cpu_frequency = get_cpu_frequency();

<<<<<<< HEAD
=======
#ifdef ENABLE_THREAD_LOGGING
struct CGuardLogMutex
{
    pthread_mutex_t mx;
    CGuardLogMutex()
    {
        pthread_mutex_init(&mx, NULL);
    }

    ~CGuardLogMutex()
    {
        pthread_mutex_destroy(&mx);
    }

    void lock() { pthread_mutex_lock(&mx); }
    void unlock() { pthread_mutex_unlock(&mx); }
};
static CGuardLogMutex g_gmtx;
#endif

>>>>>>> dde44aaf

// Automatically lock in constructor
CGuard::CGuard(CMutex& lock, explicit_t<bool> shouldwork):
    m_Mutex(lock),
    m_iLocked(-1)
{
<<<<<<< HEAD
    if (shouldwork)
    {
        Lock();
=======
#if ENABLE_THREAD_LOGGING
    char errbuf[256];
#endif
    if (shouldwork)
    {
        LOGS(std::cerr, log << "CGuard: { LOCK:" << lock.lockname << " ...");
        Lock();

#if ENABLE_THREAD_ASSERT
        if (m_iLocked != 0)
            abort();
#endif
        LOGS(std::cerr, log << "... " << lock.lockname << " lock state:" <<
                (m_iLocked == 0 ? "locked successfully" : SysStrError(m_iLocked, errbuf, 256)));
    }
    else
    {
        LOGS(std::cerr, log << "CGuard: LOCK NOT DONE (not required):" << lock.lockname);
>>>>>>> dde44aaf
    }
}

// Automatically unlock in destructor
CGuard::~CGuard()
{
    if (m_iLocked == 0)
    {
<<<<<<< HEAD
        Unlock();
    }
=======
        LOGS(std::cerr, log << "CGuard: } UNLOCK:" << m_Mutex.lockname);
        Unlock();
    }
    else
    {
        LOGS(std::cerr, log << "CGuard: UNLOCK NOT DONE (not locked):" << m_Mutex.lockname);
    }
>>>>>>> dde44aaf
}

int CGuard::enterCS(CMutex& lock, explicit_t<bool> block)
{
    int retval;
    if (block)
    {
<<<<<<< HEAD
        retval = pthread_mutex_lock(RawAddr(lock));
=======
        LOGS(std::cerr, log << "enterCS(block) {  LOCK: " << lock.lockname << " ...");
        retval = pthread_mutex_lock(RawAddr(lock));
        LOGS(std::cerr, log << "... " << lock.lockname << " locked.");
>>>>>>> dde44aaf
    }
    else
    {
        retval = pthread_mutex_trylock(RawAddr(lock));
<<<<<<< HEAD
=======
        LOGS(std::cerr, log << "enterCS(try) {  LOCK: " << lock.lockname << " "
                << (retval == 0 ? " LOCKED." : " FAILED }"));
>>>>>>> dde44aaf
    }
    return retval;
}

int CGuard::leaveCS(CMutex& lock)
{
<<<<<<< HEAD
=======
    LOGS(std::cerr, log << "leaveCS: } UNLOCK: " << lock.lockname);
>>>>>>> dde44aaf
    return pthread_mutex_unlock(RawAddr(lock));
}

/// This function checks if the given thread id
/// is a thread id, stating that a thread id variable
/// that doesn't hold a running thread, is equal to
/// a null thread (pthread_t()).
bool isthread(const pthread_t& thr)
{
    return pthread_equal(thr, pthread_t()) == 0; // NOT equal to a null thread
}

bool jointhread(pthread_t& thr)
{
<<<<<<< HEAD
=======
    LOGS(std::cerr, log << "JOIN: " << thr << " ---> " << pthread_self());
>>>>>>> dde44aaf
    int ret = pthread_join(thr, NULL);
    thr = pthread_t(); // prevent dangling
    return ret == 0;
}

bool jointhread(pthread_t& thr, void*& result)
{
<<<<<<< HEAD
=======
    LOGS(std::cerr, log << "JOIN: " << thr << " ---> " << pthread_self());
>>>>>>> dde44aaf
    int ret = pthread_join(thr, &result);
    thr = pthread_t();
    return ret == 0;
}

void createMutex(CMutex& lock, const char* name SRT_ATR_UNUSED)
{
    pthread_mutexattr_t* pattr = NULL;
<<<<<<< HEAD
=======
#if ENABLE_THREAD_LOGGING
    pthread_mutexattr_t attr;
    pthread_mutexattr_init(&attr);
    pthread_mutexattr_settype(&attr, PTHREAD_MUTEX_ERRORCHECK);
    pattr = &attr;
    std::ostringstream cv;
    cv << &lock.in_sysobj;
    if (name)
    {
        cv << "(" << name << ")";
    }
    lock.lockname = cv.str();
#endif
>>>>>>> dde44aaf
    pthread_mutex_init(RawAddr(lock), pattr);
}

void releaseMutex(CMutex& lock)
{
    pthread_mutex_destroy(RawAddr(lock));
}

void createCond(CCondition& cond, const char* name SRT_ATR_UNUSED)
{
<<<<<<< HEAD
=======
#if ENABLE_THREAD_LOGGING
    std::ostringstream cv;
    cv << &cond.in_sysobj;
    if (name)
    {
        cv << "(" << name << ")";
    }
    cond.cvname = cv.str();
#endif
>>>>>>> dde44aaf
    pthread_condattr_t* pattr = NULL;
    pthread_cond_init(RawAddr(cond), pattr);
}

void createCond_monotonic(CCondition& cond, const char* name SRT_ATR_UNUSED)
{
<<<<<<< HEAD
=======
#if ENABLE_THREAD_LOGGING
    std::ostringstream cv;
    cv << &cond.in_sysobj;
    if (name)
    {
        cv << "(" << name << ")";
    }
    cond.cvname = cv.str();
#endif
>>>>>>> dde44aaf

    pthread_condattr_t* pattr = NULL;
#if ENABLE_MONOTONIC_CLOCK
    pthread_condattr_t  CondAttribs;
    pthread_condattr_init(&CondAttribs);
    pthread_condattr_setclock(&CondAttribs, CLOCK_MONOTONIC);
    pattr = &CondAttribs;
#endif
    pthread_cond_init(RawAddr(cond), pattr);
}


void releaseCond(CCondition& cond)
{
    pthread_cond_destroy(RawAddr(cond));
}

CSync::CSync(CCondition& cond, CGuard& g)
    : m_cond(&cond), m_mutex(&g.m_Mutex)
<<<<<<< HEAD
{
=======
#if ENABLE_THREAD_LOGGING
, m_nolock(false)
#endif
{
#if ENABLE_THREAD_LOGGING
    // This constructor expects that the mutex is locked, and 'g' should designate
    // the CGuard variable that holds the mutex. Test in debug mode whether the
    // mutex is locked
    int lockst = pthread_mutex_trylock(&m_mutex->in_sysobj);
    if (lockst == 0)
    {
        pthread_mutex_unlock(&m_mutex->in_sysobj);
        LOGS(std::cerr, log << "CCond: IPE: Mutex " << m_mutex->lockname << " in CGuard IS NOT LOCKED.");
        return;
    }
#endif
>>>>>>> dde44aaf
    // XXX it would be nice to check whether the owner is also current thread
    // but this can't be done portable way.

    // When constructed by this constructor, the user is expected
    // to only call signal_locked() function. You should pass the same guard
    // variable that you have used for construction as its argument.
}

CSync::CSync(CCondition& cond, CMutex& mutex, Nolock)
    : m_cond(&cond)
    , m_mutex(&mutex)
<<<<<<< HEAD
=======
#if ENABLE_THREAD_LOGGING
, m_nolock(false)
#endif
>>>>>>> dde44aaf
{
    // We expect that the mutex is NOT locked at this moment by the current thread,
    // but it is perfectly ok, if the mutex is locked by another thread. We'll just wait.

    // When constructed by this constructor, the user is expected
    // to only call lock_signal() function.
}

void CSync::wait()
{
<<<<<<< HEAD
    THREAD_PAUSED();
    pthread_cond_wait(RawAddr(*m_cond), RawAddr(*m_mutex));
    THREAD_RESUMED();
=======
    LOGS(std::cerr, log << "Cond: WAIT:" << m_cond->cvname << " UNLOCK:" << m_mutex->lockname);
    THREAD_PAUSED();
    pthread_cond_wait(RawAddr(*m_cond), RawAddr(*m_mutex));
    THREAD_RESUMED();
    LOGS(std::cerr, log << "Cond: CAUGHT:" << m_cond->cvname << " LOCKED:" << m_mutex->lockname);
>>>>>>> dde44aaf
}

bool CSync::wait_until(const steady_clock::time_point& exptime)
{
    // This will work regardless as to which clock is in use. The time
    // should be specified as steady_clock::time_point, so there's no
    // question of the timer base.
    steady_clock::time_point now = steady_clock::now();
    if (now >= exptime)
        return false; // timeout

<<<<<<< HEAD
    THREAD_PAUSED();
    bool signaled = CondWaitFor(m_cond, m_mutex, exptime - now) != ETIMEDOUT;
    THREAD_RESUMED();
=======
    LOGS(std::cerr, log << "Cond: WAIT:" << m_cond->cvname << " UNLOCK:" << m_mutex->lockname << " - until " << FormatTime(exptime) << "...");
    THREAD_PAUSED();
    bool signaled = CondWaitFor(m_cond, m_mutex, exptime - now) != ETIMEDOUT;
    THREAD_RESUMED();
    LOGS(std::cerr, log << "Cond: CAUGHT:" << m_cond->cvname << " LOCKED:" << m_mutex->lockname << " REASON:" << (signaled ? "SIGNAL" : "TIMEOUT"));
>>>>>>> dde44aaf

    return signaled;
}

/// Block the call until either @a timestamp time achieved
/// or the conditional is signaled.
/// @param [in] delay Maximum time to wait since the moment of the call
/// @retval true Resumed due to getting a CV signal
/// @retval false Resumed due to being past @a timestamp
bool CSync::wait_for(const steady_clock::duration& delay)
{
    // Note: this is implemented this way because the pthread API
    // does not provide a possibility to wait relative time. When
    // you implement it for different API that does provide relative
    /// time waiting, you may want to implement it better way.

<<<<<<< HEAD
    THREAD_PAUSED();
    bool signaled = CondWaitFor(m_cond, m_mutex, delay) != ETIMEDOUT;
    THREAD_RESUMED();
=======
    LOGS(std::cerr, log << "Cond: WAIT:" << m_cond->cvname << " UNLOCK:" << m_mutex->lockname << " - for "
            << count_microseconds(delay) << "us...");
    THREAD_PAUSED();
    bool signaled = CondWaitFor(m_cond, m_mutex, delay) != ETIMEDOUT;
    THREAD_RESUMED();
    LOGS(std::cerr, log << "Cond: CAUGHT:" << m_cond->cvname << " LOCKED:" << m_mutex->lockname << " REASON:" << (signaled ? "SIGNAL" : "TIMEOUT"));
>>>>>>> dde44aaf

    return signaled;
}

/// Block the call until either @a timestamp time achieved
/// or the conditional is signaled.
/// @param [in] delay Maximum time to wait since the moment of the call
/// @retval true Resumed due to getting a CV signal
/// @retval false Resumed due to being past @a timestamp
bool CSync::wait_for_monotonic(const steady_clock::duration& delay)
{
    // Note: this is implemented this way because the pthread API
    // does not provide a possibility to wait relative time. When
    // you implement it for different API that does provide relative
    /// time waiting, you may want to implement it better way.

<<<<<<< HEAD
    THREAD_PAUSED();
    bool signaled = CondWaitFor_monotonic(m_cond, m_mutex, delay) != ETIMEDOUT;
    THREAD_RESUMED();
=======
    LOGS(std::cerr, log << "Cond: WAIT:" << m_cond->cvname << " UNLOCK:" << m_mutex->lockname << " - for "
            << count_microseconds(delay) << "us...");
    THREAD_PAUSED();
    bool signaled = CondWaitFor_monotonic(m_cond, m_mutex, delay) != ETIMEDOUT;
    THREAD_RESUMED();
    LOGS(std::cerr, log << "Cond: CAUGHT:" << m_cond->cvname << " LOCKED:" << m_mutex->lockname << " REASON:" << (signaled ? "SIGNAL" : "TIMEOUT"));
>>>>>>> dde44aaf

    return signaled;
}


void CSync::lock_signal()
{
    // We expect m_nolock == true.
<<<<<<< HEAD
=======
#if ENABLE_THREAD_LOGGING
    if (!m_nolock)
    {
        LOGS(std::cerr, log << "Cond: IPE: lock_signal done on LOCKED Cond.");
    }
#endif

>>>>>>> dde44aaf
    lock_signal(*m_cond, *m_mutex);
}

void CSync::lock_signal(CCondition& cond, CMutex& mutex)
{
<<<<<<< HEAD
    // Not using CGuard here because it would be logged
    // and this will result in unnecessary excessive logging.
    pthread_mutex_lock(RawAddr(mutex));
    pthread_cond_signal(RawAddr(cond));
    pthread_mutex_unlock(RawAddr(mutex));
=======
    LOGS(std::cerr, log << "Cond: SIGNAL:" << cond.cvname << " { LOCKING: " << mutex.lockname << "...");

    // Not using CGuard here because it would be logged
    // and this will result in unnecessary excessive logging.
    pthread_mutex_lock(RawAddr(mutex));
    LOGS(std::cerr, log << "Cond: ... locked: " << mutex.lockname << " - SIGNAL!");
    pthread_cond_signal(RawAddr(cond));
    pthread_mutex_unlock(RawAddr(mutex));

    LOGS(std::cerr, log << "Cond: } UNLOCK:" << mutex.lockname);
>>>>>>> dde44aaf
}

void CSync::lock_broadcast(CCondition& cond, CMutex& mutex)
{
<<<<<<< HEAD
    // Not using CGuard here because it would be logged
    // and this will result in unnecessary excessive logging.
    pthread_mutex_lock(RawAddr(mutex));
    pthread_cond_broadcast(RawAddr(cond));
    pthread_mutex_unlock(RawAddr(mutex));
=======
    LOGS(std::cerr, log << "Cond: BROADCAST:" << cond.cvname << " { LOCKING: " << mutex.lockname << "...");

    // Not using CGuard here because it would be logged
    // and this will result in unnecessary excessive logging.
    pthread_mutex_lock(RawAddr(mutex));
    LOGS(std::cerr, log << "Cond: ... locked: " << mutex.lockname << " - BROADCAST!");
    pthread_cond_broadcast(RawAddr(cond));
    pthread_mutex_unlock(RawAddr(mutex));

    LOGS(std::cerr, log << "Cond: } UNLOCK:" << mutex.lockname);
>>>>>>> dde44aaf
}

void CSync::signal_locked(CGuard& lk SRT_ATR_UNUSED)
{
    // We expect m_nolock == false.
<<<<<<< HEAD
=======
#if ENABLE_THREAD_LOGGING
    if (m_nolock)
    {
        LOGS(std::cerr, log << "Cond: IPE: signal done on no-lock-checked Cond.");
    }

    if (&lk.m_Mutex != m_mutex)
    {
        LOGS(std::cerr, log << "Cond: IPE: signal declares CGuard.mutex=" << lk.m_Mutex.lockname << " but Cond.mutex=" << m_mutex->lockname);
    }
    LOGS(std::cerr, log << "Cond: SIGNAL:" << m_cond->cvname << " (with locked:" << m_mutex->lockname << ")");
#endif

>>>>>>> dde44aaf
    pthread_cond_signal(RawAddr(*m_cond));
}

void CSync::signal_relaxed()
{
    signal_relaxed(*m_cond);
}

void CSync::signal_relaxed(CCondition& cond)
{
<<<<<<< HEAD
=======
    LOGS(std::cerr, log << "Cond: SIGNAL:" << cond.cvname << " (NOT locking anything)");
>>>>>>> dde44aaf
    pthread_cond_signal(RawAddr(cond));
}

void CSync::broadcast_relaxed(CCondition& cond)
{
<<<<<<< HEAD
=======
    LOGS(std::cerr, log << "Cond: BROADCAST:" << cond.cvname << " (NOT locking anything)");
>>>>>>> dde44aaf
    pthread_cond_broadcast(RawAddr(cond));
}

} // namespace sync
} // namespace srt


template <>
uint64_t srt::sync::TimePoint<srt::sync::steady_clock>::us_since_epoch() const
{
    return m_timestamp / s_cpu_frequency;
}

timespec srt::sync::us_to_timespec(const uint64_t time_us)
{
    timespec timeout;
    timeout.tv_sec         = time_us / 1000000;
    timeout.tv_nsec        = (time_us % 1000000) * 1000;
    return timeout;
}

template <>
srt::sync::Duration<srt::sync::steady_clock> srt::sync::TimePoint<srt::sync::steady_clock>::time_since_epoch() const
{
    return srt::sync::Duration<srt::sync::steady_clock>(m_timestamp);
}

srt::sync::TimePoint<srt::sync::steady_clock> srt::sync::steady_clock::now()
{
    uint64_t x = 0;
    rdtsc(x);
    return TimePoint<steady_clock>(x);
}

int64_t srt::sync::count_microseconds(const steady_clock::duration& t)
{
    return t.count() / s_cpu_frequency;
}

int64_t srt::sync::count_milliseconds(const steady_clock::duration& t)
{
    return t.count() / s_cpu_frequency / 1000;
}

int64_t srt::sync::count_seconds(const steady_clock::duration& t)
{
    return t.count() / s_cpu_frequency / 1000000;
}

srt::sync::steady_clock::duration srt::sync::microseconds_from(int64_t t_us)
{
    return steady_clock::duration(t_us * s_cpu_frequency);
}

srt::sync::steady_clock::duration srt::sync::milliseconds_from(int64_t t_ms)
{
    return steady_clock::duration((1000 * t_ms) * s_cpu_frequency);
}

srt::sync::steady_clock::duration srt::sync::seconds_from(int64_t t_s)
{
    return steady_clock::duration((1000000 * t_s) * s_cpu_frequency);
}

std::string srt::sync::FormatTime(const steady_clock::time_point& timestamp)
{
    const uint64_t total_us  = timestamp.us_since_epoch();
    const uint64_t us        = total_us % 1000000;
    const uint64_t total_sec = total_us / 1000000;

    const uint64_t days  = total_sec / (60 * 60 * 24);
    const uint64_t hours = total_sec / (60 * 60) - days * 24;

    const uint64_t minutes = total_sec / 60 - (days * 24 * 60) - hours * 60;
    const uint64_t seconds = total_sec - (days * 24 * 60 * 60) - hours * 60 * 60 - minutes * 60;

    ostringstream out;
    if (days)
        out << days << "D ";
    out << setfill('0') << setw(2) << hours << ":" 
        << setfill('0') << setw(2) << minutes << ":" 
        << setfill('0') << setw(2) << seconds << "." 
        << setfill('0') << setw(6) << us << " [STD]";
    return out.str();
}

std::string srt::sync::FormatTimeSys(const steady_clock::time_point& timestamp)
{
    const time_t                   now_s         = ::time(NULL); // get current time in seconds
    const steady_clock::time_point now_timestamp = steady_clock::now();
    const int64_t                  delta_us      = count_microseconds(timestamp - now_timestamp);
    const int64_t                  delta_s =
        floor((static_cast<int64_t>(now_timestamp.us_since_epoch() % 1000000) + delta_us) / 1000000.0);
    const time_t tt = now_s + delta_s;
    struct tm    tm = SysLocalTime(tt); // in seconds
    char         tmp_buf[512];
    strftime(tmp_buf, 512, "%X.", &tm);

    ostringstream out;
    out << tmp_buf << setfill('0') << setw(6) << (timestamp.us_since_epoch() % 1000000) << " [SYS]";
    return out.str();
}

int srt::sync::CondWaitFor(pthread_cond_t* cond, pthread_mutex_t* mutex, const Duration<steady_clock>& rel_time)
{
    timespec timeout;
    timeval now;
    gettimeofday(&now, 0);
    const uint64_t now_us = now.tv_sec * uint64_t(1000000) + now.tv_usec;
    timeout = us_to_timespec(now_us + count_microseconds(rel_time));

    return pthread_cond_timedwait(cond, mutex, &timeout);
}

#if ENABLE_MONOTONIC_CLOCK
int srt::sync::CondWaitFor_monotonic(pthread_cond_t* cond, pthread_mutex_t* mutex, const Duration<steady_clock>& rel_time)
{
    timespec timeout;
    clock_gettime(CLOCK_MONOTONIC, &timeout);
    const uint64_t now_us = timeout.tv_sec * uint64_t(1000000) + (timeout.tv_nsec / 1000);
    timeout = us_to_timespec(now_us + count_microseconds(rel_time));

    return pthread_cond_timedwait(cond, mutex, &timeout);
}
#else
int srt::sync::CondWaitFor_monotonic(pthread_cond_t* cond, pthread_mutex_t* mutex, const Duration<steady_clock>& rel_time)
{
    return CondWaitFor(cond, mutex, rel_time);
<<<<<<< HEAD
=======
}
#endif

#if ENABLE_THREAD_LOGGING
void srt::sync::ThreadCheckAffinity(const char* function, pthread_t thr)
{
    using namespace srt_logging;

    if (thr == pthread_self())
        return;

    LOGC(mglog.Fatal, log << "IPE: '" << function << "' should not be executed in this thread!");
    throw std::runtime_error("INTERNAL ERROR: incorrect function affinity");
>>>>>>> dde44aaf
}
#endif<|MERGE_RESOLUTION|>--- conflicted
+++ resolved
@@ -104,8 +104,6 @@
 
 const int64_t s_cpu_frequency = get_cpu_frequency();
 
-<<<<<<< HEAD
-=======
 #ifdef ENABLE_THREAD_LOGGING
 struct CGuardLogMutex
 {
@@ -126,18 +124,12 @@
 static CGuardLogMutex g_gmtx;
 #endif
 
->>>>>>> dde44aaf
 
 // Automatically lock in constructor
 CGuard::CGuard(CMutex& lock, explicit_t<bool> shouldwork):
     m_Mutex(lock),
     m_iLocked(-1)
 {
-<<<<<<< HEAD
-    if (shouldwork)
-    {
-        Lock();
-=======
 #if ENABLE_THREAD_LOGGING
     char errbuf[256];
 #endif
@@ -156,7 +148,6 @@
     else
     {
         LOGS(std::cerr, log << "CGuard: LOCK NOT DONE (not required):" << lock.lockname);
->>>>>>> dde44aaf
     }
 }
 
@@ -165,10 +156,6 @@
 {
     if (m_iLocked == 0)
     {
-<<<<<<< HEAD
-        Unlock();
-    }
-=======
         LOGS(std::cerr, log << "CGuard: } UNLOCK:" << m_Mutex.lockname);
         Unlock();
     }
@@ -176,7 +163,6 @@
     {
         LOGS(std::cerr, log << "CGuard: UNLOCK NOT DONE (not locked):" << m_Mutex.lockname);
     }
->>>>>>> dde44aaf
 }
 
 int CGuard::enterCS(CMutex& lock, explicit_t<bool> block)
@@ -184,32 +170,22 @@
     int retval;
     if (block)
     {
-<<<<<<< HEAD
-        retval = pthread_mutex_lock(RawAddr(lock));
-=======
         LOGS(std::cerr, log << "enterCS(block) {  LOCK: " << lock.lockname << " ...");
         retval = pthread_mutex_lock(RawAddr(lock));
         LOGS(std::cerr, log << "... " << lock.lockname << " locked.");
->>>>>>> dde44aaf
     }
     else
     {
         retval = pthread_mutex_trylock(RawAddr(lock));
-<<<<<<< HEAD
-=======
         LOGS(std::cerr, log << "enterCS(try) {  LOCK: " << lock.lockname << " "
                 << (retval == 0 ? " LOCKED." : " FAILED }"));
->>>>>>> dde44aaf
     }
     return retval;
 }
 
 int CGuard::leaveCS(CMutex& lock)
 {
-<<<<<<< HEAD
-=======
     LOGS(std::cerr, log << "leaveCS: } UNLOCK: " << lock.lockname);
->>>>>>> dde44aaf
     return pthread_mutex_unlock(RawAddr(lock));
 }
 
@@ -224,10 +200,7 @@
 
 bool jointhread(pthread_t& thr)
 {
-<<<<<<< HEAD
-=======
     LOGS(std::cerr, log << "JOIN: " << thr << " ---> " << pthread_self());
->>>>>>> dde44aaf
     int ret = pthread_join(thr, NULL);
     thr = pthread_t(); // prevent dangling
     return ret == 0;
@@ -235,10 +208,7 @@
 
 bool jointhread(pthread_t& thr, void*& result)
 {
-<<<<<<< HEAD
-=======
     LOGS(std::cerr, log << "JOIN: " << thr << " ---> " << pthread_self());
->>>>>>> dde44aaf
     int ret = pthread_join(thr, &result);
     thr = pthread_t();
     return ret == 0;
@@ -247,8 +217,6 @@
 void createMutex(CMutex& lock, const char* name SRT_ATR_UNUSED)
 {
     pthread_mutexattr_t* pattr = NULL;
-<<<<<<< HEAD
-=======
 #if ENABLE_THREAD_LOGGING
     pthread_mutexattr_t attr;
     pthread_mutexattr_init(&attr);
@@ -262,7 +230,6 @@
     }
     lock.lockname = cv.str();
 #endif
->>>>>>> dde44aaf
     pthread_mutex_init(RawAddr(lock), pattr);
 }
 
@@ -273,8 +240,6 @@
 
 void createCond(CCondition& cond, const char* name SRT_ATR_UNUSED)
 {
-<<<<<<< HEAD
-=======
 #if ENABLE_THREAD_LOGGING
     std::ostringstream cv;
     cv << &cond.in_sysobj;
@@ -284,15 +249,12 @@
     }
     cond.cvname = cv.str();
 #endif
->>>>>>> dde44aaf
     pthread_condattr_t* pattr = NULL;
     pthread_cond_init(RawAddr(cond), pattr);
 }
 
 void createCond_monotonic(CCondition& cond, const char* name SRT_ATR_UNUSED)
 {
-<<<<<<< HEAD
-=======
 #if ENABLE_THREAD_LOGGING
     std::ostringstream cv;
     cv << &cond.in_sysobj;
@@ -302,7 +264,6 @@
     }
     cond.cvname = cv.str();
 #endif
->>>>>>> dde44aaf
 
     pthread_condattr_t* pattr = NULL;
 #if ENABLE_MONOTONIC_CLOCK
@@ -322,9 +283,6 @@
 
 CSync::CSync(CCondition& cond, CGuard& g)
     : m_cond(&cond), m_mutex(&g.m_Mutex)
-<<<<<<< HEAD
-{
-=======
 #if ENABLE_THREAD_LOGGING
 , m_nolock(false)
 #endif
@@ -341,7 +299,6 @@
         return;
     }
 #endif
->>>>>>> dde44aaf
     // XXX it would be nice to check whether the owner is also current thread
     // but this can't be done portable way.
 
@@ -353,12 +310,9 @@
 CSync::CSync(CCondition& cond, CMutex& mutex, Nolock)
     : m_cond(&cond)
     , m_mutex(&mutex)
-<<<<<<< HEAD
-=======
 #if ENABLE_THREAD_LOGGING
 , m_nolock(false)
 #endif
->>>>>>> dde44aaf
 {
     // We expect that the mutex is NOT locked at this moment by the current thread,
     // but it is perfectly ok, if the mutex is locked by another thread. We'll just wait.
@@ -369,17 +323,11 @@
 
 void CSync::wait()
 {
-<<<<<<< HEAD
-    THREAD_PAUSED();
-    pthread_cond_wait(RawAddr(*m_cond), RawAddr(*m_mutex));
-    THREAD_RESUMED();
-=======
     LOGS(std::cerr, log << "Cond: WAIT:" << m_cond->cvname << " UNLOCK:" << m_mutex->lockname);
     THREAD_PAUSED();
     pthread_cond_wait(RawAddr(*m_cond), RawAddr(*m_mutex));
     THREAD_RESUMED();
     LOGS(std::cerr, log << "Cond: CAUGHT:" << m_cond->cvname << " LOCKED:" << m_mutex->lockname);
->>>>>>> dde44aaf
 }
 
 bool CSync::wait_until(const steady_clock::time_point& exptime)
@@ -391,17 +339,11 @@
     if (now >= exptime)
         return false; // timeout
 
-<<<<<<< HEAD
-    THREAD_PAUSED();
-    bool signaled = CondWaitFor(m_cond, m_mutex, exptime - now) != ETIMEDOUT;
-    THREAD_RESUMED();
-=======
     LOGS(std::cerr, log << "Cond: WAIT:" << m_cond->cvname << " UNLOCK:" << m_mutex->lockname << " - until " << FormatTime(exptime) << "...");
     THREAD_PAUSED();
     bool signaled = CondWaitFor(m_cond, m_mutex, exptime - now) != ETIMEDOUT;
     THREAD_RESUMED();
     LOGS(std::cerr, log << "Cond: CAUGHT:" << m_cond->cvname << " LOCKED:" << m_mutex->lockname << " REASON:" << (signaled ? "SIGNAL" : "TIMEOUT"));
->>>>>>> dde44aaf
 
     return signaled;
 }
@@ -418,18 +360,12 @@
     // you implement it for different API that does provide relative
     /// time waiting, you may want to implement it better way.
 
-<<<<<<< HEAD
-    THREAD_PAUSED();
-    bool signaled = CondWaitFor(m_cond, m_mutex, delay) != ETIMEDOUT;
-    THREAD_RESUMED();
-=======
     LOGS(std::cerr, log << "Cond: WAIT:" << m_cond->cvname << " UNLOCK:" << m_mutex->lockname << " - for "
             << count_microseconds(delay) << "us...");
     THREAD_PAUSED();
     bool signaled = CondWaitFor(m_cond, m_mutex, delay) != ETIMEDOUT;
     THREAD_RESUMED();
     LOGS(std::cerr, log << "Cond: CAUGHT:" << m_cond->cvname << " LOCKED:" << m_mutex->lockname << " REASON:" << (signaled ? "SIGNAL" : "TIMEOUT"));
->>>>>>> dde44aaf
 
     return signaled;
 }
@@ -446,18 +382,12 @@
     // you implement it for different API that does provide relative
     /// time waiting, you may want to implement it better way.
 
-<<<<<<< HEAD
-    THREAD_PAUSED();
-    bool signaled = CondWaitFor_monotonic(m_cond, m_mutex, delay) != ETIMEDOUT;
-    THREAD_RESUMED();
-=======
     LOGS(std::cerr, log << "Cond: WAIT:" << m_cond->cvname << " UNLOCK:" << m_mutex->lockname << " - for "
             << count_microseconds(delay) << "us...");
     THREAD_PAUSED();
     bool signaled = CondWaitFor_monotonic(m_cond, m_mutex, delay) != ETIMEDOUT;
     THREAD_RESUMED();
     LOGS(std::cerr, log << "Cond: CAUGHT:" << m_cond->cvname << " LOCKED:" << m_mutex->lockname << " REASON:" << (signaled ? "SIGNAL" : "TIMEOUT"));
->>>>>>> dde44aaf
 
     return signaled;
 }
@@ -466,8 +396,6 @@
 void CSync::lock_signal()
 {
     // We expect m_nolock == true.
-<<<<<<< HEAD
-=======
 #if ENABLE_THREAD_LOGGING
     if (!m_nolock)
     {
@@ -475,19 +403,11 @@
     }
 #endif
 
->>>>>>> dde44aaf
     lock_signal(*m_cond, *m_mutex);
 }
 
 void CSync::lock_signal(CCondition& cond, CMutex& mutex)
 {
-<<<<<<< HEAD
-    // Not using CGuard here because it would be logged
-    // and this will result in unnecessary excessive logging.
-    pthread_mutex_lock(RawAddr(mutex));
-    pthread_cond_signal(RawAddr(cond));
-    pthread_mutex_unlock(RawAddr(mutex));
-=======
     LOGS(std::cerr, log << "Cond: SIGNAL:" << cond.cvname << " { LOCKING: " << mutex.lockname << "...");
 
     // Not using CGuard here because it would be logged
@@ -498,18 +418,10 @@
     pthread_mutex_unlock(RawAddr(mutex));
 
     LOGS(std::cerr, log << "Cond: } UNLOCK:" << mutex.lockname);
->>>>>>> dde44aaf
 }
 
 void CSync::lock_broadcast(CCondition& cond, CMutex& mutex)
 {
-<<<<<<< HEAD
-    // Not using CGuard here because it would be logged
-    // and this will result in unnecessary excessive logging.
-    pthread_mutex_lock(RawAddr(mutex));
-    pthread_cond_broadcast(RawAddr(cond));
-    pthread_mutex_unlock(RawAddr(mutex));
-=======
     LOGS(std::cerr, log << "Cond: BROADCAST:" << cond.cvname << " { LOCKING: " << mutex.lockname << "...");
 
     // Not using CGuard here because it would be logged
@@ -520,14 +432,11 @@
     pthread_mutex_unlock(RawAddr(mutex));
 
     LOGS(std::cerr, log << "Cond: } UNLOCK:" << mutex.lockname);
->>>>>>> dde44aaf
 }
 
 void CSync::signal_locked(CGuard& lk SRT_ATR_UNUSED)
 {
     // We expect m_nolock == false.
-<<<<<<< HEAD
-=======
 #if ENABLE_THREAD_LOGGING
     if (m_nolock)
     {
@@ -541,7 +450,6 @@
     LOGS(std::cerr, log << "Cond: SIGNAL:" << m_cond->cvname << " (with locked:" << m_mutex->lockname << ")");
 #endif
 
->>>>>>> dde44aaf
     pthread_cond_signal(RawAddr(*m_cond));
 }
 
@@ -552,19 +460,13 @@
 
 void CSync::signal_relaxed(CCondition& cond)
 {
-<<<<<<< HEAD
-=======
     LOGS(std::cerr, log << "Cond: SIGNAL:" << cond.cvname << " (NOT locking anything)");
->>>>>>> dde44aaf
     pthread_cond_signal(RawAddr(cond));
 }
 
 void CSync::broadcast_relaxed(CCondition& cond)
 {
-<<<<<<< HEAD
-=======
     LOGS(std::cerr, log << "Cond: BROADCAST:" << cond.cvname << " (NOT locking anything)");
->>>>>>> dde44aaf
     pthread_cond_broadcast(RawAddr(cond));
 }
 
@@ -693,8 +595,6 @@
 int srt::sync::CondWaitFor_monotonic(pthread_cond_t* cond, pthread_mutex_t* mutex, const Duration<steady_clock>& rel_time)
 {
     return CondWaitFor(cond, mutex, rel_time);
-<<<<<<< HEAD
-=======
 }
 #endif
 
@@ -708,6 +608,5 @@
 
     LOGC(mglog.Fatal, log << "IPE: '" << function << "' should not be executed in this thread!");
     throw std::runtime_error("INTERNAL ERROR: incorrect function affinity");
->>>>>>> dde44aaf
 }
 #endif