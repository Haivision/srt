﻿/*
 * SRT - Secure, Reliable, Transport
 * Copyright (c) 2019 Haivision Systems Inc.
 *
 * This Source Code Form is subject to the terms of the Mozilla Public
 * License, v. 2.0. If a copy of the MPL was not distributed with this
 * file, You can obtain one at http://mozilla.org/MPL/2.0/.
 *
 */

#include <iomanip>
#include <math.h>
#include <stdexcept>
#include "sync.h"
#include "logging.h"
#include "udt.h"
#include "srt_compat.h"

#if defined(_WIN32)
#define TIMING_USE_QPC
#include "win/wintime.h"
#include <sys/timeb.h>
#elif defined(OSX) || (TARGET_OS_IOS == 1) || (TARGET_OS_TV == 1)
#define TIMING_USE_MACH_ABS_TIME
#include <mach/mach_time.h>
//#elif defined(_POSIX_MONOTONIC_CLOCK) && _POSIX_TIMERS > 0
#elif defined(ENABLE_MONOTONIC_CLOCK)
#define TIMING_USE_CLOCK_GETTIME
#endif

namespace srt_logging
{
extern Logger mglog; // For ThreadCheckAffinity
}

namespace srt
{
namespace sync
{

void rdtsc(uint64_t& x)
{
#ifdef IA32
    uint32_t lval, hval;
    // asm volatile ("push %eax; push %ebx; push %ecx; push %edx");
    // asm volatile ("xor %eax, %eax; cpuid");
    asm volatile("rdtsc" : "=a"(lval), "=d"(hval));
    // asm volatile ("pop %edx; pop %ecx; pop %ebx; pop %eax");
    x = hval;
    x = (x << 32) | lval;
#elif defined(IA64)
    asm("mov %0=ar.itc" : "=r"(x)::"memory");
#elif defined(AMD64)
    uint32_t lval, hval;
    asm("rdtsc" : "=a"(lval), "=d"(hval));
    x = hval;
    x = (x << 32) | lval;
#elif defined(TIMING_USE_QPC)
    // This function should not fail, because we checked the QPC
    // when calling to QueryPerformanceFrequency. If it failed,
    // the m_bUseMicroSecond was set to true.
    QueryPerformanceCounter((LARGE_INTEGER*)&x);
#elif defined(TIMING_USE_MACH_ABS_TIME)
    x = mach_absolute_time();
#else
    // use system call to read time clock for other archs
    timeval t;
    gettimeofday(&t, 0);
    x = t.tv_sec * uint64_t(1000000) + t.tv_usec;
#endif
}

int64_t get_cpu_frequency()
{
    int64_t frequency = 1; // 1 tick per microsecond.

#if defined(TIMING_USE_QPC)
    LARGE_INTEGER ccf; // in counts per second
    if (QueryPerformanceFrequency(&ccf))
        frequency = ccf.QuadPart / 1000000; // counts per microsecond

#elif defined(TIMING_USE_MACH_ABS_TIME)

    mach_timebase_info_data_t info;
    mach_timebase_info(&info);
    frequency = info.denom * int64_t(1000) / info.numer;

#elif defined(IA32) || defined(IA64) || defined(AMD64)
    uint64_t t1, t2;

    rdtsc(t1);
    timespec ts;
    ts.tv_sec  = 0;
    ts.tv_nsec = 100000000;
    nanosleep(&ts, NULL);
    rdtsc(t2);

    // CPU clocks per microsecond
    frequency = int64_t(t2 - t1) / 100000;
#endif

    return frequency;
}

const int64_t s_cpu_frequency = get_cpu_frequency();

<<<<<<< HEAD
void createCond(CCondition& cond, const char* name SRT_ATR_UNUSED)
{
    pthread_condattr_t* pattr = NULL;
    pthread_cond_init(&(cond), pattr);
}

void createCond_monotonic(CCondition& cond, const char* name SRT_ATR_UNUSED)
{
    pthread_condattr_t* pattr = NULL;
#if ENABLE_MONOTONIC_CLOCK
    pthread_condattr_t  CondAttribs;
    pthread_condattr_init(&CondAttribs);
    pthread_condattr_setclock(&CondAttribs, CLOCK_MONOTONIC);
    pattr = &CondAttribs;
#endif
    pthread_cond_init(&(cond), pattr);
}


void releaseCond(CCondition& cond)
{
    pthread_cond_destroy(&(cond));
}

CSync::CSync(CCondition& cond, CGuard& g)
    : m_cond(&cond), m_mutex(g.mutex())
{
    // XXX it would be nice to check whether the owner is also current thread
    // but this can't be done portable way.

    // When constructed by this constructor, the user is expected
    // to only call signal_locked() function. You should pass the same guard
    // variable that you have used for construction as its argument.
}

CSync::CSync(CCondition& cond, Mutex& mutex, Nolock)
    : m_cond(&cond)
    , m_mutex(&mutex)
{
    // We expect that the mutex is NOT locked at this moment by the current thread,
    // but it is perfectly ok, if the mutex is locked by another thread. We'll just wait.

    // When constructed by this constructor, the user is expected
    // to only call lock_signal() function.
}

void CSync::wait()
{
    THREAD_PAUSED();
    pthread_cond_wait(&(*m_cond), &m_mutex->ref());
    THREAD_RESUMED();
}

bool CSync::wait_until(const steady_clock::time_point& exptime)
{
    // This will work regardless as to which clock is in use. The time
    // should be specified as steady_clock::time_point, so there's no
    // question of the timer base.
    steady_clock::time_point now = steady_clock::now();
    if (now >= exptime)
        return false; // timeout

    THREAD_PAUSED();
    bool signaled = SyncEvent::wait_for(m_cond, &m_mutex->ref(), exptime - now) != ETIMEDOUT;
    THREAD_RESUMED();

    return signaled;
}

/// Block the call until either @a timestamp time achieved
/// or the conditional is signaled.
/// @param [in] delay Maximum time to wait since the moment of the call
/// @retval true Resumed due to getting a CV signal
/// @retval false Resumed due to being past @a timestamp
bool CSync::wait_for(const steady_clock::duration& delay)
{
    // Note: this is implemented this way because the pthread API
    // does not provide a possibility to wait relative time. When
    // you implement it for different API that does provide relative
    /// time waiting, you may want to implement it better way.

    THREAD_PAUSED();
    bool signaled = SyncEvent::wait_for(m_cond, &m_mutex->ref(), delay) != ETIMEDOUT;
    THREAD_RESUMED();

    return signaled;
}

/// Block the call until either @a timestamp time achieved
/// or the conditional is signaled.
/// @param [in] delay Maximum time to wait since the moment of the call
/// @retval true Resumed due to getting a CV signal
/// @retval false Resumed due to being past @a timestamp
bool CSync::wait_for_monotonic(const steady_clock::duration& delay)
{
    // Note: this is implemented this way because the pthread API
    // does not provide a possibility to wait relative time. When
    // you implement it for different API that does provide relative
    /// time waiting, you may want to implement it better way.

    THREAD_PAUSED();
    bool signaled = SyncEvent::wait_for_monotonic(m_cond, &m_mutex->ref(), delay) != ETIMEDOUT;
    THREAD_RESUMED();

    return signaled;
}


void CSync::lock_signal()
{
    // EXPECTED: m_mutex is not locked.
    lock_signal(*m_cond, *m_mutex);
}

void CSync::lock_signal(CCondition& cond, Mutex& mutex)
{
    // Not using CGuard here because it would be logged
    // and this will result in unnecessary excessive logging.
    mutex.lock();
    pthread_cond_signal(&(cond));
    mutex.unlock();
}

void CSync::lock_broadcast(CCondition& cond, Mutex& mutex)
{
    // Not using CGuard here because it would be logged
    // and this will result in unnecessary excessive logging.
    mutex.lock();
    pthread_cond_broadcast(&(cond));
    mutex.unlock();
}

void CSync::signal_locked(CGuard& lk SRT_ATR_UNUSED)
{
    // EXPECTED: lk.mutex() is LOCKED.
    pthread_cond_signal(&(*m_cond));
}

// The signal_relaxed and broadcast_relaxed functions are to be used in case
// when you don't care whether the associated mutex is locked or not (you
// accept the case that a mutex isn't locked and the signal gets effectively
// missed), or you somehow know that the mutex is locked, but you don't have
// access to the associated CGuard object. This function, although it does
// the same thing as signal_locked() and broadcast_locked(), is here for
// the user to declare explicitly that the signal/broadcast is done without
// being prematurely certain that the associated mutex is locked.
//
// It is then expected that whenever these functions are used, an extra
// comment is provided to explain, why the use of the relaxed signaling is
// correctly used.

void CSync::signal_relaxed()
{
    signal_relaxed(*m_cond);
}

void CSync::signal_relaxed(CCondition& cond)
{
    pthread_cond_signal(&(cond));
}

void CSync::broadcast_relaxed(CCondition& cond)
{
    pthread_cond_broadcast(&(cond));
}
=======
>>>>>>> 3a696ecc

} // namespace sync
} // namespace srt

template <>
uint64_t srt::sync::TimePoint<srt::sync::steady_clock>::us_since_epoch() const
{
    return m_timestamp / s_cpu_frequency;
}

template <>
srt::sync::Duration<srt::sync::steady_clock> srt::sync::TimePoint<srt::sync::steady_clock>::time_since_epoch() const
{
    return srt::sync::Duration<srt::sync::steady_clock>(m_timestamp);
}

srt::sync::TimePoint<srt::sync::steady_clock> srt::sync::steady_clock::now()
{
    uint64_t x = 0;
    rdtsc(x);
    return TimePoint<steady_clock>(x);
}

int64_t srt::sync::count_microseconds(const steady_clock::duration& t)
{
    return t.count() / s_cpu_frequency;
}

int64_t srt::sync::count_milliseconds(const steady_clock::duration& t)
{
    return t.count() / s_cpu_frequency / 1000;
}

int64_t srt::sync::count_seconds(const steady_clock::duration& t)
{
    return t.count() / s_cpu_frequency / 1000000;
}

srt::sync::steady_clock::duration srt::sync::microseconds_from(int64_t t_us)
{
    return steady_clock::duration(t_us * s_cpu_frequency);
}

srt::sync::steady_clock::duration srt::sync::milliseconds_from(int64_t t_ms)
{
    return steady_clock::duration((1000 * t_ms) * s_cpu_frequency);
}

srt::sync::steady_clock::duration srt::sync::seconds_from(int64_t t_s)
{
    return steady_clock::duration((1000000 * t_s) * s_cpu_frequency);
}

std::string srt::sync::FormatTime(const steady_clock::time_point& timestamp)
{
    if (is_zero(timestamp))
    {
        // Use special string for 0
        return "00:00:00.000000";
    }

    const uint64_t total_us  = timestamp.us_since_epoch();
    const uint64_t us        = total_us % 1000000;
    const uint64_t total_sec = total_us / 1000000;

    const uint64_t days  = total_sec / (60 * 60 * 24);
    const uint64_t hours = total_sec / (60 * 60) - days * 24;

    const uint64_t minutes = total_sec / 60 - (days * 24 * 60) - hours * 60;
    const uint64_t seconds = total_sec - (days * 24 * 60 * 60) - hours * 60 * 60 - minutes * 60;

    ostringstream out;
    if (days)
        out << days << "D ";
    out << setfill('0') << setw(2) << hours << ":" 
        << setfill('0') << setw(2) << minutes << ":" 
        << setfill('0') << setw(2) << seconds << "." 
        << setfill('0') << setw(6) << us << " [STD]";
    return out.str();
}

std::string srt::sync::FormatTimeSys(const steady_clock::time_point& timestamp)
{
    const time_t                   now_s         = ::time(NULL); // get current time in seconds
    const steady_clock::time_point now_timestamp = steady_clock::now();
    const int64_t                  delta_us      = count_microseconds(timestamp - now_timestamp);
    const int64_t                  delta_s =
        floor((static_cast<int64_t>(now_timestamp.us_since_epoch() % 1000000) + delta_us) / 1000000.0);
    const time_t tt = now_s + delta_s;
    struct tm    tm = SysLocalTime(tt); // in seconds
    char         tmp_buf[512];
    strftime(tmp_buf, 512, "%X.", &tm);

    ostringstream out;
    out << tmp_buf << setfill('0') << setw(6) << (timestamp.us_since_epoch() % 1000000) << " [SYS]";
    return out.str();
}

srt::sync::Mutex::Mutex()
{
    pthread_mutex_init(&m_mutex, NULL);
}

srt::sync::Mutex::~Mutex()
{
    pthread_mutex_destroy(&m_mutex);
}

int srt::sync::Mutex::lock()
{
    return pthread_mutex_lock(&m_mutex);
}

int srt::sync::Mutex::unlock()
{
    return pthread_mutex_unlock(&m_mutex);
}

bool srt::sync::Mutex::try_lock()
{
    return (pthread_mutex_trylock(&m_mutex) == 0);
}

srt::sync::ScopedLock::ScopedLock(Mutex& m)
    : m_mutex(m)
{
    m_mutex.lock();
}

srt::sync::ScopedLock::~ScopedLock()
{
    m_mutex.unlock();
}

//
//
//

srt::sync::UniqueLock::UniqueLock(Mutex& m)
    : m_Mutex(m)
{
    m_iLocked = m_Mutex.lock();
}

srt::sync::UniqueLock::~UniqueLock()
{
    unlock();
}

void srt::sync::UniqueLock::unlock()
{
    if (m_iLocked == 0)
    {
        m_Mutex.unlock();
        m_iLocked = -1;
    }
}

srt::sync::Mutex* srt::sync::UniqueLock::mutex()
{
    return &m_Mutex;
}

////////////////////////////////////////////////////////////////////////////////
//
// CCondVar section (based on pthreads)
//
////////////////////////////////////////////////////////////////////////////////
#ifndef USE_STDCXX_CHRONO

namespace srt
{
namespace sync
{

template<>
CCondVar<true>::CCondVar() {}

template<>
CCondVar<false>::CCondVar() {}

template<>
CCondVar<true>::~CCondVar() {}

template<>
CCondVar<false>::~CCondVar() {}

template<>
void CCondVar<true>::init()
{
    pthread_condattr_t* attr = NULL;
#if ENABLE_MONOTONIC_CLOCK
    pthread_condattr_t  CondAttribs;
    pthread_condattr_init(&CondAttribs);
    pthread_condattr_setclock(&CondAttribs, CLOCK_MONOTONIC);
    attr = &CondAttribs;
#endif
    const int res = pthread_cond_init(&m_cv, attr);
    if (res != 0)
        throw std::runtime_error("pthread_cond_init monotonic failed");
}

template<>
void CCondVar<false>::init()
{
    const int res = pthread_cond_init(&m_cv, NULL);
    if (res != 0)
        throw std::runtime_error("pthread_cond_init failed");
}

template<>
void CCondVar<true>::destroy()
{
    pthread_cond_destroy(&m_cv);
}

template<>
void CCondVar<false>::destroy()
{
    pthread_cond_destroy(&m_cv);
}

template<>
void CCondVar<true>::wait(UniqueLock& lock)
{
    pthread_cond_wait(&m_cv, &lock.mutex()->ref());
}

template<>
void CCondVar<false>::wait(UniqueLock& lock)
{
    pthread_cond_wait(&m_cv, &lock.mutex()->ref());
}

template<>
bool CCondVar<true>::wait_for(UniqueLock& lock, const steady_clock::duration& rel_time)
{
#if ENABLE_MONOTONIC_CLOCK
    return (SyncEvent::wait_for_monotonic(&m_cv, &lock.mutex()->ref(), rel_time) != ETIMEDOUT);
#endif

    return (SyncEvent::wait_for(&m_cv, &lock.mutex()->ref(), rel_time) != ETIMEDOUT);
}

template<>
bool CCondVar<false>::wait_for(UniqueLock& lock, const steady_clock::duration& rel_time)
{
    return (SyncEvent::wait_for(&m_cv, &lock.mutex()->ref(), rel_time) != ETIMEDOUT);
}

template<>
bool CCondVar<true>::wait_until(UniqueLock& lock, const steady_clock::time_point& timeout_time)
{
    // This will work regardless as to which clock is in use. The time
    // should be specified as steady_clock::time_point, so there's no
    // question of the timer base.
    const steady_clock::time_point now = steady_clock::now();
    if (now >= timeout_time)
        return false; // timeout

    // wait_for() is used because it will be converted to pthread-frienly timeout_time inside.
    return wait_for(lock, timeout_time - now);
}

template<>
bool CCondVar<false>::wait_until(UniqueLock& lock, const steady_clock::time_point& timeout_time)
{
    // This will work regardless as to which clock is in use. The time
    // should be specified as steady_clock::time_point, so there's no
    // question of the timer base.
    const steady_clock::time_point now = steady_clock::now();
    if (now >= timeout_time)
        return false; // timeout

    // wait_for() is used because it will be converted to pthread-frienly timeout_time inside.
    return wait_for(lock, timeout_time - now);
}

template<>
void CCondVar<true>::notify_one()
{
    pthread_cond_signal(&m_cv);
}

template<>
void CCondVar<false>::notify_one()
{
    pthread_cond_signal(&m_cv);
}

template<>
void CCondVar<true>::notify_all()
{
    pthread_cond_broadcast(&m_cv);
}

template<>
void CCondVar<false>::notify_all()
{
    pthread_cond_broadcast(&m_cv);
}

}; // namespace sync
}; // namespace srt

#endif // ndef USE_STDCXX_CHRONO

////////////////////////////////////////////////////////////////////////////////
//
// SyncEvent section
//
////////////////////////////////////////////////////////////////////////////////

static timespec us_to_timespec(const uint64_t time_us)
{
    timespec timeout;
    timeout.tv_sec         = time_us / 1000000;
    timeout.tv_nsec        = (time_us % 1000000) * 1000;
    return timeout;
}

int srt::sync::SyncEvent::wait_for(pthread_cond_t* cond, pthread_mutex_t* mutex, const Duration<steady_clock>& rel_time)
{
    timespec timeout;
    timeval now;
    gettimeofday(&now, 0);
    const uint64_t now_us = now.tv_sec * uint64_t(1000000) + now.tv_usec;
    timeout = us_to_timespec(now_us + count_microseconds(rel_time));

    return pthread_cond_timedwait(cond, mutex, &timeout);
}

#if ENABLE_MONOTONIC_CLOCK
int srt::sync::SyncEvent::wait_for_monotonic(pthread_cond_t* cond, pthread_mutex_t* mutex, const Duration<steady_clock>& rel_time)
{
    timespec timeout;
    clock_gettime(CLOCK_MONOTONIC, &timeout);
    const uint64_t now_us = timeout.tv_sec * uint64_t(1000000) + (timeout.tv_nsec / 1000);
    timeout = us_to_timespec(now_us + count_microseconds(rel_time));

    return pthread_cond_timedwait(cond, mutex, &timeout);
}
#else
int srt::sync::SyncEvent::wait_for_monotonic(pthread_cond_t* cond, pthread_mutex_t* mutex, const Duration<steady_clock>& rel_time)
{
    return wait_for(cond, mutex, rel_time);
}
#endif<|MERGE_RESOLUTION|>--- conflicted
+++ resolved
@@ -104,174 +104,6 @@
 
 const int64_t s_cpu_frequency = get_cpu_frequency();
 
-<<<<<<< HEAD
-void createCond(CCondition& cond, const char* name SRT_ATR_UNUSED)
-{
-    pthread_condattr_t* pattr = NULL;
-    pthread_cond_init(&(cond), pattr);
-}
-
-void createCond_monotonic(CCondition& cond, const char* name SRT_ATR_UNUSED)
-{
-    pthread_condattr_t* pattr = NULL;
-#if ENABLE_MONOTONIC_CLOCK
-    pthread_condattr_t  CondAttribs;
-    pthread_condattr_init(&CondAttribs);
-    pthread_condattr_setclock(&CondAttribs, CLOCK_MONOTONIC);
-    pattr = &CondAttribs;
-#endif
-    pthread_cond_init(&(cond), pattr);
-}
-
-
-void releaseCond(CCondition& cond)
-{
-    pthread_cond_destroy(&(cond));
-}
-
-CSync::CSync(CCondition& cond, CGuard& g)
-    : m_cond(&cond), m_mutex(g.mutex())
-{
-    // XXX it would be nice to check whether the owner is also current thread
-    // but this can't be done portable way.
-
-    // When constructed by this constructor, the user is expected
-    // to only call signal_locked() function. You should pass the same guard
-    // variable that you have used for construction as its argument.
-}
-
-CSync::CSync(CCondition& cond, Mutex& mutex, Nolock)
-    : m_cond(&cond)
-    , m_mutex(&mutex)
-{
-    // We expect that the mutex is NOT locked at this moment by the current thread,
-    // but it is perfectly ok, if the mutex is locked by another thread. We'll just wait.
-
-    // When constructed by this constructor, the user is expected
-    // to only call lock_signal() function.
-}
-
-void CSync::wait()
-{
-    THREAD_PAUSED();
-    pthread_cond_wait(&(*m_cond), &m_mutex->ref());
-    THREAD_RESUMED();
-}
-
-bool CSync::wait_until(const steady_clock::time_point& exptime)
-{
-    // This will work regardless as to which clock is in use. The time
-    // should be specified as steady_clock::time_point, so there's no
-    // question of the timer base.
-    steady_clock::time_point now = steady_clock::now();
-    if (now >= exptime)
-        return false; // timeout
-
-    THREAD_PAUSED();
-    bool signaled = SyncEvent::wait_for(m_cond, &m_mutex->ref(), exptime - now) != ETIMEDOUT;
-    THREAD_RESUMED();
-
-    return signaled;
-}
-
-/// Block the call until either @a timestamp time achieved
-/// or the conditional is signaled.
-/// @param [in] delay Maximum time to wait since the moment of the call
-/// @retval true Resumed due to getting a CV signal
-/// @retval false Resumed due to being past @a timestamp
-bool CSync::wait_for(const steady_clock::duration& delay)
-{
-    // Note: this is implemented this way because the pthread API
-    // does not provide a possibility to wait relative time. When
-    // you implement it for different API that does provide relative
-    /// time waiting, you may want to implement it better way.
-
-    THREAD_PAUSED();
-    bool signaled = SyncEvent::wait_for(m_cond, &m_mutex->ref(), delay) != ETIMEDOUT;
-    THREAD_RESUMED();
-
-    return signaled;
-}
-
-/// Block the call until either @a timestamp time achieved
-/// or the conditional is signaled.
-/// @param [in] delay Maximum time to wait since the moment of the call
-/// @retval true Resumed due to getting a CV signal
-/// @retval false Resumed due to being past @a timestamp
-bool CSync::wait_for_monotonic(const steady_clock::duration& delay)
-{
-    // Note: this is implemented this way because the pthread API
-    // does not provide a possibility to wait relative time. When
-    // you implement it for different API that does provide relative
-    /// time waiting, you may want to implement it better way.
-
-    THREAD_PAUSED();
-    bool signaled = SyncEvent::wait_for_monotonic(m_cond, &m_mutex->ref(), delay) != ETIMEDOUT;
-    THREAD_RESUMED();
-
-    return signaled;
-}
-
-
-void CSync::lock_signal()
-{
-    // EXPECTED: m_mutex is not locked.
-    lock_signal(*m_cond, *m_mutex);
-}
-
-void CSync::lock_signal(CCondition& cond, Mutex& mutex)
-{
-    // Not using CGuard here because it would be logged
-    // and this will result in unnecessary excessive logging.
-    mutex.lock();
-    pthread_cond_signal(&(cond));
-    mutex.unlock();
-}
-
-void CSync::lock_broadcast(CCondition& cond, Mutex& mutex)
-{
-    // Not using CGuard here because it would be logged
-    // and this will result in unnecessary excessive logging.
-    mutex.lock();
-    pthread_cond_broadcast(&(cond));
-    mutex.unlock();
-}
-
-void CSync::signal_locked(CGuard& lk SRT_ATR_UNUSED)
-{
-    // EXPECTED: lk.mutex() is LOCKED.
-    pthread_cond_signal(&(*m_cond));
-}
-
-// The signal_relaxed and broadcast_relaxed functions are to be used in case
-// when you don't care whether the associated mutex is locked or not (you
-// accept the case that a mutex isn't locked and the signal gets effectively
-// missed), or you somehow know that the mutex is locked, but you don't have
-// access to the associated CGuard object. This function, although it does
-// the same thing as signal_locked() and broadcast_locked(), is here for
-// the user to declare explicitly that the signal/broadcast is done without
-// being prematurely certain that the associated mutex is locked.
-//
-// It is then expected that whenever these functions are used, an extra
-// comment is provided to explain, why the use of the relaxed signaling is
-// correctly used.
-
-void CSync::signal_relaxed()
-{
-    signal_relaxed(*m_cond);
-}
-
-void CSync::signal_relaxed(CCondition& cond)
-{
-    pthread_cond_signal(&(cond));
-}
-
-void CSync::broadcast_relaxed(CCondition& cond)
-{
-    pthread_cond_broadcast(&(cond));
-}
-=======
->>>>>>> 3a696ecc
 
 } // namespace sync
 } // namespace srt
