--- conflicted
+++ resolved
@@ -328,11 +328,7 @@
 
 bool srt::sync::Mutex::try_lock()
 {
-<<<<<<< HEAD
-    return (pthread_mutex_lock(&m_mutex) == 0);
-=======
     return (pthread_mutex_trylock(&m_mutex) == 0);
->>>>>>> 7845bc40
 }
 
 srt::sync::ScopedLock::ScopedLock(Mutex& m)
@@ -370,14 +366,11 @@
     }
 }
 
-<<<<<<< HEAD
 srt::sync::Mutex* srt::sync::UniqueLock::mutex()
 {
     return &m_Mutex;
 }
 
-=======
->>>>>>> 7845bc40
 int srt::sync::SyncEvent::wait_for(pthread_cond_t* cond, pthread_mutex_t* mutex, const Duration<steady_clock>& rel_time)
 {
     timespec timeout;
