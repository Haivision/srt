--- conflicted
+++ resolved
@@ -28,159 +28,10 @@
 namespace sync
 {
 
-<<<<<<< HEAD
 std::string FormatTime(const steady_clock::time_point& timestamp)
-=======
-void rdtsc(uint64_t& x)
-{
-#ifdef IA32
-    uint32_t lval, hval;
-    // asm volatile ("push %eax; push %ebx; push %ecx; push %edx");
-    // asm volatile ("xor %eax, %eax; cpuid");
-    asm volatile("rdtsc" : "=a"(lval), "=d"(hval));
-    // asm volatile ("pop %edx; pop %ecx; pop %ebx; pop %eax");
-    x = hval;
-    x = (x << 32) | lval;
-#elif defined(IA64)
-    asm("mov %0=ar.itc" : "=r"(x)::"memory");
-#elif defined(AMD64)
-    uint32_t lval, hval;
-    asm("rdtsc" : "=a"(lval), "=d"(hval));
-    x = hval;
-    x = (x << 32) | lval;
-#elif defined(TIMING_USE_QPC)
-    // This function should not fail, because we checked the QPC
-    // when calling to QueryPerformanceFrequency. If it failed,
-    // the m_bUseMicroSecond was set to true.
-    QueryPerformanceCounter((LARGE_INTEGER*)&x);
-#elif defined(TIMING_USE_MACH_ABS_TIME)
-    x = mach_absolute_time();
-#elif defined(TIMING_USE_CLOCK_GETTIME)
-    // get_cpu_frequency() returns 1 us accuracy in this case
-    timespec tm;
-    clock_gettime(CLOCK_MONOTONIC, &tm);
-    x = tm.tv_sec * uint64_t(1000000) + (tm.tv_nsec / 1000);
-#else
-    // use system call to read time clock for other archs
-    timeval t;
-    gettimeofday(&t, 0);
-    x = t.tv_sec * uint64_t(1000000) + t.tv_usec;
-#endif
-}
-
-int64_t get_cpu_frequency()
-{
-    int64_t frequency = 1; // 1 tick per microsecond.
-
-#if defined(TIMING_USE_QPC)
-    LARGE_INTEGER ccf; // in counts per second
-    if (QueryPerformanceFrequency(&ccf))
-        frequency = ccf.QuadPart / 1000000; // counts per microsecond
-
-#elif defined(TIMING_USE_CLOCK_GETTIME)
-    frequency = 1;
-
-#elif defined(TIMING_USE_MACH_ABS_TIME)
-
-    mach_timebase_info_data_t info;
-    mach_timebase_info(&info);
-    frequency = info.denom * int64_t(1000) / info.numer;
-
-#elif defined(IA32) || defined(IA64) || defined(AMD64)
-    uint64_t t1, t2;
-
-    rdtsc(t1);
-    timespec ts;
-    ts.tv_sec  = 0;
-    ts.tv_nsec = 100000000;
-    nanosleep(&ts, NULL);
-    rdtsc(t2);
-
-    // CPU clocks per microsecond
-    frequency = int64_t(t2 - t1) / 100000;
-#endif
-
-    return frequency;
-}
-
-const int64_t s_cpu_frequency = get_cpu_frequency();
-
-
-} // namespace sync
-} // namespace srt
-#endif // #if !defined(ENABLE_STDCXX_SYNC)
-
-////////////////////////////////////////////////////////////////////////////////
-//
-// Sync utilities section
-//
-////////////////////////////////////////////////////////////////////////////////
+{
 #ifndef ENABLE_STDCXX_SYNC
-
-static timespec us_to_timespec(const uint64_t time_us)
-{
-    timespec timeout;
-    timeout.tv_sec         = time_us / 1000000;
-    timeout.tv_nsec        = (time_us % 1000000) * 1000;
-    return timeout;
-}
-#endif
-
-////////////////////////////////////////////////////////////////////////////////
-//
-// TimePoint section
-//
-////////////////////////////////////////////////////////////////////////////////
-#ifndef ENABLE_STDCXX_SYNC
-
-template <>
-srt::sync::Duration<srt::sync::steady_clock> srt::sync::TimePoint<srt::sync::steady_clock>::time_since_epoch() const
-{
-    return srt::sync::Duration<srt::sync::steady_clock>(m_timestamp);
-}
-
-srt::sync::TimePoint<srt::sync::steady_clock> srt::sync::steady_clock::now()
-{
-    uint64_t x = 0;
-    rdtsc(x);
-    return TimePoint<steady_clock>(x);
-}
-
-int64_t srt::sync::count_microseconds(const steady_clock::duration& t)
-{
-    return t.count() / s_cpu_frequency;
-}
-
-int64_t srt::sync::count_milliseconds(const steady_clock::duration& t)
-{
-    return t.count() / s_cpu_frequency / 1000;
-}
-
-int64_t srt::sync::count_seconds(const steady_clock::duration& t)
-{
-    return t.count() / s_cpu_frequency / 1000000;
-}
-
-srt::sync::steady_clock::duration srt::sync::microseconds_from(int64_t t_us)
-{
-    return steady_clock::duration(t_us * s_cpu_frequency);
-}
-
-srt::sync::steady_clock::duration srt::sync::milliseconds_from(int64_t t_ms)
-{
-    return steady_clock::duration((1000 * t_ms) * s_cpu_frequency);
-}
-
-srt::sync::steady_clock::duration srt::sync::seconds_from(int64_t t_s)
-{
-    return steady_clock::duration((1000000 * t_s) * s_cpu_frequency);
-}
-
-#endif // !defined(ENABLE_STDCXX_SYNC)
-
-std::string srt::sync::FormatTime(const steady_clock::time_point& timestamp)
->>>>>>> 0e2201af
-{
+#endif
     if (is_zero(timestamp))
     {
         // Use special string for 0
