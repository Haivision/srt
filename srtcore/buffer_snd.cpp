--- conflicted
+++ resolved
@@ -422,11 +422,7 @@
     return p->getMsgSeq();
 }
 
-<<<<<<< HEAD
-int CSndBuffer::readData(const int offset, CPacket& w_packet, steady_clock::time_point& w_srctime, Drop& w_drop)
-=======
 int CSndBuffer::readData(const int offset, CPacket& w_packet, steady_clock::time_point& w_srctime, DropRange& w_drop)
->>>>>>> 8b73dbc4
 {
     // NOTE: w_packet.m_iSeqNo is expected to be set to the value
     // of the sequence number with which this packet should be sent.
@@ -453,11 +449,7 @@
 
     // This is rexmit request, so the packet should have the sequence number
     // already set when it was once sent uniquely.
-<<<<<<< HEAD
     SRT_ASSERT(p->m_iSeqNo == w_packet.seqno());
-=======
-    SRT_ASSERT(p->m_iSeqNo == w_packet.m_iSeqNo);
->>>>>>> 8b73dbc4
 
     // Check if the block that is the next candidate to send (m_pCurrBlock pointing) is stale.
 
@@ -501,24 +493,15 @@
         // to simply take the sequence number from the block. But this is a new
         // feature and should be only used after refax for the sender buffer to
         // make it manage the sequence numbers inside, instead of by CUDT::m_iSndLastDataAck.
-<<<<<<< HEAD
-        w_drop.seqno[Drop::BEGIN] = w_packet.seqno();
-        w_drop.seqno[Drop::END] = CSeqNo::incseq(w_packet.seqno(), msglen - 1);
-=======
-        w_drop.seqno[DropRange::BEGIN] = w_packet.m_iSeqNo;
-        w_drop.seqno[DropRange::END] = CSeqNo::incseq(w_packet.m_iSeqNo, msglen - 1);
->>>>>>> 8b73dbc4
+        w_drop.seqno[DropRange::BEGIN] = w_packet.seqno();
+        w_drop.seqno[DropRange::END] = CSeqNo::incseq(w_packet.seqno(), msglen - 1);
 
         // Note the rules: here `p` is pointing to the first block AFTER the
         // message to be dropped, so the end sequence should be one behind
         // the one for p. Note that the loop rolls until hitting the first
         // packet that doesn't belong to the message or m_pLastBlock, which
         // is past-the-end for the occupied range in the sender buffer.
-<<<<<<< HEAD
-        SRT_ASSERT(w_drop.seqno[Drop::END] == CSeqNo::decseq(p->m_iSeqNo));
-=======
         SRT_ASSERT(w_drop.seqno[DropRange::END] == CSeqNo::decseq(p->m_iSeqNo));
->>>>>>> 8b73dbc4
         return READ_DROP;
     }
 
