/*
 * SRT - Secure, Reliable, Transport
 * Copyright (c) 2018 Haivision Systems Inc.
 *
 * This Source Code Form is subject to the terms of the Mozilla Public
 * License, v. 2.0. If a copy of the MPL was not distributed with this
 * file, You can obtain one at http://mozilla.org/MPL/2.0/.
 *
 */

/*****************************************************************************
Copyright (c) 2001 - 2011, The Board of Trustees of the University of Illinois.
All rights reserved.

Redistribution and use in source and binary forms, with or without
modification, are permitted provided that the following conditions are
met:

* Redistributions of source code must retain the above
  copyright notice, this list of conditions and the
  following disclaimer.

* Redistributions in binary form must reproduce the
  above copyright notice, this list of conditions
  and the following disclaimer in the documentation
  and/or other materials provided with the distribution.

* Neither the name of the University of Illinois
  nor the names of its contributors may be used to
  endorse or promote products derived from this
  software without specific prior written permission.

THIS SOFTWARE IS PROVIDED BY THE COPYRIGHT HOLDERS AND CONTRIBUTORS "AS
IS" AND ANY EXPRESS OR IMPLIED WARRANTIES, INCLUDING, BUT NOT LIMITED TO,
THE IMPLIED WARRANTIES OF MERCHANTABILITY AND FITNESS FOR A PARTICULAR
PURPOSE ARE DISCLAIMED. IN NO EVENT SHALL THE COPYRIGHT OWNER OR
CONTRIBUTORS BE LIABLE FOR ANY DIRECT, INDIRECT, INCIDENTAL, SPECIAL,
EXEMPLARY, OR CONSEQUENTIAL DAMAGES (INCLUDING, BUT NOT LIMITED TO,
PROCUREMENT OF SUBSTITUTE GOODS OR SERVICES; LOSS OF USE, DATA, OR
PROFITS; OR BUSINESS INTERRUPTION) HOWEVER CAUSED AND ON ANY THEORY OF
LIABILITY, WHETHER IN CONTRACT, STRICT LIABILITY, OR TORT (INCLUDING
NEGLIGENCE OR OTHERWISE) ARISING IN ANY WAY OUT OF THE USE OF THIS
SOFTWARE, EVEN IF ADVISED OF THE POSSIBILITY OF SUCH DAMAGE.
*****************************************************************************/

/*****************************************************************************
written by
   Yunhong Gu, last updated 03/12/2011
modified by
   Haivision Systems Inc.
*****************************************************************************/

#include "platform_sys.h"

#include <cmath>
#include "buffer_snd.h"
#include "packet.h"
#include "core.h" // provides some constants
#include "logging.h"

namespace srt {

using namespace std;
using namespace srt_logging;
using namespace sync;

CSndBuffer::CSndBuffer(int size, int maxpld, int authtag)
    : m_BufLock()
    , m_pBlock(NULL)
    , m_pFirstBlock(NULL)
    , m_pCurrBlock(NULL)
    , m_pLastBlock(NULL)
    , m_pBuffer(NULL)
    , m_iNextMsgNo(1)
    , m_iSize(size)
    , m_iBlockLen(maxpld)
    , m_iAuthTagSize(authtag)
    , m_iCount(0)
    , m_iBytesCount(0)
{
    // initial physical buffer of "size"
    m_pBuffer           = new Buffer;
    m_pBuffer->m_pcData = new char[m_iSize * m_iBlockLen];
    m_pBuffer->m_iSize  = m_iSize;
    m_pBuffer->m_pNext  = NULL;

    // circular linked list for out bound packets
    m_pBlock  = new Block;
    Block* pb = m_pBlock;
    char* pc  = m_pBuffer->m_pcData;

    for (int i = 0; i < m_iSize; ++i)
    {
        pb->m_iMsgNoBitset = 0;
        pb->m_pcData       = pc;
        pc                += m_iBlockLen;

        if (i < m_iSize - 1)
        {
            pb->m_pNext        = new Block;
            pb                 = pb->m_pNext;
        }
    }
    pb->m_pNext = m_pBlock;

    m_pFirstBlock = m_pCurrBlock = m_pLastBlock = m_pBlock;

    setupMutex(m_BufLock, "Buf");
}

CSndBuffer::~CSndBuffer()
{
    Block* pb = m_pBlock->m_pNext;
    while (pb != m_pBlock)
    {
        Block* temp = pb;
        pb          = pb->m_pNext;
        delete temp;
    }
    delete m_pBlock;

    while (m_pBuffer != NULL)
    {
        Buffer* temp = m_pBuffer;
        m_pBuffer    = m_pBuffer->m_pNext;
        delete[] temp->m_pcData;
        delete temp;
    }

    releaseMutex(m_BufLock);
}

void CSndBuffer::addBuffer(const char* data, int len, SRT_MSGCTRL& w_mctrl)
{
    int32_t& w_msgno     = w_mctrl.msgno;
    int32_t& w_seqno     = w_mctrl.pktseq;
    int64_t& w_srctime   = w_mctrl.srctime;
    const int& ttl       = w_mctrl.msgttl;
    const int iPktLen    = getMaxPacketLen();
    const int iNumBlocks = countNumPacketsRequired(len, iPktLen);

    HLOGC(bslog.Debug,
          log << "addBuffer: needs=" << iNumBlocks << " buffers for " << len << " bytes. Taken=" << m_iCount << "/" << m_iSize);
    // Retrieve current time before locking the mutex to be closer to packet submission event.
    const steady_clock::time_point tnow = steady_clock::now();

    ScopedLock bufferguard(m_BufLock);
    // Dynamically increase sender buffer if there is not enough room.
    while (iNumBlocks + m_iCount >= m_iSize)
    {
        HLOGC(bslog.Debug, log << "addBuffer: ... still lacking " << (iNumBlocks + m_iCount - m_iSize) << " buffers...");
        increase();
    }

    const int32_t inorder = w_mctrl.inorder ? MSGNO_PACKET_INORDER::mask : 0;
    HLOGC(bslog.Debug,
          log << CONID() << "addBuffer: adding " << iNumBlocks << " packets (" << len << " bytes) to send, msgno="
              << (w_msgno > 0 ? w_msgno : m_iNextMsgNo) << (inorder ? "" : " NOT") << " in order");

    // Calculate origin time (same for all blocks of the message).
    m_tsLastOriginTime = w_srctime ? time_point() + microseconds_from(w_srctime) : tnow;
    // Rewrite back the actual value, even if it stays the same, so that the calling facilities can reuse it.
    // May also be a subject to conversion error, thus the actual value is signalled back.
    w_srctime = count_microseconds(m_tsLastOriginTime.time_since_epoch());

    // The sequence number passed to this function is the sequence number
    // that the very first packet from the packet series should get here.
    // If there's more than one packet, this function must increase it by itself
    // and then return the accordingly modified sequence number in the reference.

    Block* s = m_pLastBlock;

    if (w_msgno == SRT_MSGNO_NONE) // DEFAULT-UNCHANGED msgno supplied
    {
        HLOGC(bslog.Debug, log << "addBuffer: using internally managed msgno=" << m_iNextMsgNo);
        w_msgno = m_iNextMsgNo;
    }
    else
    {
        HLOGC(bslog.Debug, log << "addBuffer: OVERWRITTEN by msgno supplied by caller: msgno=" << w_msgno);
        m_iNextMsgNo = w_msgno;
    }

    for (int i = 0; i < iNumBlocks; ++i)
    {
        int pktlen = len - i * iPktLen;
        if (pktlen > iPktLen)
            pktlen = iPktLen;

        HLOGC(bslog.Debug,
              log << "addBuffer: %" << w_seqno << " #" << w_msgno << " offset=" << (i * iPktLen)
                  << " size=" << pktlen << " TO BUFFER:" << (void*)s->m_pcData);
        memcpy((s->m_pcData), data + i * iPktLen, pktlen);
        s->m_iLength = pktlen;

        s->m_iSeqNo = w_seqno;
        w_seqno     = CSeqNo::incseq(w_seqno);

        s->m_iMsgNoBitset = m_iNextMsgNo | inorder;
        if (i == 0)
            s->m_iMsgNoBitset |= PacketBoundaryBits(PB_FIRST);
        if (i == iNumBlocks - 1)
            s->m_iMsgNoBitset |= PacketBoundaryBits(PB_LAST);
        // NOTE: if i is neither 0 nor size-1, it resuls with PB_SUBSEQUENT.
        //       if i == 0 == size-1, it results with PB_SOLO.
        // Packets assigned to one message can be:
        // [PB_FIRST] [PB_SUBSEQUENT] [PB_SUBSEQUENT] [PB_LAST] - 4 packets per message
        // [PB_FIRST] [PB_LAST] - 2 packets per message
        // [PB_SOLO] - 1 packet per message

        s->m_iTTL = ttl;
        s->m_tsRexmitTime = time_point();
        s->m_tsOriginTime = m_tsLastOriginTime;
        
        // Should never happen, as the call to increase() should ensure enough buffers.
        SRT_ASSERT(s->m_pNext);
        s = s->m_pNext;
    }
    m_pLastBlock = s;

    m_iCount += iNumBlocks;
    m_iBytesCount += len;

    m_rateEstimator.updateInputRate(m_tsLastOriginTime, iNumBlocks, len);
    updAvgBufSize(m_tsLastOriginTime);

    // MSGNO_SEQ::mask has a form: 00000011111111...
    // At least it's known that it's from some index inside til the end (to bit 0).
    // If this value has been reached in a step of incrementation, it means that the
    // maximum value has been reached. Casting to int32_t to ensure the same sign
    // in comparison, although it's far from reaching the sign bit.

    const int nextmsgno = ++MsgNo(m_iNextMsgNo);
    HLOGC(bslog.Debug, log << "CSndBuffer::addBuffer: updating msgno: #" << m_iNextMsgNo << " -> #" << nextmsgno);
    m_iNextMsgNo = nextmsgno;
}

int CSndBuffer::addBufferFromFile(fstream& ifs, int len)
{
    const int iPktLen    = getMaxPacketLen();
    const int iNumBlocks = countNumPacketsRequired(len, iPktLen);

    HLOGC(bslog.Debug,
          log << "addBufferFromFile: size=" << m_iCount << " reserved=" << m_iSize << " needs=" << iPktLen
              << " buffers for " << len << " bytes");

    // dynamically increase sender buffer
    while (iNumBlocks + m_iCount >= m_iSize)
    {
        HLOGC(bslog.Debug,
              log << "addBufferFromFile: ... still lacking " << (iNumBlocks + m_iCount - m_iSize) << " buffers...");
        increase();
    }

    HLOGC(bslog.Debug,
          log << CONID() << "addBufferFromFile: adding " << iPktLen << " packets (" << len
              << " bytes) to send, msgno=" << m_iNextMsgNo);

    Block* s     = m_pLastBlock;
    int    total = 0;
    for (int i = 0; i < iNumBlocks; ++i)
    {
        if (ifs.bad() || ifs.fail() || ifs.eof())
            break;

        int pktlen = len - i * iPktLen;
        if (pktlen > iPktLen)
            pktlen = iPktLen;

        HLOGC(bslog.Debug,
              log << "addBufferFromFile: reading from=" << (i * iPktLen) << " size=" << pktlen
                  << " TO BUFFER:" << (void*)s->m_pcData);
        ifs.read(s->m_pcData, pktlen);
        if ((pktlen = int(ifs.gcount())) <= 0)
            break;

        // currently file transfer is only available in streaming mode, message is always in order, ttl = infinite
        s->m_iMsgNoBitset = m_iNextMsgNo | MSGNO_PACKET_INORDER::mask;
        if (i == 0)
            s->m_iMsgNoBitset |= PacketBoundaryBits(PB_FIRST);
        if (i == iNumBlocks - 1)
            s->m_iMsgNoBitset |= PacketBoundaryBits(PB_LAST);
        // NOTE: PB_FIRST | PB_LAST == PB_SOLO.
        // none of PB_FIRST & PB_LAST == PB_SUBSEQUENT.

        s->m_iLength = pktlen;
        s->m_iTTL    = SRT_MSGTTL_INF;
        s            = s->m_pNext;

        total += pktlen;
    }
    m_pLastBlock = s;

    enterCS(m_BufLock);
    m_iCount += iNumBlocks;
    m_iBytesCount += total;

    leaveCS(m_BufLock);

    m_iNextMsgNo++;
    if (m_iNextMsgNo == int32_t(MSGNO_SEQ::mask))
        m_iNextMsgNo = 1;

    return total;
}

int CSndBuffer::readData(CPacket& w_packet, steady_clock::time_point& w_srctime, int kflgs, int& w_seqnoinc)
{
    int readlen = 0;
    w_seqnoinc = 0;

    ScopedLock bufferguard(m_BufLock);
    while (m_pCurrBlock != m_pLastBlock)
    {
        // Make the packet REFLECT the data stored in the buffer.
        w_packet.m_pcData = m_pCurrBlock->m_pcData;
        readlen = m_pCurrBlock->m_iLength;
        w_packet.setLength(readlen, m_iBlockLen);
        w_packet.set_seqno(m_pCurrBlock->m_iSeqNo);

        // 1. On submission (addBuffer), the KK flag is set to EK_NOENC (0).
        // 2. The readData() is called to get the original (unique) payload not ever sent yet.
        //    The payload must be encrypted for the first time if the encryption
        //    is enabled (arg kflgs != EK_NOENC). The KK encryption flag of the data packet
        //    header must be set and remembered accordingly (see EncryptionKeySpec).
        // 3. The next time this packet is read (only for retransmission), the payload is already
        //    encrypted, and the proper flag value is already stored.
        
        // TODO: Alternatively, encryption could happen before the packet is submitted to the buffer
        // (before the addBuffer() call), and corresponding flags could be set accordingly.
        // This may also put an encryption burden on the application thread, rather than the sending thread,
        // which could be more efficient. Note that packet sequence number must be properly set in that case,
        // as it is used as a counter for the AES encryption.
        if (kflgs == -1)
        {
            HLOGC(bslog.Debug, log << CONID() << " CSndBuffer: ERROR: encryption required and not possible. NOT SENDING.");
            readlen = 0;
        }
        else
        {
            m_pCurrBlock->m_iMsgNoBitset |= MSGNO_ENCKEYSPEC::wrap(kflgs);
        }

        Block* p = m_pCurrBlock;
        w_packet.set_msgflags(m_pCurrBlock->m_iMsgNoBitset);
        w_srctime = m_pCurrBlock->m_tsOriginTime;
        m_pCurrBlock = m_pCurrBlock->m_pNext;

        if ((p->m_iTTL >= 0) && (count_milliseconds(steady_clock::now() - w_srctime) > p->m_iTTL))
        {
            LOGC(bslog.Warn, log << CONID() << "CSndBuffer: skipping packet %" << p->m_iSeqNo << " #" << p->getMsgSeq() << " with TTL=" << p->m_iTTL);
            // Skip this packet due to TTL expiry.
            readlen = 0;
            ++w_seqnoinc;
            continue;
        }

        HLOGC(bslog.Debug, log << CONID() << "CSndBuffer: extracting packet size=" << readlen << " to send");
        break;
    }

    return readlen;
}

CSndBuffer::time_point CSndBuffer::peekNextOriginal() const
{
    ScopedLock bufferguard(m_BufLock);
    if (m_pCurrBlock == m_pLastBlock)
        return time_point();

    return m_pCurrBlock->m_tsOriginTime;
}

int32_t CSndBuffer::getMsgNoAt(const int offset)
{
    ScopedLock bufferguard(m_BufLock);

    Block* p = m_pFirstBlock;

    if (p)
    {
        HLOGC(bslog.Debug,
              log << "CSndBuffer::getMsgNoAt: FIRST MSG: size=" << p->m_iLength << " %" << p->m_iSeqNo << " #"
                  << p->getMsgSeq() << " !" << BufferStamp(p->m_pcData, p->m_iLength));
    }

    if (offset >= m_iCount)
    {
        // Prevent accessing the last "marker" block
        LOGC(bslog.Error,
             log << "CSndBuffer::getMsgNoAt: IPE: offset=" << offset << " not found, max offset=" << m_iCount);
        return SRT_MSGNO_CONTROL;
    }

    // XXX Suboptimal procedure to keep the blocks identifiable
    // by sequence number. Consider using some circular buffer.
    int       i;
    Block* ee SRT_ATR_UNUSED = 0;
    for (i = 0; i < offset && p; ++i)
    {
        ee = p;
        p  = p->m_pNext;
    }

    if (!p)
    {
        LOGC(bslog.Error,
             log << "CSndBuffer::getMsgNoAt: IPE: offset=" << offset << " not found, stopped at " << i << " with #"
                 << (ee ? ee->getMsgSeq() : SRT_MSGNO_NONE));
        return SRT_MSGNO_CONTROL;
    }

    HLOGC(bslog.Debug,
          log << "CSndBuffer::getMsgNoAt: offset=" << offset << " found, size=" << p->m_iLength << " %" << p->m_iSeqNo
              << " #" << p->getMsgSeq() << " !" << BufferStamp(p->m_pcData, p->m_iLength));

    return p->getMsgSeq();
}

int CSndBuffer::readData(const int offset, CPacket& w_packet, steady_clock::time_point& w_srctime, Drop& w_drop)
{
    // NOTE: w_packet.m_iSeqNo is expected to be set to the value
    // of the sequence number with which this packet should be sent.

    ScopedLock bufferguard(m_BufLock);

    Block* p = m_pFirstBlock;

    // XXX Suboptimal procedure to keep the blocks identifiable
    // by sequence number. Consider using some circular buffer.
    for (int i = 0; i < offset && p != m_pLastBlock; ++i)
    {
        p = p->m_pNext;
    }
    if (p == m_pLastBlock)
    {
        LOGC(qslog.Error, log << "CSndBuffer::readData: offset " << offset << " too large!");
        return READ_NONE;
    }
#if ENABLE_HEAVY_LOGGING
    const int32_t first_seq = p->m_iSeqNo;
    int32_t last_seq = p->m_iSeqNo;
#endif

    // This is rexmit request, so the packet should have the sequence number
    // already set when it was once sent uniquely.
<<<<<<< HEAD
    SRT_ASSERT(p->m_iSeqNo == w_packet.seqno());
=======
    SRT_ASSERT(p->m_iSeqNo == w_packet.m_iSeqNo);
>>>>>>> 03c19ac8

    // Check if the block that is the next candidate to send (m_pCurrBlock pointing) is stale.

    // If so, then inform the caller that it should first take care of the whole
    // message (all blocks with that message id). Shift the m_pCurrBlock pointer
    // to the position past the last of them. Then return -1 and set the
    // msgno bitset packet field to the message id that should be dropped as
    // a whole.

    // After taking care of that, the caller should immediately call this function again,
    // this time possibly in order to find the real data to be sent.

    // if found block is stale
    // (This is for messages that have declared TTL - messages that fail to be sent
    // before the TTL defined time comes, will be dropped).

    if ((p->m_iTTL >= 0) && (count_milliseconds(steady_clock::now() - p->m_tsOriginTime) > p->m_iTTL))
    {
        w_drop.msgno = p->getMsgSeq();
        int msglen   = 1;
        p            = p->m_pNext;
        bool move    = false;
        while (p != m_pLastBlock && w_drop.msgno == p->getMsgSeq())
        {
#if ENABLE_HEAVY_LOGGING
            last_seq = p->m_iSeqNo;
#endif
            if (p == m_pCurrBlock)
                move = true;
            p = p->m_pNext;
            if (move)
                m_pCurrBlock = p;
            msglen++;
        }

        HLOGC(qslog.Debug,
              log << "CSndBuffer::readData: due to TTL exceeded, %(" << first_seq << " - " << last_seq << "), "
                  << msglen << " packets to drop with #" << w_drop.msgno);

        // Theoretically as the seq numbers are being tracked, you should be able
        // to simply take the sequence number from the block. But this is a new
        // feature and should be only used after refax for the sender buffer to
        // make it manage the sequence numbers inside, instead of by CUDT::m_iSndLastDataAck.
<<<<<<< HEAD
        w_drop.seqno[Drop::BEGIN] = w_packet.seqno();
        w_drop.seqno[Drop::END] = CSeqNo::incseq(w_packet.seqno(), msglen - 1);
=======
        w_drop.seqno[Drop::BEGIN] = w_packet.m_iSeqNo;
        w_drop.seqno[Drop::END] = CSeqNo::incseq(w_packet.m_iSeqNo, msglen - 1);
>>>>>>> 03c19ac8

        // Note the rules: here `p` is pointing to the first block AFTER the
        // message to be dropped, so the end sequence should be one behind
        // the one for p. Note that the loop rolls until hitting the first
        // packet that doesn't belong to the message or m_pLastBlock, which
        // is past-the-end for the occupied range in the sender buffer.
        SRT_ASSERT(w_drop.seqno[Drop::END] == CSeqNo::decseq(p->m_iSeqNo));
        return READ_DROP;
    }

    w_packet.m_pcData = p->m_pcData;
    const int readlen = p->m_iLength;
    w_packet.setLength(readlen, m_iBlockLen);

    // XXX Here the value predicted to be applied to PH_MSGNO field is extracted.
    // As this function is predicted to extract the data to send as a rexmited packet,
    // the packet must be in the form ready to send - so, in case of encryption,
    // encrypted, and with all ENC flags already set. So, the first call to send
    // the packet originally (the other overload of this function) must set these
    // flags.
    w_packet.set_msgflags(p->m_iMsgNoBitset);
    w_srctime = p->m_tsOriginTime;

    // This function is called when packet retransmission is triggered.
    // Therefore we are setting the rexmit time.
    p->m_tsRexmitTime = steady_clock::now();

    HLOGC(qslog.Debug,
          log << CONID() << "CSndBuffer: getting packet %" << p->m_iSeqNo << " as per %" << w_packet.seqno()
              << " size=" << readlen << " to send [REXMIT]");

    return readlen;
}

sync::steady_clock::time_point CSndBuffer::getPacketRexmitTime(const int offset)
{
    ScopedLock bufferguard(m_BufLock);
    const Block* p = m_pFirstBlock;

    // XXX Suboptimal procedure to keep the blocks identifiable
    // by sequence number. Consider using some circular buffer.
    for (int i = 0; i < offset; ++i)
    {
        SRT_ASSERT(p);
        p = p->m_pNext;
    }

    SRT_ASSERT(p);
    return p->m_tsRexmitTime;
}

void CSndBuffer::ackData(int offset)
{
    ScopedLock bufferguard(m_BufLock);

    bool move = false;
    for (int i = 0; i < offset; ++i)
    {
        m_iBytesCount -= m_pFirstBlock->m_iLength;
        if (m_pFirstBlock == m_pCurrBlock)
            move = true;
        m_pFirstBlock = m_pFirstBlock->m_pNext;
    }
    if (move)
        m_pCurrBlock = m_pFirstBlock;

    m_iCount -= offset;

    updAvgBufSize(steady_clock::now());
}

int CSndBuffer::getCurrBufSize() const
{
    return m_iCount;
}

int CSndBuffer::getMaxPacketLen() const
{
    return m_iBlockLen - m_iAuthTagSize;
}

int CSndBuffer::countNumPacketsRequired(int iPldLen) const
{
    const int iPktLen = getMaxPacketLen();
    return countNumPacketsRequired(iPldLen, iPktLen);
}

int CSndBuffer::countNumPacketsRequired(int iPldLen, int iPktLen) const
{
    return (iPldLen + iPktLen - 1) / iPktLen;
}

namespace {
int round_val(double val)
{
    return static_cast<int>(round(val));
}
}

int CSndBuffer::getAvgBufSize(int& w_bytes, int& w_tsp)
{
    ScopedLock bufferguard(m_BufLock); /* Consistency of pkts vs. bytes vs. spantime */

    /* update stats in case there was no add/ack activity lately */
    updAvgBufSize(steady_clock::now());

    // Average number of packets and timespan could be small,
    // so rounding is beneficial, while for the number of
    // bytes in the buffer is a higher value, so rounding can be omitted,
    // but probably better to round all three values.
    w_bytes = round_val(m_mavg.bytes());
    w_tsp   = round_val(m_mavg.timespan_ms());
    return round_val(m_mavg.pkts());
}

void CSndBuffer::updAvgBufSize(const steady_clock::time_point& now)
{
    if (!m_mavg.isTimeToUpdate(now))
        return;

    int       bytes       = 0;
    int       timespan_ms = 0;
    const int pkts        = getCurrBufSize((bytes), (timespan_ms));
    m_mavg.update(now, pkts, bytes, timespan_ms);
}

int CSndBuffer::getCurrBufSize(int& w_bytes, int& w_timespan) const
{
    w_bytes = m_iBytesCount;
    /*
     * Timespan can be less then 1000 us (1 ms) if few packets.
     * Also, if there is only one pkt in buffer, the time difference will be 0.
     * Therefore, always add 1 ms if not empty.
     */
    w_timespan = 0 < m_iCount ? (int) count_milliseconds(m_tsLastOriginTime - m_pFirstBlock->m_tsOriginTime) + 1 : 0;

    return m_iCount;
}

CSndBuffer::duration CSndBuffer::getBufferingDelay(const time_point& tnow) const
{
    ScopedLock lck(m_BufLock);
    SRT_ASSERT(m_pFirstBlock);
    if (m_iCount == 0)
        return duration(0);

    return tnow - m_pFirstBlock->m_tsOriginTime;
}

int CSndBuffer::dropLateData(int& w_bytes, int32_t& w_first_msgno, const steady_clock::time_point& too_late_time)
{
    int     dpkts  = 0;
    int     dbytes = 0;
    bool    move   = false;
    int32_t msgno  = 0;

    ScopedLock bufferguard(m_BufLock);
    for (int i = 0; i < m_iCount && m_pFirstBlock->m_tsOriginTime < too_late_time; ++i)
    {
        dpkts++;
        dbytes += m_pFirstBlock->m_iLength;
        msgno = m_pFirstBlock->getMsgSeq();

        if (m_pFirstBlock == m_pCurrBlock)
            move = true;
        m_pFirstBlock = m_pFirstBlock->m_pNext;
    }

    if (move)
    {
        m_pCurrBlock = m_pFirstBlock;
    }
    m_iCount -= dpkts;

    m_iBytesCount -= dbytes;
    w_bytes = dbytes;

    // We report the increased number towards the last ever seen
    // by the loop, as this last one is the last received. So remained
    // (even if "should remain") is the first after the last removed one.
    w_first_msgno = ++MsgNo(msgno);

    updAvgBufSize(steady_clock::now());

    return (dpkts);
}

void CSndBuffer::increase()
{
    int unitsize = m_pBuffer->m_iSize;

    // new physical buffer
    Buffer* nbuf = NULL;
    try
    {
        nbuf           = new Buffer;
        nbuf->m_pcData = new char[unitsize * m_iBlockLen];
    }
    catch (...)
    {
        delete nbuf;
        throw CUDTException(MJ_SYSTEMRES, MN_MEMORY, 0);
    }
    nbuf->m_iSize = unitsize;
    nbuf->m_pNext = NULL;

    // insert the buffer at the end of the buffer list
    Buffer* p = m_pBuffer;
    while (p->m_pNext != NULL)
        p = p->m_pNext;
    p->m_pNext = nbuf;

    // new packet blocks
    Block* nblk = NULL;
    try
    {
        nblk = new Block;
    }
    catch (...)
    {
        delete nblk;
        throw CUDTException(MJ_SYSTEMRES, MN_MEMORY, 0);
    }
    Block* pb = nblk;
    for (int i = 1; i < unitsize; ++i)
    {
        pb->m_pNext = new Block;
        pb          = pb->m_pNext;
    }

    // insert the new blocks onto the existing one
    pb->m_pNext           = m_pLastBlock->m_pNext;
    m_pLastBlock->m_pNext = nblk;

    pb       = nblk;
    char* pc = nbuf->m_pcData;
    for (int i = 0; i < unitsize; ++i)
    {
        pb->m_pcData = pc;
        pb           = pb->m_pNext;
        pc += m_iBlockLen;
    }

    m_iSize += unitsize;

    HLOGC(bslog.Debug,
          log << "CSndBuffer: BUFFER FULL - adding " << (unitsize * m_iBlockLen) << " bytes spread to " << unitsize
              << " blocks"
              << " (total size: " << m_iSize << " bytes)");
}

} // namespace srt<|MERGE_RESOLUTION|>--- conflicted
+++ resolved
@@ -444,11 +444,7 @@
 
     // This is rexmit request, so the packet should have the sequence number
     // already set when it was once sent uniquely.
-<<<<<<< HEAD
     SRT_ASSERT(p->m_iSeqNo == w_packet.seqno());
-=======
-    SRT_ASSERT(p->m_iSeqNo == w_packet.m_iSeqNo);
->>>>>>> 03c19ac8
 
     // Check if the block that is the next candidate to send (m_pCurrBlock pointing) is stale.
 
@@ -492,13 +488,8 @@
         // to simply take the sequence number from the block. But this is a new
         // feature and should be only used after refax for the sender buffer to
         // make it manage the sequence numbers inside, instead of by CUDT::m_iSndLastDataAck.
-<<<<<<< HEAD
         w_drop.seqno[Drop::BEGIN] = w_packet.seqno();
         w_drop.seqno[Drop::END] = CSeqNo::incseq(w_packet.seqno(), msglen - 1);
-=======
-        w_drop.seqno[Drop::BEGIN] = w_packet.m_iSeqNo;
-        w_drop.seqno[Drop::END] = CSeqNo::incseq(w_packet.m_iSeqNo, msglen - 1);
->>>>>>> 03c19ac8
 
         // Note the rules: here `p` is pointing to the first block AFTER the
         // message to be dropped, so the end sequence should be one behind
