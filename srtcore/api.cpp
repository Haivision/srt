/*
 * SRT - Secure, Reliable, Transport
 * Copyright (c) 2018 Haivision Systems Inc.
 * 
 * This Source Code Form is subject to the terms of the Mozilla Public
 * License, v. 2.0. If a copy of the MPL was not distributed with this
 * file, You can obtain one at http://mozilla.org/MPL/2.0/.
 * 
 */

/*****************************************************************************
Copyright (c) 2001 - 2011, The Board of Trustees of the University of Illinois.
All rights reserved.

Redistribution and use in source and binary forms, with or without
modification, are permitted provided that the following conditions are
met:

* Redistributions of source code must retain the above
  copyright notice, this list of conditions and the
  following disclaimer.

* Redistributions in binary form must reproduce the
  above copyright notice, this list of conditions
  and the following disclaimer in the documentation
  and/or other materials provided with the distribution.

* Neither the name of the University of Illinois
  nor the names of its contributors may be used to
  endorse or promote products derived from this
  software without specific prior written permission.

THIS SOFTWARE IS PROVIDED BY THE COPYRIGHT HOLDERS AND CONTRIBUTORS "AS
IS" AND ANY EXPRESS OR IMPLIED WARRANTIES, INCLUDING, BUT NOT LIMITED TO,
THE IMPLIED WARRANTIES OF MERCHANTABILITY AND FITNESS FOR A PARTICULAR
PURPOSE ARE DISCLAIMED. IN NO EVENT SHALL THE COPYRIGHT OWNER OR
CONTRIBUTORS BE LIABLE FOR ANY DIRECT, INDIRECT, INCIDENTAL, SPECIAL,
EXEMPLARY, OR CONSEQUENTIAL DAMAGES (INCLUDING, BUT NOT LIMITED TO,
PROCUREMENT OF SUBSTITUTE GOODS OR SERVICES; LOSS OF USE, DATA, OR
PROFITS; OR BUSINESS INTERRUPTION) HOWEVER CAUSED AND ON ANY THEORY OF
LIABILITY, WHETHER IN CONTRACT, STRICT LIABILITY, OR TORT (INCLUDING
NEGLIGENCE OR OTHERWISE) ARISING IN ANY WAY OUT OF THE USE OF THIS
SOFTWARE, EVEN IF ADVISED OF THE POSSIBILITY OF SUCH DAMAGE.
*****************************************************************************/

/*****************************************************************************
written by
   Yunhong Gu, last updated 07/09/2011
modified by
   Haivision Systems Inc.
*****************************************************************************/

#include "platform_sys.h"

#include <exception>
#include <stdexcept>
#include <typeinfo>
#include <iterator>
#include <vector>

#include <cstring>
#include "utilities.h"
#include "netinet_any.h"
#include "api.h"
#include "core.h"
#include "epoll.h"
#include "logging.h"
#include "threadname.h"
#include "srt.h"
#include "udt.h"

#ifdef _WIN32
   #include <win/wintime.h>
#endif

#ifdef _MSC_VER
   #pragma warning(error: 4530)
#endif

using namespace std;
using namespace srt_logging;
using namespace srt::sync;
extern LogConfig srt_logger_config;


void CUDTSocket::construct()
{
    m_IncludedGroup = NULL;
    m_IncludedIter = CUDTGroup::gli_NULL();
    pthread_cond_init(&m_AcceptCond, NULL);
}

CUDTSocket::~CUDTSocket()
{

   delete m_pUDT;
   m_pUDT = NULL;

   delete m_pQueuedSockets;
   delete m_pAcceptSockets;

   pthread_cond_destroy(&m_AcceptCond);
}


SRT_SOCKSTATUS CUDTSocket::getStatus()
{
    // TTL in CRendezvousQueue::updateConnStatus() will set m_bConnecting to false.
    // Although m_Status is still SRTS_CONNECTING, the connection is in fact to be closed due to TTL expiry.
    // In this case m_bConnected is also false. Both checks are required to avoid hitting
    // a regular state transition from CONNECTING to CONNECTED.

    if (m_pUDT->m_bBroken)
        return SRTS_BROKEN;

    // Connecting timed out
    if ((m_Status == SRTS_CONNECTING) && !m_pUDT->m_bConnecting && !m_pUDT->m_bConnected)
        return SRTS_BROKEN;

    return m_Status;
}

void CUDTSocket::makeClosed()
{
    if (m_IncludedGroup)
    {
        HLOGC(mglog.Debug, log << "@" << m_SocketID << " IS MEMBER OF $" << m_IncludedGroup->id() << " - REMOVING FROM GROUP");
        removeFromGroup();
    }

    HLOGC(mglog.Debug, log << "@" << m_SocketID << " CLOSING AS SOCKET");
    m_pUDT->m_bBroken = true;
    m_pUDT->close();
    m_Status = SRTS_CLOSED;
    m_tsClosureTimeStamp = steady_clock::now();
}

bool CUDTSocket::readReady()
{
    if (m_pUDT->m_bConnected && m_pUDT->m_pRcvBuffer->isRcvDataReady())
        return true;
    if (m_pUDT->m_bListening)
    {
        return m_pQueuedSockets->size() > 0;
    }

    return broken();
}

bool CUDTSocket::writeReady()
{
    return (m_pUDT->m_bConnected
                && (m_pUDT->m_pSndBuffer->getCurrBufSize() < m_pUDT->m_iSndBufSize))
        || broken();
}

bool CUDTSocket::broken()
{
    return m_pUDT->m_bBroken || !m_pUDT->m_bConnected;
}

////////////////////////////////////////////////////////////////////////////////

CUDTUnited::CUDTUnited():
m_Sockets(),
m_GlobControlLock(),
m_IDLock(),
m_TLSError(),
m_mMultiplexer(),
m_MultiplexerLock(),
m_pCache(NULL),
m_bClosing(false),
m_GCStopCond(),
m_InitLock(),
m_iInstanceCount(0),
m_bGCStatus(false),
m_GCThread(),
m_ClosedSockets()
{
   // Socket ID MUST start from a random value
   // Note. Don't use CTimer here, because s_UDTUnited is a static instance of CUDTUnited
   // with dynamic initialization (calling this constructor), while CTimer has
   // a static member s_ullCPUFrequency with dynamic initialization.
   // The order of initialization is not guaranteed.
   timeval t;

   gettimeofday(&t, 0);
   srand((unsigned int)t.tv_usec);

   const double rand1_0 = double(rand())/RAND_MAX;

   m_SocketIDGenerator = 1 + int(MAX_SOCKET_VAL * rand1_0);
   m_SocketIDGenerator_init = m_SocketIDGenerator;


   pthread_key_create(&m_TLSError, TLSDestroy);

   m_pCache = new CCache<CInfoBlock>;
}

CUDTUnited::~CUDTUnited()
{
    // Call it if it wasn't called already.
    // This will happen at the end of main() of the application,
    // when the user didn't call srt_cleanup().
    if (m_bGCStatus)
    {
        cleanup();
    }

    delete (CUDTException*)pthread_getspecific(m_TLSError);
    pthread_key_delete(m_TLSError);

    delete m_pCache;
}

std::string CUDTUnited::CONID(SRTSOCKET sock)
{
    if ( sock == 0 )
        return "";

    std::ostringstream os;
    os << "@" << sock << ":";
    return os.str();
}

int CUDTUnited::startup()
{
   CGuard gcinit(m_InitLock);

   if (m_iInstanceCount++ > 0)
      return 0;

   // Global initialization code
#ifdef _WIN32
   WORD wVersionRequested;
   WSADATA wsaData;
   wVersionRequested = MAKEWORD(2, 2);

   if (0 != WSAStartup(wVersionRequested, &wsaData))
      throw CUDTException(MJ_SETUP, MN_NONE,  WSAGetLastError());
#endif

   PacketFilter::globalInit();

   //init CTimer::EventLock

   if (m_bGCStatus)
      return true;

   m_bClosing = false;
#if ENABLE_MONOTONIC_CLOCK
   pthread_condattr_t  CondAttribs;
   pthread_condattr_init(&CondAttribs);
   pthread_condattr_setclock(&CondAttribs, CLOCK_MONOTONIC);
   pthread_cond_init(&m_GCStopCond, &CondAttribs);
#else
   pthread_cond_init(&m_GCStopCond, NULL);
#endif
   {
       ThreadName tn("SRT:GC");
       pthread_create(&m_GCThread, NULL, garbageCollect, this);
   }

   m_bGCStatus = true;

   return 0;
}

int CUDTUnited::cleanup()
{
   CGuard gcinit(m_InitLock);

   if (--m_iInstanceCount > 0)
      return 0;

   if (!m_bGCStatus)
      return 0;

   m_bClosing = true;
   // NOTE: we can do relaxed signaling here because
   // waiting on m_GCStopCond has a 1-second timeout,
   // after which the m_bClosing flag is cheched, which
   // is set here above. Worst case secenario, this
   // pthread_join() call will block for 1 second.
   CSync::signal_relaxed(m_GCStopCond);
   pthread_join(m_GCThread, NULL);

   // XXX There's some weird bug here causing this
   // to hangup on Windows. This might be either something
   // bigger, or some problem in pthread-win32. As this is
   // the application cleanup section, this can be temporarily
   // tolerated with simply exit the application without cleanup,
   // counting on that the system will take care of it anyway.
#ifndef _WIN32
   pthread_cond_destroy(&m_GCStopCond);
#endif

   m_bGCStatus = false;

   // Global destruction code
#ifdef _WIN32
   WSACleanup();
#endif

   return 0;
}

SRTSOCKET CUDTUnited::generateSocketID(bool for_group)
{
    CGuard guard(m_IDLock);

    int sockval = m_SocketIDGenerator - 1;

    // First problem: zero-value should be avoided by various reasons.

    if (sockval <= 0)
    {
        // We have a rollover on the socket value, so
        // definitely we haven't made the Columbus mistake yet.
        m_SocketIDGenerator = MAX_SOCKET_VAL-1;
    }

    // Check all sockets if any of them has this value.
    // Socket IDs are begin created this way:
    //
    //                              Initial random
    //                              |
    //                             |
    //                            |
    //                           |
    // ...
    // The only problem might be if the number rolls over
    // and reaches the same value from the opposite side.
    // This is still a valid socket value, but this time
    // we have to check, which sockets have been used already.
    if ( sockval == m_SocketIDGenerator_init )
    {
        // Mark that since this point on the checks for
        // whether the socket ID is in use must be done.
        m_SocketIDGenerator_init = 0;
    }

    // This is when all socket numbers have been already used once.
    // This may happen after many years of running an application
    // constantly when the connection breaks and gets restored often.
    if ( m_SocketIDGenerator_init == 0 )
    {
        int startval = sockval;
        for (;;) // Roll until an unused value is found
        {
            bool exists = false;
            {
                CGuard cg(m_GlobControlLock);
                exists = for_group ?
                    m_Groups.count(sockval | SRTGROUP_MASK)
                 :
                    m_Sockets.count(sockval);
            }

            if (exists)
            {
                // The socket value is in use.
                --sockval;
                if (sockval <= 0)
                    sockval = MAX_SOCKET_VAL-1;

                // Before continuing, check if we haven't rolled back to start again
                // This is virtually impossible, so just make an RTI error.
                if (sockval == startval)
                {
                    // Of course, we don't lack memory, but actually this is so impossible
                    // that a complete memory extinction is much more possible than this.
                    // So treat this rather as a formal fallback for something that "should
                    // never happen". This should make the socket creation functions, from
                    // socket_create and accept, return this error.

                    m_SocketIDGenerator = sockval+1; // so that any next call will cause the same error
                    throw CUDTException(MJ_SYSTEMRES, MN_MEMORY, 0);
                }

                // try again, if this is a free socket
                continue;
            }

            // No socket found, this ID is free to use
            m_SocketIDGenerator = sockval;
            break;
        }
    }
    else
    {
        m_SocketIDGenerator = sockval;
    }

    // The socket value counter remains with the value rolled
    // without the group bit set; only the returned value may have
    // the group bit set.

    if (for_group)
        sockval = m_SocketIDGenerator | SRTGROUP_MASK;
    else
        sockval = m_SocketIDGenerator;

    LOGC(mglog.Debug, log << "generateSocketID: " << (for_group ? "(group)" : "") << ": " << sockval);

    return sockval;
}

SRTSOCKET CUDTUnited::newSocket(CUDTSocket** pps)
{
   // XXX consider using some replacement of std::unique_ptr
   // so that exceptions will clean up the object without the
   // need for a dedicated code.
   CUDTSocket* ns = NULL;

   try
   {
      ns = new CUDTSocket;
      ns->m_pUDT = new CUDT(ns);
   }
   catch (...)
   {
      delete ns;
      throw CUDTException(MJ_SYSTEMRES, MN_MEMORY, 0);
   }

   try
   {
      ns->m_SocketID = generateSocketID();
   }
   catch (...)
   {
       delete ns;
       throw;
   }
   ns->m_Status = SRTS_INIT;
   ns->m_ListenSocket = 0;
   ns->m_pUDT->m_SocketID = ns->m_SocketID;
   ns->m_pUDT->m_pCache = m_pCache;

   try
   {
      HLOGC(mglog.Debug, log << CONID(ns->m_SocketID)
         << "newSocket: mapping socket "
         << ns->m_SocketID);

      // protect the m_Sockets structure.
      CGuard cs(m_GlobControlLock);
      m_Sockets[ns->m_SocketID] = ns;
   }
   catch (...)
   {
      //failure and rollback
      delete ns;
      ns = NULL;
   }

   if (!ns)
      throw CUDTException(MJ_SYSTEMRES, MN_MEMORY, 0);

    if (pps)
        *pps = ns;

   return ns->m_SocketID;
}

int CUDTUnited::newConnection(const SRTSOCKET listen, const sockaddr_any& peer, const CPacket& hspkt,
        CHandShake& w_hs, SRT_REJECT_REASON& w_error)
{
   CUDTSocket* ns = NULL;

   w_error = SRT_REJ_IPE;

   // Can't manage this error through an exception because this is
   // running in the listener loop.
   CUDTSocket* ls = locateSocket(listen);
   if (!ls)
   {
       LOGC(mglog.Error, log << "IPE: newConnection by listener socket id=" << listen << " which DOES NOT EXIST.");
       return -1;
   }

    HLOGC(mglog.Debug, log << "newConnection: creating new socket after listener @"
            << listen << " contacted with backlog=" << ls->m_uiBackLog);

   // if this connection has already been processed
   if ((ns = locatePeer(peer, w_hs.m_iID, w_hs.m_iISN)) != NULL)
   {
      if (ns->m_pUDT->m_bBroken)
      {
         // last connection from the "peer" address has been broken
         ns->m_Status = SRTS_CLOSED;
         ns->m_tsClosureTimeStamp = steady_clock::now();

         CGuard acceptcg(ls->m_AcceptLock);
         ls->m_pQueuedSockets->erase(ns->m_SocketID);
         ls->m_pAcceptSockets->erase(ns->m_SocketID);
      }
      else
      {
         // connection already exist, this is a repeated connection request
        // respond with existing HS information
         HLOGC(mglog.Debug, log
               << "newConnection: located a WORKING peer @"
               << w_hs.m_iID << " - ADAPTING.");

         w_hs.m_iISN = ns->m_pUDT->m_iISN;
         w_hs.m_iMSS = ns->m_pUDT->m_iMSS;
         w_hs.m_iFlightFlagSize = ns->m_pUDT->m_iFlightFlagSize;
         w_hs.m_iReqType = URQ_CONCLUSION;
         w_hs.m_iID = ns->m_SocketID;

         return 0;

         //except for this situation a new connection should be started
      }
   }
   else
   {
       HLOGC(mglog.Debug, log << "newConnection: NOT located any peer @"
               << w_hs.m_iID << " - resuming with initial connection.");
   }

   // exceeding backlog, refuse the connection request
   if (ls->m_pQueuedSockets->size() >= ls->m_uiBackLog)
   {
       w_error = SRT_REJ_BACKLOG;
       LOGC(mglog.Error, log << "newConnection: listen backlog=" << ls->m_uiBackLog << " EXCEEDED");
       return -1;
   }

   try
   {
      ns = new CUDTSocket;
      ns->m_pUDT = new CUDT(ns, *(ls->m_pUDT));
      // No need to check the peer, this is the address from which the request has come.
      ns->m_PeerAddr = peer;
   }
   catch (...)
   {
      w_error = SRT_REJ_RESOURCE;
      delete ns;
      LOGC(mglog.Error, log << "IPE: newConnection: unexpected exception (probably std::bad_alloc)");
      return -1;
   }

   try
   {
       ns->m_SocketID = generateSocketID();
   }
   catch (const CUDTException& e)
   {
       LOGF(mglog.Fatal, "newConnection: IPE: all sockets occupied? Last gen=%d", m_SocketIDGenerator);
       // generateSocketID throws exception, which can be naturally handled
       // when the call is derived from the API call, but here it's called
       // internally in response to receiving a handshake. It must be handled
       // here and turned into an erroneous return value.
       delete ns;
       return -1;
   }

   ns->m_ListenSocket = listen;
   ns->m_pUDT->m_SocketID = ns->m_SocketID;
   ns->m_PeerID = w_hs.m_iID;
   ns->m_iISN = w_hs.m_iISN;

   HLOGC(mglog.Debug, log << "newConnection: DATA: lsnid=" << listen
            << " id=" << ns->m_pUDT->m_SocketID
            << " peerid=" << ns->m_pUDT->m_PeerID
            << " ISN=" << ns->m_iISN);

   int error = 0;

   // Set the error code for all prospective problems below.
   // It won't be interpreted when result was successful.
   w_error = SRT_REJ_RESOURCE;

   // These can throw exception only when the memory allocation failed.
   // CUDT::connect() translates exception into CUDTException.
   // CUDT::open() may only throw original std::bad_alloc from new.
   // This is only to make the library extra safe (when your machine lacks
   // memory, it will continue to work, but fail to accept connection).
   try
   {
       // This assignment must happen b4 the call to CUDT::connect() because
       // this call causes sending the SRT Handshake through this socket.
       // Without this mapping the socket cannot be found and therefore
       // the SRT Handshake message would fail.
       HLOGF(mglog.Debug,
               "newConnection: incoming %s, mapping socket %d",
               SockaddrToString(peer).c_str(), ns->m_SocketID);
       {
           CGuard cg(m_GlobControlLock);
           m_Sockets[ns->m_SocketID] = ns;
       }

       // bind to the same addr of listening socket
       ns->m_pUDT->open();
       updateListenerMux(ns, ls);
       if (ls->m_pUDT->m_cbAcceptHook)
       {
           if (!ls->m_pUDT->runAcceptHook(ns->m_pUDT, peer.get(), w_hs, hspkt))
           {
               error = 1;
               goto ERR_ROLLBACK;
           }
       }
       ns->m_pUDT->acceptAndRespond(peer, hspkt, (w_hs));
   }
   catch (...)
   {
       // Extract the error that was set in this new failed entity.
       w_error = ns->m_pUDT->m_RejectReason;
       error = 1;
       goto ERR_ROLLBACK;
   }

   ns->m_Status = SRTS_CONNECTED;

   // copy address information of local node
   // Precisely, what happens here is:
   // - Get the IP address and port from the system database
   ns->m_pUDT->m_pSndQueue->m_pChannel->getSockAddr((ns->m_SelfAddr));
   // - OVERWRITE just the IP address itself by a value taken from piSelfIP
   // (the family is used exactly as the one taken from what has been returned
   // by getsockaddr)
   CIPAddress::pton((ns->m_SelfAddr), ns->m_pUDT->m_piSelfIP, ns->m_SelfAddr.family());

   // protect the m_Sockets structure.
   enterCS(m_GlobControlLock);
   try
   {
       HLOGF(mglog.Debug, 
               "newConnection: mapping peer %d to that socket (%d)\n",
               ns->m_PeerID, ns->m_SocketID);
       m_PeerRec[ns->getPeerSpec()].insert(ns->m_SocketID);
   }
   catch (...)
   {
      error = 2;
   }
   leaveCS(m_GlobControlLock);

    if (ns->m_IncludedGroup)
    {
        // XXX this might require another check of group type.
        // For redundancy group, at least, update the status in the group
        CUDTGroup* g = ns->m_IncludedGroup;
        CGuard glock (g->m_GroupLock);
        CUDTGroup::gli_t gi;

        // Update the status in the group so that the next
        // operation can include the socket in the group operation.
        gi = ns->m_IncludedIter;
        gi->sndstate = CUDTGroup::GST_IDLE;
        gi->rcvstate = CUDTGroup::GST_IDLE;
        gi->laststatus = SRTS_CONNECTED;
    }


   enterCS(ls->m_AcceptLock);
   try
   {
      ls->m_pQueuedSockets->insert(ns->m_SocketID);
   }
   catch (...)
   {
      error = 3;
   }
   leaveCS(ls->m_AcceptLock);

   // acknowledge users waiting for new connections on the listening socket
   m_EPoll.update_events(listen, ls->m_pUDT->m_sPollID, SRT_EPOLL_IN, true);

   CTimer::triggerEvent();

   ERR_ROLLBACK:
   // XXX the exact value of 'error' is ignored
   if (error > 0)
   {
#if ENABLE_LOGGING
       static const char* why [] = {
           "UNKNOWN ERROR",
           "CONNECTION REJECTED",
           "IPE when mapping a socket",
           "IPE when inserting a socket"
       };
       LOGC(mglog.Error, log << CONID(ns->m_SocketID) << "newConnection: connection rejected due to: " << why[error]);
#endif

      SRTSOCKET id = ns->m_SocketID;
      ns->makeClosed();

      // The mapped socket should be now unmapped to preserve the situation that
      // was in the original UDT code.
      // In SRT additionally the acceptAndRespond() function (it was called probably
      // connect() in UDT code) may fail, in which case this socket should not be
      // further processed and should be removed.
      {
          CGuard cg(m_GlobControlLock);
          m_Sockets.erase(id);
          m_ClosedSockets[id] = ns;
      }

      return -1;
   }

   // wake up a waiting accept() call
   CSync::lock_signal(ls->m_AcceptCond, ls->m_AcceptLock);

   return 1;
}

// static forwarder
int CUDT::installAcceptHook(SRTSOCKET lsn, srt_listen_callback_fn* hook, void* opaq)
{
    return s_UDTUnited.installAcceptHook(lsn, hook, opaq);
}

int CUDTUnited::installAcceptHook(const SRTSOCKET lsn, srt_listen_callback_fn* hook, void* opaq)
{
    try
    {
        CUDTSocket* s = locateSocket(lsn, ERH_THROW);
        s->m_pUDT->installAcceptHook(hook, opaq);
    }
    catch (CUDTException& e)
    {
        setError(new CUDTException(e));
        return SRT_ERROR;
    }

    return 0;
}

SRT_SOCKSTATUS CUDTUnited::getStatus(const SRTSOCKET u)
{
    // protects the m_Sockets structure
    CGuard cg(m_GlobControlLock);

    sockets_t::const_iterator i = m_Sockets.find(u);

    if (i == m_Sockets.end())
    {
        if (m_ClosedSockets.find(u) != m_ClosedSockets.end())
            return SRTS_CLOSED;

        return SRTS_NONEXIST;
    }
    return i->second->getStatus();
}

int CUDTUnited::bind(CUDTSocket* s, const sockaddr_any& name)
{
   CGuard cg(s->m_ControlLock);

   // cannot bind a socket more than once
   if (s->m_Status != SRTS_INIT)
      throw CUDTException(MJ_NOTSUP, MN_NONE, 0);

   s->m_pUDT->open();
   updateMux(s, name);
   s->m_Status = SRTS_OPENED;

   // copy address information of local node
   s->m_pUDT->m_pSndQueue->m_pChannel->getSockAddr((s->m_SelfAddr));

   return 0;
}

int CUDTUnited::bind(CUDTSocket* s, UDPSOCKET udpsock)
{
   CGuard cg(s->m_ControlLock);

   // cannot bind a socket more than once
   if (s->m_Status != SRTS_INIT)
      throw CUDTException(MJ_NOTSUP, MN_NONE, 0);

   sockaddr_any name;
   socklen_t namelen = sizeof name; // max of inet and inet6

   // This will preset the sa_family as well; the namelen is given simply large
   // enough for any family here.
   if (::getsockname(udpsock, &name.sa, &namelen) == -1)
      throw CUDTException(MJ_NOTSUP, MN_INVAL);

   // Successfully extracted, so update the size
   name.len = namelen;

   s->m_pUDT->open();
   updateMux(s, name, &udpsock);
   s->m_Status = SRTS_OPENED;

   // copy address information of local node
   s->m_pUDT->m_pSndQueue->m_pChannel->getSockAddr((s->m_SelfAddr));

   return 0;
}

int CUDTUnited::listen(const SRTSOCKET u, int backlog)
{
   if (backlog <= 0)
      throw CUDTException(MJ_NOTSUP, MN_INVAL, 0);

   // Don't search for the socket if it's already -1;
   // this never is a valid socket.
   if (u == UDT::INVALID_SOCK)
      throw CUDTException(MJ_NOTSUP, MN_SIDINVAL, 0);

   CUDTSocket* s = locateSocket(u);
   if (!s)
      throw CUDTException(MJ_NOTSUP, MN_SIDINVAL, 0);

   CGuard cg(s->m_ControlLock);

   // NOTE: since now the socket is protected against simultaneous access.
   // In the meantime the socket might have been closed, which means that
   // it could have changed the state. It could be also set listen in another
   // thread, so check it out.

   // do nothing if the socket is already listening
   if (s->m_Status == SRTS_LISTENING)
      return 0;

   // a socket can listen only if is in OPENED status
   if (s->m_Status != SRTS_OPENED)
      throw CUDTException(MJ_NOTSUP, MN_ISUNBOUND, 0);

   // [[using assert(s->m_Status == OPENED)]];

   // listen is not supported in rendezvous connection setup
   if (s->m_pUDT->m_bRendezvous)
      throw CUDTException(MJ_NOTSUP, MN_ISRENDEZVOUS, 0);

   s->m_uiBackLog = backlog;

   try
   {
      s->m_pQueuedSockets = new set<SRTSOCKET>;
      s->m_pAcceptSockets = new set<SRTSOCKET>;
   }
   catch (...)
   {
      delete s->m_pQueuedSockets;
      delete s->m_pAcceptSockets;

      // XXX Translated std::bad_alloc into CUDTException specifying
      // memory allocation failure...
      throw CUDTException(MJ_SYSTEMRES, MN_MEMORY, 0);
   }

   // [[using assert(s->m_Status == OPENED)]]; // (still, unchanged)

   s->m_pUDT->setListenState();  // propagates CUDTException,
                                 // if thrown, remains in OPENED state if so.
   s->m_Status = SRTS_LISTENING;

   return 0;
}

SRTSOCKET CUDTUnited::accept(const SRTSOCKET listen, sockaddr* pw_addr, int* pw_addrlen)
{
   if (pw_addr && !pw_addrlen)
      throw CUDTException(MJ_NOTSUP, MN_INVAL, 0);

   CUDTSocket* ls = locateSocket(listen);

   if (ls == NULL)
      throw CUDTException(MJ_NOTSUP, MN_SIDINVAL, 0);

   // the "listen" socket must be in LISTENING status
   if (ls->m_Status != SRTS_LISTENING)
      throw CUDTException(MJ_NOTSUP, MN_NOLISTEN, 0);

   // no "accept" in rendezvous connection setup
   if (ls->m_pUDT->m_bRendezvous)
      throw CUDTException(MJ_NOTSUP, MN_ISRENDEZVOUS, 0);

   SRTSOCKET u = CUDT::INVALID_SOCK;
   bool accepted = false;

   // !!only one conection can be set up each time!!
   while (!accepted)
   {
       CGuard accept_lock(ls->m_AcceptLock);
       CSync accept_sync(ls->m_AcceptCond, accept_lock);

       if ((ls->m_Status != SRTS_LISTENING) || ls->m_pUDT->m_bBroken)
       {
           // This socket has been closed.
           accepted = true;
       }
       else if (ls->m_pQueuedSockets->size() > 0)
       {
           // XXX REFACTORING REQUIRED HERE!
           // Actually this should at best be something like that:
           // set<SRTSOCKET>::iterator b = ls->m_pQueuedSockets->begin();
           // u = *b;
           // ls->m_pQueuedSockets->erase(b);
           // ls->m_pAcceptSockets->insert(u);
           //
           // It is also questionable why m_pQueuedSockets should be of type 'set'.
           // There's no quick-searching capabilities of that container used anywhere except
           // checkBrokenSockets and garbageCollect, which aren't performance-critical,
           // whereas it's mainly used for getting the first element and iterating
           // over elements, which is slow in case of std::set. It's also doubtful
           // as to whether the sorting capability of std::set is properly used;
           // the first is taken here, which is actually the socket with lowest
           // possible descriptor value (as default operator< and ascending sorting
           // used for std::set<SRTSOCKET> where SRTSOCKET=int).
           //
           // Consider using std::list or std::vector here.

           u = *(ls->m_pQueuedSockets->begin());
           ls->m_pAcceptSockets->insert(ls->m_pAcceptSockets->end(), u);
           ls->m_pQueuedSockets->erase(ls->m_pQueuedSockets->begin());
           accepted = true;
       }
       else if (!ls->m_pUDT->m_bSynRecving)
       {
           accepted = true;
       }

       if (!accepted && (ls->m_Status == SRTS_LISTENING))
           accept_sync.wait();

       if (ls->m_pQueuedSockets->empty())
           m_EPoll.update_events(listen, ls->m_pUDT->m_sPollID, SRT_EPOLL_IN, false);
   }

   if (u == CUDT::INVALID_SOCK)
   {
      // non-blocking receiving, no connection available
      if (!ls->m_pUDT->m_bSynRecving)
         throw CUDTException(MJ_AGAIN, MN_RDAVAIL, 0);

      // listening socket is closed
      throw CUDTException(MJ_NOTSUP, MN_NOLISTEN, 0);
   }

   if (pw_addr != NULL && pw_addrlen != NULL)
   {
      CUDTSocket* s = locateSocket(u);
      if (s == NULL)
         throw CUDTException(MJ_NOTSUP, MN_SIDINVAL, 0);

      // Check if LISTENER has the SRTO_GROUPCONNECT flag set,
      // and the already accepted socket has successfully joined
      // the mirror group. If so, RETURN THE GROUP ID, not the socket ID.
      if (ls->m_pUDT->m_bOPT_GroupConnect && s->m_IncludedGroup)
      {
          u = s->m_IncludedGroup->m_GroupID;
      }

      CGuard cg(s->m_ControlLock);

      // Check if the length of the buffer to fill the name in
      // was large enough.
      const int len = s->m_PeerAddr.size();
      if (*pw_addrlen < len)
          throw CUDTException(MJ_NOTSUP, MN_INVAL, 0);

      memcpy((pw_addr), &s->m_PeerAddr, len);
      *pw_addrlen = len;
   }

   return u;
}

int CUDTUnited::connect(SRTSOCKET u, const sockaddr* srcname, int srclen, const sockaddr* tarname, int tarlen)
<<<<<<< HEAD
{
    sockaddr_any source_addr(srcname, srclen);
    if (source_addr.len == 0)
        throw CUDTException(MJ_NOTSUP, MN_INVAL, 0);
    sockaddr_any target_addr(tarname, tarlen);
    if (target_addr.len == 0)
        throw CUDTException(MJ_NOTSUP, MN_INVAL, 0);

    // Check affiliation of the socket. It's now allowed for it to be
    // a group or socket. For a group, add automatically a socket to
    // the group.
    if (u & SRTGROUP_MASK)
    {
        CUDTGroup* g = locateGroup(u, ERH_THROW);
        // Note: forced_isn is ignored when connecting a group.
        // The group manages the ISN by itself ALWAYS, that is,
        // it's generated anew for the very first socket, and then
        // derived by all sockets in the group.
        SRT_SOCKGROUPDATA gd[1] = { srt_prepare_endpoint(tarname, tarlen) };

        // When connecting to exactly one target, only this very target
        // can be returned as a socket, so rewritten back array can be ignored.
        return groupConnect(g, source_addr, gd, 1);
    }

    CUDTSocket* s = locateSocket(u);
    if (s == NULL)
        throw CUDTException(MJ_NOTSUP, MN_SIDINVAL, 0);

    // For a single socket, just do bind, then connect

    bind(s, source_addr);
    return connectIn(s, target_addr, 0);
}

int CUDTUnited::connect(SRTSOCKET u, const sockaddr* name, int namelen, int32_t forced_isn)
{
    sockaddr_any target_addr(name, namelen);
    if (target_addr.len == 0)
        throw CUDTException(MJ_NOTSUP, MN_INVAL, 0);
   CUDTSocket* s = locateSocket(u);
   if (!s)
      throw CUDTException(MJ_NOTSUP, MN_SIDINVAL, 0);
=======
{
    sockaddr_any source_addr(srcname, srclen);
    if (source_addr.len == 0)
        throw CUDTException(MJ_NOTSUP, MN_INVAL, 0);
    sockaddr_any target_addr(tarname, tarlen);
    if (target_addr.len == 0)
        throw CUDTException(MJ_NOTSUP, MN_INVAL, 0);

    CUDTSocket* s = locateSocket(u);
    if (s == NULL)
        throw CUDTException(MJ_NOTSUP, MN_SIDINVAL, 0);

    // For a single socket, just do bind, then connect
    bind(s, source_addr);
    return connectIn(s, target_addr, 0);
}

int CUDTUnited::connect(const SRTSOCKET u, const sockaddr* name, int namelen, int32_t forced_isn)
{
    sockaddr_any target_addr(name, namelen);
    if (target_addr.len == 0)
        throw CUDTException(MJ_NOTSUP, MN_INVAL, 0);

    CUDTSocket* s = locateSocket(u);
    if (!s)
        throw CUDTException(MJ_NOTSUP, MN_SIDINVAL, 0);
>>>>>>> 0bb830e3

    return connectIn(s, target_addr, forced_isn);
}

<<<<<<< HEAD
int CUDTUnited::groupConnect(CUDTGroup* pg, const sockaddr_any& source_addr, SRT_SOCKGROUPDATA* targets, int arraysize)
{
    CUDTGroup& g = *pg;
    // The group must be managed to use srt_connect on it,
    // as it must create particular socket automatically.

    // Non-managed groups can't be "connected" - at best you can connect
    // every socket individually.
    if (!g.managed())
        return -1;


    // If the open state switched to OPENED, the blocking mode
    // must make it wait for connecting it. Doing connect when the
    // group is already OPENED returns immediately, regardless if the
    // connection is going to later succeed or fail (this will be
    // known in the group state information).
    bool block_new_opened = !g.m_bOpened && g.m_bSynRecving;
    SRTSOCKET retval = -1;

    int eid = -1;
    int modes = SRT_EPOLL_OUT | SRT_EPOLL_ERR;
    if (block_new_opened)
    {
        // Create this eid only to block-wait for the first
        // connection.
        eid = srt_epoll_create();
    }

    // Use private map to avoid searching in the
    // overall map.
    map<SRTSOCKET, CUDTSocket*> spawned;

    HLOGC(mglog.Debug, log << "groupConnect: will connect " << arraysize << " links and "
            << (block_new_opened ? "BLOCK until any is ready" : "leave the process in background"));

    for (int tii = 0; tii < arraysize; ++tii)
    {
        sockaddr_any target_addr(targets[tii].peeraddr);
        SRTSOCKET& sid_rloc = targets[tii].id;
        int &erc_rloc = targets[tii].result;
        HLOGC(mglog.Debug, log << "groupConnect: taking on " << SockaddrToString(targets[tii].peeraddr));

        // Preset this to every state, when there is any notifying
        // the change, this will be changed.
        targets[tii].status = SRTS_CONNECTING;

        CUDTSocket* ns = 0;

        // NOTE: After calling newSocket, the socket is mapped into m_Sockets.
        // It must be MANUALLY removed from this list in case we need it deleted.
        SRTSOCKET sid = newSocket(&ns);

        // XXX Support non-blockin mode:
        // If the group has nonblocking set for connect (SNDSYN),
        // then it must set so on the socket. Then, the connection
        // process is asynchronous. The socket appears first as
        // GST_PENDING state, and only after the socket becomes
        // connected does its status in the group turn into GST_IDLE.

        // Set all options that were requested by the options set on a group
        // prior to connecting.
        try
        {
            for (size_t i = 0; i < g.m_config.size(); ++i)
            {
                HLOGC(mglog.Debug, log << "groupConnect: OPTION @" << sid << " #" << g.m_config[i].so);
                ns->core().setOpt(g.m_config[i].so, &g.m_config[i].value[0], g.m_config[i].value.size());
            }
        }
        catch (...)
        {
            LOGC(mglog.Error, log << "groupConnect: Error during setting options - propagating error");
            CGuard cl (m_GlobControlLock);
            m_Sockets.erase(ns->m_SocketID);
            // Intercept to delete the socket on failure.
            delete ns;

            // NOTE: This problem normally should not happen, but anyway,
            // these options are set on every socket the same way, and
            // every socket is a newly created socket. So it's only possible
            // that the first one will fail, or none will fail.
            throw;
        }

        // Add socket to the group.
        // Do it after setting all stored options, as some of them may
        // influence some group data.
        CUDTGroup::gli_t f = g.add(g.prepareData(ns));
        ns->m_IncludedIter = f;
        ns->m_IncludedGroup = &g;

        int isn = g.currentSchedSequence();

        // We got it. Bind the socket, if the source address was set
        if (!source_addr.empty())
            bind(ns, source_addr);

        // Set it the groupconnect option, as all in-group sockets should have.
        ns->m_pUDT->m_bOPT_GroupConnect = true;

        // And connect
        try
        {
            HLOGC(mglog.Debug, log << "groupConnect: connecting a new socket with ISN=" << isn);
            connectIn(ns, target_addr, isn);
        }
        catch (...)
        {
            // Intercept to delete the socket on failure.
            delete ns;
            throw;
        }

        if (isn == 0)
        {
            // The first socket connects
            g.currentSchedSequence(ns->core().ISN());
        }

        SRT_SOCKSTATUS st;
        {
            CGuard grd(ns->m_ControlLock);
            st = ns->m_Status;
        }

        {
            CGuard grd(g.m_GroupLock);

            g.m_bOpened = true;

            f->laststatus = st;
            // Check the socket status and update it.
            // Turn the group state of the socket to IDLE only if
            // connection is established or in progress
            f->agent = source_addr;
            f->peer = target_addr;

            if (st >= SRTS_BROKEN)
            {
                f->sndstate = CUDTGroup::GST_BROKEN;
                f->rcvstate = CUDTGroup::GST_BROKEN;
            }
            else
            {
                f->sndstate = CUDTGroup::GST_PENDING;
                f->rcvstate = CUDTGroup::GST_PENDING;
                spawned[sid] = ns;

                sid_rloc = sid;
                erc_rloc = 0;
                retval = sid;
            }
        }
    }

    if (retval == -1)
    {
        HLOGC(mglog.Debug, log << "groupConnect: none succeeded as background-spawn, exit with error");
    }

    return retval;
}


=======
>>>>>>> 0bb830e3
int CUDTUnited::connectIn(CUDTSocket* s, const sockaddr_any& target_addr, int32_t forced_isn)
{
   CGuard cg(s->m_ControlLock);
   // a socket can "connect" only if it is in the following states:
   // - OPENED: assume the socket binding parameters are configured
   // - INIT: configure binding parameters here
   // - any other (meaning, already connected): report error

   if (s->m_Status == SRTS_INIT)
   {
       if (s->m_pUDT->m_bRendezvous)
           throw CUDTException(MJ_NOTSUP, MN_ISRENDUNBOUND, 0);

       // If bind() was done first on this socket, then the
       // socket will not perform this step. This actually does the
       // same thing as bind() does, just with empty address so that
       // the binding parameters are autoselected.

       s->m_pUDT->open();
       sockaddr_any autoselect_sa (target_addr.family());
       // This will create such a sockaddr_any that
       // will return true from empty(). 
       updateMux(s, autoselect_sa);  // <<---- updateMux
       // -> C(Snd|Rcv)Queue::init
       // -> pthread_create(...C(Snd|Rcv)Queue::worker...)
       s->m_Status = SRTS_OPENED;
   }
   else if (s->m_Status != SRTS_OPENED)
      throw CUDTException(MJ_NOTSUP, MN_ISCONNECTED, 0);

   // connect_complete() may be called before connect() returns.
   // So we need to update the status before connect() is called,
   // otherwise the status may be overwritten with wrong value
   // (CONNECTED vs. CONNECTING).
   s->m_Status = SRTS_CONNECTING;

   /* 
   * In blocking mode, connect can block for up to 30 seconds for
   * rendez-vous mode. Holding the s->m_ControlLock prevent close
   * from cancelling the connect
   */
   try
   {
       // InvertedGuard unlocks in the constructor, then locks in the
       // destructor, no matter if an exception has fired.
       InvertedLock l_unlocker( s->m_pUDT->m_bSynRecving ? &s->m_ControlLock : 0 );
       s->m_pUDT->startConnect(target_addr, forced_isn);
   }
   catch (CUDTException& e) // Interceptor, just to change the state.
   {
      s->m_Status = SRTS_OPENED;
      throw e;
   }

   // record peer address
   s->m_PeerAddr = target_addr;

   // CGuard destructor will delete cg and unlock s->m_ControlLock

   return 0;
}


int CUDTUnited::close(const SRTSOCKET u)
{
    if (u & SRTGROUP_MASK)
    {
        CUDTGroup* g = locateGroup(u);
        if (!g)
            throw CUDTException(MJ_NOTSUP, MN_SIDINVAL, 0);

        g->close();
        deleteGroup(g);
        return 0;
    }
   CUDTSocket* s = locateSocket(u);
   if (!s)
      throw CUDTException(MJ_NOTSUP, MN_SIDINVAL, 0);

   return close(s);
}

int CUDTUnited::close(CUDTSocket* s)
{

   HLOGC(mglog.Debug, log << s->m_pUDT->CONID() << " CLOSE. Acquiring control lock");

   CGuard socket_cg(s->m_ControlLock);

   HLOGC(mglog.Debug, log << s->m_pUDT->CONID() << " CLOSING (removing from listening, closing CUDT)");

   bool synch_close_snd = s->m_pUDT->m_bSynSending;

   SRTSOCKET u = s->m_SocketID;

   if (s->m_Status == SRTS_LISTENING)
   {
      if (s->m_pUDT->m_bBroken)
         return 0;

      s->m_tsClosureTimeStamp = steady_clock::now();
      s->m_pUDT->m_bBroken    = true;

      // Change towards original UDT: 
      // Leave all the closing activities for garbageCollect to happen,
      // however remove the listener from the RcvQueue IMMEDIATELY.
      // Even though garbageCollect would eventually remove the listener
      // as well, there would be some time interval between now and the
      // moment when it's done, and during this time the application will
      // be unable to bind to this port that the about-to-delete listener
      // is currently occupying (due to blocked slot in the RcvQueue).

      HLOGC(mglog.Debug, log << s->m_pUDT->CONID() << " CLOSING (removing listener immediately)");
      s->m_pUDT->notListening();

      // broadcast all "accept" waiting
      CSync::lock_broadcast(s->m_AcceptCond, s->m_AcceptLock);
   }
   else
   {
       s->makeClosed();

       // synchronize with garbage collection.
       HLOGC(mglog.Debug, log << "@" << u << "U::close done. GLOBAL CLOSE: " << s->m_pUDT->CONID() << ". Acquiring GLOBAL control lock");
       CGuard manager_cg(m_GlobControlLock);

       // since "s" is located before m_GlobControlLock, locate it again in case
       // it became invalid
       sockets_t::iterator i = m_Sockets.find(u);
       if ((i == m_Sockets.end()) || (i->second->m_Status == SRTS_CLOSED))
       {
           HLOGC(mglog.Debug, log << "@" << u << "U::close: NOT AN ACTIVE SOCKET, returning.");
           return 0;
       }
       s = i->second;

       s->m_Status = SRTS_CLOSED;

       // a socket will not be immediately removed when it is closed
       // in order to prevent other methods from accessing invalid address
       // a timer is started and the socket will be removed after approximately
       // 1 second
       s->m_tsClosureTimeStamp = steady_clock::now();

       m_Sockets.erase(s->m_SocketID);
       m_ClosedSockets[s->m_SocketID] = s;
       HLOGC(mglog.Debug, log << "@" << u << "U::close: Socket MOVED TO CLOSED for collecting later.");

       CTimer::triggerEvent();
   }

   HLOGC(mglog.Debug, log << "@" << u << ": GLOBAL: CLOSING DONE");

   // Check if the ID is still in closed sockets before you access it
   // (the last triggerEvent could have deleted it).
   if ( synch_close_snd )
   {
#if SRT_ENABLE_CLOSE_SYNCH

       HLOGC(mglog.Debug, log << "@" << u << " GLOBAL CLOSING: sync-waiting for releasing sender resources...");
       for (;;)
       {
           CSndBuffer* sb = s->m_pUDT->m_pSndBuffer;

           // Disconnected from buffer - nothing more to check.
           if (!sb)
           {
               HLOGC(mglog.Debug, log << "@" << u << " GLOBAL CLOSING: sending buffer disconnected. Allowed to close.");
               break;
           }

           // Sender buffer empty
           if (sb->getCurrBufSize() == 0)
           {
               HLOGC(mglog.Debug, log << "@" << u << " GLOBAL CLOSING: sending buffer depleted. Allowed to close.");
               break;
           }

           // Ok, now you are keeping GC thread hands off the internal data.
           // You can check then if it has already deleted the socket or not.
           // The socket is either in m_ClosedSockets or is already gone.

           // Done the other way, but still done. You can stop waiting.
           bool isgone = false;
           {
               CGuard manager_cg(m_GlobControlLock);
               isgone = m_ClosedSockets.count(u) == 0;
           }
           if (!isgone)
           {
               isgone = !s->m_pUDT->m_bOpened;
           }
           if (isgone)
           {
               HLOGC(mglog.Debug, log << "@" << u << " GLOBAL CLOSING: ... gone in the meantime, whatever. Exiting close().");
               break;
           }

           HLOGC(mglog.Debug, log << "@" << u << " GLOBAL CLOSING: ... still waiting for any update.");
           CTimer::EWait wt = CTimer::waitForEvent();

           if ( wt == CTimer::WT_ERROR )
           {
               HLOGC(mglog.Debug, log << "GLOBAL CLOSING: ... ERROR WHEN WAITING FOR EVENT. Exiting close() to prevent hangup.");
               break;
           }

           // Continue waiting in case when an event happened or 1s waiting time passed for checkpoint.
       }
#endif
   }

   /*
      This code is PUT ASIDE for now.
      Most likely this will be never required.
      It had to hold the closing activity until the time when the receiver buffer is depleted.
      However the closing of the socket should only happen when the receiver has received
      an information about that the reading is no longer possible (error report from recv/recvfile).
      When this happens, the receiver buffer is definitely depleted already and there's no need to check
      anything.

      Should there appear any other conditions in future under which the closing process should be
      delayed until the receiver buffer is empty, this code can be filled here.

   if ( synch_close_rcv )
   {
   ...
   }
   */

   return 0;
}

void CUDTUnited::getpeername(const SRTSOCKET u, sockaddr* pw_name, int* pw_namelen)
{
   if (!pw_name || !pw_namelen)
       throw CUDTException(MJ_NOTSUP, MN_INVAL, 0);

   if (getStatus(u) != SRTS_CONNECTED)
      throw CUDTException(MJ_CONNECTION, MN_NOCONN, 0);

   CUDTSocket* s = locateSocket(u);

   if (!s)
      throw CUDTException(MJ_NOTSUP, MN_SIDINVAL, 0);

   if (!s->m_pUDT->m_bConnected || s->m_pUDT->m_bBroken)
      throw CUDTException(MJ_CONNECTION, MN_NOCONN, 0);

   const int len = s->m_PeerAddr.size();
   if (*pw_namelen < len)
       throw CUDTException(MJ_NOTSUP, MN_INVAL, 0);

   memcpy((pw_name), &s->m_PeerAddr.sa, len);
   *pw_namelen = len;
}

void CUDTUnited::getsockname(const SRTSOCKET u, sockaddr* pw_name, int* pw_namelen)
{
   if (!pw_name || !pw_namelen)
       throw CUDTException(MJ_NOTSUP, MN_INVAL, 0);

   CUDTSocket* s = locateSocket(u);

   if (!s)
      throw CUDTException(MJ_NOTSUP, MN_SIDINVAL, 0);

   if (s->m_pUDT->m_bBroken)
      throw CUDTException(MJ_NOTSUP, MN_SIDINVAL, 0);

   if (s->m_Status == SRTS_INIT)
      throw CUDTException(MJ_CONNECTION, MN_NOCONN, 0);

   const int len = s->m_SelfAddr.size();
   if (*pw_namelen < len)
       throw CUDTException(MJ_NOTSUP, MN_INVAL, 0);

   memcpy((pw_name), &s->m_SelfAddr.sa, len);
   *pw_namelen = len;
}

int CUDTUnited::select(
   ud_set* readfds, ud_set* writefds, ud_set* exceptfds, const timeval* timeout)
{
   const steady_clock::time_point entertime = steady_clock::now();

   const long timeo_us = timeout
       ? timeout->tv_sec * 1000000 + timeout->tv_usec
       : -1;
   const steady_clock::duration timeo(microseconds_from(timeo_us));

   // initialize results
   int count = 0;
   set<SRTSOCKET> rs, ws, es;

   // retrieve related UDT sockets
   vector<CUDTSocket*> ru, wu, eu;
   CUDTSocket* s;
   if (readfds)
      for (set<SRTSOCKET>::iterator i1 = readfds->begin();
         i1 != readfds->end(); ++ i1)
      {
         if (getStatus(*i1) == SRTS_BROKEN)
         {
            rs.insert(*i1);
            ++ count;
         }
         else if (!(s = locateSocket(*i1)))
            throw CUDTException(MJ_NOTSUP, MN_SIDINVAL, 0);
         else
            ru.push_back(s);
      }
   if (writefds)
      for (set<SRTSOCKET>::iterator i2 = writefds->begin();
         i2 != writefds->end(); ++ i2)
      {
         if (getStatus(*i2) == SRTS_BROKEN)
         {
            ws.insert(*i2);
            ++ count;
         }
         else if (!(s = locateSocket(*i2)))
            throw CUDTException(MJ_NOTSUP, MN_SIDINVAL, 0);
         else
            wu.push_back(s);
      }
   if (exceptfds)
      for (set<SRTSOCKET>::iterator i3 = exceptfds->begin();
         i3 != exceptfds->end(); ++ i3)
      {
         if (getStatus(*i3) == SRTS_BROKEN)
         {
            es.insert(*i3);
            ++ count;
         }
         else if (!(s = locateSocket(*i3)))
            throw CUDTException(MJ_NOTSUP, MN_SIDINVAL, 0);
         else
            eu.push_back(s);
      }

   do
   {
      // query read sockets
      for (vector<CUDTSocket*>::iterator j1 = ru.begin(); j1 != ru.end(); ++ j1)
      {
         s = *j1;

         if (s->readReady() || s->m_Status == SRTS_CLOSED)
         {
            rs.insert(s->m_SocketID);
            ++ count;
         }
      }

      // query write sockets
      for (vector<CUDTSocket*>::iterator j2 = wu.begin(); j2 != wu.end(); ++ j2)
      {
         s = *j2;

         if (s->writeReady() || s->m_Status == SRTS_CLOSED)
         {
            ws.insert(s->m_SocketID);
            ++ count;
         }
      }

      // query exceptions on sockets
      for (vector<CUDTSocket*>::iterator j3 = eu.begin(); j3 != eu.end(); ++ j3)
      {
         // check connection request status, not supported now
      }

      if (0 < count)
         break;

      CTimer::waitForEvent();
   } while (timeo > steady_clock::now() - entertime);

   if (readfds)
      *readfds = rs;

   if (writefds)
      *writefds = ws;

   if (exceptfds)
      *exceptfds = es;

   return count;
}

int CUDTUnited::selectEx(
   const vector<SRTSOCKET>& fds,
   vector<SRTSOCKET>* readfds,
   vector<SRTSOCKET>* writefds,
   vector<SRTSOCKET>* exceptfds,
   int64_t msTimeOut)
{
    const steady_clock::time_point entertime = steady_clock::now();

    const long timeo_us = msTimeOut >= 0
        ? msTimeOut * 1000
        : -1;
    const steady_clock::duration timeo(microseconds_from(timeo_us));

   // initialize results
   int count = 0;
   if (readfds)
      readfds->clear();
   if (writefds)
      writefds->clear();
   if (exceptfds)
      exceptfds->clear();

   do
   {
      for (vector<SRTSOCKET>::const_iterator i = fds.begin();
         i != fds.end(); ++ i)
      {
         CUDTSocket* s = locateSocket(*i);

         if ((!s) || s->m_pUDT->m_bBroken || (s->m_Status == SRTS_CLOSED))
         {
            if (exceptfds)
            {
               exceptfds->push_back(*i);
               ++ count;
            }
            continue;
         }

         if (readfds)
         {
            if ((s->m_pUDT->m_bConnected
                  && s->m_pUDT->m_pRcvBuffer->isRcvDataReady()
               )
               || (s->m_pUDT->m_bListening
                  && (s->m_pQueuedSockets->size() > 0)))
            {
               readfds->push_back(s->m_SocketID);
               ++ count;
            }
         }

         if (writefds)
         {
            if (s->m_pUDT->m_bConnected
               && (s->m_pUDT->m_pSndBuffer->getCurrBufSize()
                  < s->m_pUDT->m_iSndBufSize))
            {
               writefds->push_back(s->m_SocketID);
               ++ count;
            }
         }
      }

      if (count > 0)
         break;

      CTimer::waitForEvent();
   } while (timeo > steady_clock::now() - entertime);

   return count;
}

int CUDTUnited::epoll_create()
{
   return m_EPoll.create();
}

int CUDTUnited::epoll_add_usock(
   const int eid, const SRTSOCKET u, const int* events)
{
    int ret = -1;
    if (u & SRTGROUP_MASK)
    {
        CUDTGroup* g = locateGroup(u);
        if (!g)
            throw CUDTException(MJ_NOTSUP, MN_SIDINVAL, 0);

        ret = m_EPoll.add_usock(eid, u, events);
        g->addEPoll(eid);
        return 0;
    }

    CUDTSocket* s = locateSocket(u);
    if (s)
    {
        ret = m_EPoll.add_usock(eid, u, events);
        s->m_pUDT->addEPoll(eid);
    }
    else
    {
        throw CUDTException(MJ_NOTSUP, MN_SIDINVAL);
    }

    return ret;
}

int CUDTUnited::epoll_add_ssock(
   const int eid, const SYSSOCKET s, const int* events)
{
   return m_EPoll.add_ssock(eid, s, events);
}

int CUDTUnited::epoll_update_usock(
   const int eid, const SRTSOCKET u, const int* events)
{
   CUDTSocket* s = locateSocket(u);
   int ret = -1;
   if (s)
   {
      ret = m_EPoll.update_usock(eid, u, events);
      s->m_pUDT->addEPoll(eid);
   }
   else
   {
      throw CUDTException(MJ_NOTSUP, MN_SIDINVAL);
   }

   return ret;
}

int CUDTUnited::epoll_update_ssock(
   const int eid, const SYSSOCKET s, const int* events)
{
   return m_EPoll.update_ssock(eid, s, events);
}

int CUDTUnited::epoll_remove_usock(const int eid, const SRTSOCKET u)
{
    int ret = m_EPoll.remove_usock(eid, u);

    if (u & SRTGROUP_MASK)
    {
        CUDTGroup* g = locateGroup(u);
        if (g)
            g->removeEPoll(eid);
        return ret;
    }
    CUDTSocket* s = locateSocket(u);
    if (s)
    {
        s->m_pUDT->removeEPoll(eid);
    }
    //else
    //{
    //   throw CUDTException(MJ_NOTSUP, MN_SIDINVAL);
    //}

    return ret;
}

int CUDTUnited::epoll_remove_ssock(const int eid, const SYSSOCKET s)
{
   return m_EPoll.remove_ssock(eid, s);
}

int CUDTUnited::epoll_wait(
   const int eid,
   set<SRTSOCKET>* readfds,
   set<SRTSOCKET>* writefds,
   int64_t msTimeOut,
   set<SYSSOCKET>* lrfds,
   set<SYSSOCKET>* lwfds)
{
   return m_EPoll.wait(eid, readfds, writefds, msTimeOut, lrfds, lwfds);
}

int CUDTUnited::epoll_uwait(
   const int eid,
   SRT_EPOLL_EVENT* fdsSet,
   int fdsSize, 
   int64_t msTimeOut)
{
   return m_EPoll.uwait(eid, fdsSet, fdsSize, msTimeOut);
}

int32_t CUDTUnited::epoll_set(int eid, int32_t flags)
{
    return m_EPoll.setflags(eid, flags);
}

int CUDTUnited::epoll_release(const int eid)
{
   return m_EPoll.release(eid);
}

CUDTSocket* CUDTUnited::locateSocket(const SRTSOCKET u, ErrorHandling erh)
{
    CGuard cg(m_GlobControlLock);

    sockets_t::iterator i = m_Sockets.find(u);

    if ((i == m_Sockets.end()) || (i->second->m_Status == SRTS_CLOSED))
    {
        if (erh == ERH_RETURN)
            return NULL;
        throw CUDTException(MJ_NOTSUP, MN_SIDINVAL, 0);
    }

    return i->second;
}

CUDTGroup* CUDTUnited::locateGroup(SRTSOCKET u, ErrorHandling erh)
{
   CGuard cg (m_GlobControlLock);

   map<SRTSOCKET, CUDTGroup*>::iterator i = m_Groups.find(u);
   if ( i == m_Groups.end() )
   {
       if (erh == ERH_THROW)
           throw CUDTException(MJ_NOTSUP, MN_SIDINVAL, 0);
       return NULL;
   }

    return i->second;
}

CUDTSocket* CUDTUnited::locatePeer(
   const sockaddr_any& peer,
   const SRTSOCKET id,
   int32_t isn)
{
   CGuard cg(m_GlobControlLock);

   map<int64_t, set<SRTSOCKET> >::iterator i = m_PeerRec.find(
      CUDTSocket::getPeerSpec(id, isn));
   if (i == m_PeerRec.end())
      return NULL;

   for (set<SRTSOCKET>::iterator j = i->second.begin();
      j != i->second.end(); ++ j)
   {
      sockets_t::iterator k = m_Sockets.find(*j);
      // this socket might have been closed and moved m_ClosedSockets
      if (k == m_Sockets.end())
         continue;

      if (k->second->m_PeerAddr == peer)
      {
         return k->second;
      }
   }

   return NULL;
}

void CUDTUnited::checkBrokenSockets()
{
   CGuard cg(m_GlobControlLock);

   // set of sockets To Be Closed and To Be Removed
   vector<SRTSOCKET> tbc;
   vector<SRTSOCKET> tbr;

   for (sockets_t::iterator i = m_Sockets.begin();
      i != m_Sockets.end(); ++ i)
   {
       CUDTSocket* s = i->second;

      // check broken connection
      if (s->m_pUDT->m_bBroken)
      {
         if (s->m_Status == SRTS_LISTENING)
         {
            const steady_clock::duration elapsed = steady_clock::now() - s->m_tsClosureTimeStamp;
            // for a listening socket, it should wait an extra 3 seconds
            // in case a client is connecting
            if (elapsed < milliseconds_from(CUDT::COMM_CLOSE_BROKEN_LISTENER_TIMEOUT_MS))
            {
               continue;
            }
         }
         else if ((s->m_pUDT->m_pRcvBuffer != NULL)
            // FIXED: calling isRcvDataAvailable() just to get the information
            // whether there are any data waiting in the buffer,
            // NOT WHETHER THEY ARE ALSO READY TO PLAY at the time when
            // this function is called (isRcvDataReady also checks if the
            // available data is "ready to play").
            && s->m_pUDT->m_pRcvBuffer->isRcvDataAvailable()
            && (s->m_pUDT->m_iBrokenCounter -- > 0))
         {
            // HLOGF(mglog.Debug, "STILL KEEPING socket (still have data):
            // %d\n", i->first);
            // if there is still data in the receiver buffer, wait longer
            continue;
         }

         // HLOGF(mglog.Debug, "moving socket to CLOSED: %d\n", i->first);

         //close broken connections and start removal timer
         s->m_Status = SRTS_CLOSED;
         s->m_tsClosureTimeStamp = steady_clock::now();
         tbc.push_back(i->first);
         m_ClosedSockets[i->first] = s;

         // remove from listener's queue
         sockets_t::iterator ls = m_Sockets.find(s->m_ListenSocket);
         if (ls == m_Sockets.end())
         {
            ls = m_ClosedSockets.find(s->m_ListenSocket);
            if (ls == m_ClosedSockets.end())
               continue;
         }

         enterCS(ls->second->m_AcceptLock);
         ls->second->m_pQueuedSockets->erase(s->m_SocketID);
         ls->second->m_pAcceptSockets->erase(s->m_SocketID);
         leaveCS(ls->second->m_AcceptLock);
      }
   }

   for (sockets_t::iterator j = m_ClosedSockets.begin();
      j != m_ClosedSockets.end(); ++ j)
   {
      // HLOGF(mglog.Debug, "checking CLOSED socket: %d\n", j->first);
      if (!is_zero(j->second->m_pUDT->m_tsLingerExpiration))
      {
         // asynchronous close:
         if ((!j->second->m_pUDT->m_pSndBuffer)
            || (0 == j->second->m_pUDT->m_pSndBuffer->getCurrBufSize())
            || (j->second->m_pUDT->m_tsLingerExpiration <= steady_clock::now()))
         {
            j->second->m_pUDT->m_tsLingerExpiration = steady_clock::time_point();
            j->second->m_pUDT->m_bClosing = true;
            j->second->m_tsClosureTimeStamp = steady_clock::now();
         }
      }

      // timeout 1 second to destroy a socket AND it has been removed from
      // RcvUList
      if ((steady_clock::now() - j->second->m_tsClosureTimeStamp > seconds_from(1))
         && ((!j->second->m_pUDT->m_pRNode)
            || !j->second->m_pUDT->m_pRNode->m_bOnList))
      {
         // HLOGF(mglog.Debug, "will unref socket: %d\n", j->first);
         tbr.push_back(j->first);
      }
   }

   // move closed sockets to the ClosedSockets structure
   for (vector<SRTSOCKET>::iterator k = tbc.begin(); k != tbc.end(); ++ k)
      m_Sockets.erase(*k);

   // remove those timeout sockets
   for (vector<SRTSOCKET>::iterator l = tbr.begin(); l != tbr.end(); ++ l)
      removeSocket(*l);
}

void CUDTUnited::removeSocket(const SRTSOCKET u)
{
   sockets_t::iterator i = m_ClosedSockets.find(u);

   // invalid socket ID
   if (i == m_ClosedSockets.end())
      return;

   CUDTSocket* const s = i->second;

   // decrease multiplexer reference count, and remove it if necessary
   const int mid = s->m_iMuxID;

   if (s->m_pQueuedSockets)
   {
      CGuard cg(s->m_AcceptLock);

      // if it is a listener, close all un-accepted sockets in its queue
      // and remove them later
      for (set<SRTSOCKET>::iterator q = s->m_pQueuedSockets->begin();
         q != s->m_pQueuedSockets->end(); ++ q)
      {
         sockets_t::iterator si = m_Sockets.find(*q);
         if (si == m_Sockets.end())
         {
               // gone in the meantime
            LOGC(mglog.Error, log << "removeSocket: IPE? socket @" << u
                    << " being queued for listener socket @" << s->m_SocketID
                    << " is GONE in the meantime ???");
            continue;
         }

         CUDTSocket* as = si->second;

         as->makeClosed();
         m_ClosedSockets[*q] = as;
         m_Sockets.erase(*q);
      }

   }

   // remove from peer rec
   map<int64_t, set<SRTSOCKET> >::iterator j = m_PeerRec.find(
      s->getPeerSpec());
   if (j != m_PeerRec.end())
   {
      j->second.erase(u);
      if (j->second.empty())
         m_PeerRec.erase(j);
   }

   /*
   * Socket may be deleted while still having ePoll events set that would
   * remains forever causing epoll_wait to unblock continuously for inexistent
   * sockets. Get rid of all events for this socket.
   */
   m_EPoll.update_events(u, s->m_pUDT->m_sPollID,
      SRT_EPOLL_IN|SRT_EPOLL_OUT|SRT_EPOLL_ERR, false);

   // delete this one
   m_ClosedSockets.erase(i);

   HLOGC(mglog.Debug, log << "GC/removeSocket: closing associated UDT %" << u);
   s->makeClosed();
   HLOGC(mglog.Debug, log << "GC/removeSocket: DELETING SOCKET %" << u);
   delete s;

   if (mid == -1)
       return;

   map<int, CMultiplexer>::iterator m;
   m = m_mMultiplexer.find(mid);
   if (m == m_mMultiplexer.end())
   {
      LOGC(mglog.Fatal, log << "IPE: For socket %" << u << " MUXER id=" << mid << " NOT FOUND!");
      return;
   }

   CMultiplexer& mx = m->second;

   mx.m_iRefCount --;
   // HLOGF(mglog.Debug, "unrefing underlying socket for %u: %u\n",
   //    u, mx.m_iRefCount);
   if (0 == mx.m_iRefCount)
   {
       HLOGC(mglog.Debug, log << "MUXER id=" << mid << " lost last socket %"
           << u << " - deleting muxer bound to port "
           << mx.m_pChannel->bindAddressAny().hport());
      // The channel has no access to the queues and
      // it looks like the multiplexer is the master of all of them.
      // The queues must be silenced before closing the channel
      // because this will cause error to be returned in any operation
      // being currently done in the queues, if any.
      mx.m_pSndQueue->setClosing();
      mx.m_pRcvQueue->setClosing();
      delete mx.m_pSndQueue;
      delete mx.m_pRcvQueue;
      mx.m_pChannel->close();
      delete mx.m_pTimer;
      delete mx.m_pChannel;
      m_mMultiplexer.erase(m);
   }
}

void CUDTUnited::setError(CUDTException* e)
{
    delete (CUDTException*)pthread_getspecific(m_TLSError);
    pthread_setspecific(m_TLSError, e);
}

CUDTException* CUDTUnited::getError()
{
    if(!pthread_getspecific(m_TLSError))
        pthread_setspecific(m_TLSError, new CUDTException);
    return (CUDTException*)pthread_getspecific(m_TLSError);
}


void CUDTUnited::updateMux(
   CUDTSocket* s, const sockaddr_any& addr, const UDPSOCKET* udpsock /*[[nullable]]*/)
{
   CGuard cg(m_GlobControlLock);

   // Don't try to reuse given address, if udpsock was given.
   // In such a case rely exclusively on that very socket and
   // use it the way as it is configured, of course, create also
   // always a new multiplexer for that very socket.
   if (!udpsock && s->m_pUDT->m_bReuseAddr)
   {
      const int port = addr.hport();

      // find a reusable address
      for (map<int, CMultiplexer>::iterator i = m_mMultiplexer.begin();
         i != m_mMultiplexer.end(); ++ i)
      {
          // Use the "family" value blindly from the address; we
          // need to find an existing multiplexer that binds to the
          // given port in the same family as requested address.
          if ((i->second.m_iIPversion == addr.family())
                  && (i->second.m_iMSS == s->m_pUDT->m_iMSS)
#ifdef SRT_ENABLE_IPOPTS
                  &&  (i->second.m_iIpTTL == s->m_pUDT->m_iIpTTL)
                  && (i->second.m_iIpToS == s->m_pUDT->m_iIpToS)
#endif
                  && (i->second.m_iIpV6Only == s->m_pUDT->m_iIpV6Only)
                  &&  i->second.m_bReusable)
          {
            if (i->second.m_iPort == port)
            {
               // HLOGF(mglog.Debug, "reusing multiplexer for port
               // %hd\n", port);
               // reuse the existing multiplexer
               ++ i->second.m_iRefCount;
               s->m_pUDT->m_pSndQueue = i->second.m_pSndQueue;
               s->m_pUDT->m_pRcvQueue = i->second.m_pRcvQueue;
               s->m_iMuxID = i->second.m_iID;
               return;
            }
         }
      }
   }

   // a new multiplexer is needed
   CMultiplexer m;
   m.m_iMSS = s->m_pUDT->m_iMSS;
   m.m_iIPversion = addr.family();
#ifdef SRT_ENABLE_IPOPTS
   m.m_iIpTTL = s->m_pUDT->m_iIpTTL;
   m.m_iIpToS = s->m_pUDT->m_iIpToS;
#endif
   m.m_iRefCount = 1;
   m.m_iIpV6Only = s->m_pUDT->m_iIpV6Only;
   m.m_bReusable = s->m_pUDT->m_bReuseAddr;
   m.m_iID = s->m_SocketID;

   m.m_pChannel = new CChannel();
#ifdef SRT_ENABLE_IPOPTS
   m.m_pChannel->setIpTTL(s->m_pUDT->m_iIpTTL);
   m.m_pChannel->setIpToS(s->m_pUDT->m_iIpToS);
#endif
   m.m_pChannel->setSndBufSize(s->m_pUDT->m_iUDPSndBufSize);
   m.m_pChannel->setRcvBufSize(s->m_pUDT->m_iUDPRcvBufSize);
   if (s->m_pUDT->m_iIpV6Only != -1)
      m.m_pChannel->setIpV6Only(s->m_pUDT->m_iIpV6Only);

   try
   {
       if (udpsock)
       {
           // In this case, addr contains the address
           // that has been extracted already from the
           // given socket
           m.m_pChannel->attach(*udpsock, addr);
       }
       else if (addr.empty())
       {
           // The case of previously used case of a NULL address.
           // This here is used to pass family only, in this case
           // just automatically bind to the "0" address to autoselect
           // everything.
           m.m_pChannel->open(addr.family());
       }
       else
       {
           // If at least the IP address is specified, then bind to that
           // address, but still possibly autoselect the outgoing port, if the
           // port was specified as 0.
           m.m_pChannel->open(addr);
       }
   }
   catch (CUDTException& e)
   {
      m.m_pChannel->close();
      delete m.m_pChannel;
      throw;
   }

   sockaddr_any sa;
   m.m_pChannel->getSockAddr((sa));
   m.m_iPort = sa.hport();

   m.m_pTimer = new CTimer;

   m.m_pSndQueue = new CSndQueue;
   m.m_pSndQueue->init(m.m_pChannel, m.m_pTimer);
   m.m_pRcvQueue = new CRcvQueue;
   m.m_pRcvQueue->init(
      32, s->m_pUDT->maxPayloadSize(), m.m_iIPversion, 1024,
      m.m_pChannel, m.m_pTimer);

   m_mMultiplexer[m.m_iID] = m;

   s->m_pUDT->m_pSndQueue = m.m_pSndQueue;
   s->m_pUDT->m_pRcvQueue = m.m_pRcvQueue;
   s->m_iMuxID = m.m_iID;

   HLOGF(mglog.Debug, 
      "creating new multiplexer for port %i\n", m.m_iPort);
}

// XXX This functionality needs strong refactoring.
//
// This function is going to find a multiplexer for the port contained
// in the 'ls' listening socket, by searching through the multiplexer
// container.
//
// Somehow, however, it's not even predicted a situation that the multiplexer
// for that port doesn't exist - that is, this function WILL find the
// multiplexer. How can it be so certain? It's because the listener has
// already created the multiplexer during the call to bind(), so if it
// didn't, this function wouldn't even have a chance to be called.
//
// Why can't then the multiplexer be recorded in the 'ls' listening socket data
// to be accessed immediately, especially when one listener can't bind to more
// than one multiplexer at a time (well, even if it could, there's still no
// reason why this should be extracted by "querying")?
//
// Maybe because the multiplexer container is a map, not a list.
// Why is this then a map? Because it's addressed by MuxID. Why do we need
// mux id? Because we don't have a list... ?
// 
// But what's the multiplexer ID? It's a socket ID for which it was originally
// created.
//
// Is this then shared? Yes, only between the listener socket and the accepted
// sockets, or in case of "bound" connecting sockets (by binding you can
// enforce the port number, which can be the same for multiple SRT sockets).
// Not shared in case of unbound connecting socket or rendezvous socket.
//
// Ok, in which situation do we need dispatching by mux id? Only when the
// socket is being deleted. How does the deleting procedure know the muxer id?
// Because it is recorded here at the time when it's found, as... the socket ID
// of the actual listener socket being actually the first socket to create the
// multiplexer, so the multiplexer gets its id.
//
// Still, no reasons found why the socket can't contain a list iterator to a
// multiplexer INSTEAD of m_iMuxID. There's no danger in this solution because
// the multiplexer is never deleted until there's at least one socket using it.
//
// The multiplexer may even physically be contained in the CUDTUnited object,
// just track the multiple users of it (the listener and the accepted sockets).
// When deleting, you simply "unsubscribe" yourself from the multiplexer, which
// will unref it and remove the list element by the iterator kept by the
// socket.
void CUDTUnited::updateListenerMux(CUDTSocket* s, const CUDTSocket* ls)
{
   CGuard cg(m_GlobControlLock);
   const int port = ls->m_SelfAddr.hport();

   // find the listener's address
   for (map<int, CMultiplexer>::iterator i = m_mMultiplexer.begin();
      i != m_mMultiplexer.end(); ++ i)
   {
      if (i->second.m_iPort == port)
      {
         HLOGF(mglog.Debug, 
            "updateMux: reusing multiplexer for port %i\n", port);
         // reuse the existing multiplexer
         ++ i->second.m_iRefCount;
         s->m_pUDT->m_pSndQueue = i->second.m_pSndQueue;
         s->m_pUDT->m_pRcvQueue = i->second.m_pRcvQueue;
         s->m_iMuxID = i->second.m_iID;
         return;
      }
   }
}

void* CUDTUnited::garbageCollect(void* p)
{
   CUDTUnited* self = (CUDTUnited*)p;

   THREAD_STATE_INIT("SRT:GC");

   CGuard gcguard(self->m_GCStopLock);
   CSync  gcsync(self->m_GCStopCond, gcguard);

   while (!self->m_bClosing)
   {
       INCREMENT_THREAD_ITERATIONS();
       self->checkBrokenSockets();

       HLOGC(mglog.Debug, log << "GC: sleep 1 s");
       gcsync.wait_for_monotonic(seconds_from(1));
   }

   // remove all sockets and multiplexers
   HLOGC(mglog.Debug, log << "GC: GLOBAL EXIT - releasing all pending sockets. Acquring control lock...");
   enterCS(self->m_GlobControlLock);
   for (sockets_t::iterator i = self->m_Sockets.begin();
      i != self->m_Sockets.end(); ++ i)
   {
      i->second->makeClosed();
      self->m_ClosedSockets[i->first] = i->second;

      // remove from listener's queue
      sockets_t::iterator ls = self->m_Sockets.find(
         i->second->m_ListenSocket);
      if (ls == self->m_Sockets.end())
      {
         ls = self->m_ClosedSockets.find(i->second->m_ListenSocket);
         if (ls == self->m_ClosedSockets.end())
            continue;
      }

      enterCS(ls->second->m_AcceptLock);
      ls->second->m_pQueuedSockets->erase(i->second->m_SocketID);
      ls->second->m_pAcceptSockets->erase(i->second->m_SocketID);
      leaveCS(ls->second->m_AcceptLock);
   }
   self->m_Sockets.clear();

   for (sockets_t::iterator j = self->m_ClosedSockets.begin();
      j != self->m_ClosedSockets.end(); ++ j)
   {
      j->second->m_tsClosureTimeStamp = steady_clock::time_point();
   }
   leaveCS(self->m_GlobControlLock);

   HLOGC(mglog.Debug, log << "GC: GLOBAL EXIT - releasing all CLOSED sockets.");
   while (true)
   {
      self->checkBrokenSockets();

      enterCS(self->m_GlobControlLock);
      bool empty = self->m_ClosedSockets.empty();
      leaveCS(self->m_GlobControlLock);

      if (empty)
         break;

      SleepFor(milliseconds_from(1));
   }

   THREAD_EXIT();
   return NULL;
}

////////////////////////////////////////////////////////////////////////////////

int CUDT::startup()
{
   return s_UDTUnited.startup();
}

int CUDT::cleanup()
{
   return s_UDTUnited.cleanup();
}

SRTSOCKET CUDT::socket()
{
   if (!s_UDTUnited.m_bGCStatus)
      s_UDTUnited.startup();

   try
   {
      return s_UDTUnited.newSocket();
   }
   catch (const CUDTException& e)
   {
      s_UDTUnited.setError(new CUDTException(e));
      return INVALID_SOCK;
   }
   catch (bad_alloc&)
   {
      s_UDTUnited.setError(new CUDTException(MJ_SYSTEMRES, MN_MEMORY, 0));
      return INVALID_SOCK;
   }
   catch (const std::exception& ee)
   {
      LOGC(mglog.Fatal, log << "socket: UNEXPECTED EXCEPTION: "
         << typeid(ee).name()
         << ": " << ee.what());
      s_UDTUnited.setError(new CUDTException(MJ_UNKNOWN, MN_NONE, 0));
      return INVALID_SOCK;
   }
}

int CUDT::setError(const CUDTException& e)
{
    s_UDTUnited.setError(new CUDTException(e));
    return SRT_ERROR;
}

int CUDT::setError(CodeMajor mj, CodeMinor mn, int syserr)
{
    s_UDTUnited.setError(new CUDTException(mj, mn, syserr));
    return SRT_ERROR;
}

// This is an internal function; 'type' should be pre-checked if it has a correct value.
// This doesn't have argument of GroupType due to header file conflicts.
CUDTGroup& CUDT::newGroup(int type)
{
    CGuard guard (s_UDTUnited.m_IDLock);
    SRTSOCKET id = s_UDTUnited.generateSocketID(true);

    // Now map the group
    return s_UDTUnited.addGroup(id).id(id).type(SRT_GROUP_TYPE(type));
}

SRTSOCKET CUDT::createGroup(SRT_GROUP_TYPE gt)
{
    // Doing the same lazy-startup as with srt_create_socket()
    if (!s_UDTUnited.m_bGCStatus)
        s_UDTUnited.startup();

    try
    {
        return newGroup(gt).id();
    }
    catch (CUDTException& e)
    {
        return setError(e);
    }
    catch (std::bad_alloc& e)
    {
        return setError(MJ_SYSTEMRES, MN_MEMORY, 0);
    }
}


int CUDT::addSocketToGroup(SRTSOCKET socket, SRTSOCKET group)
{
    // Check if socket and group have been set correctly.
    int32_t sid = socket & ~SRTGROUP_MASK;
    int32_t gm = group & SRTGROUP_MASK;

    if ( sid != socket || gm == 0 )
        return setError(MJ_NOTSUP, MN_INVAL, 0);

    // Find the socket and the group
    CUDTSocket* s = s_UDTUnited.locateSocket(socket);
    CUDTGroup* g = s_UDTUnited.locateGroup(group);

    if (!s || !g)
        return setError(MJ_NOTSUP, MN_INVAL, 0);

    // Check if the socket is already IN SOME GROUP.
    if (s->m_IncludedGroup)
        return setError(MJ_NOTSUP, MN_INVAL, 0);

    if (g->managed())
    {
        // This can be changed as long as the group is empty.
        if (!g->empty())
        {
            return setError(MJ_NOTSUP, MN_INVAL, 0);
        }
        g->managed(false);
    }

    CGuard cg (s->m_ControlLock);

    // Check if the socket already is in the group
    CUDTGroup::gli_t f = g->find(socket);
    if (f != CUDTGroup::gli_NULL())
    {
        // XXX This is internal error. Report it, but continue
        LOGC(mglog.Error, log << "IPE (non-fatal): the socket is in the group, but has no clue about it!");
        s->m_IncludedGroup = g;
        s->m_IncludedIter = f;
        return 0;
    }
    s->m_IncludedGroup = g;
    s->m_IncludedIter = g->add(g->prepareData(s));

    return 0;
}

int CUDT::removeSocketFromGroup(SRTSOCKET socket)
{
    CUDTSocket* s = s_UDTUnited.locateSocket(socket);
    if (!s)
        return setError(MJ_NOTSUP, MN_INVAL, 0);

    if (!s->m_IncludedGroup)
        return setError(MJ_NOTSUP, MN_INVAL, 0);

    CGuard grd (s->m_ControlLock);
    s->removeFromGroup();
    return 0;
}

void CUDTSocket::removeFromGroup()
{
    m_IncludedGroup->remove(m_SocketID);
    m_IncludedIter = CUDTGroup::gli_NULL();
    m_IncludedGroup = NULL;
}

SRTSOCKET CUDT::getGroupOfSocket(SRTSOCKET socket)
{
    CUDTSocket* s = s_UDTUnited.locateSocket(socket);
    if (!s)
        return setError(MJ_NOTSUP, MN_INVAL, 0);

    if (!s->m_IncludedGroup)
        return setError(MJ_NOTSUP, MN_INVAL, 0);

    return s->m_IncludedGroup->id();
}

int CUDT::getGroupData(SRTSOCKET groupid, SRT_SOCKGROUPDATA* pdata, size_t* psize)
{
    if ( (groupid & SRTGROUP_MASK) == 0)
    {
        return setError(MJ_NOTSUP, MN_INVAL, 0);
    }

    CUDTGroup* g = s_UDTUnited.locateGroup(groupid, s_UDTUnited.ERH_RETURN);
    if (!g || !pdata || !psize)
    {
        return setError(MJ_NOTSUP, MN_INVAL, 0);
    }

    return g->getGroupData(pdata, psize);
}

int CUDT::bind(SRTSOCKET u, const sockaddr* name, int namelen)
{
   try
   {
       sockaddr_any sa (name, namelen);
       if (sa.len == 0)
       {
           // This happens if the namelen check proved it to be
           // too small for particular family, or that family is
           // not recognized (is none of AF_INET, AF_INET6).
           // This is a user error.
           return setError(MJ_NOTSUP, MN_INVAL, 0);
       }
       CUDTSocket* s = s_UDTUnited.locateSocket(u);
       if (!s)
           return setError(MJ_NOTSUP, MN_INVAL, 0);

       return s_UDTUnited.bind(s, sa);
   }
   catch (const CUDTException& e)
   {
       return setError(e);
   }
   catch (bad_alloc&)
   {
       return setError(MJ_SYSTEMRES, MN_MEMORY, 0);
   }
   catch (const std::exception& ee)
   {
      LOGC(mglog.Fatal, log << "bind: UNEXPECTED EXCEPTION: "
         << typeid(ee).name()
         << ": " << ee.what());
      return setError(MJ_UNKNOWN, MN_NONE, 0);
   }
}

int CUDT::bind(SRTSOCKET u, UDPSOCKET udpsock)
{
    try
    {
        CUDTSocket* s = s_UDTUnited.locateSocket(u);
        if (!s)
            return setError(MJ_NOTSUP, MN_INVAL, 0);

        return s_UDTUnited.bind(s, udpsock);
    }
    catch (const CUDTException& e)
    {
        s_UDTUnited.setError(new CUDTException(e));
        return ERROR;
    }
    catch (bad_alloc&)
    {
        s_UDTUnited.setError(new CUDTException(MJ_SYSTEMRES, MN_MEMORY, 0));
        return ERROR;
    }
    catch (const std::exception& ee)
    {
        LOGC(mglog.Fatal, log << "bind/udp: UNEXPECTED EXCEPTION: "
                << typeid(ee).name() << ": " << ee.what());
        s_UDTUnited.setError(new CUDTException(MJ_UNKNOWN, MN_NONE, 0));
        return ERROR;
    }
}

int CUDT::listen(SRTSOCKET u, int backlog)
{
   try
   {
      return s_UDTUnited.listen(u, backlog);
   }
   catch (const CUDTException& e)
   {
      s_UDTUnited.setError(new CUDTException(e));
      return ERROR;
   }
   catch (bad_alloc&)
   {
      s_UDTUnited.setError(new CUDTException(MJ_SYSTEMRES, MN_MEMORY, 0));
      return ERROR;
   }
   catch (const std::exception& ee)
   {
      LOGC(mglog.Fatal, log << "listen: UNEXPECTED EXCEPTION: "
         << typeid(ee).name() << ": " << ee.what());
      s_UDTUnited.setError(new CUDTException(MJ_UNKNOWN, MN_NONE, 0));
      return ERROR;
   }
}

SRTSOCKET CUDT::accept(SRTSOCKET u, sockaddr* addr, int* addrlen)
{
   try
   {
      return s_UDTUnited.accept(u, addr, addrlen);
   }
   catch (const CUDTException& e)
   {
      s_UDTUnited.setError(new CUDTException(e));
      return INVALID_SOCK;
   }
   catch (bad_alloc&)
   {
      s_UDTUnited.setError(new CUDTException(MJ_SYSTEMRES, MN_MEMORY, 0));
      return INVALID_SOCK;
   }
   catch (const std::exception& ee)
   {
      LOGC(mglog.Fatal, log << "accept: UNEXPECTED EXCEPTION: "
         << typeid(ee).name() << ": " << ee.what());
      s_UDTUnited.setError(new CUDTException(MJ_UNKNOWN, MN_NONE, 0));
      return INVALID_SOCK;
   }
}

int CUDT::connect(
    SRTSOCKET u, const sockaddr* name, int namelen, const sockaddr* tname, int tnamelen)
{
   try
   {
      return s_UDTUnited.connect(u, name, namelen, tname, tnamelen);
   }
   catch (CUDTException e)
   {
      s_UDTUnited.setError(new CUDTException(e));
      return ERROR;
   }
   catch (bad_alloc&)
   {
      s_UDTUnited.setError(new CUDTException(MJ_SYSTEMRES, MN_MEMORY, 0));
      return ERROR;
   }
   catch (std::exception& ee)
   {
      LOGC(mglog.Fatal, log << "connect: UNEXPECTED EXCEPTION: "
         << typeid(ee).name() << ": " << ee.what());
      s_UDTUnited.setError(new CUDTException(MJ_UNKNOWN, MN_NONE, 0));
      return ERROR;
   }
}

<<<<<<< HEAD
int CUDT::connectLinks(SRTSOCKET grp, const sockaddr* source /*[[nullable]]*/, int namelen,
        SRT_SOCKGROUPDATA targets [], int arraysize)
{
    if (arraysize <= 0)
        return setError(MJ_NOTSUP, MN_INVAL, 0);

    if ( (grp & SRTGROUP_MASK) == 0)
    {
        // connectLinks accepts only GROUP id, not socket id.
        return setError(MJ_NOTSUP, MN_SIDINVAL, 0);
    }

    int family = targets[0].peeraddr.ss_family;

    sockaddr_any source_addr(family);
    if (source)
    {
        source_addr.set(source, namelen);
        if (source_addr.family() != family
                || source_addr.len == 0)
            return setError(MJ_NOTSUP, MN_INVAL, 0);
    }

    try
    {
        return s_UDTUnited.groupConnect(
                s_UDTUnited.locateGroup(grp, s_UDTUnited.ERH_THROW),
                source_addr, targets, arraysize);
    }
    catch (CUDTException& e)
    {
        return setError(e);
    }
    catch (bad_alloc&)
    {
        return setError(MJ_SYSTEMRES, MN_MEMORY, 0);
    }
    catch (std::exception& ee)
    {
        LOGC(mglog.Fatal, log << "connect: UNEXPECTED EXCEPTION: "
                << typeid(ee).name() << ": " << ee.what());
        return setError(MJ_UNKNOWN, MN_NONE, 0);
    }
}

=======
>>>>>>> 0bb830e3
int CUDT::connect(
   SRTSOCKET u, const sockaddr* name, int namelen, int32_t forced_isn)
{
   try
   {
      return s_UDTUnited.connect(u, name, namelen, forced_isn);
   }
   catch (const CUDTException &e)
   {
      s_UDTUnited.setError(new CUDTException(e));
      return ERROR;
   }
   catch (bad_alloc&)
   {
      s_UDTUnited.setError(new CUDTException(MJ_SYSTEMRES, MN_MEMORY, 0));
      return ERROR;
   }
   catch (const std::exception& ee)
   {
      LOGC(mglog.Fatal, log << "connect: UNEXPECTED EXCEPTION: "
         << typeid(ee).name() << ": " << ee.what());
      s_UDTUnited.setError(new CUDTException(MJ_UNKNOWN, MN_NONE, 0));
      return ERROR;
   }
}

int CUDT::close(SRTSOCKET u)
{
   try
   {
      return s_UDTUnited.close(u);
   }
   catch (const CUDTException& e)
   {
      s_UDTUnited.setError(new CUDTException(e));
      return ERROR;
   }
   catch (const std::exception& ee)
   {
      LOGC(mglog.Fatal, log << "close: UNEXPECTED EXCEPTION: "
         << typeid(ee).name() << ": " << ee.what());
      s_UDTUnited.setError(new CUDTException(MJ_UNKNOWN, MN_NONE, 0));
      return ERROR;
   }
}

int CUDT::getpeername(SRTSOCKET u, sockaddr* name, int* namelen)
{
   try
   {
      s_UDTUnited.getpeername(u, name, namelen);
      return 0;
   }
   catch (const CUDTException& e)
   {
      s_UDTUnited.setError(new CUDTException(e));
      return ERROR;
   }
   catch (const std::exception& ee)
   {
      LOGC(mglog.Fatal, log << "getpeername: UNEXPECTED EXCEPTION: "
         << typeid(ee).name() << ": " << ee.what());
      s_UDTUnited.setError(new CUDTException(MJ_UNKNOWN, MN_NONE, 0));
      return ERROR;
   }
}

int CUDT::getsockname(SRTSOCKET u, sockaddr* name, int* namelen)
{
   try
   {
      s_UDTUnited.getsockname(u, name, namelen);
      return 0;
   }
   catch (const CUDTException& e)
   {
      s_UDTUnited.setError(new CUDTException(e));
      return ERROR;
   }
   catch (const std::exception& ee)
   {
      LOGC(mglog.Fatal, log << "getsockname: UNEXPECTED EXCEPTION: "
         << typeid(ee).name() << ": " << ee.what());
      s_UDTUnited.setError(new CUDTException(MJ_UNKNOWN, MN_NONE, 0));
      return ERROR;
   }
}

int CUDT::getsockopt(
   SRTSOCKET u, int, SRT_SOCKOPT optname, void* pw_optval, int* pw_optlen)
{
    if (!pw_optval || !pw_optlen)
    {
        return setError(MJ_NOTSUP, MN_INVAL, 0);
    }

    try
    {
        if (u & SRTGROUP_MASK)
        {
            CUDTGroup* g = s_UDTUnited.locateGroup(u, s_UDTUnited.ERH_THROW);
            g->getOpt(optname, (pw_optval), (*pw_optlen));
            return 0;
        }

        CUDT* udt = s_UDTUnited.locateSocket(u, s_UDTUnited.ERH_THROW)->m_pUDT;
        udt->getOpt(optname, (pw_optval), (*pw_optlen));
        return 0;
    }
    catch (const CUDTException& e)
    {
        s_UDTUnited.setError(new CUDTException(e));
        return ERROR;
    }
    catch (const std::exception& ee)
    {
        LOGC(mglog.Fatal, log << "getsockopt: UNEXPECTED EXCEPTION: "
                << typeid(ee).name() << ": " << ee.what());
        s_UDTUnited.setError(new CUDTException(MJ_UNKNOWN, MN_NONE, 0));
        return ERROR;
    }
}

int CUDT::setsockopt(SRTSOCKET u, int, SRT_SOCKOPT optname, const void* optval, int optlen)
{
    if (!optval)
    {
        return setError(MJ_NOTSUP, MN_INVAL, 0);
    }

    try
    {
        if (u & SRTGROUP_MASK)
        {
            CUDTGroup* g = s_UDTUnited.locateGroup(u, s_UDTUnited.ERH_THROW);
            g->setOpt(optname, optval, optlen);
            return 0;
        }

        CUDT* udt = s_UDTUnited.locateSocket(u, s_UDTUnited.ERH_THROW)->m_pUDT;
        udt->setOpt(optname, optval, optlen);
        return 0;
    }
    catch (const CUDTException& e)
    {
        s_UDTUnited.setError(new CUDTException(e));
        return ERROR;
    }
    catch (const std::exception& ee)
    {
        LOGC(mglog.Fatal, log << "setsockopt: UNEXPECTED EXCEPTION: "
                << typeid(ee).name() << ": " << ee.what());
        s_UDTUnited.setError(new CUDTException(MJ_UNKNOWN, MN_NONE, 0));
        return ERROR;
    }
}

int CUDT::send(SRTSOCKET u, const char* buf, int len, int)
{
    SRT_MSGCTRL mctrl = srt_msgctrl_default;
    return sendmsg2(u, buf, len, (mctrl));
}

// --> CUDT::recv moved down

int CUDT::sendmsg(
   SRTSOCKET u, const char* buf, int len, int ttl, bool inorder,
   uint64_t srctime)
{
    SRT_MSGCTRL mctrl = srt_msgctrl_default;
    mctrl.msgttl = ttl;
    mctrl.inorder = inorder;
    mctrl.srctime = srctime;
    return sendmsg2(u, buf, len, (mctrl));
}

int CUDT::sendmsg2(
   SRTSOCKET u, const char* buf, int len, SRT_MSGCTRL& w_m)
{
   try
   {
        if (u & SRTGROUP_MASK)
        {
            return s_UDTUnited.locateGroup(u, CUDTUnited::ERH_THROW)->send(buf, len, (w_m));
        }

        return s_UDTUnited.locateSocket(u, CUDTUnited::ERH_THROW)->core().sendmsg2(buf, len, (w_m));
   }
   catch (const CUDTException& e)
   {
      s_UDTUnited.setError(new CUDTException(e));
      return ERROR;
   }
   catch (bad_alloc&)
   {
      s_UDTUnited.setError(new CUDTException(MJ_SYSTEMRES, MN_MEMORY, 0));
      return ERROR;
   }
   catch (const std::exception& ee)
   {
      LOGC(mglog.Fatal, log << "sendmsg: UNEXPECTED EXCEPTION: "
         << typeid(ee).name() << ": " << ee.what());
      s_UDTUnited.setError(new CUDTException(MJ_UNKNOWN, MN_NONE, 0));
      return ERROR;
   }
}

int CUDT::recv(SRTSOCKET u, char* buf, int len, int)
{
    SRT_MSGCTRL mctrl = srt_msgctrl_default;
    int ret = recvmsg2(u, buf, len, (mctrl));
    return ret;
}

int CUDT::recvmsg(SRTSOCKET u, char* buf, int len, uint64_t& srctime)
{
    SRT_MSGCTRL mctrl = srt_msgctrl_default;
    int ret = recvmsg2(u, buf, len, (mctrl));
    srctime = mctrl.srctime;
    return ret;
}

int CUDT::recvmsg2(SRTSOCKET u, char* buf, int len, SRT_MSGCTRL& w_m)
{
   try
   {
        if (u & SRTGROUP_MASK)
        {
            return s_UDTUnited.locateGroup(u, CUDTUnited::ERH_THROW)->recv(buf, len, (w_m));
        }

        return s_UDTUnited.locateSocket(u, CUDTUnited::ERH_THROW)->core().recvmsg2(buf, len, (w_m));
   }
   catch (const CUDTException& e)
   {
      s_UDTUnited.setError(new CUDTException(e));
      return ERROR;
   }
   catch (const std::exception& ee)
   {
      LOGC(mglog.Fatal, log << "recvmsg: UNEXPECTED EXCEPTION: "
         << typeid(ee).name() << ": " << ee.what());
      s_UDTUnited.setError(new CUDTException(MJ_UNKNOWN, MN_NONE, 0));
      return ERROR;
   }
}

int64_t CUDT::sendfile(
   SRTSOCKET u, fstream& ifs, int64_t& offset, int64_t size, int block)
{
   try
   {
      CUDT* udt = s_UDTUnited.locateSocket(u, s_UDTUnited.ERH_THROW)->m_pUDT;
      return udt->sendfile(ifs, offset, size, block);
   }
   catch (const CUDTException& e)
   {
      s_UDTUnited.setError(new CUDTException(e));
      return ERROR;
   }
   catch (bad_alloc&)
   {
      s_UDTUnited.setError(new CUDTException(MJ_SYSTEMRES, MN_MEMORY, 0));
      return ERROR;
   }
   catch (const std::exception& ee)
   {
      LOGC(mglog.Fatal, log << "sendfile: UNEXPECTED EXCEPTION: "
         << typeid(ee).name() << ": " << ee.what());
      s_UDTUnited.setError(new CUDTException(MJ_UNKNOWN, MN_NONE, 0));
      return ERROR;
   }
}

int64_t CUDT::recvfile(
   SRTSOCKET u, fstream& ofs, int64_t& offset, int64_t size, int block)
{
   try
   {
      CUDT* udt = s_UDTUnited.locateSocket(u, s_UDTUnited.ERH_THROW)->m_pUDT;
      return udt->recvfile(ofs, offset, size, block);
   }
   catch (const CUDTException& e)
   {
      s_UDTUnited.setError(new CUDTException(e));
      return ERROR;
   }
   catch (const std::exception& ee)
   {
      LOGC(mglog.Fatal, log << "recvfile: UNEXPECTED EXCEPTION: "
         << typeid(ee).name() << ": " << ee.what());
      s_UDTUnited.setError(new CUDTException(MJ_UNKNOWN, MN_NONE, 0));
      return ERROR;
   }
}

int CUDT::select(
   int,
   ud_set* readfds,
   ud_set* writefds,
   ud_set* exceptfds,
   const timeval* timeout)
{
   if ((!readfds) && (!writefds) && (!exceptfds))
   {
      s_UDTUnited.setError(new CUDTException(MJ_NOTSUP, MN_INVAL, 0));
      return ERROR;
   }

   try
   {
      return s_UDTUnited.select(readfds, writefds, exceptfds, timeout);
   }
   catch (const CUDTException& e)
   {
      s_UDTUnited.setError(new CUDTException(e));
      return ERROR;
   }
   catch (bad_alloc&)
   {
      s_UDTUnited.setError(new CUDTException(MJ_SYSTEMRES, MN_MEMORY, 0));
      return ERROR;
   }
   catch (const std::exception& ee)
   {
      LOGC(mglog.Fatal, log << "select: UNEXPECTED EXCEPTION: "
         << typeid(ee).name() << ": " << ee.what());
      s_UDTUnited.setError(new CUDTException(MJ_UNKNOWN, MN_NONE, 0));
      return ERROR;
   }
}

int CUDT::selectEx(
   const vector<SRTSOCKET>& fds,
   vector<SRTSOCKET>* readfds,
   vector<SRTSOCKET>* writefds,
   vector<SRTSOCKET>* exceptfds,
   int64_t msTimeOut)
{
   if ((!readfds) && (!writefds) && (!exceptfds))
   {
      s_UDTUnited.setError(new CUDTException(MJ_NOTSUP, MN_INVAL, 0));
      return ERROR;
   }

   try
   {
      return s_UDTUnited.selectEx(fds, readfds, writefds, exceptfds, msTimeOut);
   }
   catch (const CUDTException& e)
   {
      s_UDTUnited.setError(new CUDTException(e));
      return ERROR;
   }
   catch (bad_alloc&)
   {
      s_UDTUnited.setError(new CUDTException(MJ_SYSTEMRES, MN_MEMORY, 0));
      return ERROR;
   }
   catch (const std::exception& ee)
   {
      LOGC(mglog.Fatal, log << "selectEx: UNEXPECTED EXCEPTION: "
         << typeid(ee).name() << ": " << ee.what());
      s_UDTUnited.setError(new CUDTException(MJ_UNKNOWN));
      return ERROR;
   }
}

int CUDT::epoll_create()
{
   try
   {
      return s_UDTUnited.epoll_create();
   }
   catch (const CUDTException& e)
   {
      s_UDTUnited.setError(new CUDTException(e));
      return ERROR;
   }
   catch (const std::exception& ee)
   {
      LOGC(mglog.Fatal, log << "epoll_create: UNEXPECTED EXCEPTION: "
         << typeid(ee).name() << ": " << ee.what());
      s_UDTUnited.setError(new CUDTException(MJ_UNKNOWN, MN_NONE, 0));
      return ERROR;
   }
}

int CUDT::epoll_add_usock(const int eid, const SRTSOCKET u, const int* events)
{
   try
   {
      return s_UDTUnited.epoll_add_usock(eid, u, events);
   }
   catch (const CUDTException& e)
   {
      s_UDTUnited.setError(new CUDTException(e));
      return ERROR;
   }
   catch (const std::exception& ee)
   {
      LOGC(mglog.Fatal, log << "epoll_add_usock: UNEXPECTED EXCEPTION: "
         << typeid(ee).name() << ": " << ee.what());
      s_UDTUnited.setError(new CUDTException(MJ_UNKNOWN, MN_NONE, 0));
      return ERROR;
   }
}

int CUDT::epoll_add_ssock(const int eid, const SYSSOCKET s, const int* events)
{
   try
   {
      return s_UDTUnited.epoll_add_ssock(eid, s, events);
   }
   catch (const CUDTException& e)
   {
      s_UDTUnited.setError(new CUDTException(e));
      return ERROR;
   }
   catch (const std::exception& ee)
   {
      LOGC(mglog.Fatal, log << "epoll_add_ssock: UNEXPECTED EXCEPTION: "
         << typeid(ee).name() << ": " << ee.what());
      s_UDTUnited.setError(new CUDTException(MJ_UNKNOWN, MN_NONE, 0));
      return ERROR;
   }
}

int CUDT::epoll_update_usock(
   const int eid, const SRTSOCKET u, const int* events)
{
   try
   {
      return s_UDTUnited.epoll_update_usock(eid, u, events);
   }
   catch (const CUDTException& e)
   {
      s_UDTUnited.setError(new CUDTException(e));
      return ERROR;
   }
   catch (const std::exception& ee)
   {
      LOGC(mglog.Fatal, log << "epoll_update_usock: UNEXPECTED EXCEPTION: "
         << typeid(ee).name() << ": " << ee.what());
      s_UDTUnited.setError(new CUDTException(MJ_UNKNOWN, MN_NONE, 0));
      return ERROR;
   }
}

int CUDT::epoll_update_ssock(
   const int eid, const SYSSOCKET s, const int* events)
{
   try
   {
      return s_UDTUnited.epoll_update_ssock(eid, s, events);
   }
   catch (const CUDTException& e)
   {
      s_UDTUnited.setError(new CUDTException(e));
      return ERROR;
   }
   catch (const std::exception& ee)
   {
      LOGC(mglog.Fatal, log << "epoll_update_ssock: UNEXPECTED EXCEPTION: "
         << typeid(ee).name() << ": " << ee.what());
      s_UDTUnited.setError(new CUDTException(MJ_UNKNOWN, MN_NONE, 0));
      return ERROR;
   }
}


int CUDT::epoll_remove_usock(const int eid, const SRTSOCKET u)
{
   try
   {
      return s_UDTUnited.epoll_remove_usock(eid, u);
   }
   catch (const CUDTException& e)
   {
      s_UDTUnited.setError(new CUDTException(e));
      return ERROR;
   }
   catch (const std::exception& ee)
   {
      LOGC(mglog.Fatal, log << "epoll_remove_usock: UNEXPECTED EXCEPTION: "
         << typeid(ee).name() << ": " << ee.what());
      s_UDTUnited.setError(new CUDTException(MJ_UNKNOWN, MN_NONE, 0));
      return ERROR;
   }
}

int CUDT::epoll_remove_ssock(const int eid, const SYSSOCKET s)
{
   try
   {
      return s_UDTUnited.epoll_remove_ssock(eid, s);
   }
   catch (const CUDTException& e)
   {
      s_UDTUnited.setError(new CUDTException(e));
      return ERROR;
   }
   catch (const std::exception& ee)
   {
      LOGC(mglog.Fatal, log << "epoll_remove_ssock: UNEXPECTED EXCEPTION: "
         << typeid(ee).name() << ": " << ee.what());
      s_UDTUnited.setError(new CUDTException(MJ_UNKNOWN, MN_NONE, 0));
      return ERROR;
   }
}

int CUDT::epoll_wait(
   const int eid,
   set<SRTSOCKET>* readfds,
   set<SRTSOCKET>* writefds,
   int64_t msTimeOut,
   set<SYSSOCKET>* lrfds,
   set<SYSSOCKET>* lwfds)
{
   try
   {
      return s_UDTUnited.epoll_wait(
         eid, readfds, writefds, msTimeOut, lrfds, lwfds);
   }
   catch (const CUDTException& e)
   {
      s_UDTUnited.setError(new CUDTException(e));
      return ERROR;
   }
   catch (const std::exception& ee)
   {
      LOGC(mglog.Fatal, log << "epoll_wait: UNEXPECTED EXCEPTION: "
         << typeid(ee).name() << ": " << ee.what());
      s_UDTUnited.setError(new CUDTException(MJ_UNKNOWN, MN_NONE, 0));
      return ERROR;
   }
}

int CUDT::epoll_uwait(
   const int eid,
   SRT_EPOLL_EVENT* fdsSet,
   int fdsSize,
   int64_t msTimeOut)
{
   try
   {
      return s_UDTUnited.epoll_uwait(eid, fdsSet, fdsSize, msTimeOut);
   }
   catch (const CUDTException& e)
   {
      s_UDTUnited.setError(new CUDTException(e));
      return ERROR;
   }
   catch (const std::exception& ee)
   {
      LOGC(mglog.Fatal, log << "epoll_uwait: UNEXPECTED EXCEPTION: "
         << typeid(ee).name() << ": " << ee.what());
      s_UDTUnited.setError(new CUDTException(MJ_UNKNOWN, MN_NONE, 0));
      return ERROR;
   }
}

int32_t CUDT::epoll_set(
   const int eid,
   int32_t flags)
{
   try
   {
      return s_UDTUnited.epoll_set(eid, flags);
   }
   catch (const CUDTException& e)
   {
      s_UDTUnited.setError(new CUDTException(e));
      return ERROR;
   }
   catch (const std::exception& ee)
   {
      LOGC(mglog.Fatal, log << "epoll_set: UNEXPECTED EXCEPTION: "
         << typeid(ee).name() << ": " << ee.what());
      s_UDTUnited.setError(new CUDTException(MJ_UNKNOWN, MN_NONE, 0));
      return ERROR;
   }
}

int CUDT::epoll_release(const int eid)
{
   try
   {
      return s_UDTUnited.epoll_release(eid);
   }
   catch (const CUDTException& e)
   {
      s_UDTUnited.setError(new CUDTException(e));
      return ERROR;
   }
   catch (const std::exception& ee)
   {
      LOGC(mglog.Fatal, log << "epoll_release: UNEXPECTED EXCEPTION: "
         << typeid(ee).name() << ": " << ee.what());
      s_UDTUnited.setError(new CUDTException(MJ_UNKNOWN, MN_NONE, 0));
      return ERROR;
   }
}

CUDTException& CUDT::getlasterror()
{
   return *s_UDTUnited.getError();
}

int CUDT::bstats(SRTSOCKET u, CBytePerfMon* perf, bool clear, bool instantaneous)
{
   try
   {
      CUDT* udt = s_UDTUnited.locateSocket(u, s_UDTUnited.ERH_THROW)->m_pUDT;
      udt->bstats(perf, clear, instantaneous);
      return 0;
   }
   catch (const CUDTException& e)
   {
      s_UDTUnited.setError(new CUDTException(e));
      return ERROR;
   }
   catch (const std::exception& ee)
   {
      LOGC(mglog.Fatal, log << "bstats: UNEXPECTED EXCEPTION: "
         << typeid(ee).name() << ": " << ee.what());
      s_UDTUnited.setError(new CUDTException(MJ_UNKNOWN, MN_NONE, 0));
      return ERROR;
   }
}

CUDT* CUDT::getUDTHandle(SRTSOCKET u)
{
   try
   {
      return s_UDTUnited.locateSocket(u, s_UDTUnited.ERH_THROW)->m_pUDT;
   }
   catch (const CUDTException& e)
   {
      s_UDTUnited.setError(new CUDTException(e));
      return NULL;
   }
   catch (const std::exception& ee)
   {
      LOGC(mglog.Fatal, log << "getUDTHandle: UNEXPECTED EXCEPTION: "
         << typeid(ee).name() << ": " << ee.what());
      s_UDTUnited.setError(new CUDTException(MJ_UNKNOWN, MN_NONE, 0));
      return NULL;
   }
}

vector<SRTSOCKET> CUDT::existingSockets()
{
    vector<SRTSOCKET> out;
    for (CUDTUnited::sockets_t::iterator i = s_UDTUnited.m_Sockets.begin();
            i != s_UDTUnited.m_Sockets.end(); ++i)
    {
        out.push_back(i->first);
    }
    return out;
}

SRT_SOCKSTATUS CUDT::getsockstate(SRTSOCKET u)
{
   try
   {
       if (isgroup(u))
       {
           CUDTGroup* g = s_UDTUnited.locateGroup(u, s_UDTUnited.ERH_THROW);
           return g->getStatus();
       }
      return s_UDTUnited.getStatus(u);
   }
   catch (const CUDTException &e)
   {
      s_UDTUnited.setError(new CUDTException(e));
      return SRTS_NONEXIST;
   }
   catch (const std::exception& ee)
   {
      LOGC(mglog.Fatal, log << "getsockstate: UNEXPECTED EXCEPTION: "
         << typeid(ee).name() << ": " << ee.what());
      s_UDTUnited.setError(new CUDTException(MJ_UNKNOWN, MN_NONE, 0));
      return SRTS_NONEXIST;
   }
}


////////////////////////////////////////////////////////////////////////////////

namespace UDT
{

int startup()
{
   return CUDT::startup();
}

int cleanup()
{
   return CUDT::cleanup();
}

SRTSOCKET socket()
{
   return CUDT::socket();
}

int bind(SRTSOCKET u, const struct sockaddr* name, int namelen)
{
   return CUDT::bind(u, name, namelen);
}

int bind2(SRTSOCKET u, UDPSOCKET udpsock)
{
   return CUDT::bind(u, udpsock);
}

int listen(SRTSOCKET u, int backlog)
{
   return CUDT::listen(u, backlog);
}

SRTSOCKET accept(SRTSOCKET u, struct sockaddr* addr, int* addrlen)
{
   return CUDT::accept(u, addr, addrlen);
}

int connect(SRTSOCKET u, const struct sockaddr* name, int namelen)
{
   return CUDT::connect(u, name, namelen, 0);
}

int close(SRTSOCKET u)
{
   return CUDT::close(u);
}

int getpeername(SRTSOCKET u, struct sockaddr* name, int* namelen)
{
   return CUDT::getpeername(u, name, namelen);
}

int getsockname(SRTSOCKET u, struct sockaddr* name, int* namelen)
{
   return CUDT::getsockname(u, name, namelen);
}

int getsockopt(
   SRTSOCKET u, int level, SRT_SOCKOPT optname, void* optval, int* optlen)
{
   return CUDT::getsockopt(u, level, optname, optval, optlen);
}

int setsockopt(
   SRTSOCKET u, int level, SRT_SOCKOPT optname, const void* optval, int optlen)
{
   return CUDT::setsockopt(u, level, optname, optval, optlen);
}

// DEVELOPER API

int connect_debug(
   SRTSOCKET u, const struct sockaddr* name, int namelen, int32_t forced_isn)
{
   return CUDT::connect(u, name, namelen, forced_isn);
}

int send(SRTSOCKET u, const char* buf, int len, int flags)
{
   return CUDT::send(u, buf, len, flags);
}

int recv(SRTSOCKET u, char* buf, int len, int flags)
{
   return CUDT::recv(u, buf, len, flags);
}


int sendmsg(
   SRTSOCKET u, const char* buf, int len, int ttl, bool inorder,
   uint64_t srctime)
{
   return CUDT::sendmsg(u, buf, len, ttl, inorder, srctime);
}

int recvmsg(SRTSOCKET u, char* buf, int len, uint64_t& srctime)
{
   return CUDT::recvmsg(u, buf, len, srctime);
}

int recvmsg(SRTSOCKET u, char* buf, int len)
{
   uint64_t srctime;

   return CUDT::recvmsg(u, buf, len, srctime);
}

int64_t sendfile(
   SRTSOCKET u,
   fstream& ifs,
   int64_t& offset,
   int64_t size,
   int block)
{
   return CUDT::sendfile(u, ifs, offset, size, block);
}

int64_t recvfile(
   SRTSOCKET u,
   fstream& ofs,
   int64_t& offset,
   int64_t size,
   int block)
{
   return CUDT::recvfile(u, ofs, offset, size, block);
}

int64_t sendfile2(
   SRTSOCKET u,
   const char* path,
   int64_t* offset,
   int64_t size,
   int block)
{
   fstream ifs(path, ios::binary | ios::in);
   int64_t ret = CUDT::sendfile(u, ifs, *offset, size, block);
   ifs.close();
   return ret;
}

int64_t recvfile2(
   SRTSOCKET u,
   const char* path,
   int64_t* offset,
   int64_t size,
   int block)
{
   fstream ofs(path, ios::binary | ios::out);
   int64_t ret = CUDT::recvfile(u, ofs, *offset, size, block);
   ofs.close();
   return ret;
}

int select(
   int nfds,
   UDSET* readfds,
   UDSET* writefds,
   UDSET* exceptfds,
   const struct timeval* timeout)
{
   return CUDT::select(nfds, readfds, writefds, exceptfds, timeout);
}

int selectEx(
   const vector<SRTSOCKET>& fds,
   vector<SRTSOCKET>* readfds,
   vector<SRTSOCKET>* writefds,
   vector<SRTSOCKET>* exceptfds,
   int64_t msTimeOut)
{
   return CUDT::selectEx(fds, readfds, writefds, exceptfds, msTimeOut);
}

int epoll_create()
{
   return CUDT::epoll_create();
}

int epoll_add_usock(int eid, SRTSOCKET u, const int* events)
{
   return CUDT::epoll_add_usock(eid, u, events);
}

int epoll_add_ssock(int eid, SYSSOCKET s, const int* events)
{
   return CUDT::epoll_add_ssock(eid, s, events);
}

int epoll_update_usock(int eid, SRTSOCKET u, const int* events)
{
   return CUDT::epoll_update_usock(eid, u, events);
}

int epoll_update_ssock(int eid, SYSSOCKET s, const int* events)
{
   return CUDT::epoll_update_ssock(eid, s, events);
}

int epoll_remove_usock(int eid, SRTSOCKET u)
{
   return CUDT::epoll_remove_usock(eid, u);
}

int epoll_remove_ssock(int eid, SYSSOCKET s)
{
   return CUDT::epoll_remove_ssock(eid, s);
}

int epoll_wait(
   int eid,
   set<SRTSOCKET>* readfds,
   set<SRTSOCKET>* writefds,
   int64_t msTimeOut,
   set<SYSSOCKET>* lrfds,
   set<SYSSOCKET>* lwfds)
{
   return CUDT::epoll_wait(eid, readfds, writefds, msTimeOut, lrfds, lwfds);
}

/*

#define SET_RESULT(val, num, fds, it) \
   if (val != NULL) \
   { \
      if (val->empty()) \
      { \
         if (num) *num = 0; \
      } \
      else \
      { \
         if (*num > static_cast<int>(val->size())) \
            *num = val->size(); \
         int count = 0; \
         for (it = val->begin(); it != val->end(); ++ it) \
         { \
            if (count >= *num) \
               break; \
            fds[count ++] = *it; \
         } \
      } \
   }

*/

template <class SOCKTYPE>
inline void set_result(set<SOCKTYPE>* val, int* num, SOCKTYPE* fds)
{
    if ( !val || !num || !fds )
        return;

    if (*num > int(val->size()))
        *num = int(val->size()); // will get 0 if val->empty()
    int count = 0;

    // This loop will run 0 times if val->empty()
    for (typename set<SOCKTYPE>::const_iterator it = val->begin(); it != val->end(); ++ it)
    {
        if (count >= *num)
            break;
        fds[count ++] = *it;
    }
}

int epoll_wait2(
   int eid, SRTSOCKET* readfds,
   int* rnum, SRTSOCKET* writefds,
   int* wnum,
   int64_t msTimeOut,
   SYSSOCKET* lrfds,
   int* lrnum,
   SYSSOCKET* lwfds,
   int* lwnum)
{
   // This API is an alternative format for epoll_wait, created for
   // compatability with other languages. Users need to pass in an array
   // for holding the returned sockets, with the maximum array length
   // stored in *rnum, etc., which will be updated with returned number
   // of sockets.

   set<SRTSOCKET> readset;
   set<SRTSOCKET> writeset;
   set<SYSSOCKET> lrset;
   set<SYSSOCKET> lwset;
   set<SRTSOCKET>* rval = NULL;
   set<SRTSOCKET>* wval = NULL;
   set<SYSSOCKET>* lrval = NULL;
   set<SYSSOCKET>* lwval = NULL;
   if ((readfds != NULL) && (rnum != NULL))
      rval = &readset;
   if ((writefds != NULL) && (wnum != NULL))
      wval = &writeset;
   if ((lrfds != NULL) && (lrnum != NULL))
      lrval = &lrset;
   if ((lwfds != NULL) && (lwnum != NULL))
      lwval = &lwset;

   int ret = CUDT::epoll_wait(eid, rval, wval, msTimeOut, lrval, lwval);
   if (ret > 0)
   {
      //set<SRTSOCKET>::const_iterator i;
      //SET_RESULT(rval, rnum, readfds, i);
      set_result(rval, rnum, readfds);
      //SET_RESULT(wval, wnum, writefds, i);
      set_result(wval, wnum, writefds);

      //set<SYSSOCKET>::const_iterator j;
      //SET_RESULT(lrval, lrnum, lrfds, j);
      set_result(lrval, lrnum, lrfds);
      //SET_RESULT(lwval, lwnum, lwfds, j);
      set_result(lwval, lwnum, lwfds);
   }
   return ret;
}

int epoll_uwait(int eid, SRT_EPOLL_EVENT* fdsSet, int fdsSize, int64_t msTimeOut)
{
   return CUDT::epoll_uwait(eid, fdsSet, fdsSize, msTimeOut);
}

int epoll_release(int eid)
{
   return CUDT::epoll_release(eid);
}

ERRORINFO& getlasterror()
{
   return CUDT::getlasterror();
}

int getlasterror_code()
{
   return CUDT::getlasterror().getErrorCode();
}

const char* getlasterror_desc()
{
   return CUDT::getlasterror().getErrorMessage();
}

int getlasterror_errno()
{
   return CUDT::getlasterror().getErrno();
}

// Get error string of a given error code
const char* geterror_desc(int code, int err)
{
   CUDTException e (CodeMajor(code/1000), CodeMinor(code%1000), err);
   return(e.getErrorMessage());
}

int bstats(SRTSOCKET u, TRACEBSTATS* perf, bool clear)
{
   return CUDT::bstats(u, perf, clear);
}

SRT_SOCKSTATUS getsockstate(SRTSOCKET u)
{
   return CUDT::getsockstate(u);
}

void setloglevel(LogLevel::type ll)
{
    srt_logger_config.lock();
    srt_logger_config.max_level = ll;
    srt_logger_config.unlock();
}

void addlogfa(LogFA fa)
{
    srt_logger_config.lock();
    srt_logger_config.enabled_fa.set(fa, true);
    srt_logger_config.unlock();
}

void dellogfa(LogFA fa)
{
    srt_logger_config.lock();
    srt_logger_config.enabled_fa.set(fa, false);
    srt_logger_config.unlock();
}

void resetlogfa(set<LogFA> fas)
{
    srt_logger_config.lock();
    for (int i = 0; i <= SRT_LOGFA_LASTNONE; ++i)
        srt_logger_config.enabled_fa.set(i, fas.count(i));
    srt_logger_config.unlock();
}

void resetlogfa(const int* fara, size_t fara_size)
{
    srt_logger_config.lock();
    srt_logger_config.enabled_fa.reset();
    for (const int* i = fara; i != fara + fara_size; ++i)
        srt_logger_config.enabled_fa.set(*i, true);
    srt_logger_config.unlock();
}

void setlogstream(std::ostream& stream)
{
    srt_logger_config.lock();
    srt_logger_config.log_stream = &stream;
    srt_logger_config.unlock();
}

void setloghandler(void* opaque, SRT_LOG_HANDLER_FN* handler)
{
    srt_logger_config.lock();
    srt_logger_config.loghandler_opaque = opaque;
    srt_logger_config.loghandler_fn = handler;
    srt_logger_config.unlock();
}

void setlogflags(int flags)
{
    srt_logger_config.lock();
    srt_logger_config.flags = flags;
    srt_logger_config.unlock();
}

SRT_API bool setstreamid(SRTSOCKET u, const std::string& sid)
{
    return CUDT::setstreamid(u, sid);
}
SRT_API std::string getstreamid(SRTSOCKET u)
{
    return CUDT::getstreamid(u);
}

SRT_REJECT_REASON getrejectreason(SRTSOCKET u)
{
    return CUDT::rejectReason(u);
}

}  // namespace UDT<|MERGE_RESOLUTION|>--- conflicted
+++ resolved
@@ -969,7 +969,6 @@
 }
 
 int CUDTUnited::connect(SRTSOCKET u, const sockaddr* srcname, int srclen, const sockaddr* tarname, int tarlen)
-<<<<<<< HEAD
 {
     sockaddr_any source_addr(srcname, srclen);
     if (source_addr.len == 0)
@@ -1010,42 +1009,13 @@
     sockaddr_any target_addr(name, namelen);
     if (target_addr.len == 0)
         throw CUDTException(MJ_NOTSUP, MN_INVAL, 0);
-   CUDTSocket* s = locateSocket(u);
-   if (!s)
-      throw CUDTException(MJ_NOTSUP, MN_SIDINVAL, 0);
-=======
-{
-    sockaddr_any source_addr(srcname, srclen);
-    if (source_addr.len == 0)
-        throw CUDTException(MJ_NOTSUP, MN_INVAL, 0);
-    sockaddr_any target_addr(tarname, tarlen);
-    if (target_addr.len == 0)
-        throw CUDTException(MJ_NOTSUP, MN_INVAL, 0);
-
-    CUDTSocket* s = locateSocket(u);
-    if (s == NULL)
-        throw CUDTException(MJ_NOTSUP, MN_SIDINVAL, 0);
-
-    // For a single socket, just do bind, then connect
-    bind(s, source_addr);
-    return connectIn(s, target_addr, 0);
-}
-
-int CUDTUnited::connect(const SRTSOCKET u, const sockaddr* name, int namelen, int32_t forced_isn)
-{
-    sockaddr_any target_addr(name, namelen);
-    if (target_addr.len == 0)
-        throw CUDTException(MJ_NOTSUP, MN_INVAL, 0);
-
     CUDTSocket* s = locateSocket(u);
     if (!s)
         throw CUDTException(MJ_NOTSUP, MN_SIDINVAL, 0);
->>>>>>> 0bb830e3
 
     return connectIn(s, target_addr, forced_isn);
 }
 
-<<<<<<< HEAD
 int CUDTUnited::groupConnect(CUDTGroup* pg, const sockaddr_any& source_addr, SRT_SOCKGROUPDATA* targets, int arraysize)
 {
     CUDTGroup& g = *pg;
@@ -1211,8 +1181,6 @@
 }
 
 
-=======
->>>>>>> 0bb830e3
 int CUDTUnited::connectIn(CUDTSocket* s, const sockaddr_any& target_addr, int32_t forced_isn)
 {
    CGuard cg(s->m_ControlLock);
@@ -2663,7 +2631,6 @@
    }
 }
 
-<<<<<<< HEAD
 int CUDT::connectLinks(SRTSOCKET grp, const sockaddr* source /*[[nullable]]*/, int namelen,
         SRT_SOCKGROUPDATA targets [], int arraysize)
 {
@@ -2709,8 +2676,6 @@
     }
 }
 
-=======
->>>>>>> 0bb830e3
 int CUDT::connect(
    SRTSOCKET u, const sockaddr* name, int namelen, int32_t forced_isn)
 {
