--- conflicted
+++ resolved
@@ -305,18 +305,6 @@
 #endif
         }
     }
-<<<<<<< HEAD
-
-    {
-        ExclusiveLock glock(m_GlobControlLock);
-
-        for (sockets_t::iterator i = m_Sockets.begin(); i != m_Sockets.end(); ++i)
-        {
-            CUDTSocket* s = i->second;
-
-            m_ClosedSockets[i->first] = s;
-
-=======
 
     {
         ExclusiveLock glock(m_GlobControlLock);
@@ -330,7 +318,6 @@
             // this whole container will be cleared.
             swipeSocket_LOCKED(i->first, s, SWIPE_LATER);
 
->>>>>>> 1f8e74a2
             if (s->m_ListenSocket != SRT_SOCKID_CONNREQ)
             {
                 // remove from listener's queue
@@ -574,8 +561,6 @@
     return ns->m_SocketID;
 }
 
-<<<<<<< HEAD
-=======
 // [[using locked(m_GlobControlLock)]]
 void srt::CUDTUnited::swipeSocket_LOCKED(SRTSOCKET id, CUDTSocket* s, CUDTUnited::SwipeSocketTerm lateremove)
 {
@@ -586,7 +571,6 @@
     }
 }
 
->>>>>>> 1f8e74a2
 // XXX NOTE: TSan reports here false positive against the call
 // to CRcvQueue::removeListener. This here will apply shared
 // lock on m_GlobControlLock in the call of locateSocket, while
@@ -945,12 +929,7 @@
             // You won't be updating any EIDs anymore.
             m_EPoll.wipe_usock(id, ns->core().m_sPollID);
 
-<<<<<<< HEAD
-            m_Sockets.erase(id);
-            m_ClosedSockets[id] = ns;
-=======
             swipeSocket_LOCKED(id, ns, SWIPE_NOW);
->>>>>>> 1f8e74a2
         }
 
         return -1;
@@ -2448,12 +2427,7 @@
         // You won't be updating any EIDs anymore.
         m_EPoll.wipe_usock(s->m_SocketID, s->core().m_sPollID);
 
-<<<<<<< HEAD
-        m_Sockets.erase(s->m_SocketID);
-        m_ClosedSockets[s->m_SocketID] = s;
-=======
         swipeSocket_LOCKED(s->m_SocketID, s, SWIPE_NOW);
->>>>>>> 1f8e74a2
         HLOGC(smlog.Debug, log << "@" << u << "U::close: Socket MOVED TO CLOSED for collecting later.");
 
         CGlobEvent::triggerEvent();
@@ -3137,13 +3111,10 @@
         s->setClosed();
         tbc.push_back(i->first);
 
-<<<<<<< HEAD
-=======
         // NOTE: removal from m_SocketID POSTPONED
         // to loop over removal of all from the `tbc` list
         swipeSocket_LOCKED(i->first, s, SWIPE_LATER);
 
->>>>>>> 1f8e74a2
         if (s->m_ListenSocket != SRT_SOCKID_CONNREQ)
         {
             // remove from listener's queue
@@ -3288,12 +3259,7 @@
             // You won't be updating any EIDs anymore.
             m_EPoll.wipe_usock(as->m_SocketID, as->core().m_sPollID);
 
-<<<<<<< HEAD
-            m_ClosedSockets[q->first] = as;
-            m_Sockets.erase(q->first);
-=======
             swipeSocket_LOCKED(q->first, as, SWIPE_NOW);
->>>>>>> 1f8e74a2
         }
     }
 
@@ -3392,31 +3358,6 @@
     {
         HLOGC(smlog.Debug, log << "MUXER id=" << mid << " has still " << mx.m_iRefCount << " users");
     }
-}
-
-void srt::CUDTUnited::checkTemporaryDatabases()
-{
-    ExclusiveLock cg(m_GlobControlLock);
-
-    // It's not very efficient to collect first the keys of all
-    // elements to remove and then remove from the map by key.
-
-    // In C++20 this is possible by doing
-    //    m_ClosedDatabase.erase_if([](auto& c) { return --c.generation <= 0; });
-    // but nothing equivalent in the earlier standards.
-
-    vector<SRTSOCKET> expired;
-
-    for (map<SRTSOCKET, CloseInfo>::iterator c = m_ClosedDatabase.begin();
-            c != m_ClosedDatabase.end(); ++c)
-    {
-        --c->second.generation;
-        if (c->second.generation <= 0)
-            expired.push_back(c->first);
-    }
-
-    for (vector<SRTSOCKET>::iterator i = expired.begin(); i != expired.end(); ++i)
-        m_ClosedDatabase.erase(*i);
 }
 
 void srt::CUDTUnited::checkTemporaryDatabases()
@@ -4316,8 +4257,6 @@
     {
         uglobal().getsockname(u, name, namelen);
         return SRT_STATUS_OK;
-<<<<<<< HEAD
-=======
     }
     catch (const CUDTException& e)
     {
@@ -4336,7 +4275,6 @@
     {
         uglobal().getsockdevname(u, name, namelen);
         return SRT_STATUS_OK;
->>>>>>> 1f8e74a2
     }
     catch (const CUDTException& e)
     {
@@ -4349,27 +4287,6 @@
     }
 }
 
-<<<<<<< HEAD
-SRTSTATUS srt::CUDT::getsockdevname(SRTSOCKET u, char* name, size_t* namelen)
-{
-    try
-    {
-        uglobal().getsockdevname(u, name, namelen);
-        return SRT_STATUS_OK;
-    }
-    catch (const CUDTException& e)
-    {
-        return APIError(e);
-    }
-    catch (const std::exception& ee)
-    {
-        LOGC(aclog.Fatal, log << "getsockname: UNEXPECTED EXCEPTION: " << typeid(ee).name() << ": " << ee.what());
-        return APIError(MJ_UNKNOWN, MN_NONE, 0);
-    }
-}
-
-=======
->>>>>>> 1f8e74a2
 SRTSTATUS srt::CUDT::getsockopt(SRTSOCKET u, int, SRT_SOCKOPT optname, void* pw_optval, int* pw_optlen)
 {
     if (!pw_optval || !pw_optlen)
