--- conflicted
+++ resolved
@@ -283,10 +283,14 @@
     {
         ScopedLock glock(m_GlobControlLock);
 
+        // Do not do generative expiry removal - there's no chance
+        // anyone can extract the close reason information since this point on.
+        m_ClosedDatabase.clear();
+
         for (sockets_t::iterator i = m_Sockets.begin(); i != m_Sockets.end(); ++i)
         {
             CUDTSocket* s = i->second;
-            s->breakSocket_LOCKED();
+            s->breakSocket_LOCKED(SRT_CLS_CLEANUP);
 
 #if ENABLE_BONDING
             if (s->m_GroupOf)
@@ -3569,77 +3573,8 @@
         HLOGC(inlog.Debug, log << "GC: sleep 1 s");
         self->m_GCStopCond.wait_for(gclock, seconds_from(1));
     }
-<<<<<<< HEAD
     // END.
 
-    // All the below code does the library cleanup, which should
-    // happen as a result of an application calling `srt_cleanup()`.
-
-    // remove all sockets and multiplexers
-    HLOGC(inlog.Debug, log << "GC: GLOBAL EXIT - releasing all pending sockets. Acquring control lock...");
-
-    {
-        ScopedLock glock(self->m_GlobControlLock);
-
-        // Do not do generative expiry removal - there's no chance
-        // anyone can extract the close reason information since this point on.
-        self->m_ClosedDatabase.clear();
-
-        for (sockets_t::iterator i = self->m_Sockets.begin(); i != self->m_Sockets.end(); ++i)
-        {
-            CUDTSocket* s = i->second;
-            s->breakSocket_LOCKED(SRT_CLS_CLEANUP);
-
-#if ENABLE_BONDING
-            if (s->m_GroupOf)
-            {
-                HLOGC(smlog.Debug,
-                      log << "@" << s->m_SocketID << " IS MEMBER OF $" << s->m_GroupOf->id()
-                          << " (IPE?) - REMOVING FROM GROUP");
-                s->removeFromGroup(false);
-            }
-#endif
-            self->m_ClosedSockets[i->first] = s;
-
-            // remove from listener's queue
-            sockets_t::iterator ls = self->m_Sockets.find(s->m_ListenSocket);
-            if (ls == self->m_Sockets.end())
-            {
-                ls = self->m_ClosedSockets.find(s->m_ListenSocket);
-                if (ls == self->m_ClosedSockets.end())
-                    continue;
-            }
-
-            enterCS(ls->second->m_AcceptLock);
-            ls->second->m_QueuedSockets.erase(s->m_SocketID);
-            leaveCS(ls->second->m_AcceptLock);
-        }
-        self->m_Sockets.clear();
-
-        for (sockets_t::iterator j = self->m_ClosedSockets.begin(); j != self->m_ClosedSockets.end(); ++j)
-        {
-            j->second->m_tsClosureTimeStamp = steady_clock::time_point();
-        }
-    }
-
-    HLOGC(inlog.Debug, log << "GC: GLOBAL EXIT - releasing all CLOSED sockets.");
-    while (true)
-    {
-        self->checkBrokenSockets();
-
-        enterCS(self->m_GlobControlLock);
-        bool empty = self->m_ClosedSockets.empty();
-        leaveCS(self->m_GlobControlLock);
-
-        if (empty)
-            break;
-
-        HLOGC(inlog.Debug, log << "GC: checkBrokenSockets didn't wipe all sockets, repeating after 1s sleep");
-        srt::sync::this_thread::sleep_for(milliseconds_from(1));
-    }
-
-=======
->>>>>>> ee03ae90
     THREAD_EXIT();
     return NULL;
 }
