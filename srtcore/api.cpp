/*
 * SRT - Secure, Reliable, Transport
 * Copyright (c) 2018 Haivision Systems Inc.
 *
 * This Source Code Form is subject to the terms of the Mozilla Public
 * License, v. 2.0. If a copy of the MPL was not distributed with this
 * file, You can obtain one at http://mozilla.org/MPL/2.0/.
 *
 */

/*****************************************************************************
Copyright (c) 2001 - 2011, The Board of Trustees of the University of Illinois.
All rights reserved.

Redistribution and use in source and binary forms, with or without
modification, are permitted provided that the following conditions are
met:

* Redistributions of source code must retain the above
  copyright notice, this list of conditions and the
  following disclaimer.

* Redistributions in binary form must reproduce the
  above copyright notice, this list of conditions
  and the following disclaimer in the documentation
  and/or other materials provided with the distribution.

* Neither the name of the University of Illinois
  nor the names of its contributors may be used to
  endorse or promote products derived from this
  software without specific prior written permission.

THIS SOFTWARE IS PROVIDED BY THE COPYRIGHT HOLDERS AND CONTRIBUTORS "AS
IS" AND ANY EXPRESS OR IMPLIED WARRANTIES, INCLUDING, BUT NOT LIMITED TO,
THE IMPLIED WARRANTIES OF MERCHANTABILITY AND FITNESS FOR A PARTICULAR
PURPOSE ARE DISCLAIMED. IN NO EVENT SHALL THE COPYRIGHT OWNER OR
CONTRIBUTORS BE LIABLE FOR ANY DIRECT, INDIRECT, INCIDENTAL, SPECIAL,
EXEMPLARY, OR CONSEQUENTIAL DAMAGES (INCLUDING, BUT NOT LIMITED TO,
PROCUREMENT OF SUBSTITUTE GOODS OR SERVICES; LOSS OF USE, DATA, OR
PROFITS; OR BUSINESS INTERRUPTION) HOWEVER CAUSED AND ON ANY THEORY OF
LIABILITY, WHETHER IN CONTRACT, STRICT LIABILITY, OR TORT (INCLUDING
NEGLIGENCE OR OTHERWISE) ARISING IN ANY WAY OUT OF THE USE OF THIS
SOFTWARE, EVEN IF ADVISED OF THE POSSIBILITY OF SUCH DAMAGE.
*****************************************************************************/

/*****************************************************************************
written by
   Yunhong Gu, last updated 07/09/2011
modified by
   Haivision Systems Inc.
*****************************************************************************/

#include "platform_sys.h"

#include <exception>
#include <stdexcept>
#include <typeinfo>
#include <iterator>
#include <vector>

#include <cstring>
#include "utilities.h"
#include "netinet_any.h"
#include "api.h"
#include "core.h"
#include "epoll.h"
#include "logging.h"
#include "hvu_compat.h"
#include "srt.h"

#ifdef _WIN32
#include <win/wintime.h>
#endif

#ifdef _MSC_VER
#pragma warning(error : 4530)
#endif

using namespace std;
using namespace srt::logging;
using namespace srt::sync;

namespace srt
{

void CUDTSocket::construct()
{
#if ENABLE_BONDING
    m_GroupOf         = NULL;
    m_GroupMemberData = NULL;
#endif
    setupMutex(m_AcceptLock, "Accept");
    setupCond(m_AcceptCond, "Accept");
    setupMutex(m_ControlLock, "Control");
}

CUDTSocket::~CUDTSocket()
{
    releaseMutex(m_AcceptLock);
    releaseCond(m_AcceptCond);
    releaseMutex(m_ControlLock);
}

<<<<<<< HEAD
SRT_TSA_DISABLED // Uses m_Status that should be guarded, but for reading it is enough to be atomic
SRT_SOCKSTATUS CUDTSocket::getStatus()
=======
void srt::CUDTSocket::resetAtFork()
{
    m_UDT.resetAtFork();
    resetCond(m_AcceptCond);
}

SRT_SOCKSTATUS srt::CUDTSocket::getStatus()
>>>>>>> bab40374
{
    // TTL in CRendezvousQueue::updateConnStatus() will set m_bConnecting to false.
    // Although m_Status is still SRTS_CONNECTING, the connection is in fact to be closed due to TTL expiry.
    // In this case m_bConnected is also false. Both checks are required to avoid hitting
    // a regular state transition from CONNECTING to CONNECTED.

    if (m_UDT.m_bBroken)
        return SRTS_BROKEN;

    // Connecting timed out
    if ((m_Status == SRTS_CONNECTING) && !m_UDT.m_bConnecting && !m_UDT.m_bConnected)
        return SRTS_BROKEN;

    return m_Status;
}

// [[using locked(m_GlobControlLock)]]
void CUDTSocket::breakSocket_LOCKED(int reason)
{
    // This function is intended to be called from GC,
    // under a lock of m_GlobControlLock.
    m_UDT.m_bBroken        = true;

    // SET THIS to true because this function is called always for a socket
    // that will never have any chance in the future to be manually closed.
    m_UDT.m_bManaged       = true;
    m_UDT.m_iBrokenCounter = 0;
    HLOGC(smlog.Debug, log << "@" << m_UDT.m_SocketID << " CLOSING AS SOCKET");
    m_UDT.closeEntity(reason);
    setClosed();
}

SRT_TSA_DISABLED // Uses m_Status that should be guarded, but for reading it is enough to be atomic
void CUDTSocket::setClosed()
{
    m_Status = SRTS_CLOSED;

    // a socket will not be immediately removed when it is closed
    // in order to prevent other methods from accessing invalid address
    // a timer is started and the socket will be removed after approximately
    // 1 second
    m_tsClosureTimeStamp = steady_clock::now();
}

void CUDTSocket::setBrokenClosed()
{
    m_UDT.m_iBrokenCounter = 60;
    m_UDT.m_bBroken        = true;
    setClosed();
}

bool CUDTSocket::readReady() const
{
    if (m_UDT.m_bConnected && m_UDT.isRcvBufferReady())
        return true;

    if (m_UDT.m_bListening)
        return !m_QueuedSockets.empty();

    return broken();
}

bool CUDTSocket::writeReady() const
{
    return (m_UDT.m_bConnected && (m_UDT.m_pSndBuffer->getCurrBufSize() < m_UDT.m_config.iSndBufSize)) || broken();
}

bool CUDTSocket::broken() const
{
    return m_UDT.m_bBroken || !m_UDT.m_bConnected;
}

////////////////////////////////////////////////////////////////////////////////

CUDTUnited::CUDTUnited()
    : m_Sockets()
    , m_GlobControlLock()
    , m_IDLock()
    , m_mMultiplexer()
    , m_pCache(new CCache<CInfoBlock>)
    , m_bGCClosing(false)
    , m_GCStopCond()
    , m_InitLock()
    , m_iInstanceCount(0)
    , m_bGCStatus(false)
{
    // Socket ID MUST start from a random value
    m_SocketIDGenerator      = genRandomInt(1, MAX_SOCKET_VAL);
    m_SocketIDGenerator_init = m_SocketIDGenerator;

    // XXX An unlikely exception thrown from the below calls
    // might destroy the application before `main`. This shouldn't
    // be a problem in general.
    setupMutex(m_GCStartLock, "GCStart");
    setupMutex(m_GCStopLock, "GCStop");
    setupCond(m_GCStopCond, "GCStop");
    setupMutex(m_GlobControlLock, "GlobControl");
    setupMutex(m_IDLock, "ID");
    setupMutex(m_InitLock, "Init");
    // Global initialization code
#ifdef _WIN32
    WORD    wVersionRequested;
    WSADATA wsaData;
    wVersionRequested = MAKEWORD(2, 2);

    if (0 != WSAStartup(wVersionRequested, &wsaData))
        throw CUDTException(MJ_SETUP, MN_NONE, WSAGetLastError());
#endif
    CCryptoControl::globalInit();
    HLOGC(inlog.Debug, log << "SRT Clock Type: " << SRT_SYNC_CLOCK_STR);
}

CUDTUnited::~CUDTUnited()
{
    // Call it if it wasn't called already.
    // This will happen at the end of main() of the application,
    // when the user didn't call srt_cleanup().
    enterCS(m_InitLock);
    stopGarbageCollector();
    leaveCS(m_InitLock);
    closeAllSockets();
    releaseMutex(m_GlobControlLock);
    releaseMutex(m_IDLock);
    releaseMutex(m_InitLock);
    // XXX There's some weird bug here causing this
    // to hangup on Windows. This might be either something
    // bigger, or some problem in pthread-win32. As this is
    // the application cleanup section, this can be temporarily
    // tolerated with simply exit the application without cleanup,
    // counting on that the system will take care of it anyway.
#ifndef _WIN32
    releaseCond(m_GCStopCond);
#endif
    releaseMutex(m_GCStopLock);
    releaseMutex(m_GCStartLock);
    delete m_pCache;
#ifdef _WIN32
    WSACleanup();
#endif
}

string CUDTUnited::CONID(SRTSOCKET sock)
{
    if (int32_t(sock) <= 0) // embraces SRT_INVALID_SOCK, SRT_SOCKID_CONNREQ and illegal negative domain
        return "";

    return hvu::fmtcat("@", int(sock), ":");
}

bool CUDTUnited::startGarbageCollector()
{

    ScopedLock guard(m_GCStartLock);
    if (!m_bGCStatus)
    {
        m_bGCClosing = false;
        m_bGCStatus = StartThread(m_GCThread, garbageCollect, this, "SRT:GC");
    }
    return m_bGCStatus;
}

void CUDTUnited::stopGarbageCollector()
{

    ScopedLock guard(m_GCStartLock);
    if (m_bGCStatus)
    {
        m_bGCStatus = false;
        {
            CUniqueSync gclock (m_GCStopLock, m_GCStopCond);
            m_bGCClosing = true;
            gclock.notify_all();
        }
        m_GCThread.join();
    }
}

<<<<<<< HEAD
void CUDTUnited::closeAllSockets()
=======
void srt::CUDTUnited::cleanupAllSockets()
{
    for (sockets_t::iterator i = m_Sockets.begin(); i != m_Sockets.end(); ++i)
    {
        CUDTSocket* s = i->second;

#if ENABLE_BONDING
        if (s->m_GroupOf)
        {
            s->removeFromGroup(false);
        }
#endif

        // remove from listener's queue
        sockets_t::iterator ls = m_Sockets.find(s->m_ListenSocket);
        if (ls == m_Sockets.end())
        {
            ls = m_ClosedSockets.find(s->m_ListenSocket);
        }
        if (ls != m_ClosedSockets.end())
        {
            ls->second->m_QueuedSockets.erase(s->m_SocketID);
        }
        s->core().closeAtFork();
        s->resetAtFork();
        delete(s);
    }
    m_Sockets.clear();

#if ENABLE_BONDING
    for (groups_t::iterator j = m_Groups.begin(); j != m_Groups.end(); ++j)
    {
        delete j->second;
    }
    m_Groups.clear();
#endif
    for (map<int, CMultiplexer>::iterator i = m_mMultiplexer.begin(); i != m_mMultiplexer.end(); ++i)
    {
        CMultiplexer &multiplexer = i->second;
        multiplexer.resetAtFork();
    }
    m_mMultiplexer.clear();
}


void srt::CUDTUnited::closeAllSockets()
>>>>>>> bab40374
{
    // remove all sockets and multiplexers
    HLOGC(inlog.Debug, log << "GC: GLOBAL EXIT - releasing all pending sockets. Acquring control lock...");

    {
        // Pre-closing: run over all open sockets and close them.
        SharedLock glock(m_GlobControlLock);

        for (sockets_t::iterator i = m_Sockets.begin(); i != m_Sockets.end(); ++i)
        {
            CUDTSocket* s = i->second;
            s->breakSocket_LOCKED(SRT_CLS_CLEANUP);

#if ENABLE_BONDING
            if (s->m_GroupOf)
            {
                HLOGC(smlog.Debug,
                      log << "@" << s->id() << " IS MEMBER OF $" << s->m_GroupOf->id()
                          << " (IPE?) - REMOVING FROM GROUP");
                s->removeFromGroup(false);
            }
#endif
        }
    }
<<<<<<< HEAD
=======

    {
        ExclusiveLock glock(m_GlobControlLock);

        for (sockets_t::iterator i = m_Sockets.begin(); i != m_Sockets.end(); ++i)
        {
            CUDTSocket* s = i->second;

            m_ClosedSockets[i->first] = s;
>>>>>>> bab40374

    {
        ExclusiveLock glock(m_GlobControlLock);

        // Do not do generative expiry removal - there's no chance
        // anyone can extract the close reason information since this point on.
        m_ClosedDatabase.clear();

        for (sockets_t::iterator i = m_Sockets.begin(); i != m_Sockets.end(); ++i)
        {
            CUDTSocket* s = i->second;

            // NOTE: not removing the socket from m_Sockets.
            // This is a loop over m_Sockets and after this loop ends,
            // this whole container will be cleared.
            swipeSocket_LOCKED(i->first, s, SWIPE_LATER);

            if (s->m_ListenSocket != SRT_SOCKID_CONNREQ)
            {
                // remove from listener's queue
                sockets_t::iterator ls = m_Sockets.find(s->m_ListenSocket);
                if (ls == m_Sockets.end())
                {
                    ls = m_ClosedSockets.find(s->m_ListenSocket);
                    if (ls == m_ClosedSockets.end())
                        continue;
                }

                HLOGC(smlog.Debug, log << "@" << s->id() << " removed from queued sockets of listener @" << ls->second->id());
                enterCS(ls->second->m_AcceptLock);
                ls->second->m_QueuedSockets.erase(s->id());
                leaveCS(ls->second->m_AcceptLock);
            }
        }
        m_Sockets.clear();

        for (sockets_t::iterator j = m_ClosedSockets.begin(); j != m_ClosedSockets.end(); ++j)
        {
            j->second->m_tsClosureTimeStamp = steady_clock::time_point();
        }

#if ENABLE_BONDING
        for (groups_t::iterator j = m_Groups.begin(); j != m_Groups.end(); ++j)
        {
            SRTSOCKET id = j->second->m_GroupID;
            m_ClosedGroups[id] = j->second;
        }
        m_Groups.clear();
#endif
    }

    HLOGC(inlog.Debug, log << "GC: GLOBAL EXIT - releasing all CLOSED sockets.");
    while (true)
    {
        checkBrokenSockets();

        enterCS(m_GlobControlLock);
        bool empty = m_ClosedSockets.empty();
        size_t remmuxer = m_mMultiplexer.size();
#if ENABLE_HEAVY_LOGGING
        ostringstream om;
        if (remmuxer)
        {
            om << "[";
            for (map<int, CMultiplexer>::iterator i = m_mMultiplexer.begin(); i != m_mMultiplexer.end(); ++i)
                om << " " << i->first;
            om << " ]";

        }
#endif
        leaveCS(m_GlobControlLock);

        if (empty && remmuxer == 0)
            break;


        HLOGC(inlog.Debug, log << "GC: checkBrokenSockets didn't wipe all sockets or muxers="
                << remmuxer << om.str() << ", repeating after 0.1s sleep");
        sync::this_thread::sleep_for(milliseconds_from(100));
    }


}


SRTRUNSTATUS CUDTUnited::startup()
{
    ScopedLock gcinit(m_InitLock);
    m_iInstanceCount++;
    if (m_bGCStatus)
        return (m_iInstanceCount == 1) ? SRT_RUN_ALREADY : SRT_RUN_OK;
    else
        return startGarbageCollector() ? SRT_RUN_OK : SRT_RUN_ERROR; 
}

<<<<<<< HEAD
SRTSTATUS CUDTUnited::cleanup()
=======
int srt::CUDTUnited::cleanupAtFork()
{
    cleanupAllSockets();
    resetThread(&m_GCThread);
    resetCond(m_GCStopCond);
    m_GCStopLock.unlock();
    setupCond(m_GCStopCond, "GCStop");
    m_iInstanceCount=0;
    m_bGCStatus = false;
    return 0;
}

int srt::CUDTUnited::cleanup()
>>>>>>> bab40374
{
    // IMPORTANT!!!
    // In this function there must be NO LOGGING AT ALL.  This function may
    // potentially be called from within the global program destructor, and
    // therefore some of the facilities used by the logging system - including
    // the default std::cerr object bound to it by default, but also a different
    // stream that the user's app has bound to it, and which got destroyed
    // together with already exited main() - may be already deleted when
    // executing this procedure.
    ScopedLock gcinit(m_InitLock);

    if (--m_iInstanceCount > 0)
        return SRT_STATUS_OK;

    stopGarbageCollector();
    closeAllSockets();
    return SRT_STATUS_OK;
}

SRTSOCKET CUDTUnited::generateSocketID(bool for_group)
{
    ScopedLock guard(m_IDLock);

    int sockval = m_SocketIDGenerator - 1;

    // First problem: zero-value should be avoided by various reasons.

    if (sockval <= 0)
    {
        // We have a rollover on the socket value, so
        // definitely we haven't made the Columbus mistake yet.
        m_SocketIDGenerator = MAX_SOCKET_VAL;
        sockval = MAX_SOCKET_VAL;
    }

    // Check all sockets if any of them has this value.
    // Socket IDs are begin created this way:
    //
    //                              Initial random
    //                              |
    //                             |
    //                            |
    //                           |
    // ...
    // The only problem might be if the number rolls over
    // and reaches the same value from the opposite side.
    // This is still a valid socket value, but this time
    // we have to check, which sockets have been used already.
    if (sockval == m_SocketIDGenerator_init)
    {
        // Mark that since this point on the checks for
        // whether the socket ID is in use must be done.
        m_SocketIDGenerator_init = 0;
    }

    // This is when all socket numbers have been already used once.
    // This may happen after many years of running an application
    // constantly when the connection breaks and gets restored often.
    if (m_SocketIDGenerator_init == 0)
    {
        int startval = sockval;
        for (;;) // Roll until an unused value is found
        {
            enterCS(m_GlobControlLock);
            const bool exists =
#if ENABLE_BONDING
                for_group
                ? m_Groups.count(SRTSOCKET(sockval | SRTGROUP_MASK))
                :
#endif
                m_Sockets.count(SRTSOCKET(sockval));
            leaveCS(m_GlobControlLock);

            if (exists)
            {
                // The socket value is in use.
                --sockval;
                if (sockval <= 0)
                    sockval = MAX_SOCKET_VAL;

                // Before continuing, check if we haven't rolled back to start again
                // This is virtually impossible, so just make an RTI error.
                if (sockval == startval)
                {
                    // Of course, we don't lack memory, but actually this is so impossible
                    // that a complete memory extinction is much more possible than this.
                    // So treat this rather as a formal fallback for something that "should
                    // never happen". This should make the socket creation functions, from
                    // socket_create and accept, return this error.

                    m_SocketIDGenerator = sockval + 1; // so that any next call will cause the same error
                    throw CUDTException(MJ_SYSTEMRES, MN_MEMORY, 0);
                }

                // try again, if this is a free socket
                continue;
            }

            // No socket found, this ID is free to use
            m_SocketIDGenerator = sockval;
            break;
        }
    }
    else
    {
        m_SocketIDGenerator = sockval;
    }

    // The socket value counter remains with the value rolled
    // without the group bit set; only the returned value may have
    // the group bit set.

    if (for_group)
        sockval = m_SocketIDGenerator | SRTGROUP_MASK;
    else
        sockval = m_SocketIDGenerator;

    LOGC(smlog.Debug, log << "generateSocketID: " << (for_group ? "(group)" : "") << ": @" << sockval);

    return SRTSOCKET(sockval);
}

SRTSOCKET CUDTUnited::newSocket(CUDTSocket** pps, bool managed)
{
    // XXX consider using some replacement of std::unique_ptr
    // so that exceptions will clean up the object without the
    // need for a dedicated code.
    CUDTSocket* ns = NULL;

    try
    {
        ns = new CUDTSocket;
    }
    catch (...)
    {
        delete ns;
        throw CUDTException(MJ_SYSTEMRES, MN_MEMORY, 0);
    }

    try
    {
        ns->core().m_SocketID = generateSocketID();
    }
    catch (...)
    {
        delete ns;
        throw;
    }
    ns->m_Status          = SRTS_INIT;
    ns->m_ListenSocket    = SRT_SOCKID_CONNREQ; // A value used for socket if it wasn't listener-spawned
    ns->core().m_pCache   = m_pCache;
    ns->core().m_bManaged = managed;

    try
    {
        HLOGC(smlog.Debug, log << CONID(ns->id()) << "newSocket: mapping socket " << ns->id());

        // protect the m_Sockets structure.
        ExclusiveLock cs(m_GlobControlLock);
<<<<<<< HEAD
        m_Sockets[ns->id()] = ns;
=======
        m_Sockets[ns->m_SocketID] = ns;
>>>>>>> bab40374
    }
    catch (...)
    {
        // failure and rollback
        delete ns;
        ns = NULL;
        throw CUDTException(MJ_SYSTEMRES, MN_MEMORY, 0);
    }

    {
        ScopedLock glk (m_InitLock);
        startGarbageCollector();
    }
    if (pps)
        *pps = ns;

    return ns->id();
}

// [[using locked(m_GlobControlLock)]]
void CUDTUnited::swipeSocket_LOCKED(SRTSOCKET id, CUDTSocket* s, CUDTUnited::SwipeSocketTerm lateremove)
{
    m_ClosedSockets[id] = s;
    if (!lateremove)
    {
        m_Sockets.erase(id);
    }
}

// XXX NOTE: TSan reports here false positive against the call
// to CRcvQueue::removeListener. This here will apply shared
// lock on m_GlobControlLock in the call of locateSocket, while
// having applied a shared lock on CRcvQueue::m_pListener in
// CRcvQueue::worker_ProcessConnectionRequest. As this thread
// locks both mutexes as shared, it doesn't form a deadlock.
<<<<<<< HEAD
int CUDTUnited::newConnection(const SRTSOCKET     listener,
=======
int srt::CUDTUnited::newConnection(const SRTSOCKET     listen,
>>>>>>> bab40374
                                   const sockaddr_any& peer,
                                   const CPacket&      hspkt,
                                   CHandShake&         w_hs,
                                   int&                w_error,
                                   CUDT*&              w_acpu)
{
    CUDTSocket* ns = NULL;
    w_acpu         = NULL;

    w_error = SRT_REJ_IPE;

    // Can't manage this error through an exception because this is
    // running in the listener loop.
    CUDTSocket* ls = locateSocket(listener);
    if (!ls)
    {
        LOGC(cnlog.Error, log << "IPE: newConnection by listener socket id=" << listener << " which DOES NOT EXIST.");
        return -1;
    }

    HLOGC(cnlog.Debug,
          log << "newConnection: creating new socket after listener @" << listener
              << " contacted with backlog=" << ls->m_uiBackLog);

    // if this connection has already been processed
    if ((ns = locatePeer(peer, w_hs.m_iID, w_hs.m_iISN)) != NULL)
    {
        if (ns->core().m_bBroken)
        {
            // last connection from the "peer" address has been broken
            ns->setClosed();
            HLOGC(cnlog.Debug, log << "newConnection: @" << ns->id() << " broken - deleting from queued");

            ScopedLock acceptcg(ls->m_AcceptLock);
            ls->m_QueuedSockets.erase(ns->id());
        }
        else
        {
            // connection already exist, this is a repeated connection request
            // respond with existing HS information
            HLOGC(cnlog.Debug, log << "newConnection: located a WORKING peer @" << w_hs.m_iID << " - ADAPTING.");

            w_hs.m_iISN            = ns->core().m_iISN;
            w_hs.m_iMSS            = ns->core().MSS();
            w_hs.m_iFlightFlagSize = ns->core().m_config.iFlightFlagSize;
            w_hs.m_iReqType        = URQ_CONCLUSION;
            w_hs.m_iID             = ns->id();

            // Report the original UDT because it will be
            // required to complete the HS data for conclusion response.
            w_acpu = &ns->core();

            return 0;

            // except for this situation a new connection should be started
        }
    }
    else
    {
        HLOGC(cnlog.Debug,
              log << "newConnection: NOT located any peer @" << w_hs.m_iID << " - resuming with initial connection.");
    }

    // exceeding backlog, refuse the connection request

    enterCS(ls->m_AcceptLock);
    size_t backlog = ls->m_QueuedSockets.size();
    leaveCS(ls->m_AcceptLock);
    if (backlog >= ls->m_uiBackLog)
    {
        w_error = SRT_REJ_BACKLOG;
        LOGC(cnlog.Note, log << "newConnection: listen backlog=" << ls->m_uiBackLog << " EXCEEDED");
        return -1;
    }

    try
    {
        // Protect the config of the listener socket from a data race.
        ScopedLock lck(ls->core().m_ConnectionLock);
        ns = new CUDTSocket(*ls);
        // No need to check the peer, this is the address from which the request has come.
        ns->m_PeerAddr = peer;
    }
    catch (...)
    {
        w_error = SRT_REJ_RESOURCE;
        delete ns;
        LOGC(cnlog.Error, log << "IPE: newConnection: unexpected exception (probably std::bad_alloc)");
        return -1;
    }

    ns->core().m_RejectReason = SRT_REJ_UNKNOWN; // pre-set a universal value

    try
    {
        ns->core().m_SocketID = generateSocketID();
    }
    catch (const CUDTException&)
    {
        LOGC(cnlog.Fatal, log << "newConnection: IPE: all sockets occupied? Last gen=" << m_SocketIDGenerator);
        // generateSocketID throws exception, which can be naturally handled
        // when the call is derived from the API call, but here it's called
        // internally in response to receiving a handshake. It must be handled
        // here and turned into an erroneous return value.
        delete ns;
        return -1;
    }

    ns->m_ListenSocket    = listener;
    ns->core().m_PeerID          = w_hs.m_iID;
    ns->m_iISN            = w_hs.m_iISN;

    HLOGC(cnlog.Debug,
          log << "newConnection: DATA: lsnid=" << listener << " id=" << ns->id()
              << " peerid=" << ns->core().m_PeerID << " ISN=" << ns->m_iISN);

    int  error                   = 0;
    bool should_submit_to_accept = true;

    // Set the error code for all prospective problems below.
    // It won't be interpreted when result was successful.
    w_error = SRT_REJ_RESOURCE;

    // These can throw exception only when the memory allocation failed.
    // CUDT::connect() translates exception into CUDTException.
    // CUDT::open() may only throw original std::bad_alloc from new.
    // This is only to make the library extra safe (when your machine lacks
    // memory, it will continue to work, but fail to accept connection).

    try
    {
        // This assignment must happen b4 the call to CUDT::connect() because
        // this call causes sending the SRT Handshake through this socket.
        // Without this mapping the socket cannot be found and therefore
        // the SRT Handshake message would fail.
        HLOGC(cnlog.Debug, log <<
                "newConnection: incoming " << peer.str() << ", mapping socket " << ns->id());
        {
            ExclusiveLock cg(m_GlobControlLock);
<<<<<<< HEAD
            m_Sockets[ns->id()] = ns;
=======
            m_Sockets[ns->m_SocketID] = ns;
>>>>>>> bab40374
        }

        if (ls->core().m_cbAcceptHook)
        {
            if (!ls->core().runAcceptHook(&ns->core(), peer.get(), w_hs, hspkt))
            {
                w_error = ns->core().m_RejectReason;

                error = 1;
                goto ERR_ROLLBACK;
            }
        }

        // bind to the same addr of listening socket
        ns->core().open();
        if (!updateListenerMux(ns, ls))
        {
            // This is highly unlikely if not impossible, but there's
            // a theoretical runtime chance of failure so it should be
            // handled
            ns->core().m_RejectReason = SRT_REJ_IPE;
            throw false; // let it jump directly into the omni exception handler
        }

        ns->core().acceptAndRespond(ls, peer, hspkt, (w_hs));
    }
    catch (...)
    {
        // Extract the error that was set in this new failed entity.
        w_error = ns->core().m_RejectReason;
        error   = 1;
        goto ERR_ROLLBACK;
    }

    ns->m_Status = SRTS_CONNECTED;

    // copy address information of local node
    // Precisely, what happens here is:
    // - Get the IP address and port from the system database
    ns->m_SelfAddr = ns->core().channel()->getSockAddr();
    // - OVERWRITE just the IP address itself by a value taken from piSelfIP
    // (the family is used exactly as the one taken from what has been returned
    // by getsockaddr)
    CIPAddress::pton((ns->m_SelfAddr), ns->core().m_piSelfIP, peer);

    {
        // protect the m_PeerRec structure (and group existence)
        ExclusiveLock glock(m_GlobControlLock);
        try
        {
            HLOGC(cnlog.Debug, log << "newConnection: mapping peer " << ns->core().m_PeerID
                    << " to that socket (" << ns->id() << ")");
            m_PeerRec[ns->getPeerSpec()].insert(ns->id());

            LOGC(cnlog.Note, log << "@" << ns->id() << " connection on listener @" << listener
                << " (" << ns->m_SelfAddr.str() << ") from peer @" << ns->core().m_PeerID << " (" << peer.str() << ")");
        }
        catch (...)
        {
            LOGC(cnlog.Error, log << "newConnection: error when mapping peer!");
            error = 2;
        }

        // The access to m_GroupOf should be also protected, as the group
        // could be requested deletion in the meantime. This will hold any possible
        // removal from group and resetting m_GroupOf field.

#if ENABLE_BONDING
        if (ns->m_GroupOf)
        {
            // XXX this might require another check of group type.
            // For redundancy group, at least, update the status in the group
            CUDTGroup* g = ns->m_GroupOf;
            ScopedLock grlock(g->m_GroupLock);
            if (g->m_bClosing)
            {
                error = 1; // "INTERNAL REJECTION"
                goto ERR_ROLLBACK;
            }

            // Acceptance of the group will have to be done through accepting
            // of one of the pending sockets. There can be, however, multiple
            // such sockets at a time, some of them might get broken before
            // being accepted, and therefore we need to make all sockets ready.
            // But then, acceptance of a group may happen only once, so if any
            // sockets of the same group were submitted to accept, they must
            // be removed from the accept queue at this time.
            should_submit_to_accept = g->groupPending_LOCKED();

            // Update the status in the group so that the next
            // operation can include the socket in the group operation.
            CUDTGroup::SocketData* gm = ns->m_GroupMemberData;

            HLOGC(cnlog.Debug,
                  log << "newConnection(GROUP): Socket @" << ns->id() << " BELONGS TO $" << g->id() << " - will "
                      << (should_submit_to_accept ? "" : "NOT ") << "report in accept");
            gm->sndstate   = SRT_GST_IDLE;
            gm->rcvstate   = SRT_GST_IDLE;
            gm->laststatus = SRTS_CONNECTED;

            g->setGroupConnected();


            // Add also per-direction subscription for the about-to-be-accepted socket.
            // Both first accepted socket that makes the group-accept and every next
            // socket that adds a new link.
            int read_modes  = SRT_EPOLL_IN | SRT_EPOLL_ERR;
            int write_modes = SRT_EPOLL_OUT | SRT_EPOLL_ERR;
            epoll_add_usock_INTERNAL(g->m_RcvEID, ns, &read_modes);
            epoll_add_usock_INTERNAL(g->m_SndEID, ns, &write_modes);

            // With app reader, do not set groupPacketArrival (block the
            // provider array feature completely for now).

            /* SETUP HERE IF NEEDED
               ns->core().m_cbPacketArrival.set(ns->m_pUDT, &CUDT::groupPacketArrival);
             */
        }
        else
        {
            HLOGC(cnlog.Debug, log << "newConnection: Socket @" << ns->id() << " is not in a group");
        }
#endif
    }

    if (should_submit_to_accept)
    {
        enterCS(ls->m_AcceptLock);
        try
        {
            ls->m_QueuedSockets[ns->id()] = ns->m_PeerAddr;
            HLOGC(cnlog.Debug, log << "newConnection: Socket @" << ns->id() << " added to queued of @" << ls->id());
        }
        catch (...)
        {
            LOGC(cnlog.Error, log << "newConnection: error when queuing socket!");
            error = 3;
        }
        leaveCS(ls->m_AcceptLock);

        HLOGC(cnlog.Debug, log << "ACCEPT: new socket @" << ns->id() << " submitted for acceptance");
        // acknowledge users waiting for new connections on the listening socket
        m_EPoll.update_events(listener, ls->core().m_sPollID, SRT_EPOLL_ACCEPT, true);

        CGlobEvent::triggerEvent();

        // XXX the exact value of 'error' is ignored
        if (error > 0)
        {
            goto ERR_ROLLBACK;
        }

        // wake up a waiting accept() call
        CSync::lock_notify_one(ls->m_AcceptCond, ls->m_AcceptLock);
    }
    else
    {
        HLOGC(cnlog.Debug,
              log << "ACCEPT: new socket @" << ns->id()
                  << " NOT submitted to acceptance, another socket in the group is already connected");

        // acknowledge INTERNAL users waiting for new connections on the listening socket
        // that are reported when a new socket is connected within an already connected group.
        m_EPoll.update_events(listener, ls->core().m_sPollID, SRT_EPOLL_UPDATE, true);
#if ENABLE_BONDING
      // Note that the code in this current IF branch can only be executed in case
      // of group members. Otherwise should_submit_to_accept will be always true.
      if (ns->m_GroupOf)
      {
          HLOGC(gmlog.Debug, log << "GROUP UPDATE $" << ns->m_GroupOf->id() << " per connected socket @" << ns->id());
          m_EPoll.update_events(ns->m_GroupOf->id(), ns->m_GroupOf->m_sPollID, SRT_EPOLL_UPDATE, true);
      }
#endif
        CGlobEvent::triggerEvent();
    }

ERR_ROLLBACK:
    // XXX the exact value of 'error' is ignored
    if (error > 0)
    {
#if ENABLE_LOGGING
        static const char* why[] = {
            "UNKNOWN ERROR", "INTERNAL REJECTION", "IPE when mapping a socket", "IPE when inserting a socket"};
        LOGC(cnlog.Warn,
             log << CONID(ns->id()) << "newConnection: connection rejected due to: " << why[error] << " - "
                 << RequestTypeStr(URQFailure(w_error)));
#endif

        SRTSOCKET id = ns->id();
        ns->closeInternal(SRT_CLS_LATE);
        ns->setClosed();

        // The mapped socket should be now unmapped to preserve the situation that
        // was in the original UDT code.
        // In SRT additionally the acceptAndRespond() function (it was called probably
        // connect() in UDT code) may fail, in which case this socket should not be
        // further processed and should be removed.
        {
            ExclusiveLock cg(m_GlobControlLock);

#if ENABLE_BONDING
            if (ns->m_GroupOf)
            {
                HLOGC(smlog.Debug,
                      log << "@" << ns->id() << " IS MEMBER OF $" << ns->m_GroupOf->id()
                          << " - REMOVING FROM GROUP");
                ns->removeFromGroup(true);
            }
#endif
            // You won't be updating any EIDs anymore.
            m_EPoll.wipe_usock(id, ns->core().m_sPollID);

            swipeSocket_LOCKED(id, ns, SWIPE_NOW);
        }

        return -1;
    }

    return 1;
}

SRT_EPOLL_T CUDTSocket::getListenerEvents()
{
    // You need to check EVERY socket that has been queued
    // and verify its internals. With independent socket the
    // matter is simple - if it's present, you light up the
    // SRT_EPOLL_ACCEPT flag.

#if !ENABLE_BONDING
    ScopedLock accept_lock (m_AcceptLock);

    // Make it simplified here - nonempty container = have acceptable sockets.
    // Might make sometimes spurious acceptance, but this can also happen when
    // the incoming accepted socket was suddenly broken.
    return m_QueuedSockets.empty() ? 0 : int(SRT_EPOLL_ACCEPT);

#else // Could do #endif here, but the compiler would complain about unreachable code.

    map<SRTSOCKET, sockaddr_any> sockets_copy;
    {
        ScopedLock accept_lock (m_AcceptLock);
        sockets_copy = m_QueuedSockets;
    }
    return CUDT::uglobal().checkQueuedSocketsEvents(sockets_copy);

#endif
}

#if ENABLE_BONDING
int CUDTUnited::checkQueuedSocketsEvents(const map<SRTSOCKET, sockaddr_any>& sockets)
{
    SRT_EPOLL_T flags = 0;

    // But with the member sockets an appropriate check must be
    // done first: if this socket belongs to a group that is
    // already in the connected state, you should light up the
    // SRT_EPOLL_UPDATE flag instead. This flag is only for
    // internal informing the waiters on the listening sockets
    // that they should re-read the group list and re-check readiness.

    // Now we can do lock once and for all
    for (map<SRTSOCKET, sockaddr_any>::const_iterator i = sockets.begin(); i != sockets.end(); ++i)
    {
        CUDTSocket* s = locateSocket_LOCKED(i->first);
        if (!s)
            continue; // wiped in the meantime - ignore

        // If this pending socket is a group member, but the group
        // to which it belongs is NOT waiting to be accepted, then
        // light up the UPDATE event only. Light up ACCEPT only if
        // this is a single socket, or this single socket has turned
        // the mirror group to be first time available for accept(),
        // and this accept() hasn't been done yet.
        if (s->m_GroupOf && !s->m_GroupOf->groupPending())
            flags |= SRT_EPOLL_UPDATE;
        else
            flags |= SRT_EPOLL_ACCEPT;
    }

    return flags;
}
#endif

// static forwarder
SRTSTATUS CUDT::installAcceptHook(SRTSOCKET lsn, srt_listen_callback_fn* hook, void* opaq)
{
    return uglobal().installAcceptHook(lsn, hook, opaq);
}

SRTSTATUS CUDTUnited::installAcceptHook(const SRTSOCKET lsn, srt_listen_callback_fn* hook, void* opaq)
{
    try
    {
        CUDTSocket* s = locateSocket(lsn, ERH_THROW);
        s->core().installAcceptHook(hook, opaq);
    }
    catch (CUDTException& e)
    {
        SetThreadLocalError(e);
        return SRT_ERROR;
    }

    return SRT_STATUS_OK;
}

SRTSTATUS CUDT::installConnectHook(SRTSOCKET lsn, srt_connect_callback_fn* hook, void* opaq)
{
    return uglobal().installConnectHook(lsn, hook, opaq);
}

SRTSTATUS CUDTUnited::installConnectHook(const SRTSOCKET u, srt_connect_callback_fn* hook, void* opaq)
{
    try
    {
#if ENABLE_BONDING
        if (CUDT::isgroup(u))
        {
            GroupKeeper k(*this, u, ERH_THROW);
            k.group->installConnectHook(hook, opaq);
            return SRT_STATUS_OK;
        }
#endif
        CUDTSocket* s = locateSocket(u, ERH_THROW);
        s->core().installConnectHook(hook, opaq);
    }
    catch (CUDTException& e)
    {
        SetThreadLocalError(e);
        return SRT_ERROR;
    }

    return SRT_STATUS_OK;
}

SRT_SOCKSTATUS CUDTUnited::getStatus(const SRTSOCKET u)
{
    // protects the m_Sockets structure
    SharedLock cg(m_GlobControlLock);

    sockets_t::const_iterator i = m_Sockets.find(u);

    if (i == m_Sockets.end())
    {
        if (m_ClosedSockets.find(u) != m_ClosedSockets.end())
            return SRTS_CLOSED;

        return SRTS_NONEXIST;
    }
    return i->second->getStatus();
}

SRTSTATUS CUDTUnited::getCloseReason(const SRTSOCKET u, SRT_CLOSE_INFO& info)
{
    // protects the m_Sockets structure
    SharedLock cg(m_GlobControlLock);

    // We need to search for the socket in:
    // m_Sockets, if it is somehow still alive,
    // m_ClosedSockets, if it's when it should be,
    // m_ClosedDatabase, if it has been already garbage-collected and deleted.

    sockets_t::const_iterator i = m_Sockets.find(u);
    if (i != m_Sockets.end())
    {
        i->second->core().copyCloseInfo((info));
        return SRT_STATUS_OK;
    }

    i = m_ClosedSockets.find(u);
    if (i != m_ClosedSockets.end())
    {
        i->second->core().copyCloseInfo((info));
    }

    map<SRTSOCKET, CloseInfo>::iterator c = m_ClosedDatabase.find(u);
    if (c == m_ClosedDatabase.end())
        return SRT_ERROR;

    info = c->second.info;
    return SRT_STATUS_OK;
}

SRTSTATUS CUDTUnited::bind(CUDTSocket* s, const sockaddr_any& name)
{
    ScopedLock cg(s->m_ControlLock);

    // cannot bind a socket more than once
    if (s->m_Status != SRTS_INIT)
        throw CUDTException(MJ_NOTSUP, MN_NONE, 0);

    if (s->core().m_config.iIpV6Only == -1 && name.family() == AF_INET6 && name.isany())
    {
        // V6ONLY option must be set explicitly if you want to bind to a wildcard address in IPv6
        HLOGP(smlog.Error,
                "bind: when binding to :: (IPv6 wildcard), SRTO_IPV6ONLY option must be set explicitly to 0 or 1");

        throw CUDTException(MJ_NOTSUP, MN_INVAL, 0);
    }

    bindSocketToMuxer(s, name);
    return SRT_STATUS_OK;
}

SRTSTATUS CUDTUnited::bind(CUDTSocket* s, UDPSOCKET udpsock)
{
    ScopedLock cg(s->m_ControlLock);

    // cannot bind a socket more than once
    if (s->m_Status != SRTS_INIT)
        throw CUDTException(MJ_NOTSUP, MN_NONE, 0);

    sockaddr_any name;
    socklen_t    namelen = sizeof name; // max of inet and inet6

    // This will preset the sa_family as well; the namelen is given simply large
    // enough for any family here.
    if (::getsockname(udpsock, &name.sa, &namelen) == -1)
        throw CUDTException(MJ_NOTSUP, MN_INVAL);

    // Successfully extracted, so update the size
    name.len = namelen;
    bindSocketToMuxer(s, name, &udpsock);
    return SRT_STATUS_OK;
}

void CUDTUnited::bindSocketToMuxer(CUDTSocket* s, const sockaddr_any& address, UDPSOCKET* psocket)
{
    if (address.hport() == 0 && s->core().m_config.bRendezvous)
        throw CUDTException(MJ_NOTSUP, MN_ISRENDUNBOUND, 0);

    s->core().open();
    updateMux(s, address, psocket);
    // -> C(Snd|Rcv)Queue::init
    // -> pthread_create(...C(Snd|Rcv)Queue::worker...)
    s->m_Status = SRTS_OPENED;

    // copy address information of local node
    s->m_SelfAddr = s->core().channel()->getSockAddr();
}

SRTSTATUS CUDTUnited::listen(const SRTSOCKET u, int backlog)
{
    if (backlog <= 0)
        throw CUDTException(MJ_NOTSUP, MN_INVAL, 0);

    // Don't search for the socket if it's already -1;
    // this never is a valid socket.
    if (u == SRT_INVALID_SOCK)
        throw CUDTException(MJ_NOTSUP, MN_SIDINVAL, 0);

    CUDTSocket* s = locateSocket(u);
    if (!s)
        throw CUDTException(MJ_NOTSUP, MN_SIDINVAL, 0);

    ScopedLock cg(s->m_ControlLock);

    // NOTE: since now the socket is protected against simultaneous access.
    // In the meantime the socket might have been closed, which means that
    // it could have changed the state. It could be also set listen in another
    // thread, so check it out.

    // do nothing if the socket is already listening
    if (s->m_Status == SRTS_LISTENING)
        return SRT_STATUS_OK;

    // a socket can listen only if is in OPENED status
    if (s->m_Status != SRTS_OPENED)
        throw CUDTException(MJ_NOTSUP, MN_ISUNBOUND, 0);

    // [[using assert(s->m_Status == OPENED)]];

    // listen is not supported in rendezvous connection setup
    if (s->core().m_config.bRendezvous)
        throw CUDTException(MJ_NOTSUP, MN_ISRENDEZVOUS, 0);

    s->m_uiBackLog = backlog;

    // [[using assert(s->m_Status == OPENED)]]; // (still, unchanged)

    s->core().setListenState(); // propagates CUDTException,
                                // if thrown, remains in OPENED state if so.
    s->m_Status = SRTS_LISTENING;

    return SRT_STATUS_OK;
}

SRTSOCKET CUDTUnited::accept_bond(const SRTSOCKET listeners[], int lsize, int64_t msTimeOut)
{
    CEPollDesc* ed  = 0;
    int         eid = m_EPoll.create(&ed);

    // Destroy it at return - this function can be interrupted
    // by an exception.
    struct AtReturn
    {
        int         eid;
        CUDTUnited* that;
        AtReturn(CUDTUnited* t, int e)
            : eid(e)
            , that(t)
        {
        }
        ~AtReturn() { that->m_EPoll.release(eid); }
    } l_ar(this, eid);

    // Subscribe all of listeners for accept
    int events = SRT_EPOLL_ACCEPT;

    for (int i = 0; i < lsize; ++i)
    {
        srt_epoll_add_usock(eid, listeners[i], &events);
    }

    CEPoll::fmap_t st;
    m_EPoll.swait(*ed, (st), msTimeOut, true);

    if (st.empty())
    {
        // Sanity check
        throw CUDTException(MJ_AGAIN, MN_XMTIMEOUT, 0);
    }

    // Theoretically we can have a situation that more than one
    // listener is ready for accept. In this case simply get
    // only the first found.
    SRTSOCKET        lsn = st.begin()->first;
    sockaddr_storage dummy;
    int              outlen = sizeof dummy;
    return accept(lsn, ((sockaddr*)&dummy), (&outlen));
}

SRTSOCKET CUDTUnited::accept(const SRTSOCKET listen, sockaddr* pw_addr, int* pw_addrlen)
{
    if (pw_addr && !pw_addrlen)
    {
        LOGC(cnlog.Error, log << "srt_accept: provided address, but address length parameter is missing");
        throw CUDTException(MJ_NOTSUP, MN_INVAL, 0);
    }

    CUDTSocket* ls = locateSocket(listen);

    if (ls == NULL)
    {
        LOGC(cnlog.Error, log << "srt_accept: invalid listener socket ID value: " << listen);
        throw CUDTException(MJ_NOTSUP, MN_SIDINVAL, 0);
    }

    // the "listen" socket must be in LISTENING status
    if (ls->m_Status != SRTS_LISTENING)
    {
        LOGC(cnlog.Error, log << "srt_accept: socket @" << listen << " is not in listening state (forgot srt_listen?)");
        throw CUDTException(MJ_NOTSUP, MN_NOLISTEN, 0);
    }

    // no "accept" in rendezvous connection setup
    if (ls->core().m_config.bRendezvous)
    {
        LOGC(cnlog.Fatal,
             log << "CUDTUnited::accept: RENDEZVOUS flag passed through check in srt_listen when it set listen state");
        // This problem should never happen because `srt_listen` function should have
        // checked this situation before and not set listen state in result.
        // Inform the user about the invalid state in the universal way.
        throw CUDTException(MJ_NOTSUP, MN_NOLISTEN, 0);
    }

    SRTSOCKET u        = SRT_INVALID_SOCK;
    bool      accepted = false;

    // !!only one connection can be set up each time!!
    while (!accepted)
    {
        UniqueLock accept_lock(ls->m_AcceptLock);
        CSync      accept_sync(ls->m_AcceptCond, accept_lock);

        if ((ls->m_Status != SRTS_LISTENING) || ls->core().m_bBroken)
        {
            // This socket has been closed.
            accepted = true;
        }
        else if (ls->m_QueuedSockets.size() > 0)
        {
            map<SRTSOCKET, sockaddr_any>::iterator b = ls->m_QueuedSockets.begin();

            if (pw_addr != NULL && pw_addrlen != NULL)
            {
                // Check if the length of the buffer to fill the name in
                // was large enough.
                const int len = b->second.size();
                if (*pw_addrlen < len)
                {
                    // In case when the address cannot be rewritten,
                    // DO NOT accept, but leave the socket in the queue.
                    throw CUDTException(MJ_NOTSUP, MN_INVAL, 0);
                }
            }

            u = b->first;
            HLOGC(cnlog.Debug, log << "accept: @" << u << " extracted from @" << ls->id() << " - deleting from queued");
            ls->m_QueuedSockets.erase(b);
            accepted = true;
        }
        else if (!ls->core().m_config.bSynRecving)
        {
            accepted = true;
        }

        if (!accepted && (ls->m_Status == SRTS_LISTENING))
            accept_sync.wait();

        if (ls->m_QueuedSockets.empty())
            m_EPoll.update_events(listen, ls->core().m_sPollID, SRT_EPOLL_ACCEPT, false);
    }

    if (u == SRT_INVALID_SOCK)
    {
        // non-blocking receiving, no connection available
        if (!ls->core().m_config.bSynRecving)
        {
            LOGC(cnlog.Error, log << "srt_accept: no pending connection available at the moment");
            throw CUDTException(MJ_AGAIN, MN_RDAVAIL, 0);
        }

        LOGC(cnlog.Error, log << "srt_accept: listener socket @" << listen << " is already closed");
        // listening socket is closed
        throw CUDTException(MJ_SETUP, MN_CLOSED, 0);
    }

    CUDTSocket* s = locateSocket(u);
    if (s == NULL)
    {
        LOGC(cnlog.Error, log << "srt_accept: pending connection has unexpectedly closed");
        throw CUDTException(MJ_SETUP, MN_CLOSED, 0);
    }

    // Set properly the SRTO_GROUPCONNECT flag
    s->core().m_config.iGroupConnect = 0;

    // Check if LISTENER has the SRTO_GROUPCONNECT flag set,
    // and the already accepted socket has successfully joined
    // the mirror group. If so, RETURN THE GROUP ID, not the socket ID.
#if ENABLE_BONDING
    if (ls->core().m_config.iGroupConnect == 1 && s->m_GroupOf)
    {
        // Put a lock to protect the group against accidental deletion
        // in the meantime.
        SharedLock glock(m_GlobControlLock);
        // Check again; it's unlikely to happen, but
        // it's a theoretically possible scenario
        if (s->m_GroupOf)
        {
            CUDTGroup* g = s->m_GroupOf;
            // Mark the beginning of the connection at the moment
            // when the group ID is returned to the app caller
            g->m_stats.tsLastSampleTime = steady_clock::now();

            // Ok, now that we have to get the group:
            // 1. Get all listeners that have so far reported any pending connection
            //    for this group.
            // 2. THE VERY LISTENER that provided this connection should be only
            //    checked if it contains ANY FURTHER queued sockets than this.

            HLOGC(cnlog.Debug, log << "accept: reporting group $" << g->m_GroupID << " instead of member socket @" << u);
            u                                = g->m_GroupID;
            s->core().m_config.iGroupConnect = 1; // should be derived from ls, but make sure

            vector<SRTSOCKET> listeners = g->clearPendingListeners();
            removePendingForGroup(g, listeners, s->id());
        }
        else
        {
            LOGC(smlog.Error, log << "accept: IPE: socket's group deleted in the meantime of accept process???");
        }
    }
#endif

    ScopedLock cg(s->m_ControlLock);

    if (pw_addr != NULL && pw_addrlen != NULL)
    {
        memcpy((pw_addr), s->m_PeerAddr.get(), s->m_PeerAddr.size());
        *pw_addrlen = s->m_PeerAddr.size();
    }

    return u;
}

#if ENABLE_BONDING

// [[using locked(m_GlobControlLock)]]
void CUDTUnited::removePendingForGroup(const CUDTGroup* g, const vector<SRTSOCKET>& listeners, SRTSOCKET this_socket)
{
    set<SRTSOCKET> members;
    g->getMemberSockets((members));

    IF_HEAVY_LOGGING(ostringstream outl);
    IF_HEAVY_LOGGING(for (vector<SRTSOCKET>::const_iterator lp = listeners.begin(); lp != listeners.end(); ++lp) { outl << " @" << (*lp); });

    HLOGC(cnlog.Debug, log << "removePendingForGroup: " << listeners.size() << " listeners collected: " << outl.str());

    // What we need to do is:
    // 1. Walk through the listener sockets and check their accept queue.
    // 2. Skip a socket that:
    //    - Is equal to this_socket (was removed from the queue already and triggered group accept)
    //    - Does not belong to group members (should remain there for other purposes)
    // 3. Any member socket found in that listener:
    //    - this socket must be removed from the queue
    //    - the listener containing this socket must be added UPDATE event.

    map<CUDTSocket*, int> listeners_to_update;

    for (vector<SRTSOCKET>::const_iterator i = listeners.begin(); i != listeners.end(); ++i)
    {
        CUDTSocket* ls = locateSocket_LOCKED(*i);
        if (!ls)
        {
            HLOGC(cnlog.Debug, log << "Group-pending lsn @" << (*i) << " deleted in the meantime");
            continue;
        }
        vector<SRTSOCKET> swipe_members;

        ScopedLock alk (ls->m_AcceptLock);

        for (map<SRTSOCKET, sockaddr_any>::const_iterator q = ls->m_QueuedSockets.begin(); q != ls->m_QueuedSockets.end(); ++q)
        {
            HLOGC(cnlog.Debug, log << "Group-pending lsn @" << (*i) << " queued socket @" << q->first << ":");
            // 1. Check if it was the accept-triggering socket
            if (q->first == this_socket)
            {
                listeners_to_update[ls] += 0;
                HLOGC(cnlog.Debug, log << "... is the accept-trigger; will only possibly silence the listener");
                continue;
            }

            // 2. Check if it was this group's member socket
            if (members.find(q->first) == members.end())
            {
                // Increase the number of not-member-related sockets to know if
                // the read-ready status from the listener should be cleared.
                listeners_to_update[ls]++;
                HLOGC(cnlog.Debug, log << "... is not a member of $" << g->id() << "; skipping");
                continue;
            }

            // 3. Found at least one socket that is this group's member
            //    and is not the socket that triggered accept.
            swipe_members.push_back(q->first);
            listeners_to_update[ls] += 0;
            HLOGC(cnlog.Debug, log << "... is to be unqueued");
        }
        if (ls->m_QueuedSockets.empty())
        {
            HLOGC(cnlog.Debug, log << "Group-pending lsn @" << (*i) << ": NO QUEUED SOCKETS");
        }

        for (vector<SRTSOCKET>::iterator is = swipe_members.begin(); is != swipe_members.end(); ++is)
        {
            ls->m_QueuedSockets.erase(*is);
        }
    }

    // Now; for every listener, which contained at least one socket that is
    // this group's member:
    // - ADD UPDATE event
    // - REMOVE ACCEPT event, if the number of "other sockets" is zero.

    // NOTE: "map" container is used because we need to have unique listener container,
    // while the listener may potentially be added multiple times in the loop of queued sockets.
    for (map<CUDTSocket*, int>::iterator mi = listeners_to_update.begin(); mi != listeners_to_update.end(); ++mi)
    {
        CUDTSocket* s;
        int nothers;
        Tie(s, nothers) = *mi;

        HLOGC(cnlog.Debug, log << "Group-pending lsn @" << s->id() << " had in-group accepted sockets and " << nothers << " other sockets");
        if (nothers == 0)
        {
            m_EPoll.update_events(s->id(), s->core().m_sPollID, SRT_EPOLL_ACCEPT, false);
        }

        m_EPoll.update_events(s->id(), s->core().m_sPollID, SRT_EPOLL_UPDATE, true);
    }

}

#endif

SRTSOCKET CUDTUnited::connect(SRTSOCKET u, const sockaddr* srcname, const sockaddr* tarname, int namelen)
{
    // Here both srcname and tarname must be specified
    if (!srcname || !tarname || namelen < int(sizeof(sockaddr_in)))
    {
        LOGC(aclog.Error,
             log << "connect(with source): invalid call: srcname=" << srcname << " tarname=" << tarname
                 << " namelen=" << namelen);
        throw CUDTException(MJ_NOTSUP, MN_INVAL);
    }

    sockaddr_any source_addr(srcname, namelen);
    if (source_addr.len == 0)
        throw CUDTException(MJ_NOTSUP, MN_INVAL, 0);
    sockaddr_any target_addr(tarname, namelen);
    if (target_addr.len == 0)
        throw CUDTException(MJ_NOTSUP, MN_INVAL, 0);

#if ENABLE_BONDING
    // Check affiliation of the socket. It's now allowed for it to be
    // a group or socket. For a group, add automatically a socket to
    // the group.
    if (CUDT::isgroup(u))
    {
        GroupKeeper k(*this, u, ERH_THROW);
        // Note: forced_isn is ignored when connecting a group.
        // The group manages the ISN by itself ALWAYS, that is,
        // it's generated anew for the very first socket, and then
        // derived by all sockets in the group.
        SRT_SOCKGROUPCONFIG gd[1] = {srt_prepare_endpoint(srcname, tarname, namelen)};

        // When connecting to exactly one target, only this very target
        // can be returned as a socket, so rewritten back array can be ignored.
        return singleMemberConnect(k.group, gd);
    }
#endif

    CUDTSocket* s = locateSocket(u);
    if (s == NULL)
        throw CUDTException(MJ_NOTSUP, MN_SIDINVAL, 0);

    // For a single socket, just do bind, then connect
    bind(s, source_addr);
    connectIn(s, target_addr, SRT_SEQNO_NONE);
    return SRT_SOCKID_CONNREQ;
}

SRTSOCKET CUDTUnited::connect(const SRTSOCKET u, const sockaddr* name, int namelen, int32_t forced_isn)
{
    if (!name || namelen < int(sizeof(sockaddr_in)))
    {
        LOGC(aclog.Error, log << "connect(): invalid call: name=" << name << " namelen=" << namelen);
        throw CUDTException(MJ_NOTSUP, MN_INVAL);
    }

    sockaddr_any target_addr(name, namelen);
    if (target_addr.len == 0)
        throw CUDTException(MJ_NOTSUP, MN_INVAL, 0);

#if ENABLE_BONDING
    // Check affiliation of the socket. It's now allowed for it to be
    // a group or socket. For a group, add automatically a socket to
    // the group.
    if (CUDT::isgroup(u))
    {
        GroupKeeper k(*this, u, ERH_THROW);

        // Note: forced_isn is ignored when connecting a group.
        // The group manages the ISN by itself ALWAYS, that is,
        // it's generated anew for the very first socket, and then
        // derived by all sockets in the group.
        SRT_SOCKGROUPCONFIG gd[1] = {srt_prepare_endpoint(NULL, name, namelen)};
        return singleMemberConnect(k.group, gd);
    }
#endif

    CUDTSocket* s = locateSocket(u);
    if (!s)
        throw CUDTException(MJ_NOTSUP, MN_SIDINVAL, 0);

    connectIn(s, target_addr, forced_isn);
    return SRT_SOCKID_CONNREQ;
}

#if ENABLE_BONDING
SRTSOCKET CUDTUnited::singleMemberConnect(CUDTGroup* pg, SRT_SOCKGROUPCONFIG* gd)
{
    SRTSOCKET gstat = groupConnect(pg, gd, 1);
    if (gstat == SRT_INVALID_SOCK)
    {
        // We have only one element here, so refer to it.
        // Sanity check
        if (gd->errorcode == SRT_SUCCESS)
            gd->errorcode = SRT_EINVPARAM;

        return CUDT::APIError(gd->errorcode), SRT_INVALID_SOCK;
    }

    return gstat;
}

// [[using assert(pg->m_iBusy > 0)]]
SRTSOCKET CUDTUnited::groupConnect(CUDTGroup* pg, SRT_SOCKGROUPCONFIG* targets, int arraysize)
{
    CUDTGroup& g = *pg;
    SRT_ASSERT(g.m_iBusy > 0);

    // Check and report errors on data brought in by srt_prepare_endpoint,
    // as the latter function has no possibility to report errors.
    for (int tii = 0; tii < arraysize; ++tii)
    {
        if (targets[tii].srcaddr.ss_family != targets[tii].peeraddr.ss_family)
        {
            LOGC(aclog.Error, log << "srt_connect/group: family differs on source and target address");
            throw CUDTException(MJ_NOTSUP, MN_INVAL);
        }

        if (targets[tii].weight > CUDT::MAX_WEIGHT)
        {
            LOGC(aclog.Error, log << "srt_connect/group: weight value must be between 0 and " << (+CUDT::MAX_WEIGHT));
            throw CUDTException(MJ_NOTSUP, MN_INVAL);
        }
    }

    // Synchronize on simultaneous group-locking
    enterCS(*g.exp_groupLock());

    // If the open state switched to OPENED, the blocking mode
    // must make it wait for connecting it. Doing connect when the
    // group is already OPENED returns immediately, regardless if the
    // connection is going to later succeed or fail (this will be
    // known in the group state information).
    bool       block_new_opened = !g.m_bOpened && g.m_bSynRecving;
    const bool was_empty        = g.groupEmpty_LOCKED();

    // In case the group was retried connection, clear first all epoll readiness.
    const int ncleared = m_EPoll.update_events(g.id(), g.m_sPollID, SRT_EPOLL_ERR, false);
    if (was_empty || ncleared)
    {
        HLOGC(aclog.Debug,
              log << "srt_connect/group: clearing IN/OUT because was_empty=" << was_empty
                  << " || ncleared=" << ncleared);
        // IN/OUT only in case when the group is empty, otherwise it would
        // clear out correct readiness resulting from earlier calls.
        // This also should happen if ERR flag was set, as IN and OUT could be set, too.
        m_EPoll.update_events(g.id(), g.m_sPollID, SRT_EPOLL_IN | SRT_EPOLL_OUT, false);
    }

    leaveCS(*g.exp_groupLock());

    SRTSOCKET retval = SRT_INVALID_SOCK;

    int eid           = -1;
    int connect_modes = SRT_EPOLL_CONNECT | SRT_EPOLL_ERR;
    if (block_new_opened)
    {
        // Create this eid only to block-wait for the first
        // connection.
        eid = srt_epoll_create();
    }

    // Use private map to avoid searching in the
    // overall map.
    map<SRTSOCKET, CUDTSocket*> spawned;

    HLOGC(aclog.Debug,
          log << "groupConnect: will connect " << arraysize << " links and "
              << (block_new_opened ? "BLOCK until any is ready" : "leave the process in background"));

    for (int tii = 0; tii < arraysize; ++tii)
    {
        sockaddr_any target_addr(targets[tii].peeraddr);
        sockaddr_any source_addr(targets[tii].srcaddr);
        SRTSOCKET&   sid_rloc = targets[tii].id;
        int&         erc_rloc = targets[tii].errorcode;
        erc_rloc              = SRT_SUCCESS; // preinitialized
        HLOGC(aclog.Debug, log << "groupConnect: taking on " << sockaddr_any(targets[tii].peeraddr).str());

        CUDTSocket* ns = 0;

        // NOTE: After calling newSocket, the socket is mapped into m_Sockets.
        // It must be MANUALLY removed from this list in case we need it deleted.
        SRTSOCKET sid = newSocket(&ns, true); // Create MANAGED socket (auto-deleted when broken)

        if (pg->m_cbConnectHook)
        {
            // Derive the connect hook by the socket, if set on the group
            ns->core().m_cbConnectHook = pg->m_cbConnectHook;
        }

        SRT_SocketOptionObject* config = targets[tii].config;

        // XXX Support non-blocking mode:
        // If the group has nonblocking set for connect (SNDSYN),
        // then it must set so on the socket. Then, the connection
        // process is asynchronous. The socket appears first as
        // GST_PENDING state, and only after the socket becomes
        // connected does its status in the group turn into GST_IDLE.

        // Set all options that were requested by the options set on a group
        // prior to connecting.
        string error_reason SRT_ATR_UNUSED;
        try
        {
            for (size_t i = 0; i < g.m_config.size(); ++i)
            {
                HLOGC(aclog.Debug, log << "groupConnect: OPTION @" << sid << " #" << g.m_config[i].so);
                error_reason = hvu::fmtcat("group-derived option: #", g.m_config[i].so);
                ns->core().setOpt(g.m_config[i].so, &g.m_config[i].value[0], (int)g.m_config[i].value.size());
            }

            // Do not try to set a user option if failed already.
            if (config)
            {
                error_reason = "user option";
                ns->core().applyMemberConfigObject(*config);
            }

            error_reason = "bound address";
            // We got it. Bind the socket, if the source address was set
            if (!source_addr.empty())
                bind(ns, source_addr);
        }
        catch (CUDTException& e)
        {
            // Just notify the problem, but the loop must continue.
            // Set the original error as reported.
            targets[tii].errorcode = e.getErrorCode();
            LOGC(aclog.Error, log << "srt_connect_group: failed to set " << error_reason);
        }
        catch (...)
        {
            // Set the general EINVPARAM - this error should never happen
            LOGC(aclog.Error, log << "IPE: CUDT::setOpt reported unknown exception");
            targets[tii].errorcode = SRT_EINVPARAM;
        }

        // Add socket to the group.
        // Do it after setting all stored options, as some of them may
        // influence some group data.

        groups::SocketData data = groups::prepareSocketData(ns);
        if (targets[tii].token != -1)
        {
            // Reuse the token, if specified by the caller
            data.token = targets[tii].token;
        }
        else
        {
            // Otherwise generate and write back the token
            data.token         = CUDTGroup::genToken();
            targets[tii].token = data.token;
        }

        {
            ExclusiveLock cs(m_GlobControlLock);
            if (m_Sockets.count(sid) == 0)
            {
                HLOGC(aclog.Debug, log << "srt_connect_group: socket @" << sid << " deleted in process");
                // Someone deleted the socket in the meantime?
                // Unlikely, but possible in theory.
                // Don't delete anyhting - it's alreay done.
                continue;
            }

            // There's nothing wrong with preparing the data first
            // even if this happens for nothing. But now, under the lock
            // and after checking that the socket still exists, check now
            // if this succeeded, and then also if the group is still usable.
            // The group will surely exist because it's set busy, until the
            // end of this function. But it might be simultaneously requested closed.
            bool proceed = true;

            if (targets[tii].errorcode != SRT_SUCCESS)
            {
                HLOGC(aclog.Debug,
                      log << "srt_connect_group: not processing @" << sid << " due to error in setting options");
                proceed = false;
            }

            if (g.m_bClosing)
            {
                HLOGC(aclog.Debug,
                      log << "srt_connect_group: not processing @" << sid << " due to CLOSED GROUP $" << g.m_GroupID);
                proceed = false;
            }

            if (proceed)
            {
                CUDTGroup::SocketData* f = g.add(data);
                ns->m_GroupMemberData    = f;
                ns->m_GroupOf            = &g;
                f->weight                = targets[tii].weight;
                HLOGC(aclog.Debug, log << "srt_connect_group: socket @" << sid << " added to group $" << g.m_GroupID);
            }
            else
            {
                targets[tii].id = SRT_INVALID_SOCK;
                delete ns;
                m_Sockets.erase(sid);

                // If failed to set options, then do not continue
                // neither with binding, nor with connecting.
                continue;
            }
        }

        // XXX This should be reenabled later, this should
        // be probably still in use to exchange information about
        // packets asymmetrically lost. But for no other purpose.
        /*
        ns->core().m_cbPacketArrival.set(ns->m_pUDT, &CUDT::groupPacketArrival);
        */

        // XXX Check if needed SharedLock cs(m_GlobControlLock);

        int isn = g.currentSchedSequence();

        // Set it the groupconnect option, as all in-group sockets should have.
        ns->core().m_config.iGroupConnect = 1;

        // Every group member will have always nonblocking
        // (this implies also non-blocking connect/accept).
        // The group facility functions will block when necessary
        // using epoll_wait.
        ns->core().m_config.bSynRecving = false;
        ns->core().m_config.bSynSending = false;

        HLOGC(aclog.Debug, log << "groupConnect: NOTIFIED AS PENDING @" << sid << " both read and write");
        // If this socket is not to block the current connect process,
        // it may still be needed for the further check if the redundant
        // connection succeeded or failed and whether the new socket is
        // ready to use or needs to be closed.
        epoll_add_usock_INTERNAL(g.m_SndEID, ns, &connect_modes);
        epoll_add_usock_INTERNAL(g.m_RcvEID, ns, &connect_modes);

        // Adding a socket on which we need to block to BOTH these tracking EIDs
        // and the blocker EID. We'll simply remove from them later all sockets that
        // got connected state or were broken.

        if (block_new_opened)
        {
            HLOGC(aclog.Debug, log << "groupConnect: WILL BLOCK on @" << sid << " until connected");
            epoll_add_usock_INTERNAL(eid, ns, &connect_modes);
        }

        // And connect
        try
        {
            HLOGC(aclog.Debug, log << "groupConnect: connecting a new socket with ISN=" << isn);
            connectIn(ns, target_addr, isn);
        }
        catch (const CUDTException& e)
        {
            LOGC(aclog.Error,
                 log << "groupConnect: socket @" << sid << " in group " << pg->id() << " failed to connect");
            // We know it does belong to a group.
            // Remove it first because this involves a mutex, and we want
            // to avoid locking more than one mutex at a time.
            erc_rloc               = e.getErrorCode();
            targets[tii].errorcode = e.getErrorCode();
            targets[tii].id        = SRT_INVALID_SOCK;

            ExclusiveLock cl(m_GlobControlLock);

<<<<<<< HEAD
            // You won't be updating any EIDs anymore.
            m_EPoll.wipe_usock(ns->id(), ns->core().m_sPollID);
=======
            ExclusiveLock cl(m_GlobControlLock);
>>>>>>> bab40374
            ns->removeFromGroup(false);
            m_Sockets.erase(ns->id());
            // Intercept to delete the socket on failure.
            delete ns;
            continue;
        }
        catch (...)
        {
            LOGC(aclog.Fatal, log << "groupConnect: IPE: UNKNOWN EXCEPTION from connectIn");
            targets[tii].errorcode = SRT_ESYSOBJ;
<<<<<<< HEAD
            targets[tii].id        = SRT_INVALID_SOCK;
=======
            targets[tii].id        = CUDT::INVALID_SOCK;
>>>>>>> bab40374
            ExclusiveLock cl(m_GlobControlLock);
            ns->removeFromGroup(false);
            // You won't be updating any EIDs anymore.
            m_EPoll.wipe_usock(ns->id(), ns->core().m_sPollID);
            m_Sockets.erase(ns->id());
            // Intercept to delete the socket on failure.
            delete ns;

            // Do not use original exception, it may crash off a C API.
            throw CUDTException(MJ_SYSTEMRES, MN_OBJECT);
        }

        SRT_SOCKSTATUS st;
        {
            ScopedLock grd(ns->m_ControlLock);
            st = ns->getStatus();
        }

        {
            // NOTE: Not applying m_GlobControlLock because the group is now
            // set busy, so it won't be deleted, even if it was requested to be closed.
            ScopedLock grd(g.m_GroupLock);

            if (!ns->m_GroupOf)
            {
                // The situation could get changed between the unlock and lock of m_GroupLock.
                // This must be checked again.
                // If a socket has been removed from group, it means that some other thread is
                // currently trying to delete the socket. Therefore it doesn't have, and even shouldn't,
                // be deleted here. Just exit with error report.
                LOGC(aclog.Error, log << "groupConnect: self-created member socket deleted during process, SKIPPING.");

                // Do not report the error from here, just ignore this socket.
                continue;
            }

            // If m_GroupOf is not NULL, the m_IncludedIter is still valid.
            CUDTGroup::SocketData* f = ns->m_GroupMemberData;

            // Now under a group lock, we need to make sure the group isn't being closed
            // in order not to add a socket to a dead group.
            if (g.m_bClosing)
            {
                LOGC(aclog.Error, log << "groupConnect: group deleted while connecting; breaking the process");

                // Set the status as pending so that the socket is taken care of later.
                // Note that all earlier sockets that were processed in this loop were either
                // set BROKEN or PENDING.
                f->sndstate = SRT_GST_PENDING;
                f->rcvstate = SRT_GST_PENDING;
                retval      = SRT_INVALID_SOCK;
                break;
            }

            HLOGC(aclog.Debug,
                  log << "groupConnect: @" << sid << " connection successful, setting group OPEN (was "
                      << (g.m_bOpened ? "ALREADY" : "NOT") << "), will " << (block_new_opened ? "" : "NOT ")
                      << "block the connect call, status:" << SockStatusStr(st));

            // XXX OPEN OR CONNECTED?
            // BLOCK IF NOT OPEN OR BLOCK IF NOT CONNECTED?
            //
            // What happens to blocking when there are 2 connections
            // pending, about to be broken, and srt_connect() is called again?
            // SHOULD BLOCK the latter, even though is OPEN.
            // Or, OPEN should be removed from here and srt_connect(_group)
            // should block always if the group doesn't have neither 1 conencted link
            g.m_bOpened = true;

            g.m_stats.tsLastSampleTime = steady_clock::now();

            f->laststatus = st;
            // Check the socket status and update it.
            // Turn the group state of the socket to IDLE only if
            // connection is established or in progress
            f->agent = source_addr;
            f->peer  = target_addr;

            if (st >= SRTS_BROKEN)
            {
                f->sndstate = SRT_GST_BROKEN;
                f->rcvstate = SRT_GST_BROKEN;
                epoll_remove_socket_INTERNAL(g.m_SndEID, ns);
                epoll_remove_socket_INTERNAL(g.m_RcvEID, ns);
            }
            else
            {
                f->sndstate  = SRT_GST_PENDING;
                f->rcvstate  = SRT_GST_PENDING;
                spawned[sid] = ns;

                sid_rloc = sid;
                erc_rloc = 0;
                retval   = sid;
            }
        }
    }

    if (retval == SRT_INVALID_SOCK)
    {
        HLOGC(aclog.Debug, log << "groupConnect: none succeeded as background-spawn, exit with error");
        block_new_opened = false; // Avoid executing further while loop
    }

    vector<SRTSOCKET> broken;

    while (block_new_opened)
    {
        if (spawned.empty())
        {
            // All were removed due to errors.
            retval = SRT_INVALID_SOCK;
            break;
        }
        HLOGC(aclog.Debug, log << "groupConnect: first connection, applying EPOLL WAITING.");
        int               len = (int)spawned.size();
        vector<SRTSOCKET> ready(spawned.size());
        const int estat = srt_epoll_wait(eid,
                                         NULL,
                                         NULL, // IN/ACCEPT
                                         &ready[0],
                                         &len, // OUT/CONNECT
                                         -1, // indefinitely (FIXME Check if it needs to REGARD CONNECTION TIMEOUT!)
                                         NULL,
                                         NULL,
                                         NULL,
                                         NULL);

        // Sanity check. Shouldn't happen if subs are in sync with spawned.
        if (estat == int(SRT_ERROR))
        {
#if ENABLE_LOGGING
            CUDTException& x = CUDT::getlasterror();
            if (x.getErrorCode() != SRT_EPOLLEMPTY)
            {
                LOGC(aclog.Error,
                     log << "groupConnect: srt_epoll_wait failed not because empty, unexpected IPE:"
                         << x.getErrorMessage());
            }
#endif
            HLOGC(aclog.Debug, log << "groupConnect: srt_epoll_wait failed - breaking the wait loop");
            retval = SRT_INVALID_SOCK;
            break;
        }

        // At the moment when you are going to work with real sockets,
        // lock the groups so that no one messes up with something here
        // in the meantime.

        ScopedLock lock(*g.exp_groupLock());

        // NOTE: UNDER m_GroupLock, NO API FUNCTION CALLS DARE TO HAPPEN BELOW!

        // Check first if a socket wasn't closed in the meantime. It will be
        // automatically removed from all EIDs, but there's no sense in keeping
        // them in 'spawned' map.
        for (map<SRTSOCKET, CUDTSocket*>::iterator y = spawned.begin(); y != spawned.end(); ++y)
        {
            SRTSOCKET sid = y->first;
            if (y->second->getStatus() >= SRTS_BROKEN)
            {
                HLOGC(aclog.Debug,
                      log << "groupConnect: Socket @" << sid
                          << " got BROKEN in the meantine during the check, remove from candidates");
                // Remove from spawned and try again
                broken.push_back(sid);

                epoll_remove_socket_INTERNAL(eid, y->second);
                epoll_remove_socket_INTERNAL(g.m_SndEID, y->second);
                epoll_remove_socket_INTERNAL(g.m_RcvEID, y->second);
            }
        }

        // Remove them outside the loop because this can't be done
        // while iterating over the same container.
        for (size_t i = 0; i < broken.size(); ++i)
            spawned.erase(broken[i]);

        // Check the sockets if they were reported due
        // to have connected or due to have failed.
        // Distill successful ones. If distilled nothing, return -1.
        // If not all sockets were reported in this instance, repeat
        // the call until you get information about all of them.
        for (int i = 0; i < len; ++i)
        {
            map<SRTSOCKET, CUDTSocket*>::iterator x = spawned.find(ready[i]);
            if (x == spawned.end())
            {
                // Might be removed above - ignore it.
                continue;
            }

            SRTSOCKET   sid = x->first;
            CUDTSocket* s   = x->second;

            // Check status. If failed, remove from spawned
            // and try again.
            SRT_SOCKSTATUS st = s->getStatus();
            if (st >= SRTS_BROKEN)
            {
                HLOGC(aclog.Debug,
                      log << "groupConnect: Socket @" << sid
                          << " got BROKEN during background connect, remove & TRY AGAIN");
                // Remove from spawned and try again
                if (spawned.erase(sid))
                    broken.push_back(sid);

                epoll_remove_socket_INTERNAL(eid, s);
                epoll_remove_socket_INTERNAL(g.m_SndEID, s);
                epoll_remove_socket_INTERNAL(g.m_RcvEID, s);

                continue;
            }

            if (st == SRTS_CONNECTED)
            {
                HLOGC(aclog.Debug,
                      log << "groupConnect: Socket @" << sid << " got CONNECTED as first in the group - reporting");
                retval           = sid;

                // XXX Race against postConnect/setGroupConnected in the worker thread.
                // XXX POTENTIAL BUG: Possibly this supersedes the same setting done from postConnect
                //     and this way the epoll readiness isn't set.
                // In this thread the group is also set connected after the connection process is done.
                // Might be that this here isn't required.
                g.m_bConnected   = true;
                block_new_opened = false; // Interrupt also rolling epoll (outer loop)

                // Remove this socket from SND EID because it doesn't need to
                // be connection-tracked anymore. Don't remove from the RCV EID
                // however because RCV procedure relies on epoll also for reading
                // and when found this socket connected it will "upgrade" it to
                // read-ready tracking only.
                epoll_remove_socket_INTERNAL(g.m_SndEID, s);
                break;
            }

            // Spurious?
            HLOGC(aclog.Debug,
                  log << "groupConnect: Socket @" << sid << " got spurious wakeup in " << SockStatusStr(st)
                      << " TRY AGAIN");
        }
        // END of m_GroupLock CS - you can safely use API functions now.
    }
    // Finished, delete epoll.
    if (eid != -1)
    {
        HLOGC(aclog.Debug, log << "connect FIRST IN THE GROUP finished, removing E" << eid);
        srt_epoll_release(eid);
    }

    for (vector<SRTSOCKET>::iterator b = broken.begin(); b != broken.end(); ++b)
    {
        CUDTSocket* s = locateSocket(*b, ERH_RETURN);
        if (!s)
            continue;

        // This will also automatically remove it from the group and all eids
        close(s, SRT_CLS_INTERNAL);
    }

    // There's no possibility to report a problem on every connection
    // separately in case when every single connection has failed. What
    // is more interesting, it's only a matter of luck that all connections
    // fail at exactly the same time. OTOH if all are to fail, this
    // function will still be polling sockets to determine the last man
    // standing. Each one could, however, break by a different reason,
    // for example, one by timeout, another by wrong passphrase. Check
    // the `errorcode` field to determine the reaon for particular link.
    if (retval == SRT_INVALID_SOCK)
        throw CUDTException(MJ_CONNECTION, MN_CONNLOST, 0);

    return retval;
}
#endif

void CUDTUnited::connectIn(CUDTSocket* s, const sockaddr_any& target_addr, int32_t forced_isn)
{
    ScopedLock cg(s->m_ControlLock);
    // a socket can "connect" only if it is in the following states:
    // - OPENED: assume the socket binding parameters are configured
    // - INIT: configure binding parameters here
    // - any other (meaning, already connected): report error

    if (s->m_Status == SRTS_INIT)
    {
        // If bind() was done first on this socket, then the
        // socket will not perform this step. This actually does the
        // same thing as bind() does, just with empty address so that
        // the binding parameters are autoselected.

        // This will create such a sockaddr_any that
        // will return true from empty().
        bindSocketToMuxer(s, sockaddr_any(target_addr.family()));
    }
    else
    {
        if (s->m_Status != SRTS_OPENED)
            throw CUDTException(MJ_NOTSUP, MN_ISCONNECTED, 0);

        // status = SRTS_OPENED, so family should be known already.
        if (target_addr.family() != s->m_SelfAddr.family())
        {
            LOGP(cnlog.Error, "srt_connect: socket is bound to a different family than target address");
            throw CUDTException(MJ_NOTSUP, MN_INVAL, 0);
        }
    }

    // connect_complete() may be called before connect() returns.
    // So we need to update the status before connect() is called,
    // otherwise the status may be overwritten with wrong value
    // (CONNECTED vs. CONNECTING).
    s->m_Status = SRTS_CONNECTING;

    /*
     * In blocking mode, connect can block for up to 30 seconds for
     * rendez-vous mode. Holding the s->m_ControlLock prevent close
     * from cancelling the connect
     */
    try
    {
        // record peer address
        s->m_PeerAddr = target_addr;
        s->core().startConnect(target_addr, forced_isn);
    }
    catch (const CUDTException&) // Interceptor, just to change the state.
    {
        s->m_Status = SRTS_OPENED;
        throw;
    }
}

SRTSTATUS CUDTUnited::close(const SRTSOCKET u, int reason)
{
#if ENABLE_BONDING
    if (CUDT::isgroup(u))
    {
        GroupKeeper k(*this, u, ERH_THROW);
        k.group->close();
        deleteGroup(k.group);
        return SRT_STATUS_OK;
    }
#endif
#if ENABLE_HEAVY_LOGGING
    // Wrapping the log into a destructor so that it
    // is printed AFTER the destructor of SocketKeeper.
    struct ScopedExitLog
    {
        const CUDTSocket* const ps;
        ScopedExitLog(const CUDTSocket* p): ps(p){}
        ~ScopedExitLog()
        {
            if (ps) // Could be not acquired by SocketKeeper, occasionally
            {
                HLOGC(smlog.Debug, log << "CUDTUnited::close/end: @" << ps->id() << " busy=" << ps->isStillBusy());
            }
        }
    };
#endif

    SocketKeeper k(*this, u, ERH_THROW);
    IF_HEAVY_LOGGING(ScopedExitLog slog(k.socket));
    HLOGC(smlog.Debug, log << "CUDTUnited::close/begin: @" << u << " busy=" << k.socket->isStillBusy());

    return close(k.socket, reason);
}

#if ENABLE_BONDING
void CUDTUnited::deleteGroup(CUDTGroup* g)
{
<<<<<<< HEAD
    sync::ExclusiveLock cg(m_GlobControlLock);
=======
    using srt_logging::gmlog;

    srt::sync::ExclusiveLock cg(m_GlobControlLock);
>>>>>>> bab40374
    return deleteGroup_LOCKED(g);
}

// [[using locked(m_GlobControlLock)]]
void CUDTUnited::deleteGroup_LOCKED(CUDTGroup* g)
{
    SRT_ASSERT(g->groupEmpty());

    // After that the group is no longer findable by GroupKeeper
    m_Groups.erase(g->m_GroupID);
    m_ClosedGroups[g->m_GroupID] = g;

    // Paranoid check: since the group is in m_ClosedGroups
    // it may potentially be deleted. Make sure no socket points
    // to it. Actually all sockets should have been already removed
    // from the group container, so if any does, it's invalid.
    for (sockets_t::iterator i = m_Sockets.begin(); i != m_Sockets.end(); ++i)
    {
        CUDTSocket* s = i->second;
        if (s->m_GroupOf == g)
        {
            HLOGC(smlog.Debug, log << "deleteGroup: IPE: existing @" << s->id() << " points to a dead group!");
            s->m_GroupOf         = NULL;
            s->m_GroupMemberData = NULL;
        }
    }

    // Just in case, do it in closed sockets, too, although this should be
    // always done before moving to it.
    for (sockets_t::iterator i = m_ClosedSockets.begin(); i != m_ClosedSockets.end(); ++i)
    {
        CUDTSocket* s = i->second;
        if (s->m_GroupOf == g)
        {
            HLOGC(smlog.Debug, log << "deleteGroup: IPE: closed @" << s->id() << " points to a dead group!");
            s->m_GroupOf         = NULL;
            s->m_GroupMemberData = NULL;
        }
    }
}
#endif

// [[using locked(m_GlobControlLock)]]
void CUDTUnited::recordCloseReason(CUDTSocket* s)
{
    CloseInfo ci;
    ci.info.agent = SRT_CLOSE_REASON(s->core().m_AgentCloseReason.load());
    ci.info.peer = SRT_CLOSE_REASON(s->core().m_PeerCloseReason.load());
    ci.info.time = s->core().m_CloseTimeStamp.load().time_since_epoch().count();

    m_ClosedDatabase[s->id()] = ci;

    // As a DOS attack prevention, do not allow to keep more than 10 records.
    // In a normal functioning of the application this shouldn't be necessary,
    // but it is still needed that a record of a dead socket is kept for
    // 10 gc cycles more to ensure that the application can obtain it even after
    // the socket has been physically removed. But if we don't limit the number
    // of these records, this could be vulnerable for DOS attack if the user
    // forces the application to create and close SRT sockets very quickly.
    // Hence remove the oldest record, which can be recognized from the `time`
    // field, if the number of records exceeds 10.
    if (m_ClosedDatabase.size() > MAX_CLOSE_RECORD_SIZE)
    {
        // remove the oldest one
        // This can only be done by collecting all time info
        map<int32_t, SRTSOCKET> which;

        for (map<SRTSOCKET, CloseInfo>::iterator x = m_ClosedDatabase.begin();
                x != m_ClosedDatabase.end(); ++x)
        {
            which[x->second.info.time] = x->first;
        }

        map<int32_t, SRTSOCKET>::iterator y = which.begin();
        size_t ntodel = m_ClosedDatabase.size() - MAX_CLOSE_RECORD_SIZE;
        for (size_t i = 0; i < ntodel; ++i)
        {
            // Sanity check - should never happen because it's unlikely
            // that two different sockets were closed exactly at the same
            // nanosecond time.
            if (y == which.end())
                break;

            m_ClosedDatabase.erase(y->second);
            ++y;
        }
    }
}

bool CUDTSocket::closeInternal(int reason) ATR_NOEXCEPT
{
    bool done = m_UDT.closeEntity(reason);
    breakNonAcceptedSockets(); // XXX necessary?

    return done;
}

void CUDTSocket::breakNonAcceptedSockets()
{
    // In case of a listener socket, close also all incoming connection
    // sockets that have not been extracted as accepted.

    vector<SRTSOCKET> accepted;
    if (m_UDT.m_bListening)
    {
        HLOGC(smlog.Debug, log << "breakNonAcceptedSockets: @" << m_UDT.id() << " CHECKING ACCEPTED LEAKS:");
        ScopedLock lk (m_AcceptLock);

        for (map<SRTSOCKET, sockaddr_any>::iterator q = m_QueuedSockets.begin();
                q != m_QueuedSockets.end(); ++ q)
        {
            accepted.push_back(q->first);
        }
    }

    if (!accepted.empty())
    {
        HLOGC(smlog.Debug, log << "breakNonAcceptedSockets: found " << accepted.size() << " leaky accepted sockets");
        for (vector<SRTSOCKET>::iterator i = accepted.begin(); i != accepted.end(); ++i)
        {
            CUDTUnited::SocketKeeper sk(m_UDT.uglobal(), *i);
            if (sk.socket)
            {
                sk.socket->m_UDT.m_bBroken = true;
                sk.socket->m_UDT.m_iBrokenCounter = 0;
                sk.socket->m_UDT.m_bClosing = true;
                sk.socket->m_Status = SRTS_CLOSING;
            }
        }
    }
    else
    {
        HLOGC(smlog.Debug, log << "breakNonAcceptedSockets: no queued sockets");
    }
}

SRTSTATUS CUDTUnited::close(CUDTSocket* s, int reason)
{
    HLOGC(smlog.Debug, log << s->core().CONID() << "CLOSE. Acquiring control lock");
    ScopedLock socket_cg(s->m_ControlLock);

    // The check for whether m_pRcvQueue isn't NULL is safe enough;
    // it can either be NULL after socket creation and without binding
    // and then once it's assigned, it's never reset to NULL even when
    // destroying the socket.
    CUDT& e = s->core();

    // Allow the socket to be closed by gc, if needed.
    e.m_bManaged = true;

    // Status is required to make sure that the socket passed through
    // the updateMux() and inside installMuxer() calls so that m_pRcvQueue
    // has been set to a non-NULL value. The value itself can't be checked
    // as such because it causes a data race. All checked data here are atomic.
    SRT_SOCKSTATUS st = s->m_Status;
    if (e.m_bConnecting && !e.m_bConnected && st >= SRTS_OPENED)
    {
        // Workaround for a design flaw.
        // It's to work around the case when the socket is being
        // closed in another thread while it's in the process of
        // connecting in the blocking mode, that is, it runs the
        // loop in `CUDT::startConnect` whole time under the lock
        // of CUDT::m_ConnectionLock and CUDTSocket::m_ControlLock
        // this way blocking the `srt_close` API call from continuing.
        // We are setting here the m_bClosing flag prematurely so
        // that the loop may check this flag periodically and exit
        // immediately if it's set.
        //
        // The problem is that this flag shall NOT be set in case
        // when you have a CONNECTED socket because not only isn't it
        // not a problem in this case, but also it additionally
        // turns the socket in a "confused" state in which it skips
        // vital part of closing itself and therefore runs an infinite
        // loop when trying to purge the sender buffer of the closing
        // socket.
        //
        // XXX Consider refax on CUDT::startConnect and removing the
        // connecting loop there and replace the "blocking mode specific"
        // connecting procedure with delegation to the receiver queue,
        // which will be then common with non-blocking mode, and synchronize
        // the blocking through a CV.

        e.m_bClosing = true;

        // XXX Kicking rcv q is no longer necessary. This was kicking the CV
        // that was sleeping on packet reception in CRcvQueue::m_mBuffer,
        // which was only used for communication with the blocking-mode
        // caller in original code. This code is now removed and the
        // blocking mode is using non-blocking mode with stalling on CV.
    }

    HLOGC(smlog.Debug, log << s->core().CONID() << "CLOSING (removing from listening, closing CUDT)");

    const bool synch_close_snd = s->core().m_config.bSynSending;

    SRTSOCKET u = s->id();

    if (s->m_Status == SRTS_LISTENING)
    {
        if (s->core().m_bBroken)
            return SRT_STATUS_OK;

        s->m_tsClosureTimeStamp = steady_clock::now();
        s->core().m_bBroken     = true;

        // Change towards original UDT:
        // Leave all the closing activities for garbageCollect to happen,
        // however remove the listener from the RcvQueue IMMEDIATELY.
        // Even though garbageCollect would eventually remove the listener
        // as well, there would be some time interval between now and the
        // moment when it's done, and during this time the application will
        // be unable to bind to this port that the about-to-delete listener
        // is currently occupying (due to blocked slot in the RcvQueue).

        HLOGC(smlog.Debug, log << s->core().CONID() << "CLOSING (removing listener immediately)");
        s->breakNonAcceptedSockets();

        // Do not lock m_GlobControlLock for that call; this would deadlock.
        // We also get the ID of the muxer, not the muxer object because to get
        // the muxer object you need to lock m_GlobControlLock. The ID may exist
        // without a multiplexer and we have a guarantee it will not be reused
        // for a long enough time. Worst case scenario, it won't be dispatched
        // to a multiplexer - already under a lock, of course.
        int muxid = s->core().notListening();

        {
            // Need to protect the existence of the multiplexer.
            // Multiple threads are allowed to dispose it and only
            // one can succeed. But in this case here we need it
            // out possibly immediately.
            ExclusiveLock manager_cg(m_GlobControlLock);
            CMultiplexer* mux = muxid != -1 ? map_getp(m_mMultiplexer, muxid) : (CMultiplexer*)NULL;
            s->m_Status = SRTS_CLOSING;

            // As the listener that contains no spawned-off accepted
            // socket is being closed, it's withdrawn from the muxer.
            // This is the only way how it can be checked that this
            // multiplexer has lost all its sockets and therefore
            // should be deleted.
            if (mux)
                checkRemoveMux(*mux);
        }

        // broadcast all "accept" waiting
        CSync::lock_notify_all(s->m_AcceptCond, s->m_AcceptLock);

        s->core().setAgentCloseReason(reason);
    }
    else
    {
        s->m_Status = SRTS_CLOSING;
        // Note: this call may be done on a socket that hasn't finished
        // sending all packets scheduled for sending, which means, this call
        // may block INDEFINITELY. As long as it's acceptable to block the
        // call to srt_close(), and all functions in all threads where this
        // very socket is used, this shall not block the central database.
        s->closeInternal(reason);

        // synchronize with garbage collection.
        HLOGC(smlog.Debug,
              log << "@" << u << "U::close done. GLOBAL CLOSE: " << s->core().CONID()
                  << "Acquiring GLOBAL control lock");
        ExclusiveLock manager_cg(m_GlobControlLock);
        // since "s" is located before m_GlobControlLock, locate it again in case
        // it became invalid
        // XXX This is very weird; if we state that the CUDTSocket object
        // could not be deleted between locks, then definitely it couldn't
        // also change the pointer value. There's no other reason for getting
        // this iterator but to obtain the 's' pointer, which is impossible to
        // be different than previous 's' (m_Sockets is a map that stores pointers
        // transparently). This iterator isn't even later used to delete the socket
        // from the container, though it would be more efficient.
        // FURTHER RESEARCH REQUIRED.
        sockets_t::iterator i = m_Sockets.find(u);
        if ((i == m_Sockets.end()) || (i->second->m_Status == SRTS_CLOSED))
        {
            HLOGC(smlog.Debug, log << "@" << u << "U::close: NOT AN ACTIVE SOCKET, returning.");
            return SRT_STATUS_OK;
        }
        s = i->second;
        s->setClosed();

#if ENABLE_BONDING
        if (s->m_GroupOf)
        {
            HLOGC(smlog.Debug,
                  log << "@" << s->id() << " IS MEMBER OF $" << s->m_GroupOf->id() << " - REMOVING FROM GROUP");
            s->removeFromGroup(true);
        }
#endif

        recordCloseReason(s);

        // You won't be updating any EIDs anymore.
        m_EPoll.wipe_usock(s->id(), s->core().m_sPollID);

        swipeSocket_LOCKED(s->id(), s, SWIPE_NOW);

        // Run right now the function that should attempt to delete the socket.
        // XXX Right now it will never work because the busy lock is applied on
        // the whole code calling this function, and with this lock, removal will
        // never happen.
        CMultiplexer* mux = tryRemoveClosedSocket(u);
        if (mux && mux->tryCloseIfEmpty())
        {
            mux->stopWorkers();
        }

        HLOGC(smlog.Debug, log << "@" << u << "U::close: Socket MOVED TO CLOSED for collecting later.");

        CGlobEvent::triggerEvent();
    }

    HLOGC(smlog.Debug, log << "@" << u << ": GLOBAL: CLOSING DONE");

    // Check if the ID is still in closed sockets before you access it
    // (the last triggerEvent could have deleted it).
    if (synch_close_snd)
    {
#if SRT_ENABLE_CLOSE_SYNCH

        HLOGC(smlog.Debug, log << "@" << u << " GLOBAL CLOSING: sync-waiting for releasing sender resources...");
        for (;;)
        {
            CSndBuffer* sb = s->core().m_pSndBuffer;

            // Disconnected from buffer - nothing more to check.
            if (!sb)
            {
                HLOGC(smlog.Debug,
                      log << "@" << u << " GLOBAL CLOSING: sending buffer disconnected. Allowed to close.");
                break;
            }

            // Sender buffer empty
            if (sb->getCurrBufSize() == 0)
            {
                HLOGC(smlog.Debug, log << "@" << u << " GLOBAL CLOSING: sending buffer depleted. Allowed to close.");
                break;
            }

            // Ok, now you are keeping GC thread hands off the internal data.
            // You can check then if it has already deleted the socket or not.
            // The socket is either in m_ClosedSockets or is already gone.

            // Done the other way, but still done. You can stop waiting.
            bool isgone = false;
            {
                SharedLock manager_cg(m_GlobControlLock);
                isgone = m_ClosedSockets.count(u) == 0;
            }
            if (!isgone)
            {
                isgone = !s->core().m_bOpened;
            }
            if (isgone)
            {
                HLOGC(smlog.Debug,
                      log << "@" << u << " GLOBAL CLOSING: ... gone in the meantime, whatever. Exiting close().");
                break;
            }

            HLOGC(smlog.Debug, log << "@" << u << " GLOBAL CLOSING: ... still waiting for any update.");
            // How to handle a possible error here?
            CGlobEvent::waitForEvent();

            // Continue waiting in case when an event happened or 1s waiting time passed for checkpoint.
        }
#endif
    }

    /*
       This code is PUT ASIDE for now.
       Most likely this will be never required.
       It had to hold the closing activity until the time when the receiver buffer is depleted.
       However the closing of the socket should only happen when the receiver has received
       an information about that the reading is no longer possible (error report from recv/recvfile).
       When this happens, the receiver buffer is definitely depleted already and there's no need to check
       anything.

       Should there appear any other conditions in future under which the closing process should be
       delayed until the receiver buffer is empty, this code can be filled here.

    if ( synch_close_rcv )
    {
    ...
    }
    */
    CSync::notify_one_relaxed(m_GCStopCond);

    return SRT_STATUS_OK;
}

void CUDTUnited::getpeername(const SRTSOCKET u, sockaddr* pw_name, int* pw_namelen)
{
    if (!pw_name || !pw_namelen)
        throw CUDTException(MJ_NOTSUP, MN_INVAL, 0);

    if (getStatus(u) != SRTS_CONNECTED)
        throw CUDTException(MJ_CONNECTION, MN_NOCONN, 0);

    CUDTSocket* s = locateSocket(u);

    if (!s)
        throw CUDTException(MJ_NOTSUP, MN_SIDINVAL, 0);

    if (!s->core().m_bConnected || s->core().m_bBroken)
        throw CUDTException(MJ_CONNECTION, MN_NOCONN, 0);

    const int len = s->m_PeerAddr.size();
    if (*pw_namelen < len)
        throw CUDTException(MJ_NOTSUP, MN_INVAL, 0);

    memcpy((pw_name), &s->m_PeerAddr.sa, len);
    *pw_namelen = len;
}

void CUDTUnited::getsockname(const SRTSOCKET u, sockaddr* pw_name, int* pw_namelen)
{
    if (!pw_name || !pw_namelen)
        throw CUDTException(MJ_NOTSUP, MN_INVAL, 0);

    CUDTSocket* s = locateSocket(u);

    if (!s)
        throw CUDTException(MJ_NOTSUP, MN_SIDINVAL, 0);

    if (s->core().m_bBroken)
        throw CUDTException(MJ_NOTSUP, MN_SIDINVAL, 0);

    if (s->m_Status == SRTS_INIT)
        throw CUDTException(MJ_CONNECTION, MN_NOCONN, 0);

    const int len = s->m_SelfAddr.size();
    if (*pw_namelen < len)
        throw CUDTException(MJ_NOTSUP, MN_INVAL, 0);

    memcpy((pw_name), &s->m_SelfAddr.sa, len);
    *pw_namelen = len;
}

void CUDTUnited::getsockdevname(const SRTSOCKET u, char* pw_name, size_t* pw_namelen)
{
    if (!pw_name || !pw_namelen)
        throw CUDTException(MJ_NOTSUP, MN_INVAL, 0);

    CUDTSocket* s = locateSocket(u);

    if (!s)
        throw CUDTException(MJ_NOTSUP, MN_SIDINVAL, 0);

    if (s->core().m_bBroken)
        throw CUDTException(MJ_NOTSUP, MN_SIDINVAL, 0);

    if (s->m_Status == SRTS_INIT)
        throw CUDTException(MJ_CONNECTION, MN_NOCONN, 0);

    const vector<LocalInterface>& locals = GetLocalInterfaces();

    for (vector<LocalInterface>::const_iterator i = locals.begin(); i != locals.end(); ++i)
    {
        if (i->addr.equal_address(s->m_SelfAddr))
        {
            if (*pw_namelen < i->name.size() + 1)
                throw CUDTException(MJ_NOTSUP, MN_INVAL);
            memcpy((pw_name), i->name.c_str(), i->name.size()+1);
            *pw_namelen = i->name.size();
            return;
        }
    }

    *pw_namelen = 0; // report empty one
}

int CUDTUnited::select(std::set<SRTSOCKET>* readfds, std::set<SRTSOCKET>* writefds, std::set<SRTSOCKET>* exceptfds, const timeval* timeout)
{
    const steady_clock::time_point entertime = steady_clock::now();

    const int64_t timeo_us = timeout ? static_cast<int64_t>(timeout->tv_sec) * 1000000 + timeout->tv_usec : -1;
    const steady_clock::duration timeo(microseconds_from(timeo_us));

    // initialize results
    int            count = 0;
    set<SRTSOCKET> rs, ws, es;

    // retrieve related UDT sockets
    vector<CUDTSocket*> ru, wu, eu;
    CUDTSocket*         s;
    if (readfds)
        for (set<SRTSOCKET>::iterator i1 = readfds->begin(); i1 != readfds->end(); ++i1)
        {
            if (getStatus(*i1) == SRTS_BROKEN)
            {
                rs.insert(*i1);
                ++count;
            }
            else if (!(s = locateSocket(*i1)))
                throw CUDTException(MJ_NOTSUP, MN_SIDINVAL, 0);
            else
                ru.push_back(s);
        }
    if (writefds)
        for (set<SRTSOCKET>::iterator i2 = writefds->begin(); i2 != writefds->end(); ++i2)
        {
            if (getStatus(*i2) == SRTS_BROKEN)
            {
                ws.insert(*i2);
                ++count;
            }
            else if (!(s = locateSocket(*i2)))
                throw CUDTException(MJ_NOTSUP, MN_SIDINVAL, 0);
            else
                wu.push_back(s);
        }
    if (exceptfds)
        for (set<SRTSOCKET>::iterator i3 = exceptfds->begin(); i3 != exceptfds->end(); ++i3)
        {
            if (getStatus(*i3) == SRTS_BROKEN)
            {
                es.insert(*i3);
                ++count;
            }
            else if (!(s = locateSocket(*i3)))
                throw CUDTException(MJ_NOTSUP, MN_SIDINVAL, 0);
            else
                eu.push_back(s);
        }

    do
    {
        // query read sockets
        for (vector<CUDTSocket*>::iterator j1 = ru.begin(); j1 != ru.end(); ++j1)
        {
            s = *j1;

            if (s->readReady() || s->m_Status == SRTS_CLOSED)
            {
                rs.insert(s->id());
                ++count;
            }
        }

        // query write sockets
        for (vector<CUDTSocket*>::iterator j2 = wu.begin(); j2 != wu.end(); ++j2)
        {
            s = *j2;

            if (s->writeReady() || s->m_Status == SRTS_CLOSED)
            {
                ws.insert(s->id());
                ++count;
            }
        }

        // query exceptions on sockets
        for (vector<CUDTSocket*>::iterator j3 = eu.begin(); j3 != eu.end(); ++j3)
        {
            // check connection request status, not supported now
        }

        if (0 < count)
            break;

        CGlobEvent::waitForEvent();
    } while (timeo > steady_clock::now() - entertime);

    if (readfds)
        *readfds = rs;

    if (writefds)
        *writefds = ws;

    if (exceptfds)
        *exceptfds = es;

    return count;
}

int CUDTUnited::selectEx(const vector<SRTSOCKET>& fds,
                              vector<SRTSOCKET>*       readfds,
                              vector<SRTSOCKET>*       writefds,
                              vector<SRTSOCKET>*       exceptfds,
                              int64_t                  msTimeOut)
{
    const steady_clock::time_point entertime = steady_clock::now();

    const int64_t                timeo_us = msTimeOut >= 0 ? msTimeOut * 1000 : -1;
    const steady_clock::duration timeo(microseconds_from(timeo_us));

    // initialize results
    int count = 0;
    if (readfds)
        readfds->clear();
    if (writefds)
        writefds->clear();
    if (exceptfds)
        exceptfds->clear();

    do
    {
        for (vector<SRTSOCKET>::const_iterator i = fds.begin(); i != fds.end(); ++i)
        {
            CUDTSocket* s = locateSocket(*i);

            if ((!s) || s->core().m_bBroken || (s->m_Status == SRTS_CLOSED))
            {
                if (exceptfds)
                {
                    exceptfds->push_back(*i);
                    ++count;
                }
                continue;
            }

            if (readfds)
            {
                if ((s->core().m_bConnected && s->core().isRcvBufferReady()) ||
                    (s->core().m_bListening && (s->m_QueuedSockets.size() > 0)))
                {
                    readfds->push_back(s->id());
                    ++count;
                }
            }

            if (writefds)
            {
                if (s->core().m_bConnected &&
                    (s->core().m_pSndBuffer->getCurrBufSize() < s->core().m_config.iSndBufSize))
                {
                    writefds->push_back(s->id());
                    ++count;
                }
            }
        }

        if (count > 0)
            break;

        CGlobEvent::waitForEvent();
    } while (timeo > steady_clock::now() - entertime);

    return count;
}

int CUDTUnited::epoll_create()
{
    return m_EPoll.create();
}

void CUDTUnited::epoll_clear_usocks(int eid)
{
    return m_EPoll.clear_usocks(eid);
}

void CUDTUnited::epoll_add_usock(const int eid, const SRTSOCKET u, const int* events)
{
#if ENABLE_BONDING
    if (CUDT::isgroup(u))
    {
        GroupKeeper k(*this, u, ERH_THROW);
        m_EPoll.update_usock(eid, u, events);
        k.group->addEPoll(eid);
        return;
    }
#endif

    // The call to epoll_add_usock_INTERNAL is expected
    // to be called under m_GlobControlLock, so use this lock here, too.
    {
        SharedLock cs (m_GlobControlLock);
        CUDTSocket* s = locateSocket_LOCKED(u);
        if (s)
        {
            epoll_add_usock_INTERNAL(eid, s, events);
        }
        else
        {
            throw CUDTException(MJ_NOTSUP, MN_SIDINVAL);
        }
    }
}

// NOTE: WILL LOCK (serially):
// - CEPoll::m_EPollLock
// - CUDT::m_RecvLock
void CUDTUnited::epoll_add_usock_INTERNAL(const int eid, CUDTSocket* s, const int* events)
{
    m_EPoll.update_usock(eid, s->id(), events);
    s->core().addEPoll(eid);
}

void CUDTUnited::epoll_add_ssock(const int eid, const SYSSOCKET s, const int* events)
{
    return m_EPoll.add_ssock(eid, s, events);
}

void CUDTUnited::epoll_update_ssock(const int eid, const SYSSOCKET s, const int* events)
{
    return m_EPoll.update_ssock(eid, s, events);
}

template <class EntityType>
void CUDTUnited::epoll_remove_entity(const int eid, EntityType* ent)
{
    // XXX Not sure if this is anyhow necessary because setting readiness
    // to false doesn't actually trigger any action. Further research needed.
    HLOGC(ealog.Debug, log << "epoll_remove_usock: CLEARING readiness on E" << eid << " of @" << ent->id());
    ent->removeEPollEvents(eid);

    // First remove the EID from the subscribed in the socket so that
    // a possible call to update_events:
    // - if happens before this call, can find the epoll bit update possible
    // - if happens after this call, will not strike this EID
    HLOGC(ealog.Debug, log << "epoll_remove_usock: REMOVING E" << eid << " from back-subscirbers in @" << ent->id());
    ent->removeEPollID(eid);

    HLOGC(ealog.Debug, log << "epoll_remove_usock: CLEARING subscription on E" << eid << " of @" << ent->id());
    int no_events = 0;
    m_EPoll.update_usock(eid, ent->id(), &no_events);
}

// Needed internal access!
void CUDTUnited::epoll_remove_socket_INTERNAL(const int eid, CUDTSocket* s)
{
    return epoll_remove_entity(eid, &s->core());
}

#if ENABLE_BONDING
void CUDTUnited::epoll_remove_group_INTERNAL(const int eid, CUDTGroup* g)
{
    return epoll_remove_entity(eid, g);
}
#endif

void CUDTUnited::epoll_remove_usock(const int eid, const SRTSOCKET u)
{
    CUDTSocket* s = 0;

#if ENABLE_BONDING
    CUDTGroup* g = 0;
    if (CUDT::isgroup(u))
    {
        GroupKeeper k(*this, u, ERH_THROW);
        g = k.group;
        return epoll_remove_entity(eid, g);
    }
    else
#endif
    {
        s = locateSocket(u);
        if (s)
            return epoll_remove_entity(eid, &s->core());
    }

    LOGC(ealog.Error,
         log << "remove_usock: @" << u << " not found as either socket or group. Removing only from epoll system.");
    int no_events = 0;
    return m_EPoll.update_usock(eid, u, &no_events);
}

void CUDTUnited::epoll_remove_ssock(const int eid, const SYSSOCKET s)
{
    return m_EPoll.remove_ssock(eid, s);
}

int CUDTUnited::epoll_uwait(const int eid, SRT_EPOLL_EVENT* fdsSet, int fdsSize, int64_t msTimeOut)
{
    return m_EPoll.uwait(eid, fdsSet, fdsSize, msTimeOut);
}

int32_t CUDTUnited::epoll_set(int eid, int32_t flags)
{
    return m_EPoll.setflags(eid, flags);
}

void CUDTUnited::epoll_release(const int eid)
{
    return m_EPoll.release(eid);
}

CUDTSocket* CUDTUnited::locateSocket(const SRTSOCKET u, ErrorHandling erh)
{
    SharedLock cg(m_GlobControlLock);
    CUDTSocket* s = locateSocket_LOCKED(u);
    if (!s)
    {
        if (erh == ERH_RETURN)
            return NULL;
        throw CUDTException(MJ_NOTSUP, MN_SIDINVAL, 0);
    }

    return s;
}

// [[using locked(m_GlobControlLock)]];
CUDTSocket* CUDTUnited::locateSocket_LOCKED(SRTSOCKET u)
{
    sockets_t::iterator i = m_Sockets.find(u);

    if ((i == m_Sockets.end()) || (i->second->m_Status == SRTS_CLOSED))
    {
        return NULL;
    }

    return i->second;
}

#if ENABLE_BONDING
CUDTGroup* CUDTUnited::locateAcquireGroup(SRTSOCKET u, ErrorHandling erh)
{
    SharedLock cg(m_GlobControlLock);

    const groups_t::iterator i = m_Groups.find(u);
    if (i == m_Groups.end())
    {
        if (erh == ERH_THROW)
            throw CUDTException(MJ_NOTSUP, MN_SIDINVAL, 0);
        return NULL;
    }

    ScopedLock cgroup(*i->second->exp_groupLock());
    i->second->apiAcquire();
    return i->second;
}

CUDTGroup* CUDTUnited::acquireSocketsGroup(CUDTSocket* s)
{
    SharedLock cg(m_GlobControlLock);
    CUDTGroup* g = s->m_GroupOf;
    if (!g)
        return NULL;

    // With m_GlobControlLock locked, we are sure the group
    // still exists, if it wasn't removed from this socket.
    g->apiAcquire();
    return g;
}
#endif

CUDTSocket* CUDTUnited::locateAcquireSocket(SRTSOCKET u, ErrorHandling erh)
{
    SharedLock cg(m_GlobControlLock);

    CUDTSocket* s = locateSocket_LOCKED(u);
    if (!s)
    {
        if (erh == ERH_THROW)
            throw CUDTException(MJ_NOTSUP, MN_SIDINVAL, 0);
        return NULL;
    }

    s->apiAcquire();
    return s;
}

bool CUDTUnited::acquireSocket(CUDTSocket* s)
{
    // Note that before using this function you must be certain
    // that the socket isn't broken already and it still has at least
    // one more GC cycle to live. In other words, you must be certain
    // that this pointer passed here isn't dangling and was obtained
    // directly from m_Sockets, or even better, has been acquired
    // by some other functionality already, which is only about to
    // be released earlier than you need.
    SharedLock cg(m_GlobControlLock);
    s->apiAcquire();
    // Keep the lock so that no one changes anything in the meantime.
    // If the socket m_Status == SRTS_CLOSED (set by setClosed()), then
    // this socket is no longer present in the m_Sockets container
    if (s->m_Status >= SRTS_CLOSED)
    {
        s->apiRelease();
        return false;
    }

    return true;
}

CUDTSocket* CUDTUnited::locatePeer(const sockaddr_any& peer, const SRTSOCKET id, int32_t isn)
{
    SharedLock cg(m_GlobControlLock);

    map<int64_t, set<SRTSOCKET> >::iterator i = m_PeerRec.find(CUDTSocket::getPeerSpec(id, isn));
    if (i == m_PeerRec.end())
        return NULL;

    for (set<SRTSOCKET>::iterator j = i->second.begin(); j != i->second.end(); ++j)
    {
        sockets_t::iterator k = m_Sockets.find(*j);
        // this socket might have been closed and moved m_ClosedSockets
        if (k == m_Sockets.end())
            continue;

        if (k->second->m_PeerAddr == peer)
        {
            return k->second;
        }
    }

    return NULL;
}

void CUDTUnited::checkBrokenSockets()
{
    ExclusiveLock cg(m_GlobControlLock);

#if ENABLE_BONDING
    vector<SRTSOCKET> delgids;

    for (groups_t::iterator i = m_ClosedGroups.begin(); i != m_ClosedGroups.end(); ++i)
    {
        // isStillBusy requires lock on the group, so only after an API
        // function that uses it returns, and so clears the busy flag,
        // a new API function won't be called anyway until it can acquire
        // GlobControlLock, and all functions that have already seen this
        // group as closing will not continue with the API and return.
        // If we caught some API function still using the closed group,
        // it's not going to wait, will be checked next time.
        if (i->second->isStillBusy())
            continue;

        delgids.push_back(i->first);
        delete i->second;
        i->second = NULL; // just for a case, avoid a dangling pointer
    }

    for (vector<SRTSOCKET>::iterator di = delgids.begin(); di != delgids.end(); ++di)
    {
        m_ClosedGroups.erase(*di);
    }
#endif

    // set of sockets To Be Closed and To Be Removed
    vector<SRTSOCKET> tbc;
    vector<SRTSOCKET> tbr;

    for (sockets_t::iterator i = m_Sockets.begin(); i != m_Sockets.end(); ++i)
    {
        CUDTSocket* s = i->second;
        CUDT& c = s->core();
        if (!c.m_bBroken)
            continue;

        if (!m_bGCClosing && !c.m_bManaged)
        {
            LOGC(cnlog.Note, log << "Socket @" << s->id() << " isn't managed and wasn't explicitly closed - NOT collecting");
            continue;
        }

        LOGC(cnlog.Note, log << "Socket @" << s->id() << " considered wiped: managed=" <<
                c.m_bManaged << " broken=" << c.m_bBroken << " closing=" << c.m_bClosing);

        if (s->m_Status == SRTS_LISTENING)
        {
            const steady_clock::duration elapsed = steady_clock::now() - s->m_tsClosureTimeStamp.load();
            // A listening socket should wait an extra 3 seconds
            // in case a client is connecting.
            if (elapsed < milliseconds_from(CUDT::COMM_CLOSE_BROKEN_LISTENER_TIMEOUT_MS))
                continue;
        }
        else
        {
            CUDT& u = s->core();

            enterCS(u.m_RcvBufferLock);
            bool has_avail_packets = u.m_pRcvBuffer && u.m_pRcvBuffer->hasAvailablePackets();
            leaveCS(u.m_RcvBufferLock);

            if (has_avail_packets)
            {
                const int bc = u.m_iBrokenCounter.load();
                if (bc > 0)
                {
                    // if there is still data in the receiver buffer, wait longer
                    s->core().m_iBrokenCounter.store(bc - 1);
                    continue;
                }
            }
        }

#if ENABLE_BONDING
        if (s->m_GroupOf)
        {
            HLOGC(smlog.Debug,
                 log << "@" << s->id() << " IS MEMBER OF $" << s->m_GroupOf->id() << " - REMOVING FROM GROUP");
            s->removeFromGroup(true);
        }
#endif

        HLOGC(smlog.Debug, log << "checkBrokenSockets: moving BROKEN socket to CLOSED: @" << i->first);

        // Note that this will not override the value that has been already
        // set by some other functionality, only set it when not yet set.
        s->core().setAgentCloseReason(SRT_CLS_INTERNAL);

        recordCloseReason(s);

        // close broken connections and start removal timer
        s->setClosed();
        tbc.push_back(i->first);

        // NOTE: removal from m_SocketID POSTPONED
        // to loop over removal of all from the `tbc` list
        swipeSocket_LOCKED(i->first, s, SWIPE_LATER);

        if (s->m_ListenSocket != SRT_SOCKID_CONNREQ)
        {
            // remove from listener's queue
            sockets_t::iterator ls = m_Sockets.find(s->m_ListenSocket);
            if (ls == m_Sockets.end())
            {
                ls = m_ClosedSockets.find(s->m_ListenSocket);
                if (ls == m_ClosedSockets.end())
                    continue;
            }

            HLOGC(smlog.Debug, log << "checkBrokenSockets: removing queued socket: @" << s->id()
                    << " from listener @" << ls->second->id());
            enterCS(ls->second->m_AcceptLock);
            ls->second->m_QueuedSockets.erase(s->id());
            leaveCS(ls->second->m_AcceptLock);
        }
    }

    for (sockets_t::iterator j = m_ClosedSockets.begin(); j != m_ClosedSockets.end(); ++j)
    {
        CUDTSocket* ps = j->second;

        // NOTE: There is still a hypothetical risk here that ps
        // was made busy while the socket was already moved to m_ClosedSocket,
        // if the socket was acquired through CUDTUnited::acquireSocket (that is,
        // busy flag acquisition was done through the CUDTSocket* pointer rather
        // than through the numeric ID). Therefore this way of busy acquisition
        // should be done only if at the moment of acquisition there are certainly
        // other conditions applying on the socket that prevent it from being deleted.
        if (ps->isStillBusy())
        {
            HLOGC(smlog.Debug, log << "checkBrokenSockets: @" << ps->id() << " is still busy, SKIPPING THIS CYCLE.");
            continue;
        }

        CUDT& u = ps->core();

        // HLOGC(smlog.Debug, log << "checking CLOSED socket: " << j->first);
        if (!is_zero(u.m_tsLingerExpiration))
        {
            // asynchronous close:
            if ((!u.m_pSndBuffer) || (0 == u.m_pSndBuffer->getCurrBufSize()) ||
                (u.m_tsLingerExpiration <= steady_clock::now()))
            {
                HLOGC(smlog.Debug, log << "checkBrokenSockets: marking CLOSED linger-expired @" << ps->id());
                u.m_tsLingerExpiration = steady_clock::time_point();
                u.m_bClosing           = true;
                ps->m_tsClosureTimeStamp        = steady_clock::now();
            }
            else
            {
                HLOGC(smlog.Debug, log << "checkBrokenSockets: linger; remains @" << ps->id());
            }
        }

        // timeout 1 second to destroy a socket AND it has been removed from
        // RcvUList
        const steady_clock::time_point now        = steady_clock::now();
        const steady_clock::duration   closed_ago = now - ps->m_tsClosureTimeStamp.load();
        if (closed_ago > seconds_from(1))
        {
            CRNode* rnode = u.m_pRNode;
            if (!rnode || !rnode->m_bOnList)
            {
                HLOGC(smlog.Debug, log << "checkBrokenSockets: @" << ps->id() << " closed "
                          << FormatDuration(closed_ago) << " ago and removed from RcvQ - will remove");

                // HLOGC(smlog.Debug, log << "will unref socket: " << j->first);
                tbr.push_back(j->first);
            }
            else
            {
                HLOGC(smlog.Debug, log << "checkBrokenSockets: @" << ps->id()
                        << " remains: still in RcvQ");
            }
        }
    }

    // move closed sockets to the ClosedSockets structure
    for (vector<SRTSOCKET>::iterator k = tbc.begin(); k != tbc.end(); ++k)
        m_Sockets.erase(*k);

    // remove those timeout sockets
    for (vector<SRTSOCKET>::iterator l = tbr.begin(); l != tbr.end(); ++l)
    {
        CMultiplexer* mux = tryRemoveClosedSocket(*l);
        if (mux)
            checkRemoveMux(*mux);
    }

    HLOGC(smlog.Debug, log << "checkBrokenSockets: after removal: m_ClosedSockets.size()=" << m_ClosedSockets.size());
}

// [[using locked(m_GlobControlLock)]]
void CUDTUnited::closeLeakyAcceptSockets(CUDTSocket* s)
{
    ScopedLock cg(s->m_AcceptLock);

    // if it is a listener, close all un-accepted sockets in its queue
    // and remove them later
    for (map<SRTSOCKET, sockaddr_any>::iterator q = s->m_QueuedSockets.begin();
            q != s->m_QueuedSockets.end(); ++ q)
    {
        sockets_t::iterator si = m_Sockets.find(q->first);
        if (si == m_Sockets.end())
        {
            // gone in the meantime
            LOGC(smlog.Error,
                    log << "closeLeakyAcceptSockets: IPE? socket @" << (q->first) << " being queued for listener socket @"
                    << s->id() << " is GONE in the meantime ???");
            continue;
        }

        CUDTSocket* as = si->second;

        as->breakSocket_LOCKED(SRT_CLS_DEADLSN);

        // You won't be updating any EIDs anymore.
        m_EPoll.wipe_usock(as->id(), as->core().m_sPollID);

        swipeSocket_LOCKED(q->first, as, SWIPE_NOW);
    }
}


// [[using locked(m_GlobControlLock)]]
CMultiplexer* CUDTUnited::tryRemoveClosedSocket(const SRTSOCKET u)
{
    sockets_t::iterator i = m_ClosedSockets.find(u);

    // invalid socket ID
    if (i == m_ClosedSockets.end())
        return NULL;

    CUDTSocket* s = i->second;

    //* Should be no longer in force, but leaving for now.

    // The socket may be in the trashcan now, but could
    // still be under processing in the sender/receiver worker
    // threads. If that's the case, SKIP IT THIS TIME. The
    // socket will be checked next time the GC rollover starts.
    CSNode* sn = s->core().m_pSNode;
    if (sn && sn->m_iHeapLoc != -1)
    {
        LOGC(smlog.Warn, log << "@" << s->id() << " still in CSndUList at [" << sn->m_iHeapLoc << "] - not removing");
        return NULL;
    }

    CRNode* rn = s->core().m_pRNode;
    if (rn && rn->m_bOnList)
    {
        HLOGC(smlog.Debug, log << "@" << s->id() << " still in CRcvUList - not removing");
        return NULL;
    }

     //   */


    if (s->isStillBusy())
    {
        HLOGC(smlog.Debug, log << "@" << s->id() << " is still busy, NOT deleting");
        return NULL;
    }

    LOGC(smlog.Note, log << "@" << s->id() << " busy=" << s->isStillBusy());

#if ENABLE_BONDING
    if (s->m_GroupOf)
    {
        HLOGC(smlog.Debug,
              log << "@" << s->id() << " IS MEMBER OF $" << s->m_GroupOf->id() << " - REMOVING FROM GROUP");
        s->removeFromGroup(true);
    }
#endif

    closeLeakyAcceptSockets(s);

    // remove from peer rec
    map<int64_t, set<SRTSOCKET> >::iterator j = m_PeerRec.find(s->getPeerSpec());
    if (j != m_PeerRec.end())
    {
        j->second.erase(u);
        if (j->second.empty())
            m_PeerRec.erase(j);
    }

    /*
     * Socket may be deleted while still having ePoll events set that would
     * remains forever causing epoll_wait to unblock continuously for inexistent
     * sockets. Get rid of all events for this socket.
     */
    // (just in case, this should be wiped out already)
    m_EPoll.wipe_usock(u, s->core().m_sPollID);

    // delete this one
    m_ClosedSockets.erase(i);

   // XXX This below section can unlock m_GlobControlLock
   // just for calling CUDT::closeInternal(), which is needed
   // to avoid locking m_ConnectionLock after m_GlobControlLock,
   // while m_ConnectionLock orders BEFORE m_GlobControlLock.
   // This should be perfectly safe thing to do after the socket
   // ID has been erased from m_ClosedSockets. No container access
   // is done in this case.
   //
   // Report: P04-1.28, P04-2.27, P04-2.50, P04-2.55

    HLOGC(smlog.Debug, log << "GC/tryRemoveClosedSocket: closing associated UDT @" << u);

    leaveCS(m_GlobControlLock);
    s->closeInternal(SRT_CLS_INTERNAL);
    enterCS(m_GlobControlLock);

    // Check again after reacquisition
    if (s->isStillBusy())
    {
        HLOGC(smlog.Debug, log << "@" << s->id() << " is still busy, NOT deleting");
        return NULL;
    }

    // IMPORTANT!!!
    //
    // The order of deletion must be: first delete socket, then multiplexer.
    // The receiver buffer shares the use of CUnits from the multiplexer's unit queue,
    // which is assigned to the multiplexer because this is where the incoming
    // UDP packets are placed. The receiver buffer must be first deleted and
    // so unreference all CUnits. Then the multiplexer can be deleted and drag all
    // CUnits with itself.
    const int mid = s->m_iMuxID;
    CMultiplexer* mux = NULL;
    if (mid == -1)
    {
        HLOGC(smlog.Debug, log << CONID(u) << "has NO MUXER ASSOCIATED, ok.");
    }
    else
    {
        mux = map_getp(m_mMultiplexer, mid);
        if (!mux)
        {
            LOGC(smlog.Fatal, log << "IPE: MUXER id=" << mid << " NOT FOUND!");
        }
        else
        {
            // Unpin this socket from the multiplexer.
            s->m_iMuxID = -1;
            mux->deleteSocket(u);
            HLOGC(smlog.Debug, log << CONID(u) << "deleted from MUXER and cleared muxer ID");
        }
    }
    HLOGC(smlog.Debug, log << "GC/tryRemoveClosedSocket: DELETING SOCKET @" << u);
    delete s;
    HLOGC(smlog.Debug, log << "GC/tryRemoveClosedSocket: socket @" << u << " DELETED. Checking muxer id=" << mid);

    return mux;
}

/// Check after removal of a socket from the multiplexer if it was the
/// last one and hence the multiplexer itself should be removed.
///
/// @param mid Muxer ID that identifies the multiplexer in the socket
/// @param u Socket ID that was the last multiplexer's user (logging only)
// [[using locked(m_GlobControlLock)]]
void CUDTUnited::checkRemoveMux(CMultiplexer& mx)
{
    const int mid = mx.id();
    HLOGC(smlog.Debug, log << "removeMux: unrefing muxer " << mid << ", with " << mx.nsockets() << " sockets");
    if (mx.empty())
    {
        HLOGC(smlog.Debug, log << "MUXER id=" << mid << " lost last socket - deleting muxer bound to "
                << mx.channel()->bindAddressAny().str());
        // The channel has no access to the queues and
        // it looks like the multiplexer is the master of all of them.
        // The queues must be silenced before closing the channel
        // because this will cause error to be returned in any operation
        // being currently done in the queues, if any.
        mx.setClosing();

        if (mx.reserveDisposal())
        {
            CGlobEvent::triggerEvent(); // make sure no hangs when exitting workers
            HLOGC(smlog.Debug, log << "... RESERVED for disposal. Stopping threads..");
            // Disposal reserved to this thread. Now you can safely
            // unlock m_GlobControlLock and be sure that no other thread
            // is going to dispose this multiplexer. Some may attempt to also
            // reserve disposal, but they will fail.
            {
                leaveCS(m_GlobControlLock);
                mx.stopWorkers();
                HLOGC(smlog.Debug, log << "... Worker threads stopped, reacquiring mutex..");
                enterCS(m_GlobControlLock);
            }
            // After re-locking m_GlobControlLock we are certain
            // that the privilege of deleting this multiplexer is still
            // on this thread.
            HLOGC(smlog.Debug, log << "... Muxer destroyed, removing");
            m_mMultiplexer.erase(mid);
        }
        else
        {
            HLOGC(smlog.Debug, log << "... NOT RESERVED to disposal, already reserved");
            // Some other thread has already reserved disposal for itself
            // hence promising to dispose this multiplexer. You can safely leave
            // it here.
        }
    }
    else
    {
#if ENABLE_HEAVY_LOGGING
        string users = mx.nsockets() ? mx.testAllSocketsClear() : string();

        LOGC(smlog.Debug, log << "MUXER id=" << mid << " has still " << mx.nsockets() << " users" << users);
#endif
    }
}

void CUDTUnited::checkTemporaryDatabases()
{
    ExclusiveLock cg(m_GlobControlLock);

    // It's not very efficient to collect first the keys of all
    // elements to remove and then remove from the map by key.

    // In C++20 this is possible by doing
    //    m_ClosedDatabase.erase_if([](auto& c) { return --c.generation <= 0; });
    // but nothing equivalent in the earlier standards.

    vector<SRTSOCKET> expired;

    for (map<SRTSOCKET, CloseInfo>::iterator c = m_ClosedDatabase.begin();
            c != m_ClosedDatabase.end(); ++c)
    {
        --c->second.generation;
        if (c->second.generation <= 0)
            expired.push_back(c->first);
    }

    for (vector<SRTSOCKET>::iterator i = expired.begin(); i != expired.end(); ++i)
        m_ClosedDatabase.erase(*i);
}

// Muxer in this function is added a socket to its lists and pinning
// it into the socket, but does not modify any multiplexer's data.
void CUDTUnited::installMuxer(CUDTSocket* pw_s, CMultiplexer* fw_pm)
{
    pw_s->core().m_pMuxer    = fw_pm;
    pw_s->m_iMuxID           = fw_pm->id();

    pw_s->m_SelfAddr = fw_pm->selfAddr();
    fw_pm->addSocket(pw_s);
}

bool CUDTUnited::inet6SettingsCompat(const sockaddr_any& muxaddr, const CSrtMuxerConfig& cfgMuxer,
        const sockaddr_any& reqaddr, const CSrtMuxerConfig& cfgSocket)
{
    if (muxaddr.family() != AF_INET6)
        return true; // Don't check - the family has been checked already

    if (reqaddr.isany())
    {
        if (cfgSocket.iIpV6Only == -1) // Treat as "adaptive"
            return true;

        // If set explicitly, then it must be equal to the one of found muxer.
        if (cfgSocket.iIpV6Only != cfgMuxer.iIpV6Only)
        {
#define V6ONLTSET(flag) (flag ? "IPv6-only" : "IPv4+IPv6")
            const char* sockm = V6ONLTSET(cfgSocket.iIpV6Only);
            const char* muxm = V6ONLTSET(cfgMuxer.iIpV6Only);
#undef V6ONLTSET
            LOGC(smlog.Error, log << "inet6SettingsCompat: incompatible IPv6: muxer=" << muxm << " socket=" << sockm);
            return false;
        }
    }

    // If binding to the certain IPv6 address, then this setting doesn't matter.
    return true;
}

bool CUDTUnited::channelSettingsMatch(const CSrtMuxerConfig& cfgMuxer, const CSrtConfig& cfgSocket)
{
    if (!cfgMuxer.bReuseAddr)
    {
        HLOGP(smlog.Debug, "channelSettingsMatch: fail: the multiplexer is not reusable");
        return false;
    }

    if (cfgMuxer.isCompatWith(cfgSocket))
        return true;

    HLOGP(smlog.Debug, "channelSettingsMatch: fail: some options have different values");
    return false;
}

void CUDTUnited::updateMux(CUDTSocket* s, const sockaddr_any& reqaddr, const UDPSOCKET* udpsock /*[[nullable]]*/)
{
<<<<<<< HEAD
    ExclusiveLock cg(m_GlobControlLock);

=======
    const int         port      = reqaddr.hport();
    ExclusiveLock cg(m_GlobControlLock);
  
>>>>>>> bab40374
    // If udpsock is provided, then this socket will be simply
    // taken for binding as a good deal. It would be nice to make
    // a sanity check to see if this UDP socket isn't already installed
    // in some multiplexer, but we state this UDP socket isn't accessible
    // anyway so this wouldn't be possible.
    if (!udpsock)
    {
<<<<<<< HEAD
        CMultiplexer* pmux = findSuitableMuxer(s, reqaddr);
        if (pmux)
        {
            HLOGC(smlog.Debug, log << "bind: reusing multiplexer for " << pmux->selfAddr().str());
            // reuse the existing multiplexer
            installMuxer((s), (pmux));
            return;
        }
    }
    // We state that if the user has passed their own UDP socket,
    // it is either bound already - and did so without any conflicts
    // with the existing SRT socket's multiplexer - or is not bound.
=======
        // If not, we need to see if there exist already a multiplexer bound
        // to the same endpoint.
        const CSrtConfig& cfgSocket = s->core().m_config;

        // This loop is going to check the attempted binding of
        // address:port and socket settings against every existing
        // multiplexer. Possible results of the check are:
>>>>>>> bab40374

    // a new multiplexer is needed
    int muxid = (int32_t)s->id();

    try
    {
        std::pair<CMultiplexer&, bool> is = map_tryinsert(m_mMultiplexer, muxid);

        // Should be impossible, but must be prevented.
        // NOTE: map::insert with a pair simply ignores the passed value,
        // if the key is already found.
        if (!is.second)
        {
            LOGC(smlog.Error, log << "IPE: Trying to add multiplexer with id=" << muxid << " which is already busy");
            throw CUDTException(MJ_NOTSUP, MN_ISBOUND);
        }
        CMultiplexer& m = is.first;
        m.configure(int32_t(s->id()), s->core().m_config, reqaddr, udpsock);
        installMuxer((s), (&m));
    }
    catch (const CUDTException& x)
    {
        HLOGC(smlog.Debug, log << "installMuxer: FAILED; removing multiplexer: ERROR #" << x.getErrorCode()
                << ": " << x.getErrorMessage() << ": errno=" << x.getErrno() << ": " << hvu::SysStrError(x.getErrno()));
        m_mMultiplexer.erase(muxid);
        throw;
    }
    catch (...)
    {
        HLOGC(smlog.Debug, log << "installMuxer: FAILED; removing multiplexer (IPE: UNKNOWN EXCEPTION)");
        m_mMultiplexer.erase(muxid);
        throw CUDTException(MJ_SYSTEMRES, MN_MEMORY, 0);
    }

    HLOGC(smlog.Debug, log << "bind: creating new multiplexer bound to " << reqaddr.str());
}

CMultiplexer* CUDTUnited::findSuitableMuxer(CUDTSocket* s, const sockaddr_any& reqaddr)
{
    // If not, we need to see if there exist already a multiplexer bound
    // to the same endpoint.
    const int         port      = reqaddr.hport();
    const CSrtConfig& cfgSocket = s->core().m_config;

    // This loop is going to check the attempted binding of
    // address:port and socket settings against every existing
    // multiplexer. Possible results of the check are:

    // 1. MATCH: identical address - reuse it and quit.
    // 2. CONFLICT: report error: the binding partially overlaps
    //    so it neither can be reused nor is free to bind.
    // 3. PASS: different and not overlapping - continue searching.

    // In this function the convention is:
    // MATCH: do nothing and proceed with binding reusage, THEN break.
    // CONFLICT: throw an exception.
    // PASS: use 'continue' to pass to the next element.

    bool reuse_attempt = false;
    for (map<int, CMultiplexer>::iterator i = m_mMultiplexer.begin(); i != m_mMultiplexer.end(); ++i)
    {
        CMultiplexer const& m = i->second;

        sockaddr_any mux_addr = m.selfAddr();

        // Check if the address was reset. If so, this means this muxer is
        // about to be deleted, so definitely don't use it.
        if (mux_addr.family() == AF_UNSPEC)
            continue;

        // First, we need to find a multiplexer with the same port.
        if (mux_addr.hport() != port)
        {
            HLOGC(smlog.Debug,
                    log << "bind: muxer @" << m.id() << " found, but for port " << mux_addr.hport()
                    << " (requested port: " << port << ")");
            continue;
        }

        HLOGC(smlog.Debug,
                log << "bind: Found existing muxer @" << m.id() << " : " << mux_addr.str() << " - check against "
                << reqaddr.str());

        // If this is bound to the wildcard address, it can be reused if:
        // - reqaddr is also a wildcard
        // - channel settings match
        // Otherwise it's a conflict.

        if (mux_addr.isany())
        {
            if (mux_addr.family() == AF_INET6)
            {
                // With IPv6 we need to research two possibilities:
                // iIpV6Only == 1 -> This means that it binds only :: wildcard, but not 0.0.0.0
                // iIpV6Only == 0 -> This means that it binds both :: and 0.0.0.0.
                // iIpV6Only == -1 -> Hard to say what to do, but treat it as a potential conflict in any doubtful case.

                if (m.cfg().iIpV6Only == 1)
                {
                    // PASS IF: candidate is IPv4, no matter the address
                    // MATCH IF: candidate is IPv6 with only=1
                    // CONFLICT IF: candidate is IPv6 with only != 1 or IPv6 non-wildcard.

                    if (reqaddr.family() == AF_INET)
                    {
                        HLOGC(smlog.Debug, log << "bind: muxer @" << m.id()
                                << " is :: v6only - requested IPv4 ANY is NOT IN THE WAY. Searching on.");
                        continue;
                    }

                    // Candidate is AF_INET6

                    if (cfgSocket.iIpV6Only != 1 || !reqaddr.isany())
                    {
                        // CONFLICT:
                        // 1. attempting to make a wildcard IPv4 + IPv6
                        // while the multiplexer for wildcard IPv6 exists.
                        // 2. If binding to a given address, it conflicts with the wildcard
                        LOGC(smlog.Error,
                                log << "bind: Address: " << reqaddr.str()
                                << " conflicts with existing IPv6 wildcard binding: " << mux_addr.str());
                        throw CUDTException(MJ_NOTSUP, MN_BUSYPORT, 0);
                    }

                    // Otherwise, MATCH.
                }
                else if (m.cfg().iIpV6Only == 0)
                {
                    // Muxer's address is a wildcard for :: and 0.0.0.0 at once.
                    // This way only IPv6 wildcard with v6only=0 is a perfect match and everything
                    // else is a conflict.

                    if (reqaddr.family() == AF_INET6 && reqaddr.isany() && cfgSocket.iIpV6Only == 0)
                    {
                        // MATCH
                    }
                    else
                    {
                        // CONFLICT: attempting to make a wildcard IPv4 + IPv6 while
                        // the multiplexer for wildcard IPv6 exists.
                        LOGC(smlog.Error,
                                log << "bind: Address: " << reqaddr.str() << " v6only=" << cfgSocket.iIpV6Only
                                << " conflicts with existing IPv6 + IPv4 wildcard binding: " << mux_addr.str());
                        throw CUDTException(MJ_NOTSUP, MN_BUSYPORT, 0);
                    }
                }
                else // Case -1, by unknown reason. Accept only with -1 setting, others are conflict.
                {
                    if (reqaddr.family() == AF_INET6 && reqaddr.isany() && cfgSocket.iIpV6Only == -1)
                    {
                        // MATCH
                    }
                    else
                    {
                        LOGC(smlog.Error,
                                log << "bind: Address: " << reqaddr.str() << " v6only=" << cfgSocket.iIpV6Only
                                << " conflicts with existing IPv6 v6only=unknown wildcard binding: " << mux_addr.str());
                        throw CUDTException(MJ_NOTSUP, MN_BUSYPORT, 0);
                    }
                }
            }
            else // muxer is IPv4 wildcard
            {
                // Then only IPv4 wildcard is a match and:
                // - IPv6 with only=true is PASS (not a conflict)
                // - IPv6 with only=false is CONFLICT
                // - IPv6 with only=undefined is CONFLICT
                // REASON: we need to make a potential conflict a conflict as there will be
                // no bind() call to check if this wouldn't be a conflict in result. If you want
                // to have a binding to IPv6 that should avoid conflict with IPv4 wildcard binding,
                // then SRTO_IPV6ONLY option must be explicitly set before binding.
                // Also:
                if (reqaddr.family() == AF_INET)
                {
                    if (reqaddr.isany())
                    {
                        // MATCH
                    }
                    else
                    {
                        LOGC(smlog.Error,
                                log << "bind: Address: " << reqaddr.str()
                                << " conflicts with existing IPv4 wildcard binding: " << mux_addr.str());
                        throw CUDTException(MJ_NOTSUP, MN_BUSYPORT, 0);
                    }
                }
                else // AF_INET6
                {
                    if (cfgSocket.iIpV6Only == 1 || !reqaddr.isany())
                    {
                        // PASS
                        HLOGC(smlog.Debug, log << "bind: muxer @" << m.id()
                                << " is IPv4 wildcard - requested " << reqaddr.str() << " v6only=" << cfgSocket.iIpV6Only
                                << " is NOT IN THE WAY. Searching on.");
                        continue;
                    }
                    else
                    {
                        LOGC(smlog.Error,
                                log << "bind: Address: " << reqaddr.str() << " v6only=" << cfgSocket.iIpV6Only
                                << " conflicts with existing IPv4 wildcard binding: " << mux_addr.str());
                        throw CUDTException(MJ_NOTSUP, MN_BUSYPORT, 0);
                    }
                }
            }

            reuse_attempt = true;
            HLOGC(smlog.Debug, log << "bind: wildcard address - multiplexer reusable");
        }
<<<<<<< HEAD
        // Muxer address is NOT a wildcard, so conflicts only with WILDCARD of the same type
        else if (reqaddr.isany() && reqaddr.family() == mux_addr.family())
=======
    }



    // a new multiplexer is needed
    CMultiplexer m;
    configureMuxer((m), s, reqaddr.family());

    try
    {
        m.m_pChannel = new CChannel();
        m.m_pChannel->setConfig(m.m_mcfg);

        if (udpsock)
>>>>>>> bab40374
        {
            LOGC(smlog.Error,
                    log << "bind: Wildcard address: " << reqaddr.str()
                    << " conflicts with existing IP binding: " << mux_addr.str());
            throw CUDTException(MJ_NOTSUP, MN_BUSYPORT, 0);
        }
        // If this is bound to a certain address, AND:
        else if (mux_addr.equal_address(reqaddr))
        {
            // - the address is the same as reqaddr
            reuse_attempt = true;
            HLOGC(smlog.Debug, log << "bind: same IP address - multiplexer reusable");
        }
        else
        {
            HLOGC(smlog.Debug, log << "bind: IP addresses differ - ALLOWED to create a new multiplexer");
            continue;
        }
        // Otherwise:
        // - the address is different than reqaddr
        //   - the address can't be reused, but this can go on with new one.

        // If this is a reusage attempt:
        if (reuse_attempt)
        {
            //   - if the channel settings match, it can be reused
            if (channelSettingsMatch(m.cfg(), cfgSocket)
                    && inet6SettingsCompat(mux_addr, m.cfg(), reqaddr, cfgSocket))
            {
                return &i->second;
            }
            //   - if not, it's a conflict
            LOGC(smlog.Error,
                    log << "bind: Address: " << reqaddr.str() << " conflicts with binding: " << mux_addr.str()
                    << " due to channel settings");
            throw CUDTException(MJ_NOTSUP, MN_BUSYPORT, 0);
        }
        // If not, proceed to the next one, and when there are no reusage
        // candidates, proceed with creating a new multiplexer.

<<<<<<< HEAD
        // Note that a binding to a different IP address is not treated
        // as a candidate for either reusage or conflict.
        LOGC(smlog.Fatal, log << "SHOULD NOT GET HERE!!!");
        SRT_ASSERT(false);
    }

    HLOGC(smlog.Debug, log << "bind: No suitable multiplexer for " << reqaddr.str() << " - can go on with new one");

    // No suitable muxer found - create a new multiplexer.
    return NULL;
=======
        m.m_pTimer    = new CTimer;
        m.m_pSndQueue = new CSndQueue;
        m.m_pSndQueue->init(m.m_pChannel, m.m_pTimer);
        m.m_pRcvQueue = new CRcvQueue;
        m.m_pRcvQueue->init(128, s->core().maxPayloadSize(), m.m_iIPversion, 1024, m.m_pChannel, m.m_pTimer);

        // Rewrite the port here, as it might be only known upon return
        // from CChannel::open.
        m.m_iPort               = installMuxer((s), m);
        swap(m_mMultiplexer[m.m_iID],m);
    }
    catch (const CUDTException&)
    {
        m.destroy();
        throw;
    }
    catch (...)
    {
        m.destroy();
        throw CUDTException(MJ_SYSTEMRES, MN_MEMORY, 0);
    }

    HLOGC(smlog.Debug, log << "bind: creating new multiplexer for port " << port);
>>>>>>> bab40374
}

// This function is going to find a multiplexer for the port contained
// in the 'ls' listening socket. The multiplexer must exist when the listener
// exists, otherwise the dispatching procedure wouldn't even call this
// function. By historical reasons there's also a fallback for a case when the
// multiplexer wasn't found by id, the search by port number continues.
bool CUDTUnited::updateListenerMux(CUDTSocket* s, const CUDTSocket* ls)
{
    ExclusiveLock cg(m_GlobControlLock);
    const int  port = ls->m_SelfAddr.hport();

    HLOGC(smlog.Debug,
          log << "updateListenerMux: finding muxer of listener socket @" << ls->id() << " muxid=" << ls->m_iMuxID
              << " bound=" << ls->m_SelfAddr.str() << " FOR @" << s->id() << " addr=" << s->m_SelfAddr.str()
              << "_->_" << s->m_PeerAddr.str());

    // First thing that should be certain here is that there should exist
    // a muxer with the ID written in the listener socket's mux ID.

    CMultiplexer* mux = map_getp(m_mMultiplexer, ls->m_iMuxID);

    // NOTE:
    // THIS BELOW CODE is only for a highly unlikely situation when the listener
    // socket has been closed in the meantime when the accepted socket is being
    // processed. This procedure is different than updateMux because this time we
    // only want to have a multiplexer socket to be assigned to the accepted socket.
    // It is also unlikely that the listener socket is garbage-collected so fast, so
    // this procedure will most likely find the multiplexer of the zombie listener socket,
    // which no longer accepts new connections (the listener is withdrawn immediately from
    // the port) that wasn't yet completely deleted.
    CMultiplexer* fallback = NULL;
    if (!mux)
    {
        LOGC(smlog.Error, log << "updateListenerMux: IPE? listener muxer not found by ID, trying by port");

        // To be used as first found with different IP version

        // find the listener's address
        for (map<int, CMultiplexer>::iterator i = m_mMultiplexer.begin(); i != m_mMultiplexer.end(); ++i)
        {
            CMultiplexer& m = i->second;

#if ENABLE_HEAVY_LOGGING
            hvu::ofmtbufstream that_muxer;
            that_muxer << "id=" << m.id() << " addr=" << m.selfAddr().str();
#endif

            if (m.selfAddr().hport() == port)
            {
                HLOGC(smlog.Debug, log << "updateListenerMux: reusing muxer: " << that_muxer);
                if (m.selfAddr().family() == s->m_PeerAddr.family())
                {
                    mux = &m; // best match
                    break;
                }
                else if (m.selfAddr().family() == AF_INET6)
                {
                    // Allowed fallback case when we only need an accepted socket.
                    fallback = &m;
                }
            }
            else
            {
                HLOGC(smlog.Debug, log << "updateListenerMux: SKIPPING muxer: " << that_muxer);
            }
        }

        if (!mux && fallback)
        {
            // It is allowed to reuse this multiplexer, but the socket must allow both IPv4 and IPv6
            if (fallback->cfg().iIpV6Only == 0)
            {
                HLOGC(smlog.Warn, log << "updateListenerMux: reusing multiplexer from different family");
                mux = fallback;
            }
        }
    }

    // Checking again because the above procedure could have set it
    if (mux)
    {
        // reuse the existing multiplexer
        installMuxer((s), (mux));
        return true;
    }

    return false;
}

void* CUDTUnited::garbageCollect(void* p)
{
    CUDTUnited* self = (CUDTUnited*)p;

    THREAD_STATE_INIT("SRT:GC");

    UniqueLock gclock(self->m_GCStopLock);

    // START LIBRARY RUNNING LOOP
    while (!self->m_bGCClosing)
    {
        INCREMENT_THREAD_ITERATIONS();
        self->checkBrokenSockets();
        self->checkTemporaryDatabases();

        HLOGC(inlog.Debug, log << "GC: sleep 1 s");
        self->m_GCStopCond.wait_for(gclock, seconds_from(1));
    }
    // END.

    THREAD_EXIT();
    return NULL;
}

////////////////////////////////////////////////////////////////////////////////

SRTRUNSTATUS CUDT::startup()
{
#if HAVE_PTHREAD_ATFORK
    static bool registered = false;
    if (!registered)
    {
        pthread_atfork(NULL, NULL, (void (*)()) srt::CUDT::cleanupAtFork);
        registered = true;
    }
#endif 
    return uglobal().startup();
}

SRTSTATUS CUDT::cleanup()
{
    return uglobal().cleanup();
}

<<<<<<< HEAD
SRTSOCKET CUDT::socket()
=======
int srt::CUDT::cleanupAtFork()
{
    CUDTUnited &context = uglobal();
    context.cleanupAtFork();
    new (&context) CUDTUnited();

    return context.startup();
}

SRTSOCKET srt::CUDT::socket()
>>>>>>> bab40374
{
    try
    {
        return uglobal().newSocket();
    }
    catch (const CUDTException& e)
    {
        APIError a(e);
        return SRT_INVALID_SOCK;
    }
    catch (const bad_alloc&)
    {
        APIError a(MJ_SYSTEMRES, MN_MEMORY, 0);
        return SRT_INVALID_SOCK;
    }
    catch (const std::exception& ee)
    {
        LOGC(aclog.Fatal, log << "socket: UNEXPECTED EXCEPTION: " << typeid(ee).name() << ": " << ee.what());
        APIError a(MJ_UNKNOWN, MN_NONE, 0);
        return SRT_INVALID_SOCK;
    }
}

CUDT::APIError::APIError(const CUDTException& e)
{
    SetThreadLocalError(e);
}

CUDT::APIError::APIError(CodeMajor mj, CodeMinor mn, int syserr)
{
    SetThreadLocalError(CUDTException(mj, mn, syserr));
}

CUDT::APIError::APIError(int errorcode)
{
    CodeMajor mj = CodeMajor(errorcode / 1000);
    CodeMinor mn = CodeMinor(errorcode % 1000);
    SetThreadLocalError(CUDTException(mj, mn, 0));
}

#if ENABLE_BONDING
// This is an internal function; 'type' should be pre-checked if it has a correct value.
// This doesn't have argument of GroupType due to header file conflicts.

// [[using locked(s_UDTUnited.m_GlobControlLock)]]
CUDTGroup& CUDTUnited::newGroup(const int type)
{
    const SRTSOCKET id = generateSocketID(true);

    // Now map the group
    return addGroup(id, SRT_GROUP_TYPE(type)).set_id(id);
}

SRTSOCKET CUDT::createGroup(SRT_GROUP_TYPE gt)
{
    try
    {
<<<<<<< HEAD
        sync::ExclusiveLock globlock(uglobal().m_GlobControlLock);
        return uglobal().newGroup(gt).id();
=======
        srt::sync::ExclusiveLock globlock(uglobal().m_GlobControlLock);
        return newGroup(gt).id();
>>>>>>> bab40374
        // Note: potentially, after this function exits, the group
        // could be deleted, immediately, from a separate thread (tho
        // unlikely because the other thread would need some handle to
        // keep it). But then, the first call to any API function would
        // return invalid ID error.
    }
    catch (const CUDTException& e)
    {
        return APIError(e), SRT_INVALID_SOCK;
    }
    catch (...)
    {
        return APIError(MJ_SYSTEMRES, MN_MEMORY, 0), SRT_INVALID_SOCK;
    }
}

// [[using locked(m_ControlLock)]]
// [[using locked(CUDT::s_UDTUnited.m_GlobControlLock)]]
void CUDTSocket::removeFromGroup(bool broken)
{
    CUDTGroup* g = m_GroupOf;
    if (g)
    {
        // Reset group-related fields immediately. They won't be accessed
        // in the below calls, while the iterator will be invalidated for
        // a short moment between removal from the group container and the end,
        // while the GroupLock would be already taken out. It is safer to reset
        // it to a NULL iterator before removal.
        m_GroupOf         = NULL;
        m_GroupMemberData = NULL;

        bool still_have = g->remove(id());
        if (broken)
        {
            // Activate the SRT_EPOLL_UPDATE event on the group
            // if it was because of a socket that was earlier connected
            // and became broken. This is not to be sent in case when
            // it is a failure during connection, or the socket was
            // explicitly removed from the group.
            g->activateUpdateEvent(still_have);
        }

        HLOGC(smlog.Debug,
              log << "removeFromGroup: socket @" << id() << " NO LONGER A MEMBER of $" << g->id() << "; group is "
                  << (still_have ? "still ACTIVE" : "now EMPTY"));
    }
}

SRTSOCKET CUDT::getGroupOfSocket(SRTSOCKET socket)
{
    // Lock this for the whole function as we need the group
    // to persist the call.
    SharedLock glock(uglobal().m_GlobControlLock);
    CUDTSocket* s = uglobal().locateSocket_LOCKED(socket);
    if (!s || !s->m_GroupOf)
        return APIError(MJ_NOTSUP, MN_INVAL, 0), SRT_INVALID_SOCK;

    return s->m_GroupOf->id();
}

SRTSTATUS CUDT::getGroupData(SRTSOCKET groupid, SRT_SOCKGROUPDATA* pdata, size_t* psize)
{
    if (!CUDT::isgroup(groupid) || !psize)
    {
        return APIError(MJ_NOTSUP, MN_INVAL, 0);
    }

    CUDTUnited::GroupKeeper k(uglobal(), groupid, CUDTUnited::ERH_RETURN);
    if (!k.group)
    {
        return APIError(MJ_NOTSUP, MN_INVAL, 0);
    }

    // To get only the size of the group pdata=NULL can be used
    return k.group->getGroupData(pdata, psize);
}
#endif

SRTSTATUS CUDT::bind(SRTSOCKET u, const sockaddr* name, int namelen)
{
    try
    {
        sockaddr_any sa(name, namelen);
        if (sa.len == 0)
        {
            // This happens if the namelen check proved it to be
            // too small for particular family, or that family is
            // not recognized (is none of AF_INET, AF_INET6).
            // This is a user error.
            return APIError(MJ_NOTSUP, MN_INVAL, 0);
        }
        CUDTSocket* s = uglobal().locateSocket(u);
        if (!s)
            return APIError(MJ_NOTSUP, MN_INVAL, 0);

        return uglobal().bind(s, sa);
    }
    catch (const CUDTException& e)
    {
        return APIError(e);
    }
    catch (bad_alloc&)
    {
        return APIError(MJ_SYSTEMRES, MN_MEMORY, 0);
    }
    catch (const std::exception& ee)
    {
        LOGC(aclog.Fatal, log << "bind: UNEXPECTED EXCEPTION: " << typeid(ee).name() << ": " << ee.what());
        return APIError(MJ_UNKNOWN, MN_NONE, 0);
    }
}

SRTSTATUS CUDT::bind(SRTSOCKET u, UDPSOCKET udpsock)
{
    try
    {
        CUDTSocket* s = uglobal().locateSocket(u);
        if (!s)
            return APIError(MJ_NOTSUP, MN_INVAL, 0);

        return uglobal().bind(s, udpsock);
    }
    catch (const CUDTException& e)
    {
        return APIError(e);
    }
    catch (bad_alloc&)
    {
        return APIError(MJ_SYSTEMRES, MN_MEMORY, 0);
    }
    catch (const std::exception& ee)
    {
        LOGC(aclog.Fatal, log << "bind/udp: UNEXPECTED EXCEPTION: " << typeid(ee).name() << ": " << ee.what());
        return APIError(MJ_UNKNOWN, MN_NONE, 0);
    }
}

SRTSTATUS CUDT::listen(SRTSOCKET u, int backlog)
{
    try
    {
        return uglobal().listen(u, backlog);
    }
    catch (const CUDTException& e)
    {
        return APIError(e);
    }
    catch (bad_alloc&)
    {
        return APIError(MJ_SYSTEMRES, MN_MEMORY, 0);
    }
    catch (const std::exception& ee)
    {
        LOGC(aclog.Fatal, log << "listen: UNEXPECTED EXCEPTION: " << typeid(ee).name() << ": " << ee.what());
        return APIError(MJ_UNKNOWN, MN_NONE, 0);
    }
}

SRTSOCKET CUDT::accept_bond(const SRTSOCKET listeners[], int lsize, int64_t msTimeOut)
{
    try
    {
        return uglobal().accept_bond(listeners, lsize, msTimeOut);
    }
    catch (const CUDTException& e)
    {
        SetThreadLocalError(e);
        return SRT_INVALID_SOCK;
    }
    catch (bad_alloc&)
    {
        SetThreadLocalError(CUDTException(MJ_SYSTEMRES, MN_MEMORY, 0));
        return SRT_INVALID_SOCK;
    }
    catch (const std::exception& ee)
    {
        LOGC(aclog.Fatal, log << "accept_bond: UNEXPECTED EXCEPTION: " << typeid(ee).name() << ": " << ee.what());
        SetThreadLocalError(CUDTException(MJ_UNKNOWN, MN_NONE, 0));
        return SRT_INVALID_SOCK;
    }
}

SRTSOCKET CUDT::accept(SRTSOCKET u, sockaddr* addr, int* addrlen)
{
    try
    {
        return uglobal().accept(u, addr, addrlen);
    }
    catch (const CUDTException& e)
    {
        SetThreadLocalError(e);
        return SRT_INVALID_SOCK;
    }
    catch (const bad_alloc&)
    {
        SetThreadLocalError(CUDTException(MJ_SYSTEMRES, MN_MEMORY, 0));
        return SRT_INVALID_SOCK;
    }
    catch (const std::exception& ee)
    {
        LOGC(aclog.Fatal, log << "accept: UNEXPECTED EXCEPTION: " << typeid(ee).name() << ": " << ee.what());
        SetThreadLocalError(CUDTException(MJ_UNKNOWN, MN_NONE, 0));
        return SRT_INVALID_SOCK;
    }
}

SRTSOCKET CUDT::connect(SRTSOCKET u, const sockaddr* name, const sockaddr* tname, int namelen)
{
    try
    {
        return uglobal().connect(u, name, tname, namelen);
    }
    catch (const CUDTException& e)
    {
        return APIError(e), SRT_INVALID_SOCK;
    }
    catch (bad_alloc&)
    {
        return APIError(MJ_SYSTEMRES, MN_MEMORY, 0), SRT_INVALID_SOCK;
    }
    catch (std::exception& ee)
    {
        LOGC(aclog.Fatal, log << "connect: UNEXPECTED EXCEPTION: " << typeid(ee).name() << ": " << ee.what());
        return APIError(MJ_UNKNOWN, MN_NONE, 0), SRT_INVALID_SOCK;
    }
}

#if ENABLE_BONDING
SRTSOCKET CUDT::connectLinks(SRTSOCKET grp, SRT_SOCKGROUPCONFIG targets[], int arraysize)
{
    if (arraysize <= 0)
        return APIError(MJ_NOTSUP, MN_INVAL, 0), SRT_INVALID_SOCK;

    if (!CUDT::isgroup(grp))
    {
        // connectLinks accepts only GROUP id, not socket id.
        return APIError(MJ_NOTSUP, MN_SIDINVAL, 0), SRT_INVALID_SOCK;
    }

    try
    {
        CUDTUnited::GroupKeeper k(uglobal(), grp, CUDTUnited::ERH_THROW);
        return uglobal().groupConnect(k.group, targets, arraysize);
    }
    catch (CUDTException& e)
    {
        return APIError(e), SRT_INVALID_SOCK;
    }
    catch (bad_alloc&)
    {
        return APIError(MJ_SYSTEMRES, MN_MEMORY, 0), SRT_INVALID_SOCK;
    }
    catch (std::exception& ee)
    {
        LOGC(aclog.Fatal, log << "connect: UNEXPECTED EXCEPTION: " << typeid(ee).name() << ": " << ee.what());
        return APIError(MJ_UNKNOWN, MN_NONE, 0), SRT_INVALID_SOCK;
    }
}
#endif

SRTSOCKET CUDT::connect(SRTSOCKET u, const sockaddr* name, int namelen, int32_t forced_isn)
{
    try
    {
        return uglobal().connect(u, name, namelen, forced_isn);
    }
    catch (const CUDTException& e)
    {
        return APIError(e), SRT_INVALID_SOCK;
    }
    catch (bad_alloc&)
    {
        return APIError(MJ_SYSTEMRES, MN_MEMORY, 0), SRT_INVALID_SOCK;
    }
    catch (const std::exception& ee)
    {
        LOGC(aclog.Fatal, log << "connect: UNEXPECTED EXCEPTION: " << typeid(ee).name() << ": " << ee.what());
        return APIError(MJ_UNKNOWN, MN_NONE, 0), SRT_INVALID_SOCK;
    }
}

SRTSTATUS CUDT::close(SRTSOCKET u, int reason)
{
    try
    {
        return uglobal().close(u, reason);
    }
    catch (const CUDTException& e)
    {
        return APIError(e);
    }
    catch (const std::exception& ee)
    {
        LOGC(aclog.Fatal, log << "close: UNEXPECTED EXCEPTION: " << typeid(ee).name() << ": " << ee.what());
        return APIError(MJ_UNKNOWN, MN_NONE, 0);
    }
}

SRTSTATUS CUDT::getpeername(SRTSOCKET u, sockaddr* name, int* namelen)
{
    try
    {
        uglobal().getpeername(u, name, namelen);
        return SRT_STATUS_OK;
    }
    catch (const CUDTException& e)
    {
        return APIError(e);
    }
    catch (const std::exception& ee)
    {
        LOGC(aclog.Fatal, log << "getpeername: UNEXPECTED EXCEPTION: " << typeid(ee).name() << ": " << ee.what());
        return APIError(MJ_UNKNOWN, MN_NONE, 0);
    }
}

SRTSTATUS CUDT::getsockname(SRTSOCKET u, sockaddr* name, int* namelen)
{
    try
    {
        uglobal().getsockname(u, name, namelen);
        return SRT_STATUS_OK;
    }
    catch (const CUDTException& e)
    {
        return APIError(e);
    }
    catch (const std::exception& ee)
    {
        LOGC(aclog.Fatal, log << "getsockname: UNEXPECTED EXCEPTION: " << typeid(ee).name() << ": " << ee.what());
        return APIError(MJ_UNKNOWN, MN_NONE, 0);
    }
}

SRTSTATUS CUDT::getsockdevname(SRTSOCKET u, char* name, size_t* namelen)
{
    try
    {
        uglobal().getsockdevname(u, name, namelen);
        return SRT_STATUS_OK;
    }
    catch (const CUDTException& e)
    {
        return APIError(e);
    }
    catch (const std::exception& ee)
    {
        LOGC(aclog.Fatal, log << "getsockname: UNEXPECTED EXCEPTION: " << typeid(ee).name() << ": " << ee.what());
        return APIError(MJ_UNKNOWN, MN_NONE, 0);
    }
}

SRTSTATUS CUDT::getsockopt(SRTSOCKET u, int, SRT_SOCKOPT optname, void* pw_optval, int* pw_optlen)
{
    if (!pw_optval || !pw_optlen)
    {
        return APIError(MJ_NOTSUP, MN_INVAL, 0);
    }

    try
    {
#if ENABLE_BONDING
        if (CUDT::isgroup(u))
        {
            CUDTUnited::GroupKeeper k(uglobal(), u, CUDTUnited::ERH_THROW);
            k.group->getOpt(optname, (pw_optval), (*pw_optlen));
            return SRT_STATUS_OK;
        }
#endif

        CUDT& udt = uglobal().locateSocket(u, CUDTUnited::ERH_THROW)->core();
        udt.getOpt(optname, (pw_optval), (*pw_optlen));
        return SRT_STATUS_OK;
    }
    catch (const CUDTException& e)
    {
        return APIError(e);
    }
    catch (const std::exception& ee)
    {
        LOGC(aclog.Fatal, log << "getsockopt: UNEXPECTED EXCEPTION: " << typeid(ee).name() << ": " << ee.what());
        return APIError(MJ_UNKNOWN, MN_NONE, 0);
    }
}

SRTSTATUS CUDT::setsockopt(SRTSOCKET u, int, SRT_SOCKOPT optname, const void* optval, int optlen)
{
    if (!optval || optlen < 0)
        return APIError(MJ_NOTSUP, MN_INVAL, 0);

    try
    {
#if ENABLE_BONDING
        if (CUDT::isgroup(u))
        {
            CUDTUnited::GroupKeeper k(uglobal(), u, CUDTUnited::ERH_THROW);
            k.group->setOpt(optname, optval, optlen);
            return SRT_STATUS_OK;
        }
#endif

        CUDT& udt = uglobal().locateSocket(u, CUDTUnited::ERH_THROW)->core();
        udt.setOpt(optname, optval, optlen);
        return SRT_STATUS_OK;
    }
    catch (const CUDTException& e)
    {
        return APIError(e);
    }
    catch (const std::exception& ee)
    {
        LOGC(aclog.Fatal, log << "setsockopt: UNEXPECTED EXCEPTION: " << typeid(ee).name() << ": " << ee.what());
        return APIError(MJ_UNKNOWN, MN_NONE, 0);
    }
}

int CUDT::send(SRTSOCKET u, const char* buf, int len, int)
{
    SRT_MSGCTRL mctrl = srt_msgctrl_default;
    return sendmsg2(u, buf, len, (mctrl));
}

// --> CUDT::recv moved down

int CUDT::sendmsg(SRTSOCKET u, const char* buf, int len, int ttl, bool inorder, int64_t srctime)
{
    SRT_MSGCTRL mctrl = srt_msgctrl_default;
    mctrl.msgttl      = ttl;
    mctrl.inorder     = inorder;
    mctrl.srctime     = srctime;
    return sendmsg2(u, buf, len, (mctrl));
}

int CUDT::sendmsg2(SRTSOCKET u, const char* buf, int len, SRT_MSGCTRL& w_m)
{
    try
    {
#if ENABLE_BONDING
        if (CUDT::isgroup(u))
        {
            CUDTUnited::GroupKeeper k(uglobal(), u, CUDTUnited::ERH_THROW);
            return k.group->send(buf, len, (w_m));
        }
#endif

        return uglobal().locateSocket(u, CUDTUnited::ERH_THROW)->core().sendmsg2(buf, len, (w_m));
    }
    catch (const CUDTException& e)
    {
        return APIError(e).as<int>();
    }
    catch (bad_alloc&)
    {
        return APIError(MJ_SYSTEMRES, MN_MEMORY, 0).as<int>();
    }
    catch (const std::exception& ee)
    {
        LOGC(aclog.Fatal, log << "sendmsg: UNEXPECTED EXCEPTION: " << typeid(ee).name() << ": " << ee.what());
        return APIError(MJ_UNKNOWN, MN_NONE, 0).as<int>();
    }
}

int CUDT::recv(SRTSOCKET u, char* buf, int len, int)
{
    SRT_MSGCTRL mctrl = srt_msgctrl_default;
    int         ret   = recvmsg2(u, buf, len, (mctrl));
    return ret;
}

int CUDT::recvmsg(SRTSOCKET u, char* buf, int len, int64_t& srctime)
{
    SRT_MSGCTRL mctrl = srt_msgctrl_default;
    int         ret   = recvmsg2(u, buf, len, (mctrl));
    srctime           = mctrl.srctime;
    return ret;
}

int CUDT::recvmsg2(SRTSOCKET u, char* buf, int len, SRT_MSGCTRL& w_m)
{
    try
    {
#if ENABLE_BONDING
        if (CUDT::isgroup(u))
        {
            CUDTUnited::GroupKeeper k(uglobal(), u, CUDTUnited::ERH_THROW);
            return k.group->recv(buf, len, (w_m));
        }
#endif

        return uglobal().locateSocket(u, CUDTUnited::ERH_THROW)->core().recvmsg2(buf, len, (w_m));
    }
    catch (const CUDTException& e)
    {
        return APIError(e).as<int>();
    }
    catch (const std::exception& ee)
    {
        LOGC(aclog.Fatal, log << "recvmsg: UNEXPECTED EXCEPTION: " << typeid(ee).name() << ": " << ee.what());
        return APIError(MJ_UNKNOWN, MN_NONE, 0).as<int>();
    }
}

int64_t CUDT::sendfile(SRTSOCKET u, fstream& ifs, int64_t& offset, int64_t size, int block)
{
    try
    {
        CUDT& udt = uglobal().locateSocket(u, CUDTUnited::ERH_THROW)->core();
        return udt.sendfile(ifs, offset, size, block);
    }
    catch (const CUDTException& e)
    {
        return APIError(e).as<int64_t>();
    }
    catch (bad_alloc&)
    {
        return APIError(MJ_SYSTEMRES, MN_MEMORY, 0).as<int64_t>();
    }
    catch (const std::exception& ee)
    {
        LOGC(aclog.Fatal, log << "sendfile: UNEXPECTED EXCEPTION: " << typeid(ee).name() << ": " << ee.what());
        return APIError(MJ_UNKNOWN, MN_NONE, 0).as<int64_t>();
    }
}

int64_t CUDT::recvfile(SRTSOCKET u, fstream& ofs, int64_t& offset, int64_t size, int block)
{
    try
    {
        return uglobal().locateSocket(u, CUDTUnited::ERH_THROW)->core().recvfile(ofs, offset, size, block);
    }
    catch (const CUDTException& e)
    {
        return APIError(e).as<int64_t>();
    }
    catch (const std::exception& ee)
    {
        LOGC(aclog.Fatal, log << "recvfile: UNEXPECTED EXCEPTION: " << typeid(ee).name() << ": " << ee.what());
        return APIError(MJ_UNKNOWN, MN_NONE, 0).as<int64_t>();
    }
}

int CUDT::select(int, std::set<SRTSOCKET>* readfds, std::set<SRTSOCKET>* writefds, std::set<SRTSOCKET>* exceptfds, const timeval* timeout)
{
    if ((!readfds) && (!writefds) && (!exceptfds))
    {
        return APIError(MJ_NOTSUP, MN_INVAL, 0).as<int>();
    }

    try
    {
        return uglobal().select(readfds, writefds, exceptfds, timeout);
    }
    catch (const CUDTException& e)
    {
        return APIError(e).as<int>();
    }
    catch (bad_alloc&)
    {
        return APIError(MJ_SYSTEMRES, MN_MEMORY, 0).as<int>();
    }
    catch (const std::exception& ee)
    {
        LOGC(aclog.Fatal, log << "select: UNEXPECTED EXCEPTION: " << typeid(ee).name() << ": " << ee.what());
        return APIError(MJ_UNKNOWN, MN_NONE, 0).as<int>();
    }
}

int CUDT::selectEx(const vector<SRTSOCKET>& fds,
                        vector<SRTSOCKET>*       readfds,
                        vector<SRTSOCKET>*       writefds,
                        vector<SRTSOCKET>*       exceptfds,
                        int64_t                  msTimeOut)
{
    if ((!readfds) && (!writefds) && (!exceptfds))
    {
        return APIError(MJ_NOTSUP, MN_INVAL, 0).as<int>();
    }

    try
    {
        return uglobal().selectEx(fds, readfds, writefds, exceptfds, msTimeOut);
    }
    catch (const CUDTException& e)
    {
        return APIError(e).as<int>();
    }
    catch (bad_alloc&)
    {
        return APIError(MJ_SYSTEMRES, MN_MEMORY, 0).as<int>();
    }
    catch (const std::exception& ee)
    {
        LOGC(aclog.Fatal, log << "selectEx: UNEXPECTED EXCEPTION: " << typeid(ee).name() << ": " << ee.what());
        return APIError(MJ_UNKNOWN).as<int>();
    }
}

int CUDT::epoll_create()
{
    try
    {
        return uglobal().epoll_create();
    }
    catch (const CUDTException& e)
    {
        return APIError(e).as<int>();
    }
    catch (const std::exception& ee)
    {
        LOGC(aclog.Fatal, log << "epoll_create: UNEXPECTED EXCEPTION: " << typeid(ee).name() << ": " << ee.what());
        return APIError(MJ_UNKNOWN, MN_NONE, 0).as<int>();
    }
}

SRTSTATUS CUDT::epoll_clear_usocks(int eid)
{
    try
    {
        uglobal().epoll_clear_usocks(eid);
        return SRT_STATUS_OK;
    }
    catch (const CUDTException& e)
    {
        return APIError(e);
    }
    catch (std::exception& ee)
    {
        LOGC(aclog.Fatal,
             log << "epoll_clear_usocks: UNEXPECTED EXCEPTION: " << typeid(ee).name() << ": " << ee.what());
        return APIError(MJ_UNKNOWN, MN_NONE, 0);
    }
}

SRTSTATUS CUDT::epoll_add_usock(const int eid, const SRTSOCKET u, const int* events)
{
    try
    {
        uglobal().epoll_add_usock(eid, u, events);
        return SRT_STATUS_OK;
    }
    catch (const CUDTException& e)
    {
        return APIError(e);
    }
    catch (const std::exception& ee)
    {
        LOGC(aclog.Fatal, log << "epoll_add_usock: UNEXPECTED EXCEPTION: " << typeid(ee).name() << ": " << ee.what());
        return APIError(MJ_UNKNOWN, MN_NONE, 0);
    }
}

SRTSTATUS CUDT::epoll_add_ssock(const int eid, const SYSSOCKET s, const int* events)
{
    try
    {
        uglobal().epoll_add_ssock(eid, s, events);
        return SRT_STATUS_OK;
    }
    catch (const CUDTException& e)
    {
        return APIError(e);
    }
    catch (const std::exception& ee)
    {
        LOGC(aclog.Fatal, log << "epoll_add_ssock: UNEXPECTED EXCEPTION: " << typeid(ee).name() << ": " << ee.what());
        return APIError(MJ_UNKNOWN, MN_NONE, 0);
    }
}

SRTSTATUS CUDT::epoll_update_usock(const int eid, const SRTSOCKET u, const int* events)
{
    try
    {
        uglobal().epoll_add_usock(eid, u, events);
        return SRT_STATUS_OK;
    }
    catch (const CUDTException& e)
    {
        return APIError(e);
    }
    catch (const std::exception& ee)
    {
        LOGC(aclog.Fatal,
             log << "epoll_update_usock: UNEXPECTED EXCEPTION: " << typeid(ee).name() << ": " << ee.what());
        return APIError(MJ_UNKNOWN, MN_NONE, 0);
    }
}

SRTSTATUS CUDT::epoll_update_ssock(const int eid, const SYSSOCKET s, const int* events)
{
    try
    {
        uglobal().epoll_update_ssock(eid, s, events);
        return SRT_STATUS_OK;
    }
    catch (const CUDTException& e)
    {
        return APIError(e);
    }
    catch (const std::exception& ee)
    {
        LOGC(aclog.Fatal,
             log << "epoll_update_ssock: UNEXPECTED EXCEPTION: " << typeid(ee).name() << ": " << ee.what());
        return APIError(MJ_UNKNOWN, MN_NONE, 0);
    }
}

SRTSTATUS CUDT::epoll_remove_usock(const int eid, const SRTSOCKET u)
{
    try
    {
        uglobal().epoll_remove_usock(eid, u);
        return SRT_STATUS_OK;
    }
    catch (const CUDTException& e)
    {
        return APIError(e);
    }
    catch (const std::exception& ee)
    {
        LOGC(aclog.Fatal,
             log << "epoll_remove_usock: UNEXPECTED EXCEPTION: " << typeid(ee).name() << ": " << ee.what());
        return APIError(MJ_UNKNOWN, MN_NONE, 0);
    }
}

SRTSTATUS CUDT::epoll_remove_ssock(const int eid, const SYSSOCKET s)
{
    try
    {
        uglobal().epoll_remove_ssock(eid, s);
        return SRT_STATUS_OK;
    }
    catch (const CUDTException& e)
    {
        return APIError(e);
    }
    catch (const std::exception& ee)
    {
        LOGC(aclog.Fatal,
             log << "epoll_remove_ssock: UNEXPECTED EXCEPTION: " << typeid(ee).name() << ": " << ee.what());
        return APIError(MJ_UNKNOWN, MN_NONE, 0);
    }
}

int CUDT::epoll_wait(const int       eid,
                          set<SRTSOCKET>* readfds,
                          set<SRTSOCKET>* writefds,
                          int64_t         msTimeOut,
                          set<SYSSOCKET>* lrfds,
                          set<SYSSOCKET>* lwfds)
{
    try
    {
        return uglobal().epoll_ref().wait(eid, readfds, writefds, msTimeOut, lrfds, lwfds);
    }
    catch (const CUDTException& e)
    {
        return APIError(e).as<int>();
    }
    catch (const std::exception& ee)
    {
        LOGC(aclog.Fatal, log << "epoll_wait: UNEXPECTED EXCEPTION: " << typeid(ee).name() << ": " << ee.what());
        return APIError(MJ_UNKNOWN, MN_NONE, 0).as<int>();
    }
}

int CUDT::epoll_uwait(const int eid, SRT_EPOLL_EVENT* fdsSet, int fdsSize, int64_t msTimeOut)
{
    try
    {
        return uglobal().epoll_uwait(eid, fdsSet, fdsSize, msTimeOut);
    }
    catch (const CUDTException& e)
    {
        return APIError(e).as<int>();
    }
    catch (const std::exception& ee)
    {
        LOGC(aclog.Fatal, log << "epoll_uwait: UNEXPECTED EXCEPTION: " << typeid(ee).name() << ": " << ee.what());
        return APIError(MJ_UNKNOWN, MN_NONE, 0).as<int>();
    }
}

int32_t CUDT::epoll_set(const int eid, int32_t flags)
{
    try
    {
        return uglobal().epoll_set(eid, flags);
    }
    catch (const CUDTException& e)
    {
        return APIError(e).as<int32_t>();
    }
    catch (const std::exception& ee)
    {
        LOGC(aclog.Fatal, log << "epoll_set: UNEXPECTED EXCEPTION: " << typeid(ee).name() << ": " << ee.what());
        return APIError(MJ_UNKNOWN, MN_NONE, 0).as<int32_t>();
    }
}

SRTSTATUS CUDT::epoll_release(const int eid)
{
    try
    {
        uglobal().epoll_release(eid);
        return SRT_STATUS_OK;
    }
    catch (const CUDTException& e)
    {
        return APIError(e);
    }
    catch (const std::exception& ee)
    {
        LOGC(aclog.Fatal, log << "epoll_release: UNEXPECTED EXCEPTION: " << typeid(ee).name() << ": " << ee.what());
        return APIError(MJ_UNKNOWN, MN_NONE, 0);
    }
}

CUDTException& CUDT::getlasterror()
{
    return GetThreadLocalError();
}

SRTSTATUS CUDT::bstats(SRTSOCKET u, CBytePerfMon* perf, bool clear, bool instantaneous)
{
#if ENABLE_BONDING
    if (CUDT::isgroup(u))
        return groupsockbstats(u, perf, clear);
#endif

    try
    {
        CUDT& udt = uglobal().locateSocket(u, CUDTUnited::ERH_THROW)->core();
        udt.bstats(perf, clear, instantaneous);
        return SRT_STATUS_OK;
    }
    catch (const CUDTException& e)
    {
        return APIError(e);
    }
    catch (const std::exception& ee)
    {
        LOGC(aclog.Fatal, log << "bstats: UNEXPECTED EXCEPTION: " << typeid(ee).name() << ": " << ee.what());
        return APIError(MJ_UNKNOWN, MN_NONE, 0);
    }
}

#if ENABLE_BONDING
SRTSTATUS CUDT::groupsockbstats(SRTSOCKET u, CBytePerfMon* perf, bool clear)
{
    try
    {
        CUDTUnited::GroupKeeper k(uglobal(), u, CUDTUnited::ERH_THROW);
        k.group->bstatsSocket(perf, clear);
        return SRT_STATUS_OK;
    }
    catch (const CUDTException& e)
    {
        SetThreadLocalError(e);
        return SRT_ERROR;
    }
    catch (const std::exception& ee)
    {
        LOGC(aclog.Fatal, log << "bstats: UNEXPECTED EXCEPTION: " << typeid(ee).name() << ": " << ee.what());
        SetThreadLocalError(CUDTException(MJ_UNKNOWN, MN_NONE, 0));
        return SRT_ERROR;
    }
}
#endif

CUDT* CUDT::getUDTHandle(SRTSOCKET u)
{
    try
    {
        return &uglobal().locateSocket(u, CUDTUnited::ERH_THROW)->core();
    }
    catch (const CUDTException& e)
    {
        SetThreadLocalError(e);
        return NULL;
    }
    catch (const std::exception& ee)
    {
        LOGC(aclog.Fatal, log << "getUDTHandle: UNEXPECTED EXCEPTION: " << typeid(ee).name() << ": " << ee.what());
        SetThreadLocalError(CUDTException(MJ_UNKNOWN, MN_NONE, 0));
        return NULL;
    }
}

SRT_SOCKSTATUS CUDT::getsockstate(SRTSOCKET u)
{
    try
    {
#if ENABLE_BONDING
        if (CUDT::isgroup(u))
        {
            CUDTUnited::GroupKeeper k(uglobal(), u, CUDTUnited::ERH_THROW);
            return k.group->getStatus();
        }
#endif
        return uglobal().getStatus(u);
    }
    catch (const CUDTException& e)
    {
        SetThreadLocalError(e);
        return SRTS_NONEXIST;
    }
    catch (const std::exception& ee)
    {
        LOGC(aclog.Fatal, log << "getsockstate: UNEXPECTED EXCEPTION: " << typeid(ee).name() << ": " << ee.what());
        SetThreadLocalError(CUDTException(MJ_UNKNOWN, MN_NONE, 0));
        return SRTS_NONEXIST;
    }
}

int CUDT::getMaxPayloadSize(SRTSOCKET id)
{
    return uglobal().getMaxPayloadSize(id);
}

int CUDTUnited::getMaxPayloadSize(SRTSOCKET id)
{
    CUDTSocket* s = locateSocket(id);
    if (!s)
    {
        return CUDT::APIError(MJ_NOTSUP, MN_SIDINVAL).as<int>();
    }

    if (s->m_SelfAddr.family() == AF_UNSPEC)
    {
        return CUDT::APIError(MJ_NOTSUP, MN_ISUNBOUND).as<int>();
    }

    int fam = s->m_SelfAddr.family();
    CUDT& u = s->core();

    std::string errmsg;
    int extra = u.m_config.extraPayloadReserve((errmsg));
    if (extra == -1)
    {
        LOGP(aclog.Error, errmsg);
        return CUDT::APIError(MJ_NOTSUP, MN_INVAL).as<int>();
    }

    // Prefer transfer IP version, if defined. This is defined after
    // the connection is established. Note that the call is rejected
    // if the socket isn't bound, be it explicitly or implicitly by
    // calling srt_connect().
    if (u.m_TransferIPVersion != AF_UNSPEC)
        fam = u.m_TransferIPVersion;

    int payload_size = u.m_config.iMSS - CPacket::HDR_SIZE - CPacket::udpHeaderSize(fam) - extra;

    return payload_size;
}

string CUDTUnited::testSocketsClear()
{
    std::ostringstream out;

    SharedLock lk (m_GlobControlLock);

    // The multiplexer should be empty, but even if it isn't by some reason
    // (some sockets were not yet wiped out by gc), it should contain empty its own containers.
    for (std::map<int, CMultiplexer>::iterator i = m_mMultiplexer.begin(); i != m_mMultiplexer.end(); ++i)
    {
        std::string remain = i->second.testAllSocketsClear();
        if (!remain.empty())
            out << " *" << remain << "*";

        if (!i->second.empty())
            out << " ^DANG^" << i->second.id() << "^";
    }

    for (sockets_t::iterator i = m_Sockets.begin(); i != m_Sockets.end(); ++i)
    {
        out << " !" << i->first;
    }

    return out.str();
}

template <class SOCKTYPE>
inline void set_result(set<SOCKTYPE>* val, int* num, SOCKTYPE* fds)
{
    if (!val || !num || !fds)
        return;

    if (*num > int(val->size()))
        *num = int(val->size()); // will get 0 if val->empty()
    int count = 0;

    // This loop will run 0 times if val->empty()
    for (typename set<SOCKTYPE>::const_iterator it = val->begin(); it != val->end(); ++it)
    {
        if (count >= *num)
            break;
        fds[count++] = *it;
    }
}

int CUDT::epoll_wait2(int        eid,
                SRTSOCKET* readfds,
                int*       rnum,
                SRTSOCKET* writefds,
                int*       wnum,
                int64_t    msTimeOut,
                SYSSOCKET* lrfds,
                int*       lrnum,
                SYSSOCKET* lwfds,
                int*       lwnum)
{
    // This API is an alternative format for epoll_wait, created for
    // compatibility with other languages. Users need to pass in an array
    // for holding the returned sockets, with the maximum array length
    // stored in *rnum, etc., which will be updated with returned number
    // of sockets.

    set<SRTSOCKET>  readset;
    set<SRTSOCKET>  writeset;
    set<SYSSOCKET>  lrset;
    set<SYSSOCKET>  lwset;
    set<SRTSOCKET>* rval  = NULL;
    set<SRTSOCKET>* wval  = NULL;
    set<SYSSOCKET>* lrval = NULL;
    set<SYSSOCKET>* lwval = NULL;
    if ((readfds != NULL) && (rnum != NULL))
        rval = &readset;
    if ((writefds != NULL) && (wnum != NULL))
        wval = &writeset;
    if ((lrfds != NULL) && (lrnum != NULL))
        lrval = &lrset;
    if ((lwfds != NULL) && (lwnum != NULL))
        lwval = &lwset;

    int ret = epoll_wait(eid, rval, wval, msTimeOut, lrval, lwval);
    if (ret > 0)
    {
        // set<SRTSOCKET>::const_iterator i;
        // SET_RESULT(rval, rnum, readfds, i);
        set_result(rval, rnum, readfds);
        // SET_RESULT(wval, wnum, writefds, i);
        set_result(wval, wnum, writefds);

        // set<SYSSOCKET>::const_iterator j;
        // SET_RESULT(lrval, lrnum, lrfds, j);
        set_result(lrval, lrnum, lrfds);
        // SET_RESULT(lwval, lwnum, lwfds, j);
        set_result(lwval, lwnum, lwfds);
    }
    return ret;
}

void setloglevel(hvu::logging::LogLevel::type ll)
{
    srt::logging::logger_config().set_maxlevel(ll);
}

void addlogfa(int fa)
{
    srt_addlogfa(fa);
}

void dellogfa(int fa)
{
    srt_dellogfa(fa);
}

void resetlogfa(set<int> fas)
{
    std::vector<int> faval;
    std::copy(fas.begin(), fas.end(), std::back_inserter(faval));

    srt_resetlogfa(&faval[0], faval.size());
}

void resetlogfa(const int* fara, size_t fara_size)
{
    srt_resetlogfa(fara, fara_size);
}

void setlogstream(std::ostream& stream)
{
    srt::logging::logger_config().set_stream(stream);
}

void setloghandler(void* opaque, HVU_LOG_HANDLER_FN* handler)
{
    srt::logging::logger_config().set_handler(opaque, handler);
}

void setlogflags(int flags)
{
    srt::logging::logger_config().set_flags(flags);
}

SRT_API bool setstreamid(SRTSOCKET u, const std::string& sid)
{
    return CUDT::setstreamid(u, sid);
}
SRT_API std::string getstreamid(SRTSOCKET u)
{
    return CUDT::getstreamid(u);
}

int getrejectreason(SRTSOCKET u)
{
    return CUDT::rejectReason(u);
}

SRTSTATUS setrejectreason(SRTSOCKET u, int value)
{
    return CUDT::rejectReason(u, value);
}

} // namespace srt<|MERGE_RESOLUTION|>--- conflicted
+++ resolved
@@ -101,18 +101,14 @@
     releaseMutex(m_ControlLock);
 }
 
-<<<<<<< HEAD
+void CUDTSocket::resetAtFork()
+{
+    m_UDT.resetAtFork();
+    resetCond(m_AcceptCond);
+}
+
 SRT_TSA_DISABLED // Uses m_Status that should be guarded, but for reading it is enough to be atomic
 SRT_SOCKSTATUS CUDTSocket::getStatus()
-=======
-void srt::CUDTSocket::resetAtFork()
-{
-    m_UDT.resetAtFork();
-    resetCond(m_AcceptCond);
-}
-
-SRT_SOCKSTATUS srt::CUDTSocket::getStatus()
->>>>>>> bab40374
 {
     // TTL in CRendezvousQueue::updateConnStatus() will set m_bConnecting to false.
     // Although m_Status is still SRTS_CONNECTING, the connection is in fact to be closed due to TTL expiry.
@@ -290,10 +286,7 @@
     }
 }
 
-<<<<<<< HEAD
-void CUDTUnited::closeAllSockets()
-=======
-void srt::CUDTUnited::cleanupAllSockets()
+void CUDTUnited::cleanupAllSockets()
 {
     for (sockets_t::iterator i = m_Sockets.begin(); i != m_Sockets.end(); ++i)
     {
@@ -314,7 +307,7 @@
         }
         if (ls != m_ClosedSockets.end())
         {
-            ls->second->m_QueuedSockets.erase(s->m_SocketID);
+            ls->second->m_QueuedSockets.erase(s->id());
         }
         s->core().closeAtFork();
         s->resetAtFork();
@@ -337,9 +330,7 @@
     m_mMultiplexer.clear();
 }
 
-
-void srt::CUDTUnited::closeAllSockets()
->>>>>>> bab40374
+void CUDTUnited::closeAllSockets()
 {
     // remove all sockets and multiplexers
     HLOGC(inlog.Debug, log << "GC: GLOBAL EXIT - releasing all pending sockets. Acquring control lock...");
@@ -364,18 +355,6 @@
 #endif
         }
     }
-<<<<<<< HEAD
-=======
-
-    {
-        ExclusiveLock glock(m_GlobControlLock);
-
-        for (sockets_t::iterator i = m_Sockets.begin(); i != m_Sockets.end(); ++i)
-        {
-            CUDTSocket* s = i->second;
-
-            m_ClosedSockets[i->first] = s;
->>>>>>> bab40374
 
     {
         ExclusiveLock glock(m_GlobControlLock);
@@ -471,10 +450,7 @@
         return startGarbageCollector() ? SRT_RUN_OK : SRT_RUN_ERROR; 
 }
 
-<<<<<<< HEAD
-SRTSTATUS CUDTUnited::cleanup()
-=======
-int srt::CUDTUnited::cleanupAtFork()
+int CUDTUnited::cleanupAtFork()
 {
     cleanupAllSockets();
     resetThread(&m_GCThread);
@@ -486,8 +462,7 @@
     return 0;
 }
 
-int srt::CUDTUnited::cleanup()
->>>>>>> bab40374
+SRTSTATUS CUDTUnited::cleanup()
 {
     // IMPORTANT!!!
     // In this function there must be NO LOGGING AT ALL.  This function may
@@ -647,11 +622,7 @@
 
         // protect the m_Sockets structure.
         ExclusiveLock cs(m_GlobControlLock);
-<<<<<<< HEAD
         m_Sockets[ns->id()] = ns;
-=======
-        m_Sockets[ns->m_SocketID] = ns;
->>>>>>> bab40374
     }
     catch (...)
     {
@@ -687,11 +658,7 @@
 // having applied a shared lock on CRcvQueue::m_pListener in
 // CRcvQueue::worker_ProcessConnectionRequest. As this thread
 // locks both mutexes as shared, it doesn't form a deadlock.
-<<<<<<< HEAD
 int CUDTUnited::newConnection(const SRTSOCKET     listener,
-=======
-int srt::CUDTUnited::newConnection(const SRTSOCKET     listen,
->>>>>>> bab40374
                                    const sockaddr_any& peer,
                                    const CPacket&      hspkt,
                                    CHandShake&         w_hs,
@@ -831,11 +798,7 @@
                 "newConnection: incoming " << peer.str() << ", mapping socket " << ns->id());
         {
             ExclusiveLock cg(m_GlobControlLock);
-<<<<<<< HEAD
             m_Sockets[ns->id()] = ns;
-=======
-            m_Sockets[ns->m_SocketID] = ns;
->>>>>>> bab40374
         }
 
         if (ls->core().m_cbAcceptHook)
@@ -1987,12 +1950,8 @@
 
             ExclusiveLock cl(m_GlobControlLock);
 
-<<<<<<< HEAD
             // You won't be updating any EIDs anymore.
             m_EPoll.wipe_usock(ns->id(), ns->core().m_sPollID);
-=======
-            ExclusiveLock cl(m_GlobControlLock);
->>>>>>> bab40374
             ns->removeFromGroup(false);
             m_Sockets.erase(ns->id());
             // Intercept to delete the socket on failure.
@@ -2003,11 +1962,7 @@
         {
             LOGC(aclog.Fatal, log << "groupConnect: IPE: UNKNOWN EXCEPTION from connectIn");
             targets[tii].errorcode = SRT_ESYSOBJ;
-<<<<<<< HEAD
             targets[tii].id        = SRT_INVALID_SOCK;
-=======
-            targets[tii].id        = CUDT::INVALID_SOCK;
->>>>>>> bab40374
             ExclusiveLock cl(m_GlobControlLock);
             ns->removeFromGroup(false);
             // You won't be updating any EIDs anymore.
@@ -2378,13 +2333,7 @@
 #if ENABLE_BONDING
 void CUDTUnited::deleteGroup(CUDTGroup* g)
 {
-<<<<<<< HEAD
     sync::ExclusiveLock cg(m_GlobControlLock);
-=======
-    using srt_logging::gmlog;
-
-    srt::sync::ExclusiveLock cg(m_GlobControlLock);
->>>>>>> bab40374
     return deleteGroup_LOCKED(g);
 }
 
@@ -3787,14 +3736,8 @@
 
 void CUDTUnited::updateMux(CUDTSocket* s, const sockaddr_any& reqaddr, const UDPSOCKET* udpsock /*[[nullable]]*/)
 {
-<<<<<<< HEAD
     ExclusiveLock cg(m_GlobControlLock);
 
-=======
-    const int         port      = reqaddr.hport();
-    ExclusiveLock cg(m_GlobControlLock);
-  
->>>>>>> bab40374
     // If udpsock is provided, then this socket will be simply
     // taken for binding as a good deal. It would be nice to make
     // a sanity check to see if this UDP socket isn't already installed
@@ -3802,7 +3745,6 @@
     // anyway so this wouldn't be possible.
     if (!udpsock)
     {
-<<<<<<< HEAD
         CMultiplexer* pmux = findSuitableMuxer(s, reqaddr);
         if (pmux)
         {
@@ -3815,15 +3757,6 @@
     // We state that if the user has passed their own UDP socket,
     // it is either bound already - and did so without any conflicts
     // with the existing SRT socket's multiplexer - or is not bound.
-=======
-        // If not, we need to see if there exist already a multiplexer bound
-        // to the same endpoint.
-        const CSrtConfig& cfgSocket = s->core().m_config;
-
-        // This loop is going to check the attempted binding of
-        // address:port and socket settings against every existing
-        // multiplexer. Possible results of the check are:
->>>>>>> bab40374
 
     // a new multiplexer is needed
     int muxid = (int32_t)s->id();
@@ -4033,25 +3966,8 @@
             reuse_attempt = true;
             HLOGC(smlog.Debug, log << "bind: wildcard address - multiplexer reusable");
         }
-<<<<<<< HEAD
         // Muxer address is NOT a wildcard, so conflicts only with WILDCARD of the same type
         else if (reqaddr.isany() && reqaddr.family() == mux_addr.family())
-=======
-    }
-
-
-
-    // a new multiplexer is needed
-    CMultiplexer m;
-    configureMuxer((m), s, reqaddr.family());
-
-    try
-    {
-        m.m_pChannel = new CChannel();
-        m.m_pChannel->setConfig(m.m_mcfg);
-
-        if (udpsock)
->>>>>>> bab40374
         {
             LOGC(smlog.Error,
                     log << "bind: Wildcard address: " << reqaddr.str()
@@ -4092,7 +4008,6 @@
         // If not, proceed to the next one, and when there are no reusage
         // candidates, proceed with creating a new multiplexer.
 
-<<<<<<< HEAD
         // Note that a binding to a different IP address is not treated
         // as a candidate for either reusage or conflict.
         LOGC(smlog.Fatal, log << "SHOULD NOT GET HERE!!!");
@@ -4103,31 +4018,6 @@
 
     // No suitable muxer found - create a new multiplexer.
     return NULL;
-=======
-        m.m_pTimer    = new CTimer;
-        m.m_pSndQueue = new CSndQueue;
-        m.m_pSndQueue->init(m.m_pChannel, m.m_pTimer);
-        m.m_pRcvQueue = new CRcvQueue;
-        m.m_pRcvQueue->init(128, s->core().maxPayloadSize(), m.m_iIPversion, 1024, m.m_pChannel, m.m_pTimer);
-
-        // Rewrite the port here, as it might be only known upon return
-        // from CChannel::open.
-        m.m_iPort               = installMuxer((s), m);
-        swap(m_mMultiplexer[m.m_iID],m);
-    }
-    catch (const CUDTException&)
-    {
-        m.destroy();
-        throw;
-    }
-    catch (...)
-    {
-        m.destroy();
-        throw CUDTException(MJ_SYSTEMRES, MN_MEMORY, 0);
-    }
-
-    HLOGC(smlog.Debug, log << "bind: creating new multiplexer for port " << port);
->>>>>>> bab40374
 }
 
 // This function is going to find a multiplexer for the port contained
@@ -4262,10 +4152,7 @@
     return uglobal().cleanup();
 }
 
-<<<<<<< HEAD
-SRTSOCKET CUDT::socket()
-=======
-int srt::CUDT::cleanupAtFork()
+int CUDT::cleanupAtFork()
 {
     CUDTUnited &context = uglobal();
     context.cleanupAtFork();
@@ -4274,8 +4161,7 @@
     return context.startup();
 }
 
-SRTSOCKET srt::CUDT::socket()
->>>>>>> bab40374
+SRTSOCKET CUDT::socket()
 {
     try
     {
@@ -4333,13 +4219,8 @@
 {
     try
     {
-<<<<<<< HEAD
         sync::ExclusiveLock globlock(uglobal().m_GlobControlLock);
         return uglobal().newGroup(gt).id();
-=======
-        srt::sync::ExclusiveLock globlock(uglobal().m_GlobControlLock);
-        return newGroup(gt).id();
->>>>>>> bab40374
         // Note: potentially, after this function exits, the group
         // could be deleted, immediately, from a separate thread (tho
         // unlikely because the other thread would need some handle to
