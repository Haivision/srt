/*
 * SRT - Secure, Reliable, Transport
 * Copyright (c) 2018 Haivision Systems Inc.
 *
 * This Source Code Form is subject to the terms of the Mozilla Public
 * License, v. 2.0. If a copy of the MPL was not distributed with this
 * file, You can obtain one at http://mozilla.org/MPL/2.0/.
 *
 */

/*****************************************************************************
Copyright (c) 2001 - 2011, The Board of Trustees of the University of Illinois.
All rights reserved.

Redistribution and use in source and binary forms, with or without
modification, are permitted provided that the following conditions are
met:

* Redistributions of source code must retain the above
  copyright notice, this list of conditions and the
  following disclaimer.

* Redistributions in binary form must reproduce the
  above copyright notice, this list of conditions
  and the following disclaimer in the documentation
  and/or other materials provided with the distribution.

* Neither the name of the University of Illinois
  nor the names of its contributors may be used to
  endorse or promote products derived from this
  software without specific prior written permission.

THIS SOFTWARE IS PROVIDED BY THE COPYRIGHT HOLDERS AND CONTRIBUTORS "AS
IS" AND ANY EXPRESS OR IMPLIED WARRANTIES, INCLUDING, BUT NOT LIMITED TO,
THE IMPLIED WARRANTIES OF MERCHANTABILITY AND FITNESS FOR A PARTICULAR
PURPOSE ARE DISCLAIMED. IN NO EVENT SHALL THE COPYRIGHT OWNER OR
CONTRIBUTORS BE LIABLE FOR ANY DIRECT, INDIRECT, INCIDENTAL, SPECIAL,
EXEMPLARY, OR CONSEQUENTIAL DAMAGES (INCLUDING, BUT NOT LIMITED TO,
PROCUREMENT OF SUBSTITUTE GOODS OR SERVICES; LOSS OF USE, DATA, OR
PROFITS; OR BUSINESS INTERRUPTION) HOWEVER CAUSED AND ON ANY THEORY OF
LIABILITY, WHETHER IN CONTRACT, STRICT LIABILITY, OR TORT (INCLUDING
NEGLIGENCE OR OTHERWISE) ARISING IN ANY WAY OUT OF THE USE OF THIS
SOFTWARE, EVEN IF ADVISED OF THE POSSIBILITY OF SUCH DAMAGE.
*****************************************************************************/

/*****************************************************************************
written by
   Yunhong Gu, last updated 07/09/2011
modified by
   Haivision Systems Inc.
*****************************************************************************/

#include "platform_sys.h"

#include <exception>
#include <stdexcept>
#include <typeinfo>
#include <iterator>
#include <vector>

#include <cstring>
#include "utilities.h"
#include "netinet_any.h"
#include "api.h"
#include "core.h"
#include "epoll.h"
#include "logging.h"
#include "threadname.h"
#include "srt.h"
#include "udt.h"

#ifdef _WIN32
#include <win/wintime.h>
#endif

#ifdef _MSC_VER
#pragma warning(error : 4530)
#endif

using namespace std;
using namespace srt_logging;
using namespace srt::sync;

void srt::CUDTSocket::construct()
{
#if ENABLE_BONDING
    m_GroupOf         = NULL;
    m_GroupMemberData = NULL;
#endif
    setupMutex(m_AcceptLock, "Accept");
    setupCond(m_AcceptCond, "Accept");
    setupMutex(m_ControlLock, "Control");
}

srt::CUDTSocket::~CUDTSocket()
{
    releaseMutex(m_AcceptLock);
    releaseCond(m_AcceptCond);
    releaseMutex(m_ControlLock);
}

SRT_TSA_DISABLED // Uses m_Status that should be guarded, but for reading it is enough to be atomic
SRT_SOCKSTATUS srt::CUDTSocket::getStatus()
{
    // TTL in CRendezvousQueue::updateConnStatus() will set m_bConnecting to false.
    // Although m_Status is still SRTS_CONNECTING, the connection is in fact to be closed due to TTL expiry.
    // In this case m_bConnected is also false. Both checks are required to avoid hitting
    // a regular state transition from CONNECTING to CONNECTED.

    if (m_UDT.m_bBroken)
        return SRTS_BROKEN;

    // Connecting timed out
    if ((m_Status == SRTS_CONNECTING) && !m_UDT.m_bConnecting && !m_UDT.m_bConnected)
        return SRTS_BROKEN;

    return m_Status;
}

// [[using locked(m_GlobControlLock)]]
void srt::CUDTSocket::breakSocket_LOCKED(int reason)
{
    // This function is intended to be called from GC,
    // under a lock of m_GlobControlLock.
    m_UDT.m_bBroken        = true;
    m_UDT.m_iBrokenCounter = 0;
    HLOGC(smlog.Debug, log << "@" << m_UDT.m_SocketID << " CLOSING AS SOCKET");
    m_UDT.closeEntity(reason);
    setClosed();
}

SRT_TSA_DISABLED // Uses m_Status that should be guarded, but for reading it is enough to be atomic
void srt::CUDTSocket::setClosed()
{
    m_Status = SRTS_CLOSED;

    // a socket will not be immediately removed when it is closed
    // in order to prevent other methods from accessing invalid address
    // a timer is started and the socket will be removed after approximately
    // 1 second
    m_tsClosureTimeStamp = steady_clock::now();
}

void srt::CUDTSocket::setBrokenClosed()
{
    m_UDT.m_iBrokenCounter = 60;
    m_UDT.m_bBroken        = true;
    setClosed();
}

bool srt::CUDTSocket::readReady() const
{
    if (m_UDT.m_bConnected && m_UDT.isRcvBufferReady())
        return true;

    if (m_UDT.m_bListening)
        return !m_QueuedSockets.empty();

    return broken();
}

bool srt::CUDTSocket::writeReady() const
{
    return (m_UDT.m_bConnected && (m_UDT.m_pSndBuffer->getCurrBufSize() < m_UDT.m_config.iSndBufSize)) || broken();
}

bool srt::CUDTSocket::broken() const
{
    return m_UDT.m_bBroken || !m_UDT.m_bConnected;
}

int srt::CUDTSocket::notListening()
{
    int id = core().notListening();
    // This dissociates the socket from the muxer, so reset the muxer id
    m_iMuxID = -1;
    return id;
}


////////////////////////////////////////////////////////////////////////////////

srt::CUDTUnited::CUDTUnited()
    : m_Sockets()
    , m_GlobControlLock()
    , m_IDLock()
    , m_mMultiplexer()
    , m_pCache(new CCache<CInfoBlock>)
    , m_bGCClosing(false)
    , m_GCStopCond()
    , m_InitLock()
    , m_iInstanceCount(0)
    , m_bGCStatus(false)
{
    // Socket ID MUST start from a random value
    m_SocketIDGenerator      = genRandomInt(1, MAX_SOCKET_VAL);
    m_SocketIDGenerator_init = m_SocketIDGenerator;

    // XXX An unlikely exception thrown from the below calls
    // might destroy the application before `main`. This shouldn't
    // be a problem in general.
    setupMutex(m_GCStartLock, "GCStart");
    setupMutex(m_GCStopLock, "GCStop");
    setupCond(m_GCStopCond, "GCStop");
    setupMutex(m_GlobControlLock, "GlobControl");
    setupMutex(m_IDLock, "ID");
    setupMutex(m_InitLock, "Init");
    // Global initialization code
#ifdef _WIN32
    WORD    wVersionRequested;
    WSADATA wsaData;
    wVersionRequested = MAKEWORD(2, 2);

    if (0 != WSAStartup(wVersionRequested, &wsaData))
        throw CUDTException(MJ_SETUP, MN_NONE, WSAGetLastError());
#endif
    CCryptoControl::globalInit();
    HLOGC(inlog.Debug, log << "SRT Clock Type: " << SRT_SYNC_CLOCK_STR);
}

srt::CUDTUnited::~CUDTUnited()
{
    // Call it if it wasn't called already.
    // This will happen at the end of main() of the application,
    // when the user didn't call srt_cleanup().
    enterCS(m_InitLock);
    stopGarbageCollector();
    leaveCS(m_InitLock);
    closeAllSockets();
    releaseMutex(m_GlobControlLock);
    releaseMutex(m_IDLock);
    releaseMutex(m_InitLock);
    // XXX There's some weird bug here causing this
    // to hangup on Windows. This might be either something
    // bigger, or some problem in pthread-win32. As this is
    // the application cleanup section, this can be temporarily
    // tolerated with simply exit the application without cleanup,
    // counting on that the system will take care of it anyway.
#ifndef _WIN32
    releaseCond(m_GCStopCond);
#endif
    releaseMutex(m_GCStopLock);
    releaseMutex(m_GCStartLock);
    delete m_pCache;
#ifdef _WIN32
    WSACleanup();
#endif
}

string srt::CUDTUnited::CONID(SRTSOCKET sock)
{
    if (int32_t(sock) <= 0) // embraces SRT_INVALID_SOCK, SRT_SOCKID_CONNREQ and illegal negative domain
        return "";

    std::ostringstream os;
    os << "@" << int(sock) << ":";
    return os.str();
}

bool srt::CUDTUnited::startGarbageCollector()
{

    ScopedLock guard(m_GCStartLock);
    if (!m_bGCStatus)
    {
        m_bGCClosing = false;
        m_bGCStatus = StartThread(m_GCThread, garbageCollect, this, "SRT:GC");
    }
    return m_bGCStatus;
}

void srt::CUDTUnited::stopGarbageCollector()
{

    ScopedLock guard(m_GCStartLock);
    if (m_bGCStatus)
    {
        m_bGCStatus = false;
        {
            CUniqueSync gclock (m_GCStopLock, m_GCStopCond);
            m_bGCClosing = true;
            gclock.notify_all();
        }
        m_GCThread.join();
    }
}

void srt::CUDTUnited::closeAllSockets()
{
    // remove all sockets and multiplexers
    HLOGC(inlog.Debug, log << "GC: GLOBAL EXIT - releasing all pending sockets. Acquring control lock...");

    {
        // Pre-closing: run over all open sockets and close them.
        SharedLock glock(m_GlobControlLock);

        // Do not do generative expiry removal - there's no chance
        // anyone can extract the close reason information since this point on.
        m_ClosedDatabase.clear();

        for (sockets_t::iterator i = m_Sockets.begin(); i != m_Sockets.end(); ++i)
        {
            CUDTSocket* s = i->second;
            s->breakSocket_LOCKED(SRT_CLS_CLEANUP);

#if ENABLE_BONDING
            if (s->m_GroupOf)
            {
                HLOGC(smlog.Debug,
                      log << "@" << s->id() << " IS MEMBER OF $" << s->m_GroupOf->id()
                          << " (IPE?) - REMOVING FROM GROUP");
                s->removeFromGroup(false);
            }
#endif
        }
    }

    {
        ExclusiveLock glock(m_GlobControlLock);

        for (sockets_t::iterator i = m_Sockets.begin(); i != m_Sockets.end(); ++i)
        {
            CUDTSocket* s = i->second;

            // NOTE: not removing the socket from m_Sockets.
            // This is a loop over m_Sockets and after this loop ends,
            // this whole container will be cleared.
            swipeSocket_LOCKED(i->first, s, SWIPE_LATER);

            if (s->m_ListenSocket != SRT_SOCKID_CONNREQ)
            {
                // remove from listener's queue
                sockets_t::iterator ls = m_Sockets.find(s->m_ListenSocket);
                if (ls == m_Sockets.end())
                {
                    ls = m_ClosedSockets.find(s->m_ListenSocket);
                    if (ls == m_ClosedSockets.end())
                        continue;
                }

                HLOGC(smlog.Debug, log << "@" << s->id() << " removed from queued sockets of listener @" << ls->second->id());
                enterCS(ls->second->m_AcceptLock);
                ls->second->m_QueuedSockets.erase(s->id());
                leaveCS(ls->second->m_AcceptLock);
            }
        }
        m_Sockets.clear();

        for (sockets_t::iterator j = m_ClosedSockets.begin(); j != m_ClosedSockets.end(); ++j)
        {
            j->second->m_tsClosureTimeStamp = steady_clock::time_point();
        }

#if ENABLE_BONDING
        for (groups_t::iterator j = m_Groups.begin(); j != m_Groups.end(); ++j)
        {
            SRTSOCKET id = j->second->m_GroupID;
            m_ClosedGroups[id] = j->second;
        }
        m_Groups.clear();
#endif
    }

    HLOGC(inlog.Debug, log << "GC: GLOBAL EXIT - releasing all CLOSED sockets.");
    while (true)
    {
        checkBrokenSockets();

        enterCS(m_GlobControlLock);
        bool empty = m_ClosedSockets.empty();
        leaveCS(m_GlobControlLock);

        if (empty)
            break;

        HLOGC(inlog.Debug, log << "GC: checkBrokenSockets didn't wipe all sockets, repeating after 1s sleep");
        srt::sync::this_thread::sleep_for(milliseconds_from(1));
    }


}


SRTRUNSTATUS srt::CUDTUnited::startup()
{
    ScopedLock gcinit(m_InitLock);
    m_iInstanceCount++;
    if (m_bGCStatus)
        return (m_iInstanceCount == 1) ? SRT_RUN_ALREADY : SRT_RUN_OK;
    else
        return startGarbageCollector() ? SRT_RUN_OK : SRT_RUN_ERROR; 
}

SRTSTATUS srt::CUDTUnited::cleanup()
{
    // IMPORTANT!!!
    // In this function there must be NO LOGGING AT ALL.  This function may
    // potentially be called from within the global program destructor, and
    // therefore some of the facilities used by the logging system - including
    // the default std::cerr object bound to it by default, but also a different
    // stream that the user's app has bound to it, and which got destroyed
    // together with already exited main() - may be already deleted when
    // executing this procedure.
    ScopedLock gcinit(m_InitLock);

    if (--m_iInstanceCount > 0)
        return SRT_STATUS_OK;

    stopGarbageCollector();
    closeAllSockets();
    return SRT_STATUS_OK;
}

SRTSOCKET srt::CUDTUnited::generateSocketID(bool for_group)
{
    ScopedLock guard(m_IDLock);

    int sockval = m_SocketIDGenerator - 1;

    // First problem: zero-value should be avoided by various reasons.

    if (sockval <= 0)
    {
        // We have a rollover on the socket value, so
        // definitely we haven't made the Columbus mistake yet.
        m_SocketIDGenerator = MAX_SOCKET_VAL;
        sockval = MAX_SOCKET_VAL;
    }

    // Check all sockets if any of them has this value.
    // Socket IDs are begin created this way:
    //
    //                              Initial random
    //                              |
    //                             |
    //                            |
    //                           |
    // ...
    // The only problem might be if the number rolls over
    // and reaches the same value from the opposite side.
    // This is still a valid socket value, but this time
    // we have to check, which sockets have been used already.
    if (sockval == m_SocketIDGenerator_init)
    {
        // Mark that since this point on the checks for
        // whether the socket ID is in use must be done.
        m_SocketIDGenerator_init = 0;
    }

    // This is when all socket numbers have been already used once.
    // This may happen after many years of running an application
    // constantly when the connection breaks and gets restored often.
    if (m_SocketIDGenerator_init == 0)
    {
        int startval = sockval;
        for (;;) // Roll until an unused value is found
        {
            enterCS(m_GlobControlLock);
            const bool exists =
#if ENABLE_BONDING
                for_group
                ? m_Groups.count(SRTSOCKET(sockval | SRTGROUP_MASK))
                :
#endif
                m_Sockets.count(SRTSOCKET(sockval));
            leaveCS(m_GlobControlLock);

            if (exists)
            {
                // The socket value is in use.
                --sockval;
                if (sockval <= 0)
                    sockval = MAX_SOCKET_VAL;

                // Before continuing, check if we haven't rolled back to start again
                // This is virtually impossible, so just make an RTI error.
                if (sockval == startval)
                {
                    // Of course, we don't lack memory, but actually this is so impossible
                    // that a complete memory extinction is much more possible than this.
                    // So treat this rather as a formal fallback for something that "should
                    // never happen". This should make the socket creation functions, from
                    // socket_create and accept, return this error.

                    m_SocketIDGenerator = sockval + 1; // so that any next call will cause the same error
                    throw CUDTException(MJ_SYSTEMRES, MN_MEMORY, 0);
                }

                // try again, if this is a free socket
                continue;
            }

            // No socket found, this ID is free to use
            m_SocketIDGenerator = sockval;
            break;
        }
    }
    else
    {
        m_SocketIDGenerator = sockval;
    }

    // The socket value counter remains with the value rolled
    // without the group bit set; only the returned value may have
    // the group bit set.

    if (for_group)
        sockval = m_SocketIDGenerator | SRTGROUP_MASK;
    else
        sockval = m_SocketIDGenerator;

    LOGC(smlog.Debug, log << "generateSocketID: " << (for_group ? "(group)" : "") << ": @" << sockval);

    return SRTSOCKET(sockval);
}

SRTSOCKET srt::CUDTUnited::newSocket(CUDTSocket** pps, bool managed)
{
    // XXX consider using some replacement of std::unique_ptr
    // so that exceptions will clean up the object without the
    // need for a dedicated code.
    CUDTSocket* ns = NULL;

    try
    {
        ns = new CUDTSocket;
    }
    catch (...)
    {
        delete ns;
        throw CUDTException(MJ_SYSTEMRES, MN_MEMORY, 0);
    }

    try
    {
        ns->core().m_SocketID = generateSocketID();
    }
    catch (...)
    {
        delete ns;
        throw;
    }
    ns->m_Status          = SRTS_INIT;
    ns->m_ListenSocket    = SRT_SOCKID_CONNREQ; // A value used for socket if it wasn't listener-spawned
    ns->core().m_pCache   = m_pCache;
    ns->core().m_bManaged = managed;

    try
    {
        HLOGC(smlog.Debug, log << CONID(ns->id()) << "newSocket: mapping socket " << ns->id());

        // protect the m_Sockets structure.
<<<<<<< HEAD
        ScopedLock cs(m_GlobControlLock);
        m_Sockets[ns->id()] = ns;
=======
        ExclusiveLock cs(m_GlobControlLock);
        m_Sockets[ns->m_SocketID] = ns;
>>>>>>> 43aef452
    }
    catch (...)
    {
        // failure and rollback
        delete ns;
        ns = NULL;
        throw CUDTException(MJ_SYSTEMRES, MN_MEMORY, 0);
    }

    {
        ScopedLock glk (m_InitLock);
        startGarbageCollector();
    }
    if (pps)
        *pps = ns;

    return ns->id();
}

// [[using locked(m_GlobControlLock)]]
void srt::CUDTUnited::swipeSocket_LOCKED(SRTSOCKET id, CUDTSocket* s, CUDTUnited::SwipeSocketTerm lateremove)
{
    m_ClosedSockets[id] = s;
    if (!lateremove)
    {
        m_Sockets.erase(id);
    }
}

// XXX NOTE: TSan reports here false positive against the call
// to CRcvQueue::removeListener. This here will apply shared
// lock on m_GlobControlLock in the call of locateSocket, while
// having applied a shared lock on CRcvQueue::m_pListener in
// CRcvQueue::worker_ProcessConnectionRequest. As this thread
// locks both mutexes as shared, it doesn't form a deadlock.
int srt::CUDTUnited::newConnection(const SRTSOCKET     listener,
                                   const sockaddr_any& peer,
                                   const CPacket&      hspkt,
                                   CHandShake&         w_hs,
                                   int&                w_error,
                                   CUDT*&              w_acpu)
{
    CUDTSocket* ns = NULL;
    w_acpu         = NULL;

    w_error = SRT_REJ_IPE;

    // Can't manage this error through an exception because this is
    // running in the listener loop.
    CUDTSocket* ls = locateSocket(listener);
    if (!ls)
    {
        LOGC(cnlog.Error, log << "IPE: newConnection by listener socket id=" << listener << " which DOES NOT EXIST.");
        return -1;
    }

    HLOGC(cnlog.Debug,
          log << "newConnection: creating new socket after listener @" << listener
              << " contacted with backlog=" << ls->m_uiBackLog);

    // if this connection has already been processed
    if ((ns = locatePeer(peer, w_hs.m_iID, w_hs.m_iISN)) != NULL)
    {
        if (ns->core().m_bBroken)
        {
            // last connection from the "peer" address has been broken
            ns->setClosed();
            HLOGC(cnlog.Debug, log << "newConnection: @" << ns->id() << " broken - deleting from queued");

            ScopedLock acceptcg(ls->m_AcceptLock);
            ls->m_QueuedSockets.erase(ns->id());
        }
        else
        {
            // connection already exist, this is a repeated connection request
            // respond with existing HS information
            HLOGC(cnlog.Debug, log << "newConnection: located a WORKING peer @" << w_hs.m_iID << " - ADAPTING.");

            w_hs.m_iISN            = ns->core().m_iISN;
            w_hs.m_iMSS            = ns->core().MSS();
            w_hs.m_iFlightFlagSize = ns->core().m_config.iFlightFlagSize;
            w_hs.m_iReqType        = URQ_CONCLUSION;
            w_hs.m_iID             = ns->id();

            // Report the original UDT because it will be
            // required to complete the HS data for conclusion response.
            w_acpu = &ns->core();

            return 0;

            // except for this situation a new connection should be started
        }
    }
    else
    {
        HLOGC(cnlog.Debug,
              log << "newConnection: NOT located any peer @" << w_hs.m_iID << " - resuming with initial connection.");
    }

    // exceeding backlog, refuse the connection request

    enterCS(ls->m_AcceptLock);
    size_t backlog = ls->m_QueuedSockets.size();
    leaveCS(ls->m_AcceptLock);
    if (backlog >= ls->m_uiBackLog)
    {
        w_error = SRT_REJ_BACKLOG;
        LOGC(cnlog.Note, log << "newConnection: listen backlog=" << ls->m_uiBackLog << " EXCEEDED");
        return -1;
    }

    try
    {
        // Protect the config of the listener socket from a data race.
        ScopedLock lck(ls->core().m_ConnectionLock);
        ns = new CUDTSocket(*ls);
        // No need to check the peer, this is the address from which the request has come.
        ns->m_PeerAddr = peer;
    }
    catch (...)
    {
        w_error = SRT_REJ_RESOURCE;
        delete ns;
        LOGC(cnlog.Error, log << "IPE: newConnection: unexpected exception (probably std::bad_alloc)");
        return -1;
    }

    ns->core().m_RejectReason = SRT_REJ_UNKNOWN; // pre-set a universal value

    try
    {
        ns->core().m_SocketID = generateSocketID();
    }
    catch (const CUDTException&)
    {
        LOGC(cnlog.Fatal, log << "newConnection: IPE: all sockets occupied? Last gen=" << m_SocketIDGenerator);
        // generateSocketID throws exception, which can be naturally handled
        // when the call is derived from the API call, but here it's called
        // internally in response to receiving a handshake. It must be handled
        // here and turned into an erroneous return value.
        delete ns;
        return -1;
    }

    ns->m_ListenSocket    = listener;
    ns->core().m_PeerID          = w_hs.m_iID;
    ns->m_iISN            = w_hs.m_iISN;

    HLOGC(cnlog.Debug,
          log << "newConnection: DATA: lsnid=" << listener << " id=" << ns->id()
              << " peerid=" << ns->core().m_PeerID << " ISN=" << ns->m_iISN);

    int  error                   = 0;
    bool should_submit_to_accept = true;

    // Set the error code for all prospective problems below.
    // It won't be interpreted when result was successful.
    w_error = SRT_REJ_RESOURCE;

    // These can throw exception only when the memory allocation failed.
    // CUDT::connect() translates exception into CUDTException.
    // CUDT::open() may only throw original std::bad_alloc from new.
    // This is only to make the library extra safe (when your machine lacks
    // memory, it will continue to work, but fail to accept connection).

    try
    {
        // This assignment must happen b4 the call to CUDT::connect() because
        // this call causes sending the SRT Handshake through this socket.
        // Without this mapping the socket cannot be found and therefore
        // the SRT Handshake message would fail.
        HLOGC(cnlog.Debug, log <<
                "newConnection: incoming " << peer.str() << ", mapping socket " << ns->id());
        {
<<<<<<< HEAD
            ScopedLock cg(m_GlobControlLock);
            m_Sockets[ns->id()] = ns;
=======
            ExclusiveLock cg(m_GlobControlLock);
            m_Sockets[ns->m_SocketID] = ns;
>>>>>>> 43aef452
        }

        if (ls->core().m_cbAcceptHook)
        {
            if (!ls->core().runAcceptHook(&ns->core(), peer.get(), w_hs, hspkt))
            {
                w_error = ns->core().m_RejectReason;

                error = 1;
                goto ERR_ROLLBACK;
            }
        }

        // bind to the same addr of listening socket
        ns->core().open();
        if (!updateListenerMux(ns, ls))
        {
            // This is highly unlikely if not impossible, but there's
            // a theoretical runtime chance of failure so it should be
            // handled
            ns->core().m_RejectReason = SRT_REJ_IPE;
            throw false; // let it jump directly into the omni exception handler
        }

        ns->core().acceptAndRespond(ls, peer, hspkt, (w_hs));
    }
    catch (...)
    {
        // Extract the error that was set in this new failed entity.
        w_error = ns->core().m_RejectReason;
        error   = 1;
        goto ERR_ROLLBACK;
    }

    ns->m_Status = SRTS_CONNECTED;

    // copy address information of local node
    // Precisely, what happens here is:
    // - Get the IP address and port from the system database
    ns->m_SelfAddr = ns->core().channel()->getSockAddr();
    // - OVERWRITE just the IP address itself by a value taken from piSelfIP
    // (the family is used exactly as the one taken from what has been returned
    // by getsockaddr)
    CIPAddress::pton((ns->m_SelfAddr), ns->core().m_piSelfIP, peer);

    {
        // protect the m_PeerRec structure (and group existence)
        ExclusiveLock glock(m_GlobControlLock);
        try
        {
            HLOGC(cnlog.Debug, log << "newConnection: mapping peer " << ns->core().m_PeerID
                    << " to that socket (" << ns->id() << ")");
            m_PeerRec[ns->getPeerSpec()].insert(ns->id());

            LOGC(cnlog.Note, log << "@" << ns->id() << " connection on listener @" << listener
                << " (" << ns->m_SelfAddr.str() << ") from peer @" << ns->core().m_PeerID << " (" << peer.str() << ")");
        }
        catch (...)
        {
            LOGC(cnlog.Error, log << "newConnection: error when mapping peer!");
            error = 2;
        }

        // The access to m_GroupOf should be also protected, as the group
        // could be requested deletion in the meantime. This will hold any possible
        // removal from group and resetting m_GroupOf field.

#if ENABLE_BONDING
        if (ns->m_GroupOf)
        {
            // XXX this might require another check of group type.
            // For redundancy group, at least, update the status in the group
            CUDTGroup* g = ns->m_GroupOf;
            ScopedLock grlock(g->m_GroupLock);
            if (g->m_bClosing)
            {
                error = 1; // "INTERNAL REJECTION"
                goto ERR_ROLLBACK;
            }

            // Acceptance of the group will have to be done through accepting
            // of one of the pending sockets. There can be, however, multiple
            // such sockets at a time, some of them might get broken before
            // being accepted, and therefore we need to make all sockets ready.
            // But then, acceptance of a group may happen only once, so if any
            // sockets of the same group were submitted to accept, they must
            // be removed from the accept queue at this time.
            should_submit_to_accept = g->groupPending_LOCKED();

            // Update the status in the group so that the next
            // operation can include the socket in the group operation.
            CUDTGroup::SocketData* gm = ns->m_GroupMemberData;

            HLOGC(cnlog.Debug,
                  log << "newConnection(GROUP): Socket @" << ns->id() << " BELONGS TO $" << g->id() << " - will "
                      << (should_submit_to_accept ? "" : "NOT ") << "report in accept");
            gm->sndstate   = SRT_GST_IDLE;
            gm->rcvstate   = SRT_GST_IDLE;
            gm->laststatus = SRTS_CONNECTED;

            g->setGroupConnected();


            // Add also per-direction subscription for the about-to-be-accepted socket.
            // Both first accepted socket that makes the group-accept and every next
            // socket that adds a new link.
            int read_modes  = SRT_EPOLL_IN | SRT_EPOLL_ERR;
            int write_modes = SRT_EPOLL_OUT | SRT_EPOLL_ERR;
            epoll_add_usock_INTERNAL(g->m_RcvEID, ns, &read_modes);
            epoll_add_usock_INTERNAL(g->m_SndEID, ns, &write_modes);

            // With app reader, do not set groupPacketArrival (block the
            // provider array feature completely for now).

            /* SETUP HERE IF NEEDED
               ns->core().m_cbPacketArrival.set(ns->m_pUDT, &CUDT::groupPacketArrival);
             */
        }
        else
        {
            HLOGC(cnlog.Debug, log << "newConnection: Socket @" << ns->id() << " is not in a group");
        }
#endif
    }

    if (should_submit_to_accept)
    {
        enterCS(ls->m_AcceptLock);
        try
        {
            ls->m_QueuedSockets[ns->id()] = ns->m_PeerAddr;
            HLOGC(cnlog.Debug, log << "newConnection: Socket @" << ns->id() << " added to queued of @" << ls->id());
        }
        catch (...)
        {
            LOGC(cnlog.Error, log << "newConnection: error when queuing socket!");
            error = 3;
        }
        leaveCS(ls->m_AcceptLock);

        HLOGC(cnlog.Debug, log << "ACCEPT: new socket @" << ns->id() << " submitted for acceptance");
        // acknowledge users waiting for new connections on the listening socket
        m_EPoll.update_events(listener, ls->core().m_sPollID, SRT_EPOLL_ACCEPT, true);

        CGlobEvent::triggerEvent();

        // XXX the exact value of 'error' is ignored
        if (error > 0)
        {
            goto ERR_ROLLBACK;
        }

        // wake up a waiting accept() call
        CSync::lock_notify_one(ls->m_AcceptCond, ls->m_AcceptLock);
    }
    else
    {
        HLOGC(cnlog.Debug,
              log << "ACCEPT: new socket @" << ns->id()
                  << " NOT submitted to acceptance, another socket in the group is already connected");

        // acknowledge INTERNAL users waiting for new connections on the listening socket
        // that are reported when a new socket is connected within an already connected group.
        m_EPoll.update_events(listener, ls->core().m_sPollID, SRT_EPOLL_UPDATE, true);
#if ENABLE_BONDING
      // Note that the code in this current IF branch can only be executed in case
      // of group members. Otherwise should_submit_to_accept will be always true.
      if (ns->m_GroupOf)
      {
          HLOGC(gmlog.Debug, log << "GROUP UPDATE $" << ns->m_GroupOf->id() << " per connected socket @" << ns->id());
          m_EPoll.update_events(ns->m_GroupOf->id(), ns->m_GroupOf->m_sPollID, SRT_EPOLL_UPDATE, true);
      }
#endif
        CGlobEvent::triggerEvent();
    }

ERR_ROLLBACK:
    // XXX the exact value of 'error' is ignored
    if (error > 0)
    {
#if ENABLE_LOGGING
        static const char* why[] = {
            "UNKNOWN ERROR", "INTERNAL REJECTION", "IPE when mapping a socket", "IPE when inserting a socket"};
        LOGC(cnlog.Warn,
             log << CONID(ns->id()) << "newConnection: connection rejected due to: " << why[error] << " - "
                 << RequestTypeStr(URQFailure(w_error)));
#endif

        SRTSOCKET id = ns->id();
        ns->closeInternal(SRT_CLS_LATE);
        ns->setClosed();

        // The mapped socket should be now unmapped to preserve the situation that
        // was in the original UDT code.
        // In SRT additionally the acceptAndRespond() function (it was called probably
        // connect() in UDT code) may fail, in which case this socket should not be
        // further processed and should be removed.
        {
            ExclusiveLock cg(m_GlobControlLock);

#if ENABLE_BONDING
            if (ns->m_GroupOf)
            {
                HLOGC(smlog.Debug,
                      log << "@" << ns->id() << " IS MEMBER OF $" << ns->m_GroupOf->id()
                          << " - REMOVING FROM GROUP");
                ns->removeFromGroup(true);
            }
#endif
            // You won't be updating any EIDs anymore.
            m_EPoll.wipe_usock(id, ns->core().m_sPollID);

            swipeSocket_LOCKED(id, ns, SWIPE_NOW);
        }

        return -1;
    }

    return 1;
}

SRT_EPOLL_T srt::CUDTSocket::getListenerEvents()
{
    // You need to check EVERY socket that has been queued
    // and verify its internals. With independent socket the
    // matter is simple - if it's present, you light up the
    // SRT_EPOLL_ACCEPT flag.

#if !ENABLE_BONDING
    ScopedLock accept_lock (m_AcceptLock);

    // Make it simplified here - nonempty container = have acceptable sockets.
    // Might make sometimes spurious acceptance, but this can also happen when
    // the incoming accepted socket was suddenly broken.
    return m_QueuedSockets.empty() ? 0 : int(SRT_EPOLL_ACCEPT);

#else // Could do #endif here, but the compiler would complain about unreachable code.

    map<SRTSOCKET, sockaddr_any> sockets_copy;
    {
        ScopedLock accept_lock (m_AcceptLock);
        sockets_copy = m_QueuedSockets;
    }
    return CUDT::uglobal().checkQueuedSocketsEvents(sockets_copy);

#endif
}

#if ENABLE_BONDING
int srt::CUDTUnited::checkQueuedSocketsEvents(const map<SRTSOCKET, sockaddr_any>& sockets)
{
    SRT_EPOLL_T flags = 0;

    // But with the member sockets an appropriate check must be
    // done first: if this socket belongs to a group that is
    // already in the connected state, you should light up the
    // SRT_EPOLL_UPDATE flag instead. This flag is only for
    // internal informing the waiters on the listening sockets
    // that they should re-read the group list and re-check readiness.

    // Now we can do lock once and for all
    for (map<SRTSOCKET, sockaddr_any>::const_iterator i = sockets.begin(); i != sockets.end(); ++i)
    {
        CUDTSocket* s = locateSocket_LOCKED(i->first);
        if (!s)
            continue; // wiped in the meantime - ignore

        // If this pending socket is a group member, but the group
        // to which it belongs is NOT waiting to be accepted, then
        // light up the UPDATE event only. Light up ACCEPT only if
        // this is a single socket, or this single socket has turned
        // the mirror group to be first time available for accept(),
        // and this accept() hasn't been done yet.
        if (s->m_GroupOf && !s->m_GroupOf->groupPending())
            flags |= SRT_EPOLL_UPDATE;
        else
            flags |= SRT_EPOLL_ACCEPT;
    }

    return flags;
}
#endif

// static forwarder
SRTSTATUS srt::CUDT::installAcceptHook(SRTSOCKET lsn, srt_listen_callback_fn* hook, void* opaq)
{
    return uglobal().installAcceptHook(lsn, hook, opaq);
}

SRTSTATUS srt::CUDTUnited::installAcceptHook(const SRTSOCKET lsn, srt_listen_callback_fn* hook, void* opaq)
{
    try
    {
        CUDTSocket* s = locateSocket(lsn, ERH_THROW);
        s->core().installAcceptHook(hook, opaq);
    }
    catch (CUDTException& e)
    {
        SetThreadLocalError(e);
        return SRT_ERROR;
    }

    return SRT_STATUS_OK;
}

SRTSTATUS srt::CUDT::installConnectHook(SRTSOCKET lsn, srt_connect_callback_fn* hook, void* opaq)
{
    return uglobal().installConnectHook(lsn, hook, opaq);
}

SRTSTATUS srt::CUDTUnited::installConnectHook(const SRTSOCKET u, srt_connect_callback_fn* hook, void* opaq)
{
    try
    {
#if ENABLE_BONDING
        if (CUDT::isgroup(u))
        {
            GroupKeeper k(*this, u, ERH_THROW);
            k.group->installConnectHook(hook, opaq);
            return SRT_STATUS_OK;
        }
#endif
        CUDTSocket* s = locateSocket(u, ERH_THROW);
        s->core().installConnectHook(hook, opaq);
    }
    catch (CUDTException& e)
    {
        SetThreadLocalError(e);
        return SRT_ERROR;
    }

    return SRT_STATUS_OK;
}

SRT_SOCKSTATUS srt::CUDTUnited::getStatus(const SRTSOCKET u)
{
    // protects the m_Sockets structure
    SharedLock cg(m_GlobControlLock);

    sockets_t::const_iterator i = m_Sockets.find(u);

    if (i == m_Sockets.end())
    {
        if (m_ClosedSockets.find(u) != m_ClosedSockets.end())
            return SRTS_CLOSED;

        return SRTS_NONEXIST;
    }
    return i->second->getStatus();
}

SRTSTATUS srt::CUDTUnited::getCloseReason(const SRTSOCKET u, SRT_CLOSE_INFO& info)
{
    // protects the m_Sockets structure
    SharedLock cg(m_GlobControlLock);

    // We need to search for the socket in:
    // m_Sockets, if it is somehow still alive,
    // m_ClosedSockets, if it's when it should be,
    // m_ClosedDatabase, if it has been already garbage-collected and deleted.

    sockets_t::const_iterator i = m_Sockets.find(u);
    if (i != m_Sockets.end())
    {
        i->second->core().copyCloseInfo((info));
        return SRT_STATUS_OK;
    }

    i = m_ClosedSockets.find(u);
    if (i != m_ClosedSockets.end())
    {
        i->second->core().copyCloseInfo((info));
    }

    map<SRTSOCKET, CloseInfo>::iterator c = m_ClosedDatabase.find(u);
    if (c == m_ClosedDatabase.end())
        return SRT_ERROR;

    info = c->second.info;
    return SRT_STATUS_OK;
}

SRTSTATUS srt::CUDTUnited::bind(CUDTSocket* s, const sockaddr_any& name)
{
    ScopedLock cg(s->m_ControlLock);

    // cannot bind a socket more than once
    if (s->m_Status != SRTS_INIT)
        throw CUDTException(MJ_NOTSUP, MN_NONE, 0);

    if (s->core().m_config.iIpV6Only == -1 && name.family() == AF_INET6 && name.isany())
    {
        // V6ONLY option must be set explicitly if you want to bind to a wildcard address in IPv6
        HLOGP(smlog.Error,
                "bind: when binding to :: (IPv6 wildcard), SRTO_IPV6ONLY option must be set explicitly to 0 or 1");

        throw CUDTException(MJ_NOTSUP, MN_INVAL, 0);
    }

    bindSocketToMuxer(s, name);
    return SRT_STATUS_OK;
}

SRTSTATUS srt::CUDTUnited::bind(CUDTSocket* s, UDPSOCKET udpsock)
{
    ScopedLock cg(s->m_ControlLock);

    // cannot bind a socket more than once
    if (s->m_Status != SRTS_INIT)
        throw CUDTException(MJ_NOTSUP, MN_NONE, 0);

    sockaddr_any name;
    socklen_t    namelen = sizeof name; // max of inet and inet6

    // This will preset the sa_family as well; the namelen is given simply large
    // enough for any family here.
    if (::getsockname(udpsock, &name.sa, &namelen) == -1)
        throw CUDTException(MJ_NOTSUP, MN_INVAL);

    // Successfully extracted, so update the size
    name.len = namelen;
    bindSocketToMuxer(s, name, &udpsock);
    return SRT_STATUS_OK;
}

void srt::CUDTUnited::bindSocketToMuxer(CUDTSocket* s, const sockaddr_any& address, UDPSOCKET* psocket)
{
    if (address.hport() == 0 && s->core().m_config.bRendezvous)
        throw CUDTException(MJ_NOTSUP, MN_ISRENDUNBOUND, 0);

    s->core().open();
    updateMux(s, address, psocket);
    // -> C(Snd|Rcv)Queue::init
    // -> pthread_create(...C(Snd|Rcv)Queue::worker...)
    s->m_Status = SRTS_OPENED;

    // copy address information of local node
    s->m_SelfAddr = s->core().channel()->getSockAddr();
}

SRTSTATUS srt::CUDTUnited::listen(const SRTSOCKET u, int backlog)
{
    if (backlog <= 0)
        throw CUDTException(MJ_NOTSUP, MN_INVAL, 0);

    // Don't search for the socket if it's already -1;
    // this never is a valid socket.
    if (u == UDT::INVALID_SOCK)
        throw CUDTException(MJ_NOTSUP, MN_SIDINVAL, 0);

    CUDTSocket* s = locateSocket(u);
    if (!s)
        throw CUDTException(MJ_NOTSUP, MN_SIDINVAL, 0);

    ScopedLock cg(s->m_ControlLock);

    // NOTE: since now the socket is protected against simultaneous access.
    // In the meantime the socket might have been closed, which means that
    // it could have changed the state. It could be also set listen in another
    // thread, so check it out.

    // do nothing if the socket is already listening
    if (s->m_Status == SRTS_LISTENING)
        return SRT_STATUS_OK;

    // a socket can listen only if is in OPENED status
    if (s->m_Status != SRTS_OPENED)
        throw CUDTException(MJ_NOTSUP, MN_ISUNBOUND, 0);

    // [[using assert(s->m_Status == OPENED)]];

    // listen is not supported in rendezvous connection setup
    if (s->core().m_config.bRendezvous)
        throw CUDTException(MJ_NOTSUP, MN_ISRENDEZVOUS, 0);

    s->m_uiBackLog = backlog;

    // [[using assert(s->m_Status == OPENED)]]; // (still, unchanged)

    s->core().setListenState(); // propagates CUDTException,
                                // if thrown, remains in OPENED state if so.
    s->m_Status = SRTS_LISTENING;

    return SRT_STATUS_OK;
}

SRTSOCKET srt::CUDTUnited::accept_bond(const SRTSOCKET listeners[], int lsize, int64_t msTimeOut)
{
    CEPollDesc* ed  = 0;
    int         eid = m_EPoll.create(&ed);

    // Destroy it at return - this function can be interrupted
    // by an exception.
    struct AtReturn
    {
        int         eid;
        CUDTUnited* that;
        AtReturn(CUDTUnited* t, int e)
            : eid(e)
            , that(t)
        {
        }
        ~AtReturn() { that->m_EPoll.release(eid); }
    } l_ar(this, eid);

    // Subscribe all of listeners for accept
    int events = SRT_EPOLL_ACCEPT;

    for (int i = 0; i < lsize; ++i)
    {
        srt_epoll_add_usock(eid, listeners[i], &events);
    }

    CEPoll::fmap_t st;
    m_EPoll.swait(*ed, (st), msTimeOut, true);

    if (st.empty())
    {
        // Sanity check
        throw CUDTException(MJ_AGAIN, MN_XMTIMEOUT, 0);
    }

    // Theoretically we can have a situation that more than one
    // listener is ready for accept. In this case simply get
    // only the first found.
    SRTSOCKET        lsn = st.begin()->first;
    sockaddr_storage dummy;
    int              outlen = sizeof dummy;
    return accept(lsn, ((sockaddr*)&dummy), (&outlen));
}

SRTSOCKET srt::CUDTUnited::accept(const SRTSOCKET listen, sockaddr* pw_addr, int* pw_addrlen)
{
    if (pw_addr && !pw_addrlen)
    {
        LOGC(cnlog.Error, log << "srt_accept: provided address, but address length parameter is missing");
        throw CUDTException(MJ_NOTSUP, MN_INVAL, 0);
    }

    CUDTSocket* ls = locateSocket(listen);

    if (ls == NULL)
    {
        LOGC(cnlog.Error, log << "srt_accept: invalid listener socket ID value: " << listen);
        throw CUDTException(MJ_NOTSUP, MN_SIDINVAL, 0);
    }

    // the "listen" socket must be in LISTENING status
    if (ls->m_Status != SRTS_LISTENING)
    {
        LOGC(cnlog.Error, log << "srt_accept: socket @" << listen << " is not in listening state (forgot srt_listen?)");
        throw CUDTException(MJ_NOTSUP, MN_NOLISTEN, 0);
    }

    // no "accept" in rendezvous connection setup
    if (ls->core().m_config.bRendezvous)
    {
        LOGC(cnlog.Fatal,
             log << "CUDTUnited::accept: RENDEZVOUS flag passed through check in srt_listen when it set listen state");
        // This problem should never happen because `srt_listen` function should have
        // checked this situation before and not set listen state in result.
        // Inform the user about the invalid state in the universal way.
        throw CUDTException(MJ_NOTSUP, MN_NOLISTEN, 0);
    }

    SRTSOCKET u        = SRT_INVALID_SOCK;
    bool      accepted = false;

    // !!only one connection can be set up each time!!
    while (!accepted)
    {
        UniqueLock accept_lock(ls->m_AcceptLock);
        CSync      accept_sync(ls->m_AcceptCond, accept_lock);

        if ((ls->m_Status != SRTS_LISTENING) || ls->core().m_bBroken)
        {
            // This socket has been closed.
            accepted = true;
        }
        else if (ls->m_QueuedSockets.size() > 0)
        {
            map<SRTSOCKET, sockaddr_any>::iterator b = ls->m_QueuedSockets.begin();

            if (pw_addr != NULL && pw_addrlen != NULL)
            {
                // Check if the length of the buffer to fill the name in
                // was large enough.
                const int len = b->second.size();
                if (*pw_addrlen < len)
                {
                    // In case when the address cannot be rewritten,
                    // DO NOT accept, but leave the socket in the queue.
                    throw CUDTException(MJ_NOTSUP, MN_INVAL, 0);
                }
            }

            u = b->first;
            HLOGC(cnlog.Debug, log << "accept: @" << u << " extracted from @" << ls->id() << " - deleting from queued");
            ls->m_QueuedSockets.erase(b);
            accepted = true;
        }
        else if (!ls->core().m_config.bSynRecving)
        {
            accepted = true;
        }

        if (!accepted && (ls->m_Status == SRTS_LISTENING))
            accept_sync.wait();

        if (ls->m_QueuedSockets.empty())
            m_EPoll.update_events(listen, ls->core().m_sPollID, SRT_EPOLL_ACCEPT, false);
    }

    if (u == SRT_INVALID_SOCK)
    {
        // non-blocking receiving, no connection available
        if (!ls->core().m_config.bSynRecving)
        {
            LOGC(cnlog.Error, log << "srt_accept: no pending connection available at the moment");
            throw CUDTException(MJ_AGAIN, MN_RDAVAIL, 0);
        }

        LOGC(cnlog.Error, log << "srt_accept: listener socket @" << listen << " is already closed");
        // listening socket is closed
        throw CUDTException(MJ_SETUP, MN_CLOSED, 0);
    }

    CUDTSocket* s = locateSocket(u);
    if (s == NULL)
    {
        LOGC(cnlog.Error, log << "srt_accept: pending connection has unexpectedly closed");
        throw CUDTException(MJ_SETUP, MN_CLOSED, 0);
    }

    // Set properly the SRTO_GROUPCONNECT flag
    s->core().m_config.iGroupConnect = 0;

    // Check if LISTENER has the SRTO_GROUPCONNECT flag set,
    // and the already accepted socket has successfully joined
    // the mirror group. If so, RETURN THE GROUP ID, not the socket ID.
#if ENABLE_BONDING
    if (ls->core().m_config.iGroupConnect == 1 && s->m_GroupOf)
    {
        // Put a lock to protect the group against accidental deletion
        // in the meantime.
        SharedLock glock(m_GlobControlLock);
        // Check again; it's unlikely to happen, but
        // it's a theoretically possible scenario
        if (s->m_GroupOf)
        {
            CUDTGroup* g = s->m_GroupOf;
            // Mark the beginning of the connection at the moment
            // when the group ID is returned to the app caller
            g->m_stats.tsLastSampleTime = steady_clock::now();

            // Ok, now that we have to get the group:
            // 1. Get all listeners that have so far reported any pending connection
            //    for this group.
            // 2. THE VERY LISTENER that provided this connection should be only
            //    checked if it contains ANY FURTHER queued sockets than this.

            HLOGC(cnlog.Debug, log << "accept: reporting group $" << g->m_GroupID << " instead of member socket @" << u);
            u                                = g->m_GroupID;
            s->core().m_config.iGroupConnect = 1; // should be derived from ls, but make sure

            vector<SRTSOCKET> listeners = g->clearPendingListeners();
            CUDT::uglobal().removePendingForGroup(g, listeners, s->id());
        }
        else
        {
            LOGC(smlog.Error, log << "accept: IPE: socket's group deleted in the meantime of accept process???");
        }
    }
#endif

    ScopedLock cg(s->m_ControlLock);

    if (pw_addr != NULL && pw_addrlen != NULL)
    {
        memcpy((pw_addr), s->m_PeerAddr.get(), s->m_PeerAddr.size());
        *pw_addrlen = s->m_PeerAddr.size();
    }

    return u;
}

#if ENABLE_BONDING

// [[using locked(m_GlobControlLock)]]
void srt::CUDTUnited::removePendingForGroup(const CUDTGroup* g, const vector<SRTSOCKET>& listeners, SRTSOCKET this_socket)
{
    set<SRTSOCKET> members;
    g->getMemberSockets((members));

    IF_HEAVY_LOGGING(ostringstream outl);
    IF_HEAVY_LOGGING(for (vector<SRTSOCKET>::const_iterator lp = listeners.begin(); lp != listeners.end(); ++lp) { outl << " @" << (*lp); });

    HLOGC(cnlog.Debug, log << "removePendingForGroup: " << listeners.size() << " listeners collected: " << outl.str());

    // What we need to do is:
    // 1. Walk through the listener sockets and check their accept queue.
    // 2. Skip a socket that:
    //    - Is equal to this_socket (was removed from the queue already and triggered group accept)
    //    - Does not belong to group members (should remain there for other purposes)
    // 3. Any member socket found in that listener:
    //    - this socket must be removed from the queue
    //    - the listener containing this socket must be added UPDATE event.

    map<CUDTSocket*, int> listeners_to_update;

    for (vector<SRTSOCKET>::const_iterator i = listeners.begin(); i != listeners.end(); ++i)
    {
        CUDTSocket* ls = locateSocket_LOCKED(*i);
        if (!ls)
        {
            HLOGC(cnlog.Debug, log << "Group-pending lsn @" << (*i) << " deleted in the meantime");
            continue;
        }
        vector<SRTSOCKET> swipe_members;

        ScopedLock alk (ls->m_AcceptLock);

        for (map<SRTSOCKET, sockaddr_any>::const_iterator q = ls->m_QueuedSockets.begin(); q != ls->m_QueuedSockets.end(); ++q)
        {
            HLOGC(cnlog.Debug, log << "Group-pending lsn @" << (*i) << " queued socket @" << q->first << ":");
            // 1. Check if it was the accept-triggering socket
            if (q->first == this_socket)
            {
                listeners_to_update[ls] += 0;
                HLOGC(cnlog.Debug, log << "... is the accept-trigger; will only possibly silence the listener");
                continue;
            }

            // 2. Check if it was this group's member socket
            if (members.find(q->first) == members.end())
            {
                // Increase the number of not-member-related sockets to know if
                // the read-ready status from the listener should be cleared.
                listeners_to_update[ls]++;
                HLOGC(cnlog.Debug, log << "... is not a member of $" << g->id() << "; skipping");
                continue;
            }

            // 3. Found at least one socket that is this group's member
            //    and is not the socket that triggered accept.
            swipe_members.push_back(q->first);
            listeners_to_update[ls] += 0;
            HLOGC(cnlog.Debug, log << "... is to be unqueued");
        }
        if (ls->m_QueuedSockets.empty())
        {
            HLOGC(cnlog.Debug, log << "Group-pending lsn @" << (*i) << ": NO QUEUED SOCKETS");
        }

        for (vector<SRTSOCKET>::iterator is = swipe_members.begin(); is != swipe_members.end(); ++is)
        {
            ls->m_QueuedSockets.erase(*is);
        }
    }

    // Now; for every listener, which contained at least one socket that is
    // this group's member:
    // - ADD UPDATE event
    // - REMOVE ACCEPT event, if the number of "other sockets" is zero.

    // NOTE: "map" container is used because we need to have unique listener container,
    // while the listener may potentially be added multiple times in the loop of queued sockets.
    for (map<CUDTSocket*, int>::iterator mi = listeners_to_update.begin(); mi != listeners_to_update.end(); ++mi)
    {
        CUDTSocket* s;
        int nothers;
        Tie(s, nothers) = *mi;

        HLOGC(cnlog.Debug, log << "Group-pending lsn @" << s->id() << " had in-group accepted sockets and " << nothers << " other sockets");
        if (nothers == 0)
        {
            m_EPoll.update_events(s->id(), s->core().m_sPollID, SRT_EPOLL_ACCEPT, false);
        }

        m_EPoll.update_events(s->id(), s->core().m_sPollID, SRT_EPOLL_UPDATE, true);
    }

}

#endif

SRTSOCKET srt::CUDTUnited::connect(SRTSOCKET u, const sockaddr* srcname, const sockaddr* tarname, int namelen)
{
    // Here both srcname and tarname must be specified
    if (!srcname || !tarname || namelen < int(sizeof(sockaddr_in)))
    {
        LOGC(aclog.Error,
             log << "connect(with source): invalid call: srcname=" << srcname << " tarname=" << tarname
                 << " namelen=" << namelen);
        throw CUDTException(MJ_NOTSUP, MN_INVAL);
    }

    sockaddr_any source_addr(srcname, namelen);
    if (source_addr.len == 0)
        throw CUDTException(MJ_NOTSUP, MN_INVAL, 0);
    sockaddr_any target_addr(tarname, namelen);
    if (target_addr.len == 0)
        throw CUDTException(MJ_NOTSUP, MN_INVAL, 0);

#if ENABLE_BONDING
    // Check affiliation of the socket. It's now allowed for it to be
    // a group or socket. For a group, add automatically a socket to
    // the group.
    if (CUDT::isgroup(u))
    {
        GroupKeeper k(*this, u, ERH_THROW);
        // Note: forced_isn is ignored when connecting a group.
        // The group manages the ISN by itself ALWAYS, that is,
        // it's generated anew for the very first socket, and then
        // derived by all sockets in the group.
        SRT_SOCKGROUPCONFIG gd[1] = {srt_prepare_endpoint(srcname, tarname, namelen)};

        // When connecting to exactly one target, only this very target
        // can be returned as a socket, so rewritten back array can be ignored.
        return singleMemberConnect(k.group, gd);
    }
#endif

    CUDTSocket* s = locateSocket(u);
    if (s == NULL)
        throw CUDTException(MJ_NOTSUP, MN_SIDINVAL, 0);

    // For a single socket, just do bind, then connect
    bind(s, source_addr);
    connectIn(s, target_addr, SRT_SEQNO_NONE);
    return SRT_SOCKID_CONNREQ;
}

SRTSOCKET srt::CUDTUnited::connect(const SRTSOCKET u, const sockaddr* name, int namelen, int32_t forced_isn)
{
    if (!name || namelen < int(sizeof(sockaddr_in)))
    {
        LOGC(aclog.Error, log << "connect(): invalid call: name=" << name << " namelen=" << namelen);
        throw CUDTException(MJ_NOTSUP, MN_INVAL);
    }

    sockaddr_any target_addr(name, namelen);
    if (target_addr.len == 0)
        throw CUDTException(MJ_NOTSUP, MN_INVAL, 0);

#if ENABLE_BONDING
    // Check affiliation of the socket. It's now allowed for it to be
    // a group or socket. For a group, add automatically a socket to
    // the group.
    if (CUDT::isgroup(u))
    {
        GroupKeeper k(*this, u, ERH_THROW);

        // Note: forced_isn is ignored when connecting a group.
        // The group manages the ISN by itself ALWAYS, that is,
        // it's generated anew for the very first socket, and then
        // derived by all sockets in the group.
        SRT_SOCKGROUPCONFIG gd[1] = {srt_prepare_endpoint(NULL, name, namelen)};
        return singleMemberConnect(k.group, gd);
    }
#endif

    CUDTSocket* s = locateSocket(u);
    if (!s)
        throw CUDTException(MJ_NOTSUP, MN_SIDINVAL, 0);

    connectIn(s, target_addr, forced_isn);
    return SRT_SOCKID_CONNREQ;
}

#if ENABLE_BONDING
SRTSOCKET srt::CUDTUnited::singleMemberConnect(CUDTGroup* pg, SRT_SOCKGROUPCONFIG* gd)
{
    SRTSOCKET gstat = groupConnect(pg, gd, 1);
    if (gstat == SRT_INVALID_SOCK)
    {
        // We have only one element here, so refer to it.
        // Sanity check
        if (gd->errorcode == SRT_SUCCESS)
            gd->errorcode = SRT_EINVPARAM;

        return CUDT::APIError(gd->errorcode), SRT_INVALID_SOCK;
    }

    return gstat;
}

// [[using assert(pg->m_iBusy > 0)]]
SRTSOCKET srt::CUDTUnited::groupConnect(CUDTGroup* pg, SRT_SOCKGROUPCONFIG* targets, int arraysize)
{
    CUDTGroup& g = *pg;
    SRT_ASSERT(g.m_iBusy > 0);

    // Check and report errors on data brought in by srt_prepare_endpoint,
    // as the latter function has no possibility to report errors.
    for (int tii = 0; tii < arraysize; ++tii)
    {
        if (targets[tii].srcaddr.ss_family != targets[tii].peeraddr.ss_family)
        {
            LOGC(aclog.Error, log << "srt_connect/group: family differs on source and target address");
            throw CUDTException(MJ_NOTSUP, MN_INVAL);
        }

        if (targets[tii].weight > CUDT::MAX_WEIGHT)
        {
            LOGC(aclog.Error, log << "srt_connect/group: weight value must be between 0 and " << (+CUDT::MAX_WEIGHT));
            throw CUDTException(MJ_NOTSUP, MN_INVAL);
        }
    }

    // Synchronize on simultaneous group-locking
    enterCS(*g.exp_groupLock());

    // If the open state switched to OPENED, the blocking mode
    // must make it wait for connecting it. Doing connect when the
    // group is already OPENED returns immediately, regardless if the
    // connection is going to later succeed or fail (this will be
    // known in the group state information).
    bool       block_new_opened = !g.m_bOpened && g.m_bSynRecving;
    const bool was_empty        = g.groupEmpty_LOCKED();

    // In case the group was retried connection, clear first all epoll readiness.
    const int ncleared = m_EPoll.update_events(g.id(), g.m_sPollID, SRT_EPOLL_ERR, false);
    if (was_empty || ncleared)
    {
        HLOGC(aclog.Debug,
              log << "srt_connect/group: clearing IN/OUT because was_empty=" << was_empty
                  << " || ncleared=" << ncleared);
        // IN/OUT only in case when the group is empty, otherwise it would
        // clear out correct readiness resulting from earlier calls.
        // This also should happen if ERR flag was set, as IN and OUT could be set, too.
        m_EPoll.update_events(g.id(), g.m_sPollID, SRT_EPOLL_IN | SRT_EPOLL_OUT, false);
    }

    leaveCS(*g.exp_groupLock());

    SRTSOCKET retval = SRT_INVALID_SOCK;

    int eid           = -1;
    int connect_modes = SRT_EPOLL_CONNECT | SRT_EPOLL_ERR;
    if (block_new_opened)
    {
        // Create this eid only to block-wait for the first
        // connection.
        eid = srt_epoll_create();
    }

    // Use private map to avoid searching in the
    // overall map.
    map<SRTSOCKET, CUDTSocket*> spawned;

    HLOGC(aclog.Debug,
          log << "groupConnect: will connect " << arraysize << " links and "
              << (block_new_opened ? "BLOCK until any is ready" : "leave the process in background"));

    for (int tii = 0; tii < arraysize; ++tii)
    {
        sockaddr_any target_addr(targets[tii].peeraddr);
        sockaddr_any source_addr(targets[tii].srcaddr);
        SRTSOCKET&   sid_rloc = targets[tii].id;
        int&         erc_rloc = targets[tii].errorcode;
        erc_rloc              = SRT_SUCCESS; // preinitialized
        HLOGC(aclog.Debug, log << "groupConnect: taking on " << sockaddr_any(targets[tii].peeraddr).str());

        CUDTSocket* ns = 0;

        // NOTE: After calling newSocket, the socket is mapped into m_Sockets.
        // It must be MANUALLY removed from this list in case we need it deleted.
        SRTSOCKET sid = newSocket(&ns, true); // Create MANAGED socket (auto-deleted when broken)

        if (pg->m_cbConnectHook)
        {
            // Derive the connect hook by the socket, if set on the group
            ns->core().m_cbConnectHook = pg->m_cbConnectHook;
        }

        SRT_SocketOptionObject* config = targets[tii].config;

        // XXX Support non-blocking mode:
        // If the group has nonblocking set for connect (SNDSYN),
        // then it must set so on the socket. Then, the connection
        // process is asynchronous. The socket appears first as
        // GST_PENDING state, and only after the socket becomes
        // connected does its status in the group turn into GST_IDLE.

        // Set all options that were requested by the options set on a group
        // prior to connecting.
        string error_reason SRT_ATR_UNUSED;
        try
        {
            for (size_t i = 0; i < g.m_config.size(); ++i)
            {
                HLOGC(aclog.Debug, log << "groupConnect: OPTION @" << sid << " #" << g.m_config[i].so);
                error_reason = "group-derived option: #" + Sprint(g.m_config[i].so);
                ns->core().setOpt(g.m_config[i].so, &g.m_config[i].value[0], (int)g.m_config[i].value.size());
            }

            // Do not try to set a user option if failed already.
            if (config)
            {
                error_reason = "user option";
                ns->core().applyMemberConfigObject(*config);
            }

            error_reason = "bound address";
            // We got it. Bind the socket, if the source address was set
            if (!source_addr.empty())
                bind(ns, source_addr);
        }
        catch (CUDTException& e)
        {
            // Just notify the problem, but the loop must continue.
            // Set the original error as reported.
            targets[tii].errorcode = e.getErrorCode();
            LOGC(aclog.Error, log << "srt_connect_group: failed to set " << error_reason);
        }
        catch (...)
        {
            // Set the general EINVPARAM - this error should never happen
            LOGC(aclog.Error, log << "IPE: CUDT::setOpt reported unknown exception");
            targets[tii].errorcode = SRT_EINVPARAM;
        }

        // Add socket to the group.
        // Do it after setting all stored options, as some of them may
        // influence some group data.

        srt::groups::SocketData data = srt::groups::prepareSocketData(ns);
        if (targets[tii].token != -1)
        {
            // Reuse the token, if specified by the caller
            data.token = targets[tii].token;
        }
        else
        {
            // Otherwise generate and write back the token
            data.token         = CUDTGroup::genToken();
            targets[tii].token = data.token;
        }

        {
            ExclusiveLock cs(m_GlobControlLock);
            if (m_Sockets.count(sid) == 0)
            {
                HLOGC(aclog.Debug, log << "srt_connect_group: socket @" << sid << " deleted in process");
                // Someone deleted the socket in the meantime?
                // Unlikely, but possible in theory.
                // Don't delete anyhting - it's alreay done.
                continue;
            }

            // There's nothing wrong with preparing the data first
            // even if this happens for nothing. But now, under the lock
            // and after checking that the socket still exists, check now
            // if this succeeded, and then also if the group is still usable.
            // The group will surely exist because it's set busy, until the
            // end of this function. But it might be simultaneously requested closed.
            bool proceed = true;

            if (targets[tii].errorcode != SRT_SUCCESS)
            {
                HLOGC(aclog.Debug,
                      log << "srt_connect_group: not processing @" << sid << " due to error in setting options");
                proceed = false;
            }

            if (g.m_bClosing)
            {
                HLOGC(aclog.Debug,
                      log << "srt_connect_group: not processing @" << sid << " due to CLOSED GROUP $" << g.m_GroupID);
                proceed = false;
            }

            if (proceed)
            {
                CUDTGroup::SocketData* f = g.add(data);
                ns->m_GroupMemberData    = f;
                ns->m_GroupOf            = &g;
                f->weight                = targets[tii].weight;
                HLOGC(aclog.Debug, log << "srt_connect_group: socket @" << sid << " added to group $" << g.m_GroupID);
            }
            else
            {
                targets[tii].id = SRT_INVALID_SOCK;
                delete ns;
                m_Sockets.erase(sid);

                // If failed to set options, then do not continue
                // neither with binding, nor with connecting.
                continue;
            }
        }

        // XXX This should be reenabled later, this should
        // be probably still in use to exchange information about
        // packets asymmetrically lost. But for no other purpose.
        /*
        ns->core().m_cbPacketArrival.set(ns->m_pUDT, &CUDT::groupPacketArrival);
        */

        int isn = g.currentSchedSequence();

        // Set it the groupconnect option, as all in-group sockets should have.
        ns->core().m_config.iGroupConnect = 1;

        // Every group member will have always nonblocking
        // (this implies also non-blocking connect/accept).
        // The group facility functions will block when necessary
        // using epoll_wait.
        ns->core().m_config.bSynRecving = false;
        ns->core().m_config.bSynSending = false;

        HLOGC(aclog.Debug, log << "groupConnect: NOTIFIED AS PENDING @" << sid << " both read and write");
        // If this socket is not to block the current connect process,
        // it may still be needed for the further check if the redundant
        // connection succeeded or failed and whether the new socket is
        // ready to use or needs to be closed.
        epoll_add_usock_INTERNAL(g.m_SndEID, ns, &connect_modes);
        epoll_add_usock_INTERNAL(g.m_RcvEID, ns, &connect_modes);

        // Adding a socket on which we need to block to BOTH these tracking EIDs
        // and the blocker EID. We'll simply remove from them later all sockets that
        // got connected state or were broken.

        if (block_new_opened)
        {
            HLOGC(aclog.Debug, log << "groupConnect: WILL BLOCK on @" << sid << " until connected");
            epoll_add_usock_INTERNAL(eid, ns, &connect_modes);
        }

        // And connect
        try
        {
            HLOGC(aclog.Debug, log << "groupConnect: connecting a new socket with ISN=" << isn);
            connectIn(ns, target_addr, isn);
        }
        catch (const CUDTException& e)
        {
            LOGC(aclog.Error,
                 log << "groupConnect: socket @" << sid << " in group " << pg->id() << " failed to connect");
            // We know it does belong to a group.
            // Remove it first because this involves a mutex, and we want
            // to avoid locking more than one mutex at a time.
            erc_rloc               = e.getErrorCode();
            targets[tii].errorcode = e.getErrorCode();
            targets[tii].id        = SRT_INVALID_SOCK;

            ExclusiveLock cl(m_GlobControlLock);

            // You won't be updating any EIDs anymore.
<<<<<<< HEAD
            m_EPoll.wipe_usock(ns->id(), ns->core().m_sPollID);

            ScopedLock cl(m_GlobControlLock);
=======
            m_EPoll.wipe_usock(ns->m_SocketID, ns->core().m_sPollID);
>>>>>>> 43aef452
            ns->removeFromGroup(false);
            m_Sockets.erase(ns->id());
            // Intercept to delete the socket on failure.
            delete ns;
            continue;
        }
        catch (...)
        {
            LOGC(aclog.Fatal, log << "groupConnect: IPE: UNKNOWN EXCEPTION from connectIn");
            targets[tii].errorcode = SRT_ESYSOBJ;
            targets[tii].id        = SRT_INVALID_SOCK;
            ExclusiveLock cl(m_GlobControlLock);
            ns->removeFromGroup(false);
            // You won't be updating any EIDs anymore.
            m_EPoll.wipe_usock(ns->id(), ns->core().m_sPollID);
            m_Sockets.erase(ns->id());
            // Intercept to delete the socket on failure.
            delete ns;

            // Do not use original exception, it may crash off a C API.
            throw CUDTException(MJ_SYSTEMRES, MN_OBJECT);
        }

        SRT_SOCKSTATUS st;
        {
            ScopedLock grd(ns->m_ControlLock);
            st = ns->getStatus();
        }

        {
            // NOTE: Not applying m_GlobControlLock because the group is now
            // set busy, so it won't be deleted, even if it was requested to be closed.
            ScopedLock grd(g.m_GroupLock);

            if (!ns->m_GroupOf)
            {
                // The situation could get changed between the unlock and lock of m_GroupLock.
                // This must be checked again.
                // If a socket has been removed from group, it means that some other thread is
                // currently trying to delete the socket. Therefore it doesn't have, and even shouldn't,
                // be deleted here. Just exit with error report.
                LOGC(aclog.Error, log << "groupConnect: self-created member socket deleted during process, SKIPPING.");

                // Do not report the error from here, just ignore this socket.
                continue;
            }

            // If m_GroupOf is not NULL, the m_IncludedIter is still valid.
            CUDTGroup::SocketData* f = ns->m_GroupMemberData;

            // Now under a group lock, we need to make sure the group isn't being closed
            // in order not to add a socket to a dead group.
            if (g.m_bClosing)
            {
                LOGC(aclog.Error, log << "groupConnect: group deleted while connecting; breaking the process");

                // Set the status as pending so that the socket is taken care of later.
                // Note that all earlier sockets that were processed in this loop were either
                // set BROKEN or PENDING.
                f->sndstate = SRT_GST_PENDING;
                f->rcvstate = SRT_GST_PENDING;
                retval      = SRT_INVALID_SOCK;
                break;
            }

            HLOGC(aclog.Debug,
                  log << "groupConnect: @" << sid << " connection successful, setting group OPEN (was "
                      << (g.m_bOpened ? "ALREADY" : "NOT") << "), will " << (block_new_opened ? "" : "NOT ")
                      << "block the connect call, status:" << SockStatusStr(st));

            // XXX OPEN OR CONNECTED?
            // BLOCK IF NOT OPEN OR BLOCK IF NOT CONNECTED?
            //
            // What happens to blocking when there are 2 connections
            // pending, about to be broken, and srt_connect() is called again?
            // SHOULD BLOCK the latter, even though is OPEN.
            // Or, OPEN should be removed from here and srt_connect(_group)
            // should block always if the group doesn't have neither 1 conencted link
            g.m_bOpened = true;

            g.m_stats.tsLastSampleTime = steady_clock::now();

            f->laststatus = st;
            // Check the socket status and update it.
            // Turn the group state of the socket to IDLE only if
            // connection is established or in progress
            f->agent = source_addr;
            f->peer  = target_addr;

            if (st >= SRTS_BROKEN)
            {
                f->sndstate = SRT_GST_BROKEN;
                f->rcvstate = SRT_GST_BROKEN;
                epoll_remove_socket_INTERNAL(g.m_SndEID, ns);
                epoll_remove_socket_INTERNAL(g.m_RcvEID, ns);
            }
            else
            {
                f->sndstate  = SRT_GST_PENDING;
                f->rcvstate  = SRT_GST_PENDING;
                spawned[sid] = ns;

                sid_rloc = sid;
                erc_rloc = 0;
                retval   = sid;
            }
        }
    }

    if (retval == SRT_INVALID_SOCK)
    {
        HLOGC(aclog.Debug, log << "groupConnect: none succeeded as background-spawn, exit with error");
        block_new_opened = false; // Avoid executing further while loop
    }

    vector<SRTSOCKET> broken;

    while (block_new_opened)
    {
        if (spawned.empty())
        {
            // All were removed due to errors.
            retval = SRT_INVALID_SOCK;
            break;
        }
        HLOGC(aclog.Debug, log << "groupConnect: first connection, applying EPOLL WAITING.");
        int               len = (int)spawned.size();
        vector<SRTSOCKET> ready(spawned.size());
        const int estat = srt_epoll_wait(eid,
                                         NULL,
                                         NULL, // IN/ACCEPT
                                         &ready[0],
                                         &len, // OUT/CONNECT
                                         -1, // indefinitely (FIXME Check if it needs to REGARD CONNECTION TIMEOUT!)
                                         NULL,
                                         NULL,
                                         NULL,
                                         NULL);

        // Sanity check. Shouldn't happen if subs are in sync with spawned.
        if (estat == int(SRT_ERROR))
        {
#if ENABLE_LOGGING
            CUDTException& x = CUDT::getlasterror();
            if (x.getErrorCode() != SRT_EPOLLEMPTY)
            {
                LOGC(aclog.Error,
                     log << "groupConnect: srt_epoll_wait failed not because empty, unexpected IPE:"
                         << x.getErrorMessage());
            }
#endif
            HLOGC(aclog.Debug, log << "groupConnect: srt_epoll_wait failed - breaking the wait loop");
            retval = SRT_INVALID_SOCK;
            break;
        }

        // At the moment when you are going to work with real sockets,
        // lock the groups so that no one messes up with something here
        // in the meantime.

        ScopedLock lock(*g.exp_groupLock());

        // NOTE: UNDER m_GroupLock, NO API FUNCTION CALLS DARE TO HAPPEN BELOW!

        // Check first if a socket wasn't closed in the meantime. It will be
        // automatically removed from all EIDs, but there's no sense in keeping
        // them in 'spawned' map.
        for (map<SRTSOCKET, CUDTSocket*>::iterator y = spawned.begin(); y != spawned.end(); ++y)
        {
            SRTSOCKET sid = y->first;
            if (y->second->getStatus() >= SRTS_BROKEN)
            {
                HLOGC(aclog.Debug,
                      log << "groupConnect: Socket @" << sid
                          << " got BROKEN in the meantine during the check, remove from candidates");
                // Remove from spawned and try again
                broken.push_back(sid);

                epoll_remove_socket_INTERNAL(eid, y->second);
                epoll_remove_socket_INTERNAL(g.m_SndEID, y->second);
                epoll_remove_socket_INTERNAL(g.m_RcvEID, y->second);
            }
        }

        // Remove them outside the loop because this can't be done
        // while iterating over the same container.
        for (size_t i = 0; i < broken.size(); ++i)
            spawned.erase(broken[i]);

        // Check the sockets if they were reported due
        // to have connected or due to have failed.
        // Distill successful ones. If distilled nothing, return -1.
        // If not all sockets were reported in this instance, repeat
        // the call until you get information about all of them.
        for (int i = 0; i < len; ++i)
        {
            map<SRTSOCKET, CUDTSocket*>::iterator x = spawned.find(ready[i]);
            if (x == spawned.end())
            {
                // Might be removed above - ignore it.
                continue;
            }

            SRTSOCKET   sid = x->first;
            CUDTSocket* s   = x->second;

            // Check status. If failed, remove from spawned
            // and try again.
            SRT_SOCKSTATUS st = s->getStatus();
            if (st >= SRTS_BROKEN)
            {
                HLOGC(aclog.Debug,
                      log << "groupConnect: Socket @" << sid
                          << " got BROKEN during background connect, remove & TRY AGAIN");
                // Remove from spawned and try again
                if (spawned.erase(sid))
                    broken.push_back(sid);

                epoll_remove_socket_INTERNAL(eid, s);
                epoll_remove_socket_INTERNAL(g.m_SndEID, s);
                epoll_remove_socket_INTERNAL(g.m_RcvEID, s);

                continue;
            }

            if (st == SRTS_CONNECTED)
            {
                HLOGC(aclog.Debug,
                      log << "groupConnect: Socket @" << sid << " got CONNECTED as first in the group - reporting");
                retval           = sid;

                // XXX Race against postConnect/setGroupConnected in the worker thread.
                // XXX POTENTIAL BUG: Possibly this supersedes the same setting done from postConnect
                //     and this way the epoll readiness isn't set.
                // In this thread the group is also set connected after the connection process is done.
                // Might be that this here isn't required.
                g.m_bConnected   = true;
                block_new_opened = false; // Interrupt also rolling epoll (outer loop)

                // Remove this socket from SND EID because it doesn't need to
                // be connection-tracked anymore. Don't remove from the RCV EID
                // however because RCV procedure relies on epoll also for reading
                // and when found this socket connected it will "upgrade" it to
                // read-ready tracking only.
                epoll_remove_socket_INTERNAL(g.m_SndEID, s);
                break;
            }

            // Spurious?
            HLOGC(aclog.Debug,
                  log << "groupConnect: Socket @" << sid << " got spurious wakeup in " << SockStatusStr(st)
                      << " TRY AGAIN");
        }
        // END of m_GroupLock CS - you can safely use API functions now.
    }
    // Finished, delete epoll.
    if (eid != -1)
    {
        HLOGC(aclog.Debug, log << "connect FIRST IN THE GROUP finished, removing E" << eid);
        srt_epoll_release(eid);
    }

    for (vector<SRTSOCKET>::iterator b = broken.begin(); b != broken.end(); ++b)
    {
        CUDTSocket* s = locateSocket(*b, ERH_RETURN);
        if (!s)
            continue;

        // This will also automatically remove it from the group and all eids
        close(s, SRT_CLS_INTERNAL);
    }

    // There's no possibility to report a problem on every connection
    // separately in case when every single connection has failed. What
    // is more interesting, it's only a matter of luck that all connections
    // fail at exactly the same time. OTOH if all are to fail, this
    // function will still be polling sockets to determine the last man
    // standing. Each one could, however, break by a different reason,
    // for example, one by timeout, another by wrong passphrase. Check
    // the `errorcode` field to determine the reaon for particular link.
    if (retval == SRT_INVALID_SOCK)
        throw CUDTException(MJ_CONNECTION, MN_CONNLOST, 0);

    return retval;
}
#endif

void srt::CUDTUnited::connectIn(CUDTSocket* s, const sockaddr_any& target_addr, int32_t forced_isn)
{
    ScopedLock cg(s->m_ControlLock);
    // a socket can "connect" only if it is in the following states:
    // - OPENED: assume the socket binding parameters are configured
    // - INIT: configure binding parameters here
    // - any other (meaning, already connected): report error

    if (s->m_Status == SRTS_INIT)
    {
        // If bind() was done first on this socket, then the
        // socket will not perform this step. This actually does the
        // same thing as bind() does, just with empty address so that
        // the binding parameters are autoselected.

        // This will create such a sockaddr_any that
        // will return true from empty().
        bindSocketToMuxer(s, sockaddr_any(target_addr.family()));
    }
    else
    {
        if (s->m_Status != SRTS_OPENED)
            throw CUDTException(MJ_NOTSUP, MN_ISCONNECTED, 0);

        // status = SRTS_OPENED, so family should be known already.
        if (target_addr.family() != s->m_SelfAddr.family())
        {
            LOGP(cnlog.Error, "srt_connect: socket is bound to a different family than target address");
            throw CUDTException(MJ_NOTSUP, MN_INVAL, 0);
        }
    }

    // connect_complete() may be called before connect() returns.
    // So we need to update the status before connect() is called,
    // otherwise the status may be overwritten with wrong value
    // (CONNECTED vs. CONNECTING).
    s->m_Status = SRTS_CONNECTING;

    /*
     * In blocking mode, connect can block for up to 30 seconds for
     * rendez-vous mode. Holding the s->m_ControlLock prevent close
     * from cancelling the connect
     */
    try
    {
        // record peer address
        s->m_PeerAddr = target_addr;
        s->core().startConnect(target_addr, forced_isn);
    }
    catch (const CUDTException&) // Interceptor, just to change the state.
    {
        s->m_Status = SRTS_OPENED;
        throw;
    }
}

SRTSTATUS srt::CUDTUnited::close(const SRTSOCKET u, int reason)
{
#if ENABLE_BONDING
    if (CUDT::isgroup(u))
    {
        GroupKeeper k(*this, u, ERH_THROW);
        k.group->close();
        deleteGroup(k.group);
        return SRT_STATUS_OK;
    }
#endif
#if ENABLE_HEAVY_LOGGING
    // Wrapping the log into a destructor so that it
    // is printed AFTER the destructor of SocketKeeper.
    struct ScopedExitLog
    {
        const CUDTSocket* const ps;
        ScopedExitLog(const CUDTSocket* p): ps(p){}
        ~ScopedExitLog()
        {
            if (ps) // Could be not acquired by SocketKeeper, occasionally
            {
                HLOGC(smlog.Debug, log << "CUDTUnited::close/end: @" << ps->id() << " busy=" << ps->isStillBusy());
            }
        }
    };
#endif

    SocketKeeper k(*this, u, ERH_THROW);
    IF_HEAVY_LOGGING(ScopedExitLog slog(k.socket));
    HLOGC(smlog.Debug, log << "CUDTUnited::close/begin: @" << u << " busy=" << k.socket->isStillBusy());

    return close(k.socket, reason);
}

#if ENABLE_BONDING
void srt::CUDTUnited::deleteGroup(CUDTGroup* g)
{
    using srt_logging::gmlog;

    srt::sync::ExclusiveLock cg(m_GlobControlLock);
    return deleteGroup_LOCKED(g);
}

// [[using locked(m_GlobControlLock)]]
void srt::CUDTUnited::deleteGroup_LOCKED(CUDTGroup* g)
{
    SRT_ASSERT(g->groupEmpty());

    // After that the group is no longer findable by GroupKeeper
    m_Groups.erase(g->m_GroupID);
    m_ClosedGroups[g->m_GroupID] = g;

    // Paranoid check: since the group is in m_ClosedGroups
    // it may potentially be deleted. Make sure no socket points
    // to it. Actually all sockets should have been already removed
    // from the group container, so if any does, it's invalid.
    for (sockets_t::iterator i = m_Sockets.begin(); i != m_Sockets.end(); ++i)
    {
        CUDTSocket* s = i->second;
        if (s->m_GroupOf == g)
        {
            HLOGC(smlog.Debug, log << "deleteGroup: IPE: existing @" << s->id() << " points to a dead group!");
            s->m_GroupOf         = NULL;
            s->m_GroupMemberData = NULL;
        }
    }

    // Just in case, do it in closed sockets, too, although this should be
    // always done before moving to it.
    for (sockets_t::iterator i = m_ClosedSockets.begin(); i != m_ClosedSockets.end(); ++i)
    {
        CUDTSocket* s = i->second;
        if (s->m_GroupOf == g)
        {
            HLOGC(smlog.Debug, log << "deleteGroup: IPE: closed @" << s->id() << " points to a dead group!");
            s->m_GroupOf         = NULL;
            s->m_GroupMemberData = NULL;
        }
    }
}
#endif

// [[using locked(m_GlobControlLock)]]
void srt::CUDTUnited::recordCloseReason(CUDTSocket* s)
{
    CloseInfo ci;
    ci.info.agent = SRT_CLOSE_REASON(s->core().m_AgentCloseReason.load());
    ci.info.peer = SRT_CLOSE_REASON(s->core().m_PeerCloseReason.load());
    ci.info.time = s->core().m_CloseTimeStamp.load().time_since_epoch().count();

    m_ClosedDatabase[s->id()] = ci;

    // As a DOS attack prevention, do not allow to keep more than 10 records.
    // In a normal functioning of the application this shouldn't be necessary,
    // but it is still needed that a record of a dead socket is kept for
    // 10 gc cycles more to ensure that the application can obtain it even after
    // the socket has been physically removed. But if we don't limit the number
    // of these records, this could be vulnerable for DOS attack if the user
    // forces the application to create and close SRT sockets very quickly.
    // Hence remove the oldest record, which can be recognized from the `time`
    // field, if the number of records exceeds 10.
    if (m_ClosedDatabase.size() > MAX_CLOSE_RECORD_SIZE)
    {
        // remove the oldest one
        // This can only be done by collecting all time info
        map<int32_t, SRTSOCKET> which;

        for (map<SRTSOCKET, CloseInfo>::iterator x = m_ClosedDatabase.begin();
                x != m_ClosedDatabase.end(); ++x)
        {
            which[x->second.info.time] = x->first;
        }

        map<int32_t, SRTSOCKET>::iterator y = which.begin();
        size_t ntodel = m_ClosedDatabase.size() - MAX_CLOSE_RECORD_SIZE;
        for (size_t i = 0; i < ntodel; ++i)
        {
            // Sanity check - should never happen because it's unlikely
            // that two different sockets were closed exactly at the same
            // nanosecond time.
            if (y == which.end())
                break;

            m_ClosedDatabase.erase(y->second);
            ++y;
        }
    }
}

bool srt::CUDTSocket::closeInternal(int reason) ATR_NOEXCEPT
{
    bool done = m_UDT.closeEntity(reason);
    breakNonAcceptedSockets(); // XXX necessary?

    return done;
}

void srt::CUDTSocket::breakNonAcceptedSockets()
{
    // In case of a listener socket, close also all incoming connection
    // sockets that have not been extracted as accepted.

    vector<SRTSOCKET> accepted;
    if (m_UDT.m_bListening)
    {
        HLOGC(smlog.Debug, log << "breakNonAcceptedSockets: @" << m_UDT.id() << " CHECKING ACCEPTED LEAKS:");
        ScopedLock lk (m_AcceptLock);

        for (map<SRTSOCKET, sockaddr_any>::iterator q = m_QueuedSockets.begin();
                q != m_QueuedSockets.end(); ++ q)
        {
            accepted.push_back(q->first);
        }
    }

    if (!accepted.empty())
    {
        HLOGC(smlog.Debug, log << "breakNonAcceptedSockets: found " << accepted.size() << " leaky accepted sockets");
        for (vector<SRTSOCKET>::iterator i = accepted.begin(); i != accepted.end(); ++i)
        {
            CUDTUnited::SocketKeeper sk(m_UDT.uglobal(), *i);
            if (sk.socket)
            {
                sk.socket->m_UDT.m_bBroken = true;
                sk.socket->m_UDT.m_iBrokenCounter = 0;
                sk.socket->m_UDT.m_bClosing = true;
                sk.socket->m_Status = SRTS_CLOSING;
            }
        }
    }
    else
    {
        HLOGC(smlog.Debug, log << "breakNonAcceptedSockets: no queued sockets");
    }
}

SRTSTATUS srt::CUDTUnited::close(CUDTSocket* s, int reason)
{
    HLOGC(smlog.Debug, log << s->core().CONID() << "CLOSE. Acquiring control lock");
    ScopedLock socket_cg(s->m_ControlLock);

    // The check for whether m_pRcvQueue isn't NULL is safe enough;
    // it can either be NULL after socket creation and without binding
    // and then once it's assigned, it's never reset to NULL even when
    // destroying the socket.
    CUDT& e = s->core();
<<<<<<< HEAD
    if (e.m_pMuxer && e.m_bConnecting && !e.m_bConnected)
=======

    // Allow the socket to be closed by gc, if needed.
    e.m_bManaged = true;

    // Status is required to make sure that the socket passed through
    // the updateMux() and inside installMuxer() calls so that m_pRcvQueue
    // has been set to a non-NULL value. The value itself can't be checked
    // as such because it causes a data race. All checked data here are atomic.
    SRT_SOCKSTATUS st = s->m_Status;
    if (e.m_bConnecting && !e.m_bConnected && st >= SRTS_OPENED)
>>>>>>> 43aef452
    {
        // Workaround for a design flaw.
        // It's to work around the case when the socket is being
        // closed in another thread while it's in the process of
        // connecting in the blocking mode, that is, it runs the
        // loop in `CUDT::startConnect` whole time under the lock
        // of CUDT::m_ConnectionLock and CUDTSocket::m_ControlLock
        // this way blocking the `srt_close` API call from continuing.
        // We are setting here the m_bClosing flag prematurely so
        // that the loop may check this flag periodically and exit
        // immediately if it's set.
        //
        // The problem is that this flag shall NOT be set in case
        // when you have a CONNECTED socket because not only isn't it
        // not a problem in this case, but also it additionally
        // turns the socket in a "confused" state in which it skips
        // vital part of closing itself and therefore runs an infinite
        // loop when trying to purge the sender buffer of the closing
        // socket.
        //
        // XXX Consider refax on CUDT::startConnect and removing the
        // connecting loop there and replace the "blocking mode specific"
        // connecting procedure with delegation to the receiver queue,
        // which will be then common with non-blocking mode, and synchronize
        // the blocking through a CV.

        e.m_bClosing = true;

        // XXX Kicking rcv q is no longer necessary. This was kicking the CV
        // that was sleeping on packet reception in CRcvQueue::m_mBuffer,
        // which was only used for communication with the blocking-mode
        // caller in original code. This code is now removed and the
        // blocking mode is using non-blocking mode with stalling on CV.
    }

    HLOGC(smlog.Debug, log << s->core().CONID() << "CLOSING (removing from listening, closing CUDT)");

    const bool synch_close_snd = s->core().m_config.bSynSending;

    SRTSOCKET u = s->id();

    if (s->m_Status == SRTS_LISTENING)
    {
        if (s->core().m_bBroken)
            return SRT_STATUS_OK;

        s->m_tsClosureTimeStamp = steady_clock::now();
        s->core().m_bBroken     = true;

        // Change towards original UDT:
        // Leave all the closing activities for garbageCollect to happen,
        // however remove the listener from the RcvQueue IMMEDIATELY.
        // Even though garbageCollect would eventually remove the listener
        // as well, there would be some time interval between now and the
        // moment when it's done, and during this time the application will
        // be unable to bind to this port that the about-to-delete listener
        // is currently occupying (due to blocked slot in the RcvQueue).

        HLOGC(smlog.Debug, log << s->core().CONID() << "CLOSING (removing listener immediately)");
        s->breakNonAcceptedSockets();

        {
            // Do not lock m_GlobControlLock for that call; this would deadlock.
            // We also get the ID of the muxer, not the muxer object because to get
            // the muxer object you need to lock m_GlobControlLock. The ID may exist
            // without a multiplexer and we have a guarantee it will not be reused
            // for a long enough time. Worst case scenario, it won't be dispatched
            // to a multiplexer - already under a lock, of course.
            int muxid = s->notListening();

            // Need to protect the existence of the multiplexer.
            // Multiple threads are allowed to dispose it and only
            // one can succeed. But in this case here we need it
            // out possibly immediately.
            ScopedLock manager_cg(m_GlobControlLock);
            CMultiplexer* mux = muxid != -1 ? map_getp(m_mMultiplexer, muxid) : (CMultiplexer*)NULL;
            s->m_Status = SRTS_CLOSING;

            // As the listener that contains no spawned-off accepted
            // socket is being closed, it's withdrawn from the muxer.
            // This is the only way how it can be checked that this
            // multiplexer has lost all its sockets and therefore
            // should be deleted.
            if (mux)
                checkRemoveMux(*mux);
        }

        // broadcast all "accept" waiting
        CSync::lock_notify_all(s->m_AcceptCond, s->m_AcceptLock);

        s->core().setAgentCloseReason(reason);
    }
    else
    {
        s->m_Status = SRTS_CLOSING;
        // Note: this call may be done on a socket that hasn't finished
        // sending all packets scheduled for sending, which means, this call
        // may block INDEFINITELY. As long as it's acceptable to block the
        // call to srt_close(), and all functions in all threads where this
        // very socket is used, this shall not block the central database.
        s->closeInternal(reason);

        // synchronize with garbage collection.
        HLOGC(smlog.Debug,
              log << "@" << u << "U::close done. GLOBAL CLOSE: " << s->core().CONID()
                  << "Acquiring GLOBAL control lock");
        ExclusiveLock manager_cg(m_GlobControlLock);
        // since "s" is located before m_GlobControlLock, locate it again in case
        // it became invalid
        // XXX This is very weird; if we state that the CUDTSocket object
        // could not be deleted between locks, then definitely it couldn't
        // also change the pointer value. There's no other reason for getting
        // this iterator but to obtain the 's' pointer, which is impossible to
        // be different than previous 's' (m_Sockets is a map that stores pointers
        // transparently). This iterator isn't even later used to delete the socket
        // from the container, though it would be more efficient.
        // FURTHER RESEARCH REQUIRED.
        sockets_t::iterator i = m_Sockets.find(u);
        if ((i == m_Sockets.end()) || (i->second->m_Status == SRTS_CLOSED))
        {
            HLOGC(smlog.Debug, log << "@" << u << "U::close: NOT AN ACTIVE SOCKET, returning.");
            return SRT_STATUS_OK;
        }
        s = i->second;
        s->setClosed();

#if ENABLE_BONDING
        if (s->m_GroupOf)
        {
            HLOGC(smlog.Debug,
                  log << "@" << s->id() << " IS MEMBER OF $" << s->m_GroupOf->id() << " - REMOVING FROM GROUP");
            s->removeFromGroup(true);
        }
#endif

        recordCloseReason(s);

        // You won't be updating any EIDs anymore.
        m_EPoll.wipe_usock(s->id(), s->core().m_sPollID);

        swipeSocket_LOCKED(s->id(), s, SWIPE_NOW);

        // Run right now the function that should attempt to delete the socket.
        CMultiplexer* mux = tryRemoveClosedSocket(u);
        if (mux && mux->tryCloseIfEmpty())
        {
            mux->stopWorkers();
        }

        HLOGC(smlog.Debug, log << "@" << u << "U::close: Socket MOVED TO CLOSED for collecting later.");

        CGlobEvent::triggerEvent();
    }

    HLOGC(smlog.Debug, log << "@" << u << ": GLOBAL: CLOSING DONE");

    // Check if the ID is still in closed sockets before you access it
    // (the last triggerEvent could have deleted it).
    if (synch_close_snd)
    {
#if SRT_ENABLE_CLOSE_SYNCH

        HLOGC(smlog.Debug, log << "@" << u << " GLOBAL CLOSING: sync-waiting for releasing sender resources...");
        for (;;)
        {
            CSndBuffer* sb = s->core().m_pSndBuffer;

            // Disconnected from buffer - nothing more to check.
            if (!sb)
            {
                HLOGC(smlog.Debug,
                      log << "@" << u << " GLOBAL CLOSING: sending buffer disconnected. Allowed to close.");
                break;
            }

            // Sender buffer empty
            if (sb->getCurrBufSize() == 0)
            {
                HLOGC(smlog.Debug, log << "@" << u << " GLOBAL CLOSING: sending buffer depleted. Allowed to close.");
                break;
            }

            // Ok, now you are keeping GC thread hands off the internal data.
            // You can check then if it has already deleted the socket or not.
            // The socket is either in m_ClosedSockets or is already gone.

            // Done the other way, but still done. You can stop waiting.
            bool isgone = false;
            {
                SharedLock manager_cg(m_GlobControlLock);
                isgone = m_ClosedSockets.count(u) == 0;
            }
            if (!isgone)
            {
                isgone = !s->core().m_bOpened;
            }
            if (isgone)
            {
                HLOGC(smlog.Debug,
                      log << "@" << u << " GLOBAL CLOSING: ... gone in the meantime, whatever. Exiting close().");
                break;
            }

            HLOGC(smlog.Debug, log << "@" << u << " GLOBAL CLOSING: ... still waiting for any update.");
            // How to handle a possible error here?
            CGlobEvent::waitForEvent();

            // Continue waiting in case when an event happened or 1s waiting time passed for checkpoint.
        }
#endif
    }

    /*
       This code is PUT ASIDE for now.
       Most likely this will be never required.
       It had to hold the closing activity until the time when the receiver buffer is depleted.
       However the closing of the socket should only happen when the receiver has received
       an information about that the reading is no longer possible (error report from recv/recvfile).
       When this happens, the receiver buffer is definitely depleted already and there's no need to check
       anything.

       Should there appear any other conditions in future under which the closing process should be
       delayed until the receiver buffer is empty, this code can be filled here.

    if ( synch_close_rcv )
    {
    ...
    }
    */
    CSync::notify_one_relaxed(m_GCStopCond);

    return SRT_STATUS_OK;
}

void srt::CUDTUnited::getpeername(const SRTSOCKET u, sockaddr* pw_name, int* pw_namelen)
{
    if (!pw_name || !pw_namelen)
        throw CUDTException(MJ_NOTSUP, MN_INVAL, 0);

    if (getStatus(u) != SRTS_CONNECTED)
        throw CUDTException(MJ_CONNECTION, MN_NOCONN, 0);

    CUDTSocket* s = locateSocket(u);

    if (!s)
        throw CUDTException(MJ_NOTSUP, MN_SIDINVAL, 0);

    if (!s->core().m_bConnected || s->core().m_bBroken)
        throw CUDTException(MJ_CONNECTION, MN_NOCONN, 0);

    const int len = s->m_PeerAddr.size();
    if (*pw_namelen < len)
        throw CUDTException(MJ_NOTSUP, MN_INVAL, 0);

    memcpy((pw_name), &s->m_PeerAddr.sa, len);
    *pw_namelen = len;
}

void srt::CUDTUnited::getsockname(const SRTSOCKET u, sockaddr* pw_name, int* pw_namelen)
{
    if (!pw_name || !pw_namelen)
        throw CUDTException(MJ_NOTSUP, MN_INVAL, 0);

    CUDTSocket* s = locateSocket(u);

    if (!s)
        throw CUDTException(MJ_NOTSUP, MN_SIDINVAL, 0);

    if (s->core().m_bBroken)
        throw CUDTException(MJ_NOTSUP, MN_SIDINVAL, 0);

    if (s->m_Status == SRTS_INIT)
        throw CUDTException(MJ_CONNECTION, MN_NOCONN, 0);

    const int len = s->m_SelfAddr.size();
    if (*pw_namelen < len)
        throw CUDTException(MJ_NOTSUP, MN_INVAL, 0);

    memcpy((pw_name), &s->m_SelfAddr.sa, len);
    *pw_namelen = len;
}

void srt::CUDTUnited::getsockdevname(const SRTSOCKET u, char* pw_name, size_t* pw_namelen)
{
    if (!pw_name || !pw_namelen)
        throw CUDTException(MJ_NOTSUP, MN_INVAL, 0);

    CUDTSocket* s = locateSocket(u);

    if (!s)
        throw CUDTException(MJ_NOTSUP, MN_SIDINVAL, 0);

    if (s->core().m_bBroken)
        throw CUDTException(MJ_NOTSUP, MN_SIDINVAL, 0);

    if (s->m_Status == SRTS_INIT)
        throw CUDTException(MJ_CONNECTION, MN_NOCONN, 0);

    const vector<LocalInterface>& locals = GetLocalInterfaces();

    for (vector<LocalInterface>::const_iterator i = locals.begin(); i != locals.end(); ++i)
    {
        if (i->addr.equal_address(s->m_SelfAddr))
        {
            if (*pw_namelen < i->name.size() + 1)
                throw CUDTException(MJ_NOTSUP, MN_INVAL);
            memcpy((pw_name), i->name.c_str(), i->name.size()+1);
            *pw_namelen = i->name.size();
            return;
        }
    }

    *pw_namelen = 0; // report empty one
}

int srt::CUDTUnited::select(UDT::UDSET* readfds, UDT::UDSET* writefds, UDT::UDSET* exceptfds, const timeval* timeout)
{
    const steady_clock::time_point entertime = steady_clock::now();

    const int64_t timeo_us = timeout ? static_cast<int64_t>(timeout->tv_sec) * 1000000 + timeout->tv_usec : -1;
    const steady_clock::duration timeo(microseconds_from(timeo_us));

    // initialize results
    int            count = 0;
    set<SRTSOCKET> rs, ws, es;

    // retrieve related UDT sockets
    vector<CUDTSocket*> ru, wu, eu;
    CUDTSocket*         s;
    if (readfds)
        for (set<SRTSOCKET>::iterator i1 = readfds->begin(); i1 != readfds->end(); ++i1)
        {
            if (getStatus(*i1) == SRTS_BROKEN)
            {
                rs.insert(*i1);
                ++count;
            }
            else if (!(s = locateSocket(*i1)))
                throw CUDTException(MJ_NOTSUP, MN_SIDINVAL, 0);
            else
                ru.push_back(s);
        }
    if (writefds)
        for (set<SRTSOCKET>::iterator i2 = writefds->begin(); i2 != writefds->end(); ++i2)
        {
            if (getStatus(*i2) == SRTS_BROKEN)
            {
                ws.insert(*i2);
                ++count;
            }
            else if (!(s = locateSocket(*i2)))
                throw CUDTException(MJ_NOTSUP, MN_SIDINVAL, 0);
            else
                wu.push_back(s);
        }
    if (exceptfds)
        for (set<SRTSOCKET>::iterator i3 = exceptfds->begin(); i3 != exceptfds->end(); ++i3)
        {
            if (getStatus(*i3) == SRTS_BROKEN)
            {
                es.insert(*i3);
                ++count;
            }
            else if (!(s = locateSocket(*i3)))
                throw CUDTException(MJ_NOTSUP, MN_SIDINVAL, 0);
            else
                eu.push_back(s);
        }

    do
    {
        // query read sockets
        for (vector<CUDTSocket*>::iterator j1 = ru.begin(); j1 != ru.end(); ++j1)
        {
            s = *j1;

            if (s->readReady() || s->m_Status == SRTS_CLOSED)
            {
                rs.insert(s->id());
                ++count;
            }
        }

        // query write sockets
        for (vector<CUDTSocket*>::iterator j2 = wu.begin(); j2 != wu.end(); ++j2)
        {
            s = *j2;

            if (s->writeReady() || s->m_Status == SRTS_CLOSED)
            {
                ws.insert(s->id());
                ++count;
            }
        }

        // query exceptions on sockets
        for (vector<CUDTSocket*>::iterator j3 = eu.begin(); j3 != eu.end(); ++j3)
        {
            // check connection request status, not supported now
        }

        if (0 < count)
            break;

        CGlobEvent::waitForEvent();
    } while (timeo > steady_clock::now() - entertime);

    if (readfds)
        *readfds = rs;

    if (writefds)
        *writefds = ws;

    if (exceptfds)
        *exceptfds = es;

    return count;
}

int srt::CUDTUnited::selectEx(const vector<SRTSOCKET>& fds,
                              vector<SRTSOCKET>*       readfds,
                              vector<SRTSOCKET>*       writefds,
                              vector<SRTSOCKET>*       exceptfds,
                              int64_t                  msTimeOut)
{
    const steady_clock::time_point entertime = steady_clock::now();

    const int64_t                timeo_us = msTimeOut >= 0 ? msTimeOut * 1000 : -1;
    const steady_clock::duration timeo(microseconds_from(timeo_us));

    // initialize results
    int count = 0;
    if (readfds)
        readfds->clear();
    if (writefds)
        writefds->clear();
    if (exceptfds)
        exceptfds->clear();

    do
    {
        for (vector<SRTSOCKET>::const_iterator i = fds.begin(); i != fds.end(); ++i)
        {
            CUDTSocket* s = locateSocket(*i);

            if ((!s) || s->core().m_bBroken || (s->m_Status == SRTS_CLOSED))
            {
                if (exceptfds)
                {
                    exceptfds->push_back(*i);
                    ++count;
                }
                continue;
            }

            if (readfds)
            {
                if ((s->core().m_bConnected && s->core().isRcvBufferReady()) ||
                    (s->core().m_bListening && (s->m_QueuedSockets.size() > 0)))
                {
                    readfds->push_back(s->id());
                    ++count;
                }
            }

            if (writefds)
            {
                if (s->core().m_bConnected &&
                    (s->core().m_pSndBuffer->getCurrBufSize() < s->core().m_config.iSndBufSize))
                {
                    writefds->push_back(s->id());
                    ++count;
                }
            }
        }

        if (count > 0)
            break;

        CGlobEvent::waitForEvent();
    } while (timeo > steady_clock::now() - entertime);

    return count;
}

int srt::CUDTUnited::epoll_create()
{
    return m_EPoll.create();
}

void srt::CUDTUnited::epoll_clear_usocks(int eid)
{
    return m_EPoll.clear_usocks(eid);
}

void srt::CUDTUnited::epoll_add_usock(const int eid, const SRTSOCKET u, const int* events)
{
#if ENABLE_BONDING
    if (CUDT::isgroup(u))
    {
        GroupKeeper k(*this, u, ERH_THROW);
        m_EPoll.update_usock(eid, u, events);
        k.group->addEPoll(eid);
        return;
    }
#endif

    // The call to epoll_add_usock_INTERNAL is expected
    // to be called under m_GlobControlLock, so use this lock here, too.
    {
        SharedLock cs (m_GlobControlLock);
        CUDTSocket* s = locateSocket_LOCKED(u);
        if (s)
        {
            epoll_add_usock_INTERNAL(eid, s, events);
        }
        else
        {
            throw CUDTException(MJ_NOTSUP, MN_SIDINVAL);
        }
    }
}

// NOTE: WILL LOCK (serially):
// - CEPoll::m_EPollLock
// - CUDT::m_RecvLock
void srt::CUDTUnited::epoll_add_usock_INTERNAL(const int eid, CUDTSocket* s, const int* events)
{
    m_EPoll.update_usock(eid, s->id(), events);
    s->core().addEPoll(eid);
}

void srt::CUDTUnited::epoll_add_ssock(const int eid, const SYSSOCKET s, const int* events)
{
    return m_EPoll.add_ssock(eid, s, events);
}

void srt::CUDTUnited::epoll_update_ssock(const int eid, const SYSSOCKET s, const int* events)
{
    return m_EPoll.update_ssock(eid, s, events);
}

template <class EntityType>
void srt::CUDTUnited::epoll_remove_entity(const int eid, EntityType* ent)
{
    // XXX Not sure if this is anyhow necessary because setting readiness
    // to false doesn't actually trigger any action. Further research needed.
    HLOGC(ealog.Debug, log << "epoll_remove_usock: CLEARING readiness on E" << eid << " of @" << ent->id());
    ent->removeEPollEvents(eid);

    // First remove the EID from the subscribed in the socket so that
    // a possible call to update_events:
    // - if happens before this call, can find the epoll bit update possible
    // - if happens after this call, will not strike this EID
    HLOGC(ealog.Debug, log << "epoll_remove_usock: REMOVING E" << eid << " from back-subscirbers in @" << ent->id());
    ent->removeEPollID(eid);

    HLOGC(ealog.Debug, log << "epoll_remove_usock: CLEARING subscription on E" << eid << " of @" << ent->id());
    int no_events = 0;
    m_EPoll.update_usock(eid, ent->id(), &no_events);
}

// Needed internal access!
void srt::CUDTUnited::epoll_remove_socket_INTERNAL(const int eid, CUDTSocket* s)
{
    return epoll_remove_entity(eid, &s->core());
}

#if ENABLE_BONDING
void srt::CUDTUnited::epoll_remove_group_INTERNAL(const int eid, CUDTGroup* g)
{
    return epoll_remove_entity(eid, g);
}
#endif

void srt::CUDTUnited::epoll_remove_usock(const int eid, const SRTSOCKET u)
{
    CUDTSocket* s = 0;

#if ENABLE_BONDING
    CUDTGroup* g = 0;
    if (CUDT::isgroup(u))
    {
        GroupKeeper k(*this, u, ERH_THROW);
        g = k.group;
        return epoll_remove_entity(eid, g);
    }
    else
#endif
    {
        s = locateSocket(u);
        if (s)
            return epoll_remove_entity(eid, &s->core());
    }

    LOGC(ealog.Error,
         log << "remove_usock: @" << u << " not found as either socket or group. Removing only from epoll system.");
    int no_events = 0;
    return m_EPoll.update_usock(eid, u, &no_events);
}

void srt::CUDTUnited::epoll_remove_ssock(const int eid, const SYSSOCKET s)
{
    return m_EPoll.remove_ssock(eid, s);
}

int srt::CUDTUnited::epoll_uwait(const int eid, SRT_EPOLL_EVENT* fdsSet, int fdsSize, int64_t msTimeOut)
{
    return m_EPoll.uwait(eid, fdsSet, fdsSize, msTimeOut);
}

int32_t srt::CUDTUnited::epoll_set(int eid, int32_t flags)
{
    return m_EPoll.setflags(eid, flags);
}

void srt::CUDTUnited::epoll_release(const int eid)
{
    return m_EPoll.release(eid);
}

srt::CUDTSocket* srt::CUDTUnited::locateSocket(const SRTSOCKET u, ErrorHandling erh)
{
    SharedLock cg(m_GlobControlLock);
    CUDTSocket* s = locateSocket_LOCKED(u);
    if (!s)
    {
        if (erh == ERH_RETURN)
            return NULL;
        throw CUDTException(MJ_NOTSUP, MN_SIDINVAL, 0);
    }

    return s;
}

// [[using locked(m_GlobControlLock)]];
srt::CUDTSocket* srt::CUDTUnited::locateSocket_LOCKED(SRTSOCKET u)
{
    sockets_t::iterator i = m_Sockets.find(u);

    if ((i == m_Sockets.end()) || (i->second->m_Status == SRTS_CLOSED))
    {
        return NULL;
    }

    return i->second;
}

#if ENABLE_BONDING
srt::CUDTGroup* srt::CUDTUnited::locateAcquireGroup(SRTSOCKET u, ErrorHandling erh)
{
    SharedLock cg(m_GlobControlLock);

    const groups_t::iterator i = m_Groups.find(u);
    if (i == m_Groups.end())
    {
        if (erh == ERH_THROW)
            throw CUDTException(MJ_NOTSUP, MN_SIDINVAL, 0);
        return NULL;
    }

    ScopedLock cgroup(*i->second->exp_groupLock());
    i->second->apiAcquire();
    return i->second;
}

srt::CUDTGroup* srt::CUDTUnited::acquireSocketsGroup(CUDTSocket* s)
{
    SharedLock cg(m_GlobControlLock);
    CUDTGroup* g = s->m_GroupOf;
    if (!g)
        return NULL;

    // With m_GlobControlLock locked, we are sure the group
    // still exists, if it wasn't removed from this socket.
    g->apiAcquire();
    return g;
}
#endif

srt::CUDTSocket* srt::CUDTUnited::locateAcquireSocket(SRTSOCKET u, ErrorHandling erh)
{
    SharedLock cg(m_GlobControlLock);

    CUDTSocket* s = locateSocket_LOCKED(u);
    if (!s)
    {
        if (erh == ERH_THROW)
            throw CUDTException(MJ_NOTSUP, MN_SIDINVAL, 0);
        return NULL;
    }

    s->apiAcquire();
    return s;
}

bool srt::CUDTUnited::acquireSocket(CUDTSocket* s)
{
    // Note that before using this function you must be certain
    // that the socket isn't broken already and it still has at least
    // one more GC cycle to live. In other words, you must be certain
    // that this pointer passed here isn't dangling and was obtained
    // directly from m_Sockets, or even better, has been acquired
    // by some other functionality already, which is only about to
    // be released earlier than you need.
    SharedLock cg(m_GlobControlLock);
    s->apiAcquire();
    // Keep the lock so that no one changes anything in the meantime.
    // If the socket m_Status == SRTS_CLOSED (set by setClosed()), then
    // this socket is no longer present in the m_Sockets container
    if (s->m_Status >= SRTS_CLOSED)
    {
        s->apiRelease();
        return false;
    }

    return true;
}

srt::CUDTSocket* srt::CUDTUnited::locatePeer(const sockaddr_any& peer, const SRTSOCKET id, int32_t isn)
{
    SharedLock cg(m_GlobControlLock);

    map<int64_t, set<SRTSOCKET> >::iterator i = m_PeerRec.find(CUDTSocket::getPeerSpec(id, isn));
    if (i == m_PeerRec.end())
        return NULL;

    for (set<SRTSOCKET>::iterator j = i->second.begin(); j != i->second.end(); ++j)
    {
        sockets_t::iterator k = m_Sockets.find(*j);
        // this socket might have been closed and moved m_ClosedSockets
        if (k == m_Sockets.end())
            continue;

        if (k->second->m_PeerAddr == peer)
        {
            return k->second;
        }
    }

    return NULL;
}

void srt::CUDTUnited::checkBrokenSockets()
{
    ExclusiveLock cg(m_GlobControlLock);

#if ENABLE_BONDING
    vector<SRTSOCKET> delgids;

    for (groups_t::iterator i = m_ClosedGroups.begin(); i != m_ClosedGroups.end(); ++i)
    {
        // isStillBusy requires lock on the group, so only after an API
        // function that uses it returns, and so clears the busy flag,
        // a new API function won't be called anyway until it can acquire
        // GlobControlLock, and all functions that have already seen this
        // group as closing will not continue with the API and return.
        // If we caught some API function still using the closed group,
        // it's not going to wait, will be checked next time.
        if (i->second->isStillBusy())
            continue;

        delgids.push_back(i->first);
        delete i->second;
        i->second = NULL; // just for a case, avoid a dangling pointer
    }

    for (vector<SRTSOCKET>::iterator di = delgids.begin(); di != delgids.end(); ++di)
    {
        m_ClosedGroups.erase(*di);
    }
#endif

    // set of sockets To Be Closed and To Be Removed
    vector<SRTSOCKET> tbc;
    vector<SRTSOCKET> tbr;

    for (sockets_t::iterator i = m_Sockets.begin(); i != m_Sockets.end(); ++i)
    {
        CUDTSocket* s = i->second;
        CUDT& c = s->core();
        if (!c.m_bBroken)
            continue;

        if (!m_bClosing && !c.m_bManaged)
        {
            LOGC(cnlog.Note, log << "Socket @" << s->m_SocketID << " isn't managed and wasn't explicitly closed - NOT collecting");
            continue;
        }

        LOGC(cnlog.Note, log << "Socket @" << s->m_SocketID << " considered wiped: managed=" <<
                c.m_bManaged << " broken=" << c.m_bBroken << " closing=" << c.m_bClosing);

        if (s->m_Status == SRTS_LISTENING)
        {
            const steady_clock::duration elapsed = steady_clock::now() - s->m_tsClosureTimeStamp.load();
            // A listening socket should wait an extra 3 seconds
            // in case a client is connecting.
            if (elapsed < milliseconds_from(CUDT::COMM_CLOSE_BROKEN_LISTENER_TIMEOUT_MS))
                continue;
        }
        else
        {
            CUDT& u = s->core();

            enterCS(u.m_RcvBufferLock);
            bool has_avail_packets = u.m_pRcvBuffer && u.m_pRcvBuffer->hasAvailablePackets();
            leaveCS(u.m_RcvBufferLock);

            if (has_avail_packets)
            {
                const int bc = u.m_iBrokenCounter.load();
                if (bc > 0)
                {
                    // if there is still data in the receiver buffer, wait longer
                    s->core().m_iBrokenCounter.store(bc - 1);
                    continue;
                }
            }
        }

#if ENABLE_BONDING
        if (s->m_GroupOf)
        {
            HLOGC(smlog.Debug,
                 log << "@" << s->id() << " IS MEMBER OF $" << s->m_GroupOf->id() << " - REMOVING FROM GROUP");
            s->removeFromGroup(true);
        }
#endif

        HLOGC(smlog.Debug, log << "checkBrokenSockets: moving BROKEN socket to CLOSED: @" << i->first);

        // Note that this will not override the value that has been already
        // set by some other functionality, only set it when not yet set.
        s->core().setAgentCloseReason(SRT_CLS_INTERNAL);

        recordCloseReason(s);

        // close broken connections and start removal timer
        s->setClosed();
        tbc.push_back(i->first);

        // NOTE: removal from m_SocketID POSTPONED
        // to loop over removal of all from the `tbc` list
        swipeSocket_LOCKED(i->first, s, SWIPE_LATER);

        if (s->m_ListenSocket != SRT_SOCKID_CONNREQ)
        {
            // remove from listener's queue
            sockets_t::iterator ls = m_Sockets.find(s->m_ListenSocket);
            if (ls == m_Sockets.end())
            {
                ls = m_ClosedSockets.find(s->m_ListenSocket);
                if (ls == m_ClosedSockets.end())
                    continue;
            }

            HLOGC(smlog.Debug, log << "checkBrokenSockets: removing queued socket: @" << s->id()
                    << " from listener @" << ls->second->id());
            enterCS(ls->second->m_AcceptLock);
            ls->second->m_QueuedSockets.erase(s->id());
            leaveCS(ls->second->m_AcceptLock);
        }
    }

    for (sockets_t::iterator j = m_ClosedSockets.begin(); j != m_ClosedSockets.end(); ++j)
    {
        CUDTSocket* ps = j->second;

        // NOTE: There is still a hypothetical risk here that ps
        // was made busy while the socket was already moved to m_ClosedSocket,
        // if the socket was acquired through CUDTUnited::acquireSocket (that is,
        // busy flag acquisition was done through the CUDTSocket* pointer rather
        // than through the numeric ID). Therefore this way of busy acquisition
        // should be done only if at the moment of acquisition there are certainly
        // other conditions applying on the socket that prevent it from being deleted.
        if (ps->isStillBusy())
        {
            HLOGC(smlog.Debug, log << "checkBrokenSockets: @" << ps->id() << " is still busy, SKIPPING THIS CYCLE.");
            continue;
        }

        CUDT& u = ps->core();

        // HLOGC(smlog.Debug, log << "checking CLOSED socket: " << j->first);
        if (!is_zero(u.m_tsLingerExpiration))
        {
            // asynchronous close:
            if ((!u.m_pSndBuffer) || (0 == u.m_pSndBuffer->getCurrBufSize()) ||
                (u.m_tsLingerExpiration <= steady_clock::now()))
            {
                HLOGC(smlog.Debug, log << "checkBrokenSockets: marking CLOSED linger-expired @" << ps->id());
                u.m_tsLingerExpiration = steady_clock::time_point();
                u.m_bClosing           = true;
                ps->m_tsClosureTimeStamp        = steady_clock::now();
            }
            else
            {
                HLOGC(smlog.Debug, log << "checkBrokenSockets: linger; remains @" << ps->id());
            }
        }

        // timeout 1 second to destroy a socket AND it has been removed from
        // RcvUList
        const steady_clock::time_point now        = steady_clock::now();
        const steady_clock::duration   closed_ago = now - ps->m_tsClosureTimeStamp.load();
        if (closed_ago > seconds_from(1))
        {
            CRNode* rnode = u.m_pRNode;
            if (!rnode || !rnode->m_bOnList)
            {
                HLOGC(smlog.Debug, log << "checkBrokenSockets: @" << ps->id() << " closed "
                          << FormatDuration(closed_ago) << " ago and removed from RcvQ - will remove");

                // HLOGC(smlog.Debug, log << "will unref socket: " << j->first);
                tbr.push_back(j->first);
            }
            else
            {
                HLOGC(smlog.Debug, log << "checkBrokenSockets: @" << ps->id()
                        << " remains: still in RcvQ");
            }
        }
    }

    // move closed sockets to the ClosedSockets structure
    for (vector<SRTSOCKET>::iterator k = tbc.begin(); k != tbc.end(); ++k)
        m_Sockets.erase(*k);

    // remove those timeout sockets
    for (vector<SRTSOCKET>::iterator l = tbr.begin(); l != tbr.end(); ++l)
    {
        CMultiplexer* mux = tryRemoveClosedSocket(*l);
        if (mux)
            checkRemoveMux(*mux);
    }

    HLOGC(smlog.Debug, log << "checkBrokenSockets: after removal: m_ClosedSockets.size()=" << m_ClosedSockets.size());
}

// [[using locked(m_GlobControlLock)]]
void srt::CUDTUnited::closeLeakyAcceptSockets(CUDTSocket* s)
{
    ScopedLock cg(s->m_AcceptLock);

    // if it is a listener, close all un-accepted sockets in its queue
    // and remove them later
    for (map<SRTSOCKET, sockaddr_any>::iterator q = s->m_QueuedSockets.begin();
            q != s->m_QueuedSockets.end(); ++ q)
    {
        sockets_t::iterator si = m_Sockets.find(q->first);
        if (si == m_Sockets.end())
        {
            // gone in the meantime
            LOGC(smlog.Error,
                    log << "closeLeakyAcceptSockets: IPE? socket @" << (q->first) << " being queued for listener socket @"
                    << s->id() << " is GONE in the meantime ???");
            continue;
        }

        CUDTSocket* as = si->second;

        as->breakSocket_LOCKED(SRT_CLS_DEADLSN);

        // You won't be updating any EIDs anymore.
        m_EPoll.wipe_usock(as->id(), as->core().m_sPollID);

        swipeSocket_LOCKED(q->first, as, SWIPE_NOW);
    }
}


// [[using locked(m_GlobControlLock)]]
srt::CMultiplexer* srt::CUDTUnited::tryRemoveClosedSocket(const SRTSOCKET u)
{
    sockets_t::iterator i = m_ClosedSockets.find(u);

    // invalid socket ID
    if (i == m_ClosedSockets.end())
        return NULL;

    CUDTSocket* s = i->second;

    //* Should be no longer in force, but leaving for now.

    // The socket may be in the trashcan now, but could
    // still be under processing in the sender/receiver worker
    // threads. If that's the case, SKIP IT THIS TIME. The
    // socket will be checked next time the GC rollover starts.
    CSNode* sn = s->core().m_pSNode;
    if (sn && sn->m_iHeapLoc != -1)
    {
        LOGC(smlog.Warn, log << "@" << s->id() << " still in CSndUList at [" << sn->m_iHeapLoc << "] - not removing");
        return NULL;
    }

    CRNode* rn = s->core().m_pRNode;
    if (rn && rn->m_bOnList)
    {
        HLOGC(smlog.Debug, log << "@" << s->id() << " still in CRcvUList - not removing");
        return NULL;
    }

     //   */


    if (s->isStillBusy())
    {
        HLOGC(smlog.Debug, log << "@" << s->id() << " is still busy, NOT deleting");
        return NULL;
    }

    LOGC(smlog.Note, log << "@" << s->id() << " busy=" << s->isStillBusy());

#if ENABLE_BONDING
    if (s->m_GroupOf)
    {
        HLOGC(smlog.Debug,
              log << "@" << s->id() << " IS MEMBER OF $" << s->m_GroupOf->id() << " - REMOVING FROM GROUP");
        s->removeFromGroup(true);
    }
#endif

    closeLeakyAcceptSockets(s);

    // remove from peer rec
    map<int64_t, set<SRTSOCKET> >::iterator j = m_PeerRec.find(s->getPeerSpec());
    if (j != m_PeerRec.end())
    {
        j->second.erase(u);
        if (j->second.empty())
            m_PeerRec.erase(j);
    }

    /*
     * Socket may be deleted while still having ePoll events set that would
     * remains forever causing epoll_wait to unblock continuously for inexistent
     * sockets. Get rid of all events for this socket.
     */
    // (just in case, this should be wiped out already)
    m_EPoll.wipe_usock(u, s->core().m_sPollID);

    // delete this one
    m_ClosedSockets.erase(i);

   // XXX This below section can unlock m_GlobControlLock
   // just for calling CUDT::closeInternal(), which is needed
   // to avoid locking m_ConnectionLock after m_GlobControlLock,
   // while m_ConnectionLock orders BEFORE m_GlobControlLock.
   // This should be perfectly safe thing to do after the socket
   // ID has been erased from m_ClosedSockets. No container access
   // is done in this case.
   //
   // Report: P04-1.28, P04-2.27, P04-2.50, P04-2.55

    HLOGC(smlog.Debug, log << "GC/tryRemoveClosedSocket: closing associated UDT @" << u);

    leaveCS(m_GlobControlLock);
    s->closeInternal(SRT_CLS_INTERNAL);
    enterCS(m_GlobControlLock);

    // Check again after reacquisition
    if (s->isStillBusy())
    {
        HLOGC(smlog.Debug, log << "@" << s->id() << " is still busy, NOT deleting");
        return NULL;
    }

    // IMPORTANT!!!
    //
    // The order of deletion must be: first delete socket, then multiplexer.
    // The receiver buffer shares the use of CUnits from the multiplexer's unit queue,
    // which is assigned to the multiplexer because this is where the incoming
    // UDP packets are placed. The receiver buffer must be first deleted and
    // so unreference all CUnits. Then the multiplexer can be deleted and drag all
    // CUnits with itself.
    const int mid = s->m_iMuxID;
    CMultiplexer* mux = NULL;
    if (mid == -1)
    {
        HLOGC(smlog.Debug, log << CONID(u) << "has NO MUXER ASSOCIATED, ok.");
    }
    else
    {
        mux = map_getp(m_mMultiplexer, mid);
        if (!mux)
        {
            LOGC(smlog.Fatal, log << "IPE: MUXER id=" << mid << " NOT FOUND!");
        }
        else
        {
            // Unpin this socket from the multiplexer.
            s->m_iMuxID = -1;
            mux->deleteSocket(u);
            HLOGC(smlog.Debug, log << CONID(u) << "deleted from MUXER and cleared muxer ID");
        }
    }
    HLOGC(smlog.Debug, log << "GC/tryRemoveClosedSocket: DELETING SOCKET @" << u);
    delete s;
    HLOGC(smlog.Debug, log << "GC/tryRemoveClosedSocket: socket @" << u << " DELETED. Checking muxer id=" << mid);

    return mux;
}

/// Check after removal of a socket from the multiplexer if it was the
/// last one and hence the multiplexer itself should be removed.
///
/// @param mid Muxer ID that identifies the multiplexer in the socket
/// @param u Socket ID that was the last multiplexer's user (logging only)
// [[using locked(m_GlobControlLock)]]
void srt::CUDTUnited::checkRemoveMux(CMultiplexer& mx)
{
    const int mid = mx.id();
    HLOGC(smlog.Debug, log << "removeMux: unrefing muxer " << mid << ", with " << mx.nsockets() << " sockets");
    if (mx.empty())
    {
        HLOGC(smlog.Debug, log << "MUXER id=" << mid << " lost last socket - deleting muxer bound to "
                << mx.channel()->bindAddressAny().str());
        // The channel has no access to the queues and
        // it looks like the multiplexer is the master of all of them.
        // The queues must be silenced before closing the channel
        // because this will cause error to be returned in any operation
        // being currently done in the queues, if any.
        mx.setClosing();

        if (mx.reserveDisposal())
        {
            CGlobEvent::triggerEvent(); // make sure no hangs when exitting workers
            HLOGC(smlog.Debug, log << "... RESERVED for disposal. Stopping threads..");
            // Disposal reserved to this thread. Now you can safely
            // unlock m_GlobControlLock and be sure that no other thread
            // is going to dispose this multiplexer. Some may attempt to also
            // reserve disposal, but they will fail.
            {
                InvertedLock ulk (m_GlobControlLock);
                mx.stopWorkers();
                HLOGC(smlog.Debug, log << "... Worker threads stopped, reacquiring mutex..");
            }
            // After re-locking m_GlobControlLock we are certain
            // that the privilege of deleting this multiplexer is still
            // on this thread.
            HLOGC(smlog.Debug, log << "... Muxer destroyed, removing");
            m_mMultiplexer.erase(mid);
        }
        else
        {
            HLOGC(smlog.Debug, log << "... NOT RESERVED to disposal, already reserved");
            // Some other thread has already reserved disposal for itself
            // hence promising to dispose this multiplexer. You can safely leave
            // it here.
        }
    }
    else
    {
        HLOGC(smlog.Debug, log << "MUXER id=" << mid << " has still " << mx.nsockets() << " users");
    }
}

void srt::CUDTUnited::checkTemporaryDatabases()
{
    ExclusiveLock cg(m_GlobControlLock);

    // It's not very efficient to collect first the keys of all
    // elements to remove and then remove from the map by key.

    // In C++20 this is possible by doing
    //    m_ClosedDatabase.erase_if([](auto& c) { return --c.generation <= 0; });
    // but nothing equivalent in the earlier standards.

    vector<SRTSOCKET> expired;

    for (map<SRTSOCKET, CloseInfo>::iterator c = m_ClosedDatabase.begin();
            c != m_ClosedDatabase.end(); ++c)
    {
        --c->second.generation;
        if (c->second.generation <= 0)
            expired.push_back(c->first);
    }

    for (vector<SRTSOCKET>::iterator i = expired.begin(); i != expired.end(); ++i)
        m_ClosedDatabase.erase(*i);
}

// Muxer in this function is added a socket to its lists and pinning
// it into the socket, but does not modify any multiplexer's data.
void srt::CUDTUnited::installMuxer(CUDTSocket* pw_s, CMultiplexer* fw_pm)
{
    pw_s->core().m_pMuxer    = fw_pm;
    pw_s->m_iMuxID           = fw_pm->id();

    pw_s->m_SelfAddr = fw_pm->selfAddr();
    fw_pm->addSocket(pw_s);
}

bool srt::CUDTUnited::inet6SettingsCompat(const sockaddr_any& muxaddr, const CSrtMuxerConfig& cfgMuxer,
        const sockaddr_any& reqaddr, const CSrtMuxerConfig& cfgSocket)
{
    if (muxaddr.family() != AF_INET6)
        return true; // Don't check - the family has been checked already

    if (reqaddr.isany())
    {
        if (cfgSocket.iIpV6Only == -1) // Treat as "adaptive"
            return true;

        // If set explicitly, then it must be equal to the one of found muxer.
        if (cfgSocket.iIpV6Only != cfgMuxer.iIpV6Only)
        {
#define V6ONLTSET(flag) (flag ? "IPv6-only" : "IPv4+IPv6")
            const char* sockm = V6ONLTSET(cfgSocket.iIpV6Only);
            const char* muxm = V6ONLTSET(cfgMuxer.iIpV6Only);
#undef V6ONLTSET
            LOGC(smlog.Error, log << "inet6SettingsCompat: incompatible IPv6: muxer=" << muxm << " socket=" << sockm);
            return false;
        }
    }

    // If binding to the certain IPv6 address, then this setting doesn't matter.
    return true;
}

bool srt::CUDTUnited::channelSettingsMatch(const CSrtMuxerConfig& cfgMuxer, const CSrtConfig& cfgSocket)
{
    if (!cfgMuxer.bReuseAddr)
    {
        HLOGP(smlog.Debug, "channelSettingsMatch: fail: the multiplexer is not reusable");
        return false;
    }

    if (cfgMuxer.isCompatWith(cfgSocket))
        return true;

    HLOGP(smlog.Debug, "channelSettingsMatch: fail: some options have different values");
    return false;
}

void srt::CUDTUnited::updateMux(CUDTSocket* s, const sockaddr_any& reqaddr, const UDPSOCKET* udpsock /*[[nullable]]*/)
{
    ExclusiveLock cg(m_GlobControlLock);

    // If udpsock is provided, then this socket will be simply
    // taken for binding as a good deal. It would be nice to make
    // a sanity check to see if this UDP socket isn't already installed
    // in some multiplexer, but we state this UDP socket isn't accessible
    // anyway so this wouldn't be possible.
    if (!udpsock)
    {
        CMultiplexer* pmux = findSuitableMuxer(s, reqaddr);
        if (pmux)
        {
            HLOGC(smlog.Debug, log << "bind: reusing multiplexer for " << pmux->selfAddr().str());
            // reuse the existing multiplexer
            installMuxer((s), (pmux));
            return;
        }
    }
    // We state that if the user has passed their own UDP socket,
    // it is either bound already - and did so without any conflicts
    // with the existing SRT socket's multiplexer - or is not bound.

    // a new multiplexer is needed
    int muxid = (int32_t)s->id();

    try
    {
        std::pair<CMultiplexer&, bool> is = map_tryinsert(m_mMultiplexer, muxid);

        // Should be impossible, but must be prevented.
        // NOTE: map::insert with a pair simply ignores the passed value,
        // if the key is already found.
        if (!is.second)
        {
            LOGC(smlog.Error, log << "IPE: Trying to add multiplexer with id=" << muxid << " which is already busy");
            throw CUDTException(MJ_NOTSUP, MN_ISBOUND);
        }
        CMultiplexer& m = is.first;
        m.configure(int32_t(s->id()), s->core().m_config, reqaddr, udpsock);
        installMuxer((s), (&m));
    }
    catch (const CUDTException& x)
    {
        IF_HEAVY_LOGGING(char errmsg[161]);
        HLOGC(smlog.Debug, log << "installMuxer: FAILED; removing multiplexer: ERROR #" << x.getErrorCode()
                << ": " << x.getErrorMessage() << ": errno=" << x.getErrno() << SysStrError(x.getErrno(), errmsg, 160));
        m_mMultiplexer.erase(muxid);
        throw;
    }
    catch (...)
    {
        HLOGC(smlog.Debug, log << "installMuxer: FAILED; removing multiplexer (IPE: UNKNOWN EXCEPTION)");
        m_mMultiplexer.erase(muxid);
        throw CUDTException(MJ_SYSTEMRES, MN_MEMORY, 0);
    }

    HLOGC(smlog.Debug, log << "bind: creating new multiplexer bound to " << reqaddr.str());
}

// This function is going to find a multiplexer for the port contained
// in the 'ls' listening socket. The multiplexer must exist when the listener
// exists, otherwise the dispatching procedure wouldn't even call this
// function. By historical reasons there's also a fallback for a case when the
// multiplexer wasn't found by id, the search by port number continues.
bool srt::CUDTUnited::updateListenerMux(CUDTSocket* s, const CUDTSocket* ls)
{
    ExclusiveLock cg(m_GlobControlLock);
    const int  port = ls->m_SelfAddr.hport();

    HLOGC(smlog.Debug,
          log << "updateListenerMux: finding muxer of listener socket @" << ls->id() << " muxid=" << ls->m_iMuxID
              << " bound=" << ls->m_SelfAddr.str() << " FOR @" << s->id() << " addr=" << s->m_SelfAddr.str()
              << "_->_" << s->m_PeerAddr.str());

    // First thing that should be certain here is that there should exist
    // a muxer with the ID written in the listener socket's mux ID.

    CMultiplexer* mux = map_getp(m_mMultiplexer, ls->m_iMuxID);

    // NOTE:
    // THIS BELOW CODE is only for a highly unlikely situation when the listener
    // socket has been closed in the meantime when the accepted socket is being
    // processed. This procedure is different than updateMux because this time we
    // only want to have a multiplexer socket to be assigned to the accepted socket.
    // It is also unlikely that the listener socket is garbage-collected so fast, so
    // this procedure will most likely find the multiplexer of the zombie listener socket,
    // which no longer accepts new connections (the listener is withdrawn immediately from
    // the port) that wasn't yet completely deleted.
    CMultiplexer* fallback = NULL;
    if (!mux)
    {
        LOGC(smlog.Error, log << "updateListenerMux: IPE? listener muxer not found by ID, trying by port");

        // To be used as first found with different IP version

        // find the listener's address
        for (map<int, CMultiplexer>::iterator i = m_mMultiplexer.begin(); i != m_mMultiplexer.end(); ++i)
        {
            CMultiplexer& m = i->second;

#if ENABLE_HEAVY_LOGGING
            ostringstream that_muxer;
            that_muxer << "id=" << m.id() << " addr=" << m.selfAddr().str();
#endif

            if (m.selfAddr().hport() == port)
            {
                HLOGC(smlog.Debug, log << "updateListenerMux: reusing muxer: " << that_muxer.str());
                if (m.selfAddr().family() == s->m_PeerAddr.family())
                {
                    mux = &m; // best match
                    break;
                }
                else if (m.selfAddr().family() == AF_INET6)
                {
                    // Allowed fallback case when we only need an accepted socket.
                    fallback = &m;
                }
            }
            else
            {
                HLOGC(smlog.Debug, log << "updateListenerMux: SKIPPING muxer: " << that_muxer.str());
            }
        }

        if (!mux && fallback)
        {
            // It is allowed to reuse this multiplexer, but the socket must allow both IPv4 and IPv6
            if (fallback->cfg().iIpV6Only == 0)
            {
                HLOGC(smlog.Warn, log << "updateListenerMux: reusing multiplexer from different family");
                mux = fallback;
            }
        }
    }

    // Checking again because the above procedure could have set it
    if (mux)
    {
        // reuse the existing multiplexer
        installMuxer((s), (mux));
        return true;
    }

    return false;
}

srt::CMultiplexer* srt::CUDTUnited::findSuitableMuxer(CUDTSocket* s, const sockaddr_any& reqaddr)
{
    // If not, we need to see if there exist already a multiplexer bound
    // to the same endpoint.
    const int         port      = reqaddr.hport();
    const CSrtConfig& cfgSocket = s->core().m_config;

    // This loop is going to check the attempted binding of
    // address:port and socket settings against every existing
    // multiplexer. Possible results of the check are:

    // 1. MATCH: identical address - reuse it and quit.
    // 2. CONFLICT: report error: the binding partially overlaps
    //    so it neither can be reused nor is free to bind.
    // 3. PASS: different and not overlapping - continue searching.

    // In this function the convention is:
    // MATCH: do nothing and proceed with binding reusage, THEN break.
    // CONFLICT: throw an exception.
    // PASS: use 'continue' to pass to the next element.

    bool reuse_attempt = false;
    for (map<int, CMultiplexer>::iterator i = m_mMultiplexer.begin(); i != m_mMultiplexer.end(); ++i)
    {
        CMultiplexer const& m = i->second;

        sockaddr_any mux_addr = m.selfAddr();

        // Check if the address was reset. If so, this means this muxer is
        // about to be deleted, so definitely don't use it.
        if (mux_addr.family() == AF_UNSPEC)
            continue;

        // First, we need to find a multiplexer with the same port.
        if (mux_addr.hport() != port)
        {
            HLOGC(smlog.Debug,
                    log << "bind: muxer @" << m.id() << " found, but for port " << mux_addr.hport()
                    << " (requested port: " << port << ")");
            continue;
        }

        HLOGC(smlog.Debug,
                log << "bind: Found existing muxer @" << m.id() << " : " << mux_addr.str() << " - check against "
                << reqaddr.str());

        // If this is bound to the wildcard address, it can be reused if:
        // - reqaddr is also a wildcard
        // - channel settings match
        // Otherwise it's a conflict.

        if (mux_addr.isany())
        {
            if (mux_addr.family() == AF_INET6)
            {
                // With IPv6 we need to research two possibilities:
                // iIpV6Only == 1 -> This means that it binds only :: wildcard, but not 0.0.0.0
                // iIpV6Only == 0 -> This means that it binds both :: and 0.0.0.0.
                // iIpV6Only == -1 -> Hard to say what to do, but treat it as a potential conflict in any doubtful case.

                if (m.cfg().iIpV6Only == 1)
                {
                    // PASS IF: candidate is IPv4, no matter the address
                    // MATCH IF: candidate is IPv6 with only=1
                    // CONFLICT IF: candidate is IPv6 with only != 1 or IPv6 non-wildcard.

                    if (reqaddr.family() == AF_INET)
                    {
                        HLOGC(smlog.Debug, log << "bind: muxer @" << m.id()
                                << " is :: v6only - requested IPv4 ANY is NOT IN THE WAY. Searching on.");
                        continue;
                    }

                    // Candidate is AF_INET6

                    if (cfgSocket.iIpV6Only != 1 || !reqaddr.isany())
                    {
                        // CONFLICT:
                        // 1. attempting to make a wildcard IPv4 + IPv6
                        // while the multiplexer for wildcard IPv6 exists.
                        // 2. If binding to a given address, it conflicts with the wildcard
                        LOGC(smlog.Error,
                                log << "bind: Address: " << reqaddr.str()
                                << " conflicts with existing IPv6 wildcard binding: " << mux_addr.str());
                        throw CUDTException(MJ_NOTSUP, MN_BUSYPORT, 0);
                    }

                    // Otherwise, MATCH.
                }
                else if (m.cfg().iIpV6Only == 0)
                {
                    // Muxer's address is a wildcard for :: and 0.0.0.0 at once.
                    // This way only IPv6 wildcard with v6only=0 is a perfect match and everything
                    // else is a conflict.

                    if (reqaddr.family() == AF_INET6 && reqaddr.isany() && cfgSocket.iIpV6Only == 0)
                    {
                        // MATCH
                    }
                    else
                    {
                        // CONFLICT: attempting to make a wildcard IPv4 + IPv6 while
                        // the multiplexer for wildcard IPv6 exists.
                        LOGC(smlog.Error,
                                log << "bind: Address: " << reqaddr.str() << " v6only=" << cfgSocket.iIpV6Only
                                << " conflicts with existing IPv6 + IPv4 wildcard binding: " << mux_addr.str());
                        throw CUDTException(MJ_NOTSUP, MN_BUSYPORT, 0);
                    }
                }
                else // Case -1, by unknown reason. Accept only with -1 setting, others are conflict.
                {
                    if (reqaddr.family() == AF_INET6 && reqaddr.isany() && cfgSocket.iIpV6Only == -1)
                    {
                        // MATCH
                    }
                    else
                    {
                        LOGC(smlog.Error,
                                log << "bind: Address: " << reqaddr.str() << " v6only=" << cfgSocket.iIpV6Only
                                << " conflicts with existing IPv6 v6only=unknown wildcard binding: " << mux_addr.str());
                        throw CUDTException(MJ_NOTSUP, MN_BUSYPORT, 0);
                    }
                }
            }
            else // muxer is IPv4 wildcard
            {
                // Then only IPv4 wildcard is a match and:
                // - IPv6 with only=true is PASS (not a conflict)
                // - IPv6 with only=false is CONFLICT
                // - IPv6 with only=undefined is CONFLICT
                // REASON: we need to make a potential conflict a conflict as there will be
                // no bind() call to check if this wouldn't be a conflict in result. If you want
                // to have a binding to IPv6 that should avoid conflict with IPv4 wildcard binding,
                // then SRTO_IPV6ONLY option must be explicitly set before binding.
                // Also:
                if (reqaddr.family() == AF_INET)
                {
                    if (reqaddr.isany())
                    {
                        // MATCH
                    }
                    else
                    {
                        LOGC(smlog.Error,
                                log << "bind: Address: " << reqaddr.str()
                                << " conflicts with existing IPv4 wildcard binding: " << mux_addr.str());
                        throw CUDTException(MJ_NOTSUP, MN_BUSYPORT, 0);
                    }
                }
                else // AF_INET6
                {
                    if (cfgSocket.iIpV6Only == 1 || !reqaddr.isany())
                    {
                        // PASS
                        HLOGC(smlog.Debug, log << "bind: muxer @" << m.id()
                                << " is IPv4 wildcard - requested " << reqaddr.str() << " v6only=" << cfgSocket.iIpV6Only
                                << " is NOT IN THE WAY. Searching on.");
                        continue;
                    }
                    else
                    {
                        LOGC(smlog.Error,
                                log << "bind: Address: " << reqaddr.str() << " v6only=" << cfgSocket.iIpV6Only
                                << " conflicts with existing IPv4 wildcard binding: " << mux_addr.str());
                        throw CUDTException(MJ_NOTSUP, MN_BUSYPORT, 0);
                    }
                }
            }

            reuse_attempt = true;
            HLOGC(smlog.Debug, log << "bind: wildcard address - multiplexer reusable");
        }
        // Muxer address is NOT a wildcard, so conflicts only with WILDCARD of the same type
        else if (reqaddr.isany() && reqaddr.family() == mux_addr.family())
        {
            LOGC(smlog.Error,
                    log << "bind: Wildcard address: " << reqaddr.str()
                    << " conflicts with existing IP binding: " << mux_addr.str());
            throw CUDTException(MJ_NOTSUP, MN_BUSYPORT, 0);
        }
        // If this is bound to a certain address, AND:
        else if (mux_addr.equal_address(reqaddr))
        {
            // - the address is the same as reqaddr
            reuse_attempt = true;
            HLOGC(smlog.Debug, log << "bind: same IP address - multiplexer reusable");
        }
        else
        {
            HLOGC(smlog.Debug, log << "bind: IP addresses differ - ALLOWED to create a new multiplexer");
            continue;
        }
        // Otherwise:
        // - the address is different than reqaddr
        //   - the address can't be reused, but this can go on with new one.

        // If this is a reusage attempt:
        if (reuse_attempt)
        {
            //   - if the channel settings match, it can be reused
            if (channelSettingsMatch(m.cfg(), cfgSocket)
                    && inet6SettingsCompat(mux_addr, m.cfg(), reqaddr, cfgSocket))
            {
                return &i->second;
            }
            //   - if not, it's a conflict
            LOGC(smlog.Error,
                    log << "bind: Address: " << reqaddr.str() << " conflicts with binding: " << mux_addr.str()
                    << " due to channel settings");
            throw CUDTException(MJ_NOTSUP, MN_BUSYPORT, 0);
        }
        // If not, proceed to the next one, and when there are no reusage
        // candidates, proceed with creating a new multiplexer.

        // Note that a binding to a different IP address is not treated
        // as a candidate for either reusage or conflict.
        LOGC(smlog.Fatal, log << "SHOULD NOT GET HERE!!!");
        SRT_ASSERT(false);
    }

    HLOGC(smlog.Debug, log << "bind: No suitable multiplexer for " << reqaddr.str() << " - can go on with new one");

    // No suitable muxer found - create a new multiplexer.
    return NULL;
}

void* srt::CUDTUnited::garbageCollect(void* p)
{
    CUDTUnited* self = (CUDTUnited*)p;

    THREAD_STATE_INIT("SRT:GC");

    UniqueLock gclock(self->m_GCStopLock);

    // START LIBRARY RUNNING LOOP
    while (!self->m_bGCClosing)
    {
        INCREMENT_THREAD_ITERATIONS();
        self->checkBrokenSockets();
        self->checkTemporaryDatabases();

        HLOGC(inlog.Debug, log << "GC: sleep 1 s");
        self->m_GCStopCond.wait_for(gclock, seconds_from(1));
    }
    // END.

    THREAD_EXIT();
    return NULL;
}

////////////////////////////////////////////////////////////////////////////////

SRTRUNSTATUS srt::CUDT::startup()
{
    return uglobal().startup();
}

SRTSTATUS srt::CUDT::cleanup()
{
    return uglobal().cleanup();
}

SRTSOCKET srt::CUDT::socket()
{
    try
    {
        return uglobal().newSocket();
    }
    catch (const CUDTException& e)
    {
        APIError a(e);
        return SRT_INVALID_SOCK;
    }
    catch (const bad_alloc&)
    {
        APIError a(MJ_SYSTEMRES, MN_MEMORY, 0);
        return SRT_INVALID_SOCK;
    }
    catch (const std::exception& ee)
    {
        LOGC(aclog.Fatal, log << "socket: UNEXPECTED EXCEPTION: " << typeid(ee).name() << ": " << ee.what());
        APIError a(MJ_UNKNOWN, MN_NONE, 0);
        return SRT_INVALID_SOCK;
    }
}

srt::CUDT::APIError::APIError(const CUDTException& e)
{
    SetThreadLocalError(e);
}

srt::CUDT::APIError::APIError(CodeMajor mj, CodeMinor mn, int syserr)
{
    SetThreadLocalError(CUDTException(mj, mn, syserr));
}

srt::CUDT::APIError::APIError(int errorcode)
{
    CodeMajor mj = CodeMajor(errorcode / 1000);
    CodeMinor mn = CodeMinor(errorcode % 1000);
    SetThreadLocalError(CUDTException(mj, mn, 0));
}

#if ENABLE_BONDING
// This is an internal function; 'type' should be pre-checked if it has a correct value.
// This doesn't have argument of GroupType due to header file conflicts.

// [[using locked(s_UDTUnited.m_GlobControlLock)]]
srt::CUDTGroup& srt::CUDTUnited::newGroup(const int type)
{
    const SRTSOCKET id = generateSocketID(true);

    // Now map the group
    return addGroup(id, SRT_GROUP_TYPE(type)).set_id(id);
}

SRTSOCKET srt::CUDT::createGroup(SRT_GROUP_TYPE gt)
{
    try
    {
        srt::sync::ExclusiveLock globlock(uglobal().m_GlobControlLock);
        return uglobal().newGroup(gt).id();
        // Note: potentially, after this function exits, the group
        // could be deleted, immediately, from a separate thread (tho
        // unlikely because the other thread would need some handle to
        // keep it). But then, the first call to any API function would
        // return invalid ID error.
    }
    catch (const CUDTException& e)
    {
        return APIError(e), SRT_INVALID_SOCK;
    }
    catch (...)
    {
        return APIError(MJ_SYSTEMRES, MN_MEMORY, 0), SRT_INVALID_SOCK;
    }
}

// [[using locked(m_ControlLock)]]
// [[using locked(CUDT::s_UDTUnited.m_GlobControlLock)]]
void srt::CUDTSocket::removeFromGroup(bool broken)
{
    CUDTGroup* g = m_GroupOf;
    if (g)
    {
        // Reset group-related fields immediately. They won't be accessed
        // in the below calls, while the iterator will be invalidated for
        // a short moment between removal from the group container and the end,
        // while the GroupLock would be already taken out. It is safer to reset
        // it to a NULL iterator before removal.
        m_GroupOf         = NULL;
        m_GroupMemberData = NULL;

        bool still_have = g->remove(id());
        if (broken)
        {
            // Activate the SRT_EPOLL_UPDATE event on the group
            // if it was because of a socket that was earlier connected
            // and became broken. This is not to be sent in case when
            // it is a failure during connection, or the socket was
            // explicitly removed from the group.
            g->activateUpdateEvent(still_have);
        }

        HLOGC(smlog.Debug,
              log << "removeFromGroup: socket @" << id() << " NO LONGER A MEMBER of $" << g->id() << "; group is "
                  << (still_have ? "still ACTIVE" : "now EMPTY"));
    }
}

SRTSOCKET srt::CUDT::getGroupOfSocket(SRTSOCKET socket)
{
    // Lock this for the whole function as we need the group
    // to persist the call.
    SharedLock glock(uglobal().m_GlobControlLock);
    CUDTSocket* s = uglobal().locateSocket_LOCKED(socket);
    if (!s || !s->m_GroupOf)
        return APIError(MJ_NOTSUP, MN_INVAL, 0), SRT_INVALID_SOCK;

    return s->m_GroupOf->id();
}

SRTSTATUS srt::CUDT::getGroupData(SRTSOCKET groupid, SRT_SOCKGROUPDATA* pdata, size_t* psize)
{
    if (!CUDT::isgroup(groupid) || !psize)
    {
        return APIError(MJ_NOTSUP, MN_INVAL, 0);
    }

    CUDTUnited::GroupKeeper k(uglobal(), groupid, CUDTUnited::ERH_RETURN);
    if (!k.group)
    {
        return APIError(MJ_NOTSUP, MN_INVAL, 0);
    }

    // To get only the size of the group pdata=NULL can be used
    return k.group->getGroupData(pdata, psize);
}
#endif

SRTSTATUS srt::CUDT::bind(SRTSOCKET u, const sockaddr* name, int namelen)
{
    try
    {
        sockaddr_any sa(name, namelen);
        if (sa.len == 0)
        {
            // This happens if the namelen check proved it to be
            // too small for particular family, or that family is
            // not recognized (is none of AF_INET, AF_INET6).
            // This is a user error.
            return APIError(MJ_NOTSUP, MN_INVAL, 0);
        }
        CUDTSocket* s = uglobal().locateSocket(u);
        if (!s)
            return APIError(MJ_NOTSUP, MN_INVAL, 0);

        return uglobal().bind(s, sa);
    }
    catch (const CUDTException& e)
    {
        return APIError(e);
    }
    catch (bad_alloc&)
    {
        return APIError(MJ_SYSTEMRES, MN_MEMORY, 0);
    }
    catch (const std::exception& ee)
    {
        LOGC(aclog.Fatal, log << "bind: UNEXPECTED EXCEPTION: " << typeid(ee).name() << ": " << ee.what());
        return APIError(MJ_UNKNOWN, MN_NONE, 0);
    }
}

SRTSTATUS srt::CUDT::bind(SRTSOCKET u, UDPSOCKET udpsock)
{
    try
    {
        CUDTSocket* s = uglobal().locateSocket(u);
        if (!s)
            return APIError(MJ_NOTSUP, MN_INVAL, 0);

        return uglobal().bind(s, udpsock);
    }
    catch (const CUDTException& e)
    {
        return APIError(e);
    }
    catch (bad_alloc&)
    {
        return APIError(MJ_SYSTEMRES, MN_MEMORY, 0);
    }
    catch (const std::exception& ee)
    {
        LOGC(aclog.Fatal, log << "bind/udp: UNEXPECTED EXCEPTION: " << typeid(ee).name() << ": " << ee.what());
        return APIError(MJ_UNKNOWN, MN_NONE, 0);
    }
}

SRTSTATUS srt::CUDT::listen(SRTSOCKET u, int backlog)
{
    try
    {
        return uglobal().listen(u, backlog);
    }
    catch (const CUDTException& e)
    {
        return APIError(e);
    }
    catch (bad_alloc&)
    {
        return APIError(MJ_SYSTEMRES, MN_MEMORY, 0);
    }
    catch (const std::exception& ee)
    {
        LOGC(aclog.Fatal, log << "listen: UNEXPECTED EXCEPTION: " << typeid(ee).name() << ": " << ee.what());
        return APIError(MJ_UNKNOWN, MN_NONE, 0);
    }
}

SRTSOCKET srt::CUDT::accept_bond(const SRTSOCKET listeners[], int lsize, int64_t msTimeOut)
{
    try
    {
        return uglobal().accept_bond(listeners, lsize, msTimeOut);
    }
    catch (const CUDTException& e)
    {
        SetThreadLocalError(e);
        return SRT_INVALID_SOCK;
    }
    catch (bad_alloc&)
    {
        SetThreadLocalError(CUDTException(MJ_SYSTEMRES, MN_MEMORY, 0));
        return SRT_INVALID_SOCK;
    }
    catch (const std::exception& ee)
    {
        LOGC(aclog.Fatal, log << "accept_bond: UNEXPECTED EXCEPTION: " << typeid(ee).name() << ": " << ee.what());
        SetThreadLocalError(CUDTException(MJ_UNKNOWN, MN_NONE, 0));
        return SRT_INVALID_SOCK;
    }
}

SRTSOCKET srt::CUDT::accept(SRTSOCKET u, sockaddr* addr, int* addrlen)
{
    try
    {
        return uglobal().accept(u, addr, addrlen);
    }
    catch (const CUDTException& e)
    {
        SetThreadLocalError(e);
        return SRT_INVALID_SOCK;
    }
    catch (const bad_alloc&)
    {
        SetThreadLocalError(CUDTException(MJ_SYSTEMRES, MN_MEMORY, 0));
        return SRT_INVALID_SOCK;
    }
    catch (const std::exception& ee)
    {
        LOGC(aclog.Fatal, log << "accept: UNEXPECTED EXCEPTION: " << typeid(ee).name() << ": " << ee.what());
        SetThreadLocalError(CUDTException(MJ_UNKNOWN, MN_NONE, 0));
        return SRT_INVALID_SOCK;
    }
}

SRTSOCKET srt::CUDT::connect(SRTSOCKET u, const sockaddr* name, const sockaddr* tname, int namelen)
{
    try
    {
        return uglobal().connect(u, name, tname, namelen);
    }
    catch (const CUDTException& e)
    {
        return APIError(e), SRT_INVALID_SOCK;
    }
    catch (bad_alloc&)
    {
        return APIError(MJ_SYSTEMRES, MN_MEMORY, 0), SRT_INVALID_SOCK;
    }
    catch (std::exception& ee)
    {
        LOGC(aclog.Fatal, log << "connect: UNEXPECTED EXCEPTION: " << typeid(ee).name() << ": " << ee.what());
        return APIError(MJ_UNKNOWN, MN_NONE, 0), SRT_INVALID_SOCK;
    }
}

#if ENABLE_BONDING
SRTSOCKET srt::CUDT::connectLinks(SRTSOCKET grp, SRT_SOCKGROUPCONFIG targets[], int arraysize)
{
    if (arraysize <= 0)
        return APIError(MJ_NOTSUP, MN_INVAL, 0), SRT_INVALID_SOCK;

    if (!CUDT::isgroup(grp))
    {
        // connectLinks accepts only GROUP id, not socket id.
        return APIError(MJ_NOTSUP, MN_SIDINVAL, 0), SRT_INVALID_SOCK;
    }

    try
    {
        CUDTUnited::GroupKeeper k(uglobal(), grp, CUDTUnited::ERH_THROW);
        return uglobal().groupConnect(k.group, targets, arraysize);
    }
    catch (CUDTException& e)
    {
        return APIError(e), SRT_INVALID_SOCK;
    }
    catch (bad_alloc&)
    {
        return APIError(MJ_SYSTEMRES, MN_MEMORY, 0), SRT_INVALID_SOCK;
    }
    catch (std::exception& ee)
    {
        LOGC(aclog.Fatal, log << "connect: UNEXPECTED EXCEPTION: " << typeid(ee).name() << ": " << ee.what());
        return APIError(MJ_UNKNOWN, MN_NONE, 0), SRT_INVALID_SOCK;
    }
}
#endif

SRTSOCKET srt::CUDT::connect(SRTSOCKET u, const sockaddr* name, int namelen, int32_t forced_isn)
{
    try
    {
        return uglobal().connect(u, name, namelen, forced_isn);
    }
    catch (const CUDTException& e)
    {
        return APIError(e), SRT_INVALID_SOCK;
    }
    catch (bad_alloc&)
    {
        return APIError(MJ_SYSTEMRES, MN_MEMORY, 0), SRT_INVALID_SOCK;
    }
    catch (const std::exception& ee)
    {
        LOGC(aclog.Fatal, log << "connect: UNEXPECTED EXCEPTION: " << typeid(ee).name() << ": " << ee.what());
        return APIError(MJ_UNKNOWN, MN_NONE, 0), SRT_INVALID_SOCK;
    }
}

SRTSTATUS srt::CUDT::close(SRTSOCKET u, int reason)
{
    try
    {
        return uglobal().close(u, reason);
    }
    catch (const CUDTException& e)
    {
        return APIError(e);
    }
    catch (const std::exception& ee)
    {
        LOGC(aclog.Fatal, log << "close: UNEXPECTED EXCEPTION: " << typeid(ee).name() << ": " << ee.what());
        return APIError(MJ_UNKNOWN, MN_NONE, 0);
    }
}

SRTSTATUS srt::CUDT::getpeername(SRTSOCKET u, sockaddr* name, int* namelen)
{
    try
    {
        uglobal().getpeername(u, name, namelen);
        return SRT_STATUS_OK;
    }
    catch (const CUDTException& e)
    {
        return APIError(e);
    }
    catch (const std::exception& ee)
    {
        LOGC(aclog.Fatal, log << "getpeername: UNEXPECTED EXCEPTION: " << typeid(ee).name() << ": " << ee.what());
        return APIError(MJ_UNKNOWN, MN_NONE, 0);
    }
}

SRTSTATUS srt::CUDT::getsockname(SRTSOCKET u, sockaddr* name, int* namelen)
{
    try
    {
        uglobal().getsockname(u, name, namelen);
        return SRT_STATUS_OK;
    }
    catch (const CUDTException& e)
    {
        return APIError(e);
    }
    catch (const std::exception& ee)
    {
        LOGC(aclog.Fatal, log << "getsockname: UNEXPECTED EXCEPTION: " << typeid(ee).name() << ": " << ee.what());
        return APIError(MJ_UNKNOWN, MN_NONE, 0);
    }
}

SRTSTATUS srt::CUDT::getsockdevname(SRTSOCKET u, char* name, size_t* namelen)
{
    try
    {
        uglobal().getsockdevname(u, name, namelen);
        return SRT_STATUS_OK;
    }
    catch (const CUDTException& e)
    {
        return APIError(e);
    }
    catch (const std::exception& ee)
    {
        LOGC(aclog.Fatal, log << "getsockname: UNEXPECTED EXCEPTION: " << typeid(ee).name() << ": " << ee.what());
        return APIError(MJ_UNKNOWN, MN_NONE, 0);
    }
}

SRTSTATUS srt::CUDT::getsockopt(SRTSOCKET u, int, SRT_SOCKOPT optname, void* pw_optval, int* pw_optlen)
{
    if (!pw_optval || !pw_optlen)
    {
        return APIError(MJ_NOTSUP, MN_INVAL, 0);
    }

    try
    {
#if ENABLE_BONDING
        if (CUDT::isgroup(u))
        {
            CUDTUnited::GroupKeeper k(uglobal(), u, CUDTUnited::ERH_THROW);
            k.group->getOpt(optname, (pw_optval), (*pw_optlen));
            return SRT_STATUS_OK;
        }
#endif

        CUDT& udt = uglobal().locateSocket(u, CUDTUnited::ERH_THROW)->core();
        udt.getOpt(optname, (pw_optval), (*pw_optlen));
        return SRT_STATUS_OK;
    }
    catch (const CUDTException& e)
    {
        return APIError(e);
    }
    catch (const std::exception& ee)
    {
        LOGC(aclog.Fatal, log << "getsockopt: UNEXPECTED EXCEPTION: " << typeid(ee).name() << ": " << ee.what());
        return APIError(MJ_UNKNOWN, MN_NONE, 0);
    }
}

SRTSTATUS srt::CUDT::setsockopt(SRTSOCKET u, int, SRT_SOCKOPT optname, const void* optval, int optlen)
{
    if (!optval || optlen < 0)
        return APIError(MJ_NOTSUP, MN_INVAL, 0);

    try
    {
#if ENABLE_BONDING
        if (CUDT::isgroup(u))
        {
            CUDTUnited::GroupKeeper k(uglobal(), u, CUDTUnited::ERH_THROW);
            k.group->setOpt(optname, optval, optlen);
            return SRT_STATUS_OK;
        }
#endif

        CUDT& udt = uglobal().locateSocket(u, CUDTUnited::ERH_THROW)->core();
        udt.setOpt(optname, optval, optlen);
        return SRT_STATUS_OK;
    }
    catch (const CUDTException& e)
    {
        return APIError(e);
    }
    catch (const std::exception& ee)
    {
        LOGC(aclog.Fatal, log << "setsockopt: UNEXPECTED EXCEPTION: " << typeid(ee).name() << ": " << ee.what());
        return APIError(MJ_UNKNOWN, MN_NONE, 0);
    }
}

int srt::CUDT::send(SRTSOCKET u, const char* buf, int len, int)
{
    SRT_MSGCTRL mctrl = srt_msgctrl_default;
    return sendmsg2(u, buf, len, (mctrl));
}

// --> CUDT::recv moved down

int srt::CUDT::sendmsg(SRTSOCKET u, const char* buf, int len, int ttl, bool inorder, int64_t srctime)
{
    SRT_MSGCTRL mctrl = srt_msgctrl_default;
    mctrl.msgttl      = ttl;
    mctrl.inorder     = inorder;
    mctrl.srctime     = srctime;
    return sendmsg2(u, buf, len, (mctrl));
}

int srt::CUDT::sendmsg2(SRTSOCKET u, const char* buf, int len, SRT_MSGCTRL& w_m)
{
    try
    {
#if ENABLE_BONDING
        if (CUDT::isgroup(u))
        {
            CUDTUnited::GroupKeeper k(uglobal(), u, CUDTUnited::ERH_THROW);
            return k.group->send(buf, len, (w_m));
        }
#endif

        return uglobal().locateSocket(u, CUDTUnited::ERH_THROW)->core().sendmsg2(buf, len, (w_m));
    }
    catch (const CUDTException& e)
    {
        return APIError(e).as<int>();
    }
    catch (bad_alloc&)
    {
        return APIError(MJ_SYSTEMRES, MN_MEMORY, 0).as<int>();
    }
    catch (const std::exception& ee)
    {
        LOGC(aclog.Fatal, log << "sendmsg: UNEXPECTED EXCEPTION: " << typeid(ee).name() << ": " << ee.what());
        return APIError(MJ_UNKNOWN, MN_NONE, 0).as<int>();
    }
}

int srt::CUDT::recv(SRTSOCKET u, char* buf, int len, int)
{
    SRT_MSGCTRL mctrl = srt_msgctrl_default;
    int         ret   = recvmsg2(u, buf, len, (mctrl));
    return ret;
}

int srt::CUDT::recvmsg(SRTSOCKET u, char* buf, int len, int64_t& srctime)
{
    SRT_MSGCTRL mctrl = srt_msgctrl_default;
    int         ret   = recvmsg2(u, buf, len, (mctrl));
    srctime           = mctrl.srctime;
    return ret;
}

int srt::CUDT::recvmsg2(SRTSOCKET u, char* buf, int len, SRT_MSGCTRL& w_m)
{
    try
    {
#if ENABLE_BONDING
        if (CUDT::isgroup(u))
        {
            CUDTUnited::GroupKeeper k(uglobal(), u, CUDTUnited::ERH_THROW);
            return k.group->recv(buf, len, (w_m));
        }
#endif

        return uglobal().locateSocket(u, CUDTUnited::ERH_THROW)->core().recvmsg2(buf, len, (w_m));
    }
    catch (const CUDTException& e)
    {
        return APIError(e).as<int>();
    }
    catch (const std::exception& ee)
    {
        LOGC(aclog.Fatal, log << "recvmsg: UNEXPECTED EXCEPTION: " << typeid(ee).name() << ": " << ee.what());
        return APIError(MJ_UNKNOWN, MN_NONE, 0).as<int>();
    }
}

int64_t srt::CUDT::sendfile(SRTSOCKET u, fstream& ifs, int64_t& offset, int64_t size, int block)
{
    try
    {
        CUDT& udt = uglobal().locateSocket(u, CUDTUnited::ERH_THROW)->core();
        return udt.sendfile(ifs, offset, size, block);
    }
    catch (const CUDTException& e)
    {
        return APIError(e).as<int64_t>();
    }
    catch (bad_alloc&)
    {
        return APIError(MJ_SYSTEMRES, MN_MEMORY, 0).as<int64_t>();
    }
    catch (const std::exception& ee)
    {
        LOGC(aclog.Fatal, log << "sendfile: UNEXPECTED EXCEPTION: " << typeid(ee).name() << ": " << ee.what());
        return APIError(MJ_UNKNOWN, MN_NONE, 0).as<int64_t>();
    }
}

int64_t srt::CUDT::recvfile(SRTSOCKET u, fstream& ofs, int64_t& offset, int64_t size, int block)
{
    try
    {
        return uglobal().locateSocket(u, CUDTUnited::ERH_THROW)->core().recvfile(ofs, offset, size, block);
    }
    catch (const CUDTException& e)
    {
        return APIError(e).as<int64_t>();
    }
    catch (const std::exception& ee)
    {
        LOGC(aclog.Fatal, log << "recvfile: UNEXPECTED EXCEPTION: " << typeid(ee).name() << ": " << ee.what());
        return APIError(MJ_UNKNOWN, MN_NONE, 0).as<int64_t>();
    }
}

int srt::CUDT::select(int, UDT::UDSET* readfds, UDT::UDSET* writefds, UDT::UDSET* exceptfds, const timeval* timeout)
{
    if ((!readfds) && (!writefds) && (!exceptfds))
    {
        return APIError(MJ_NOTSUP, MN_INVAL, 0).as<int>();
    }

    try
    {
        return uglobal().select(readfds, writefds, exceptfds, timeout);
    }
    catch (const CUDTException& e)
    {
        return APIError(e).as<int>();
    }
    catch (bad_alloc&)
    {
        return APIError(MJ_SYSTEMRES, MN_MEMORY, 0).as<int>();
    }
    catch (const std::exception& ee)
    {
        LOGC(aclog.Fatal, log << "select: UNEXPECTED EXCEPTION: " << typeid(ee).name() << ": " << ee.what());
        return APIError(MJ_UNKNOWN, MN_NONE, 0).as<int>();
    }
}

int srt::CUDT::selectEx(const vector<SRTSOCKET>& fds,
                        vector<SRTSOCKET>*       readfds,
                        vector<SRTSOCKET>*       writefds,
                        vector<SRTSOCKET>*       exceptfds,
                        int64_t                  msTimeOut)
{
    if ((!readfds) && (!writefds) && (!exceptfds))
    {
        return APIError(MJ_NOTSUP, MN_INVAL, 0).as<int>();
    }

    try
    {
        return uglobal().selectEx(fds, readfds, writefds, exceptfds, msTimeOut);
    }
    catch (const CUDTException& e)
    {
        return APIError(e).as<int>();
    }
    catch (bad_alloc&)
    {
        return APIError(MJ_SYSTEMRES, MN_MEMORY, 0).as<int>();
    }
    catch (const std::exception& ee)
    {
        LOGC(aclog.Fatal, log << "selectEx: UNEXPECTED EXCEPTION: " << typeid(ee).name() << ": " << ee.what());
        return APIError(MJ_UNKNOWN).as<int>();
    }
}

int srt::CUDT::epoll_create()
{
    try
    {
        return uglobal().epoll_create();
    }
    catch (const CUDTException& e)
    {
        return APIError(e).as<int>();
    }
    catch (const std::exception& ee)
    {
        LOGC(aclog.Fatal, log << "epoll_create: UNEXPECTED EXCEPTION: " << typeid(ee).name() << ": " << ee.what());
        return APIError(MJ_UNKNOWN, MN_NONE, 0).as<int>();
    }
}

SRTSTATUS srt::CUDT::epoll_clear_usocks(int eid)
{
    try
    {
        uglobal().epoll_clear_usocks(eid);
        return SRT_STATUS_OK;
    }
    catch (const CUDTException& e)
    {
        return APIError(e);
    }
    catch (std::exception& ee)
    {
        LOGC(aclog.Fatal,
             log << "epoll_clear_usocks: UNEXPECTED EXCEPTION: " << typeid(ee).name() << ": " << ee.what());
        return APIError(MJ_UNKNOWN, MN_NONE, 0);
    }
}

SRTSTATUS srt::CUDT::epoll_add_usock(const int eid, const SRTSOCKET u, const int* events)
{
    try
    {
        uglobal().epoll_add_usock(eid, u, events);
        return SRT_STATUS_OK;
    }
    catch (const CUDTException& e)
    {
        return APIError(e);
    }
    catch (const std::exception& ee)
    {
        LOGC(aclog.Fatal, log << "epoll_add_usock: UNEXPECTED EXCEPTION: " << typeid(ee).name() << ": " << ee.what());
        return APIError(MJ_UNKNOWN, MN_NONE, 0);
    }
}

SRTSTATUS srt::CUDT::epoll_add_ssock(const int eid, const SYSSOCKET s, const int* events)
{
    try
    {
        uglobal().epoll_add_ssock(eid, s, events);
        return SRT_STATUS_OK;
    }
    catch (const CUDTException& e)
    {
        return APIError(e);
    }
    catch (const std::exception& ee)
    {
        LOGC(aclog.Fatal, log << "epoll_add_ssock: UNEXPECTED EXCEPTION: " << typeid(ee).name() << ": " << ee.what());
        return APIError(MJ_UNKNOWN, MN_NONE, 0);
    }
}

SRTSTATUS srt::CUDT::epoll_update_usock(const int eid, const SRTSOCKET u, const int* events)
{
    try
    {
        uglobal().epoll_add_usock(eid, u, events);
        return SRT_STATUS_OK;
    }
    catch (const CUDTException& e)
    {
        return APIError(e);
    }
    catch (const std::exception& ee)
    {
        LOGC(aclog.Fatal,
             log << "epoll_update_usock: UNEXPECTED EXCEPTION: " << typeid(ee).name() << ": " << ee.what());
        return APIError(MJ_UNKNOWN, MN_NONE, 0);
    }
}

SRTSTATUS srt::CUDT::epoll_update_ssock(const int eid, const SYSSOCKET s, const int* events)
{
    try
    {
        uglobal().epoll_update_ssock(eid, s, events);
        return SRT_STATUS_OK;
    }
    catch (const CUDTException& e)
    {
        return APIError(e);
    }
    catch (const std::exception& ee)
    {
        LOGC(aclog.Fatal,
             log << "epoll_update_ssock: UNEXPECTED EXCEPTION: " << typeid(ee).name() << ": " << ee.what());
        return APIError(MJ_UNKNOWN, MN_NONE, 0);
    }
}

SRTSTATUS srt::CUDT::epoll_remove_usock(const int eid, const SRTSOCKET u)
{
    try
    {
        uglobal().epoll_remove_usock(eid, u);
        return SRT_STATUS_OK;
    }
    catch (const CUDTException& e)
    {
        return APIError(e);
    }
    catch (const std::exception& ee)
    {
        LOGC(aclog.Fatal,
             log << "epoll_remove_usock: UNEXPECTED EXCEPTION: " << typeid(ee).name() << ": " << ee.what());
        return APIError(MJ_UNKNOWN, MN_NONE, 0);
    }
}

SRTSTATUS srt::CUDT::epoll_remove_ssock(const int eid, const SYSSOCKET s)
{
    try
    {
        uglobal().epoll_remove_ssock(eid, s);
        return SRT_STATUS_OK;
    }
    catch (const CUDTException& e)
    {
        return APIError(e);
    }
    catch (const std::exception& ee)
    {
        LOGC(aclog.Fatal,
             log << "epoll_remove_ssock: UNEXPECTED EXCEPTION: " << typeid(ee).name() << ": " << ee.what());
        return APIError(MJ_UNKNOWN, MN_NONE, 0);
    }
}

int srt::CUDT::epoll_wait(const int       eid,
                          set<SRTSOCKET>* readfds,
                          set<SRTSOCKET>* writefds,
                          int64_t         msTimeOut,
                          set<SYSSOCKET>* lrfds,
                          set<SYSSOCKET>* lwfds)
{
    try
    {
        return uglobal().epoll_ref().wait(eid, readfds, writefds, msTimeOut, lrfds, lwfds);
    }
    catch (const CUDTException& e)
    {
        return APIError(e).as<int>();
    }
    catch (const std::exception& ee)
    {
        LOGC(aclog.Fatal, log << "epoll_wait: UNEXPECTED EXCEPTION: " << typeid(ee).name() << ": " << ee.what());
        return APIError(MJ_UNKNOWN, MN_NONE, 0).as<int>();
    }
}

int srt::CUDT::epoll_uwait(const int eid, SRT_EPOLL_EVENT* fdsSet, int fdsSize, int64_t msTimeOut)
{
    try
    {
        return uglobal().epoll_uwait(eid, fdsSet, fdsSize, msTimeOut);
    }
    catch (const CUDTException& e)
    {
        return APIError(e).as<int>();
    }
    catch (const std::exception& ee)
    {
        LOGC(aclog.Fatal, log << "epoll_uwait: UNEXPECTED EXCEPTION: " << typeid(ee).name() << ": " << ee.what());
        return APIError(MJ_UNKNOWN, MN_NONE, 0).as<int>();
    }
}

int32_t srt::CUDT::epoll_set(const int eid, int32_t flags)
{
    try
    {
        return uglobal().epoll_set(eid, flags);
    }
    catch (const CUDTException& e)
    {
        return APIError(e).as<int32_t>();
    }
    catch (const std::exception& ee)
    {
        LOGC(aclog.Fatal, log << "epoll_set: UNEXPECTED EXCEPTION: " << typeid(ee).name() << ": " << ee.what());
        return APIError(MJ_UNKNOWN, MN_NONE, 0).as<int32_t>();
    }
}

SRTSTATUS srt::CUDT::epoll_release(const int eid)
{
    try
    {
        uglobal().epoll_release(eid);
        return SRT_STATUS_OK;
    }
    catch (const CUDTException& e)
    {
        return APIError(e);
    }
    catch (const std::exception& ee)
    {
        LOGC(aclog.Fatal, log << "epoll_release: UNEXPECTED EXCEPTION: " << typeid(ee).name() << ": " << ee.what());
        return APIError(MJ_UNKNOWN, MN_NONE, 0);
    }
}

srt::CUDTException& srt::CUDT::getlasterror()
{
    return GetThreadLocalError();
}

SRTSTATUS srt::CUDT::bstats(SRTSOCKET u, CBytePerfMon* perf, bool clear, bool instantaneous)
{
#if ENABLE_BONDING
    if (CUDT::isgroup(u))
        return groupsockbstats(u, perf, clear);
#endif

    try
    {
        CUDT& udt = uglobal().locateSocket(u, CUDTUnited::ERH_THROW)->core();
        udt.bstats(perf, clear, instantaneous);
        return SRT_STATUS_OK;
    }
    catch (const CUDTException& e)
    {
        return APIError(e);
    }
    catch (const std::exception& ee)
    {
        LOGC(aclog.Fatal, log << "bstats: UNEXPECTED EXCEPTION: " << typeid(ee).name() << ": " << ee.what());
        return APIError(MJ_UNKNOWN, MN_NONE, 0);
    }
}

#if ENABLE_BONDING
SRTSTATUS srt::CUDT::groupsockbstats(SRTSOCKET u, CBytePerfMon* perf, bool clear)
{
    try
    {
        CUDTUnited::GroupKeeper k(uglobal(), u, CUDTUnited::ERH_THROW);
        k.group->bstatsSocket(perf, clear);
        return SRT_STATUS_OK;
    }
    catch (const CUDTException& e)
    {
        SetThreadLocalError(e);
        return SRT_ERROR;
    }
    catch (const std::exception& ee)
    {
        LOGC(aclog.Fatal, log << "bstats: UNEXPECTED EXCEPTION: " << typeid(ee).name() << ": " << ee.what());
        SetThreadLocalError(CUDTException(MJ_UNKNOWN, MN_NONE, 0));
        return SRT_ERROR;
    }
}
#endif

srt::CUDT* srt::CUDT::getUDTHandle(SRTSOCKET u)
{
    try
    {
        return &uglobal().locateSocket(u, CUDTUnited::ERH_THROW)->core();
    }
    catch (const CUDTException& e)
    {
        SetThreadLocalError(e);
        return NULL;
    }
    catch (const std::exception& ee)
    {
        LOGC(aclog.Fatal, log << "getUDTHandle: UNEXPECTED EXCEPTION: " << typeid(ee).name() << ": " << ee.what());
        SetThreadLocalError(CUDTException(MJ_UNKNOWN, MN_NONE, 0));
        return NULL;
    }
}

SRT_SOCKSTATUS srt::CUDT::getsockstate(SRTSOCKET u)
{
    try
    {
#if ENABLE_BONDING
        if (CUDT::isgroup(u))
        {
            CUDTUnited::GroupKeeper k(uglobal(), u, CUDTUnited::ERH_THROW);
            return k.group->getStatus();
        }
#endif
        return uglobal().getStatus(u);
    }
    catch (const CUDTException& e)
    {
        SetThreadLocalError(e);
        return SRTS_NONEXIST;
    }
    catch (const std::exception& ee)
    {
        LOGC(aclog.Fatal, log << "getsockstate: UNEXPECTED EXCEPTION: " << typeid(ee).name() << ": " << ee.what());
        SetThreadLocalError(CUDTException(MJ_UNKNOWN, MN_NONE, 0));
        return SRTS_NONEXIST;
    }
}

int srt::CUDT::getMaxPayloadSize(SRTSOCKET id)
{
    return uglobal().getMaxPayloadSize(id);
}

int srt::CUDTUnited::getMaxPayloadSize(SRTSOCKET id)
{
    CUDTSocket* s = locateSocket(id);
    if (!s)
    {
        return CUDT::APIError(MJ_NOTSUP, MN_SIDINVAL).as<int>();
    }

    if (s->m_SelfAddr.family() == AF_UNSPEC)
    {
        return CUDT::APIError(MJ_NOTSUP, MN_ISUNBOUND).as<int>();
    }

    int fam = s->m_SelfAddr.family();
    CUDT& u = s->core();

    std::string errmsg;
    int extra = u.m_config.extraPayloadReserve((errmsg));
    if (extra == -1)
    {
        LOGP(aclog.Error, errmsg);
        return CUDT::APIError(MJ_NOTSUP, MN_INVAL).as<int>();
    }

    // Prefer transfer IP version, if defined. This is defined after
    // the connection is established. Note that the call is rejected
    // if the socket isn't bound, be it explicitly or implicitly by
    // calling srt_connect().
    if (u.m_TransferIPVersion != AF_UNSPEC)
        fam = u.m_TransferIPVersion;

    int payload_size = u.m_config.iMSS - CPacket::HDR_SIZE - CPacket::udpHeaderSize(fam) - extra;

    return payload_size;
}

std::string srt::CUDTUnited::testSocketsClear()
{
    std::ostringstream out;

    ScopedLock lk (m_GlobControlLock);

    // The multiplexer should be empty, but even if it isn't by some reason
    // (some sockets were not yet wiped out by gc), it should contain empty its own containers.
    for (std::map<int, CMultiplexer>::iterator i = m_mMultiplexer.begin(); i != m_mMultiplexer.end(); ++i)
    {
        std::string remain = i->second.testAllSocketsClear();
        if (!remain.empty())
            out << " *" << remain << "*";

        if (!i->second.empty())
            out << " ^DANG^" << i->second.id() << "^";
    }

    for (sockets_t::iterator i = m_Sockets.begin(); i != m_Sockets.end(); ++i)
    {
        out << " !" << i->first;
    }

    return out.str();
}

////////////////////////////////////////////////////////////////////////////////

namespace UDT
{

SRTRUNSTATUS startup()
{
    return srt::CUDT::startup();
}

SRTSTATUS cleanup()
{
    return srt::CUDT::cleanup();
}

SRTSTATUS bind(SRTSOCKET u, const struct sockaddr* name, int namelen)
{
    return srt::CUDT::bind(u, name, namelen);
}

SRTSTATUS bind2(SRTSOCKET u, UDPSOCKET udpsock)
{
    return srt::CUDT::bind(u, udpsock);
}

SRTSTATUS listen(SRTSOCKET u, int backlog)
{
    return srt::CUDT::listen(u, backlog);
}

SRTSOCKET accept(SRTSOCKET u, struct sockaddr* addr, int* addrlen)
{
    return srt::CUDT::accept(u, addr, addrlen);
}

SRTSOCKET connect(SRTSOCKET u, const struct sockaddr* name, int namelen)
{
    return srt::CUDT::connect(u, name, namelen, SRT_SEQNO_NONE);
}

SRTSTATUS close(SRTSOCKET u)
{
    return srt::CUDT::close(u, SRT_CLS_API);
}

SRTSTATUS getpeername(SRTSOCKET u, struct sockaddr* name, int* namelen)
{
    return srt::CUDT::getpeername(u, name, namelen);
}

SRTSTATUS getsockname(SRTSOCKET u, struct sockaddr* name, int* namelen)
{
    return srt::CUDT::getsockname(u, name, namelen);
}

SRTSTATUS getsockopt(SRTSOCKET u, int level, SRT_SOCKOPT optname, void* optval, int* optlen)
{
    return srt::CUDT::getsockopt(u, level, optname, optval, optlen);
}

SRTSTATUS setsockopt(SRTSOCKET u, int level, SRT_SOCKOPT optname, const void* optval, int optlen)
{
    return srt::CUDT::setsockopt(u, level, optname, optval, optlen);
}

// DEVELOPER API

SRTSOCKET connect_debug(SRTSOCKET u, const struct sockaddr* name, int namelen, int32_t forced_isn)
{
    return srt::CUDT::connect(u, name, namelen, forced_isn);
}

int send(SRTSOCKET u, const char* buf, int len, int flags)
{
    return srt::CUDT::send(u, buf, len, flags);
}

int recv(SRTSOCKET u, char* buf, int len, int flags)
{
    return srt::CUDT::recv(u, buf, len, flags);
}

int sendmsg(SRTSOCKET u, const char* buf, int len, int ttl, bool inorder, int64_t srctime)
{
    return srt::CUDT::sendmsg(u, buf, len, ttl, inorder, srctime);
}

int recvmsg(SRTSOCKET u, char* buf, int len, int64_t& srctime)
{
    return srt::CUDT::recvmsg(u, buf, len, srctime);
}

int recvmsg(SRTSOCKET u, char* buf, int len)
{
    int64_t srctime;
    return srt::CUDT::recvmsg(u, buf, len, srctime);
}

int64_t sendfile(SRTSOCKET u, fstream& ifs, int64_t& offset, int64_t size, int block)
{
    return srt::CUDT::sendfile(u, ifs, offset, size, block);
}

int64_t recvfile(SRTSOCKET u, fstream& ofs, int64_t& offset, int64_t size, int block)
{
    return srt::CUDT::recvfile(u, ofs, offset, size, block);
}

int64_t sendfile2(SRTSOCKET u, const char* path, int64_t* offset, int64_t size, int block)
{
    fstream ifs(path, ios::binary | ios::in);
    int64_t ret = srt::CUDT::sendfile(u, ifs, *offset, size, block);
    ifs.close();
    return ret;
}

int64_t recvfile2(SRTSOCKET u, const char* path, int64_t* offset, int64_t size, int block)
{
    fstream ofs(path, ios::binary | ios::out);
    int64_t ret = srt::CUDT::recvfile(u, ofs, *offset, size, block);
    ofs.close();
    return ret;
}

int select(int nfds, UDSET* readfds, UDSET* writefds, UDSET* exceptfds, const struct timeval* timeout)
{
    return srt::CUDT::select(nfds, readfds, writefds, exceptfds, timeout);
}

int selectEx(const vector<SRTSOCKET>& fds,
             vector<SRTSOCKET>*       readfds,
             vector<SRTSOCKET>*       writefds,
             vector<SRTSOCKET>*       exceptfds,
             int64_t                  msTimeOut)
{
    return srt::CUDT::selectEx(fds, readfds, writefds, exceptfds, msTimeOut);
}

int epoll_create()
{
    return srt::CUDT::epoll_create();
}

SRTSTATUS epoll_clear_usocks(int eid)
{
    return srt::CUDT::epoll_clear_usocks(eid);
}

SRTSTATUS epoll_add_usock(int eid, SRTSOCKET u, const int* events)
{
    return srt::CUDT::epoll_add_usock(eid, u, events);
}

SRTSTATUS epoll_add_ssock(int eid, SYSSOCKET s, const int* events)
{
    return srt::CUDT::epoll_add_ssock(eid, s, events);
}

SRTSTATUS epoll_update_usock(int eid, SRTSOCKET u, const int* events)
{
    return srt::CUDT::epoll_update_usock(eid, u, events);
}

SRTSTATUS epoll_update_ssock(int eid, SYSSOCKET s, const int* events)
{
    return srt::CUDT::epoll_update_ssock(eid, s, events);
}

SRTSTATUS epoll_remove_usock(int eid, SRTSOCKET u)
{
    return srt::CUDT::epoll_remove_usock(eid, u);
}

SRTSTATUS epoll_remove_ssock(int eid, SYSSOCKET s)
{
    return srt::CUDT::epoll_remove_ssock(eid, s);
}

int epoll_wait(int             eid,
               set<SRTSOCKET>* readfds,
               set<SRTSOCKET>* writefds,
               int64_t         msTimeOut,
               set<SYSSOCKET>* lrfds,
               set<SYSSOCKET>* lwfds)
{
    return srt::CUDT::epoll_wait(eid, readfds, writefds, msTimeOut, lrfds, lwfds);
}

template <class SOCKTYPE>
inline void set_result(set<SOCKTYPE>* val, int* num, SOCKTYPE* fds)
{
    if (!val || !num || !fds)
        return;

    if (*num > int(val->size()))
        *num = int(val->size()); // will get 0 if val->empty()
    int count = 0;

    // This loop will run 0 times if val->empty()
    for (typename set<SOCKTYPE>::const_iterator it = val->begin(); it != val->end(); ++it)
    {
        if (count >= *num)
            break;
        fds[count++] = *it;
    }
}

int epoll_wait2(int        eid,
                SRTSOCKET* readfds,
                int*       rnum,
                SRTSOCKET* writefds,
                int*       wnum,
                int64_t    msTimeOut,
                SYSSOCKET* lrfds,
                int*       lrnum,
                SYSSOCKET* lwfds,
                int*       lwnum)
{
    // This API is an alternative format for epoll_wait, created for
    // compatibility with other languages. Users need to pass in an array
    // for holding the returned sockets, with the maximum array length
    // stored in *rnum, etc., which will be updated with returned number
    // of sockets.

    set<SRTSOCKET>  readset;
    set<SRTSOCKET>  writeset;
    set<SYSSOCKET>  lrset;
    set<SYSSOCKET>  lwset;
    set<SRTSOCKET>* rval  = NULL;
    set<SRTSOCKET>* wval  = NULL;
    set<SYSSOCKET>* lrval = NULL;
    set<SYSSOCKET>* lwval = NULL;
    if ((readfds != NULL) && (rnum != NULL))
        rval = &readset;
    if ((writefds != NULL) && (wnum != NULL))
        wval = &writeset;
    if ((lrfds != NULL) && (lrnum != NULL))
        lrval = &lrset;
    if ((lwfds != NULL) && (lwnum != NULL))
        lwval = &lwset;

    int ret = srt::CUDT::epoll_wait(eid, rval, wval, msTimeOut, lrval, lwval);
    if (ret > 0)
    {
        // set<SRTSOCKET>::const_iterator i;
        // SET_RESULT(rval, rnum, readfds, i);
        set_result(rval, rnum, readfds);
        // SET_RESULT(wval, wnum, writefds, i);
        set_result(wval, wnum, writefds);

        // set<SYSSOCKET>::const_iterator j;
        // SET_RESULT(lrval, lrnum, lrfds, j);
        set_result(lrval, lrnum, lrfds);
        // SET_RESULT(lwval, lwnum, lwfds, j);
        set_result(lwval, lwnum, lwfds);
    }
    return ret;
}

int epoll_uwait(int eid, SRT_EPOLL_EVENT* fdsSet, int fdsSize, int64_t msTimeOut)
{
    return srt::CUDT::epoll_uwait(eid, fdsSet, fdsSize, msTimeOut);
}

SRTSTATUS epoll_release(int eid)
{
    return srt::CUDT::epoll_release(eid);
}

ERRORINFO& getlasterror()
{
    return srt::CUDT::getlasterror();
}

int getlasterror_code()
{
    return srt::CUDT::getlasterror().getErrorCode();
}

const char* getlasterror_desc()
{
    return srt::CUDT::getlasterror().getErrorMessage();
}

int getlasterror_errno()
{
    return srt::CUDT::getlasterror().getErrno();
}

// Get error string of a given error code
const char* geterror_desc(int code, int err)
{
    srt::CUDTException e(CodeMajor(code / 1000), CodeMinor(code % 1000), err);
    return (e.getErrorMessage());
}

SRTSTATUS bstats(SRTSOCKET u, SRT_TRACEBSTATS* perf, bool clear)
{
    return srt::CUDT::bstats(u, perf, clear);
}

SRT_SOCKSTATUS getsockstate(SRTSOCKET u)
{
    return srt::CUDT::getsockstate(u);
}

} // namespace UDT

namespace srt
{

void setloglevel(LogLevel::type ll)
{
    ScopedLock gg(srt_logger_config.mutex);
    srt_logger_config.max_level = ll;
    srt_logger_config.updateLoggersState();
}

void addlogfa(LogFA fa)
{
    ScopedLock gg(srt_logger_config.mutex);
    srt_logger_config.enabled_fa.set(fa, true);
    srt_logger_config.updateLoggersState();
}

void dellogfa(LogFA fa)
{
    ScopedLock gg(srt_logger_config.mutex);
    srt_logger_config.enabled_fa.set(fa, false);
    srt_logger_config.updateLoggersState();
}

void resetlogfa(set<LogFA> fas)
{
    ScopedLock gg(srt_logger_config.mutex);
    for (int i = 0; i <= SRT_LOGFA_LASTNONE; ++i)
        srt_logger_config.enabled_fa.set(i, fas.count(i));
    srt_logger_config.updateLoggersState();
}

void resetlogfa(const int* fara, size_t fara_size)
{
    ScopedLock gg(srt_logger_config.mutex);
    srt_logger_config.enabled_fa.reset();
    for (const int* i = fara; i != fara + fara_size; ++i)
        srt_logger_config.enabled_fa.set(*i, true);
    srt_logger_config.updateLoggersState();
}

void setlogstream(std::ostream& stream)
{
    ScopedLock gg(srt_logger_config.mutex);
    srt_logger_config.log_stream = &stream;
}

void setloghandler(void* opaque, SRT_LOG_HANDLER_FN* handler)
{
    ScopedLock gg(srt_logger_config.mutex);
    srt_logger_config.loghandler_opaque = opaque;
    srt_logger_config.loghandler_fn     = handler;
}

void setlogflags(int flags)
{
    ScopedLock gg(srt_logger_config.mutex);
    srt_logger_config.flags = flags;
}

SRT_API bool setstreamid(SRTSOCKET u, const std::string& sid)
{
    return CUDT::setstreamid(u, sid);
}
SRT_API std::string getstreamid(SRTSOCKET u)
{
    return CUDT::getstreamid(u);
}

int getrejectreason(SRTSOCKET u)
{
    return CUDT::rejectReason(u);
}

SRTSTATUS setrejectreason(SRTSOCKET u, int value)
{
    return CUDT::rejectReason(u, value);
}

} // namespace srt<|MERGE_RESOLUTION|>--- conflicted
+++ resolved
@@ -172,8 +172,7 @@
 int srt::CUDTSocket::notListening()
 {
     int id = core().notListening();
-    // This dissociates the socket from the muxer, so reset the muxer id
-    m_iMuxID = -1;
+    // This removes listener, but DOES NOT dissociate the socket from the muxer
     return id;
 }
 
@@ -294,10 +293,6 @@
         // Pre-closing: run over all open sockets and close them.
         SharedLock glock(m_GlobControlLock);
 
-        // Do not do generative expiry removal - there's no chance
-        // anyone can extract the close reason information since this point on.
-        m_ClosedDatabase.clear();
-
         for (sockets_t::iterator i = m_Sockets.begin(); i != m_Sockets.end(); ++i)
         {
             CUDTSocket* s = i->second;
@@ -317,6 +312,10 @@
 
     {
         ExclusiveLock glock(m_GlobControlLock);
+
+        // Do not do generative expiry removal - there's no chance
+        // anyone can extract the close reason information since this point on.
+        m_ClosedDatabase.clear();
 
         for (sockets_t::iterator i = m_Sockets.begin(); i != m_Sockets.end(); ++i)
         {
@@ -368,13 +367,26 @@
 
         enterCS(m_GlobControlLock);
         bool empty = m_ClosedSockets.empty();
+        size_t remmuxer = m_mMultiplexer.size();
+        ostringstream om;
+        if (remmuxer)
+        {
+            om << "[";
+            for (map<int, CMultiplexer>::iterator i = m_mMultiplexer.begin(); i != m_mMultiplexer.end(); ++i)
+                om << " " << i->first;
+            om << " ]";
+
+        }
+
         leaveCS(m_GlobControlLock);
 
-        if (empty)
+        if (empty && remmuxer == 0)
             break;
 
-        HLOGC(inlog.Debug, log << "GC: checkBrokenSockets didn't wipe all sockets, repeating after 1s sleep");
-        srt::sync::this_thread::sleep_for(milliseconds_from(1));
+
+        HLOGC(inlog.Debug, log << "GC: checkBrokenSockets didn't wipe all sockets or muxers="
+                << remmuxer << om.str() << ", repeating after 0.1s sleep");
+        srt::sync::this_thread::sleep_for(milliseconds_from(100));
     }
 
 
@@ -550,13 +562,8 @@
         HLOGC(smlog.Debug, log << CONID(ns->id()) << "newSocket: mapping socket " << ns->id());
 
         // protect the m_Sockets structure.
-<<<<<<< HEAD
-        ScopedLock cs(m_GlobControlLock);
+        ExclusiveLock cs(m_GlobControlLock);
         m_Sockets[ns->id()] = ns;
-=======
-        ExclusiveLock cs(m_GlobControlLock);
-        m_Sockets[ns->m_SocketID] = ns;
->>>>>>> 43aef452
     }
     catch (...)
     {
@@ -731,13 +738,8 @@
         HLOGC(cnlog.Debug, log <<
                 "newConnection: incoming " << peer.str() << ", mapping socket " << ns->id());
         {
-<<<<<<< HEAD
-            ScopedLock cg(m_GlobControlLock);
+            ExclusiveLock cg(m_GlobControlLock);
             m_Sockets[ns->id()] = ns;
-=======
-            ExclusiveLock cg(m_GlobControlLock);
-            m_Sockets[ns->m_SocketID] = ns;
->>>>>>> 43aef452
         }
 
         if (ls->core().m_cbAcceptHook)
@@ -1888,13 +1890,7 @@
             ExclusiveLock cl(m_GlobControlLock);
 
             // You won't be updating any EIDs anymore.
-<<<<<<< HEAD
             m_EPoll.wipe_usock(ns->id(), ns->core().m_sPollID);
-
-            ScopedLock cl(m_GlobControlLock);
-=======
-            m_EPoll.wipe_usock(ns->m_SocketID, ns->core().m_sPollID);
->>>>>>> 43aef452
             ns->removeFromGroup(false);
             m_Sockets.erase(ns->id());
             // Intercept to delete the socket on failure.
@@ -2425,9 +2421,6 @@
     // and then once it's assigned, it's never reset to NULL even when
     // destroying the socket.
     CUDT& e = s->core();
-<<<<<<< HEAD
-    if (e.m_pMuxer && e.m_bConnecting && !e.m_bConnected)
-=======
 
     // Allow the socket to be closed by gc, if needed.
     e.m_bManaged = true;
@@ -2438,7 +2431,6 @@
     // as such because it causes a data race. All checked data here are atomic.
     SRT_SOCKSTATUS st = s->m_Status;
     if (e.m_bConnecting && !e.m_bConnected && st >= SRTS_OPENED)
->>>>>>> 43aef452
     {
         // Workaround for a design flaw.
         // It's to work around the case when the socket is being
@@ -2513,7 +2505,7 @@
             // Multiple threads are allowed to dispose it and only
             // one can succeed. But in this case here we need it
             // out possibly immediately.
-            ScopedLock manager_cg(m_GlobControlLock);
+            ExclusiveLock manager_cg(m_GlobControlLock);
             CMultiplexer* mux = muxid != -1 ? map_getp(m_mMultiplexer, muxid) : (CMultiplexer*)NULL;
             s->m_Status = SRTS_CLOSING;
 
@@ -3223,13 +3215,13 @@
         if (!c.m_bBroken)
             continue;
 
-        if (!m_bClosing && !c.m_bManaged)
-        {
-            LOGC(cnlog.Note, log << "Socket @" << s->m_SocketID << " isn't managed and wasn't explicitly closed - NOT collecting");
+        if (!m_bGCClosing && !c.m_bManaged)
+        {
+            LOGC(cnlog.Note, log << "Socket @" << s->id() << " isn't managed and wasn't explicitly closed - NOT collecting");
             continue;
         }
 
-        LOGC(cnlog.Note, log << "Socket @" << s->m_SocketID << " considered wiped: managed=" <<
+        LOGC(cnlog.Note, log << "Socket @" << s->id() << " considered wiped: managed=" <<
                 c.m_bManaged << " broken=" << c.m_bBroken << " closing=" << c.m_bClosing);
 
         if (s->m_Status == SRTS_LISTENING)
@@ -3573,9 +3565,10 @@
             // is going to dispose this multiplexer. Some may attempt to also
             // reserve disposal, but they will fail.
             {
-                InvertedLock ulk (m_GlobControlLock);
+                leaveCS(m_GlobControlLock);
                 mx.stopWorkers();
                 HLOGC(smlog.Debug, log << "... Worker threads stopped, reacquiring mutex..");
+                enterCS(m_GlobControlLock);
             }
             // After re-locking m_GlobControlLock we are certain
             // that the privilege of deleting this multiplexer is still
@@ -3593,7 +3586,11 @@
     }
     else
     {
-        HLOGC(smlog.Debug, log << "MUXER id=" << mid << " has still " << mx.nsockets() << " users");
+#if ENABLE_HEAVY_LOGGING
+        string users = mx.nsockets() ? mx.testAllSocketsClear() : string();
+
+        LOGC(smlog.Debug, log << "MUXER id=" << mid << " has still " << mx.nsockets() << " users" << users);
+#endif
     }
 }
 
@@ -5107,7 +5104,7 @@
 {
     std::ostringstream out;
 
-    ScopedLock lk (m_GlobControlLock);
+    SharedLock lk (m_GlobControlLock);
 
     // The multiplexer should be empty, but even if it isn't by some reason
     // (some sockets were not yet wiped out by gc), it should contain empty its own containers.
