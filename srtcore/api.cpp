--- conflicted
+++ resolved
@@ -795,8 +795,6 @@
             gm->laststatus = SRTS_CONNECTED;
 
             g->setGroupConnected();
-
-<<<<<<< HEAD
             // In the new recvbuffer mode (and common receiver buffer) there's no waiting for reception
             // on a socket and no reading from a socket directly is being done; instead the reading API
             // is directly bound to the group and reading happens directly from the group's buffer.
@@ -805,8 +803,6 @@
             // when it has its own common buffer read-ready, by whatever reason. Packets to the buffer
             // will be delivered by the sockets' receiver threads, so all these things happen strictly
             // in the background.
-=======
->>>>>>> 64b6ac1b
 
             // Keep per-socket sender ready EID.
             int write_modes = SRT_EPOLL_OUT | SRT_EPOLL_ERR;
@@ -3703,9 +3699,6 @@
         m.m_pSndQueue = new CSndQueue;
         m.m_pSndQueue->init(m.m_pChannel, m.m_pTimer);
         m.m_pRcvQueue = new CRcvQueue;
-<<<<<<< HEAD
-        m.m_pRcvQueue->init(128, s->core().maxPayloadSize(), m.m_iIPversion, 1024, m.m_pChannel, m.m_pTimer, s->m_SocketID);
-=======
 
         // We can't use maxPayloadSize() because this value isn't valid until the connection is established.
         // We need to "think big", that is, allocate a size that would fit both IPv4 and IPv6.
@@ -3713,8 +3706,7 @@
 
         HLOGC(smlog.Debug, log << s->core().CONID() << "updateMux: config rcv queue qsize=" << 128
                 << " plsize=" << payload_size << " hsize=" << 1024);
-        m.m_pRcvQueue->init(128, payload_size, m.m_iIPversion, 1024, m.m_pChannel, m.m_pTimer);
->>>>>>> 64b6ac1b
+        m.m_pRcvQueue->init(128, payload_size, m.m_iIPversion, 1024, m.m_pChannel, m.m_pTimer, s->m_SocketID);
 
         // Rewrite the port here, as it might be only known upon return
         // from CChannel::open.
