/*
 * SRT - Secure, Reliable, Transport
 * Copyright (c) 2018 Haivision Systems Inc.
 *
 * This Source Code Form is subject to the terms of the Mozilla Public
 * License, v. 2.0. If a copy of the MPL was not distributed with this
 * file, You can obtain one at http://mozilla.org/MPL/2.0/.
 *
 */

/*****************************************************************************
Copyright (c) 2001 - 2011, The Board of Trustees of the University of Illinois.
All rights reserved.

Redistribution and use in source and binary forms, with or without
modification, are permitted provided that the following conditions are
met:

* Redistributions of source code must retain the above
  copyright notice, this list of conditions and the
  following disclaimer.

* Redistributions in binary form must reproduce the
  above copyright notice, this list of conditions
  and the following disclaimer in the documentation
  and/or other materials provided with the distribution.

* Neither the name of the University of Illinois
  nor the names of its contributors may be used to
  endorse or promote products derived from this
  software without specific prior written permission.

THIS SOFTWARE IS PROVIDED BY THE COPYRIGHT HOLDERS AND CONTRIBUTORS "AS
IS" AND ANY EXPRESS OR IMPLIED WARRANTIES, INCLUDING, BUT NOT LIMITED TO,
THE IMPLIED WARRANTIES OF MERCHANTABILITY AND FITNESS FOR A PARTICULAR
PURPOSE ARE DISCLAIMED. IN NO EVENT SHALL THE COPYRIGHT OWNER OR
CONTRIBUTORS BE LIABLE FOR ANY DIRECT, INDIRECT, INCIDENTAL, SPECIAL,
EXEMPLARY, OR CONSEQUENTIAL DAMAGES (INCLUDING, BUT NOT LIMITED TO,
PROCUREMENT OF SUBSTITUTE GOODS OR SERVICES; LOSS OF USE, DATA, OR
PROFITS; OR BUSINESS INTERRUPTION) HOWEVER CAUSED AND ON ANY THEORY OF
LIABILITY, WHETHER IN CONTRACT, STRICT LIABILITY, OR TORT (INCLUDING
NEGLIGENCE OR OTHERWISE) ARISING IN ANY WAY OUT OF THE USE OF THIS
SOFTWARE, EVEN IF ADVISED OF THE POSSIBILITY OF SUCH DAMAGE.
*****************************************************************************/

/*****************************************************************************
written by
   Yunhong Gu, last updated 07/09/2011
modified by
   Haivision Systems Inc.
*****************************************************************************/

#include "platform_sys.h"

#include <exception>
#include <stdexcept>
#include <typeinfo>
#include <iterator>
#include <vector>

#include <cstring>
#include "utilities.h"
#include "netinet_any.h"
#include "api.h"
#include "core.h"
#include "epoll.h"
#include "logging.h"
#include "threadname.h"
#include "srt.h"
#include "udt.h"

#ifdef _WIN32
#include <win/wintime.h>
#endif

#ifdef _MSC_VER
#pragma warning(error : 4530)
#endif

using namespace std;
using namespace srt_logging;
using namespace srt::sync;

void srt::CUDTSocket::construct()
{
#if ENABLE_BONDING
    m_GroupOf         = NULL;
    m_GroupMemberData = NULL;
#endif
    setupMutex(m_AcceptLock, "Accept");
    setupCond(m_AcceptCond, "Accept");
    setupMutex(m_ControlLock, "Control");
}

srt::CUDTSocket::~CUDTSocket()
{
    releaseMutex(m_AcceptLock);
    releaseCond(m_AcceptCond);
    releaseMutex(m_ControlLock);
}

SRT_TSA_DISABLED // Uses m_Status that should be guarded, but for reading it is enough to be atomic
SRT_SOCKSTATUS srt::CUDTSocket::getStatus()
{
    // TTL in CRendezvousQueue::updateConnStatus() will set m_bConnecting to false.
    // Although m_Status is still SRTS_CONNECTING, the connection is in fact to be closed due to TTL expiry.
    // In this case m_bConnected is also false. Both checks are required to avoid hitting
    // a regular state transition from CONNECTING to CONNECTED.

    if (m_UDT.m_bBroken)
        return SRTS_BROKEN;

    // Connecting timed out
    if ((m_Status == SRTS_CONNECTING) && !m_UDT.m_bConnecting && !m_UDT.m_bConnected)
        return SRTS_BROKEN;

    return m_Status;
}

// [[using locked(m_GlobControlLock)]]
void srt::CUDTSocket::breakSocket_LOCKED(int reason)
{
    // This function is intended to be called from GC,
    // under a lock of m_GlobControlLock.
    m_UDT.m_bBroken        = true;

    // SET THIS to true because this function is called always for a socket
    // that will never have any chance in the future to be manually closed.
    m_UDT.m_bManaged       = true;
    m_UDT.m_iBrokenCounter = 0;
    HLOGC(smlog.Debug, log << "@" << m_UDT.m_SocketID << " CLOSING AS SOCKET");
    m_UDT.closeEntity(reason);
    setClosed();
}

SRT_TSA_DISABLED // Uses m_Status that should be guarded, but for reading it is enough to be atomic
void srt::CUDTSocket::setClosed()
{
    m_Status = SRTS_CLOSED;

    // a socket will not be immediately removed when it is closed
    // in order to prevent other methods from accessing invalid address
    // a timer is started and the socket will be removed after approximately
    // 1 second
    m_tsClosureTimeStamp = steady_clock::now();
}

void srt::CUDTSocket::setBrokenClosed()
{
    m_UDT.m_iBrokenCounter = 60;
    m_UDT.m_bBroken        = true;
    setClosed();
}

bool srt::CUDTSocket::readReady() const
{
    if (m_UDT.m_bConnected && m_UDT.isRcvBufferReady())
        return true;

    if (m_UDT.m_bListening)
        return !m_QueuedSockets.empty();

    return broken();
}

bool srt::CUDTSocket::writeReady() const
{
    return (m_UDT.m_bConnected && (m_UDT.m_pSndBuffer->getCurrBufSize() < m_UDT.m_config.iSndBufSize)) || broken();
}

bool srt::CUDTSocket::broken() const
{
    return m_UDT.m_bBroken || !m_UDT.m_bConnected;
}

int srt::CUDTSocket::notListening()
{
    int id = core().notListening();
    // This removes listener, but DOES NOT dissociate the socket from the muxer
    return id;
}


////////////////////////////////////////////////////////////////////////////////

srt::CUDTUnited::CUDTUnited()
    : m_Sockets()
    , m_GlobControlLock()
    , m_IDLock()
    , m_mMultiplexer()
    , m_pCache(new CCache<CInfoBlock>)
    , m_bGCClosing(false)
    , m_GCStopCond()
    , m_InitLock()
    , m_iInstanceCount(0)
    , m_bGCStatus(false)
{
    // Socket ID MUST start from a random value
    m_SocketIDGenerator      = genRandomInt(1, MAX_SOCKET_VAL);
    m_SocketIDGenerator_init = m_SocketIDGenerator;

    // XXX An unlikely exception thrown from the below calls
    // might destroy the application before `main`. This shouldn't
    // be a problem in general.
    setupMutex(m_GCStartLock, "GCStart");
    setupMutex(m_GCStopLock, "GCStop");
    setupCond(m_GCStopCond, "GCStop");
    setupMutex(m_GlobControlLock, "GlobControl");
    setupMutex(m_IDLock, "ID");
    setupMutex(m_InitLock, "Init");
    // Global initialization code
#ifdef _WIN32
    WORD    wVersionRequested;
    WSADATA wsaData;
    wVersionRequested = MAKEWORD(2, 2);

    if (0 != WSAStartup(wVersionRequested, &wsaData))
        throw CUDTException(MJ_SETUP, MN_NONE, WSAGetLastError());
#endif
    CCryptoControl::globalInit();
    HLOGC(inlog.Debug, log << "SRT Clock Type: " << SRT_SYNC_CLOCK_STR);
}

srt::CUDTUnited::~CUDTUnited()
{
    // Call it if it wasn't called already.
    // This will happen at the end of main() of the application,
    // when the user didn't call srt_cleanup().
    enterCS(m_InitLock);
    stopGarbageCollector();
    leaveCS(m_InitLock);
    closeAllSockets();
    releaseMutex(m_GlobControlLock);
    releaseMutex(m_IDLock);
    releaseMutex(m_InitLock);
    // XXX There's some weird bug here causing this
    // to hangup on Windows. This might be either something
    // bigger, or some problem in pthread-win32. As this is
    // the application cleanup section, this can be temporarily
    // tolerated with simply exit the application without cleanup,
    // counting on that the system will take care of it anyway.
#ifndef _WIN32
    releaseCond(m_GCStopCond);
#endif
    releaseMutex(m_GCStopLock);
    releaseMutex(m_GCStartLock);
    delete m_pCache;
#ifdef _WIN32
    WSACleanup();
#endif
}

string srt::CUDTUnited::CONID(SRTSOCKET sock)
{
    if (int32_t(sock) <= 0) // embraces SRT_INVALID_SOCK, SRT_SOCKID_CONNREQ and illegal negative domain
        return "";

    std::ostringstream os;
    os << "@" << int(sock) << ":";
    return os.str();
}

bool srt::CUDTUnited::startGarbageCollector()
{

    ScopedLock guard(m_GCStartLock);
    if (!m_bGCStatus)
    {
        m_bGCClosing = false;
        m_bGCStatus = StartThread(m_GCThread, garbageCollect, this, "SRT:GC");
    }
    return m_bGCStatus;
}

void srt::CUDTUnited::stopGarbageCollector()
{

    ScopedLock guard(m_GCStartLock);
    if (m_bGCStatus)
    {
        m_bGCStatus = false;
        {
            CUniqueSync gclock (m_GCStopLock, m_GCStopCond);
            m_bGCClosing = true;
            gclock.notify_all();
        }
        m_GCThread.join();
    }
}

void srt::CUDTUnited::closeAllSockets()
{
    // remove all sockets and multiplexers
    HLOGC(inlog.Debug, log << "GC: GLOBAL EXIT - releasing all pending sockets. Acquring control lock...");

    {
        // Pre-closing: run over all open sockets and close them.
        SharedLock glock(m_GlobControlLock);

        for (sockets_t::iterator i = m_Sockets.begin(); i != m_Sockets.end(); ++i)
        {
            CUDTSocket* s = i->second;
            s->breakSocket_LOCKED(SRT_CLS_CLEANUP);

#if ENABLE_BONDING
            if (s->m_GroupOf)
            {
                HLOGC(smlog.Debug,
                      log << "@" << s->id() << " IS MEMBER OF $" << s->m_GroupOf->id()
                          << " (IPE?) - REMOVING FROM GROUP");
                s->removeFromGroup(false);
            }
#endif
        }
    }

    {
        ExclusiveLock glock(m_GlobControlLock);

        // Do not do generative expiry removal - there's no chance
        // anyone can extract the close reason information since this point on.
        m_ClosedDatabase.clear();

        for (sockets_t::iterator i = m_Sockets.begin(); i != m_Sockets.end(); ++i)
        {
            CUDTSocket* s = i->second;

            // NOTE: not removing the socket from m_Sockets.
            // This is a loop over m_Sockets and after this loop ends,
            // this whole container will be cleared.
            swipeSocket_LOCKED(i->first, s, SWIPE_LATER);

            if (s->m_ListenSocket != SRT_SOCKID_CONNREQ)
            {
                // remove from listener's queue
                sockets_t::iterator ls = m_Sockets.find(s->m_ListenSocket);
                if (ls == m_Sockets.end())
                {
                    ls = m_ClosedSockets.find(s->m_ListenSocket);
                    if (ls == m_ClosedSockets.end())
                        continue;
                }

                HLOGC(smlog.Debug, log << "@" << s->id() << " removed from queued sockets of listener @" << ls->second->id());
                enterCS(ls->second->m_AcceptLock);
                ls->second->m_QueuedSockets.erase(s->id());
                leaveCS(ls->second->m_AcceptLock);
            }
        }
        m_Sockets.clear();

        for (sockets_t::iterator j = m_ClosedSockets.begin(); j != m_ClosedSockets.end(); ++j)
        {
            j->second->m_tsClosureTimeStamp = steady_clock::time_point();
        }

#if ENABLE_BONDING
        for (groups_t::iterator j = m_Groups.begin(); j != m_Groups.end(); ++j)
        {
            SRTSOCKET id = j->second->m_GroupID;
            m_ClosedGroups[id] = j->second;
        }
        m_Groups.clear();
#endif
    }

    HLOGC(inlog.Debug, log << "GC: GLOBAL EXIT - releasing all CLOSED sockets.");
    while (true)
    {
        checkBrokenSockets();

        enterCS(m_GlobControlLock);
        bool empty = m_ClosedSockets.empty();
        size_t remmuxer = m_mMultiplexer.size();
        ostringstream om;
        if (remmuxer)
        {
            om << "[";
            for (map<int, CMultiplexer>::iterator i = m_mMultiplexer.begin(); i != m_mMultiplexer.end(); ++i)
                om << " " << i->first;
            om << " ]";

        }

        leaveCS(m_GlobControlLock);

        if (empty && remmuxer == 0)
            break;


        HLOGC(inlog.Debug, log << "GC: checkBrokenSockets didn't wipe all sockets or muxers="
                << remmuxer << om.str() << ", repeating after 0.1s sleep");
        srt::sync::this_thread::sleep_for(milliseconds_from(100));
    }


}


SRTRUNSTATUS srt::CUDTUnited::startup()
{
    ScopedLock gcinit(m_InitLock);
    m_iInstanceCount++;
    if (m_bGCStatus)
        return (m_iInstanceCount == 1) ? SRT_RUN_ALREADY : SRT_RUN_OK;
    else
        return startGarbageCollector() ? SRT_RUN_OK : SRT_RUN_ERROR; 
}

SRTSTATUS srt::CUDTUnited::cleanup()
{
    // IMPORTANT!!!
    // In this function there must be NO LOGGING AT ALL.  This function may
    // potentially be called from within the global program destructor, and
    // therefore some of the facilities used by the logging system - including
    // the default std::cerr object bound to it by default, but also a different
    // stream that the user's app has bound to it, and which got destroyed
    // together with already exited main() - may be already deleted when
    // executing this procedure.
    ScopedLock gcinit(m_InitLock);

    if (--m_iInstanceCount > 0)
        return SRT_STATUS_OK;

    stopGarbageCollector();
    closeAllSockets();
    return SRT_STATUS_OK;
}

SRTSOCKET srt::CUDTUnited::generateSocketID(bool for_group)
{
    ScopedLock guard(m_IDLock);

    int sockval = m_SocketIDGenerator - 1;

    // First problem: zero-value should be avoided by various reasons.

    if (sockval <= 0)
    {
        // We have a rollover on the socket value, so
        // definitely we haven't made the Columbus mistake yet.
        m_SocketIDGenerator = MAX_SOCKET_VAL;
        sockval = MAX_SOCKET_VAL;
    }

    // Check all sockets if any of them has this value.
    // Socket IDs are begin created this way:
    //
    //                              Initial random
    //                              |
    //                             |
    //                            |
    //                           |
    // ...
    // The only problem might be if the number rolls over
    // and reaches the same value from the opposite side.
    // This is still a valid socket value, but this time
    // we have to check, which sockets have been used already.
    if (sockval == m_SocketIDGenerator_init)
    {
        // Mark that since this point on the checks for
        // whether the socket ID is in use must be done.
        m_SocketIDGenerator_init = 0;
    }

    // This is when all socket numbers have been already used once.
    // This may happen after many years of running an application
    // constantly when the connection breaks and gets restored often.
    if (m_SocketIDGenerator_init == 0)
    {
        int startval = sockval;
        for (;;) // Roll until an unused value is found
        {
            enterCS(m_GlobControlLock);
            const bool exists =
#if ENABLE_BONDING
                for_group
                ? m_Groups.count(SRTSOCKET(sockval | SRTGROUP_MASK))
                :
#endif
                m_Sockets.count(SRTSOCKET(sockval));
            leaveCS(m_GlobControlLock);

            if (exists)
            {
                // The socket value is in use.
                --sockval;
                if (sockval <= 0)
                    sockval = MAX_SOCKET_VAL;

                // Before continuing, check if we haven't rolled back to start again
                // This is virtually impossible, so just make an RTI error.
                if (sockval == startval)
                {
                    // Of course, we don't lack memory, but actually this is so impossible
                    // that a complete memory extinction is much more possible than this.
                    // So treat this rather as a formal fallback for something that "should
                    // never happen". This should make the socket creation functions, from
                    // socket_create and accept, return this error.

                    m_SocketIDGenerator = sockval + 1; // so that any next call will cause the same error
                    throw CUDTException(MJ_SYSTEMRES, MN_MEMORY, 0);
                }

                // try again, if this is a free socket
                continue;
            }

            // No socket found, this ID is free to use
            m_SocketIDGenerator = sockval;
            break;
        }
    }
    else
    {
        m_SocketIDGenerator = sockval;
    }

    // The socket value counter remains with the value rolled
    // without the group bit set; only the returned value may have
    // the group bit set.

    if (for_group)
        sockval = m_SocketIDGenerator | SRTGROUP_MASK;
    else
        sockval = m_SocketIDGenerator;

    LOGC(smlog.Debug, log << "generateSocketID: " << (for_group ? "(group)" : "") << ": @" << sockval);

    return SRTSOCKET(sockval);
}

SRTSOCKET srt::CUDTUnited::newSocket(CUDTSocket** pps, bool managed)
{
    // XXX consider using some replacement of std::unique_ptr
    // so that exceptions will clean up the object without the
    // need for a dedicated code.
    CUDTSocket* ns = NULL;

    try
    {
        ns = new CUDTSocket;
    }
    catch (...)
    {
        delete ns;
        throw CUDTException(MJ_SYSTEMRES, MN_MEMORY, 0);
    }

    try
    {
        ns->core().m_SocketID = generateSocketID();
    }
    catch (...)
    {
        delete ns;
        throw;
    }
    ns->m_Status          = SRTS_INIT;
    ns->m_ListenSocket    = SRT_SOCKID_CONNREQ; // A value used for socket if it wasn't listener-spawned
    ns->core().m_pCache   = m_pCache;
    ns->core().m_bManaged = managed;

    try
    {
        HLOGC(smlog.Debug, log << CONID(ns->id()) << "newSocket: mapping socket " << ns->id());

        // protect the m_Sockets structure.
        ExclusiveLock cs(m_GlobControlLock);
        m_Sockets[ns->id()] = ns;
    }
    catch (...)
    {
        // failure and rollback
        delete ns;
        ns = NULL;
        throw CUDTException(MJ_SYSTEMRES, MN_MEMORY, 0);
    }

    {
        ScopedLock glk (m_InitLock);
        startGarbageCollector();
    }
    if (pps)
        *pps = ns;

    return ns->id();
}

// [[using locked(m_GlobControlLock)]]
void srt::CUDTUnited::swipeSocket_LOCKED(SRTSOCKET id, CUDTSocket* s, CUDTUnited::SwipeSocketTerm lateremove)
{
    m_ClosedSockets[id] = s;
    if (!lateremove)
    {
        m_Sockets.erase(id);
    }
}

// XXX NOTE: TSan reports here false positive against the call
// to CRcvQueue::removeListener. This here will apply shared
// lock on m_GlobControlLock in the call of locateSocket, while
// having applied a shared lock on CRcvQueue::m_pListener in
// CRcvQueue::worker_ProcessConnectionRequest. As this thread
// locks both mutexes as shared, it doesn't form a deadlock.
int srt::CUDTUnited::newConnection(const SRTSOCKET     listener,
                                   const sockaddr_any& peer,
                                   const CPacket&      hspkt,
                                   CHandShake&         w_hs,
                                   int&                w_error,
                                   CUDT*&              w_acpu)
{
    CUDTSocket* ns = NULL;
    w_acpu         = NULL;

    w_error = SRT_REJ_IPE;

    // Can't manage this error through an exception because this is
    // running in the listener loop.
    CUDTSocket* ls = locateSocket(listener);
    if (!ls)
    {
        LOGC(cnlog.Error, log << "IPE: newConnection by listener socket id=" << listener << " which DOES NOT EXIST.");
        return -1;
    }

    HLOGC(cnlog.Debug,
          log << "newConnection: creating new socket after listener @" << listener
              << " contacted with backlog=" << ls->m_uiBackLog);

    // if this connection has already been processed
    if ((ns = locatePeer(peer, w_hs.m_iID, w_hs.m_iISN)) != NULL)
    {
        if (ns->core().m_bBroken)
        {
            // last connection from the "peer" address has been broken
            ns->setClosed();
            HLOGC(cnlog.Debug, log << "newConnection: @" << ns->id() << " broken - deleting from queued");

            ScopedLock acceptcg(ls->m_AcceptLock);
            ls->m_QueuedSockets.erase(ns->id());
        }
        else
        {
            // connection already exist, this is a repeated connection request
            // respond with existing HS information
            HLOGC(cnlog.Debug, log << "newConnection: located a WORKING peer @" << w_hs.m_iID << " - ADAPTING.");

            w_hs.m_iISN            = ns->core().m_iISN;
            w_hs.m_iMSS            = ns->core().MSS();
            w_hs.m_iFlightFlagSize = ns->core().m_config.iFlightFlagSize;
            w_hs.m_iReqType        = URQ_CONCLUSION;
            w_hs.m_iID             = ns->id();

            // Report the original UDT because it will be
            // required to complete the HS data for conclusion response.
            w_acpu = &ns->core();

            return 0;

            // except for this situation a new connection should be started
        }
    }
    else
    {
        HLOGC(cnlog.Debug,
              log << "newConnection: NOT located any peer @" << w_hs.m_iID << " - resuming with initial connection.");
    }

    // exceeding backlog, refuse the connection request

    enterCS(ls->m_AcceptLock);
    size_t backlog = ls->m_QueuedSockets.size();
    leaveCS(ls->m_AcceptLock);
    if (backlog >= ls->m_uiBackLog)
    {
        w_error = SRT_REJ_BACKLOG;
        LOGC(cnlog.Note, log << "newConnection: listen backlog=" << ls->m_uiBackLog << " EXCEEDED");
        return -1;
    }

    try
    {
        // Protect the config of the listener socket from a data race.
        ScopedLock lck(ls->core().m_ConnectionLock);
        ns = new CUDTSocket(*ls);
        // No need to check the peer, this is the address from which the request has come.
        ns->m_PeerAddr = peer;
    }
    catch (...)
    {
        w_error = SRT_REJ_RESOURCE;
        delete ns;
        LOGC(cnlog.Error, log << "IPE: newConnection: unexpected exception (probably std::bad_alloc)");
        return -1;
    }

    ns->core().m_RejectReason = SRT_REJ_UNKNOWN; // pre-set a universal value

    try
    {
        ns->core().m_SocketID = generateSocketID();
    }
    catch (const CUDTException&)
    {
        LOGC(cnlog.Fatal, log << "newConnection: IPE: all sockets occupied? Last gen=" << m_SocketIDGenerator);
        // generateSocketID throws exception, which can be naturally handled
        // when the call is derived from the API call, but here it's called
        // internally in response to receiving a handshake. It must be handled
        // here and turned into an erroneous return value.
        delete ns;
        return -1;
    }

    ns->m_ListenSocket    = listener;
    ns->core().m_PeerID          = w_hs.m_iID;
    ns->m_iISN            = w_hs.m_iISN;

    HLOGC(cnlog.Debug,
          log << "newConnection: DATA: lsnid=" << listener << " id=" << ns->id()
              << " peerid=" << ns->core().m_PeerID << " ISN=" << ns->m_iISN);

    int  error                   = 0;
    bool should_submit_to_accept = true;

    // Set the error code for all prospective problems below.
    // It won't be interpreted when result was successful.
    w_error = SRT_REJ_RESOURCE;

    // These can throw exception only when the memory allocation failed.
    // CUDT::connect() translates exception into CUDTException.
    // CUDT::open() may only throw original std::bad_alloc from new.
    // This is only to make the library extra safe (when your machine lacks
    // memory, it will continue to work, but fail to accept connection).

    try
    {
        // This assignment must happen b4 the call to CUDT::connect() because
        // this call causes sending the SRT Handshake through this socket.
        // Without this mapping the socket cannot be found and therefore
        // the SRT Handshake message would fail.
        HLOGC(cnlog.Debug, log <<
                "newConnection: incoming " << peer.str() << ", mapping socket " << ns->id());
        {
            ExclusiveLock cg(m_GlobControlLock);
            m_Sockets[ns->id()] = ns;
        }

        if (ls->core().m_cbAcceptHook)
        {
            if (!ls->core().runAcceptHook(&ns->core(), peer.get(), w_hs, hspkt))
            {
                w_error = ns->core().m_RejectReason;

                error = 1;
                goto ERR_ROLLBACK;
            }
        }

        // bind to the same addr of listening socket
        ns->core().open();
        if (!updateListenerMux(ns, ls))
        {
            // This is highly unlikely if not impossible, but there's
            // a theoretical runtime chance of failure so it should be
            // handled
            ns->core().m_RejectReason = SRT_REJ_IPE;
            throw false; // let it jump directly into the omni exception handler
        }

        ns->core().acceptAndRespond(ls, peer, hspkt, (w_hs));
    }
    catch (...)
    {
        // Extract the error that was set in this new failed entity.
        w_error = ns->core().m_RejectReason;
        error   = 1;
        goto ERR_ROLLBACK;
    }

    ns->m_Status = SRTS_CONNECTED;

    // copy address information of local node
    // Precisely, what happens here is:
    // - Get the IP address and port from the system database
    ns->m_SelfAddr = ns->core().channel()->getSockAddr();
    // - OVERWRITE just the IP address itself by a value taken from piSelfIP
    // (the family is used exactly as the one taken from what has been returned
    // by getsockaddr)
    CIPAddress::pton((ns->m_SelfAddr), ns->core().m_piSelfIP, peer);

    {
        // protect the m_PeerRec structure (and group existence)
        ExclusiveLock glock(m_GlobControlLock);
        try
        {
            HLOGC(cnlog.Debug, log << "newConnection: mapping peer " << ns->core().m_PeerID
                    << " to that socket (" << ns->id() << ")");
            m_PeerRec[ns->getPeerSpec()].insert(ns->id());

            LOGC(cnlog.Note, log << "@" << ns->id() << " connection on listener @" << listener
                << " (" << ns->m_SelfAddr.str() << ") from peer @" << ns->core().m_PeerID << " (" << peer.str() << ")");
        }
        catch (...)
        {
            LOGC(cnlog.Error, log << "newConnection: error when mapping peer!");
            error = 2;
        }

        // The access to m_GroupOf should be also protected, as the group
        // could be requested deletion in the meantime. This will hold any possible
        // removal from group and resetting m_GroupOf field.

#if ENABLE_BONDING
        if (ns->m_GroupOf)
        {
            // XXX this might require another check of group type.
            // For redundancy group, at least, update the status in the group
            CUDTGroup* g = ns->m_GroupOf;
            ScopedLock grlock(g->m_GroupLock);
            if (g->m_bClosing)
            {
                error = 1; // "INTERNAL REJECTION"
                goto ERR_ROLLBACK;
            }

            // Acceptance of the group will have to be done through accepting
            // of one of the pending sockets. There can be, however, multiple
            // such sockets at a time, some of them might get broken before
            // being accepted, and therefore we need to make all sockets ready.
            // But then, acceptance of a group may happen only once, so if any
            // sockets of the same group were submitted to accept, they must
            // be removed from the accept queue at this time.
            should_submit_to_accept = g->groupPending_LOCKED();

            // Update the status in the group so that the next
            // operation can include the socket in the group operation.
            CUDTGroup::SocketData* gm = ns->m_GroupMemberData;

            HLOGC(cnlog.Debug,
                  log << "newConnection(GROUP): Socket @" << ns->id() << " BELONGS TO $" << g->id() << " - will "
                      << (should_submit_to_accept ? "" : "NOT ") << "report in accept");
            gm->sndstate   = SRT_GST_IDLE;
            gm->rcvstate   = SRT_GST_IDLE;
            gm->laststatus = SRTS_CONNECTED;

            g->setGroupConnected();


            // Add also per-direction subscription for the about-to-be-accepted socket.
            // Both first accepted socket that makes the group-accept and every next
            // socket that adds a new link.
            int read_modes  = SRT_EPOLL_IN | SRT_EPOLL_ERR;
            int write_modes = SRT_EPOLL_OUT | SRT_EPOLL_ERR;
            epoll_add_usock_INTERNAL(g->m_RcvEID, ns, &read_modes);
            epoll_add_usock_INTERNAL(g->m_SndEID, ns, &write_modes);

            // With app reader, do not set groupPacketArrival (block the
            // provider array feature completely for now).

            /* SETUP HERE IF NEEDED
               ns->core().m_cbPacketArrival.set(ns->m_pUDT, &CUDT::groupPacketArrival);
             */
        }
        else
        {
            HLOGC(cnlog.Debug, log << "newConnection: Socket @" << ns->id() << " is not in a group");
        }
#endif
    }

    if (should_submit_to_accept)
    {
        enterCS(ls->m_AcceptLock);
        try
        {
            ls->m_QueuedSockets[ns->id()] = ns->m_PeerAddr;
            HLOGC(cnlog.Debug, log << "newConnection: Socket @" << ns->id() << " added to queued of @" << ls->id());
        }
        catch (...)
        {
            LOGC(cnlog.Error, log << "newConnection: error when queuing socket!");
            error = 3;
        }
        leaveCS(ls->m_AcceptLock);

        HLOGC(cnlog.Debug, log << "ACCEPT: new socket @" << ns->id() << " submitted for acceptance");
        // acknowledge users waiting for new connections on the listening socket
        m_EPoll.update_events(listener, ls->core().m_sPollID, SRT_EPOLL_ACCEPT, true);

        CGlobEvent::triggerEvent();

        // XXX the exact value of 'error' is ignored
        if (error > 0)
        {
            goto ERR_ROLLBACK;
        }

        // wake up a waiting accept() call
        CSync::lock_notify_one(ls->m_AcceptCond, ls->m_AcceptLock);
    }
    else
    {
        HLOGC(cnlog.Debug,
              log << "ACCEPT: new socket @" << ns->id()
                  << " NOT submitted to acceptance, another socket in the group is already connected");

        // acknowledge INTERNAL users waiting for new connections on the listening socket
        // that are reported when a new socket is connected within an already connected group.
        m_EPoll.update_events(listener, ls->core().m_sPollID, SRT_EPOLL_UPDATE, true);
#if ENABLE_BONDING
      // Note that the code in this current IF branch can only be executed in case
      // of group members. Otherwise should_submit_to_accept will be always true.
      if (ns->m_GroupOf)
      {
          HLOGC(gmlog.Debug, log << "GROUP UPDATE $" << ns->m_GroupOf->id() << " per connected socket @" << ns->id());
          m_EPoll.update_events(ns->m_GroupOf->id(), ns->m_GroupOf->m_sPollID, SRT_EPOLL_UPDATE, true);
      }
#endif
        CGlobEvent::triggerEvent();
    }

ERR_ROLLBACK:
    // XXX the exact value of 'error' is ignored
    if (error > 0)
    {
#if ENABLE_LOGGING
        static const char* why[] = {
            "UNKNOWN ERROR", "INTERNAL REJECTION", "IPE when mapping a socket", "IPE when inserting a socket"};
        LOGC(cnlog.Warn,
             log << CONID(ns->id()) << "newConnection: connection rejected due to: " << why[error] << " - "
                 << RequestTypeStr(URQFailure(w_error)));
#endif

        SRTSOCKET id = ns->id();
        ns->closeInternal(SRT_CLS_LATE);
        ns->setClosed();

        // The mapped socket should be now unmapped to preserve the situation that
        // was in the original UDT code.
        // In SRT additionally the acceptAndRespond() function (it was called probably
        // connect() in UDT code) may fail, in which case this socket should not be
        // further processed and should be removed.
        {
            ExclusiveLock cg(m_GlobControlLock);

#if ENABLE_BONDING
            if (ns->m_GroupOf)
            {
                HLOGC(smlog.Debug,
                      log << "@" << ns->id() << " IS MEMBER OF $" << ns->m_GroupOf->id()
                          << " - REMOVING FROM GROUP");
                ns->removeFromGroup(true);
            }
#endif
            // You won't be updating any EIDs anymore.
            m_EPoll.wipe_usock(id, ns->core().m_sPollID);

            swipeSocket_LOCKED(id, ns, SWIPE_NOW);
        }

        return -1;
    }

    return 1;
}

SRT_EPOLL_T srt::CUDTSocket::getListenerEvents()
{
    // You need to check EVERY socket that has been queued
    // and verify its internals. With independent socket the
    // matter is simple - if it's present, you light up the
    // SRT_EPOLL_ACCEPT flag.

#if !ENABLE_BONDING
    ScopedLock accept_lock (m_AcceptLock);

    // Make it simplified here - nonempty container = have acceptable sockets.
    // Might make sometimes spurious acceptance, but this can also happen when
    // the incoming accepted socket was suddenly broken.
    return m_QueuedSockets.empty() ? 0 : int(SRT_EPOLL_ACCEPT);

#else // Could do #endif here, but the compiler would complain about unreachable code.

    map<SRTSOCKET, sockaddr_any> sockets_copy;
    {
        ScopedLock accept_lock (m_AcceptLock);
        sockets_copy = m_QueuedSockets;
    }
    return CUDT::uglobal().checkQueuedSocketsEvents(sockets_copy);

#endif
}

#if ENABLE_BONDING
int srt::CUDTUnited::checkQueuedSocketsEvents(const map<SRTSOCKET, sockaddr_any>& sockets)
{
    SRT_EPOLL_T flags = 0;

    // But with the member sockets an appropriate check must be
    // done first: if this socket belongs to a group that is
    // already in the connected state, you should light up the
    // SRT_EPOLL_UPDATE flag instead. This flag is only for
    // internal informing the waiters on the listening sockets
    // that they should re-read the group list and re-check readiness.

    // Now we can do lock once and for all
    for (map<SRTSOCKET, sockaddr_any>::const_iterator i = sockets.begin(); i != sockets.end(); ++i)
    {
        CUDTSocket* s = locateSocket_LOCKED(i->first);
        if (!s)
            continue; // wiped in the meantime - ignore

        // If this pending socket is a group member, but the group
        // to which it belongs is NOT waiting to be accepted, then
        // light up the UPDATE event only. Light up ACCEPT only if
        // this is a single socket, or this single socket has turned
        // the mirror group to be first time available for accept(),
        // and this accept() hasn't been done yet.
        if (s->m_GroupOf && !s->m_GroupOf->groupPending())
            flags |= SRT_EPOLL_UPDATE;
        else
            flags |= SRT_EPOLL_ACCEPT;
    }

    return flags;
}
#endif

// static forwarder
SRTSTATUS srt::CUDT::installAcceptHook(SRTSOCKET lsn, srt_listen_callback_fn* hook, void* opaq)
{
    return uglobal().installAcceptHook(lsn, hook, opaq);
}

SRTSTATUS srt::CUDTUnited::installAcceptHook(const SRTSOCKET lsn, srt_listen_callback_fn* hook, void* opaq)
{
    try
    {
        CUDTSocket* s = locateSocket(lsn, ERH_THROW);
        s->core().installAcceptHook(hook, opaq);
    }
    catch (CUDTException& e)
    {
        SetThreadLocalError(e);
        return SRT_ERROR;
    }

    return SRT_STATUS_OK;
}

SRTSTATUS srt::CUDT::installConnectHook(SRTSOCKET lsn, srt_connect_callback_fn* hook, void* opaq)
{
    return uglobal().installConnectHook(lsn, hook, opaq);
}

SRTSTATUS srt::CUDTUnited::installConnectHook(const SRTSOCKET u, srt_connect_callback_fn* hook, void* opaq)
{
    try
    {
#if ENABLE_BONDING
        if (CUDT::isgroup(u))
        {
            GroupKeeper k(*this, u, ERH_THROW);
            k.group->installConnectHook(hook, opaq);
            return SRT_STATUS_OK;
        }
#endif
        CUDTSocket* s = locateSocket(u, ERH_THROW);
        s->core().installConnectHook(hook, opaq);
    }
    catch (CUDTException& e)
    {
        SetThreadLocalError(e);
        return SRT_ERROR;
    }

    return SRT_STATUS_OK;
}

SRT_SOCKSTATUS srt::CUDTUnited::getStatus(const SRTSOCKET u)
{
    // protects the m_Sockets structure
    SharedLock cg(m_GlobControlLock);

    sockets_t::const_iterator i = m_Sockets.find(u);

    if (i == m_Sockets.end())
    {
        if (m_ClosedSockets.find(u) != m_ClosedSockets.end())
            return SRTS_CLOSED;

        return SRTS_NONEXIST;
    }
    return i->second->getStatus();
}

SRTSTATUS srt::CUDTUnited::getCloseReason(const SRTSOCKET u, SRT_CLOSE_INFO& info)
{
    // protects the m_Sockets structure
    SharedLock cg(m_GlobControlLock);

    // We need to search for the socket in:
    // m_Sockets, if it is somehow still alive,
    // m_ClosedSockets, if it's when it should be,
    // m_ClosedDatabase, if it has been already garbage-collected and deleted.

    sockets_t::const_iterator i = m_Sockets.find(u);
    if (i != m_Sockets.end())
    {
        i->second->core().copyCloseInfo((info));
        return SRT_STATUS_OK;
    }

    i = m_ClosedSockets.find(u);
    if (i != m_ClosedSockets.end())
    {
        i->second->core().copyCloseInfo((info));
    }

    map<SRTSOCKET, CloseInfo>::iterator c = m_ClosedDatabase.find(u);
    if (c == m_ClosedDatabase.end())
        return SRT_ERROR;

    info = c->second.info;
    return SRT_STATUS_OK;
}

SRTSTATUS srt::CUDTUnited::bind(CUDTSocket* s, const sockaddr_any& name)
{
    ScopedLock cg(s->m_ControlLock);

    // cannot bind a socket more than once
    if (s->m_Status != SRTS_INIT)
        throw CUDTException(MJ_NOTSUP, MN_NONE, 0);

    if (s->core().m_config.iIpV6Only == -1 && name.family() == AF_INET6 && name.isany())
    {
        // V6ONLY option must be set explicitly if you want to bind to a wildcard address in IPv6
        HLOGP(smlog.Error,
                "bind: when binding to :: (IPv6 wildcard), SRTO_IPV6ONLY option must be set explicitly to 0 or 1");

        throw CUDTException(MJ_NOTSUP, MN_INVAL, 0);
    }

    bindSocketToMuxer(s, name);
    return SRT_STATUS_OK;
}

SRTSTATUS srt::CUDTUnited::bind(CUDTSocket* s, UDPSOCKET udpsock)
{
    ScopedLock cg(s->m_ControlLock);

    // cannot bind a socket more than once
    if (s->m_Status != SRTS_INIT)
        throw CUDTException(MJ_NOTSUP, MN_NONE, 0);

    sockaddr_any name;
    socklen_t    namelen = sizeof name; // max of inet and inet6

    // This will preset the sa_family as well; the namelen is given simply large
    // enough for any family here.
    if (::getsockname(udpsock, &name.sa, &namelen) == -1)
        throw CUDTException(MJ_NOTSUP, MN_INVAL);

    // Successfully extracted, so update the size
    name.len = namelen;
    bindSocketToMuxer(s, name, &udpsock);
    return SRT_STATUS_OK;
}

void srt::CUDTUnited::bindSocketToMuxer(CUDTSocket* s, const sockaddr_any& address, UDPSOCKET* psocket)
{
    if (address.hport() == 0 && s->core().m_config.bRendezvous)
        throw CUDTException(MJ_NOTSUP, MN_ISRENDUNBOUND, 0);

    s->core().open();
    updateMux(s, address, psocket);
    // -> C(Snd|Rcv)Queue::init
    // -> pthread_create(...C(Snd|Rcv)Queue::worker...)
    s->m_Status = SRTS_OPENED;

    // copy address information of local node
    s->m_SelfAddr = s->core().channel()->getSockAddr();
}

SRTSTATUS srt::CUDTUnited::listen(const SRTSOCKET u, int backlog)
{
    if (backlog <= 0)
        throw CUDTException(MJ_NOTSUP, MN_INVAL, 0);

    // Don't search for the socket if it's already -1;
    // this never is a valid socket.
    if (u == UDT::INVALID_SOCK)
        throw CUDTException(MJ_NOTSUP, MN_SIDINVAL, 0);

    CUDTSocket* s = locateSocket(u);
    if (!s)
        throw CUDTException(MJ_NOTSUP, MN_SIDINVAL, 0);

    ScopedLock cg(s->m_ControlLock);

    // NOTE: since now the socket is protected against simultaneous access.
    // In the meantime the socket might have been closed, which means that
    // it could have changed the state. It could be also set listen in another
    // thread, so check it out.

    // do nothing if the socket is already listening
    if (s->m_Status == SRTS_LISTENING)
        return SRT_STATUS_OK;

    // a socket can listen only if is in OPENED status
    if (s->m_Status != SRTS_OPENED)
        throw CUDTException(MJ_NOTSUP, MN_ISUNBOUND, 0);

    // [[using assert(s->m_Status == OPENED)]];

    // listen is not supported in rendezvous connection setup
    if (s->core().m_config.bRendezvous)
        throw CUDTException(MJ_NOTSUP, MN_ISRENDEZVOUS, 0);

    s->m_uiBackLog = backlog;

    // [[using assert(s->m_Status == OPENED)]]; // (still, unchanged)

    s->core().setListenState(); // propagates CUDTException,
                                // if thrown, remains in OPENED state if so.
    s->m_Status = SRTS_LISTENING;

    return SRT_STATUS_OK;
}

SRTSOCKET srt::CUDTUnited::accept_bond(const SRTSOCKET listeners[], int lsize, int64_t msTimeOut)
{
    CEPollDesc* ed  = 0;
    int         eid = m_EPoll.create(&ed);

    // Destroy it at return - this function can be interrupted
    // by an exception.
    struct AtReturn
    {
        int         eid;
        CUDTUnited* that;
        AtReturn(CUDTUnited* t, int e)
            : eid(e)
            , that(t)
        {
        }
        ~AtReturn() { that->m_EPoll.release(eid); }
    } l_ar(this, eid);

    // Subscribe all of listeners for accept
    int events = SRT_EPOLL_ACCEPT;

    for (int i = 0; i < lsize; ++i)
    {
        srt_epoll_add_usock(eid, listeners[i], &events);
    }

    CEPoll::fmap_t st;
    m_EPoll.swait(*ed, (st), msTimeOut, true);

    if (st.empty())
    {
        // Sanity check
        throw CUDTException(MJ_AGAIN, MN_XMTIMEOUT, 0);
    }

    // Theoretically we can have a situation that more than one
    // listener is ready for accept. In this case simply get
    // only the first found.
    SRTSOCKET        lsn = st.begin()->first;
    sockaddr_storage dummy;
    int              outlen = sizeof dummy;
    return accept(lsn, ((sockaddr*)&dummy), (&outlen));
}

SRTSOCKET srt::CUDTUnited::accept(const SRTSOCKET listen, sockaddr* pw_addr, int* pw_addrlen)
{
    if (pw_addr && !pw_addrlen)
    {
        LOGC(cnlog.Error, log << "srt_accept: provided address, but address length parameter is missing");
        throw CUDTException(MJ_NOTSUP, MN_INVAL, 0);
    }

    CUDTSocket* ls = locateSocket(listen);

    if (ls == NULL)
    {
        LOGC(cnlog.Error, log << "srt_accept: invalid listener socket ID value: " << listen);
        throw CUDTException(MJ_NOTSUP, MN_SIDINVAL, 0);
    }

    // the "listen" socket must be in LISTENING status
    if (ls->m_Status != SRTS_LISTENING)
    {
        LOGC(cnlog.Error, log << "srt_accept: socket @" << listen << " is not in listening state (forgot srt_listen?)");
        throw CUDTException(MJ_NOTSUP, MN_NOLISTEN, 0);
    }

    // no "accept" in rendezvous connection setup
    if (ls->core().m_config.bRendezvous)
    {
        LOGC(cnlog.Fatal,
             log << "CUDTUnited::accept: RENDEZVOUS flag passed through check in srt_listen when it set listen state");
        // This problem should never happen because `srt_listen` function should have
        // checked this situation before and not set listen state in result.
        // Inform the user about the invalid state in the universal way.
        throw CUDTException(MJ_NOTSUP, MN_NOLISTEN, 0);
    }

    SRTSOCKET u        = SRT_INVALID_SOCK;
    bool      accepted = false;

    // !!only one connection can be set up each time!!
    while (!accepted)
    {
        UniqueLock accept_lock(ls->m_AcceptLock);
        CSync      accept_sync(ls->m_AcceptCond, accept_lock);

        if ((ls->m_Status != SRTS_LISTENING) || ls->core().m_bBroken)
        {
            // This socket has been closed.
            accepted = true;
        }
        else if (ls->m_QueuedSockets.size() > 0)
        {
            map<SRTSOCKET, sockaddr_any>::iterator b = ls->m_QueuedSockets.begin();

            if (pw_addr != NULL && pw_addrlen != NULL)
            {
                // Check if the length of the buffer to fill the name in
                // was large enough.
                const int len = b->second.size();
                if (*pw_addrlen < len)
                {
                    // In case when the address cannot be rewritten,
                    // DO NOT accept, but leave the socket in the queue.
                    throw CUDTException(MJ_NOTSUP, MN_INVAL, 0);
                }
            }

            u = b->first;
            HLOGC(cnlog.Debug, log << "accept: @" << u << " extracted from @" << ls->id() << " - deleting from queued");
            ls->m_QueuedSockets.erase(b);
            accepted = true;
        }
        else if (!ls->core().m_config.bSynRecving)
        {
            accepted = true;
        }

        if (!accepted && (ls->m_Status == SRTS_LISTENING))
            accept_sync.wait();

        if (ls->m_QueuedSockets.empty())
            m_EPoll.update_events(listen, ls->core().m_sPollID, SRT_EPOLL_ACCEPT, false);
    }

    if (u == SRT_INVALID_SOCK)
    {
        // non-blocking receiving, no connection available
        if (!ls->core().m_config.bSynRecving)
        {
            LOGC(cnlog.Error, log << "srt_accept: no pending connection available at the moment");
            throw CUDTException(MJ_AGAIN, MN_RDAVAIL, 0);
        }

        LOGC(cnlog.Error, log << "srt_accept: listener socket @" << listen << " is already closed");
        // listening socket is closed
        throw CUDTException(MJ_SETUP, MN_CLOSED, 0);
    }

    CUDTSocket* s = locateSocket(u);
    if (s == NULL)
    {
        LOGC(cnlog.Error, log << "srt_accept: pending connection has unexpectedly closed");
        throw CUDTException(MJ_SETUP, MN_CLOSED, 0);
    }

    // Set properly the SRTO_GROUPCONNECT flag
    s->core().m_config.iGroupConnect = 0;

    // Check if LISTENER has the SRTO_GROUPCONNECT flag set,
    // and the already accepted socket has successfully joined
    // the mirror group. If so, RETURN THE GROUP ID, not the socket ID.
#if ENABLE_BONDING
    if (ls->core().m_config.iGroupConnect == 1 && s->m_GroupOf)
    {
        // Put a lock to protect the group against accidental deletion
        // in the meantime.
        SharedLock glock(m_GlobControlLock);
        // Check again; it's unlikely to happen, but
        // it's a theoretically possible scenario
        if (s->m_GroupOf)
        {
            CUDTGroup* g = s->m_GroupOf;
            // Mark the beginning of the connection at the moment
            // when the group ID is returned to the app caller
            g->m_stats.tsLastSampleTime = steady_clock::now();

            // Ok, now that we have to get the group:
            // 1. Get all listeners that have so far reported any pending connection
            //    for this group.
            // 2. THE VERY LISTENER that provided this connection should be only
            //    checked if it contains ANY FURTHER queued sockets than this.

            HLOGC(cnlog.Debug, log << "accept: reporting group $" << g->m_GroupID << " instead of member socket @" << u);
            u                                = g->m_GroupID;
            s->core().m_config.iGroupConnect = 1; // should be derived from ls, but make sure

            vector<SRTSOCKET> listeners = g->clearPendingListeners();
<<<<<<< HEAD
            CUDT::uglobal().removePendingForGroup(g, listeners, s->id());
=======
            CUDT::uglobal().removePendingForGroup(g, listeners, s->m_SocketID);
>>>>>>> 47bf67f1
        }
        else
        {
            LOGC(smlog.Error, log << "accept: IPE: socket's group deleted in the meantime of accept process???");
        }
    }
#endif

    ScopedLock cg(s->m_ControlLock);

    if (pw_addr != NULL && pw_addrlen != NULL)
    {
        memcpy((pw_addr), s->m_PeerAddr.get(), s->m_PeerAddr.size());
        *pw_addrlen = s->m_PeerAddr.size();
    }

    return u;
}

#if ENABLE_BONDING

// [[using locked(m_GlobControlLock)]]
void srt::CUDTUnited::removePendingForGroup(const CUDTGroup* g, const vector<SRTSOCKET>& listeners, SRTSOCKET this_socket)
{
    set<SRTSOCKET> members;
    g->getMemberSockets((members));

    IF_HEAVY_LOGGING(ostringstream outl);
    IF_HEAVY_LOGGING(for (vector<SRTSOCKET>::const_iterator lp = listeners.begin(); lp != listeners.end(); ++lp) { outl << " @" << (*lp); });

    HLOGC(cnlog.Debug, log << "removePendingForGroup: " << listeners.size() << " listeners collected: " << outl.str());

    // What we need to do is:
    // 1. Walk through the listener sockets and check their accept queue.
    // 2. Skip a socket that:
    //    - Is equal to this_socket (was removed from the queue already and triggered group accept)
    //    - Does not belong to group members (should remain there for other purposes)
    // 3. Any member socket found in that listener:
    //    - this socket must be removed from the queue
    //    - the listener containing this socket must be added UPDATE event.
<<<<<<< HEAD

    map<CUDTSocket*, int> listeners_to_update;

=======

    map<CUDTSocket*, int> listeners_to_update;

>>>>>>> 47bf67f1
    for (vector<SRTSOCKET>::const_iterator i = listeners.begin(); i != listeners.end(); ++i)
    {
        CUDTSocket* ls = locateSocket_LOCKED(*i);
        if (!ls)
        {
            HLOGC(cnlog.Debug, log << "Group-pending lsn @" << (*i) << " deleted in the meantime");
            continue;
        }
        vector<SRTSOCKET> swipe_members;

<<<<<<< HEAD
        ScopedLock alk (ls->m_AcceptLock);

=======
>>>>>>> 47bf67f1
        for (map<SRTSOCKET, sockaddr_any>::const_iterator q = ls->m_QueuedSockets.begin(); q != ls->m_QueuedSockets.end(); ++q)
        {
            HLOGC(cnlog.Debug, log << "Group-pending lsn @" << (*i) << " queued socket @" << q->first << ":");
            // 1. Check if it was the accept-triggering socket
            if (q->first == this_socket)
            {
                listeners_to_update[ls] += 0;
                HLOGC(cnlog.Debug, log << "... is the accept-trigger; will only possibly silence the listener");
                continue;
            }

            // 2. Check if it was this group's member socket
            if (members.find(q->first) == members.end())
            {
                // Increase the number of not-member-related sockets to know if
                // the read-ready status from the listener should be cleared.
                listeners_to_update[ls]++;
                HLOGC(cnlog.Debug, log << "... is not a member of $" << g->id() << "; skipping");
                continue;
            }

            // 3. Found at least one socket that is this group's member
            //    and is not the socket that triggered accept.
            swipe_members.push_back(q->first);
            listeners_to_update[ls] += 0;
            HLOGC(cnlog.Debug, log << "... is to be unqueued");
        }
        if (ls->m_QueuedSockets.empty())
        {
            HLOGC(cnlog.Debug, log << "Group-pending lsn @" << (*i) << ": NO QUEUED SOCKETS");
        }

        for (vector<SRTSOCKET>::iterator is = swipe_members.begin(); is != swipe_members.end(); ++is)
        {
            ls->m_QueuedSockets.erase(*is);
        }
<<<<<<< HEAD
    }

    // Now; for every listener, which contained at least one socket that is
    // this group's member:
    // - ADD UPDATE event
    // - REMOVE ACCEPT event, if the number of "other sockets" is zero.

    // NOTE: "map" container is used because we need to have unique listener container,
    // while the listener may potentially be added multiple times in the loop of queued sockets.
    for (map<CUDTSocket*, int>::iterator mi = listeners_to_update.begin(); mi != listeners_to_update.end(); ++mi)
    {
        CUDTSocket* s;
        int nothers;
        Tie(s, nothers) = *mi;

        HLOGC(cnlog.Debug, log << "Group-pending lsn @" << s->id() << " had in-group accepted sockets and " << nothers << " other sockets");
        if (nothers == 0)
        {
            m_EPoll.update_events(s->id(), s->core().m_sPollID, SRT_EPOLL_ACCEPT, false);
        }

        m_EPoll.update_events(s->id(), s->core().m_sPollID, SRT_EPOLL_UPDATE, true);
    }

=======
    }

    // Now; for every listener, which contained at least one socket that is
    // this group's member:
    // - ADD UPDATE event
    // - REMOVE ACCEPT event, if the number of "other sockets" is zero.

    // NOTE: "map" container is used because we need to have unique listener container,
    // while the listener may potentially be added multiple times in the loop of queued sockets.
    for (map<CUDTSocket*, int>::iterator mi = listeners_to_update.begin(); mi != listeners_to_update.end(); ++mi)
    {
        CUDTSocket* s;
        int nothers;
        Tie(s, nothers) = *mi;

        HLOGC(cnlog.Debug, log << "Group-pending lsn @" << s->m_SocketID << " had in-group accepted sockets and " << nothers << " other sockets");
        if (nothers == 0)
        {
            m_EPoll.update_events(s->m_SocketID, s->core().m_sPollID, SRT_EPOLL_ACCEPT, false);
        }

        m_EPoll.update_events(s->m_SocketID, s->core().m_sPollID, SRT_EPOLL_UPDATE, true);
    }

>>>>>>> 47bf67f1
}

#endif

SRTSOCKET srt::CUDTUnited::connect(SRTSOCKET u, const sockaddr* srcname, const sockaddr* tarname, int namelen)
{
    // Here both srcname and tarname must be specified
    if (!srcname || !tarname || namelen < int(sizeof(sockaddr_in)))
    {
        LOGC(aclog.Error,
             log << "connect(with source): invalid call: srcname=" << srcname << " tarname=" << tarname
                 << " namelen=" << namelen);
        throw CUDTException(MJ_NOTSUP, MN_INVAL);
    }

    sockaddr_any source_addr(srcname, namelen);
    if (source_addr.len == 0)
        throw CUDTException(MJ_NOTSUP, MN_INVAL, 0);
    sockaddr_any target_addr(tarname, namelen);
    if (target_addr.len == 0)
        throw CUDTException(MJ_NOTSUP, MN_INVAL, 0);

#if ENABLE_BONDING
    // Check affiliation of the socket. It's now allowed for it to be
    // a group or socket. For a group, add automatically a socket to
    // the group.
    if (CUDT::isgroup(u))
    {
        GroupKeeper k(*this, u, ERH_THROW);
        // Note: forced_isn is ignored when connecting a group.
        // The group manages the ISN by itself ALWAYS, that is,
        // it's generated anew for the very first socket, and then
        // derived by all sockets in the group.
        SRT_SOCKGROUPCONFIG gd[1] = {srt_prepare_endpoint(srcname, tarname, namelen)};

        // When connecting to exactly one target, only this very target
        // can be returned as a socket, so rewritten back array can be ignored.
        return singleMemberConnect(k.group, gd);
    }
#endif

    CUDTSocket* s = locateSocket(u);
    if (s == NULL)
        throw CUDTException(MJ_NOTSUP, MN_SIDINVAL, 0);

    // For a single socket, just do bind, then connect
    bind(s, source_addr);
    connectIn(s, target_addr, SRT_SEQNO_NONE);
    return SRT_SOCKID_CONNREQ;
}

SRTSOCKET srt::CUDTUnited::connect(const SRTSOCKET u, const sockaddr* name, int namelen, int32_t forced_isn)
{
    if (!name || namelen < int(sizeof(sockaddr_in)))
    {
        LOGC(aclog.Error, log << "connect(): invalid call: name=" << name << " namelen=" << namelen);
        throw CUDTException(MJ_NOTSUP, MN_INVAL);
    }

    sockaddr_any target_addr(name, namelen);
    if (target_addr.len == 0)
        throw CUDTException(MJ_NOTSUP, MN_INVAL, 0);

#if ENABLE_BONDING
    // Check affiliation of the socket. It's now allowed for it to be
    // a group or socket. For a group, add automatically a socket to
    // the group.
    if (CUDT::isgroup(u))
    {
        GroupKeeper k(*this, u, ERH_THROW);

        // Note: forced_isn is ignored when connecting a group.
        // The group manages the ISN by itself ALWAYS, that is,
        // it's generated anew for the very first socket, and then
        // derived by all sockets in the group.
        SRT_SOCKGROUPCONFIG gd[1] = {srt_prepare_endpoint(NULL, name, namelen)};
        return singleMemberConnect(k.group, gd);
    }
#endif

    CUDTSocket* s = locateSocket(u);
    if (!s)
        throw CUDTException(MJ_NOTSUP, MN_SIDINVAL, 0);

    connectIn(s, target_addr, forced_isn);
    return SRT_SOCKID_CONNREQ;
}

#if ENABLE_BONDING
SRTSOCKET srt::CUDTUnited::singleMemberConnect(CUDTGroup* pg, SRT_SOCKGROUPCONFIG* gd)
{
    SRTSOCKET gstat = groupConnect(pg, gd, 1);
    if (gstat == SRT_INVALID_SOCK)
    {
        // We have only one element here, so refer to it.
        // Sanity check
        if (gd->errorcode == SRT_SUCCESS)
            gd->errorcode = SRT_EINVPARAM;

        return CUDT::APIError(gd->errorcode), SRT_INVALID_SOCK;
    }

    return gstat;
}

// [[using assert(pg->m_iBusy > 0)]]
SRTSOCKET srt::CUDTUnited::groupConnect(CUDTGroup* pg, SRT_SOCKGROUPCONFIG* targets, int arraysize)
{
    CUDTGroup& g = *pg;
    SRT_ASSERT(g.m_iBusy > 0);

    // Check and report errors on data brought in by srt_prepare_endpoint,
    // as the latter function has no possibility to report errors.
    for (int tii = 0; tii < arraysize; ++tii)
    {
        if (targets[tii].srcaddr.ss_family != targets[tii].peeraddr.ss_family)
        {
            LOGC(aclog.Error, log << "srt_connect/group: family differs on source and target address");
            throw CUDTException(MJ_NOTSUP, MN_INVAL);
        }

        if (targets[tii].weight > CUDT::MAX_WEIGHT)
        {
            LOGC(aclog.Error, log << "srt_connect/group: weight value must be between 0 and " << (+CUDT::MAX_WEIGHT));
            throw CUDTException(MJ_NOTSUP, MN_INVAL);
        }
    }

    // Synchronize on simultaneous group-locking
    enterCS(*g.exp_groupLock());

    // If the open state switched to OPENED, the blocking mode
    // must make it wait for connecting it. Doing connect when the
    // group is already OPENED returns immediately, regardless if the
    // connection is going to later succeed or fail (this will be
    // known in the group state information).
    bool       block_new_opened = !g.m_bOpened && g.m_bSynRecving;
    const bool was_empty        = g.groupEmpty_LOCKED();

    // In case the group was retried connection, clear first all epoll readiness.
    const int ncleared = m_EPoll.update_events(g.id(), g.m_sPollID, SRT_EPOLL_ERR, false);
    if (was_empty || ncleared)
    {
        HLOGC(aclog.Debug,
              log << "srt_connect/group: clearing IN/OUT because was_empty=" << was_empty
                  << " || ncleared=" << ncleared);
        // IN/OUT only in case when the group is empty, otherwise it would
        // clear out correct readiness resulting from earlier calls.
        // This also should happen if ERR flag was set, as IN and OUT could be set, too.
        m_EPoll.update_events(g.id(), g.m_sPollID, SRT_EPOLL_IN | SRT_EPOLL_OUT, false);
    }

    leaveCS(*g.exp_groupLock());

    SRTSOCKET retval = SRT_INVALID_SOCK;

    int eid           = -1;
    int connect_modes = SRT_EPOLL_CONNECT | SRT_EPOLL_ERR;
    if (block_new_opened)
    {
        // Create this eid only to block-wait for the first
        // connection.
        eid = srt_epoll_create();
    }

    // Use private map to avoid searching in the
    // overall map.
    map<SRTSOCKET, CUDTSocket*> spawned;

    HLOGC(aclog.Debug,
          log << "groupConnect: will connect " << arraysize << " links and "
              << (block_new_opened ? "BLOCK until any is ready" : "leave the process in background"));

    for (int tii = 0; tii < arraysize; ++tii)
    {
        sockaddr_any target_addr(targets[tii].peeraddr);
        sockaddr_any source_addr(targets[tii].srcaddr);
        SRTSOCKET&   sid_rloc = targets[tii].id;
        int&         erc_rloc = targets[tii].errorcode;
        erc_rloc              = SRT_SUCCESS; // preinitialized
        HLOGC(aclog.Debug, log << "groupConnect: taking on " << sockaddr_any(targets[tii].peeraddr).str());

        CUDTSocket* ns = 0;

        // NOTE: After calling newSocket, the socket is mapped into m_Sockets.
        // It must be MANUALLY removed from this list in case we need it deleted.
        SRTSOCKET sid = newSocket(&ns, true); // Create MANAGED socket (auto-deleted when broken)

        if (pg->m_cbConnectHook)
        {
            // Derive the connect hook by the socket, if set on the group
            ns->core().m_cbConnectHook = pg->m_cbConnectHook;
        }

        SRT_SocketOptionObject* config = targets[tii].config;

        // XXX Support non-blocking mode:
        // If the group has nonblocking set for connect (SNDSYN),
        // then it must set so on the socket. Then, the connection
        // process is asynchronous. The socket appears first as
        // GST_PENDING state, and only after the socket becomes
        // connected does its status in the group turn into GST_IDLE.

        // Set all options that were requested by the options set on a group
        // prior to connecting.
        string error_reason SRT_ATR_UNUSED;
        try
        {
            for (size_t i = 0; i < g.m_config.size(); ++i)
            {
                HLOGC(aclog.Debug, log << "groupConnect: OPTION @" << sid << " #" << g.m_config[i].so);
                error_reason = "group-derived option: #" + Sprint(g.m_config[i].so);
                ns->core().setOpt(g.m_config[i].so, &g.m_config[i].value[0], (int)g.m_config[i].value.size());
            }

            // Do not try to set a user option if failed already.
            if (config)
            {
                error_reason = "user option";
                ns->core().applyMemberConfigObject(*config);
            }

            error_reason = "bound address";
            // We got it. Bind the socket, if the source address was set
            if (!source_addr.empty())
                bind(ns, source_addr);
        }
        catch (CUDTException& e)
        {
            // Just notify the problem, but the loop must continue.
            // Set the original error as reported.
            targets[tii].errorcode = e.getErrorCode();
            LOGC(aclog.Error, log << "srt_connect_group: failed to set " << error_reason);
        }
        catch (...)
        {
            // Set the general EINVPARAM - this error should never happen
            LOGC(aclog.Error, log << "IPE: CUDT::setOpt reported unknown exception");
            targets[tii].errorcode = SRT_EINVPARAM;
        }

        // Add socket to the group.
        // Do it after setting all stored options, as some of them may
        // influence some group data.

        srt::groups::SocketData data = srt::groups::prepareSocketData(ns);
        if (targets[tii].token != -1)
        {
            // Reuse the token, if specified by the caller
            data.token = targets[tii].token;
        }
        else
        {
            // Otherwise generate and write back the token
            data.token         = CUDTGroup::genToken();
            targets[tii].token = data.token;
        }

        {
            ExclusiveLock cs(m_GlobControlLock);
            if (m_Sockets.count(sid) == 0)
            {
                HLOGC(aclog.Debug, log << "srt_connect_group: socket @" << sid << " deleted in process");
                // Someone deleted the socket in the meantime?
                // Unlikely, but possible in theory.
                // Don't delete anyhting - it's alreay done.
                continue;
            }

            // There's nothing wrong with preparing the data first
            // even if this happens for nothing. But now, under the lock
            // and after checking that the socket still exists, check now
            // if this succeeded, and then also if the group is still usable.
            // The group will surely exist because it's set busy, until the
            // end of this function. But it might be simultaneously requested closed.
            bool proceed = true;

            if (targets[tii].errorcode != SRT_SUCCESS)
            {
                HLOGC(aclog.Debug,
                      log << "srt_connect_group: not processing @" << sid << " due to error in setting options");
                proceed = false;
            }

            if (g.m_bClosing)
            {
                HLOGC(aclog.Debug,
                      log << "srt_connect_group: not processing @" << sid << " due to CLOSED GROUP $" << g.m_GroupID);
                proceed = false;
            }

            if (proceed)
            {
                CUDTGroup::SocketData* f = g.add(data);
                ns->m_GroupMemberData    = f;
                ns->m_GroupOf            = &g;
                f->weight                = targets[tii].weight;
                HLOGC(aclog.Debug, log << "srt_connect_group: socket @" << sid << " added to group $" << g.m_GroupID);
            }
            else
            {
                targets[tii].id = SRT_INVALID_SOCK;
                delete ns;
                m_Sockets.erase(sid);

                // If failed to set options, then do not continue
                // neither with binding, nor with connecting.
                continue;
            }
        }

        // XXX This should be reenabled later, this should
        // be probably still in use to exchange information about
        // packets asymmetrically lost. But for no other purpose.
        /*
        ns->core().m_cbPacketArrival.set(ns->m_pUDT, &CUDT::groupPacketArrival);
        */

        int isn = g.currentSchedSequence();

        // Set it the groupconnect option, as all in-group sockets should have.
        ns->core().m_config.iGroupConnect = 1;

        // Every group member will have always nonblocking
        // (this implies also non-blocking connect/accept).
        // The group facility functions will block when necessary
        // using epoll_wait.
        ns->core().m_config.bSynRecving = false;
        ns->core().m_config.bSynSending = false;

        HLOGC(aclog.Debug, log << "groupConnect: NOTIFIED AS PENDING @" << sid << " both read and write");
        // If this socket is not to block the current connect process,
        // it may still be needed for the further check if the redundant
        // connection succeeded or failed and whether the new socket is
        // ready to use or needs to be closed.
        epoll_add_usock_INTERNAL(g.m_SndEID, ns, &connect_modes);
        epoll_add_usock_INTERNAL(g.m_RcvEID, ns, &connect_modes);

        // Adding a socket on which we need to block to BOTH these tracking EIDs
        // and the blocker EID. We'll simply remove from them later all sockets that
        // got connected state or were broken.

        if (block_new_opened)
        {
            HLOGC(aclog.Debug, log << "groupConnect: WILL BLOCK on @" << sid << " until connected");
            epoll_add_usock_INTERNAL(eid, ns, &connect_modes);
        }

        // And connect
        try
        {
            HLOGC(aclog.Debug, log << "groupConnect: connecting a new socket with ISN=" << isn);
            connectIn(ns, target_addr, isn);
        }
        catch (const CUDTException& e)
        {
            LOGC(aclog.Error,
                 log << "groupConnect: socket @" << sid << " in group " << pg->id() << " failed to connect");
            // We know it does belong to a group.
            // Remove it first because this involves a mutex, and we want
            // to avoid locking more than one mutex at a time.
            erc_rloc               = e.getErrorCode();
            targets[tii].errorcode = e.getErrorCode();
            targets[tii].id        = SRT_INVALID_SOCK;

            ExclusiveLock cl(m_GlobControlLock);

            // You won't be updating any EIDs anymore.
            m_EPoll.wipe_usock(ns->id(), ns->core().m_sPollID);
            ns->removeFromGroup(false);
            m_Sockets.erase(ns->id());
            // Intercept to delete the socket on failure.
            delete ns;
            continue;
        }
        catch (...)
        {
            LOGC(aclog.Fatal, log << "groupConnect: IPE: UNKNOWN EXCEPTION from connectIn");
            targets[tii].errorcode = SRT_ESYSOBJ;
            targets[tii].id        = SRT_INVALID_SOCK;
            ExclusiveLock cl(m_GlobControlLock);
            ns->removeFromGroup(false);
            // You won't be updating any EIDs anymore.
            m_EPoll.wipe_usock(ns->id(), ns->core().m_sPollID);
            m_Sockets.erase(ns->id());
            // Intercept to delete the socket on failure.
            delete ns;

            // Do not use original exception, it may crash off a C API.
            throw CUDTException(MJ_SYSTEMRES, MN_OBJECT);
        }

        SRT_SOCKSTATUS st;
        {
            ScopedLock grd(ns->m_ControlLock);
            st = ns->getStatus();
        }

        {
            // NOTE: Not applying m_GlobControlLock because the group is now
            // set busy, so it won't be deleted, even if it was requested to be closed.
            ScopedLock grd(g.m_GroupLock);

            if (!ns->m_GroupOf)
            {
                // The situation could get changed between the unlock and lock of m_GroupLock.
                // This must be checked again.
                // If a socket has been removed from group, it means that some other thread is
                // currently trying to delete the socket. Therefore it doesn't have, and even shouldn't,
                // be deleted here. Just exit with error report.
                LOGC(aclog.Error, log << "groupConnect: self-created member socket deleted during process, SKIPPING.");

                // Do not report the error from here, just ignore this socket.
                continue;
            }

            // If m_GroupOf is not NULL, the m_IncludedIter is still valid.
            CUDTGroup::SocketData* f = ns->m_GroupMemberData;

            // Now under a group lock, we need to make sure the group isn't being closed
            // in order not to add a socket to a dead group.
            if (g.m_bClosing)
            {
                LOGC(aclog.Error, log << "groupConnect: group deleted while connecting; breaking the process");

                // Set the status as pending so that the socket is taken care of later.
                // Note that all earlier sockets that were processed in this loop were either
                // set BROKEN or PENDING.
                f->sndstate = SRT_GST_PENDING;
                f->rcvstate = SRT_GST_PENDING;
                retval      = SRT_INVALID_SOCK;
                break;
            }

            HLOGC(aclog.Debug,
                  log << "groupConnect: @" << sid << " connection successful, setting group OPEN (was "
                      << (g.m_bOpened ? "ALREADY" : "NOT") << "), will " << (block_new_opened ? "" : "NOT ")
                      << "block the connect call, status:" << SockStatusStr(st));

            // XXX OPEN OR CONNECTED?
            // BLOCK IF NOT OPEN OR BLOCK IF NOT CONNECTED?
            //
            // What happens to blocking when there are 2 connections
            // pending, about to be broken, and srt_connect() is called again?
            // SHOULD BLOCK the latter, even though is OPEN.
            // Or, OPEN should be removed from here and srt_connect(_group)
            // should block always if the group doesn't have neither 1 conencted link
            g.m_bOpened = true;

            g.m_stats.tsLastSampleTime = steady_clock::now();

            f->laststatus = st;
            // Check the socket status and update it.
            // Turn the group state of the socket to IDLE only if
            // connection is established or in progress
            f->agent = source_addr;
            f->peer  = target_addr;

            if (st >= SRTS_BROKEN)
            {
                f->sndstate = SRT_GST_BROKEN;
                f->rcvstate = SRT_GST_BROKEN;
                epoll_remove_socket_INTERNAL(g.m_SndEID, ns);
                epoll_remove_socket_INTERNAL(g.m_RcvEID, ns);
            }
            else
            {
                f->sndstate  = SRT_GST_PENDING;
                f->rcvstate  = SRT_GST_PENDING;
                spawned[sid] = ns;

                sid_rloc = sid;
                erc_rloc = 0;
                retval   = sid;
            }
        }
    }

    if (retval == SRT_INVALID_SOCK)
    {
        HLOGC(aclog.Debug, log << "groupConnect: none succeeded as background-spawn, exit with error");
        block_new_opened = false; // Avoid executing further while loop
    }

    vector<SRTSOCKET> broken;

    while (block_new_opened)
    {
        if (spawned.empty())
        {
            // All were removed due to errors.
            retval = SRT_INVALID_SOCK;
            break;
        }
        HLOGC(aclog.Debug, log << "groupConnect: first connection, applying EPOLL WAITING.");
        int               len = (int)spawned.size();
        vector<SRTSOCKET> ready(spawned.size());
        const int estat = srt_epoll_wait(eid,
                                         NULL,
                                         NULL, // IN/ACCEPT
                                         &ready[0],
                                         &len, // OUT/CONNECT
                                         -1, // indefinitely (FIXME Check if it needs to REGARD CONNECTION TIMEOUT!)
                                         NULL,
                                         NULL,
                                         NULL,
                                         NULL);

        // Sanity check. Shouldn't happen if subs are in sync with spawned.
        if (estat == int(SRT_ERROR))
        {
#if ENABLE_LOGGING
            CUDTException& x = CUDT::getlasterror();
            if (x.getErrorCode() != SRT_EPOLLEMPTY)
            {
                LOGC(aclog.Error,
                     log << "groupConnect: srt_epoll_wait failed not because empty, unexpected IPE:"
                         << x.getErrorMessage());
            }
#endif
            HLOGC(aclog.Debug, log << "groupConnect: srt_epoll_wait failed - breaking the wait loop");
            retval = SRT_INVALID_SOCK;
            break;
        }

        // At the moment when you are going to work with real sockets,
        // lock the groups so that no one messes up with something here
        // in the meantime.

        ScopedLock lock(*g.exp_groupLock());

        // NOTE: UNDER m_GroupLock, NO API FUNCTION CALLS DARE TO HAPPEN BELOW!

        // Check first if a socket wasn't closed in the meantime. It will be
        // automatically removed from all EIDs, but there's no sense in keeping
        // them in 'spawned' map.
        for (map<SRTSOCKET, CUDTSocket*>::iterator y = spawned.begin(); y != spawned.end(); ++y)
        {
            SRTSOCKET sid = y->first;
            if (y->second->getStatus() >= SRTS_BROKEN)
            {
                HLOGC(aclog.Debug,
                      log << "groupConnect: Socket @" << sid
                          << " got BROKEN in the meantine during the check, remove from candidates");
                // Remove from spawned and try again
                broken.push_back(sid);

                epoll_remove_socket_INTERNAL(eid, y->second);
                epoll_remove_socket_INTERNAL(g.m_SndEID, y->second);
                epoll_remove_socket_INTERNAL(g.m_RcvEID, y->second);
            }
        }

        // Remove them outside the loop because this can't be done
        // while iterating over the same container.
        for (size_t i = 0; i < broken.size(); ++i)
            spawned.erase(broken[i]);

        // Check the sockets if they were reported due
        // to have connected or due to have failed.
        // Distill successful ones. If distilled nothing, return -1.
        // If not all sockets were reported in this instance, repeat
        // the call until you get information about all of them.
        for (int i = 0; i < len; ++i)
        {
            map<SRTSOCKET, CUDTSocket*>::iterator x = spawned.find(ready[i]);
            if (x == spawned.end())
            {
                // Might be removed above - ignore it.
                continue;
            }

            SRTSOCKET   sid = x->first;
            CUDTSocket* s   = x->second;

            // Check status. If failed, remove from spawned
            // and try again.
            SRT_SOCKSTATUS st = s->getStatus();
            if (st >= SRTS_BROKEN)
            {
                HLOGC(aclog.Debug,
                      log << "groupConnect: Socket @" << sid
                          << " got BROKEN during background connect, remove & TRY AGAIN");
                // Remove from spawned and try again
                if (spawned.erase(sid))
                    broken.push_back(sid);

                epoll_remove_socket_INTERNAL(eid, s);
                epoll_remove_socket_INTERNAL(g.m_SndEID, s);
                epoll_remove_socket_INTERNAL(g.m_RcvEID, s);

                continue;
            }

            if (st == SRTS_CONNECTED)
            {
                HLOGC(aclog.Debug,
                      log << "groupConnect: Socket @" << sid << " got CONNECTED as first in the group - reporting");
                retval           = sid;

                // XXX Race against postConnect/setGroupConnected in the worker thread.
                // XXX POTENTIAL BUG: Possibly this supersedes the same setting done from postConnect
                //     and this way the epoll readiness isn't set.
                // In this thread the group is also set connected after the connection process is done.
                // Might be that this here isn't required.
                g.m_bConnected   = true;
                block_new_opened = false; // Interrupt also rolling epoll (outer loop)

                // Remove this socket from SND EID because it doesn't need to
                // be connection-tracked anymore. Don't remove from the RCV EID
                // however because RCV procedure relies on epoll also for reading
                // and when found this socket connected it will "upgrade" it to
                // read-ready tracking only.
                epoll_remove_socket_INTERNAL(g.m_SndEID, s);
                break;
            }

            // Spurious?
            HLOGC(aclog.Debug,
                  log << "groupConnect: Socket @" << sid << " got spurious wakeup in " << SockStatusStr(st)
                      << " TRY AGAIN");
        }
        // END of m_GroupLock CS - you can safely use API functions now.
    }
    // Finished, delete epoll.
    if (eid != -1)
    {
        HLOGC(aclog.Debug, log << "connect FIRST IN THE GROUP finished, removing E" << eid);
        srt_epoll_release(eid);
    }

    for (vector<SRTSOCKET>::iterator b = broken.begin(); b != broken.end(); ++b)
    {
        CUDTSocket* s = locateSocket(*b, ERH_RETURN);
        if (!s)
            continue;

        // This will also automatically remove it from the group and all eids
        close(s, SRT_CLS_INTERNAL);
    }

    // There's no possibility to report a problem on every connection
    // separately in case when every single connection has failed. What
    // is more interesting, it's only a matter of luck that all connections
    // fail at exactly the same time. OTOH if all are to fail, this
    // function will still be polling sockets to determine the last man
    // standing. Each one could, however, break by a different reason,
    // for example, one by timeout, another by wrong passphrase. Check
    // the `errorcode` field to determine the reaon for particular link.
    if (retval == SRT_INVALID_SOCK)
        throw CUDTException(MJ_CONNECTION, MN_CONNLOST, 0);

    return retval;
}
#endif

void srt::CUDTUnited::connectIn(CUDTSocket* s, const sockaddr_any& target_addr, int32_t forced_isn)
{
    ScopedLock cg(s->m_ControlLock);
    // a socket can "connect" only if it is in the following states:
    // - OPENED: assume the socket binding parameters are configured
    // - INIT: configure binding parameters here
    // - any other (meaning, already connected): report error

    if (s->m_Status == SRTS_INIT)
    {
        // If bind() was done first on this socket, then the
        // socket will not perform this step. This actually does the
        // same thing as bind() does, just with empty address so that
        // the binding parameters are autoselected.

        // This will create such a sockaddr_any that
        // will return true from empty().
        bindSocketToMuxer(s, sockaddr_any(target_addr.family()));
    }
    else
    {
        if (s->m_Status != SRTS_OPENED)
            throw CUDTException(MJ_NOTSUP, MN_ISCONNECTED, 0);

        // status = SRTS_OPENED, so family should be known already.
        if (target_addr.family() != s->m_SelfAddr.family())
        {
            LOGP(cnlog.Error, "srt_connect: socket is bound to a different family than target address");
            throw CUDTException(MJ_NOTSUP, MN_INVAL, 0);
        }
    }

    // connect_complete() may be called before connect() returns.
    // So we need to update the status before connect() is called,
    // otherwise the status may be overwritten with wrong value
    // (CONNECTED vs. CONNECTING).
    s->m_Status = SRTS_CONNECTING;

    /*
     * In blocking mode, connect can block for up to 30 seconds for
     * rendez-vous mode. Holding the s->m_ControlLock prevent close
     * from cancelling the connect
     */
    try
    {
        // record peer address
        s->m_PeerAddr = target_addr;
        s->core().startConnect(target_addr, forced_isn);
    }
    catch (const CUDTException&) // Interceptor, just to change the state.
    {
        s->m_Status = SRTS_OPENED;
        throw;
    }
}

SRTSTATUS srt::CUDTUnited::close(const SRTSOCKET u, int reason)
{
#if ENABLE_BONDING
    if (CUDT::isgroup(u))
    {
        GroupKeeper k(*this, u, ERH_THROW);
        k.group->close();
        deleteGroup(k.group);
        return SRT_STATUS_OK;
    }
#endif
#if ENABLE_HEAVY_LOGGING
    // Wrapping the log into a destructor so that it
    // is printed AFTER the destructor of SocketKeeper.
    struct ScopedExitLog
    {
        const CUDTSocket* const ps;
        ScopedExitLog(const CUDTSocket* p): ps(p){}
        ~ScopedExitLog()
        {
            if (ps) // Could be not acquired by SocketKeeper, occasionally
            {
                HLOGC(smlog.Debug, log << "CUDTUnited::close/end: @" << ps->id() << " busy=" << ps->isStillBusy());
            }
        }
    };
#endif

    SocketKeeper k(*this, u, ERH_THROW);
    IF_HEAVY_LOGGING(ScopedExitLog slog(k.socket));
    HLOGC(smlog.Debug, log << "CUDTUnited::close/begin: @" << u << " busy=" << k.socket->isStillBusy());

    return close(k.socket, reason);
}

#if ENABLE_BONDING
void srt::CUDTUnited::deleteGroup(CUDTGroup* g)
{
    using srt_logging::gmlog;

    srt::sync::ExclusiveLock cg(m_GlobControlLock);
    return deleteGroup_LOCKED(g);
}

// [[using locked(m_GlobControlLock)]]
void srt::CUDTUnited::deleteGroup_LOCKED(CUDTGroup* g)
{
    SRT_ASSERT(g->groupEmpty());

    // After that the group is no longer findable by GroupKeeper
    m_Groups.erase(g->m_GroupID);
    m_ClosedGroups[g->m_GroupID] = g;

    // Paranoid check: since the group is in m_ClosedGroups
    // it may potentially be deleted. Make sure no socket points
    // to it. Actually all sockets should have been already removed
    // from the group container, so if any does, it's invalid.
    for (sockets_t::iterator i = m_Sockets.begin(); i != m_Sockets.end(); ++i)
    {
        CUDTSocket* s = i->second;
        if (s->m_GroupOf == g)
        {
            HLOGC(smlog.Debug, log << "deleteGroup: IPE: existing @" << s->id() << " points to a dead group!");
            s->m_GroupOf         = NULL;
            s->m_GroupMemberData = NULL;
        }
    }

    // Just in case, do it in closed sockets, too, although this should be
    // always done before moving to it.
    for (sockets_t::iterator i = m_ClosedSockets.begin(); i != m_ClosedSockets.end(); ++i)
    {
        CUDTSocket* s = i->second;
        if (s->m_GroupOf == g)
        {
            HLOGC(smlog.Debug, log << "deleteGroup: IPE: closed @" << s->id() << " points to a dead group!");
            s->m_GroupOf         = NULL;
            s->m_GroupMemberData = NULL;
        }
    }
}
#endif

// [[using locked(m_GlobControlLock)]]
void srt::CUDTUnited::recordCloseReason(CUDTSocket* s)
{
    CloseInfo ci;
    ci.info.agent = SRT_CLOSE_REASON(s->core().m_AgentCloseReason.load());
    ci.info.peer = SRT_CLOSE_REASON(s->core().m_PeerCloseReason.load());
    ci.info.time = s->core().m_CloseTimeStamp.load().time_since_epoch().count();

    m_ClosedDatabase[s->id()] = ci;

    // As a DOS attack prevention, do not allow to keep more than 10 records.
    // In a normal functioning of the application this shouldn't be necessary,
    // but it is still needed that a record of a dead socket is kept for
    // 10 gc cycles more to ensure that the application can obtain it even after
    // the socket has been physically removed. But if we don't limit the number
    // of these records, this could be vulnerable for DOS attack if the user
    // forces the application to create and close SRT sockets very quickly.
    // Hence remove the oldest record, which can be recognized from the `time`
    // field, if the number of records exceeds 10.
    if (m_ClosedDatabase.size() > MAX_CLOSE_RECORD_SIZE)
    {
        // remove the oldest one
        // This can only be done by collecting all time info
        map<int32_t, SRTSOCKET> which;

        for (map<SRTSOCKET, CloseInfo>::iterator x = m_ClosedDatabase.begin();
                x != m_ClosedDatabase.end(); ++x)
        {
            which[x->second.info.time] = x->first;
        }

        map<int32_t, SRTSOCKET>::iterator y = which.begin();
        size_t ntodel = m_ClosedDatabase.size() - MAX_CLOSE_RECORD_SIZE;
        for (size_t i = 0; i < ntodel; ++i)
        {
            // Sanity check - should never happen because it's unlikely
            // that two different sockets were closed exactly at the same
            // nanosecond time.
            if (y == which.end())
                break;

            m_ClosedDatabase.erase(y->second);
            ++y;
        }
    }
}

bool srt::CUDTSocket::closeInternal(int reason) ATR_NOEXCEPT
{
    bool done = m_UDT.closeEntity(reason);
    breakNonAcceptedSockets(); // XXX necessary?

    return done;
}

void srt::CUDTSocket::breakNonAcceptedSockets()
{
    // In case of a listener socket, close also all incoming connection
    // sockets that have not been extracted as accepted.

    vector<SRTSOCKET> accepted;
    if (m_UDT.m_bListening)
    {
        HLOGC(smlog.Debug, log << "breakNonAcceptedSockets: @" << m_UDT.id() << " CHECKING ACCEPTED LEAKS:");
        ScopedLock lk (m_AcceptLock);

        for (map<SRTSOCKET, sockaddr_any>::iterator q = m_QueuedSockets.begin();
                q != m_QueuedSockets.end(); ++ q)
        {
            accepted.push_back(q->first);
        }
    }

    if (!accepted.empty())
    {
        HLOGC(smlog.Debug, log << "breakNonAcceptedSockets: found " << accepted.size() << " leaky accepted sockets");
        for (vector<SRTSOCKET>::iterator i = accepted.begin(); i != accepted.end(); ++i)
        {
            CUDTUnited::SocketKeeper sk(m_UDT.uglobal(), *i);
            if (sk.socket)
            {
                sk.socket->m_UDT.m_bBroken = true;
                sk.socket->m_UDT.m_iBrokenCounter = 0;
                sk.socket->m_UDT.m_bClosing = true;
                sk.socket->m_Status = SRTS_CLOSING;
            }
        }
    }
    else
    {
        HLOGC(smlog.Debug, log << "breakNonAcceptedSockets: no queued sockets");
    }
}

SRTSTATUS srt::CUDTUnited::close(CUDTSocket* s, int reason)
{
    HLOGC(smlog.Debug, log << s->core().CONID() << "CLOSE. Acquiring control lock");
    ScopedLock socket_cg(s->m_ControlLock);

    // The check for whether m_pRcvQueue isn't NULL is safe enough;
    // it can either be NULL after socket creation and without binding
    // and then once it's assigned, it's never reset to NULL even when
    // destroying the socket.
    CUDT& e = s->core();

    // Allow the socket to be closed by gc, if needed.
    e.m_bManaged = true;

    // Status is required to make sure that the socket passed through
    // the updateMux() and inside installMuxer() calls so that m_pRcvQueue
    // has been set to a non-NULL value. The value itself can't be checked
    // as such because it causes a data race. All checked data here are atomic.
    SRT_SOCKSTATUS st = s->m_Status;
    if (e.m_bConnecting && !e.m_bConnected && st >= SRTS_OPENED)
    {
        // Workaround for a design flaw.
        // It's to work around the case when the socket is being
        // closed in another thread while it's in the process of
        // connecting in the blocking mode, that is, it runs the
        // loop in `CUDT::startConnect` whole time under the lock
        // of CUDT::m_ConnectionLock and CUDTSocket::m_ControlLock
        // this way blocking the `srt_close` API call from continuing.
        // We are setting here the m_bClosing flag prematurely so
        // that the loop may check this flag periodically and exit
        // immediately if it's set.
        //
        // The problem is that this flag shall NOT be set in case
        // when you have a CONNECTED socket because not only isn't it
        // not a problem in this case, but also it additionally
        // turns the socket in a "confused" state in which it skips
        // vital part of closing itself and therefore runs an infinite
        // loop when trying to purge the sender buffer of the closing
        // socket.
        //
        // XXX Consider refax on CUDT::startConnect and removing the
        // connecting loop there and replace the "blocking mode specific"
        // connecting procedure with delegation to the receiver queue,
        // which will be then common with non-blocking mode, and synchronize
        // the blocking through a CV.

        e.m_bClosing = true;

        // XXX Kicking rcv q is no longer necessary. This was kicking the CV
        // that was sleeping on packet reception in CRcvQueue::m_mBuffer,
        // which was only used for communication with the blocking-mode
        // caller in original code. This code is now removed and the
        // blocking mode is using non-blocking mode with stalling on CV.
    }

    HLOGC(smlog.Debug, log << s->core().CONID() << "CLOSING (removing from listening, closing CUDT)");

    const bool synch_close_snd = s->core().m_config.bSynSending;

    SRTSOCKET u = s->id();

    if (s->m_Status == SRTS_LISTENING)
    {
        if (s->core().m_bBroken)
            return SRT_STATUS_OK;

        s->m_tsClosureTimeStamp = steady_clock::now();
        s->core().m_bBroken     = true;

        // Change towards original UDT:
        // Leave all the closing activities for garbageCollect to happen,
        // however remove the listener from the RcvQueue IMMEDIATELY.
        // Even though garbageCollect would eventually remove the listener
        // as well, there would be some time interval between now and the
        // moment when it's done, and during this time the application will
        // be unable to bind to this port that the about-to-delete listener
        // is currently occupying (due to blocked slot in the RcvQueue).

        HLOGC(smlog.Debug, log << s->core().CONID() << "CLOSING (removing listener immediately)");
        s->breakNonAcceptedSockets();

        {
            // Do not lock m_GlobControlLock for that call; this would deadlock.
            // We also get the ID of the muxer, not the muxer object because to get
            // the muxer object you need to lock m_GlobControlLock. The ID may exist
            // without a multiplexer and we have a guarantee it will not be reused
            // for a long enough time. Worst case scenario, it won't be dispatched
            // to a multiplexer - already under a lock, of course.
            int muxid = s->notListening();

            // Need to protect the existence of the multiplexer.
            // Multiple threads are allowed to dispose it and only
            // one can succeed. But in this case here we need it
            // out possibly immediately.
            ExclusiveLock manager_cg(m_GlobControlLock);
            CMultiplexer* mux = muxid != -1 ? map_getp(m_mMultiplexer, muxid) : (CMultiplexer*)NULL;
            s->m_Status = SRTS_CLOSING;

            // As the listener that contains no spawned-off accepted
            // socket is being closed, it's withdrawn from the muxer.
            // This is the only way how it can be checked that this
            // multiplexer has lost all its sockets and therefore
            // should be deleted.
            if (mux)
                checkRemoveMux(*mux);
        }

        // broadcast all "accept" waiting
        CSync::lock_notify_all(s->m_AcceptCond, s->m_AcceptLock);

        s->core().setAgentCloseReason(reason);
    }
    else
    {
        s->m_Status = SRTS_CLOSING;
        // Note: this call may be done on a socket that hasn't finished
        // sending all packets scheduled for sending, which means, this call
        // may block INDEFINITELY. As long as it's acceptable to block the
        // call to srt_close(), and all functions in all threads where this
        // very socket is used, this shall not block the central database.
        s->closeInternal(reason);

        // synchronize with garbage collection.
        HLOGC(smlog.Debug,
              log << "@" << u << "U::close done. GLOBAL CLOSE: " << s->core().CONID()
                  << "Acquiring GLOBAL control lock");
        ExclusiveLock manager_cg(m_GlobControlLock);
        // since "s" is located before m_GlobControlLock, locate it again in case
        // it became invalid
        // XXX This is very weird; if we state that the CUDTSocket object
        // could not be deleted between locks, then definitely it couldn't
        // also change the pointer value. There's no other reason for getting
        // this iterator but to obtain the 's' pointer, which is impossible to
        // be different than previous 's' (m_Sockets is a map that stores pointers
        // transparently). This iterator isn't even later used to delete the socket
        // from the container, though it would be more efficient.
        // FURTHER RESEARCH REQUIRED.
        sockets_t::iterator i = m_Sockets.find(u);
        if ((i == m_Sockets.end()) || (i->second->m_Status == SRTS_CLOSED))
        {
            HLOGC(smlog.Debug, log << "@" << u << "U::close: NOT AN ACTIVE SOCKET, returning.");
            return SRT_STATUS_OK;
        }
        s = i->second;
        s->setClosed();

#if ENABLE_BONDING
        if (s->m_GroupOf)
        {
            HLOGC(smlog.Debug,
                  log << "@" << s->id() << " IS MEMBER OF $" << s->m_GroupOf->id() << " - REMOVING FROM GROUP");
            s->removeFromGroup(true);
        }
#endif

        recordCloseReason(s);

        // You won't be updating any EIDs anymore.
        m_EPoll.wipe_usock(s->id(), s->core().m_sPollID);

        swipeSocket_LOCKED(s->id(), s, SWIPE_NOW);

        // Run right now the function that should attempt to delete the socket.
        CMultiplexer* mux = tryRemoveClosedSocket(u);
        if (mux && mux->tryCloseIfEmpty())
        {
            mux->stopWorkers();
        }

        HLOGC(smlog.Debug, log << "@" << u << "U::close: Socket MOVED TO CLOSED for collecting later.");

        CGlobEvent::triggerEvent();
    }

    HLOGC(smlog.Debug, log << "@" << u << ": GLOBAL: CLOSING DONE");

    // Check if the ID is still in closed sockets before you access it
    // (the last triggerEvent could have deleted it).
    if (synch_close_snd)
    {
#if SRT_ENABLE_CLOSE_SYNCH

        HLOGC(smlog.Debug, log << "@" << u << " GLOBAL CLOSING: sync-waiting for releasing sender resources...");
        for (;;)
        {
            CSndBuffer* sb = s->core().m_pSndBuffer;

            // Disconnected from buffer - nothing more to check.
            if (!sb)
            {
                HLOGC(smlog.Debug,
                      log << "@" << u << " GLOBAL CLOSING: sending buffer disconnected. Allowed to close.");
                break;
            }

            // Sender buffer empty
            if (sb->getCurrBufSize() == 0)
            {
                HLOGC(smlog.Debug, log << "@" << u << " GLOBAL CLOSING: sending buffer depleted. Allowed to close.");
                break;
            }

            // Ok, now you are keeping GC thread hands off the internal data.
            // You can check then if it has already deleted the socket or not.
            // The socket is either in m_ClosedSockets or is already gone.

            // Done the other way, but still done. You can stop waiting.
            bool isgone = false;
            {
                SharedLock manager_cg(m_GlobControlLock);
                isgone = m_ClosedSockets.count(u) == 0;
            }
            if (!isgone)
            {
                isgone = !s->core().m_bOpened;
            }
            if (isgone)
            {
                HLOGC(smlog.Debug,
                      log << "@" << u << " GLOBAL CLOSING: ... gone in the meantime, whatever. Exiting close().");
                break;
            }

            HLOGC(smlog.Debug, log << "@" << u << " GLOBAL CLOSING: ... still waiting for any update.");
            // How to handle a possible error here?
            CGlobEvent::waitForEvent();

            // Continue waiting in case when an event happened or 1s waiting time passed for checkpoint.
        }
#endif
    }

    /*
       This code is PUT ASIDE for now.
       Most likely this will be never required.
       It had to hold the closing activity until the time when the receiver buffer is depleted.
       However the closing of the socket should only happen when the receiver has received
       an information about that the reading is no longer possible (error report from recv/recvfile).
       When this happens, the receiver buffer is definitely depleted already and there's no need to check
       anything.

       Should there appear any other conditions in future under which the closing process should be
       delayed until the receiver buffer is empty, this code can be filled here.

    if ( synch_close_rcv )
    {
    ...
    }
    */
    CSync::notify_one_relaxed(m_GCStopCond);

    return SRT_STATUS_OK;
}

void srt::CUDTUnited::getpeername(const SRTSOCKET u, sockaddr* pw_name, int* pw_namelen)
{
    if (!pw_name || !pw_namelen)
        throw CUDTException(MJ_NOTSUP, MN_INVAL, 0);

    if (getStatus(u) != SRTS_CONNECTED)
        throw CUDTException(MJ_CONNECTION, MN_NOCONN, 0);

    CUDTSocket* s = locateSocket(u);

    if (!s)
        throw CUDTException(MJ_NOTSUP, MN_SIDINVAL, 0);

    if (!s->core().m_bConnected || s->core().m_bBroken)
        throw CUDTException(MJ_CONNECTION, MN_NOCONN, 0);

    const int len = s->m_PeerAddr.size();
    if (*pw_namelen < len)
        throw CUDTException(MJ_NOTSUP, MN_INVAL, 0);

    memcpy((pw_name), &s->m_PeerAddr.sa, len);
    *pw_namelen = len;
}

void srt::CUDTUnited::getsockname(const SRTSOCKET u, sockaddr* pw_name, int* pw_namelen)
{
    if (!pw_name || !pw_namelen)
        throw CUDTException(MJ_NOTSUP, MN_INVAL, 0);

    CUDTSocket* s = locateSocket(u);

    if (!s)
        throw CUDTException(MJ_NOTSUP, MN_SIDINVAL, 0);

    if (s->core().m_bBroken)
        throw CUDTException(MJ_NOTSUP, MN_SIDINVAL, 0);

    if (s->m_Status == SRTS_INIT)
        throw CUDTException(MJ_CONNECTION, MN_NOCONN, 0);

    const int len = s->m_SelfAddr.size();
    if (*pw_namelen < len)
        throw CUDTException(MJ_NOTSUP, MN_INVAL, 0);

    memcpy((pw_name), &s->m_SelfAddr.sa, len);
    *pw_namelen = len;
}

void srt::CUDTUnited::getsockdevname(const SRTSOCKET u, char* pw_name, size_t* pw_namelen)
{
    if (!pw_name || !pw_namelen)
        throw CUDTException(MJ_NOTSUP, MN_INVAL, 0);

    CUDTSocket* s = locateSocket(u);

    if (!s)
        throw CUDTException(MJ_NOTSUP, MN_SIDINVAL, 0);

    if (s->core().m_bBroken)
        throw CUDTException(MJ_NOTSUP, MN_SIDINVAL, 0);

    if (s->m_Status == SRTS_INIT)
        throw CUDTException(MJ_CONNECTION, MN_NOCONN, 0);

    const vector<LocalInterface>& locals = GetLocalInterfaces();

    for (vector<LocalInterface>::const_iterator i = locals.begin(); i != locals.end(); ++i)
    {
        if (i->addr.equal_address(s->m_SelfAddr))
        {
            if (*pw_namelen < i->name.size() + 1)
                throw CUDTException(MJ_NOTSUP, MN_INVAL);
            memcpy((pw_name), i->name.c_str(), i->name.size()+1);
            *pw_namelen = i->name.size();
            return;
        }
    }

    *pw_namelen = 0; // report empty one
}

int srt::CUDTUnited::select(UDT::UDSET* readfds, UDT::UDSET* writefds, UDT::UDSET* exceptfds, const timeval* timeout)
{
    const steady_clock::time_point entertime = steady_clock::now();

    const int64_t timeo_us = timeout ? static_cast<int64_t>(timeout->tv_sec) * 1000000 + timeout->tv_usec : -1;
    const steady_clock::duration timeo(microseconds_from(timeo_us));

    // initialize results
    int            count = 0;
    set<SRTSOCKET> rs, ws, es;

    // retrieve related UDT sockets
    vector<CUDTSocket*> ru, wu, eu;
    CUDTSocket*         s;
    if (readfds)
        for (set<SRTSOCKET>::iterator i1 = readfds->begin(); i1 != readfds->end(); ++i1)
        {
            if (getStatus(*i1) == SRTS_BROKEN)
            {
                rs.insert(*i1);
                ++count;
            }
            else if (!(s = locateSocket(*i1)))
                throw CUDTException(MJ_NOTSUP, MN_SIDINVAL, 0);
            else
                ru.push_back(s);
        }
    if (writefds)
        for (set<SRTSOCKET>::iterator i2 = writefds->begin(); i2 != writefds->end(); ++i2)
        {
            if (getStatus(*i2) == SRTS_BROKEN)
            {
                ws.insert(*i2);
                ++count;
            }
            else if (!(s = locateSocket(*i2)))
                throw CUDTException(MJ_NOTSUP, MN_SIDINVAL, 0);
            else
                wu.push_back(s);
        }
    if (exceptfds)
        for (set<SRTSOCKET>::iterator i3 = exceptfds->begin(); i3 != exceptfds->end(); ++i3)
        {
            if (getStatus(*i3) == SRTS_BROKEN)
            {
                es.insert(*i3);
                ++count;
            }
            else if (!(s = locateSocket(*i3)))
                throw CUDTException(MJ_NOTSUP, MN_SIDINVAL, 0);
            else
                eu.push_back(s);
        }

    do
    {
        // query read sockets
        for (vector<CUDTSocket*>::iterator j1 = ru.begin(); j1 != ru.end(); ++j1)
        {
            s = *j1;

            if (s->readReady() || s->m_Status == SRTS_CLOSED)
            {
                rs.insert(s->id());
                ++count;
            }
        }

        // query write sockets
        for (vector<CUDTSocket*>::iterator j2 = wu.begin(); j2 != wu.end(); ++j2)
        {
            s = *j2;

            if (s->writeReady() || s->m_Status == SRTS_CLOSED)
            {
                ws.insert(s->id());
                ++count;
            }
        }

        // query exceptions on sockets
        for (vector<CUDTSocket*>::iterator j3 = eu.begin(); j3 != eu.end(); ++j3)
        {
            // check connection request status, not supported now
        }

        if (0 < count)
            break;

        CGlobEvent::waitForEvent();
    } while (timeo > steady_clock::now() - entertime);

    if (readfds)
        *readfds = rs;

    if (writefds)
        *writefds = ws;

    if (exceptfds)
        *exceptfds = es;

    return count;
}

int srt::CUDTUnited::selectEx(const vector<SRTSOCKET>& fds,
                              vector<SRTSOCKET>*       readfds,
                              vector<SRTSOCKET>*       writefds,
                              vector<SRTSOCKET>*       exceptfds,
                              int64_t                  msTimeOut)
{
    const steady_clock::time_point entertime = steady_clock::now();

    const int64_t                timeo_us = msTimeOut >= 0 ? msTimeOut * 1000 : -1;
    const steady_clock::duration timeo(microseconds_from(timeo_us));

    // initialize results
    int count = 0;
    if (readfds)
        readfds->clear();
    if (writefds)
        writefds->clear();
    if (exceptfds)
        exceptfds->clear();

    do
    {
        for (vector<SRTSOCKET>::const_iterator i = fds.begin(); i != fds.end(); ++i)
        {
            CUDTSocket* s = locateSocket(*i);

            if ((!s) || s->core().m_bBroken || (s->m_Status == SRTS_CLOSED))
            {
                if (exceptfds)
                {
                    exceptfds->push_back(*i);
                    ++count;
                }
                continue;
            }

            if (readfds)
            {
                if ((s->core().m_bConnected && s->core().isRcvBufferReady()) ||
                    (s->core().m_bListening && (s->m_QueuedSockets.size() > 0)))
                {
                    readfds->push_back(s->id());
                    ++count;
                }
            }

            if (writefds)
            {
                if (s->core().m_bConnected &&
                    (s->core().m_pSndBuffer->getCurrBufSize() < s->core().m_config.iSndBufSize))
                {
                    writefds->push_back(s->id());
                    ++count;
                }
            }
        }

        if (count > 0)
            break;

        CGlobEvent::waitForEvent();
    } while (timeo > steady_clock::now() - entertime);

    return count;
}

int srt::CUDTUnited::epoll_create()
{
    return m_EPoll.create();
}

void srt::CUDTUnited::epoll_clear_usocks(int eid)
{
    return m_EPoll.clear_usocks(eid);
}

void srt::CUDTUnited::epoll_add_usock(const int eid, const SRTSOCKET u, const int* events)
{
#if ENABLE_BONDING
    if (CUDT::isgroup(u))
    {
        GroupKeeper k(*this, u, ERH_THROW);
        m_EPoll.update_usock(eid, u, events);
        k.group->addEPoll(eid);
        return;
    }
#endif

    // The call to epoll_add_usock_INTERNAL is expected
    // to be called under m_GlobControlLock, so use this lock here, too.
    {
        SharedLock cs (m_GlobControlLock);
        CUDTSocket* s = locateSocket_LOCKED(u);
        if (s)
        {
            epoll_add_usock_INTERNAL(eid, s, events);
        }
        else
        {
            throw CUDTException(MJ_NOTSUP, MN_SIDINVAL);
        }
    }
}

// NOTE: WILL LOCK (serially):
// - CEPoll::m_EPollLock
// - CUDT::m_RecvLock
void srt::CUDTUnited::epoll_add_usock_INTERNAL(const int eid, CUDTSocket* s, const int* events)
{
    m_EPoll.update_usock(eid, s->id(), events);
    s->core().addEPoll(eid);
}

void srt::CUDTUnited::epoll_add_ssock(const int eid, const SYSSOCKET s, const int* events)
{
    return m_EPoll.add_ssock(eid, s, events);
}

void srt::CUDTUnited::epoll_update_ssock(const int eid, const SYSSOCKET s, const int* events)
{
    return m_EPoll.update_ssock(eid, s, events);
}

template <class EntityType>
void srt::CUDTUnited::epoll_remove_entity(const int eid, EntityType* ent)
{
    // XXX Not sure if this is anyhow necessary because setting readiness
    // to false doesn't actually trigger any action. Further research needed.
    HLOGC(ealog.Debug, log << "epoll_remove_usock: CLEARING readiness on E" << eid << " of @" << ent->id());
    ent->removeEPollEvents(eid);

    // First remove the EID from the subscribed in the socket so that
    // a possible call to update_events:
    // - if happens before this call, can find the epoll bit update possible
    // - if happens after this call, will not strike this EID
    HLOGC(ealog.Debug, log << "epoll_remove_usock: REMOVING E" << eid << " from back-subscirbers in @" << ent->id());
    ent->removeEPollID(eid);

    HLOGC(ealog.Debug, log << "epoll_remove_usock: CLEARING subscription on E" << eid << " of @" << ent->id());
    int no_events = 0;
    m_EPoll.update_usock(eid, ent->id(), &no_events);
}

// Needed internal access!
void srt::CUDTUnited::epoll_remove_socket_INTERNAL(const int eid, CUDTSocket* s)
{
    return epoll_remove_entity(eid, &s->core());
}

#if ENABLE_BONDING
void srt::CUDTUnited::epoll_remove_group_INTERNAL(const int eid, CUDTGroup* g)
{
    return epoll_remove_entity(eid, g);
}
#endif

void srt::CUDTUnited::epoll_remove_usock(const int eid, const SRTSOCKET u)
{
    CUDTSocket* s = 0;

#if ENABLE_BONDING
    CUDTGroup* g = 0;
    if (CUDT::isgroup(u))
    {
        GroupKeeper k(*this, u, ERH_THROW);
        g = k.group;
        return epoll_remove_entity(eid, g);
    }
    else
#endif
    {
        s = locateSocket(u);
        if (s)
            return epoll_remove_entity(eid, &s->core());
    }

    LOGC(ealog.Error,
         log << "remove_usock: @" << u << " not found as either socket or group. Removing only from epoll system.");
    int no_events = 0;
    return m_EPoll.update_usock(eid, u, &no_events);
}

void srt::CUDTUnited::epoll_remove_ssock(const int eid, const SYSSOCKET s)
{
    return m_EPoll.remove_ssock(eid, s);
}

int srt::CUDTUnited::epoll_uwait(const int eid, SRT_EPOLL_EVENT* fdsSet, int fdsSize, int64_t msTimeOut)
{
    return m_EPoll.uwait(eid, fdsSet, fdsSize, msTimeOut);
}

int32_t srt::CUDTUnited::epoll_set(int eid, int32_t flags)
{
    return m_EPoll.setflags(eid, flags);
}

void srt::CUDTUnited::epoll_release(const int eid)
{
    return m_EPoll.release(eid);
}

srt::CUDTSocket* srt::CUDTUnited::locateSocket(const SRTSOCKET u, ErrorHandling erh)
{
    SharedLock cg(m_GlobControlLock);
    CUDTSocket* s = locateSocket_LOCKED(u);
    if (!s)
    {
        if (erh == ERH_RETURN)
            return NULL;
        throw CUDTException(MJ_NOTSUP, MN_SIDINVAL, 0);
    }

    return s;
}

// [[using locked(m_GlobControlLock)]];
srt::CUDTSocket* srt::CUDTUnited::locateSocket_LOCKED(SRTSOCKET u)
{
    sockets_t::iterator i = m_Sockets.find(u);

    if ((i == m_Sockets.end()) || (i->second->m_Status == SRTS_CLOSED))
    {
        return NULL;
    }

    return i->second;
}

#if ENABLE_BONDING
srt::CUDTGroup* srt::CUDTUnited::locateAcquireGroup(SRTSOCKET u, ErrorHandling erh)
{
    SharedLock cg(m_GlobControlLock);

    const groups_t::iterator i = m_Groups.find(u);
    if (i == m_Groups.end())
    {
        if (erh == ERH_THROW)
            throw CUDTException(MJ_NOTSUP, MN_SIDINVAL, 0);
        return NULL;
    }

    ScopedLock cgroup(*i->second->exp_groupLock());
    i->second->apiAcquire();
    return i->second;
}

srt::CUDTGroup* srt::CUDTUnited::acquireSocketsGroup(CUDTSocket* s)
{
    SharedLock cg(m_GlobControlLock);
    CUDTGroup* g = s->m_GroupOf;
    if (!g)
        return NULL;

    // With m_GlobControlLock locked, we are sure the group
    // still exists, if it wasn't removed from this socket.
    g->apiAcquire();
    return g;
}
#endif

srt::CUDTSocket* srt::CUDTUnited::locateAcquireSocket(SRTSOCKET u, ErrorHandling erh)
{
    SharedLock cg(m_GlobControlLock);

    CUDTSocket* s = locateSocket_LOCKED(u);
    if (!s)
    {
        if (erh == ERH_THROW)
            throw CUDTException(MJ_NOTSUP, MN_SIDINVAL, 0);
        return NULL;
    }

    s->apiAcquire();
    return s;
}

bool srt::CUDTUnited::acquireSocket(CUDTSocket* s)
{
    // Note that before using this function you must be certain
    // that the socket isn't broken already and it still has at least
    // one more GC cycle to live. In other words, you must be certain
    // that this pointer passed here isn't dangling and was obtained
    // directly from m_Sockets, or even better, has been acquired
    // by some other functionality already, which is only about to
    // be released earlier than you need.
    SharedLock cg(m_GlobControlLock);
    s->apiAcquire();
    // Keep the lock so that no one changes anything in the meantime.
    // If the socket m_Status == SRTS_CLOSED (set by setClosed()), then
    // this socket is no longer present in the m_Sockets container
    if (s->m_Status >= SRTS_CLOSED)
    {
        s->apiRelease();
        return false;
    }

    return true;
}

srt::CUDTSocket* srt::CUDTUnited::locatePeer(const sockaddr_any& peer, const SRTSOCKET id, int32_t isn)
{
    SharedLock cg(m_GlobControlLock);

    map<int64_t, set<SRTSOCKET> >::iterator i = m_PeerRec.find(CUDTSocket::getPeerSpec(id, isn));
    if (i == m_PeerRec.end())
        return NULL;

    for (set<SRTSOCKET>::iterator j = i->second.begin(); j != i->second.end(); ++j)
    {
        sockets_t::iterator k = m_Sockets.find(*j);
        // this socket might have been closed and moved m_ClosedSockets
        if (k == m_Sockets.end())
            continue;

        if (k->second->m_PeerAddr == peer)
        {
            return k->second;
        }
    }

    return NULL;
}

void srt::CUDTUnited::checkBrokenSockets()
{
    ExclusiveLock cg(m_GlobControlLock);

#if ENABLE_BONDING
    vector<SRTSOCKET> delgids;

    for (groups_t::iterator i = m_ClosedGroups.begin(); i != m_ClosedGroups.end(); ++i)
    {
        // isStillBusy requires lock on the group, so only after an API
        // function that uses it returns, and so clears the busy flag,
        // a new API function won't be called anyway until it can acquire
        // GlobControlLock, and all functions that have already seen this
        // group as closing will not continue with the API and return.
        // If we caught some API function still using the closed group,
        // it's not going to wait, will be checked next time.
        if (i->second->isStillBusy())
            continue;

        delgids.push_back(i->first);
        delete i->second;
        i->second = NULL; // just for a case, avoid a dangling pointer
    }

    for (vector<SRTSOCKET>::iterator di = delgids.begin(); di != delgids.end(); ++di)
    {
        m_ClosedGroups.erase(*di);
    }
#endif

    // set of sockets To Be Closed and To Be Removed
    vector<SRTSOCKET> tbc;
    vector<SRTSOCKET> tbr;

    for (sockets_t::iterator i = m_Sockets.begin(); i != m_Sockets.end(); ++i)
    {
        CUDTSocket* s = i->second;
        CUDT& c = s->core();
        if (!c.m_bBroken)
            continue;

        if (!m_bGCClosing && !c.m_bManaged)
        {
            LOGC(cnlog.Note, log << "Socket @" << s->id() << " isn't managed and wasn't explicitly closed - NOT collecting");
            continue;
        }

        LOGC(cnlog.Note, log << "Socket @" << s->id() << " considered wiped: managed=" <<
                c.m_bManaged << " broken=" << c.m_bBroken << " closing=" << c.m_bClosing);

        if (s->m_Status == SRTS_LISTENING)
        {
            const steady_clock::duration elapsed = steady_clock::now() - s->m_tsClosureTimeStamp.load();
            // A listening socket should wait an extra 3 seconds
            // in case a client is connecting.
            if (elapsed < milliseconds_from(CUDT::COMM_CLOSE_BROKEN_LISTENER_TIMEOUT_MS))
                continue;
        }
        else
        {
            CUDT& u = s->core();

            enterCS(u.m_RcvBufferLock);
            bool has_avail_packets = u.m_pRcvBuffer && u.m_pRcvBuffer->hasAvailablePackets();
            leaveCS(u.m_RcvBufferLock);

            if (has_avail_packets)
            {
                const int bc = u.m_iBrokenCounter.load();
                if (bc > 0)
                {
                    // if there is still data in the receiver buffer, wait longer
                    s->core().m_iBrokenCounter.store(bc - 1);
                    continue;
                }
            }
        }

#if ENABLE_BONDING
        if (s->m_GroupOf)
        {
            HLOGC(smlog.Debug,
                 log << "@" << s->id() << " IS MEMBER OF $" << s->m_GroupOf->id() << " - REMOVING FROM GROUP");
            s->removeFromGroup(true);
        }
#endif

        HLOGC(smlog.Debug, log << "checkBrokenSockets: moving BROKEN socket to CLOSED: @" << i->first);

        // Note that this will not override the value that has been already
        // set by some other functionality, only set it when not yet set.
        s->core().setAgentCloseReason(SRT_CLS_INTERNAL);

        recordCloseReason(s);

        // close broken connections and start removal timer
        s->setClosed();
        tbc.push_back(i->first);

        // NOTE: removal from m_SocketID POSTPONED
        // to loop over removal of all from the `tbc` list
        swipeSocket_LOCKED(i->first, s, SWIPE_LATER);

        if (s->m_ListenSocket != SRT_SOCKID_CONNREQ)
        {
            // remove from listener's queue
            sockets_t::iterator ls = m_Sockets.find(s->m_ListenSocket);
            if (ls == m_Sockets.end())
            {
                ls = m_ClosedSockets.find(s->m_ListenSocket);
                if (ls == m_ClosedSockets.end())
                    continue;
            }

            HLOGC(smlog.Debug, log << "checkBrokenSockets: removing queued socket: @" << s->id()
                    << " from listener @" << ls->second->id());
            enterCS(ls->second->m_AcceptLock);
            ls->second->m_QueuedSockets.erase(s->id());
            leaveCS(ls->second->m_AcceptLock);
        }
    }

    for (sockets_t::iterator j = m_ClosedSockets.begin(); j != m_ClosedSockets.end(); ++j)
    {
        CUDTSocket* ps = j->second;

        // NOTE: There is still a hypothetical risk here that ps
        // was made busy while the socket was already moved to m_ClosedSocket,
        // if the socket was acquired through CUDTUnited::acquireSocket (that is,
        // busy flag acquisition was done through the CUDTSocket* pointer rather
        // than through the numeric ID). Therefore this way of busy acquisition
        // should be done only if at the moment of acquisition there are certainly
        // other conditions applying on the socket that prevent it from being deleted.
        if (ps->isStillBusy())
        {
            HLOGC(smlog.Debug, log << "checkBrokenSockets: @" << ps->id() << " is still busy, SKIPPING THIS CYCLE.");
            continue;
        }

        CUDT& u = ps->core();

        // HLOGC(smlog.Debug, log << "checking CLOSED socket: " << j->first);
        if (!is_zero(u.m_tsLingerExpiration))
        {
            // asynchronous close:
            if ((!u.m_pSndBuffer) || (0 == u.m_pSndBuffer->getCurrBufSize()) ||
                (u.m_tsLingerExpiration <= steady_clock::now()))
            {
                HLOGC(smlog.Debug, log << "checkBrokenSockets: marking CLOSED linger-expired @" << ps->id());
                u.m_tsLingerExpiration = steady_clock::time_point();
                u.m_bClosing           = true;
                ps->m_tsClosureTimeStamp        = steady_clock::now();
            }
            else
            {
                HLOGC(smlog.Debug, log << "checkBrokenSockets: linger; remains @" << ps->id());
            }
        }

        // timeout 1 second to destroy a socket AND it has been removed from
        // RcvUList
        const steady_clock::time_point now        = steady_clock::now();
        const steady_clock::duration   closed_ago = now - ps->m_tsClosureTimeStamp.load();
        if (closed_ago > seconds_from(1))
        {
            CRNode* rnode = u.m_pRNode;
            if (!rnode || !rnode->m_bOnList)
            {
                HLOGC(smlog.Debug, log << "checkBrokenSockets: @" << ps->id() << " closed "
                          << FormatDuration(closed_ago) << " ago and removed from RcvQ - will remove");

                // HLOGC(smlog.Debug, log << "will unref socket: " << j->first);
                tbr.push_back(j->first);
            }
            else
            {
                HLOGC(smlog.Debug, log << "checkBrokenSockets: @" << ps->id()
                        << " remains: still in RcvQ");
            }
        }
    }

    // move closed sockets to the ClosedSockets structure
    for (vector<SRTSOCKET>::iterator k = tbc.begin(); k != tbc.end(); ++k)
        m_Sockets.erase(*k);

    // remove those timeout sockets
    for (vector<SRTSOCKET>::iterator l = tbr.begin(); l != tbr.end(); ++l)
    {
        CMultiplexer* mux = tryRemoveClosedSocket(*l);
        if (mux)
            checkRemoveMux(*mux);
    }

    HLOGC(smlog.Debug, log << "checkBrokenSockets: after removal: m_ClosedSockets.size()=" << m_ClosedSockets.size());
}

// [[using locked(m_GlobControlLock)]]
void srt::CUDTUnited::closeLeakyAcceptSockets(CUDTSocket* s)
{
    ScopedLock cg(s->m_AcceptLock);

    // if it is a listener, close all un-accepted sockets in its queue
    // and remove them later
    for (map<SRTSOCKET, sockaddr_any>::iterator q = s->m_QueuedSockets.begin();
            q != s->m_QueuedSockets.end(); ++ q)
    {
        sockets_t::iterator si = m_Sockets.find(q->first);
        if (si == m_Sockets.end())
        {
            // gone in the meantime
            LOGC(smlog.Error,
                    log << "closeLeakyAcceptSockets: IPE? socket @" << (q->first) << " being queued for listener socket @"
                    << s->id() << " is GONE in the meantime ???");
            continue;
        }

        CUDTSocket* as = si->second;

        as->breakSocket_LOCKED(SRT_CLS_DEADLSN);

        // You won't be updating any EIDs anymore.
        m_EPoll.wipe_usock(as->id(), as->core().m_sPollID);

        swipeSocket_LOCKED(q->first, as, SWIPE_NOW);
    }
}


// [[using locked(m_GlobControlLock)]]
srt::CMultiplexer* srt::CUDTUnited::tryRemoveClosedSocket(const SRTSOCKET u)
{
    sockets_t::iterator i = m_ClosedSockets.find(u);

    // invalid socket ID
    if (i == m_ClosedSockets.end())
        return NULL;

    CUDTSocket* s = i->second;

    //* Should be no longer in force, but leaving for now.

    // The socket may be in the trashcan now, but could
    // still be under processing in the sender/receiver worker
    // threads. If that's the case, SKIP IT THIS TIME. The
    // socket will be checked next time the GC rollover starts.
    CSNode* sn = s->core().m_pSNode;
    if (sn && sn->m_iHeapLoc != -1)
    {
        LOGC(smlog.Warn, log << "@" << s->id() << " still in CSndUList at [" << sn->m_iHeapLoc << "] - not removing");
        return NULL;
    }

    CRNode* rn = s->core().m_pRNode;
    if (rn && rn->m_bOnList)
    {
        HLOGC(smlog.Debug, log << "@" << s->id() << " still in CRcvUList - not removing");
        return NULL;
    }

     //   */


    if (s->isStillBusy())
    {
        HLOGC(smlog.Debug, log << "@" << s->id() << " is still busy, NOT deleting");
        return NULL;
    }

    LOGC(smlog.Note, log << "@" << s->id() << " busy=" << s->isStillBusy());

#if ENABLE_BONDING
    if (s->m_GroupOf)
    {
        HLOGC(smlog.Debug,
              log << "@" << s->id() << " IS MEMBER OF $" << s->m_GroupOf->id() << " - REMOVING FROM GROUP");
        s->removeFromGroup(true);
    }
#endif

    closeLeakyAcceptSockets(s);

    // remove from peer rec
    map<int64_t, set<SRTSOCKET> >::iterator j = m_PeerRec.find(s->getPeerSpec());
    if (j != m_PeerRec.end())
    {
        j->second.erase(u);
        if (j->second.empty())
            m_PeerRec.erase(j);
    }

    /*
     * Socket may be deleted while still having ePoll events set that would
     * remains forever causing epoll_wait to unblock continuously for inexistent
     * sockets. Get rid of all events for this socket.
     */
    // (just in case, this should be wiped out already)
    m_EPoll.wipe_usock(u, s->core().m_sPollID);

    // delete this one
    m_ClosedSockets.erase(i);

   // XXX This below section can unlock m_GlobControlLock
   // just for calling CUDT::closeInternal(), which is needed
   // to avoid locking m_ConnectionLock after m_GlobControlLock,
   // while m_ConnectionLock orders BEFORE m_GlobControlLock.
   // This should be perfectly safe thing to do after the socket
   // ID has been erased from m_ClosedSockets. No container access
   // is done in this case.
   //
   // Report: P04-1.28, P04-2.27, P04-2.50, P04-2.55

    HLOGC(smlog.Debug, log << "GC/tryRemoveClosedSocket: closing associated UDT @" << u);

    leaveCS(m_GlobControlLock);
    s->closeInternal(SRT_CLS_INTERNAL);
    enterCS(m_GlobControlLock);

    // Check again after reacquisition
    if (s->isStillBusy())
    {
        HLOGC(smlog.Debug, log << "@" << s->id() << " is still busy, NOT deleting");
        return NULL;
    }

    // IMPORTANT!!!
    //
    // The order of deletion must be: first delete socket, then multiplexer.
    // The receiver buffer shares the use of CUnits from the multiplexer's unit queue,
    // which is assigned to the multiplexer because this is where the incoming
    // UDP packets are placed. The receiver buffer must be first deleted and
    // so unreference all CUnits. Then the multiplexer can be deleted and drag all
    // CUnits with itself.
    const int mid = s->m_iMuxID;
    CMultiplexer* mux = NULL;
    if (mid == -1)
    {
        HLOGC(smlog.Debug, log << CONID(u) << "has NO MUXER ASSOCIATED, ok.");
    }
    else
    {
        mux = map_getp(m_mMultiplexer, mid);
        if (!mux)
        {
            LOGC(smlog.Fatal, log << "IPE: MUXER id=" << mid << " NOT FOUND!");
        }
        else
        {
            // Unpin this socket from the multiplexer.
            s->m_iMuxID = -1;
            mux->deleteSocket(u);
            HLOGC(smlog.Debug, log << CONID(u) << "deleted from MUXER and cleared muxer ID");
        }
    }
    HLOGC(smlog.Debug, log << "GC/tryRemoveClosedSocket: DELETING SOCKET @" << u);
    delete s;
    HLOGC(smlog.Debug, log << "GC/tryRemoveClosedSocket: socket @" << u << " DELETED. Checking muxer id=" << mid);

    return mux;
}

/// Check after removal of a socket from the multiplexer if it was the
/// last one and hence the multiplexer itself should be removed.
///
/// @param mid Muxer ID that identifies the multiplexer in the socket
/// @param u Socket ID that was the last multiplexer's user (logging only)
// [[using locked(m_GlobControlLock)]]
void srt::CUDTUnited::checkRemoveMux(CMultiplexer& mx)
{
    const int mid = mx.id();
    HLOGC(smlog.Debug, log << "removeMux: unrefing muxer " << mid << ", with " << mx.nsockets() << " sockets");
    if (mx.empty())
    {
        HLOGC(smlog.Debug, log << "MUXER id=" << mid << " lost last socket - deleting muxer bound to "
                << mx.channel()->bindAddressAny().str());
        // The channel has no access to the queues and
        // it looks like the multiplexer is the master of all of them.
        // The queues must be silenced before closing the channel
        // because this will cause error to be returned in any operation
        // being currently done in the queues, if any.
        mx.setClosing();

        if (mx.reserveDisposal())
        {
            CGlobEvent::triggerEvent(); // make sure no hangs when exitting workers
            HLOGC(smlog.Debug, log << "... RESERVED for disposal. Stopping threads..");
            // Disposal reserved to this thread. Now you can safely
            // unlock m_GlobControlLock and be sure that no other thread
            // is going to dispose this multiplexer. Some may attempt to also
            // reserve disposal, but they will fail.
            {
                leaveCS(m_GlobControlLock);
                mx.stopWorkers();
                HLOGC(smlog.Debug, log << "... Worker threads stopped, reacquiring mutex..");
                enterCS(m_GlobControlLock);
            }
            // After re-locking m_GlobControlLock we are certain
            // that the privilege of deleting this multiplexer is still
            // on this thread.
            HLOGC(smlog.Debug, log << "... Muxer destroyed, removing");
            m_mMultiplexer.erase(mid);
        }
        else
        {
            HLOGC(smlog.Debug, log << "... NOT RESERVED to disposal, already reserved");
            // Some other thread has already reserved disposal for itself
            // hence promising to dispose this multiplexer. You can safely leave
            // it here.
        }
    }
    else
    {
#if ENABLE_HEAVY_LOGGING
        string users = mx.nsockets() ? mx.testAllSocketsClear() : string();

        LOGC(smlog.Debug, log << "MUXER id=" << mid << " has still " << mx.nsockets() << " users" << users);
#endif
    }
}

void srt::CUDTUnited::checkTemporaryDatabases()
{
    ExclusiveLock cg(m_GlobControlLock);

    // It's not very efficient to collect first the keys of all
    // elements to remove and then remove from the map by key.

    // In C++20 this is possible by doing
    //    m_ClosedDatabase.erase_if([](auto& c) { return --c.generation <= 0; });
    // but nothing equivalent in the earlier standards.

    vector<SRTSOCKET> expired;

    for (map<SRTSOCKET, CloseInfo>::iterator c = m_ClosedDatabase.begin();
            c != m_ClosedDatabase.end(); ++c)
    {
        --c->second.generation;
        if (c->second.generation <= 0)
            expired.push_back(c->first);
    }

    for (vector<SRTSOCKET>::iterator i = expired.begin(); i != expired.end(); ++i)
        m_ClosedDatabase.erase(*i);
}

// Muxer in this function is added a socket to its lists and pinning
// it into the socket, but does not modify any multiplexer's data.
void srt::CUDTUnited::installMuxer(CUDTSocket* pw_s, CMultiplexer* fw_pm)
{
    pw_s->core().m_pMuxer    = fw_pm;
    pw_s->m_iMuxID           = fw_pm->id();

    pw_s->m_SelfAddr = fw_pm->selfAddr();
    fw_pm->addSocket(pw_s);
}

bool srt::CUDTUnited::inet6SettingsCompat(const sockaddr_any& muxaddr, const CSrtMuxerConfig& cfgMuxer,
        const sockaddr_any& reqaddr, const CSrtMuxerConfig& cfgSocket)
{
    if (muxaddr.family() != AF_INET6)
        return true; // Don't check - the family has been checked already

    if (reqaddr.isany())
    {
        if (cfgSocket.iIpV6Only == -1) // Treat as "adaptive"
            return true;

        // If set explicitly, then it must be equal to the one of found muxer.
        if (cfgSocket.iIpV6Only != cfgMuxer.iIpV6Only)
        {
#define V6ONLTSET(flag) (flag ? "IPv6-only" : "IPv4+IPv6")
            const char* sockm = V6ONLTSET(cfgSocket.iIpV6Only);
            const char* muxm = V6ONLTSET(cfgMuxer.iIpV6Only);
#undef V6ONLTSET
            LOGC(smlog.Error, log << "inet6SettingsCompat: incompatible IPv6: muxer=" << muxm << " socket=" << sockm);
            return false;
        }
    }

    // If binding to the certain IPv6 address, then this setting doesn't matter.
    return true;
}

bool srt::CUDTUnited::channelSettingsMatch(const CSrtMuxerConfig& cfgMuxer, const CSrtConfig& cfgSocket)
{
    if (!cfgMuxer.bReuseAddr)
    {
        HLOGP(smlog.Debug, "channelSettingsMatch: fail: the multiplexer is not reusable");
        return false;
    }

    if (cfgMuxer.isCompatWith(cfgSocket))
        return true;

    HLOGP(smlog.Debug, "channelSettingsMatch: fail: some options have different values");
    return false;
}

void srt::CUDTUnited::updateMux(CUDTSocket* s, const sockaddr_any& reqaddr, const UDPSOCKET* udpsock /*[[nullable]]*/)
{
    ExclusiveLock cg(m_GlobControlLock);

    // If udpsock is provided, then this socket will be simply
    // taken for binding as a good deal. It would be nice to make
    // a sanity check to see if this UDP socket isn't already installed
    // in some multiplexer, but we state this UDP socket isn't accessible
    // anyway so this wouldn't be possible.
    if (!udpsock)
    {
        CMultiplexer* pmux = findSuitableMuxer(s, reqaddr);
        if (pmux)
        {
            HLOGC(smlog.Debug, log << "bind: reusing multiplexer for " << pmux->selfAddr().str());
            // reuse the existing multiplexer
            installMuxer((s), (pmux));
            return;
        }
    }
    // We state that if the user has passed their own UDP socket,
    // it is either bound already - and did so without any conflicts
    // with the existing SRT socket's multiplexer - or is not bound.

    // a new multiplexer is needed
    int muxid = (int32_t)s->id();

    try
    {
        std::pair<CMultiplexer&, bool> is = map_tryinsert(m_mMultiplexer, muxid);

        // Should be impossible, but must be prevented.
        // NOTE: map::insert with a pair simply ignores the passed value,
        // if the key is already found.
        if (!is.second)
        {
            LOGC(smlog.Error, log << "IPE: Trying to add multiplexer with id=" << muxid << " which is already busy");
            throw CUDTException(MJ_NOTSUP, MN_ISBOUND);
        }
        CMultiplexer& m = is.first;
        m.configure(int32_t(s->id()), s->core().m_config, reqaddr, udpsock);
        installMuxer((s), (&m));
    }
    catch (const CUDTException& x)
    {
        IF_HEAVY_LOGGING(char errmsg[161]);
        HLOGC(smlog.Debug, log << "installMuxer: FAILED; removing multiplexer: ERROR #" << x.getErrorCode()
                << ": " << x.getErrorMessage() << ": errno=" << x.getErrno() << SysStrError(x.getErrno(), errmsg, 160));
        m_mMultiplexer.erase(muxid);
        throw;
    }
    catch (...)
    {
        HLOGC(smlog.Debug, log << "installMuxer: FAILED; removing multiplexer (IPE: UNKNOWN EXCEPTION)");
        m_mMultiplexer.erase(muxid);
        throw CUDTException(MJ_SYSTEMRES, MN_MEMORY, 0);
    }

    HLOGC(smlog.Debug, log << "bind: creating new multiplexer bound to " << reqaddr.str());
}

// This function is going to find a multiplexer for the port contained
// in the 'ls' listening socket. The multiplexer must exist when the listener
// exists, otherwise the dispatching procedure wouldn't even call this
// function. By historical reasons there's also a fallback for a case when the
// multiplexer wasn't found by id, the search by port number continues.
bool srt::CUDTUnited::updateListenerMux(CUDTSocket* s, const CUDTSocket* ls)
{
    ExclusiveLock cg(m_GlobControlLock);
    const int  port = ls->m_SelfAddr.hport();

    HLOGC(smlog.Debug,
          log << "updateListenerMux: finding muxer of listener socket @" << ls->id() << " muxid=" << ls->m_iMuxID
              << " bound=" << ls->m_SelfAddr.str() << " FOR @" << s->id() << " addr=" << s->m_SelfAddr.str()
              << "_->_" << s->m_PeerAddr.str());

    // First thing that should be certain here is that there should exist
    // a muxer with the ID written in the listener socket's mux ID.

    CMultiplexer* mux = map_getp(m_mMultiplexer, ls->m_iMuxID);

    // NOTE:
    // THIS BELOW CODE is only for a highly unlikely situation when the listener
    // socket has been closed in the meantime when the accepted socket is being
    // processed. This procedure is different than updateMux because this time we
    // only want to have a multiplexer socket to be assigned to the accepted socket.
    // It is also unlikely that the listener socket is garbage-collected so fast, so
    // this procedure will most likely find the multiplexer of the zombie listener socket,
    // which no longer accepts new connections (the listener is withdrawn immediately from
    // the port) that wasn't yet completely deleted.
    CMultiplexer* fallback = NULL;
    if (!mux)
    {
        LOGC(smlog.Error, log << "updateListenerMux: IPE? listener muxer not found by ID, trying by port");

        // To be used as first found with different IP version

        // find the listener's address
        for (map<int, CMultiplexer>::iterator i = m_mMultiplexer.begin(); i != m_mMultiplexer.end(); ++i)
        {
            CMultiplexer& m = i->second;

#if ENABLE_HEAVY_LOGGING
            ostringstream that_muxer;
            that_muxer << "id=" << m.id() << " addr=" << m.selfAddr().str();
#endif

            if (m.selfAddr().hport() == port)
            {
                HLOGC(smlog.Debug, log << "updateListenerMux: reusing muxer: " << that_muxer.str());
                if (m.selfAddr().family() == s->m_PeerAddr.family())
                {
                    mux = &m; // best match
                    break;
                }
                else if (m.selfAddr().family() == AF_INET6)
                {
                    // Allowed fallback case when we only need an accepted socket.
                    fallback = &m;
                }
            }
            else
            {
                HLOGC(smlog.Debug, log << "updateListenerMux: SKIPPING muxer: " << that_muxer.str());
            }
        }

        if (!mux && fallback)
        {
            // It is allowed to reuse this multiplexer, but the socket must allow both IPv4 and IPv6
            if (fallback->cfg().iIpV6Only == 0)
            {
                HLOGC(smlog.Warn, log << "updateListenerMux: reusing multiplexer from different family");
                mux = fallback;
            }
        }
    }

    // Checking again because the above procedure could have set it
    if (mux)
    {
        // reuse the existing multiplexer
        installMuxer((s), (mux));
        return true;
    }

    return false;
}

srt::CMultiplexer* srt::CUDTUnited::findSuitableMuxer(CUDTSocket* s, const sockaddr_any& reqaddr)
{
    // If not, we need to see if there exist already a multiplexer bound
    // to the same endpoint.
    const int         port      = reqaddr.hport();
    const CSrtConfig& cfgSocket = s->core().m_config;

    // This loop is going to check the attempted binding of
    // address:port and socket settings against every existing
    // multiplexer. Possible results of the check are:

    // 1. MATCH: identical address - reuse it and quit.
    // 2. CONFLICT: report error: the binding partially overlaps
    //    so it neither can be reused nor is free to bind.
    // 3. PASS: different and not overlapping - continue searching.

    // In this function the convention is:
    // MATCH: do nothing and proceed with binding reusage, THEN break.
    // CONFLICT: throw an exception.
    // PASS: use 'continue' to pass to the next element.

    bool reuse_attempt = false;
    for (map<int, CMultiplexer>::iterator i = m_mMultiplexer.begin(); i != m_mMultiplexer.end(); ++i)
    {
        CMultiplexer const& m = i->second;

        sockaddr_any mux_addr = m.selfAddr();

        // Check if the address was reset. If so, this means this muxer is
        // about to be deleted, so definitely don't use it.
        if (mux_addr.family() == AF_UNSPEC)
            continue;

        // First, we need to find a multiplexer with the same port.
        if (mux_addr.hport() != port)
        {
            HLOGC(smlog.Debug,
                    log << "bind: muxer @" << m.id() << " found, but for port " << mux_addr.hport()
                    << " (requested port: " << port << ")");
            continue;
        }

        HLOGC(smlog.Debug,
                log << "bind: Found existing muxer @" << m.id() << " : " << mux_addr.str() << " - check against "
                << reqaddr.str());

        // If this is bound to the wildcard address, it can be reused if:
        // - reqaddr is also a wildcard
        // - channel settings match
        // Otherwise it's a conflict.

        if (mux_addr.isany())
        {
            if (mux_addr.family() == AF_INET6)
            {
                // With IPv6 we need to research two possibilities:
                // iIpV6Only == 1 -> This means that it binds only :: wildcard, but not 0.0.0.0
                // iIpV6Only == 0 -> This means that it binds both :: and 0.0.0.0.
                // iIpV6Only == -1 -> Hard to say what to do, but treat it as a potential conflict in any doubtful case.

                if (m.cfg().iIpV6Only == 1)
                {
                    // PASS IF: candidate is IPv4, no matter the address
                    // MATCH IF: candidate is IPv6 with only=1
                    // CONFLICT IF: candidate is IPv6 with only != 1 or IPv6 non-wildcard.

                    if (reqaddr.family() == AF_INET)
                    {
                        HLOGC(smlog.Debug, log << "bind: muxer @" << m.id()
                                << " is :: v6only - requested IPv4 ANY is NOT IN THE WAY. Searching on.");
                        continue;
                    }

                    // Candidate is AF_INET6

                    if (cfgSocket.iIpV6Only != 1 || !reqaddr.isany())
                    {
                        // CONFLICT:
                        // 1. attempting to make a wildcard IPv4 + IPv6
                        // while the multiplexer for wildcard IPv6 exists.
                        // 2. If binding to a given address, it conflicts with the wildcard
                        LOGC(smlog.Error,
                                log << "bind: Address: " << reqaddr.str()
                                << " conflicts with existing IPv6 wildcard binding: " << mux_addr.str());
                        throw CUDTException(MJ_NOTSUP, MN_BUSYPORT, 0);
                    }

                    // Otherwise, MATCH.
                }
                else if (m.cfg().iIpV6Only == 0)
                {
                    // Muxer's address is a wildcard for :: and 0.0.0.0 at once.
                    // This way only IPv6 wildcard with v6only=0 is a perfect match and everything
                    // else is a conflict.

                    if (reqaddr.family() == AF_INET6 && reqaddr.isany() && cfgSocket.iIpV6Only == 0)
                    {
                        // MATCH
                    }
                    else
                    {
                        // CONFLICT: attempting to make a wildcard IPv4 + IPv6 while
                        // the multiplexer for wildcard IPv6 exists.
                        LOGC(smlog.Error,
                                log << "bind: Address: " << reqaddr.str() << " v6only=" << cfgSocket.iIpV6Only
                                << " conflicts with existing IPv6 + IPv4 wildcard binding: " << mux_addr.str());
                        throw CUDTException(MJ_NOTSUP, MN_BUSYPORT, 0);
                    }
                }
                else // Case -1, by unknown reason. Accept only with -1 setting, others are conflict.
                {
                    if (reqaddr.family() == AF_INET6 && reqaddr.isany() && cfgSocket.iIpV6Only == -1)
                    {
                        // MATCH
                    }
                    else
                    {
                        LOGC(smlog.Error,
                                log << "bind: Address: " << reqaddr.str() << " v6only=" << cfgSocket.iIpV6Only
                                << " conflicts with existing IPv6 v6only=unknown wildcard binding: " << mux_addr.str());
                        throw CUDTException(MJ_NOTSUP, MN_BUSYPORT, 0);
                    }
                }
            }
            else // muxer is IPv4 wildcard
            {
                // Then only IPv4 wildcard is a match and:
                // - IPv6 with only=true is PASS (not a conflict)
                // - IPv6 with only=false is CONFLICT
                // - IPv6 with only=undefined is CONFLICT
                // REASON: we need to make a potential conflict a conflict as there will be
                // no bind() call to check if this wouldn't be a conflict in result. If you want
                // to have a binding to IPv6 that should avoid conflict with IPv4 wildcard binding,
                // then SRTO_IPV6ONLY option must be explicitly set before binding.
                // Also:
                if (reqaddr.family() == AF_INET)
                {
                    if (reqaddr.isany())
                    {
                        // MATCH
                    }
                    else
                    {
                        LOGC(smlog.Error,
                                log << "bind: Address: " << reqaddr.str()
                                << " conflicts with existing IPv4 wildcard binding: " << mux_addr.str());
                        throw CUDTException(MJ_NOTSUP, MN_BUSYPORT, 0);
                    }
                }
                else // AF_INET6
                {
                    if (cfgSocket.iIpV6Only == 1 || !reqaddr.isany())
                    {
                        // PASS
                        HLOGC(smlog.Debug, log << "bind: muxer @" << m.id()
                                << " is IPv4 wildcard - requested " << reqaddr.str() << " v6only=" << cfgSocket.iIpV6Only
                                << " is NOT IN THE WAY. Searching on.");
                        continue;
                    }
                    else
                    {
                        LOGC(smlog.Error,
                                log << "bind: Address: " << reqaddr.str() << " v6only=" << cfgSocket.iIpV6Only
                                << " conflicts with existing IPv4 wildcard binding: " << mux_addr.str());
                        throw CUDTException(MJ_NOTSUP, MN_BUSYPORT, 0);
                    }
                }
            }

            reuse_attempt = true;
            HLOGC(smlog.Debug, log << "bind: wildcard address - multiplexer reusable");
        }
        // Muxer address is NOT a wildcard, so conflicts only with WILDCARD of the same type
        else if (reqaddr.isany() && reqaddr.family() == mux_addr.family())
        {
            LOGC(smlog.Error,
                    log << "bind: Wildcard address: " << reqaddr.str()
                    << " conflicts with existing IP binding: " << mux_addr.str());
            throw CUDTException(MJ_NOTSUP, MN_BUSYPORT, 0);
        }
        // If this is bound to a certain address, AND:
        else if (mux_addr.equal_address(reqaddr))
        {
            // - the address is the same as reqaddr
            reuse_attempt = true;
            HLOGC(smlog.Debug, log << "bind: same IP address - multiplexer reusable");
        }
        else
        {
            HLOGC(smlog.Debug, log << "bind: IP addresses differ - ALLOWED to create a new multiplexer");
            continue;
        }
        // Otherwise:
        // - the address is different than reqaddr
        //   - the address can't be reused, but this can go on with new one.

        // If this is a reusage attempt:
        if (reuse_attempt)
        {
            //   - if the channel settings match, it can be reused
            if (channelSettingsMatch(m.cfg(), cfgSocket)
                    && inet6SettingsCompat(mux_addr, m.cfg(), reqaddr, cfgSocket))
            {
                return &i->second;
            }
            //   - if not, it's a conflict
            LOGC(smlog.Error,
                    log << "bind: Address: " << reqaddr.str() << " conflicts with binding: " << mux_addr.str()
                    << " due to channel settings");
            throw CUDTException(MJ_NOTSUP, MN_BUSYPORT, 0);
        }
        // If not, proceed to the next one, and when there are no reusage
        // candidates, proceed with creating a new multiplexer.

        // Note that a binding to a different IP address is not treated
        // as a candidate for either reusage or conflict.
        LOGC(smlog.Fatal, log << "SHOULD NOT GET HERE!!!");
        SRT_ASSERT(false);
    }

    HLOGC(smlog.Debug, log << "bind: No suitable multiplexer for " << reqaddr.str() << " - can go on with new one");

    // No suitable muxer found - create a new multiplexer.
    return NULL;
}

void* srt::CUDTUnited::garbageCollect(void* p)
{
    CUDTUnited* self = (CUDTUnited*)p;

    THREAD_STATE_INIT("SRT:GC");

    UniqueLock gclock(self->m_GCStopLock);

    // START LIBRARY RUNNING LOOP
    while (!self->m_bGCClosing)
    {
        INCREMENT_THREAD_ITERATIONS();
        self->checkBrokenSockets();
        self->checkTemporaryDatabases();

        HLOGC(inlog.Debug, log << "GC: sleep 1 s");
        self->m_GCStopCond.wait_for(gclock, seconds_from(1));
    }
    // END.

    THREAD_EXIT();
    return NULL;
}

////////////////////////////////////////////////////////////////////////////////

SRTRUNSTATUS srt::CUDT::startup()
{
    return uglobal().startup();
}

SRTSTATUS srt::CUDT::cleanup()
{
    return uglobal().cleanup();
}

SRTSOCKET srt::CUDT::socket()
{
    try
    {
        return uglobal().newSocket();
    }
    catch (const CUDTException& e)
    {
        APIError a(e);
        return SRT_INVALID_SOCK;
    }
    catch (const bad_alloc&)
    {
        APIError a(MJ_SYSTEMRES, MN_MEMORY, 0);
        return SRT_INVALID_SOCK;
    }
    catch (const std::exception& ee)
    {
        LOGC(aclog.Fatal, log << "socket: UNEXPECTED EXCEPTION: " << typeid(ee).name() << ": " << ee.what());
        APIError a(MJ_UNKNOWN, MN_NONE, 0);
        return SRT_INVALID_SOCK;
    }
}

srt::CUDT::APIError::APIError(const CUDTException& e)
{
    SetThreadLocalError(e);
}

srt::CUDT::APIError::APIError(CodeMajor mj, CodeMinor mn, int syserr)
{
    SetThreadLocalError(CUDTException(mj, mn, syserr));
}

srt::CUDT::APIError::APIError(int errorcode)
{
    CodeMajor mj = CodeMajor(errorcode / 1000);
    CodeMinor mn = CodeMinor(errorcode % 1000);
    SetThreadLocalError(CUDTException(mj, mn, 0));
}

#if ENABLE_BONDING
// This is an internal function; 'type' should be pre-checked if it has a correct value.
// This doesn't have argument of GroupType due to header file conflicts.

// [[using locked(s_UDTUnited.m_GlobControlLock)]]
srt::CUDTGroup& srt::CUDTUnited::newGroup(const int type)
{
    const SRTSOCKET id = generateSocketID(true);

    // Now map the group
    return addGroup(id, SRT_GROUP_TYPE(type)).set_id(id);
}

SRTSOCKET srt::CUDT::createGroup(SRT_GROUP_TYPE gt)
{
    try
    {
        srt::sync::ExclusiveLock globlock(uglobal().m_GlobControlLock);
        return uglobal().newGroup(gt).id();
        // Note: potentially, after this function exits, the group
        // could be deleted, immediately, from a separate thread (tho
        // unlikely because the other thread would need some handle to
        // keep it). But then, the first call to any API function would
        // return invalid ID error.
    }
    catch (const CUDTException& e)
    {
        return APIError(e), SRT_INVALID_SOCK;
    }
    catch (...)
    {
        return APIError(MJ_SYSTEMRES, MN_MEMORY, 0), SRT_INVALID_SOCK;
    }
}

// [[using locked(m_ControlLock)]]
// [[using locked(CUDT::s_UDTUnited.m_GlobControlLock)]]
void srt::CUDTSocket::removeFromGroup(bool broken)
{
    CUDTGroup* g = m_GroupOf;
    if (g)
    {
        // Reset group-related fields immediately. They won't be accessed
        // in the below calls, while the iterator will be invalidated for
        // a short moment between removal from the group container and the end,
        // while the GroupLock would be already taken out. It is safer to reset
        // it to a NULL iterator before removal.
        m_GroupOf         = NULL;
        m_GroupMemberData = NULL;

        bool still_have = g->remove(id());
        if (broken)
        {
            // Activate the SRT_EPOLL_UPDATE event on the group
            // if it was because of a socket that was earlier connected
            // and became broken. This is not to be sent in case when
            // it is a failure during connection, or the socket was
            // explicitly removed from the group.
            g->activateUpdateEvent(still_have);
        }

        HLOGC(smlog.Debug,
              log << "removeFromGroup: socket @" << id() << " NO LONGER A MEMBER of $" << g->id() << "; group is "
                  << (still_have ? "still ACTIVE" : "now EMPTY"));
    }
}

SRTSOCKET srt::CUDT::getGroupOfSocket(SRTSOCKET socket)
{
    // Lock this for the whole function as we need the group
    // to persist the call.
    SharedLock glock(uglobal().m_GlobControlLock);
    CUDTSocket* s = uglobal().locateSocket_LOCKED(socket);
    if (!s || !s->m_GroupOf)
        return APIError(MJ_NOTSUP, MN_INVAL, 0), SRT_INVALID_SOCK;

    return s->m_GroupOf->id();
}

SRTSTATUS srt::CUDT::getGroupData(SRTSOCKET groupid, SRT_SOCKGROUPDATA* pdata, size_t* psize)
{
    if (!CUDT::isgroup(groupid) || !psize)
    {
        return APIError(MJ_NOTSUP, MN_INVAL, 0);
    }

    CUDTUnited::GroupKeeper k(uglobal(), groupid, CUDTUnited::ERH_RETURN);
    if (!k.group)
    {
        return APIError(MJ_NOTSUP, MN_INVAL, 0);
    }

    // To get only the size of the group pdata=NULL can be used
    return k.group->getGroupData(pdata, psize);
}
#endif

SRTSTATUS srt::CUDT::bind(SRTSOCKET u, const sockaddr* name, int namelen)
{
    try
    {
        sockaddr_any sa(name, namelen);
        if (sa.len == 0)
        {
            // This happens if the namelen check proved it to be
            // too small for particular family, or that family is
            // not recognized (is none of AF_INET, AF_INET6).
            // This is a user error.
            return APIError(MJ_NOTSUP, MN_INVAL, 0);
        }
        CUDTSocket* s = uglobal().locateSocket(u);
        if (!s)
            return APIError(MJ_NOTSUP, MN_INVAL, 0);

        return uglobal().bind(s, sa);
    }
    catch (const CUDTException& e)
    {
        return APIError(e);
    }
    catch (bad_alloc&)
    {
        return APIError(MJ_SYSTEMRES, MN_MEMORY, 0);
    }
    catch (const std::exception& ee)
    {
        LOGC(aclog.Fatal, log << "bind: UNEXPECTED EXCEPTION: " << typeid(ee).name() << ": " << ee.what());
        return APIError(MJ_UNKNOWN, MN_NONE, 0);
    }
}

SRTSTATUS srt::CUDT::bind(SRTSOCKET u, UDPSOCKET udpsock)
{
    try
    {
        CUDTSocket* s = uglobal().locateSocket(u);
        if (!s)
            return APIError(MJ_NOTSUP, MN_INVAL, 0);

        return uglobal().bind(s, udpsock);
    }
    catch (const CUDTException& e)
    {
        return APIError(e);
    }
    catch (bad_alloc&)
    {
        return APIError(MJ_SYSTEMRES, MN_MEMORY, 0);
    }
    catch (const std::exception& ee)
    {
        LOGC(aclog.Fatal, log << "bind/udp: UNEXPECTED EXCEPTION: " << typeid(ee).name() << ": " << ee.what());
        return APIError(MJ_UNKNOWN, MN_NONE, 0);
    }
}

SRTSTATUS srt::CUDT::listen(SRTSOCKET u, int backlog)
{
    try
    {
        return uglobal().listen(u, backlog);
    }
    catch (const CUDTException& e)
    {
        return APIError(e);
    }
    catch (bad_alloc&)
    {
        return APIError(MJ_SYSTEMRES, MN_MEMORY, 0);
    }
    catch (const std::exception& ee)
    {
        LOGC(aclog.Fatal, log << "listen: UNEXPECTED EXCEPTION: " << typeid(ee).name() << ": " << ee.what());
        return APIError(MJ_UNKNOWN, MN_NONE, 0);
    }
}

SRTSOCKET srt::CUDT::accept_bond(const SRTSOCKET listeners[], int lsize, int64_t msTimeOut)
{
    try
    {
        return uglobal().accept_bond(listeners, lsize, msTimeOut);
    }
    catch (const CUDTException& e)
    {
        SetThreadLocalError(e);
        return SRT_INVALID_SOCK;
    }
    catch (bad_alloc&)
    {
        SetThreadLocalError(CUDTException(MJ_SYSTEMRES, MN_MEMORY, 0));
        return SRT_INVALID_SOCK;
    }
    catch (const std::exception& ee)
    {
        LOGC(aclog.Fatal, log << "accept_bond: UNEXPECTED EXCEPTION: " << typeid(ee).name() << ": " << ee.what());
        SetThreadLocalError(CUDTException(MJ_UNKNOWN, MN_NONE, 0));
        return SRT_INVALID_SOCK;
    }
}

SRTSOCKET srt::CUDT::accept(SRTSOCKET u, sockaddr* addr, int* addrlen)
{
    try
    {
        return uglobal().accept(u, addr, addrlen);
    }
    catch (const CUDTException& e)
    {
        SetThreadLocalError(e);
        return SRT_INVALID_SOCK;
    }
    catch (const bad_alloc&)
    {
        SetThreadLocalError(CUDTException(MJ_SYSTEMRES, MN_MEMORY, 0));
        return SRT_INVALID_SOCK;
    }
    catch (const std::exception& ee)
    {
        LOGC(aclog.Fatal, log << "accept: UNEXPECTED EXCEPTION: " << typeid(ee).name() << ": " << ee.what());
        SetThreadLocalError(CUDTException(MJ_UNKNOWN, MN_NONE, 0));
        return SRT_INVALID_SOCK;
    }
}

SRTSOCKET srt::CUDT::connect(SRTSOCKET u, const sockaddr* name, const sockaddr* tname, int namelen)
{
    try
    {
        return uglobal().connect(u, name, tname, namelen);
    }
    catch (const CUDTException& e)
    {
        return APIError(e), SRT_INVALID_SOCK;
    }
    catch (bad_alloc&)
    {
        return APIError(MJ_SYSTEMRES, MN_MEMORY, 0), SRT_INVALID_SOCK;
    }
    catch (std::exception& ee)
    {
        LOGC(aclog.Fatal, log << "connect: UNEXPECTED EXCEPTION: " << typeid(ee).name() << ": " << ee.what());
        return APIError(MJ_UNKNOWN, MN_NONE, 0), SRT_INVALID_SOCK;
    }
}

#if ENABLE_BONDING
SRTSOCKET srt::CUDT::connectLinks(SRTSOCKET grp, SRT_SOCKGROUPCONFIG targets[], int arraysize)
{
    if (arraysize <= 0)
        return APIError(MJ_NOTSUP, MN_INVAL, 0), SRT_INVALID_SOCK;

    if (!CUDT::isgroup(grp))
    {
        // connectLinks accepts only GROUP id, not socket id.
        return APIError(MJ_NOTSUP, MN_SIDINVAL, 0), SRT_INVALID_SOCK;
    }

    try
    {
        CUDTUnited::GroupKeeper k(uglobal(), grp, CUDTUnited::ERH_THROW);
        return uglobal().groupConnect(k.group, targets, arraysize);
    }
    catch (CUDTException& e)
    {
        return APIError(e), SRT_INVALID_SOCK;
    }
    catch (bad_alloc&)
    {
        return APIError(MJ_SYSTEMRES, MN_MEMORY, 0), SRT_INVALID_SOCK;
    }
    catch (std::exception& ee)
    {
        LOGC(aclog.Fatal, log << "connect: UNEXPECTED EXCEPTION: " << typeid(ee).name() << ": " << ee.what());
        return APIError(MJ_UNKNOWN, MN_NONE, 0), SRT_INVALID_SOCK;
    }
}
#endif

SRTSOCKET srt::CUDT::connect(SRTSOCKET u, const sockaddr* name, int namelen, int32_t forced_isn)
{
    try
    {
        return uglobal().connect(u, name, namelen, forced_isn);
    }
    catch (const CUDTException& e)
    {
        return APIError(e), SRT_INVALID_SOCK;
    }
    catch (bad_alloc&)
    {
        return APIError(MJ_SYSTEMRES, MN_MEMORY, 0), SRT_INVALID_SOCK;
    }
    catch (const std::exception& ee)
    {
        LOGC(aclog.Fatal, log << "connect: UNEXPECTED EXCEPTION: " << typeid(ee).name() << ": " << ee.what());
        return APIError(MJ_UNKNOWN, MN_NONE, 0), SRT_INVALID_SOCK;
    }
}

SRTSTATUS srt::CUDT::close(SRTSOCKET u, int reason)
{
    try
    {
        return uglobal().close(u, reason);
    }
    catch (const CUDTException& e)
    {
        return APIError(e);
    }
    catch (const std::exception& ee)
    {
        LOGC(aclog.Fatal, log << "close: UNEXPECTED EXCEPTION: " << typeid(ee).name() << ": " << ee.what());
        return APIError(MJ_UNKNOWN, MN_NONE, 0);
    }
}

SRTSTATUS srt::CUDT::getpeername(SRTSOCKET u, sockaddr* name, int* namelen)
{
    try
    {
        uglobal().getpeername(u, name, namelen);
        return SRT_STATUS_OK;
    }
    catch (const CUDTException& e)
    {
        return APIError(e);
    }
    catch (const std::exception& ee)
    {
        LOGC(aclog.Fatal, log << "getpeername: UNEXPECTED EXCEPTION: " << typeid(ee).name() << ": " << ee.what());
        return APIError(MJ_UNKNOWN, MN_NONE, 0);
    }
}

SRTSTATUS srt::CUDT::getsockname(SRTSOCKET u, sockaddr* name, int* namelen)
{
    try
    {
        uglobal().getsockname(u, name, namelen);
        return SRT_STATUS_OK;
    }
    catch (const CUDTException& e)
    {
        return APIError(e);
    }
    catch (const std::exception& ee)
    {
        LOGC(aclog.Fatal, log << "getsockname: UNEXPECTED EXCEPTION: " << typeid(ee).name() << ": " << ee.what());
        return APIError(MJ_UNKNOWN, MN_NONE, 0);
    }
}

SRTSTATUS srt::CUDT::getsockdevname(SRTSOCKET u, char* name, size_t* namelen)
{
    try
    {
        uglobal().getsockdevname(u, name, namelen);
        return SRT_STATUS_OK;
    }
    catch (const CUDTException& e)
    {
        return APIError(e);
    }
    catch (const std::exception& ee)
    {
        LOGC(aclog.Fatal, log << "getsockname: UNEXPECTED EXCEPTION: " << typeid(ee).name() << ": " << ee.what());
        return APIError(MJ_UNKNOWN, MN_NONE, 0);
    }
}

SRTSTATUS srt::CUDT::getsockopt(SRTSOCKET u, int, SRT_SOCKOPT optname, void* pw_optval, int* pw_optlen)
{
    if (!pw_optval || !pw_optlen)
    {
        return APIError(MJ_NOTSUP, MN_INVAL, 0);
    }

    try
    {
#if ENABLE_BONDING
        if (CUDT::isgroup(u))
        {
            CUDTUnited::GroupKeeper k(uglobal(), u, CUDTUnited::ERH_THROW);
            k.group->getOpt(optname, (pw_optval), (*pw_optlen));
            return SRT_STATUS_OK;
        }
#endif

        CUDT& udt = uglobal().locateSocket(u, CUDTUnited::ERH_THROW)->core();
        udt.getOpt(optname, (pw_optval), (*pw_optlen));
        return SRT_STATUS_OK;
    }
    catch (const CUDTException& e)
    {
        return APIError(e);
    }
    catch (const std::exception& ee)
    {
        LOGC(aclog.Fatal, log << "getsockopt: UNEXPECTED EXCEPTION: " << typeid(ee).name() << ": " << ee.what());
        return APIError(MJ_UNKNOWN, MN_NONE, 0);
    }
}

SRTSTATUS srt::CUDT::setsockopt(SRTSOCKET u, int, SRT_SOCKOPT optname, const void* optval, int optlen)
{
    if (!optval || optlen < 0)
        return APIError(MJ_NOTSUP, MN_INVAL, 0);

    try
    {
#if ENABLE_BONDING
        if (CUDT::isgroup(u))
        {
            CUDTUnited::GroupKeeper k(uglobal(), u, CUDTUnited::ERH_THROW);
            k.group->setOpt(optname, optval, optlen);
            return SRT_STATUS_OK;
        }
#endif

        CUDT& udt = uglobal().locateSocket(u, CUDTUnited::ERH_THROW)->core();
        udt.setOpt(optname, optval, optlen);
        return SRT_STATUS_OK;
    }
    catch (const CUDTException& e)
    {
        return APIError(e);
    }
    catch (const std::exception& ee)
    {
        LOGC(aclog.Fatal, log << "setsockopt: UNEXPECTED EXCEPTION: " << typeid(ee).name() << ": " << ee.what());
        return APIError(MJ_UNKNOWN, MN_NONE, 0);
    }
}

int srt::CUDT::send(SRTSOCKET u, const char* buf, int len, int)
{
    SRT_MSGCTRL mctrl = srt_msgctrl_default;
    return sendmsg2(u, buf, len, (mctrl));
}

// --> CUDT::recv moved down

int srt::CUDT::sendmsg(SRTSOCKET u, const char* buf, int len, int ttl, bool inorder, int64_t srctime)
{
    SRT_MSGCTRL mctrl = srt_msgctrl_default;
    mctrl.msgttl      = ttl;
    mctrl.inorder     = inorder;
    mctrl.srctime     = srctime;
    return sendmsg2(u, buf, len, (mctrl));
}

int srt::CUDT::sendmsg2(SRTSOCKET u, const char* buf, int len, SRT_MSGCTRL& w_m)
{
    try
    {
#if ENABLE_BONDING
        if (CUDT::isgroup(u))
        {
            CUDTUnited::GroupKeeper k(uglobal(), u, CUDTUnited::ERH_THROW);
            return k.group->send(buf, len, (w_m));
        }
#endif

        return uglobal().locateSocket(u, CUDTUnited::ERH_THROW)->core().sendmsg2(buf, len, (w_m));
    }
    catch (const CUDTException& e)
    {
        return APIError(e).as<int>();
    }
    catch (bad_alloc&)
    {
        return APIError(MJ_SYSTEMRES, MN_MEMORY, 0).as<int>();
    }
    catch (const std::exception& ee)
    {
        LOGC(aclog.Fatal, log << "sendmsg: UNEXPECTED EXCEPTION: " << typeid(ee).name() << ": " << ee.what());
        return APIError(MJ_UNKNOWN, MN_NONE, 0).as<int>();
    }
}

int srt::CUDT::recv(SRTSOCKET u, char* buf, int len, int)
{
    SRT_MSGCTRL mctrl = srt_msgctrl_default;
    int         ret   = recvmsg2(u, buf, len, (mctrl));
    return ret;
}

int srt::CUDT::recvmsg(SRTSOCKET u, char* buf, int len, int64_t& srctime)
{
    SRT_MSGCTRL mctrl = srt_msgctrl_default;
    int         ret   = recvmsg2(u, buf, len, (mctrl));
    srctime           = mctrl.srctime;
    return ret;
}

int srt::CUDT::recvmsg2(SRTSOCKET u, char* buf, int len, SRT_MSGCTRL& w_m)
{
    try
    {
#if ENABLE_BONDING
        if (CUDT::isgroup(u))
        {
            CUDTUnited::GroupKeeper k(uglobal(), u, CUDTUnited::ERH_THROW);
            return k.group->recv(buf, len, (w_m));
        }
#endif

        return uglobal().locateSocket(u, CUDTUnited::ERH_THROW)->core().recvmsg2(buf, len, (w_m));
    }
    catch (const CUDTException& e)
    {
        return APIError(e).as<int>();
    }
    catch (const std::exception& ee)
    {
        LOGC(aclog.Fatal, log << "recvmsg: UNEXPECTED EXCEPTION: " << typeid(ee).name() << ": " << ee.what());
        return APIError(MJ_UNKNOWN, MN_NONE, 0).as<int>();
    }
}

int64_t srt::CUDT::sendfile(SRTSOCKET u, fstream& ifs, int64_t& offset, int64_t size, int block)
{
    try
    {
        CUDT& udt = uglobal().locateSocket(u, CUDTUnited::ERH_THROW)->core();
        return udt.sendfile(ifs, offset, size, block);
    }
    catch (const CUDTException& e)
    {
        return APIError(e).as<int64_t>();
    }
    catch (bad_alloc&)
    {
        return APIError(MJ_SYSTEMRES, MN_MEMORY, 0).as<int64_t>();
    }
    catch (const std::exception& ee)
    {
        LOGC(aclog.Fatal, log << "sendfile: UNEXPECTED EXCEPTION: " << typeid(ee).name() << ": " << ee.what());
        return APIError(MJ_UNKNOWN, MN_NONE, 0).as<int64_t>();
    }
}

int64_t srt::CUDT::recvfile(SRTSOCKET u, fstream& ofs, int64_t& offset, int64_t size, int block)
{
    try
    {
        return uglobal().locateSocket(u, CUDTUnited::ERH_THROW)->core().recvfile(ofs, offset, size, block);
    }
    catch (const CUDTException& e)
    {
        return APIError(e).as<int64_t>();
    }
    catch (const std::exception& ee)
    {
        LOGC(aclog.Fatal, log << "recvfile: UNEXPECTED EXCEPTION: " << typeid(ee).name() << ": " << ee.what());
        return APIError(MJ_UNKNOWN, MN_NONE, 0).as<int64_t>();
    }
}

int srt::CUDT::select(int, UDT::UDSET* readfds, UDT::UDSET* writefds, UDT::UDSET* exceptfds, const timeval* timeout)
{
    if ((!readfds) && (!writefds) && (!exceptfds))
    {
        return APIError(MJ_NOTSUP, MN_INVAL, 0).as<int>();
    }

    try
    {
        return uglobal().select(readfds, writefds, exceptfds, timeout);
    }
    catch (const CUDTException& e)
    {
        return APIError(e).as<int>();
    }
    catch (bad_alloc&)
    {
        return APIError(MJ_SYSTEMRES, MN_MEMORY, 0).as<int>();
    }
    catch (const std::exception& ee)
    {
        LOGC(aclog.Fatal, log << "select: UNEXPECTED EXCEPTION: " << typeid(ee).name() << ": " << ee.what());
        return APIError(MJ_UNKNOWN, MN_NONE, 0).as<int>();
    }
}

int srt::CUDT::selectEx(const vector<SRTSOCKET>& fds,
                        vector<SRTSOCKET>*       readfds,
                        vector<SRTSOCKET>*       writefds,
                        vector<SRTSOCKET>*       exceptfds,
                        int64_t                  msTimeOut)
{
    if ((!readfds) && (!writefds) && (!exceptfds))
    {
        return APIError(MJ_NOTSUP, MN_INVAL, 0).as<int>();
    }

    try
    {
        return uglobal().selectEx(fds, readfds, writefds, exceptfds, msTimeOut);
    }
    catch (const CUDTException& e)
    {
        return APIError(e).as<int>();
    }
    catch (bad_alloc&)
    {
        return APIError(MJ_SYSTEMRES, MN_MEMORY, 0).as<int>();
    }
    catch (const std::exception& ee)
    {
        LOGC(aclog.Fatal, log << "selectEx: UNEXPECTED EXCEPTION: " << typeid(ee).name() << ": " << ee.what());
        return APIError(MJ_UNKNOWN).as<int>();
    }
}

int srt::CUDT::epoll_create()
{
    try
    {
        return uglobal().epoll_create();
    }
    catch (const CUDTException& e)
    {
        return APIError(e).as<int>();
    }
    catch (const std::exception& ee)
    {
        LOGC(aclog.Fatal, log << "epoll_create: UNEXPECTED EXCEPTION: " << typeid(ee).name() << ": " << ee.what());
        return APIError(MJ_UNKNOWN, MN_NONE, 0).as<int>();
    }
}

SRTSTATUS srt::CUDT::epoll_clear_usocks(int eid)
{
    try
    {
        uglobal().epoll_clear_usocks(eid);
        return SRT_STATUS_OK;
    }
    catch (const CUDTException& e)
    {
        return APIError(e);
    }
    catch (std::exception& ee)
    {
        LOGC(aclog.Fatal,
             log << "epoll_clear_usocks: UNEXPECTED EXCEPTION: " << typeid(ee).name() << ": " << ee.what());
        return APIError(MJ_UNKNOWN, MN_NONE, 0);
    }
}

SRTSTATUS srt::CUDT::epoll_add_usock(const int eid, const SRTSOCKET u, const int* events)
{
    try
    {
        uglobal().epoll_add_usock(eid, u, events);
        return SRT_STATUS_OK;
    }
    catch (const CUDTException& e)
    {
        return APIError(e);
    }
    catch (const std::exception& ee)
    {
        LOGC(aclog.Fatal, log << "epoll_add_usock: UNEXPECTED EXCEPTION: " << typeid(ee).name() << ": " << ee.what());
        return APIError(MJ_UNKNOWN, MN_NONE, 0);
    }
}

SRTSTATUS srt::CUDT::epoll_add_ssock(const int eid, const SYSSOCKET s, const int* events)
{
    try
    {
        uglobal().epoll_add_ssock(eid, s, events);
        return SRT_STATUS_OK;
    }
    catch (const CUDTException& e)
    {
        return APIError(e);
    }
    catch (const std::exception& ee)
    {
        LOGC(aclog.Fatal, log << "epoll_add_ssock: UNEXPECTED EXCEPTION: " << typeid(ee).name() << ": " << ee.what());
        return APIError(MJ_UNKNOWN, MN_NONE, 0);
    }
}

SRTSTATUS srt::CUDT::epoll_update_usock(const int eid, const SRTSOCKET u, const int* events)
{
    try
    {
        uglobal().epoll_add_usock(eid, u, events);
        return SRT_STATUS_OK;
    }
    catch (const CUDTException& e)
    {
        return APIError(e);
    }
    catch (const std::exception& ee)
    {
        LOGC(aclog.Fatal,
             log << "epoll_update_usock: UNEXPECTED EXCEPTION: " << typeid(ee).name() << ": " << ee.what());
        return APIError(MJ_UNKNOWN, MN_NONE, 0);
    }
}

SRTSTATUS srt::CUDT::epoll_update_ssock(const int eid, const SYSSOCKET s, const int* events)
{
    try
    {
        uglobal().epoll_update_ssock(eid, s, events);
        return SRT_STATUS_OK;
    }
    catch (const CUDTException& e)
    {
        return APIError(e);
    }
    catch (const std::exception& ee)
    {
        LOGC(aclog.Fatal,
             log << "epoll_update_ssock: UNEXPECTED EXCEPTION: " << typeid(ee).name() << ": " << ee.what());
        return APIError(MJ_UNKNOWN, MN_NONE, 0);
    }
}

SRTSTATUS srt::CUDT::epoll_remove_usock(const int eid, const SRTSOCKET u)
{
    try
    {
        uglobal().epoll_remove_usock(eid, u);
        return SRT_STATUS_OK;
    }
    catch (const CUDTException& e)
    {
        return APIError(e);
    }
    catch (const std::exception& ee)
    {
        LOGC(aclog.Fatal,
             log << "epoll_remove_usock: UNEXPECTED EXCEPTION: " << typeid(ee).name() << ": " << ee.what());
        return APIError(MJ_UNKNOWN, MN_NONE, 0);
    }
}

SRTSTATUS srt::CUDT::epoll_remove_ssock(const int eid, const SYSSOCKET s)
{
    try
    {
        uglobal().epoll_remove_ssock(eid, s);
        return SRT_STATUS_OK;
    }
    catch (const CUDTException& e)
    {
        return APIError(e);
    }
    catch (const std::exception& ee)
    {
        LOGC(aclog.Fatal,
             log << "epoll_remove_ssock: UNEXPECTED EXCEPTION: " << typeid(ee).name() << ": " << ee.what());
        return APIError(MJ_UNKNOWN, MN_NONE, 0);
    }
}

int srt::CUDT::epoll_wait(const int       eid,
                          set<SRTSOCKET>* readfds,
                          set<SRTSOCKET>* writefds,
                          int64_t         msTimeOut,
                          set<SYSSOCKET>* lrfds,
                          set<SYSSOCKET>* lwfds)
{
    try
    {
        return uglobal().epoll_ref().wait(eid, readfds, writefds, msTimeOut, lrfds, lwfds);
    }
    catch (const CUDTException& e)
    {
        return APIError(e).as<int>();
    }
    catch (const std::exception& ee)
    {
        LOGC(aclog.Fatal, log << "epoll_wait: UNEXPECTED EXCEPTION: " << typeid(ee).name() << ": " << ee.what());
        return APIError(MJ_UNKNOWN, MN_NONE, 0).as<int>();
    }
}

int srt::CUDT::epoll_uwait(const int eid, SRT_EPOLL_EVENT* fdsSet, int fdsSize, int64_t msTimeOut)
{
    try
    {
        return uglobal().epoll_uwait(eid, fdsSet, fdsSize, msTimeOut);
    }
    catch (const CUDTException& e)
    {
        return APIError(e).as<int>();
    }
    catch (const std::exception& ee)
    {
        LOGC(aclog.Fatal, log << "epoll_uwait: UNEXPECTED EXCEPTION: " << typeid(ee).name() << ": " << ee.what());
        return APIError(MJ_UNKNOWN, MN_NONE, 0).as<int>();
    }
}

int32_t srt::CUDT::epoll_set(const int eid, int32_t flags)
{
    try
    {
        return uglobal().epoll_set(eid, flags);
    }
    catch (const CUDTException& e)
    {
        return APIError(e).as<int32_t>();
    }
    catch (const std::exception& ee)
    {
        LOGC(aclog.Fatal, log << "epoll_set: UNEXPECTED EXCEPTION: " << typeid(ee).name() << ": " << ee.what());
        return APIError(MJ_UNKNOWN, MN_NONE, 0).as<int32_t>();
    }
}

SRTSTATUS srt::CUDT::epoll_release(const int eid)
{
    try
    {
        uglobal().epoll_release(eid);
        return SRT_STATUS_OK;
    }
    catch (const CUDTException& e)
    {
        return APIError(e);
    }
    catch (const std::exception& ee)
    {
        LOGC(aclog.Fatal, log << "epoll_release: UNEXPECTED EXCEPTION: " << typeid(ee).name() << ": " << ee.what());
        return APIError(MJ_UNKNOWN, MN_NONE, 0);
    }
}

srt::CUDTException& srt::CUDT::getlasterror()
{
    return GetThreadLocalError();
}

SRTSTATUS srt::CUDT::bstats(SRTSOCKET u, CBytePerfMon* perf, bool clear, bool instantaneous)
{
#if ENABLE_BONDING
    if (CUDT::isgroup(u))
        return groupsockbstats(u, perf, clear);
#endif

    try
    {
        CUDT& udt = uglobal().locateSocket(u, CUDTUnited::ERH_THROW)->core();
        udt.bstats(perf, clear, instantaneous);
        return SRT_STATUS_OK;
    }
    catch (const CUDTException& e)
    {
        return APIError(e);
    }
    catch (const std::exception& ee)
    {
        LOGC(aclog.Fatal, log << "bstats: UNEXPECTED EXCEPTION: " << typeid(ee).name() << ": " << ee.what());
        return APIError(MJ_UNKNOWN, MN_NONE, 0);
    }
}

#if ENABLE_BONDING
SRTSTATUS srt::CUDT::groupsockbstats(SRTSOCKET u, CBytePerfMon* perf, bool clear)
{
    try
    {
        CUDTUnited::GroupKeeper k(uglobal(), u, CUDTUnited::ERH_THROW);
        k.group->bstatsSocket(perf, clear);
        return SRT_STATUS_OK;
    }
    catch (const CUDTException& e)
    {
        SetThreadLocalError(e);
        return SRT_ERROR;
    }
    catch (const std::exception& ee)
    {
        LOGC(aclog.Fatal, log << "bstats: UNEXPECTED EXCEPTION: " << typeid(ee).name() << ": " << ee.what());
        SetThreadLocalError(CUDTException(MJ_UNKNOWN, MN_NONE, 0));
        return SRT_ERROR;
    }
}
#endif

srt::CUDT* srt::CUDT::getUDTHandle(SRTSOCKET u)
{
    try
    {
        return &uglobal().locateSocket(u, CUDTUnited::ERH_THROW)->core();
    }
    catch (const CUDTException& e)
    {
        SetThreadLocalError(e);
        return NULL;
    }
    catch (const std::exception& ee)
    {
        LOGC(aclog.Fatal, log << "getUDTHandle: UNEXPECTED EXCEPTION: " << typeid(ee).name() << ": " << ee.what());
        SetThreadLocalError(CUDTException(MJ_UNKNOWN, MN_NONE, 0));
        return NULL;
    }
}

SRT_SOCKSTATUS srt::CUDT::getsockstate(SRTSOCKET u)
{
    try
    {
#if ENABLE_BONDING
        if (CUDT::isgroup(u))
        {
            CUDTUnited::GroupKeeper k(uglobal(), u, CUDTUnited::ERH_THROW);
            return k.group->getStatus();
        }
#endif
        return uglobal().getStatus(u);
    }
    catch (const CUDTException& e)
    {
        SetThreadLocalError(e);
        return SRTS_NONEXIST;
    }
    catch (const std::exception& ee)
    {
        LOGC(aclog.Fatal, log << "getsockstate: UNEXPECTED EXCEPTION: " << typeid(ee).name() << ": " << ee.what());
        SetThreadLocalError(CUDTException(MJ_UNKNOWN, MN_NONE, 0));
        return SRTS_NONEXIST;
    }
}

int srt::CUDT::getMaxPayloadSize(SRTSOCKET id)
{
    return uglobal().getMaxPayloadSize(id);
}

int srt::CUDTUnited::getMaxPayloadSize(SRTSOCKET id)
{
    CUDTSocket* s = locateSocket(id);
    if (!s)
    {
        return CUDT::APIError(MJ_NOTSUP, MN_SIDINVAL).as<int>();
    }

    if (s->m_SelfAddr.family() == AF_UNSPEC)
    {
        return CUDT::APIError(MJ_NOTSUP, MN_ISUNBOUND).as<int>();
    }

    int fam = s->m_SelfAddr.family();
    CUDT& u = s->core();

    std::string errmsg;
    int extra = u.m_config.extraPayloadReserve((errmsg));
    if (extra == -1)
    {
        LOGP(aclog.Error, errmsg);
        return CUDT::APIError(MJ_NOTSUP, MN_INVAL).as<int>();
    }

    // Prefer transfer IP version, if defined. This is defined after
    // the connection is established. Note that the call is rejected
    // if the socket isn't bound, be it explicitly or implicitly by
    // calling srt_connect().
    if (u.m_TransferIPVersion != AF_UNSPEC)
        fam = u.m_TransferIPVersion;

    int payload_size = u.m_config.iMSS - CPacket::HDR_SIZE - CPacket::udpHeaderSize(fam) - extra;

    return payload_size;
}

std::string srt::CUDTUnited::testSocketsClear()
{
    std::ostringstream out;

    SharedLock lk (m_GlobControlLock);

    // The multiplexer should be empty, but even if it isn't by some reason
    // (some sockets were not yet wiped out by gc), it should contain empty its own containers.
    for (std::map<int, CMultiplexer>::iterator i = m_mMultiplexer.begin(); i != m_mMultiplexer.end(); ++i)
    {
        std::string remain = i->second.testAllSocketsClear();
        if (!remain.empty())
            out << " *" << remain << "*";

        if (!i->second.empty())
            out << " ^DANG^" << i->second.id() << "^";
    }

    for (sockets_t::iterator i = m_Sockets.begin(); i != m_Sockets.end(); ++i)
    {
        out << " !" << i->first;
    }

    return out.str();
}

////////////////////////////////////////////////////////////////////////////////

namespace UDT
{

SRTRUNSTATUS startup()
{
    return srt::CUDT::startup();
}

SRTSTATUS cleanup()
{
    return srt::CUDT::cleanup();
}

SRTSTATUS bind(SRTSOCKET u, const struct sockaddr* name, int namelen)
{
    return srt::CUDT::bind(u, name, namelen);
}

SRTSTATUS bind2(SRTSOCKET u, UDPSOCKET udpsock)
{
    return srt::CUDT::bind(u, udpsock);
}

SRTSTATUS listen(SRTSOCKET u, int backlog)
{
    return srt::CUDT::listen(u, backlog);
}

SRTSOCKET accept(SRTSOCKET u, struct sockaddr* addr, int* addrlen)
{
    return srt::CUDT::accept(u, addr, addrlen);
}

SRTSOCKET connect(SRTSOCKET u, const struct sockaddr* name, int namelen)
{
    return srt::CUDT::connect(u, name, namelen, SRT_SEQNO_NONE);
}

SRTSTATUS close(SRTSOCKET u)
{
    return srt::CUDT::close(u, SRT_CLS_API);
}

SRTSTATUS getpeername(SRTSOCKET u, struct sockaddr* name, int* namelen)
{
    return srt::CUDT::getpeername(u, name, namelen);
}

SRTSTATUS getsockname(SRTSOCKET u, struct sockaddr* name, int* namelen)
{
    return srt::CUDT::getsockname(u, name, namelen);
}

SRTSTATUS getsockopt(SRTSOCKET u, int level, SRT_SOCKOPT optname, void* optval, int* optlen)
{
    return srt::CUDT::getsockopt(u, level, optname, optval, optlen);
}

SRTSTATUS setsockopt(SRTSOCKET u, int level, SRT_SOCKOPT optname, const void* optval, int optlen)
{
    return srt::CUDT::setsockopt(u, level, optname, optval, optlen);
}

// DEVELOPER API

SRTSOCKET connect_debug(SRTSOCKET u, const struct sockaddr* name, int namelen, int32_t forced_isn)
{
    return srt::CUDT::connect(u, name, namelen, forced_isn);
}

int send(SRTSOCKET u, const char* buf, int len, int flags)
{
    return srt::CUDT::send(u, buf, len, flags);
}

int recv(SRTSOCKET u, char* buf, int len, int flags)
{
    return srt::CUDT::recv(u, buf, len, flags);
}

int sendmsg(SRTSOCKET u, const char* buf, int len, int ttl, bool inorder, int64_t srctime)
{
    return srt::CUDT::sendmsg(u, buf, len, ttl, inorder, srctime);
}

int recvmsg(SRTSOCKET u, char* buf, int len, int64_t& srctime)
{
    return srt::CUDT::recvmsg(u, buf, len, srctime);
}

int recvmsg(SRTSOCKET u, char* buf, int len)
{
    int64_t srctime;
    return srt::CUDT::recvmsg(u, buf, len, srctime);
}

int64_t sendfile(SRTSOCKET u, fstream& ifs, int64_t& offset, int64_t size, int block)
{
    return srt::CUDT::sendfile(u, ifs, offset, size, block);
}

int64_t recvfile(SRTSOCKET u, fstream& ofs, int64_t& offset, int64_t size, int block)
{
    return srt::CUDT::recvfile(u, ofs, offset, size, block);
}

int64_t sendfile2(SRTSOCKET u, const char* path, int64_t* offset, int64_t size, int block)
{
    fstream ifs(path, ios::binary | ios::in);
    int64_t ret = srt::CUDT::sendfile(u, ifs, *offset, size, block);
    ifs.close();
    return ret;
}

int64_t recvfile2(SRTSOCKET u, const char* path, int64_t* offset, int64_t size, int block)
{
    fstream ofs(path, ios::binary | ios::out);
    int64_t ret = srt::CUDT::recvfile(u, ofs, *offset, size, block);
    ofs.close();
    return ret;
}

int select(int nfds, UDSET* readfds, UDSET* writefds, UDSET* exceptfds, const struct timeval* timeout)
{
    return srt::CUDT::select(nfds, readfds, writefds, exceptfds, timeout);
}

int selectEx(const vector<SRTSOCKET>& fds,
             vector<SRTSOCKET>*       readfds,
             vector<SRTSOCKET>*       writefds,
             vector<SRTSOCKET>*       exceptfds,
             int64_t                  msTimeOut)
{
    return srt::CUDT::selectEx(fds, readfds, writefds, exceptfds, msTimeOut);
}

int epoll_create()
{
    return srt::CUDT::epoll_create();
}

SRTSTATUS epoll_clear_usocks(int eid)
{
    return srt::CUDT::epoll_clear_usocks(eid);
}

SRTSTATUS epoll_add_usock(int eid, SRTSOCKET u, const int* events)
{
    return srt::CUDT::epoll_add_usock(eid, u, events);
}

SRTSTATUS epoll_add_ssock(int eid, SYSSOCKET s, const int* events)
{
    return srt::CUDT::epoll_add_ssock(eid, s, events);
}

SRTSTATUS epoll_update_usock(int eid, SRTSOCKET u, const int* events)
{
    return srt::CUDT::epoll_update_usock(eid, u, events);
}

SRTSTATUS epoll_update_ssock(int eid, SYSSOCKET s, const int* events)
{
    return srt::CUDT::epoll_update_ssock(eid, s, events);
}

SRTSTATUS epoll_remove_usock(int eid, SRTSOCKET u)
{
    return srt::CUDT::epoll_remove_usock(eid, u);
}

SRTSTATUS epoll_remove_ssock(int eid, SYSSOCKET s)
{
    return srt::CUDT::epoll_remove_ssock(eid, s);
}

int epoll_wait(int             eid,
               set<SRTSOCKET>* readfds,
               set<SRTSOCKET>* writefds,
               int64_t         msTimeOut,
               set<SYSSOCKET>* lrfds,
               set<SYSSOCKET>* lwfds)
{
    return srt::CUDT::epoll_wait(eid, readfds, writefds, msTimeOut, lrfds, lwfds);
}

template <class SOCKTYPE>
inline void set_result(set<SOCKTYPE>* val, int* num, SOCKTYPE* fds)
{
    if (!val || !num || !fds)
        return;

    if (*num > int(val->size()))
        *num = int(val->size()); // will get 0 if val->empty()
    int count = 0;

    // This loop will run 0 times if val->empty()
    for (typename set<SOCKTYPE>::const_iterator it = val->begin(); it != val->end(); ++it)
    {
        if (count >= *num)
            break;
        fds[count++] = *it;
    }
}

int epoll_wait2(int        eid,
                SRTSOCKET* readfds,
                int*       rnum,
                SRTSOCKET* writefds,
                int*       wnum,
                int64_t    msTimeOut,
                SYSSOCKET* lrfds,
                int*       lrnum,
                SYSSOCKET* lwfds,
                int*       lwnum)
{
    // This API is an alternative format for epoll_wait, created for
    // compatibility with other languages. Users need to pass in an array
    // for holding the returned sockets, with the maximum array length
    // stored in *rnum, etc., which will be updated with returned number
    // of sockets.

    set<SRTSOCKET>  readset;
    set<SRTSOCKET>  writeset;
    set<SYSSOCKET>  lrset;
    set<SYSSOCKET>  lwset;
    set<SRTSOCKET>* rval  = NULL;
    set<SRTSOCKET>* wval  = NULL;
    set<SYSSOCKET>* lrval = NULL;
    set<SYSSOCKET>* lwval = NULL;
    if ((readfds != NULL) && (rnum != NULL))
        rval = &readset;
    if ((writefds != NULL) && (wnum != NULL))
        wval = &writeset;
    if ((lrfds != NULL) && (lrnum != NULL))
        lrval = &lrset;
    if ((lwfds != NULL) && (lwnum != NULL))
        lwval = &lwset;

    int ret = srt::CUDT::epoll_wait(eid, rval, wval, msTimeOut, lrval, lwval);
    if (ret > 0)
    {
        // set<SRTSOCKET>::const_iterator i;
        // SET_RESULT(rval, rnum, readfds, i);
        set_result(rval, rnum, readfds);
        // SET_RESULT(wval, wnum, writefds, i);
        set_result(wval, wnum, writefds);

        // set<SYSSOCKET>::const_iterator j;
        // SET_RESULT(lrval, lrnum, lrfds, j);
        set_result(lrval, lrnum, lrfds);
        // SET_RESULT(lwval, lwnum, lwfds, j);
        set_result(lwval, lwnum, lwfds);
    }
    return ret;
}

int epoll_uwait(int eid, SRT_EPOLL_EVENT* fdsSet, int fdsSize, int64_t msTimeOut)
{
    return srt::CUDT::epoll_uwait(eid, fdsSet, fdsSize, msTimeOut);
}

SRTSTATUS epoll_release(int eid)
{
    return srt::CUDT::epoll_release(eid);
}

ERRORINFO& getlasterror()
{
    return srt::CUDT::getlasterror();
}

int getlasterror_code()
{
    return srt::CUDT::getlasterror().getErrorCode();
}

const char* getlasterror_desc()
{
    return srt::CUDT::getlasterror().getErrorMessage();
}

int getlasterror_errno()
{
    return srt::CUDT::getlasterror().getErrno();
}

// Get error string of a given error code
const char* geterror_desc(int code, int err)
{
    srt::CUDTException e(CodeMajor(code / 1000), CodeMinor(code % 1000), err);
    return (e.getErrorMessage());
}

SRTSTATUS bstats(SRTSOCKET u, SRT_TRACEBSTATS* perf, bool clear)
{
    return srt::CUDT::bstats(u, perf, clear);
}

SRT_SOCKSTATUS getsockstate(SRTSOCKET u)
{
    return srt::CUDT::getsockstate(u);
}

} // namespace UDT

namespace srt
{

void setloglevel(LogLevel::type ll)
{
    ScopedLock gg(srt_logger_config.mutex);
    srt_logger_config.max_level = ll;
    srt_logger_config.updateLoggersState();
}

void addlogfa(LogFA fa)
{
    ScopedLock gg(srt_logger_config.mutex);
    srt_logger_config.enabled_fa.set(fa, true);
    srt_logger_config.updateLoggersState();
}

void dellogfa(LogFA fa)
{
    ScopedLock gg(srt_logger_config.mutex);
    srt_logger_config.enabled_fa.set(fa, false);
    srt_logger_config.updateLoggersState();
}

void resetlogfa(set<LogFA> fas)
{
    ScopedLock gg(srt_logger_config.mutex);
    for (int i = 0; i <= SRT_LOGFA_LASTNONE; ++i)
        srt_logger_config.enabled_fa.set(i, fas.count(i));
    srt_logger_config.updateLoggersState();
}

void resetlogfa(const int* fara, size_t fara_size)
{
    ScopedLock gg(srt_logger_config.mutex);
    srt_logger_config.enabled_fa.reset();
    for (const int* i = fara; i != fara + fara_size; ++i)
        srt_logger_config.enabled_fa.set(*i, true);
    srt_logger_config.updateLoggersState();
}

void setlogstream(std::ostream& stream)
{
    ScopedLock gg(srt_logger_config.mutex);
    srt_logger_config.log_stream = &stream;
}

void setloghandler(void* opaque, SRT_LOG_HANDLER_FN* handler)
{
    ScopedLock gg(srt_logger_config.mutex);
    srt_logger_config.loghandler_opaque = opaque;
    srt_logger_config.loghandler_fn     = handler;
}

void setlogflags(int flags)
{
    ScopedLock gg(srt_logger_config.mutex);
    srt_logger_config.flags = flags;
}

SRT_API bool setstreamid(SRTSOCKET u, const std::string& sid)
{
    return CUDT::setstreamid(u, sid);
}
SRT_API std::string getstreamid(SRTSOCKET u)
{
    return CUDT::getstreamid(u);
}

int getrejectreason(SRTSOCKET u)
{
    return CUDT::rejectReason(u);
}

SRTSTATUS setrejectreason(SRTSOCKET u, int value)
{
    return CUDT::rejectReason(u, value);
}

} // namespace srt<|MERGE_RESOLUTION|>--- conflicted
+++ resolved
@@ -171,13 +171,6 @@
 bool srt::CUDTSocket::broken() const
 {
     return m_UDT.m_bBroken || !m_UDT.m_bConnected;
-}
-
-int srt::CUDTSocket::notListening()
-{
-    int id = core().notListening();
-    // This removes listener, but DOES NOT dissociate the socket from the muxer
-    return id;
 }
 
 
@@ -372,6 +365,7 @@
         enterCS(m_GlobControlLock);
         bool empty = m_ClosedSockets.empty();
         size_t remmuxer = m_mMultiplexer.size();
+#if ENABLE_HEAVY_LOGGING
         ostringstream om;
         if (remmuxer)
         {
@@ -381,7 +375,7 @@
             om << " ]";
 
         }
-
+#endif
         leaveCS(m_GlobControlLock);
 
         if (empty && remmuxer == 0)
@@ -1410,11 +1404,7 @@
             s->core().m_config.iGroupConnect = 1; // should be derived from ls, but make sure
 
             vector<SRTSOCKET> listeners = g->clearPendingListeners();
-<<<<<<< HEAD
             CUDT::uglobal().removePendingForGroup(g, listeners, s->id());
-=======
-            CUDT::uglobal().removePendingForGroup(g, listeners, s->m_SocketID);
->>>>>>> 47bf67f1
         }
         else
         {
@@ -1455,15 +1445,9 @@
     // 3. Any member socket found in that listener:
     //    - this socket must be removed from the queue
     //    - the listener containing this socket must be added UPDATE event.
-<<<<<<< HEAD
 
     map<CUDTSocket*, int> listeners_to_update;
 
-=======
-
-    map<CUDTSocket*, int> listeners_to_update;
-
->>>>>>> 47bf67f1
     for (vector<SRTSOCKET>::const_iterator i = listeners.begin(); i != listeners.end(); ++i)
     {
         CUDTSocket* ls = locateSocket_LOCKED(*i);
@@ -1474,11 +1458,8 @@
         }
         vector<SRTSOCKET> swipe_members;
 
-<<<<<<< HEAD
         ScopedLock alk (ls->m_AcceptLock);
 
-=======
->>>>>>> 47bf67f1
         for (map<SRTSOCKET, sockaddr_any>::const_iterator q = ls->m_QueuedSockets.begin(); q != ls->m_QueuedSockets.end(); ++q)
         {
             HLOGC(cnlog.Debug, log << "Group-pending lsn @" << (*i) << " queued socket @" << q->first << ":");
@@ -1515,7 +1496,6 @@
         {
             ls->m_QueuedSockets.erase(*is);
         }
-<<<<<<< HEAD
     }
 
     // Now; for every listener, which contained at least one socket that is
@@ -1540,32 +1520,6 @@
         m_EPoll.update_events(s->id(), s->core().m_sPollID, SRT_EPOLL_UPDATE, true);
     }
 
-=======
-    }
-
-    // Now; for every listener, which contained at least one socket that is
-    // this group's member:
-    // - ADD UPDATE event
-    // - REMOVE ACCEPT event, if the number of "other sockets" is zero.
-
-    // NOTE: "map" container is used because we need to have unique listener container,
-    // while the listener may potentially be added multiple times in the loop of queued sockets.
-    for (map<CUDTSocket*, int>::iterator mi = listeners_to_update.begin(); mi != listeners_to_update.end(); ++mi)
-    {
-        CUDTSocket* s;
-        int nothers;
-        Tie(s, nothers) = *mi;
-
-        HLOGC(cnlog.Debug, log << "Group-pending lsn @" << s->m_SocketID << " had in-group accepted sockets and " << nothers << " other sockets");
-        if (nothers == 0)
-        {
-            m_EPoll.update_events(s->m_SocketID, s->core().m_sPollID, SRT_EPOLL_ACCEPT, false);
-        }
-
-        m_EPoll.update_events(s->m_SocketID, s->core().m_sPollID, SRT_EPOLL_UPDATE, true);
-    }
-
->>>>>>> 47bf67f1
 }
 
 #endif
@@ -2536,15 +2490,15 @@
         HLOGC(smlog.Debug, log << s->core().CONID() << "CLOSING (removing listener immediately)");
         s->breakNonAcceptedSockets();
 
-        {
-            // Do not lock m_GlobControlLock for that call; this would deadlock.
-            // We also get the ID of the muxer, not the muxer object because to get
-            // the muxer object you need to lock m_GlobControlLock. The ID may exist
-            // without a multiplexer and we have a guarantee it will not be reused
-            // for a long enough time. Worst case scenario, it won't be dispatched
-            // to a multiplexer - already under a lock, of course.
-            int muxid = s->notListening();
-
+        // Do not lock m_GlobControlLock for that call; this would deadlock.
+        // We also get the ID of the muxer, not the muxer object because to get
+        // the muxer object you need to lock m_GlobControlLock. The ID may exist
+        // without a multiplexer and we have a guarantee it will not be reused
+        // for a long enough time. Worst case scenario, it won't be dispatched
+        // to a multiplexer - already under a lock, of course.
+        int muxid = s->core().notListening();
+
+        {
             // Need to protect the existence of the multiplexer.
             // Multiple threads are allowed to dispose it and only
             // one can succeed. But in this case here we need it
@@ -2618,6 +2572,9 @@
         swipeSocket_LOCKED(s->id(), s, SWIPE_NOW);
 
         // Run right now the function that should attempt to delete the socket.
+        // XXX Right now it will never work because the busy lock is applied on
+        // the whole code calling this function, and with this lock, removal will
+        // never happen.
         CMultiplexer* mux = tryRemoveClosedSocket(u);
         if (mux && mux->tryCloseIfEmpty())
         {
