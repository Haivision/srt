/*****************************************************************************
 * SRT - Secure, Reliable, Transport
 * Copyright (c) 2017 Haivision Systems Inc.
 * 
 * This library is free software; you can redistribute it and/or
 * modify it under the terms of the GNU Lesser General Public
 * License as published by the Free Software Foundation; either
 * version 2.1 of the License, or (at your option) any later version.
 * 
 * This library is distributed in the hope that it will be useful,
 * but WITHOUT ANY WARRANTY; without even the implied warranty of
 * MERCHANTABILITY or FITNESS FOR A PARTICULAR PURPOSE.  See the GNU
 * Lesser General Public License for more details.
 * 
 * You should have received a copy of the GNU Lesser General Public
 * License along with this library; If not, see <http://www.gnu.org/licenses/>
 * 
 * Based on UDT4 SDK version 4.11
 *****************************************************************************/

/*****************************************************************************
Copyright (c) 2001 - 2011, The Board of Trustees of the University of Illinois.
All rights reserved.

Redistribution and use in source and binary forms, with or without
modification, are permitted provided that the following conditions are
met:

* Redistributions of source code must retain the above
  copyright notice, this list of conditions and the
  following disclaimer.

* Redistributions in binary form must reproduce the
  above copyright notice, this list of conditions
  and the following disclaimer in the documentation
  and/or other materials provided with the distribution.

* Neither the name of the University of Illinois
  nor the names of its contributors may be used to
  endorse or promote products derived from this
  software without specific prior written permission.

THIS SOFTWARE IS PROVIDED BY THE COPYRIGHT HOLDERS AND CONTRIBUTORS "AS
IS" AND ANY EXPRESS OR IMPLIED WARRANTIES, INCLUDING, BUT NOT LIMITED TO,
THE IMPLIED WARRANTIES OF MERCHANTABILITY AND FITNESS FOR A PARTICULAR
PURPOSE ARE DISCLAIMED. IN NO EVENT SHALL THE COPYRIGHT OWNER OR
CONTRIBUTORS BE LIABLE FOR ANY DIRECT, INDIRECT, INCIDENTAL, SPECIAL,
EXEMPLARY, OR CONSEQUENTIAL DAMAGES (INCLUDING, BUT NOT LIMITED TO,
PROCUREMENT OF SUBSTITUTE GOODS OR SERVICES; LOSS OF USE, DATA, OR
PROFITS; OR BUSINESS INTERRUPTION) HOWEVER CAUSED AND ON ANY THEORY OF
LIABILITY, WHETHER IN CONTRACT, STRICT LIABILITY, OR TORT (INCLUDING
NEGLIGENCE OR OTHERWISE) ARISING IN ANY WAY OUT OF THE USE OF THIS
SOFTWARE, EVEN IF ADVISED OF THE POSSIBILITY OF SUCH DAMAGE.
*****************************************************************************/

/*****************************************************************************
written by
   Yunhong Gu, last updated 07/09/2011
modified by
   Haivision Systems Inc.
*****************************************************************************/

#include <exception>
#include <stdexcept>
#include <typeinfo>
#include <iterator>

#include <cstring>
#include "platform_sys.h"
#include "api.h"
#include "core.h"
#include "logging.h"
#include "threadname.h"
#include "srt.h"

using namespace std;

extern logging::LogConfig srt_logger_config;

extern logging::Logger mglog;

CUDTSocket::CUDTSocket():
m_Status(SRTS_INIT),
m_TimeStamp(0),
m_iIPversion(0),
m_pSelfAddr(NULL),
m_pPeerAddr(NULL),
m_SocketID(0),
m_ListenSocket(0),
m_PeerID(0),
m_iISN(0),
m_pUDT(NULL),
m_pQueuedSockets(NULL),
m_pAcceptSockets(NULL),
m_AcceptCond(),
m_AcceptLock(),
m_uiBackLog(0),
m_iMuxID(-1)
{
      pthread_mutex_init(&m_AcceptLock, NULL);
      pthread_cond_init(&m_AcceptCond, NULL);
      pthread_mutex_init(&m_ControlLock, NULL);
}

CUDTSocket::~CUDTSocket()
{
   if (m_iIPversion == AF_INET)
   {
      delete (sockaddr_in*)m_pSelfAddr;
      delete (sockaddr_in*)m_pPeerAddr;
   }
   else
   {
      delete (sockaddr_in6*)m_pSelfAddr;
      delete (sockaddr_in6*)m_pPeerAddr;
   }

   delete m_pUDT;
   m_pUDT = NULL;

   delete m_pQueuedSockets;
   delete m_pAcceptSockets;

   pthread_mutex_destroy(&m_AcceptLock);
   pthread_cond_destroy(&m_AcceptCond);
   pthread_mutex_destroy(&m_ControlLock);
}

////////////////////////////////////////////////////////////////////////////////

CUDTUnited::CUDTUnited():
m_Sockets(),
m_ControlLock(),
m_IDLock(),
m_SocketIDGenerator(0),
m_TLSError(),
m_mMultiplexer(),
m_MultiplexerLock(),
m_pCache(NULL),
m_bClosing(false),
m_GCStopLock(),
m_GCStopCond(),
m_InitLock(),
m_iInstanceCount(0),
m_bGCStatus(false),
m_GCThread(),
m_ClosedSockets()
{
   // Socket ID MUST start from a random value
   srand((unsigned int)CTimer::getTime());
   m_SocketIDGenerator = 1 + (int)((1 << 30) * (double(rand()) / RAND_MAX));

   pthread_mutex_init(&m_ControlLock, NULL);
   pthread_mutex_init(&m_IDLock, NULL);
   pthread_mutex_init(&m_InitLock, NULL);

   pthread_key_create(&m_TLSError, TLSDestroy);

   m_pCache = new CCache<CInfoBlock>;
}

CUDTUnited::~CUDTUnited()
{
    // Call it if it wasn't called already.
    // This will happen at the end of main() of the application,
    // when the user didn't call srt_cleanup().
    if (m_bGCStatus)
    {
        cleanup();
    }

    pthread_mutex_destroy(&m_ControlLock);
    pthread_mutex_destroy(&m_IDLock);
    pthread_mutex_destroy(&m_InitLock);

    pthread_key_delete(m_TLSError);

    delete m_pCache;
}

std::string CUDTUnited::CONID(SRTSOCKET sock) const
{
    if ( sock == 0 )
        return "";

    std::ostringstream os;
    os << "%" << sock << ":";
    return os.str();
}

int CUDTUnited::startup()
{
   CGuard gcinit(m_InitLock);

   if (m_iInstanceCount++ > 0)
      return 0;

   // Global initialization code
   #ifdef WIN32
      WORD wVersionRequested;
      WSADATA wsaData;
      wVersionRequested = MAKEWORD(2, 2);

      if (0 != WSAStartup(wVersionRequested, &wsaData))
         throw CUDTException(MJ_SETUP, MN_NONE,  WSAGetLastError());
   #endif

   //init CTimer::EventLock

   if (m_bGCStatus)
      return true;

   m_bClosing = false;
   pthread_mutex_init(&m_GCStopLock, NULL);
   pthread_cond_init(&m_GCStopCond, NULL);

   {
       ThreadName tn("SRT:GC");
       pthread_create(&m_GCThread, NULL, garbageCollect, this);
   }

   m_bGCStatus = true;

   return 0;
}

int CUDTUnited::cleanup()
{
   CGuard gcinit(m_InitLock);

   if (--m_iInstanceCount > 0)
      return 0;

   //destroy CTimer::EventLock

   if (!m_bGCStatus)
      return 0;

   m_bClosing = true;
   pthread_cond_signal(&m_GCStopCond);
   pthread_join(m_GCThread, NULL);
   pthread_mutex_destroy(&m_GCStopLock);
   pthread_cond_destroy(&m_GCStopCond);

   m_bGCStatus = false;

   // Global destruction code
   #ifdef WIN32
      WSACleanup();
   #endif

   return 0;
}

SRTSOCKET CUDTUnited::newSocket(int af, int)
{

   CUDTSocket* ns = NULL;

   try
   {
      // XXX REFACTOR:
      // Use sockaddr_any for m_pSelfAddr and just initialize it
      // with 'af'.
      ns = new CUDTSocket;
      ns->m_pUDT = new CUDT;
      if (af == AF_INET)
      {
         ns->m_pSelfAddr = (sockaddr*)(new sockaddr_in);
         ((sockaddr_in*)(ns->m_pSelfAddr))->sin_port = 0;
      }
      else
      {
         ns->m_pSelfAddr = (sockaddr*)(new sockaddr_in6);
         ((sockaddr_in6*)(ns->m_pSelfAddr))->sin6_port = 0;
      }
   }
   catch (...)
   {
      delete ns;
      throw CUDTException(MJ_SYSTEMRES, MN_MEMORY, 0);
   }

   CGuard::enterCS(m_IDLock);
   ns->m_SocketID = -- m_SocketIDGenerator;
   CGuard::leaveCS(m_IDLock);

   ns->m_Status = SRTS_INIT;
   ns->m_ListenSocket = 0;
   ns->m_pUDT->m_SocketID = ns->m_SocketID;
   // The "Socket type" is deprecated. For the sake of
   // HSv4 there will be only a "socket type" field set
   // in the handshake, always to UDT_DGRAM.
   //ns->m_pUDT->m_iSockType = (type == SOCK_STREAM) ? UDT_STREAM : UDT_DGRAM;
   ns->m_pUDT->m_iSockType = UDT_DGRAM;
   ns->m_pUDT->m_iIPversion = ns->m_iIPversion = af;
   ns->m_pUDT->m_pCache = m_pCache;

   // protect the m_Sockets structure.
   CGuard::enterCS(m_ControlLock);
   try
   {
      LOGC(mglog.Debug)
         << CONID(ns->m_SocketID)
         << "newSocket: mapping socket "
         << ns->m_SocketID;
      m_Sockets[ns->m_SocketID] = ns;
   }
   catch (...)
   {
      //failure and rollback
      CGuard::leaveCS(m_ControlLock);
      delete ns;
      ns = NULL;
   }
   CGuard::leaveCS(m_ControlLock);

   if (!ns)
      throw CUDTException(MJ_SYSTEMRES, MN_MEMORY, 0);

   return ns->m_SocketID;
}

int CUDTUnited::newConnection(const SRTSOCKET listen, const sockaddr* peer, CHandShake* hs, const CPacket& hspkt)
{
   CUDTSocket* ns = NULL;
   CUDTSocket* ls = locate(listen);

   if (!ls)
      return -1;

   // if this connection has already been processed
   if ((ns = locate(peer, hs->m_iID, hs->m_iISN)) != NULL)
   {
      if (ns->m_pUDT->m_bBroken)
      {
         // last connection from the "peer" address has been broken
         ns->m_Status = SRTS_CLOSED;
         ns->m_TimeStamp = CTimer::getTime();

         CGuard::enterCS(ls->m_AcceptLock);
         ls->m_pQueuedSockets->erase(ns->m_SocketID);
         ls->m_pAcceptSockets->erase(ns->m_SocketID);
         CGuard::leaveCS(ls->m_AcceptLock);
      }
      else
      {
         // connection already exist, this is a repeated connection request
         // respond with existing HS information

         hs->m_iISN = ns->m_pUDT->m_iISN;
         hs->m_iMSS = ns->m_pUDT->m_iMSS;
         hs->m_iFlightFlagSize = ns->m_pUDT->m_iFlightFlagSize;
         hs->m_iReqType = URQ_CONCLUSION;
         hs->m_iID = ns->m_SocketID;

         return 0;

         //except for this situation a new connection should be started
      }
   }

   // exceeding backlog, refuse the connection request
   if (ls->m_pQueuedSockets->size() >= ls->m_uiBackLog)
      return -1;

   try
   {
      ns = new CUDTSocket;
      ns->m_pUDT = new CUDT(*(ls->m_pUDT));
      if (ls->m_iIPversion == AF_INET)
      {
         ns->m_pSelfAddr = (sockaddr*)(new sockaddr_in);
         ((sockaddr_in*)(ns->m_pSelfAddr))->sin_port = 0;
         ns->m_pPeerAddr = (sockaddr*)(new sockaddr_in);
         memcpy(ns->m_pPeerAddr, peer, sizeof(sockaddr_in));
      }
      else
      {
         ns->m_pSelfAddr = (sockaddr*)(new sockaddr_in6);
         ((sockaddr_in6*)(ns->m_pSelfAddr))->sin6_port = 0;
         ns->m_pPeerAddr = (sockaddr*)(new sockaddr_in6);
         memcpy(ns->m_pPeerAddr, peer, sizeof(sockaddr_in6));
      }
   }
   catch (...)
   {
      delete ns;
      return -1;
   }

   CGuard::enterCS(m_IDLock);
   ns->m_SocketID = -- m_SocketIDGenerator;
   LOGC(mglog.Debug).form("newConnection: generated socket id %d\n", ns->m_SocketID);
   CGuard::leaveCS(m_IDLock);

   ns->m_ListenSocket = listen;
   ns->m_iIPversion = ls->m_iIPversion;
   ns->m_pUDT->m_SocketID = ns->m_SocketID;
   ns->m_PeerID = hs->m_iID;
   ns->m_iISN = hs->m_iISN;

   int error = 0;

   // These can throw exception only when the memory allocation failed.
   // CUDT::connect() translates exception into CUDTException.
   // CUDT::open() may only throw original std::bad_alloc from new.
   // This is only to make the library extra safe (when your machine lacks
   // memory, it will continue to work, but fail to accept connection).
   try
   {
       // This assignment must happen b4 the call to CUDT::connect() because
       // this call causes sending the SRT Handshake through this socket.
       // Without this mapping the socket cannot be found and therefore
       // the SRT Handshake message would fail.
       LOGC(mglog.Debug).form(
               "newConnection: incoming %s, mapping socket %d\n",
               SockaddrToString(peer).c_str(), ns->m_SocketID);
       {
           CGuard cg(m_ControlLock);
           m_Sockets[ns->m_SocketID] = ns;
       }

       // bind to the same addr of listening socket
       ns->m_pUDT->open();
       updateListenerMux(ns, ls);
       ns->m_pUDT->acceptAndRespond(peer, hs, hspkt);
   }
   catch (...)
   {
       // The mapped socket should be now unmapped to preserve the situation that
       // was in the original UDT code.
       // In SRT additionally the acceptAndRespond() function (it was called probably
       // connect() in UDT code) may fail, in which case this socket should not be
       // further processed and should be removed.
       {
           CGuard cg(m_ControlLock);
           m_Sockets.erase(ns->m_SocketID);
       }
       error = 1;
       LOGC(mglog.Debug).form(
               "newConnection: error while accepting, connection rejected");
       goto ERR_ROLLBACK;
   }

   ns->m_Status = SRTS_CONNECTED;

   // copy address information of local node
   ns->m_pUDT->m_pSndQueue->m_pChannel->getSockAddr(ns->m_pSelfAddr);
   CIPAddress::pton(ns->m_pSelfAddr, ns->m_pUDT->m_piSelfIP, ns->m_iIPversion);

   // protect the m_Sockets structure.
   CGuard::enterCS(m_ControlLock);
   try
   {
       LOGC(mglog.Debug).form(
               "newConnection: mapping peer %d to that socket (%d)\n",
               ns->m_PeerID, ns->m_SocketID);
       m_PeerRec[ns->getPeerSpec()].insert(ns->m_SocketID);
   }
   catch (...)
   {
      error = 2;
   }
   CGuard::leaveCS(m_ControlLock);

   CGuard::enterCS(ls->m_AcceptLock);
   try
   {
      ls->m_pQueuedSockets->insert(ns->m_SocketID);
   }
   catch (...)
   {
      error = 3;
   }
   CGuard::leaveCS(ls->m_AcceptLock);

   // acknowledge users waiting for new connections on the listening socket
   m_EPoll.update_events(listen, ls->m_pUDT->m_sPollID, UDT_EPOLL_IN, true);

   CTimer::triggerEvent();

   ERR_ROLLBACK:
   // XXX the exact value of 'error' is ignored
   if (error > 0)
   {
      ns->m_pUDT->close();
      ns->m_Status = SRTS_CLOSED;
      ns->m_TimeStamp = CTimer::getTime();

      return -1;
   }

   // wake up a waiting accept() call
   pthread_mutex_lock(&(ls->m_AcceptLock));
   pthread_cond_signal(&(ls->m_AcceptCond));
   pthread_mutex_unlock(&(ls->m_AcceptLock));

   return 1;
}

CUDT* CUDTUnited::lookup(const SRTSOCKET u)
{
   // protects the m_Sockets structure
   CGuard cg(m_ControlLock);

   map<SRTSOCKET, CUDTSocket*>::iterator i = m_Sockets.find(u);

   if ((i == m_Sockets.end()) || (i->second->m_Status == SRTS_CLOSED))
      throw CUDTException(MJ_NOTSUP, MN_SIDINVAL, 0);

   return i->second->m_pUDT;
}

SRT_SOCKSTATUS CUDTUnited::getStatus(const SRTSOCKET u)
{
    // protects the m_Sockets structure
    CGuard cg(m_ControlLock);

    map<SRTSOCKET, CUDTSocket*>::iterator i = m_Sockets.find(u);

    if (i == m_Sockets.end())
    {
        if (m_ClosedSockets.find(u) != m_ClosedSockets.end())
            return SRTS_CLOSED;

        return SRTS_NONEXIST;
    }
    CUDTSocket* s = i->second;

    if (s->m_pUDT->m_bBroken)
        return SRTS_BROKEN;

    // Connecting timed out
    if ((s->m_Status == SRTS_CONNECTING) && !s->m_pUDT->m_bConnecting)
        return SRTS_BROKEN;

    return s->m_Status;
}

int CUDTUnited::bind(const SRTSOCKET u, const sockaddr* name, int namelen)
{
   CUDTSocket* s = locate(u);
   if (!s)
      throw CUDTException(MJ_NOTSUP, MN_SIDINVAL, 0);

   CGuard cg(s->m_ControlLock);

   // cannot bind a socket more than once
   if (s->m_Status != SRTS_INIT)
      throw CUDTException(MJ_NOTSUP, MN_NONE, 0);

   // check the size of SOCKADDR structure
   if (s->m_iIPversion == AF_INET)
   {
      if (namelen != sizeof(sockaddr_in))
         throw CUDTException(MJ_NOTSUP, MN_INVAL, 0);
   }
   else
   {
      if (namelen != sizeof(sockaddr_in6))
         throw CUDTException(MJ_NOTSUP, MN_INVAL, 0);
   }

   s->m_pUDT->open();
   updateMux(s, name);
   s->m_Status = SRTS_OPENED;

   // copy address information of local node
   s->m_pUDT->m_pSndQueue->m_pChannel->getSockAddr(s->m_pSelfAddr);

   return 0;
}

int CUDTUnited::bind(SRTSOCKET u, UDPSOCKET udpsock)
{
   CUDTSocket* s = locate(u);
   if (!s)
      throw CUDTException(MJ_NOTSUP, MN_SIDINVAL, 0);

   CGuard cg(s->m_ControlLock);

   // cannot bind a socket more than once
   if (s->m_Status != SRTS_INIT)
      throw CUDTException(MJ_NOTSUP, MN_NONE, 0);

   sockaddr_in name4;
   sockaddr_in6 name6;
   sockaddr* name;
   socklen_t namelen;

   if (s->m_iIPversion == AF_INET)
   {
      namelen = sizeof(sockaddr_in);
      name = (sockaddr*)&name4;
   }
   else
   {
      namelen = sizeof(sockaddr_in6);
      name = (sockaddr*)&name6;
   }

   if (::getsockname(udpsock, name, &namelen) == -1)
      throw CUDTException(MJ_NOTSUP, MN_INVAL);

   s->m_pUDT->open();
   updateMux(s, name, &udpsock);
   s->m_Status = SRTS_OPENED;

   // copy address information of local node
   s->m_pUDT->m_pSndQueue->m_pChannel->getSockAddr(s->m_pSelfAddr);

   return 0;
}

int CUDTUnited::listen(const SRTSOCKET u, int backlog)
{
   if (backlog <= 0 )
      throw CUDTException(MJ_NOTSUP, MN_INVAL, 0);

   // Don't search for the socket if it's already -1;
   // this never is a valid socket.
   if ( u == UDT::INVALID_SOCK )
      throw CUDTException(MJ_NOTSUP, MN_SIDINVAL, 0);

   CUDTSocket* s = locate(u);
   if (!s)
      throw CUDTException(MJ_NOTSUP, MN_SIDINVAL, 0);

   CGuard cg(s->m_ControlLock);

   // NOTE: since now the socket is protected against simultaneous access.
   // In the meantime the socket might have been closed, which means that
   // it could have changed the state. It could be also set listen in another
   // thread, so check it out.

   // do nothing if the socket is already listening
   if (s->m_Status == SRTS_LISTENING)
      return 0;

   // a socket can listen only if is in OPENED status
   if (s->m_Status != SRTS_OPENED)
      throw CUDTException(MJ_NOTSUP, MN_ISUNBOUND, 0);

   // [[using assert(s->m_Status == OPENED)]];

   // listen is not supported in rendezvous connection setup
   if (s->m_pUDT->m_bRendezvous)
      throw CUDTException(MJ_NOTSUP, MN_ISRENDEZVOUS, 0);

   s->m_uiBackLog = backlog;

   try
   {
      s->m_pQueuedSockets = new set<SRTSOCKET>;
      s->m_pAcceptSockets = new set<SRTSOCKET>;
   }
   catch (...)
   {
      delete s->m_pQueuedSockets;
      delete s->m_pAcceptSockets;   // XXX If this was exception-interrupted,
                                    // then nothing is allocated!

      // XXX Translated std::bad_alloc into CUDTException specifying
      // memory allocation failure...
      throw CUDTException(MJ_SYSTEMRES, MN_MEMORY, 0);
   }

   // [[using assert(s->m_Status == OPENED)]]; // (still, unchanged)

   s->m_pUDT->setListenState();  // propagates CUDTException,
                                 // if thrown, remains in OPENED state if so.
   s->m_Status = SRTS_LISTENING;

   return 0;
}

SRTSOCKET CUDTUnited::accept(const SRTSOCKET listen, sockaddr* addr, int* addrlen)
{
   if ((addr) && (!addrlen))
      throw CUDTException(MJ_NOTSUP, MN_INVAL, 0);

   CUDTSocket* ls = locate(listen);

   if (ls == NULL)
      throw CUDTException(MJ_NOTSUP, MN_SIDINVAL, 0);

   // the "listen" socket must be in LISTENING status
   if (ls->m_Status != SRTS_LISTENING)
      throw CUDTException(MJ_NOTSUP, MN_NOLISTEN, 0);

   // no "accept" in rendezvous connection setup
   if (ls->m_pUDT->m_bRendezvous)
      throw CUDTException(MJ_NOTSUP, MN_ISRENDEZVOUS, 0);

   SRTSOCKET u = CUDT::INVALID_SOCK;
   bool accepted = false;

   // !!only one conection can be set up each time!!
   while (!accepted)
   {
       CGuard cg(ls->m_AcceptLock);

       if ((ls->m_Status != SRTS_LISTENING) || ls->m_pUDT->m_bBroken)
       {
           // This socket has been closed.
           accepted = true;
       }
       else if (ls->m_pQueuedSockets->size() > 0)
       {
           // XXX Actually this should at best be something like that:
           // set<SRTSOCKET>::iterator b = ls->m_pQueuedSockets->begin();
           // u = *b;
           // ls->m_pQueuedSockets->erase(b);
           // ls->m_pAcceptSockets.insert(u);
           // It is also questionable why m_pQueuedSockets should be of type 'set'.
           // There's no quick-searching capabilities of that container used anywhere except
           // checkBrokenSockets and garbageCollect, which aren't performance-critical,
           // whereas it's mainly used for getting the first element and iterating
           // over elements, which is slow in case of std::set. It's also doubtful
           // as to whether the sorting capability of std::set is properly used;
           // the first is taken here, which is actually the socket with lowest
           // possible descriptor value (as default operator< and ascending sorting
           // used for std::set<SRTSOCKET> where SRTSOCKET=int).

           u = *(ls->m_pQueuedSockets->begin());
           // why suggest the position - it is std::set!
           ls->m_pAcceptSockets->insert(ls->m_pAcceptSockets->end(), u);
           ls->m_pQueuedSockets->erase(ls->m_pQueuedSockets->begin());
           accepted = true;
       }
       else if (!ls->m_pUDT->m_bSynRecving)
       {
           accepted = true;
       }

       if (!accepted && (ls->m_Status == SRTS_LISTENING))
           pthread_cond_wait(&(ls->m_AcceptCond), &(ls->m_AcceptLock));

       if (ls->m_pQueuedSockets->empty())
           m_EPoll.update_events(listen, ls->m_pUDT->m_sPollID, UDT_EPOLL_IN, false);
   }

   if (u == CUDT::INVALID_SOCK)
   {
      // non-blocking receiving, no connection available
      if (!ls->m_pUDT->m_bSynRecving)
         throw CUDTException(MJ_AGAIN, MN_RDAVAIL, 0);

      // listening socket is closed
      throw CUDTException(MJ_NOTSUP, MN_NOLISTEN, 0);
   }

   if ((addr != NULL) && (addrlen != NULL))
   {
      CUDTSocket* s = locate(u);
      if (s == NULL)
         throw CUDTException(MJ_NOTSUP, MN_SIDINVAL, 0);

      CGuard cg(s->m_ControlLock);

      if (AF_INET == s->m_iIPversion)
         *addrlen = sizeof(sockaddr_in);
      else
         *addrlen = sizeof(sockaddr_in6);

      // copy address information of peer node
      memcpy(addr, s->m_pPeerAddr, *addrlen);
   }

   return u;
}

int CUDTUnited::connect(const SRTSOCKET u, const sockaddr* name, int namelen, int32_t forced_isn)
{
   CUDTSocket* s = locate(u);
   if (!s)
      throw CUDTException(MJ_NOTSUP, MN_SIDINVAL, 0);

   CGuard cg(s->m_ControlLock);

   // XXX Consider translating this to using sockaddr_any,
   // this should take out all the "IP version check" things.
   if (AF_INET == s->m_iIPversion)
   {
      if (namelen != sizeof(sockaddr_in))
         throw CUDTException(MJ_NOTSUP, MN_INVAL, 0);
   }
   else
   {
      if (namelen != sizeof(sockaddr_in6))
         throw CUDTException(MJ_NOTSUP, MN_INVAL, 0);
   }

   // a socket can "connect" only if it is in INIT or OPENED status
   if (s->m_Status == SRTS_INIT)
   {
      if (!s->m_pUDT->m_bRendezvous)
      {
         s->m_pUDT->open(); // XXX here use the AF_* family value from 'name'
         updateMux(s);  // <<---- updateMux
                        // -> C(Snd|Rcv)Queue::init
                        // -> pthread_create(...C(Snd|Rcv)Queue::worker...)
         s->m_Status = SRTS_OPENED;
      }
      else
         throw CUDTException(MJ_NOTSUP, MN_ISRENDUNBOUND, 0);
   }
   else if (s->m_Status != SRTS_OPENED)
      throw CUDTException(MJ_NOTSUP, MN_ISCONNECTED, 0);

   // connect_complete() may be called before connect() returns.
   // So we need to update the status before connect() is called,
   // otherwise the status may be overwritten with wrong value
   // (CONNECTED vs. CONNECTING).
   s->m_Status = SRTS_CONNECTING;

   /* 
   * In blocking mode, connect can block for up to 30 seconds for
   * rendez-vous mode. Holding the s->m_ControlLock prevent close
   * from cancelling the connect
   */
   try
   {
       // InvertedGuard unlocks in the constructor, then locks in the
       // destructor, no matter if an exception has fired.
       InvertedGuard l_unlocker( s->m_pUDT->m_bSynRecving ? &s->m_ControlLock : 0 );
       s->m_pUDT->startConnect(name, forced_isn);
   }
   catch (CUDTException& e) // Interceptor, just to change the state.
   {
      s->m_Status = SRTS_OPENED;
      throw e;
   }

   // record peer address
   delete s->m_pPeerAddr;
   if (AF_INET == s->m_iIPversion)
   {
      s->m_pPeerAddr = (sockaddr*)(new sockaddr_in);
      memcpy(s->m_pPeerAddr, name, sizeof(sockaddr_in));
   }
   else
   {
      s->m_pPeerAddr = (sockaddr*)(new sockaddr_in6);
      memcpy(s->m_pPeerAddr, name, sizeof(sockaddr_in6));
   }

   // CGuard destructor will delete cg and unlock s->m_ControlLock

   return 0;
}

void CUDTUnited::connect_complete(const SRTSOCKET u)
{
   CUDTSocket* s = locate(u);
   if (!s)
      throw CUDTException(MJ_NOTSUP, MN_SIDINVAL, 0);

   // copy address information of local node
   // the local port must be correctly assigned BEFORE CUDT::startConnect(),
   // otherwise if startConnect() fails, the multiplexer cannot be located
   // by garbage collection and will cause leak
   s->m_pUDT->m_pSndQueue->m_pChannel->getSockAddr(s->m_pSelfAddr);
   CIPAddress::pton(s->m_pSelfAddr, s->m_pUDT->m_piSelfIP, s->m_iIPversion);

   s->m_Status = SRTS_CONNECTED;
}

int CUDTUnited::close(const SRTSOCKET u)
{
   CUDTSocket* s = locate(u);
   if (!s)
      throw CUDTException(MJ_NOTSUP, MN_SIDINVAL, 0);

   LOGC(mglog.Debug) << s->m_pUDT->CONID() << " CLOSE. Acquiring control lock";

   CGuard socket_cg(s->m_ControlLock);

   LOGC(mglog.Debug) << s->m_pUDT->CONID() << " CLOSING (removing from listening, closing CUDT)";

   bool synch_close_snd = s->m_pUDT->m_bSynSending;
   //bool synch_close_rcv = s->m_pUDT->m_bSynRecving;

   int id = s->m_SocketID;

   if (s->m_Status == SRTS_LISTENING)
   {
      if (s->m_pUDT->m_bBroken)
         return 0;

      s->m_TimeStamp = CTimer::getTime();
      s->m_pUDT->m_bBroken = true;

      // NOTE: (changed by Sektor)
      // Leave all the closing activities for garbageCollect to happen,
      // however remove the listener from the RcvQueue IMMEDIATELY.
      // This is because the listener socket is useless anyway and should
      // not be used for anything NEW since now.

      // But there's no reason to destroy the world by occupying the
      // listener slot in the RcvQueue.

      LOGC(mglog.Debug) << s->m_pUDT->CONID() << " CLOSING (removing listener immediately)";
      {
          CGuard cg(s->m_pUDT->m_ConnectionLock);
          s->m_pUDT->m_bListening = false;
          s->m_pUDT->m_pRcvQueue->removeListener(s->m_pUDT);
      }

      // broadcast all "accept" waiting
      pthread_mutex_lock(&(s->m_AcceptLock));
      pthread_cond_broadcast(&(s->m_AcceptCond));
      pthread_mutex_unlock(&(s->m_AcceptLock));

   }
   else
   {
       s->m_pUDT->close();

       // synchronize with garbage collection.
       LOGC(mglog.Debug) << "%" << id << " CUDT::close done. GLOBAL CLOSE: " << s->m_pUDT->CONID() << ". Acquiring GLOBAL control lock";
       CGuard manager_cg(m_ControlLock);

       // since "s" is located before m_ControlLock, locate it again in case
       // it became invalid
       map<SRTSOCKET, CUDTSocket*>::iterator i = m_Sockets.find(u);
       if ((i == m_Sockets.end()) || (i->second->m_Status == SRTS_CLOSED))
           return 0;
       s = i->second;

       s->m_Status = SRTS_CLOSED;

       // a socket will not be immediated removed when it is closed
       // in order to prevent other methods from accessing invalid address
       // a timer is started and the socket will be removed after approximately
       // 1 second
       s->m_TimeStamp = CTimer::getTime();

       m_Sockets.erase(s->m_SocketID);
       m_ClosedSockets.insert(pair<SRTSOCKET, CUDTSocket*>(s->m_SocketID, s));

       CTimer::triggerEvent();
   }

   LOGC(mglog.Debug) << "%" << id << ": GLOBAL: CLOSING DONE";

   // Check if the ID is still in closed sockets before you access it
   // (the last triggerEvent could have deleted it).
   if ( synch_close_snd )
   {
#if SRT_ENABLE_CLOSE_SYNCH

       LOGC(mglog.Debug) << "%" << id << " GLOBAL CLOSING: sync-waiting for releasing sender resources...";
       for (;;)
       {
           CSndBuffer* sb = s->m_pUDT->m_pSndBuffer;

           // Disconnected from buffer - nothing more to check.
           if (!sb)
           {
               LOGC(mglog.Debug) << "%" << id << " GLOBAL CLOSING: sending buffer disconnected. Allowed to close.";
               break;
           }

           // Sender buffer empty
           if (sb->getCurrBufSize() == 0)
           {
               LOGC(mglog.Debug) << "%" << id << " GLOBAL CLOSING: sending buffer depleted. Allowed to close.";
               break;
           }

           // Ok, now you are keeping GC thread hands off the internal data.
           // You can check then if it has already deleted the socket or not.
           // The socket is either in m_ClosedSockets or is already gone.

           // Done the other way, but still done. You can stop waiting.
<<<<<<< HEAD
           if ( m_ClosedSockets.count(id) == 0 || !s->m_pUDT->m_bOpened )
=======
           bool isgone = false;
           {
               CGuard manager_cg(m_ControlLock);
               isgone = m_ClosedSockets.count(id) == 0;
           }
           if (!isgone)
           {
               isgone = !s->m_pUDT->m_bOpened;
           }
           if (isgone)
>>>>>>> 94f8db01
           {
               LOGC(mglog.Debug) << "%" << id << " GLOBAL CLOSING: ... gone in the meantime, whatever. Exiting close().";
               break;
           }

           LOGC(mglog.Debug) << "%" << id << " GLOBAL CLOSING: ... still waiting for any update.";
           CTimer::EWait wt = CTimer::waitForEvent();

           if ( wt == CTimer::WT_ERROR )
           {
               LOGC(mglog.Debug) << "GLOBAL CLOSING: ... ERROR WHEN WAITING FOR EVENT. Exiting close() to prevent hangup.";
               break;
           }

           // Continue waiting in case when an event happened or 1s waiting time passed for checkpoint.
       }
#endif
   }

   /*
      This code is PUT ASIDE for now.
      Most likely this will be never required.
      It had to hold the closing activity until the time when the receiver buffer is depleted.
      However the closing of the socket should only happen when the receiver has received
      an information about that the reading is no longer possible (error report from recv/recvfile).
      When this happens, the receiver buffer is definitely depleted already and there's no need to check
      anything.

      Should there appear any other conditions in future under which the closing process should be
      delayed until the receiver buffer is empty, this code can be filled here.

   if ( synch_close_rcv )
   {
   ...
   }
   */

   return 0;
}

int CUDTUnited::getpeername(const SRTSOCKET u, sockaddr* name, int* namelen)
{
   if (getStatus(u) != SRTS_CONNECTED)
      throw CUDTException(MJ_CONNECTION, MN_NOCONN, 0);

   CUDTSocket* s = locate(u);

   if (!s)
      throw CUDTException(MJ_NOTSUP, MN_SIDINVAL, 0);

   if (!s->m_pUDT->m_bConnected || s->m_pUDT->m_bBroken)
      throw CUDTException(MJ_CONNECTION, MN_NOCONN, 0);

   if (AF_INET == s->m_iIPversion)
      *namelen = sizeof(sockaddr_in);
   else
      *namelen = sizeof(sockaddr_in6);

   // copy address information of peer node
   memcpy(name, s->m_pPeerAddr, *namelen);

   return 0;
}

int CUDTUnited::getsockname(const SRTSOCKET u, sockaddr* name, int* namelen)
{
   CUDTSocket* s = locate(u);

   if (!s)
      throw CUDTException(MJ_NOTSUP, MN_SIDINVAL, 0);

   if (s->m_pUDT->m_bBroken)
      throw CUDTException(MJ_NOTSUP, MN_SIDINVAL, 0);

   if (s->m_Status == SRTS_INIT)
      throw CUDTException(MJ_CONNECTION, MN_NOCONN, 0);

   if (AF_INET == s->m_iIPversion)
      *namelen = sizeof(sockaddr_in);
   else
      *namelen = sizeof(sockaddr_in6);

   // copy address information of local node
   memcpy(name, s->m_pSelfAddr, *namelen);

   return 0;
}

int CUDTUnited::select(
   ud_set* readfds, ud_set* writefds, ud_set* exceptfds, const timeval* timeout)
{
   uint64_t entertime = CTimer::getTime();

   uint64_t to;
   if (!timeout)
      to = 0xFFFFFFFFFFFFFFFFULL;
   else
      to = timeout->tv_sec * 1000000 + timeout->tv_usec;

   // initialize results
   int count = 0;
   set<SRTSOCKET> rs, ws, es;

   // retrieve related UDT sockets
   vector<CUDTSocket*> ru, wu, eu;
   CUDTSocket* s;
   if (readfds)
      for (set<SRTSOCKET>::iterator i1 = readfds->begin();
         i1 != readfds->end(); ++ i1)
      {
         if (getStatus(*i1) == SRTS_BROKEN)
         {
            rs.insert(*i1);
            ++ count;
         }
         else if (!(s = locate(*i1)))
            throw CUDTException(MJ_NOTSUP, MN_SIDINVAL, 0);
         else
            ru.push_back(s);
      }
   if (writefds)
      for (set<SRTSOCKET>::iterator i2 = writefds->begin();
         i2 != writefds->end(); ++ i2)
      {
         if (getStatus(*i2) == SRTS_BROKEN)
         {
            ws.insert(*i2);
            ++ count;
         }
         else if (!(s = locate(*i2)))
            throw CUDTException(MJ_NOTSUP, MN_SIDINVAL, 0);
         else
            wu.push_back(s);
      }
   if (exceptfds)
      for (set<SRTSOCKET>::iterator i3 = exceptfds->begin();
         i3 != exceptfds->end(); ++ i3)
      {
         if (getStatus(*i3) == SRTS_BROKEN)
         {
            es.insert(*i3);
            ++ count;
         }
         else if (!(s = locate(*i3)))
            throw CUDTException(MJ_NOTSUP, MN_SIDINVAL, 0);
         else
            eu.push_back(s);
      }

   do
   {
      // query read sockets
      for (vector<CUDTSocket*>::iterator j1 = ru.begin(); j1 != ru.end(); ++ j1)
      {
         s = *j1;

         if ((s->m_pUDT->m_bConnected
               && s->m_pUDT->m_pRcvBuffer->isRcvDataReady()
            )
            || (!s->m_pUDT->m_bListening
               && (s->m_pUDT->m_bBroken || !s->m_pUDT->m_bConnected))
            || (s->m_pUDT->m_bListening && (s->m_pQueuedSockets->size() > 0))
            || (s->m_Status == SRTS_CLOSED))
         {
            rs.insert(s->m_SocketID);
            ++ count;
         }
      }

      // query write sockets
      for (vector<CUDTSocket*>::iterator j2 = wu.begin(); j2 != wu.end(); ++ j2)
      {
         s = *j2;

         if ((s->m_pUDT->m_bConnected
               && (s->m_pUDT->m_pSndBuffer->getCurrBufSize()
                  < s->m_pUDT->m_iSndBufSize))
            || s->m_pUDT->m_bBroken
            || !s->m_pUDT->m_bConnected
            || (s->m_Status == SRTS_CLOSED))
         {
            ws.insert(s->m_SocketID);
            ++ count;
         }
      }

      // query exceptions on sockets
      for (vector<CUDTSocket*>::iterator j3 = eu.begin(); j3 != eu.end(); ++ j3)
      {
         // check connection request status, not supported now
      }

      if (0 < count)
         break;

      CTimer::waitForEvent();
   } while (to > CTimer::getTime() - entertime);

   if (readfds)
      *readfds = rs;

   if (writefds)
      *writefds = ws;

   if (exceptfds)
      *exceptfds = es;

   return count;
}

int CUDTUnited::selectEx(
   const vector<SRTSOCKET>& fds,
   vector<SRTSOCKET>* readfds,
   vector<SRTSOCKET>* writefds,
   vector<SRTSOCKET>* exceptfds,
   int64_t msTimeOut)
{
   uint64_t entertime = CTimer::getTime();

   uint64_t to;
   if (msTimeOut >= 0)
      to = msTimeOut * 1000;
   else
      to = 0xFFFFFFFFFFFFFFFFULL;

   // initialize results
   int count = 0;
   if (readfds)
      readfds->clear();
   if (writefds)
      writefds->clear();
   if (exceptfds)
      exceptfds->clear();

   do
   {
      for (vector<SRTSOCKET>::const_iterator i = fds.begin();
         i != fds.end(); ++ i)
      {
         CUDTSocket* s = locate(*i);

         if ((!s) || s->m_pUDT->m_bBroken || (s->m_Status == SRTS_CLOSED))
         {
            if (exceptfds)
            {
               exceptfds->push_back(*i);
               ++ count;
            }
            continue;
         }

         if (readfds)
         {
            if ((s->m_pUDT->m_bConnected
                  && s->m_pUDT->m_pRcvBuffer->isRcvDataReady()
               )
               || (s->m_pUDT->m_bListening
                  && (s->m_pQueuedSockets->size() > 0)))
            {
               readfds->push_back(s->m_SocketID);
               ++ count;
            }
         }

         if (writefds)
         {
            if (s->m_pUDT->m_bConnected
               && (s->m_pUDT->m_pSndBuffer->getCurrBufSize()
                  < s->m_pUDT->m_iSndBufSize))
            {
               writefds->push_back(s->m_SocketID);
               ++ count;
            }
         }
      }

      if (count > 0)
         break;

      CTimer::waitForEvent();
   } while (to > CTimer::getTime() - entertime);

   return count;
}

int CUDTUnited::epoll_create()
{
   return m_EPoll.create();
}

int CUDTUnited::epoll_add_usock(
   const int eid, const SRTSOCKET u, const int* events)
{
   CUDTSocket* s = locate(u);
   int ret = -1;
   if (s)
   {
      ret = m_EPoll.add_usock(eid, u, events);
      s->m_pUDT->addEPoll(eid);
   }
   else
   {
      throw CUDTException(MJ_NOTSUP, MN_SIDINVAL);
   }

   return ret;
}

int CUDTUnited::epoll_add_ssock(
   const int eid, const SYSSOCKET s, const int* events)
{
   return m_EPoll.add_ssock(eid, s, events);
}

int CUDTUnited::epoll_update_usock(
   const int eid, const SRTSOCKET u, const int* events)
{
   CUDTSocket* s = locate(u);
   int ret = -1;
   if (s)
   {
      ret = m_EPoll.update_usock(eid, u, events);
      s->m_pUDT->addEPoll(eid);
   }
   else
   {
      throw CUDTException(MJ_NOTSUP, MN_SIDINVAL);
   }

   return ret;
}

int CUDTUnited::epoll_update_ssock(
   const int eid, const SYSSOCKET s, const int* events)
{
   return m_EPoll.update_ssock(eid, s, events);
}

int CUDTUnited::epoll_remove_usock(const int eid, const SRTSOCKET u)
{
   int ret = m_EPoll.remove_usock(eid, u);

   CUDTSocket* s = locate(u);
   if (s)
   {
      s->m_pUDT->removeEPoll(eid);
   }
   //else
   //{
   //   throw CUDTException(MJ_NOTSUP, MN_SIDINVAL);
   //}

   return ret;
}

int CUDTUnited::epoll_remove_ssock(const int eid, const SYSSOCKET s)
{
   return m_EPoll.remove_ssock(eid, s);
}

int CUDTUnited::epoll_wait(
   const int eid,
   set<SRTSOCKET>* readfds,
   set<SRTSOCKET>* writefds,
   int64_t msTimeOut,
   set<SYSSOCKET>* lrfds,
   set<SYSSOCKET>* lwfds)
{
   return m_EPoll.wait(eid, readfds, writefds, msTimeOut, lrfds, lwfds);
}

int CUDTUnited::epoll_release(const int eid)
{
   return m_EPoll.release(eid);
}

CUDTSocket* CUDTUnited::locate(const SRTSOCKET u)
{
   CGuard cg(m_ControlLock);

   map<SRTSOCKET, CUDTSocket*>::iterator i = m_Sockets.find(u);

   if ((i == m_Sockets.end()) || (i->second->m_Status == SRTS_CLOSED))
      return NULL;

   return i->second;
}

CUDTSocket* CUDTUnited::locate(
   const sockaddr* peer,
   const SRTSOCKET id,
   int32_t isn)
{
   CGuard cg(m_ControlLock);

   map<int64_t, set<SRTSOCKET> >::iterator i = m_PeerRec.find(
      CUDTSocket::getPeerSpec(id, isn));
   if (i == m_PeerRec.end())
      return NULL;

   for (set<SRTSOCKET>::iterator j = i->second.begin();
      j != i->second.end(); ++ j)
   {
      map<SRTSOCKET, CUDTSocket*>::iterator k = m_Sockets.find(*j);
      // this socket might have been closed and moved m_ClosedSockets
      if (k == m_Sockets.end())
         continue;

      if (CIPAddress::ipcmp(
         peer, k->second->m_pPeerAddr, k->second->m_iIPversion))
      {
         return k->second;
      }
   }

   return NULL;
}

void CUDTUnited::checkBrokenSockets()
{
   CGuard cg(m_ControlLock);

   // set of sockets To Be Closed and To Be Removed
   vector<SRTSOCKET> tbc;
   vector<SRTSOCKET> tbr;

   for (map<SRTSOCKET, CUDTSocket*>::iterator i = m_Sockets.begin();
      i != m_Sockets.end(); ++ i)
   {
       CUDTSocket* s = i->second;

      // LOGC(mglog.Debug).form("checking EXISTING socket: %d\n", i->first);
      // check broken connection
      if (s->m_pUDT->m_bBroken)
      {
         if (s->m_Status == SRTS_LISTENING)
         {
            uint64_t elapsed = CTimer::getTime() - s->m_TimeStamp;
            // for a listening socket, it should wait an extra 3 seconds
            // in case a client is connecting
            if (elapsed < 3000000) // XXX MAKE A SYMBOLIC CONSTANT HERE!
            {
               // LOGC(mglog.Debug).form("STILL KEEPING socket %d
               // (listener, too early, w8 %fs)\n", i->first,
               // double(elapsed)/1000000);
               continue;
            }
         }
         else if ((s->m_pUDT->m_pRcvBuffer != NULL)
            // FIXED: calling isRcvDataAvailable() just to get the information
            // whether there are any data waiting in the buffer,
            // NOT WHETHER THEY ARE ALSO READY TO PLAY at the time when
            // this function is called (isRcvDataReady also checks if the
            // available data is "ready to play").
            && s->m_pUDT->m_pRcvBuffer->isRcvDataAvailable()
            && (s->m_pUDT->m_iBrokenCounter -- > 0))
         {
            // LOGC(mglog.Debug).form("STILL KEEPING socket (still have data):
            // %d\n", i->first);
            // if there is still data in the receiver buffer, wait longer
            continue;
         }

         // LOGC(mglog.Debug).form("moving socket to CLOSED: %d\n", i->first);

         //close broken connections and start removal timer
         s->m_Status = SRTS_CLOSED;
         s->m_TimeStamp = CTimer::getTime();
         tbc.push_back(i->first);
         m_ClosedSockets[i->first] = s;

         // remove from listener's queue
         map<SRTSOCKET, CUDTSocket*>::iterator ls = m_Sockets.find(
            s->m_ListenSocket);
         if (ls == m_Sockets.end())
         {
            ls = m_ClosedSockets.find(s->m_ListenSocket);
            if (ls == m_ClosedSockets.end())
               continue;
         }

         CGuard::enterCS(ls->second->m_AcceptLock);
         ls->second->m_pQueuedSockets->erase(s->m_SocketID);
         ls->second->m_pAcceptSockets->erase(s->m_SocketID);
         CGuard::leaveCS(ls->second->m_AcceptLock);
      }
   }

   for (map<SRTSOCKET, CUDTSocket*>::iterator j = m_ClosedSockets.begin();
      j != m_ClosedSockets.end(); ++ j)
   {
      // LOGC(mglog.Debug).form("checking CLOSED socket: %d\n", j->first);
      if (j->second->m_pUDT->m_ullLingerExpiration > 0)
      {
         // asynchronous close:
         if ((!j->second->m_pUDT->m_pSndBuffer)
            || (0 == j->second->m_pUDT->m_pSndBuffer->getCurrBufSize())
            || (j->second->m_pUDT->m_ullLingerExpiration <= CTimer::getTime()))
         {
            j->second->m_pUDT->m_ullLingerExpiration = 0;
            j->second->m_pUDT->m_bClosing = true;
            j->second->m_TimeStamp = CTimer::getTime();
         }
      }

      // timeout 1 second to destroy a socket AND it has been removed from
      // RcvUList
      if ((CTimer::getTime() - j->second->m_TimeStamp > 1000000)
         && ((!j->second->m_pUDT->m_pRNode)
            || !j->second->m_pUDT->m_pRNode->m_bOnList))
      {
         // LOGC(mglog.Debug).form("will unref socket: %d\n", j->first);
         tbr.push_back(j->first);
      }
   }

   // move closed sockets to the ClosedSockets structure
   for (vector<SRTSOCKET>::iterator k = tbc.begin(); k != tbc.end(); ++ k)
      m_Sockets.erase(*k);

   // remove those timeout sockets
   for (vector<SRTSOCKET>::iterator l = tbr.begin(); l != tbr.end(); ++ l)
      removeSocket(*l);
}

void CUDTUnited::removeSocket(const SRTSOCKET u)
{
   map<SRTSOCKET, CUDTSocket*>::iterator i = m_ClosedSockets.find(u);

   // invalid socket ID
   if (i == m_ClosedSockets.end())
      return;

   // decrease multiplexer reference count, and remove it if necessary
   const int mid = i->second->m_iMuxID;

   if (i->second->m_pQueuedSockets)
   {
       CGuard cg(i->second->m_AcceptLock);

      // if it is a listener, close all un-accepted sockets in its queue
      // and remove them later
      for (set<SRTSOCKET>::iterator q = i->second->m_pQueuedSockets->begin();
         q != i->second->m_pQueuedSockets->end(); ++ q)
      {
         m_Sockets[*q]->m_pUDT->m_bBroken = true;
         m_Sockets[*q]->m_pUDT->close();
         m_Sockets[*q]->m_TimeStamp = CTimer::getTime();
         m_Sockets[*q]->m_Status = SRTS_CLOSED;
         m_ClosedSockets[*q] = m_Sockets[*q];
         m_Sockets.erase(*q);
      }

   }

   // remove from peer rec
   map<int64_t, set<SRTSOCKET> >::iterator j = m_PeerRec.find(
      i->second->getPeerSpec());
   if (j != m_PeerRec.end())
   {
      j->second.erase(u);
      if (j->second.empty())
         m_PeerRec.erase(j);
   }

   /*
   * Socket may be deleted while still having ePoll events set that would
   * remains forever causing epoll_wait to unblock continuously for inexistent
   * sockets. Get rid of all events for this socket.
   */
   m_EPoll.update_events(u, i->second->m_pUDT->m_sPollID,
      UDT_EPOLL_IN|UDT_EPOLL_OUT|UDT_EPOLL_ERR, false);

   // delete this one
   LOGC(mglog.Debug) << "GC/removeSocket: closing associated UDT %" << u;
   i->second->m_pUDT->close();
   LOGC(mglog.Debug) << "GC/removeSocket: DELETING SOCKET %" << u;
   delete i->second;
   m_ClosedSockets.erase(i);

   map<int, CMultiplexer>::iterator m;
   m = m_mMultiplexer.find(mid);
   if (m == m_mMultiplexer.end())
   {
      LOGC(mglog.Fatal) << "IPE: For socket %" << u << " MUXER id=" << mid << " NOT FOUND!";
      return;
   }

   m->second.m_iRefCount --;
   // LOGC(mglog.Debug).form("unrefing underlying socket for %u: %u\n",
   //    u, m->second.m_iRefCount);
   if (0 == m->second.m_iRefCount)
   {
       LOGC(mglog.Debug) << "MUXER id=" << mid << " lost last socket %"
           << u << " - deleting muxer bound to port "
           << m->second.m_pChannel->bindAddressAny().hport();
      m->second.m_pChannel->close();
      delete m->second.m_pSndQueue;
      delete m->second.m_pRcvQueue;
      delete m->second.m_pTimer;
      delete m->second.m_pChannel;
      m_mMultiplexer.erase(m);
   }
}

void CUDTUnited::setError(CUDTException* e)
{
    delete (CUDTException*)pthread_getspecific(m_TLSError);
    pthread_setspecific(m_TLSError, e);
}

CUDTException* CUDTUnited::getError()
{
    if(!pthread_getspecific(m_TLSError))
        pthread_setspecific(m_TLSError, new CUDTException);
    return (CUDTException*)pthread_getspecific(m_TLSError);
}


void CUDTUnited::updateMux(
   CUDTSocket* s, const sockaddr* addr, const UDPSOCKET* udpsock)
{
   CGuard cg(m_ControlLock);

   if ((s->m_pUDT->m_bReuseAddr) && (addr))
   {
      int port = (AF_INET == s->m_pUDT->m_iIPversion)
         ? ntohs(((sockaddr_in*)addr)->sin_port)
         : ntohs(((sockaddr_in6*)addr)->sin6_port);

      // find a reusable address
      for (map<int, CMultiplexer>::iterator i = m_mMultiplexer.begin();
         i != m_mMultiplexer.end(); ++ i)
      {
         if ((i->second.m_iIPversion == s->m_pUDT->m_iIPversion)
            && (i->second.m_iMSS == s->m_pUDT->m_iMSS)
#ifdef SRT_ENABLE_IPOPTS
            &&  (i->second.m_iIpTTL == s->m_pUDT->m_iIpTTL)
            && (i->second.m_iIpToS == s->m_pUDT->m_iIpToS)
#endif
            &&  i->second.m_bReusable)
         {
            if (i->second.m_iPort == port)
            {
               // LOGC(mglog.Debug).form("reusing multiplexer for port
               // %hd\n", port);
               // reuse the existing multiplexer
               ++ i->second.m_iRefCount;
               s->m_pUDT->m_pSndQueue = i->second.m_pSndQueue;
               s->m_pUDT->m_pRcvQueue = i->second.m_pRcvQueue;
               s->m_iMuxID = i->second.m_iID;
               return;
            }
         }
      }
   }

   // a new multiplexer is needed
   CMultiplexer m;
   m.m_iMSS = s->m_pUDT->m_iMSS;
   m.m_iIPversion = s->m_pUDT->m_iIPversion;
#ifdef SRT_ENABLE_IPOPTS
   m.m_iIpTTL = s->m_pUDT->m_iIpTTL;
   m.m_iIpToS = s->m_pUDT->m_iIpToS;
#endif
   m.m_iRefCount = 1;
   m.m_bReusable = s->m_pUDT->m_bReuseAddr;
   m.m_iID = s->m_SocketID;

   m.m_pChannel = new CChannel(s->m_pUDT->m_iIPversion);
#ifdef SRT_ENABLE_IPOPTS
   m.m_pChannel->setIpTTL(s->m_pUDT->m_iIpTTL);
   m.m_pChannel->setIpToS(s->m_pUDT->m_iIpToS);
#endif
   m.m_pChannel->setSndBufSize(s->m_pUDT->m_iUDPSndBufSize);
   m.m_pChannel->setRcvBufSize(s->m_pUDT->m_iUDPRcvBufSize);

   try
   {
      if (udpsock)
         m.m_pChannel->attach(*udpsock);
      else
         m.m_pChannel->open(addr);
   }
   catch (CUDTException& e)
   {
      m.m_pChannel->close();
      delete m.m_pChannel;
      throw e;
   }

   // XXX Looks stupid. Simplify. Use sockaddr_any.
   sockaddr* sa = (AF_INET == s->m_pUDT->m_iIPversion)
      ? (sockaddr*) new sockaddr_in
      : (sockaddr*) new sockaddr_in6;
   m.m_pChannel->getSockAddr(sa);
   m.m_iPort = (AF_INET == s->m_pUDT->m_iIPversion)
      ? ntohs(((sockaddr_in*)sa)->sin_port)
      : ntohs(((sockaddr_in6*)sa)->sin6_port);

   if (AF_INET == s->m_pUDT->m_iIPversion)
      delete (sockaddr_in*)sa;
   else
      delete (sockaddr_in6*)sa;

   m.m_pTimer = new CTimer;

   m.m_pSndQueue = new CSndQueue;
   m.m_pSndQueue->init(m.m_pChannel, m.m_pTimer);
   m.m_pRcvQueue = new CRcvQueue;
   m.m_pRcvQueue->init(
      32, s->m_pUDT->maxPayloadSize(), m.m_iIPversion, 1024,
      m.m_pChannel, m.m_pTimer);

   m_mMultiplexer[m.m_iID] = m;

   s->m_pUDT->m_pSndQueue = m.m_pSndQueue;
   s->m_pUDT->m_pRcvQueue = m.m_pRcvQueue;
   s->m_iMuxID = m.m_iID;

   LOGC(mglog.Debug).form(
      "creating new multiplexer for port %i\n", m.m_iPort);
}

// XXX This is actually something completely stupid.
// This function is going to find a multiplexer for the port contained
// in the 'ls' listening socket, by searching through the multiplexer
// container.
//
// Somehow, however, it's not even predicted a situation that the multiplexer
// for that port doesn't exist - that is, this function WILL find the
// multiplexer. How can it be so certain? It's because the listener has
// already created the multiplexer during the call to bind(), so if it
// didn't, this function wouldn't even have a chance to be called.
//
// Why can't then the multiplexer be recorded in the 'ls' listening socket data
// to be accessed immediately, especially when one listener can't bind to more than
// one multiplexer at a time (well, even if it could, there's still no reason why
// this should be extracted by "querying")?
//
// Maybe because the multiplexer container is a map, not a list.
// Why is this then a map? Because it's addressed by MuxID. Why do we need
// mux id? Because we don't have a list... ?
// 
// But what's the multiplexer ID? It's a socket ID for which it was originally created.
//
// Is this then shared? Yes, only between the listener socket and the accepted sockets,
// or in case of "bound" connecting sockets (by binding you can enforce the port number,
// which can be the same for multiple SRT sockets).
// Not shared in case of unbound connecting socket or rendezvous socket.
//
// Ok, in which situation do we need dispatching by mux id? Only when the socket is being
// deleted. How does the deleting procedure know the muxer id? Because it is recorded here
// at the time when it's found, as... the socket ID of the actual listener socket being
// actually the first socket to create the multiplexer, so the multiplexer gets its id.
//
// Still, no reasons found why the socket can't contain a list iterator to a multiplexer
// INSTEAD of m_iMuxID. There's no danger in this solutio because the multiplexer is never
// deleted until there's at least one socket using it.
//
// The multiplexer may even physically be contained in the CUDTUnited object, just track
// the multiple users of it (the listener and the accepted sockets). When deleting, you
// simply "unsubscribe" yourself from the multiplexer, which will unref it and remove the
// list element by the iterator kept by the socket.
void CUDTUnited::updateListenerMux(CUDTSocket* s, const CUDTSocket* ls)
{
   CGuard cg(m_ControlLock);

   int port = (AF_INET == ls->m_iIPversion)
      ? ntohs(((sockaddr_in*)ls->m_pSelfAddr)->sin_port)
      : ntohs(((sockaddr_in6*)ls->m_pSelfAddr)->sin6_port);

   // find the listener's address
   for (map<int, CMultiplexer>::iterator i = m_mMultiplexer.begin();
      i != m_mMultiplexer.end(); ++ i)
   {
      if (i->second.m_iPort == port)
      {
         LOGC(mglog.Debug).form(
            "updateMux: reusing multiplexer for port %i\n", port);
         // reuse the existing multiplexer
         ++ i->second.m_iRefCount;
         s->m_pUDT->m_pSndQueue = i->second.m_pSndQueue;
         s->m_pUDT->m_pRcvQueue = i->second.m_pRcvQueue;
         s->m_iMuxID = i->second.m_iID;
         return;
      }
   }
}

void* CUDTUnited::garbageCollect(void* p)
{
   CUDTUnited* self = (CUDTUnited*)p;

   THREAD_STATE_INIT("SRT Collector");

   CGuard gcguard(self->m_GCStopLock);

   while (!self->m_bClosing)
   {
       INCREMENT_THREAD_ITERATIONS();
       self->checkBrokenSockets();

       //#ifdef WIN32
       //      self->checkTLSValue();
       //#endif

       timeval now;
       timespec timeout;
       gettimeofday(&now, 0);
       timeout.tv_sec = now.tv_sec + 1;
       timeout.tv_nsec = now.tv_usec * 1000;

       pthread_cond_timedwait(
               &self->m_GCStopCond, &self->m_GCStopLock, &timeout);
   }

   // remove all sockets and multiplexers
   CGuard::enterCS(self->m_ControlLock);
   for (map<SRTSOCKET, CUDTSocket*>::iterator i = self->m_Sockets.begin();
      i != self->m_Sockets.end(); ++ i)
   {
      i->second->m_pUDT->m_bBroken = true;
      i->second->m_pUDT->close();
      i->second->m_Status = SRTS_CLOSED;
      i->second->m_TimeStamp = CTimer::getTime();
      self->m_ClosedSockets[i->first] = i->second;

      // remove from listener's queue
      map<SRTSOCKET, CUDTSocket*>::iterator ls = self->m_Sockets.find(
         i->second->m_ListenSocket);
      if (ls == self->m_Sockets.end())
      {
         ls = self->m_ClosedSockets.find(i->second->m_ListenSocket);
         if (ls == self->m_ClosedSockets.end())
            continue;
      }

      CGuard::enterCS(ls->second->m_AcceptLock);
      ls->second->m_pQueuedSockets->erase(i->second->m_SocketID);
      ls->second->m_pAcceptSockets->erase(i->second->m_SocketID);
      CGuard::leaveCS(ls->second->m_AcceptLock);
   }
   self->m_Sockets.clear();

   for (map<SRTSOCKET, CUDTSocket*>::iterator j = self->m_ClosedSockets.begin();
      j != self->m_ClosedSockets.end(); ++ j)
   {
      j->second->m_TimeStamp = 0;
   }
   CGuard::leaveCS(self->m_ControlLock);

   while (true)
   {
      self->checkBrokenSockets();

      CGuard::enterCS(self->m_ControlLock);
      bool empty = self->m_ClosedSockets.empty();
      CGuard::leaveCS(self->m_ControlLock);

      if (empty)
         break;

      CTimer::sleep();
   }

   THREAD_EXIT();
   return NULL;
}

////////////////////////////////////////////////////////////////////////////////

int CUDT::startup()
{
   return s_UDTUnited.startup();
}

int CUDT::cleanup()
{
   return s_UDTUnited.cleanup();
}

SRTSOCKET CUDT::socket(int af, int, int)
{
   if (!s_UDTUnited.m_bGCStatus)
      s_UDTUnited.startup();

   try
   {
      return s_UDTUnited.newSocket(af, 0);
   }
   catch (CUDTException& e)
   {
      s_UDTUnited.setError(new CUDTException(e));
      return INVALID_SOCK;
   }
   catch (bad_alloc&)
   {
      s_UDTUnited.setError(new CUDTException(MJ_SYSTEMRES, MN_MEMORY, 0));
      return INVALID_SOCK;
   }
   catch (std::exception& ee)
   {
      LOGC(mglog.Fatal)
         << "socket: UNEXPECTED EXCEPTION: "
         << typeid(ee).name()
         << ": " << ee.what();
      s_UDTUnited.setError(new CUDTException(MJ_UNKNOWN, MN_NONE, 0));
      return INVALID_SOCK;
   }
}

int CUDT::bind(SRTSOCKET u, const sockaddr* name, int namelen)
{
   try
   {
      return s_UDTUnited.bind(u, name, namelen);
   }
   catch (CUDTException& e)
   {
      s_UDTUnited.setError(new CUDTException(e));
      return ERROR;
   }
   catch (bad_alloc&)
   {
      s_UDTUnited.setError(new CUDTException(MJ_SYSTEMRES, MN_MEMORY, 0));
      return ERROR;
   }
   catch (std::exception& ee)
   {
      LOGC(mglog.Fatal)
         << "bind: UNEXPECTED EXCEPTION: "
         << typeid(ee).name()
         << ": " << ee.what();
      s_UDTUnited.setError(new CUDTException(MJ_UNKNOWN, MN_NONE, 0));
      return ERROR;
   }
}

int CUDT::bind(SRTSOCKET u, UDPSOCKET udpsock)
{
   try
   {
      return s_UDTUnited.bind(u, udpsock);
   }
   catch (CUDTException& e)
   {
      s_UDTUnited.setError(new CUDTException(e));
      return ERROR;
   }
   catch (bad_alloc&)
   {
      s_UDTUnited.setError(new CUDTException(MJ_SYSTEMRES, MN_MEMORY, 0));
      return ERROR;
   }
   catch (std::exception& ee)
   {
      LOGC(mglog.Fatal)
         << "bind/udp: UNEXPECTED EXCEPTION: "
         << typeid(ee).name() << ": " << ee.what();
      s_UDTUnited.setError(new CUDTException(MJ_UNKNOWN, MN_NONE, 0));
      return ERROR;
   }
}

int CUDT::listen(SRTSOCKET u, int backlog)
{
   try
   {
      return s_UDTUnited.listen(u, backlog);
   }
   catch (CUDTException& e)
   {
      s_UDTUnited.setError(new CUDTException(e));
      return ERROR;
   }
   catch (bad_alloc&)
   {
      s_UDTUnited.setError(new CUDTException(MJ_SYSTEMRES, MN_MEMORY, 0));
      return ERROR;
   }
   catch (std::exception& ee)
   {
      LOGC(mglog.Fatal)
         << "listen: UNEXPECTED EXCEPTION: "
         << typeid(ee).name() << ": " << ee.what();
      s_UDTUnited.setError(new CUDTException(MJ_UNKNOWN, MN_NONE, 0));
      return ERROR;
   }
}

SRTSOCKET CUDT::accept(SRTSOCKET u, sockaddr* addr, int* addrlen)
{
   try
   {
      return s_UDTUnited.accept(u, addr, addrlen);
   }
   catch (CUDTException& e)
   {
      s_UDTUnited.setError(new CUDTException(e));
      return INVALID_SOCK;
   }
   catch (std::exception& ee)
   {
      LOGC(mglog.Fatal)
         << "accept: UNEXPECTED EXCEPTION: "
         << typeid(ee).name() << ": " << ee.what();
      s_UDTUnited.setError(new CUDTException(MJ_UNKNOWN, MN_NONE, 0));
      return INVALID_SOCK;
   }
}

int CUDT::connect(
   SRTSOCKET u, const sockaddr* name, int namelen, int32_t forced_isn)
{
   try
   {
      return s_UDTUnited.connect(u, name, namelen, forced_isn);
   }
   catch (CUDTException e)
   {
      s_UDTUnited.setError(new CUDTException(e));
      return ERROR;
   }
   catch (bad_alloc&)
   {
      s_UDTUnited.setError(new CUDTException(MJ_SYSTEMRES, MN_MEMORY, 0));
      return ERROR;
   }
   catch (std::exception& ee)
   {
      LOGC(mglog.Fatal)
         << "connect: UNEXPECTED EXCEPTION: "
         << typeid(ee).name() << ": " << ee.what();
      s_UDTUnited.setError(new CUDTException(MJ_UNKNOWN, MN_NONE, 0));
      return ERROR;
   }
}

int CUDT::close(SRTSOCKET u)
{
   try
   {
      return s_UDTUnited.close(u);
   }
   catch (CUDTException e)
   {
      s_UDTUnited.setError(new CUDTException(e));
      return ERROR;
   }
   catch (std::exception& ee)
   {
      LOGC(mglog.Fatal)
         << "close: UNEXPECTED EXCEPTION: "
         << typeid(ee).name() << ": " << ee.what();
      s_UDTUnited.setError(new CUDTException(MJ_UNKNOWN, MN_NONE, 0));
      return ERROR;
   }
}

int CUDT::getpeername(SRTSOCKET u, sockaddr* name, int* namelen)
{
   try
   {
      return s_UDTUnited.getpeername(u, name, namelen);
   }
   catch (CUDTException e)
   {
      s_UDTUnited.setError(new CUDTException(e));
      return ERROR;
   }
   catch (std::exception& ee)
   {
      LOGC(mglog.Fatal)
         << "getpeername: UNEXPECTED EXCEPTION: "
         << typeid(ee).name() << ": " << ee.what();
      s_UDTUnited.setError(new CUDTException(MJ_UNKNOWN, MN_NONE, 0));
      return ERROR;
   }
}

int CUDT::getsockname(SRTSOCKET u, sockaddr* name, int* namelen)
{
   try
   {
      return s_UDTUnited.getsockname(u, name, namelen);;
   }
   catch (CUDTException e)
   {
      s_UDTUnited.setError(new CUDTException(e));
      return ERROR;
   }
   catch (std::exception& ee)
   {
      LOGC(mglog.Fatal)
         << "getsockname: UNEXPECTED EXCEPTION: "
         << typeid(ee).name() << ": " << ee.what();
      s_UDTUnited.setError(new CUDTException(MJ_UNKNOWN, MN_NONE, 0));
      return ERROR;
   }
}

int CUDT::getsockopt(
   SRTSOCKET u, int, SRT_SOCKOPT optname, void* optval, int* optlen)
{
   try
   {
      CUDT* udt = s_UDTUnited.lookup(u);
      udt->getOpt(optname, optval, *optlen);
      return 0;
   }
   catch (CUDTException e)
   {
      s_UDTUnited.setError(new CUDTException(e));
      return ERROR;
   }
   catch (std::exception& ee)
   {
      LOGC(mglog.Fatal)
         << "getsockopt: UNEXPECTED EXCEPTION: "
         << typeid(ee).name() << ": " << ee.what();
      s_UDTUnited.setError(new CUDTException(MJ_UNKNOWN, MN_NONE, 0));
      return ERROR;
   }
}

int CUDT::setsockopt(SRTSOCKET u, int, SRT_SOCKOPT optname, const void* optval, int optlen)
{
   try
   {
      CUDT* udt = s_UDTUnited.lookup(u);
      udt->setOpt(optname, optval, optlen);
      return 0;
   }
   catch (CUDTException e)
   {
      s_UDTUnited.setError(new CUDTException(e));
      return ERROR;
   }
   catch (std::exception& ee)
   {
      LOGC(mglog.Fatal)
         << "setsockopt: UNEXPECTED EXCEPTION: "
         << typeid(ee).name() << ": " << ee.what();
      s_UDTUnited.setError(new CUDTException(MJ_UNKNOWN, MN_NONE, 0));
      return ERROR;
   }
}

int CUDT::send(SRTSOCKET u, const char* buf, int len, int)
{
   try
   {
      CUDT* udt = s_UDTUnited.lookup(u);
      return udt->send(buf, len);
   }
   catch (CUDTException e)
   {
      s_UDTUnited.setError(new CUDTException(e));
      return ERROR;
   }
   catch (bad_alloc&)
   {
      s_UDTUnited.setError(new CUDTException(MJ_SYSTEMRES, MN_MEMORY, 0));
      return ERROR;
   }
   catch (std::exception& ee)
   {
      LOGC(mglog.Fatal)
         << "send: UNEXPECTED EXCEPTION: "
         << typeid(ee).name() << ": " << ee.what();
      s_UDTUnited.setError(new CUDTException(MJ_UNKNOWN, MN_NONE, 0));
      return ERROR;
   }
}

int CUDT::recv(SRTSOCKET u, char* buf, int len, int)
{
   try
   {
      CUDT* udt = s_UDTUnited.lookup(u);
      return udt->recv(buf, len);
   }
   catch (CUDTException e)
   {
      s_UDTUnited.setError(new CUDTException(e));
      return ERROR;
   }
   catch (std::exception& ee)
   {
      LOGC(mglog.Fatal)
         << "recv: UNEXPECTED EXCEPTION: "
         << typeid(ee).name() << ": " << ee.what();
      s_UDTUnited.setError(new CUDTException(MJ_UNKNOWN, MN_NONE, 0));
      return ERROR;
   }
}

int CUDT::sendmsg(
   SRTSOCKET u, const char* buf, int len, int ttl, bool inorder,
   uint64_t srctime)
{
   try
   {
      CUDT* udt = s_UDTUnited.lookup(u);
      return udt->sendmsg(buf, len, ttl, inorder, srctime);
   }
   catch (CUDTException e)
   {
      s_UDTUnited.setError(new CUDTException(e));
      return ERROR;
   }
   catch (bad_alloc&)
   {
      s_UDTUnited.setError(new CUDTException(MJ_SYSTEMRES, MN_MEMORY, 0));
      return ERROR;
   }
   catch (std::exception& ee)
   {
      LOGC(mglog.Fatal)
         << "sendmsg: UNEXPECTED EXCEPTION: "
         << typeid(ee).name() << ": " << ee.what();
      s_UDTUnited.setError(new CUDTException(MJ_UNKNOWN, MN_NONE, 0));
      return ERROR;
   }
}

int CUDT::sendmsg2(
   SRTSOCKET u, const char* buf, int len, ref_t<SRT_MSGCTRL> r_m)
{
   try
   {
      CUDT* udt = s_UDTUnited.lookup(u);
      return udt->sendmsg2(buf, len, r_m);
   }
   catch (CUDTException e)
   {
      s_UDTUnited.setError(new CUDTException(e));
      return ERROR;
   }
   catch (bad_alloc&)
   {
      s_UDTUnited.setError(new CUDTException(MJ_SYSTEMRES, MN_MEMORY, 0));
      return ERROR;
   }
   catch (std::exception& ee)
   {
      LOGC(mglog.Fatal)
         << "sendmsg: UNEXPECTED EXCEPTION: "
         << typeid(ee).name() << ": " << ee.what();
      s_UDTUnited.setError(new CUDTException(MJ_UNKNOWN, MN_NONE, 0));
      return ERROR;
   }
}

int CUDT::recvmsg(SRTSOCKET u, char* buf, int len, uint64_t& srctime)
{
   try
   {
      CUDT* udt = s_UDTUnited.lookup(u);
      return udt->recvmsg(buf, len, srctime);
   }
   catch (CUDTException e)
   {
      s_UDTUnited.setError(new CUDTException(e));
      return ERROR;
   }
   catch (std::exception& ee)
   {
      LOGC(mglog.Fatal)
         << "recvmsg: UNEXPECTED EXCEPTION: "
         << typeid(ee).name() << ": " << ee.what();
      s_UDTUnited.setError(new CUDTException(MJ_UNKNOWN, MN_NONE, 0));
      return ERROR;
   }
}

int CUDT::recvmsg2(SRTSOCKET u, char* buf, int len, ref_t<SRT_MSGCTRL> r_m)
{
   try
   {
      CUDT* udt = s_UDTUnited.lookup(u);
      return udt->recvmsg2(buf, len, r_m);
   }
   catch (CUDTException e)
   {
      s_UDTUnited.setError(new CUDTException(e));
      return ERROR;
   }
   catch (std::exception& ee)
   {
      LOGC(mglog.Fatal)
         << "recvmsg: UNEXPECTED EXCEPTION: "
         << typeid(ee).name() << ": " << ee.what();
      s_UDTUnited.setError(new CUDTException(MJ_UNKNOWN, MN_NONE, 0));
      return ERROR;
   }
}
int64_t CUDT::sendfile(
   SRTSOCKET u, fstream& ifs, int64_t& offset, int64_t size, int block)
{
   try
   {
      CUDT* udt = s_UDTUnited.lookup(u);
      return udt->sendfile(ifs, offset, size, block);
   }
   catch (CUDTException e)
   {
      s_UDTUnited.setError(new CUDTException(e));
      return ERROR;
   }
   catch (bad_alloc&)
   {
      s_UDTUnited.setError(new CUDTException(MJ_SYSTEMRES, MN_MEMORY, 0));
      return ERROR;
   }
   catch (std::exception& ee)
   {
      LOGC(mglog.Fatal)
         << "sendfile: UNEXPECTED EXCEPTION: "
         << typeid(ee).name() << ": " << ee.what();
      s_UDTUnited.setError(new CUDTException(MJ_UNKNOWN, MN_NONE, 0));
      return ERROR;
   }
}

int64_t CUDT::recvfile(
   SRTSOCKET u, fstream& ofs, int64_t& offset, int64_t size, int block)
{
   try
   {
      CUDT* udt = s_UDTUnited.lookup(u);
      return udt->recvfile(ofs, offset, size, block);
   }
   catch (CUDTException e)
   {
      s_UDTUnited.setError(new CUDTException(e));
      return ERROR;
   }
   catch (std::exception& ee)
   {
      LOGC(mglog.Fatal)
         << "recvfile: UNEXPECTED EXCEPTION: "
         << typeid(ee).name() << ": " << ee.what();
      s_UDTUnited.setError(new CUDTException(MJ_UNKNOWN, MN_NONE, 0));
      return ERROR;
   }
}

int CUDT::select(
   int,
   ud_set* readfds,
   ud_set* writefds,
   ud_set* exceptfds,
   const timeval* timeout)
{
   if ((!readfds) && (!writefds) && (!exceptfds))
   {
      s_UDTUnited.setError(new CUDTException(MJ_NOTSUP, MN_INVAL, 0));
      return ERROR;
   }

   try
   {
      return s_UDTUnited.select(readfds, writefds, exceptfds, timeout);
   }
   catch (CUDTException e)
   {
      s_UDTUnited.setError(new CUDTException(e));
      return ERROR;
   }
   catch (bad_alloc&)
   {
      s_UDTUnited.setError(new CUDTException(MJ_SYSTEMRES, MN_MEMORY, 0));
      return ERROR;
   }
   catch (std::exception& ee)
   {
      LOGC(mglog.Fatal)
         << "select: UNEXPECTED EXCEPTION: "
         << typeid(ee).name() << ": " << ee.what();
      s_UDTUnited.setError(new CUDTException(MJ_UNKNOWN, MN_NONE, 0));
      return ERROR;
   }
}

int CUDT::selectEx(
   const vector<SRTSOCKET>& fds,
   vector<SRTSOCKET>* readfds,
   vector<SRTSOCKET>* writefds,
   vector<SRTSOCKET>* exceptfds,
   int64_t msTimeOut)
{
   if ((!readfds) && (!writefds) && (!exceptfds))
   {
      s_UDTUnited.setError(new CUDTException(MJ_NOTSUP, MN_INVAL, 0));
      return ERROR;
   }

   try
   {
      return s_UDTUnited.selectEx(fds, readfds, writefds, exceptfds, msTimeOut);
   }
   catch (CUDTException e)
   {
      s_UDTUnited.setError(new CUDTException(e));
      return ERROR;
   }
   catch (bad_alloc&)
   {
      s_UDTUnited.setError(new CUDTException(MJ_SYSTEMRES, MN_MEMORY, 0));
      return ERROR;
   }
   catch (std::exception& ee)
   {
      LOGC(mglog.Fatal)
         << "selectEx: UNEXPECTED EXCEPTION: "
         << typeid(ee).name() << ": " << ee.what();
      s_UDTUnited.setError(new CUDTException(MJ_UNKNOWN));
      return ERROR;
   }
}

int CUDT::epoll_create()
{
   try
   {
      return s_UDTUnited.epoll_create();
   }
   catch (CUDTException e)
   {
      s_UDTUnited.setError(new CUDTException(e));
      return ERROR;
   }
   catch (std::exception& ee)
   {
      LOGC(mglog.Fatal)
         << "epoll_create: UNEXPECTED EXCEPTION: "
         << typeid(ee).name() << ": " << ee.what();
      s_UDTUnited.setError(new CUDTException(MJ_UNKNOWN, MN_NONE, 0));
      return ERROR;
   }
}

int CUDT::epoll_add_usock(const int eid, const SRTSOCKET u, const int* events)
{
   try
   {
      return s_UDTUnited.epoll_add_usock(eid, u, events);
   }
   catch (CUDTException e)
   {
      s_UDTUnited.setError(new CUDTException(e));
      return ERROR;
   }
   catch (std::exception& ee)
   {
      LOGC(mglog.Fatal)
         << "epoll_add_usock: UNEXPECTED EXCEPTION: "
         << typeid(ee).name() << ": " << ee.what();
      s_UDTUnited.setError(new CUDTException(MJ_UNKNOWN, MN_NONE, 0));
      return ERROR;
   }
}

int CUDT::epoll_add_ssock(const int eid, const SYSSOCKET s, const int* events)
{
   try
   {
      return s_UDTUnited.epoll_add_ssock(eid, s, events);
   }
   catch (CUDTException e)
   {
      s_UDTUnited.setError(new CUDTException(e));
      return ERROR;
   }
   catch (std::exception& ee)
   {
      LOGC(mglog.Fatal)
         << "epoll_add_ssock: UNEXPECTED EXCEPTION: "
         << typeid(ee).name() << ": " << ee.what();
      s_UDTUnited.setError(new CUDTException(MJ_UNKNOWN, MN_NONE, 0));
      return ERROR;
   }
}

int CUDT::epoll_update_usock(
   const int eid, const SRTSOCKET u, const int* events)
{
   try
   {
      return s_UDTUnited.epoll_update_usock(eid, u, events);
   }
   catch (CUDTException e)
   {
      s_UDTUnited.setError(new CUDTException(e));
      return ERROR;
   }
   catch (std::exception& ee)
   {
      LOGC(mglog.Fatal)
         << "epoll_update_usock: UNEXPECTED EXCEPTION: "
         << typeid(ee).name() << ": " << ee.what();
      s_UDTUnited.setError(new CUDTException(MJ_UNKNOWN, MN_NONE, 0));
      return ERROR;
   }
}

int CUDT::epoll_update_ssock(
   const int eid, const SYSSOCKET s, const int* events)
{
   try
   {
      return s_UDTUnited.epoll_update_ssock(eid, s, events);
   }
   catch (CUDTException e)
   {
      s_UDTUnited.setError(new CUDTException(e));
      return ERROR;
   }
   catch (std::exception& ee)
   {
      LOGC(mglog.Fatal)
         << "epoll_update_ssock: UNEXPECTED EXCEPTION: "
         << typeid(ee).name() << ": " << ee.what();
      s_UDTUnited.setError(new CUDTException(MJ_UNKNOWN, MN_NONE, 0));
      return ERROR;
   }
}


int CUDT::epoll_remove_usock(const int eid, const SRTSOCKET u)
{
   try
   {
      return s_UDTUnited.epoll_remove_usock(eid, u);
   }
   catch (CUDTException e)
   {
      s_UDTUnited.setError(new CUDTException(e));
      return ERROR;
   }
   catch (std::exception& ee)
   {
      LOGC(mglog.Fatal)
         << "epoll_remove_usock: UNEXPECTED EXCEPTION: "
         << typeid(ee).name() << ": " << ee.what();
      s_UDTUnited.setError(new CUDTException(MJ_UNKNOWN, MN_NONE, 0));
      return ERROR;
   }
}

int CUDT::epoll_remove_ssock(const int eid, const SYSSOCKET s)
{
   try
   {
      return s_UDTUnited.epoll_remove_ssock(eid, s);
   }
   catch (CUDTException e)
   {
      s_UDTUnited.setError(new CUDTException(e));
      return ERROR;
   }
   catch (std::exception& ee)
   {
      LOGC(mglog.Fatal)
         << "epoll_remove_ssock: UNEXPECTED EXCEPTION: "
         << typeid(ee).name() << ": " << ee.what();
      s_UDTUnited.setError(new CUDTException(MJ_UNKNOWN, MN_NONE, 0));
      return ERROR;
   }
}

int CUDT::epoll_wait(
   const int eid,
   set<SRTSOCKET>* readfds,
   set<SRTSOCKET>* writefds,
   int64_t msTimeOut,
   set<SYSSOCKET>* lrfds,
   set<SYSSOCKET>* lwfds)
{
   try
   {
      return s_UDTUnited.epoll_wait(
         eid, readfds, writefds, msTimeOut, lrfds, lwfds);
   }
   catch (CUDTException e)
   {
      s_UDTUnited.setError(new CUDTException(e));
      return ERROR;
   }
   catch (std::exception& ee)
   {
      LOGC(mglog.Fatal)
         << "epoll_wait: UNEXPECTED EXCEPTION: "
         << typeid(ee).name() << ": " << ee.what();
      s_UDTUnited.setError(new CUDTException(MJ_UNKNOWN, MN_NONE, 0));
      return ERROR;
   }
}

int CUDT::epoll_release(const int eid)
{
   try
   {
      return s_UDTUnited.epoll_release(eid);
   }
   catch (CUDTException e)
   {
      s_UDTUnited.setError(new CUDTException(e));
      return ERROR;
   }
   catch (std::exception& ee)
   {
      LOGC(mglog.Fatal)
         << "epoll_release: UNEXPECTED EXCEPTION: "
         << typeid(ee).name() << ": " << ee.what();
      s_UDTUnited.setError(new CUDTException(MJ_UNKNOWN, MN_NONE, 0));
      return ERROR;
   }
}

CUDTException& CUDT::getlasterror()
{
   return *s_UDTUnited.getError();
}

int CUDT::perfmon(SRTSOCKET u, CPerfMon* perf, bool clear)
{
   try
   {
      CUDT* udt = s_UDTUnited.lookup(u);
      udt->sample(perf, clear);
      return 0;
   }
   catch (CUDTException e)
   {
      s_UDTUnited.setError(new CUDTException(e));
      return ERROR;
   }
   catch (std::exception& ee)
   {
      LOGC(mglog.Fatal)
         << "perfmon: UNEXPECTED EXCEPTION: "
         << typeid(ee).name() << ": " << ee.what();
      s_UDTUnited.setError(new CUDTException(MJ_UNKNOWN, MN_NONE, 0));
      return ERROR;
   }
}

int CUDT::bstats(SRTSOCKET u, CBytePerfMon* perf, bool clear)
{
   try
   {
      CUDT* udt = s_UDTUnited.lookup(u);
      udt->bstats(perf, clear);
      return 0;
   }
   catch (CUDTException e)
   {
      s_UDTUnited.setError(new CUDTException(e));
      return ERROR;
   }
   catch (std::exception& ee)
   {
      LOGC(mglog.Fatal)
         << "bstats: UNEXPECTED EXCEPTION: "
         << typeid(ee).name() << ": " << ee.what();
      s_UDTUnited.setError(new CUDTException(MJ_UNKNOWN, MN_NONE, 0));
      return ERROR;
   }
}

CUDT* CUDT::getUDTHandle(SRTSOCKET u)
{
   try
   {
      return s_UDTUnited.lookup(u);
   }
   catch (CUDTException e)
   {
      s_UDTUnited.setError(new CUDTException(e));
      return NULL;
   }
   catch (std::exception& ee)
   {
      LOGC(mglog.Fatal)
         << "getUDTHandle: UNEXPECTED EXCEPTION: "
         << typeid(ee).name() << ": " << ee.what();
      s_UDTUnited.setError(new CUDTException(MJ_UNKNOWN, MN_NONE, 0));
      return NULL;
   }
}

vector<SRTSOCKET> CUDT::existingSockets()
{
    vector<SRTSOCKET> out;
    for (std::map<SRTSOCKET,CUDTSocket*>::iterator i
         = s_UDTUnited.m_Sockets.begin();
      i != s_UDTUnited.m_Sockets.end(); ++i)
    {
        out.push_back(i->first);
    }
    return out;
}

SRT_SOCKSTATUS CUDT::getsockstate(SRTSOCKET u)
{
   try
   {
      return s_UDTUnited.getStatus(u);
   }
   catch (CUDTException e)
   {
      s_UDTUnited.setError(new CUDTException(e));
      return SRTS_NONEXIST;
   }
   catch (std::exception& ee)
   {
      LOGC(mglog.Fatal)
         << "getsockstate: UNEXPECTED EXCEPTION: "
         << typeid(ee).name() << ": " << ee.what();
      s_UDTUnited.setError(new CUDTException(MJ_UNKNOWN, MN_NONE, 0));
      return SRTS_NONEXIST;
   }
}


////////////////////////////////////////////////////////////////////////////////

namespace UDT
{

int startup()
{
   return CUDT::startup();
}

int cleanup()
{
   return CUDT::cleanup();
}

SRTSOCKET socket(int af, int type, int protocol)
{
   return CUDT::socket(af, type, protocol);
}

int bind(SRTSOCKET u, const struct sockaddr* name, int namelen)
{
   return CUDT::bind(u, name, namelen);
}

int bind2(SRTSOCKET u, UDPSOCKET udpsock)
{
   return CUDT::bind(u, udpsock);
}

int listen(SRTSOCKET u, int backlog)
{
   return CUDT::listen(u, backlog);
}

SRTSOCKET accept(SRTSOCKET u, struct sockaddr* addr, int* addrlen)
{
   return CUDT::accept(u, addr, addrlen);
}

int connect(SRTSOCKET u, const struct sockaddr* name, int namelen)
{
   return CUDT::connect(u, name, namelen, 0);
}

int close(SRTSOCKET u)
{
   return CUDT::close(u);
}

int getpeername(SRTSOCKET u, struct sockaddr* name, int* namelen)
{
   return CUDT::getpeername(u, name, namelen);
}

int getsockname(SRTSOCKET u, struct sockaddr* name, int* namelen)
{
   return CUDT::getsockname(u, name, namelen);
}

int getsockopt(
   SRTSOCKET u, int level, SRT_SOCKOPT optname, void* optval, int* optlen)
{
   return CUDT::getsockopt(u, level, optname, optval, optlen);
}

int setsockopt(
   SRTSOCKET u, int level, SRT_SOCKOPT optname, const void* optval, int optlen)
{
   return CUDT::setsockopt(u, level, optname, optval, optlen);
}

// DEVELOPER API

int connect_debug(
   SRTSOCKET u, const struct sockaddr* name, int namelen, int32_t forced_isn)
{
   return CUDT::connect(u, name, namelen, forced_isn);
}

int send(SRTSOCKET u, const char* buf, int len, int flags)
{
   return CUDT::send(u, buf, len, flags);
}

int recv(SRTSOCKET u, char* buf, int len, int flags)
{
   return CUDT::recv(u, buf, len, flags);
}


int sendmsg(
   SRTSOCKET u, const char* buf, int len, int ttl, bool inorder,
   uint64_t srctime)
{
   return CUDT::sendmsg(u, buf, len, ttl, inorder, srctime);
}

int recvmsg(SRTSOCKET u, char* buf, int len, uint64_t& srctime)
{
   return CUDT::recvmsg(u, buf, len, srctime);
}

int64_t sendfile(
   SRTSOCKET u,
   fstream& ifs,
   int64_t& offset,
   int64_t size,
   int block)
{
   return CUDT::sendfile(u, ifs, offset, size, block);
}

int64_t recvfile(
   SRTSOCKET u,
   fstream& ofs,
   int64_t& offset,
   int64_t size,
   int block)
{
   return CUDT::recvfile(u, ofs, offset, size, block);
}

int64_t sendfile2(
   SRTSOCKET u,
   const char* path,
   int64_t* offset,
   int64_t size,
   int block)
{
   fstream ifs(path, ios::binary | ios::in);
   int64_t ret = CUDT::sendfile(u, ifs, *offset, size, block);
   ifs.close();
   return ret;
}

int64_t recvfile2(
   SRTSOCKET u,
   const char* path,
   int64_t* offset,
   int64_t size,
   int block)
{
   fstream ofs(path, ios::binary | ios::out);
   int64_t ret = CUDT::recvfile(u, ofs, *offset, size, block);
   ofs.close();
   return ret;
}

int select(
   int nfds,
   UDSET* readfds,
   UDSET* writefds,
   UDSET* exceptfds,
   const struct timeval* timeout)
{
   return CUDT::select(nfds, readfds, writefds, exceptfds, timeout);
}

int selectEx(
   const vector<SRTSOCKET>& fds,
   vector<SRTSOCKET>* readfds,
   vector<SRTSOCKET>* writefds,
   vector<SRTSOCKET>* exceptfds,
   int64_t msTimeOut)
{
   return CUDT::selectEx(fds, readfds, writefds, exceptfds, msTimeOut);
}

int epoll_create()
{
   return CUDT::epoll_create();
}

int epoll_add_usock(int eid, SRTSOCKET u, const int* events)
{
   return CUDT::epoll_add_usock(eid, u, events);
}

int epoll_add_ssock(int eid, SYSSOCKET s, const int* events)
{
   return CUDT::epoll_add_ssock(eid, s, events);
}

int epoll_update_usock(int eid, SRTSOCKET u, const int* events)
{
   return CUDT::epoll_update_usock(eid, u, events);
}

int epoll_update_ssock(int eid, SYSSOCKET s, const int* events)
{
   return CUDT::epoll_update_ssock(eid, s, events);
}

int epoll_remove_usock(int eid, SRTSOCKET u)
{
   return CUDT::epoll_remove_usock(eid, u);
}

int epoll_remove_ssock(int eid, SYSSOCKET s)
{
   return CUDT::epoll_remove_ssock(eid, s);
}

int epoll_wait(
   int eid,
   set<SRTSOCKET>* readfds,
   set<SRTSOCKET>* writefds,
   int64_t msTimeOut,
   set<SYSSOCKET>* lrfds,
   set<SYSSOCKET>* lwfds)
{
   return CUDT::epoll_wait(eid, readfds, writefds, msTimeOut, lrfds, lwfds);
}

/*

#define SET_RESULT(val, num, fds, it) \
   if (val != NULL) \
   { \
      if (val->empty()) \
      { \
         if (num) *num = 0; \
      } \
      else \
      { \
         if (*num > static_cast<int>(val->size())) \
            *num = val->size(); \
         int count = 0; \
         for (it = val->begin(); it != val->end(); ++ it) \
         { \
            if (count >= *num) \
               break; \
            fds[count ++] = *it; \
         } \
      } \
   }

*/

template <class SOCKTYPE>
inline void set_result(set<SOCKTYPE>* val, int* num, SOCKTYPE* fds)
{
    if ( !val || !num || !fds )
        return;

    if (*num > int(val->size()))
        *num = int(val->size()); // will get 0 if val->empty()
    int count = 0;

    // This loop will run 0 times if val->empty()
    for (typename set<SOCKTYPE>::const_iterator it = val->begin(); it != val->end(); ++ it)
    {
        if (count >= *num)
            break;
        fds[count ++] = *it;
    }
}

int epoll_wait2(
   int eid, SRTSOCKET* readfds,
   int* rnum, SRTSOCKET* writefds,
   int* wnum,
   int64_t msTimeOut,
   SYSSOCKET* lrfds,
   int* lrnum,
   SYSSOCKET* lwfds,
   int* lwnum)
{
   // This API is an alternative format for epoll_wait, created for
   // compatability with other languages. Users need to pass in an array
   // for holding the returned sockets, with the maximum array length
   // stored in *rnum, etc., which will be updated with returned number
   // of sockets.

   set<SRTSOCKET> readset;
   set<SRTSOCKET> writeset;
   set<SYSSOCKET> lrset;
   set<SYSSOCKET> lwset;
   set<SRTSOCKET>* rval = NULL;
   set<SRTSOCKET>* wval = NULL;
   set<SYSSOCKET>* lrval = NULL;
   set<SYSSOCKET>* lwval = NULL;
   if ((readfds != NULL) && (rnum != NULL))
      rval = &readset;
   if ((writefds != NULL) && (wnum != NULL))
      wval = &writeset;
   if ((lrfds != NULL) && (lrnum != NULL))
      lrval = &lrset;
   if ((lwfds != NULL) && (lwnum != NULL))
      lwval = &lwset;

   int ret = CUDT::epoll_wait(eid, rval, wval, msTimeOut, lrval, lwval);
   if (ret > 0)
   {
      //set<SRTSOCKET>::const_iterator i;
      //SET_RESULT(rval, rnum, readfds, i);
      set_result(rval, rnum, readfds);
      //SET_RESULT(wval, wnum, writefds, i);
      set_result(wval, wnum, writefds);

      //set<SYSSOCKET>::const_iterator j;
      //SET_RESULT(lrval, lrnum, lrfds, j);
      set_result(lrval, lrnum, lrfds);
      //SET_RESULT(lwval, lwnum, lwfds, j);
      set_result(lwval, lwnum, lwfds);
   }
   return ret;
}

int epoll_release(int eid)
{
   return CUDT::epoll_release(eid);
}

ERRORINFO& getlasterror()
{
   return CUDT::getlasterror();
}

int getlasterror_code()
{
   return CUDT::getlasterror().getErrorCode();
}

const char* getlasterror_desc()
{
   return CUDT::getlasterror().getErrorMessage();
}

int getlasterror_errno()
{
   return CUDT::getlasterror().getErrno();
}

// Get error string of a given error code
const char* geterror_desc(int code, int err)
{
   // static CUDTException e; //>>Need something better than static here.
   // Yeah, of course. Here you are:
   CUDTException e (CodeMajor(code/1000), CodeMinor(code%1000), err);
   return(e.getErrorMessage());
}


SRT_ATR_DEPRECATED int perfmon(SRTSOCKET u, TRACEINFO* perf, bool clear)
{
   return CUDT::perfmon(u, perf, clear);
}

int bstats(SRTSOCKET u, TRACEBSTATS* perf, bool clear)
{
   return CUDT::bstats(u, perf, clear);
}

SRT_SOCKSTATUS getsockstate(SRTSOCKET u)
{
   return CUDT::getsockstate(u);
}

void setloglevel(logging::LogLevel::type ll)
{
    CGuard gg(srt_logger_config.mutex);
    srt_logger_config.max_level = ll;
}

void addlogfa(logging::LogFA fa)
{
    CGuard gg(srt_logger_config.mutex);
    srt_logger_config.enabled_fa.insert(fa);
}

void dellogfa(logging::LogFA fa)
{
    CGuard gg(srt_logger_config.mutex);
    srt_logger_config.enabled_fa.erase(fa);
}

void resetlogfa(set<logging::LogFA> fas)
{
    CGuard gg(srt_logger_config.mutex);
    set<int> enfas;
    copy(fas.begin(), fas.end(), std::inserter(enfas, enfas.begin()));
    srt_logger_config.enabled_fa = enfas;
}

void setlogstream(std::ostream& stream)
{
    CGuard gg(srt_logger_config.mutex);
    srt_logger_config.log_stream = &stream;
}

void setloghandler(void* opaque, SRT_LOG_HANDLER_FN* handler)
{
    CGuard gg(srt_logger_config.mutex);
    srt_logger_config.loghandler_opaque = opaque;
    srt_logger_config.loghandler_fn = handler;
}

void setlogflags(int flags)
{
    CGuard gg(srt_logger_config.mutex);
    srt_logger_config.flags = flags;
}

SRT_API bool setstreamid(SRTSOCKET u, const std::string& sid)
{
    return CUDT::setstreamid(u, sid);
}
SRT_API std::string getstreamid(SRTSOCKET u)
{
    return CUDT::getstreamid(u);
}

}  // namespace UDT<|MERGE_RESOLUTION|>--- conflicted
+++ resolved
@@ -975,9 +975,6 @@
            // The socket is either in m_ClosedSockets or is already gone.
 
            // Done the other way, but still done. You can stop waiting.
-<<<<<<< HEAD
-           if ( m_ClosedSockets.count(id) == 0 || !s->m_pUDT->m_bOpened )
-=======
            bool isgone = false;
            {
                CGuard manager_cg(m_ControlLock);
@@ -988,7 +985,6 @@
                isgone = !s->m_pUDT->m_bOpened;
            }
            if (isgone)
->>>>>>> 94f8db01
            {
                LOGC(mglog.Debug) << "%" << id << " GLOBAL CLOSING: ... gone in the meantime, whatever. Exiting close().";
                break;
