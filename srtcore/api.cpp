/*
 * SRT - Secure, Reliable, Transport
 * Copyright (c) 2018 Haivision Systems Inc.
 *
 * This Source Code Form is subject to the terms of the Mozilla Public
 * License, v. 2.0. If a copy of the MPL was not distributed with this
 * file, You can obtain one at http://mozilla.org/MPL/2.0/.
 *
 */

/*****************************************************************************
Copyright (c) 2001 - 2011, The Board of Trustees of the University of Illinois.
All rights reserved.

Redistribution and use in source and binary forms, with or without
modification, are permitted provided that the following conditions are
met:

* Redistributions of source code must retain the above
  copyright notice, this list of conditions and the
  following disclaimer.

* Redistributions in binary form must reproduce the
  above copyright notice, this list of conditions
  and the following disclaimer in the documentation
  and/or other materials provided with the distribution.

* Neither the name of the University of Illinois
  nor the names of its contributors may be used to
  endorse or promote products derived from this
  software without specific prior written permission.

THIS SOFTWARE IS PROVIDED BY THE COPYRIGHT HOLDERS AND CONTRIBUTORS "AS
IS" AND ANY EXPRESS OR IMPLIED WARRANTIES, INCLUDING, BUT NOT LIMITED TO,
THE IMPLIED WARRANTIES OF MERCHANTABILITY AND FITNESS FOR A PARTICULAR
PURPOSE ARE DISCLAIMED. IN NO EVENT SHALL THE COPYRIGHT OWNER OR
CONTRIBUTORS BE LIABLE FOR ANY DIRECT, INDIRECT, INCIDENTAL, SPECIAL,
EXEMPLARY, OR CONSEQUENTIAL DAMAGES (INCLUDING, BUT NOT LIMITED TO,
PROCUREMENT OF SUBSTITUTE GOODS OR SERVICES; LOSS OF USE, DATA, OR
PROFITS; OR BUSINESS INTERRUPTION) HOWEVER CAUSED AND ON ANY THEORY OF
LIABILITY, WHETHER IN CONTRACT, STRICT LIABILITY, OR TORT (INCLUDING
NEGLIGENCE OR OTHERWISE) ARISING IN ANY WAY OUT OF THE USE OF THIS
SOFTWARE, EVEN IF ADVISED OF THE POSSIBILITY OF SUCH DAMAGE.
*****************************************************************************/

/*****************************************************************************
written by
   Yunhong Gu, last updated 07/09/2011
modified by
   Haivision Systems Inc.
*****************************************************************************/

#include "platform_sys.h"

#include <exception>
#include <stdexcept>
#include <typeinfo>
#include <iterator>
#include <vector>

#include <cstring>
#include "utilities.h"
#include "netinet_any.h"
#include "api.h"
#include "core.h"
#include "epoll.h"
#include "logging.h"
#include "threadname.h"
#include "srt.h"
#include "udt.h"

#ifdef _WIN32
#include <win/wintime.h>
#endif

#ifdef _MSC_VER
#pragma warning(error : 4530)
#endif

using namespace std;
using namespace srt_logging;
using namespace srt::sync;

void srt::CUDTSocket::construct()
{
#if ENABLE_BONDING
    m_GroupOf         = NULL;
    m_GroupMemberData = NULL;
#endif
    setupMutex(m_AcceptLock, "Accept");
    setupCond(m_AcceptCond, "Accept");
    setupMutex(m_ControlLock, "Control");
}

srt::CUDTSocket::~CUDTSocket()
{
    releaseMutex(m_AcceptLock);
    releaseCond(m_AcceptCond);
    releaseMutex(m_ControlLock);
}

SRT_SOCKSTATUS srt::CUDTSocket::getStatus()
{
    // TTL in CRendezvousQueue::updateConnStatus() will set m_bConnecting to false.
    // Although m_Status is still SRTS_CONNECTING, the connection is in fact to be closed due to TTL expiry.
    // In this case m_bConnected is also false. Both checks are required to avoid hitting
    // a regular state transition from CONNECTING to CONNECTED.

    if (m_UDT.m_bBroken)
        return SRTS_BROKEN;

    // Connecting timed out
    if ((m_Status == SRTS_CONNECTING) && !m_UDT.m_bConnecting && !m_UDT.m_bConnected)
        return SRTS_BROKEN;

    return m_Status;
}

// [[using locked(m_GlobControlLock)]]
void srt::CUDTSocket::breakSocket_LOCKED()
{
    // This function is intended to be called from GC,
    // under a lock of m_GlobControlLock.
    m_UDT.m_bBroken        = true;
    m_UDT.m_iBrokenCounter = 0;
    HLOGC(smlog.Debug, log << "@" << m_SocketID << " CLOSING AS SOCKET");
    m_UDT.closeInternal();
    setClosed();
}

void srt::CUDTSocket::setClosed()
{
    m_Status = SRTS_CLOSED;

    // a socket will not be immediately removed when it is closed
    // in order to prevent other methods from accessing invalid address
    // a timer is started and the socket will be removed after approximately
    // 1 second
    m_tsClosureTimeStamp = steady_clock::now();
}

void srt::CUDTSocket::setBrokenClosed()
{
    m_UDT.m_iBrokenCounter = 60;
    m_UDT.m_bBroken        = true;
    setClosed();
}

bool srt::CUDTSocket::readReady()
{
<<<<<<< HEAD
#if ENABLE_BONDING

    // If this is a group member socket, then reading happens exclusively from
    // the group and the socket is only used as a connection point, packet
    // dispatching and single link management. Data buffering and hence ability
    // to deliver a packet through API is exclusively the matter of group,
    // therefore a single socket is never "read ready".

    if (m_GroupOf)
        return false;
#endif
    // TODO: Use m_RcvBufferLock here (CUDT::isRcvReadReady())?
    if (m_UDT.m_bConnected && m_UDT.m_pRcvBuffer->isRcvDataReady())
=======
    if (m_UDT.m_bConnected && m_UDT.isRcvBufferReady())
>>>>>>> 072a8c48
        return true;

    if (m_UDT.m_bListening)
        return !m_QueuedSockets.empty();

    return broken();
}

bool srt::CUDTSocket::writeReady() const
{
    return (m_UDT.m_bConnected && (m_UDT.m_pSndBuffer->getCurrBufSize() < m_UDT.m_config.iSndBufSize)) || broken();
}

bool srt::CUDTSocket::broken() const
{
    return m_UDT.m_bBroken || !m_UDT.m_bConnected;
}

////////////////////////////////////////////////////////////////////////////////

srt::CUDTUnited::CUDTUnited()
    : m_Sockets()
    , m_GlobControlLock()
    , m_IDLock()
    , m_mMultiplexer()
    , m_MultiplexerLock()
    , m_pCache(NULL)
    , m_bClosing(false)
    , m_GCStopCond()
    , m_InitLock()
    , m_iInstanceCount(0)
    , m_bGCStatus(false)
    , m_ClosedSockets()
{
    // Socket ID MUST start from a random value
    m_SocketIDGenerator      = genRandomInt(1, MAX_SOCKET_VAL);
    m_SocketIDGenerator_init = m_SocketIDGenerator;

    // XXX An unlikely exception thrown from the below calls
    // might destroy the application before `main`. This shouldn't
    // be a problem in general.
    setupMutex(m_GCStopLock, "GCStop");
    setupCond(m_GCStopCond, "GCStop");
    setupMutex(m_GlobControlLock, "GlobControl");
    setupMutex(m_IDLock, "ID");
    setupMutex(m_InitLock, "Init");

    m_pCache = new CCache<CInfoBlock>;
}

srt::CUDTUnited::~CUDTUnited()
{
    // Call it if it wasn't called already.
    // This will happen at the end of main() of the application,
    // when the user didn't call srt_cleanup().
    if (m_bGCStatus)
    {
        cleanup();
    }

    releaseMutex(m_GlobControlLock);
    releaseMutex(m_IDLock);
    releaseMutex(m_InitLock);
    // XXX There's some weird bug here causing this
    // to hangup on Windows. This might be either something
    // bigger, or some problem in pthread-win32. As this is
    // the application cleanup section, this can be temporarily
    // tolerated with simply exit the application without cleanup,
    // counting on that the system will take care of it anyway.
#ifndef _WIN32
    releaseCond(m_GCStopCond);
#endif
    releaseMutex(m_GCStopLock);

    delete m_pCache;
}

string srt::CUDTUnited::CONID(SRTSOCKET sock)
{
    if (sock == 0)
        return "";

    std::ostringstream os;
    os << "@" << sock << ":";
    return os.str();
}

int srt::CUDTUnited::startup()
{
    ScopedLock gcinit(m_InitLock);

    if (m_iInstanceCount++ > 0)
        return 1;

        // Global initialization code
#ifdef _WIN32
    WORD    wVersionRequested;
    WSADATA wsaData;
    wVersionRequested = MAKEWORD(2, 2);

    if (0 != WSAStartup(wVersionRequested, &wsaData))
        throw CUDTException(MJ_SETUP, MN_NONE, WSAGetLastError());
#endif

    CCryptoControl::globalInit();

    PacketFilter::globalInit();

    if (m_bGCStatus)
        return 1;

    m_bClosing = false;

    if (!StartThread(m_GCThread, garbageCollect, this, "SRT:GC"))
        return -1;

    m_bGCStatus = true;

    HLOGC(inlog.Debug, log << "SRT Clock Type: " << SRT_SYNC_CLOCK_STR);

    return 0;
}

int srt::CUDTUnited::cleanup()
{
    // IMPORTANT!!!
    // In this function there must be NO LOGGING AT ALL.  This function may
    // potentially be called from within the global program destructor, and
    // therefore some of the facilities used by the logging system - including
    // the default std::cerr object bound to it by default, but also a different
    // stream that the user's app has bound to it, and which got destroyed
    // together with already exited main() - may be already deleted when
    // executing this procedure.
    ScopedLock gcinit(m_InitLock);

    if (--m_iInstanceCount > 0)
        return 0;

    if (!m_bGCStatus)
        return 0;

    {
        UniqueLock gclock(m_GCStopLock);
        m_bClosing = true;
    }
    // NOTE: we can do relaxed signaling here because
    // waiting on m_GCStopCond has a 1-second timeout,
    // after which the m_bClosing flag is cheched, which
    // is set here above. Worst case secenario, this
    // pthread_join() call will block for 1 second.
    CSync::notify_one_relaxed(m_GCStopCond);
    m_GCThread.join();

    m_bGCStatus = false;

    // Global destruction code
#ifdef _WIN32
    WSACleanup();
#endif

    return 0;
}

SRTSOCKET srt::CUDTUnited::generateSocketID(bool for_group)
{
    ScopedLock guard(m_IDLock);

    int sockval = m_SocketIDGenerator - 1;

    // First problem: zero-value should be avoided by various reasons.

    if (sockval <= 0)
    {
        // We have a rollover on the socket value, so
        // definitely we haven't made the Columbus mistake yet.
        m_SocketIDGenerator = MAX_SOCKET_VAL;
        sockval = MAX_SOCKET_VAL;
    }

    // Check all sockets if any of them has this value.
    // Socket IDs are begin created this way:
    //
    //                              Initial random
    //                              |
    //                             |
    //                            |
    //                           |
    // ...
    // The only problem might be if the number rolls over
    // and reaches the same value from the opposite side.
    // This is still a valid socket value, but this time
    // we have to check, which sockets have been used already.
    if (sockval == m_SocketIDGenerator_init)
    {
        // Mark that since this point on the checks for
        // whether the socket ID is in use must be done.
        m_SocketIDGenerator_init = 0;
    }

    // This is when all socket numbers have been already used once.
    // This may happen after many years of running an application
    // constantly when the connection breaks and gets restored often.
    if (m_SocketIDGenerator_init == 0)
    {
        int startval = sockval;
        for (;;) // Roll until an unused value is found
        {
            enterCS(m_GlobControlLock);
            const bool exists =
#if ENABLE_BONDING
                for_group
                ? m_Groups.count(sockval | SRTGROUP_MASK)
                :
#endif
                m_Sockets.count(sockval);
            leaveCS(m_GlobControlLock);

            if (exists)
            {
                // The socket value is in use.
                --sockval;
                if (sockval <= 0)
                    sockval = MAX_SOCKET_VAL;

                // Before continuing, check if we haven't rolled back to start again
                // This is virtually impossible, so just make an RTI error.
                if (sockval == startval)
                {
                    // Of course, we don't lack memory, but actually this is so impossible
                    // that a complete memory extinction is much more possible than this.
                    // So treat this rather as a formal fallback for something that "should
                    // never happen". This should make the socket creation functions, from
                    // socket_create and accept, return this error.

                    m_SocketIDGenerator = sockval + 1; // so that any next call will cause the same error
                    throw CUDTException(MJ_SYSTEMRES, MN_MEMORY, 0);
                }

                // try again, if this is a free socket
                continue;
            }

            // No socket found, this ID is free to use
            m_SocketIDGenerator = sockval;
            break;
        }
    }
    else
    {
        m_SocketIDGenerator = sockval;
    }

    // The socket value counter remains with the value rolled
    // without the group bit set; only the returned value may have
    // the group bit set.

    if (for_group)
        sockval = m_SocketIDGenerator | SRTGROUP_MASK;
    else
        sockval = m_SocketIDGenerator;

    LOGC(smlog.Debug, log << "generateSocketID: " << (for_group ? "(group)" : "") << ": @" << sockval);

    return sockval;
}

SRTSOCKET srt::CUDTUnited::newSocket(CUDTSocket** pps)
{
    // XXX consider using some replacement of std::unique_ptr
    // so that exceptions will clean up the object without the
    // need for a dedicated code.
    CUDTSocket* ns = NULL;

    try
    {
        ns = new CUDTSocket;
    }
    catch (...)
    {
        delete ns;
        throw CUDTException(MJ_SYSTEMRES, MN_MEMORY, 0);
    }

    try
    {
        ns->m_SocketID = generateSocketID();
    }
    catch (...)
    {
        delete ns;
        throw;
    }
    ns->m_Status          = SRTS_INIT;
    ns->m_ListenSocket    = 0;
    ns->core().m_SocketID = ns->m_SocketID;
    ns->core().m_pCache   = m_pCache;

    try
    {
        HLOGC(smlog.Debug, log << CONID(ns->m_SocketID) << "newSocket: mapping socket " << ns->m_SocketID);

        // protect the m_Sockets structure.
        ScopedLock cs(m_GlobControlLock);
        m_Sockets[ns->m_SocketID] = ns;
    }
    catch (...)
    {
        // failure and rollback
        delete ns;
        ns = NULL;
        throw CUDTException(MJ_SYSTEMRES, MN_MEMORY, 0);
    }

    if (pps)
        *pps = ns;

    return ns->m_SocketID;
}

int srt::CUDTUnited::newConnection(const SRTSOCKET     listen,
                                   const sockaddr_any& peer,
                                   const CPacket&      hspkt,
                                   CHandShake&         w_hs,
                                   int&                w_error,
                                   CUDT*&              w_acpu)
{
    CUDTSocket* ns = NULL;
    w_acpu         = NULL;

    w_error = SRT_REJ_IPE;

    // Can't manage this error through an exception because this is
    // running in the listener loop.
    CUDTSocket* ls = locateSocket(listen);
    if (!ls)
    {
        LOGC(cnlog.Error, log << "IPE: newConnection by listener socket id=" << listen << " which DOES NOT EXIST.");
        return -1;
    }

    HLOGC(cnlog.Debug,
          log << "newConnection: creating new socket after listener @" << listen
              << " contacted with backlog=" << ls->m_uiBackLog);

    // if this connection has already been processed
    if ((ns = locatePeer(peer, w_hs.m_iID, w_hs.m_iISN)) != NULL)
    {
        if (ns->core().m_bBroken)
        {
            // last connection from the "peer" address has been broken
            ns->setClosed();

            ScopedLock acceptcg(ls->m_AcceptLock);
            ls->m_QueuedSockets.erase(ns->m_SocketID);
        }
        else
        {
            // connection already exist, this is a repeated connection request
            // respond with existing HS information
            HLOGC(cnlog.Debug, log << "newConnection: located a WORKING peer @" << w_hs.m_iID << " - ADAPTING.");

            w_hs.m_iISN            = ns->core().m_iISN;
            w_hs.m_iMSS            = ns->core().MSS();
            w_hs.m_iFlightFlagSize = ns->core().m_config.iFlightFlagSize;
            w_hs.m_iReqType        = URQ_CONCLUSION;
            w_hs.m_iID             = ns->m_SocketID;

            // Report the original UDT because it will be
            // required to complete the HS data for conclusion response.
            w_acpu = &ns->core();

            return 0;

            // except for this situation a new connection should be started
        }
    }
    else
    {
        HLOGC(cnlog.Debug,
              log << "newConnection: NOT located any peer @" << w_hs.m_iID << " - resuming with initial connection.");
    }

    // exceeding backlog, refuse the connection request
    if (ls->m_QueuedSockets.size() >= ls->m_uiBackLog)
    {
        w_error = SRT_REJ_BACKLOG;
        LOGC(cnlog.Note, log << "newConnection: listen backlog=" << ls->m_uiBackLog << " EXCEEDED");
        return -1;
    }

    try
    {
        ns = new CUDTSocket(*ls);
        // No need to check the peer, this is the address from which the request has come.
        ns->m_PeerAddr = peer;
    }
    catch (...)
    {
        w_error = SRT_REJ_RESOURCE;
        delete ns;
        LOGC(cnlog.Error, log << "IPE: newConnection: unexpected exception (probably std::bad_alloc)");
        return -1;
    }

    ns->core().m_RejectReason = SRT_REJ_UNKNOWN; // pre-set a universal value

    try
    {
        ns->m_SocketID = generateSocketID();
    }
    catch (const CUDTException&)
    {
        LOGC(cnlog.Fatal, log << "newConnection: IPE: all sockets occupied? Last gen=" << m_SocketIDGenerator);
        // generateSocketID throws exception, which can be naturally handled
        // when the call is derived from the API call, but here it's called
        // internally in response to receiving a handshake. It must be handled
        // here and turned into an erroneous return value.
        delete ns;
        return -1;
    }

    ns->m_ListenSocket    = listen;
    ns->core().m_SocketID = ns->m_SocketID;
    ns->m_PeerID          = w_hs.m_iID;
    ns->m_iISN            = w_hs.m_iISN;

    HLOGC(cnlog.Debug,
          log << "newConnection: DATA: lsnid=" << listen << " id=" << ns->core().m_SocketID
              << " peerid=" << ns->core().m_PeerID << " ISN=" << ns->m_iISN);

    int  error                   = 0;
    bool should_submit_to_accept = true;

    // Set the error code for all prospective problems below.
    // It won't be interpreted when result was successful.
    w_error = SRT_REJ_RESOURCE;

    // These can throw exception only when the memory allocation failed.
    // CUDT::connect() translates exception into CUDTException.
    // CUDT::open() may only throw original std::bad_alloc from new.
    // This is only to make the library extra safe (when your machine lacks
    // memory, it will continue to work, but fail to accept connection).

    try
    {
        // This assignment must happen b4 the call to CUDT::connect() because
        // this call causes sending the SRT Handshake through this socket.
        // Without this mapping the socket cannot be found and therefore
        // the SRT Handshake message would fail.
        HLOGC(cnlog.Debug, log <<
                "newConnection: incoming " << peer.str() << ", mapping socket " << ns->m_SocketID);
        {
            ScopedLock cg(m_GlobControlLock);
            m_Sockets[ns->m_SocketID] = ns;
        }

        if (ls->core().m_cbAcceptHook)
        {
            if (!ls->core().runAcceptHook(&ns->core(), peer.get(), w_hs, hspkt))
            {
                w_error = ns->core().m_RejectReason;

                error = 1;
                goto ERR_ROLLBACK;
            }
        }

        // bind to the same addr of listening socket
        ns->core().open();
        if (!updateListenerMux(ns, ls))
        {
            // This is highly unlikely if not impossible, but there's
            // a theoretical runtime chance of failure so it should be
            // handled
            ns->core().m_RejectReason = SRT_REJ_IPE;
            throw false; // let it jump directly into the omni exception handler
        }

        ns->core().acceptAndRespond(ls->m_SelfAddr, peer, hspkt, (w_hs));
    }
    catch (...)
    {
        // Extract the error that was set in this new failed entity.
        w_error = ns->core().m_RejectReason;
        error   = 1;
        goto ERR_ROLLBACK;
    }

    ns->m_Status = SRTS_CONNECTED;

    // copy address information of local node
    // Precisely, what happens here is:
    // - Get the IP address and port from the system database
    ns->core().m_pSndQueue->m_pChannel->getSockAddr((ns->m_SelfAddr));
    // - OVERWRITE just the IP address itself by a value taken from piSelfIP
    // (the family is used exactly as the one taken from what has been returned
    // by getsockaddr)
    CIPAddress::pton((ns->m_SelfAddr), ns->core().m_piSelfIP, peer);

    {
        // protect the m_PeerRec structure (and group existence)
        ScopedLock glock(m_GlobControlLock);
        try
        {
            HLOGC(cnlog.Debug, log << "newConnection: mapping peer " << ns->m_PeerID
                    << " to that socket (" << ns->m_SocketID << ")");
            m_PeerRec[ns->getPeerSpec()].insert(ns->m_SocketID);
        }
        catch (...)
        {
            LOGC(cnlog.Error, log << "newConnection: error when mapping peer!");
            error = 2;
        }

        // The access to m_GroupOf should be also protected, as the group
        // could be requested deletion in the meantime. This will hold any possible
        // removal from group and resetting m_GroupOf field.

#if ENABLE_BONDING
        if (ns->m_GroupOf)
        {
            // XXX this might require another check of group type.
            // For redundancy group, at least, update the status in the group
            CUDTGroup* g = ns->m_GroupOf;
            ScopedLock grlock(g->m_GroupLock);
            if (g->m_bClosing)
            {
                error = 1; // "INTERNAL REJECTION"
                goto ERR_ROLLBACK;
            }

            // Check if this is the first socket in the group.
            // If so, give it up to accept, otherwise just do nothing
            // The client will be informed about the newly added connection at the
            // first moment when attempting to get the group status.
            for (CUDTGroup::gli_t gi = g->m_Group.begin(); gi != g->m_Group.end(); ++gi)
            {
                if (gi->laststatus == SRTS_CONNECTED)
                {
                    HLOGC(cnlog.Debug,
                          log << "Found another connected socket in the group: $" << gi->id
                              << " - socket will be NOT given up for accepting");
                    should_submit_to_accept = false;
                    break;
                }
            }

            // Update the status in the group so that the next
            // operation can include the socket in the group operation.
            CUDTGroup::SocketData* gm = ns->m_GroupMemberData;

            HLOGC(cnlog.Debug,
                  log << "newConnection(GROUP): Socket @" << ns->m_SocketID << " BELONGS TO $" << g->id() << " - will "
                      << (should_submit_to_accept ? "" : "NOT ") << "report in accept");
            gm->sndstate   = SRT_GST_IDLE;
            gm->rcvstate   = SRT_GST_IDLE;
            gm->laststatus = SRTS_CONNECTED;

            if (!g->m_bConnected)
            {
                HLOGC(cnlog.Debug, log << "newConnection(GROUP): First socket connected, SETTING GROUP CONNECTED");
                g->m_bConnected = true;
            }

            // In the new recvbuffer mode (and common receiver buffer) there's no waiting for reception
            // on a socket and no reading from a socket directly is being done; instead the reading API
            // is directly bound to the group and reading happens directly from the group's buffer.
            // This includes also a situation of a newly connected socket, which will be delivering packets
            // into the same common receiver buffer for the group, so readable will be the group itself
            // when it has its own common buffer read-ready, by whatever reason. Packets to the buffer
            // will be delivered by the sockets' receiver threads, so all these things happen strictly
            // in the background.

            // Keep per-socket sender ready EID.
            int write_modes = SRT_EPOLL_OUT | SRT_EPOLL_ERR;
            epoll_add_usock_INTERNAL(g->m_SndEID, ns, &write_modes);

            // With app reader, do not set groupPacketArrival (block the
            // provider array feature completely for now).

            /* SETUP HERE IF NEEDED
               ns->core().m_cbPacketArrival.set(ns->m_pUDT, &CUDT::groupPacketArrival);
             */
        }
        else
        {
            HLOGC(cnlog.Debug, log << "newConnection: Socket @" << ns->m_SocketID << " is not in a group");
        }
#endif
    }

    if (should_submit_to_accept)
    {
        enterCS(ls->m_AcceptLock);
        try
        {
            ls->m_QueuedSockets.insert(ns->m_SocketID);
        }
        catch (...)
        {
            LOGC(cnlog.Error, log << "newConnection: error when queuing socket!");
            error = 3;
        }
        leaveCS(ls->m_AcceptLock);

        HLOGC(cnlog.Debug, log << "ACCEPT: new socket @" << ns->m_SocketID << " submitted for acceptance");
        // acknowledge users waiting for new connections on the listening socket
        m_EPoll.update_events(listen, ls->core().m_sPollID, SRT_EPOLL_ACCEPT, true);

        CGlobEvent::triggerEvent();

        // XXX the exact value of 'error' is ignored
        if (error > 0)
        {
            goto ERR_ROLLBACK;
        }

        // wake up a waiting accept() call
        CSync::lock_notify_one(ls->m_AcceptCond, ls->m_AcceptLock);
    }
    else
    {
        HLOGC(cnlog.Debug,
              log << "ACCEPT: new socket @" << ns->m_SocketID
                  << " NOT submitted to acceptance, another socket in the group is already connected");

        // acknowledge INTERNAL users waiting for new connections on the listening socket
        // that are reported when a new socket is connected within an already connected group.
        m_EPoll.update_events(listen, ls->core().m_sPollID, SRT_EPOLL_UPDATE, true);
        CGlobEvent::triggerEvent();
    }

ERR_ROLLBACK:
    // XXX the exact value of 'error' is ignored
    if (error > 0)
    {
#if ENABLE_LOGGING
        static const char* why[] = {
            "UNKNOWN ERROR", "INTERNAL REJECTION", "IPE when mapping a socket", "IPE when inserting a socket"};
        LOGC(cnlog.Warn,
             log << CONID(ns->m_SocketID) << "newConnection: connection rejected due to: " << why[error] << " - "
                 << RequestTypeStr(URQFailure(w_error)));
#endif

        SRTSOCKET id = ns->m_SocketID;
        ns->core().closeInternal();
        ns->setClosed();

        // The mapped socket should be now unmapped to preserve the situation that
        // was in the original UDT code.
        // In SRT additionally the acceptAndRespond() function (it was called probably
        // connect() in UDT code) may fail, in which case this socket should not be
        // further processed and should be removed.
        {
            ScopedLock cg(m_GlobControlLock);

#if ENABLE_BONDING
            if (ns->m_GroupOf)
            {
                HLOGC(smlog.Debug,
                      log << "@" << ns->m_SocketID << " IS MEMBER OF $" << ns->m_GroupOf->id()
                          << " - REMOVING FROM GROUP");
                ns->removeFromGroup(true);
            }
#endif
            m_Sockets.erase(id);
            m_ClosedSockets[id] = ns;
        }

        return -1;
    }

    return 1;
}

// static forwarder
int srt::CUDT::installAcceptHook(SRTSOCKET lsn, srt_listen_callback_fn* hook, void* opaq)
{
    return uglobal().installAcceptHook(lsn, hook, opaq);
}

int srt::CUDTUnited::installAcceptHook(const SRTSOCKET lsn, srt_listen_callback_fn* hook, void* opaq)
{
    try
    {
        CUDTSocket* s = locateSocket(lsn, ERH_THROW);
        s->core().installAcceptHook(hook, opaq);
    }
    catch (CUDTException& e)
    {
        SetThreadLocalError(e);
        return SRT_ERROR;
    }

    return 0;
}

int srt::CUDT::installConnectHook(SRTSOCKET lsn, srt_connect_callback_fn* hook, void* opaq)
{
    return uglobal().installConnectHook(lsn, hook, opaq);
}

int srt::CUDTUnited::installConnectHook(const SRTSOCKET u, srt_connect_callback_fn* hook, void* opaq)
{
    try
    {
#if ENABLE_BONDING
        if (u & SRTGROUP_MASK)
        {
            GroupKeeper k(*this, u, ERH_THROW);
            k.group->installConnectHook(hook, opaq);
            return 0;
        }
#endif
        CUDTSocket* s = locateSocket(u, ERH_THROW);
        s->core().installConnectHook(hook, opaq);
    }
    catch (CUDTException& e)
    {
        SetThreadLocalError(e);
        return SRT_ERROR;
    }

    return 0;
}

SRT_SOCKSTATUS srt::CUDTUnited::getStatus(const SRTSOCKET u)
{
    // protects the m_Sockets structure
    ScopedLock cg(m_GlobControlLock);

    sockets_t::const_iterator i = m_Sockets.find(u);

    if (i == m_Sockets.end())
    {
        if (m_ClosedSockets.find(u) != m_ClosedSockets.end())
            return SRTS_CLOSED;

        return SRTS_NONEXIST;
    }
    return i->second->getStatus();
}

int srt::CUDTUnited::bind(CUDTSocket* s, const sockaddr_any& name)
{
    ScopedLock cg(s->m_ControlLock);

    // cannot bind a socket more than once
    if (s->m_Status != SRTS_INIT)
        throw CUDTException(MJ_NOTSUP, MN_NONE, 0);

    if (s->core().m_config.iIpV6Only == -1 && name.family() == AF_INET6 && name.isany())
    {
        // V6ONLY option must be set explicitly if you want to bind to a wildcard address in IPv6
        HLOGP(smlog.Error,
                "bind: when binding to :: (IPv6 wildcard), SRTO_IPV6ONLY option must be set explicitly to 0 or 1");

        throw CUDTException(MJ_NOTSUP, MN_INVAL, 0);
    }

    s->core().open();
    updateMux(s, name);
    s->m_Status = SRTS_OPENED;

    // copy address information of local node
    s->core().m_pSndQueue->m_pChannel->getSockAddr((s->m_SelfAddr));

    return 0;
}

int srt::CUDTUnited::bind(CUDTSocket* s, UDPSOCKET udpsock)
{
    ScopedLock cg(s->m_ControlLock);

    // cannot bind a socket more than once
    if (s->m_Status != SRTS_INIT)
        throw CUDTException(MJ_NOTSUP, MN_NONE, 0);

    sockaddr_any name;
    socklen_t    namelen = sizeof name; // max of inet and inet6

    // This will preset the sa_family as well; the namelen is given simply large
    // enough for any family here.
    if (::getsockname(udpsock, &name.sa, &namelen) == -1)
        throw CUDTException(MJ_NOTSUP, MN_INVAL);

    // Successfully extracted, so update the size
    name.len = namelen;

    s->core().open();
    updateMux(s, name, &udpsock);
    s->m_Status = SRTS_OPENED;

    // copy address information of local node
    s->core().m_pSndQueue->m_pChannel->getSockAddr(s->m_SelfAddr);

    return 0;
}

int srt::CUDTUnited::listen(const SRTSOCKET u, int backlog)
{
    if (backlog <= 0)
        throw CUDTException(MJ_NOTSUP, MN_INVAL, 0);

    // Don't search for the socket if it's already -1;
    // this never is a valid socket.
    if (u == UDT::INVALID_SOCK)
        throw CUDTException(MJ_NOTSUP, MN_SIDINVAL, 0);

    CUDTSocket* s = locateSocket(u);
    if (!s)
        throw CUDTException(MJ_NOTSUP, MN_SIDINVAL, 0);

    ScopedLock cg(s->m_ControlLock);

    // NOTE: since now the socket is protected against simultaneous access.
    // In the meantime the socket might have been closed, which means that
    // it could have changed the state. It could be also set listen in another
    // thread, so check it out.

    // do nothing if the socket is already listening
    if (s->m_Status == SRTS_LISTENING)
        return 0;

    // a socket can listen only if is in OPENED status
    if (s->m_Status != SRTS_OPENED)
        throw CUDTException(MJ_NOTSUP, MN_ISUNBOUND, 0);

    // [[using assert(s->m_Status == OPENED)]];

    // listen is not supported in rendezvous connection setup
    if (s->core().m_config.bRendezvous)
        throw CUDTException(MJ_NOTSUP, MN_ISRENDEZVOUS, 0);

    s->m_uiBackLog = backlog;

    // [[using assert(s->m_Status == OPENED)]]; // (still, unchanged)

    s->core().setListenState(); // propagates CUDTException,
                                // if thrown, remains in OPENED state if so.
    s->m_Status = SRTS_LISTENING;

    return 0;
}

SRTSOCKET srt::CUDTUnited::accept_bond(const SRTSOCKET listeners[], int lsize, int64_t msTimeOut)
{
    CEPollDesc* ed  = 0;
    int         eid = m_EPoll.create(&ed);

    // Destroy it at return - this function can be interrupted
    // by an exception.
    struct AtReturn
    {
        int         eid;
        CUDTUnited* that;
        AtReturn(CUDTUnited* t, int e)
            : eid(e)
            , that(t)
        {
        }
        ~AtReturn() { that->m_EPoll.release(eid); }
    } l_ar(this, eid);

    // Subscribe all of listeners for accept
    int events = SRT_EPOLL_ACCEPT;

    for (int i = 0; i < lsize; ++i)
    {
        srt_epoll_add_usock(eid, listeners[i], &events);
    }

    CEPoll::fmap_t st;
    m_EPoll.swait(*ed, (st), msTimeOut, true);

    if (st.empty())
    {
        // Sanity check
        throw CUDTException(MJ_AGAIN, MN_XMTIMEOUT, 0);
    }

    // Theoretically we can have a situation that more than one
    // listener is ready for accept. In this case simply get
    // only the first found.
    int              lsn = st.begin()->first;
    sockaddr_storage dummy;
    int              outlen = sizeof dummy;
    return accept(lsn, ((sockaddr*)&dummy), (&outlen));
}

SRTSOCKET srt::CUDTUnited::accept(const SRTSOCKET listen, sockaddr* pw_addr, int* pw_addrlen)
{
    if (pw_addr && !pw_addrlen)
    {
        LOGC(cnlog.Error, log << "srt_accept: provided address, but address length parameter is missing");
        throw CUDTException(MJ_NOTSUP, MN_INVAL, 0);
    }

    CUDTSocket* ls = locateSocket(listen);

    if (ls == NULL)
    {
        LOGC(cnlog.Error, log << "srt_accept: invalid listener socket ID value: " << listen);
        throw CUDTException(MJ_NOTSUP, MN_SIDINVAL, 0);
    }

    // the "listen" socket must be in LISTENING status
    if (ls->m_Status != SRTS_LISTENING)
    {
        LOGC(cnlog.Error, log << "srt_accept: socket @" << listen << " is not in listening state (forgot srt_listen?)");
        throw CUDTException(MJ_NOTSUP, MN_NOLISTEN, 0);
    }

    // no "accept" in rendezvous connection setup
    if (ls->core().m_config.bRendezvous)
    {
        LOGC(cnlog.Fatal,
             log << "CUDTUnited::accept: RENDEZVOUS flag passed through check in srt_listen when it set listen state");
        // This problem should never happen because `srt_listen` function should have
        // checked this situation before and not set listen state in result.
        // Inform the user about the invalid state in the universal way.
        throw CUDTException(MJ_NOTSUP, MN_NOLISTEN, 0);
    }

    SRTSOCKET u        = CUDT::INVALID_SOCK;
    bool      accepted = false;

    // !!only one connection can be set up each time!!
    while (!accepted)
    {
        UniqueLock accept_lock(ls->m_AcceptLock);
        CSync      accept_sync(ls->m_AcceptCond, accept_lock);

        if ((ls->m_Status != SRTS_LISTENING) || ls->core().m_bBroken)
        {
            // This socket has been closed.
            accepted = true;
        }
        else if (ls->m_QueuedSockets.size() > 0)
        {
            set<SRTSOCKET>::iterator b = ls->m_QueuedSockets.begin();
            u                          = *b;
            ls->m_QueuedSockets.erase(b);
            accepted = true;
        }
        else if (!ls->core().m_config.bSynRecving)
        {
            accepted = true;
        }

        if (!accepted && (ls->m_Status == SRTS_LISTENING))
            accept_sync.wait();

        if (ls->m_QueuedSockets.empty())
            m_EPoll.update_events(listen, ls->core().m_sPollID, SRT_EPOLL_ACCEPT, false);
    }

    if (u == CUDT::INVALID_SOCK)
    {
        // non-blocking receiving, no connection available
        if (!ls->core().m_config.bSynRecving)
        {
            LOGC(cnlog.Error, log << "srt_accept: no pending connection available at the moment");
            throw CUDTException(MJ_AGAIN, MN_RDAVAIL, 0);
        }

        LOGC(cnlog.Error, log << "srt_accept: listener socket @" << listen << " is already closed");
        // listening socket is closed
        throw CUDTException(MJ_SETUP, MN_CLOSED, 0);
    }

    CUDTSocket* s = locateSocket(u);
    if (s == NULL)
    {
        LOGC(cnlog.Error, log << "srt_accept: pending connection has unexpectedly closed");
        throw CUDTException(MJ_SETUP, MN_CLOSED, 0);
    }

    // Set properly the SRTO_GROUPCONNECT flag
    s->core().m_config.iGroupConnect = 0;

    // Check if LISTENER has the SRTO_GROUPCONNECT flag set,
    // and the already accepted socket has successfully joined
    // the mirror group. If so, RETURN THE GROUP ID, not the socket ID.
#if ENABLE_BONDING
    if (ls->core().m_config.iGroupConnect == 1 && s->m_GroupOf)
    {
        // Put a lock to protect the group against accidental deletion
        // in the meantime.
        ScopedLock glock(m_GlobControlLock);
        // Check again; it's unlikely to happen, but
        // it's a theoretically possible scenario
        if (s->m_GroupOf)
        {
            u                                = s->m_GroupOf->m_GroupID;
            s->core().m_config.iGroupConnect = 1; // should be derived from ls, but make sure

            // Mark the beginning of the connection at the moment
            // when the group ID is returned to the app caller
            s->m_GroupOf->m_stats.tsLastSampleTime = steady_clock::now();
        }
        else
        {
            LOGC(smlog.Error, log << "accept: IPE: socket's group deleted in the meantime of accept process???");
        }
    }
#endif

    ScopedLock cg(s->m_ControlLock);

    if (pw_addr != NULL && pw_addrlen != NULL)
    {
        // Check if the length of the buffer to fill the name in
        // was large enough.
        const int len = s->m_PeerAddr.size();
        if (*pw_addrlen < len)
            throw CUDTException(MJ_NOTSUP, MN_INVAL, 0);

        memcpy((pw_addr), &s->m_PeerAddr, len);
        *pw_addrlen = len;
    }

    return u;
}

int srt::CUDTUnited::connect(SRTSOCKET u, const sockaddr* srcname, const sockaddr* tarname, int namelen)
{
    // Here both srcname and tarname must be specified
    if (!srcname || !tarname || namelen < int(sizeof(sockaddr_in)))
    {
        LOGC(aclog.Error,
             log << "connect(with source): invalid call: srcname=" << srcname << " tarname=" << tarname
                 << " namelen=" << namelen);
        throw CUDTException(MJ_NOTSUP, MN_INVAL);
    }

    sockaddr_any source_addr(srcname, namelen);
    if (source_addr.len == 0)
        throw CUDTException(MJ_NOTSUP, MN_INVAL, 0);
    sockaddr_any target_addr(tarname, namelen);
    if (target_addr.len == 0)
        throw CUDTException(MJ_NOTSUP, MN_INVAL, 0);

#if ENABLE_BONDING
    // Check affiliation of the socket. It's now allowed for it to be
    // a group or socket. For a group, add automatically a socket to
    // the group.
    if (u & SRTGROUP_MASK)
    {
        GroupKeeper k(*this, u, ERH_THROW);
        // Note: forced_isn is ignored when connecting a group.
        // The group manages the ISN by itself ALWAYS, that is,
        // it's generated anew for the very first socket, and then
        // derived by all sockets in the group.
        SRT_SOCKGROUPCONFIG gd[1] = {srt_prepare_endpoint(srcname, tarname, namelen)};

        // When connecting to exactly one target, only this very target
        // can be returned as a socket, so rewritten back array can be ignored.
        return singleMemberConnect(k.group, gd);
    }
#endif

    CUDTSocket* s = locateSocket(u);
    if (s == NULL)
        throw CUDTException(MJ_NOTSUP, MN_SIDINVAL, 0);

    // For a single socket, just do bind, then connect
    bind(s, source_addr);
    return connectIn(s, target_addr, SRT_SEQNO_NONE);
}

int srt::CUDTUnited::connect(const SRTSOCKET u, const sockaddr* name, int namelen, int32_t forced_isn)
{
    if (!name || namelen < int(sizeof(sockaddr_in)))
    {
        LOGC(aclog.Error, log << "connect(): invalid call: name=" << name << " namelen=" << namelen);
        throw CUDTException(MJ_NOTSUP, MN_INVAL);
    }

    sockaddr_any target_addr(name, namelen);
    if (target_addr.len == 0)
        throw CUDTException(MJ_NOTSUP, MN_INVAL, 0);

#if ENABLE_BONDING
    // Check affiliation of the socket. It's now allowed for it to be
    // a group or socket. For a group, add automatically a socket to
    // the group.
    if (u & SRTGROUP_MASK)
    {
        GroupKeeper k(*this, u, ERH_THROW);

        // Note: forced_isn is ignored when connecting a group.
        // The group manages the ISN by itself ALWAYS, that is,
        // it's generated anew for the very first socket, and then
        // derived by all sockets in the group.
        SRT_SOCKGROUPCONFIG gd[1] = {srt_prepare_endpoint(NULL, name, namelen)};
        return singleMemberConnect(k.group, gd);
    }
#endif

    CUDTSocket* s = locateSocket(u);
    if (!s)
        throw CUDTException(MJ_NOTSUP, MN_SIDINVAL, 0);

    return connectIn(s, target_addr, forced_isn);
}

#if ENABLE_BONDING
int srt::CUDTUnited::singleMemberConnect(CUDTGroup* pg, SRT_SOCKGROUPCONFIG* gd)
{
    int gstat = groupConnect(pg, gd, 1);
    if (gstat == -1)
    {
        // We have only one element here, so refer to it.
        // Sanity check
        if (gd->errorcode == SRT_SUCCESS)
            gd->errorcode = SRT_EINVPARAM;

        CodeMajor mj = CodeMajor(gd->errorcode / 1000);
        CodeMinor mn = CodeMinor(gd->errorcode % 1000);

        return CUDT::APIError(mj, mn);
    }

    return gstat;
}

// [[using assert(pg->m_iBusy > 0)]]
int srt::CUDTUnited::groupConnect(CUDTGroup* pg, SRT_SOCKGROUPCONFIG* targets, int arraysize)
{
    CUDTGroup& g = *pg;
    SRT_ASSERT(g.m_iBusy > 0);

    // Check and report errors on data brought in by srt_prepare_endpoint,
    // as the latter function has no possibility to report errors.
    for (int tii = 0; tii < arraysize; ++tii)
    {
        if (targets[tii].srcaddr.ss_family != targets[tii].peeraddr.ss_family)
        {
            LOGC(aclog.Error, log << "srt_connect/group: family differs on source and target address");
            throw CUDTException(MJ_NOTSUP, MN_INVAL);
        }

        if (targets[tii].weight > CUDT::MAX_WEIGHT)
        {
            LOGC(aclog.Error, log << "srt_connect/group: weight value must be between 0 and " << (+CUDT::MAX_WEIGHT));
            throw CUDTException(MJ_NOTSUP, MN_INVAL);
        }
    }

    // If the open state switched to OPENED, the blocking mode
    // must make it wait for connecting it. Doing connect when the
    // group is already OPENED returns immediately, regardless if the
    // connection is going to later succeed or fail (this will be
    // known in the group state information).
    bool       block_new_opened = !g.m_bOpened && g.m_bSynRecving;
    const bool was_empty        = g.groupEmpty();

    // In case the group was retried connection, clear first all epoll readiness.
    const int ncleared = m_EPoll.update_events(g.id(), g.m_sPollID, SRT_EPOLL_ERR, false);
    if (was_empty || ncleared)
    {
        HLOGC(aclog.Debug,
              log << "srt_connect/group: clearing IN/OUT because was_empty=" << was_empty
                  << " || ncleared=" << ncleared);
        // IN/OUT only in case when the group is empty, otherwise it would
        // clear out correct readiness resulting from earlier calls.
        // This also should happen if ERR flag was set, as IN and OUT could be set, too.
        m_EPoll.update_events(g.id(), g.m_sPollID, SRT_EPOLL_IN | SRT_EPOLL_OUT, false);
    }
    SRTSOCKET retval = -1;

    int eid           = -1;
    int connect_modes = SRT_EPOLL_CONNECT | SRT_EPOLL_ERR;
    if (block_new_opened)
    {
        // Create this eid only to block-wait for the first
        // connection.
        eid = srt_epoll_create();
    }

    // Use private map to avoid searching in the
    // overall map.
    map<SRTSOCKET, CUDTSocket*> spawned;

    HLOGC(aclog.Debug,
          log << "groupConnect: will connect " << arraysize << " links and "
              << (block_new_opened ? "BLOCK until any is ready" : "leave the process in background"));

    for (int tii = 0; tii < arraysize; ++tii)
    {
        sockaddr_any target_addr(targets[tii].peeraddr);
        sockaddr_any source_addr(targets[tii].srcaddr);
        SRTSOCKET&   sid_rloc = targets[tii].id;
        int&         erc_rloc = targets[tii].errorcode;
        erc_rloc              = SRT_SUCCESS; // preinitialized
        HLOGC(aclog.Debug, log << "groupConnect: taking on " << sockaddr_any(targets[tii].peeraddr).str());

        CUDTSocket* ns = 0;

        // NOTE: After calling newSocket, the socket is mapped into m_Sockets.
        // It must be MANUALLY removed from this list in case we need it deleted.
        SRTSOCKET sid = newSocket(&ns);

        if (pg->m_cbConnectHook)
        {
            // Derive the connect hook by the socket, if set on the group
            ns->core().m_cbConnectHook = pg->m_cbConnectHook;
        }

        SRT_SocketOptionObject* config = targets[tii].config;

        // XXX Support non-blocking mode:
        // If the group has nonblocking set for connect (SNDSYN),
        // then it must set so on the socket. Then, the connection
        // process is asynchronous. The socket appears first as
        // GST_PENDING state, and only after the socket becomes
        // connected does its status in the group turn into GST_IDLE.

        // Set all options that were requested by the options set on a group
        // prior to connecting.
        string error_reason SRT_ATR_UNUSED;
        try
        {
            for (size_t i = 0; i < g.m_config.size(); ++i)
            {
                HLOGC(aclog.Debug, log << "groupConnect: OPTION @" << sid << " #" << g.m_config[i].so);
                error_reason = "setting group-derived option: #" + Sprint(g.m_config[i].so);
                ns->core().setOpt(g.m_config[i].so, &g.m_config[i].value[0], (int)g.m_config[i].value.size());
            }

            // Do not try to set a user option if failed already.
            if (config)
            {
                error_reason = "user option";
                ns->core().applyMemberConfigObject(*config);
            }

            error_reason = "bound address";
            // We got it. Bind the socket, if the source address was set
            if (!source_addr.empty())
                bind(ns, source_addr);
        }
        catch (CUDTException& e)
        {
            // Just notify the problem, but the loop must continue.
            // Set the original error as reported.
            targets[tii].errorcode = e.getErrorCode();
            LOGC(aclog.Error, log << "srt_connect_group: failed to set " << error_reason);
        }
        catch (...)
        {
            // Set the general EINVPARAM - this error should never happen
            LOGC(aclog.Error, log << "IPE: CUDT::setOpt reported unknown exception");
            targets[tii].errorcode = SRT_EINVPARAM;
        }

        // Add socket to the group.
        // Do it after setting all stored options, as some of them may
        // influence some group data.

        srt::groups::SocketData data = srt::groups::prepareSocketData(ns, g.type());
        if (targets[tii].token != -1)
        {
            // Reuse the token, if specified by the caller
            data.token = targets[tii].token;
        }
        else
        {
            // Otherwise generate and write back the token
            data.token         = CUDTGroup::genToken();
            targets[tii].token = data.token;
        }

        {
            ScopedLock cs(m_GlobControlLock);
            if (m_Sockets.count(sid) == 0)
            {
                HLOGC(aclog.Debug, log << "srt_connect_group: socket @" << sid << " deleted in process");
                // Someone deleted the socket in the meantime?
                // Unlikely, but possible in theory.
                // Don't delete anyhting - it's alreay done.
                continue;
            }

            // There's nothing wrong with preparing the data first
            // even if this happens for nothing. But now, under the lock
            // and after checking that the socket still exists, check now
            // if this succeeded, and then also if the group is still usable.
            // The group will surely exist because it's set busy, until the
            // end of this function. But it might be simultaneously requested closed.
            bool proceed = true;

            if (targets[tii].errorcode != SRT_SUCCESS)
            {
                HLOGC(aclog.Debug,
                      log << "srt_connect_group: not processing @" << sid << " due to error in setting options");
                proceed = false;
            }

            if (g.m_bClosing)
            {
                HLOGC(aclog.Debug,
                      log << "srt_connect_group: not processing @" << sid << " due to CLOSED GROUP $" << g.m_GroupID);
                proceed = false;
            }

            if (proceed)
            {
                CUDTGroup::SocketData* f = g.add(data);
                ns->m_GroupMemberData    = f;
                ns->m_GroupOf            = &g;
                f->weight                = targets[tii].weight;
                HLOGC(aclog.Debug, log << "srt_connect_group: socket @" << sid << " added to group $" << g.m_GroupID);
            }
            else
            {
                targets[tii].id = CUDT::INVALID_SOCK;
                delete ns;
                m_Sockets.erase(sid);

                // If failed to set options, then do not continue
                // neither with binding, nor with connecting.
                continue;
            }
        }

        // XXX This should be reenabled later, this should
        // be probably still in use to exchange information about
        // packets asymmetrically lost. But for no other purpose.
        /*
        ns->core().m_cbPacketArrival.set(ns->m_pUDT, &CUDT::groupPacketArrival);
        */

        int isn = g.currentSchedSequence();

        // Set it the groupconnect option, as all in-group sockets should have.
        ns->core().m_config.iGroupConnect = 1;

        // Every group member will have always nonblocking
        // (this implies also non-blocking connect/accept).
        // The group facility functions will block when necessary
        // using epoll_wait.
        ns->core().m_config.bSynRecving = false;
        ns->core().m_config.bSynSending = false;

        HLOGC(aclog.Debug, log << "groupConnect: NOTIFIED AS PENDING @" << sid << " both read and write");
        // If this socket is not to block the current connect process,
        // it may still be needed for the further check if the redundant
        // connection succeeded or failed and whether the new socket is
        // ready to use or needs to be closed.
        epoll_add_usock_INTERNAL(g.m_SndEID, ns, &connect_modes);

        // Adding a socket on which we need to block to BOTH these tracking EIDs
        // and the blocker EID. We'll simply remove from them later all sockets that
        // got connected state or were broken.

        if (block_new_opened)
        {
            HLOGC(aclog.Debug, log << "groupConnect: WILL BLOCK on @" << sid << " until connected");
            epoll_add_usock_INTERNAL(eid, ns, &connect_modes);
        }

        // And connect
        try
        {
            HLOGC(aclog.Debug, log << "groupConnect: connecting a new socket with ISN=" << isn);
            connectIn(ns, target_addr, isn);
        }
        catch (const CUDTException& e)
        {
            LOGC(aclog.Error,
                 log << "groupConnect: socket @" << sid << " in group " << pg->id() << " failed to connect");
            // We know it does belong to a group.
            // Remove it first because this involves a mutex, and we want
            // to avoid locking more than one mutex at a time.
            erc_rloc               = e.getErrorCode();
            targets[tii].errorcode = e.getErrorCode();
            targets[tii].id        = CUDT::INVALID_SOCK;

            ScopedLock cl(m_GlobControlLock);
            ns->removeFromGroup(false);
            m_Sockets.erase(ns->m_SocketID);
            // Intercept to delete the socket on failure.
            delete ns;
            continue;
        }
        catch (...)
        {
            LOGC(aclog.Fatal, log << "groupConnect: IPE: UNKNOWN EXCEPTION from connectIn");
            targets[tii].errorcode = SRT_ESYSOBJ;
            targets[tii].id        = CUDT::INVALID_SOCK;
            ScopedLock cl(m_GlobControlLock);
            ns->removeFromGroup(false);
            m_Sockets.erase(ns->m_SocketID);
            // Intercept to delete the socket on failure.
            delete ns;

            // Do not use original exception, it may crash off a C API.
            throw CUDTException(MJ_SYSTEMRES, MN_OBJECT);
        }

        SRT_SOCKSTATUS st;
        {
            ScopedLock grd(ns->m_ControlLock);
            st = ns->getStatus();
        }

        {
            // NOTE: Not applying m_GlobControlLock because the group is now
            // set busy, so it won't be deleted, even if it was requested to be closed.
            ScopedLock grd(g.m_GroupLock);

            if (!ns->m_GroupOf)
            {
                // The situation could get changed between the unlock and lock of m_GroupLock.
                // This must be checked again.
                // If a socket has been removed from group, it means that some other thread is
                // currently trying to delete the socket. Therefore it doesn't have, and even shouldn't,
                // be deleted here. Just exit with error report.
                LOGC(aclog.Error, log << "groupConnect: self-created member socket deleted during process, SKIPPING.");

                // Do not report the error from here, just ignore this socket.
                continue;
            }

            // If m_GroupOf is not NULL, the m_IncludedIter is still valid.
            CUDTGroup::SocketData* f = ns->m_GroupMemberData;

            // Now under a group lock, we need to make sure the group isn't being closed
            // in order not to add a socket to a dead group.
            if (g.m_bClosing)
            {
                LOGC(aclog.Error, log << "groupConnect: group deleted while connecting; breaking the process");

                // Set the status as pending so that the socket is taken care of later.
                // Note that all earlier sockets that were processed in this loop were either
                // set BROKEN or PENDING.
                f->sndstate = SRT_GST_PENDING;
                f->rcvstate = SRT_GST_PENDING;
                retval      = -1;
                break;
            }

            HLOGC(aclog.Debug,
                  log << "groupConnect: @" << sid << " connection successful, setting group OPEN (was "
                      << (g.m_bOpened ? "ALREADY" : "NOT") << "), will " << (block_new_opened ? "" : "NOT ")
                      << "block the connect call, status:" << SockStatusStr(st));

            // XXX OPEN OR CONNECTED?
            // BLOCK IF NOT OPEN OR BLOCK IF NOT CONNECTED?
            //
            // What happens to blocking when there are 2 connections
            // pending, about to be broken, and srt_connect() is called again?
            // SHOULD BLOCK the latter, even though is OPEN.
            // Or, OPEN should be removed from here and srt_connect(_group)
            // should block always if the group doesn't have neither 1 conencted link
            g.m_bOpened = true;

            g.m_stats.tsLastSampleTime = steady_clock::now();

            f->laststatus = st;
            // Check the socket status and update it.
            // Turn the group state of the socket to IDLE only if
            // connection is established or in progress
            f->agent = source_addr;
            f->peer  = target_addr;

            if (st >= SRTS_BROKEN)
            {
                f->sndstate = SRT_GST_BROKEN;
                f->rcvstate = SRT_GST_BROKEN;
                epoll_remove_socket_INTERNAL(g.m_SndEID, ns);
            }
            else
            {
                f->sndstate  = SRT_GST_PENDING;
                f->rcvstate  = SRT_GST_PENDING;
                spawned[sid] = ns;

                sid_rloc = sid;
                erc_rloc = 0;
                retval   = sid;
            }
        }
    }

    if (retval == -1)
    {
        HLOGC(aclog.Debug, log << "groupConnect: none succeeded as background-spawn, exit with error");
        block_new_opened = false; // Avoid executing further while loop
    }

    vector<SRTSOCKET> broken;

    while (block_new_opened)
    {
        if (spawned.empty())
        {
            // All were removed due to errors.
            retval = -1;
            break;
        }
        HLOGC(aclog.Debug, log << "groupConnect: first connection, applying EPOLL WAITING.");
        int               len = (int)spawned.size();
        vector<SRTSOCKET> ready(spawned.size());
        const int         estat = srt_epoll_wait(eid,
                                         NULL,
                                         NULL, // IN/ACCEPT
                                         &ready[0],
                                         &len, // OUT/CONNECT
                                         -1, // indefinitely (FIXME Check if it needs to REGARD CONNECTION TIMEOUT!)
                                         NULL,
                                         NULL,
                                         NULL,
                                         NULL);

        // Sanity check. Shouldn't happen if subs are in sync with spawned.
        if (estat == -1)
        {
#if ENABLE_LOGGING
            CUDTException& x = CUDT::getlasterror();
            if (x.getErrorCode() != SRT_EPOLLEMPTY)
            {
                LOGC(aclog.Error,
                     log << "groupConnect: srt_epoll_wait failed not because empty, unexpected IPE:"
                         << x.getErrorMessage());
            }
#endif
            HLOGC(aclog.Debug, log << "groupConnect: srt_epoll_wait failed - breaking the wait loop");
            retval = -1;
            break;
        }

        // At the moment when you are going to work with real sockets,
        // lock the groups so that no one messes up with something here
        // in the meantime.

        ScopedLock lock(*g.exp_groupLock());

        // NOTE: UNDER m_GroupLock, NO API FUNCTION CALLS DARE TO HAPPEN BELOW!

        // Check first if a socket wasn't closed in the meantime. It will be
        // automatically removed from all EIDs, but there's no sense in keeping
        // them in 'spawned' map.
        for (map<SRTSOCKET, CUDTSocket*>::iterator y = spawned.begin(); y != spawned.end(); ++y)
        {
            SRTSOCKET sid = y->first;
            if (y->second->getStatus() >= SRTS_BROKEN)
            {
                HLOGC(aclog.Debug,
                      log << "groupConnect: Socket @" << sid
                          << " got BROKEN in the meantine during the check, remove from candidates");
                // Remove from spawned and try again
                broken.push_back(sid);

                epoll_remove_socket_INTERNAL(eid, y->second);
                epoll_remove_socket_INTERNAL(g.m_SndEID, y->second);
            }
        }

        // Remove them outside the loop because this can't be done
        // while iterating over the same container.
        for (size_t i = 0; i < broken.size(); ++i)
            spawned.erase(broken[i]);

        // Check the sockets if they were reported due
        // to have connected or due to have failed.
        // Distill successful ones. If distilled nothing, return -1.
        // If not all sockets were reported in this instance, repeat
        // the call until you get information about all of them.
        for (int i = 0; i < len; ++i)
        {
            map<SRTSOCKET, CUDTSocket*>::iterator x = spawned.find(ready[i]);
            if (x == spawned.end())
            {
                // Might be removed above - ignore it.
                continue;
            }

            SRTSOCKET   sid = x->first;
            CUDTSocket* s   = x->second;

            // Check status. If failed, remove from spawned
            // and try again.
            SRT_SOCKSTATUS st = s->getStatus();
            if (st >= SRTS_BROKEN)
            {
                HLOGC(aclog.Debug,
                      log << "groupConnect: Socket @" << sid
                          << " got BROKEN during background connect, remove & TRY AGAIN");
                // Remove from spawned and try again
                if (spawned.erase(sid))
                    broken.push_back(sid);

                epoll_remove_socket_INTERNAL(eid, s);
                epoll_remove_socket_INTERNAL(g.m_SndEID, s);

                continue;
            }

            if (st == SRTS_CONNECTED)
            {
                HLOGC(aclog.Debug,
                      log << "groupConnect: Socket @" << sid << " got CONNECTED as first in the group - reporting");
                retval           = sid;
                g.m_bConnected   = true;
                block_new_opened = false; // Interrupt also rolling epoll (outer loop)

                // Remove this socket from SND EID because it doesn't need to
                // be connection-tracked anymore. Don't remove from the RCV EID
                // however because RCV procedure relies on epoll also for reading
                // and when found this socket connected it will "upgrade" it to
                // read-ready tracking only.
                epoll_remove_socket_INTERNAL(g.m_SndEID, s);
                break;
            }

            // Spurious?
            HLOGC(aclog.Debug,
                  log << "groupConnect: Socket @" << sid << " got spurious wakeup in " << SockStatusStr(st)
                      << " TRY AGAIN");
        }
        // END of m_GroupLock CS - you can safely use API functions now.
    }
    // Finished, delete epoll.
    if (eid != -1)
    {
        HLOGC(aclog.Debug, log << "connect FIRST IN THE GROUP finished, removing E" << eid);
        srt_epoll_release(eid);
    }

    for (vector<SRTSOCKET>::iterator b = broken.begin(); b != broken.end(); ++b)
    {
        CUDTSocket* s = locateSocket(*b, ERH_RETURN);
        if (!s)
            continue;

        // This will also automatically remove it from the group and all eids
        close(s);
    }

    // There's no possibility to report a problem on every connection
    // separately in case when every single connection has failed. What
    // is more interesting, it's only a matter of luck that all connections
    // fail at exactly the same time. OTOH if all are to fail, this
    // function will still be polling sockets to determine the last man
    // standing. Each one could, however, break by a different reason,
    // for example, one by timeout, another by wrong passphrase. Check
    // the `errorcode` field to determine the reaon for particular link.
    if (retval == -1)
        throw CUDTException(MJ_CONNECTION, MN_CONNLOST, 0);

    return retval;
}
#endif

int srt::CUDTUnited::connectIn(CUDTSocket* s, const sockaddr_any& target_addr, int32_t forced_isn)
{
    ScopedLock cg(s->m_ControlLock);
    // a socket can "connect" only if it is in the following states:
    // - OPENED: assume the socket binding parameters are configured
    // - INIT: configure binding parameters here
    // - any other (meaning, already connected): report error

    if (s->m_Status == SRTS_INIT)
    {
        if (s->core().m_config.bRendezvous)
            throw CUDTException(MJ_NOTSUP, MN_ISRENDUNBOUND, 0);

        // If bind() was done first on this socket, then the
        // socket will not perform this step. This actually does the
        // same thing as bind() does, just with empty address so that
        // the binding parameters are autoselected.

        s->core().open();
        sockaddr_any autoselect_sa(target_addr.family());
        // This will create such a sockaddr_any that
        // will return true from empty().
        updateMux(s, autoselect_sa); // <<---- updateMux
        // -> C(Snd|Rcv)Queue::init
        // -> pthread_create(...C(Snd|Rcv)Queue::worker...)
        s->m_Status = SRTS_OPENED;
    }
    else
    {
        if (s->m_Status != SRTS_OPENED)
            throw CUDTException(MJ_NOTSUP, MN_ISCONNECTED, 0);

        // status = SRTS_OPENED, so family should be known already.
        if (target_addr.family() != s->m_SelfAddr.family())
        {
            LOGP(cnlog.Error, "srt_connect: socket is bound to a different family than target address");
            throw CUDTException(MJ_NOTSUP, MN_INVAL, 0);
        }
    }

    // connect_complete() may be called before connect() returns.
    // So we need to update the status before connect() is called,
    // otherwise the status may be overwritten with wrong value
    // (CONNECTED vs. CONNECTING).
    s->m_Status = SRTS_CONNECTING;

    /*
     * In blocking mode, connect can block for up to 30 seconds for
     * rendez-vous mode. Holding the s->m_ControlLock prevent close
     * from cancelling the connect
     */
    try
    {
        // record peer address
        s->m_PeerAddr = target_addr;
        s->core().startConnect(target_addr, forced_isn);
    }
    catch (const CUDTException&) // Interceptor, just to change the state.
    {
        s->m_Status = SRTS_OPENED;
        throw;
    }

    return 0;
}

int srt::CUDTUnited::close(const SRTSOCKET u)
{
#if ENABLE_BONDING
    if (u & SRTGROUP_MASK)
    {
        GroupKeeper k(*this, u, ERH_THROW);
        k.group->close();
        deleteGroup(k.group);
        return 0;
    }
#endif
    CUDTSocket* s = locateSocket(u);
    if (!s)
        throw CUDTException(MJ_NOTSUP, MN_SIDINVAL, 0);

    return close(s);
}

#if ENABLE_BONDING
void srt::CUDTUnited::deleteGroup(CUDTGroup* g)
{
    using srt_logging::gmlog;

    srt::sync::ScopedLock cg(m_GlobControlLock);
    return deleteGroup_LOCKED(g);
}

// [[using locked(m_GlobControlLock)]]
void srt::CUDTUnited::deleteGroup_LOCKED(CUDTGroup* g)
{
    SRT_ASSERT(g->groupEmpty());

    // After that the group is no longer findable by GroupKeeper
    m_Groups.erase(g->m_GroupID);
    m_ClosedGroups[g->m_GroupID] = g;

    // Paranoid check: since the group is in m_ClosedGroups
    // it may potentially be deleted. Make sure no socket points
    // to it. Actually all sockets should have been already removed
    // from the group container, so if any does, it's invalid.
    for (sockets_t::iterator i = m_Sockets.begin(); i != m_Sockets.end(); ++i)
    {
        CUDTSocket* s = i->second;
        if (s->m_GroupOf == g)
        {
            HLOGC(smlog.Debug, log << "deleteGroup: IPE: existing @" << s->m_SocketID << " points to a dead group!");
            s->m_GroupOf         = NULL;
            s->m_GroupMemberData = NULL;
        }
    }

    // Just in case, do it in closed sockets, too, although this should be
    // always done before moving to it.
    for (sockets_t::iterator i = m_ClosedSockets.begin(); i != m_ClosedSockets.end(); ++i)
    {
        CUDTSocket* s = i->second;
        if (s->m_GroupOf == g)
        {
            HLOGC(smlog.Debug, log << "deleteGroup: IPE: closed @" << s->m_SocketID << " points to a dead group!");
            s->m_GroupOf         = NULL;
            s->m_GroupMemberData = NULL;
        }
    }
}
#endif

int srt::CUDTUnited::close(CUDTSocket* s)
{
    HLOGC(smlog.Debug, log << s->core().CONID() << "CLOSE. Acquiring control lock");
    ScopedLock socket_cg(s->m_ControlLock);
    HLOGC(smlog.Debug, log << s->core().CONID() << "CLOSING (removing from listening, closing CUDT)");

    const bool synch_close_snd = s->core().m_config.bSynSending;

    SRTSOCKET u = s->m_SocketID;

    if (s->m_Status == SRTS_LISTENING)
    {
        if (s->core().m_bBroken)
            return 0;

        s->m_tsClosureTimeStamp = steady_clock::now();
        s->core().m_bBroken     = true;

        // Change towards original UDT:
        // Leave all the closing activities for garbageCollect to happen,
        // however remove the listener from the RcvQueue IMMEDIATELY.
        // Even though garbageCollect would eventually remove the listener
        // as well, there would be some time interval between now and the
        // moment when it's done, and during this time the application will
        // be unable to bind to this port that the about-to-delete listener
        // is currently occupying (due to blocked slot in the RcvQueue).

        HLOGC(smlog.Debug, log << s->core().CONID() << "CLOSING (removing listener immediately)");
        s->core().notListening();
        s->m_Status = SRTS_CLOSING;

        // broadcast all "accept" waiting
        CSync::lock_notify_all(s->m_AcceptCond, s->m_AcceptLock);
    }
    else
    {
        s->m_Status = SRTS_CLOSING;
        // Note: this call may be done on a socket that hasn't finished
        // sending all packets scheduled for sending, which means, this call
        // may block INDEFINITELY. As long as it's acceptable to block the
        // call to srt_close(), and all functions in all threads where this
        // very socket is used, this shall not block the central database.
        s->core().closeInternal();

        // synchronize with garbage collection.
        HLOGC(smlog.Debug,
              log << "@" << u << "U::close done. GLOBAL CLOSE: " << s->core().CONID()
                  << "Acquiring GLOBAL control lock");
        ScopedLock manager_cg(m_GlobControlLock);
        // since "s" is located before m_GlobControlLock, locate it again in case
        // it became invalid
        // XXX This is very weird; if we state that the CUDTSocket object
        // could not be deleted between locks, then definitely it couldn't
        // also change the pointer value. There's no other reason for getting
        // this iterator but to obtain the 's' pointer, which is impossible to
        // be different than previous 's' (m_Sockets is a map that stores pointers
        // transparently). This iterator isn't even later used to delete the socket
        // from the container, though it would be more efficient.
        // FURTHER RESEARCH REQUIRED.
        sockets_t::iterator i = m_Sockets.find(u);
        if ((i == m_Sockets.end()) || (i->second->m_Status == SRTS_CLOSED))
        {
            HLOGC(smlog.Debug, log << "@" << u << "U::close: NOT AN ACTIVE SOCKET, returning.");
            return 0;
        }
        s = i->second;
        s->setClosed();

#if ENABLE_BONDING
        if (s->m_GroupOf)
        {
            HLOGC(smlog.Debug,
                  log << "@" << s->m_SocketID << " IS MEMBER OF $" << s->m_GroupOf->id() << " - REMOVING FROM GROUP");
            s->removeFromGroup(true);
        }
#endif

        m_Sockets.erase(s->m_SocketID);
        m_ClosedSockets[s->m_SocketID] = s;
        HLOGC(smlog.Debug, log << "@" << u << "U::close: Socket MOVED TO CLOSED for collecting later.");

        CGlobEvent::triggerEvent();
    }

    HLOGC(smlog.Debug, log << "@" << u << ": GLOBAL: CLOSING DONE");

    // Check if the ID is still in closed sockets before you access it
    // (the last triggerEvent could have deleted it).
    if (synch_close_snd)
    {
#if SRT_ENABLE_CLOSE_SYNCH

        HLOGC(smlog.Debug, log << "@" << u << " GLOBAL CLOSING: sync-waiting for releasing sender resources...");
        for (;;)
        {
            CSndBuffer* sb = s->core().m_pSndBuffer;

            // Disconnected from buffer - nothing more to check.
            if (!sb)
            {
                HLOGC(smlog.Debug,
                      log << "@" << u << " GLOBAL CLOSING: sending buffer disconnected. Allowed to close.");
                break;
            }

            // Sender buffer empty
            if (sb->getCurrBufSize() == 0)
            {
                HLOGC(smlog.Debug, log << "@" << u << " GLOBAL CLOSING: sending buffer depleted. Allowed to close.");
                break;
            }

            // Ok, now you are keeping GC thread hands off the internal data.
            // You can check then if it has already deleted the socket or not.
            // The socket is either in m_ClosedSockets or is already gone.

            // Done the other way, but still done. You can stop waiting.
            bool isgone = false;
            {
                ScopedLock manager_cg(m_GlobControlLock);
                isgone = m_ClosedSockets.count(u) == 0;
            }
            if (!isgone)
            {
                isgone = !s->core().m_bOpened;
            }
            if (isgone)
            {
                HLOGC(smlog.Debug,
                      log << "@" << u << " GLOBAL CLOSING: ... gone in the meantime, whatever. Exiting close().");
                break;
            }

            HLOGC(smlog.Debug, log << "@" << u << " GLOBAL CLOSING: ... still waiting for any update.");
            // How to handle a possible error here?
            CGlobEvent::waitForEvent();

            // Continue waiting in case when an event happened or 1s waiting time passed for checkpoint.
        }
#endif
    }

    /*
       This code is PUT ASIDE for now.
       Most likely this will be never required.
       It had to hold the closing activity until the time when the receiver buffer is depleted.
       However the closing of the socket should only happen when the receiver has received
       an information about that the reading is no longer possible (error report from recv/recvfile).
       When this happens, the receiver buffer is definitely depleted already and there's no need to check
       anything.

       Should there appear any other conditions in future under which the closing process should be
       delayed until the receiver buffer is empty, this code can be filled here.

    if ( synch_close_rcv )
    {
    ...
    }
    */
    CSync::notify_one_relaxed(m_GCStopCond);

    return 0;
}

void srt::CUDTUnited::getpeername(const SRTSOCKET u, sockaddr* pw_name, int* pw_namelen)
{
    if (!pw_name || !pw_namelen)
        throw CUDTException(MJ_NOTSUP, MN_INVAL, 0);

    if (getStatus(u) != SRTS_CONNECTED)
        throw CUDTException(MJ_CONNECTION, MN_NOCONN, 0);

    CUDTSocket* s = locateSocket(u);

    if (!s)
        throw CUDTException(MJ_NOTSUP, MN_SIDINVAL, 0);

    if (!s->core().m_bConnected || s->core().m_bBroken)
        throw CUDTException(MJ_CONNECTION, MN_NOCONN, 0);

    const int len = s->m_PeerAddr.size();
    if (*pw_namelen < len)
        throw CUDTException(MJ_NOTSUP, MN_INVAL, 0);

    memcpy((pw_name), &s->m_PeerAddr.sa, len);
    *pw_namelen = len;
}

void srt::CUDTUnited::getsockname(const SRTSOCKET u, sockaddr* pw_name, int* pw_namelen)
{
    if (!pw_name || !pw_namelen)
        throw CUDTException(MJ_NOTSUP, MN_INVAL, 0);

    CUDTSocket* s = locateSocket(u);

    if (!s)
        throw CUDTException(MJ_NOTSUP, MN_SIDINVAL, 0);

    if (s->core().m_bBroken)
        throw CUDTException(MJ_NOTSUP, MN_SIDINVAL, 0);

    if (s->m_Status == SRTS_INIT)
        throw CUDTException(MJ_CONNECTION, MN_NOCONN, 0);

    const int len = s->m_SelfAddr.size();
    if (*pw_namelen < len)
        throw CUDTException(MJ_NOTSUP, MN_INVAL, 0);

    memcpy((pw_name), &s->m_SelfAddr.sa, len);
    *pw_namelen = len;
}

int srt::CUDTUnited::select(UDT::UDSET* readfds, UDT::UDSET* writefds, UDT::UDSET* exceptfds, const timeval* timeout)
{
    const steady_clock::time_point entertime = steady_clock::now();

    const int64_t timeo_us = timeout ? static_cast<int64_t>(timeout->tv_sec) * 1000000 + timeout->tv_usec : -1;
    const steady_clock::duration timeo(microseconds_from(timeo_us));

    // initialize results
    int            count = 0;
    set<SRTSOCKET> rs, ws, es;

    // retrieve related UDT sockets
    vector<CUDTSocket*> ru, wu, eu;
    CUDTSocket*         s;
    if (readfds)
        for (set<SRTSOCKET>::iterator i1 = readfds->begin(); i1 != readfds->end(); ++i1)
        {
            if (getStatus(*i1) == SRTS_BROKEN)
            {
                rs.insert(*i1);
                ++count;
            }
            else if (!(s = locateSocket(*i1)))
                throw CUDTException(MJ_NOTSUP, MN_SIDINVAL, 0);
            else
                ru.push_back(s);
        }
    if (writefds)
        for (set<SRTSOCKET>::iterator i2 = writefds->begin(); i2 != writefds->end(); ++i2)
        {
            if (getStatus(*i2) == SRTS_BROKEN)
            {
                ws.insert(*i2);
                ++count;
            }
            else if (!(s = locateSocket(*i2)))
                throw CUDTException(MJ_NOTSUP, MN_SIDINVAL, 0);
            else
                wu.push_back(s);
        }
    if (exceptfds)
        for (set<SRTSOCKET>::iterator i3 = exceptfds->begin(); i3 != exceptfds->end(); ++i3)
        {
            if (getStatus(*i3) == SRTS_BROKEN)
            {
                es.insert(*i3);
                ++count;
            }
            else if (!(s = locateSocket(*i3)))
                throw CUDTException(MJ_NOTSUP, MN_SIDINVAL, 0);
            else
                eu.push_back(s);
        }

    do
    {
        // query read sockets
        for (vector<CUDTSocket*>::iterator j1 = ru.begin(); j1 != ru.end(); ++j1)
        {
            s = *j1;

            if (s->readReady() || s->m_Status == SRTS_CLOSED)
            {
                rs.insert(s->m_SocketID);
                ++count;
            }
        }

        // query write sockets
        for (vector<CUDTSocket*>::iterator j2 = wu.begin(); j2 != wu.end(); ++j2)
        {
            s = *j2;

            if (s->writeReady() || s->m_Status == SRTS_CLOSED)
            {
                ws.insert(s->m_SocketID);
                ++count;
            }
        }

        // query exceptions on sockets
        for (vector<CUDTSocket*>::iterator j3 = eu.begin(); j3 != eu.end(); ++j3)
        {
            // check connection request status, not supported now
        }

        if (0 < count)
            break;

        CGlobEvent::waitForEvent();
    } while (timeo > steady_clock::now() - entertime);

    if (readfds)
        *readfds = rs;

    if (writefds)
        *writefds = ws;

    if (exceptfds)
        *exceptfds = es;

    return count;
}

// XXX This may crash when a member socket is added to selectEx.
// Consider revising to prevent a member socket from being used.
int srt::CUDTUnited::selectEx(const vector<SRTSOCKET>& fds,
                              vector<SRTSOCKET>*       readfds,
                              vector<SRTSOCKET>*       writefds,
                              vector<SRTSOCKET>*       exceptfds,
                              int64_t                  msTimeOut)
{
    const steady_clock::time_point entertime = steady_clock::now();

    const int64_t                timeo_us = msTimeOut >= 0 ? msTimeOut * 1000 : -1;
    const steady_clock::duration timeo(microseconds_from(timeo_us));

    // initialize results
    int count = 0;
    if (readfds)
        readfds->clear();
    if (writefds)
        writefds->clear();
    if (exceptfds)
        exceptfds->clear();

    do
    {
        for (vector<SRTSOCKET>::const_iterator i = fds.begin(); i != fds.end(); ++i)
        {
            CUDTSocket* s = locateSocket(*i);

            if ((!s) || s->core().m_bBroken || (s->m_Status == SRTS_CLOSED))
            {
                if (exceptfds)
                {
                    exceptfds->push_back(*i);
                    ++count;
                }
                continue;
            }

            if (readfds)
            {
                if ((s->core().m_bConnected && s->core().m_pRcvBuffer->isRcvDataReady()) ||
                    (s->core().m_bListening && (s->m_QueuedSockets.size() > 0)))
                {
                    readfds->push_back(s->m_SocketID);
                    ++count;
                }
            }

            if (writefds)
            {
                if (s->core().m_bConnected &&
                    (s->core().m_pSndBuffer->getCurrBufSize() < s->core().m_config.iSndBufSize))
                {
                    writefds->push_back(s->m_SocketID);
                    ++count;
                }
            }
        }

        if (count > 0)
            break;

        CGlobEvent::waitForEvent();
    } while (timeo > steady_clock::now() - entertime);

    return count;
}

int srt::CUDTUnited::epoll_create()
{
    return m_EPoll.create();
}

int srt::CUDTUnited::epoll_clear_usocks(int eid)
{
    return m_EPoll.clear_usocks(eid);
}

int srt::CUDTUnited::epoll_add_usock(const int eid, const SRTSOCKET u, const int* events)
{
    int ret = -1;
#if ENABLE_BONDING
    if (u & SRTGROUP_MASK)
    {
        GroupKeeper k(*this, u, ERH_THROW);
        ret = m_EPoll.update_usock(eid, u, events);
        k.group->addEPoll(eid);
        return 0;
    }
#endif

    CUDTSocket* s = locateSocket(u);
    if (s)
    {
        ret = epoll_add_usock_INTERNAL(eid, s, events);
    }
    else
    {
        throw CUDTException(MJ_NOTSUP, MN_SIDINVAL);
    }

    return ret;
}

// NOTE: WILL LOCK (serially):
// - CEPoll::m_EPollLock
// - CUDT::m_RecvLock
int srt::CUDTUnited::epoll_add_usock_INTERNAL(const int eid, CUDTSocket* s, const int* events)
{
    int ret = m_EPoll.update_usock(eid, s->m_SocketID, events);
    s->core().addEPoll(eid);
    return ret;
}

int srt::CUDTUnited::epoll_add_ssock(const int eid, const SYSSOCKET s, const int* events)
{
    return m_EPoll.add_ssock(eid, s, events);
}

int srt::CUDTUnited::epoll_update_ssock(const int eid, const SYSSOCKET s, const int* events)
{
    return m_EPoll.update_ssock(eid, s, events);
}

template <class EntityType>
int srt::CUDTUnited::epoll_remove_entity(const int eid, EntityType* ent)
{
    // XXX Not sure if this is anyhow necessary because setting readiness
    // to false doesn't actually trigger any action. Further research needed.
    HLOGC(ealog.Debug, log << "epoll_remove_usock: CLEARING readiness on E" << eid << " of @" << ent->id());
    ent->removeEPollEvents(eid);

    // First remove the EID from the subscribed in the socket so that
    // a possible call to update_events:
    // - if happens before this call, can find the epoll bit update possible
    // - if happens after this call, will not strike this EID
    HLOGC(ealog.Debug, log << "epoll_remove_usock: REMOVING E" << eid << " from back-subscirbers in @" << ent->id());
    ent->removeEPollID(eid);

    HLOGC(ealog.Debug, log << "epoll_remove_usock: CLEARING subscription on E" << eid << " of @" << ent->id());
    int no_events = 0;
    int ret       = m_EPoll.update_usock(eid, ent->id(), &no_events);

    return ret;
}

// Needed internal access!
int srt::CUDTUnited::epoll_remove_socket_INTERNAL(const int eid, CUDTSocket* s)
{
    return epoll_remove_entity(eid, &s->core());
}

#if ENABLE_BONDING
int srt::CUDTUnited::epoll_remove_group_INTERNAL(const int eid, CUDTGroup* g)
{
    return epoll_remove_entity(eid, g);
}
#endif

int srt::CUDTUnited::epoll_remove_usock(const int eid, const SRTSOCKET u)
{
    CUDTSocket* s = 0;

#if ENABLE_BONDING
    CUDTGroup* g = 0;
    if (u & SRTGROUP_MASK)
    {
        GroupKeeper k(*this, u, ERH_THROW);
        g = k.group;
        return epoll_remove_entity(eid, g);
    }
    else
#endif
    {
        s = locateSocket(u);
        if (s)
            return epoll_remove_entity(eid, &s->core());
    }

    LOGC(ealog.Error,
         log << "remove_usock: @" << u << " not found as either socket or group. Removing only from epoll system.");
    int no_events = 0;
    return m_EPoll.update_usock(eid, u, &no_events);
}

int srt::CUDTUnited::epoll_remove_ssock(const int eid, const SYSSOCKET s)
{
    return m_EPoll.remove_ssock(eid, s);
}

int srt::CUDTUnited::epoll_uwait(const int eid, SRT_EPOLL_EVENT* fdsSet, int fdsSize, int64_t msTimeOut)
{
    return m_EPoll.uwait(eid, fdsSet, fdsSize, msTimeOut);
}

int32_t srt::CUDTUnited::epoll_set(int eid, int32_t flags)
{
    return m_EPoll.setflags(eid, flags);
}

int srt::CUDTUnited::epoll_release(const int eid)
{
    return m_EPoll.release(eid);
}

srt::CUDTSocket* srt::CUDTUnited::locateSocket(const SRTSOCKET u, ErrorHandling erh)
{
    ScopedLock  cg(m_GlobControlLock);
    CUDTSocket* s = locateSocket_LOCKED(u);
    if (!s)
    {
        if (erh == ERH_RETURN)
            return NULL;
        throw CUDTException(MJ_NOTSUP, MN_SIDINVAL, 0);
    }

    return s;
}

// [[using locked(m_GlobControlLock)]];
srt::CUDTSocket* srt::CUDTUnited::locateSocket_LOCKED(SRTSOCKET u)
{
    sockets_t::iterator i = m_Sockets.find(u);

    if ((i == m_Sockets.end()) || (i->second->m_Status == SRTS_CLOSED))
    {
        return NULL;
    }

    return i->second;
}

#if ENABLE_BONDING
srt::CUDTGroup* srt::CUDTUnited::locateAcquireGroup(SRTSOCKET u, ErrorHandling erh)
{
    ScopedLock cg(m_GlobControlLock);

    const groups_t::iterator i = m_Groups.find(u);
    if (i == m_Groups.end())
    {
        if (erh == ERH_THROW)
            throw CUDTException(MJ_NOTSUP, MN_SIDINVAL, 0);
        return NULL;
    }

    ScopedLock cgroup(*i->second->exp_groupLock());
    i->second->apiAcquire();
    return i->second;
}

srt::CUDTGroup* srt::CUDTUnited::acquireSocketsGroup(CUDTSocket* s)
{
    ScopedLock cg(m_GlobControlLock);
    CUDTGroup* g = s->m_GroupOf;
    if (!g)
        return NULL;

    // With m_GlobControlLock locked, we are sure the group
    // still exists, if it wasn't removed from this socket.
    g->apiAcquire();
    return g;
}
#endif

srt::CUDTSocket* srt::CUDTUnited::locatePeer(const sockaddr_any& peer, const SRTSOCKET id, int32_t isn)
{
    ScopedLock cg(m_GlobControlLock);

    map<int64_t, set<SRTSOCKET> >::iterator i = m_PeerRec.find(CUDTSocket::getPeerSpec(id, isn));
    if (i == m_PeerRec.end())
        return NULL;

    for (set<SRTSOCKET>::iterator j = i->second.begin(); j != i->second.end(); ++j)
    {
        sockets_t::iterator k = m_Sockets.find(*j);
        // this socket might have been closed and moved m_ClosedSockets
        if (k == m_Sockets.end())
            continue;

        if (k->second->m_PeerAddr == peer)
        {
            return k->second;
        }
    }

    return NULL;
}

void srt::CUDTUnited::checkBrokenSockets()
{
    ScopedLock cg(m_GlobControlLock);

#if ENABLE_BONDING
    vector<SRTSOCKET> delgids;

    for (groups_t::iterator i = m_ClosedGroups.begin(); i != m_ClosedGroups.end(); ++i)
    {
        // isStillBusy requires lock on the group, so only after an API
        // function that uses it returns, and so clears the busy flag,
        // a new API function won't be called anyway until it can acquire
        // GlobControlLock, and all functions that have already seen this
        // group as closing will not continue with the API and return.
        // If we caught some API function still using the closed group,
        // it's not going to wait, will be checked next time.
        if (i->second->isStillBusy())
            continue;

        delgids.push_back(i->first);
        delete i->second;
        i->second = NULL; // just for a case, avoid a dangling pointer
    }

    for (vector<SRTSOCKET>::iterator di = delgids.begin(); di != delgids.end(); ++di)
    {
        m_ClosedGroups.erase(*di);
    }
#endif

    // set of sockets To Be Closed and To Be Removed
    vector<SRTSOCKET> tbc;
    vector<SRTSOCKET> tbr;

    for (sockets_t::iterator i = m_Sockets.begin(); i != m_Sockets.end(); ++i)
    {
        CUDTSocket* s = i->second;
        if (!s->core().m_bBroken)
            continue;

        if (s->m_Status == SRTS_LISTENING)
        {
            const steady_clock::duration elapsed = steady_clock::now() - s->m_tsClosureTimeStamp;
            // A listening socket should wait an extra 3 seconds
            // in case a client is connecting.
            if (elapsed < milliseconds_from(CUDT::COMM_CLOSE_BROKEN_LISTENER_TIMEOUT_MS))
                continue;
        }
<<<<<<< HEAD
        else if ((s->core().m_pRcvBuffer != NULL)
        // FIXED: calling isRcvDataAvailable() just to get the information
        // whether there are any data waiting in the buffer,
        // NOT WHETHER THEY ARE ALSO READY TO PLAY at the time when
        // this function is called (isRcvDataReady also checks if the
        // available data is "ready to play").

        // Additional note on group receiver: with the new group
        // receiver m_pRcvBuffer in the socket core is NULL always,
        // but that's not a problem - you can close the member socket
        // safely without worrying about reading data because they are
        // in the group anyway.
                 && s->core().m_pRcvBuffer->hasAvailablePackets())
=======
        else
>>>>>>> 072a8c48
        {
            CUDT& u = s->core();

            enterCS(u.m_RcvBufferLock);
            bool has_avail_packets = u.m_pRcvBuffer && u.m_pRcvBuffer->hasAvailablePackets();
            leaveCS(u.m_RcvBufferLock);

            if (has_avail_packets)
            {
                const int bc = u.m_iBrokenCounter.load();
                if (bc > 0)
                {
                    // if there is still data in the receiver buffer, wait longer
                    s->core().m_iBrokenCounter.store(bc - 1);
                    continue;
                }
            }
        }

#if ENABLE_BONDING
        if (s->m_GroupOf)
        {
            HLOGC(smlog.Debug,
                 log << "@" << s->m_SocketID << " IS MEMBER OF $" << s->m_GroupOf->id() << " - REMOVING FROM GROUP");
            s->removeFromGroup(true);
        }
#endif

        HLOGC(smlog.Debug, log << "checkBrokenSockets: moving BROKEN socket to CLOSED: @" << i->first);

        // close broken connections and start removal timer
        s->setClosed();
        tbc.push_back(i->first);
        m_ClosedSockets[i->first] = s;

        // remove from listener's queue
        sockets_t::iterator ls = m_Sockets.find(s->m_ListenSocket);
        if (ls == m_Sockets.end())
        {
            ls = m_ClosedSockets.find(s->m_ListenSocket);
            if (ls == m_ClosedSockets.end())
                continue;
        }

        enterCS(ls->second->m_AcceptLock);
        ls->second->m_QueuedSockets.erase(s->m_SocketID);
        leaveCS(ls->second->m_AcceptLock);
    }

    for (sockets_t::iterator j = m_ClosedSockets.begin(); j != m_ClosedSockets.end(); ++j)
    {
        // HLOGC(smlog.Debug, log << "checking CLOSED socket: " << j->first);
        if (!is_zero(j->second->core().m_tsLingerExpiration))
        {
            // asynchronous close:
            if ((!j->second->core().m_pSndBuffer) || (0 == j->second->core().m_pSndBuffer->getCurrBufSize()) ||
                (j->second->core().m_tsLingerExpiration <= steady_clock::now()))
            {
                HLOGC(smlog.Debug, log << "checkBrokenSockets: marking CLOSED qualified @" << j->second->m_SocketID);
                j->second->core().m_tsLingerExpiration = steady_clock::time_point();
                j->second->core().m_bClosing           = true;
                j->second->m_tsClosureTimeStamp        = steady_clock::now();
            }
        }

        // timeout 1 second to destroy a socket AND it has been removed from
        // RcvUList
        const steady_clock::time_point now        = steady_clock::now();
        const steady_clock::duration   closed_ago = now - j->second->m_tsClosureTimeStamp;
        if (closed_ago > seconds_from(1))
        {
            CRNode* rnode = j->second->core().m_pRNode;
            if (!rnode || !rnode->m_bOnList)
            {
                HLOGC(smlog.Debug,
                      log << "checkBrokenSockets: @" << j->second->m_SocketID << " closed "
                          << FormatDuration(closed_ago) << " ago and removed from RcvQ - will remove");

                // HLOGC(smlog.Debug, log << "will unref socket: " << j->first);
                tbr.push_back(j->first);
            }
        }
    }

    // move closed sockets to the ClosedSockets structure
    for (vector<SRTSOCKET>::iterator k = tbc.begin(); k != tbc.end(); ++k)
        m_Sockets.erase(*k);

    // remove those timeout sockets
    for (vector<SRTSOCKET>::iterator l = tbr.begin(); l != tbr.end(); ++l)
        removeSocket(*l);

    HLOGC(smlog.Debug, log << "checkBrokenSockets: after removal: m_ClosedSockets.size()=" << m_ClosedSockets.size());
}

// [[using locked(m_GlobControlLock)]]
void srt::CUDTUnited::removeSocket(const SRTSOCKET u)
{
    sockets_t::iterator i = m_ClosedSockets.find(u);

    // invalid socket ID
    if (i == m_ClosedSockets.end())
        return;

    CUDTSocket* const s = i->second;

    // The socket may be in the trashcan now, but could
    // still be under processing in the sender/receiver worker
    // threads. If that's the case, SKIP IT THIS TIME. The
    // socket will be checked next time the GC rollover starts.
    CSNode* sn = s->core().m_pSNode;
    if (sn && sn->m_iHeapLoc != -1)
        return;

    CRNode* rn = s->core().m_pRNode;
    if (rn && rn->m_bOnList)
        return;

#if ENABLE_BONDING
    if (s->m_GroupOf)
    {
        HLOGC(smlog.Debug,
              log << "@" << s->m_SocketID << " IS MEMBER OF $" << s->m_GroupOf->id() << " - REMOVING FROM GROUP");
        s->removeFromGroup(true);
    }
#endif
    // decrease multiplexer reference count, and remove it if necessary
    const int mid = s->m_iMuxID;

    {
        ScopedLock cg(s->m_AcceptLock);

        // if it is a listener, close all un-accepted sockets in its queue
        // and remove them later
        for (set<SRTSOCKET>::iterator q = s->m_QueuedSockets.begin(); q != s->m_QueuedSockets.end(); ++q)
        {
            sockets_t::iterator si = m_Sockets.find(*q);
            if (si == m_Sockets.end())
            {
                // gone in the meantime
                LOGC(smlog.Error,
                     log << "removeSocket: IPE? socket @" << (*q) << " being queued for listener socket @"
                         << s->m_SocketID << " is GONE in the meantime ???");
                continue;
            }

            CUDTSocket* as = si->second;

            as->breakSocket_LOCKED();
            m_ClosedSockets[*q] = as;
            m_Sockets.erase(*q);
        }
    }

    // remove from peer rec
    map<int64_t, set<SRTSOCKET> >::iterator j = m_PeerRec.find(s->getPeerSpec());
    if (j != m_PeerRec.end())
    {
        j->second.erase(u);
        if (j->second.empty())
            m_PeerRec.erase(j);
    }

    /*
     * Socket may be deleted while still having ePoll events set that would
     * remains forever causing epoll_wait to unblock continuously for inexistent
     * sockets. Get rid of all events for this socket.
     */
    m_EPoll.update_events(u, s->core().m_sPollID, SRT_EPOLL_IN | SRT_EPOLL_OUT | SRT_EPOLL_ERR, false);

    // delete this one
    m_ClosedSockets.erase(i);

   // XXX This below section can unlock m_GlobControlLock
   // just for calling CUDT::closeInternal(), which is needed
   // to avoid locking m_ConnectionLock after m_GlobControlLock,
   // while m_ConnectionLock orders BEFORE m_GlobControlLock.
   // This should be perfectly safe thing to do after the socket
   // ID has been erased from m_ClosedSockets. No container access
   // is done in this case.
   //
   // Report: P04-1.28, P04-2.27, P04-2.50, P04-2.55

    HLOGC(smlog.Debug, log << "GC/removeSocket: closing associated UDT @" << u);
    leaveCS(m_GlobControlLock);
    s->core().closeInternal();
    enterCS(m_GlobControlLock);
    HLOGC(smlog.Debug, log << "GC/removeSocket: DELETING SOCKET @" << u);
    delete s;
    HLOGC(smlog.Debug, log << "GC/removeSocket: socket @" << u << " DELETED. Checking muxer.");

    if (mid == -1)
    {
        HLOGC(smlog.Debug, log << "GC/removeSocket: no muxer found, finishing.");
        return;
    }

    map<int, CMultiplexer>::iterator m;
    m = m_mMultiplexer.find(mid);
    if (m == m_mMultiplexer.end())
    {
        LOGC(smlog.Fatal, log << "IPE: For socket @" << u << " MUXER id=" << mid << " NOT FOUND!");
        return;
    }

    CMultiplexer& mx = m->second;

    mx.m_iRefCount--;
    HLOGC(smlog.Debug, log << "unrefing underlying muxer " << mid << " for @" << u << ", ref=" << mx.m_iRefCount);
    if (0 == mx.m_iRefCount)
    {
        HLOGC(smlog.Debug,
              log << "MUXER id=" << mid << " lost last socket @" << u << " - deleting muxer bound to port "
                  << mx.m_pChannel->bindAddressAny().hport());
        // The channel has no access to the queues and
        // it looks like the multiplexer is the master of all of them.
        // The queues must be silenced before closing the channel
        // because this will cause error to be returned in any operation
        // being currently done in the queues, if any.
        mx.m_pSndQueue->setClosing();
        mx.m_pRcvQueue->setClosing();
        mx.destroy();
        m_mMultiplexer.erase(m);
    }
}

void srt::CUDTUnited::configureMuxer(CMultiplexer& w_m, const CUDTSocket* s, int af)
{
    w_m.m_mcfg       = s->core().m_config;
    w_m.m_iIPversion = af;
    w_m.m_iRefCount  = 1;
    w_m.m_iID        = s->m_SocketID;
}

uint16_t srt::CUDTUnited::installMuxer(CUDTSocket* w_s, CMultiplexer& fw_sm)
{
    w_s->core().m_pSndQueue = fw_sm.m_pSndQueue;
    w_s->core().m_pRcvQueue = fw_sm.m_pRcvQueue;
    w_s->m_iMuxID           = fw_sm.m_iID;
    sockaddr_any sa;
    fw_sm.m_pChannel->getSockAddr((sa));
    w_s->m_SelfAddr = sa; // Will be also completed later, but here it's needed for later checks
    return sa.hport();
}

bool srt::CUDTUnited::inet6SettingsCompat(const sockaddr_any& muxaddr, const CSrtMuxerConfig& cfgMuxer,
        const sockaddr_any& reqaddr, const CSrtMuxerConfig& cfgSocket)
{
    if (muxaddr.family() != AF_INET6)
        return true; // Don't check - the family has been checked already

    if (reqaddr.isany())
    {
        if (cfgSocket.iIpV6Only == -1) // Treat as "adaptive"
            return true;

        // If set explicitly, then it must be equal to the one of found muxer.
        return cfgSocket.iIpV6Only == cfgMuxer.iIpV6Only;
    }

    // If binding to the certain IPv6 address, then this setting doesn't matter.
    return true;
}

bool srt::CUDTUnited::channelSettingsMatch(const CSrtMuxerConfig& cfgMuxer, const CSrtConfig& cfgSocket)
{
    if (!cfgMuxer.bReuseAddr)
    {
        HLOGP(smlog.Debug, "channelSettingsMatch: fail: the multiplexer is not reusable");
        return false;
    }

    if (cfgMuxer.isCompatWith(cfgSocket))
        return true;

    HLOGP(smlog.Debug, "channelSettingsMatch: fail: some options have different values");
    return false;
}

void srt::CUDTUnited::updateMux(CUDTSocket* s, const sockaddr_any& reqaddr, const UDPSOCKET* udpsock /*[[nullable]]*/)
{
    ScopedLock cg(m_GlobControlLock);

    // If udpsock is provided, then this socket will be simply
    // taken for binding as a good deal. It would be nice to make
    // a sanity check to see if this UDP socket isn't already installed
    // in some multiplexer, but we state this UDP socket isn't accessible
    // anyway so this wouldn't be possible.
    if (!udpsock)
    {
        // If not, we need to see if there exist already a multiplexer bound
        // to the same endpoint.
        const int         port      = reqaddr.hport();
        const CSrtConfig& cfgSocket = s->core().m_config;

        // This loop is going to check the attempted binding of
        // address:port and socket settings against every existing
        // multiplexer. Possible results of the check are:

        // 1. MATCH: identical address - reuse it and quit.
        // 2. CONFLICT: report error: the binding partially overlaps
        //    so it neither can be reused nor is free to bind.
        // 3. PASS: different and not overlapping - continue searching.

        // In this function the convention is:
        // MATCH: do nothing and proceed with binding reusage, THEN break.
        // CONFLICT: throw an exception.
        // PASS: use 'continue' to pass to the next element.

        bool reuse_attempt = false;
        for (map<int, CMultiplexer>::iterator i = m_mMultiplexer.begin(); i != m_mMultiplexer.end(); ++i)
        {
            CMultiplexer& m = i->second;

            // First, we need to find a multiplexer with the same port.
            if (m.m_iPort != port)
            {
                HLOGC(smlog.Debug,
                      log << "bind: muxer @" << m.m_iID << " found, but for port " << m.m_iPort
                          << " (requested port: " << port << ")");
                continue;
            }

            // If this is bound to the wildcard address, it can be reused if:
            // - reqaddr is also a wildcard
            // - channel settings match
            // Otherwise it's a conflict.
            sockaddr_any mux_addr;
            m.m_pChannel->getSockAddr((mux_addr));

            HLOGC(smlog.Debug,
                  log << "bind: Found existing muxer @" << m.m_iID << " : " << mux_addr.str() << " - check against "
                      << reqaddr.str());

            if (mux_addr.isany())
            {
                if (mux_addr.family() == AF_INET6)
                {
                    // With IPv6 we need to research two possibilities:
                    // iIpV6Only == 1 -> This means that it binds only :: wildcard, but not 0.0.0.0
                    // iIpV6Only == 0 -> This means that it binds both :: and 0.0.0.0.
                    // iIpV6Only == -1 -> Hard to say what to do, but treat it as a potential conflict in any doubtful case.

                    if (m.m_mcfg.iIpV6Only == 1)
                    {
                        // PASS IF: candidate is IPv4, no matter the address
                        // MATCH IF: candidate is IPv6 with only=1
                        // CONFLICT IF: candidate is IPv6 with only != 1 or IPv6 non-wildcard.

                        if (reqaddr.family() == AF_INET)
                        {
                            HLOGC(smlog.Debug, log << "bind: muxer @" << m.m_iID
                                    << " is :: v6only - requested IPv4 ANY is NOT IN THE WAY. Searching on.");
                            continue;
                        }

                        // Candidate is AF_INET6

                        if (cfgSocket.iIpV6Only != 1 || !reqaddr.isany())
                        {
                            // CONFLICT:
                            // 1. attempting to make a wildcard IPv4 + IPv6
                            // while the multiplexer for wildcard IPv6 exists.
                            // 2. If binding to a given address, it conflicts with the wildcard
                            LOGC(smlog.Error,
                                    log << "bind: Address: " << reqaddr.str()
                                    << " conflicts with existing IPv6 wildcard binding: " << mux_addr.str());
                            throw CUDTException(MJ_NOTSUP, MN_BUSYPORT, 0);
                        }

                        // Otherwise, MATCH.
                    }
                    else if (m.m_mcfg.iIpV6Only == 0)
                    {
                        // Muxer's address is a wildcard for :: and 0.0.0.0 at once.
                        // This way only IPv6 wildcard with v6only=0 is a perfect match and everything
                        // else is a conflict.

                        if (reqaddr.family() == AF_INET6 && reqaddr.isany() && cfgSocket.iIpV6Only == 0)
                        {
                            // MATCH
                        }
                        else
                        {
                            // CONFLICT: attempting to make a wildcard IPv4 + IPv6 while
                            // the multiplexer for wildcard IPv6 exists.
                            LOGC(smlog.Error,
                                    log << "bind: Address: " << reqaddr.str() << " v6only=" << cfgSocket.iIpV6Only
                                    << " conflicts with existing IPv6 + IPv4 wildcard binding: " << mux_addr.str());
                            throw CUDTException(MJ_NOTSUP, MN_BUSYPORT, 0);
                        }
                    }
                    else // Case -1, by unknown reason. Accept only with -1 setting, others are conflict.
                    {
                        if (reqaddr.family() == AF_INET6 && reqaddr.isany() && cfgSocket.iIpV6Only == -1)
                        {
                            // MATCH
                        }
                        else
                        {
                            LOGC(smlog.Error,
                                    log << "bind: Address: " << reqaddr.str() << " v6only=" << cfgSocket.iIpV6Only
                                    << " conflicts with existing IPv6 v6only=unknown wildcard binding: " << mux_addr.str());
                            throw CUDTException(MJ_NOTSUP, MN_BUSYPORT, 0);
                        }
                    }
                }
                else // muxer is IPv4 wildcard
                {
                    // Then only IPv4 wildcard is a match and:
                    // - IPv6 with only=true is PASS (not a conflict)
                    // - IPv6 with only=false is CONFLICT
                    // - IPv6 with only=undefined is CONFLICT
                    // REASON: we need to make a potential conflict a conflict as there will be
                    // no bind() call to check if this wouldn't be a conflict in result. If you want
                    // to have a binding to IPv6 that should avoid conflict with IPv4 wildcard binding,
                    // then SRTO_IPV6ONLY option must be explicitly set before binding.
                    // Also:
                    if (reqaddr.family() == AF_INET)
                    {
                        if (reqaddr.isany())
                        {
                            // MATCH
                        }
                        else
                        {
                            LOGC(smlog.Error,
                                    log << "bind: Address: " << reqaddr.str()
                                    << " conflicts with existing IPv4 wildcard binding: " << mux_addr.str());
                            throw CUDTException(MJ_NOTSUP, MN_BUSYPORT, 0);
                        }
                    }
                    else // AF_INET6
                    {
                        if (cfgSocket.iIpV6Only == 1 || !reqaddr.isany())
                        {
                            // PASS
                            HLOGC(smlog.Debug, log << "bind: muxer @" << m.m_iID
                                    << " is IPv4 wildcard - requested " << reqaddr.str() << " v6only=" << cfgSocket.iIpV6Only
                                    << " is NOT IN THE WAY. Searching on.");
                            continue;
                        }
                        else
                        {
                            LOGC(smlog.Error,
                                    log << "bind: Address: " << reqaddr.str() << " v6only=" << cfgSocket.iIpV6Only
                                    << " conflicts with existing IPv4 wildcard binding: " << mux_addr.str());
                            throw CUDTException(MJ_NOTSUP, MN_BUSYPORT, 0);
                        }
                    }
                }

                reuse_attempt = true;
                HLOGC(smlog.Debug, log << "bind: wildcard address - multiplexer reusable");
            }
            // Muxer address is NOT a wildcard, so conflicts only with WILDCARD of the same type
            else if (reqaddr.isany() && reqaddr.family() == mux_addr.family())
            {
                LOGC(smlog.Error,
                     log << "bind: Wildcard address: " << reqaddr.str()
                         << " conflicts with existting IP binding: " << mux_addr.str());
                throw CUDTException(MJ_NOTSUP, MN_BUSYPORT, 0);
            }
            // If this is bound to a certain address, AND:
            else if (mux_addr.equal_address(reqaddr))
            {
                // - the address is the same as reqaddr
                reuse_attempt = true;
                HLOGC(smlog.Debug, log << "bind: same IP address - multiplexer reusable");
            }
            else
            {
                HLOGC(smlog.Debug, log << "bind: IP addresses differ - ALLOWED to create a new multiplexer");
                continue;
            }
            // Otherwise:
            // - the address is different than reqaddr
            //   - the address can't be reused, but this can go on with new one.

            // If this is a reusage attempt:
            if (reuse_attempt)
            {
                //   - if the channel settings match, it can be reused
                if (channelSettingsMatch(m.m_mcfg, cfgSocket) && inet6SettingsCompat(mux_addr, m.m_mcfg, reqaddr, cfgSocket))
                {
                    HLOGC(smlog.Debug, log << "bind: reusing multiplexer for port " << port);
                    // reuse the existing multiplexer
                    ++i->second.m_iRefCount;
                    installMuxer((s), (i->second));
                    return;
                }
                else
                {
                    //   - if not, it's a conflict
                    LOGC(smlog.Error,
                         log << "bind: Address: " << reqaddr.str() << " conflicts with binding: " << mux_addr.str()
                             << " due to channel settings");
                    throw CUDTException(MJ_NOTSUP, MN_BUSYPORT, 0);
                }
            }
            // If not, proceed to the next one, and when there are no reusage
            // candidates, proceed with creating a new multiplexer.

            // Note that a binding to a different IP address is not treated
            // as a candidate for either reusage or conflict.
            LOGC(smlog.Fatal, log << "SHOULD NOT GET HERE!!!");
            SRT_ASSERT(false);
        }
    }

    // a new multiplexer is needed
    CMultiplexer m;
    configureMuxer((m), s, reqaddr.family());

    try
    {
        m.m_pChannel = new CChannel();
        m.m_pChannel->setConfig(m.m_mcfg);

        if (udpsock)
        {
            // In this case, reqaddr contains the address
            // that has been extracted already from the
            // given socket
            m.m_pChannel->attach(*udpsock, reqaddr);
        }
        else if (reqaddr.empty())
        {
            // The case of previously used case of a NULL address.
            // This here is used to pass family only, in this case
            // just automatically bind to the "0" address to autoselect
            // everything.
            m.m_pChannel->open(reqaddr.family());
        }
        else
        {
            // If at least the IP address is specified, then bind to that
            // address, but still possibly autoselect the outgoing port, if the
            // port was specified as 0.
            m.m_pChannel->open(reqaddr);
        }

        // AFTER OPENING, check the matter of IPV6_V6ONLY option,
        // as it decides about the fact that the occupied binding address
        // in case of wildcard is both :: and 0.0.0.0, or only ::.
        if (reqaddr.family() == AF_INET6 && m.m_mcfg.iIpV6Only == -1)
        {
            // XXX We don't know how probable it is to get the error here
            // and resulting -1 value. As a fallback for that case, the value -1
            // is honored here, just all side-bindings for other sockes will be
            // rejected as a potential conflict, even if binding would be accepted
            // in these circumstances. Only a perfect match in case of potential
            // overlapping will be accepted on the same port.
            m.m_mcfg.iIpV6Only = m.m_pChannel->sockopt(IPPROTO_IPV6, IPV6_V6ONLY, -1);
        }

        m.m_pTimer    = new CTimer;
        m.m_pSndQueue = new CSndQueue;
        m.m_pSndQueue->init(m.m_pChannel, m.m_pTimer);
        m.m_pRcvQueue = new CRcvQueue;
        m.m_pRcvQueue->init(128, s->core().maxPayloadSize(), m.m_iIPversion, 1024, m.m_pChannel, m.m_pTimer, s->m_SocketID);

        // Rewrite the port here, as it might be only known upon return
        // from CChannel::open.
        m.m_iPort               = installMuxer((s), m);
        m_mMultiplexer[m.m_iID] = m;
    }
    catch (const CUDTException&)
    {
        m.destroy();
        throw;
    }
    catch (...)
    {
        m.destroy();
        throw CUDTException(MJ_SYSTEMRES, MN_MEMORY, 0);
    }

    HLOGC(smlog.Debug, log << "bind: creating new multiplexer for port " << m.m_iPort);
}

// This function is going to find a multiplexer for the port contained
// in the 'ls' listening socket. The multiplexer must exist when the listener
// exists, otherwise the dispatching procedure wouldn't even call this
// function. By historical reasons there's also a fallback for a case when the
// multiplexer wasn't found by id, the search by port number continues.
bool srt::CUDTUnited::updateListenerMux(CUDTSocket* s, const CUDTSocket* ls)
{
    ScopedLock cg(m_GlobControlLock);
    const int  port = ls->m_SelfAddr.hport();

    HLOGC(smlog.Debug,
          log << "updateListenerMux: finding muxer of listener socket @" << ls->m_SocketID << " muxid=" << ls->m_iMuxID
              << " bound=" << ls->m_SelfAddr.str() << " FOR @" << s->m_SocketID << " addr=" << s->m_SelfAddr.str()
              << "_->_" << s->m_PeerAddr.str());

    // First thing that should be certain here is that there should exist
    // a muxer with the ID written in the listener socket's mux ID.

    CMultiplexer* mux = map_getp(m_mMultiplexer, ls->m_iMuxID);

    // NOTE:
    // THIS BELOW CODE is only for a highly unlikely situation when the listener
    // socket has been closed in the meantime when the accepted socket is being
    // processed. This procedure is different than updateMux because this time we
    // only want to have a multiplexer socket to be assigned to the accepted socket.
    // It is also unlikely that the listener socket is garbage-collected so fast, so
    // this procedure will most likely find the multiplexer of the zombie listener socket,
    // which no longer accepts new connections (the listener is withdrawn immediately from
    // the port) that wasn't yet completely deleted.
    CMultiplexer* fallback = NULL;
    if (!mux)
    {
        LOGC(smlog.Error, log << "updateListenerMux: IPE? listener muxer not found by ID, trying by port");

        // To be used as first found with different IP version

        // find the listener's address
        for (map<int, CMultiplexer>::iterator i = m_mMultiplexer.begin(); i != m_mMultiplexer.end(); ++i)
        {
            CMultiplexer& m = i->second;

#if ENABLE_HEAVY_LOGGING
            ostringstream that_muxer;
            that_muxer << "id=" << m.m_iID << " port=" << m.m_iPort
                       << " ip=" << (m.m_iIPversion == AF_INET ? "v4" : "v6");
#endif

            if (m.m_iPort == port)
            {
                HLOGC(smlog.Debug, log << "updateListenerMux: reusing muxer: " << that_muxer.str());
                if (m.m_iIPversion == s->m_PeerAddr.family())
                {
                    mux = &m; // best match
                    break;
                }
                else if (m.m_iIPversion == AF_INET6)
                {
                    // Allowed fallback case when we only need an accepted socket.
                    fallback = &m;
                }
            }
            else
            {
                HLOGC(smlog.Debug, log << "updateListenerMux: SKIPPING muxer: " << that_muxer.str());
            }
        }

        if (!mux && fallback)
        {
            // It is allowed to reuse this multiplexer, but the socket must allow both IPv4 and IPv6
            if (fallback->m_mcfg.iIpV6Only == 0)
            {
                HLOGC(smlog.Warn, log << "updateListenerMux: reusing multiplexer from different family");
                mux = fallback;
            }
        }
    }

    // Checking again because the above procedure could have set it
    if (mux)
    {
        // reuse the existing multiplexer
        ++mux->m_iRefCount;
        s->core().m_pSndQueue = mux->m_pSndQueue;
        s->core().m_pRcvQueue = mux->m_pRcvQueue;
        s->m_iMuxID           = mux->m_iID;
        return true;
    }

    return false;
}

void* srt::CUDTUnited::garbageCollect(void* p)
{
    CUDTUnited* self = (CUDTUnited*)p;

    THREAD_STATE_INIT("SRT:GC");

    UniqueLock gclock(self->m_GCStopLock);

    while (!self->m_bClosing)
    {
        INCREMENT_THREAD_ITERATIONS();
        self->checkBrokenSockets();

        HLOGC(inlog.Debug, log << "GC: sleep 1 s");
        self->m_GCStopCond.wait_for(gclock, seconds_from(1));
    }

    // remove all sockets and multiplexers
    HLOGC(inlog.Debug, log << "GC: GLOBAL EXIT - releasing all pending sockets. Acquring control lock...");

    {
        ScopedLock glock(self->m_GlobControlLock);

        for (sockets_t::iterator i = self->m_Sockets.begin(); i != self->m_Sockets.end(); ++i)
        {
            CUDTSocket* s = i->second;
            s->breakSocket_LOCKED();

#if ENABLE_BONDING
            if (s->m_GroupOf)
            {
                HLOGC(smlog.Debug,
                      log << "@" << s->m_SocketID << " IS MEMBER OF $" << s->m_GroupOf->id()
                          << " (IPE?) - REMOVING FROM GROUP");
                s->removeFromGroup(false);
            }
#endif
            self->m_ClosedSockets[i->first] = s;

            // remove from listener's queue
            sockets_t::iterator ls = self->m_Sockets.find(s->m_ListenSocket);
            if (ls == self->m_Sockets.end())
            {
                ls = self->m_ClosedSockets.find(s->m_ListenSocket);
                if (ls == self->m_ClosedSockets.end())
                    continue;
            }

            enterCS(ls->second->m_AcceptLock);
            ls->second->m_QueuedSockets.erase(s->m_SocketID);
            leaveCS(ls->second->m_AcceptLock);
        }
        self->m_Sockets.clear();

        for (sockets_t::iterator j = self->m_ClosedSockets.begin(); j != self->m_ClosedSockets.end(); ++j)
        {
            j->second->m_tsClosureTimeStamp = steady_clock::time_point();
        }
    }

    HLOGC(inlog.Debug, log << "GC: GLOBAL EXIT - releasing all CLOSED sockets.");
    while (true)
    {
        self->checkBrokenSockets();

        enterCS(self->m_GlobControlLock);
        bool empty = self->m_ClosedSockets.empty();
        leaveCS(self->m_GlobControlLock);

        if (empty)
            break;

        HLOGC(inlog.Debug, log << "GC: checkBrokenSockets didn't wipe all sockets, repeating after 1s sleep");
        srt::sync::this_thread::sleep_for(milliseconds_from(1));
    }

    THREAD_EXIT();
    return NULL;
}

////////////////////////////////////////////////////////////////////////////////

int srt::CUDT::startup()
{
    return uglobal().startup();
}

int srt::CUDT::cleanup()
{
    return uglobal().cleanup();
}

SRTSOCKET srt::CUDT::socket()
{
    if (!uglobal().m_bGCStatus)
        uglobal().startup();

    try
    {
        return uglobal().newSocket();
    }
    catch (const CUDTException& e)
    {
        SetThreadLocalError(e);
        return INVALID_SOCK;
    }
    catch (const bad_alloc&)
    {
        SetThreadLocalError(CUDTException(MJ_SYSTEMRES, MN_MEMORY, 0));
        return INVALID_SOCK;
    }
    catch (const std::exception& ee)
    {
        LOGC(aclog.Fatal, log << "socket: UNEXPECTED EXCEPTION: " << typeid(ee).name() << ": " << ee.what());
        SetThreadLocalError(CUDTException(MJ_UNKNOWN, MN_NONE, 0));
        return INVALID_SOCK;
    }
}

srt::CUDT::APIError::APIError(const CUDTException& e)
{
    SetThreadLocalError(e);
}

srt::CUDT::APIError::APIError(CodeMajor mj, CodeMinor mn, int syserr)
{
    SetThreadLocalError(CUDTException(mj, mn, syserr));
}

#if ENABLE_BONDING
// This is an internal function; 'type' should be pre-checked if it has a correct value.
// This doesn't have argument of GroupType due to header file conflicts.

// [[using locked(s_UDTUnited.m_GlobControlLock)]]
srt::CUDTGroup& srt::CUDT::newGroup(const int type)
{
    const SRTSOCKET id = uglobal().generateSocketID(true);

    // Now map the group
    return uglobal().addGroup(id, SRT_GROUP_TYPE(type)).set_id(id);
}

SRTSOCKET srt::CUDT::createGroup(SRT_GROUP_TYPE gt)
{
    // Doing the same lazy-startup as with srt_create_socket()
    if (!uglobal().m_bGCStatus)
        uglobal().startup();

    try
    {
        srt::sync::ScopedLock globlock(uglobal().m_GlobControlLock);
        return newGroup(gt).id();
        // Note: potentially, after this function exits, the group
        // could be deleted, immediately, from a separate thread (tho
        // unlikely because the other thread would need some handle to
        // keep it). But then, the first call to any API function would
        // return invalid ID error.
    }
    catch (const CUDTException& e)
    {
        return APIError(e);
    }
    catch (...)
    {
        return APIError(MJ_SYSTEMRES, MN_MEMORY, 0);
    }

    return SRT_INVALID_SOCK;
}

// [[using locked(m_ControlLock)]]
// [[using locked(CUDT::s_UDTUnited.m_GlobControlLock)]]
void srt::CUDTSocket::removeFromGroup(bool broken)
{
    CUDTGroup* g = m_GroupOf;
    if (g)
    {
        // Reset group-related fields immediately. They won't be accessed
        // in the below calls, while the iterator will be invalidated for
        // a short moment between removal from the group container and the end,
        // while the GroupLock would be already taken out. It is safer to reset
        // it to a NULL iterator before removal.
        m_GroupOf         = NULL;
        m_GroupMemberData = NULL;

        bool still_have = g->remove(m_SocketID);
        if (broken)
        {
            // Activate the SRT_EPOLL_UPDATE event on the group
            // if it was because of a socket that was earlier connected
            // and became broken. This is not to be sent in case when
            // it is a failure during connection, or the socket was
            // explicitly removed from the group.
            g->activateUpdateEvent(still_have);
        }

        HLOGC(smlog.Debug,
              log << "removeFromGroup: socket @" << m_SocketID << " NO LONGER A MEMBER of $" << g->id() << "; group is "
                  << (still_have ? "still ACTIVE" : "now EMPTY"));
    }
}

SRTSOCKET srt::CUDT::getGroupOfSocket(SRTSOCKET socket)
{
    // Lock this for the whole function as we need the group
    // to persist the call.
    ScopedLock  glock(uglobal().m_GlobControlLock);
    CUDTSocket* s = uglobal().locateSocket_LOCKED(socket);
    if (!s || !s->m_GroupOf)
        return APIError(MJ_NOTSUP, MN_INVAL, 0);

    return s->m_GroupOf->id();
}

int srt::CUDT::getGroupData(SRTSOCKET groupid, SRT_SOCKGROUPDATA* pdata, size_t* psize)
{
    if ((groupid & SRTGROUP_MASK) == 0 || !psize)
    {
        return APIError(MJ_NOTSUP, MN_INVAL, 0);
    }

    CUDTUnited::GroupKeeper k(uglobal(), groupid, CUDTUnited::ERH_RETURN);
    if (!k.group)
    {
        return APIError(MJ_NOTSUP, MN_INVAL, 0);
    }

    // To get only the size of the group pdata=NULL can be used
    return k.group->getGroupData(pdata, psize);
}
#endif

int srt::CUDT::bind(SRTSOCKET u, const sockaddr* name, int namelen)
{
    try
    {
        sockaddr_any sa(name, namelen);
        if (sa.len == 0)
        {
            // This happens if the namelen check proved it to be
            // too small for particular family, or that family is
            // not recognized (is none of AF_INET, AF_INET6).
            // This is a user error.
            return APIError(MJ_NOTSUP, MN_INVAL, 0);
        }
        CUDTSocket* s = uglobal().locateSocket(u);
        if (!s)
            return APIError(MJ_NOTSUP, MN_INVAL, 0);

        return uglobal().bind(s, sa);
    }
    catch (const CUDTException& e)
    {
        return APIError(e);
    }
    catch (bad_alloc&)
    {
        return APIError(MJ_SYSTEMRES, MN_MEMORY, 0);
    }
    catch (const std::exception& ee)
    {
        LOGC(aclog.Fatal, log << "bind: UNEXPECTED EXCEPTION: " << typeid(ee).name() << ": " << ee.what());
        return APIError(MJ_UNKNOWN, MN_NONE, 0);
    }
}

int srt::CUDT::bind(SRTSOCKET u, UDPSOCKET udpsock)
{
    try
    {
        CUDTSocket* s = uglobal().locateSocket(u);
        if (!s)
            return APIError(MJ_NOTSUP, MN_INVAL, 0);

        return uglobal().bind(s, udpsock);
    }
    catch (const CUDTException& e)
    {
        return APIError(e);
    }
    catch (bad_alloc&)
    {
        return APIError(MJ_SYSTEMRES, MN_MEMORY, 0);
    }
    catch (const std::exception& ee)
    {
        LOGC(aclog.Fatal, log << "bind/udp: UNEXPECTED EXCEPTION: " << typeid(ee).name() << ": " << ee.what());
        return APIError(MJ_UNKNOWN, MN_NONE, 0);
    }
}

int srt::CUDT::listen(SRTSOCKET u, int backlog)
{
    try
    {
        return uglobal().listen(u, backlog);
    }
    catch (const CUDTException& e)
    {
        return APIError(e);
    }
    catch (bad_alloc&)
    {
        return APIError(MJ_SYSTEMRES, MN_MEMORY, 0);
    }
    catch (const std::exception& ee)
    {
        LOGC(aclog.Fatal, log << "listen: UNEXPECTED EXCEPTION: " << typeid(ee).name() << ": " << ee.what());
        return APIError(MJ_UNKNOWN, MN_NONE, 0);
    }
}

SRTSOCKET srt::CUDT::accept_bond(const SRTSOCKET listeners[], int lsize, int64_t msTimeOut)
{
    try
    {
        return uglobal().accept_bond(listeners, lsize, msTimeOut);
    }
    catch (const CUDTException& e)
    {
        SetThreadLocalError(e);
        return INVALID_SOCK;
    }
    catch (bad_alloc&)
    {
        SetThreadLocalError(CUDTException(MJ_SYSTEMRES, MN_MEMORY, 0));
        return INVALID_SOCK;
    }
    catch (const std::exception& ee)
    {
        LOGC(aclog.Fatal, log << "accept_bond: UNEXPECTED EXCEPTION: " << typeid(ee).name() << ": " << ee.what());
        SetThreadLocalError(CUDTException(MJ_UNKNOWN, MN_NONE, 0));
        return INVALID_SOCK;
    }
}

SRTSOCKET srt::CUDT::accept(SRTSOCKET u, sockaddr* addr, int* addrlen)
{
    try
    {
        return uglobal().accept(u, addr, addrlen);
    }
    catch (const CUDTException& e)
    {
        SetThreadLocalError(e);
        return INVALID_SOCK;
    }
    catch (const bad_alloc&)
    {
        SetThreadLocalError(CUDTException(MJ_SYSTEMRES, MN_MEMORY, 0));
        return INVALID_SOCK;
    }
    catch (const std::exception& ee)
    {
        LOGC(aclog.Fatal, log << "accept: UNEXPECTED EXCEPTION: " << typeid(ee).name() << ": " << ee.what());
        SetThreadLocalError(CUDTException(MJ_UNKNOWN, MN_NONE, 0));
        return INVALID_SOCK;
    }
}

int srt::CUDT::connect(SRTSOCKET u, const sockaddr* name, const sockaddr* tname, int namelen)
{
    try
    {
        return uglobal().connect(u, name, tname, namelen);
    }
    catch (const CUDTException& e)
    {
        return APIError(e);
    }
    catch (bad_alloc&)
    {
        return APIError(MJ_SYSTEMRES, MN_MEMORY, 0);
    }
    catch (std::exception& ee)
    {
        LOGC(aclog.Fatal, log << "connect: UNEXPECTED EXCEPTION: " << typeid(ee).name() << ": " << ee.what());
        return APIError(MJ_UNKNOWN, MN_NONE, 0);
    }
}

#if ENABLE_BONDING
int srt::CUDT::connectLinks(SRTSOCKET grp, SRT_SOCKGROUPCONFIG targets[], int arraysize)
{
    if (arraysize <= 0)
        return APIError(MJ_NOTSUP, MN_INVAL, 0);

    if ((grp & SRTGROUP_MASK) == 0)
    {
        // connectLinks accepts only GROUP id, not socket id.
        return APIError(MJ_NOTSUP, MN_SIDINVAL, 0);
    }

    try
    {
        CUDTUnited::GroupKeeper k(uglobal(), grp, CUDTUnited::ERH_THROW);
        return uglobal().groupConnect(k.group, targets, arraysize);
    }
    catch (CUDTException& e)
    {
        return APIError(e);
    }
    catch (bad_alloc&)
    {
        return APIError(MJ_SYSTEMRES, MN_MEMORY, 0);
    }
    catch (std::exception& ee)
    {
        LOGC(aclog.Fatal, log << "connect: UNEXPECTED EXCEPTION: " << typeid(ee).name() << ": " << ee.what());
        return APIError(MJ_UNKNOWN, MN_NONE, 0);
    }
}
#endif

int srt::CUDT::connect(SRTSOCKET u, const sockaddr* name, int namelen, int32_t forced_isn)
{
    try
    {
        return uglobal().connect(u, name, namelen, forced_isn);
    }
    catch (const CUDTException& e)
    {
        return APIError(e);
    }
    catch (bad_alloc&)
    {
        return APIError(MJ_SYSTEMRES, MN_MEMORY, 0);
    }
    catch (const std::exception& ee)
    {
        LOGC(aclog.Fatal, log << "connect: UNEXPECTED EXCEPTION: " << typeid(ee).name() << ": " << ee.what());
        return APIError(MJ_UNKNOWN, MN_NONE, 0);
    }
}

int srt::CUDT::close(SRTSOCKET u)
{
    try
    {
        return uglobal().close(u);
    }
    catch (const CUDTException& e)
    {
        return APIError(e);
    }
    catch (const std::exception& ee)
    {
        LOGC(aclog.Fatal, log << "close: UNEXPECTED EXCEPTION: " << typeid(ee).name() << ": " << ee.what());
        return APIError(MJ_UNKNOWN, MN_NONE, 0);
    }
}

int srt::CUDT::getpeername(SRTSOCKET u, sockaddr* name, int* namelen)
{
    try
    {
        uglobal().getpeername(u, name, namelen);
        return 0;
    }
    catch (const CUDTException& e)
    {
        return APIError(e);
    }
    catch (const std::exception& ee)
    {
        LOGC(aclog.Fatal, log << "getpeername: UNEXPECTED EXCEPTION: " << typeid(ee).name() << ": " << ee.what());
        return APIError(MJ_UNKNOWN, MN_NONE, 0);
    }
}

int srt::CUDT::getsockname(SRTSOCKET u, sockaddr* name, int* namelen)
{
    try
    {
        uglobal().getsockname(u, name, namelen);
        return 0;
    }
    catch (const CUDTException& e)
    {
        return APIError(e);
    }
    catch (const std::exception& ee)
    {
        LOGC(aclog.Fatal, log << "getsockname: UNEXPECTED EXCEPTION: " << typeid(ee).name() << ": " << ee.what());
        return APIError(MJ_UNKNOWN, MN_NONE, 0);
    }
}

int srt::CUDT::getsockopt(SRTSOCKET u, int, SRT_SOCKOPT optname, void* pw_optval, int* pw_optlen)
{
    if (!pw_optval || !pw_optlen)
    {
        return APIError(MJ_NOTSUP, MN_INVAL, 0);
    }

    try
    {
#if ENABLE_BONDING
        if (u & SRTGROUP_MASK)
        {
            CUDTUnited::GroupKeeper k(uglobal(), u, CUDTUnited::ERH_THROW);
            k.group->getOpt(optname, (pw_optval), (*pw_optlen));
            return 0;
        }
#endif

        CUDT& udt = uglobal().locateSocket(u, CUDTUnited::ERH_THROW)->core();
        udt.getOpt(optname, (pw_optval), (*pw_optlen));
        return 0;
    }
    catch (const CUDTException& e)
    {
        return APIError(e);
    }
    catch (const std::exception& ee)
    {
        LOGC(aclog.Fatal, log << "getsockopt: UNEXPECTED EXCEPTION: " << typeid(ee).name() << ": " << ee.what());
        return APIError(MJ_UNKNOWN, MN_NONE, 0);
    }
}

int srt::CUDT::setsockopt(SRTSOCKET u, int, SRT_SOCKOPT optname, const void* optval, int optlen)
{
    if (!optval || optlen < 0)
        return APIError(MJ_NOTSUP, MN_INVAL, 0);

    try
    {
#if ENABLE_BONDING
        if (u & SRTGROUP_MASK)
        {
            CUDTUnited::GroupKeeper k(uglobal(), u, CUDTUnited::ERH_THROW);
            k.group->setOpt(optname, optval, optlen);
            return 0;
        }
#endif

        CUDT& udt = uglobal().locateSocket(u, CUDTUnited::ERH_THROW)->core();
        udt.setOpt(optname, optval, optlen);
        return 0;
    }
    catch (const CUDTException& e)
    {
        return APIError(e);
    }
    catch (const std::exception& ee)
    {
        LOGC(aclog.Fatal, log << "setsockopt: UNEXPECTED EXCEPTION: " << typeid(ee).name() << ": " << ee.what());
        return APIError(MJ_UNKNOWN, MN_NONE, 0);
    }
}

int srt::CUDT::send(SRTSOCKET u, const char* buf, int len, int)
{
    SRT_MSGCTRL mctrl = srt_msgctrl_default;
    return sendmsg2(u, buf, len, (mctrl));
}

// --> CUDT::recv moved down

int srt::CUDT::sendmsg(SRTSOCKET u, const char* buf, int len, int ttl, bool inorder, int64_t srctime)
{
    SRT_MSGCTRL mctrl = srt_msgctrl_default;
    mctrl.msgttl      = ttl;
    mctrl.inorder     = inorder;
    mctrl.srctime     = srctime;
    return sendmsg2(u, buf, len, (mctrl));
}

int srt::CUDT::sendmsg2(SRTSOCKET u, const char* buf, int len, SRT_MSGCTRL& w_m)
{
    try
    {
#if ENABLE_BONDING
        if (u & SRTGROUP_MASK)
        {
            CUDTUnited::GroupKeeper k(uglobal(), u, CUDTUnited::ERH_THROW);
            return k.group->send(buf, len, (w_m));
        }
#endif

        return uglobal().locateSocket(u, CUDTUnited::ERH_THROW)->core().sendmsg2(buf, len, (w_m));
    }
    catch (const CUDTException& e)
    {
        return APIError(e);
    }
    catch (bad_alloc&)
    {
        return APIError(MJ_SYSTEMRES, MN_MEMORY, 0);
    }
    catch (const std::exception& ee)
    {
        LOGC(aclog.Fatal, log << "sendmsg: UNEXPECTED EXCEPTION: " << typeid(ee).name() << ": " << ee.what());
        return APIError(MJ_UNKNOWN, MN_NONE, 0);
    }
}

int srt::CUDT::recv(SRTSOCKET u, char* buf, int len, int)
{
    SRT_MSGCTRL mctrl = srt_msgctrl_default;
    int         ret   = recvmsg2(u, buf, len, (mctrl));
    return ret;
}

int srt::CUDT::recvmsg(SRTSOCKET u, char* buf, int len, int64_t& srctime)
{
    SRT_MSGCTRL mctrl = srt_msgctrl_default;
    int         ret   = recvmsg2(u, buf, len, (mctrl));
    srctime           = mctrl.srctime;
    return ret;
}

int srt::CUDT::recvmsg2(SRTSOCKET u, char* buf, int len, SRT_MSGCTRL& w_m)
{
    try
    {
#if ENABLE_BONDING
        if (u & SRTGROUP_MASK)
        {
            CUDTUnited::GroupKeeper k(uglobal(), u, CUDTUnited::ERH_THROW);
            return k.group->recv(buf, len, (w_m));
        }
#endif

        return uglobal().locateSocket(u, CUDTUnited::ERH_THROW)->core().recvmsg2(buf, len, (w_m));
    }
    catch (const CUDTException& e)
    {
        return APIError(e);
    }
    catch (const std::exception& ee)
    {
        LOGC(aclog.Fatal, log << "recvmsg: UNEXPECTED EXCEPTION: " << typeid(ee).name() << ": " << ee.what());
        return APIError(MJ_UNKNOWN, MN_NONE, 0);
    }
}

int64_t srt::CUDT::sendfile(SRTSOCKET u, fstream& ifs, int64_t& offset, int64_t size, int block)
{
    try
    {
        CUDT& udt = uglobal().locateSocket(u, CUDTUnited::ERH_THROW)->core();
        return udt.sendfile(ifs, offset, size, block);
    }
    catch (const CUDTException& e)
    {
        return APIError(e);
    }
    catch (bad_alloc&)
    {
        return APIError(MJ_SYSTEMRES, MN_MEMORY, 0);
    }
    catch (const std::exception& ee)
    {
        LOGC(aclog.Fatal, log << "sendfile: UNEXPECTED EXCEPTION: " << typeid(ee).name() << ": " << ee.what());
        return APIError(MJ_UNKNOWN, MN_NONE, 0);
    }
}

int64_t srt::CUDT::recvfile(SRTSOCKET u, fstream& ofs, int64_t& offset, int64_t size, int block)
{
    try
    {
        return uglobal().locateSocket(u, CUDTUnited::ERH_THROW)->core().recvfile(ofs, offset, size, block);
    }
    catch (const CUDTException& e)
    {
        return APIError(e);
    }
    catch (const std::exception& ee)
    {
        LOGC(aclog.Fatal, log << "recvfile: UNEXPECTED EXCEPTION: " << typeid(ee).name() << ": " << ee.what());
        return APIError(MJ_UNKNOWN, MN_NONE, 0);
    }
}

int srt::CUDT::select(int, UDT::UDSET* readfds, UDT::UDSET* writefds, UDT::UDSET* exceptfds, const timeval* timeout)
{
    if ((!readfds) && (!writefds) && (!exceptfds))
    {
        return APIError(MJ_NOTSUP, MN_INVAL, 0);
    }

    try
    {
        return uglobal().select(readfds, writefds, exceptfds, timeout);
    }
    catch (const CUDTException& e)
    {
        return APIError(e);
    }
    catch (bad_alloc&)
    {
        return APIError(MJ_SYSTEMRES, MN_MEMORY, 0);
    }
    catch (const std::exception& ee)
    {
        LOGC(aclog.Fatal, log << "select: UNEXPECTED EXCEPTION: " << typeid(ee).name() << ": " << ee.what());
        return APIError(MJ_UNKNOWN, MN_NONE, 0);
    }
}

int srt::CUDT::selectEx(const vector<SRTSOCKET>& fds,
                        vector<SRTSOCKET>*       readfds,
                        vector<SRTSOCKET>*       writefds,
                        vector<SRTSOCKET>*       exceptfds,
                        int64_t                  msTimeOut)
{
    if ((!readfds) && (!writefds) && (!exceptfds))
    {
        return APIError(MJ_NOTSUP, MN_INVAL, 0);
    }

    try
    {
        return uglobal().selectEx(fds, readfds, writefds, exceptfds, msTimeOut);
    }
    catch (const CUDTException& e)
    {
        return APIError(e);
    }
    catch (bad_alloc&)
    {
        return APIError(MJ_SYSTEMRES, MN_MEMORY, 0);
    }
    catch (const std::exception& ee)
    {
        LOGC(aclog.Fatal, log << "selectEx: UNEXPECTED EXCEPTION: " << typeid(ee).name() << ": " << ee.what());
        return APIError(MJ_UNKNOWN);
    }
}

int srt::CUDT::epoll_create()
{
    try
    {
        return uglobal().epoll_create();
    }
    catch (const CUDTException& e)
    {
        return APIError(e);
    }
    catch (const std::exception& ee)
    {
        LOGC(aclog.Fatal, log << "epoll_create: UNEXPECTED EXCEPTION: " << typeid(ee).name() << ": " << ee.what());
        return APIError(MJ_UNKNOWN, MN_NONE, 0);
    }
}

int srt::CUDT::epoll_clear_usocks(int eid)
{
    try
    {
        return uglobal().epoll_clear_usocks(eid);
    }
    catch (const CUDTException& e)
    {
        return APIError(e);
    }
    catch (std::exception& ee)
    {
        LOGC(aclog.Fatal,
             log << "epoll_clear_usocks: UNEXPECTED EXCEPTION: " << typeid(ee).name() << ": " << ee.what());
        return APIError(MJ_UNKNOWN, MN_NONE, 0);
    }
}

int srt::CUDT::epoll_add_usock(const int eid, const SRTSOCKET u, const int* events)
{
    try
    {
        return uglobal().epoll_add_usock(eid, u, events);
    }
    catch (const CUDTException& e)
    {
        return APIError(e);
    }
    catch (const std::exception& ee)
    {
        LOGC(aclog.Fatal, log << "epoll_add_usock: UNEXPECTED EXCEPTION: " << typeid(ee).name() << ": " << ee.what());
        return APIError(MJ_UNKNOWN, MN_NONE, 0);
    }
}

int srt::CUDT::epoll_add_ssock(const int eid, const SYSSOCKET s, const int* events)
{
    try
    {
        return uglobal().epoll_add_ssock(eid, s, events);
    }
    catch (const CUDTException& e)
    {
        return APIError(e);
    }
    catch (const std::exception& ee)
    {
        LOGC(aclog.Fatal, log << "epoll_add_ssock: UNEXPECTED EXCEPTION: " << typeid(ee).name() << ": " << ee.what());
        return APIError(MJ_UNKNOWN, MN_NONE, 0);
    }
}

int srt::CUDT::epoll_update_usock(const int eid, const SRTSOCKET u, const int* events)
{
    try
    {
        return uglobal().epoll_add_usock(eid, u, events);
    }
    catch (const CUDTException& e)
    {
        return APIError(e);
    }
    catch (const std::exception& ee)
    {
        LOGC(aclog.Fatal,
             log << "epoll_update_usock: UNEXPECTED EXCEPTION: " << typeid(ee).name() << ": " << ee.what());
        return APIError(MJ_UNKNOWN, MN_NONE, 0);
    }
}

int srt::CUDT::epoll_update_ssock(const int eid, const SYSSOCKET s, const int* events)
{
    try
    {
        return uglobal().epoll_update_ssock(eid, s, events);
    }
    catch (const CUDTException& e)
    {
        return APIError(e);
    }
    catch (const std::exception& ee)
    {
        LOGC(aclog.Fatal,
             log << "epoll_update_ssock: UNEXPECTED EXCEPTION: " << typeid(ee).name() << ": " << ee.what());
        return APIError(MJ_UNKNOWN, MN_NONE, 0);
    }
}

int srt::CUDT::epoll_remove_usock(const int eid, const SRTSOCKET u)
{
    try
    {
        return uglobal().epoll_remove_usock(eid, u);
    }
    catch (const CUDTException& e)
    {
        return APIError(e);
    }
    catch (const std::exception& ee)
    {
        LOGC(aclog.Fatal,
             log << "epoll_remove_usock: UNEXPECTED EXCEPTION: " << typeid(ee).name() << ": " << ee.what());
        return APIError(MJ_UNKNOWN, MN_NONE, 0);
    }
}

int srt::CUDT::epoll_remove_ssock(const int eid, const SYSSOCKET s)
{
    try
    {
        return uglobal().epoll_remove_ssock(eid, s);
    }
    catch (const CUDTException& e)
    {
        return APIError(e);
    }
    catch (const std::exception& ee)
    {
        LOGC(aclog.Fatal,
             log << "epoll_remove_ssock: UNEXPECTED EXCEPTION: " << typeid(ee).name() << ": " << ee.what());
        return APIError(MJ_UNKNOWN, MN_NONE, 0);
    }
}

int srt::CUDT::epoll_wait(const int       eid,
                          set<SRTSOCKET>* readfds,
                          set<SRTSOCKET>* writefds,
                          int64_t         msTimeOut,
                          set<SYSSOCKET>* lrfds,
                          set<SYSSOCKET>* lwfds)
{
    try
    {
        return uglobal().epoll_ref().wait(eid, readfds, writefds, msTimeOut, lrfds, lwfds);
    }
    catch (const CUDTException& e)
    {
        return APIError(e);
    }
    catch (const std::exception& ee)
    {
        LOGC(aclog.Fatal, log << "epoll_wait: UNEXPECTED EXCEPTION: " << typeid(ee).name() << ": " << ee.what());
        return APIError(MJ_UNKNOWN, MN_NONE, 0);
    }
}

int srt::CUDT::epoll_uwait(const int eid, SRT_EPOLL_EVENT* fdsSet, int fdsSize, int64_t msTimeOut)
{
    try
    {
        return uglobal().epoll_uwait(eid, fdsSet, fdsSize, msTimeOut);
    }
    catch (const CUDTException& e)
    {
        return APIError(e);
    }
    catch (const std::exception& ee)
    {
        LOGC(aclog.Fatal, log << "epoll_uwait: UNEXPECTED EXCEPTION: " << typeid(ee).name() << ": " << ee.what());
        return APIError(MJ_UNKNOWN, MN_NONE, 0);
    }
}

int32_t srt::CUDT::epoll_set(const int eid, int32_t flags)
{
    try
    {
        return uglobal().epoll_set(eid, flags);
    }
    catch (const CUDTException& e)
    {
        return APIError(e);
    }
    catch (const std::exception& ee)
    {
        LOGC(aclog.Fatal, log << "epoll_set: UNEXPECTED EXCEPTION: " << typeid(ee).name() << ": " << ee.what());
        return APIError(MJ_UNKNOWN, MN_NONE, 0);
    }
}

int srt::CUDT::epoll_release(const int eid)
{
    try
    {
        return uglobal().epoll_release(eid);
    }
    catch (const CUDTException& e)
    {
        return APIError(e);
    }
    catch (const std::exception& ee)
    {
        LOGC(aclog.Fatal, log << "epoll_release: UNEXPECTED EXCEPTION: " << typeid(ee).name() << ": " << ee.what());
        return APIError(MJ_UNKNOWN, MN_NONE, 0);
    }
}

srt::CUDTException& srt::CUDT::getlasterror()
{
    return GetThreadLocalError();
}

int srt::CUDT::bstats(SRTSOCKET u, CBytePerfMon* perf, bool clear, bool instantaneous)
{
#if ENABLE_BONDING
    if (u & SRTGROUP_MASK)
        return groupsockbstats(u, perf, clear);
#endif

    try
    {
        CUDT& udt = uglobal().locateSocket(u, CUDTUnited::ERH_THROW)->core();
        udt.bstats(perf, clear, instantaneous);
        return 0;
    }
    catch (const CUDTException& e)
    {
        return APIError(e);
    }
    catch (const std::exception& ee)
    {
        LOGC(aclog.Fatal, log << "bstats: UNEXPECTED EXCEPTION: " << typeid(ee).name() << ": " << ee.what());
        return APIError(MJ_UNKNOWN, MN_NONE, 0);
    }
}

#if ENABLE_BONDING
int srt::CUDT::groupsockbstats(SRTSOCKET u, CBytePerfMon* perf, bool clear)
{
    try
    {
        CUDTUnited::GroupKeeper k(uglobal(), u, CUDTUnited::ERH_THROW);
        k.group->bstatsSocket(perf, clear);
        return 0;
    }
    catch (const CUDTException& e)
    {
        SetThreadLocalError(e);
        return ERROR;
    }
    catch (const std::exception& ee)
    {
        LOGC(aclog.Fatal, log << "bstats: UNEXPECTED EXCEPTION: " << typeid(ee).name() << ": " << ee.what());
        SetThreadLocalError(CUDTException(MJ_UNKNOWN, MN_NONE, 0));
        return ERROR;
    }
}
#endif

srt::CUDT* srt::CUDT::getUDTHandle(SRTSOCKET u)
{
    try
    {
        return &uglobal().locateSocket(u, CUDTUnited::ERH_THROW)->core();
    }
    catch (const CUDTException& e)
    {
        SetThreadLocalError(e);
        return NULL;
    }
    catch (const std::exception& ee)
    {
        LOGC(aclog.Fatal, log << "getUDTHandle: UNEXPECTED EXCEPTION: " << typeid(ee).name() << ": " << ee.what());
        SetThreadLocalError(CUDTException(MJ_UNKNOWN, MN_NONE, 0));
        return NULL;
    }
}

vector<SRTSOCKET> srt::CUDT::existingSockets()
{
    vector<SRTSOCKET> out;
    for (CUDTUnited::sockets_t::iterator i = uglobal().m_Sockets.begin(); i != uglobal().m_Sockets.end(); ++i)
    {
        out.push_back(i->first);
    }
    return out;
}

SRT_SOCKSTATUS srt::CUDT::getsockstate(SRTSOCKET u)
{
    try
    {
#if ENABLE_BONDING
        if (isgroup(u))
        {
            CUDTUnited::GroupKeeper k(uglobal(), u, CUDTUnited::ERH_THROW);
            return k.group->getStatus();
        }
#endif
        return uglobal().getStatus(u);
    }
    catch (const CUDTException& e)
    {
        SetThreadLocalError(e);
        return SRTS_NONEXIST;
    }
    catch (const std::exception& ee)
    {
        LOGC(aclog.Fatal, log << "getsockstate: UNEXPECTED EXCEPTION: " << typeid(ee).name() << ": " << ee.what());
        SetThreadLocalError(CUDTException(MJ_UNKNOWN, MN_NONE, 0));
        return SRTS_NONEXIST;
    }
}

////////////////////////////////////////////////////////////////////////////////

namespace UDT
{

int startup()
{
    return srt::CUDT::startup();
}

int cleanup()
{
    return srt::CUDT::cleanup();
}

int bind(SRTSOCKET u, const struct sockaddr* name, int namelen)
{
    return srt::CUDT::bind(u, name, namelen);
}

int bind2(SRTSOCKET u, UDPSOCKET udpsock)
{
    return srt::CUDT::bind(u, udpsock);
}

int listen(SRTSOCKET u, int backlog)
{
    return srt::CUDT::listen(u, backlog);
}

SRTSOCKET accept(SRTSOCKET u, struct sockaddr* addr, int* addrlen)
{
    return srt::CUDT::accept(u, addr, addrlen);
}

int connect(SRTSOCKET u, const struct sockaddr* name, int namelen)
{
    return srt::CUDT::connect(u, name, namelen, SRT_SEQNO_NONE);
}

int close(SRTSOCKET u)
{
    return srt::CUDT::close(u);
}

int getpeername(SRTSOCKET u, struct sockaddr* name, int* namelen)
{
    return srt::CUDT::getpeername(u, name, namelen);
}

int getsockname(SRTSOCKET u, struct sockaddr* name, int* namelen)
{
    return srt::CUDT::getsockname(u, name, namelen);
}

int getsockopt(SRTSOCKET u, int level, SRT_SOCKOPT optname, void* optval, int* optlen)
{
    return srt::CUDT::getsockopt(u, level, optname, optval, optlen);
}

int setsockopt(SRTSOCKET u, int level, SRT_SOCKOPT optname, const void* optval, int optlen)
{
    return srt::CUDT::setsockopt(u, level, optname, optval, optlen);
}

// DEVELOPER API

int connect_debug(SRTSOCKET u, const struct sockaddr* name, int namelen, int32_t forced_isn)
{
    return srt::CUDT::connect(u, name, namelen, forced_isn);
}

int send(SRTSOCKET u, const char* buf, int len, int flags)
{
    return srt::CUDT::send(u, buf, len, flags);
}

int recv(SRTSOCKET u, char* buf, int len, int flags)
{
    return srt::CUDT::recv(u, buf, len, flags);
}

int sendmsg(SRTSOCKET u, const char* buf, int len, int ttl, bool inorder, int64_t srctime)
{
    return srt::CUDT::sendmsg(u, buf, len, ttl, inorder, srctime);
}

int recvmsg(SRTSOCKET u, char* buf, int len, int64_t& srctime)
{
    return srt::CUDT::recvmsg(u, buf, len, srctime);
}

int recvmsg(SRTSOCKET u, char* buf, int len)
{
    int64_t srctime;
    return srt::CUDT::recvmsg(u, buf, len, srctime);
}

int64_t sendfile(SRTSOCKET u, fstream& ifs, int64_t& offset, int64_t size, int block)
{
    return srt::CUDT::sendfile(u, ifs, offset, size, block);
}

int64_t recvfile(SRTSOCKET u, fstream& ofs, int64_t& offset, int64_t size, int block)
{
    return srt::CUDT::recvfile(u, ofs, offset, size, block);
}

int64_t sendfile2(SRTSOCKET u, const char* path, int64_t* offset, int64_t size, int block)
{
    fstream ifs(path, ios::binary | ios::in);
    int64_t ret = srt::CUDT::sendfile(u, ifs, *offset, size, block);
    ifs.close();
    return ret;
}

int64_t recvfile2(SRTSOCKET u, const char* path, int64_t* offset, int64_t size, int block)
{
    fstream ofs(path, ios::binary | ios::out);
    int64_t ret = srt::CUDT::recvfile(u, ofs, *offset, size, block);
    ofs.close();
    return ret;
}

int select(int nfds, UDSET* readfds, UDSET* writefds, UDSET* exceptfds, const struct timeval* timeout)
{
    return srt::CUDT::select(nfds, readfds, writefds, exceptfds, timeout);
}

int selectEx(const vector<SRTSOCKET>& fds,
             vector<SRTSOCKET>*       readfds,
             vector<SRTSOCKET>*       writefds,
             vector<SRTSOCKET>*       exceptfds,
             int64_t                  msTimeOut)
{
    return srt::CUDT::selectEx(fds, readfds, writefds, exceptfds, msTimeOut);
}

int epoll_create()
{
    return srt::CUDT::epoll_create();
}

int epoll_clear_usocks(int eid)
{
    return srt::CUDT::epoll_clear_usocks(eid);
}

int epoll_add_usock(int eid, SRTSOCKET u, const int* events)
{
    return srt::CUDT::epoll_add_usock(eid, u, events);
}

int epoll_add_ssock(int eid, SYSSOCKET s, const int* events)
{
    return srt::CUDT::epoll_add_ssock(eid, s, events);
}

int epoll_update_usock(int eid, SRTSOCKET u, const int* events)
{
    return srt::CUDT::epoll_update_usock(eid, u, events);
}

int epoll_update_ssock(int eid, SYSSOCKET s, const int* events)
{
    return srt::CUDT::epoll_update_ssock(eid, s, events);
}

int epoll_remove_usock(int eid, SRTSOCKET u)
{
    return srt::CUDT::epoll_remove_usock(eid, u);
}

int epoll_remove_ssock(int eid, SYSSOCKET s)
{
    return srt::CUDT::epoll_remove_ssock(eid, s);
}

int epoll_wait(int             eid,
               set<SRTSOCKET>* readfds,
               set<SRTSOCKET>* writefds,
               int64_t         msTimeOut,
               set<SYSSOCKET>* lrfds,
               set<SYSSOCKET>* lwfds)
{
    return srt::CUDT::epoll_wait(eid, readfds, writefds, msTimeOut, lrfds, lwfds);
}

template <class SOCKTYPE>
inline void set_result(set<SOCKTYPE>* val, int* num, SOCKTYPE* fds)
{
    if (!val || !num || !fds)
        return;

    if (*num > int(val->size()))
        *num = int(val->size()); // will get 0 if val->empty()
    int count = 0;

    // This loop will run 0 times if val->empty()
    for (typename set<SOCKTYPE>::const_iterator it = val->begin(); it != val->end(); ++it)
    {
        if (count >= *num)
            break;
        fds[count++] = *it;
    }
}

int epoll_wait2(int        eid,
                SRTSOCKET* readfds,
                int*       rnum,
                SRTSOCKET* writefds,
                int*       wnum,
                int64_t    msTimeOut,
                SYSSOCKET* lrfds,
                int*       lrnum,
                SYSSOCKET* lwfds,
                int*       lwnum)
{
    // This API is an alternative format for epoll_wait, created for
    // compatibility with other languages. Users need to pass in an array
    // for holding the returned sockets, with the maximum array length
    // stored in *rnum, etc., which will be updated with returned number
    // of sockets.

    set<SRTSOCKET>  readset;
    set<SRTSOCKET>  writeset;
    set<SYSSOCKET>  lrset;
    set<SYSSOCKET>  lwset;
    set<SRTSOCKET>* rval  = NULL;
    set<SRTSOCKET>* wval  = NULL;
    set<SYSSOCKET>* lrval = NULL;
    set<SYSSOCKET>* lwval = NULL;
    if ((readfds != NULL) && (rnum != NULL))
        rval = &readset;
    if ((writefds != NULL) && (wnum != NULL))
        wval = &writeset;
    if ((lrfds != NULL) && (lrnum != NULL))
        lrval = &lrset;
    if ((lwfds != NULL) && (lwnum != NULL))
        lwval = &lwset;

    int ret = srt::CUDT::epoll_wait(eid, rval, wval, msTimeOut, lrval, lwval);
    if (ret > 0)
    {
        // set<SRTSOCKET>::const_iterator i;
        // SET_RESULT(rval, rnum, readfds, i);
        set_result(rval, rnum, readfds);
        // SET_RESULT(wval, wnum, writefds, i);
        set_result(wval, wnum, writefds);

        // set<SYSSOCKET>::const_iterator j;
        // SET_RESULT(lrval, lrnum, lrfds, j);
        set_result(lrval, lrnum, lrfds);
        // SET_RESULT(lwval, lwnum, lwfds, j);
        set_result(lwval, lwnum, lwfds);
    }
    return ret;
}

int epoll_uwait(int eid, SRT_EPOLL_EVENT* fdsSet, int fdsSize, int64_t msTimeOut)
{
    return srt::CUDT::epoll_uwait(eid, fdsSet, fdsSize, msTimeOut);
}

int epoll_release(int eid)
{
    return srt::CUDT::epoll_release(eid);
}

ERRORINFO& getlasterror()
{
    return srt::CUDT::getlasterror();
}

int getlasterror_code()
{
    return srt::CUDT::getlasterror().getErrorCode();
}

const char* getlasterror_desc()
{
    return srt::CUDT::getlasterror().getErrorMessage();
}

int getlasterror_errno()
{
    return srt::CUDT::getlasterror().getErrno();
}

// Get error string of a given error code
const char* geterror_desc(int code, int err)
{
    srt::CUDTException e(CodeMajor(code / 1000), CodeMinor(code % 1000), err);
    return (e.getErrorMessage());
}

int bstats(SRTSOCKET u, SRT_TRACEBSTATS* perf, bool clear)
{
    return srt::CUDT::bstats(u, perf, clear);
}

SRT_SOCKSTATUS getsockstate(SRTSOCKET u)
{
    return srt::CUDT::getsockstate(u);
}

} // namespace UDT

namespace srt
{

void setloglevel(LogLevel::type ll)
{
    ScopedLock gg(srt_logger_config.mutex);
    srt_logger_config.max_level = ll;
    srt_logger_config.updateLoggersState();
}

void addlogfa(LogFA fa)
{
    ScopedLock gg(srt_logger_config.mutex);
    srt_logger_config.enabled_fa.set(fa, true);
    srt_logger_config.updateLoggersState();
}

void dellogfa(LogFA fa)
{
    ScopedLock gg(srt_logger_config.mutex);
    srt_logger_config.enabled_fa.set(fa, false);
    srt_logger_config.updateLoggersState();
}

void resetlogfa(set<LogFA> fas)
{
    ScopedLock gg(srt_logger_config.mutex);
    for (int i = 0; i <= SRT_LOGFA_LASTNONE; ++i)
        srt_logger_config.enabled_fa.set(i, fas.count(i));
    srt_logger_config.updateLoggersState();
}

void resetlogfa(const int* fara, size_t fara_size)
{
    ScopedLock gg(srt_logger_config.mutex);
    srt_logger_config.enabled_fa.reset();
    for (const int* i = fara; i != fara + fara_size; ++i)
        srt_logger_config.enabled_fa.set(*i, true);
    srt_logger_config.updateLoggersState();
}

void setlogstream(std::ostream& stream)
{
    ScopedLock gg(srt_logger_config.mutex);
    srt_logger_config.log_stream = &stream;
}

void setloghandler(void* opaque, SRT_LOG_HANDLER_FN* handler)
{
    ScopedLock gg(srt_logger_config.mutex);
    srt_logger_config.loghandler_opaque = opaque;
    srt_logger_config.loghandler_fn     = handler;
}

void setlogflags(int flags)
{
    ScopedLock gg(srt_logger_config.mutex);
    srt_logger_config.flags = flags;
}

SRT_API bool setstreamid(SRTSOCKET u, const std::string& sid)
{
    return CUDT::setstreamid(u, sid);
}
SRT_API std::string getstreamid(SRTSOCKET u)
{
    return CUDT::getstreamid(u);
}

int getrejectreason(SRTSOCKET u)
{
    return CUDT::rejectReason(u);
}

int setrejectreason(SRTSOCKET u, int value)
{
    return CUDT::rejectReason(u, value);
}

} // namespace srt<|MERGE_RESOLUTION|>--- conflicted
+++ resolved
@@ -148,7 +148,6 @@
 
 bool srt::CUDTSocket::readReady()
 {
-<<<<<<< HEAD
 #if ENABLE_BONDING
 
     // If this is a group member socket, then reading happens exclusively from
@@ -160,11 +159,7 @@
     if (m_GroupOf)
         return false;
 #endif
-    // TODO: Use m_RcvBufferLock here (CUDT::isRcvReadReady())?
-    if (m_UDT.m_bConnected && m_UDT.m_pRcvBuffer->isRcvDataReady())
-=======
     if (m_UDT.m_bConnected && m_UDT.isRcvBufferReady())
->>>>>>> 072a8c48
         return true;
 
     if (m_UDT.m_bListening)
@@ -2606,23 +2601,13 @@
             if (elapsed < milliseconds_from(CUDT::COMM_CLOSE_BROKEN_LISTENER_TIMEOUT_MS))
                 continue;
         }
-<<<<<<< HEAD
-        else if ((s->core().m_pRcvBuffer != NULL)
-        // FIXED: calling isRcvDataAvailable() just to get the information
-        // whether there are any data waiting in the buffer,
-        // NOT WHETHER THEY ARE ALSO READY TO PLAY at the time when
-        // this function is called (isRcvDataReady also checks if the
-        // available data is "ready to play").
+        else
 
         // Additional note on group receiver: with the new group
         // receiver m_pRcvBuffer in the socket core is NULL always,
         // but that's not a problem - you can close the member socket
         // safely without worrying about reading data because they are
         // in the group anyway.
-                 && s->core().m_pRcvBuffer->hasAvailablePackets())
-=======
-        else
->>>>>>> 072a8c48
         {
             CUDT& u = s->core();
 
