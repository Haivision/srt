--- conflicted
+++ resolved
@@ -2677,70 +2677,9 @@
     }
 #endif
 
-<<<<<<< HEAD
-         // remove from listener's queue
-         sockets_t::iterator ls = m_Sockets.find(s->m_ListenSocket);
-         if (ls == m_Sockets.end())
-         {
-            ls = m_ClosedSockets.find(s->m_ListenSocket);
-            if (ls == m_ClosedSockets.end())
-               continue;
-         }
-
-         enterCS(ls->second->m_AcceptLock);
-         ls->second->m_pQueuedSockets->erase(s->m_SocketID);
-         ls->second->m_pAcceptSockets->erase(s->m_SocketID);
-         leaveCS(ls->second->m_AcceptLock);
-      }
-   }
-
-   for (sockets_t::iterator j = m_ClosedSockets.begin();
-      j != m_ClosedSockets.end(); ++ j)
-   {
-      // HLOGF(smlog.Debug, "checking CLOSED socket: %d\n", j->first);
-      if (!is_zero(j->second->m_pUDT->m_tsLingerExpiration))
-      {
-         // asynchronous close:
-         if ((!j->second->m_pUDT->m_pSndBuffer)
-            || (0 == j->second->m_pUDT->m_pSndBuffer->getCurrBufSize())
-            || (j->second->m_pUDT->m_tsLingerExpiration <= steady_clock::now()))
-         {
-            HLOGC(smlog.Debug, log << "checkBrokenSockets: marking CLOSED (closing=true) qualified @" << j->second->m_SocketID);
-            j->second->m_pUDT->m_tsLingerExpiration = steady_clock::time_point();
-            j->second->m_pUDT->m_bClosing = true;
-            j->second->m_tsClosureTimeStamp = steady_clock::now();
-         }
-      }
-
-      // timeout 1 second to destroy a socket AND it has been removed from
-      // RcvUList
-      const steady_clock::time_point now = steady_clock::now();
-      const steady_clock::duration closed_ago = now - j->second->m_tsClosureTimeStamp;
-      if ((closed_ago > seconds_from(1))
-         && ((!j->second->m_pUDT->m_pRNode)
-            || !j->second->m_pUDT->m_pRNode->m_bOnList))
-      {
-         HLOGC(smlog.Debug, log << "checkBrokenSockets: @" << j->second->m_SocketID << " closed "
-                 << FormatDuration(closed_ago) << " ago and removed from RcvQ - will remove");
-
-         // HLOGF(smlog.Debug, "will unref socket: %d\n", j->first);
-         tbr.push_back(j->first);
-      }
-   }
-
-   // move closed sockets to the ClosedSockets structure
-   for (vector<SRTSOCKET>::iterator k = tbc.begin(); k != tbc.end(); ++ k)
-      m_Sockets.erase(*k);
-
-   // remove those timeout sockets
-   for (vector<SRTSOCKET>::iterator l = tbr.begin(); l != tbr.end(); ++ l)
-      removeSocket(*l);
-}
-=======
     // set of sockets To Be Closed and To Be Removed
     vector<SRTSOCKET> tbc;
     vector<SRTSOCKET> tbr;
->>>>>>> 7a4f5e26
 
     for (sockets_t::iterator i = m_Sockets.begin(); i != m_Sockets.end(); ++i)
     {
