/*
 * SRT - Secure, Reliable, Transport
 * Copyright (c) 2018 Haivision Systems Inc.
 * 
 * This Source Code Form is subject to the terms of the Mozilla Public
 * License, v. 2.0. If a copy of the MPL was not distributed with this
 * file, You can obtain one at http://mozilla.org/MPL/2.0/.
 * 
 */

/*****************************************************************************
Copyright (c) 2001 - 2011, The Board of Trustees of the University of Illinois.
All rights reserved.

Redistribution and use in source and binary forms, with or without
modification, are permitted provided that the following conditions are
met:

* Redistributions of source code must retain the above
  copyright notice, this list of conditions and the
  following disclaimer.

* Redistributions in binary form must reproduce the
  above copyright notice, this list of conditions
  and the following disclaimer in the documentation
  and/or other materials provided with the distribution.

* Neither the name of the University of Illinois
  nor the names of its contributors may be used to
  endorse or promote products derived from this
  software without specific prior written permission.

THIS SOFTWARE IS PROVIDED BY THE COPYRIGHT HOLDERS AND CONTRIBUTORS "AS
IS" AND ANY EXPRESS OR IMPLIED WARRANTIES, INCLUDING, BUT NOT LIMITED TO,
THE IMPLIED WARRANTIES OF MERCHANTABILITY AND FITNESS FOR A PARTICULAR
PURPOSE ARE DISCLAIMED. IN NO EVENT SHALL THE COPYRIGHT OWNER OR
CONTRIBUTORS BE LIABLE FOR ANY DIRECT, INDIRECT, INCIDENTAL, SPECIAL,
EXEMPLARY, OR CONSEQUENTIAL DAMAGES (INCLUDING, BUT NOT LIMITED TO,
PROCUREMENT OF SUBSTITUTE GOODS OR SERVICES; LOSS OF USE, DATA, OR
PROFITS; OR BUSINESS INTERRUPTION) HOWEVER CAUSED AND ON ANY THEORY OF
LIABILITY, WHETHER IN CONTRACT, STRICT LIABILITY, OR TORT (INCLUDING
NEGLIGENCE OR OTHERWISE) ARISING IN ANY WAY OUT OF THE USE OF THIS
SOFTWARE, EVEN IF ADVISED OF THE POSSIBILITY OF SUCH DAMAGE.
*****************************************************************************/

/*****************************************************************************
written by
   Yunhong Gu, last updated 07/09/2011
modified by
   Haivision Systems Inc.
*****************************************************************************/

#include "platform_sys.h"

#include <exception>
#include <stdexcept>
#include <typeinfo>
#include <iterator>
#include <vector>

#include <cstring>
#include "utilities.h"
#include "netinet_any.h"
#include "api.h"
#include "core.h"
#include "epoll.h"
#include "logging.h"
#include "threadname.h"
#include "srt.h"
#include "udt.h"

#ifdef _WIN32
   #include <win/wintime.h>
#endif

#ifdef _MSC_VER
   #pragma warning(error: 4530)
#endif

using namespace std;
using namespace srt_logging;
using namespace srt::sync;
extern LogConfig srt_logger_config;


void CUDTSocket::construct()
{
   m_IncludedGroup = NULL;
   m_IncludedIter = CUDTGroup::gli_NULL();
   setupMutex(m_AcceptLock, "Accept");
   setupCond(m_AcceptCond, "Accept");
   setupMutex(m_ControlLock, "Control");
}

CUDTSocket::~CUDTSocket()
{

   delete m_pUDT;
   m_pUDT = NULL;

   delete m_pQueuedSockets;
   delete m_pAcceptSockets;

   releaseMutex(m_AcceptLock);
   releaseCond(m_AcceptCond);
   releaseMutex(m_ControlLock);
}


SRT_SOCKSTATUS CUDTSocket::getStatus()
{
    // TTL in CRendezvousQueue::updateConnStatus() will set m_bConnecting to false.
    // Although m_Status is still SRTS_CONNECTING, the connection is in fact to be closed due to TTL expiry.
    // In this case m_bConnected is also false. Both checks are required to avoid hitting
    // a regular state transition from CONNECTING to CONNECTED.

    if (m_pUDT->m_bBroken)
        return SRTS_BROKEN;

    // Connecting timed out
    if ((m_Status == SRTS_CONNECTING) && !m_pUDT->m_bConnecting && !m_pUDT->m_bConnected)
        return SRTS_BROKEN;

    return m_Status;
}

void CUDTSocket::makeClosed()
{
    if (m_IncludedGroup)
    {
        HLOGC(mglog.Debug, log << "@" << m_SocketID << " IS MEMBER OF $" << m_IncludedGroup->id() << " - REMOVING FROM GROUP");
        removeFromGroup();
    }

    HLOGC(mglog.Debug, log << "@" << m_SocketID << " CLOSING AS SOCKET");
    m_pUDT->m_bBroken = true;
    m_pUDT->close();
    m_Status = SRTS_CLOSED;
    m_tsClosureTimeStamp = steady_clock::now();
}

bool CUDTSocket::readReady()
{
    if (m_pUDT->m_bConnected && m_pUDT->m_pRcvBuffer->isRcvDataReady())
        return true;
    if (m_pUDT->m_bListening)
    {
        return m_pQueuedSockets->size() > 0;
    }

    return broken();
}

bool CUDTSocket::writeReady()
{
    return (m_pUDT->m_bConnected
                && (m_pUDT->m_pSndBuffer->getCurrBufSize() < m_pUDT->m_iSndBufSize))
        || broken();
}

bool CUDTSocket::broken()
{
    return m_pUDT->m_bBroken || !m_pUDT->m_bConnected;
}

////////////////////////////////////////////////////////////////////////////////

CUDTUnited::CUDTUnited():
m_Sockets(),
m_GlobControlLock(),
m_IDLock(),
m_TLSError(),
m_mMultiplexer(),
m_MultiplexerLock(),
m_pCache(NULL),
m_bClosing(false),
m_GCStopCond(),
m_InitLock(),
m_iInstanceCount(0),
m_bGCStatus(false),
m_GCThread(),
m_ClosedSockets()
{
   // Socket ID MUST start from a random value
   // Note. Don't use CTimer here, because s_UDTUnited is a static instance of CUDTUnited
   // with dynamic initialization (calling this constructor), while CTimer has
   // a static member s_ullCPUFrequency with dynamic initialization.
   // The order of initialization is not guaranteed.
   timeval t;

   gettimeofday(&t, 0);
   srand((unsigned int)t.tv_usec);

   const double rand1_0 = double(rand())/RAND_MAX;

   m_SocketIDGenerator = 1 + int(MAX_SOCKET_VAL * rand1_0);
   m_SocketIDGenerator_init = m_SocketIDGenerator;

   setupMutex(m_GlobControlLock, "GlobControl");
   setupMutex(m_IDLock, "ID");
   setupMutex(m_InitLock, "Init");

   pthread_key_create(&m_TLSError, TLSDestroy);

   m_pCache = new CCache<CInfoBlock>;
}

CUDTUnited::~CUDTUnited()
{
    // Call it if it wasn't called already.
    // This will happen at the end of main() of the application,
    // when the user didn't call srt_cleanup().
    if (m_bGCStatus)
    {
        cleanup();
    }

    releaseMutex(m_GlobControlLock);
    releaseMutex(m_IDLock);
    releaseMutex(m_InitLock);

    delete (CUDTException*)pthread_getspecific(m_TLSError);
    pthread_key_delete(m_TLSError);

    delete m_pCache;
}

std::string CUDTUnited::CONID(SRTSOCKET sock)
{
    if ( sock == 0 )
        return "";

    std::ostringstream os;
    os << "@" << sock << ":";
    return os.str();
}

int CUDTUnited::startup()
{
   CGuard gcinit(m_InitLock);

   if (m_iInstanceCount++ > 0)
      return 0;

   // Global initialization code
#ifdef _WIN32
   WORD wVersionRequested;
   WSADATA wsaData;
   wVersionRequested = MAKEWORD(2, 2);

   if (0 != WSAStartup(wVersionRequested, &wsaData))
      throw CUDTException(MJ_SETUP, MN_NONE,  WSAGetLastError());
#endif

   PacketFilter::globalInit();

   //init CTimer::EventLock

   if (m_bGCStatus)
      return true;

   m_bClosing = false;

   setupMutex(m_GCStopLock, "GCStop");
   setupCond(m_GCStopCond, "GCStop");
   {
       ThreadName tn("SRT:GC");
       pthread_create(&m_GCThread, NULL, garbageCollect, this);
   }

   m_bGCStatus = true;

   return 0;
}

int CUDTUnited::cleanup()
{
   CGuard gcinit(m_InitLock);

   if (--m_iInstanceCount > 0)
      return 0;

   if (!m_bGCStatus)
      return 0;

   m_bClosing = true;
   HLOGC(mglog.Debug, log << "GarbageCollector: thread EXIT");
   // NOTE: we can do relaxed signaling here because
   // waiting on m_GCStopCond has a 1-second timeout,
   // after which the m_bClosing flag is cheched, which
   // is set here above. Worst case secenario, this
   // pthread_join() call will block for 1 second.
   CSyncMono::signal_relaxed(m_GCStopCond);
   pthread_join(m_GCThread, NULL);

   // XXX There's some weird bug here causing this
   // to hangup on Windows. This might be either something
   // bigger, or some problem in pthread-win32. As this is
   // the application cleanup section, this can be temporarily
   // tolerated with simply exit the application without cleanup,
   // counting on that the system will take care of it anyway.
#ifndef _WIN32
   releaseCond(m_GCStopCond);
#endif

   m_bGCStatus = false;

   // Global destruction code
#ifdef _WIN32
   WSACleanup();
#endif

   return 0;
}

SRTSOCKET CUDTUnited::generateSocketID(bool for_group)
{
    CGuard guard(m_IDLock);

    int sockval = m_SocketIDGenerator - 1;

    // First problem: zero-value should be avoided by various reasons.

    if (sockval <= 0)
    {
        // We have a rollover on the socket value, so
        // definitely we haven't made the Columbus mistake yet.
        m_SocketIDGenerator = MAX_SOCKET_VAL-1;
    }

    // Check all sockets if any of them has this value.
    // Socket IDs are begin created this way:
    //
    //                              Initial random
    //                              |
    //                             |
    //                            |
    //                           |
    // ...
    // The only problem might be if the number rolls over
    // and reaches the same value from the opposite side.
    // This is still a valid socket value, but this time
    // we have to check, which sockets have been used already.
    if ( sockval == m_SocketIDGenerator_init )
    {
        // Mark that since this point on the checks for
        // whether the socket ID is in use must be done.
        m_SocketIDGenerator_init = 0;
    }

    // This is when all socket numbers have been already used once.
    // This may happen after many years of running an application
    // constantly when the connection breaks and gets restored often.
    if ( m_SocketIDGenerator_init == 0 )
    {
        int startval = sockval;
        for (;;) // Roll until an unused value is found
        {
            enterCS(m_GlobControlLock);
            const bool exists = for_group
                ? m_Groups.count(sockval | SRTGROUP_MASK)
                : m_Sockets.count(sockval);
            leaveCS(m_GlobControlLock);

            if (exists)
            {
                // The socket value is in use.
                --sockval;
                if (sockval <= 0)
                    sockval = MAX_SOCKET_VAL-1;

                // Before continuing, check if we haven't rolled back to start again
                // This is virtually impossible, so just make an RTI error.
                if (sockval == startval)
                {
                    // Of course, we don't lack memory, but actually this is so impossible
                    // that a complete memory extinction is much more possible than this.
                    // So treat this rather as a formal fallback for something that "should
                    // never happen". This should make the socket creation functions, from
                    // socket_create and accept, return this error.

                    m_SocketIDGenerator = sockval+1; // so that any next call will cause the same error
                    throw CUDTException(MJ_SYSTEMRES, MN_MEMORY, 0);
                }

                // try again, if this is a free socket
                continue;
            }

            // No socket found, this ID is free to use
            m_SocketIDGenerator = sockval;
            break;
        }
    }
    else
    {
        m_SocketIDGenerator = sockval;
    }

    // The socket value counter remains with the value rolled
    // without the group bit set; only the returned value may have
    // the group bit set.

    if (for_group)
        sockval = m_SocketIDGenerator | SRTGROUP_MASK;
    else
        sockval = m_SocketIDGenerator;

    LOGC(mglog.Debug, log << "generateSocketID: " << (for_group ? "(group)" : "") << ": @" << sockval);

    return sockval;
}

SRTSOCKET CUDTUnited::newSocket(CUDTSocket** pps)
{
   // XXX consider using some replacement of std::unique_ptr
   // so that exceptions will clean up the object without the
   // need for a dedicated code.
   CUDTSocket* ns = NULL;

   try
   {
      ns = new CUDTSocket;
      ns->m_pUDT = new CUDT(ns);
   }
   catch (...)
   {
      delete ns;
      throw CUDTException(MJ_SYSTEMRES, MN_MEMORY, 0);
   }

   try
   {
      ns->m_SocketID = generateSocketID();
   }
   catch (...)
   {
       delete ns;
       throw;
   }
   ns->m_Status = SRTS_INIT;
   ns->m_ListenSocket = 0;
   ns->m_pUDT->m_SocketID = ns->m_SocketID;
   ns->m_pUDT->m_pCache = m_pCache;

   try
   {
      HLOGC(mglog.Debug, log << CONID(ns->m_SocketID)
         << "newSocket: mapping socket "
         << ns->m_SocketID);

      // protect the m_Sockets structure.
      CGuard cs(m_GlobControlLock);
      m_Sockets[ns->m_SocketID] = ns;
   }
   catch (...)
   {
      //failure and rollback
      delete ns;
      ns = NULL;
   }

   if (!ns)
      throw CUDTException(MJ_SYSTEMRES, MN_MEMORY, 0);

    if (pps)
        *pps = ns;

   return ns->m_SocketID;
}

int CUDTUnited::newConnection(const SRTSOCKET listen, const sockaddr_any& peer, const CPacket& hspkt,
        CHandShake& w_hs, SRT_REJECT_REASON& w_error)
{
   CUDTSocket* ns = NULL;

   w_error = SRT_REJ_IPE;

   // Can't manage this error through an exception because this is
   // running in the listener loop.
   CUDTSocket* ls = locateSocket(listen);
   if (!ls)
   {
       LOGC(mglog.Error, log << "IPE: newConnection by listener socket id=" << listen << " which DOES NOT EXIST.");
       return -1;
   }

   HLOGC(mglog.Debug, log << "newConnection: creating new socket after listener @"
         << listen << " contacted with backlog=" << ls->m_uiBackLog);

   // if this connection has already been processed
   if ((ns = locatePeer(peer, w_hs.m_iID, w_hs.m_iISN)) != NULL)
   {
      if (ns->m_pUDT->m_bBroken)
      {
         // last connection from the "peer" address has been broken
         ns->m_Status = SRTS_CLOSED;
         ns->m_tsClosureTimeStamp = steady_clock::now();

         CGuard acceptcg(ls->m_AcceptLock);
         ls->m_pQueuedSockets->erase(ns->m_SocketID);
         ls->m_pAcceptSockets->erase(ns->m_SocketID);
      }
      else
      {
         // connection already exist, this is a repeated connection request
         // respond with existing HS information
         HLOGC(mglog.Debug, log
               << "newConnection: located a WORKING peer @"
               << w_hs.m_iID << " - ADAPTING.");

         w_hs.m_iISN = ns->m_pUDT->m_iISN;
         w_hs.m_iMSS = ns->m_pUDT->m_iMSS;
         w_hs.m_iFlightFlagSize = ns->m_pUDT->m_iFlightFlagSize;
         w_hs.m_iReqType = URQ_CONCLUSION;
         w_hs.m_iID = ns->m_SocketID;

         return 0;

         //except for this situation a new connection should be started
      }
   }
   else
   {
       HLOGC(mglog.Debug, log << "newConnection: NOT located any peer @"
               << w_hs.m_iID << " - resuming with initial connection.");
   }

   // exceeding backlog, refuse the connection request
   if (ls->m_pQueuedSockets->size() >= ls->m_uiBackLog)
   {
       w_error = SRT_REJ_BACKLOG;
       LOGC(mglog.Error, log << "newConnection: listen backlog=" << ls->m_uiBackLog << " EXCEEDED");
       return -1;
   }

   try
   {
      ns = new CUDTSocket;
      ns->m_pUDT = new CUDT(ns, *(ls->m_pUDT));
      // No need to check the peer, this is the address from which the request has come.
      ns->m_PeerAddr = peer;
   }
   catch (...)
   {
      w_error = SRT_REJ_RESOURCE;
      delete ns;
      LOGC(mglog.Error, log << "IPE: newConnection: unexpected exception (probably std::bad_alloc)");
      return -1;
   }

   try
   {
       ns->m_SocketID = generateSocketID();
   }
   catch (const CUDTException& e)
   {
       LOGF(mglog.Fatal, "newConnection: IPE: all sockets occupied? Last gen=%d", m_SocketIDGenerator);
       // generateSocketID throws exception, which can be naturally handled
       // when the call is derived from the API call, but here it's called
       // internally in response to receiving a handshake. It must be handled
       // here and turned into an erroneous return value.
       delete ns;
       return -1;
   }

   ns->m_ListenSocket = listen;
   ns->m_pUDT->m_SocketID = ns->m_SocketID;
   ns->m_PeerID = w_hs.m_iID;
   ns->m_iISN = w_hs.m_iISN;

   HLOGC(mglog.Debug, log << "newConnection: DATA: lsnid=" << listen
            << " id=" << ns->m_pUDT->m_SocketID
            << " peerid=" << ns->m_pUDT->m_PeerID
            << " ISN=" << ns->m_iISN);

   int error = 0;
   bool should_submit_to_accept = true;

   // Set the error code for all prospective problems below.
   // It won't be interpreted when result was successful.
   w_error = SRT_REJ_RESOURCE;

   // These can throw exception only when the memory allocation failed.
   // CUDT::connect() translates exception into CUDTException.
   // CUDT::open() may only throw original std::bad_alloc from new.
   // This is only to make the library extra safe (when your machine lacks
   // memory, it will continue to work, but fail to accept connection).
   try
   {
       // This assignment must happen b4 the call to CUDT::connect() because
       // this call causes sending the SRT Handshake through this socket.
       // Without this mapping the socket cannot be found and therefore
       // the SRT Handshake message would fail.
       HLOGF(mglog.Debug,
               "newConnection: incoming %s, mapping socket %d",
               SockaddrToString(peer).c_str(), ns->m_SocketID);
       {
           CGuard cg(m_GlobControlLock);
           m_Sockets[ns->m_SocketID] = ns;
       }

       // bind to the same addr of listening socket
       ns->m_pUDT->open();
       updateListenerMux(ns, ls);
       if (ls->m_pUDT->m_cbAcceptHook)
       {
           if (!ls->m_pUDT->runAcceptHook(ns->m_pUDT, peer.get(), w_hs, hspkt))
           {
               error = 1;
               goto ERR_ROLLBACK;
           }
       }
       ns->m_pUDT->acceptAndRespond(peer, hspkt, (w_hs));
   }
   catch (...)
   {
       // Extract the error that was set in this new failed entity.
       w_error = ns->m_pUDT->m_RejectReason;
       error = 1;
       goto ERR_ROLLBACK;
   }

   ns->m_Status = SRTS_CONNECTED;

   // copy address information of local node
   // Precisely, what happens here is:
   // - Get the IP address and port from the system database
   ns->m_pUDT->m_pSndQueue->m_pChannel->getSockAddr((ns->m_SelfAddr));
   // - OVERWRITE just the IP address itself by a value taken from piSelfIP
   // (the family is used exactly as the one taken from what has been returned
   // by getsockaddr)
   CIPAddress::pton((ns->m_SelfAddr), ns->m_pUDT->m_piSelfIP, ns->m_SelfAddr.family());

   // protect the m_Sockets structure.
   enterCS(m_GlobControlLock);
   try
   {
       HLOGF(mglog.Debug, 
               "newConnection: mapping peer %d to that socket (%d)\n",
               ns->m_PeerID, ns->m_SocketID);
       m_PeerRec[ns->getPeerSpec()].insert(ns->m_SocketID);
   }
   catch (...)
   {
      LOGC(mglog.Error, log << "newConnection: error when mapping peer!");
      error = 2;
   }
   leaveCS(m_GlobControlLock);

   if (ns->m_IncludedGroup)
   {
      // XXX this might require another check of group type.
      // For redundancy group, at least, update the status in the group
      CUDTGroup* g = ns->m_IncludedGroup;
      CGuard glock (g->m_GroupLock);
      CUDTGroup::gli_t gi;

      // Check if this is the first socket in the group.
      // If so, give it up to accept, otherwise just do nothing
      // The client will be informed about the newly added connection at the
      // first moment when attempting to get the group status.
      for (gi = g->m_Group.begin(); gi != g->m_Group.end(); ++gi)
      {
         if (gi->laststatus == SRTS_CONNECTED)
         {
            HLOGC(mglog.Debug, log << "Found another connected socket in the group: $"
                  << gi->id << " - socket will be NOT given up for accepting");
            should_submit_to_accept = false;
            break;
         }
      }

      // Update the status in the group so that the next
      // operation can include the socket in the group operation.
      gi = ns->m_IncludedIter;

      HLOGC(mglog.Debug, log << "newConnection(GROUP): Socket @" << ns->m_SocketID << " BELONGS TO $" << g->id()
            << " - will " << (should_submit_to_accept? "" : "NOT ") << "report in accept");
      gi->sndstate = CUDTGroup::GST_IDLE;
      gi->rcvstate = CUDTGroup::GST_IDLE;
      gi->laststatus = SRTS_CONNECTED;

      if (!g->m_bConnected)
      {
         HLOGC(mglog.Debug, log << "newConnection(GROUP): First socket connected, SETTING GROUP CONNECTED");
         g->m_bConnected = true;
      }

      if (!g->m_listener)
      {
         // Newly created group from the listener, which hasn't yet
         // the listener set.
         g->m_listener = ls;

         // Listen on both first connected socket and continued sockets.
         // This might help with jump-over situations, and in regular continued
         // sockets the IN event won't be reported anyway.
         int listener_modes = SRT_EPOLL_ACCEPT | SRT_EPOLL_UPDATE;
         srt_epoll_add_usock(g->m_RcvEID, ls->m_SocketID, &listener_modes);

         // This listening should be done always when a first connected socket
         // appears as accepted off the listener. This is for the sake of swait() calls
         // inside the group receiving and sending functions so that they get
         // interrupted when a new socket is connected.
      }

      // Add also per-direction subscription for the about-to-be-accepted socket.
      // Both first accepted socket that makes the group-accept and every next
      // socket that adds a new link.
      int read_modes = SRT_EPOLL_IN | SRT_EPOLL_ERR;
      int write_modes = SRT_EPOLL_OUT | SRT_EPOLL_ERR;
      srt_epoll_add_usock(g->m_RcvEID, ns->m_SocketID, &read_modes);
      srt_epoll_add_usock(g->m_SndEID, ns->m_SocketID, &write_modes);

      // With app reader, do not set groupPacketArrival (block the
      // provider array feature completely for now).


      /* SETUP HERE IF NEEDED
         ns->m_pUDT->m_cbPacketArrival.set(ns->m_pUDT, &CUDT::groupPacketArrival);
       */
   }
   else
   {
      HLOGC(mglog.Debug, log << "newConnection: Socket @" << ns->m_SocketID << " is not in a group");
   }

   if (should_submit_to_accept)
   {
      enterCS(ls->m_AcceptLock);
      try
      {
         ls->m_pQueuedSockets->insert(ns->m_SocketID);
      }
      catch (...)
      {
         LOGC(mglog.Error, log << "newConnection: error when queuing socket!");
         error = 3;
      }
      leaveCS(ls->m_AcceptLock);

      HLOGC(mglog.Debug, log << "ACCEPT: new socket @" << ns->m_SocketID << " submitted for acceptance");
      // acknowledge users waiting for new connections on the listening socket
      m_EPoll.update_events(listen, ls->m_pUDT->m_sPollID, SRT_EPOLL_ACCEPT, true);
<<<<<<< HEAD

      CTimer::triggerEvent();

      // XXX the exact value of 'error' is ignored
      if (error > 0)
      {
         goto ERR_ROLLBACK;
      }

      // wake up a waiting accept() call
      CSync::lock_signal(ls->m_AcceptCond, ls->m_AcceptLock);
   }
   else
   {
      HLOGC(mglog.Debug, log << "ACCEPT: new socket @" << ns->m_SocketID
            << " NOT submitted to acceptance, another socket in the group is already connected");
      {
         CGuard cg (ls->m_AcceptLock);
         ls->m_pAcceptSockets->insert(ls->m_pAcceptSockets->end(), ns->m_SocketID);
      }

      // acknowledge INTERNAL users waiting for new connections on the listening socket
      // that are reported when a new socket is connected within an already connected group.
      m_EPoll.update_events(listen, ls->m_pUDT->m_sPollID, SRT_EPOLL_UPDATE, true);
      CTimer::triggerEvent();
   }

=======

      CTimer::triggerEvent();

      // XXX the exact value of 'error' is ignored
      if (error > 0)
      {
         goto ERR_ROLLBACK;
      }

      // wake up a waiting accept() call
      CSync::lock_signal(ls->m_AcceptCond, ls->m_AcceptLock);
   }
   else
   {
      HLOGC(mglog.Debug, log << "ACCEPT: new socket @" << ns->m_SocketID
            << " NOT submitted to acceptance, another socket in the group is already connected");
      {
         CGuard cg (ls->m_AcceptLock);
         ls->m_pAcceptSockets->insert(ls->m_pAcceptSockets->end(), ns->m_SocketID);
      }

      // acknowledge INTERNAL users waiting for new connections on the listening socket
      // that are reported when a new socket is connected within an already connected group.
      m_EPoll.update_events(listen, ls->m_pUDT->m_sPollID, SRT_EPOLL_UPDATE, true);
      CTimer::triggerEvent();
   }

>>>>>>> 6783aa78
ERR_ROLLBACK:
   // XXX the exact value of 'error' is ignored
   if (error > 0)
   {
#if ENABLE_LOGGING
       static const char* why [] = {
           "UNKNOWN ERROR",
           "CONNECTION REJECTED",
           "IPE when mapping a socket",
           "IPE when inserting a socket"
       };
       LOGC(mglog.Error, log << CONID(ns->m_SocketID) << "newConnection: connection rejected due to: " << why[error]);
#endif
      SRTSOCKET id = ns->m_SocketID;
      ns->makeClosed();

      // The mapped socket should be now unmapped to preserve the situation that
      // was in the original UDT code.
      // In SRT additionally the acceptAndRespond() function (it was called probably
      // connect() in UDT code) may fail, in which case this socket should not be
      // further processed and should be removed.
      {
          CGuard cg(m_GlobControlLock);
          m_Sockets.erase(id);
          m_ClosedSockets[id] = ns;
      }

      return -1;
   }

   return 1;
}

// static forwarder
int CUDT::installAcceptHook(SRTSOCKET lsn, srt_listen_callback_fn* hook, void* opaq)
{
    return s_UDTUnited.installAcceptHook(lsn, hook, opaq);
}

int CUDTUnited::installAcceptHook(const SRTSOCKET lsn, srt_listen_callback_fn* hook, void* opaq)
{
    try
    {
        CUDTSocket* s = locateSocket(lsn, ERH_THROW);
        s->m_pUDT->installAcceptHook(hook, opaq);
    }
    catch (CUDTException& e)
    {
        setError(new CUDTException(e));
        return SRT_ERROR;
    }

    return 0;
}

SRT_SOCKSTATUS CUDTUnited::getStatus(const SRTSOCKET u)
{
    // protects the m_Sockets structure
    CGuard cg(m_GlobControlLock);

    sockets_t::const_iterator i = m_Sockets.find(u);

    if (i == m_Sockets.end())
    {
        if (m_ClosedSockets.find(u) != m_ClosedSockets.end())
            return SRTS_CLOSED;

        return SRTS_NONEXIST;
    }
    return i->second->getStatus();
}

int CUDTUnited::bind(CUDTSocket* s, const sockaddr_any& name)
{
   CGuard cg(s->m_ControlLock);

   // cannot bind a socket more than once
   if (s->m_Status != SRTS_INIT)
      throw CUDTException(MJ_NOTSUP, MN_NONE, 0);

   s->m_pUDT->open();
   updateMux(s, name);
   s->m_Status = SRTS_OPENED;

   // copy address information of local node
   s->m_pUDT->m_pSndQueue->m_pChannel->getSockAddr((s->m_SelfAddr));

   return 0;
}

int CUDTUnited::bind(CUDTSocket* s, UDPSOCKET udpsock)
{
   CGuard cg(s->m_ControlLock);

   // cannot bind a socket more than once
   if (s->m_Status != SRTS_INIT)
      throw CUDTException(MJ_NOTSUP, MN_NONE, 0);

   sockaddr_any name;
   socklen_t namelen = sizeof name; // max of inet and inet6

   // This will preset the sa_family as well; the namelen is given simply large
   // enough for any family here.
   if (::getsockname(udpsock, &name.sa, &namelen) == -1)
      throw CUDTException(MJ_NOTSUP, MN_INVAL);

   // Successfully extracted, so update the size
   name.len = namelen;

   s->m_pUDT->open();
   updateMux(s, name, &udpsock);
   s->m_Status = SRTS_OPENED;

   // copy address information of local node
   s->m_pUDT->m_pSndQueue->m_pChannel->getSockAddr((s->m_SelfAddr));

   return 0;
}

int CUDTUnited::listen(const SRTSOCKET u, int backlog)
{
   if (backlog <= 0)
      throw CUDTException(MJ_NOTSUP, MN_INVAL, 0);

   // Don't search for the socket if it's already -1;
   // this never is a valid socket.
   if (u == UDT::INVALID_SOCK)
      throw CUDTException(MJ_NOTSUP, MN_SIDINVAL, 0);

   CUDTSocket* s = locateSocket(u);
   if (!s)
      throw CUDTException(MJ_NOTSUP, MN_SIDINVAL, 0);

   CGuard cg(s->m_ControlLock);

   // NOTE: since now the socket is protected against simultaneous access.
   // In the meantime the socket might have been closed, which means that
   // it could have changed the state. It could be also set listen in another
   // thread, so check it out.

   // do nothing if the socket is already listening
   if (s->m_Status == SRTS_LISTENING)
      return 0;

   // a socket can listen only if is in OPENED status
   if (s->m_Status != SRTS_OPENED)
      throw CUDTException(MJ_NOTSUP, MN_ISUNBOUND, 0);

   // [[using assert(s->m_Status == OPENED)]];

   // listen is not supported in rendezvous connection setup
   if (s->m_pUDT->m_bRendezvous)
      throw CUDTException(MJ_NOTSUP, MN_ISRENDEZVOUS, 0);

   s->m_uiBackLog = backlog;

   try
   {
      s->m_pQueuedSockets = new set<SRTSOCKET>;
      s->m_pAcceptSockets = new set<SRTSOCKET>;
   }
   catch (...)
   {
      delete s->m_pQueuedSockets;
      delete s->m_pAcceptSockets;

      // XXX Translated std::bad_alloc into CUDTException specifying
      // memory allocation failure...
      throw CUDTException(MJ_SYSTEMRES, MN_MEMORY, 0);
   }

   // [[using assert(s->m_Status == OPENED)]]; // (still, unchanged)

   s->m_pUDT->setListenState();  // propagates CUDTException,
                                 // if thrown, remains in OPENED state if so.
   s->m_Status = SRTS_LISTENING;

   return 0;
}

SRTSOCKET CUDTUnited::accept(const SRTSOCKET listen, sockaddr* pw_addr, int* pw_addrlen)
{
   if (pw_addr && !pw_addrlen)
      throw CUDTException(MJ_NOTSUP, MN_INVAL, 0);

   CUDTSocket* ls = locateSocket(listen);

   if (ls == NULL)
      throw CUDTException(MJ_NOTSUP, MN_SIDINVAL, 0);

   // the "listen" socket must be in LISTENING status
   if (ls->m_Status != SRTS_LISTENING)
      throw CUDTException(MJ_NOTSUP, MN_NOLISTEN, 0);

   // no "accept" in rendezvous connection setup
   if (ls->m_pUDT->m_bRendezvous)
      throw CUDTException(MJ_NOTSUP, MN_ISRENDEZVOUS, 0);

   SRTSOCKET u = CUDT::INVALID_SOCK;
   bool accepted = false;

   // !!only one conection can be set up each time!!
   while (!accepted)
   {
       CGuard accept_lock(ls->m_AcceptLock);
       CSync accept_sync(ls->m_AcceptCond, accept_lock);

       if ((ls->m_Status != SRTS_LISTENING) || ls->m_pUDT->m_bBroken)
       {
           // This socket has been closed.
           accepted = true;
       }
       else if (ls->m_pQueuedSockets->size() > 0)
       {
           // XXX REFACTORING REQUIRED HERE!
           // Actually this should at best be something like that:
           // set<SRTSOCKET>::iterator b = ls->m_pQueuedSockets->begin();
           // u = *b;
           // ls->m_pQueuedSockets->erase(b);
           // ls->m_pAcceptSockets->insert(u);
           //
           // It is also questionable why m_pQueuedSockets should be of type 'set'.
           // There's no quick-searching capabilities of that container used anywhere except
           // checkBrokenSockets and garbageCollect, which aren't performance-critical,
           // whereas it's mainly used for getting the first element and iterating
           // over elements, which is slow in case of std::set. It's also doubtful
           // as to whether the sorting capability of std::set is properly used;
           // the first is taken here, which is actually the socket with lowest
           // possible descriptor value (as default operator< and ascending sorting
           // used for std::set<SRTSOCKET> where SRTSOCKET=int).
           //
           // Consider using std::list or std::vector here.

           u = *(ls->m_pQueuedSockets->begin());
           ls->m_pAcceptSockets->insert(ls->m_pAcceptSockets->end(), u);
           ls->m_pQueuedSockets->erase(ls->m_pQueuedSockets->begin());
           accepted = true;
       }
       else if (!ls->m_pUDT->m_bSynRecving)
       {
           accepted = true;
       }

       if (!accepted && (ls->m_Status == SRTS_LISTENING))
           accept_sync.wait();

       if (ls->m_pQueuedSockets->empty())
           m_EPoll.update_events(listen, ls->m_pUDT->m_sPollID, SRT_EPOLL_ACCEPT, false);
   }

   if (u == CUDT::INVALID_SOCK)
   {
      // non-blocking receiving, no connection available
      if (!ls->m_pUDT->m_bSynRecving)
         throw CUDTException(MJ_AGAIN, MN_RDAVAIL, 0);

      // listening socket is closed
      throw CUDTException(MJ_NOTSUP, MN_NOLISTEN, 0);
   }

   if (pw_addr != NULL && pw_addrlen != NULL)
   {
      CUDTSocket* s = locateSocket(u);
      if (s == NULL)
         throw CUDTException(MJ_NOTSUP, MN_SIDINVAL, 0);

      // Check if LISTENER has the SRTO_GROUPCONNECT flag set,
      // and the already accepted socket has successfully joined
      // the mirror group. If so, RETURN THE GROUP ID, not the socket ID.
      if (ls->m_pUDT->m_bOPT_GroupConnect && s->m_IncludedGroup)
      {
          u = s->m_IncludedGroup->m_GroupID;
      }

      CGuard cg(s->m_ControlLock);

      // Check if the length of the buffer to fill the name in
      // was large enough.
      const int len = s->m_PeerAddr.size();
      if (*pw_addrlen < len)
          throw CUDTException(MJ_NOTSUP, MN_INVAL, 0);

      memcpy((pw_addr), &s->m_PeerAddr, len);
      *pw_addrlen = len;
   }

   return u;
}

int CUDTUnited::connect(SRTSOCKET u, const sockaddr* srcname, int srclen, const sockaddr* tarname, int tarlen)
{
    sockaddr_any source_addr(srcname, srclen);
    if (source_addr.len == 0)
        throw CUDTException(MJ_NOTSUP, MN_INVAL, 0);
    sockaddr_any target_addr(tarname, tarlen);
    if (target_addr.len == 0)
        throw CUDTException(MJ_NOTSUP, MN_INVAL, 0);

    // Check affiliation of the socket. It's now allowed for it to be
    // a group or socket. For a group, add automatically a socket to
    // the group.
    if (u & SRTGROUP_MASK)
    {
        CUDTGroup* g = locateGroup(u, ERH_THROW);
        // Note: forced_isn is ignored when connecting a group.
        // The group manages the ISN by itself ALWAYS, that is,
        // it's generated anew for the very first socket, and then
        // derived by all sockets in the group.
        SRT_SOCKGROUPDATA gd[1] = { srt_prepare_endpoint(tarname, tarlen) };

        // When connecting to exactly one target, only this very target
        // can be returned as a socket, so rewritten back array can be ignored.
        return groupConnect(g, source_addr, gd, 1);
    }

    CUDTSocket* s = locateSocket(u);
    if (s == NULL)
        throw CUDTException(MJ_NOTSUP, MN_SIDINVAL, 0);

    // For a single socket, just do bind, then connect
    bind(s, source_addr);
    return connectIn(s, target_addr, -1);
}

int CUDTUnited::connect(const SRTSOCKET u, const sockaddr* name, int namelen, int32_t forced_isn)
{
    sockaddr_any target_addr(name, namelen);
    if (target_addr.len == 0)
        throw CUDTException(MJ_NOTSUP, MN_INVAL, 0);

    // Check affiliation of the socket. It's now allowed for it to be
    // a group or socket. For a group, add automatically a socket to
    // the group.
    if (u & SRTGROUP_MASK)
    {
        CUDTGroup* g = locateGroup(u, ERH_THROW);

        // Note: forced_isn is ignored when connecting a group.
        // The group manages the ISN by itself ALWAYS, that is,
        // it's generated anew for the very first socket, and then
        // derived by all sockets in the group.
        sockaddr_any any(target_addr.family());
        SRT_SOCKGROUPDATA gd[1] = { srt_prepare_endpoint(name, namelen) };
        return groupConnect(g, any, gd, 1);
    }

    CUDTSocket* s = locateSocket(u);
    if (!s)
        throw CUDTException(MJ_NOTSUP, MN_SIDINVAL, 0);

    return connectIn(s, target_addr, forced_isn);
}

int CUDTUnited::groupConnect(CUDTGroup* pg, const sockaddr_any& source_addr, SRT_SOCKGROUPDATA* targets, int arraysize)
{
    CUDTGroup& g = *pg;
    // The group must be managed to use srt_connect on it,
    // as it must create particular socket automatically.

    // Non-managed groups can't be "connected" - at best you can connect
    // every socket individually.
    if (!g.managed())
        return -1;


    // If the open state switched to OPENED, the blocking mode
    // must make it wait for connecting it. Doing connect when the
    // group is already OPENED returns immediately, regardless if the
    // connection is going to later succeed or fail (this will be
    // known in the group state information).
    bool block_new_opened = !g.m_bOpened && g.m_bSynRecving;
    SRTSOCKET retval = -1;

    int eid = -1;
    int connect_modes = SRT_EPOLL_CONNECT | SRT_EPOLL_ERR;
    if (block_new_opened)
    {
        // Create this eid only to block-wait for the first
        // connection.
        eid = srt_epoll_create();
    }

    // Use private map to avoid searching in the
    // overall map.
    map<SRTSOCKET, CUDTSocket*> spawned;

    HLOGC(mglog.Debug, log << "groupConnect: will connect " << arraysize << " links and "
            << (block_new_opened ? "BLOCK until any is ready" : "leave the process in background"));

    for (int tii = 0; tii < arraysize; ++tii)
    {
        sockaddr_any target_addr(targets[tii].peeraddr);
        SRTSOCKET& sid_rloc = targets[tii].id;
        int &erc_rloc = targets[tii].result;
        HLOGC(mglog.Debug, log << "groupConnect: taking on " << SockaddrToString(targets[tii].peeraddr));

        // Preset this to every state, when there is any notifying
        // the change, this will be changed.
        targets[tii].status = SRTS_CONNECTING;

        CUDTSocket* ns = 0;

        // NOTE: After calling newSocket, the socket is mapped into m_Sockets.
        // It must be MANUALLY removed from this list in case we need it deleted.
        SRTSOCKET sid = newSocket(&ns);

        // XXX Support non-blockin mode:
        // If the group has nonblocking set for connect (SNDSYN),
        // then it must set so on the socket. Then, the connection
        // process is asynchronous. The socket appears first as
        // GST_PENDING state, and only after the socket becomes
        // connected does its status in the group turn into GST_IDLE.

        // Set all options that were requested by the options set on a group
        // prior to connecting.
        try
        {
            for (size_t i = 0; i < g.m_config.size(); ++i)
            {
                HLOGC(mglog.Debug, log << "groupConnect: OPTION @" << sid << " #" << g.m_config[i].so);
                ns->core().setOpt(g.m_config[i].so, &g.m_config[i].value[0], g.m_config[i].value.size());
            }
        }
        catch (...)
        {
            LOGC(mglog.Error, log << "groupConnect: Error during setting options - propagating error");
            CGuard cl (m_GlobControlLock);
            m_Sockets.erase(ns->m_SocketID);
            // Intercept to delete the socket on failure.
            delete ns;

            // NOTE: This problem normally should not happen, but anyway,
            // these options are set on every socket the same way, and
            // every socket is a newly created socket. So it's only possible
            // that the first one will fail, or none will fail.
            throw;
        }

        // Add socket to the group.
        // Do it after setting all stored options, as some of them may
        // influence some group data.
        CUDTGroup::gli_t f = g.add(g.prepareData(ns));
        ns->m_IncludedIter = f;
        ns->m_IncludedGroup = &g;

        // XXX This should be reenabled later, this should
        // be probably still in use to exchange information about
        // packets assymetrically lost. But for no other purpose.
        /*
        ns->m_pUDT->m_cbPacketArrival.set(ns->m_pUDT, &CUDT::groupPacketArrival);
        */

        int isn = g.currentSchedSequence();

        // We got it. Bind the socket, if the source address was set
        if (!source_addr.empty())
            bind(ns, source_addr);

        // Set it the groupconnect option, as all in-group sockets should have.
        ns->m_pUDT->m_bOPT_GroupConnect = true;

        // Every group member will have always nonblocking
        // (this implies also non-blocking connect/accept).
        // The group facility functions will block when necessary
        // using epoll_wait.
        ns->m_pUDT->m_bSynRecving = false;
        ns->m_pUDT->m_bSynSending = false;

        HLOGC(mglog.Debug, log << "groupConnect: NOTIFIED AS PENDING @" << sid << " both read and write");
        // If this socket is not to block the current connect process,
        // it may still be needed for the further check if the redundant
        // connection succeeded or failed and whether the new socket is
        // ready to use or needs to be closed.
        srt_epoll_add_usock(g.m_SndEID, sid, &connect_modes);
        srt_epoll_add_usock(g.m_RcvEID, sid, &connect_modes);

        // Adding a socket on which we need to block to BOTH these tracking EIDs
        // and the blocker EID. We'll simply remove from them later all sockets that
        // got connected state or were broken.

        if (block_new_opened)
        {
            HLOGC(mglog.Debug, log << "groupConnect: WILL BLOCK on @" << sid << " until connected");
            srt_epoll_add_usock(eid, sid, &connect_modes);
        }

        // And connect
        try
        {
            HLOGC(mglog.Debug, log << "groupConnect: connecting a new socket with ISN=" << isn);
            connectIn(ns, target_addr, isn);
        }
        catch (CUDTException& e)
        {
            LOGC(mglog.Error, log << "groupConnect: socket @" << sid << " in group " << pg->id() << " failed to connect");
            // We know it does belong to a group.
            // Remove it first because this involves a mutex, and we want
            // to avoid locking more than one mutex at a time.
            ns->removeFromGroup();
            erc_rloc = e.getErrorCode();

            CGuard cl (m_GlobControlLock);
            m_Sockets.erase(ns->m_SocketID);
            // Intercept to delete the socket on failure.
            delete ns;
            continue;
        }
        catch (...)
        {
            LOGC(mglog.Fatal, log << "groupConnect: UNKNOWN EXCEPTION from connectIn");
            ns->removeFromGroup();
            CGuard cl (m_GlobControlLock);
            m_Sockets.erase(ns->m_SocketID);
            // Intercept to delete the socket on failure.
            delete ns;
            throw;
        }

        SRT_SOCKSTATUS st;
        {
            CGuard grd (ns->m_ControlLock);
            st = ns->getStatus();
        }

        {
            CGuard grd (g.m_GroupLock);

            if (isn == 0)
            {
                g.syncWithSocket(ns->core());
            }

            HLOGC(mglog.Debug, log << "groupConnect: @" << sid << " connection successful, setting group OPEN (was "
                    << (g.m_bOpened ? "ALREADY" : "NOT") << "), will " << (block_new_opened ? "" : "NOT ")
                    << "block the connect call, status:" << SockStatusStr(st));

            // XXX OPEN OR CONNECTED?
            // BLOCK IF NOT OPEN OR BLOCK IF NOT CONNECTED?
            //
            // What happens to blocking when there are 2 connections
            // pending, about to be broken, and srt_connect() is called again?
            // SHOULD BLOCK the latter, even though is OPEN.
            // Or, OPEN should be removed from here and srt_connect(_group)
            // should block always if the group doesn't have neither 1 conencted link
            g.m_bOpened = true;

            f->laststatus = st;
            // Check the socket status and update it.
            // Turn the group state of the socket to IDLE only if
            // connection is established or in progress
            f->agent = source_addr;
            f->peer = target_addr;

            if (st >= SRTS_BROKEN)
            {
                f->sndstate = CUDTGroup::GST_BROKEN;
                f->rcvstate = CUDTGroup::GST_BROKEN;
                srt_epoll_remove_usock(g.m_SndEID, sid);
                srt_epoll_remove_usock(g.m_RcvEID, sid);
            }
            else
            {
                f->sndstate = CUDTGroup::GST_PENDING;
                f->rcvstate = CUDTGroup::GST_PENDING;
                spawned[sid] = ns;

                sid_rloc = sid;
                erc_rloc = 0;
                retval = sid;
            }
        }
    }

    if (retval == -1)
    {
        HLOGC(mglog.Debug, log << "groupConnect: none succeeded as background-spawn, exit with error");
        block_new_opened = false;
    }

    vector<SRTSOCKET> broken;

    while (block_new_opened)
    {
        if (spawned.empty())
        {
            // All were removed due to errors.
            retval = -1;
            break;
        }
        HLOGC(mglog.Debug, log << "groupConnect: first connection, applying EPOLL WAITING.");
        int len = spawned.size();
        vector<SRTSOCKET> ready(spawned.size());
        srt_epoll_wait(eid,
                NULL, NULL,  // IN/ACCEPT
                &ready[0], &len, // OUT/CONNECT
                -1, // indefinitely (XXX REGARD CONNECTION TIMEOUT!)
                NULL, NULL,
                NULL, NULL
                );
        // Check the sockets if they were reported due
        // to have connected or due to have failed.
        // Distill successful ones. If distilled nothing, return -1.
        // If not all sockets were reported in this instance, repeat
        // the call until you get information about all of them.
        for (int i = 0; i < len; ++i)
        {
            map<SRTSOCKET, CUDTSocket*>::iterator x = spawned.find(ready[i]);
            if (x == spawned.end())
            {
                // Sanity; impossible
                continue;
            }

            SRTSOCKET sid = x->first;
            CUDTSocket* s = x->second;

            // Check status. If failed, remove from spawned
            // and try again.
            SRT_SOCKSTATUS st = s->getStatus();
            // Find this socket in targets, as it's filled already, and mark the state.
            for (int y = 0; y < arraysize; ++y)
            {
                if (targets[y].id == sid)
                    targets[y].status = st;
            }
            if (st >= SRTS_BROKEN)
            {
                HLOGC(mglog.Debug, log << "groupConnect: Socket @" << sid << " got BROKEN during background connect, remove & TRY AGAIN");
                // Remove from spawned and try again
                spawned.erase(sid);
                broken.push_back(sid);
                srt_epoll_remove_usock(eid, sid);
                srt_epoll_remove_usock(g.m_SndEID, sid);
                srt_epoll_remove_usock(g.m_RcvEID, sid);

                continue;
            }

            if (st == SRTS_CONNECTED)
            {
                HLOGC(mglog.Debug, log << "groupConnect: Socket @" << sid << " got CONNECTED as first in the group - reporting");
                retval = sid;
                g.m_bConnected = true;
                block_new_opened = false; // Interrupt also rolling epoll (outer loop)

                // Remove this socket from SND EID because it doesn't need to
                // be connection-tracked anymore. Don't remove from the RCV EID
                // however because RCV procedure relies on epoll also for reading
                // and when found this socket connected it will "upgrade" it to
                // read-ready tracking only.
                srt_epoll_remove_usock(g.m_SndEID, sid);
                break;
            }

            // Spurious?
            HLOGC(mglog.Debug, log << "groupConnect: Socket @" << sid << " got spurious wakeup in "
                    << SockStatusStr(st) << " TRY AGAIN");
        }
    }
    // Finished, delete epoll.
    if (eid != -1)
    {
        HLOGC(mglog.Debug, log << "connect FIRST IN THE GROUP finished, removing EID " << eid);
        srt_epoll_release(eid);
    }

    for (vector<SRTSOCKET>::iterator b = broken.begin(); b != broken.end(); ++b)
    {
        CUDTSocket* s = locateSocket(*b, ERH_RETURN);
        if (!s)
            continue;

        // This will also automatically remove it from the group and all eids
        close(s);
    }

    // XXX This is wrong code probably, get that better.
    if (retval == -1)
        throw CUDTException(MJ_SETUP, MN_REJECTED, 0);

    return retval;
}


int CUDTUnited::connectIn(CUDTSocket* s, const sockaddr_any& target_addr, int32_t forced_isn)
{
   CGuard cg(s->m_ControlLock);
   // a socket can "connect" only if it is in the following states:
   // - OPENED: assume the socket binding parameters are configured
   // - INIT: configure binding parameters here
   // - any other (meaning, already connected): report error

   if (s->m_Status == SRTS_INIT)
   {
       if (s->m_pUDT->m_bRendezvous)
           throw CUDTException(MJ_NOTSUP, MN_ISRENDUNBOUND, 0);

       // If bind() was done first on this socket, then the
       // socket will not perform this step. This actually does the
       // same thing as bind() does, just with empty address so that
       // the binding parameters are autoselected.

       s->m_pUDT->open();
       sockaddr_any autoselect_sa (target_addr.family());
       // This will create such a sockaddr_any that
       // will return true from empty(). 
       updateMux(s, autoselect_sa);  // <<---- updateMux
       // -> C(Snd|Rcv)Queue::init
       // -> pthread_create(...C(Snd|Rcv)Queue::worker...)
       s->m_Status = SRTS_OPENED;
   }
   else if (s->m_Status != SRTS_OPENED)
      throw CUDTException(MJ_NOTSUP, MN_ISCONNECTED, 0);

   // connect_complete() may be called before connect() returns.
   // So we need to update the status before connect() is called,
   // otherwise the status may be overwritten with wrong value
   // (CONNECTED vs. CONNECTING).
   s->m_Status = SRTS_CONNECTING;

  /* 
   * In blocking mode, connect can block for up to 30 seconds for
   * rendez-vous mode. Holding the s->m_ControlLock prevent close
   * from cancelling the connect
   */
   try
   {
       // InvertedGuard unlocks in the constructor, then locks in the
       // destructor, no matter if an exception has fired.
       InvertedLock l_unlocker (s->m_pUDT->m_bSynRecving ? &s->m_ControlLock : 0);
       s->m_pUDT->startConnect(target_addr, forced_isn);
   }
   catch (CUDTException& e) // Interceptor, just to change the state.
   {
      s->m_Status = SRTS_OPENED;
      throw e;
   }

   // record peer address
   s->m_PeerAddr = target_addr;

   // CGuard destructor will delete cg and unlock s->m_ControlLock

   return 0;
}


int CUDTUnited::close(const SRTSOCKET u)
{
    if (u & SRTGROUP_MASK)
    {
        CUDTGroup* g = locateGroup(u);
        if (!g)
            throw CUDTException(MJ_NOTSUP, MN_SIDINVAL, 0);

        g->close();
        deleteGroup(g);
        return 0;
    }
<<<<<<< HEAD
   CUDTSocket* s = locateSocket(u);
   if (!s)
      throw CUDTException(MJ_NOTSUP, MN_SIDINVAL, 0);
=======
    CUDTSocket* s = locateSocket(u);
    if (!s)
        throw CUDTException(MJ_NOTSUP, MN_SIDINVAL, 0);
>>>>>>> 6783aa78

    return close(s);
}

int CUDTUnited::close(CUDTSocket* s)
{
   HLOGC(mglog.Debug, log << s->m_pUDT->CONID() << " CLOSE. Acquiring control lock");

   CGuard socket_cg(s->m_ControlLock);

   HLOGC(mglog.Debug, log << s->m_pUDT->CONID() << " CLOSING (removing from listening, closing CUDT)");

   bool synch_close_snd = s->m_pUDT->m_bSynSending;

   SRTSOCKET u = s->m_SocketID;

   if (s->m_Status == SRTS_LISTENING)
   {
      if (s->m_pUDT->m_bBroken)
         return 0;

      s->m_tsClosureTimeStamp = steady_clock::now();
      s->m_pUDT->m_bBroken    = true;

      // Change towards original UDT: 
      // Leave all the closing activities for garbageCollect to happen,
      // however remove the listener from the RcvQueue IMMEDIATELY.
      // Even though garbageCollect would eventually remove the listener
      // as well, there would be some time interval between now and the
      // moment when it's done, and during this time the application will
      // be unable to bind to this port that the about-to-delete listener
      // is currently occupying (due to blocked slot in the RcvQueue).

      HLOGC(mglog.Debug, log << s->m_pUDT->CONID() << " CLOSING (removing listener immediately)");
      s->m_pUDT->notListening();

      // broadcast all "accept" waiting
      CSync::lock_broadcast(s->m_AcceptCond, s->m_AcceptLock);
   }
   else
   {
       s->makeClosed();

       // synchronize with garbage collection.
       HLOGC(mglog.Debug, log << "@" << u << "U::close done. GLOBAL CLOSE: " << s->m_pUDT->CONID() << ". Acquiring GLOBAL control lock");
       CGuard manager_cg(m_GlobControlLock);

       // since "s" is located before m_GlobControlLock, locate it again in case
       // it became invalid
<<<<<<< HEAD
       // XXX Seriously? Why not do all things necessary on s prior to deletion?
=======
       // XXX This is very weird; if we state that the CUDTSocket object
       // could not be deleted between locks, then definitely it couldn't
       // also change the pointer value. There's no other reason for getting
       // this iterator but to obtain the 's' pointer, which is impossible to
       // be different than previous 's' (m_Sockets is a map that stores pointers
       // transparently). This iterator isn't even later used to delete the socket
       // from the container, though it would be more efficient.
       // FURTHER RESEARCH REQUIRED.
>>>>>>> 6783aa78
       sockets_t::iterator i = m_Sockets.find(u);
       if ((i == m_Sockets.end()) || (i->second->m_Status == SRTS_CLOSED))
       {
           HLOGC(mglog.Debug, log << "@" << u << "U::close: NOT AN ACTIVE SOCKET, returning.");
           return 0;
       }
       s = i->second;

       s->m_Status = SRTS_CLOSED;

       // a socket will not be immediately removed when it is closed
       // in order to prevent other methods from accessing invalid address
       // a timer is started and the socket will be removed after approximately
       // 1 second
       s->m_tsClosureTimeStamp = steady_clock::now();

       m_Sockets.erase(s->m_SocketID);
       m_ClosedSockets[s->m_SocketID] = s;
       HLOGC(mglog.Debug, log << "@" << u << "U::close: Socket MOVED TO CLOSED for collecting later.");

       CTimer::triggerEvent();
   }

   HLOGC(mglog.Debug, log << "@" << u << ": GLOBAL: CLOSING DONE");

   // Check if the ID is still in closed sockets before you access it
   // (the last triggerEvent could have deleted it).
   if ( synch_close_snd )
   {
#if SRT_ENABLE_CLOSE_SYNCH

       HLOGC(mglog.Debug, log << "@" << u << " GLOBAL CLOSING: sync-waiting for releasing sender resources...");
       for (;;)
       {
           CSndBuffer* sb = s->m_pUDT->m_pSndBuffer;

           // Disconnected from buffer - nothing more to check.
           if (!sb)
           {
               HLOGC(mglog.Debug, log << "@" << u << " GLOBAL CLOSING: sending buffer disconnected. Allowed to close.");
               break;
           }

           // Sender buffer empty
           if (sb->getCurrBufSize() == 0)
           {
               HLOGC(mglog.Debug, log << "@" << u << " GLOBAL CLOSING: sending buffer depleted. Allowed to close.");
               break;
           }

           // Ok, now you are keeping GC thread hands off the internal data.
           // You can check then if it has already deleted the socket or not.
           // The socket is either in m_ClosedSockets or is already gone.

           // Done the other way, but still done. You can stop waiting.
           bool isgone = false;
           {
               CGuard manager_cg(m_GlobControlLock);
               isgone = m_ClosedSockets.count(u) == 0;
           }
           if (!isgone)
           {
               isgone = !s->m_pUDT->m_bOpened;
           }
           if (isgone)
           {
               HLOGC(mglog.Debug, log << "@" << u << " GLOBAL CLOSING: ... gone in the meantime, whatever. Exiting close().");
               break;
           }

           HLOGC(mglog.Debug, log << "@" << u << " GLOBAL CLOSING: ... still waiting for any update.");
           CTimer::EWait wt = CTimer::waitForEvent();

           if ( wt == CTimer::WT_ERROR )
           {
               HLOGC(mglog.Debug, log << "GLOBAL CLOSING: ... ERROR WHEN WAITING FOR EVENT. Exiting close() to prevent hangup.");
               break;
           }

           // Continue waiting in case when an event happened or 1s waiting time passed for checkpoint.
       }
#endif
   }

   /*
      This code is PUT ASIDE for now.
      Most likely this will be never required.
      It had to hold the closing activity until the time when the receiver buffer is depleted.
      However the closing of the socket should only happen when the receiver has received
      an information about that the reading is no longer possible (error report from recv/recvfile).
      When this happens, the receiver buffer is definitely depleted already and there's no need to check
      anything.

      Should there appear any other conditions in future under which the closing process should be
      delayed until the receiver buffer is empty, this code can be filled here.

   if ( synch_close_rcv )
   {
   ...
   }
   */

   return 0;
}

void CUDTUnited::getpeername(const SRTSOCKET u, sockaddr* pw_name, int* pw_namelen)
{
   if (!pw_name || !pw_namelen)
       throw CUDTException(MJ_NOTSUP, MN_INVAL, 0);

   if (getStatus(u) != SRTS_CONNECTED)
      throw CUDTException(MJ_CONNECTION, MN_NOCONN, 0);

   CUDTSocket* s = locateSocket(u);

   if (!s)
      throw CUDTException(MJ_NOTSUP, MN_SIDINVAL, 0);

   if (!s->m_pUDT->m_bConnected || s->m_pUDT->m_bBroken)
      throw CUDTException(MJ_CONNECTION, MN_NOCONN, 0);

   const int len = s->m_PeerAddr.size();
   if (*pw_namelen < len)
       throw CUDTException(MJ_NOTSUP, MN_INVAL, 0);

   memcpy((pw_name), &s->m_PeerAddr.sa, len);
   *pw_namelen = len;
}

void CUDTUnited::getsockname(const SRTSOCKET u, sockaddr* pw_name, int* pw_namelen)
{
   if (!pw_name || !pw_namelen)
       throw CUDTException(MJ_NOTSUP, MN_INVAL, 0);

   CUDTSocket* s = locateSocket(u);

   if (!s)
      throw CUDTException(MJ_NOTSUP, MN_SIDINVAL, 0);

   if (s->m_pUDT->m_bBroken)
      throw CUDTException(MJ_NOTSUP, MN_SIDINVAL, 0);

   if (s->m_Status == SRTS_INIT)
      throw CUDTException(MJ_CONNECTION, MN_NOCONN, 0);

   const int len = s->m_SelfAddr.size();
   if (*pw_namelen < len)
       throw CUDTException(MJ_NOTSUP, MN_INVAL, 0);

   memcpy((pw_name), &s->m_SelfAddr.sa, len);
   *pw_namelen = len;
}

int CUDTUnited::select(
   ud_set* readfds, ud_set* writefds, ud_set* exceptfds, const timeval* timeout)
{
   const steady_clock::time_point entertime = steady_clock::now();

   const long timeo_us = timeout
       ? timeout->tv_sec * 1000000 + timeout->tv_usec
       : -1;
   const steady_clock::duration timeo(microseconds_from(timeo_us));

   // initialize results
   int count = 0;
   set<SRTSOCKET> rs, ws, es;

   // retrieve related UDT sockets
   vector<CUDTSocket*> ru, wu, eu;
   CUDTSocket* s;
   if (readfds)
      for (set<SRTSOCKET>::iterator i1 = readfds->begin();
         i1 != readfds->end(); ++ i1)
      {
         if (getStatus(*i1) == SRTS_BROKEN)
         {
            rs.insert(*i1);
            ++ count;
         }
         else if (!(s = locateSocket(*i1)))
            throw CUDTException(MJ_NOTSUP, MN_SIDINVAL, 0);
         else
            ru.push_back(s);
      }
   if (writefds)
      for (set<SRTSOCKET>::iterator i2 = writefds->begin();
         i2 != writefds->end(); ++ i2)
      {
         if (getStatus(*i2) == SRTS_BROKEN)
         {
            ws.insert(*i2);
            ++ count;
         }
         else if (!(s = locateSocket(*i2)))
            throw CUDTException(MJ_NOTSUP, MN_SIDINVAL, 0);
         else
            wu.push_back(s);
      }
   if (exceptfds)
      for (set<SRTSOCKET>::iterator i3 = exceptfds->begin();
         i3 != exceptfds->end(); ++ i3)
      {
         if (getStatus(*i3) == SRTS_BROKEN)
         {
            es.insert(*i3);
            ++ count;
         }
         else if (!(s = locateSocket(*i3)))
            throw CUDTException(MJ_NOTSUP, MN_SIDINVAL, 0);
         else
            eu.push_back(s);
      }

   do
   {
      // query read sockets
      for (vector<CUDTSocket*>::iterator j1 = ru.begin(); j1 != ru.end(); ++ j1)
      {
         s = *j1;

         if (s->readReady() || s->m_Status == SRTS_CLOSED)
         {
            rs.insert(s->m_SocketID);
            ++ count;
         }
      }

      // query write sockets
      for (vector<CUDTSocket*>::iterator j2 = wu.begin(); j2 != wu.end(); ++ j2)
      {
         s = *j2;

         if (s->writeReady() || s->m_Status == SRTS_CLOSED)
         {
            ws.insert(s->m_SocketID);
            ++ count;
         }
      }

      // query exceptions on sockets
      for (vector<CUDTSocket*>::iterator j3 = eu.begin(); j3 != eu.end(); ++ j3)
      {
         // check connection request status, not supported now
      }

      if (0 < count)
         break;

      CTimer::waitForEvent();
   } while (timeo > steady_clock::now() - entertime);

   if (readfds)
      *readfds = rs;

   if (writefds)
      *writefds = ws;

   if (exceptfds)
      *exceptfds = es;

   return count;
}

int CUDTUnited::selectEx(
   const vector<SRTSOCKET>& fds,
   vector<SRTSOCKET>* readfds,
   vector<SRTSOCKET>* writefds,
   vector<SRTSOCKET>* exceptfds,
   int64_t msTimeOut)
{
    const steady_clock::time_point entertime = steady_clock::now();

    const long timeo_us = msTimeOut >= 0
        ? msTimeOut * 1000
        : -1;
    const steady_clock::duration timeo(microseconds_from(timeo_us));

   // initialize results
   int count = 0;
   if (readfds)
      readfds->clear();
   if (writefds)
      writefds->clear();
   if (exceptfds)
      exceptfds->clear();

   do
   {
      for (vector<SRTSOCKET>::const_iterator i = fds.begin();
         i != fds.end(); ++ i)
      {
         CUDTSocket* s = locateSocket(*i);

         if ((!s) || s->m_pUDT->m_bBroken || (s->m_Status == SRTS_CLOSED))
         {
            if (exceptfds)
            {
               exceptfds->push_back(*i);
               ++ count;
            }
            continue;
         }

         if (readfds)
         {
            if ((s->m_pUDT->m_bConnected
                  && s->m_pUDT->m_pRcvBuffer->isRcvDataReady()
               )
               || (s->m_pUDT->m_bListening
                  && (s->m_pQueuedSockets->size() > 0)))
            {
               readfds->push_back(s->m_SocketID);
               ++ count;
            }
         }

         if (writefds)
         {
            if (s->m_pUDT->m_bConnected
               && (s->m_pUDT->m_pSndBuffer->getCurrBufSize()
                  < s->m_pUDT->m_iSndBufSize))
            {
               writefds->push_back(s->m_SocketID);
               ++ count;
            }
         }
      }

      if (count > 0)
         break;

      CTimer::waitForEvent();
   } while (timeo > steady_clock::now() - entertime);

   return count;
}

int CUDTUnited::epoll_create()
{
   return m_EPoll.create();
}

int CUDTUnited::epoll_clear_usocks(int eid)
{
    return m_EPoll.clear_usocks(eid);
}

int CUDTUnited::epoll_add_usock(
   const int eid, const SRTSOCKET u, const int* events)
{
   int ret = -1;
   if (u & SRTGROUP_MASK)
   {
      CUDTGroup* g = locateGroup(u);
      if (!g)
         throw CUDTException(MJ_NOTSUP, MN_SIDINVAL, 0);

      ret = m_EPoll.add_usock(eid, u, events);
      g->addEPoll(eid);
      return 0;
   }

   CUDTSocket* s = locateSocket(u);
   if (s)
   {
      ret = m_EPoll.add_usock(eid, u, events);
      s->m_pUDT->addEPoll(eid);
   }
   else
   {
      throw CUDTException(MJ_NOTSUP, MN_SIDINVAL);
   }

   return ret;
}

int CUDTUnited::epoll_add_ssock(
   const int eid, const SYSSOCKET s, const int* events)
{
   return m_EPoll.add_ssock(eid, s, events);
}

int CUDTUnited::epoll_update_usock(
   const int eid, const SRTSOCKET u, const int* events)
{
   CUDTSocket* s = locateSocket(u);
   int ret = -1;
   if (s)
   {
      ret = m_EPoll.update_usock(eid, u, events);
      s->m_pUDT->addEPoll(eid);
   }
   else
   {
      throw CUDTException(MJ_NOTSUP, MN_SIDINVAL);
   }

   return ret;
}

int CUDTUnited::epoll_update_ssock(
   const int eid, const SYSSOCKET s, const int* events)
{
   return m_EPoll.update_ssock(eid, s, events);
}

int CUDTUnited::epoll_remove_usock(const int eid, const SRTSOCKET u)
{
   int ret = m_EPoll.remove_usock(eid, u);

   if (u & SRTGROUP_MASK)
   {
      CUDTGroup* g = locateGroup(u);
      if (g)
         g->removeEPoll(eid);
      return ret;
   }
   CUDTSocket* s = locateSocket(u);
   if (s)
   {
      s->m_pUDT->removeEPoll(eid);
   }
   //else
   //{
   //   throw CUDTException(MJ_NOTSUP, MN_SIDINVAL);
   //}

   return ret;
}

int CUDTUnited::epoll_remove_ssock(const int eid, const SYSSOCKET s)
{
   return m_EPoll.remove_ssock(eid, s);
}

int CUDTUnited::epoll_uwait(
   const int eid,
   SRT_EPOLL_EVENT* fdsSet,
   int fdsSize, 
   int64_t msTimeOut)
{
   return m_EPoll.uwait(eid, fdsSet, fdsSize, msTimeOut);
}

int32_t CUDTUnited::epoll_set(int eid, int32_t flags)
{
    return m_EPoll.setflags(eid, flags);
}

int CUDTUnited::epoll_release(const int eid)
{
   return m_EPoll.release(eid);
}

CUDTSocket* CUDTUnited::locateSocket(const SRTSOCKET u, ErrorHandling erh)
{
    CGuard cg (m_GlobControlLock);

    sockets_t::iterator i = m_Sockets.find(u);

    if ((i == m_Sockets.end()) || (i->second->m_Status == SRTS_CLOSED))
    {
        if (erh == ERH_RETURN)
            return NULL;
        throw CUDTException(MJ_NOTSUP, MN_SIDINVAL, 0);
    }

    return i->second;
}

CUDTGroup* CUDTUnited::locateGroup(SRTSOCKET u, ErrorHandling erh)
{
   CGuard cg (m_GlobControlLock);

   const groups_t::iterator i = m_Groups.find(u);
   if ( i == m_Groups.end() )
   {
       if (erh == ERH_THROW)
           throw CUDTException(MJ_NOTSUP, MN_SIDINVAL, 0);
       return NULL;
   }

   return i->second;
}

CUDTSocket* CUDTUnited::locatePeer(
   const sockaddr_any& peer,
   const SRTSOCKET id,
   int32_t isn)
{
   CGuard cg(m_GlobControlLock);

   map<int64_t, set<SRTSOCKET> >::iterator i = m_PeerRec.find(
      CUDTSocket::getPeerSpec(id, isn));
   if (i == m_PeerRec.end())
      return NULL;

   for (set<SRTSOCKET>::iterator j = i->second.begin();
      j != i->second.end(); ++ j)
   {
      sockets_t::iterator k = m_Sockets.find(*j);
      // this socket might have been closed and moved m_ClosedSockets
      if (k == m_Sockets.end())
         continue;

      if (k->second->m_PeerAddr == peer)
      {
         return k->second;
      }
   }

   return NULL;
}

void CUDTUnited::checkBrokenSockets()
{
   CGuard cg(m_GlobControlLock);

   // set of sockets To Be Closed and To Be Removed
   vector<SRTSOCKET> tbc;
   vector<SRTSOCKET> tbr;

   for (sockets_t::iterator i = m_Sockets.begin();
      i != m_Sockets.end(); ++ i)
   {
       CUDTSocket* s = i->second;

      // check broken connection
      if (s->m_pUDT->m_bBroken)
      {
         if (s->m_Status == SRTS_LISTENING)
         {
            const steady_clock::duration elapsed = steady_clock::now() - s->m_tsClosureTimeStamp;
            // for a listening socket, it should wait an extra 3 seconds
            // in case a client is connecting
            if (elapsed < milliseconds_from(CUDT::COMM_CLOSE_BROKEN_LISTENER_TIMEOUT_MS))
            {
               continue;
            }
         }
         else if ((s->m_pUDT->m_pRcvBuffer != NULL)
            // FIXED: calling isRcvDataAvailable() just to get the information
            // whether there are any data waiting in the buffer,
            // NOT WHETHER THEY ARE ALSO READY TO PLAY at the time when
            // this function is called (isRcvDataReady also checks if the
            // available data is "ready to play").
            && s->m_pUDT->m_pRcvBuffer->isRcvDataAvailable()
            && (s->m_pUDT->m_iBrokenCounter -- > 0))
         {
            // HLOGF(mglog.Debug, "STILL KEEPING socket (still have data):
            // %d\n", i->first);
            // if there is still data in the receiver buffer, wait longer
            continue;
         }

         HLOGC(mglog.Debug, log << "checkBrokenSockets: moving BROKEN socket to CLOSED: @" << i->first);

         //close broken connections and start removal timer
         s->m_Status = SRTS_CLOSED;
         s->m_tsClosureTimeStamp = steady_clock::now();
         tbc.push_back(i->first);
         m_ClosedSockets[i->first] = s;

         // remove from listener's queue
         sockets_t::iterator ls = m_Sockets.find(s->m_ListenSocket);
         if (ls == m_Sockets.end())
         {
            ls = m_ClosedSockets.find(s->m_ListenSocket);
            if (ls == m_ClosedSockets.end())
               continue;
         }

         enterCS(ls->second->m_AcceptLock);
         ls->second->m_pQueuedSockets->erase(s->m_SocketID);
         ls->second->m_pAcceptSockets->erase(s->m_SocketID);
         leaveCS(ls->second->m_AcceptLock);
      }
   }

   for (sockets_t::iterator j = m_ClosedSockets.begin();
      j != m_ClosedSockets.end(); ++ j)
   {
      // HLOGF(mglog.Debug, "checking CLOSED socket: %d\n", j->first);
      if (!is_zero(j->second->m_pUDT->m_tsLingerExpiration))
      {
         // asynchronous close:
         if ((!j->second->m_pUDT->m_pSndBuffer)
            || (0 == j->second->m_pUDT->m_pSndBuffer->getCurrBufSize())
            || (j->second->m_pUDT->m_tsLingerExpiration <= steady_clock::now()))
         {
            HLOGC(mglog.Debug, log << "checkBrokenSockets: marking CLOSED qualified @" << j->second->m_SocketID);
            j->second->m_pUDT->m_tsLingerExpiration = steady_clock::time_point();
            j->second->m_pUDT->m_bClosing = true;
            j->second->m_tsClosureTimeStamp = steady_clock::now();
         }
      }

      // timeout 1 second to destroy a socket AND it has been removed from
      // RcvUList
      const steady_clock::time_point now = steady_clock::now();
      const steady_clock::duration closed_ago = now - j->second->m_tsClosureTimeStamp;
      if ((closed_ago > seconds_from(1))
         && ((!j->second->m_pUDT->m_pRNode)
            || !j->second->m_pUDT->m_pRNode->m_bOnList))
      {
         HLOGC(mglog.Debug, log << "checkBrokenSockets: @" << j->second->m_SocketID << " closed "
                 << FormatDuration(closed_ago) << " ago and removed from RcvQ - will remove");

         // HLOGF(mglog.Debug, "will unref socket: %d\n", j->first);
         tbr.push_back(j->first);
      }
   }

   // move closed sockets to the ClosedSockets structure
   for (vector<SRTSOCKET>::iterator k = tbc.begin(); k != tbc.end(); ++ k)
      m_Sockets.erase(*k);

   // remove those timeout sockets
   for (vector<SRTSOCKET>::iterator l = tbr.begin(); l != tbr.end(); ++ l)
      removeSocket(*l);
}

void CUDTUnited::removeSocket(const SRTSOCKET u)
{
   sockets_t::iterator i = m_ClosedSockets.find(u);

   // invalid socket ID
   if (i == m_ClosedSockets.end())
      return;

   CUDTSocket* const s = i->second;

   // decrease multiplexer reference count, and remove it if necessary
   const int mid = s->m_iMuxID;

   if (s->m_pQueuedSockets)
   {
      CGuard cg(s->m_AcceptLock);

      // if it is a listener, close all un-accepted sockets in its queue
      // and remove them later
      for (set<SRTSOCKET>::iterator q = s->m_pQueuedSockets->begin();
         q != s->m_pQueuedSockets->end(); ++ q)
      {
         sockets_t::iterator si = m_Sockets.find(*q);
         if (si == m_Sockets.end())
         {
            // gone in the meantime
            LOGC(mglog.Error, log << "removeSocket: IPE? socket @" << u
                    << " being queued for listener socket @" << s->m_SocketID
                    << " is GONE in the meantime ???");
            continue;
         }

         CUDTSocket* as = si->second;

         as->makeClosed();
         m_ClosedSockets[*q] = as;
         m_Sockets.erase(*q);
      }

   }

   // remove from peer rec
   map<int64_t, set<SRTSOCKET> >::iterator j = m_PeerRec.find(
      s->getPeerSpec());
   if (j != m_PeerRec.end())
   {
      j->second.erase(u);
      if (j->second.empty())
         m_PeerRec.erase(j);
   }

   /*
   * Socket may be deleted while still having ePoll events set that would
   * remains forever causing epoll_wait to unblock continuously for inexistent
   * sockets. Get rid of all events for this socket.
   */
   m_EPoll.update_events(u, s->m_pUDT->m_sPollID,
      SRT_EPOLL_IN|SRT_EPOLL_OUT|SRT_EPOLL_ERR, false);

   // delete this one
   m_ClosedSockets.erase(i);

   HLOGC(mglog.Debug, log << "GC/removeSocket: closing associated UDT @" << u);
   s->makeClosed();
   HLOGC(mglog.Debug, log << "GC/removeSocket: DELETING SOCKET @" << u);
   delete s;

   if (mid == -1)
       return;

   map<int, CMultiplexer>::iterator m;
   m = m_mMultiplexer.find(mid);
   if (m == m_mMultiplexer.end())
   {
      LOGC(mglog.Fatal, log << "IPE: For socket @" << u << " MUXER id=" << mid << " NOT FOUND!");
      return;
   }

   CMultiplexer& mx = m->second;

   mx.m_iRefCount --;
   // HLOGF(mglog.Debug, "unrefing underlying socket for %u: %u\n",
   //    u, mx.m_iRefCount);
   if (0 == mx.m_iRefCount)
   {
       HLOGC(mglog.Debug, log << "MUXER id=" << mid << " lost last socket @"
           << u << " - deleting muxer bound to port "
           << mx.m_pChannel->bindAddressAny().hport());
      // The channel has no access to the queues and
      // it looks like the multiplexer is the master of all of them.
      // The queues must be silenced before closing the channel
      // because this will cause error to be returned in any operation
      // being currently done in the queues, if any.
      mx.m_pSndQueue->setClosing();
      mx.m_pRcvQueue->setClosing();
      delete mx.m_pSndQueue;
      delete mx.m_pRcvQueue;
      mx.m_pChannel->close();
      delete mx.m_pTimer;
      delete mx.m_pChannel;
      m_mMultiplexer.erase(m);
   }
}

void CUDTUnited::setError(CUDTException* e)
{
    delete (CUDTException*)pthread_getspecific(m_TLSError);
    pthread_setspecific(m_TLSError, e);
}

CUDTException* CUDTUnited::getError()
{
    if(!pthread_getspecific(m_TLSError))
        pthread_setspecific(m_TLSError, new CUDTException);
    return (CUDTException*)pthread_getspecific(m_TLSError);
}


void CUDTUnited::updateMux(
   CUDTSocket* s, const sockaddr_any& addr, const UDPSOCKET* udpsock /*[[nullable]]*/)
{
   CGuard cg(m_GlobControlLock);

   // Don't try to reuse given address, if udpsock was given.
   // In such a case rely exclusively on that very socket and
   // use it the way as it is configured, of course, create also
   // always a new multiplexer for that very socket.
   if (!udpsock && s->m_pUDT->m_bReuseAddr)
   {
      const int port = addr.hport();

      // find a reusable address
      for (map<int, CMultiplexer>::iterator i = m_mMultiplexer.begin();
         i != m_mMultiplexer.end(); ++ i)
      {
          // Use the "family" value blindly from the address; we
          // need to find an existing multiplexer that binds to the
          // given port in the same family as requested address.
          if ((i->second.m_iIPversion == addr.family())
                  && (i->second.m_iMSS == s->m_pUDT->m_iMSS)
#ifdef SRT_ENABLE_IPOPTS
                  &&  (i->second.m_iIpTTL == s->m_pUDT->m_iIpTTL)
                  && (i->second.m_iIpToS == s->m_pUDT->m_iIpToS)
#endif
                  && (i->second.m_iIpV6Only == s->m_pUDT->m_iIpV6Only)
                  &&  i->second.m_bReusable)
          {
            if (i->second.m_iPort == port)
            {
               // HLOGF(mglog.Debug, "reusing multiplexer for port
               // %hd\n", port);
               // reuse the existing multiplexer
               ++ i->second.m_iRefCount;
               s->m_pUDT->m_pSndQueue = i->second.m_pSndQueue;
               s->m_pUDT->m_pRcvQueue = i->second.m_pRcvQueue;
               s->m_iMuxID = i->second.m_iID;
               return;
            }
         }
      }
   }

   // a new multiplexer is needed
   CMultiplexer m;
   m.m_iMSS = s->m_pUDT->m_iMSS;
   m.m_iIPversion = addr.family();
#ifdef SRT_ENABLE_IPOPTS
   m.m_iIpTTL = s->m_pUDT->m_iIpTTL;
   m.m_iIpToS = s->m_pUDT->m_iIpToS;
#endif
   m.m_iRefCount = 1;
   m.m_iIpV6Only = s->m_pUDT->m_iIpV6Only;
   m.m_bReusable = s->m_pUDT->m_bReuseAddr;
   m.m_iID = s->m_SocketID;

   m.m_pChannel = new CChannel();
#ifdef SRT_ENABLE_IPOPTS
   m.m_pChannel->setIpTTL(s->m_pUDT->m_iIpTTL);
   m.m_pChannel->setIpToS(s->m_pUDT->m_iIpToS);
#endif
   m.m_pChannel->setSndBufSize(s->m_pUDT->m_iUDPSndBufSize);
   m.m_pChannel->setRcvBufSize(s->m_pUDT->m_iUDPRcvBufSize);
   if (s->m_pUDT->m_iIpV6Only != -1)
      m.m_pChannel->setIpV6Only(s->m_pUDT->m_iIpV6Only);

   try
   {
       if (udpsock)
       {
           // In this case, addr contains the address
           // that has been extracted already from the
           // given socket
           m.m_pChannel->attach(*udpsock, addr);
       }
       else if (addr.empty())
       {
           // The case of previously used case of a NULL address.
           // This here is used to pass family only, in this case
           // just automatically bind to the "0" address to autoselect
           // everything.
           m.m_pChannel->open(addr.family());
       }
       else
       {
           // If at least the IP address is specified, then bind to that
           // address, but still possibly autoselect the outgoing port, if the
           // port was specified as 0.
           m.m_pChannel->open(addr);
       }
   }
   catch (CUDTException& e)
   {
      m.m_pChannel->close();
      delete m.m_pChannel;
      throw;
   }

   sockaddr_any sa;
   m.m_pChannel->getSockAddr((sa));
   m.m_iPort = sa.hport();

   m.m_pTimer = new CTimer;

   m.m_pSndQueue = new CSndQueue;
   m.m_pSndQueue->init(m.m_pChannel, m.m_pTimer);
   m.m_pRcvQueue = new CRcvQueue;
   m.m_pRcvQueue->init(
      32, s->m_pUDT->maxPayloadSize(), m.m_iIPversion, 1024,
      m.m_pChannel, m.m_pTimer);

   m_mMultiplexer[m.m_iID] = m;

   s->m_pUDT->m_pSndQueue = m.m_pSndQueue;
   s->m_pUDT->m_pRcvQueue = m.m_pRcvQueue;
   s->m_iMuxID = m.m_iID;

   HLOGF(mglog.Debug, 
      "creating new multiplexer for port %i\n", m.m_iPort);
}

// XXX This functionality needs strong refactoring.
//
// This function is going to find a multiplexer for the port contained
// in the 'ls' listening socket, by searching through the multiplexer
// container.
//
// Somehow, however, it's not even predicted a situation that the multiplexer
// for that port doesn't exist - that is, this function WILL find the
// multiplexer. How can it be so certain? It's because the listener has
// already created the multiplexer during the call to bind(), so if it
// didn't, this function wouldn't even have a chance to be called.
//
// Why can't then the multiplexer be recorded in the 'ls' listening socket data
// to be accessed immediately, especially when one listener can't bind to more
// than one multiplexer at a time (well, even if it could, there's still no
// reason why this should be extracted by "querying")?
//
// Maybe because the multiplexer container is a map, not a list.
// Why is this then a map? Because it's addressed by MuxID. Why do we need
// mux id? Because we don't have a list... ?
// 
// But what's the multiplexer ID? It's a socket ID for which it was originally
// created.
//
// Is this then shared? Yes, only between the listener socket and the accepted
// sockets, or in case of "bound" connecting sockets (by binding you can
// enforce the port number, which can be the same for multiple SRT sockets).
// Not shared in case of unbound connecting socket or rendezvous socket.
//
// Ok, in which situation do we need dispatching by mux id? Only when the
// socket is being deleted. How does the deleting procedure know the muxer id?
// Because it is recorded here at the time when it's found, as... the socket ID
// of the actual listener socket being actually the first socket to create the
// multiplexer, so the multiplexer gets its id.
//
// Still, no reasons found why the socket can't contain a list iterator to a
// multiplexer INSTEAD of m_iMuxID. There's no danger in this solution because
// the multiplexer is never deleted until there's at least one socket using it.
//
// The multiplexer may even physically be contained in the CUDTUnited object,
// just track the multiple users of it (the listener and the accepted sockets).
// When deleting, you simply "unsubscribe" yourself from the multiplexer, which
// will unref it and remove the list element by the iterator kept by the
// socket.
void CUDTUnited::updateListenerMux(CUDTSocket* s, const CUDTSocket* ls)
{
   CGuard cg(m_GlobControlLock);
   const int port = ls->m_SelfAddr.hport();

   // find the listener's address
   for (map<int, CMultiplexer>::iterator i = m_mMultiplexer.begin();
      i != m_mMultiplexer.end(); ++ i)
   {
      if (i->second.m_iPort == port)
      {
         HLOGF(mglog.Debug, 
            "updateMux: reusing multiplexer for port %i\n", port);
         // reuse the existing multiplexer
         ++ i->second.m_iRefCount;
         s->m_pUDT->m_pSndQueue = i->second.m_pSndQueue;
         s->m_pUDT->m_pRcvQueue = i->second.m_pRcvQueue;
         s->m_iMuxID = i->second.m_iID;
         return;
      }
   }
}

void* CUDTUnited::garbageCollect(void* p)
{
   CUDTUnited* self = (CUDTUnited*)p;

   THREAD_STATE_INIT("SRT:GC");

   CGuard gcguard(self->m_GCStopLock);

   while (!self->m_bClosing)
   {
       INCREMENT_THREAD_ITERATIONS();
       self->checkBrokenSockets();

       HLOGC(mglog.Debug, log << "GC: sleep 1 s");
       self->m_GCStopCond.wait_for(gcguard, seconds_from(1));
   }

   // remove all sockets and multiplexers
   HLOGC(mglog.Debug, log << "GC: GLOBAL EXIT - releasing all pending sockets. Acquring control lock...");
   enterCS(self->m_GlobControlLock);
   for (sockets_t::iterator i = self->m_Sockets.begin();
      i != self->m_Sockets.end(); ++ i)
   {
      i->second->makeClosed();
      self->m_ClosedSockets[i->first] = i->second;

      // remove from listener's queue
      sockets_t::iterator ls = self->m_Sockets.find(
         i->second->m_ListenSocket);
      if (ls == self->m_Sockets.end())
      {
         ls = self->m_ClosedSockets.find(i->second->m_ListenSocket);
         if (ls == self->m_ClosedSockets.end())
            continue;
      }

      enterCS(ls->second->m_AcceptLock);
      ls->second->m_pQueuedSockets->erase(i->second->m_SocketID);
      ls->second->m_pAcceptSockets->erase(i->second->m_SocketID);
      leaveCS(ls->second->m_AcceptLock);
   }
   self->m_Sockets.clear();

   for (sockets_t::iterator j = self->m_ClosedSockets.begin();
      j != self->m_ClosedSockets.end(); ++ j)
   {
      j->second->m_tsClosureTimeStamp = steady_clock::time_point();
   }
   leaveCS(self->m_GlobControlLock);

   HLOGC(mglog.Debug, log << "GC: GLOBAL EXIT - releasing all CLOSED sockets.");
   while (true)
   {
      self->checkBrokenSockets();

      enterCS(self->m_GlobControlLock);
      bool empty = self->m_ClosedSockets.empty();
      leaveCS(self->m_GlobControlLock);

      if (empty)
         break;

      SleepFor(milliseconds_from(1));
   }

   THREAD_EXIT();
   return NULL;
}

////////////////////////////////////////////////////////////////////////////////

int CUDT::startup()
{
   return s_UDTUnited.startup();
}

int CUDT::cleanup()
{
   return s_UDTUnited.cleanup();
}

SRTSOCKET CUDT::socket()
{
   if (!s_UDTUnited.m_bGCStatus)
      s_UDTUnited.startup();

   try
   {
      return s_UDTUnited.newSocket();
   }
   catch (const CUDTException& e)
   {
      s_UDTUnited.setError(new CUDTException(e));
      return INVALID_SOCK;
   }
   catch (bad_alloc&)
   {
      s_UDTUnited.setError(new CUDTException(MJ_SYSTEMRES, MN_MEMORY, 0));
      return INVALID_SOCK;
   }
   catch (const std::exception& ee)
   {
      LOGC(mglog.Fatal, log << "socket: UNEXPECTED EXCEPTION: "
         << typeid(ee).name()
         << ": " << ee.what());
      s_UDTUnited.setError(new CUDTException(MJ_UNKNOWN, MN_NONE, 0));
      return INVALID_SOCK;
   }
}

CUDT::APIError::APIError(const CUDTException& e)
{
    CUDT::s_UDTUnited.setError(new CUDTException(e));
}

CUDT::APIError::APIError(CodeMajor mj, CodeMinor mn, int syserr)
{
    CUDT::s_UDTUnited.setError(new CUDTException(mj, mn, syserr));
}

// This is an internal function; 'type' should be pre-checked if it has a correct value.
// This doesn't have argument of GroupType due to header file conflicts.
CUDTGroup& CUDT::newGroup(const int type)
{
    CGuard guard (s_UDTUnited.m_IDLock);
    const SRTSOCKET id = s_UDTUnited.generateSocketID(true);

    // Now map the group
    return s_UDTUnited.addGroup(id).id(id).type(SRT_GROUP_TYPE(type));
}

SRTSOCKET CUDT::createGroup(SRT_GROUP_TYPE gt)
{
    // Doing the same lazy-startup as with srt_create_socket()
    if (!s_UDTUnited.m_bGCStatus)
        s_UDTUnited.startup();

    try
    {
        return newGroup(gt).id();
    }
    catch (const CUDTException& e)
    {
        return APIError(e);
    }
    catch (const std::bad_alloc& e)
    {
        return APIError(MJ_SYSTEMRES, MN_MEMORY, 0);
    }

    return SRT_INVALID_SOCK;
}


int CUDT::addSocketToGroup(SRTSOCKET socket, SRTSOCKET group)
{
    // Check if socket and group have been set correctly.
    int32_t sid = socket & ~SRTGROUP_MASK;
    int32_t gm = group & SRTGROUP_MASK;

    if ( sid != socket || gm == 0 )
        return APIError(MJ_NOTSUP, MN_INVAL, 0);

    // Find the socket and the group
    CUDTSocket* s = s_UDTUnited.locateSocket(socket);
    CUDTGroup* g = s_UDTUnited.locateGroup(group);

    if (!s || !g)
        return APIError(MJ_NOTSUP, MN_INVAL, 0);

    // Check if the socket is already IN SOME GROUP.
    if (s->m_IncludedGroup)
        return APIError(MJ_NOTSUP, MN_INVAL, 0);

    if (g->managed())
    {
        // This can be changed as long as the group is empty.
        if (!g->empty())
        {
            return APIError(MJ_NOTSUP, MN_INVAL, 0);
        }
        g->managed(false);
    }

    CGuard cg (s->m_ControlLock);

    // Check if the socket already is in the group
    CUDTGroup::gli_t f = g->find(socket);
    if (f != CUDTGroup::gli_NULL())
    {
        // XXX This is internal error. Report it, but continue
        LOGC(mglog.Error, log << "IPE (non-fatal): the socket is in the group, but has no clue about it!");
        s->m_IncludedGroup = g;
        s->m_IncludedIter = f;
        return 0;
    }
    s->m_IncludedGroup = g;
    s->m_IncludedIter = g->add(g->prepareData(s));

    return 0;
}

int CUDT::removeSocketFromGroup(SRTSOCKET socket)
{
    CUDTSocket* s = s_UDTUnited.locateSocket(socket);
    if (!s)
        return APIError(MJ_NOTSUP, MN_INVAL, 0);

    if (!s->m_IncludedGroup)
        return APIError(MJ_NOTSUP, MN_INVAL, 0);

    CGuard grd (s->m_ControlLock);
    s->removeFromGroup();
    return 0;
}

void CUDTSocket::removeFromGroup()
{
    m_IncludedGroup->remove(m_SocketID);
    m_IncludedIter = CUDTGroup::gli_NULL();
    m_IncludedGroup = NULL;
}

SRTSOCKET CUDT::getGroupOfSocket(SRTSOCKET socket)
{
    CUDTSocket* s = s_UDTUnited.locateSocket(socket);
    if (!s)
        return APIError(MJ_NOTSUP, MN_INVAL, 0);

    if (!s->m_IncludedGroup)
        return APIError(MJ_NOTSUP, MN_INVAL, 0);

    return s->m_IncludedGroup->id();
}

int CUDT::getGroupData(SRTSOCKET groupid, SRT_SOCKGROUPDATA* pdata, size_t* psize)
{
    if ( (groupid & SRTGROUP_MASK) == 0)
    {
        return APIError(MJ_NOTSUP, MN_INVAL, 0);
    }

    CUDTGroup* g = s_UDTUnited.locateGroup(groupid, s_UDTUnited.ERH_RETURN);
    if (!g || !pdata || !psize)
    {
        return APIError(MJ_NOTSUP, MN_INVAL, 0);
    }

    return g->getGroupData(pdata, psize);
}

int CUDT::bind(SRTSOCKET u, const sockaddr* name, int namelen)
{
   try
   {
       sockaddr_any sa (name, namelen);
       if (sa.len == 0)
       {
           // This happens if the namelen check proved it to be
           // too small for particular family, or that family is
           // not recognized (is none of AF_INET, AF_INET6).
           // This is a user error.
           return APIError(MJ_NOTSUP, MN_INVAL, 0);
       }
       CUDTSocket* s = s_UDTUnited.locateSocket(u);
       if (!s)
           return APIError(MJ_NOTSUP, MN_INVAL, 0);

       return s_UDTUnited.bind(s, sa);
   }
   catch (const CUDTException& e)
   {
       return APIError(e);
   }
   catch (bad_alloc&)
   {
       return APIError(MJ_SYSTEMRES, MN_MEMORY, 0);
   }
   catch (const std::exception& ee)
   {
      LOGC(mglog.Fatal, log << "bind: UNEXPECTED EXCEPTION: "
         << typeid(ee).name()
         << ": " << ee.what());
      return APIError(MJ_UNKNOWN, MN_NONE, 0);
   }
}

int CUDT::bind(SRTSOCKET u, UDPSOCKET udpsock)
{
    try
    {
        CUDTSocket* s = s_UDTUnited.locateSocket(u);
        if (!s)
            return APIError(MJ_NOTSUP, MN_INVAL, 0);

        return s_UDTUnited.bind(s, udpsock);
    }
    catch (const CUDTException& e)
    {
        s_UDTUnited.setError(new CUDTException(e));
        return ERROR;
    }
    catch (bad_alloc&)
    {
        s_UDTUnited.setError(new CUDTException(MJ_SYSTEMRES, MN_MEMORY, 0));
        return ERROR;
    }
    catch (const std::exception& ee)
    {
        LOGC(mglog.Fatal, log << "bind/udp: UNEXPECTED EXCEPTION: "
                << typeid(ee).name() << ": " << ee.what());
        s_UDTUnited.setError(new CUDTException(MJ_UNKNOWN, MN_NONE, 0));
        return ERROR;
    }
}

int CUDT::listen(SRTSOCKET u, int backlog)
{
   try
   {
      return s_UDTUnited.listen(u, backlog);
   }
   catch (const CUDTException& e)
   {
      s_UDTUnited.setError(new CUDTException(e));
      return ERROR;
   }
   catch (bad_alloc&)
   {
      s_UDTUnited.setError(new CUDTException(MJ_SYSTEMRES, MN_MEMORY, 0));
      return ERROR;
   }
   catch (const std::exception& ee)
   {
      LOGC(mglog.Fatal, log << "listen: UNEXPECTED EXCEPTION: "
         << typeid(ee).name() << ": " << ee.what());
      s_UDTUnited.setError(new CUDTException(MJ_UNKNOWN, MN_NONE, 0));
      return ERROR;
   }
}

SRTSOCKET CUDT::accept(SRTSOCKET u, sockaddr* addr, int* addrlen)
{
   try
   {
      return s_UDTUnited.accept(u, addr, addrlen);
   }
   catch (const CUDTException& e)
   {
      s_UDTUnited.setError(new CUDTException(e));
      return INVALID_SOCK;
   }
   catch (bad_alloc&)
   {
      s_UDTUnited.setError(new CUDTException(MJ_SYSTEMRES, MN_MEMORY, 0));
      return INVALID_SOCK;
   }
   catch (const std::exception& ee)
   {
      LOGC(mglog.Fatal, log << "accept: UNEXPECTED EXCEPTION: "
         << typeid(ee).name() << ": " << ee.what());
      s_UDTUnited.setError(new CUDTException(MJ_UNKNOWN, MN_NONE, 0));
      return INVALID_SOCK;
   }
}

int CUDT::connect(
    SRTSOCKET u, const sockaddr* name, int namelen, const sockaddr* tname, int tnamelen)
{
   try
   {
      return s_UDTUnited.connect(u, name, namelen, tname, tnamelen);
   }
   catch (const CUDTException& e)
   {
      s_UDTUnited.setError(new CUDTException(e));
      return ERROR;
   }
   catch (bad_alloc&)
   {
      s_UDTUnited.setError(new CUDTException(MJ_SYSTEMRES, MN_MEMORY, 0));
      return ERROR;
   }
   catch (std::exception& ee)
   {
      LOGC(mglog.Fatal, log << "connect: UNEXPECTED EXCEPTION: "
         << typeid(ee).name() << ": " << ee.what());
      s_UDTUnited.setError(new CUDTException(MJ_UNKNOWN, MN_NONE, 0));
      return ERROR;
   }
}

int CUDT::connectLinks(SRTSOCKET grp, const sockaddr* source /*[[nullable]]*/, int namelen,
        SRT_SOCKGROUPDATA targets [], int arraysize)
{
    if (arraysize <= 0)
        return APIError(MJ_NOTSUP, MN_INVAL, 0);

    if ( (grp & SRTGROUP_MASK) == 0)
    {
        // connectLinks accepts only GROUP id, not socket id.
        return APIError(MJ_NOTSUP, MN_SIDINVAL, 0);
    }

    int family = targets[0].peeraddr.ss_family;

    sockaddr_any source_addr(family);
    if (source)
    {
        source_addr.set(source, namelen);
        if (source_addr.family() != family
                || source_addr.len == 0)
            return APIError(MJ_NOTSUP, MN_INVAL, 0);
    }

    try
    {
        return s_UDTUnited.groupConnect(
                s_UDTUnited.locateGroup(grp, s_UDTUnited.ERH_THROW),
                source_addr, targets, arraysize);
    }
    catch (CUDTException& e)
    {
        return APIError(e);
    }
    catch (bad_alloc&)
    {
        return APIError(MJ_SYSTEMRES, MN_MEMORY, 0);
    }
    catch (std::exception& ee)
    {
        LOGC(mglog.Fatal, log << "connect: UNEXPECTED EXCEPTION: "
                << typeid(ee).name() << ": " << ee.what());
        return APIError(MJ_UNKNOWN, MN_NONE, 0);
    }
}

int CUDT::connect(
   SRTSOCKET u, const sockaddr* name, int namelen, int32_t forced_isn)
{
   try
   {
      return s_UDTUnited.connect(u, name, namelen, forced_isn);
   }
   catch (const CUDTException &e)
   {
      return APIError(e);
   }
   catch (bad_alloc&)
   {
      s_UDTUnited.setError(new CUDTException(MJ_SYSTEMRES, MN_MEMORY, 0));
      return ERROR;
   }
   catch (const std::exception& ee)
   {
      LOGC(mglog.Fatal, log << "connect: UNEXPECTED EXCEPTION: "
         << typeid(ee).name() << ": " << ee.what());
      s_UDTUnited.setError(new CUDTException(MJ_UNKNOWN, MN_NONE, 0));
      return ERROR;
   }
}

int CUDT::close(SRTSOCKET u)
{
   try
   {
      return s_UDTUnited.close(u);
   }
   catch (const CUDTException& e)
   {
      s_UDTUnited.setError(new CUDTException(e));
      return ERROR;
   }
   catch (const std::exception& ee)
   {
      LOGC(mglog.Fatal, log << "close: UNEXPECTED EXCEPTION: "
         << typeid(ee).name() << ": " << ee.what());
      s_UDTUnited.setError(new CUDTException(MJ_UNKNOWN, MN_NONE, 0));
      return ERROR;
   }
}

int CUDT::getpeername(SRTSOCKET u, sockaddr* name, int* namelen)
{
   try
   {
      s_UDTUnited.getpeername(u, name, namelen);
      return 0;
   }
   catch (const CUDTException& e)
   {
      s_UDTUnited.setError(new CUDTException(e));
      return ERROR;
   }
   catch (const std::exception& ee)
   {
      LOGC(mglog.Fatal, log << "getpeername: UNEXPECTED EXCEPTION: "
         << typeid(ee).name() << ": " << ee.what());
      s_UDTUnited.setError(new CUDTException(MJ_UNKNOWN, MN_NONE, 0));
      return ERROR;
   }
}

int CUDT::getsockname(SRTSOCKET u, sockaddr* name, int* namelen)
{
   try
   {
      s_UDTUnited.getsockname(u, name, namelen);
      return 0;
   }
   catch (const CUDTException& e)
   {
      s_UDTUnited.setError(new CUDTException(e));
      return ERROR;
   }
   catch (const std::exception& ee)
   {
      LOGC(mglog.Fatal, log << "getsockname: UNEXPECTED EXCEPTION: "
         << typeid(ee).name() << ": " << ee.what());
      s_UDTUnited.setError(new CUDTException(MJ_UNKNOWN, MN_NONE, 0));
      return ERROR;
   }
}

int CUDT::getsockopt(
   SRTSOCKET u, int, SRT_SOCKOPT optname, void* pw_optval, int* pw_optlen)
{
    if (!pw_optval || !pw_optlen)
    {
        return APIError(MJ_NOTSUP, MN_INVAL, 0);
    }

    try
    {
        if (u & SRTGROUP_MASK)
        {
            CUDTGroup* g = s_UDTUnited.locateGroup(u, s_UDTUnited.ERH_THROW);
            g->getOpt(optname, (pw_optval), (*pw_optlen));
            return 0;
        }

        CUDT* udt = s_UDTUnited.locateSocket(u, s_UDTUnited.ERH_THROW)->m_pUDT;
        udt->getOpt(optname, (pw_optval), (*pw_optlen));
        return 0;
    }
    catch (const CUDTException& e)
    {
        s_UDTUnited.setError(new CUDTException(e));
        return ERROR;
    }
    catch (const std::exception& ee)
    {
        LOGC(mglog.Fatal, log << "getsockopt: UNEXPECTED EXCEPTION: "
                << typeid(ee).name() << ": " << ee.what());
        s_UDTUnited.setError(new CUDTException(MJ_UNKNOWN, MN_NONE, 0));
        return ERROR;
    }
}

int CUDT::setsockopt(SRTSOCKET u, int, SRT_SOCKOPT optname, const void* optval, int optlen)
{
   if (!optval)
       return APIError(MJ_NOTSUP, MN_INVAL, 0);

   try
   {
       if (u & SRTGROUP_MASK)
       {
           CUDTGroup* g = s_UDTUnited.locateGroup(u, s_UDTUnited.ERH_THROW);
           g->setOpt(optname, optval, optlen);
           return 0;
       }

       CUDT* udt = s_UDTUnited.locateSocket(u, s_UDTUnited.ERH_THROW)->m_pUDT;
       udt->setOpt(optname, optval, optlen);
       return 0;
   }
   catch (const CUDTException& e)
   {
       return APIError(e);
   }
   catch (const std::exception& ee)
   {
       LOGC(mglog.Fatal, log << "setsockopt: UNEXPECTED EXCEPTION: "
               << typeid(ee).name() << ": " << ee.what());
       return APIError(MJ_UNKNOWN, MN_NONE, 0);
   }
}

int CUDT::send(SRTSOCKET u, const char* buf, int len, int)
{
    SRT_MSGCTRL mctrl = srt_msgctrl_default;
    return sendmsg2(u, buf, len, (mctrl));
}

// --> CUDT::recv moved down

int CUDT::sendmsg(
   SRTSOCKET u, const char* buf, int len, int ttl, bool inorder,
   uint64_t srctime)
{
    SRT_MSGCTRL mctrl = srt_msgctrl_default;
    mctrl.msgttl = ttl;
    mctrl.inorder = inorder;
    mctrl.srctime = srctime;
    return sendmsg2(u, buf, len, (mctrl));
}

int CUDT::sendmsg2(
   SRTSOCKET u, const char* buf, int len, SRT_MSGCTRL& w_m)
{
   try
   {
       if (u & SRTGROUP_MASK)
       {
           return s_UDTUnited.locateGroup(u, CUDTUnited::ERH_THROW)->send(buf, len, (w_m));
       }

       return s_UDTUnited.locateSocket(u, CUDTUnited::ERH_THROW)->core().sendmsg2(buf, len, (w_m));
   }
   catch (const CUDTException& e)
   {
      s_UDTUnited.setError(new CUDTException(e));
      return ERROR;
   }
   catch (bad_alloc&)
   {
      s_UDTUnited.setError(new CUDTException(MJ_SYSTEMRES, MN_MEMORY, 0));
      return ERROR;
   }
   catch (const std::exception& ee)
   {
      LOGC(mglog.Fatal, log << "sendmsg: UNEXPECTED EXCEPTION: "
         << typeid(ee).name() << ": " << ee.what());
      s_UDTUnited.setError(new CUDTException(MJ_UNKNOWN, MN_NONE, 0));
      return ERROR;
   }
}

int CUDT::recv(SRTSOCKET u, char* buf, int len, int)
{
    SRT_MSGCTRL mctrl = srt_msgctrl_default;
    int ret = recvmsg2(u, buf, len, (mctrl));
    return ret;
}

int CUDT::recvmsg(SRTSOCKET u, char* buf, int len, uint64_t& srctime)
{
    SRT_MSGCTRL mctrl = srt_msgctrl_default;
    int ret = recvmsg2(u, buf, len, (mctrl));
    srctime = mctrl.srctime;
    return ret;
}

int CUDT::recvmsg2(SRTSOCKET u, char* buf, int len, SRT_MSGCTRL& w_m)
{
   try
   {
      if (u & SRTGROUP_MASK)
      {
         return s_UDTUnited.locateGroup(u, CUDTUnited::ERH_THROW)->recv(buf, len, (w_m));
      }

      return s_UDTUnited.locateSocket(u, CUDTUnited::ERH_THROW)->core().recvmsg2(buf, len, (w_m));
   }
   catch (const CUDTException& e)
   {
      s_UDTUnited.setError(new CUDTException(e));
      return ERROR;
   }
   catch (const std::exception& ee)
   {
      LOGC(mglog.Fatal, log << "recvmsg: UNEXPECTED EXCEPTION: "
         << typeid(ee).name() << ": " << ee.what());
      s_UDTUnited.setError(new CUDTException(MJ_UNKNOWN, MN_NONE, 0));
      return ERROR;
   }
}

int64_t CUDT::sendfile(
   SRTSOCKET u, fstream& ifs, int64_t& offset, int64_t size, int block)
{
   try
   {
      CUDT* udt = s_UDTUnited.locateSocket(u, s_UDTUnited.ERH_THROW)->m_pUDT;
      return udt->sendfile(ifs, offset, size, block);
   }
   catch (const CUDTException& e)
   {
      s_UDTUnited.setError(new CUDTException(e));
      return ERROR;
   }
   catch (bad_alloc&)
   {
      s_UDTUnited.setError(new CUDTException(MJ_SYSTEMRES, MN_MEMORY, 0));
      return ERROR;
   }
   catch (const std::exception& ee)
   {
      LOGC(mglog.Fatal, log << "sendfile: UNEXPECTED EXCEPTION: "
         << typeid(ee).name() << ": " << ee.what());
      s_UDTUnited.setError(new CUDTException(MJ_UNKNOWN, MN_NONE, 0));
      return ERROR;
   }
}

int64_t CUDT::recvfile(
   SRTSOCKET u, fstream& ofs, int64_t& offset, int64_t size, int block)
{
   try
   {
       return s_UDTUnited.locateSocket(u, CUDTUnited::ERH_THROW)->core().recvfile(ofs, offset, size, block);
   }
   catch (const CUDTException& e)
   {
      s_UDTUnited.setError(new CUDTException(e));
      return ERROR;
   }
   catch (const std::exception& ee)
   {
      LOGC(mglog.Fatal, log << "recvfile: UNEXPECTED EXCEPTION: "
         << typeid(ee).name() << ": " << ee.what());
      s_UDTUnited.setError(new CUDTException(MJ_UNKNOWN, MN_NONE, 0));
      return ERROR;
   }
}

int CUDT::select(
   int,
   ud_set* readfds,
   ud_set* writefds,
   ud_set* exceptfds,
   const timeval* timeout)
{
   if ((!readfds) && (!writefds) && (!exceptfds))
   {
      s_UDTUnited.setError(new CUDTException(MJ_NOTSUP, MN_INVAL, 0));
      return ERROR;
   }

   try
   {
      return s_UDTUnited.select(readfds, writefds, exceptfds, timeout);
   }
   catch (const CUDTException& e)
   {
      s_UDTUnited.setError(new CUDTException(e));
      return ERROR;
   }
   catch (bad_alloc&)
   {
      s_UDTUnited.setError(new CUDTException(MJ_SYSTEMRES, MN_MEMORY, 0));
      return ERROR;
   }
   catch (const std::exception& ee)
   {
      LOGC(mglog.Fatal, log << "select: UNEXPECTED EXCEPTION: "
         << typeid(ee).name() << ": " << ee.what());
      s_UDTUnited.setError(new CUDTException(MJ_UNKNOWN, MN_NONE, 0));
      return ERROR;
   }
}

int CUDT::selectEx(
   const vector<SRTSOCKET>& fds,
   vector<SRTSOCKET>* readfds,
   vector<SRTSOCKET>* writefds,
   vector<SRTSOCKET>* exceptfds,
   int64_t msTimeOut)
{
   if ((!readfds) && (!writefds) && (!exceptfds))
   {
      s_UDTUnited.setError(new CUDTException(MJ_NOTSUP, MN_INVAL, 0));
      return ERROR;
   }

   try
   {
      return s_UDTUnited.selectEx(fds, readfds, writefds, exceptfds, msTimeOut);
   }
   catch (const CUDTException& e)
   {
      s_UDTUnited.setError(new CUDTException(e));
      return ERROR;
   }
   catch (bad_alloc&)
   {
      s_UDTUnited.setError(new CUDTException(MJ_SYSTEMRES, MN_MEMORY, 0));
      return ERROR;
   }
   catch (const std::exception& ee)
   {
      LOGC(mglog.Fatal, log << "selectEx: UNEXPECTED EXCEPTION: "
         << typeid(ee).name() << ": " << ee.what());
      s_UDTUnited.setError(new CUDTException(MJ_UNKNOWN));
      return ERROR;
   }
}

int CUDT::epoll_create()
{
   try
   {
      return s_UDTUnited.epoll_create();
   }
   catch (const CUDTException& e)
   {
      s_UDTUnited.setError(new CUDTException(e));
      return ERROR;
   }
   catch (const std::exception& ee)
   {
      LOGC(mglog.Fatal, log << "epoll_create: UNEXPECTED EXCEPTION: "
         << typeid(ee).name() << ": " << ee.what());
      s_UDTUnited.setError(new CUDTException(MJ_UNKNOWN, MN_NONE, 0));
      return ERROR;
   }
}

int CUDT::epoll_clear_usocks(int eid)
{
   try
   {
      return s_UDTUnited.epoll_clear_usocks(eid);
   }
   catch (const CUDTException& e)
   {
      s_UDTUnited.setError(new CUDTException(e));
      return ERROR;
   }
   catch (std::exception& ee)
   {
      LOGC(mglog.Fatal, log << "epoll_clear_usocks: UNEXPECTED EXCEPTION: "
         << typeid(ee).name() << ": " << ee.what());
      s_UDTUnited.setError(new CUDTException(MJ_UNKNOWN, MN_NONE, 0));
      return ERROR;
   }
}

int CUDT::epoll_add_usock(const int eid, const SRTSOCKET u, const int* events)
{
   try
   {
      return s_UDTUnited.epoll_add_usock(eid, u, events);
   }
   catch (const CUDTException& e)
   {
      s_UDTUnited.setError(new CUDTException(e));
      return ERROR;
   }
   catch (const std::exception& ee)
   {
      LOGC(mglog.Fatal, log << "epoll_add_usock: UNEXPECTED EXCEPTION: "
         << typeid(ee).name() << ": " << ee.what());
      s_UDTUnited.setError(new CUDTException(MJ_UNKNOWN, MN_NONE, 0));
      return ERROR;
   }
}

int CUDT::epoll_add_ssock(const int eid, const SYSSOCKET s, const int* events)
{
   try
   {
      return s_UDTUnited.epoll_add_ssock(eid, s, events);
   }
   catch (const CUDTException& e)
   {
      s_UDTUnited.setError(new CUDTException(e));
      return ERROR;
   }
   catch (const std::exception& ee)
   {
      LOGC(mglog.Fatal, log << "epoll_add_ssock: UNEXPECTED EXCEPTION: "
         << typeid(ee).name() << ": " << ee.what());
      s_UDTUnited.setError(new CUDTException(MJ_UNKNOWN, MN_NONE, 0));
      return ERROR;
   }
}

int CUDT::epoll_update_usock(
   const int eid, const SRTSOCKET u, const int* events)
{
   try
   {
      return s_UDTUnited.epoll_update_usock(eid, u, events);
   }
   catch (const CUDTException& e)
   {
      s_UDTUnited.setError(new CUDTException(e));
      return ERROR;
   }
   catch (const std::exception& ee)
   {
      LOGC(mglog.Fatal, log << "epoll_update_usock: UNEXPECTED EXCEPTION: "
         << typeid(ee).name() << ": " << ee.what());
      s_UDTUnited.setError(new CUDTException(MJ_UNKNOWN, MN_NONE, 0));
      return ERROR;
   }
}

int CUDT::epoll_update_ssock(
   const int eid, const SYSSOCKET s, const int* events)
{
   try
   {
      return s_UDTUnited.epoll_update_ssock(eid, s, events);
   }
   catch (const CUDTException& e)
   {
      s_UDTUnited.setError(new CUDTException(e));
      return ERROR;
   }
   catch (const std::exception& ee)
   {
      LOGC(mglog.Fatal, log << "epoll_update_ssock: UNEXPECTED EXCEPTION: "
         << typeid(ee).name() << ": " << ee.what());
      s_UDTUnited.setError(new CUDTException(MJ_UNKNOWN, MN_NONE, 0));
      return ERROR;
   }
}


int CUDT::epoll_remove_usock(const int eid, const SRTSOCKET u)
{
   try
   {
      return s_UDTUnited.epoll_remove_usock(eid, u);
   }
   catch (const CUDTException& e)
   {
      s_UDTUnited.setError(new CUDTException(e));
      return ERROR;
   }
   catch (const std::exception& ee)
   {
      LOGC(mglog.Fatal, log << "epoll_remove_usock: UNEXPECTED EXCEPTION: "
         << typeid(ee).name() << ": " << ee.what());
      s_UDTUnited.setError(new CUDTException(MJ_UNKNOWN, MN_NONE, 0));
      return ERROR;
   }
}

int CUDT::epoll_remove_ssock(const int eid, const SYSSOCKET s)
{
   try
   {
      return s_UDTUnited.epoll_remove_ssock(eid, s);
   }
   catch (const CUDTException& e)
   {
      s_UDTUnited.setError(new CUDTException(e));
      return ERROR;
   }
   catch (const std::exception& ee)
   {
      LOGC(mglog.Fatal, log << "epoll_remove_ssock: UNEXPECTED EXCEPTION: "
         << typeid(ee).name() << ": " << ee.what());
      s_UDTUnited.setError(new CUDTException(MJ_UNKNOWN, MN_NONE, 0));
      return ERROR;
   }
}

int CUDT::epoll_wait(
   const int eid,
   set<SRTSOCKET>* readfds,
   set<SRTSOCKET>* writefds,
   int64_t msTimeOut,
   set<SYSSOCKET>* lrfds,
   set<SYSSOCKET>* lwfds)
{
   try
   {
      return s_UDTUnited.epoll_ref().wait(
              eid, readfds, writefds, msTimeOut, lrfds, lwfds);
   }
   catch (const CUDTException& e)
   {
      s_UDTUnited.setError(new CUDTException(e));
      return ERROR;
   }
   catch (const std::exception& ee)
   {
      LOGC(mglog.Fatal, log << "epoll_wait: UNEXPECTED EXCEPTION: "
         << typeid(ee).name() << ": " << ee.what());
      s_UDTUnited.setError(new CUDTException(MJ_UNKNOWN, MN_NONE, 0));
      return ERROR;
   }
}

int CUDT::epoll_uwait(
   const int eid,
   SRT_EPOLL_EVENT* fdsSet,
   int fdsSize,
   int64_t msTimeOut)
{
   try
   {
      return s_UDTUnited.epoll_uwait(eid, fdsSet, fdsSize, msTimeOut);
   }
   catch (const CUDTException& e)
   {
      s_UDTUnited.setError(new CUDTException(e));
      return ERROR;
   }
   catch (const std::exception& ee)
   {
      LOGC(mglog.Fatal, log << "epoll_uwait: UNEXPECTED EXCEPTION: "
         << typeid(ee).name() << ": " << ee.what());
      s_UDTUnited.setError(new CUDTException(MJ_UNKNOWN, MN_NONE, 0));
      return ERROR;
   }
}

int32_t CUDT::epoll_set(
   const int eid,
   int32_t flags)
{
   try
   {
      return s_UDTUnited.epoll_set(eid, flags);
   }
   catch (const CUDTException& e)
   {
      s_UDTUnited.setError(new CUDTException(e));
      return ERROR;
   }
   catch (const std::exception& ee)
   {
      LOGC(mglog.Fatal, log << "epoll_set: UNEXPECTED EXCEPTION: "
         << typeid(ee).name() << ": " << ee.what());
      s_UDTUnited.setError(new CUDTException(MJ_UNKNOWN, MN_NONE, 0));
      return ERROR;
   }
}

int CUDT::epoll_release(const int eid)
{
   try
   {
      return s_UDTUnited.epoll_release(eid);
   }
   catch (const CUDTException& e)
   {
      s_UDTUnited.setError(new CUDTException(e));
      return ERROR;
   }
   catch (const std::exception& ee)
   {
      LOGC(mglog.Fatal, log << "epoll_release: UNEXPECTED EXCEPTION: "
         << typeid(ee).name() << ": " << ee.what());
      s_UDTUnited.setError(new CUDTException(MJ_UNKNOWN, MN_NONE, 0));
      return ERROR;
   }
}

CUDTException& CUDT::getlasterror()
{
   return *s_UDTUnited.getError();
}

int CUDT::bstats(SRTSOCKET u, CBytePerfMon* perf, bool clear, bool instantaneous)
{
   try
   {
      CUDT* udt = s_UDTUnited.locateSocket(u, s_UDTUnited.ERH_THROW)->m_pUDT;
      udt->bstats(perf, clear, instantaneous);
      return 0;
   }
   catch (const CUDTException& e)
   {
      s_UDTUnited.setError(new CUDTException(e));
      return ERROR;
   }
   catch (const std::exception& ee)
   {
      LOGC(mglog.Fatal, log << "bstats: UNEXPECTED EXCEPTION: "
         << typeid(ee).name() << ": " << ee.what());
      s_UDTUnited.setError(new CUDTException(MJ_UNKNOWN, MN_NONE, 0));
      return ERROR;
   }
}

CUDT* CUDT::getUDTHandle(SRTSOCKET u)
{
   try
   {
      return s_UDTUnited.locateSocket(u, s_UDTUnited.ERH_THROW)->m_pUDT;
   }
   catch (const CUDTException& e)
   {
      s_UDTUnited.setError(new CUDTException(e));
      return NULL;
   }
   catch (const std::exception& ee)
   {
      LOGC(mglog.Fatal, log << "getUDTHandle: UNEXPECTED EXCEPTION: "
         << typeid(ee).name() << ": " << ee.what());
      s_UDTUnited.setError(new CUDTException(MJ_UNKNOWN, MN_NONE, 0));
      return NULL;
   }
}

vector<SRTSOCKET> CUDT::existingSockets()
{
    vector<SRTSOCKET> out;
    for (CUDTUnited::sockets_t::iterator i = s_UDTUnited.m_Sockets.begin();
            i != s_UDTUnited.m_Sockets.end(); ++i)
    {
        out.push_back(i->first);
    }
    return out;
}

SRT_SOCKSTATUS CUDT::getsockstate(SRTSOCKET u)
{
   try
   {
      if (isgroup(u))
      {
          CUDTGroup* g = s_UDTUnited.locateGroup(u, s_UDTUnited.ERH_THROW);
          return g->getStatus();
      }
      return s_UDTUnited.getStatus(u);
   }
   catch (const CUDTException &e)
   {
      s_UDTUnited.setError(new CUDTException(e));
      return SRTS_NONEXIST;
   }
   catch (const std::exception& ee)
   {
      LOGC(mglog.Fatal, log << "getsockstate: UNEXPECTED EXCEPTION: "
         << typeid(ee).name() << ": " << ee.what());
      s_UDTUnited.setError(new CUDTException(MJ_UNKNOWN, MN_NONE, 0));
      return SRTS_NONEXIST;
   }
}


////////////////////////////////////////////////////////////////////////////////

namespace UDT
{

int startup()
{
   return CUDT::startup();
}

int cleanup()
{
   return CUDT::cleanup();
}

int bind(SRTSOCKET u, const struct sockaddr* name, int namelen)
{
   return CUDT::bind(u, name, namelen);
}

int bind2(SRTSOCKET u, UDPSOCKET udpsock)
{
   return CUDT::bind(u, udpsock);
}

int listen(SRTSOCKET u, int backlog)
{
   return CUDT::listen(u, backlog);
}

SRTSOCKET accept(SRTSOCKET u, struct sockaddr* addr, int* addrlen)
{
   return CUDT::accept(u, addr, addrlen);
}

int connect(SRTSOCKET u, const struct sockaddr* name, int namelen)
{
   return CUDT::connect(u, name, namelen, -1);
}

int close(SRTSOCKET u)
{
   return CUDT::close(u);
}

int getpeername(SRTSOCKET u, struct sockaddr* name, int* namelen)
{
   return CUDT::getpeername(u, name, namelen);
}

int getsockname(SRTSOCKET u, struct sockaddr* name, int* namelen)
{
   return CUDT::getsockname(u, name, namelen);
}

int getsockopt(
   SRTSOCKET u, int level, SRT_SOCKOPT optname, void* optval, int* optlen)
{
   return CUDT::getsockopt(u, level, optname, optval, optlen);
}

int setsockopt(
   SRTSOCKET u, int level, SRT_SOCKOPT optname, const void* optval, int optlen)
{
   return CUDT::setsockopt(u, level, optname, optval, optlen);
}

// DEVELOPER API

int connect_debug(
   SRTSOCKET u, const struct sockaddr* name, int namelen, int32_t forced_isn)
{
   return CUDT::connect(u, name, namelen, forced_isn);
}

int send(SRTSOCKET u, const char* buf, int len, int flags)
{
   return CUDT::send(u, buf, len, flags);
}

int recv(SRTSOCKET u, char* buf, int len, int flags)
{
   return CUDT::recv(u, buf, len, flags);
}


int sendmsg(
   SRTSOCKET u, const char* buf, int len, int ttl, bool inorder,
   uint64_t srctime)
{
   return CUDT::sendmsg(u, buf, len, ttl, inorder, srctime);
}

int recvmsg(SRTSOCKET u, char* buf, int len, uint64_t& srctime)
{
   return CUDT::recvmsg(u, buf, len, srctime);
}

int recvmsg(SRTSOCKET u, char* buf, int len)
{
   uint64_t srctime;

   return CUDT::recvmsg(u, buf, len, srctime);
}

int64_t sendfile(
   SRTSOCKET u,
   fstream& ifs,
   int64_t& offset,
   int64_t size,
   int block)
{
   return CUDT::sendfile(u, ifs, offset, size, block);
}

int64_t recvfile(
   SRTSOCKET u,
   fstream& ofs,
   int64_t& offset,
   int64_t size,
   int block)
{
   return CUDT::recvfile(u, ofs, offset, size, block);
}

int64_t sendfile2(
   SRTSOCKET u,
   const char* path,
   int64_t* offset,
   int64_t size,
   int block)
{
   fstream ifs(path, ios::binary | ios::in);
   int64_t ret = CUDT::sendfile(u, ifs, *offset, size, block);
   ifs.close();
   return ret;
}

int64_t recvfile2(
   SRTSOCKET u,
   const char* path,
   int64_t* offset,
   int64_t size,
   int block)
{
   fstream ofs(path, ios::binary | ios::out);
   int64_t ret = CUDT::recvfile(u, ofs, *offset, size, block);
   ofs.close();
   return ret;
}

int select(
   int nfds,
   UDSET* readfds,
   UDSET* writefds,
   UDSET* exceptfds,
   const struct timeval* timeout)
{
   return CUDT::select(nfds, readfds, writefds, exceptfds, timeout);
}

int selectEx(
   const vector<SRTSOCKET>& fds,
   vector<SRTSOCKET>* readfds,
   vector<SRTSOCKET>* writefds,
   vector<SRTSOCKET>* exceptfds,
   int64_t msTimeOut)
{
   return CUDT::selectEx(fds, readfds, writefds, exceptfds, msTimeOut);
}

int epoll_create()
{
   return CUDT::epoll_create();
}

int epoll_clear_usocks(int eid)
{
    return CUDT::epoll_clear_usocks(eid);
}

int epoll_add_usock(int eid, SRTSOCKET u, const int* events)
{
   return CUDT::epoll_add_usock(eid, u, events);
}

int epoll_add_ssock(int eid, SYSSOCKET s, const int* events)
{
   return CUDT::epoll_add_ssock(eid, s, events);
}

int epoll_update_usock(int eid, SRTSOCKET u, const int* events)
{
   return CUDT::epoll_update_usock(eid, u, events);
}

int epoll_update_ssock(int eid, SYSSOCKET s, const int* events)
{
   return CUDT::epoll_update_ssock(eid, s, events);
}

int epoll_remove_usock(int eid, SRTSOCKET u)
{
   return CUDT::epoll_remove_usock(eid, u);
}

int epoll_remove_ssock(int eid, SYSSOCKET s)
{
   return CUDT::epoll_remove_ssock(eid, s);
}

int epoll_wait(
   int eid,
   set<SRTSOCKET>* readfds,
   set<SRTSOCKET>* writefds,
   int64_t msTimeOut,
   set<SYSSOCKET>* lrfds,
   set<SYSSOCKET>* lwfds)
{
   return CUDT::epoll_wait(eid, readfds, writefds, msTimeOut, lrfds, lwfds);
}

/*

#define SET_RESULT(val, num, fds, it) \
   if (val != NULL) \
   { \
      if (val->empty()) \
      { \
         if (num) *num = 0; \
      } \
      else \
      { \
         if (*num > static_cast<int>(val->size())) \
            *num = val->size(); \
         int count = 0; \
         for (it = val->begin(); it != val->end(); ++ it) \
         { \
            if (count >= *num) \
               break; \
            fds[count ++] = *it; \
         } \
      } \
   }

*/

template <class SOCKTYPE>
inline void set_result(set<SOCKTYPE>* val, int* num, SOCKTYPE* fds)
{
    if ( !val || !num || !fds )
        return;

    if (*num > int(val->size()))
        *num = int(val->size()); // will get 0 if val->empty()
    int count = 0;

    // This loop will run 0 times if val->empty()
    for (typename set<SOCKTYPE>::const_iterator it = val->begin(); it != val->end(); ++ it)
    {
        if (count >= *num)
            break;
        fds[count ++] = *it;
    }
}

int epoll_wait2(
   int eid, SRTSOCKET* readfds,
   int* rnum, SRTSOCKET* writefds,
   int* wnum,
   int64_t msTimeOut,
   SYSSOCKET* lrfds,
   int* lrnum,
   SYSSOCKET* lwfds,
   int* lwnum)
{
   // This API is an alternative format for epoll_wait, created for
   // compatability with other languages. Users need to pass in an array
   // for holding the returned sockets, with the maximum array length
   // stored in *rnum, etc., which will be updated with returned number
   // of sockets.

   set<SRTSOCKET> readset;
   set<SRTSOCKET> writeset;
   set<SYSSOCKET> lrset;
   set<SYSSOCKET> lwset;
   set<SRTSOCKET>* rval = NULL;
   set<SRTSOCKET>* wval = NULL;
   set<SYSSOCKET>* lrval = NULL;
   set<SYSSOCKET>* lwval = NULL;
   if ((readfds != NULL) && (rnum != NULL))
      rval = &readset;
   if ((writefds != NULL) && (wnum != NULL))
      wval = &writeset;
   if ((lrfds != NULL) && (lrnum != NULL))
      lrval = &lrset;
   if ((lwfds != NULL) && (lwnum != NULL))
      lwval = &lwset;

   int ret = CUDT::epoll_wait(eid, rval, wval, msTimeOut, lrval, lwval);
   if (ret > 0)
   {
      //set<SRTSOCKET>::const_iterator i;
      //SET_RESULT(rval, rnum, readfds, i);
      set_result(rval, rnum, readfds);
      //SET_RESULT(wval, wnum, writefds, i);
      set_result(wval, wnum, writefds);

      //set<SYSSOCKET>::const_iterator j;
      //SET_RESULT(lrval, lrnum, lrfds, j);
      set_result(lrval, lrnum, lrfds);
      //SET_RESULT(lwval, lwnum, lwfds, j);
      set_result(lwval, lwnum, lwfds);
   }
   return ret;
}

int epoll_uwait(int eid, SRT_EPOLL_EVENT* fdsSet, int fdsSize, int64_t msTimeOut)
{
   return CUDT::epoll_uwait(eid, fdsSet, fdsSize, msTimeOut);
}

int epoll_release(int eid)
{
   return CUDT::epoll_release(eid);
}

ERRORINFO& getlasterror()
{
   return CUDT::getlasterror();
}

int getlasterror_code()
{
   return CUDT::getlasterror().getErrorCode();
}

const char* getlasterror_desc()
{
   return CUDT::getlasterror().getErrorMessage();
}

int getlasterror_errno()
{
   return CUDT::getlasterror().getErrno();
}

// Get error string of a given error code
const char* geterror_desc(int code, int err)
{
   CUDTException e (CodeMajor(code/1000), CodeMinor(code%1000), err);
   return(e.getErrorMessage());
}

int bstats(SRTSOCKET u, TRACEBSTATS* perf, bool clear)
{
   return CUDT::bstats(u, perf, clear);
}

SRT_SOCKSTATUS getsockstate(SRTSOCKET u)
{
   return CUDT::getsockstate(u);
}

void setloglevel(LogLevel::type ll)
{
    CGuard gg(srt_logger_config.mutex);
    srt_logger_config.max_level = ll;
}

void addlogfa(LogFA fa)
{
    CGuard gg(srt_logger_config.mutex);
    srt_logger_config.enabled_fa.set(fa, true);
}

void dellogfa(LogFA fa)
{
    CGuard gg(srt_logger_config.mutex);
    srt_logger_config.enabled_fa.set(fa, false);
}

void resetlogfa(set<LogFA> fas)
{
    CGuard gg(srt_logger_config.mutex);
    for (int i = 0; i <= SRT_LOGFA_LASTNONE; ++i)
        srt_logger_config.enabled_fa.set(i, fas.count(i));
}

void resetlogfa(const int* fara, size_t fara_size)
{
    CGuard gg(srt_logger_config.mutex);
    srt_logger_config.enabled_fa.reset();
    for (const int* i = fara; i != fara + fara_size; ++i)
        srt_logger_config.enabled_fa.set(*i, true);
}

void setlogstream(std::ostream& stream)
{
    CGuard gg(srt_logger_config.mutex);
    srt_logger_config.log_stream = &stream;
}

void setloghandler(void* opaque, SRT_LOG_HANDLER_FN* handler)
{
    CGuard gg(srt_logger_config.mutex);
    srt_logger_config.loghandler_opaque = opaque;
    srt_logger_config.loghandler_fn = handler;
}

void setlogflags(int flags)
{
    CGuard gg(srt_logger_config.mutex);
    srt_logger_config.flags = flags;
}

SRT_API bool setstreamid(SRTSOCKET u, const std::string& sid)
{
    return CUDT::setstreamid(u, sid);
}
SRT_API std::string getstreamid(SRTSOCKET u)
{
    return CUDT::getstreamid(u);
}

SRT_REJECT_REASON getrejectreason(SRTSOCKET u)
{
    return CUDT::rejectReason(u);
}

}  // namespace UDT<|MERGE_RESOLUTION|>--- conflicted
+++ resolved
@@ -743,7 +743,8 @@
       HLOGC(mglog.Debug, log << "ACCEPT: new socket @" << ns->m_SocketID << " submitted for acceptance");
       // acknowledge users waiting for new connections on the listening socket
       m_EPoll.update_events(listen, ls->m_pUDT->m_sPollID, SRT_EPOLL_ACCEPT, true);
-<<<<<<< HEAD
+
+      CTimer::triggerEvent();
 
       CTimer::triggerEvent();
 
@@ -771,35 +772,6 @@
       CTimer::triggerEvent();
    }
 
-=======
-
-      CTimer::triggerEvent();
-
-      // XXX the exact value of 'error' is ignored
-      if (error > 0)
-      {
-         goto ERR_ROLLBACK;
-      }
-
-      // wake up a waiting accept() call
-      CSync::lock_signal(ls->m_AcceptCond, ls->m_AcceptLock);
-   }
-   else
-   {
-      HLOGC(mglog.Debug, log << "ACCEPT: new socket @" << ns->m_SocketID
-            << " NOT submitted to acceptance, another socket in the group is already connected");
-      {
-         CGuard cg (ls->m_AcceptLock);
-         ls->m_pAcceptSockets->insert(ls->m_pAcceptSockets->end(), ns->m_SocketID);
-      }
-
-      // acknowledge INTERNAL users waiting for new connections on the listening socket
-      // that are reported when a new socket is connected within an already connected group.
-      m_EPoll.update_events(listen, ls->m_pUDT->m_sPollID, SRT_EPOLL_UPDATE, true);
-      CTimer::triggerEvent();
-   }
-
->>>>>>> 6783aa78
 ERR_ROLLBACK:
    // XXX the exact value of 'error' is ignored
    if (error > 0)
@@ -1559,15 +1531,9 @@
         deleteGroup(g);
         return 0;
     }
-<<<<<<< HEAD
-   CUDTSocket* s = locateSocket(u);
-   if (!s)
-      throw CUDTException(MJ_NOTSUP, MN_SIDINVAL, 0);
-=======
     CUDTSocket* s = locateSocket(u);
     if (!s)
         throw CUDTException(MJ_NOTSUP, MN_SIDINVAL, 0);
->>>>>>> 6783aa78
 
     return close(s);
 }
@@ -1617,9 +1583,6 @@
 
        // since "s" is located before m_GlobControlLock, locate it again in case
        // it became invalid
-<<<<<<< HEAD
-       // XXX Seriously? Why not do all things necessary on s prior to deletion?
-=======
        // XXX This is very weird; if we state that the CUDTSocket object
        // could not be deleted between locks, then definitely it couldn't
        // also change the pointer value. There's no other reason for getting
@@ -1628,7 +1591,6 @@
        // transparently). This iterator isn't even later used to delete the socket
        // from the container, though it would be more efficient.
        // FURTHER RESEARCH REQUIRED.
->>>>>>> 6783aa78
        sockets_t::iterator i = m_Sockets.find(u);
        if ((i == m_Sockets.end()) || (i->second->m_Status == SRTS_CLOSED))
        {
