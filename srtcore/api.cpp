--- conflicted
+++ resolved
@@ -539,12 +539,9 @@
 // [[using locked(m_GlobControlLock)]]
 void srt::CUDTUnited::swipeSocket_LOCKED(SRTSOCKET id, CUDTSocket* s, CUDTUnited::SwipeSocketTerm lateremove)
 {
-<<<<<<< HEAD
     s->core().m_bConnected = false;
     s->core().m_bConnecting = false;
 
-=======
->>>>>>> 7dcef049
     m_ClosedSockets[id] = s;
     if (!lateremove)
     {
@@ -552,11 +549,7 @@
     }
 }
 
-<<<<<<< HEAD
-int srt::CUDTUnited::newConnection(const SRTSOCKET     listen,
-=======
 int srt::CUDTUnited::newConnection(const SRTSOCKET     listener,
->>>>>>> 7dcef049
                                    const sockaddr_any& peer,
                                    const CPacket&      hspkt,
                                    CHandShake&         w_hs,
@@ -901,12 +894,9 @@
                 ns->removeFromGroup(true);
             }
 #endif
-<<<<<<< HEAD
-=======
             // You won't be updating any EIDs anymore.
             m_EPoll.wipe_usock(id, ns->core().m_sPollID);
 
->>>>>>> 7dcef049
             swipeSocket_LOCKED(id, ns, SWIPE_NOW);
         }
 
@@ -2397,14 +2387,11 @@
         }
 #endif
 
-<<<<<<< HEAD
-=======
         recordCloseReason(s);
 
         // You won't be updating any EIDs anymore.
         m_EPoll.wipe_usock(s->m_SocketID, s->core().m_sPollID);
 
->>>>>>> 7dcef049
         swipeSocket_LOCKED(s->m_SocketID, s, SWIPE_NOW);
         HLOGC(smlog.Debug, log << "@" << u << "U::close: Socket MOVED TO CLOSED for collecting later.");
 
@@ -3092,12 +3079,6 @@
         // close broken connections and start removal timer
         s->setClosed();
         tbc.push_back(i->first);
-<<<<<<< HEAD
-
-        // NOTE: removal from m_SocketID POSTPONED.
-        swipeSocket_LOCKED(i->first, s, SWIPE_LATER);
-=======
->>>>>>> 7dcef049
 
         // NOTE: removal from m_SocketID POSTPONED
         // to loop over removal of all from the `tbc` list
@@ -3159,13 +3140,8 @@
         const steady_clock::duration   closed_ago = now - ps->m_tsClosureTimeStamp.load();
         if (closed_ago > seconds_from(1))
         {
-<<<<<<< HEAD
-            CRNode* rnode = j->second->core().m_pRNode;
+            CRNode* rnode = u.m_pRNode;
             if (!rnode || !rnode->isOnList())
-=======
-            CRNode* rnode = u.m_pRNode;
-            if (!rnode || !rnode->m_bOnList)
->>>>>>> 7dcef049
             {
                 HLOGC(smlog.Debug,
                       log << "checkBrokenSockets: @" << ps->m_SocketID << " closed "
@@ -3252,17 +3228,12 @@
 
             CUDTSocket* as = si->second;
 
-<<<<<<< HEAD
-            as->breakSocket_LOCKED();
-            swipeSocket_LOCKED(*q, as, SWIPE_NOW);
-=======
             as->breakSocket_LOCKED(SRT_CLS_DEADLSN);
 
             // You won't be updating any EIDs anymore.
             m_EPoll.wipe_usock(as->m_SocketID, as->core().m_sPollID);
 
             swipeSocket_LOCKED(q->first, as, SWIPE_NOW);
->>>>>>> 7dcef049
         }
     }
 
@@ -3297,22 +3268,6 @@
    // Report: P04-1.28, P04-2.27, P04-2.50, P04-2.55
 
     HLOGC(smlog.Debug, log << "GC/removeSocket: closing associated UDT @" << u);
-<<<<<<< HEAD
-    s->core().closeInternal();
-    removeMux(s);
-    HLOGC(smlog.Debug, log << "GC/removeSocket: DELETING SOCKET @" << u);
-    delete s;
-}
-
-// decrease multiplexer reference count, and remove it if necessary
-// [[using locked(m_GlobControlLock)]]
-void srt::CUDTUnited::removeMux(CUDTSocket* s)
-{
-    int mid = s->m_iMuxID;
-    if (mid == -1) // Ignore those already removed
-    {
-        HLOGC(smlog.Debug, log << "removeMux: @" << s->m_SocketID << " has no muxer, ok.");
-=======
 
     leaveCS(m_GlobControlLock);
     s->core().closeInternal(SRT_CLS_INTERNAL);
@@ -3344,7 +3299,6 @@
     if (mid == -1)
     {
         HLOGC(smlog.Debug, log << "MUXER not assigned to that socket");
->>>>>>> 7dcef049
         return;
     }
 
@@ -3359,29 +3313,17 @@
     m = m_mMultiplexer.find(mid);
     if (m == m_mMultiplexer.end())
     {
-<<<<<<< HEAD
-        LOGC(smlog.Fatal, log << "IPE: For socket @" << s->m_SocketID << " MUXER id=" << mid << " NOT FOUND!");
-=======
         LOGC(smlog.Fatal, log << "IPE: MUXER id=" << mid << " NOT FOUND!");
->>>>>>> 7dcef049
         return;
     }
 
     CMultiplexer& mx = m->second;
 
     mx.m_iRefCount--;
-<<<<<<< HEAD
-    HLOGC(smlog.Debug, log << "unrefing underlying muxer " << mid << " for @" << s->m_SocketID << ", ref=" << mx.m_iRefCount);
-    if (mx.m_iRefCount <= 0)
-    {
-        HLOGC(smlog.Debug, log << "MUXER id=" << mid << " lost last socket @"
-                << s->m_SocketID << " - deleting muxer bound to "
-=======
     HLOGC(smlog.Debug, log << "removeMux: unrefing muxer " << mid << ", ref=" << mx.m_iRefCount);
     if (mx.m_iRefCount <= 0)
     {
         HLOGC(smlog.Debug, log << "MUXER id=" << mid << " lost last socket - deleting muxer bound to "
->>>>>>> 7dcef049
                 << mx.m_pChannel->bindAddressAny().str());
         // The channel has no access to the queues and
         // it looks like the multiplexer is the master of all of them.
@@ -3399,7 +3341,6 @@
     }
 }
 
-<<<<<<< HEAD
 void srt::CUDTUnited::killMux(CUDTSocket* s)
 {
     int mid = s->m_iMuxID;
@@ -3442,7 +3383,8 @@
     mx.m_pChannel->close();
     mx.m_pSndQueue->stopWorker();
     mx.m_pRcvQueue->stopWorker();
-=======
+}
+
 void srt::CUDTUnited::checkTemporaryDatabases()
 {
     ScopedLock cg(m_GlobControlLock);
@@ -3466,7 +3408,6 @@
 
     for (vector<SRTSOCKET>::iterator i = expired.begin(); i != expired.end(); ++i)
         m_ClosedDatabase.erase(*i);
->>>>>>> 7dcef049
 }
 
 void srt::CUDTUnited::configureMuxer(CMultiplexer& w_m, const CUDTSocket* s, int af)
@@ -3941,73 +3882,7 @@
         HLOGC(inlog.Debug, log << "GC: sleep 1 s");
         self->m_GCStopCond.wait_for(gclock, seconds_from(1));
     }
-<<<<<<< HEAD
-
-    // remove all sockets and multiplexers
-    HLOGC(inlog.Debug, log << "GC: GLOBAL EXIT - releasing all pending sockets. Acquring control lock...");
-
-    {
-        ScopedLock glock(self->m_GlobControlLock);
-
-        for (sockets_t::iterator i = self->m_Sockets.begin(); i != self->m_Sockets.end(); ++i)
-        {
-            CUDTSocket* s = i->second;
-            s->breakSocket_LOCKED();
-
-#if ENABLE_BONDING
-            if (s->m_GroupOf)
-            {
-                HLOGC(smlog.Debug,
-                      log << "@" << s->m_SocketID << " IS MEMBER OF $" << s->m_GroupOf->id()
-                          << " (IPE?) - REMOVING FROM GROUP");
-                s->removeFromGroup(false);
-            }
-#endif
-
-           // NOTE: not removing the socket from m_Sockets.
-           // This is a loop over m_Sockets and after this loop ends,
-           // this whole container will be cleared.
-           self->swipeSocket_LOCKED(i->first, s, self->SWIPE_LATER);
-
-            // remove from listener's queue
-            sockets_t::iterator ls = self->m_Sockets.find(s->m_ListenSocket);
-            if (ls == self->m_Sockets.end())
-            {
-                ls = self->m_ClosedSockets.find(s->m_ListenSocket);
-                if (ls == self->m_ClosedSockets.end())
-                    continue;
-            }
-
-            enterCS(ls->second->m_AcceptLock);
-            ls->second->m_QueuedSockets.erase(s->m_SocketID);
-            leaveCS(ls->second->m_AcceptLock);
-        }
-        self->m_Sockets.clear();
-
-        for (sockets_t::iterator j = self->m_ClosedSockets.begin(); j != self->m_ClosedSockets.end(); ++j)
-        {
-            j->second->m_tsClosureTimeStamp = steady_clock::time_point();
-        }
-    }
-
-    HLOGC(inlog.Debug, log << "GC: GLOBAL EXIT - releasing all CLOSED sockets.");
-    while (true)
-    {
-        self->checkBrokenSockets();
-
-        enterCS(self->m_GlobControlLock);
-        bool empty = self->m_ClosedSockets.empty();
-        leaveCS(self->m_GlobControlLock);
-
-        if (empty)
-            break;
-
-        HLOGC(inlog.Debug, log << "GC: checkBrokenSockets didn't wipe all sockets, repeating after 1s sleep");
-        srt::sync::this_thread::sleep_for(milliseconds_from(1));
-    }
-=======
     // END.
->>>>>>> 7dcef049
 
     THREAD_EXIT();
     return NULL;
