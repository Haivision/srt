--- conflicted
+++ resolved
@@ -1022,8 +1022,7 @@
     return i->second->getStatus();
 }
 
-<<<<<<< HEAD
-int srt::CUDTUnited::getCloseReason(const SRTSOCKET u, SRT_CLOSE_INFO& info)
+SRTSTATUS srt::CUDTUnited::getCloseReason(const SRTSOCKET u, SRT_CLOSE_INFO& info)
 {
     // protects the m_Sockets structure
     ScopedLock cg(m_GlobControlLock);
@@ -1037,7 +1036,7 @@
     if (i != m_Sockets.end())
     {
         i->second->core().copyCloseInfo((info));
-        return 0;
+        return SRT_STATUS_OK;
     }
 
     i = m_ClosedSockets.find(u);
@@ -1048,16 +1047,13 @@
 
     map<SRTSOCKET, CloseInfo>::iterator c = m_ClosedDatabase.find(u);
     if (c == m_ClosedDatabase.end())
-        return -1;
+        return SRT_ERROR;
 
     info = c->second.info;
-    return 0;
-}
-
-int srt::CUDTUnited::bind(CUDTSocket* s, const sockaddr_any& name)
-=======
+    return SRT_STATUS_OK;
+}
+
 SRTSTATUS srt::CUDTUnited::bind(CUDTSocket* s, const sockaddr_any& name)
->>>>>>> 9746d349
 {
     ScopedLock cg(s->m_ControlLock);
 
@@ -2128,11 +2124,7 @@
     }
 }
 
-<<<<<<< HEAD
-int srt::CUDTUnited::close(const SRTSOCKET u, int reason)
-=======
-SRTSTATUS srt::CUDTUnited::close(const SRTSOCKET u)
->>>>>>> 9746d349
+SRTSTATUS srt::CUDTUnited::close(const SRTSOCKET u, int reason)
 {
 #if ENABLE_BONDING
     if (CUDT::isgroup(u))
@@ -2215,7 +2207,6 @@
 }
 #endif
 
-<<<<<<< HEAD
 // [[using locked(m_GlobControlLock)]]
 void srt::CUDTUnited::recordCloseReason(CUDTSocket* s)
 {
@@ -2263,10 +2254,7 @@
     }
 }
 
-int srt::CUDTUnited::close(CUDTSocket* s, int reason)
-=======
-SRTSTATUS srt::CUDTUnited::close(CUDTSocket* s)
->>>>>>> 9746d349
+SRTSTATUS srt::CUDTUnited::close(CUDTSocket* s, int reason)
 {
     HLOGC(smlog.Debug, log << s->core().CONID() << "CLOSE. Acquiring control lock");
 
@@ -2382,12 +2370,10 @@
         }
 #endif
 
-<<<<<<< HEAD
         recordCloseReason(s);
-=======
+
         // You won't be updating any EIDs anymore.
         m_EPoll.wipe_usock(s->m_SocketID, s->core().m_sPollID);
->>>>>>> 9746d349
 
         m_Sockets.erase(s->m_SocketID);
         m_ClosedSockets[s->m_SocketID] = s;
@@ -3217,15 +3203,11 @@
 
             CUDTSocket* as = si->second;
 
-<<<<<<< HEAD
             as->breakSocket_LOCKED(SRT_CLS_DEADLSN);
-=======
-            as->breakSocket_LOCKED();
 
             // You won't be updating any EIDs anymore.
             m_EPoll.wipe_usock(as->m_SocketID, as->core().m_sPollID);
 
->>>>>>> 9746d349
             m_ClosedSockets[q->first] = as;
             m_Sockets.erase(q->first);
         }
@@ -4160,11 +4142,7 @@
     }
 }
 
-<<<<<<< HEAD
-int srt::CUDT::close(SRTSOCKET u, int reason)
-=======
-SRTSTATUS srt::CUDT::close(SRTSOCKET u)
->>>>>>> 9746d349
+SRTSTATUS srt::CUDT::close(SRTSOCKET u, int reason)
 {
     try
     {
