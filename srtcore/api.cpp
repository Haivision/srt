/*
 * SRT - Secure, Reliable, Transport
 * Copyright (c) 2018 Haivision Systems Inc.
 * 
 * This Source Code Form is subject to the terms of the Mozilla Public
 * License, v. 2.0. If a copy of the MPL was not distributed with this
 * file, You can obtain one at http://mozilla.org/MPL/2.0/.
 * 
 */

/*****************************************************************************
Copyright (c) 2001 - 2011, The Board of Trustees of the University of Illinois.
All rights reserved.

Redistribution and use in source and binary forms, with or without
modification, are permitted provided that the following conditions are
met:

* Redistributions of source code must retain the above
  copyright notice, this list of conditions and the
  following disclaimer.

* Redistributions in binary form must reproduce the
  above copyright notice, this list of conditions
  and the following disclaimer in the documentation
  and/or other materials provided with the distribution.

* Neither the name of the University of Illinois
  nor the names of its contributors may be used to
  endorse or promote products derived from this
  software without specific prior written permission.

THIS SOFTWARE IS PROVIDED BY THE COPYRIGHT HOLDERS AND CONTRIBUTORS "AS
IS" AND ANY EXPRESS OR IMPLIED WARRANTIES, INCLUDING, BUT NOT LIMITED TO,
THE IMPLIED WARRANTIES OF MERCHANTABILITY AND FITNESS FOR A PARTICULAR
PURPOSE ARE DISCLAIMED. IN NO EVENT SHALL THE COPYRIGHT OWNER OR
CONTRIBUTORS BE LIABLE FOR ANY DIRECT, INDIRECT, INCIDENTAL, SPECIAL,
EXEMPLARY, OR CONSEQUENTIAL DAMAGES (INCLUDING, BUT NOT LIMITED TO,
PROCUREMENT OF SUBSTITUTE GOODS OR SERVICES; LOSS OF USE, DATA, OR
PROFITS; OR BUSINESS INTERRUPTION) HOWEVER CAUSED AND ON ANY THEORY OF
LIABILITY, WHETHER IN CONTRACT, STRICT LIABILITY, OR TORT (INCLUDING
NEGLIGENCE OR OTHERWISE) ARISING IN ANY WAY OUT OF THE USE OF THIS
SOFTWARE, EVEN IF ADVISED OF THE POSSIBILITY OF SUCH DAMAGE.
*****************************************************************************/

/*****************************************************************************
written by
   Yunhong Gu, last updated 07/09/2011
modified by
   Haivision Systems Inc.
*****************************************************************************/

#include "platform_sys.h"

#include <exception>
#include <stdexcept>
#include <typeinfo>
#include <iterator>
#include <vector>

#include <cstring>
#include "utilities.h"
#include "netinet_any.h"
#include "api.h"
#include "core.h"
#include "epoll.h"
#include "logging.h"
#include "threadname.h"
#include "srt.h"
#include "udt.h"

#ifdef _WIN32
   #include <win/wintime.h>
#endif

#ifdef _MSC_VER
   #pragma warning(error: 4530)
#endif

using namespace std;
using namespace srt_logging;
using namespace srt::sync;
extern LogConfig srt_logger_config;


void CUDTSocket::construct()
{
   m_IncludedGroup = NULL;
   m_IncludedIter = CUDTGroup::gli_NULL();
   setupMutex(m_AcceptLock, "Accept");
   setupCond(m_AcceptCond, "Accept");
   setupMutex(m_ControlLock, "Control");
}

CUDTSocket::~CUDTSocket()
{

   delete m_pUDT;
   m_pUDT = NULL;

   delete m_pQueuedSockets;
   delete m_pAcceptSockets;

   releaseMutex(m_AcceptLock);
   releaseCond(m_AcceptCond);
   releaseMutex(m_ControlLock);
}


SRT_SOCKSTATUS CUDTSocket::getStatus()
{
    // TTL in CRendezvousQueue::updateConnStatus() will set m_bConnecting to false.
    // Although m_Status is still SRTS_CONNECTING, the connection is in fact to be closed due to TTL expiry.
    // In this case m_bConnected is also false. Both checks are required to avoid hitting
    // a regular state transition from CONNECTING to CONNECTED.

    if (m_pUDT->m_bBroken)
        return SRTS_BROKEN;

    // Connecting timed out
    if ((m_Status == SRTS_CONNECTING) && !m_pUDT->m_bConnecting && !m_pUDT->m_bConnected)
        return SRTS_BROKEN;

    return m_Status;
}

void CUDTSocket::makeShutdown()
{
    if (m_IncludedGroup)
    {
        HLOGC(mglog.Debug, log << "@" << m_SocketID << " IS MEMBER OF $" << m_IncludedGroup->id() << " - REMOVING FROM GROUP");
        removeFromGroup();
    }

    HLOGC(mglog.Debug, log << "@" << m_SocketID << " CLOSING AS SOCKET");
    m_pUDT->closeInternal();
}

void CUDTSocket::makeClosed()
{
    m_pUDT->m_bBroken = true;
    makeShutdown();
    m_Status = SRTS_CLOSED;
    m_tsClosureTimeStamp = steady_clock::now();
}

bool CUDTSocket::readReady()
{
    if (m_pUDT->m_bConnected && m_pUDT->m_pRcvBuffer->isRcvDataReady())
        return true;
    if (m_pUDT->m_bListening)
    {
        return m_pQueuedSockets->size() > 0;
    }

    return broken();
}

bool CUDTSocket::writeReady()
{
    return (m_pUDT->m_bConnected
                && (m_pUDT->m_pSndBuffer->getCurrBufSize() < m_pUDT->m_iSndBufSize))
        || broken();
}

bool CUDTSocket::broken()
{
    return m_pUDT->m_bBroken || !m_pUDT->m_bConnected;
}

////////////////////////////////////////////////////////////////////////////////

CUDTUnited::CUDTUnited():
m_Sockets(),
m_GlobControlLock(),
m_IDLock(),
m_mMultiplexer(),
m_MultiplexerLock(),
m_pCache(NULL),
m_bClosing(false),
m_GCStopCond(),
m_InitLock(),
m_iInstanceCount(0),
m_bGCStatus(false),
m_ClosedSockets()
{
   // Socket ID MUST start from a random value
   // Note. Don't use CTimer here, because s_UDTUnited is a static instance of CUDTUnited
   // with dynamic initialization (calling this constructor), while CTimer has
   // a static member s_ullCPUFrequency with dynamic initialization.
   // The order of initialization is not guaranteed.
   timeval t;

   gettimeofday(&t, 0);
   srand((unsigned int)t.tv_usec);

   const double rand1_0 = double(rand())/RAND_MAX;

   m_SocketIDGenerator = 1 + int(MAX_SOCKET_VAL * rand1_0);
   m_SocketIDGenerator_init = m_SocketIDGenerator;

   // XXX An unlikely exception thrown from the below calls
   // might destroy the application before `main`. This shouldn't
   // be a problem in general.
   setupMutex(m_GlobControlLock, "GlobControl");
   setupMutex(m_IDLock, "ID");
   setupMutex(m_InitLock, "Init");

   m_pCache = new CCache<CInfoBlock>;
}

CUDTUnited::~CUDTUnited()
{
    // Call it if it wasn't called already.
    // This will happen at the end of main() of the application,
    // when the user didn't call srt_cleanup().
    if (m_bGCStatus)
    {
        cleanup();
    }

    releaseMutex(m_GlobControlLock);
    releaseMutex(m_IDLock);
    releaseMutex(m_InitLock);

    delete m_pCache;
}

std::string CUDTUnited::CONID(SRTSOCKET sock)
{
    if ( sock == 0 )
        return "";

    std::ostringstream os;
    os << "@" << sock << ":";
    return os.str();
}

int CUDTUnited::startup()
{
   ScopedLock gcinit(m_InitLock);

   if (m_iInstanceCount++ > 0)
      return 1;

   // Global initialization code
#ifdef _WIN32
   WORD wVersionRequested;
   WSADATA wsaData;
   wVersionRequested = MAKEWORD(2, 2);

   if (0 != WSAStartup(wVersionRequested, &wsaData))
      throw CUDTException(MJ_SETUP, MN_NONE,  WSAGetLastError());
#endif

   PacketFilter::globalInit();

   if (m_bGCStatus)
      return 1;

   m_bClosing = false;

   try
   {
       setupMutex(m_GCStopLock, "GCStop");
       setupCond(m_GCStopCond, "GCStop");
   }
   catch (...)
   {
       return -1;
   }
   if (!StartThread(m_GCThread, garbageCollect, this, "SRT:GC"))
      return -1;

   m_bGCStatus = true;

   return 0;
}

int CUDTUnited::cleanup()
{
   ScopedLock gcinit(m_InitLock);

   if (--m_iInstanceCount > 0)
      return 0;

   if (!m_bGCStatus)
      return 0;

   m_bClosing = true;
   HLOGC(mglog.Debug, log << "GarbageCollector: thread EXIT");
   // NOTE: we can do relaxed signaling here because
   // waiting on m_GCStopCond has a 1-second timeout,
   // after which the m_bClosing flag is cheched, which
   // is set here above. Worst case secenario, this
   // pthread_join() call will block for 1 second.
   CSync::signal_relaxed(m_GCStopCond);
   m_GCThread.join();

   // XXX There's some weird bug here causing this
   // to hangup on Windows. This might be either something
   // bigger, or some problem in pthread-win32. As this is
   // the application cleanup section, this can be temporarily
   // tolerated with simply exit the application without cleanup,
   // counting on that the system will take care of it anyway.
#ifndef _WIN32
   releaseCond(m_GCStopCond);
#endif

   m_bGCStatus = false;

   // Global destruction code
#ifdef _WIN32
   WSACleanup();
#endif

   return 0;
}

SRTSOCKET CUDTUnited::generateSocketID(bool for_group)
{
    ScopedLock guard(m_IDLock);

    int sockval = m_SocketIDGenerator - 1;

    // First problem: zero-value should be avoided by various reasons.

    if (sockval <= 0)
    {
        // We have a rollover on the socket value, so
        // definitely we haven't made the Columbus mistake yet.
        m_SocketIDGenerator = MAX_SOCKET_VAL-1;
    }

    // Check all sockets if any of them has this value.
    // Socket IDs are begin created this way:
    //
    //                              Initial random
    //                              |
    //                             |
    //                            |
    //                           |
    // ...
    // The only problem might be if the number rolls over
    // and reaches the same value from the opposite side.
    // This is still a valid socket value, but this time
    // we have to check, which sockets have been used already.
    if ( sockval == m_SocketIDGenerator_init )
    {
        // Mark that since this point on the checks for
        // whether the socket ID is in use must be done.
        m_SocketIDGenerator_init = 0;
    }

    // This is when all socket numbers have been already used once.
    // This may happen after many years of running an application
    // constantly when the connection breaks and gets restored often.
    if ( m_SocketIDGenerator_init == 0 )
    {
        int startval = sockval;
        for (;;) // Roll until an unused value is found
        {
            enterCS(m_GlobControlLock);
            const bool exists = for_group
                ? m_Groups.count(sockval | SRTGROUP_MASK)
                : m_Sockets.count(sockval);
            leaveCS(m_GlobControlLock);

            if (exists)
            {
                // The socket value is in use.
                --sockval;
                if (sockval <= 0)
                    sockval = MAX_SOCKET_VAL-1;

                // Before continuing, check if we haven't rolled back to start again
                // This is virtually impossible, so just make an RTI error.
                if (sockval == startval)
                {
                    // Of course, we don't lack memory, but actually this is so impossible
                    // that a complete memory extinction is much more possible than this.
                    // So treat this rather as a formal fallback for something that "should
                    // never happen". This should make the socket creation functions, from
                    // socket_create and accept, return this error.

                    m_SocketIDGenerator = sockval+1; // so that any next call will cause the same error
                    throw CUDTException(MJ_SYSTEMRES, MN_MEMORY, 0);
                }

                // try again, if this is a free socket
                continue;
            }

            // No socket found, this ID is free to use
            m_SocketIDGenerator = sockval;
            break;
        }
    }
    else
    {
        m_SocketIDGenerator = sockval;
    }

    // The socket value counter remains with the value rolled
    // without the group bit set; only the returned value may have
    // the group bit set.

    if (for_group)
        sockval = m_SocketIDGenerator | SRTGROUP_MASK;
    else
        sockval = m_SocketIDGenerator;

    LOGC(mglog.Debug, log << "generateSocketID: " << (for_group ? "(group)" : "") << ": @" << sockval);

    return sockval;
}

SRTSOCKET CUDTUnited::newSocket(CUDTSocket** pps)
{
   // XXX consider using some replacement of std::unique_ptr
   // so that exceptions will clean up the object without the
   // need for a dedicated code.
   CUDTSocket* ns = NULL;

   try
   {
      ns = new CUDTSocket;
      ns->m_pUDT = new CUDT(ns);
   }
   catch (...)
   {
      delete ns;
      throw CUDTException(MJ_SYSTEMRES, MN_MEMORY, 0);
   }

   try
   {
      ns->m_SocketID = generateSocketID();
   }
   catch (...)
   {
       delete ns;
       throw;
   }
   ns->m_Status = SRTS_INIT;
   ns->m_ListenSocket = 0;
   ns->m_pUDT->m_SocketID = ns->m_SocketID;
   ns->m_pUDT->m_pCache = m_pCache;

   try
   {
      HLOGC(mglog.Debug, log << CONID(ns->m_SocketID)
         << "newSocket: mapping socket "
         << ns->m_SocketID);

      // protect the m_Sockets structure.
      ScopedLock cs(m_GlobControlLock);
      m_Sockets[ns->m_SocketID] = ns;
   }
   catch (...)
   {
      //failure and rollback
      delete ns;
      ns = NULL;
   }

   if (!ns)
      throw CUDTException(MJ_SYSTEMRES, MN_MEMORY, 0);

    if (pps)
        *pps = ns;

   return ns->m_SocketID;
}

int CUDTUnited::newConnection(const SRTSOCKET listen, const sockaddr_any& peer, const CPacket& hspkt,
        CHandShake& w_hs, int& w_error)
{
   CUDTSocket* ns = NULL;

   w_error = SRT_REJ_IPE;

   // Can't manage this error through an exception because this is
   // running in the listener loop.
   CUDTSocket* ls = locateSocket(listen);
   if (!ls)
   {
       LOGC(mglog.Error, log << "IPE: newConnection by listener socket id=" << listen << " which DOES NOT EXIST.");
       return -1;
   }

   HLOGC(mglog.Debug, log << "newConnection: creating new socket after listener @"
         << listen << " contacted with backlog=" << ls->m_uiBackLog);

   // if this connection has already been processed
   if ((ns = locatePeer(peer, w_hs.m_iID, w_hs.m_iISN)) != NULL)
   {
      if (ns->m_pUDT->m_bBroken)
      {
         // last connection from the "peer" address has been broken
         ns->m_Status = SRTS_CLOSED;
         ns->m_tsClosureTimeStamp = steady_clock::now();

         ScopedLock acceptcg(ls->m_AcceptLock);
         ls->m_pQueuedSockets->erase(ns->m_SocketID);
         ls->m_pAcceptSockets->erase(ns->m_SocketID);
      }
      else
      {
         // connection already exist, this is a repeated connection request
         // respond with existing HS information
         HLOGC(mglog.Debug, log
               << "newConnection: located a WORKING peer @"
               << w_hs.m_iID << " - ADAPTING.");

         w_hs.m_iISN = ns->m_pUDT->m_iISN;
         w_hs.m_iMSS = ns->m_pUDT->m_iMSS;
         w_hs.m_iFlightFlagSize = ns->m_pUDT->m_iFlightFlagSize;
         w_hs.m_iReqType = URQ_CONCLUSION;
         w_hs.m_iID = ns->m_SocketID;

         return 0;

         //except for this situation a new connection should be started
      }
   }
   else
   {
       HLOGC(mglog.Debug, log << "newConnection: NOT located any peer @"
               << w_hs.m_iID << " - resuming with initial connection.");
   }

   // exceeding backlog, refuse the connection request
   if (ls->m_pQueuedSockets->size() >= ls->m_uiBackLog)
   {
       w_error = SRT_REJ_BACKLOG;
       LOGC(mglog.Note, log << "newConnection: listen backlog=" << ls->m_uiBackLog << " EXCEEDED");
       return -1;
   }

   try
   {
      ns = new CUDTSocket;
      ns->m_pUDT = new CUDT(ns, *(ls->m_pUDT));
      // No need to check the peer, this is the address from which the request has come.
      ns->m_PeerAddr = peer;
   }
   catch (...)
   {
      w_error = SRT_REJ_RESOURCE;
      delete ns;
      LOGC(mglog.Error, log << "IPE: newConnection: unexpected exception (probably std::bad_alloc)");
      return -1;
   }

   ns->m_pUDT->m_RejectReason = SRT_REJ_UNKNOWN; // pre-set a universal value

   try
   {
       ns->m_SocketID = generateSocketID();
   }
   catch (const CUDTException& e)
   {
       LOGF(mglog.Fatal, "newConnection: IPE: all sockets occupied? Last gen=%d", m_SocketIDGenerator);
       // generateSocketID throws exception, which can be naturally handled
       // when the call is derived from the API call, but here it's called
       // internally in response to receiving a handshake. It must be handled
       // here and turned into an erroneous return value.
       delete ns;
       return -1;
   }

   ns->m_ListenSocket = listen;
   ns->m_pUDT->m_SocketID = ns->m_SocketID;
   ns->m_PeerID = w_hs.m_iID;
   ns->m_iISN = w_hs.m_iISN;

   HLOGC(mglog.Debug, log << "newConnection: DATA: lsnid=" << listen
            << " id=" << ns->m_pUDT->m_SocketID
            << " peerid=" << ns->m_pUDT->m_PeerID
            << " ISN=" << ns->m_iISN);

   int error = 0;
   bool should_submit_to_accept = true;

   // Set the error code for all prospective problems below.
   // It won't be interpreted when result was successful.
   w_error = SRT_REJ_RESOURCE;

   // These can throw exception only when the memory allocation failed.
   // CUDT::connect() translates exception into CUDTException.
   // CUDT::open() may only throw original std::bad_alloc from new.
   // This is only to make the library extra safe (when your machine lacks
   // memory, it will continue to work, but fail to accept connection).

   try
   {
       // This assignment must happen b4 the call to CUDT::connect() because
       // this call causes sending the SRT Handshake through this socket.
       // Without this mapping the socket cannot be found and therefore
       // the SRT Handshake message would fail.
       HLOGF(mglog.Debug,
               "newConnection: incoming %s, mapping socket %d",
               SockaddrToString(peer).c_str(), ns->m_SocketID);
       {
           ScopedLock cg(m_GlobControlLock);
           m_Sockets[ns->m_SocketID] = ns;
       }

       // bind to the same addr of listening socket
       ns->m_pUDT->open();
       updateListenerMux(ns, ls);
       if (ls->m_pUDT->m_cbAcceptHook)
       {
           if (!ls->m_pUDT->runAcceptHook(ns->m_pUDT, peer.get(), w_hs, hspkt))
           {
               w_error = ns->m_pUDT->m_RejectReason;

               error = 1;
               goto ERR_ROLLBACK;
           }
       }
       ns->m_pUDT->acceptAndRespond(peer, hspkt, (w_hs));
   }
   catch (...)
   {
       // Extract the error that was set in this new failed entity.
       w_error = ns->m_pUDT->m_RejectReason;
       error = 1;
       goto ERR_ROLLBACK;
   }

   ns->m_Status = SRTS_CONNECTED;

   // copy address information of local node
   // Precisely, what happens here is:
   // - Get the IP address and port from the system database
   ns->m_pUDT->m_pSndQueue->m_pChannel->getSockAddr((ns->m_SelfAddr));
   // - OVERWRITE just the IP address itself by a value taken from piSelfIP
   // (the family is used exactly as the one taken from what has been returned
   // by getsockaddr)
   CIPAddress::pton((ns->m_SelfAddr), ns->m_pUDT->m_piSelfIP, ns->m_SelfAddr.family(), peer);

   // protect the m_Sockets structure.
   enterCS(m_GlobControlLock);
   try
   {
       HLOGF(mglog.Debug, 
               "newConnection: mapping peer %d to that socket (%d)\n",
               ns->m_PeerID, ns->m_SocketID);
       m_PeerRec[ns->getPeerSpec()].insert(ns->m_SocketID);
   }
   catch (...)
   {
      LOGC(mglog.Error, log << "newConnection: error when mapping peer!");
      error = 2;
   }
   leaveCS(m_GlobControlLock);

   if (ns->m_IncludedGroup)
   {
      // XXX this might require another check of group type.
      // For redundancy group, at least, update the status in the group
      CUDTGroup* g = ns->m_IncludedGroup;
      ScopedLock glock (g->m_GroupLock);
      CUDTGroup::gli_t gi;

      // Check if this is the first socket in the group.
      // If so, give it up to accept, otherwise just do nothing
      // The client will be informed about the newly added connection at the
      // first moment when attempting to get the group status.
      for (gi = g->m_Group.begin(); gi != g->m_Group.end(); ++gi)
      {
         if (gi->laststatus == SRTS_CONNECTED)
         {
            HLOGC(mglog.Debug, log << "Found another connected socket in the group: $"
                  << gi->id << " - socket will be NOT given up for accepting");
            should_submit_to_accept = false;
            break;
         }
      }

      // Update the status in the group so that the next
      // operation can include the socket in the group operation.
      gi = ns->m_IncludedIter;

      HLOGC(mglog.Debug, log << "newConnection(GROUP): Socket @" << ns->m_SocketID << " BELONGS TO $" << g->id()
            << " - will " << (should_submit_to_accept? "" : "NOT ") << "report in accept");
      gi->sndstate = SRT_GST_IDLE;
      gi->rcvstate = SRT_GST_IDLE;
      gi->laststatus = SRTS_CONNECTED;

      if (!g->m_bConnected)
      {
         HLOGC(mglog.Debug, log << "newConnection(GROUP): First socket connected, SETTING GROUP CONNECTED");
         g->m_bConnected = true;
      }

      if (!g->m_listener)
      {
         // Newly created group from the listener, which hasn't yet
         // the listener set.
         g->m_listener = ls;

         // Listen on both first connected socket and continued sockets.
         // This might help with jump-over situations, and in regular continued
         // sockets the IN event won't be reported anyway.
         int listener_modes = SRT_EPOLL_ACCEPT | SRT_EPOLL_UPDATE;
         srt_epoll_add_usock(g->m_RcvEID, ls->m_SocketID, &listener_modes);

         // This listening should be done always when a first connected socket
         // appears as accepted off the listener. This is for the sake of swait() calls
         // inside the group receiving and sending functions so that they get
         // interrupted when a new socket is connected.
      }

      // Add also per-direction subscription for the about-to-be-accepted socket.
      // Both first accepted socket that makes the group-accept and every next
      // socket that adds a new link.
      int read_modes = SRT_EPOLL_IN | SRT_EPOLL_ERR;
      int write_modes = SRT_EPOLL_OUT | SRT_EPOLL_ERR;
      srt_epoll_add_usock(g->m_RcvEID, ns->m_SocketID, &read_modes);
      srt_epoll_add_usock(g->m_SndEID, ns->m_SocketID, &write_modes);

      // With app reader, do not set groupPacketArrival (block the
      // provider array feature completely for now).


      /* SETUP HERE IF NEEDED
         ns->m_pUDT->m_cbPacketArrival.set(ns->m_pUDT, &CUDT::groupPacketArrival);
       */
   }
   else
   {
      HLOGC(mglog.Debug, log << "newConnection: Socket @" << ns->m_SocketID << " is not in a group");
   }

   if (should_submit_to_accept)
   {
      enterCS(ls->m_AcceptLock);
      try
      {
         ls->m_pQueuedSockets->insert(ns->m_SocketID);
      }
      catch (...)
      {
         LOGC(mglog.Error, log << "newConnection: error when queuing socket!");
         error = 3;
      }
      leaveCS(ls->m_AcceptLock);

      HLOGC(mglog.Debug, log << "ACCEPT: new socket @" << ns->m_SocketID << " submitted for acceptance");
      // acknowledge users waiting for new connections on the listening socket
      m_EPoll.update_events(listen, ls->m_pUDT->m_sPollID, SRT_EPOLL_ACCEPT, true);

      CGlobEvent::triggerEvent();

      // XXX the exact value of 'error' is ignored
      if (error > 0)
      {
         goto ERR_ROLLBACK;
      }

      // wake up a waiting accept() call
      CSync::lock_signal(ls->m_AcceptCond, ls->m_AcceptLock);
   }
   else
   {
      HLOGC(mglog.Debug, log << "ACCEPT: new socket @" << ns->m_SocketID
            << " NOT submitted to acceptance, another socket in the group is already connected");
      {
         ScopedLock cg (ls->m_AcceptLock);
         ls->m_pAcceptSockets->insert(ls->m_pAcceptSockets->end(), ns->m_SocketID);
      }

      // acknowledge INTERNAL users waiting for new connections on the listening socket
      // that are reported when a new socket is connected within an already connected group.
      m_EPoll.update_events(listen, ls->m_pUDT->m_sPollID, SRT_EPOLL_UPDATE, true);
      CGlobEvent::triggerEvent();
   }

ERR_ROLLBACK:
   // XXX the exact value of 'error' is ignored
   if (error > 0)
   {
#if ENABLE_LOGGING
       static const char* why [] = {
           "UNKNOWN ERROR",
           "INTERNAL REJECTION",
           "IPE when mapping a socket",
           "IPE when inserting a socket"
       };
       LOGC(mglog.Warn, log << CONID(ns->m_SocketID) << "newConnection: connection rejected due to: "
               << why[error] << " - " << RequestTypeStr(URQFailure(w_error)));
#endif
      SRTSOCKET id = ns->m_SocketID;
      ns->makeClosed();

      // The mapped socket should be now unmapped to preserve the situation that
      // was in the original UDT code.
      // In SRT additionally the acceptAndRespond() function (it was called probably
      // connect() in UDT code) may fail, in which case this socket should not be
      // further processed and should be removed.
      {
          ScopedLock cg(m_GlobControlLock);
          m_Sockets.erase(id);
          m_ClosedSockets[id] = ns;
      }

      return -1;
   }

   return 1;
}

// static forwarder
int CUDT::installAcceptHook(SRTSOCKET lsn, srt_listen_callback_fn* hook, void* opaq)
{
    return s_UDTUnited.installAcceptHook(lsn, hook, opaq);
}

int CUDTUnited::installAcceptHook(const SRTSOCKET lsn, srt_listen_callback_fn* hook, void* opaq)
{
    try
    {
        CUDTSocket* s = locateSocket(lsn, ERH_THROW);
        s->m_pUDT->installAcceptHook(hook, opaq);
    }
    catch (CUDTException& e)
    {
        SetThreadLocalError(e);
        return SRT_ERROR;
    }

    return 0;
}

SRT_SOCKSTATUS CUDTUnited::getStatus(const SRTSOCKET u)
{
    // protects the m_Sockets structure
    ScopedLock cg(m_GlobControlLock);

    sockets_t::const_iterator i = m_Sockets.find(u);

    if (i == m_Sockets.end())
    {
        if (m_ClosedSockets.find(u) != m_ClosedSockets.end())
            return SRTS_CLOSED;

        return SRTS_NONEXIST;
    }
    return i->second->getStatus();
}

int CUDTUnited::bind(CUDTSocket* s, const sockaddr_any& name)
{
   ScopedLock cg(s->m_ControlLock);

   // cannot bind a socket more than once
   if (s->m_Status != SRTS_INIT)
      throw CUDTException(MJ_NOTSUP, MN_NONE, 0);

   s->m_pUDT->open();
   updateMux(s, name);
   s->m_Status = SRTS_OPENED;

   // copy address information of local node
   s->m_pUDT->m_pSndQueue->m_pChannel->getSockAddr((s->m_SelfAddr));

   return 0;
}

int CUDTUnited::bind(CUDTSocket* s, UDPSOCKET udpsock)
{
   ScopedLock cg(s->m_ControlLock);

   // cannot bind a socket more than once
   if (s->m_Status != SRTS_INIT)
      throw CUDTException(MJ_NOTSUP, MN_NONE, 0);

   sockaddr_any name;
   socklen_t namelen = sizeof name; // max of inet and inet6

   // This will preset the sa_family as well; the namelen is given simply large
   // enough for any family here.
   if (::getsockname(udpsock, &name.sa, &namelen) == -1)
      throw CUDTException(MJ_NOTSUP, MN_INVAL);

   // Successfully extracted, so update the size
   name.len = namelen;

   s->m_pUDT->open();
   updateMux(s, name, &udpsock);
   s->m_Status = SRTS_OPENED;

   // copy address information of local node
   s->m_pUDT->m_pSndQueue->m_pChannel->getSockAddr((s->m_SelfAddr));

   return 0;
}

int CUDTUnited::listen(const SRTSOCKET u, int backlog)
{
   if (backlog <= 0)
      throw CUDTException(MJ_NOTSUP, MN_INVAL, 0);

   // Don't search for the socket if it's already -1;
   // this never is a valid socket.
   if (u == UDT::INVALID_SOCK)
      throw CUDTException(MJ_NOTSUP, MN_SIDINVAL, 0);

   CUDTSocket* s = locateSocket(u);
   if (!s)
      throw CUDTException(MJ_NOTSUP, MN_SIDINVAL, 0);

   ScopedLock cg(s->m_ControlLock);

   // NOTE: since now the socket is protected against simultaneous access.
   // In the meantime the socket might have been closed, which means that
   // it could have changed the state. It could be also set listen in another
   // thread, so check it out.

   // do nothing if the socket is already listening
   if (s->m_Status == SRTS_LISTENING)
      return 0;

   // a socket can listen only if is in OPENED status
   if (s->m_Status != SRTS_OPENED)
      throw CUDTException(MJ_NOTSUP, MN_ISUNBOUND, 0);

   // [[using assert(s->m_Status == OPENED)]];

   // listen is not supported in rendezvous connection setup
   if (s->m_pUDT->m_bRendezvous)
      throw CUDTException(MJ_NOTSUP, MN_ISRENDEZVOUS, 0);

   s->m_uiBackLog = backlog;

   try
   {
      s->m_pQueuedSockets = new set<SRTSOCKET>;
      s->m_pAcceptSockets = new set<SRTSOCKET>;
   }
   catch (...)
   {
      delete s->m_pQueuedSockets;
      delete s->m_pAcceptSockets;

      // XXX Translated std::bad_alloc into CUDTException specifying
      // memory allocation failure...
      throw CUDTException(MJ_SYSTEMRES, MN_MEMORY, 0);
   }

   // [[using assert(s->m_Status == OPENED)]]; // (still, unchanged)

   s->m_pUDT->setListenState();  // propagates CUDTException,
                                 // if thrown, remains in OPENED state if so.
   s->m_Status = SRTS_LISTENING;

   return 0;
}

SRTSOCKET CUDTUnited::accept_bond(const SRTSOCKET listeners [], int lsize, int64_t msTimeOut)
{
    CEPollDesc* ed = 0;
    int eid = m_EPoll.create(&ed);

    // Destroy it at return - this function can be interrupted
    // by an exception.
    struct AtReturn
    {
        int eid;
        CUDTUnited* that;
        AtReturn(CUDTUnited* t, int e): eid(e), that(t) {}
        ~AtReturn()
        {
            that->m_EPoll.release(eid);
        }
    } l_ar(this, eid);

    // Subscribe all of listeners for accept
    int events = SRT_EPOLL_ACCEPT;

    for (int i = 0; i < lsize; ++i)
    {
        srt_epoll_add_usock(eid, listeners[i], &events);
    }

    CEPoll::fmap_t st;
    m_EPoll.swait(*ed, (st), msTimeOut, true);

    if (st.empty())
    {
        // Sanity check
        throw CUDTException(MJ_AGAIN, MN_XMTIMEOUT, 0);
    }

    // Theoretically we can have a situation that more than one
    // listener is ready for accept. In this case simply get
    // only the first found.
    int lsn = st.begin()->first;
    sockaddr_storage dummy;
    int outlen = sizeof dummy;
    return accept(lsn, ((sockaddr*)&dummy), (&outlen));
}

SRTSOCKET CUDTUnited::accept(const SRTSOCKET listen, sockaddr* pw_addr, int* pw_addrlen)
{
   if (pw_addr && !pw_addrlen)
      throw CUDTException(MJ_NOTSUP, MN_INVAL, 0);

   CUDTSocket* ls = locateSocket(listen);

   if (ls == NULL)
      throw CUDTException(MJ_NOTSUP, MN_SIDINVAL, 0);

   // the "listen" socket must be in LISTENING status
   if (ls->m_Status != SRTS_LISTENING)
      throw CUDTException(MJ_NOTSUP, MN_NOLISTEN, 0);

   // no "accept" in rendezvous connection setup
   if (ls->m_pUDT->m_bRendezvous)
   {
       LOGC(mglog.Fatal, log << "CUDTUnited::accept: RENDEZVOUS flag passed through check in srt_listen when it set listen state");
       // This problem should never happen because `srt_listen` function should have
       // checked this situation before and not set listen state in result.
       // Inform the user about the invalid state in the universal way.
       throw CUDTException(MJ_NOTSUP, MN_NOLISTEN, 0);
   }

   SRTSOCKET u = CUDT::INVALID_SOCK;
   bool accepted = false;

   // !!only one conection can be set up each time!!
   while (!accepted)
   {
       UniqueLock accept_lock(ls->m_AcceptLock);
       CSync accept_sync(ls->m_AcceptCond, accept_lock);

       if ((ls->m_Status != SRTS_LISTENING) || ls->m_pUDT->m_bBroken)
       {
           // This socket has been closed.
           accepted = true;
       }
       else if (ls->m_pQueuedSockets->size() > 0)
       {
           // XXX REFACTORING REQUIRED HERE!
           // Actually this should at best be something like that:
           // set<SRTSOCKET>::iterator b = ls->m_pQueuedSockets->begin();
           // u = *b;
           // ls->m_pQueuedSockets->erase(b);
           // ls->m_pAcceptSockets->insert(u);
           //
           // It is also questionable why m_pQueuedSockets should be of type 'set'.
           // There's no quick-searching capabilities of that container used anywhere except
           // checkBrokenSockets and garbageCollect, which aren't performance-critical,
           // whereas it's mainly used for getting the first element and iterating
           // over elements, which is slow in case of std::set. It's also doubtful
           // as to whether the sorting capability of std::set is properly used;
           // the first is taken here, which is actually the socket with lowest
           // possible descriptor value (as default operator< and ascending sorting
           // used for std::set<SRTSOCKET> where SRTSOCKET=int).
           //
           // Consider using std::list or std::vector here.

           u = *(ls->m_pQueuedSockets->begin());
           ls->m_pAcceptSockets->insert(ls->m_pAcceptSockets->end(), u);
           ls->m_pQueuedSockets->erase(ls->m_pQueuedSockets->begin());
           accepted = true;
       }
       else if (!ls->m_pUDT->m_bSynRecving)
       {
           accepted = true;
       }

       if (!accepted && (ls->m_Status == SRTS_LISTENING))
           accept_sync.wait();

       if (ls->m_pQueuedSockets->empty())
           m_EPoll.update_events(listen, ls->m_pUDT->m_sPollID, SRT_EPOLL_ACCEPT, false);
   }

   if (u == CUDT::INVALID_SOCK)
   {
      // non-blocking receiving, no connection available
      if (!ls->m_pUDT->m_bSynRecving)
         throw CUDTException(MJ_AGAIN, MN_RDAVAIL, 0);

      // listening socket is closed
      throw CUDTException(MJ_SETUP, MN_CLOSED, 0);
   }

   if (pw_addr != NULL && pw_addrlen != NULL)
   {
      CUDTSocket* s = locateSocket(u);
      if (s == NULL)
         throw CUDTException(MJ_SETUP, MN_CLOSED, 0);

      // Check if LISTENER has the SRTO_GROUPCONNECT flag set,
      // and the already accepted socket has successfully joined
      // the mirror group. If so, RETURN THE GROUP ID, not the socket ID.
      if (ls->m_pUDT->m_OPT_GroupConnect == 1 && s->m_IncludedGroup)
      {
          u = s->m_IncludedGroup->m_GroupID;
          s->core().m_OPT_GroupConnect = 1; // should be derived from ls, but make sure
      }
      else
      {
          // Set properly the SRTO_GROUPCONNECT flag
          s->core().m_OPT_GroupConnect = 0;
      }

      ScopedLock cg(s->m_ControlLock);

      // Check if the length of the buffer to fill the name in
      // was large enough.
      const int len = s->m_PeerAddr.size();
      if (*pw_addrlen < len)
          throw CUDTException(MJ_NOTSUP, MN_INVAL, 0);

      memcpy((pw_addr), &s->m_PeerAddr, len);
      *pw_addrlen = len;
   }

   return u;
}

int CUDTUnited::connect(SRTSOCKET u, const sockaddr* srcname, const sockaddr* tarname, int namelen)
{
    // Here both srcname and tarname must be specified
    if (!srcname || !tarname || size_t(namelen) < sizeof (sockaddr_in))
    {
        LOGC(mglog.Error, log << "connect(with source): invalid call: srcname="
                << srcname << " tarname=" << tarname << " namelen=" << namelen);
        throw CUDTException(MJ_NOTSUP, MN_INVAL);
    }

    sockaddr_any source_addr(srcname, namelen);
    if (source_addr.len == 0)
        throw CUDTException(MJ_NOTSUP, MN_INVAL, 0);
    sockaddr_any target_addr(tarname, namelen);
    if (target_addr.len == 0)
        throw CUDTException(MJ_NOTSUP, MN_INVAL, 0);

    // Check affiliation of the socket. It's now allowed for it to be
    // a group or socket. For a group, add automatically a socket to
    // the group.
    if (u & SRTGROUP_MASK)
    {
        CUDTGroup* g = locateGroup(u, ERH_THROW);
        // Note: forced_isn is ignored when connecting a group.
        // The group manages the ISN by itself ALWAYS, that is,
        // it's generated anew for the very first socket, and then
        // derived by all sockets in the group.
        SRT_SOCKGROUPCONFIG gd[1] = { srt_prepare_endpoint(srcname, tarname, namelen) };

        // When connecting to exactly one target, only this very target
        // can be returned as a socket, so rewritten back array can be ignored.
        return groupConnect(g, gd, 1);
    }

    CUDTSocket* s = locateSocket(u);
    if (s == NULL)
        throw CUDTException(MJ_NOTSUP, MN_SIDINVAL, 0);

    // For a single socket, just do bind, then connect
    bind(s, source_addr);
    return connectIn(s, target_addr, SRT_SEQNO_NONE);
}

int CUDTUnited::connect(const SRTSOCKET u, const sockaddr* name, int namelen, int32_t forced_isn)
{
    sockaddr_any target_addr(name, namelen);
    if (target_addr.len == 0)
        throw CUDTException(MJ_NOTSUP, MN_INVAL, 0);

    // Check affiliation of the socket. It's now allowed for it to be
    // a group or socket. For a group, add automatically a socket to
    // the group.
    if (u & SRTGROUP_MASK)
    {
        CUDTGroup* g = locateGroup(u, ERH_THROW);

        // Note: forced_isn is ignored when connecting a group.
        // The group manages the ISN by itself ALWAYS, that is,
        // it's generated anew for the very first socket, and then
        // derived by all sockets in the group.
        SRT_SOCKGROUPCONFIG gd[1] = { srt_prepare_endpoint(NULL, name, namelen) };
        return groupConnect(g, gd, 1);
    }

    CUDTSocket* s = locateSocket(u);
    if (!s)
        throw CUDTException(MJ_NOTSUP, MN_SIDINVAL, 0);

    return connectIn(s, target_addr, forced_isn);
}

int CUDTUnited::groupConnect(CUDTGroup* pg, SRT_SOCKGROUPCONFIG* targets, int arraysize)
{
    CUDTGroup& g = *pg;
    // The group must be managed to use srt_connect on it,
    // as it must create particular socket automatically.

    // Non-managed groups can't be "connected" - at best you can connect
    // every socket individually.
    if (!g.managed())
        throw CUDTException(MJ_NOTSUP, MN_INVAL);

    // Check and report errors on data brought in by srt_prepare_endpoint,
    // as the latter function has no possibility to report errors.
    for (int tii = 0; tii < arraysize; ++tii)
    {
        if (targets[tii].srcaddr.ss_family != targets[tii].peeraddr.ss_family)
        {
            LOGC(mglog.Error, log << "srt_connect/group: family differs on source and target address");
            throw CUDTException(MJ_NOTSUP, MN_INVAL);
        }
    }


    // If the open state switched to OPENED, the blocking mode
    // must make it wait for connecting it. Doing connect when the
    // group is already OPENED returns immediately, regardless if the
    // connection is going to later succeed or fail (this will be
    // known in the group state information).
    bool block_new_opened = !g.m_bOpened && g.m_bSynRecving;
    SRTSOCKET retval = -1;

    int eid = -1;
    int connect_modes = SRT_EPOLL_CONNECT | SRT_EPOLL_ERR;
    if (block_new_opened)
    {
        // Create this eid only to block-wait for the first
        // connection.
        eid = srt_epoll_create();
    }

    // Use private map to avoid searching in the
    // overall map.
    map<SRTSOCKET, CUDTSocket*> spawned;

    HLOGC(mglog.Debug, log << "groupConnect: will connect " << arraysize << " links and "
            << (block_new_opened ? "BLOCK until any is ready" : "leave the process in background"));

    for (int tii = 0; tii < arraysize; ++tii)
    {
        sockaddr_any target_addr(targets[tii].peeraddr);
        sockaddr_any source_addr(targets[tii].srcaddr);
        SRTSOCKET& sid_rloc = targets[tii].id;
        int& erc_rloc = targets[tii].errorcode;
        erc_rloc = SRT_SUCCESS; // preinitialized
        HLOGC(mglog.Debug, log << "groupConnect: taking on " << SockaddrToString(targets[tii].peeraddr));

        CUDTSocket* ns = 0;

        // NOTE: After calling newSocket, the socket is mapped into m_Sockets.
        // It must be MANUALLY removed from this list in case we need it deleted.
        SRTSOCKET sid = newSocket(&ns);

        SRT_SocketOptionObject* config = targets[tii].config;

        // XXX Support non-blocking mode:
        // If the group has nonblocking set for connect (SNDSYN),
        // then it must set so on the socket. Then, the connection
        // process is asynchronous. The socket appears first as
        // GST_PENDING state, and only after the socket becomes
        // connected does its status in the group turn into GST_IDLE.

        // Set all options that were requested by the options set on a group
        // prior to connecting.
        string error_reason ATR_UNUSED;
        try
        {
            for (size_t i = 0; i < g.m_config.size(); ++i)
            {
                HLOGC(mglog.Debug, log << "groupConnect: OPTION @" << sid << " #" << g.m_config[i].so);
                error_reason = "setting group-derived option: #" + Sprint(g.m_config[i].so);
                ns->core().setOpt(g.m_config[i].so, &g.m_config[i].value[0], g.m_config[i].value.size());
            }

            // Do not try to set a user option if failed already.
            if (config)
            {
                error_reason = "user option";
                ns->core().applyMemberConfigObject(*config);
            }

            error_reason = "bound address";
            // We got it. Bind the socket, if the source address was set
            if (!source_addr.empty())
                bind(ns, source_addr);

        }
        catch (CUDTException& e)
        {
            // Just notify the problem, but the loop must continue.
            // Set the original error as reported.
            targets[tii].errorcode = e.getErrorCode();
            LOGC(mglog.Error, log << "srt_connect_group: failed to set " << error_reason);
        }
        catch (...)
        {
            // Set the general EINVPARAM - this error should never happen
            LOGC(mglog.Error, log << "IPE: CUDT::setOpt reported unknown exception");
            targets[tii].errorcode = SRT_EINVPARAM;
        }

        if (targets[tii].errorcode != SRT_SUCCESS)
        {
            ScopedLock cs(m_GlobControlLock);
            SRTSOCKET id = ns->m_SocketID;
            delete ns;
            m_Sockets.erase(id);

            // If failed to set options, then do not continue
            // neither with binding, nor with connecting.
            continue;
        }

        // Add socket to the group.
        // Do it after setting all stored options, as some of them may
        // influence some group data.
        CUDTGroup::gli_t f = g.add(g.prepareData(ns));
        ns->m_IncludedIter = f;
        ns->m_IncludedGroup = &g;
        f->weight = targets[tii].weight;

        // XXX This should be reenabled later, this should
        // be probably still in use to exchange information about
        // packets assymetrically lost. But for no other purpose.
        /*
        ns->m_pUDT->m_cbPacketArrival.set(ns->m_pUDT, &CUDT::groupPacketArrival);
        */

        int isn = g.currentSchedSequence();

        // Don't synchronize ISN in case of synch on msgno. Every link
        // may send their own payloads independently.
        if (g.synconmsgno())
            isn = -1;

        // Set it the groupconnect option, as all in-group sockets should have.
        ns->m_pUDT->m_OPT_GroupConnect = 1;

        // Every group member will have always nonblocking
        // (this implies also non-blocking connect/accept).
        // The group facility functions will block when necessary
        // using epoll_wait.
        ns->m_pUDT->m_bSynRecving = false;
        ns->m_pUDT->m_bSynSending = false;

        HLOGC(mglog.Debug, log << "groupConnect: NOTIFIED AS PENDING @" << sid << " both read and write");
        // If this socket is not to block the current connect process,
        // it may still be needed for the further check if the redundant
        // connection succeeded or failed and whether the new socket is
        // ready to use or needs to be closed.
        srt_epoll_add_usock(g.m_SndEID, sid, &connect_modes);
        srt_epoll_add_usock(g.m_RcvEID, sid, &connect_modes);

        // Adding a socket on which we need to block to BOTH these tracking EIDs
        // and the blocker EID. We'll simply remove from them later all sockets that
        // got connected state or were broken.

        if (block_new_opened)
        {
            HLOGC(mglog.Debug, log << "groupConnect: WILL BLOCK on @" << sid << " until connected");
            srt_epoll_add_usock(eid, sid, &connect_modes);
        }

        // And connect
        try
        {
            HLOGC(mglog.Debug, log << "groupConnect: connecting a new socket with ISN=" << isn);
            connectIn(ns, target_addr, isn);
        }
        catch (CUDTException& e)
        {
            LOGC(mglog.Error, log << "groupConnect: socket @" << sid << " in group " << pg->id() << " failed to connect");
            // We know it does belong to a group.
            // Remove it first because this involves a mutex, and we want
            // to avoid locking more than one mutex at a time.
            ns->removeFromGroup();
            erc_rloc = e.getErrorCode();

            ScopedLock cl (m_GlobControlLock);
            m_Sockets.erase(ns->m_SocketID);
            // Intercept to delete the socket on failure.
            delete ns;
            continue;
        }
        catch (...)
        {
            LOGC(mglog.Fatal, log << "groupConnect: IPE: UNKNOWN EXCEPTION from connectIn");
            ns->removeFromGroup();
            ScopedLock cl (m_GlobControlLock);
            m_Sockets.erase(ns->m_SocketID);
            // Intercept to delete the socket on failure.
            delete ns;

            // Do not use original exception, it may crash off a C API.
            throw CUDTException(MJ_SYSTEMRES, MN_NONE);
        }

        SRT_SOCKSTATUS st;
        {
            ScopedLock grd (ns->m_ControlLock);
            st = ns->getStatus();
        }

        {
            ScopedLock grd (g.m_GroupLock);

            if (isn == 0)
            {
                g.syncWithSocket(ns->core());
            }

            HLOGC(mglog.Debug, log << "groupConnect: @" << sid << " connection successful, setting group OPEN (was "
                    << (g.m_bOpened ? "ALREADY" : "NOT") << "), will " << (block_new_opened ? "" : "NOT ")
                    << "block the connect call, status:" << SockStatusStr(st));

            // XXX OPEN OR CONNECTED?
            // BLOCK IF NOT OPEN OR BLOCK IF NOT CONNECTED?
            //
            // What happens to blocking when there are 2 connections
            // pending, about to be broken, and srt_connect() is called again?
            // SHOULD BLOCK the latter, even though is OPEN.
            // Or, OPEN should be removed from here and srt_connect(_group)
            // should block always if the group doesn't have neither 1 conencted link
            g.m_bOpened = true;

            f->laststatus = st;
            // Check the socket status and update it.
            // Turn the group state of the socket to IDLE only if
            // connection is established or in progress
            f->agent = source_addr;
            f->peer = target_addr;

            if (st >= SRTS_BROKEN)
            {
                f->sndstate = SRT_GST_BROKEN;
                f->rcvstate = SRT_GST_BROKEN;
                srt_epoll_remove_usock(g.m_SndEID, sid);
                srt_epoll_remove_usock(g.m_RcvEID, sid);
            }
            else
            {
                f->sndstate = SRT_GST_PENDING;
                f->rcvstate = SRT_GST_PENDING;
                spawned[sid] = ns;

                sid_rloc = sid;
                erc_rloc = 0;
                retval = sid;
            }
        }
    }

    if (retval == -1)
    {
        HLOGC(mglog.Debug, log << "groupConnect: none succeeded as background-spawn, exit with error");
        block_new_opened = false;
    }

    vector<SRTSOCKET> broken;

    while (block_new_opened)
    {
        if (spawned.empty())
        {
            // All were removed due to errors.
            retval = -1;
            break;
        }
        HLOGC(mglog.Debug, log << "groupConnect: first connection, applying EPOLL WAITING.");
        int len = spawned.size();
        vector<SRTSOCKET> ready(spawned.size());
        const int estat = srt_epoll_wait(eid,
                    NULL, NULL,  // IN/ACCEPT
                    &ready[0], &len, // OUT/CONNECT
                    -1, // indefinitely (FIXME Check if it needs to REGARD CONNECTION TIMEOUT!)
                    NULL, NULL,
                    NULL, NULL
                    );

        // Sanity check. Shouldn't happen if subs are in sync with spawned.
        if (estat == -1)
        {
#if ENABLE_LOGGING
            CUDTException& x = CUDT::getlasterror();
            if (x.getErrorCode() != SRT_EPOLLEMPTY)
            {
                LOGC(mglog.Error, log << "groupConnect: srt_epoll_wait failed not because empty, unexpected IPE:"
                        << x.getErrorMessage());
            }
#endif
            HLOGC(mglog.Debug, log << "groupConnect: srt_epoll_wait failed - breaking the wait loop");
            retval = -1;
            break;
        }

        // At the moment when you are going to work with real sockets,
        // lock the groups so that no one messes up with something here
        // in the meantime.

        ScopedLock lock (*g.exp_groupLock());

        // Check first if a socket wasn't closed in the meantime. It will be
        // automatically removed from all EIDs, but there's no sense in keeping
        // them in 'spawned' map.
        for (map<SRTSOCKET, CUDTSocket*>::iterator y = spawned.begin();
                y != spawned.end(); ++y)
        {
            SRTSOCKET sid = y->first;
            if (CUDT::getsockstate(sid) >= SRTS_BROKEN)
            {
                HLOGC(mglog.Debug, log << "groupConnect: Socket @" << sid << " got BROKEN in the meantine during the check, remove from candidates");
                // Remove from spawned and try again
                broken.push_back(sid);

                srt_epoll_remove_usock(eid, sid);
                srt_epoll_remove_usock(g.m_SndEID, sid);
                srt_epoll_remove_usock(g.m_RcvEID, sid);
            }
        }

        // Remove them outside the loop because this can't be done
        // while iterating over the same container.
        for (size_t i = 0; i < broken.size(); ++i)
            spawned.erase(broken[i]);

        // Check the sockets if they were reported due
        // to have connected or due to have failed.
        // Distill successful ones. If distilled nothing, return -1.
        // If not all sockets were reported in this instance, repeat
        // the call until you get information about all of them.
        for (int i = 0; i < len; ++i)
        {
            map<SRTSOCKET, CUDTSocket*>::iterator x = spawned.find(ready[i]);
            if (x == spawned.end())
            {
                // Might be removed above - ignore it.
                continue;
            }

            SRTSOCKET sid = x->first;
            CUDTSocket* s = x->second;

            // Check status. If failed, remove from spawned
            // and try again.
            SRT_SOCKSTATUS st = s->getStatus();
            if (st >= SRTS_BROKEN)
            {
                HLOGC(mglog.Debug, log << "groupConnect: Socket @" << sid << " got BROKEN during background connect, remove & TRY AGAIN");
                // Remove from spawned and try again
                if (spawned.erase(sid))
                    broken.push_back(sid);

                srt_epoll_remove_usock(eid, sid);
                srt_epoll_remove_usock(g.m_SndEID, sid);
                srt_epoll_remove_usock(g.m_RcvEID, sid);

                continue;
            }

            if (st == SRTS_CONNECTED)
            {
                HLOGC(mglog.Debug, log << "groupConnect: Socket @" << sid << " got CONNECTED as first in the group - reporting");
                retval = sid;
                g.m_bConnected = true;
                block_new_opened = false; // Interrupt also rolling epoll (outer loop)

                // Remove this socket from SND EID because it doesn't need to
                // be connection-tracked anymore. Don't remove from the RCV EID
                // however because RCV procedure relies on epoll also for reading
                // and when found this socket connected it will "upgrade" it to
                // read-ready tracking only.
                srt_epoll_remove_usock(g.m_SndEID, sid);
                break;
            }

            // Spurious?
            HLOGC(mglog.Debug, log << "groupConnect: Socket @" << sid << " got spurious wakeup in "
                    << SockStatusStr(st) << " TRY AGAIN");
        }
    }
    // Finished, delete epoll.
    if (eid != -1)
    {
        HLOGC(mglog.Debug, log << "connect FIRST IN THE GROUP finished, removing E" << eid);
        srt_epoll_release(eid);
    }

    for (vector<SRTSOCKET>::iterator b = broken.begin(); b != broken.end(); ++b)
    {
        CUDTSocket* s = locateSocket(*b, ERH_RETURN);
        if (!s)
            continue;

        // This will also automatically remove it from the group and all eids
        close(s);
    }

    // There's no possibility to report a problem on every connection
    // separately in case when every single connection has failed. What
    // is more interesting, it's only a matter of luck that all connections
    // fail at exactly the same time. OTOH if all are to fail, this
    // function will still be polling sockets to determine the last man
    // standing. Each one could, however, break by a different reason,
    // for example, one by timeout, another by wrong passphrase. Check
    // the `errorcode` field to determine the reaon for particular link.
    if (retval == -1)
        throw CUDTException(MJ_CONNECTION, MN_CONNLOST, 0);

    return retval;
}


int CUDTUnited::connectIn(CUDTSocket* s, const sockaddr_any& target_addr, int32_t forced_isn)
{
   ScopedLock cg(s->m_ControlLock);
   // a socket can "connect" only if it is in the following states:
   // - OPENED: assume the socket binding parameters are configured
   // - INIT: configure binding parameters here
   // - any other (meaning, already connected): report error

   if (s->m_Status == SRTS_INIT)
   {
       if (s->m_pUDT->m_bRendezvous)
           throw CUDTException(MJ_NOTSUP, MN_ISRENDUNBOUND, 0);

       // If bind() was done first on this socket, then the
       // socket will not perform this step. This actually does the
       // same thing as bind() does, just with empty address so that
       // the binding parameters are autoselected.

       s->m_pUDT->open();
       sockaddr_any autoselect_sa (target_addr.family());
       // This will create such a sockaddr_any that
       // will return true from empty(). 
       updateMux(s, autoselect_sa);  // <<---- updateMux
       // -> C(Snd|Rcv)Queue::init
       // -> pthread_create(...C(Snd|Rcv)Queue::worker...)
       s->m_Status = SRTS_OPENED;
   }
   else
   {
       if (s->m_Status != SRTS_OPENED)
           throw CUDTException(MJ_NOTSUP, MN_ISCONNECTED, 0);

       // status = SRTS_OPENED, so family should be known already.
       if (target_addr.family() != s->m_SelfAddr.family())
       {
           LOGP(mglog.Error, "srt_connect: socket is bound to a different family than target address");
           throw CUDTException(MJ_NOTSUP, MN_INVAL, 0);
       }
   }


   // connect_complete() may be called before connect() returns.
   // So we need to update the status before connect() is called,
   // otherwise the status may be overwritten with wrong value
   // (CONNECTED vs. CONNECTING).
   s->m_Status = SRTS_CONNECTING;

  /* 
   * In blocking mode, connect can block for up to 30 seconds for
   * rendez-vous mode. Holding the s->m_ControlLock prevent close
   * from cancelling the connect
   */
   try
   {
       // InvertedGuard unlocks in the constructor, then locks in the
       // destructor, no matter if an exception has fired.
       InvertedLock l_unlocker (s->m_pUDT->m_bSynRecving ? &s->m_ControlLock : 0);
       s->m_pUDT->startConnect(target_addr, forced_isn);
   }
   catch (CUDTException& e) // Interceptor, just to change the state.
   {
      s->m_Status = SRTS_OPENED;
      throw e;
   }

   // record peer address
   s->m_PeerAddr = target_addr;

   // ScopedLock destructor will delete cg and unlock s->m_ControlLock

   return 0;
}


int CUDTUnited::close(const SRTSOCKET u)
{
    if (u & SRTGROUP_MASK)
    {
        CUDTGroup* g = locateGroup(u);
        if (!g)
            throw CUDTException(MJ_NOTSUP, MN_SIDINVAL, 0);

        g->close();
        deleteGroup(g);
        return 0;
    }
    CUDTSocket* s = locateSocket(u);
    if (!s)
        throw CUDTException(MJ_NOTSUP, MN_SIDINVAL, 0);

    return close(s);
}

int CUDTUnited::close(CUDTSocket* s)
{
   HLOGC(mglog.Debug, log << s->m_pUDT->CONID() << " CLOSE. Acquiring control lock");

   ScopedLock socket_cg(s->m_ControlLock);

   HLOGC(mglog.Debug, log << s->m_pUDT->CONID() << " CLOSING (removing from listening, closing CUDT)");

   bool synch_close_snd = s->m_pUDT->m_bSynSending;

   SRTSOCKET u = s->m_SocketID;

   if (s->m_Status == SRTS_LISTENING)
   {
      if (s->m_pUDT->m_bBroken)
         return 0;

      s->m_tsClosureTimeStamp = steady_clock::now();
      s->m_pUDT->m_bBroken    = true;

      // Change towards original UDT: 
      // Leave all the closing activities for garbageCollect to happen,
      // however remove the listener from the RcvQueue IMMEDIATELY.
      // Even though garbageCollect would eventually remove the listener
      // as well, there would be some time interval between now and the
      // moment when it's done, and during this time the application will
      // be unable to bind to this port that the about-to-delete listener
      // is currently occupying (due to blocked slot in the RcvQueue).

      HLOGC(mglog.Debug, log << s->m_pUDT->CONID() << " CLOSING (removing listener immediately)");
      s->m_pUDT->notListening();

      // broadcast all "accept" waiting
      CSync::lock_broadcast(s->m_AcceptCond, s->m_AcceptLock);
   }
   else
   {
       // Removing from group NOW - groups are used only for live mode
       // and it shouldn't matter if the transmission is broken in the middle of sending.
       // This makes the socket unable to process new requests, but it
       // remains functional until all scheduled data are delivered.
       s->makeShutdown();

       // synchronize with garbage collection.
       HLOGC(mglog.Debug, log << "@" << u << "U::close done. GLOBAL CLOSE: " << s->m_pUDT->CONID() << ". Acquiring GLOBAL control lock");
       ScopedLock manager_cg(m_GlobControlLock);

       // since "s" is located before m_GlobControlLock, locate it again in case
       // it became invalid
       // XXX This is very weird; if we state that the CUDTSocket object
       // could not be deleted between locks, then definitely it couldn't
       // also change the pointer value. There's no other reason for getting
       // this iterator but to obtain the 's' pointer, which is impossible to
       // be different than previous 's' (m_Sockets is a map that stores pointers
       // transparently). This iterator isn't even later used to delete the socket
       // from the container, though it would be more efficient.
       // FURTHER RESEARCH REQUIRED.
       sockets_t::iterator i = m_Sockets.find(u);
       if ((i == m_Sockets.end()) || (i->second->m_Status == SRTS_CLOSED))
       {
           HLOGC(mglog.Debug, log << "@" << u << "U::close: NOT AN ACTIVE SOCKET, returning.");
           return 0;
       }
       s = i->second;

       s->m_Status = SRTS_CLOSED;

       // a socket will not be immediately removed when it is closed
       // in order to prevent other methods from accessing invalid address
       // a timer is started and the socket will be removed after approximately
       // 1 second
       s->m_tsClosureTimeStamp = steady_clock::now();

       m_Sockets.erase(s->m_SocketID);
       m_ClosedSockets[s->m_SocketID] = s;
       HLOGC(mglog.Debug, log << "@" << u << "U::close: Socket MOVED TO CLOSED for collecting later.");

       CGlobEvent::triggerEvent();
   }

   HLOGC(mglog.Debug, log << "@" << u << ": GLOBAL: CLOSING DONE");

   // Check if the ID is still in closed sockets before you access it
   // (the last triggerEvent could have deleted it).
   if ( synch_close_snd )
   {
#if SRT_ENABLE_CLOSE_SYNCH

       HLOGC(mglog.Debug, log << "@" << u << " GLOBAL CLOSING: sync-waiting for releasing sender resources...");
       for (;;)
       {
           CSndBuffer* sb = s->m_pUDT->m_pSndBuffer;

           // Disconnected from buffer - nothing more to check.
           if (!sb)
           {
               HLOGC(mglog.Debug, log << "@" << u << " GLOBAL CLOSING: sending buffer disconnected. Allowed to close.");
               break;
           }

           // Sender buffer empty
           if (sb->getCurrBufSize() == 0)
           {
               HLOGC(mglog.Debug, log << "@" << u << " GLOBAL CLOSING: sending buffer depleted. Allowed to close.");
               break;
           }

           // Ok, now you are keeping GC thread hands off the internal data.
           // You can check then if it has already deleted the socket or not.
           // The socket is either in m_ClosedSockets or is already gone.

           // Done the other way, but still done. You can stop waiting.
           bool isgone = false;
           {
               ScopedLock manager_cg(m_GlobControlLock);
               isgone = m_ClosedSockets.count(u) == 0;
           }
           if (!isgone)
           {
               isgone = !s->m_pUDT->m_bOpened;
           }
           if (isgone)
           {
               HLOGC(mglog.Debug, log << "@" << u << " GLOBAL CLOSING: ... gone in the meantime, whatever. Exiting close().");
               break;
           }

           HLOGC(mglog.Debug, log << "@" << u << " GLOBAL CLOSING: ... still waiting for any update.");
           // How to handle a possible error here?
           CGlobEvent::waitForEvent();

           // Continue waiting in case when an event happened or 1s waiting time passed for checkpoint.
       }
#endif
   }

   /*
      This code is PUT ASIDE for now.
      Most likely this will be never required.
      It had to hold the closing activity until the time when the receiver buffer is depleted.
      However the closing of the socket should only happen when the receiver has received
      an information about that the reading is no longer possible (error report from recv/recvfile).
      When this happens, the receiver buffer is definitely depleted already and there's no need to check
      anything.

      Should there appear any other conditions in future under which the closing process should be
      delayed until the receiver buffer is empty, this code can be filled here.

   if ( synch_close_rcv )
   {
   ...
   }
   */

   return 0;
}

void CUDTUnited::getpeername(const SRTSOCKET u, sockaddr* pw_name, int* pw_namelen)
{
   if (!pw_name || !pw_namelen)
       throw CUDTException(MJ_NOTSUP, MN_INVAL, 0);

   if (getStatus(u) != SRTS_CONNECTED)
      throw CUDTException(MJ_CONNECTION, MN_NOCONN, 0);

   CUDTSocket* s = locateSocket(u);

   if (!s)
      throw CUDTException(MJ_NOTSUP, MN_SIDINVAL, 0);

   if (!s->m_pUDT->m_bConnected || s->m_pUDT->m_bBroken)
      throw CUDTException(MJ_CONNECTION, MN_NOCONN, 0);

   const int len = s->m_PeerAddr.size();
   if (*pw_namelen < len)
       throw CUDTException(MJ_NOTSUP, MN_INVAL, 0);

   memcpy((pw_name), &s->m_PeerAddr.sa, len);
   *pw_namelen = len;
}

void CUDTUnited::getsockname(const SRTSOCKET u, sockaddr* pw_name, int* pw_namelen)
{
   if (!pw_name || !pw_namelen)
       throw CUDTException(MJ_NOTSUP, MN_INVAL, 0);

   CUDTSocket* s = locateSocket(u);

   if (!s)
      throw CUDTException(MJ_NOTSUP, MN_SIDINVAL, 0);

   if (s->m_pUDT->m_bBroken)
      throw CUDTException(MJ_NOTSUP, MN_SIDINVAL, 0);

   if (s->m_Status == SRTS_INIT)
      throw CUDTException(MJ_CONNECTION, MN_NOCONN, 0);

   const int len = s->m_SelfAddr.size();
   if (*pw_namelen < len)
       throw CUDTException(MJ_NOTSUP, MN_INVAL, 0);

   memcpy((pw_name), &s->m_SelfAddr.sa, len);
   *pw_namelen = len;
}

int CUDTUnited::select(
   UDT::UDSET* readfds, UDT::UDSET* writefds, UDT::UDSET* exceptfds, const timeval* timeout)
{
   const steady_clock::time_point entertime = steady_clock::now();

   const long timeo_us = timeout
       ? timeout->tv_sec * 1000000 + timeout->tv_usec
       : -1;
   const steady_clock::duration timeo(microseconds_from(timeo_us));

   // initialize results
   int count = 0;
   set<SRTSOCKET> rs, ws, es;

   // retrieve related UDT sockets
   vector<CUDTSocket*> ru, wu, eu;
   CUDTSocket* s;
   if (readfds)
      for (set<SRTSOCKET>::iterator i1 = readfds->begin();
         i1 != readfds->end(); ++ i1)
      {
         if (getStatus(*i1) == SRTS_BROKEN)
         {
            rs.insert(*i1);
            ++ count;
         }
         else if (!(s = locateSocket(*i1)))
            throw CUDTException(MJ_NOTSUP, MN_SIDINVAL, 0);
         else
            ru.push_back(s);
      }
   if (writefds)
      for (set<SRTSOCKET>::iterator i2 = writefds->begin();
         i2 != writefds->end(); ++ i2)
      {
         if (getStatus(*i2) == SRTS_BROKEN)
         {
            ws.insert(*i2);
            ++ count;
         }
         else if (!(s = locateSocket(*i2)))
            throw CUDTException(MJ_NOTSUP, MN_SIDINVAL, 0);
         else
            wu.push_back(s);
      }
   if (exceptfds)
      for (set<SRTSOCKET>::iterator i3 = exceptfds->begin();
         i3 != exceptfds->end(); ++ i3)
      {
         if (getStatus(*i3) == SRTS_BROKEN)
         {
            es.insert(*i3);
            ++ count;
         }
         else if (!(s = locateSocket(*i3)))
            throw CUDTException(MJ_NOTSUP, MN_SIDINVAL, 0);
         else
            eu.push_back(s);
      }

   do
   {
      // query read sockets
      for (vector<CUDTSocket*>::iterator j1 = ru.begin(); j1 != ru.end(); ++ j1)
      {
         s = *j1;

         if (s->readReady() || s->m_Status == SRTS_CLOSED)
         {
            rs.insert(s->m_SocketID);
            ++ count;
         }
      }

      // query write sockets
      for (vector<CUDTSocket*>::iterator j2 = wu.begin(); j2 != wu.end(); ++ j2)
      {
         s = *j2;

         if (s->writeReady() || s->m_Status == SRTS_CLOSED)
         {
            ws.insert(s->m_SocketID);
            ++ count;
         }
      }

      // query exceptions on sockets
      for (vector<CUDTSocket*>::iterator j3 = eu.begin(); j3 != eu.end(); ++ j3)
      {
         // check connection request status, not supported now
      }

      if (0 < count)
         break;

      CGlobEvent::waitForEvent();
   } while (timeo > steady_clock::now() - entertime);

   if (readfds)
      *readfds = rs;

   if (writefds)
      *writefds = ws;

   if (exceptfds)
      *exceptfds = es;

   return count;
}

int CUDTUnited::selectEx(
   const vector<SRTSOCKET>& fds,
   vector<SRTSOCKET>* readfds,
   vector<SRTSOCKET>* writefds,
   vector<SRTSOCKET>* exceptfds,
   int64_t msTimeOut)
{
    const steady_clock::time_point entertime = steady_clock::now();

    const long timeo_us = msTimeOut >= 0
        ? msTimeOut * 1000
        : -1;
    const steady_clock::duration timeo(microseconds_from(timeo_us));

   // initialize results
   int count = 0;
   if (readfds)
      readfds->clear();
   if (writefds)
      writefds->clear();
   if (exceptfds)
      exceptfds->clear();

   do
   {
      for (vector<SRTSOCKET>::const_iterator i = fds.begin();
         i != fds.end(); ++ i)
      {
         CUDTSocket* s = locateSocket(*i);

         if ((!s) || s->m_pUDT->m_bBroken || (s->m_Status == SRTS_CLOSED))
         {
            if (exceptfds)
            {
               exceptfds->push_back(*i);
               ++ count;
            }
            continue;
         }

         if (readfds)
         {
            if ((s->m_pUDT->m_bConnected
                  && s->m_pUDT->m_pRcvBuffer->isRcvDataReady()
               )
               || (s->m_pUDT->m_bListening
                  && (s->m_pQueuedSockets->size() > 0)))
            {
               readfds->push_back(s->m_SocketID);
               ++ count;
            }
         }

         if (writefds)
         {
            if (s->m_pUDT->m_bConnected
               && (s->m_pUDT->m_pSndBuffer->getCurrBufSize()
                  < s->m_pUDT->m_iSndBufSize))
            {
               writefds->push_back(s->m_SocketID);
               ++ count;
            }
         }
      }

      if (count > 0)
         break;

      CGlobEvent::waitForEvent();
   } while (timeo > steady_clock::now() - entertime);

   return count;
}

int CUDTUnited::epoll_create()
{
   return m_EPoll.create();
}

int CUDTUnited::epoll_clear_usocks(int eid)
{
    return m_EPoll.clear_usocks(eid);
}

int CUDTUnited::epoll_add_usock(
   const int eid, const SRTSOCKET u, const int* events)
{
   int ret = -1;
   if (u & SRTGROUP_MASK)
   {
      CUDTGroup* g = locateGroup(u);
      if (!g)
         throw CUDTException(MJ_NOTSUP, MN_SIDINVAL, 0);

      ret = m_EPoll.update_usock(eid, u, events);
      g->addEPoll(eid);
      return 0;
   }

   CUDTSocket* s = locateSocket(u);
   if (s)
   {
      ret = m_EPoll.update_usock(eid, u, events);
      s->m_pUDT->addEPoll(eid);
   }
   else
   {
      throw CUDTException(MJ_NOTSUP, MN_SIDINVAL);
   }

   return ret;
}

int CUDTUnited::epoll_add_ssock(
   const int eid, const SYSSOCKET s, const int* events)
{
   return m_EPoll.add_ssock(eid, s, events);
}

int CUDTUnited::epoll_update_usock(
   const int eid, const SRTSOCKET u, const int* events)
{
   CUDTSocket* s = locateSocket(u);
   int ret = -1;
   if (s)
   {
      ret = m_EPoll.update_usock(eid, u, events);
      s->m_pUDT->addEPoll(eid);
   }
   else
   {
      throw CUDTException(MJ_NOTSUP, MN_SIDINVAL);
   }

   return ret;
}

int CUDTUnited::epoll_update_ssock(
   const int eid, const SYSSOCKET s, const int* events)
{
   return m_EPoll.update_ssock(eid, s, events);
}

template <class EntityType>
int CUDTUnited::epoll_remove_entity(const int eid, EntityType* ent)
{
    // XXX Not sure if this is anyhow necessary because setting readiness
    // to false doesn't actually trigger any action. Further research needed.
    HLOGC(dlog.Debug, log << "epoll_remove_usock: CLEARING readiness on E" << eid << " of @" << ent->id());
    ent->removeEPollEvents(eid);

    // First remove the EID from the subscribed in the socket so that
    // a possible call to update_events:
    // - if happens before this call, can find the epoll bit update possible
    // - if happens after this call, will not strike this EID
    HLOGC(dlog.Debug, log << "epoll_remove_usock: REMOVING E" << eid << " from back-subscirbers in @" << ent->id());
    ent->removeEPollID(eid);

    HLOGC(dlog.Debug, log << "epoll_remove_usock: CLEARING subscription on E" << eid << " of @" << ent->id());
    int no_events = 0;
    int ret = m_EPoll.update_usock(eid, ent->id(), &no_events);

    return ret;
}

int CUDTUnited::epoll_remove_usock(const int eid, const SRTSOCKET u)
{
   CUDTGroup* g = 0;
   CUDTSocket* s = 0;
   if (u & SRTGROUP_MASK)
   {
      g = locateGroup(u);
      if (g)
          return epoll_remove_entity(eid, g);
   }
   else
   {
       s = locateSocket(u);
       if (s)
           return epoll_remove_entity(eid, s->m_pUDT);
   }

   LOGC(mglog.Error, log << "IPE: remove_usock: @" << u
           << " not found as either socket or group. Removing only from epoll system.");
   int no_events = 0;
   return m_EPoll.update_usock(eid, u, &no_events);
}

int CUDTUnited::epoll_remove_ssock(const int eid, const SYSSOCKET s)
{
   return m_EPoll.remove_ssock(eid, s);
}

int CUDTUnited::epoll_uwait(
   const int eid,
   SRT_EPOLL_EVENT* fdsSet,
   int fdsSize, 
   int64_t msTimeOut)
{
   return m_EPoll.uwait(eid, fdsSet, fdsSize, msTimeOut);
}

int32_t CUDTUnited::epoll_set(int eid, int32_t flags)
{
    return m_EPoll.setflags(eid, flags);
}

int CUDTUnited::epoll_release(const int eid)
{
   return m_EPoll.release(eid);
}

CUDTSocket* CUDTUnited::locateSocket(const SRTSOCKET u, ErrorHandling erh)
{
    ScopedLock cg (m_GlobControlLock);

    sockets_t::iterator i = m_Sockets.find(u);

    if ((i == m_Sockets.end()) || (i->second->m_Status == SRTS_CLOSED))
    {
        if (erh == ERH_RETURN)
            return NULL;
        throw CUDTException(MJ_NOTSUP, MN_SIDINVAL, 0);
    }

    return i->second;
}

CUDTGroup* CUDTUnited::locateGroup(SRTSOCKET u, ErrorHandling erh)
{
   ScopedLock cg (m_GlobControlLock);

   const groups_t::iterator i = m_Groups.find(u);
   if ( i == m_Groups.end() )
   {
       if (erh == ERH_THROW)
           throw CUDTException(MJ_NOTSUP, MN_SIDINVAL, 0);
       return NULL;
   }

   return i->second;
}

CUDTSocket* CUDTUnited::locatePeer(
   const sockaddr_any& peer,
   const SRTSOCKET id,
   int32_t isn)
{
   ScopedLock cg(m_GlobControlLock);

   map<int64_t, set<SRTSOCKET> >::iterator i = m_PeerRec.find(
      CUDTSocket::getPeerSpec(id, isn));
   if (i == m_PeerRec.end())
      return NULL;

   for (set<SRTSOCKET>::iterator j = i->second.begin();
      j != i->second.end(); ++ j)
   {
      sockets_t::iterator k = m_Sockets.find(*j);
      // this socket might have been closed and moved m_ClosedSockets
      if (k == m_Sockets.end())
         continue;

      if (k->second->m_PeerAddr == peer)
      {
         return k->second;
      }
   }

   return NULL;
}

void CUDTUnited::checkBrokenSockets()
{
   ScopedLock cg(m_GlobControlLock);

   // set of sockets To Be Closed and To Be Removed
   vector<SRTSOCKET> tbc;
   vector<SRTSOCKET> tbr;

   for (sockets_t::iterator i = m_Sockets.begin();
      i != m_Sockets.end(); ++ i)
   {
       CUDTSocket* s = i->second;

      // check broken connection
      if (s->m_pUDT->m_bBroken)
      {
         if (s->m_Status == SRTS_LISTENING)
         {
            const steady_clock::duration elapsed = steady_clock::now() - s->m_tsClosureTimeStamp;
            // for a listening socket, it should wait an extra 3 seconds
            // in case a client is connecting
            if (elapsed < milliseconds_from(CUDT::COMM_CLOSE_BROKEN_LISTENER_TIMEOUT_MS))
            {
               continue;
            }
         }
         else if ((s->m_pUDT->m_pRcvBuffer != NULL)
            // FIXED: calling isRcvDataAvailable() just to get the information
            // whether there are any data waiting in the buffer,
            // NOT WHETHER THEY ARE ALSO READY TO PLAY at the time when
            // this function is called (isRcvDataReady also checks if the
            // available data is "ready to play").
            && s->m_pUDT->m_pRcvBuffer->isRcvDataAvailable()
            && (s->m_pUDT->m_iBrokenCounter -- > 0))
         {
            // HLOGF(mglog.Debug, "STILL KEEPING socket (still have data):
            // %d\n", i->first);
            // if there is still data in the receiver buffer, wait longer
            continue;
         }

         HLOGC(mglog.Debug, log << "checkBrokenSockets: moving BROKEN socket to CLOSED: @" << i->first);

         //close broken connections and start removal timer
         s->m_Status = SRTS_CLOSED;
         s->m_tsClosureTimeStamp = steady_clock::now();
         tbc.push_back(i->first);
         m_ClosedSockets[i->first] = s;

         // remove from listener's queue
         sockets_t::iterator ls = m_Sockets.find(s->m_ListenSocket);
         if (ls == m_Sockets.end())
         {
            ls = m_ClosedSockets.find(s->m_ListenSocket);
            if (ls == m_ClosedSockets.end())
               continue;
         }

         enterCS(ls->second->m_AcceptLock);
         ls->second->m_pQueuedSockets->erase(s->m_SocketID);
         ls->second->m_pAcceptSockets->erase(s->m_SocketID);
         leaveCS(ls->second->m_AcceptLock);
      }
   }

   for (sockets_t::iterator j = m_ClosedSockets.begin();
      j != m_ClosedSockets.end(); ++ j)
   {
      // HLOGF(mglog.Debug, "checking CLOSED socket: %d\n", j->first);
      if (!is_zero(j->second->m_pUDT->m_tsLingerExpiration))
      {
         // asynchronous close:
         if ((!j->second->m_pUDT->m_pSndBuffer)
            || (0 == j->second->m_pUDT->m_pSndBuffer->getCurrBufSize())
            || (j->second->m_pUDT->m_tsLingerExpiration <= steady_clock::now()))
         {
            HLOGC(mglog.Debug, log << "checkBrokenSockets: marking CLOSED qualified @" << j->second->m_SocketID);
            j->second->m_pUDT->m_tsLingerExpiration = steady_clock::time_point();
            j->second->m_pUDT->m_bClosing = true;
            j->second->m_tsClosureTimeStamp = steady_clock::now();
         }
      }

      // timeout 1 second to destroy a socket AND it has been removed from
      // RcvUList
      const steady_clock::time_point now = steady_clock::now();
      const steady_clock::duration closed_ago = now - j->second->m_tsClosureTimeStamp;
      if ((closed_ago > seconds_from(1))
         && ((!j->second->m_pUDT->m_pRNode)
            || !j->second->m_pUDT->m_pRNode->m_bOnList))
      {
         HLOGC(mglog.Debug, log << "checkBrokenSockets: @" << j->second->m_SocketID << " closed "
                 << FormatDuration(closed_ago) << " ago and removed from RcvQ - will remove");

         // HLOGF(mglog.Debug, "will unref socket: %d\n", j->first);
         tbr.push_back(j->first);
      }
   }

   // move closed sockets to the ClosedSockets structure
   for (vector<SRTSOCKET>::iterator k = tbc.begin(); k != tbc.end(); ++ k)
      m_Sockets.erase(*k);

   // remove those timeout sockets
   for (vector<SRTSOCKET>::iterator l = tbr.begin(); l != tbr.end(); ++ l)
      removeSocket(*l);
}

void CUDTUnited::removeSocket(const SRTSOCKET u)
{
   sockets_t::iterator i = m_ClosedSockets.find(u);

   // invalid socket ID
   if (i == m_ClosedSockets.end())
      return;

   CUDTSocket* const s = i->second;

   // decrease multiplexer reference count, and remove it if necessary
   const int mid = s->m_iMuxID;

   if (s->m_pQueuedSockets)
   {
      ScopedLock cg(s->m_AcceptLock);

      // if it is a listener, close all un-accepted sockets in its queue
      // and remove them later
      for (set<SRTSOCKET>::iterator q = s->m_pQueuedSockets->begin();
         q != s->m_pQueuedSockets->end(); ++ q)
      {
         sockets_t::iterator si = m_Sockets.find(*q);
         if (si == m_Sockets.end())
         {
            // gone in the meantime
            LOGC(mglog.Error, log << "removeSocket: IPE? socket @" << u
                    << " being queued for listener socket @" << s->m_SocketID
                    << " is GONE in the meantime ???");
            continue;
         }

         CUDTSocket* as = si->second;

         as->makeClosed();
         m_ClosedSockets[*q] = as;
         m_Sockets.erase(*q);
      }
   }

   // remove from peer rec
   map<int64_t, set<SRTSOCKET> >::iterator j = m_PeerRec.find(
      s->getPeerSpec());
   if (j != m_PeerRec.end())
   {
      j->second.erase(u);
      if (j->second.empty())
         m_PeerRec.erase(j);
   }

   /*
   * Socket may be deleted while still having ePoll events set that would
   * remains forever causing epoll_wait to unblock continuously for inexistent
   * sockets. Get rid of all events for this socket.
   */
   m_EPoll.update_events(u, s->m_pUDT->m_sPollID,
      SRT_EPOLL_IN|SRT_EPOLL_OUT|SRT_EPOLL_ERR, false);

   // delete this one
   m_ClosedSockets.erase(i);

   HLOGC(mglog.Debug, log << "GC/removeSocket: closing associated UDT @" << u);
   s->makeClosed();
   HLOGC(mglog.Debug, log << "GC/removeSocket: DELETING SOCKET @" << u);
   delete s;

   if (mid == -1)
       return;

   map<int, CMultiplexer>::iterator m;
   m = m_mMultiplexer.find(mid);
   if (m == m_mMultiplexer.end())
   {
      LOGC(mglog.Fatal, log << "IPE: For socket @" << u << " MUXER id=" << mid << " NOT FOUND!");
      return;
   }

   CMultiplexer& mx = m->second;

   mx.m_iRefCount --;
   // HLOGF(mglog.Debug, "unrefing underlying socket for %u: %u\n",
   //    u, mx.m_iRefCount);
   if (0 == mx.m_iRefCount)
   {
       HLOGC(mglog.Debug, log << "MUXER id=" << mid << " lost last socket @"
           << u << " - deleting muxer bound to port "
           << mx.m_pChannel->bindAddressAny().hport());
      // The channel has no access to the queues and
      // it looks like the multiplexer is the master of all of them.
      // The queues must be silenced before closing the channel
      // because this will cause error to be returned in any operation
      // being currently done in the queues, if any.
      mx.m_pSndQueue->setClosing();
      mx.m_pRcvQueue->setClosing();
      delete mx.m_pSndQueue;
      delete mx.m_pRcvQueue;
      mx.m_pChannel->close();
      delete mx.m_pTimer;
      delete mx.m_pChannel;
      m_mMultiplexer.erase(m);
   }
}

void CUDTUnited::updateMux(
   CUDTSocket* s, const sockaddr_any& addr, const UDPSOCKET* udpsock /*[[nullable]]*/)
{
   ScopedLock cg(m_GlobControlLock);

   // Don't try to reuse given address, if udpsock was given.
   // In such a case rely exclusively on that very socket and
   // use it the way as it is configured, of course, create also
   // always a new multiplexer for that very socket.
   if (!udpsock && s->m_pUDT->m_bReuseAddr)
   {
      const int port = addr.hport();

      // find a reusable address
      for (map<int, CMultiplexer>::iterator i = m_mMultiplexer.begin();
         i != m_mMultiplexer.end(); ++ i)
      {
          // Use the "family" value blindly from the address; we
          // need to find an existing multiplexer that binds to the
          // given port in the same family as requested address.
          if ((i->second.m_iIPversion == addr.family())
                  && (i->second.m_iMSS == s->m_pUDT->m_iMSS)
                  &&  (i->second.m_iIpTTL == s->m_pUDT->m_iIpTTL)
                  && (i->second.m_iIpToS == s->m_pUDT->m_iIpToS)
                  && (i->second.m_iIpV6Only == s->m_pUDT->m_iIpV6Only)
                  &&  i->second.m_bReusable)
          {
            if (i->second.m_iPort == port)
            {
               // HLOGF(mglog.Debug, "reusing multiplexer for port
               // %hd\n", port);
               // reuse the existing multiplexer
               ++ i->second.m_iRefCount;
               s->m_pUDT->m_pSndQueue = i->second.m_pSndQueue;
               s->m_pUDT->m_pRcvQueue = i->second.m_pRcvQueue;
               s->m_iMuxID = i->second.m_iID;
               s->m_SelfAddr.family(addr.family());
               return;
            }
         }
      }
   }

   // a new multiplexer is needed
   CMultiplexer m;
   m.m_iMSS = s->m_pUDT->m_iMSS;
   m.m_iIPversion = addr.family();
   m.m_iIpTTL = s->m_pUDT->m_iIpTTL;
   m.m_iIpToS = s->m_pUDT->m_iIpToS;
   m.m_iRefCount = 1;
   m.m_iIpV6Only = s->m_pUDT->m_iIpV6Only;
   m.m_bReusable = s->m_pUDT->m_bReuseAddr;
   m.m_iID = s->m_SocketID;

   m.m_pChannel = new CChannel();
   m.m_pChannel->setIpTTL(s->m_pUDT->m_iIpTTL);
   m.m_pChannel->setIpToS(s->m_pUDT->m_iIpToS);
   m.m_pChannel->setSndBufSize(s->m_pUDT->m_iUDPSndBufSize);
   m.m_pChannel->setRcvBufSize(s->m_pUDT->m_iUDPRcvBufSize);
   if (s->m_pUDT->m_iIpV6Only != -1)
      m.m_pChannel->setIpV6Only(s->m_pUDT->m_iIpV6Only);

   try
   {
       if (udpsock)
       {
           // In this case, addr contains the address
           // that has been extracted already from the
           // given socket
           m.m_pChannel->attach(*udpsock, addr);
       }
       else if (addr.empty())
       {
           // The case of previously used case of a NULL address.
           // This here is used to pass family only, in this case
           // just automatically bind to the "0" address to autoselect
           // everything.
           m.m_pChannel->open(addr.family());
       }
       else
       {
           // If at least the IP address is specified, then bind to that
           // address, but still possibly autoselect the outgoing port, if the
           // port was specified as 0.
           m.m_pChannel->open(addr);
       }

       sockaddr_any sa;
       m.m_pChannel->getSockAddr((sa));
       m.m_iPort = sa.hport();
       s->m_SelfAddr = sa; // Will be also completed later, but here it's needed for later checks

       m.m_pTimer = new CTimer;

       m.m_pSndQueue = new CSndQueue;
       m.m_pSndQueue->init(m.m_pChannel, m.m_pTimer);
       m.m_pRcvQueue = new CRcvQueue;
       m.m_pRcvQueue->init(
               32, s->m_pUDT->maxPayloadSize(), m.m_iIPversion, 1024,
               m.m_pChannel, m.m_pTimer);

       m_mMultiplexer[m.m_iID] = m;

       s->m_pUDT->m_pSndQueue = m.m_pSndQueue;
       s->m_pUDT->m_pRcvQueue = m.m_pRcvQueue;
       s->m_iMuxID = m.m_iID;
<<<<<<< HEAD

=======
>>>>>>> 06d3c75f
   }
   catch (CUDTException& e)
   {
      m.m_pChannel->close();
      delete m.m_pChannel;
      throw;
   }
   catch (...)
   {
      m.m_pChannel->close();
      delete m.m_pChannel;
      throw CUDTException(MJ_SYSTEMRES, MN_MEMORY, 0);
   }

   HLOGF(mglog.Debug, 
      "creating new multiplexer for port %i\n", m.m_iPort);
}

// XXX This functionality needs strong refactoring.
//
// This function is going to find a multiplexer for the port contained
// in the 'ls' listening socket, by searching through the multiplexer
// container.
//
// Somehow, however, it's not even predicted a situation that the multiplexer
// for that port doesn't exist - that is, this function WILL find the
// multiplexer. How can it be so certain? It's because the listener has
// already created the multiplexer during the call to bind(), so if it
// didn't, this function wouldn't even have a chance to be called.
//
// Why can't then the multiplexer be recorded in the 'ls' listening socket data
// to be accessed immediately, especially when one listener can't bind to more
// than one multiplexer at a time (well, even if it could, there's still no
// reason why this should be extracted by "querying")?
//
// Maybe because the multiplexer container is a map, not a list.
// Why is this then a map? Because it's addressed by MuxID. Why do we need
// mux id? Because we don't have a list... ?
// 
// But what's the multiplexer ID? It's a socket ID for which it was originally
// created.
//
// Is this then shared? Yes, only between the listener socket and the accepted
// sockets, or in case of "bound" connecting sockets (by binding you can
// enforce the port number, which can be the same for multiple SRT sockets).
// Not shared in case of unbound connecting socket or rendezvous socket.
//
// Ok, in which situation do we need dispatching by mux id? Only when the
// socket is being deleted. How does the deleting procedure know the muxer id?
// Because it is recorded here at the time when it's found, as... the socket ID
// of the actual listener socket being actually the first socket to create the
// multiplexer, so the multiplexer gets its id.
//
// Still, no reasons found why the socket can't contain a list iterator to a
// multiplexer INSTEAD of m_iMuxID. There's no danger in this solution because
// the multiplexer is never deleted until there's at least one socket using it.
//
// The multiplexer may even physically be contained in the CUDTUnited object,
// just track the multiple users of it (the listener and the accepted sockets).
// When deleting, you simply "unsubscribe" yourself from the multiplexer, which
// will unref it and remove the list element by the iterator kept by the
// socket.
void CUDTUnited::updateListenerMux(CUDTSocket* s, const CUDTSocket* ls)
{
   ScopedLock cg(m_GlobControlLock);
   const int port = ls->m_SelfAddr.hport();

   // find the listener's address
   for (map<int, CMultiplexer>::iterator i = m_mMultiplexer.begin();
      i != m_mMultiplexer.end(); ++ i)
   {
      if (i->second.m_iPort == port)
      {
         HLOGF(mglog.Debug, 
            "updateMux: reusing multiplexer for port %i\n", port);
         // reuse the existing multiplexer
         ++ i->second.m_iRefCount;
         s->m_pUDT->m_pSndQueue = i->second.m_pSndQueue;
         s->m_pUDT->m_pRcvQueue = i->second.m_pRcvQueue;
         s->m_iMuxID = i->second.m_iID;
         return;
      }
   }
}

void* CUDTUnited::garbageCollect(void* p)
{
   CUDTUnited* self = (CUDTUnited*)p;

   THREAD_STATE_INIT("SRT:GC");

   UniqueLock gclock(self->m_GCStopLock);

   while (!self->m_bClosing)
   {
       INCREMENT_THREAD_ITERATIONS();
       self->checkBrokenSockets();

       HLOGC(mglog.Debug, log << "GC: sleep 1 s");
       self->m_GCStopCond.wait_for(gclock, seconds_from(1));
   }

   // remove all sockets and multiplexers
   HLOGC(mglog.Debug, log << "GC: GLOBAL EXIT - releasing all pending sockets. Acquring control lock...");
   enterCS(self->m_GlobControlLock);
   for (sockets_t::iterator i = self->m_Sockets.begin();
      i != self->m_Sockets.end(); ++ i)
   {
      i->second->makeClosed();
      self->m_ClosedSockets[i->first] = i->second;

      // remove from listener's queue
      sockets_t::iterator ls = self->m_Sockets.find(
         i->second->m_ListenSocket);
      if (ls == self->m_Sockets.end())
      {
         ls = self->m_ClosedSockets.find(i->second->m_ListenSocket);
         if (ls == self->m_ClosedSockets.end())
            continue;
      }

      enterCS(ls->second->m_AcceptLock);
      ls->second->m_pQueuedSockets->erase(i->second->m_SocketID);
      ls->second->m_pAcceptSockets->erase(i->second->m_SocketID);
      leaveCS(ls->second->m_AcceptLock);
   }
   self->m_Sockets.clear();

   for (sockets_t::iterator j = self->m_ClosedSockets.begin();
      j != self->m_ClosedSockets.end(); ++ j)
   {
      j->second->m_tsClosureTimeStamp = steady_clock::time_point();
   }
   leaveCS(self->m_GlobControlLock);

   HLOGC(mglog.Debug, log << "GC: GLOBAL EXIT - releasing all CLOSED sockets.");
   while (true)
   {
      self->checkBrokenSockets();

      enterCS(self->m_GlobControlLock);
      bool empty = self->m_ClosedSockets.empty();
      leaveCS(self->m_GlobControlLock);

      if (empty)
         break;

      this_thread::sleep_for(milliseconds_from(1));
   }

   THREAD_EXIT();
   return NULL;
}

////////////////////////////////////////////////////////////////////////////////

int CUDT::startup()
{
   return s_UDTUnited.startup();
}

int CUDT::cleanup()
{
   return s_UDTUnited.cleanup();
}

SRTSOCKET CUDT::socket()
{
   if (!s_UDTUnited.m_bGCStatus)
      s_UDTUnited.startup();

   try
   {
      return s_UDTUnited.newSocket();
   }
   catch (const CUDTException& e)
   {
      SetThreadLocalError(e);
      return INVALID_SOCK;
   }
   catch (const bad_alloc&)
   {
      SetThreadLocalError(CUDTException(MJ_SYSTEMRES, MN_MEMORY, 0));
      return INVALID_SOCK;
   }
   catch (const std::exception& ee)
   {
      LOGC(mglog.Fatal, log << "socket: UNEXPECTED EXCEPTION: "
         << typeid(ee).name()
         << ": " << ee.what());
      SetThreadLocalError(CUDTException(MJ_UNKNOWN, MN_NONE, 0));
      return INVALID_SOCK;
   }
}

CUDT::APIError::APIError(const CUDTException& e)
{
    SetThreadLocalError(e);
}

CUDT::APIError::APIError(CodeMajor mj, CodeMinor mn, int syserr)
{
    SetThreadLocalError(CUDTException(mj, mn, syserr));
}

// This is an internal function; 'type' should be pre-checked if it has a correct value.
// This doesn't have argument of GroupType due to header file conflicts.
CUDTGroup& CUDT::newGroup(const int type)
{
    const SRTSOCKET id = s_UDTUnited.generateSocketID(true);

    // Now map the group
    return s_UDTUnited.addGroup(id, SRT_GROUP_TYPE(type)).set_id(id);
}

SRTSOCKET CUDT::createGroup(SRT_GROUP_TYPE gt)
{
    // Doing the same lazy-startup as with srt_create_socket()
    if (!s_UDTUnited.m_bGCStatus)
        s_UDTUnited.startup();

    try
    {
        return newGroup(gt).id();
    }
    catch (const CUDTException& e)
    {
        return APIError(e);
    }
    catch (...)
    {
        return APIError(MJ_SYSTEMRES, MN_MEMORY, 0);
    }

    return SRT_INVALID_SOCK;
}


int CUDT::addSocketToGroup(SRTSOCKET socket, SRTSOCKET group)
{
    // Check if socket and group have been set correctly.
    int32_t sid = socket & ~SRTGROUP_MASK;
    int32_t gm = group & SRTGROUP_MASK;

    if ( sid != socket || gm == 0 )
        return APIError(MJ_NOTSUP, MN_INVAL, 0);

    // Find the socket and the group
    CUDTSocket* s = s_UDTUnited.locateSocket(socket);
    CUDTGroup* g = s_UDTUnited.locateGroup(group);

    if (!s || !g)
        return APIError(MJ_NOTSUP, MN_INVAL, 0);

    // Check if the socket is already IN SOME GROUP.
    if (s->m_IncludedGroup)
        return APIError(MJ_NOTSUP, MN_INVAL, 0);

    if (g->managed())
    {
        // This can be changed as long as the group is empty.
        if (!g->empty())
        {
            return APIError(MJ_NOTSUP, MN_INVAL, 0);
        }
        g->set_managed(false);
    }

    ScopedLock cg (s->m_ControlLock);

    // Check if the socket already is in the group
    CUDTGroup::gli_t f = g->find(socket);
    if (f != CUDTGroup::gli_NULL())
    {
        // XXX This is internal error. Report it, but continue
        LOGC(mglog.Error, log << "IPE (non-fatal): the socket is in the group, but has no clue about it!");
        s->m_IncludedGroup = g;
        s->m_IncludedIter = f;
        return 0;
    }
    s->m_IncludedGroup = g;
    s->m_IncludedIter = g->add(g->prepareData(s));

    return 0;
}

int CUDT::removeSocketFromGroup(SRTSOCKET socket)
{
    CUDTSocket* s = s_UDTUnited.locateSocket(socket);
    if (!s)
        return APIError(MJ_NOTSUP, MN_INVAL, 0);

    if (!s->m_IncludedGroup)
        return APIError(MJ_NOTSUP, MN_INVAL, 0);

    ScopedLock grd (s->m_ControlLock);
    s->removeFromGroup();
    return 0;
}

void CUDTSocket::removeFromGroup()
{
    m_IncludedGroup->remove(m_SocketID);
    m_IncludedIter = CUDTGroup::gli_NULL();
    m_IncludedGroup = NULL;
}

SRTSOCKET CUDT::getGroupOfSocket(SRTSOCKET socket)
{
    CUDTSocket* s = s_UDTUnited.locateSocket(socket);
    if (!s)
        return APIError(MJ_NOTSUP, MN_INVAL, 0);

    if (!s->m_IncludedGroup)
        return APIError(MJ_NOTSUP, MN_INVAL, 0);

    return s->m_IncludedGroup->id();
}

int CUDT::configureGroup(SRTSOCKET groupid, const char* str)
{
    if ( (groupid & SRTGROUP_MASK) == 0)
    {
        return APIError(MJ_NOTSUP, MN_INVAL, 0);
    }

    CUDTGroup* g = s_UDTUnited.locateGroup(groupid, s_UDTUnited.ERH_RETURN);
    if (!g)
    {
        return APIError(MJ_NOTSUP, MN_INVAL, 0);
    }

    return g->configure(str);
}

int CUDT::getGroupData(SRTSOCKET groupid, SRT_SOCKGROUPDATA* pdata, size_t* psize)
{
    if ((groupid & SRTGROUP_MASK) == 0 || !psize)
    {
        return APIError(MJ_NOTSUP, MN_INVAL, 0);
    }

    CUDTGroup* g = s_UDTUnited.locateGroup(groupid, s_UDTUnited.ERH_RETURN);
    if (!g)
    {
        return APIError(MJ_NOTSUP, MN_INVAL, 0);
    }

    // To get only the size of the group pdata=NULL can be used
    return g->getGroupData(pdata, psize);
}

int CUDT::bind(SRTSOCKET u, const sockaddr* name, int namelen)
{
   try
   {
       sockaddr_any sa (name, namelen);
       if (sa.len == 0)
       {
           // This happens if the namelen check proved it to be
           // too small for particular family, or that family is
           // not recognized (is none of AF_INET, AF_INET6).
           // This is a user error.
           return APIError(MJ_NOTSUP, MN_INVAL, 0);
       }
       CUDTSocket* s = s_UDTUnited.locateSocket(u);
       if (!s)
           return APIError(MJ_NOTSUP, MN_INVAL, 0);

       return s_UDTUnited.bind(s, sa);
   }
   catch (const CUDTException& e)
   {
       return APIError(e);
   }
   catch (bad_alloc&)
   {
       return APIError(MJ_SYSTEMRES, MN_MEMORY, 0);
   }
   catch (const std::exception& ee)
   {
      LOGC(mglog.Fatal, log << "bind: UNEXPECTED EXCEPTION: "
         << typeid(ee).name()
         << ": " << ee.what());
      return APIError(MJ_UNKNOWN, MN_NONE, 0);
   }
}

int CUDT::bind(SRTSOCKET u, UDPSOCKET udpsock)
{
    try
    {
        CUDTSocket* s = s_UDTUnited.locateSocket(u);
        if (!s)
            return APIError(MJ_NOTSUP, MN_INVAL, 0);

        return s_UDTUnited.bind(s, udpsock);
    }
    catch (const CUDTException& e)
    {
        return APIError(e);
    }
    catch (bad_alloc&)
    {
        return APIError(MJ_SYSTEMRES, MN_MEMORY, 0);
    }
    catch (const std::exception& ee)
    {
        LOGC(mglog.Fatal, log << "bind/udp: UNEXPECTED EXCEPTION: "
                << typeid(ee).name() << ": " << ee.what());
        return APIError(MJ_UNKNOWN, MN_NONE, 0);
    }
}

int CUDT::listen(SRTSOCKET u, int backlog)
{
   try
   {
      return s_UDTUnited.listen(u, backlog);
   }
   catch (const CUDTException& e)
   {
      return APIError(e);
   }
   catch (bad_alloc&)
   {
      return APIError(MJ_SYSTEMRES, MN_MEMORY, 0);
   }
   catch (const std::exception& ee)
   {
      LOGC(mglog.Fatal, log << "listen: UNEXPECTED EXCEPTION: "
         << typeid(ee).name() << ": " << ee.what());
      return APIError(MJ_UNKNOWN, MN_NONE, 0);
   }
}

SRTSOCKET CUDT::accept_bond(const SRTSOCKET listeners [], int lsize, int64_t msTimeOut)
{
   try
   {
      return s_UDTUnited.accept_bond(listeners, lsize, msTimeOut);
   }
   catch (const CUDTException& e)
   {
      SetThreadLocalError(e);
      return INVALID_SOCK;
   }
   catch (bad_alloc&)
   {
      SetThreadLocalError(CUDTException(MJ_SYSTEMRES, MN_MEMORY, 0));
      return INVALID_SOCK;
   }
   catch (const std::exception& ee)
   {
      LOGC(mglog.Fatal, log << "accept_bond: UNEXPECTED EXCEPTION: "
         << typeid(ee).name() << ": " << ee.what());
      SetThreadLocalError(CUDTException(MJ_UNKNOWN, MN_NONE, 0));
      return INVALID_SOCK;
   }
}

SRTSOCKET CUDT::accept(SRTSOCKET u, sockaddr* addr, int* addrlen)
{
   try
   {
      return s_UDTUnited.accept(u, addr, addrlen);
   }
   catch (const CUDTException& e)
   {
      SetThreadLocalError(e);
      return INVALID_SOCK;
   }
   catch (const bad_alloc&)
   {
      SetThreadLocalError(CUDTException(MJ_SYSTEMRES, MN_MEMORY, 0));
      return INVALID_SOCK;
   }
   catch (const std::exception& ee)
   {
      LOGC(mglog.Fatal, log << "accept: UNEXPECTED EXCEPTION: "
         << typeid(ee).name() << ": " << ee.what());
      SetThreadLocalError(CUDTException(MJ_UNKNOWN, MN_NONE, 0));
      return INVALID_SOCK;
   }
}

int CUDT::connect(
    SRTSOCKET u, const sockaddr* name, const sockaddr* tname, int namelen)
{
   try
   {
      return s_UDTUnited.connect(u, name, tname, namelen);
   }
   catch (const CUDTException& e)
   {
      return APIError(e);
   }
   catch (bad_alloc&)
   {
      return APIError(MJ_SYSTEMRES, MN_MEMORY, 0);
   }
   catch (std::exception& ee)
   {
      LOGC(mglog.Fatal, log << "connect: UNEXPECTED EXCEPTION: "
         << typeid(ee).name() << ": " << ee.what());
      return APIError(MJ_UNKNOWN, MN_NONE, 0);
   }
}

int CUDT::connectLinks(SRTSOCKET grp,
        SRT_SOCKGROUPCONFIG targets [], int arraysize)
{
    if (arraysize <= 0)
        return APIError(MJ_NOTSUP, MN_INVAL, 0);

    if ( (grp & SRTGROUP_MASK) == 0)
    {
        // connectLinks accepts only GROUP id, not socket id.
        return APIError(MJ_NOTSUP, MN_SIDINVAL, 0);
    }

    try
    {
        return s_UDTUnited.groupConnect(
                s_UDTUnited.locateGroup(grp, s_UDTUnited.ERH_THROW),
                targets, arraysize);
    }
    catch (CUDTException& e)
    {
        return APIError(e);
    }
    catch (bad_alloc&)
    {
        return APIError(MJ_SYSTEMRES, MN_MEMORY, 0);
    }
    catch (std::exception& ee)
    {
        LOGC(mglog.Fatal, log << "connect: UNEXPECTED EXCEPTION: "
                << typeid(ee).name() << ": " << ee.what());
        return APIError(MJ_UNKNOWN, MN_NONE, 0);
    }
}

int CUDT::connect(
   SRTSOCKET u, const sockaddr* name, int namelen, int32_t forced_isn)
{
   try
   {
      return s_UDTUnited.connect(u, name, namelen, forced_isn);
   }
   catch (const CUDTException &e)
   {
      return APIError(e);
   }
   catch (bad_alloc&)
   {
      return APIError(MJ_SYSTEMRES, MN_MEMORY, 0);
   }
   catch (const std::exception& ee)
   {
      LOGC(mglog.Fatal, log << "connect: UNEXPECTED EXCEPTION: "
         << typeid(ee).name() << ": " << ee.what());
      return APIError(MJ_UNKNOWN, MN_NONE, 0);
   }
}

int CUDT::close(SRTSOCKET u)
{
   try
   {
      return s_UDTUnited.close(u);
   }
   catch (const CUDTException& e)
   {
      return APIError(e);
   }
   catch (const std::exception& ee)
   {
      LOGC(mglog.Fatal, log << "close: UNEXPECTED EXCEPTION: "
         << typeid(ee).name() << ": " << ee.what());
      return APIError(MJ_UNKNOWN, MN_NONE, 0);
   }
}

int CUDT::getpeername(SRTSOCKET u, sockaddr* name, int* namelen)
{
   try
   {
      s_UDTUnited.getpeername(u, name, namelen);
      return 0;
   }
   catch (const CUDTException& e)
   {
      return APIError(e);
   }
   catch (const std::exception& ee)
   {
      LOGC(mglog.Fatal, log << "getpeername: UNEXPECTED EXCEPTION: "
         << typeid(ee).name() << ": " << ee.what());
      return APIError(MJ_UNKNOWN, MN_NONE, 0);
   }
}

int CUDT::getsockname(SRTSOCKET u, sockaddr* name, int* namelen)
{
   try
   {
      s_UDTUnited.getsockname(u, name, namelen);
      return 0;
   }
   catch (const CUDTException& e)
   {
      return APIError(e);
   }
   catch (const std::exception& ee)
   {
      LOGC(mglog.Fatal, log << "getsockname: UNEXPECTED EXCEPTION: "
         << typeid(ee).name() << ": " << ee.what());
      return APIError(MJ_UNKNOWN, MN_NONE, 0);
   }
}

int CUDT::getsockopt(
   SRTSOCKET u, int, SRT_SOCKOPT optname, void* pw_optval, int* pw_optlen)
{
    if (!pw_optval || !pw_optlen)
    {
        return APIError(MJ_NOTSUP, MN_INVAL, 0);
    }

    try
    {
        if (u & SRTGROUP_MASK)
        {
            CUDTGroup* g = s_UDTUnited.locateGroup(u, s_UDTUnited.ERH_THROW);
            g->getOpt(optname, (pw_optval), (*pw_optlen));
            return 0;
        }

        CUDT* udt = s_UDTUnited.locateSocket(u, s_UDTUnited.ERH_THROW)->m_pUDT;
        udt->getOpt(optname, (pw_optval), (*pw_optlen));
        return 0;
    }
    catch (const CUDTException& e)
    {
        return APIError(e);
    }
    catch (const std::exception& ee)
    {
        LOGC(mglog.Fatal, log << "getsockopt: UNEXPECTED EXCEPTION: "
                << typeid(ee).name() << ": " << ee.what());
        return APIError(MJ_UNKNOWN, MN_NONE, 0);
    }
}

int CUDT::setsockopt(SRTSOCKET u, int, SRT_SOCKOPT optname, const void* optval, int optlen)
{
   if (!optval)
       return APIError(MJ_NOTSUP, MN_INVAL, 0);

   try
   {
       if (u & SRTGROUP_MASK)
       {
           CUDTGroup* g = s_UDTUnited.locateGroup(u, s_UDTUnited.ERH_THROW);
           g->setOpt(optname, optval, optlen);
           return 0;
       }

       CUDT* udt = s_UDTUnited.locateSocket(u, s_UDTUnited.ERH_THROW)->m_pUDT;
       udt->setOpt(optname, optval, optlen);
       return 0;
   }
   catch (const CUDTException& e)
   {
       return APIError(e);
   }
   catch (const std::exception& ee)
   {
       LOGC(mglog.Fatal, log << "setsockopt: UNEXPECTED EXCEPTION: "
               << typeid(ee).name() << ": " << ee.what());
       return APIError(MJ_UNKNOWN, MN_NONE, 0);
   }
}

int CUDT::send(SRTSOCKET u, const char* buf, int len, int)
{
    SRT_MSGCTRL mctrl = srt_msgctrl_default;
    return sendmsg2(u, buf, len, (mctrl));
}

// --> CUDT::recv moved down

int CUDT::sendmsg(
   SRTSOCKET u, const char* buf, int len, int ttl, bool inorder,
   int64_t srctime)
{
    SRT_MSGCTRL mctrl = srt_msgctrl_default;
    mctrl.msgttl = ttl;
    mctrl.inorder = inorder;
    mctrl.srctime = srctime;
    return sendmsg2(u, buf, len, (mctrl));
}

int CUDT::sendmsg2(
   SRTSOCKET u, const char* buf, int len, SRT_MSGCTRL& w_m)
{
   try
   {
       if (u & SRTGROUP_MASK)
       {
           return s_UDTUnited.locateGroup(u, CUDTUnited::ERH_THROW)->send(buf, len, (w_m));
       }

       return s_UDTUnited.locateSocket(u, CUDTUnited::ERH_THROW)->core().sendmsg2(buf, len, (w_m));
   }
   catch (const CUDTException& e)
   {
      return APIError(e);
   }
   catch (bad_alloc&)
   {
      return APIError(MJ_SYSTEMRES, MN_MEMORY, 0);
   }
   catch (const std::exception& ee)
   {
      LOGC(mglog.Fatal, log << "sendmsg: UNEXPECTED EXCEPTION: "
         << typeid(ee).name() << ": " << ee.what());
      return APIError(MJ_UNKNOWN, MN_NONE, 0);
   }
}

int CUDT::recv(SRTSOCKET u, char* buf, int len, int)
{
    SRT_MSGCTRL mctrl = srt_msgctrl_default;
    int ret = recvmsg2(u, buf, len, (mctrl));
    return ret;
}

int CUDT::recvmsg(SRTSOCKET u, char* buf, int len, int64_t& srctime)
{
    SRT_MSGCTRL mctrl = srt_msgctrl_default;
    int ret = recvmsg2(u, buf, len, (mctrl));
    srctime = mctrl.srctime;
    return ret;
}

int CUDT::recvmsg2(SRTSOCKET u, char* buf, int len, SRT_MSGCTRL& w_m)
{
   try
   {
      if (u & SRTGROUP_MASK)
      {
         return s_UDTUnited.locateGroup(u, CUDTUnited::ERH_THROW)->recv(buf, len, (w_m));
      }

      return s_UDTUnited.locateSocket(u, CUDTUnited::ERH_THROW)->core().recvmsg2(buf, len, (w_m));
   }
   catch (const CUDTException& e)
   {
      return APIError(e);
   }
   catch (const std::exception& ee)
   {
      LOGC(mglog.Fatal, log << "recvmsg: UNEXPECTED EXCEPTION: "
         << typeid(ee).name() << ": " << ee.what());
      return APIError(MJ_UNKNOWN, MN_NONE, 0);
   }
}

int64_t CUDT::sendfile(
   SRTSOCKET u, fstream& ifs, int64_t& offset, int64_t size, int block)
{
   try
   {
      CUDT* udt = s_UDTUnited.locateSocket(u, s_UDTUnited.ERH_THROW)->m_pUDT;
      return udt->sendfile(ifs, offset, size, block);
   }
   catch (const CUDTException& e)
   {
      return APIError(e);
   }
   catch (bad_alloc&)
   {
      return APIError(MJ_SYSTEMRES, MN_MEMORY, 0);
   }
   catch (const std::exception& ee)
   {
      LOGC(mglog.Fatal, log << "sendfile: UNEXPECTED EXCEPTION: "
         << typeid(ee).name() << ": " << ee.what());
      return APIError(MJ_UNKNOWN, MN_NONE, 0);
   }
}

int64_t CUDT::recvfile(
   SRTSOCKET u, fstream& ofs, int64_t& offset, int64_t size, int block)
{
   try
   {
       return s_UDTUnited.locateSocket(u, CUDTUnited::ERH_THROW)->core().recvfile(ofs, offset, size, block);
   }
   catch (const CUDTException& e)
   {
      return APIError(e);
   }
   catch (const std::exception& ee)
   {
      LOGC(mglog.Fatal, log << "recvfile: UNEXPECTED EXCEPTION: "
         << typeid(ee).name() << ": " << ee.what());
      return APIError(MJ_UNKNOWN, MN_NONE, 0);
   }
}

int CUDT::select(
   int,
   UDT::UDSET* readfds,
   UDT::UDSET* writefds,
   UDT::UDSET* exceptfds,
   const timeval* timeout)
{
   if ((!readfds) && (!writefds) && (!exceptfds))
   {
      return APIError(MJ_NOTSUP, MN_INVAL, 0);
   }

   try
   {
      return s_UDTUnited.select(readfds, writefds, exceptfds, timeout);
   }
   catch (const CUDTException& e)
   {
      return APIError(e);
   }
   catch (bad_alloc&)
   {
      return APIError(MJ_SYSTEMRES, MN_MEMORY, 0);
   }
   catch (const std::exception& ee)
   {
      LOGC(mglog.Fatal, log << "select: UNEXPECTED EXCEPTION: "
         << typeid(ee).name() << ": " << ee.what());
      return APIError(MJ_UNKNOWN, MN_NONE, 0);
   }
}

int CUDT::selectEx(
   const vector<SRTSOCKET>& fds,
   vector<SRTSOCKET>* readfds,
   vector<SRTSOCKET>* writefds,
   vector<SRTSOCKET>* exceptfds,
   int64_t msTimeOut)
{
   if ((!readfds) && (!writefds) && (!exceptfds))
   {
      return APIError(MJ_NOTSUP, MN_INVAL, 0);
   }

   try
   {
      return s_UDTUnited.selectEx(fds, readfds, writefds, exceptfds, msTimeOut);
   }
   catch (const CUDTException& e)
   {
      return APIError(e);
   }
   catch (bad_alloc&)
   {
      return APIError(MJ_SYSTEMRES, MN_MEMORY, 0);
   }
   catch (const std::exception& ee)
   {
      LOGC(mglog.Fatal, log << "selectEx: UNEXPECTED EXCEPTION: "
         << typeid(ee).name() << ": " << ee.what());
      return APIError(MJ_UNKNOWN);
   }
}

int CUDT::epoll_create()
{
   try
   {
      return s_UDTUnited.epoll_create();
   }
   catch (const CUDTException& e)
   {
      return APIError(e);
   }
   catch (const std::exception& ee)
   {
      LOGC(mglog.Fatal, log << "epoll_create: UNEXPECTED EXCEPTION: "
         << typeid(ee).name() << ": " << ee.what());
      return APIError(MJ_UNKNOWN, MN_NONE, 0);
   }
}

int CUDT::epoll_clear_usocks(int eid)
{
   try
   {
      return s_UDTUnited.epoll_clear_usocks(eid);
   }
   catch (const CUDTException& e)
   {
      return APIError(e);
   }
   catch (std::exception& ee)
   {
      LOGC(mglog.Fatal, log << "epoll_clear_usocks: UNEXPECTED EXCEPTION: "
         << typeid(ee).name() << ": " << ee.what());
      return APIError(MJ_UNKNOWN, MN_NONE, 0);
   }
}

int CUDT::epoll_add_usock(const int eid, const SRTSOCKET u, const int* events)
{
   try
   {
      return s_UDTUnited.epoll_add_usock(eid, u, events);
   }
   catch (const CUDTException& e)
   {
      return APIError(e);
   }
   catch (const std::exception& ee)
   {
      LOGC(mglog.Fatal, log << "epoll_add_usock: UNEXPECTED EXCEPTION: "
         << typeid(ee).name() << ": " << ee.what());
      return APIError(MJ_UNKNOWN, MN_NONE, 0);
   }
}

int CUDT::epoll_add_ssock(const int eid, const SYSSOCKET s, const int* events)
{
   try
   {
      return s_UDTUnited.epoll_add_ssock(eid, s, events);
   }
   catch (const CUDTException& e)
   {
      return APIError(e);
   }
   catch (const std::exception& ee)
   {
      LOGC(mglog.Fatal, log << "epoll_add_ssock: UNEXPECTED EXCEPTION: "
         << typeid(ee).name() << ": " << ee.what());
      return APIError(MJ_UNKNOWN, MN_NONE, 0);
   }
}

int CUDT::epoll_update_usock(
   const int eid, const SRTSOCKET u, const int* events)
{
   try
   {
      return s_UDTUnited.epoll_update_usock(eid, u, events);
   }
   catch (const CUDTException& e)
   {
      return APIError(e);
   }
   catch (const std::exception& ee)
   {
      LOGC(mglog.Fatal, log << "epoll_update_usock: UNEXPECTED EXCEPTION: "
         << typeid(ee).name() << ": " << ee.what());
      return APIError(MJ_UNKNOWN, MN_NONE, 0);
   }
}

int CUDT::epoll_update_ssock(
   const int eid, const SYSSOCKET s, const int* events)
{
   try
   {
      return s_UDTUnited.epoll_update_ssock(eid, s, events);
   }
   catch (const CUDTException& e)
   {
      return APIError(e);
   }
   catch (const std::exception& ee)
   {
      LOGC(mglog.Fatal, log << "epoll_update_ssock: UNEXPECTED EXCEPTION: "
         << typeid(ee).name() << ": " << ee.what());
      return APIError(MJ_UNKNOWN, MN_NONE, 0);
   }
}


int CUDT::epoll_remove_usock(const int eid, const SRTSOCKET u)
{
   try
   {
      return s_UDTUnited.epoll_remove_usock(eid, u);
   }
   catch (const CUDTException& e)
   {
      return APIError(e);
   }
   catch (const std::exception& ee)
   {
      LOGC(mglog.Fatal, log << "epoll_remove_usock: UNEXPECTED EXCEPTION: "
         << typeid(ee).name() << ": " << ee.what());
      return APIError(MJ_UNKNOWN, MN_NONE, 0);
   }
}

int CUDT::epoll_remove_ssock(const int eid, const SYSSOCKET s)
{
   try
   {
      return s_UDTUnited.epoll_remove_ssock(eid, s);
   }
   catch (const CUDTException& e)
   {
      return APIError(e);
   }
   catch (const std::exception& ee)
   {
      LOGC(mglog.Fatal, log << "epoll_remove_ssock: UNEXPECTED EXCEPTION: "
         << typeid(ee).name() << ": " << ee.what());
      return APIError(MJ_UNKNOWN, MN_NONE, 0);
   }
}

int CUDT::epoll_wait(
   const int eid,
   set<SRTSOCKET>* readfds,
   set<SRTSOCKET>* writefds,
   int64_t msTimeOut,
   set<SYSSOCKET>* lrfds,
   set<SYSSOCKET>* lwfds)
{
   try
   {
      return s_UDTUnited.epoll_ref().wait(
              eid, readfds, writefds, msTimeOut, lrfds, lwfds);
   }
   catch (const CUDTException& e)
   {
      return APIError(e);
   }
   catch (const std::exception& ee)
   {
      LOGC(mglog.Fatal, log << "epoll_wait: UNEXPECTED EXCEPTION: "
         << typeid(ee).name() << ": " << ee.what());
      return APIError(MJ_UNKNOWN, MN_NONE, 0);
   }
}

int CUDT::epoll_uwait(
   const int eid,
   SRT_EPOLL_EVENT* fdsSet,
   int fdsSize,
   int64_t msTimeOut)
{
   try
   {
      return s_UDTUnited.epoll_uwait(eid, fdsSet, fdsSize, msTimeOut);
   }
   catch (const CUDTException& e)
   {
      return APIError(e);
   }
   catch (const std::exception& ee)
   {
      LOGC(mglog.Fatal, log << "epoll_uwait: UNEXPECTED EXCEPTION: "
         << typeid(ee).name() << ": " << ee.what());
      return APIError(MJ_UNKNOWN, MN_NONE, 0);
   }
}

int32_t CUDT::epoll_set(
   const int eid,
   int32_t flags)
{
   try
   {
      return s_UDTUnited.epoll_set(eid, flags);
   }
   catch (const CUDTException& e)
   {
      return APIError(e);
   }
   catch (const std::exception& ee)
   {
      LOGC(mglog.Fatal, log << "epoll_set: UNEXPECTED EXCEPTION: "
         << typeid(ee).name() << ": " << ee.what());
      return APIError(MJ_UNKNOWN, MN_NONE, 0);
   }
}

int CUDT::epoll_release(const int eid)
{
   try
   {
      return s_UDTUnited.epoll_release(eid);
   }
   catch (const CUDTException& e)
   {
      return APIError(e);
   }
   catch (const std::exception& ee)
   {
      LOGC(mglog.Fatal, log << "epoll_release: UNEXPECTED EXCEPTION: "
         << typeid(ee).name() << ": " << ee.what());
      return APIError(MJ_UNKNOWN, MN_NONE, 0);
   }
}

CUDTException& CUDT::getlasterror()
{
   return GetThreadLocalError();
}

int CUDT::bstats(SRTSOCKET u, CBytePerfMon* perf, bool clear, bool instantaneous)
{
   if (u & SRTGROUP_MASK)
       return groupsockbstats(u, perf, clear);

   try
   {
      CUDT* udt = s_UDTUnited.locateSocket(u, s_UDTUnited.ERH_THROW)->m_pUDT;
      udt->bstats(perf, clear, instantaneous);
      return 0;
   }
   catch (const CUDTException& e)
   {
      return APIError(e);
   }
   catch (const std::exception& ee)
   {
      LOGC(mglog.Fatal, log << "bstats: UNEXPECTED EXCEPTION: "
         << typeid(ee).name() << ": " << ee.what());
      return APIError(MJ_UNKNOWN, MN_NONE, 0);
   }
}

int CUDT::groupsockbstats(SRTSOCKET u, CBytePerfMon* perf, bool clear)
{
   try
   {
      CUDTGroup* g = s_UDTUnited.locateGroup(u, s_UDTUnited.ERH_THROW);
      g->bstatsSocket(perf, clear);
      return 0;
   }
   catch (const CUDTException& e)
   {
      SetThreadLocalError(e);
      return ERROR;
   }
   catch (const std::exception& ee)
   {
      LOGC(mglog.Fatal, log << "bstats: UNEXPECTED EXCEPTION: "
         << typeid(ee).name() << ": " << ee.what());
      SetThreadLocalError(CUDTException(MJ_UNKNOWN, MN_NONE, 0));
      return ERROR;
   }
}

CUDT* CUDT::getUDTHandle(SRTSOCKET u)
{
   try
   {
      return s_UDTUnited.locateSocket(u, s_UDTUnited.ERH_THROW)->m_pUDT;
   }
   catch (const CUDTException& e)
   {
      SetThreadLocalError(e);
      return NULL;
   }
   catch (const std::exception& ee)
   {
      LOGC(mglog.Fatal, log << "getUDTHandle: UNEXPECTED EXCEPTION: "
         << typeid(ee).name() << ": " << ee.what());
      SetThreadLocalError(CUDTException(MJ_UNKNOWN, MN_NONE, 0));
      return NULL;
   }
}

vector<SRTSOCKET> CUDT::existingSockets()
{
    vector<SRTSOCKET> out;
    for (CUDTUnited::sockets_t::iterator i = s_UDTUnited.m_Sockets.begin();
            i != s_UDTUnited.m_Sockets.end(); ++i)
    {
        out.push_back(i->first);
    }
    return out;
}

SRT_SOCKSTATUS CUDT::getsockstate(SRTSOCKET u)
{
   try
   {
      if (isgroup(u))
      {
          CUDTGroup* g = s_UDTUnited.locateGroup(u, s_UDTUnited.ERH_THROW);
          return g->getStatus();
      }
      return s_UDTUnited.getStatus(u);
   }
   catch (const CUDTException& e)
   {
      SetThreadLocalError(e);
      return SRTS_NONEXIST;
   }
   catch (const std::exception& ee)
   {
      LOGC(mglog.Fatal, log << "getsockstate: UNEXPECTED EXCEPTION: "
         << typeid(ee).name() << ": " << ee.what());
      SetThreadLocalError(CUDTException(MJ_UNKNOWN, MN_NONE, 0));
      return SRTS_NONEXIST;
   }
}


////////////////////////////////////////////////////////////////////////////////

namespace UDT
{

int startup()
{
   return CUDT::startup();
}

int cleanup()
{
   return CUDT::cleanup();
}

int bind(SRTSOCKET u, const struct sockaddr* name, int namelen)
{
   return CUDT::bind(u, name, namelen);
}

int bind2(SRTSOCKET u, UDPSOCKET udpsock)
{
   return CUDT::bind(u, udpsock);
}

int listen(SRTSOCKET u, int backlog)
{
   return CUDT::listen(u, backlog);
}

SRTSOCKET accept(SRTSOCKET u, struct sockaddr* addr, int* addrlen)
{
   return CUDT::accept(u, addr, addrlen);
}

int connect(SRTSOCKET u, const struct sockaddr* name, int namelen)
{
   return CUDT::connect(u, name, namelen, SRT_SEQNO_NONE);
}

int close(SRTSOCKET u)
{
   return CUDT::close(u);
}

int getpeername(SRTSOCKET u, struct sockaddr* name, int* namelen)
{
   return CUDT::getpeername(u, name, namelen);
}

int getsockname(SRTSOCKET u, struct sockaddr* name, int* namelen)
{
   return CUDT::getsockname(u, name, namelen);
}

int getsockopt(
   SRTSOCKET u, int level, SRT_SOCKOPT optname, void* optval, int* optlen)
{
   return CUDT::getsockopt(u, level, optname, optval, optlen);
}

int setsockopt(
   SRTSOCKET u, int level, SRT_SOCKOPT optname, const void* optval, int optlen)
{
   return CUDT::setsockopt(u, level, optname, optval, optlen);
}

// DEVELOPER API

int connect_debug(
   SRTSOCKET u, const struct sockaddr* name, int namelen, int32_t forced_isn)
{
   return CUDT::connect(u, name, namelen, forced_isn);
}

int send(SRTSOCKET u, const char* buf, int len, int flags)
{
   return CUDT::send(u, buf, len, flags);
}

int recv(SRTSOCKET u, char* buf, int len, int flags)
{
   return CUDT::recv(u, buf, len, flags);
}


int sendmsg(
   SRTSOCKET u, const char* buf, int len, int ttl, bool inorder,
   int64_t srctime)
{
   return CUDT::sendmsg(u, buf, len, ttl, inorder, srctime);
}

int recvmsg(SRTSOCKET u, char* buf, int len, int64_t& srctime)
{
   return CUDT::recvmsg(u, buf, len, srctime);
}

int recvmsg(SRTSOCKET u, char* buf, int len)
{
   int64_t srctime;
   return CUDT::recvmsg(u, buf, len, srctime);
}

int64_t sendfile(
   SRTSOCKET u,
   fstream& ifs,
   int64_t& offset,
   int64_t size,
   int block)
{
   return CUDT::sendfile(u, ifs, offset, size, block);
}

int64_t recvfile(
   SRTSOCKET u,
   fstream& ofs,
   int64_t& offset,
   int64_t size,
   int block)
{
   return CUDT::recvfile(u, ofs, offset, size, block);
}

int64_t sendfile2(
   SRTSOCKET u,
   const char* path,
   int64_t* offset,
   int64_t size,
   int block)
{
   fstream ifs(path, ios::binary | ios::in);
   int64_t ret = CUDT::sendfile(u, ifs, *offset, size, block);
   ifs.close();
   return ret;
}

int64_t recvfile2(
   SRTSOCKET u,
   const char* path,
   int64_t* offset,
   int64_t size,
   int block)
{
   fstream ofs(path, ios::binary | ios::out);
   int64_t ret = CUDT::recvfile(u, ofs, *offset, size, block);
   ofs.close();
   return ret;
}

int select(
   int nfds,
   UDSET* readfds,
   UDSET* writefds,
   UDSET* exceptfds,
   const struct timeval* timeout)
{
   return CUDT::select(nfds, readfds, writefds, exceptfds, timeout);
}

int selectEx(
   const vector<SRTSOCKET>& fds,
   vector<SRTSOCKET>* readfds,
   vector<SRTSOCKET>* writefds,
   vector<SRTSOCKET>* exceptfds,
   int64_t msTimeOut)
{
   return CUDT::selectEx(fds, readfds, writefds, exceptfds, msTimeOut);
}

int epoll_create()
{
   return CUDT::epoll_create();
}

int epoll_clear_usocks(int eid)
{
    return CUDT::epoll_clear_usocks(eid);
}

int epoll_add_usock(int eid, SRTSOCKET u, const int* events)
{
   return CUDT::epoll_add_usock(eid, u, events);
}

int epoll_add_ssock(int eid, SYSSOCKET s, const int* events)
{
   return CUDT::epoll_add_ssock(eid, s, events);
}

int epoll_update_usock(int eid, SRTSOCKET u, const int* events)
{
   return CUDT::epoll_update_usock(eid, u, events);
}

int epoll_update_ssock(int eid, SYSSOCKET s, const int* events)
{
   return CUDT::epoll_update_ssock(eid, s, events);
}

int epoll_remove_usock(int eid, SRTSOCKET u)
{
   return CUDT::epoll_remove_usock(eid, u);
}

int epoll_remove_ssock(int eid, SYSSOCKET s)
{
   return CUDT::epoll_remove_ssock(eid, s);
}

int epoll_wait(
   int eid,
   set<SRTSOCKET>* readfds,
   set<SRTSOCKET>* writefds,
   int64_t msTimeOut,
   set<SYSSOCKET>* lrfds,
   set<SYSSOCKET>* lwfds)
{
   return CUDT::epoll_wait(eid, readfds, writefds, msTimeOut, lrfds, lwfds);
}

/*

#define SET_RESULT(val, num, fds, it) \
   if (val != NULL) \
   { \
      if (val->empty()) \
      { \
         if (num) *num = 0; \
      } \
      else \
      { \
         if (*num > static_cast<int>(val->size())) \
            *num = val->size(); \
         int count = 0; \
         for (it = val->begin(); it != val->end(); ++ it) \
         { \
            if (count >= *num) \
               break; \
            fds[count ++] = *it; \
         } \
      } \
   }

*/

template <class SOCKTYPE>
inline void set_result(set<SOCKTYPE>* val, int* num, SOCKTYPE* fds)
{
    if ( !val || !num || !fds )
        return;

    if (*num > int(val->size()))
        *num = int(val->size()); // will get 0 if val->empty()
    int count = 0;

    // This loop will run 0 times if val->empty()
    for (typename set<SOCKTYPE>::const_iterator it = val->begin(); it != val->end(); ++ it)
    {
        if (count >= *num)
            break;
        fds[count ++] = *it;
    }
}

int epoll_wait2(
   int eid, SRTSOCKET* readfds,
   int* rnum, SRTSOCKET* writefds,
   int* wnum,
   int64_t msTimeOut,
   SYSSOCKET* lrfds,
   int* lrnum,
   SYSSOCKET* lwfds,
   int* lwnum)
{
   // This API is an alternative format for epoll_wait, created for
   // compatability with other languages. Users need to pass in an array
   // for holding the returned sockets, with the maximum array length
   // stored in *rnum, etc., which will be updated with returned number
   // of sockets.

   set<SRTSOCKET> readset;
   set<SRTSOCKET> writeset;
   set<SYSSOCKET> lrset;
   set<SYSSOCKET> lwset;
   set<SRTSOCKET>* rval = NULL;
   set<SRTSOCKET>* wval = NULL;
   set<SYSSOCKET>* lrval = NULL;
   set<SYSSOCKET>* lwval = NULL;
   if ((readfds != NULL) && (rnum != NULL))
      rval = &readset;
   if ((writefds != NULL) && (wnum != NULL))
      wval = &writeset;
   if ((lrfds != NULL) && (lrnum != NULL))
      lrval = &lrset;
   if ((lwfds != NULL) && (lwnum != NULL))
      lwval = &lwset;

   int ret = CUDT::epoll_wait(eid, rval, wval, msTimeOut, lrval, lwval);
   if (ret > 0)
   {
      //set<SRTSOCKET>::const_iterator i;
      //SET_RESULT(rval, rnum, readfds, i);
      set_result(rval, rnum, readfds);
      //SET_RESULT(wval, wnum, writefds, i);
      set_result(wval, wnum, writefds);

      //set<SYSSOCKET>::const_iterator j;
      //SET_RESULT(lrval, lrnum, lrfds, j);
      set_result(lrval, lrnum, lrfds);
      //SET_RESULT(lwval, lwnum, lwfds, j);
      set_result(lwval, lwnum, lwfds);
   }
   return ret;
}

int epoll_uwait(int eid, SRT_EPOLL_EVENT* fdsSet, int fdsSize, int64_t msTimeOut)
{
   return CUDT::epoll_uwait(eid, fdsSet, fdsSize, msTimeOut);
}

int epoll_release(int eid)
{
   return CUDT::epoll_release(eid);
}

ERRORINFO& getlasterror()
{
   return CUDT::getlasterror();
}

int getlasterror_code()
{
   return CUDT::getlasterror().getErrorCode();
}

const char* getlasterror_desc()
{
   return CUDT::getlasterror().getErrorMessage();
}

int getlasterror_errno()
{
   return CUDT::getlasterror().getErrno();
}

// Get error string of a given error code
const char* geterror_desc(int code, int err)
{
   CUDTException e (CodeMajor(code/1000), CodeMinor(code%1000), err);
   return(e.getErrorMessage());
}

int bstats(SRTSOCKET u, SRT_TRACEBSTATS* perf, bool clear)
{
   return CUDT::bstats(u, perf, clear);
}

SRT_SOCKSTATUS getsockstate(SRTSOCKET u)
{
   return CUDT::getsockstate(u);
}

} // namespace UDT

namespace srt
{

void setloglevel(LogLevel::type ll)
{
    ScopedLock gg(srt_logger_config.mutex);
    srt_logger_config.max_level = ll;
}

void addlogfa(LogFA fa)
{
    ScopedLock gg(srt_logger_config.mutex);
    srt_logger_config.enabled_fa.set(fa, true);
}

void dellogfa(LogFA fa)
{
    ScopedLock gg(srt_logger_config.mutex);
    srt_logger_config.enabled_fa.set(fa, false);
}

void resetlogfa(set<LogFA> fas)
{
    ScopedLock gg(srt_logger_config.mutex);
    for (int i = 0; i <= SRT_LOGFA_LASTNONE; ++i)
        srt_logger_config.enabled_fa.set(i, fas.count(i));
}

void resetlogfa(const int* fara, size_t fara_size)
{
    ScopedLock gg(srt_logger_config.mutex);
    srt_logger_config.enabled_fa.reset();
    for (const int* i = fara; i != fara + fara_size; ++i)
        srt_logger_config.enabled_fa.set(*i, true);
}

void setlogstream(std::ostream& stream)
{
    ScopedLock gg(srt_logger_config.mutex);
    srt_logger_config.log_stream = &stream;
}

void setloghandler(void* opaque, SRT_LOG_HANDLER_FN* handler)
{
    ScopedLock gg(srt_logger_config.mutex);
    srt_logger_config.loghandler_opaque = opaque;
    srt_logger_config.loghandler_fn = handler;
}

void setlogflags(int flags)
{
    ScopedLock gg(srt_logger_config.mutex);
    srt_logger_config.flags = flags;
}

SRT_API bool setstreamid(SRTSOCKET u, const std::string& sid)
{
    return CUDT::setstreamid(u, sid);
}
SRT_API std::string getstreamid(SRTSOCKET u)
{
    return CUDT::getstreamid(u);
}

int getrejectreason(SRTSOCKET u)
{
    return CUDT::rejectReason(u);
}

int setrejectreason(SRTSOCKET u, int value)
{
    return CUDT::rejectReason(u, value);
}

}  // namespace srt<|MERGE_RESOLUTION|>--- conflicted
+++ resolved
@@ -2614,10 +2614,6 @@
        s->m_pUDT->m_pSndQueue = m.m_pSndQueue;
        s->m_pUDT->m_pRcvQueue = m.m_pRcvQueue;
        s->m_iMuxID = m.m_iID;
-<<<<<<< HEAD
-
-=======
->>>>>>> 06d3c75f
    }
    catch (CUDTException& e)
    {
