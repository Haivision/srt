/*
 * SRT - Secure, Reliable, Transport
 * Copyright (c) 2018 Haivision Systems Inc.
 *
 * This Source Code Form is subject to the terms of the Mozilla Public
 * License, v. 2.0. If a copy of the MPL was not distributed with this
 * file, You can obtain one at http://mozilla.org/MPL/2.0/.
 *
 */

/*****************************************************************************
Copyright (c) 2001 - 2011, The Board of Trustees of the University of Illinois.
All rights reserved.

Redistribution and use in source and binary forms, with or without
modification, are permitted provided that the following conditions are
met:

* Redistributions of source code must retain the above
  copyright notice, this list of conditions and the
  following disclaimer.

* Redistributions in binary form must reproduce the
  above copyright notice, this list of conditions
  and the following disclaimer in the documentation
  and/or other materials provided with the distribution.

* Neither the name of the University of Illinois
  nor the names of its contributors may be used to
  endorse or promote products derived from this
  software without specific prior written permission.

THIS SOFTWARE IS PROVIDED BY THE COPYRIGHT HOLDERS AND CONTRIBUTORS "AS
IS" AND ANY EXPRESS OR IMPLIED WARRANTIES, INCLUDING, BUT NOT LIMITED TO,
THE IMPLIED WARRANTIES OF MERCHANTABILITY AND FITNESS FOR A PARTICULAR
PURPOSE ARE DISCLAIMED. IN NO EVENT SHALL THE COPYRIGHT OWNER OR
CONTRIBUTORS BE LIABLE FOR ANY DIRECT, INDIRECT, INCIDENTAL, SPECIAL,
EXEMPLARY, OR CONSEQUENTIAL DAMAGES (INCLUDING, BUT NOT LIMITED TO,
PROCUREMENT OF SUBSTITUTE GOODS OR SERVICES; LOSS OF USE, DATA, OR
PROFITS; OR BUSINESS INTERRUPTION) HOWEVER CAUSED AND ON ANY THEORY OF
LIABILITY, WHETHER IN CONTRACT, STRICT LIABILITY, OR TORT (INCLUDING
NEGLIGENCE OR OTHERWISE) ARISING IN ANY WAY OUT OF THE USE OF THIS
SOFTWARE, EVEN IF ADVISED OF THE POSSIBILITY OF SUCH DAMAGE.
*****************************************************************************/

/*****************************************************************************
written by
   Yunhong Gu, last updated 07/09/2011
modified by
   Haivision Systems Inc.
*****************************************************************************/

#include "platform_sys.h"

#include <exception>
#include <stdexcept>
#include <typeinfo>
#include <iterator>
#include <vector>

#include <cstring>
#include "utilities.h"
#include "netinet_any.h"
#include "api.h"
#include "core.h"
#include "epoll.h"
#include "logging.h"
#include "threadname.h"
#include "srt.h"
#include "udt.h"

#ifdef _WIN32
#include <win/wintime.h>
#endif

#ifdef _MSC_VER
#pragma warning(error : 4530)
#endif

using namespace std;
using namespace srt_logging;
using namespace srt::sync;

void srt::CUDTSocket::construct()
{
#if ENABLE_BONDING
    m_GroupOf         = NULL;
    m_GroupMemberData = NULL;
#endif
    setupMutex(m_AcceptLock, "Accept");
    setupCond(m_AcceptCond, "Accept");
    setupMutex(m_ControlLock, "Control");
}

srt::CUDTSocket::~CUDTSocket()
{
    releaseMutex(m_AcceptLock);
    releaseCond(m_AcceptCond);
    releaseMutex(m_ControlLock);
}

SRT_TSA_DISABLED // Uses m_Status that should be guarded, but for reading it is enough to be atomic
SRT_SOCKSTATUS srt::CUDTSocket::getStatus()
{
    // TTL in CRendezvousQueue::updateConnStatus() will set m_bConnecting to false.
    // Although m_Status is still SRTS_CONNECTING, the connection is in fact to be closed due to TTL expiry.
    // In this case m_bConnected is also false. Both checks are required to avoid hitting
    // a regular state transition from CONNECTING to CONNECTED.

    if (m_UDT.m_bBroken)
        return SRTS_BROKEN;

    // Connecting timed out
    if ((m_Status == SRTS_CONNECTING) && !m_UDT.m_bConnecting && !m_UDT.m_bConnected)
        return SRTS_BROKEN;

    return m_Status;
}

// [[using locked(m_GlobControlLock)]]
void srt::CUDTSocket::breakSocket_LOCKED()
{
    // This function is intended to be called from GC,
    // under a lock of m_GlobControlLock.
    m_UDT.m_bBroken        = true;
    m_UDT.m_iBrokenCounter = 0;
    HLOGC(smlog.Debug, log << "@" << m_SocketID << " CLOSING AS SOCKET");
    m_UDT.closeInternal();
    setClosed();
}

SRT_TSA_DISABLED // Uses m_Status that should be guarded, but for reading it is enough to be atomic
void srt::CUDTSocket::setClosed()
{
    m_Status = SRTS_CLOSED;

    // a socket will not be immediately removed when it is closed
    // in order to prevent other methods from accessing invalid address
    // a timer is started and the socket will be removed after approximately
    // 1 second
    m_tsClosureTimeStamp = steady_clock::now();
}

void srt::CUDTSocket::setBrokenClosed()
{
    m_UDT.m_iBrokenCounter = 60;
    m_UDT.m_bBroken        = true;
    setClosed();
}

bool srt::CUDTSocket::readReady()
{
    if (m_UDT.m_bConnected && m_UDT.isRcvBufferReady())
        return true;

    if (m_UDT.m_bListening)
        return !m_QueuedSockets.empty();

    return broken();
}

bool srt::CUDTSocket::writeReady() const
{
    return (m_UDT.m_bConnected && (m_UDT.m_pSndBuffer->getCurrBufSize() < m_UDT.m_config.iSndBufSize)) || broken();
}

bool srt::CUDTSocket::broken() const
{
    return m_UDT.m_bBroken || !m_UDT.m_bConnected;
}

////////////////////////////////////////////////////////////////////////////////

srt::CUDTUnited::CUDTUnited()
    : m_Sockets()
    , m_GlobControlLock()
    , m_IDLock()
    , m_mMultiplexer()
    , m_pCache(new CCache<CInfoBlock>)
    , m_bClosing(false)
    , m_GCStopCond()
    , m_InitLock()
    , m_iInstanceCount(0)
    , m_bGCStatus(false)
    , m_ClosedSockets()
{
    // Socket ID MUST start from a random value
    m_SocketIDGenerator      = genRandomInt(1, MAX_SOCKET_VAL);
    m_SocketIDGenerator_init = m_SocketIDGenerator;

    // XXX An unlikely exception thrown from the below calls
    // might destroy the application before `main`. This shouldn't
    // be a problem in general.
    setupMutex(m_GCStartLock, "GCStart");
    setupMutex(m_GCStopLock, "GCStop");
    setupCond(m_GCStopCond, "GCStop");
    setupMutex(m_GlobControlLock, "GlobControl");
    setupMutex(m_IDLock, "ID");
    setupMutex(m_InitLock, "Init");
    // Global initialization code
#ifdef _WIN32
    WORD    wVersionRequested;
    WSADATA wsaData;
    wVersionRequested = MAKEWORD(2, 2);

    if (0 != WSAStartup(wVersionRequested, &wsaData))
        throw CUDTException(MJ_SETUP, MN_NONE, WSAGetLastError());
#endif
    CCryptoControl::globalInit();
    HLOGC(inlog.Debug, log << "SRT Clock Type: " << SRT_SYNC_CLOCK_STR);
}

srt::CUDTUnited::~CUDTUnited()
{
    // Call it if it wasn't called already.
    // This will happen at the end of main() of the application,
    // when the user didn't call srt_cleanup().
    enterCS(m_InitLock);
    stopGarbageCollector();
    leaveCS(m_InitLock);
    closeAllSockets();
    releaseMutex(m_GlobControlLock);
    releaseMutex(m_IDLock);
    releaseMutex(m_InitLock);
    // XXX There's some weird bug here causing this
    // to hangup on Windows. This might be either something
    // bigger, or some problem in pthread-win32. As this is
    // the application cleanup section, this can be temporarily
    // tolerated with simply exit the application without cleanup,
    // counting on that the system will take care of it anyway.
#ifndef _WIN32
    releaseCond(m_GCStopCond);
#endif
    releaseMutex(m_GCStopLock);
    releaseMutex(m_GCStartLock);
    delete m_pCache;
#ifdef _WIN32
    WSACleanup();
#endif
}

string srt::CUDTUnited::CONID(SRTSOCKET sock)
{
    if (sock == 0)
        return "";

    std::ostringstream os;
    os << "@" << sock << ":";
    return os.str();
}

bool srt::CUDTUnited::startGarbageCollector()
{

    ScopedLock guard(m_GCStartLock);
    if (!m_bGCStatus)
    {
        m_bClosing = false;
        m_bGCStatus = StartThread(m_GCThread, garbageCollect, this, "SRT:GC");
    }
    return m_bGCStatus;
}

void srt::CUDTUnited::stopGarbageCollector()
{

    ScopedLock guard(m_GCStartLock);
    if (m_bGCStatus)
    {
        m_bGCStatus = false;
        {
            CUniqueSync gclock (m_GCStopLock, m_GCStopCond);
            m_bClosing = true;
            gclock.notify_all();
        }
        m_GCThread.join();
    }
}

void srt::CUDTUnited::closeAllSockets()
{
    // remove all sockets and multiplexers
    HLOGC(inlog.Debug, log << "GC: GLOBAL EXIT - releasing all pending sockets. Acquring control lock...");

    {
        // Pre-closing: run over all open sockets and close them.
        SharedLock glock(m_GlobControlLock);

        for (sockets_t::iterator i = m_Sockets.begin(); i != m_Sockets.end(); ++i)
        {
            CUDTSocket* s = i->second;
            s->breakSocket_LOCKED();

#if ENABLE_BONDING
            if (s->m_GroupOf)
            {
                HLOGC(smlog.Debug,
                      log << "@" << s->m_SocketID << " IS MEMBER OF $" << s->m_GroupOf->id()
                          << " (IPE?) - REMOVING FROM GROUP");
                s->removeFromGroup(false);
            }
#endif
        }
    }

    {
        ExclusiveLock glock(m_GlobControlLock);

        for (sockets_t::iterator i = m_Sockets.begin(); i != m_Sockets.end(); ++i)
        {
            CUDTSocket* s = i->second;

            m_ClosedSockets[i->first] = s;

            // remove from listener's queue
            sockets_t::iterator ls = m_Sockets.find(s->m_ListenSocket);
            if (ls == m_Sockets.end())
            {
                ls = m_ClosedSockets.find(s->m_ListenSocket);
                if (ls == m_ClosedSockets.end())
                    continue;
            }

            enterCS(ls->second->m_AcceptLock);
            ls->second->m_QueuedSockets.erase(s->m_SocketID);
            leaveCS(ls->second->m_AcceptLock);
        }
        m_Sockets.clear();

        for (sockets_t::iterator j = m_ClosedSockets.begin(); j != m_ClosedSockets.end(); ++j)
        {
            j->second->m_tsClosureTimeStamp = steady_clock::time_point();
        }

#if ENABLE_BONDING
        for (groups_t::iterator j = m_Groups.begin(); j != m_Groups.end(); ++j)
        {
            SRTSOCKET id = j->second->m_GroupID;
            m_ClosedGroups[id] = j->second;
        }
        m_Groups.clear();
#endif
    }

    HLOGC(inlog.Debug, log << "GC: GLOBAL EXIT - releasing all CLOSED sockets.");
    while (true)
    {
        checkBrokenSockets();

        enterCS(m_GlobControlLock);
        bool empty = m_ClosedSockets.empty();
        leaveCS(m_GlobControlLock);

        if (empty)
            break;

        HLOGC(inlog.Debug, log << "GC: checkBrokenSockets didn't wipe all sockets, repeating after 1s sleep");
        srt::sync::this_thread::sleep_for(milliseconds_from(1));
    }


}


int srt::CUDTUnited::startup()
{
    ScopedLock gcinit(m_InitLock);
    m_iInstanceCount++;
    if (m_bGCStatus)
        return (m_iInstanceCount == 1) ? 1 : 0;
    else
        return startGarbageCollector() ? 0 : -1; 
}

int srt::CUDTUnited::cleanup()
{
    // IMPORTANT!!!
    // In this function there must be NO LOGGING AT ALL.  This function may
    // potentially be called from within the global program destructor, and
    // therefore some of the facilities used by the logging system - including
    // the default std::cerr object bound to it by default, but also a different
    // stream that the user's app has bound to it, and which got destroyed
    // together with already exited main() - may be already deleted when
    // executing this procedure.
    ScopedLock gcinit(m_InitLock);

    if (--m_iInstanceCount > 0)
        return 0;

    stopGarbageCollector();
    closeAllSockets();
    return 0;
}

SRTSOCKET srt::CUDTUnited::generateSocketID(bool for_group)
{
    ScopedLock guard(m_IDLock);

    int sockval = m_SocketIDGenerator - 1;

    // First problem: zero-value should be avoided by various reasons.

    if (sockval <= 0)
    {
        // We have a rollover on the socket value, so
        // definitely we haven't made the Columbus mistake yet.
        m_SocketIDGenerator = MAX_SOCKET_VAL;
        sockval = MAX_SOCKET_VAL;
    }

    // Check all sockets if any of them has this value.
    // Socket IDs are begin created this way:
    //
    //                              Initial random
    //                              |
    //                             |
    //                            |
    //                           |
    // ...
    // The only problem might be if the number rolls over
    // and reaches the same value from the opposite side.
    // This is still a valid socket value, but this time
    // we have to check, which sockets have been used already.
    if (sockval == m_SocketIDGenerator_init)
    {
        // Mark that since this point on the checks for
        // whether the socket ID is in use must be done.
        m_SocketIDGenerator_init = 0;
    }

    // This is when all socket numbers have been already used once.
    // This may happen after many years of running an application
    // constantly when the connection breaks and gets restored often.
    if (m_SocketIDGenerator_init == 0)
    {
        int startval = sockval;
        for (;;) // Roll until an unused value is found
        {
            enterCS(m_GlobControlLock);
            const bool exists =
#if ENABLE_BONDING
                for_group
                ? m_Groups.count(sockval | SRTGROUP_MASK)
                :
#endif
                m_Sockets.count(sockval);
            leaveCS(m_GlobControlLock);

            if (exists)
            {
                // The socket value is in use.
                --sockval;
                if (sockval <= 0)
                    sockval = MAX_SOCKET_VAL;

                // Before continuing, check if we haven't rolled back to start again
                // This is virtually impossible, so just make an RTI error.
                if (sockval == startval)
                {
                    // Of course, we don't lack memory, but actually this is so impossible
                    // that a complete memory extinction is much more possible than this.
                    // So treat this rather as a formal fallback for something that "should
                    // never happen". This should make the socket creation functions, from
                    // socket_create and accept, return this error.

                    m_SocketIDGenerator = sockval + 1; // so that any next call will cause the same error
                    throw CUDTException(MJ_SYSTEMRES, MN_MEMORY, 0);
                }

                // try again, if this is a free socket
                continue;
            }

            // No socket found, this ID is free to use
            m_SocketIDGenerator = sockval;
            break;
        }
    }
    else
    {
        m_SocketIDGenerator = sockval;
    }

    // The socket value counter remains with the value rolled
    // without the group bit set; only the returned value may have
    // the group bit set.

    if (for_group)
        sockval = m_SocketIDGenerator | SRTGROUP_MASK;
    else
        sockval = m_SocketIDGenerator;

    LOGC(smlog.Debug, log << "generateSocketID: " << (for_group ? "(group)" : "") << ": @" << sockval);

    return sockval;
}

SRTSOCKET srt::CUDTUnited::newSocket(CUDTSocket** pps)
{
    // XXX consider using some replacement of std::unique_ptr
    // so that exceptions will clean up the object without the
    // need for a dedicated code.
    CUDTSocket* ns = NULL;

    try
    {
        ns = new CUDTSocket;
    }
    catch (...)
    {
        delete ns;
        throw CUDTException(MJ_SYSTEMRES, MN_MEMORY, 0);
    }

    try
    {
        ns->m_SocketID = generateSocketID();
    }
    catch (...)
    {
        delete ns;
        throw;
    }
    ns->m_Status          = SRTS_INIT;
    ns->m_ListenSocket    = 0;
    ns->core().m_SocketID = ns->m_SocketID;
    ns->core().m_pCache   = m_pCache;

    try
    {
        HLOGC(smlog.Debug, log << CONID(ns->m_SocketID) << "newSocket: mapping socket " << ns->m_SocketID);

        // protect the m_Sockets structure.
        ExclusiveLock cs(m_GlobControlLock);
        m_Sockets[ns->m_SocketID] = ns;
    }
    catch (...)
    {
        // failure and rollback
        delete ns;
        ns = NULL;
        throw CUDTException(MJ_SYSTEMRES, MN_MEMORY, 0);
    }

    {
        ScopedLock glk (m_InitLock);
        startGarbageCollector();
    }
    if (pps)
        *pps = ns;

    return ns->m_SocketID;
}

// XXX NOTE: TSan reports here false positive against the call
// to CRcvQueue::removeListener. This here will apply shared
// lock on m_GlobControlLock in the call of locateSocket, while
// having applied a shared lock on CRcvQueue::m_pListener in
// CRcvQueue::worker_ProcessConnectionRequest. As this thread
// locks both mutexes as shared, it doesn't form a deadlock.
int srt::CUDTUnited::newConnection(const SRTSOCKET     listen,
                                   const sockaddr_any& peer,
                                   const CPacket&      hspkt,
                                   CHandShake&         w_hs,
                                   int&                w_error,
                                   CUDT*&              w_acpu)
{
    CUDTSocket* ns = NULL;
    w_acpu         = NULL;

    w_error = SRT_REJ_IPE;

    // Can't manage this error through an exception because this is
    // running in the listener loop.
    CUDTSocket* ls = locateSocket(listen);
    if (!ls)
    {
        LOGC(cnlog.Error, log << "IPE: newConnection by listener socket id=" << listen << " which DOES NOT EXIST.");
        return -1;
    }

    HLOGC(cnlog.Debug,
          log << "newConnection: creating new socket after listener @" << listen
              << " contacted with backlog=" << ls->m_uiBackLog);

    // if this connection has already been processed
    if ((ns = locatePeer(peer, w_hs.m_iID, w_hs.m_iISN)) != NULL)
    {
        if (ns->core().m_bBroken)
        {
            // last connection from the "peer" address has been broken
            ns->setClosed();

            ScopedLock acceptcg(ls->m_AcceptLock);
            ls->m_QueuedSockets.erase(ns->m_SocketID);
        }
        else
        {
            // connection already exist, this is a repeated connection request
            // respond with existing HS information
            HLOGC(cnlog.Debug, log << "newConnection: located a WORKING peer @" << w_hs.m_iID << " - ADAPTING.");

            w_hs.m_iISN            = ns->core().m_iISN;
            w_hs.m_iMSS            = ns->core().MSS();
            w_hs.m_iFlightFlagSize = ns->core().m_config.iFlightFlagSize;
            w_hs.m_iReqType        = URQ_CONCLUSION;
            w_hs.m_iID             = ns->m_SocketID;

            // Report the original UDT because it will be
            // required to complete the HS data for conclusion response.
            w_acpu = &ns->core();

            return 0;

            // except for this situation a new connection should be started
        }
    }
    else
    {
        HLOGC(cnlog.Debug,
              log << "newConnection: NOT located any peer @" << w_hs.m_iID << " - resuming with initial connection.");
    }

    // exceeding backlog, refuse the connection request

    enterCS(ls->m_AcceptLock);
    size_t backlog = ls->m_QueuedSockets.size();
    leaveCS(ls->m_AcceptLock);
    if (backlog >= ls->m_uiBackLog)
    {
        w_error = SRT_REJ_BACKLOG;
        LOGC(cnlog.Note, log << "newConnection: listen backlog=" << ls->m_uiBackLog << " EXCEEDED");
        return -1;
    }

    try
    {
        // Protect the config of the listener socket from a data race.
        ScopedLock lck(ls->core().m_ConnectionLock);
        ns = new CUDTSocket(*ls);
        // No need to check the peer, this is the address from which the request has come.
        ns->m_PeerAddr = peer;
    }
    catch (...)
    {
        w_error = SRT_REJ_RESOURCE;
        delete ns;
        LOGC(cnlog.Error, log << "IPE: newConnection: unexpected exception (probably std::bad_alloc)");
        return -1;
    }

    ns->core().m_RejectReason = SRT_REJ_UNKNOWN; // pre-set a universal value

    try
    {
        ns->m_SocketID = generateSocketID();
    }
    catch (const CUDTException&)
    {
        LOGC(cnlog.Fatal, log << "newConnection: IPE: all sockets occupied? Last gen=" << m_SocketIDGenerator);
        // generateSocketID throws exception, which can be naturally handled
        // when the call is derived from the API call, but here it's called
        // internally in response to receiving a handshake. It must be handled
        // here and turned into an erroneous return value.
        delete ns;
        return -1;
    }

    ns->m_ListenSocket    = listen;
    ns->core().m_SocketID = ns->m_SocketID;
    ns->m_PeerID          = w_hs.m_iID;
    ns->m_iISN            = w_hs.m_iISN;

    HLOGC(cnlog.Debug,
          log << "newConnection: DATA: lsnid=" << listen << " id=" << ns->core().m_SocketID
              << " peerid=" << ns->core().m_PeerID << " ISN=" << ns->m_iISN);

    int  error                   = 0;
    bool should_submit_to_accept = true;

    // Set the error code for all prospective problems below.
    // It won't be interpreted when result was successful.
    w_error = SRT_REJ_RESOURCE;

    // These can throw exception only when the memory allocation failed.
    // CUDT::connect() translates exception into CUDTException.
    // CUDT::open() may only throw original std::bad_alloc from new.
    // This is only to make the library extra safe (when your machine lacks
    // memory, it will continue to work, but fail to accept connection).

    try
    {
        // This assignment must happen b4 the call to CUDT::connect() because
        // this call causes sending the SRT Handshake through this socket.
        // Without this mapping the socket cannot be found and therefore
        // the SRT Handshake message would fail.
        HLOGC(cnlog.Debug, log <<
                "newConnection: incoming " << peer.str() << ", mapping socket " << ns->m_SocketID);
        {
            ExclusiveLock cg(m_GlobControlLock);
            m_Sockets[ns->m_SocketID] = ns;
        }

        if (ls->core().m_cbAcceptHook)
        {
            if (!ls->core().runAcceptHook(&ns->core(), peer.get(), w_hs, hspkt))
            {
                w_error = ns->core().m_RejectReason;

                error = 1;
                goto ERR_ROLLBACK;
            }
        }

        // bind to the same addr of listening socket
        ns->core().open();
        if (!updateListenerMux(ns, ls))
        {
            // This is highly unlikely if not impossible, but there's
            // a theoretical runtime chance of failure so it should be
            // handled
            ns->core().m_RejectReason = SRT_REJ_IPE;
            throw false; // let it jump directly into the omni exception handler
        }

        ns->core().acceptAndRespond(ls->m_SelfAddr, peer, hspkt, (w_hs));
    }
    catch (...)
    {
        // Extract the error that was set in this new failed entity.
        w_error = ns->core().m_RejectReason;
        error   = 1;
        goto ERR_ROLLBACK;
    }

    ns->m_Status = SRTS_CONNECTED;

    // copy address information of local node
    // Precisely, what happens here is:
    // - Get the IP address and port from the system database
    ns->core().m_pSndQueue->m_pChannel->getSockAddr((ns->m_SelfAddr));
    // - OVERWRITE just the IP address itself by a value taken from piSelfIP
    // (the family is used exactly as the one taken from what has been returned
    // by getsockaddr)
    CIPAddress::pton((ns->m_SelfAddr), ns->core().m_piSelfIP, peer);

    {
        // protect the m_PeerRec structure (and group existence)
        ExclusiveLock glock(m_GlobControlLock);
        try
        {
            HLOGC(cnlog.Debug, log << "newConnection: mapping peer " << ns->m_PeerID
                    << " to that socket (" << ns->m_SocketID << ")");
            m_PeerRec[ns->getPeerSpec()].insert(ns->m_SocketID);

            LOGC(cnlog.Note, log << "@" << ns->m_SocketID << " connection on listener @" << listen
                << " (" << ns->m_SelfAddr.str() << ") from peer @" << ns->m_PeerID << " (" << peer.str() << ")");
        }
        catch (...)
        {
            LOGC(cnlog.Error, log << "newConnection: error when mapping peer!");
            error = 2;
        }

        // The access to m_GroupOf should be also protected, as the group
        // could be requested deletion in the meantime. This will hold any possible
        // removal from group and resetting m_GroupOf field.

#if ENABLE_BONDING
        if (ns->m_GroupOf)
        {
            // XXX this might require another check of group type.
            // For redundancy group, at least, update the status in the group
            CUDTGroup* g = ns->m_GroupOf;
            ScopedLock grlock(g->m_GroupLock);
            if (g->m_bClosing)
            {
                error = 1; // "INTERNAL REJECTION"
                goto ERR_ROLLBACK;
            }

            // Acceptance of the group will have to be done through accepting
            // of one of the pending sockets. There can be, however, multiple
            // such sockets at a time, some of them might get broken before
            // being accepted, and therefore we need to make all sockets ready.
            // But then, acceptance of a group may happen only once, so if any
            // sockets of the same group were submitted to accept, they must
            // be removed from the accept queue at this time.
            should_submit_to_accept = g->groupPending();

            // Update the status in the group so that the next
            // operation can include the socket in the group operation.
            CUDTGroup::SocketData* gm = ns->m_GroupMemberData;

            HLOGC(cnlog.Debug,
                  log << "newConnection(GROUP): Socket @" << ns->m_SocketID << " BELONGS TO $" << g->id() << " - will "
                      << (should_submit_to_accept ? "" : "NOT ") << "report in accept");
            gm->sndstate   = SRT_GST_IDLE;
            gm->rcvstate   = SRT_GST_IDLE;
            gm->laststatus = SRTS_CONNECTED;

            g->setGroupConnected();


            // Add also per-direction subscription for the about-to-be-accepted socket.
            // Both first accepted socket that makes the group-accept and every next
            // socket that adds a new link.
            int read_modes  = SRT_EPOLL_IN | SRT_EPOLL_ERR;
            int write_modes = SRT_EPOLL_OUT | SRT_EPOLL_ERR;
            epoll_add_usock_INTERNAL(g->m_RcvEID, ns, &read_modes);
            epoll_add_usock_INTERNAL(g->m_SndEID, ns, &write_modes);

            // With app reader, do not set groupPacketArrival (block the
            // provider array feature completely for now).

            /* SETUP HERE IF NEEDED
               ns->core().m_cbPacketArrival.set(ns->m_pUDT, &CUDT::groupPacketArrival);
             */
        }
        else
        {
            HLOGC(cnlog.Debug, log << "newConnection: Socket @" << ns->m_SocketID << " is not in a group");
        }
#endif
    }

    if (should_submit_to_accept)
    {
        enterCS(ls->m_AcceptLock);
        try
        {
            ls->m_QueuedSockets[ns->m_SocketID] = ns->m_PeerAddr;
        }
        catch (...)
        {
            LOGC(cnlog.Error, log << "newConnection: error when queuing socket!");
            error = 3;
        }
        leaveCS(ls->m_AcceptLock);

        HLOGC(cnlog.Debug, log << "ACCEPT: new socket @" << ns->m_SocketID << " submitted for acceptance");
        // acknowledge users waiting for new connections on the listening socket
        m_EPoll.update_events(listen, ls->core().m_sPollID, SRT_EPOLL_ACCEPT, true);

        CGlobEvent::triggerEvent();

        // XXX the exact value of 'error' is ignored
        if (error > 0)
        {
            goto ERR_ROLLBACK;
        }

        // wake up a waiting accept() call
        CSync::lock_notify_one(ls->m_AcceptCond, ls->m_AcceptLock);
    }
    else
    {
        HLOGC(cnlog.Debug,
              log << "ACCEPT: new socket @" << ns->m_SocketID
                  << " NOT submitted to acceptance, another socket in the group is already connected");

        // acknowledge INTERNAL users waiting for new connections on the listening socket
        // that are reported when a new socket is connected within an already connected group.
        m_EPoll.update_events(listen, ls->core().m_sPollID, SRT_EPOLL_UPDATE, true);
#if ENABLE_BONDING
      // Note that the code in this current IF branch can only be executed in case
      // of group members. Otherwise should_submit_to_accept will be always true.
      if (ns->m_GroupOf)
      {
          HLOGC(gmlog.Debug, log << "GROUP UPDATE $" << ns->m_GroupOf->id() << " per connected socket @" << ns->m_SocketID);
          m_EPoll.update_events(ns->m_GroupOf->id(), ns->m_GroupOf->m_sPollID, SRT_EPOLL_UPDATE, true);
      }
#endif
        CGlobEvent::triggerEvent();
    }

ERR_ROLLBACK:
    // XXX the exact value of 'error' is ignored
    if (error > 0)
    {
#if ENABLE_LOGGING
        static const char* why[] = {
            "UNKNOWN ERROR", "INTERNAL REJECTION", "IPE when mapping a socket", "IPE when inserting a socket"};
        LOGC(cnlog.Warn,
             log << CONID(ns->m_SocketID) << "newConnection: connection rejected due to: " << why[error] << " - "
                 << RequestTypeStr(URQFailure(w_error)));
#endif

        SRTSOCKET id = ns->m_SocketID;
        ns->core().closeInternal();
        ns->setClosed();

        // The mapped socket should be now unmapped to preserve the situation that
        // was in the original UDT code.
        // In SRT additionally the acceptAndRespond() function (it was called probably
        // connect() in UDT code) may fail, in which case this socket should not be
        // further processed and should be removed.
        {
            ExclusiveLock cg(m_GlobControlLock);

#if ENABLE_BONDING
            if (ns->m_GroupOf)
            {
                HLOGC(smlog.Debug,
                      log << "@" << ns->m_SocketID << " IS MEMBER OF $" << ns->m_GroupOf->id()
                          << " - REMOVING FROM GROUP");
                ns->removeFromGroup(true);
            }
#endif
            // You won't be updating any EIDs anymore.
            m_EPoll.wipe_usock(id, ns->core().m_sPollID);

            m_Sockets.erase(id);
            m_ClosedSockets[id] = ns;
        }

        return -1;
    }

    return 1;
}

SRT_EPOLL_T srt::CUDTSocket::getListenerEvents()
{
    // You need to check EVERY socket that has been queued
    // and verify its internals. With independent socket the
    // matter is simple - if it's present, you light up the
    // SRT_EPOLL_ACCEPT flag.

#if !ENABLE_BONDING
    ScopedLock accept_lock (m_AcceptLock);

    // Make it simplified here - nonempty container = have acceptable sockets.
    // Might make sometimes spurious acceptance, but this can also happen when
    // the incoming accepted socket was suddenly broken.
    return m_QueuedSockets.empty() ? 0 : int(SRT_EPOLL_ACCEPT);

#else // Could do #endif here, but the compiler would complain about unreachable code.

    map<SRTSOCKET, sockaddr_any> sockets_copy;
    {
        ScopedLock accept_lock (m_AcceptLock);
        sockets_copy = m_QueuedSockets;
    }
    return CUDT::uglobal().checkQueuedSocketsEvents(sockets_copy);

#endif
}

#if ENABLE_BONDING
int srt::CUDTUnited::checkQueuedSocketsEvents(const map<SRTSOCKET, sockaddr_any>& sockets)
{
    SRT_EPOLL_T flags = 0;

    // But with the member sockets an appropriate check must be
    // done first: if this socket belongs to a group that is
    // already in the connected state, you should light up the
    // SRT_EPOLL_UPDATE flag instead. This flag is only for
    // internal informing the waiters on the listening sockets
    // that they should re-read the group list and re-check readiness.

    // Now we can do lock once and for all
    for (map<SRTSOCKET, sockaddr_any>::const_iterator i = sockets.begin(); i != sockets.end(); ++i)
    {
        CUDTSocket* s = locateSocket_LOCKED(i->first);
        if (!s)
            continue; // wiped in the meantime - ignore

        // If this pending socket is a group member, but the group
        // to which it belongs is NOT waiting to be accepted, then
        // light up the UPDATE event only. Light up ACCEPT only if
        // this is a single socket, or this single socket has turned
        // the mirror group to be first time available for accept(),
        // and this accept() hasn't been done yet.
        if (s->m_GroupOf && !s->m_GroupOf->groupPending())
            flags |= SRT_EPOLL_UPDATE;
        else
            flags |= SRT_EPOLL_ACCEPT;
    }

    return flags;
}
#endif

// static forwarder
int srt::CUDT::installAcceptHook(SRTSOCKET lsn, srt_listen_callback_fn* hook, void* opaq)
{
    return uglobal().installAcceptHook(lsn, hook, opaq);
}

int srt::CUDTUnited::installAcceptHook(const SRTSOCKET lsn, srt_listen_callback_fn* hook, void* opaq)
{
    try
    {
        CUDTSocket* s = locateSocket(lsn, ERH_THROW);
        s->core().installAcceptHook(hook, opaq);
    }
    catch (CUDTException& e)
    {
        SetThreadLocalError(e);
        return SRT_ERROR;
    }

    return 0;
}

int srt::CUDT::installConnectHook(SRTSOCKET lsn, srt_connect_callback_fn* hook, void* opaq)
{
    return uglobal().installConnectHook(lsn, hook, opaq);
}

int srt::CUDTUnited::installConnectHook(const SRTSOCKET u, srt_connect_callback_fn* hook, void* opaq)
{
    try
    {
#if ENABLE_BONDING
        if (u & SRTGROUP_MASK)
        {
            GroupKeeper k(*this, u, ERH_THROW);
            k.group->installConnectHook(hook, opaq);
            return 0;
        }
#endif
        CUDTSocket* s = locateSocket(u, ERH_THROW);
        s->core().installConnectHook(hook, opaq);
    }
    catch (CUDTException& e)
    {
        SetThreadLocalError(e);
        return SRT_ERROR;
    }

    return 0;
}

SRT_SOCKSTATUS srt::CUDTUnited::getStatus(const SRTSOCKET u)
{
    // protects the m_Sockets structure
    SharedLock cg(m_GlobControlLock);

    sockets_t::const_iterator i = m_Sockets.find(u);

    if (i == m_Sockets.end())
    {
        if (m_ClosedSockets.find(u) != m_ClosedSockets.end())
            return SRTS_CLOSED;

        return SRTS_NONEXIST;
    }
    return i->second->getStatus();
}

int srt::CUDTUnited::bind(CUDTSocket* s, const sockaddr_any& name)
{
    ScopedLock cg(s->m_ControlLock);

    // cannot bind a socket more than once
    if (s->m_Status != SRTS_INIT)
        throw CUDTException(MJ_NOTSUP, MN_NONE, 0);

    if (s->core().m_config.iIpV6Only == -1 && name.family() == AF_INET6 && name.isany())
    {
        // V6ONLY option must be set explicitly if you want to bind to a wildcard address in IPv6
        HLOGP(smlog.Error,
                "bind: when binding to :: (IPv6 wildcard), SRTO_IPV6ONLY option must be set explicitly to 0 or 1");

        throw CUDTException(MJ_NOTSUP, MN_INVAL, 0);
    }

    s->core().open();
    updateMux(s, name);
    s->m_Status = SRTS_OPENED;

    // copy address information of local node
    s->core().m_pSndQueue->m_pChannel->getSockAddr((s->m_SelfAddr));

    return 0;
}

int srt::CUDTUnited::bind(CUDTSocket* s, UDPSOCKET udpsock)
{
    ScopedLock cg(s->m_ControlLock);

    // cannot bind a socket more than once
    if (s->m_Status != SRTS_INIT)
        throw CUDTException(MJ_NOTSUP, MN_NONE, 0);

    sockaddr_any name;
    socklen_t    namelen = sizeof name; // max of inet and inet6

    // This will preset the sa_family as well; the namelen is given simply large
    // enough for any family here.
    if (::getsockname(udpsock, &name.sa, &namelen) == -1)
        throw CUDTException(MJ_NOTSUP, MN_INVAL);

    // Successfully extracted, so update the size
    name.len = namelen;

    s->core().open();
    updateMux(s, name, &udpsock);
    s->m_Status = SRTS_OPENED;

    // copy address information of local node
    s->core().m_pSndQueue->m_pChannel->getSockAddr(s->m_SelfAddr);

    return 0;
}

int srt::CUDTUnited::listen(const SRTSOCKET u, int backlog)
{
    if (backlog <= 0)
        throw CUDTException(MJ_NOTSUP, MN_INVAL, 0);

    // Don't search for the socket if it's already -1;
    // this never is a valid socket.
    if (u == UDT::INVALID_SOCK)
        throw CUDTException(MJ_NOTSUP, MN_SIDINVAL, 0);

    CUDTSocket* s = locateSocket(u);
    if (!s)
        throw CUDTException(MJ_NOTSUP, MN_SIDINVAL, 0);

    ScopedLock cg(s->m_ControlLock);

    // NOTE: since now the socket is protected against simultaneous access.
    // In the meantime the socket might have been closed, which means that
    // it could have changed the state. It could be also set listen in another
    // thread, so check it out.

    // do nothing if the socket is already listening
    if (s->m_Status == SRTS_LISTENING)
        return 0;

    // a socket can listen only if is in OPENED status
    if (s->m_Status != SRTS_OPENED)
        throw CUDTException(MJ_NOTSUP, MN_ISUNBOUND, 0);

    // [[using assert(s->m_Status == OPENED)]];

    // listen is not supported in rendezvous connection setup
    if (s->core().m_config.bRendezvous)
        throw CUDTException(MJ_NOTSUP, MN_ISRENDEZVOUS, 0);

    s->m_uiBackLog = backlog;

    // [[using assert(s->m_Status == OPENED)]]; // (still, unchanged)

    s->core().setListenState(); // propagates CUDTException,
                                // if thrown, remains in OPENED state if so.
    s->m_Status = SRTS_LISTENING;

    return 0;
}

SRTSOCKET srt::CUDTUnited::accept_bond(const SRTSOCKET listeners[], int lsize, int64_t msTimeOut)
{
    CEPollDesc* ed  = 0;
    int         eid = m_EPoll.create(&ed);

    // Destroy it at return - this function can be interrupted
    // by an exception.
    struct AtReturn
    {
        int         eid;
        CUDTUnited* that;
        AtReturn(CUDTUnited* t, int e)
            : eid(e)
            , that(t)
        {
        }
        ~AtReturn() { that->m_EPoll.release(eid); }
    } l_ar(this, eid);

    // Subscribe all of listeners for accept
    int events = SRT_EPOLL_ACCEPT;

    for (int i = 0; i < lsize; ++i)
    {
        srt_epoll_add_usock(eid, listeners[i], &events);
    }

    CEPoll::fmap_t st;
    m_EPoll.swait(*ed, (st), msTimeOut, true);

    if (st.empty())
    {
        // Sanity check
        throw CUDTException(MJ_AGAIN, MN_XMTIMEOUT, 0);
    }

    // Theoretically we can have a situation that more than one
    // listener is ready for accept. In this case simply get
    // only the first found.
    int              lsn = st.begin()->first;
    sockaddr_storage dummy;
    int              outlen = sizeof dummy;
    return accept(lsn, ((sockaddr*)&dummy), (&outlen));
}

SRTSOCKET srt::CUDTUnited::accept(const SRTSOCKET listen, sockaddr* pw_addr, int* pw_addrlen)
{
    if (pw_addr && !pw_addrlen)
    {
        LOGC(cnlog.Error, log << "srt_accept: provided address, but address length parameter is missing");
        throw CUDTException(MJ_NOTSUP, MN_INVAL, 0);
    }

    CUDTSocket* ls = locateSocket(listen);

    if (ls == NULL)
    {
        LOGC(cnlog.Error, log << "srt_accept: invalid listener socket ID value: " << listen);
        throw CUDTException(MJ_NOTSUP, MN_SIDINVAL, 0);
    }

    // the "listen" socket must be in LISTENING status
    if (ls->m_Status != SRTS_LISTENING)
    {
        LOGC(cnlog.Error, log << "srt_accept: socket @" << listen << " is not in listening state (forgot srt_listen?)");
        throw CUDTException(MJ_NOTSUP, MN_NOLISTEN, 0);
    }

    // no "accept" in rendezvous connection setup
    if (ls->core().m_config.bRendezvous)
    {
        LOGC(cnlog.Fatal,
             log << "CUDTUnited::accept: RENDEZVOUS flag passed through check in srt_listen when it set listen state");
        // This problem should never happen because `srt_listen` function should have
        // checked this situation before and not set listen state in result.
        // Inform the user about the invalid state in the universal way.
        throw CUDTException(MJ_NOTSUP, MN_NOLISTEN, 0);
    }

    SRTSOCKET u        = CUDT::INVALID_SOCK;
    bool      accepted = false;

    // !!only one connection can be set up each time!!
    while (!accepted)
    {
        UniqueLock accept_lock(ls->m_AcceptLock);
        CSync      accept_sync(ls->m_AcceptCond, accept_lock);

        if ((ls->m_Status != SRTS_LISTENING) || ls->core().m_bBroken)
        {
            // This socket has been closed.
            accepted = true;
        }
        else if (ls->m_QueuedSockets.size() > 0)
        {
            map<SRTSOCKET, sockaddr_any>::iterator b = ls->m_QueuedSockets.begin();

            if (pw_addr != NULL && pw_addrlen != NULL)
            {
                // Check if the length of the buffer to fill the name in
                // was large enough.
                const int len = b->second.size();
                if (*pw_addrlen < len)
                {
                    // In case when the address cannot be rewritten,
                    // DO NOT accept, but leave the socket in the queue.
                    throw CUDTException(MJ_NOTSUP, MN_INVAL, 0);
                }
            }

            u = b->first;
            ls->m_QueuedSockets.erase(b);
            accepted = true;
        }
        else if (!ls->core().m_config.bSynRecving)
        {
            accepted = true;
        }

        if (!accepted && (ls->m_Status == SRTS_LISTENING))
            accept_sync.wait();

        if (ls->m_QueuedSockets.empty())
            m_EPoll.update_events(listen, ls->core().m_sPollID, SRT_EPOLL_ACCEPT, false);
    }

    if (u == CUDT::INVALID_SOCK)
    {
        // non-blocking receiving, no connection available
        if (!ls->core().m_config.bSynRecving)
        {
            LOGC(cnlog.Error, log << "srt_accept: no pending connection available at the moment");
            throw CUDTException(MJ_AGAIN, MN_RDAVAIL, 0);
        }

        LOGC(cnlog.Error, log << "srt_accept: listener socket @" << listen << " is already closed");
        // listening socket is closed
        throw CUDTException(MJ_SETUP, MN_CLOSED, 0);
    }

    CUDTSocket* s = locateSocket(u);
    if (s == NULL)
    {
        LOGC(cnlog.Error, log << "srt_accept: pending connection has unexpectedly closed");
        throw CUDTException(MJ_SETUP, MN_CLOSED, 0);
    }

    // Set properly the SRTO_GROUPCONNECT flag
    s->core().m_config.iGroupConnect = 0;

    // Check if LISTENER has the SRTO_GROUPCONNECT flag set,
    // and the already accepted socket has successfully joined
    // the mirror group. If so, RETURN THE GROUP ID, not the socket ID.
#if ENABLE_BONDING
    if (ls->core().m_config.iGroupConnect == 1 && s->m_GroupOf)
    {
        // Put a lock to protect the group against accidental deletion
        // in the meantime.
        SharedLock glock(m_GlobControlLock);
        // Check again; it's unlikely to happen, but
        // it's a theoretically possible scenario
        if (s->m_GroupOf)
        {
            CUDTGroup* g = s->m_GroupOf;
            // Mark the beginning of the connection at the moment
            // when the group ID is returned to the app caller
            g->m_stats.tsLastSampleTime = steady_clock::now();

            HLOGC(cnlog.Debug, log << "accept: reporting group $" << g->m_GroupID << " instead of member socket @" << u);
            u                                = g->m_GroupID;
            s->core().m_config.iGroupConnect = 1; // should be derived from ls, but make sure
            g->m_bPending = false;
            CUDT::uglobal().removePendingForGroup(g);
        }
        else
        {
            LOGC(smlog.Error, log << "accept: IPE: socket's group deleted in the meantime of accept process???");
        }
    }
#endif

    ScopedLock cg(s->m_ControlLock);

    if (pw_addr != NULL && pw_addrlen != NULL)
    {
        memcpy((pw_addr), s->m_PeerAddr.get(), s->m_PeerAddr.size());
        *pw_addrlen = s->m_PeerAddr.size();
    }

    return u;
}

#if ENABLE_BONDING

// [[using locked(m_GlobControlLock)]]
void srt::CUDTUnited::removePendingForGroup(const CUDTGroup* g)
{
    // We don't have a list of listener sockets that have ever
    // reported a pending connection for a group, so the only
    // way to find them is to ride over the list of all sockets...

    list<SRTSOCKET> members;
    g->getMemberSockets((members));

    for (sockets_t::iterator i = m_Sockets.begin(); i != m_Sockets.end(); ++i)
    {
        CUDTSocket* s = i->second;
        // Check if any of them is a listener socket...

        /* XXX This is left for information only that we are only
           interested with listener sockets - with the current
           implementation checking it is pointless because the
           m_QueuedSockets structure is present in every socket
           anyway even if it's not a listener, and only listener
           sockets may have this container nonempty. So checking
           the container should suffice.

        if (!s->core().m_bListening)
            continue;
            */

        if (s->m_QueuedSockets.empty())
            continue;

        // Somehow fortunate for us that it's a set, so we
        // can simply check if this allegedly listener socket
        // contains any of them.
        for (list<SRTSOCKET>::iterator m = members.begin(), mx = m; m != members.end(); m = mx)
        {
            ++mx;
            std::map<SRTSOCKET, sockaddr_any>::iterator q = s->m_QueuedSockets.find(*m);
            if (q != s->m_QueuedSockets.end())
            {
                HLOGC(cnlog.Debug, log << "accept: listener @" << s->m_SocketID
                        << " had ququed member @" << *m << " -- removed");
                // Found an intersection socket.
                // Remove it from the listener queue
                s->m_QueuedSockets.erase(q);

                // NOTE ALSO that after this removal the queue may be EMPTY,
                // and if so, the listener socket should be no longer ready for accept.
                if (s->m_QueuedSockets.empty())
                {
                    m_EPoll.update_events(s->m_SocketID, s->core().m_sPollID, SRT_EPOLL_ACCEPT, false);
                }

                // and remove it also from the members list.
                // This can be done safely because we use a SAFE LOOP.
                // We can also do it safely because a socket may be
                // present in only one listener socket in the whole app.
                members.erase(m);
            }
        }

        // It may happen that the list of members can be
        // eventually purged even if we haven't checked every socket.
        // If it happens so, quit immediately because there's nothing
        // left to do.
        if (members.empty())
            return;
    }
}

#endif

int srt::CUDTUnited::connect(SRTSOCKET u, const sockaddr* srcname, const sockaddr* tarname, int namelen)
{
    // Here both srcname and tarname must be specified
    if (!srcname || !tarname || namelen < int(sizeof(sockaddr_in)))
    {
        LOGC(aclog.Error,
             log << "connect(with source): invalid call: srcname=" << srcname << " tarname=" << tarname
                 << " namelen=" << namelen);
        throw CUDTException(MJ_NOTSUP, MN_INVAL);
    }

    sockaddr_any source_addr(srcname, namelen);
    if (source_addr.len == 0)
        throw CUDTException(MJ_NOTSUP, MN_INVAL, 0);
    sockaddr_any target_addr(tarname, namelen);
    if (target_addr.len == 0)
        throw CUDTException(MJ_NOTSUP, MN_INVAL, 0);

#if ENABLE_BONDING
    // Check affiliation of the socket. It's now allowed for it to be
    // a group or socket. For a group, add automatically a socket to
    // the group.
    if (u & SRTGROUP_MASK)
    {
        GroupKeeper k(*this, u, ERH_THROW);
        // Note: forced_isn is ignored when connecting a group.
        // The group manages the ISN by itself ALWAYS, that is,
        // it's generated anew for the very first socket, and then
        // derived by all sockets in the group.
        SRT_SOCKGROUPCONFIG gd[1] = {srt_prepare_endpoint(srcname, tarname, namelen)};

        // When connecting to exactly one target, only this very target
        // can be returned as a socket, so rewritten back array can be ignored.
        return singleMemberConnect(k.group, gd);
    }
#endif

    CUDTSocket* s = locateSocket(u);
    if (s == NULL)
        throw CUDTException(MJ_NOTSUP, MN_SIDINVAL, 0);

    // For a single socket, just do bind, then connect
    bind(s, source_addr);
    return connectIn(s, target_addr, SRT_SEQNO_NONE);
}

int srt::CUDTUnited::connect(const SRTSOCKET u, const sockaddr* name, int namelen, int32_t forced_isn)
{
    if (!name || namelen < int(sizeof(sockaddr_in)))
    {
        LOGC(aclog.Error, log << "connect(): invalid call: name=" << name << " namelen=" << namelen);
        throw CUDTException(MJ_NOTSUP, MN_INVAL);
    }

    sockaddr_any target_addr(name, namelen);
    if (target_addr.len == 0)
        throw CUDTException(MJ_NOTSUP, MN_INVAL, 0);

#if ENABLE_BONDING
    // Check affiliation of the socket. It's now allowed for it to be
    // a group or socket. For a group, add automatically a socket to
    // the group.
    if (u & SRTGROUP_MASK)
    {
        GroupKeeper k(*this, u, ERH_THROW);

        // Note: forced_isn is ignored when connecting a group.
        // The group manages the ISN by itself ALWAYS, that is,
        // it's generated anew for the very first socket, and then
        // derived by all sockets in the group.
        SRT_SOCKGROUPCONFIG gd[1] = {srt_prepare_endpoint(NULL, name, namelen)};
        return singleMemberConnect(k.group, gd);
    }
#endif

    CUDTSocket* s = locateSocket(u);
    if (!s)
        throw CUDTException(MJ_NOTSUP, MN_SIDINVAL, 0);

    return connectIn(s, target_addr, forced_isn);
}

#if ENABLE_BONDING
int srt::CUDTUnited::singleMemberConnect(CUDTGroup* pg, SRT_SOCKGROUPCONFIG* gd)
{
    int gstat = groupConnect(pg, gd, 1);
    if (gstat == -1)
    {
        // We have only one element here, so refer to it.
        // Sanity check
        if (gd->errorcode == SRT_SUCCESS)
            gd->errorcode = SRT_EINVPARAM;

        CodeMajor mj = CodeMajor(gd->errorcode / 1000);
        CodeMinor mn = CodeMinor(gd->errorcode % 1000);

        return CUDT::APIError(mj, mn);
    }

    return gstat;
}

// [[using assert(pg->m_iBusy > 0)]]
int srt::CUDTUnited::groupConnect(CUDTGroup* pg, SRT_SOCKGROUPCONFIG* targets, int arraysize)
{
    CUDTGroup& g = *pg;
    SRT_ASSERT(g.m_iBusy > 0);

    // Check and report errors on data brought in by srt_prepare_endpoint,
    // as the latter function has no possibility to report errors.
    for (int tii = 0; tii < arraysize; ++tii)
    {
        if (targets[tii].srcaddr.ss_family != targets[tii].peeraddr.ss_family)
        {
            LOGC(aclog.Error, log << "srt_connect/group: family differs on source and target address");
            throw CUDTException(MJ_NOTSUP, MN_INVAL);
        }

        if (targets[tii].weight > CUDT::MAX_WEIGHT)
        {
            LOGC(aclog.Error, log << "srt_connect/group: weight value must be between 0 and " << (+CUDT::MAX_WEIGHT));
            throw CUDTException(MJ_NOTSUP, MN_INVAL);
        }
    }

    // If the open state switched to OPENED, the blocking mode
    // must make it wait for connecting it. Doing connect when the
    // group is already OPENED returns immediately, regardless if the
    // connection is going to later succeed or fail (this will be
    // known in the group state information).
    bool       block_new_opened = !g.m_bOpened && g.m_bSynRecving;
    const bool was_empty        = g.groupEmpty();

    // In case the group was retried connection, clear first all epoll readiness.
    const int ncleared = m_EPoll.update_events(g.id(), g.m_sPollID, SRT_EPOLL_ERR, false);
    if (was_empty || ncleared)
    {
        HLOGC(aclog.Debug,
              log << "srt_connect/group: clearing IN/OUT because was_empty=" << was_empty
                  << " || ncleared=" << ncleared);
        // IN/OUT only in case when the group is empty, otherwise it would
        // clear out correct readiness resulting from earlier calls.
        // This also should happen if ERR flag was set, as IN and OUT could be set, too.
        m_EPoll.update_events(g.id(), g.m_sPollID, SRT_EPOLL_IN | SRT_EPOLL_OUT, false);
    }
    SRTSOCKET retval = -1;

    int eid           = -1;
    int connect_modes = SRT_EPOLL_CONNECT | SRT_EPOLL_ERR;
    if (block_new_opened)
    {
        // Create this eid only to block-wait for the first
        // connection.
        eid = srt_epoll_create();
    }

    // Use private map to avoid searching in the
    // overall map.
    map<SRTSOCKET, CUDTSocket*> spawned;

    HLOGC(aclog.Debug,
          log << "groupConnect: will connect " << arraysize << " links and "
              << (block_new_opened ? "BLOCK until any is ready" : "leave the process in background"));

    for (int tii = 0; tii < arraysize; ++tii)
    {
        sockaddr_any target_addr(targets[tii].peeraddr);
        sockaddr_any source_addr(targets[tii].srcaddr);
        SRTSOCKET&   sid_rloc = targets[tii].id;
        int&         erc_rloc = targets[tii].errorcode;
        erc_rloc              = SRT_SUCCESS; // preinitialized
        HLOGC(aclog.Debug, log << "groupConnect: taking on " << sockaddr_any(targets[tii].peeraddr).str());

        CUDTSocket* ns = 0;

        // NOTE: After calling newSocket, the socket is mapped into m_Sockets.
        // It must be MANUALLY removed from this list in case we need it deleted.
        SRTSOCKET sid = newSocket(&ns);

        if (pg->m_cbConnectHook)
        {
            // Derive the connect hook by the socket, if set on the group
            ns->core().m_cbConnectHook = pg->m_cbConnectHook;
        }

        SRT_SocketOptionObject* config = targets[tii].config;

        // XXX Support non-blocking mode:
        // If the group has nonblocking set for connect (SNDSYN),
        // then it must set so on the socket. Then, the connection
        // process is asynchronous. The socket appears first as
        // GST_PENDING state, and only after the socket becomes
        // connected does its status in the group turn into GST_IDLE.

        // Set all options that were requested by the options set on a group
        // prior to connecting.
        string error_reason SRT_ATR_UNUSED;
        try
        {
            for (size_t i = 0; i < g.m_config.size(); ++i)
            {
                HLOGC(aclog.Debug, log << "groupConnect: OPTION @" << sid << " #" << g.m_config[i].so);
                error_reason = "group-derived option: #" + Sprint(g.m_config[i].so);
                ns->core().setOpt(g.m_config[i].so, &g.m_config[i].value[0], (int)g.m_config[i].value.size());
            }

            // Do not try to set a user option if failed already.
            if (config)
            {
                error_reason = "user option";
                ns->core().applyMemberConfigObject(*config);
            }

            error_reason = "bound address";
            // We got it. Bind the socket, if the source address was set
            if (!source_addr.empty())
                bind(ns, source_addr);
        }
        catch (CUDTException& e)
        {
            // Just notify the problem, but the loop must continue.
            // Set the original error as reported.
            targets[tii].errorcode = e.getErrorCode();
            LOGC(aclog.Error, log << "srt_connect_group: failed to set " << error_reason);
        }
        catch (...)
        {
            // Set the general EINVPARAM - this error should never happen
            LOGC(aclog.Error, log << "IPE: CUDT::setOpt reported unknown exception");
            targets[tii].errorcode = SRT_EINVPARAM;
        }

        // Add socket to the group.
        // Do it after setting all stored options, as some of them may
        // influence some group data.

        srt::groups::SocketData data = srt::groups::prepareSocketData(ns);
        if (targets[tii].token != -1)
        {
            // Reuse the token, if specified by the caller
            data.token = targets[tii].token;
        }
        else
        {
            // Otherwise generate and write back the token
            data.token         = CUDTGroup::genToken();
            targets[tii].token = data.token;
        }

        {
            ExclusiveLock cs(m_GlobControlLock);
            if (m_Sockets.count(sid) == 0)
            {
                HLOGC(aclog.Debug, log << "srt_connect_group: socket @" << sid << " deleted in process");
                // Someone deleted the socket in the meantime?
                // Unlikely, but possible in theory.
                // Don't delete anyhting - it's alreay done.
                continue;
            }

            // There's nothing wrong with preparing the data first
            // even if this happens for nothing. But now, under the lock
            // and after checking that the socket still exists, check now
            // if this succeeded, and then also if the group is still usable.
            // The group will surely exist because it's set busy, until the
            // end of this function. But it might be simultaneously requested closed.
            bool proceed = true;

            if (targets[tii].errorcode != SRT_SUCCESS)
            {
                HLOGC(aclog.Debug,
                      log << "srt_connect_group: not processing @" << sid << " due to error in setting options");
                proceed = false;
            }

            if (g.m_bClosing)
            {
                HLOGC(aclog.Debug,
                      log << "srt_connect_group: not processing @" << sid << " due to CLOSED GROUP $" << g.m_GroupID);
                proceed = false;
            }

            if (proceed)
            {
                CUDTGroup::SocketData* f = g.add(data);
                ns->m_GroupMemberData    = f;
                ns->m_GroupOf            = &g;
                f->weight                = targets[tii].weight;
                HLOGC(aclog.Debug, log << "srt_connect_group: socket @" << sid << " added to group $" << g.m_GroupID);
            }
            else
            {
                targets[tii].id = CUDT::INVALID_SOCK;
                delete ns;
                m_Sockets.erase(sid);

                // If failed to set options, then do not continue
                // neither with binding, nor with connecting.
                continue;
            }
        }

        // XXX This should be reenabled later, this should
        // be probably still in use to exchange information about
        // packets asymmetrically lost. But for no other purpose.
        /*
        ns->core().m_cbPacketArrival.set(ns->m_pUDT, &CUDT::groupPacketArrival);
        */

        int isn = g.currentSchedSequence();

        // Set it the groupconnect option, as all in-group sockets should have.
        ns->core().m_config.iGroupConnect = 1;

        // Every group member will have always nonblocking
        // (this implies also non-blocking connect/accept).
        // The group facility functions will block when necessary
        // using epoll_wait.
        ns->core().m_config.bSynRecving = false;
        ns->core().m_config.bSynSending = false;

        HLOGC(aclog.Debug, log << "groupConnect: NOTIFIED AS PENDING @" << sid << " both read and write");
        // If this socket is not to block the current connect process,
        // it may still be needed for the further check if the redundant
        // connection succeeded or failed and whether the new socket is
        // ready to use or needs to be closed.
        epoll_add_usock_INTERNAL(g.m_SndEID, ns, &connect_modes);
        epoll_add_usock_INTERNAL(g.m_RcvEID, ns, &connect_modes);

        // Adding a socket on which we need to block to BOTH these tracking EIDs
        // and the blocker EID. We'll simply remove from them later all sockets that
        // got connected state or were broken.

        if (block_new_opened)
        {
            HLOGC(aclog.Debug, log << "groupConnect: WILL BLOCK on @" << sid << " until connected");
            epoll_add_usock_INTERNAL(eid, ns, &connect_modes);
        }

        // And connect
        try
        {
            HLOGC(aclog.Debug, log << "groupConnect: connecting a new socket with ISN=" << isn);
            connectIn(ns, target_addr, isn);
        }
        catch (const CUDTException& e)
        {
            LOGC(aclog.Error,
                 log << "groupConnect: socket @" << sid << " in group " << pg->id() << " failed to connect");
            // We know it does belong to a group.
            // Remove it first because this involves a mutex, and we want
            // to avoid locking more than one mutex at a time.
            erc_rloc               = e.getErrorCode();
            targets[tii].errorcode = e.getErrorCode();
            targets[tii].id        = CUDT::INVALID_SOCK;

<<<<<<< HEAD
            ExclusiveLock cl(m_GlobControlLock);
=======
            // You won't be updating any EIDs anymore.
            m_EPoll.wipe_usock(ns->m_SocketID, ns->core().m_sPollID);

            ScopedLock cl(m_GlobControlLock);
>>>>>>> 1e57db32
            ns->removeFromGroup(false);
            m_Sockets.erase(ns->m_SocketID);
            // Intercept to delete the socket on failure.
            delete ns;
            continue;
        }
        catch (...)
        {
            LOGC(aclog.Fatal, log << "groupConnect: IPE: UNKNOWN EXCEPTION from connectIn");
            targets[tii].errorcode = SRT_ESYSOBJ;
            targets[tii].id        = CUDT::INVALID_SOCK;
            ExclusiveLock cl(m_GlobControlLock);
            ns->removeFromGroup(false);
            // You won't be updating any EIDs anymore.
            m_EPoll.wipe_usock(ns->m_SocketID, ns->core().m_sPollID);
            m_Sockets.erase(ns->m_SocketID);
            // Intercept to delete the socket on failure.
            delete ns;

            // Do not use original exception, it may crash off a C API.
            throw CUDTException(MJ_SYSTEMRES, MN_OBJECT);
        }

        SRT_SOCKSTATUS st;
        {
            ScopedLock grd(ns->m_ControlLock);
            st = ns->getStatus();
        }

        {
            // NOTE: Not applying m_GlobControlLock because the group is now
            // set busy, so it won't be deleted, even if it was requested to be closed.
            ScopedLock grd(g.m_GroupLock);

            if (!ns->m_GroupOf)
            {
                // The situation could get changed between the unlock and lock of m_GroupLock.
                // This must be checked again.
                // If a socket has been removed from group, it means that some other thread is
                // currently trying to delete the socket. Therefore it doesn't have, and even shouldn't,
                // be deleted here. Just exit with error report.
                LOGC(aclog.Error, log << "groupConnect: self-created member socket deleted during process, SKIPPING.");

                // Do not report the error from here, just ignore this socket.
                continue;
            }

            // If m_GroupOf is not NULL, the m_IncludedIter is still valid.
            CUDTGroup::SocketData* f = ns->m_GroupMemberData;

            // Now under a group lock, we need to make sure the group isn't being closed
            // in order not to add a socket to a dead group.
            if (g.m_bClosing)
            {
                LOGC(aclog.Error, log << "groupConnect: group deleted while connecting; breaking the process");

                // Set the status as pending so that the socket is taken care of later.
                // Note that all earlier sockets that were processed in this loop were either
                // set BROKEN or PENDING.
                f->sndstate = SRT_GST_PENDING;
                f->rcvstate = SRT_GST_PENDING;
                retval      = -1;
                break;
            }

            HLOGC(aclog.Debug,
                  log << "groupConnect: @" << sid << " connection successful, setting group OPEN (was "
                      << (g.m_bOpened ? "ALREADY" : "NOT") << "), will " << (block_new_opened ? "" : "NOT ")
                      << "block the connect call, status:" << SockStatusStr(st));

            // XXX OPEN OR CONNECTED?
            // BLOCK IF NOT OPEN OR BLOCK IF NOT CONNECTED?
            //
            // What happens to blocking when there are 2 connections
            // pending, about to be broken, and srt_connect() is called again?
            // SHOULD BLOCK the latter, even though is OPEN.
            // Or, OPEN should be removed from here and srt_connect(_group)
            // should block always if the group doesn't have neither 1 conencted link
            g.m_bOpened = true;

            g.m_stats.tsLastSampleTime = steady_clock::now();

            f->laststatus = st;
            // Check the socket status and update it.
            // Turn the group state of the socket to IDLE only if
            // connection is established or in progress
            f->agent = source_addr;
            f->peer  = target_addr;

            if (st >= SRTS_BROKEN)
            {
                f->sndstate = SRT_GST_BROKEN;
                f->rcvstate = SRT_GST_BROKEN;
                epoll_remove_socket_INTERNAL(g.m_SndEID, ns);
                epoll_remove_socket_INTERNAL(g.m_RcvEID, ns);
            }
            else
            {
                f->sndstate  = SRT_GST_PENDING;
                f->rcvstate  = SRT_GST_PENDING;
                spawned[sid] = ns;

                sid_rloc = sid;
                erc_rloc = 0;
                retval   = sid;
            }
        }
    }

    if (retval == -1)
    {
        HLOGC(aclog.Debug, log << "groupConnect: none succeeded as background-spawn, exit with error");
        block_new_opened = false; // Avoid executing further while loop
    }

    vector<SRTSOCKET> broken;

    while (block_new_opened)
    {
        if (spawned.empty())
        {
            // All were removed due to errors.
            retval = -1;
            break;
        }
        HLOGC(aclog.Debug, log << "groupConnect: first connection, applying EPOLL WAITING.");
        int               len = (int)spawned.size();
        vector<SRTSOCKET> ready(spawned.size());
        const int         estat = srt_epoll_wait(eid,
                                         NULL,
                                         NULL, // IN/ACCEPT
                                         &ready[0],
                                         &len, // OUT/CONNECT
                                         -1, // indefinitely (FIXME Check if it needs to REGARD CONNECTION TIMEOUT!)
                                         NULL,
                                         NULL,
                                         NULL,
                                         NULL);

        // Sanity check. Shouldn't happen if subs are in sync with spawned.
        if (estat == -1)
        {
#if ENABLE_LOGGING
            CUDTException& x = CUDT::getlasterror();
            if (x.getErrorCode() != SRT_EPOLLEMPTY)
            {
                LOGC(aclog.Error,
                     log << "groupConnect: srt_epoll_wait failed not because empty, unexpected IPE:"
                         << x.getErrorMessage());
            }
#endif
            HLOGC(aclog.Debug, log << "groupConnect: srt_epoll_wait failed - breaking the wait loop");
            retval = -1;
            break;
        }

        // At the moment when you are going to work with real sockets,
        // lock the groups so that no one messes up with something here
        // in the meantime.

        ScopedLock lock(*g.exp_groupLock());

        // NOTE: UNDER m_GroupLock, NO API FUNCTION CALLS DARE TO HAPPEN BELOW!

        // Check first if a socket wasn't closed in the meantime. It will be
        // automatically removed from all EIDs, but there's no sense in keeping
        // them in 'spawned' map.
        for (map<SRTSOCKET, CUDTSocket*>::iterator y = spawned.begin(); y != spawned.end(); ++y)
        {
            SRTSOCKET sid = y->first;
            if (y->second->getStatus() >= SRTS_BROKEN)
            {
                HLOGC(aclog.Debug,
                      log << "groupConnect: Socket @" << sid
                          << " got BROKEN in the meantine during the check, remove from candidates");
                // Remove from spawned and try again
                broken.push_back(sid);

                epoll_remove_socket_INTERNAL(eid, y->second);
                epoll_remove_socket_INTERNAL(g.m_SndEID, y->second);
                epoll_remove_socket_INTERNAL(g.m_RcvEID, y->second);
            }
        }

        // Remove them outside the loop because this can't be done
        // while iterating over the same container.
        for (size_t i = 0; i < broken.size(); ++i)
            spawned.erase(broken[i]);

        // Check the sockets if they were reported due
        // to have connected or due to have failed.
        // Distill successful ones. If distilled nothing, return -1.
        // If not all sockets were reported in this instance, repeat
        // the call until you get information about all of them.
        for (int i = 0; i < len; ++i)
        {
            map<SRTSOCKET, CUDTSocket*>::iterator x = spawned.find(ready[i]);
            if (x == spawned.end())
            {
                // Might be removed above - ignore it.
                continue;
            }

            SRTSOCKET   sid = x->first;
            CUDTSocket* s   = x->second;

            // Check status. If failed, remove from spawned
            // and try again.
            SRT_SOCKSTATUS st = s->getStatus();
            if (st >= SRTS_BROKEN)
            {
                HLOGC(aclog.Debug,
                      log << "groupConnect: Socket @" << sid
                          << " got BROKEN during background connect, remove & TRY AGAIN");
                // Remove from spawned and try again
                if (spawned.erase(sid))
                    broken.push_back(sid);

                epoll_remove_socket_INTERNAL(eid, s);
                epoll_remove_socket_INTERNAL(g.m_SndEID, s);
                epoll_remove_socket_INTERNAL(g.m_RcvEID, s);

                continue;
            }

            if (st == SRTS_CONNECTED)
            {
                HLOGC(aclog.Debug,
                      log << "groupConnect: Socket @" << sid << " got CONNECTED as first in the group - reporting");
                retval           = sid;
                g.m_bConnected   = true;
                block_new_opened = false; // Interrupt also rolling epoll (outer loop)

                // Remove this socket from SND EID because it doesn't need to
                // be connection-tracked anymore. Don't remove from the RCV EID
                // however because RCV procedure relies on epoll also for reading
                // and when found this socket connected it will "upgrade" it to
                // read-ready tracking only.
                epoll_remove_socket_INTERNAL(g.m_SndEID, s);
                break;
            }

            // Spurious?
            HLOGC(aclog.Debug,
                  log << "groupConnect: Socket @" << sid << " got spurious wakeup in " << SockStatusStr(st)
                      << " TRY AGAIN");
        }
        // END of m_GroupLock CS - you can safely use API functions now.
    }
    // Finished, delete epoll.
    if (eid != -1)
    {
        HLOGC(aclog.Debug, log << "connect FIRST IN THE GROUP finished, removing E" << eid);
        srt_epoll_release(eid);
    }

    for (vector<SRTSOCKET>::iterator b = broken.begin(); b != broken.end(); ++b)
    {
        CUDTSocket* s = locateSocket(*b, ERH_RETURN);
        if (!s)
            continue;

        // This will also automatically remove it from the group and all eids
        close(s);
    }

    // There's no possibility to report a problem on every connection
    // separately in case when every single connection has failed. What
    // is more interesting, it's only a matter of luck that all connections
    // fail at exactly the same time. OTOH if all are to fail, this
    // function will still be polling sockets to determine the last man
    // standing. Each one could, however, break by a different reason,
    // for example, one by timeout, another by wrong passphrase. Check
    // the `errorcode` field to determine the reaon for particular link.
    if (retval == -1)
        throw CUDTException(MJ_CONNECTION, MN_CONNLOST, 0);

    return retval;
}
#endif

int srt::CUDTUnited::connectIn(CUDTSocket* s, const sockaddr_any& target_addr, int32_t forced_isn)
{
    ScopedLock cg(s->m_ControlLock);
    // a socket can "connect" only if it is in the following states:
    // - OPENED: assume the socket binding parameters are configured
    // - INIT: configure binding parameters here
    // - any other (meaning, already connected): report error

    if (s->m_Status == SRTS_INIT)
    {
        if (s->core().m_config.bRendezvous)
            throw CUDTException(MJ_NOTSUP, MN_ISRENDUNBOUND, 0);

        // If bind() was done first on this socket, then the
        // socket will not perform this step. This actually does the
        // same thing as bind() does, just with empty address so that
        // the binding parameters are autoselected.

        s->core().open();
        sockaddr_any autoselect_sa(target_addr.family());
        // This will create such a sockaddr_any that
        // will return true from empty().
        updateMux(s, autoselect_sa); // <<---- updateMux
        // -> C(Snd|Rcv)Queue::init
        // -> pthread_create(...C(Snd|Rcv)Queue::worker...)
        s->m_Status = SRTS_OPENED;
    }
    else
    {
        if (s->m_Status != SRTS_OPENED)
            throw CUDTException(MJ_NOTSUP, MN_ISCONNECTED, 0);

        // status = SRTS_OPENED, so family should be known already.
        if (target_addr.family() != s->m_SelfAddr.family())
        {
            LOGP(cnlog.Error, "srt_connect: socket is bound to a different family than target address");
            throw CUDTException(MJ_NOTSUP, MN_INVAL, 0);
        }
    }

    // connect_complete() may be called before connect() returns.
    // So we need to update the status before connect() is called,
    // otherwise the status may be overwritten with wrong value
    // (CONNECTED vs. CONNECTING).
    s->m_Status = SRTS_CONNECTING;

    /*
     * In blocking mode, connect can block for up to 30 seconds for
     * rendez-vous mode. Holding the s->m_ControlLock prevent close
     * from cancelling the connect
     */
    try
    {
        // record peer address
        s->m_PeerAddr = target_addr;
        s->core().startConnect(target_addr, forced_isn);
    }
    catch (const CUDTException&) // Interceptor, just to change the state.
    {
        s->m_Status = SRTS_OPENED;
        throw;
    }

    return 0;
}

int srt::CUDTUnited::close(const SRTSOCKET u)
{
#if ENABLE_BONDING
    if (u & SRTGROUP_MASK)
    {
        GroupKeeper k(*this, u, ERH_THROW);
        k.group->close();
        deleteGroup(k.group);
        return 0;
    }
#endif
#if ENABLE_HEAVY_LOGGING
    // Wrapping the log into a destructor so that it
    // is printed AFTER the destructor of SocketKeeper.
    struct ScopedExitLog
    {
        const CUDTSocket* const ps;
        ScopedExitLog(const CUDTSocket* p): ps(p){}
        ~ScopedExitLog()
        {
            if (ps) // Could be not acquired by SocketKeeper, occasionally
            {
                HLOGC(smlog.Debug, log << "CUDTUnited::close/end: @" << ps->m_SocketID << " busy=" << ps->isStillBusy());
            }
        }
    };
#endif

    SocketKeeper k(*this, u, ERH_THROW);
    IF_HEAVY_LOGGING(ScopedExitLog slog(k.socket));
    HLOGC(smlog.Debug, log << "CUDTUnited::close/begin: @" << u << " busy=" << k.socket->isStillBusy());

    return close(k.socket);
}

#if ENABLE_BONDING
void srt::CUDTUnited::deleteGroup(CUDTGroup* g)
{
    using srt_logging::gmlog;

    srt::sync::ExclusiveLock cg(m_GlobControlLock);
    return deleteGroup_LOCKED(g);
}

// [[using locked(m_GlobControlLock)]]
void srt::CUDTUnited::deleteGroup_LOCKED(CUDTGroup* g)
{
    SRT_ASSERT(g->groupEmpty());

    // After that the group is no longer findable by GroupKeeper
    m_Groups.erase(g->m_GroupID);
    m_ClosedGroups[g->m_GroupID] = g;

    // Paranoid check: since the group is in m_ClosedGroups
    // it may potentially be deleted. Make sure no socket points
    // to it. Actually all sockets should have been already removed
    // from the group container, so if any does, it's invalid.
    for (sockets_t::iterator i = m_Sockets.begin(); i != m_Sockets.end(); ++i)
    {
        CUDTSocket* s = i->second;
        if (s->m_GroupOf == g)
        {
            HLOGC(smlog.Debug, log << "deleteGroup: IPE: existing @" << s->m_SocketID << " points to a dead group!");
            s->m_GroupOf         = NULL;
            s->m_GroupMemberData = NULL;
        }
    }

    // Just in case, do it in closed sockets, too, although this should be
    // always done before moving to it.
    for (sockets_t::iterator i = m_ClosedSockets.begin(); i != m_ClosedSockets.end(); ++i)
    {
        CUDTSocket* s = i->second;
        if (s->m_GroupOf == g)
        {
            HLOGC(smlog.Debug, log << "deleteGroup: IPE: closed @" << s->m_SocketID << " points to a dead group!");
            s->m_GroupOf         = NULL;
            s->m_GroupMemberData = NULL;
        }
    }
}
#endif

int srt::CUDTUnited::close(CUDTSocket* s)
{
    HLOGC(smlog.Debug, log << s->core().CONID() << "CLOSE. Acquiring control lock");

    // The check for whether m_pRcvQueue isn't NULL is safe enough;
    // it can either be NULL after socket creation and without binding
    // and then once it's assigned, it's never reset to NULL even when
    // destroying the socket.
    CUDT& e = s->core();

    // Status is required to make sure that the socket passed through
    // the updateMux() and inside installMuxer() calls so that m_pRcvQueue
    // has been set to a non-NULL value. The value itself can't be checked
    // as such because it causes a data race. All checked data here are atomic.
    SRT_SOCKSTATUS st = s->m_Status;
    if (e.m_bConnecting && !e.m_bConnected && st >= SRTS_OPENED)
    {
        // Workaround for a design flaw.
        // It's to work around the case when the socket is being
        // closed in another thread while it's in the process of
        // connecting in the blocking mode, that is, it runs the
        // loop in `CUDT::startConnect` whole time under the lock
        // of CUDT::m_ConnectionLock and CUDTSocket::m_ControlLock
        // this way blocking the `srt_close` API call from continuing.
        // We are setting here the m_bClosing flag prematurely so
        // that the loop may check this flag periodically and exit
        // immediately if it's set.
        //
        // The problem is that this flag shall NOT be set in case
        // when you have a CONNECTED socket because not only isn't it
        // not a problem in this case, but also it additionally
        // turns the socket in a "confused" state in which it skips
        // vital part of closing itself and therefore runs an infinite
        // loop when trying to purge the sender buffer of the closing
        // socket.
        //
        // XXX Consider refax on CUDT::startConnect and removing the
        // connecting loop there and replace the "blocking mode specific"
        // connecting procedure with delegation to the receiver queue,
        // which will be then common with non-blocking mode, and synchronize
        // the blocking through a CV.

        e.m_bClosing = true;
        e.m_pRcvQueue->kick();
    }

    ScopedLock socket_cg(s->m_ControlLock);
    HLOGC(smlog.Debug, log << s->core().CONID() << "CLOSING (removing from listening, closing CUDT)");

    const bool synch_close_snd = s->core().m_config.bSynSending;

    SRTSOCKET u = s->m_SocketID;

    if (s->m_Status == SRTS_LISTENING)
    {
        if (s->core().m_bBroken)
            return 0;

        s->m_tsClosureTimeStamp = steady_clock::now();
        s->core().m_bBroken     = true;

        // Change towards original UDT:
        // Leave all the closing activities for garbageCollect to happen,
        // however remove the listener from the RcvQueue IMMEDIATELY.
        // Even though garbageCollect would eventually remove the listener
        // as well, there would be some time interval between now and the
        // moment when it's done, and during this time the application will
        // be unable to bind to this port that the about-to-delete listener
        // is currently occupying (due to blocked slot in the RcvQueue).

        HLOGC(smlog.Debug, log << s->core().CONID() << "CLOSING (removing listener immediately)");
        s->core().notListening();
        s->m_Status = SRTS_CLOSING;

        // broadcast all "accept" waiting
        CSync::lock_notify_all(s->m_AcceptCond, s->m_AcceptLock);
    }
    else
    {
        s->m_Status = SRTS_CLOSING;
        // Note: this call may be done on a socket that hasn't finished
        // sending all packets scheduled for sending, which means, this call
        // may block INDEFINITELY. As long as it's acceptable to block the
        // call to srt_close(), and all functions in all threads where this
        // very socket is used, this shall not block the central database.
        s->core().closeInternal();

        // synchronize with garbage collection.
        HLOGC(smlog.Debug,
              log << "@" << u << "U::close done. GLOBAL CLOSE: " << s->core().CONID()
                  << "Acquiring GLOBAL control lock");
        ExclusiveLock manager_cg(m_GlobControlLock);
        // since "s" is located before m_GlobControlLock, locate it again in case
        // it became invalid
        // XXX This is very weird; if we state that the CUDTSocket object
        // could not be deleted between locks, then definitely it couldn't
        // also change the pointer value. There's no other reason for getting
        // this iterator but to obtain the 's' pointer, which is impossible to
        // be different than previous 's' (m_Sockets is a map that stores pointers
        // transparently). This iterator isn't even later used to delete the socket
        // from the container, though it would be more efficient.
        // FURTHER RESEARCH REQUIRED.
        sockets_t::iterator i = m_Sockets.find(u);
        if ((i == m_Sockets.end()) || (i->second->m_Status == SRTS_CLOSED))
        {
            HLOGC(smlog.Debug, log << "@" << u << "U::close: NOT AN ACTIVE SOCKET, returning.");
            return 0;
        }
        s = i->second;
        s->setClosed();

#if ENABLE_BONDING
        if (s->m_GroupOf)
        {
            HLOGC(smlog.Debug,
                  log << "@" << s->m_SocketID << " IS MEMBER OF $" << s->m_GroupOf->id() << " - REMOVING FROM GROUP");
            s->removeFromGroup(true);
        }
#endif

        // You won't be updating any EIDs anymore.
        m_EPoll.wipe_usock(s->m_SocketID, s->core().m_sPollID);

        m_Sockets.erase(s->m_SocketID);
        m_ClosedSockets[s->m_SocketID] = s;
        HLOGC(smlog.Debug, log << "@" << u << "U::close: Socket MOVED TO CLOSED for collecting later.");

        CGlobEvent::triggerEvent();
    }

    HLOGC(smlog.Debug, log << "@" << u << ": GLOBAL: CLOSING DONE");

    // Check if the ID is still in closed sockets before you access it
    // (the last triggerEvent could have deleted it).
    if (synch_close_snd)
    {
#if SRT_ENABLE_CLOSE_SYNCH

        HLOGC(smlog.Debug, log << "@" << u << " GLOBAL CLOSING: sync-waiting for releasing sender resources...");
        for (;;)
        {
            CSndBuffer* sb = s->core().m_pSndBuffer;

            // Disconnected from buffer - nothing more to check.
            if (!sb)
            {
                HLOGC(smlog.Debug,
                      log << "@" << u << " GLOBAL CLOSING: sending buffer disconnected. Allowed to close.");
                break;
            }

            // Sender buffer empty
            if (sb->getCurrBufSize() == 0)
            {
                HLOGC(smlog.Debug, log << "@" << u << " GLOBAL CLOSING: sending buffer depleted. Allowed to close.");
                break;
            }

            // Ok, now you are keeping GC thread hands off the internal data.
            // You can check then if it has already deleted the socket or not.
            // The socket is either in m_ClosedSockets or is already gone.

            // Done the other way, but still done. You can stop waiting.
            bool isgone = false;
            {
                SharedLock manager_cg(m_GlobControlLock);
                isgone = m_ClosedSockets.count(u) == 0;
            }
            if (!isgone)
            {
                isgone = !s->core().m_bOpened;
            }
            if (isgone)
            {
                HLOGC(smlog.Debug,
                      log << "@" << u << " GLOBAL CLOSING: ... gone in the meantime, whatever. Exiting close().");
                break;
            }

            HLOGC(smlog.Debug, log << "@" << u << " GLOBAL CLOSING: ... still waiting for any update.");
            // How to handle a possible error here?
            CGlobEvent::waitForEvent();

            // Continue waiting in case when an event happened or 1s waiting time passed for checkpoint.
        }
#endif
    }

    /*
       This code is PUT ASIDE for now.
       Most likely this will be never required.
       It had to hold the closing activity until the time when the receiver buffer is depleted.
       However the closing of the socket should only happen when the receiver has received
       an information about that the reading is no longer possible (error report from recv/recvfile).
       When this happens, the receiver buffer is definitely depleted already and there's no need to check
       anything.

       Should there appear any other conditions in future under which the closing process should be
       delayed until the receiver buffer is empty, this code can be filled here.

    if ( synch_close_rcv )
    {
    ...
    }
    */
    CSync::notify_one_relaxed(m_GCStopCond);

    return 0;
}

void srt::CUDTUnited::getpeername(const SRTSOCKET u, sockaddr* pw_name, int* pw_namelen)
{
    if (!pw_name || !pw_namelen)
        throw CUDTException(MJ_NOTSUP, MN_INVAL, 0);

    if (getStatus(u) != SRTS_CONNECTED)
        throw CUDTException(MJ_CONNECTION, MN_NOCONN, 0);

    CUDTSocket* s = locateSocket(u);

    if (!s)
        throw CUDTException(MJ_NOTSUP, MN_SIDINVAL, 0);

    if (!s->core().m_bConnected || s->core().m_bBroken)
        throw CUDTException(MJ_CONNECTION, MN_NOCONN, 0);

    const int len = s->m_PeerAddr.size();
    if (*pw_namelen < len)
        throw CUDTException(MJ_NOTSUP, MN_INVAL, 0);

    memcpy((pw_name), &s->m_PeerAddr.sa, len);
    *pw_namelen = len;
}

void srt::CUDTUnited::getsockname(const SRTSOCKET u, sockaddr* pw_name, int* pw_namelen)
{
    if (!pw_name || !pw_namelen)
        throw CUDTException(MJ_NOTSUP, MN_INVAL, 0);

    CUDTSocket* s = locateSocket(u);

    if (!s)
        throw CUDTException(MJ_NOTSUP, MN_SIDINVAL, 0);

    if (s->core().m_bBroken)
        throw CUDTException(MJ_NOTSUP, MN_SIDINVAL, 0);

    if (s->m_Status == SRTS_INIT)
        throw CUDTException(MJ_CONNECTION, MN_NOCONN, 0);

    const int len = s->m_SelfAddr.size();
    if (*pw_namelen < len)
        throw CUDTException(MJ_NOTSUP, MN_INVAL, 0);

    memcpy((pw_name), &s->m_SelfAddr.sa, len);
    *pw_namelen = len;
}

void srt::CUDTUnited::getsockdevname(const SRTSOCKET u, char* pw_name, size_t* pw_namelen)
{
    if (!pw_name || !pw_namelen)
        throw CUDTException(MJ_NOTSUP, MN_INVAL, 0);

    CUDTSocket* s = locateSocket(u);

    if (!s)
        throw CUDTException(MJ_NOTSUP, MN_SIDINVAL, 0);

    if (s->core().m_bBroken)
        throw CUDTException(MJ_NOTSUP, MN_SIDINVAL, 0);

    if (s->m_Status == SRTS_INIT)
        throw CUDTException(MJ_CONNECTION, MN_NOCONN, 0);

    const vector<LocalInterface>& locals = GetLocalInterfaces();

    for (vector<LocalInterface>::const_iterator i = locals.begin(); i != locals.end(); ++i)
    {
        if (i->addr.equal_address(s->m_SelfAddr))
        {
            if (*pw_namelen < i->name.size() + 1)
                throw CUDTException(MJ_NOTSUP, MN_INVAL);
            memcpy((pw_name), i->name.c_str(), i->name.size()+1);
            *pw_namelen = i->name.size();
            return;
        }
    }

    *pw_namelen = 0; // report empty one
}

int srt::CUDTUnited::select(UDT::UDSET* readfds, UDT::UDSET* writefds, UDT::UDSET* exceptfds, const timeval* timeout)
{
    const steady_clock::time_point entertime = steady_clock::now();

    const int64_t timeo_us = timeout ? static_cast<int64_t>(timeout->tv_sec) * 1000000 + timeout->tv_usec : -1;
    const steady_clock::duration timeo(microseconds_from(timeo_us));

    // initialize results
    int            count = 0;
    set<SRTSOCKET> rs, ws, es;

    // retrieve related UDT sockets
    vector<CUDTSocket*> ru, wu, eu;
    CUDTSocket*         s;
    if (readfds)
        for (set<SRTSOCKET>::iterator i1 = readfds->begin(); i1 != readfds->end(); ++i1)
        {
            if (getStatus(*i1) == SRTS_BROKEN)
            {
                rs.insert(*i1);
                ++count;
            }
            else if (!(s = locateSocket(*i1)))
                throw CUDTException(MJ_NOTSUP, MN_SIDINVAL, 0);
            else
                ru.push_back(s);
        }
    if (writefds)
        for (set<SRTSOCKET>::iterator i2 = writefds->begin(); i2 != writefds->end(); ++i2)
        {
            if (getStatus(*i2) == SRTS_BROKEN)
            {
                ws.insert(*i2);
                ++count;
            }
            else if (!(s = locateSocket(*i2)))
                throw CUDTException(MJ_NOTSUP, MN_SIDINVAL, 0);
            else
                wu.push_back(s);
        }
    if (exceptfds)
        for (set<SRTSOCKET>::iterator i3 = exceptfds->begin(); i3 != exceptfds->end(); ++i3)
        {
            if (getStatus(*i3) == SRTS_BROKEN)
            {
                es.insert(*i3);
                ++count;
            }
            else if (!(s = locateSocket(*i3)))
                throw CUDTException(MJ_NOTSUP, MN_SIDINVAL, 0);
            else
                eu.push_back(s);
        }

    do
    {
        // query read sockets
        for (vector<CUDTSocket*>::iterator j1 = ru.begin(); j1 != ru.end(); ++j1)
        {
            s = *j1;

            if (s->readReady() || s->m_Status == SRTS_CLOSED)
            {
                rs.insert(s->m_SocketID);
                ++count;
            }
        }

        // query write sockets
        for (vector<CUDTSocket*>::iterator j2 = wu.begin(); j2 != wu.end(); ++j2)
        {
            s = *j2;

            if (s->writeReady() || s->m_Status == SRTS_CLOSED)
            {
                ws.insert(s->m_SocketID);
                ++count;
            }
        }

        // query exceptions on sockets
        for (vector<CUDTSocket*>::iterator j3 = eu.begin(); j3 != eu.end(); ++j3)
        {
            // check connection request status, not supported now
        }

        if (0 < count)
            break;

        CGlobEvent::waitForEvent();
    } while (timeo > steady_clock::now() - entertime);

    if (readfds)
        *readfds = rs;

    if (writefds)
        *writefds = ws;

    if (exceptfds)
        *exceptfds = es;

    return count;
}

int srt::CUDTUnited::selectEx(const vector<SRTSOCKET>& fds,
                              vector<SRTSOCKET>*       readfds,
                              vector<SRTSOCKET>*       writefds,
                              vector<SRTSOCKET>*       exceptfds,
                              int64_t                  msTimeOut)
{
    const steady_clock::time_point entertime = steady_clock::now();

    const int64_t                timeo_us = msTimeOut >= 0 ? msTimeOut * 1000 : -1;
    const steady_clock::duration timeo(microseconds_from(timeo_us));

    // initialize results
    int count = 0;
    if (readfds)
        readfds->clear();
    if (writefds)
        writefds->clear();
    if (exceptfds)
        exceptfds->clear();

    do
    {
        for (vector<SRTSOCKET>::const_iterator i = fds.begin(); i != fds.end(); ++i)
        {
            CUDTSocket* s = locateSocket(*i);

            if ((!s) || s->core().m_bBroken || (s->m_Status == SRTS_CLOSED))
            {
                if (exceptfds)
                {
                    exceptfds->push_back(*i);
                    ++count;
                }
                continue;
            }

            if (readfds)
            {
                if ((s->core().m_bConnected && s->core().isRcvBufferReady()) ||
                    (s->core().m_bListening && (s->m_QueuedSockets.size() > 0)))
                {
                    readfds->push_back(s->m_SocketID);
                    ++count;
                }
            }

            if (writefds)
            {
                if (s->core().m_bConnected &&
                    (s->core().m_pSndBuffer->getCurrBufSize() < s->core().m_config.iSndBufSize))
                {
                    writefds->push_back(s->m_SocketID);
                    ++count;
                }
            }
        }

        if (count > 0)
            break;

        CGlobEvent::waitForEvent();
    } while (timeo > steady_clock::now() - entertime);

    return count;
}

int srt::CUDTUnited::epoll_create()
{
    return m_EPoll.create();
}

int srt::CUDTUnited::epoll_clear_usocks(int eid)
{
    return m_EPoll.clear_usocks(eid);
}

int srt::CUDTUnited::epoll_add_usock(const int eid, const SRTSOCKET u, const int* events)
{
    int ret = -1;
#if ENABLE_BONDING
    if (u & SRTGROUP_MASK)
    {
        GroupKeeper k(*this, u, ERH_THROW);
        ret = m_EPoll.update_usock(eid, u, events);
        k.group->addEPoll(eid);
        return 0;
    }
#endif

    // The call to epoll_add_usock_INTERNAL is expected
    // to be called under m_GlobControlLock, so use this lock here, too.
    {
        SharedLock cs (m_GlobControlLock);
        CUDTSocket* s = locateSocket_LOCKED(u);
        if (s)
        {
            ret = epoll_add_usock_INTERNAL(eid, s, events);
        }
        else
        {
            throw CUDTException(MJ_NOTSUP, MN_SIDINVAL);
        }
    }

    return ret;
}

// NOTE: WILL LOCK (serially):
// - CEPoll::m_EPollLock
// - CUDT::m_RecvLock
int srt::CUDTUnited::epoll_add_usock_INTERNAL(const int eid, CUDTSocket* s, const int* events)
{
    int ret = m_EPoll.update_usock(eid, s->m_SocketID, events);
    s->core().addEPoll(eid);
    return ret;
}

int srt::CUDTUnited::epoll_add_ssock(const int eid, const SYSSOCKET s, const int* events)
{
    return m_EPoll.add_ssock(eid, s, events);
}

int srt::CUDTUnited::epoll_update_ssock(const int eid, const SYSSOCKET s, const int* events)
{
    return m_EPoll.update_ssock(eid, s, events);
}

template <class EntityType>
int srt::CUDTUnited::epoll_remove_entity(const int eid, EntityType* ent)
{
    // XXX Not sure if this is anyhow necessary because setting readiness
    // to false doesn't actually trigger any action. Further research needed.
    HLOGC(ealog.Debug, log << "epoll_remove_usock: CLEARING readiness on E" << eid << " of @" << ent->id());
    ent->removeEPollEvents(eid);

    // First remove the EID from the subscribed in the socket so that
    // a possible call to update_events:
    // - if happens before this call, can find the epoll bit update possible
    // - if happens after this call, will not strike this EID
    HLOGC(ealog.Debug, log << "epoll_remove_usock: REMOVING E" << eid << " from back-subscirbers in @" << ent->id());
    ent->removeEPollID(eid);

    HLOGC(ealog.Debug, log << "epoll_remove_usock: CLEARING subscription on E" << eid << " of @" << ent->id());
    int no_events = 0;
    int ret       = m_EPoll.update_usock(eid, ent->id(), &no_events);

    return ret;
}

// Needed internal access!
int srt::CUDTUnited::epoll_remove_socket_INTERNAL(const int eid, CUDTSocket* s)
{
    return epoll_remove_entity(eid, &s->core());
}

#if ENABLE_BONDING
int srt::CUDTUnited::epoll_remove_group_INTERNAL(const int eid, CUDTGroup* g)
{
    return epoll_remove_entity(eid, g);
}
#endif

int srt::CUDTUnited::epoll_remove_usock(const int eid, const SRTSOCKET u)
{
    CUDTSocket* s = 0;

#if ENABLE_BONDING
    CUDTGroup* g = 0;
    if (u & SRTGROUP_MASK)
    {
        GroupKeeper k(*this, u, ERH_THROW);
        g = k.group;
        return epoll_remove_entity(eid, g);
    }
    else
#endif
    {
        s = locateSocket(u);
        if (s)
            return epoll_remove_entity(eid, &s->core());
    }

    LOGC(ealog.Error,
         log << "remove_usock: @" << u << " not found as either socket or group. Removing only from epoll system.");
    int no_events = 0;
    return m_EPoll.update_usock(eid, u, &no_events);
}

int srt::CUDTUnited::epoll_remove_ssock(const int eid, const SYSSOCKET s)
{
    return m_EPoll.remove_ssock(eid, s);
}

int srt::CUDTUnited::epoll_uwait(const int eid, SRT_EPOLL_EVENT* fdsSet, int fdsSize, int64_t msTimeOut)
{
    return m_EPoll.uwait(eid, fdsSet, fdsSize, msTimeOut);
}

int32_t srt::CUDTUnited::epoll_set(int eid, int32_t flags)
{
    return m_EPoll.setflags(eid, flags);
}

int srt::CUDTUnited::epoll_release(const int eid)
{
    return m_EPoll.release(eid);
}

srt::CUDTSocket* srt::CUDTUnited::locateSocket(const SRTSOCKET u, ErrorHandling erh)
{
    SharedLock cg(m_GlobControlLock);
    CUDTSocket* s = locateSocket_LOCKED(u);
    if (!s)
    {
        if (erh == ERH_RETURN)
            return NULL;
        throw CUDTException(MJ_NOTSUP, MN_SIDINVAL, 0);
    }

    return s;
}

// [[using locked(m_GlobControlLock)]];
srt::CUDTSocket* srt::CUDTUnited::locateSocket_LOCKED(SRTSOCKET u)
{
    sockets_t::iterator i = m_Sockets.find(u);

    if ((i == m_Sockets.end()) || (i->second->m_Status == SRTS_CLOSED))
    {
        return NULL;
    }

    return i->second;
}

#if ENABLE_BONDING
srt::CUDTGroup* srt::CUDTUnited::locateAcquireGroup(SRTSOCKET u, ErrorHandling erh)
{
    SharedLock cg(m_GlobControlLock);

    const groups_t::iterator i = m_Groups.find(u);
    if (i == m_Groups.end())
    {
        if (erh == ERH_THROW)
            throw CUDTException(MJ_NOTSUP, MN_SIDINVAL, 0);
        return NULL;
    }

    ScopedLock cgroup(*i->second->exp_groupLock());
    i->second->apiAcquire();
    return i->second;
}

srt::CUDTGroup* srt::CUDTUnited::acquireSocketsGroup(CUDTSocket* s)
{
    SharedLock cg(m_GlobControlLock);
    CUDTGroup* g = s->m_GroupOf;
    if (!g)
        return NULL;

    // With m_GlobControlLock locked, we are sure the group
    // still exists, if it wasn't removed from this socket.
    g->apiAcquire();
    return g;
}
#endif

srt::CUDTSocket* srt::CUDTUnited::locateAcquireSocket(SRTSOCKET u, ErrorHandling erh)
{
    SharedLock cg(m_GlobControlLock);

    CUDTSocket* s = locateSocket_LOCKED(u);
    if (!s)
    {
        if (erh == ERH_THROW)
            throw CUDTException(MJ_NOTSUP, MN_SIDINVAL, 0);
        return NULL;
    }

    s->apiAcquire();
    return s;
}

bool srt::CUDTUnited::acquireSocket(CUDTSocket* s)
{
    // Note that before using this function you must be certain
    // that the socket isn't broken already and it still has at least
    // one more GC cycle to live. In other words, you must be certain
    // that this pointer passed here isn't dangling and was obtained
    // directly from m_Sockets, or even better, has been acquired
    // by some other functionality already, which is only about to
    // be released earlier than you need.
    SharedLock cg(m_GlobControlLock);
    s->apiAcquire();
    // Keep the lock so that no one changes anything in the meantime.
    // If the socket m_Status == SRTS_CLOSED (set by setClosed()), then
    // this socket is no longer present in the m_Sockets container
    if (s->m_Status >= SRTS_BROKEN)
    {
        s->apiRelease();
        return false;
    }

    return true;
}

srt::CUDTSocket* srt::CUDTUnited::locatePeer(const sockaddr_any& peer, const SRTSOCKET id, int32_t isn)
{
    SharedLock cg(m_GlobControlLock);

    map<int64_t, set<SRTSOCKET> >::iterator i = m_PeerRec.find(CUDTSocket::getPeerSpec(id, isn));
    if (i == m_PeerRec.end())
        return NULL;

    for (set<SRTSOCKET>::iterator j = i->second.begin(); j != i->second.end(); ++j)
    {
        sockets_t::iterator k = m_Sockets.find(*j);
        // this socket might have been closed and moved m_ClosedSockets
        if (k == m_Sockets.end())
            continue;

        if (k->second->m_PeerAddr == peer)
        {
            return k->second;
        }
    }

    return NULL;
}

void srt::CUDTUnited::checkBrokenSockets()
{
    ExclusiveLock cg(m_GlobControlLock);

#if ENABLE_BONDING
    vector<SRTSOCKET> delgids;

    for (groups_t::iterator i = m_ClosedGroups.begin(); i != m_ClosedGroups.end(); ++i)
    {
        // isStillBusy requires lock on the group, so only after an API
        // function that uses it returns, and so clears the busy flag,
        // a new API function won't be called anyway until it can acquire
        // GlobControlLock, and all functions that have already seen this
        // group as closing will not continue with the API and return.
        // If we caught some API function still using the closed group,
        // it's not going to wait, will be checked next time.
        if (i->second->isStillBusy())
            continue;

        delgids.push_back(i->first);
        delete i->second;
        i->second = NULL; // just for a case, avoid a dangling pointer
    }

    for (vector<SRTSOCKET>::iterator di = delgids.begin(); di != delgids.end(); ++di)
    {
        m_ClosedGroups.erase(*di);
    }
#endif

    // set of sockets To Be Closed and To Be Removed
    vector<SRTSOCKET> tbc;
    vector<SRTSOCKET> tbr;

    for (sockets_t::iterator i = m_Sockets.begin(); i != m_Sockets.end(); ++i)
    {
        CUDTSocket* s = i->second;
        if (!s->core().m_bBroken)
            continue;

        if (s->m_Status == SRTS_LISTENING)
        {
            const steady_clock::duration elapsed = steady_clock::now() - s->m_tsClosureTimeStamp.load();
            // A listening socket should wait an extra 3 seconds
            // in case a client is connecting.
            if (elapsed < milliseconds_from(CUDT::COMM_CLOSE_BROKEN_LISTENER_TIMEOUT_MS))
                continue;
        }
        else
        {
            CUDT& u = s->core();

            enterCS(u.m_RcvBufferLock);
            bool has_avail_packets = u.m_pRcvBuffer && u.m_pRcvBuffer->hasAvailablePackets();
            leaveCS(u.m_RcvBufferLock);

            if (has_avail_packets)
            {
                const int bc = u.m_iBrokenCounter.load();
                if (bc > 0)
                {
                    // if there is still data in the receiver buffer, wait longer
                    s->core().m_iBrokenCounter.store(bc - 1);
                    continue;
                }
            }
        }

#if ENABLE_BONDING
        if (s->m_GroupOf)
        {
            HLOGC(smlog.Debug,
                 log << "@" << s->m_SocketID << " IS MEMBER OF $" << s->m_GroupOf->id() << " - REMOVING FROM GROUP");
            s->removeFromGroup(true);
        }
#endif

        HLOGC(smlog.Debug, log << "checkBrokenSockets: moving BROKEN socket to CLOSED: @" << i->first);

        // close broken connections and start removal timer
        s->setClosed();
        tbc.push_back(i->first);
        m_ClosedSockets[i->first] = s;

        // remove from listener's queue
        sockets_t::iterator ls = m_Sockets.find(s->m_ListenSocket);
        if (ls == m_Sockets.end())
        {
            ls = m_ClosedSockets.find(s->m_ListenSocket);
            if (ls == m_ClosedSockets.end())
                continue;
        }

        enterCS(ls->second->m_AcceptLock);
        ls->second->m_QueuedSockets.erase(s->m_SocketID);
        leaveCS(ls->second->m_AcceptLock);
    }

    for (sockets_t::iterator j = m_ClosedSockets.begin(); j != m_ClosedSockets.end(); ++j)
    {
        CUDTSocket* ps = j->second;

        // NOTE: There is still a hypothetical risk here that ps
        // was made busy while the socket was already moved to m_ClosedSocket,
        // if the socket was acquired through CUDTUnited::acquireSocket (that is,
        // busy flag acquisition was done through the CUDTSocket* pointer rather
        // than through the numeric ID). Therefore this way of busy acquisition
        // should be done only if at the moment of acquisition there are certainly
        // other conditions applying on the socket that prevent it from being deleted.
        if (ps->isStillBusy())
        {
            HLOGC(smlog.Debug, log << "checkBrokenSockets: @" << ps->m_SocketID << " is still busy, SKIPPING THIS CYCLE.");
            continue;
        }

        CUDT& u = ps->core();

        // HLOGC(smlog.Debug, log << "checking CLOSED socket: " << j->first);
        if (!is_zero(u.m_tsLingerExpiration))
        {
            // asynchronous close:
            if ((!u.m_pSndBuffer) || (0 == u.m_pSndBuffer->getCurrBufSize()) ||
                (u.m_tsLingerExpiration <= steady_clock::now()))
            {
                HLOGC(smlog.Debug, log << "checkBrokenSockets: marking CLOSED qualified @" << ps->m_SocketID);
                u.m_tsLingerExpiration = steady_clock::time_point();
                u.m_bClosing           = true;
                ps->m_tsClosureTimeStamp        = steady_clock::now();
            }
        }

        // timeout 1 second to destroy a socket AND it has been removed from
        // RcvUList
        const steady_clock::time_point now        = steady_clock::now();
        const steady_clock::duration   closed_ago = now - ps->m_tsClosureTimeStamp.load();
        if (closed_ago > seconds_from(1))
        {
            CRNode* rnode = u.m_pRNode;
            if (!rnode || !rnode->m_bOnList)
            {
                HLOGC(smlog.Debug,
                      log << "checkBrokenSockets: @" << ps->m_SocketID << " closed "
                          << FormatDuration(closed_ago) << " ago and removed from RcvQ - will remove");

                // HLOGC(smlog.Debug, log << "will unref socket: " << j->first);
                tbr.push_back(j->first);
            }
        }
    }

    // move closed sockets to the ClosedSockets structure
    for (vector<SRTSOCKET>::iterator k = tbc.begin(); k != tbc.end(); ++k)
        m_Sockets.erase(*k);

    // remove those timeout sockets
    for (vector<SRTSOCKET>::iterator l = tbr.begin(); l != tbr.end(); ++l)
        removeSocket(*l);

    HLOGC(smlog.Debug, log << "checkBrokenSockets: after removal: m_ClosedSockets.size()=" << m_ClosedSockets.size());
}

// [[using locked(m_GlobControlLock)]]
void srt::CUDTUnited::removeSocket(const SRTSOCKET u)
{
    sockets_t::iterator i = m_ClosedSockets.find(u);

    // invalid socket ID
    if (i == m_ClosedSockets.end())
        return;

    CUDTSocket* const s = i->second;

    // The socket may be in the trashcan now, but could
    // still be under processing in the sender/receiver worker
    // threads. If that's the case, SKIP IT THIS TIME. The
    // socket will be checked next time the GC rollover starts.
    CSNode* sn = s->core().m_pSNode;
    if (sn && sn->m_iHeapLoc != -1)
        return;

    CRNode* rn = s->core().m_pRNode;
    if (rn && rn->m_bOnList)
        return;

    if (s->isStillBusy())
    {
        HLOGC(smlog.Debug, log << "@" << s->m_SocketID << " is still busy, NOT deleting");
        return;
    }

    LOGC(smlog.Note, log << "@" << s->m_SocketID << " busy=" << s->isStillBusy());

#if ENABLE_BONDING
    if (s->m_GroupOf)
    {
        HLOGC(smlog.Debug,
              log << "@" << s->m_SocketID << " IS MEMBER OF $" << s->m_GroupOf->id() << " - REMOVING FROM GROUP");
        s->removeFromGroup(true);
    }
#endif
    // decrease multiplexer reference count, and remove it if necessary
    const int mid = s->m_iMuxID;

    {
        ScopedLock cg(s->m_AcceptLock);

        // if it is a listener, close all un-accepted sockets in its queue
        // and remove them later
        for (map<SRTSOCKET, sockaddr_any>::iterator q = s->m_QueuedSockets.begin();
                q != s->m_QueuedSockets.end(); ++ q)
        {
            sockets_t::iterator si = m_Sockets.find(q->first);
            if (si == m_Sockets.end())
            {
                // gone in the meantime
                LOGC(smlog.Error,
                     log << "removeSocket: IPE? socket @" << (q->first) << " being queued for listener socket @"
                        << s->m_SocketID << " is GONE in the meantime ???");
                continue;
            }

            CUDTSocket* as = si->second;

            as->breakSocket_LOCKED();

            // You won't be updating any EIDs anymore.
            m_EPoll.wipe_usock(as->m_SocketID, as->core().m_sPollID);

            m_ClosedSockets[q->first] = as;
            m_Sockets.erase(q->first);
        }
    }

    // remove from peer rec
    map<int64_t, set<SRTSOCKET> >::iterator j = m_PeerRec.find(s->getPeerSpec());
    if (j != m_PeerRec.end())
    {
        j->second.erase(u);
        if (j->second.empty())
            m_PeerRec.erase(j);
    }

    /*
     * Socket may be deleted while still having ePoll events set that would
     * remains forever causing epoll_wait to unblock continuously for inexistent
     * sockets. Get rid of all events for this socket.
     */
    // (just in case, this should be wiped out already)
    m_EPoll.wipe_usock(u, s->core().m_sPollID);

    // delete this one
    m_ClosedSockets.erase(i);

   // XXX This below section can unlock m_GlobControlLock
   // just for calling CUDT::closeInternal(), which is needed
   // to avoid locking m_ConnectionLock after m_GlobControlLock,
   // while m_ConnectionLock orders BEFORE m_GlobControlLock.
   // This should be perfectly safe thing to do after the socket
   // ID has been erased from m_ClosedSockets. No container access
   // is done in this case.
   //
   // Report: P04-1.28, P04-2.27, P04-2.50, P04-2.55

    HLOGC(smlog.Debug, log << "GC/removeSocket: closing associated UDT @" << u);
    leaveCS(m_GlobControlLock);
    s->core().closeInternal();
    enterCS(m_GlobControlLock);
    HLOGC(smlog.Debug, log << "GC/removeSocket: DELETING SOCKET @" << u);
    delete s;
    HLOGC(smlog.Debug, log << "GC/removeSocket: socket @" << u << " DELETED. Checking muxer.");

    if (mid == -1)
    {
        HLOGC(smlog.Debug, log << "GC/removeSocket: no muxer found, finishing.");
        return;
    }

    map<int, CMultiplexer>::iterator m;
    m = m_mMultiplexer.find(mid);
    if (m == m_mMultiplexer.end())
    {
        LOGC(smlog.Fatal, log << "IPE: For socket @" << u << " MUXER id=" << mid << " NOT FOUND!");
        return;
    }

    CMultiplexer& mx = m->second;

    mx.m_iRefCount--;
    HLOGC(smlog.Debug, log << "unrefing underlying muxer " << mid << " for @" << u << ", ref=" << mx.m_iRefCount);
    if (0 == mx.m_iRefCount)
    {
        HLOGC(smlog.Debug,
              log << "MUXER id=" << mid << " lost last socket @" << u << " - deleting muxer bound to port "
                  << mx.m_pChannel->bindAddressAny().hport());
        // The channel has no access to the queues and
        // it looks like the multiplexer is the master of all of them.
        // The queues must be silenced before closing the channel
        // because this will cause error to be returned in any operation
        // being currently done in the queues, if any.
        mx.m_pSndQueue->setClosing();
        mx.m_pRcvQueue->setClosing();
        mx.destroy();
        m_mMultiplexer.erase(m);
    }
}

void srt::CUDTUnited::configureMuxer(CMultiplexer& w_m, const CUDTSocket* s, int af)
{
    w_m.m_mcfg       = s->core().m_config;
    w_m.m_iIPversion = af;
    w_m.m_iRefCount  = 1;
    w_m.m_iID        = s->m_SocketID;
}

uint16_t srt::CUDTUnited::installMuxer(CUDTSocket* w_s, CMultiplexer& fw_sm)
{
    w_s->core().m_pSndQueue = fw_sm.m_pSndQueue;
    w_s->core().m_pRcvQueue = fw_sm.m_pRcvQueue;
    w_s->m_iMuxID           = fw_sm.m_iID;
    sockaddr_any sa;
    fw_sm.m_pChannel->getSockAddr((sa));
    w_s->m_SelfAddr = sa; // Will be also completed later, but here it's needed for later checks
    return sa.hport();
}

bool srt::CUDTUnited::inet6SettingsCompat(const sockaddr_any& muxaddr, const CSrtMuxerConfig& cfgMuxer,
        const sockaddr_any& reqaddr, const CSrtMuxerConfig& cfgSocket)
{
    if (muxaddr.family() != AF_INET6)
        return true; // Don't check - the family has been checked already

    if (reqaddr.isany())
    {
        if (cfgSocket.iIpV6Only == -1) // Treat as "adaptive"
            return true;

        // If set explicitly, then it must be equal to the one of found muxer.
        return cfgSocket.iIpV6Only == cfgMuxer.iIpV6Only;
    }

    // If binding to the certain IPv6 address, then this setting doesn't matter.
    return true;
}

bool srt::CUDTUnited::channelSettingsMatch(const CSrtMuxerConfig& cfgMuxer, const CSrtConfig& cfgSocket)
{
    if (!cfgMuxer.bReuseAddr)
    {
        HLOGP(smlog.Debug, "channelSettingsMatch: fail: the multiplexer is not reusable");
        return false;
    }

    if (cfgMuxer.isCompatWith(cfgSocket))
        return true;

    HLOGP(smlog.Debug, "channelSettingsMatch: fail: some options have different values");
    return false;
}

void srt::CUDTUnited::updateMux(CUDTSocket* s, const sockaddr_any& reqaddr, const UDPSOCKET* udpsock /*[[nullable]]*/)
{
    ExclusiveLock cg(m_GlobControlLock);

    // If udpsock is provided, then this socket will be simply
    // taken for binding as a good deal. It would be nice to make
    // a sanity check to see if this UDP socket isn't already installed
    // in some multiplexer, but we state this UDP socket isn't accessible
    // anyway so this wouldn't be possible.
    if (!udpsock)
    {
        // If not, we need to see if there exist already a multiplexer bound
        // to the same endpoint.
        const int         port      = reqaddr.hport();
        const CSrtConfig& cfgSocket = s->core().m_config;

        // This loop is going to check the attempted binding of
        // address:port and socket settings against every existing
        // multiplexer. Possible results of the check are:

        // 1. MATCH: identical address - reuse it and quit.
        // 2. CONFLICT: report error: the binding partially overlaps
        //    so it neither can be reused nor is free to bind.
        // 3. PASS: different and not overlapping - continue searching.

        // In this function the convention is:
        // MATCH: do nothing and proceed with binding reusage, THEN break.
        // CONFLICT: throw an exception.
        // PASS: use 'continue' to pass to the next element.

        bool reuse_attempt = false;
        for (map<int, CMultiplexer>::iterator i = m_mMultiplexer.begin(); i != m_mMultiplexer.end(); ++i)
        {
            CMultiplexer const& m = i->second;

            // First, we need to find a multiplexer with the same port.
            if (m.m_iPort != port)
            {
                HLOGC(smlog.Debug,
                      log << "bind: muxer @" << m.m_iID << " found, but for port " << m.m_iPort
                          << " (requested port: " << port << ")");
                continue;
            }

            // If this is bound to the wildcard address, it can be reused if:
            // - reqaddr is also a wildcard
            // - channel settings match
            // Otherwise it's a conflict.
            sockaddr_any mux_addr;
            m.m_pChannel->getSockAddr((mux_addr));

            HLOGC(smlog.Debug,
                  log << "bind: Found existing muxer @" << m.m_iID << " : " << mux_addr.str() << " - check against "
                      << reqaddr.str());

            if (mux_addr.isany())
            {
                if (mux_addr.family() == AF_INET6)
                {
                    // With IPv6 we need to research two possibilities:
                    // iIpV6Only == 1 -> This means that it binds only :: wildcard, but not 0.0.0.0
                    // iIpV6Only == 0 -> This means that it binds both :: and 0.0.0.0.
                    // iIpV6Only == -1 -> Hard to say what to do, but treat it as a potential conflict in any doubtful case.

                    if (m.m_mcfg.iIpV6Only == 1)
                    {
                        // PASS IF: candidate is IPv4, no matter the address
                        // MATCH IF: candidate is IPv6 with only=1
                        // CONFLICT IF: candidate is IPv6 with only != 1 or IPv6 non-wildcard.

                        if (reqaddr.family() == AF_INET)
                        {
                            HLOGC(smlog.Debug, log << "bind: muxer @" << m.m_iID
                                    << " is :: v6only - requested IPv4 ANY is NOT IN THE WAY. Searching on.");
                            continue;
                        }

                        // Candidate is AF_INET6

                        if (cfgSocket.iIpV6Only != 1 || !reqaddr.isany())
                        {
                            // CONFLICT:
                            // 1. attempting to make a wildcard IPv4 + IPv6
                            // while the multiplexer for wildcard IPv6 exists.
                            // 2. If binding to a given address, it conflicts with the wildcard
                            LOGC(smlog.Error,
                                    log << "bind: Address: " << reqaddr.str()
                                    << " conflicts with existing IPv6 wildcard binding: " << mux_addr.str());
                            throw CUDTException(MJ_NOTSUP, MN_BUSYPORT, 0);
                        }

                        // Otherwise, MATCH.
                    }
                    else if (m.m_mcfg.iIpV6Only == 0)
                    {
                        // Muxer's address is a wildcard for :: and 0.0.0.0 at once.
                        // This way only IPv6 wildcard with v6only=0 is a perfect match and everything
                        // else is a conflict.

                        if (reqaddr.family() == AF_INET6 && reqaddr.isany() && cfgSocket.iIpV6Only == 0)
                        {
                            // MATCH
                        }
                        else
                        {
                            // CONFLICT: attempting to make a wildcard IPv4 + IPv6 while
                            // the multiplexer for wildcard IPv6 exists.
                            LOGC(smlog.Error,
                                    log << "bind: Address: " << reqaddr.str() << " v6only=" << cfgSocket.iIpV6Only
                                    << " conflicts with existing IPv6 + IPv4 wildcard binding: " << mux_addr.str());
                            throw CUDTException(MJ_NOTSUP, MN_BUSYPORT, 0);
                        }
                    }
                    else // Case -1, by unknown reason. Accept only with -1 setting, others are conflict.
                    {
                        if (reqaddr.family() == AF_INET6 && reqaddr.isany() && cfgSocket.iIpV6Only == -1)
                        {
                            // MATCH
                        }
                        else
                        {
                            LOGC(smlog.Error,
                                    log << "bind: Address: " << reqaddr.str() << " v6only=" << cfgSocket.iIpV6Only
                                    << " conflicts with existing IPv6 v6only=unknown wildcard binding: " << mux_addr.str());
                            throw CUDTException(MJ_NOTSUP, MN_BUSYPORT, 0);
                        }
                    }
                }
                else // muxer is IPv4 wildcard
                {
                    // Then only IPv4 wildcard is a match and:
                    // - IPv6 with only=true is PASS (not a conflict)
                    // - IPv6 with only=false is CONFLICT
                    // - IPv6 with only=undefined is CONFLICT
                    // REASON: we need to make a potential conflict a conflict as there will be
                    // no bind() call to check if this wouldn't be a conflict in result. If you want
                    // to have a binding to IPv6 that should avoid conflict with IPv4 wildcard binding,
                    // then SRTO_IPV6ONLY option must be explicitly set before binding.
                    // Also:
                    if (reqaddr.family() == AF_INET)
                    {
                        if (reqaddr.isany())
                        {
                            // MATCH
                        }
                        else
                        {
                            LOGC(smlog.Error,
                                    log << "bind: Address: " << reqaddr.str()
                                    << " conflicts with existing IPv4 wildcard binding: " << mux_addr.str());
                            throw CUDTException(MJ_NOTSUP, MN_BUSYPORT, 0);
                        }
                    }
                    else // AF_INET6
                    {
                        if (cfgSocket.iIpV6Only == 1 || !reqaddr.isany())
                        {
                            // PASS
                            HLOGC(smlog.Debug, log << "bind: muxer @" << m.m_iID
                                    << " is IPv4 wildcard - requested " << reqaddr.str() << " v6only=" << cfgSocket.iIpV6Only
                                    << " is NOT IN THE WAY. Searching on.");
                            continue;
                        }
                        else
                        {
                            LOGC(smlog.Error,
                                    log << "bind: Address: " << reqaddr.str() << " v6only=" << cfgSocket.iIpV6Only
                                    << " conflicts with existing IPv4 wildcard binding: " << mux_addr.str());
                            throw CUDTException(MJ_NOTSUP, MN_BUSYPORT, 0);
                        }
                    }
                }

                reuse_attempt = true;
                HLOGC(smlog.Debug, log << "bind: wildcard address - multiplexer reusable");
            }
            // Muxer address is NOT a wildcard, so conflicts only with WILDCARD of the same type
            else if (reqaddr.isany() && reqaddr.family() == mux_addr.family())
            {
                LOGC(smlog.Error,
                     log << "bind: Wildcard address: " << reqaddr.str()
                         << " conflicts with existting IP binding: " << mux_addr.str());
                throw CUDTException(MJ_NOTSUP, MN_BUSYPORT, 0);
            }
            // If this is bound to a certain address, AND:
            else if (mux_addr.equal_address(reqaddr))
            {
                // - the address is the same as reqaddr
                reuse_attempt = true;
                HLOGC(smlog.Debug, log << "bind: same IP address - multiplexer reusable");
            }
            else
            {
                HLOGC(smlog.Debug, log << "bind: IP addresses differ - ALLOWED to create a new multiplexer");
                continue;
            }
            // Otherwise:
            // - the address is different than reqaddr
            //   - the address can't be reused, but this can go on with new one.

            // If this is a reusage attempt:
            if (reuse_attempt)
            {
                //   - if the channel settings match, it can be reused
                if (channelSettingsMatch(m.m_mcfg, cfgSocket) && inet6SettingsCompat(mux_addr, m.m_mcfg, reqaddr, cfgSocket))
                {
                    HLOGC(smlog.Debug, log << "bind: reusing multiplexer for port " << port);
                    // reuse the existing multiplexer
                    ++i->second.m_iRefCount;
                    installMuxer((s), (i->second));
                    return;
                }
                else
                {
                    //   - if not, it's a conflict
                    LOGC(smlog.Error,
                         log << "bind: Address: " << reqaddr.str() << " conflicts with binding: " << mux_addr.str()
                             << " due to channel settings");
                    throw CUDTException(MJ_NOTSUP, MN_BUSYPORT, 0);
                }
            }
            // If not, proceed to the next one, and when there are no reusage
            // candidates, proceed with creating a new multiplexer.

            // Note that a binding to a different IP address is not treated
            // as a candidate for either reusage or conflict.
            LOGC(smlog.Fatal, log << "SHOULD NOT GET HERE!!!");
            SRT_ASSERT(false);
        }
    }

    // a new multiplexer is needed
    CMultiplexer m;
    configureMuxer((m), s, reqaddr.family());

    try
    {
        m.m_pChannel = new CChannel();
        m.m_pChannel->setConfig(m.m_mcfg);

        if (udpsock)
        {
            // In this case, reqaddr contains the address
            // that has been extracted already from the
            // given socket
            m.m_pChannel->attach(*udpsock, reqaddr);
        }
        else if (reqaddr.empty())
        {
            // The case of previously used case of a NULL address.
            // This here is used to pass family only, in this case
            // just automatically bind to the "0" address to autoselect
            // everything.
            m.m_pChannel->open(reqaddr.family());
        }
        else
        {
            // If at least the IP address is specified, then bind to that
            // address, but still possibly autoselect the outgoing port, if the
            // port was specified as 0.
            m.m_pChannel->open(reqaddr);
        }

        // AFTER OPENING, check the matter of IPV6_V6ONLY option,
        // as it decides about the fact that the occupied binding address
        // in case of wildcard is both :: and 0.0.0.0, or only ::.
        if (reqaddr.family() == AF_INET6 && m.m_mcfg.iIpV6Only == -1)
        {
            // XXX We don't know how probable it is to get the error here
            // and resulting -1 value. As a fallback for that case, the value -1
            // is honored here, just all side-bindings for other sockes will be
            // rejected as a potential conflict, even if binding would be accepted
            // in these circumstances. Only a perfect match in case of potential
            // overlapping will be accepted on the same port.
            m.m_mcfg.iIpV6Only = m.m_pChannel->sockopt(IPPROTO_IPV6, IPV6_V6ONLY, -1);
        }

        m.m_pTimer    = new CTimer;
        m.m_pSndQueue = new CSndQueue;
        m.m_pSndQueue->init(m.m_pChannel, m.m_pTimer);
        m.m_pRcvQueue = new CRcvQueue;

        // We can't use maxPayloadSize() because this value isn't valid until the connection is established.
        // We need to "think big", that is, allocate a size that would fit both IPv4 and IPv6.
        const size_t payload_size = s->core().m_config.iMSS - CPacket::HDR_SIZE - CPacket::udpHeaderSize(AF_INET);

        HLOGC(smlog.Debug, log << s->core().CONID() << "updateMux: config rcv queue qsize=" << 128
                << " plsize=" << payload_size << " hsize=" << 1024);
        m.m_pRcvQueue->init(128, payload_size, m.m_iIPversion, 1024, m.m_pChannel, m.m_pTimer);

        // Rewrite the port here, as it might be only known upon return
        // from CChannel::open.
        m.m_iPort               = installMuxer((s), m);
        m_mMultiplexer[m.m_iID] = m;
    }
    catch (const CUDTException&)
    {
        m.destroy();
        throw;
    }
    catch (...)
    {
        m.destroy();
        throw CUDTException(MJ_SYSTEMRES, MN_MEMORY, 0);
    }

    HLOGC(smlog.Debug, log << "bind: creating new multiplexer for port " << m.m_iPort);
}

// This function is going to find a multiplexer for the port contained
// in the 'ls' listening socket. The multiplexer must exist when the listener
// exists, otherwise the dispatching procedure wouldn't even call this
// function. By historical reasons there's also a fallback for a case when the
// multiplexer wasn't found by id, the search by port number continues.
bool srt::CUDTUnited::updateListenerMux(CUDTSocket* s, const CUDTSocket* ls)
{
    ExclusiveLock cg(m_GlobControlLock);
    const int  port = ls->m_SelfAddr.hport();

    HLOGC(smlog.Debug,
          log << "updateListenerMux: finding muxer of listener socket @" << ls->m_SocketID << " muxid=" << ls->m_iMuxID
              << " bound=" << ls->m_SelfAddr.str() << " FOR @" << s->m_SocketID << " addr=" << s->m_SelfAddr.str()
              << "_->_" << s->m_PeerAddr.str());

    // First thing that should be certain here is that there should exist
    // a muxer with the ID written in the listener socket's mux ID.

    CMultiplexer* mux = map_getp(m_mMultiplexer, ls->m_iMuxID);

    // NOTE:
    // THIS BELOW CODE is only for a highly unlikely situation when the listener
    // socket has been closed in the meantime when the accepted socket is being
    // processed. This procedure is different than updateMux because this time we
    // only want to have a multiplexer socket to be assigned to the accepted socket.
    // It is also unlikely that the listener socket is garbage-collected so fast, so
    // this procedure will most likely find the multiplexer of the zombie listener socket,
    // which no longer accepts new connections (the listener is withdrawn immediately from
    // the port) that wasn't yet completely deleted.
    CMultiplexer* fallback = NULL;
    if (!mux)
    {
        LOGC(smlog.Error, log << "updateListenerMux: IPE? listener muxer not found by ID, trying by port");

        // To be used as first found with different IP version

        // find the listener's address
        for (map<int, CMultiplexer>::iterator i = m_mMultiplexer.begin(); i != m_mMultiplexer.end(); ++i)
        {
            CMultiplexer& m = i->second;

#if ENABLE_HEAVY_LOGGING
            ostringstream that_muxer;
            that_muxer << "id=" << m.m_iID << " port=" << m.m_iPort
                       << " ip=" << (m.m_iIPversion == AF_INET ? "v4" : "v6");
#endif

            if (m.m_iPort == port)
            {
                HLOGC(smlog.Debug, log << "updateListenerMux: reusing muxer: " << that_muxer.str());
                if (m.m_iIPversion == s->m_PeerAddr.family())
                {
                    mux = &m; // best match
                    break;
                }
                else if (m.m_iIPversion == AF_INET6)
                {
                    // Allowed fallback case when we only need an accepted socket.
                    fallback = &m;
                }
            }
            else
            {
                HLOGC(smlog.Debug, log << "updateListenerMux: SKIPPING muxer: " << that_muxer.str());
            }
        }

        if (!mux && fallback)
        {
            // It is allowed to reuse this multiplexer, but the socket must allow both IPv4 and IPv6
            if (fallback->m_mcfg.iIpV6Only == 0)
            {
                HLOGC(smlog.Warn, log << "updateListenerMux: reusing multiplexer from different family");
                mux = fallback;
            }
        }
    }

    // Checking again because the above procedure could have set it
    if (mux)
    {
        // reuse the existing multiplexer
        ++mux->m_iRefCount;
        s->core().m_pSndQueue = mux->m_pSndQueue;
        s->core().m_pRcvQueue = mux->m_pRcvQueue;
        s->m_iMuxID           = mux->m_iID;
        return true;
    }

    return false;
}

void* srt::CUDTUnited::garbageCollect(void* p)
{
    CUDTUnited* self = (CUDTUnited*)p;

    THREAD_STATE_INIT("SRT:GC");

    UniqueLock gclock(self->m_GCStopLock);

    while (!self->m_bClosing)
    {
        INCREMENT_THREAD_ITERATIONS();
        self->checkBrokenSockets();

        HLOGC(inlog.Debug, log << "GC: sleep 1 s");
        self->m_GCStopCond.wait_for(gclock, seconds_from(1));
    }
    THREAD_EXIT();
    return NULL;
}

////////////////////////////////////////////////////////////////////////////////

int srt::CUDT::startup()
{
    return uglobal().startup();
}

int srt::CUDT::cleanup()
{
    return uglobal().cleanup();
}

SRTSOCKET srt::CUDT::socket()
{
    try
    {
        return uglobal().newSocket();
    }
    catch (const CUDTException& e)
    {
        SetThreadLocalError(e);
        return INVALID_SOCK;
    }
    catch (const bad_alloc&)
    {
        SetThreadLocalError(CUDTException(MJ_SYSTEMRES, MN_MEMORY, 0));
        return INVALID_SOCK;
    }
    catch (const std::exception& ee)
    {
        LOGC(aclog.Fatal, log << "socket: UNEXPECTED EXCEPTION: " << typeid(ee).name() << ": " << ee.what());
        SetThreadLocalError(CUDTException(MJ_UNKNOWN, MN_NONE, 0));
        return INVALID_SOCK;
    }
}

srt::CUDT::APIError::APIError(const CUDTException& e)
{
    SetThreadLocalError(e);
}

srt::CUDT::APIError::APIError(CodeMajor mj, CodeMinor mn, int syserr)
{
    SetThreadLocalError(CUDTException(mj, mn, syserr));
}

#if ENABLE_BONDING
// This is an internal function; 'type' should be pre-checked if it has a correct value.
// This doesn't have argument of GroupType due to header file conflicts.

// [[using locked(s_UDTUnited.m_GlobControlLock)]]
srt::CUDTGroup& srt::CUDTUnited::newGroup(const int type)
{
    const SRTSOCKET id = generateSocketID(true);

    // Now map the group
    return addGroup(id, SRT_GROUP_TYPE(type)).set_id(id);
}

SRTSOCKET srt::CUDT::createGroup(SRT_GROUP_TYPE gt)
{
    try
    {
        srt::sync::ExclusiveLock globlock(uglobal().m_GlobControlLock);
        return uglobal().newGroup(gt).id();
        // Note: potentially, after this function exits, the group
        // could be deleted, immediately, from a separate thread (tho
        // unlikely because the other thread would need some handle to
        // keep it). But then, the first call to any API function would
        // return invalid ID error.
    }
    catch (const CUDTException& e)
    {
        return APIError(e);
    }
    catch (...)
    {
        return APIError(MJ_SYSTEMRES, MN_MEMORY, 0);
    }

    return SRT_INVALID_SOCK;
}

// [[using locked(m_ControlLock)]]
// [[using locked(CUDT::s_UDTUnited.m_GlobControlLock)]]
void srt::CUDTSocket::removeFromGroup(bool broken)
{
    CUDTGroup* g = m_GroupOf;
    if (g)
    {
        // Reset group-related fields immediately. They won't be accessed
        // in the below calls, while the iterator will be invalidated for
        // a short moment between removal from the group container and the end,
        // while the GroupLock would be already taken out. It is safer to reset
        // it to a NULL iterator before removal.
        m_GroupOf         = NULL;
        m_GroupMemberData = NULL;

        bool still_have = g->remove(m_SocketID);
        if (broken)
        {
            // Activate the SRT_EPOLL_UPDATE event on the group
            // if it was because of a socket that was earlier connected
            // and became broken. This is not to be sent in case when
            // it is a failure during connection, or the socket was
            // explicitly removed from the group.
            g->activateUpdateEvent(still_have);
        }

        HLOGC(smlog.Debug,
              log << "removeFromGroup: socket @" << m_SocketID << " NO LONGER A MEMBER of $" << g->id() << "; group is "
                  << (still_have ? "still ACTIVE" : "now EMPTY"));
    }
}

SRTSOCKET srt::CUDT::getGroupOfSocket(SRTSOCKET socket)
{
    // Lock this for the whole function as we need the group
    // to persist the call.
    SharedLock glock(uglobal().m_GlobControlLock);
    CUDTSocket* s = uglobal().locateSocket_LOCKED(socket);
    if (!s || !s->m_GroupOf)
        return APIError(MJ_NOTSUP, MN_INVAL, 0);

    return s->m_GroupOf->id();
}

int srt::CUDT::getGroupData(SRTSOCKET groupid, SRT_SOCKGROUPDATA* pdata, size_t* psize)
{
    if ((groupid & SRTGROUP_MASK) == 0 || !psize)
    {
        return APIError(MJ_NOTSUP, MN_INVAL, 0);
    }

    CUDTUnited::GroupKeeper k(uglobal(), groupid, CUDTUnited::ERH_RETURN);
    if (!k.group)
    {
        return APIError(MJ_NOTSUP, MN_INVAL, 0);
    }

    // To get only the size of the group pdata=NULL can be used
    return k.group->getGroupData(pdata, psize);
}
#endif

int srt::CUDT::bind(SRTSOCKET u, const sockaddr* name, int namelen)
{
    try
    {
        sockaddr_any sa(name, namelen);
        if (sa.len == 0)
        {
            // This happens if the namelen check proved it to be
            // too small for particular family, or that family is
            // not recognized (is none of AF_INET, AF_INET6).
            // This is a user error.
            return APIError(MJ_NOTSUP, MN_INVAL, 0);
        }
        CUDTSocket* s = uglobal().locateSocket(u);
        if (!s)
            return APIError(MJ_NOTSUP, MN_INVAL, 0);

        return uglobal().bind(s, sa);
    }
    catch (const CUDTException& e)
    {
        return APIError(e);
    }
    catch (bad_alloc&)
    {
        return APIError(MJ_SYSTEMRES, MN_MEMORY, 0);
    }
    catch (const std::exception& ee)
    {
        LOGC(aclog.Fatal, log << "bind: UNEXPECTED EXCEPTION: " << typeid(ee).name() << ": " << ee.what());
        return APIError(MJ_UNKNOWN, MN_NONE, 0);
    }
}

int srt::CUDT::bind(SRTSOCKET u, UDPSOCKET udpsock)
{
    try
    {
        CUDTSocket* s = uglobal().locateSocket(u);
        if (!s)
            return APIError(MJ_NOTSUP, MN_INVAL, 0);

        return uglobal().bind(s, udpsock);
    }
    catch (const CUDTException& e)
    {
        return APIError(e);
    }
    catch (bad_alloc&)
    {
        return APIError(MJ_SYSTEMRES, MN_MEMORY, 0);
    }
    catch (const std::exception& ee)
    {
        LOGC(aclog.Fatal, log << "bind/udp: UNEXPECTED EXCEPTION: " << typeid(ee).name() << ": " << ee.what());
        return APIError(MJ_UNKNOWN, MN_NONE, 0);
    }
}

int srt::CUDT::listen(SRTSOCKET u, int backlog)
{
    try
    {
        return uglobal().listen(u, backlog);
    }
    catch (const CUDTException& e)
    {
        return APIError(e);
    }
    catch (bad_alloc&)
    {
        return APIError(MJ_SYSTEMRES, MN_MEMORY, 0);
    }
    catch (const std::exception& ee)
    {
        LOGC(aclog.Fatal, log << "listen: UNEXPECTED EXCEPTION: " << typeid(ee).name() << ": " << ee.what());
        return APIError(MJ_UNKNOWN, MN_NONE, 0);
    }
}

SRTSOCKET srt::CUDT::accept_bond(const SRTSOCKET listeners[], int lsize, int64_t msTimeOut)
{
    try
    {
        return uglobal().accept_bond(listeners, lsize, msTimeOut);
    }
    catch (const CUDTException& e)
    {
        SetThreadLocalError(e);
        return INVALID_SOCK;
    }
    catch (bad_alloc&)
    {
        SetThreadLocalError(CUDTException(MJ_SYSTEMRES, MN_MEMORY, 0));
        return INVALID_SOCK;
    }
    catch (const std::exception& ee)
    {
        LOGC(aclog.Fatal, log << "accept_bond: UNEXPECTED EXCEPTION: " << typeid(ee).name() << ": " << ee.what());
        SetThreadLocalError(CUDTException(MJ_UNKNOWN, MN_NONE, 0));
        return INVALID_SOCK;
    }
}

SRTSOCKET srt::CUDT::accept(SRTSOCKET u, sockaddr* addr, int* addrlen)
{
    try
    {
        return uglobal().accept(u, addr, addrlen);
    }
    catch (const CUDTException& e)
    {
        SetThreadLocalError(e);
        return INVALID_SOCK;
    }
    catch (const bad_alloc&)
    {
        SetThreadLocalError(CUDTException(MJ_SYSTEMRES, MN_MEMORY, 0));
        return INVALID_SOCK;
    }
    catch (const std::exception& ee)
    {
        LOGC(aclog.Fatal, log << "accept: UNEXPECTED EXCEPTION: " << typeid(ee).name() << ": " << ee.what());
        SetThreadLocalError(CUDTException(MJ_UNKNOWN, MN_NONE, 0));
        return INVALID_SOCK;
    }
}

int srt::CUDT::connect(SRTSOCKET u, const sockaddr* name, const sockaddr* tname, int namelen)
{
    try
    {
        return uglobal().connect(u, name, tname, namelen);
    }
    catch (const CUDTException& e)
    {
        return APIError(e);
    }
    catch (bad_alloc&)
    {
        return APIError(MJ_SYSTEMRES, MN_MEMORY, 0);
    }
    catch (std::exception& ee)
    {
        LOGC(aclog.Fatal, log << "connect: UNEXPECTED EXCEPTION: " << typeid(ee).name() << ": " << ee.what());
        return APIError(MJ_UNKNOWN, MN_NONE, 0);
    }
}

#if ENABLE_BONDING
int srt::CUDT::connectLinks(SRTSOCKET grp, SRT_SOCKGROUPCONFIG targets[], int arraysize)
{
    if (arraysize <= 0)
        return APIError(MJ_NOTSUP, MN_INVAL, 0);

    if ((grp & SRTGROUP_MASK) == 0)
    {
        // connectLinks accepts only GROUP id, not socket id.
        return APIError(MJ_NOTSUP, MN_SIDINVAL, 0);
    }

    try
    {
        CUDTUnited::GroupKeeper k(uglobal(), grp, CUDTUnited::ERH_THROW);
        return uglobal().groupConnect(k.group, targets, arraysize);
    }
    catch (CUDTException& e)
    {
        return APIError(e);
    }
    catch (bad_alloc&)
    {
        return APIError(MJ_SYSTEMRES, MN_MEMORY, 0);
    }
    catch (std::exception& ee)
    {
        LOGC(aclog.Fatal, log << "connect: UNEXPECTED EXCEPTION: " << typeid(ee).name() << ": " << ee.what());
        return APIError(MJ_UNKNOWN, MN_NONE, 0);
    }
}
#endif

int srt::CUDT::connect(SRTSOCKET u, const sockaddr* name, int namelen, int32_t forced_isn)
{
    try
    {
        return uglobal().connect(u, name, namelen, forced_isn);
    }
    catch (const CUDTException& e)
    {
        return APIError(e);
    }
    catch (bad_alloc&)
    {
        return APIError(MJ_SYSTEMRES, MN_MEMORY, 0);
    }
    catch (const std::exception& ee)
    {
        LOGC(aclog.Fatal, log << "connect: UNEXPECTED EXCEPTION: " << typeid(ee).name() << ": " << ee.what());
        return APIError(MJ_UNKNOWN, MN_NONE, 0);
    }
}

int srt::CUDT::close(SRTSOCKET u)
{
    try
    {
        return uglobal().close(u);
    }
    catch (const CUDTException& e)
    {
        return APIError(e);
    }
    catch (const std::exception& ee)
    {
        LOGC(aclog.Fatal, log << "close: UNEXPECTED EXCEPTION: " << typeid(ee).name() << ": " << ee.what());
        return APIError(MJ_UNKNOWN, MN_NONE, 0);
    }
}

int srt::CUDT::getpeername(SRTSOCKET u, sockaddr* name, int* namelen)
{
    try
    {
        uglobal().getpeername(u, name, namelen);
        return 0;
    }
    catch (const CUDTException& e)
    {
        return APIError(e);
    }
    catch (const std::exception& ee)
    {
        LOGC(aclog.Fatal, log << "getpeername: UNEXPECTED EXCEPTION: " << typeid(ee).name() << ": " << ee.what());
        return APIError(MJ_UNKNOWN, MN_NONE, 0);
    }
}

int srt::CUDT::getsockname(SRTSOCKET u, sockaddr* name, int* namelen)
{
    try
    {
        uglobal().getsockname(u, name, namelen);
        return 0;
    }
    catch (const CUDTException& e)
    {
        return APIError(e);
    }
    catch (const std::exception& ee)
    {
        LOGC(aclog.Fatal, log << "getsockname: UNEXPECTED EXCEPTION: " << typeid(ee).name() << ": " << ee.what());
        return APIError(MJ_UNKNOWN, MN_NONE, 0);
    }
}

int srt::CUDT::getsockdevname(SRTSOCKET u, char* name, size_t* namelen)
{
    try
    {
        uglobal().getsockdevname(u, name, namelen);
        return 0;
    }
    catch (const CUDTException& e)
    {
        return APIError(e);
    }
    catch (const std::exception& ee)
    {
        LOGC(aclog.Fatal, log << "getsockname: UNEXPECTED EXCEPTION: " << typeid(ee).name() << ": " << ee.what());
        return APIError(MJ_UNKNOWN, MN_NONE, 0);
    }
}

int srt::CUDT::getsockopt(SRTSOCKET u, int, SRT_SOCKOPT optname, void* pw_optval, int* pw_optlen)
{
    if (!pw_optval || !pw_optlen)
    {
        return APIError(MJ_NOTSUP, MN_INVAL, 0);
    }

    try
    {
#if ENABLE_BONDING
        if (u & SRTGROUP_MASK)
        {
            CUDTUnited::GroupKeeper k(uglobal(), u, CUDTUnited::ERH_THROW);
            k.group->getOpt(optname, (pw_optval), (*pw_optlen));
            return 0;
        }
#endif

        CUDT& udt = uglobal().locateSocket(u, CUDTUnited::ERH_THROW)->core();
        udt.getOpt(optname, (pw_optval), (*pw_optlen));
        return 0;
    }
    catch (const CUDTException& e)
    {
        return APIError(e);
    }
    catch (const std::exception& ee)
    {
        LOGC(aclog.Fatal, log << "getsockopt: UNEXPECTED EXCEPTION: " << typeid(ee).name() << ": " << ee.what());
        return APIError(MJ_UNKNOWN, MN_NONE, 0);
    }
}

int srt::CUDT::setsockopt(SRTSOCKET u, int, SRT_SOCKOPT optname, const void* optval, int optlen)
{
    if (!optval || optlen < 0)
        return APIError(MJ_NOTSUP, MN_INVAL, 0);

    try
    {
#if ENABLE_BONDING
        if (u & SRTGROUP_MASK)
        {
            CUDTUnited::GroupKeeper k(uglobal(), u, CUDTUnited::ERH_THROW);
            k.group->setOpt(optname, optval, optlen);
            return 0;
        }
#endif

        CUDT& udt = uglobal().locateSocket(u, CUDTUnited::ERH_THROW)->core();
        udt.setOpt(optname, optval, optlen);
        return 0;
    }
    catch (const CUDTException& e)
    {
        return APIError(e);
    }
    catch (const std::exception& ee)
    {
        LOGC(aclog.Fatal, log << "setsockopt: UNEXPECTED EXCEPTION: " << typeid(ee).name() << ": " << ee.what());
        return APIError(MJ_UNKNOWN, MN_NONE, 0);
    }
}

int srt::CUDT::send(SRTSOCKET u, const char* buf, int len, int)
{
    SRT_MSGCTRL mctrl = srt_msgctrl_default;
    return sendmsg2(u, buf, len, (mctrl));
}

// --> CUDT::recv moved down

int srt::CUDT::sendmsg(SRTSOCKET u, const char* buf, int len, int ttl, bool inorder, int64_t srctime)
{
    SRT_MSGCTRL mctrl = srt_msgctrl_default;
    mctrl.msgttl      = ttl;
    mctrl.inorder     = inorder;
    mctrl.srctime     = srctime;
    return sendmsg2(u, buf, len, (mctrl));
}

int srt::CUDT::sendmsg2(SRTSOCKET u, const char* buf, int len, SRT_MSGCTRL& w_m)
{
    try
    {
#if ENABLE_BONDING
        if (u & SRTGROUP_MASK)
        {
            CUDTUnited::GroupKeeper k(uglobal(), u, CUDTUnited::ERH_THROW);
            return k.group->send(buf, len, (w_m));
        }
#endif

        return uglobal().locateSocket(u, CUDTUnited::ERH_THROW)->core().sendmsg2(buf, len, (w_m));
    }
    catch (const CUDTException& e)
    {
        return APIError(e);
    }
    catch (bad_alloc&)
    {
        return APIError(MJ_SYSTEMRES, MN_MEMORY, 0);
    }
    catch (const std::exception& ee)
    {
        LOGC(aclog.Fatal, log << "sendmsg: UNEXPECTED EXCEPTION: " << typeid(ee).name() << ": " << ee.what());
        return APIError(MJ_UNKNOWN, MN_NONE, 0);
    }
}

int srt::CUDT::recv(SRTSOCKET u, char* buf, int len, int)
{
    SRT_MSGCTRL mctrl = srt_msgctrl_default;
    int         ret   = recvmsg2(u, buf, len, (mctrl));
    return ret;
}

int srt::CUDT::recvmsg(SRTSOCKET u, char* buf, int len, int64_t& srctime)
{
    SRT_MSGCTRL mctrl = srt_msgctrl_default;
    int         ret   = recvmsg2(u, buf, len, (mctrl));
    srctime           = mctrl.srctime;
    return ret;
}

int srt::CUDT::recvmsg2(SRTSOCKET u, char* buf, int len, SRT_MSGCTRL& w_m)
{
    try
    {
#if ENABLE_BONDING
        if (u & SRTGROUP_MASK)
        {
            CUDTUnited::GroupKeeper k(uglobal(), u, CUDTUnited::ERH_THROW);
            return k.group->recv(buf, len, (w_m));
        }
#endif

        return uglobal().locateSocket(u, CUDTUnited::ERH_THROW)->core().recvmsg2(buf, len, (w_m));
    }
    catch (const CUDTException& e)
    {
        return APIError(e);
    }
    catch (const std::exception& ee)
    {
        LOGC(aclog.Fatal, log << "recvmsg: UNEXPECTED EXCEPTION: " << typeid(ee).name() << ": " << ee.what());
        return APIError(MJ_UNKNOWN, MN_NONE, 0);
    }
}

int64_t srt::CUDT::sendfile(SRTSOCKET u, fstream& ifs, int64_t& offset, int64_t size, int block)
{
    try
    {
        CUDT& udt = uglobal().locateSocket(u, CUDTUnited::ERH_THROW)->core();
        return udt.sendfile(ifs, offset, size, block);
    }
    catch (const CUDTException& e)
    {
        return APIError(e);
    }
    catch (bad_alloc&)
    {
        return APIError(MJ_SYSTEMRES, MN_MEMORY, 0);
    }
    catch (const std::exception& ee)
    {
        LOGC(aclog.Fatal, log << "sendfile: UNEXPECTED EXCEPTION: " << typeid(ee).name() << ": " << ee.what());
        return APIError(MJ_UNKNOWN, MN_NONE, 0);
    }
}

int64_t srt::CUDT::recvfile(SRTSOCKET u, fstream& ofs, int64_t& offset, int64_t size, int block)
{
    try
    {
        return uglobal().locateSocket(u, CUDTUnited::ERH_THROW)->core().recvfile(ofs, offset, size, block);
    }
    catch (const CUDTException& e)
    {
        return APIError(e);
    }
    catch (const std::exception& ee)
    {
        LOGC(aclog.Fatal, log << "recvfile: UNEXPECTED EXCEPTION: " << typeid(ee).name() << ": " << ee.what());
        return APIError(MJ_UNKNOWN, MN_NONE, 0);
    }
}

int srt::CUDT::select(int, UDT::UDSET* readfds, UDT::UDSET* writefds, UDT::UDSET* exceptfds, const timeval* timeout)
{
    if ((!readfds) && (!writefds) && (!exceptfds))
    {
        return APIError(MJ_NOTSUP, MN_INVAL, 0);
    }

    try
    {
        return uglobal().select(readfds, writefds, exceptfds, timeout);
    }
    catch (const CUDTException& e)
    {
        return APIError(e);
    }
    catch (bad_alloc&)
    {
        return APIError(MJ_SYSTEMRES, MN_MEMORY, 0);
    }
    catch (const std::exception& ee)
    {
        LOGC(aclog.Fatal, log << "select: UNEXPECTED EXCEPTION: " << typeid(ee).name() << ": " << ee.what());
        return APIError(MJ_UNKNOWN, MN_NONE, 0);
    }
}

int srt::CUDT::selectEx(const vector<SRTSOCKET>& fds,
                        vector<SRTSOCKET>*       readfds,
                        vector<SRTSOCKET>*       writefds,
                        vector<SRTSOCKET>*       exceptfds,
                        int64_t                  msTimeOut)
{
    if ((!readfds) && (!writefds) && (!exceptfds))
    {
        return APIError(MJ_NOTSUP, MN_INVAL, 0);
    }

    try
    {
        return uglobal().selectEx(fds, readfds, writefds, exceptfds, msTimeOut);
    }
    catch (const CUDTException& e)
    {
        return APIError(e);
    }
    catch (bad_alloc&)
    {
        return APIError(MJ_SYSTEMRES, MN_MEMORY, 0);
    }
    catch (const std::exception& ee)
    {
        LOGC(aclog.Fatal, log << "selectEx: UNEXPECTED EXCEPTION: " << typeid(ee).name() << ": " << ee.what());
        return APIError(MJ_UNKNOWN);
    }
}

int srt::CUDT::epoll_create()
{
    try
    {
        return uglobal().epoll_create();
    }
    catch (const CUDTException& e)
    {
        return APIError(e);
    }
    catch (const std::exception& ee)
    {
        LOGC(aclog.Fatal, log << "epoll_create: UNEXPECTED EXCEPTION: " << typeid(ee).name() << ": " << ee.what());
        return APIError(MJ_UNKNOWN, MN_NONE, 0);
    }
}

int srt::CUDT::epoll_clear_usocks(int eid)
{
    try
    {
        return uglobal().epoll_clear_usocks(eid);
    }
    catch (const CUDTException& e)
    {
        return APIError(e);
    }
    catch (std::exception& ee)
    {
        LOGC(aclog.Fatal,
             log << "epoll_clear_usocks: UNEXPECTED EXCEPTION: " << typeid(ee).name() << ": " << ee.what());
        return APIError(MJ_UNKNOWN, MN_NONE, 0);
    }
}

int srt::CUDT::epoll_add_usock(const int eid, const SRTSOCKET u, const int* events)
{
    try
    {
        return uglobal().epoll_add_usock(eid, u, events);
    }
    catch (const CUDTException& e)
    {
        return APIError(e);
    }
    catch (const std::exception& ee)
    {
        LOGC(aclog.Fatal, log << "epoll_add_usock: UNEXPECTED EXCEPTION: " << typeid(ee).name() << ": " << ee.what());
        return APIError(MJ_UNKNOWN, MN_NONE, 0);
    }
}

int srt::CUDT::epoll_add_ssock(const int eid, const SYSSOCKET s, const int* events)
{
    try
    {
        return uglobal().epoll_add_ssock(eid, s, events);
    }
    catch (const CUDTException& e)
    {
        return APIError(e);
    }
    catch (const std::exception& ee)
    {
        LOGC(aclog.Fatal, log << "epoll_add_ssock: UNEXPECTED EXCEPTION: " << typeid(ee).name() << ": " << ee.what());
        return APIError(MJ_UNKNOWN, MN_NONE, 0);
    }
}

int srt::CUDT::epoll_update_usock(const int eid, const SRTSOCKET u, const int* events)
{
    try
    {
        return uglobal().epoll_add_usock(eid, u, events);
    }
    catch (const CUDTException& e)
    {
        return APIError(e);
    }
    catch (const std::exception& ee)
    {
        LOGC(aclog.Fatal,
             log << "epoll_update_usock: UNEXPECTED EXCEPTION: " << typeid(ee).name() << ": " << ee.what());
        return APIError(MJ_UNKNOWN, MN_NONE, 0);
    }
}

int srt::CUDT::epoll_update_ssock(const int eid, const SYSSOCKET s, const int* events)
{
    try
    {
        return uglobal().epoll_update_ssock(eid, s, events);
    }
    catch (const CUDTException& e)
    {
        return APIError(e);
    }
    catch (const std::exception& ee)
    {
        LOGC(aclog.Fatal,
             log << "epoll_update_ssock: UNEXPECTED EXCEPTION: " << typeid(ee).name() << ": " << ee.what());
        return APIError(MJ_UNKNOWN, MN_NONE, 0);
    }
}

int srt::CUDT::epoll_remove_usock(const int eid, const SRTSOCKET u)
{
    try
    {
        return uglobal().epoll_remove_usock(eid, u);
    }
    catch (const CUDTException& e)
    {
        return APIError(e);
    }
    catch (const std::exception& ee)
    {
        LOGC(aclog.Fatal,
             log << "epoll_remove_usock: UNEXPECTED EXCEPTION: " << typeid(ee).name() << ": " << ee.what());
        return APIError(MJ_UNKNOWN, MN_NONE, 0);
    }
}

int srt::CUDT::epoll_remove_ssock(const int eid, const SYSSOCKET s)
{
    try
    {
        return uglobal().epoll_remove_ssock(eid, s);
    }
    catch (const CUDTException& e)
    {
        return APIError(e);
    }
    catch (const std::exception& ee)
    {
        LOGC(aclog.Fatal,
             log << "epoll_remove_ssock: UNEXPECTED EXCEPTION: " << typeid(ee).name() << ": " << ee.what());
        return APIError(MJ_UNKNOWN, MN_NONE, 0);
    }
}

int srt::CUDT::epoll_wait(const int       eid,
                          set<SRTSOCKET>* readfds,
                          set<SRTSOCKET>* writefds,
                          int64_t         msTimeOut,
                          set<SYSSOCKET>* lrfds,
                          set<SYSSOCKET>* lwfds)
{
    try
    {
        return uglobal().epoll_ref().wait(eid, readfds, writefds, msTimeOut, lrfds, lwfds);
    }
    catch (const CUDTException& e)
    {
        return APIError(e);
    }
    catch (const std::exception& ee)
    {
        LOGC(aclog.Fatal, log << "epoll_wait: UNEXPECTED EXCEPTION: " << typeid(ee).name() << ": " << ee.what());
        return APIError(MJ_UNKNOWN, MN_NONE, 0);
    }
}

int srt::CUDT::epoll_uwait(const int eid, SRT_EPOLL_EVENT* fdsSet, int fdsSize, int64_t msTimeOut)
{
    try
    {
        return uglobal().epoll_uwait(eid, fdsSet, fdsSize, msTimeOut);
    }
    catch (const CUDTException& e)
    {
        return APIError(e);
    }
    catch (const std::exception& ee)
    {
        LOGC(aclog.Fatal, log << "epoll_uwait: UNEXPECTED EXCEPTION: " << typeid(ee).name() << ": " << ee.what());
        return APIError(MJ_UNKNOWN, MN_NONE, 0);
    }
}

int32_t srt::CUDT::epoll_set(const int eid, int32_t flags)
{
    try
    {
        return uglobal().epoll_set(eid, flags);
    }
    catch (const CUDTException& e)
    {
        return APIError(e);
    }
    catch (const std::exception& ee)
    {
        LOGC(aclog.Fatal, log << "epoll_set: UNEXPECTED EXCEPTION: " << typeid(ee).name() << ": " << ee.what());
        return APIError(MJ_UNKNOWN, MN_NONE, 0);
    }
}

int srt::CUDT::epoll_release(const int eid)
{
    try
    {
        return uglobal().epoll_release(eid);
    }
    catch (const CUDTException& e)
    {
        return APIError(e);
    }
    catch (const std::exception& ee)
    {
        LOGC(aclog.Fatal, log << "epoll_release: UNEXPECTED EXCEPTION: " << typeid(ee).name() << ": " << ee.what());
        return APIError(MJ_UNKNOWN, MN_NONE, 0);
    }
}

srt::CUDTException& srt::CUDT::getlasterror()
{
    return GetThreadLocalError();
}

int srt::CUDT::bstats(SRTSOCKET u, CBytePerfMon* perf, bool clear, bool instantaneous)
{
#if ENABLE_BONDING
    if (u & SRTGROUP_MASK)
        return groupsockbstats(u, perf, clear);
#endif

    try
    {
        CUDT& udt = uglobal().locateSocket(u, CUDTUnited::ERH_THROW)->core();
        udt.bstats(perf, clear, instantaneous);
        return 0;
    }
    catch (const CUDTException& e)
    {
        return APIError(e);
    }
    catch (const std::exception& ee)
    {
        LOGC(aclog.Fatal, log << "bstats: UNEXPECTED EXCEPTION: " << typeid(ee).name() << ": " << ee.what());
        return APIError(MJ_UNKNOWN, MN_NONE, 0);
    }
}

#if ENABLE_BONDING
int srt::CUDT::groupsockbstats(SRTSOCKET u, CBytePerfMon* perf, bool clear)
{
    try
    {
        CUDTUnited::GroupKeeper k(uglobal(), u, CUDTUnited::ERH_THROW);
        k.group->bstatsSocket(perf, clear);
        return 0;
    }
    catch (const CUDTException& e)
    {
        SetThreadLocalError(e);
        return ERROR;
    }
    catch (const std::exception& ee)
    {
        LOGC(aclog.Fatal, log << "bstats: UNEXPECTED EXCEPTION: " << typeid(ee).name() << ": " << ee.what());
        SetThreadLocalError(CUDTException(MJ_UNKNOWN, MN_NONE, 0));
        return ERROR;
    }
}
#endif

srt::CUDT* srt::CUDT::getUDTHandle(SRTSOCKET u)
{
    try
    {
        return &uglobal().locateSocket(u, CUDTUnited::ERH_THROW)->core();
    }
    catch (const CUDTException& e)
    {
        SetThreadLocalError(e);
        return NULL;
    }
    catch (const std::exception& ee)
    {
        LOGC(aclog.Fatal, log << "getUDTHandle: UNEXPECTED EXCEPTION: " << typeid(ee).name() << ": " << ee.what());
        SetThreadLocalError(CUDTException(MJ_UNKNOWN, MN_NONE, 0));
        return NULL;
    }
}

SRT_SOCKSTATUS srt::CUDT::getsockstate(SRTSOCKET u)
{
    try
    {
#if ENABLE_BONDING
        if (isgroup(u))
        {
            CUDTUnited::GroupKeeper k(uglobal(), u, CUDTUnited::ERH_THROW);
            return k.group->getStatus();
        }
#endif
        return uglobal().getStatus(u);
    }
    catch (const CUDTException& e)
    {
        SetThreadLocalError(e);
        return SRTS_NONEXIST;
    }
    catch (const std::exception& ee)
    {
        LOGC(aclog.Fatal, log << "getsockstate: UNEXPECTED EXCEPTION: " << typeid(ee).name() << ": " << ee.what());
        SetThreadLocalError(CUDTException(MJ_UNKNOWN, MN_NONE, 0));
        return SRTS_NONEXIST;
    }
}

int srt::CUDT::getMaxPayloadSize(SRTSOCKET id)
{
    return uglobal().getMaxPayloadSize(id);
}

int srt::CUDTUnited::getMaxPayloadSize(SRTSOCKET id)
{
    CUDTSocket* s = locateSocket(id);
    if (!s)
    {
        return CUDT::APIError(MJ_NOTSUP, MN_SIDINVAL);
    }

    if (s->m_SelfAddr.family() == AF_UNSPEC)
    {
        return CUDT::APIError(MJ_NOTSUP, MN_ISUNBOUND);
    }

    int fam = s->m_SelfAddr.family();
    CUDT& u = s->core();

    std::string errmsg;
    int extra = u.m_config.extraPayloadReserve((errmsg));
    if (extra == -1)
    {
        LOGP(aclog.Error, errmsg);
        return CUDT::APIError(MJ_NOTSUP, MN_INVAL);
    }

    // Prefer transfer IP version, if defined. This is defined after
    // the connection is established. Note that the call is rejected
    // if the socket isn't bound, be it explicitly or implicitly by
    // calling srt_connect().
    if (u.m_TransferIPVersion != AF_UNSPEC)
        fam = u.m_TransferIPVersion;

    int payload_size = u.m_config.iMSS - CPacket::HDR_SIZE - CPacket::udpHeaderSize(fam) - extra;

    return payload_size;
}

////////////////////////////////////////////////////////////////////////////////

namespace UDT
{

int startup()
{
    return srt::CUDT::startup();
}

int cleanup()
{
    return srt::CUDT::cleanup();
}

int bind(SRTSOCKET u, const struct sockaddr* name, int namelen)
{
    return srt::CUDT::bind(u, name, namelen);
}

int bind2(SRTSOCKET u, UDPSOCKET udpsock)
{
    return srt::CUDT::bind(u, udpsock);
}

int listen(SRTSOCKET u, int backlog)
{
    return srt::CUDT::listen(u, backlog);
}

SRTSOCKET accept(SRTSOCKET u, struct sockaddr* addr, int* addrlen)
{
    return srt::CUDT::accept(u, addr, addrlen);
}

int connect(SRTSOCKET u, const struct sockaddr* name, int namelen)
{
    return srt::CUDT::connect(u, name, namelen, SRT_SEQNO_NONE);
}

int close(SRTSOCKET u)
{
    return srt::CUDT::close(u);
}

int getpeername(SRTSOCKET u, struct sockaddr* name, int* namelen)
{
    return srt::CUDT::getpeername(u, name, namelen);
}

int getsockname(SRTSOCKET u, struct sockaddr* name, int* namelen)
{
    return srt::CUDT::getsockname(u, name, namelen);
}

int getsockopt(SRTSOCKET u, int level, SRT_SOCKOPT optname, void* optval, int* optlen)
{
    return srt::CUDT::getsockopt(u, level, optname, optval, optlen);
}

int setsockopt(SRTSOCKET u, int level, SRT_SOCKOPT optname, const void* optval, int optlen)
{
    return srt::CUDT::setsockopt(u, level, optname, optval, optlen);
}

// DEVELOPER API

int connect_debug(SRTSOCKET u, const struct sockaddr* name, int namelen, int32_t forced_isn)
{
    return srt::CUDT::connect(u, name, namelen, forced_isn);
}

int send(SRTSOCKET u, const char* buf, int len, int flags)
{
    return srt::CUDT::send(u, buf, len, flags);
}

int recv(SRTSOCKET u, char* buf, int len, int flags)
{
    return srt::CUDT::recv(u, buf, len, flags);
}

int sendmsg(SRTSOCKET u, const char* buf, int len, int ttl, bool inorder, int64_t srctime)
{
    return srt::CUDT::sendmsg(u, buf, len, ttl, inorder, srctime);
}

int recvmsg(SRTSOCKET u, char* buf, int len, int64_t& srctime)
{
    return srt::CUDT::recvmsg(u, buf, len, srctime);
}

int recvmsg(SRTSOCKET u, char* buf, int len)
{
    int64_t srctime;
    return srt::CUDT::recvmsg(u, buf, len, srctime);
}

int64_t sendfile(SRTSOCKET u, fstream& ifs, int64_t& offset, int64_t size, int block)
{
    return srt::CUDT::sendfile(u, ifs, offset, size, block);
}

int64_t recvfile(SRTSOCKET u, fstream& ofs, int64_t& offset, int64_t size, int block)
{
    return srt::CUDT::recvfile(u, ofs, offset, size, block);
}

int64_t sendfile2(SRTSOCKET u, const char* path, int64_t* offset, int64_t size, int block)
{
    fstream ifs(path, ios::binary | ios::in);
    int64_t ret = srt::CUDT::sendfile(u, ifs, *offset, size, block);
    ifs.close();
    return ret;
}

int64_t recvfile2(SRTSOCKET u, const char* path, int64_t* offset, int64_t size, int block)
{
    fstream ofs(path, ios::binary | ios::out);
    int64_t ret = srt::CUDT::recvfile(u, ofs, *offset, size, block);
    ofs.close();
    return ret;
}

int select(int nfds, UDSET* readfds, UDSET* writefds, UDSET* exceptfds, const struct timeval* timeout)
{
    return srt::CUDT::select(nfds, readfds, writefds, exceptfds, timeout);
}

int selectEx(const vector<SRTSOCKET>& fds,
             vector<SRTSOCKET>*       readfds,
             vector<SRTSOCKET>*       writefds,
             vector<SRTSOCKET>*       exceptfds,
             int64_t                  msTimeOut)
{
    return srt::CUDT::selectEx(fds, readfds, writefds, exceptfds, msTimeOut);
}

int epoll_create()
{
    return srt::CUDT::epoll_create();
}

int epoll_clear_usocks(int eid)
{
    return srt::CUDT::epoll_clear_usocks(eid);
}

int epoll_add_usock(int eid, SRTSOCKET u, const int* events)
{
    return srt::CUDT::epoll_add_usock(eid, u, events);
}

int epoll_add_ssock(int eid, SYSSOCKET s, const int* events)
{
    return srt::CUDT::epoll_add_ssock(eid, s, events);
}

int epoll_update_usock(int eid, SRTSOCKET u, const int* events)
{
    return srt::CUDT::epoll_update_usock(eid, u, events);
}

int epoll_update_ssock(int eid, SYSSOCKET s, const int* events)
{
    return srt::CUDT::epoll_update_ssock(eid, s, events);
}

int epoll_remove_usock(int eid, SRTSOCKET u)
{
    return srt::CUDT::epoll_remove_usock(eid, u);
}

int epoll_remove_ssock(int eid, SYSSOCKET s)
{
    return srt::CUDT::epoll_remove_ssock(eid, s);
}

int epoll_wait(int             eid,
               set<SRTSOCKET>* readfds,
               set<SRTSOCKET>* writefds,
               int64_t         msTimeOut,
               set<SYSSOCKET>* lrfds,
               set<SYSSOCKET>* lwfds)
{
    return srt::CUDT::epoll_wait(eid, readfds, writefds, msTimeOut, lrfds, lwfds);
}

template <class SOCKTYPE>
inline void set_result(set<SOCKTYPE>* val, int* num, SOCKTYPE* fds)
{
    if (!val || !num || !fds)
        return;

    if (*num > int(val->size()))
        *num = int(val->size()); // will get 0 if val->empty()
    int count = 0;

    // This loop will run 0 times if val->empty()
    for (typename set<SOCKTYPE>::const_iterator it = val->begin(); it != val->end(); ++it)
    {
        if (count >= *num)
            break;
        fds[count++] = *it;
    }
}

int epoll_wait2(int        eid,
                SRTSOCKET* readfds,
                int*       rnum,
                SRTSOCKET* writefds,
                int*       wnum,
                int64_t    msTimeOut,
                SYSSOCKET* lrfds,
                int*       lrnum,
                SYSSOCKET* lwfds,
                int*       lwnum)
{
    // This API is an alternative format for epoll_wait, created for
    // compatibility with other languages. Users need to pass in an array
    // for holding the returned sockets, with the maximum array length
    // stored in *rnum, etc., which will be updated with returned number
    // of sockets.

    set<SRTSOCKET>  readset;
    set<SRTSOCKET>  writeset;
    set<SYSSOCKET>  lrset;
    set<SYSSOCKET>  lwset;
    set<SRTSOCKET>* rval  = NULL;
    set<SRTSOCKET>* wval  = NULL;
    set<SYSSOCKET>* lrval = NULL;
    set<SYSSOCKET>* lwval = NULL;
    if ((readfds != NULL) && (rnum != NULL))
        rval = &readset;
    if ((writefds != NULL) && (wnum != NULL))
        wval = &writeset;
    if ((lrfds != NULL) && (lrnum != NULL))
        lrval = &lrset;
    if ((lwfds != NULL) && (lwnum != NULL))
        lwval = &lwset;

    int ret = srt::CUDT::epoll_wait(eid, rval, wval, msTimeOut, lrval, lwval);
    if (ret > 0)
    {
        // set<SRTSOCKET>::const_iterator i;
        // SET_RESULT(rval, rnum, readfds, i);
        set_result(rval, rnum, readfds);
        // SET_RESULT(wval, wnum, writefds, i);
        set_result(wval, wnum, writefds);

        // set<SYSSOCKET>::const_iterator j;
        // SET_RESULT(lrval, lrnum, lrfds, j);
        set_result(lrval, lrnum, lrfds);
        // SET_RESULT(lwval, lwnum, lwfds, j);
        set_result(lwval, lwnum, lwfds);
    }
    return ret;
}

int epoll_uwait(int eid, SRT_EPOLL_EVENT* fdsSet, int fdsSize, int64_t msTimeOut)
{
    return srt::CUDT::epoll_uwait(eid, fdsSet, fdsSize, msTimeOut);
}

int epoll_release(int eid)
{
    return srt::CUDT::epoll_release(eid);
}

ERRORINFO& getlasterror()
{
    return srt::CUDT::getlasterror();
}

int getlasterror_code()
{
    return srt::CUDT::getlasterror().getErrorCode();
}

const char* getlasterror_desc()
{
    return srt::CUDT::getlasterror().getErrorMessage();
}

int getlasterror_errno()
{
    return srt::CUDT::getlasterror().getErrno();
}

// Get error string of a given error code
const char* geterror_desc(int code, int err)
{
    srt::CUDTException e(CodeMajor(code / 1000), CodeMinor(code % 1000), err);
    return (e.getErrorMessage());
}

int bstats(SRTSOCKET u, SRT_TRACEBSTATS* perf, bool clear)
{
    return srt::CUDT::bstats(u, perf, clear);
}

SRT_SOCKSTATUS getsockstate(SRTSOCKET u)
{
    return srt::CUDT::getsockstate(u);
}

} // namespace UDT

namespace srt
{

void setloglevel(LogLevel::type ll)
{
    ScopedLock gg(srt_logger_config.mutex);
    srt_logger_config.max_level = ll;
    srt_logger_config.updateLoggersState();
}

void addlogfa(LogFA fa)
{
    ScopedLock gg(srt_logger_config.mutex);
    srt_logger_config.enabled_fa.set(fa, true);
    srt_logger_config.updateLoggersState();
}

void dellogfa(LogFA fa)
{
    ScopedLock gg(srt_logger_config.mutex);
    srt_logger_config.enabled_fa.set(fa, false);
    srt_logger_config.updateLoggersState();
}

void resetlogfa(set<LogFA> fas)
{
    ScopedLock gg(srt_logger_config.mutex);
    for (int i = 0; i <= SRT_LOGFA_LASTNONE; ++i)
        srt_logger_config.enabled_fa.set(i, fas.count(i));
    srt_logger_config.updateLoggersState();
}

void resetlogfa(const int* fara, size_t fara_size)
{
    ScopedLock gg(srt_logger_config.mutex);
    srt_logger_config.enabled_fa.reset();
    for (const int* i = fara; i != fara + fara_size; ++i)
        srt_logger_config.enabled_fa.set(*i, true);
    srt_logger_config.updateLoggersState();
}

void setlogstream(std::ostream& stream)
{
    ScopedLock gg(srt_logger_config.mutex);
    srt_logger_config.log_stream = &stream;
}

void setloghandler(void* opaque, SRT_LOG_HANDLER_FN* handler)
{
    ScopedLock gg(srt_logger_config.mutex);
    srt_logger_config.loghandler_opaque = opaque;
    srt_logger_config.loghandler_fn     = handler;
}

void setlogflags(int flags)
{
    ScopedLock gg(srt_logger_config.mutex);
    srt_logger_config.flags = flags;
}

SRT_API bool setstreamid(SRTSOCKET u, const std::string& sid)
{
    return CUDT::setstreamid(u, sid);
}
SRT_API std::string getstreamid(SRTSOCKET u)
{
    return CUDT::getstreamid(u);
}

int getrejectreason(SRTSOCKET u)
{
    return CUDT::rejectReason(u);
}

int setrejectreason(SRTSOCKET u, int value)
{
    return CUDT::rejectReason(u, value);
}

} // namespace srt<|MERGE_RESOLUTION|>--- conflicted
+++ resolved
@@ -1773,14 +1773,10 @@
             targets[tii].errorcode = e.getErrorCode();
             targets[tii].id        = CUDT::INVALID_SOCK;
 
-<<<<<<< HEAD
             ExclusiveLock cl(m_GlobControlLock);
-=======
+
             // You won't be updating any EIDs anymore.
             m_EPoll.wipe_usock(ns->m_SocketID, ns->core().m_sPollID);
-
-            ScopedLock cl(m_GlobControlLock);
->>>>>>> 1e57db32
             ns->removeFromGroup(false);
             m_Sockets.erase(ns->m_SocketID);
             // Intercept to delete the socket on failure.
