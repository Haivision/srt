--- conflicted
+++ resolved
@@ -4003,25 +4003,14 @@
             CMultiplexer& m = i->second;
 
 #if ENABLE_HEAVY_LOGGING
-<<<<<<< HEAD
             ofmtbufstream that_muxer;
-            that_muxer << "id=" << m.m_iID << " port=" << m.m_iPort
-                       << " ip=" << (m.m_iIPversion == AF_INET ? "v4" : "v6");
-=======
-            ostringstream that_muxer;
             that_muxer << "id=" << m.id() << " addr=" << m.selfAddr().str();
->>>>>>> 0d56c7a6
 #endif
 
             if (m.selfAddr().hport() == port)
             {
-<<<<<<< HEAD
                 HLOGC(smlog.Debug, log << "updateListenerMux: reusing muxer: " << that_muxer);
-                if (m.m_iIPversion == s->m_PeerAddr.family())
-=======
-                HLOGC(smlog.Debug, log << "updateListenerMux: reusing muxer: " << that_muxer.str());
                 if (m.selfAddr().family() == s->m_PeerAddr.family())
->>>>>>> 0d56c7a6
                 {
                     mux = &m; // best match
                     break;
