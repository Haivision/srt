--- conflicted
+++ resolved
@@ -2240,13 +2240,7 @@
 #if ENABLE_BONDING
 void CUDTUnited::deleteGroup(CUDTGroup* g)
 {
-<<<<<<< HEAD
-    srt::sync::ExclusiveLock cg(m_GlobControlLock);
-=======
-    using srt_logging::gmlog;
-
     sync::ExclusiveLock cg(m_GlobControlLock);
->>>>>>> df805b2c
     return deleteGroup_LOCKED(g);
 }
 
@@ -5012,63 +5006,7 @@
     return ret;
 }
 
-<<<<<<< HEAD
-int epoll_uwait(int eid, SRT_EPOLL_EVENT* fdsSet, int fdsSize, int64_t msTimeOut)
-{
-    return srt::CUDT::epoll_uwait(eid, fdsSet, fdsSize, msTimeOut);
-}
-
-SRTSTATUS epoll_release(int eid)
-{
-    return srt::CUDT::epoll_release(eid);
-}
-
-ERRORINFO& getlasterror()
-{
-    return srt::CUDT::getlasterror();
-}
-
-int getlasterror_code()
-{
-    return srt::CUDT::getlasterror().getErrorCode();
-}
-
-const char* getlasterror_desc()
-{
-    return srt::CUDT::getlasterror().getErrorMessage();
-}
-
-int getlasterror_errno()
-{
-    return srt::CUDT::getlasterror().getErrno();
-}
-
-// Get error string of a given error code
-const char* geterror_desc(int code, int err)
-{
-    srt::CUDTException e(CodeMajor(code / 1000), CodeMinor(code % 1000), err);
-    return (e.getErrorMessage());
-}
-
-SRTSTATUS bstats(SRTSOCKET u, SRT_TRACEBSTATS* perf, bool clear)
-{
-    return srt::CUDT::bstats(u, perf, clear);
-}
-
-SRT_SOCKSTATUS getsockstate(SRTSOCKET u)
-{
-    return srt::CUDT::getsockstate(u);
-}
-
-} // namespace UDT
-
-namespace srt
-{
-
 void setloglevel(hvu::logging::LogLevel::type ll)
-=======
-void setloglevel(LogLevel::type ll)
->>>>>>> df805b2c
 {
     srt::logging::logger_config().set_maxlevel(ll);
 }
