/*
 * SRT - Secure, Reliable, Transport
 * Copyright (c) 2018 Haivision Systems Inc.
 *
 * This Source Code Form is subject to the terms of the Mozilla Public
 * License, v. 2.0. If a copy of the MPL was not distributed with this
 * file, You can obtain one at http://mozilla.org/MPL/2.0/.
 *
 */

/*****************************************************************************
Copyright (c) 2001 - 2011, The Board of Trustees of the University of Illinois.
All rights reserved.

Redistribution and use in source and binary forms, with or without
modification, are permitted provided that the following conditions are
met:

* Redistributions of source code must retain the above
  copyright notice, this list of conditions and the
  following disclaimer.

* Redistributions in binary form must reproduce the
  above copyright notice, this list of conditions
  and the following disclaimer in the documentation
  and/or other materials provided with the distribution.

* Neither the name of the University of Illinois
  nor the names of its contributors may be used to
  endorse or promote products derived from this
  software without specific prior written permission.

THIS SOFTWARE IS PROVIDED BY THE COPYRIGHT HOLDERS AND CONTRIBUTORS "AS
IS" AND ANY EXPRESS OR IMPLIED WARRANTIES, INCLUDING, BUT NOT LIMITED TO,
THE IMPLIED WARRANTIES OF MERCHANTABILITY AND FITNESS FOR A PARTICULAR
PURPOSE ARE DISCLAIMED. IN NO EVENT SHALL THE COPYRIGHT OWNER OR
CONTRIBUTORS BE LIABLE FOR ANY DIRECT, INDIRECT, INCIDENTAL, SPECIAL,
EXEMPLARY, OR CONSEQUENTIAL DAMAGES (INCLUDING, BUT NOT LIMITED TO,
PROCUREMENT OF SUBSTITUTE GOODS OR SERVICES; LOSS OF USE, DATA, OR
PROFITS; OR BUSINESS INTERRUPTION) HOWEVER CAUSED AND ON ANY THEORY OF
LIABILITY, WHETHER IN CONTRACT, STRICT LIABILITY, OR TORT (INCLUDING
NEGLIGENCE OR OTHERWISE) ARISING IN ANY WAY OUT OF THE USE OF THIS
SOFTWARE, EVEN IF ADVISED OF THE POSSIBILITY OF SUCH DAMAGE.
*****************************************************************************/

/*****************************************************************************
written by
   Yunhong Gu, last updated 07/09/2011
modified by
   Haivision Systems Inc.
*****************************************************************************/

#include "platform_sys.h"

#include <exception>
#include <stdexcept>
#include <typeinfo>
#include <iterator>
#include <vector>

#include <cstring>
#include "utilities.h"
#include "netinet_any.h"
#include "api.h"
#include "core.h"
#include "epoll.h"
#include "logging.h"
#include "threadname.h"
#include "srt.h"
#include "udt.h"

#ifdef _WIN32
#include <win/wintime.h>
#endif

#ifdef _MSC_VER
#pragma warning(error : 4530)
#endif

using namespace std;
using namespace srt_logging;
using namespace srt::sync;

void srt::CUDTSocket::construct()
{
#if ENABLE_BONDING
    m_GroupOf         = NULL;
    m_GroupMemberData = NULL;
#endif
    setupMutex(m_AcceptLock, "Accept");
    setupCond(m_AcceptCond, "Accept");
    setupMutex(m_ControlLock, "Control");
}

srt::CUDTSocket::~CUDTSocket()
{
    releaseMutex(m_AcceptLock);
    releaseCond(m_AcceptCond);
    releaseMutex(m_ControlLock);
}

SRT_SOCKSTATUS srt::CUDTSocket::getStatus()
{
    // TTL in CRendezvousQueue::updateConnStatus() will set m_bConnecting to false.
    // Although m_Status is still SRTS_CONNECTING, the connection is in fact to be closed due to TTL expiry.
    // In this case m_bConnected is also false. Both checks are required to avoid hitting
    // a regular state transition from CONNECTING to CONNECTED.

    if (m_UDT.m_bBroken)
        return SRTS_BROKEN;

    // Connecting timed out
    if ((m_Status == SRTS_CONNECTING) && !m_UDT.m_bConnecting && !m_UDT.m_bConnected)
        return SRTS_BROKEN;

    return m_Status;
}

// [[using locked(m_GlobControlLock)]]
void srt::CUDTSocket::breakSocket_LOCKED()
{
    // This function is intended to be called from GC,
    // under a lock of m_GlobControlLock.
    m_UDT.m_bBroken        = true;
    m_UDT.m_iBrokenCounter = 0;
    HLOGC(smlog.Debug, log << "@" << m_SocketID << " CLOSING AS SOCKET");
    m_UDT.closeInternal();
    setClosed();
}

void srt::CUDTSocket::setClosed()
{
    m_Status = SRTS_CLOSED;

    // a socket will not be immediately removed when it is closed
    // in order to prevent other methods from accessing invalid address
    // a timer is started and the socket will be removed after approximately
    // 1 second
    m_tsClosureTimeStamp = steady_clock::now();
}

void srt::CUDTSocket::setBrokenClosed()
{
    m_UDT.m_iBrokenCounter = 60;
    m_UDT.m_bBroken        = true;
    setClosed();
}

bool srt::CUDTSocket::readReady()
{
    // TODO: Use m_RcvBufferLock here (CUDT::isRcvReadReady())?
    if (m_UDT.m_bConnected && m_UDT.m_pRcvBuffer->isRcvDataReady())
        return true;

    if (m_UDT.m_bListening)
        return !m_QueuedSockets.empty();

    return broken();
}

bool srt::CUDTSocket::writeReady() const
{
    return (m_UDT.m_bConnected && (m_UDT.m_pSndBuffer->getCurrBufSize() < m_UDT.m_config.iSndBufSize)) || broken();
}

bool srt::CUDTSocket::broken() const
{
    return m_UDT.m_bBroken || !m_UDT.m_bConnected;
}

////////////////////////////////////////////////////////////////////////////////

srt::CUDTUnited::CUDTUnited()
    : m_Sockets()
    , m_GlobControlLock()
    , m_IDLock()
    , m_mMultiplexer()
    , m_MultiplexerLock()
    , m_pCache(NULL)
    , m_bClosing(false)
    , m_GCStopCond()
    , m_InitLock()
    , m_iInstanceCount(0)
    , m_bGCStatus(false)
    , m_ClosedSockets()
{
    // Socket ID MUST start from a random value
    m_SocketIDGenerator      = genRandomInt(1, MAX_SOCKET_VAL);
    m_SocketIDGenerator_init = m_SocketIDGenerator;

    // XXX An unlikely exception thrown from the below calls
    // might destroy the application before `main`. This shouldn't
    // be a problem in general.
    setupMutex(m_GCStopLock, "GCStop");
    setupCond(m_GCStopCond, "GCStop");
    setupMutex(m_GlobControlLock, "GlobControl");
    setupMutex(m_IDLock, "ID");
    setupMutex(m_InitLock, "Init");

    m_pCache = new CCache<CInfoBlock>;
}

srt::CUDTUnited::~CUDTUnited()
{
    // Call it if it wasn't called already.
    // This will happen at the end of main() of the application,
    // when the user didn't call srt_cleanup().
    if (m_bGCStatus)
    {
        cleanup();
    }

    releaseMutex(m_GlobControlLock);
    releaseMutex(m_IDLock);
    releaseMutex(m_InitLock);
    // XXX There's some weird bug here causing this
    // to hangup on Windows. This might be either something
    // bigger, or some problem in pthread-win32. As this is
    // the application cleanup section, this can be temporarily
    // tolerated with simply exit the application without cleanup,
    // counting on that the system will take care of it anyway.
#ifndef _WIN32
    releaseCond(m_GCStopCond);
#endif
    releaseMutex(m_GCStopLock);

    delete m_pCache;
}

string srt::CUDTUnited::CONID(SRTSOCKET sock)
{
    if (sock == 0)
        return "";

    std::ostringstream os;
    os << "@" << sock << ":";
    return os.str();
}

int srt::CUDTUnited::startup()
{
    ScopedLock gcinit(m_InitLock);

    if (m_iInstanceCount++ > 0)
        return 1;

        // Global initialization code
#ifdef _WIN32
    WORD    wVersionRequested;
    WSADATA wsaData;
    wVersionRequested = MAKEWORD(2, 2);

    if (0 != WSAStartup(wVersionRequested, &wsaData))
        throw CUDTException(MJ_SETUP, MN_NONE, WSAGetLastError());
#endif

    CCryptoControl::globalInit();

    PacketFilter::globalInit();

    if (m_bGCStatus)
        return 1;

    m_bClosing = false;

    if (!StartThread(m_GCThread, garbageCollect, this, "SRT:GC"))
        return -1;

    m_bGCStatus = true;

    HLOGC(inlog.Debug, log << "SRT Clock Type: " << SRT_SYNC_CLOCK_STR);

    return 0;
}

int srt::CUDTUnited::cleanup()
{
    // IMPORTANT!!!
    // In this function there must be NO LOGGING AT ALL.  This function may
    // potentially be called from within the global program destructor, and
    // therefore some of the facilities used by the logging system - including
    // the default std::cerr object bound to it by default, but also a different
    // stream that the user's app has bound to it, and which got destroyed
    // together with already exited main() - may be already deleted when
    // executing this procedure.
    ScopedLock gcinit(m_InitLock);

    if (--m_iInstanceCount > 0)
        return 0;

    if (!m_bGCStatus)
        return 0;

    {
        UniqueLock gclock(m_GCStopLock);
        m_bClosing = true;
    }
    // NOTE: we can do relaxed signaling here because
    // waiting on m_GCStopCond has a 1-second timeout,
    // after which the m_bClosing flag is cheched, which
    // is set here above. Worst case secenario, this
    // pthread_join() call will block for 1 second.
    CSync::notify_one_relaxed(m_GCStopCond);
    m_GCThread.join();

    m_bGCStatus = false;

    // Global destruction code
#ifdef _WIN32
    WSACleanup();
#endif

    return 0;
}

SRTSOCKET srt::CUDTUnited::generateSocketID(bool for_group)
{
    ScopedLock guard(m_IDLock);

    int sockval = m_SocketIDGenerator - 1;

    // First problem: zero-value should be avoided by various reasons.

    if (sockval <= 0)
    {
        // We have a rollover on the socket value, so
        // definitely we haven't made the Columbus mistake yet.
        m_SocketIDGenerator = MAX_SOCKET_VAL;
        sockval = MAX_SOCKET_VAL;
    }

    // Check all sockets if any of them has this value.
    // Socket IDs are begin created this way:
    //
    //                              Initial random
    //                              |
    //                             |
    //                            |
    //                           |
    // ...
    // The only problem might be if the number rolls over
    // and reaches the same value from the opposite side.
    // This is still a valid socket value, but this time
    // we have to check, which sockets have been used already.
    if (sockval == m_SocketIDGenerator_init)
    {
        // Mark that since this point on the checks for
        // whether the socket ID is in use must be done.
        m_SocketIDGenerator_init = 0;
    }

    // This is when all socket numbers have been already used once.
    // This may happen after many years of running an application
    // constantly when the connection breaks and gets restored often.
    if (m_SocketIDGenerator_init == 0)
    {
        int startval = sockval;
        for (;;) // Roll until an unused value is found
        {
            enterCS(m_GlobControlLock);
            const bool exists =
#if ENABLE_BONDING
                for_group
                ? m_Groups.count(sockval | SRTGROUP_MASK)
                :
#endif
                m_Sockets.count(sockval);
            leaveCS(m_GlobControlLock);

            if (exists)
            {
                // The socket value is in use.
                --sockval;
                if (sockval <= 0)
                    sockval = MAX_SOCKET_VAL;

                // Before continuing, check if we haven't rolled back to start again
                // This is virtually impossible, so just make an RTI error.
                if (sockval == startval)
                {
                    // Of course, we don't lack memory, but actually this is so impossible
                    // that a complete memory extinction is much more possible than this.
                    // So treat this rather as a formal fallback for something that "should
                    // never happen". This should make the socket creation functions, from
                    // socket_create and accept, return this error.

                    m_SocketIDGenerator = sockval + 1; // so that any next call will cause the same error
                    throw CUDTException(MJ_SYSTEMRES, MN_MEMORY, 0);
                }

                // try again, if this is a free socket
                continue;
            }

            // No socket found, this ID is free to use
            m_SocketIDGenerator = sockval;
            break;
        }
    }
    else
    {
        m_SocketIDGenerator = sockval;
    }

    // The socket value counter remains with the value rolled
    // without the group bit set; only the returned value may have
    // the group bit set.

    if (for_group)
        sockval = m_SocketIDGenerator | SRTGROUP_MASK;
    else
        sockval = m_SocketIDGenerator;

    LOGC(smlog.Debug, log << "generateSocketID: " << (for_group ? "(group)" : "") << ": @" << sockval);

    return sockval;
}

SRTSOCKET srt::CUDTUnited::newSocket(CUDTSocket** pps)
{
    // XXX consider using some replacement of std::unique_ptr
    // so that exceptions will clean up the object without the
    // need for a dedicated code.
    CUDTSocket* ns = NULL;

    try
    {
        ns = new CUDTSocket;
    }
    catch (...)
    {
        delete ns;
        throw CUDTException(MJ_SYSTEMRES, MN_MEMORY, 0);
    }

    try
    {
        ns->m_SocketID = generateSocketID();
    }
    catch (...)
    {
        delete ns;
        throw;
    }
    ns->m_Status          = SRTS_INIT;
    ns->m_ListenSocket    = 0;
    ns->core().m_SocketID = ns->m_SocketID;
    ns->core().m_pCache   = m_pCache;

    try
    {
        HLOGC(smlog.Debug, log << CONID(ns->m_SocketID) << "newSocket: mapping socket " << ns->m_SocketID);

        // protect the m_Sockets structure.
        ScopedLock cs(m_GlobControlLock);
        m_Sockets[ns->m_SocketID] = ns;
    }
    catch (...)
    {
        // failure and rollback
        delete ns;
        ns = NULL;
        throw CUDTException(MJ_SYSTEMRES, MN_MEMORY, 0);
    }

    if (pps)
        *pps = ns;

    return ns->m_SocketID;
}

int srt::CUDTUnited::newConnection(const SRTSOCKET     listen,
                                   const sockaddr_any& peer,
                                   const CPacket&      hspkt,
                                   CHandShake&         w_hs,
                                   int&                w_error,
                                   CUDT*&              w_acpu)
{
    CUDTSocket* ns = NULL;
    w_acpu         = NULL;

    w_error = SRT_REJ_IPE;

    // Can't manage this error through an exception because this is
    // running in the listener loop.
    CUDTSocket* ls = locateSocket(listen);
    if (!ls)
    {
        LOGC(cnlog.Error, log << "IPE: newConnection by listener socket id=" << listen << " which DOES NOT EXIST.");
        return -1;
    }

    HLOGC(cnlog.Debug,
          log << "newConnection: creating new socket after listener @" << listen
              << " contacted with backlog=" << ls->m_uiBackLog);

    // if this connection has already been processed
    if ((ns = locatePeer(peer, w_hs.m_iID, w_hs.m_iISN)) != NULL)
    {
        if (ns->core().m_bBroken)
        {
            // last connection from the "peer" address has been broken
            ns->setClosed();

            ScopedLock acceptcg(ls->m_AcceptLock);
            ls->m_QueuedSockets.erase(ns->m_SocketID);
        }
        else
        {
            // connection already exist, this is a repeated connection request
            // respond with existing HS information
            HLOGC(cnlog.Debug, log << "newConnection: located a WORKING peer @" << w_hs.m_iID << " - ADAPTING.");

            w_hs.m_iISN            = ns->core().m_iISN;
            w_hs.m_iMSS            = ns->core().MSS();
            w_hs.m_iFlightFlagSize = ns->core().m_config.iFlightFlagSize;
            w_hs.m_iReqType        = URQ_CONCLUSION;
            w_hs.m_iID             = ns->m_SocketID;

            // Report the original UDT because it will be
            // required to complete the HS data for conclusion response.
            w_acpu = &ns->core();

            return 0;

            // except for this situation a new connection should be started
        }
    }
    else
    {
        HLOGC(cnlog.Debug,
              log << "newConnection: NOT located any peer @" << w_hs.m_iID << " - resuming with initial connection.");
    }

    // exceeding backlog, refuse the connection request
    if (ls->m_QueuedSockets.size() >= ls->m_uiBackLog)
    {
        w_error = SRT_REJ_BACKLOG;
        LOGC(cnlog.Note, log << "newConnection: listen backlog=" << ls->m_uiBackLog << " EXCEEDED");
        return -1;
    }

    try
    {
        ns = new CUDTSocket(*ls);
        // No need to check the peer, this is the address from which the request has come.
        ns->m_PeerAddr = peer;
    }
    catch (...)
    {
        w_error = SRT_REJ_RESOURCE;
        delete ns;
        LOGC(cnlog.Error, log << "IPE: newConnection: unexpected exception (probably std::bad_alloc)");
        return -1;
    }

    ns->core().m_RejectReason = SRT_REJ_UNKNOWN; // pre-set a universal value

    try
    {
        ns->m_SocketID = generateSocketID();
    }
    catch (const CUDTException&)
    {
        LOGC(cnlog.Fatal, log << "newConnection: IPE: all sockets occupied? Last gen=" << m_SocketIDGenerator);
        // generateSocketID throws exception, which can be naturally handled
        // when the call is derived from the API call, but here it's called
        // internally in response to receiving a handshake. It must be handled
        // here and turned into an erroneous return value.
        delete ns;
        return -1;
    }

    ns->m_ListenSocket    = listen;
    ns->core().m_SocketID = ns->m_SocketID;
    ns->m_PeerID          = w_hs.m_iID;
    ns->m_iISN            = w_hs.m_iISN;

    HLOGC(cnlog.Debug,
          log << "newConnection: DATA: lsnid=" << listen << " id=" << ns->core().m_SocketID
              << " peerid=" << ns->core().m_PeerID << " ISN=" << ns->m_iISN);

    int  error                   = 0;
    bool should_submit_to_accept = true;

    // Set the error code for all prospective problems below.
    // It won't be interpreted when result was successful.
    w_error = SRT_REJ_RESOURCE;

    // These can throw exception only when the memory allocation failed.
    // CUDT::connect() translates exception into CUDTException.
    // CUDT::open() may only throw original std::bad_alloc from new.
    // This is only to make the library extra safe (when your machine lacks
    // memory, it will continue to work, but fail to accept connection).

    try
    {
        // This assignment must happen b4 the call to CUDT::connect() because
        // this call causes sending the SRT Handshake through this socket.
        // Without this mapping the socket cannot be found and therefore
        // the SRT Handshake message would fail.
        HLOGC(cnlog.Debug, log <<
                "newConnection: incoming " << peer.str() << ", mapping socket " << ns->m_SocketID);
        {
            ScopedLock cg(m_GlobControlLock);
            m_Sockets[ns->m_SocketID] = ns;
        }

        if (ls->core().m_cbAcceptHook)
        {
            if (!ls->core().runAcceptHook(&ns->core(), peer.get(), w_hs, hspkt))
            {
                w_error = ns->core().m_RejectReason;

                error = 1;
                goto ERR_ROLLBACK;
            }
        }

        // bind to the same addr of listening socket
        ns->core().open();
        if (!updateListenerMux(ns, ls))
        {
            // This is highly unlikely if not impossible, but there's
            // a theoretical runtime chance of failure so it should be
            // handled
            ns->core().m_RejectReason = SRT_REJ_IPE;
            throw false; // let it jump directly into the omni exception handler
        }

        ns->core().acceptAndRespond(ls->m_SelfAddr, peer, hspkt, (w_hs));
    }
    catch (...)
    {
        // Extract the error that was set in this new failed entity.
        w_error = ns->core().m_RejectReason;
        error   = 1;
        goto ERR_ROLLBACK;
    }

    ns->m_Status = SRTS_CONNECTED;

    // copy address information of local node
    // Precisely, what happens here is:
    // - Get the IP address and port from the system database
    ns->core().m_pSndQueue->m_pChannel->getSockAddr((ns->m_SelfAddr));
    // - OVERWRITE just the IP address itself by a value taken from piSelfIP
    // (the family is used exactly as the one taken from what has been returned
    // by getsockaddr)
    CIPAddress::pton((ns->m_SelfAddr), ns->core().m_piSelfIP, peer);

    {
        // protect the m_PeerRec structure (and group existence)
        ScopedLock glock(m_GlobControlLock);
        try
        {
            HLOGC(cnlog.Debug, log << "newConnection: mapping peer " << ns->m_PeerID
                    << " to that socket (" << ns->m_SocketID << ")");
            m_PeerRec[ns->getPeerSpec()].insert(ns->m_SocketID);
        }
        catch (...)
        {
            LOGC(cnlog.Error, log << "newConnection: error when mapping peer!");
            error = 2;
        }

        // The access to m_GroupOf should be also protected, as the group
        // could be requested deletion in the meantime. This will hold any possible
        // removal from group and resetting m_GroupOf field.

#if ENABLE_BONDING
        if (ns->m_GroupOf)
        {
            // XXX this might require another check of group type.
            // For redundancy group, at least, update the status in the group
            CUDTGroup* g = ns->m_GroupOf;
            ScopedLock grlock(g->m_GroupLock);
            if (g->m_bClosing)
            {
                error = 1; // "INTERNAL REJECTION"
                goto ERR_ROLLBACK;
            }

            // Check if this is the first socket in the group.
            // If so, give it up to accept, otherwise just do nothing
            // The client will be informed about the newly added connection at the
            // first moment when attempting to get the group status.
            for (CUDTGroup::gli_t gi = g->m_Group.begin(); gi != g->m_Group.end(); ++gi)
            {
                if (gi->laststatus == SRTS_CONNECTED)
                {
                    HLOGC(cnlog.Debug,
                          log << "Found another connected socket in the group: $" << gi->id
                              << " - socket will be NOT given up for accepting");
                    should_submit_to_accept = false;
                    break;
                }
            }

            // Update the status in the group so that the next
            // operation can include the socket in the group operation.
            CUDTGroup::SocketData* gm = ns->m_GroupMemberData;

            HLOGC(cnlog.Debug,
                  log << "newConnection(GROUP): Socket @" << ns->m_SocketID << " BELONGS TO $" << g->id() << " - will "
                      << (should_submit_to_accept ? "" : "NOT ") << "report in accept");
            gm->sndstate   = SRT_GST_IDLE;
            gm->rcvstate   = SRT_GST_IDLE;
            gm->laststatus = SRTS_CONNECTED;

            if (!g->m_bConnected)
            {
                HLOGC(cnlog.Debug, log << "newConnection(GROUP): First socket connected, SETTING GROUP CONNECTED");
                g->m_bConnected = true;
            }

            // XXX PROLBEM!!! These events are subscribed here so that this is done once, lazily,
            // but groupwise connections could be accepted from multiple listeners for the same group!
            // m_listener MUST BE A CONTAINER, NOT POINTER!!!
            // ALSO: Maybe checking "the same listener" is not necessary as subscruption may be done
            // multiple times anyway?
            if (!g->m_listener)
            {
                // Newly created group from the listener, which hasn't yet
                // the listener set.
                g->m_listener = ls;

                // Listen on both first connected socket and continued sockets.
                // This might help with jump-over situations, and in regular continued
                // sockets the IN event won't be reported anyway.
                int listener_modes = SRT_EPOLL_ACCEPT | SRT_EPOLL_UPDATE;
                epoll_add_usock_INTERNAL(g->m_RcvEID, ls, &listener_modes);

                // This listening should be done always when a first connected socket
                // appears as accepted off the listener. This is for the sake of swait() calls
                // inside the group receiving and sending functions so that they get
                // interrupted when a new socket is connected.
            }

            // Add also per-direction subscription for the about-to-be-accepted socket.
            // Both first accepted socket that makes the group-accept and every next
            // socket that adds a new link.
            int read_modes  = SRT_EPOLL_IN | SRT_EPOLL_ERR;
            int write_modes = SRT_EPOLL_OUT | SRT_EPOLL_ERR;
            epoll_add_usock_INTERNAL(g->m_RcvEID, ns, &read_modes);
            epoll_add_usock_INTERNAL(g->m_SndEID, ns, &write_modes);

            // With app reader, do not set groupPacketArrival (block the
            // provider array feature completely for now).

            /* SETUP HERE IF NEEDED
               ns->core().m_cbPacketArrival.set(ns->m_pUDT, &CUDT::groupPacketArrival);
             */
        }
        else
        {
            HLOGC(cnlog.Debug, log << "newConnection: Socket @" << ns->m_SocketID << " is not in a group");
        }
#endif
    }

    if (should_submit_to_accept)
    {
        enterCS(ls->m_AcceptLock);
        try
        {
            ls->m_QueuedSockets.insert(ns->m_SocketID);
        }
        catch (...)
        {
            LOGC(cnlog.Error, log << "newConnection: error when queuing socket!");
            error = 3;
        }
        leaveCS(ls->m_AcceptLock);

        HLOGC(cnlog.Debug, log << "ACCEPT: new socket @" << ns->m_SocketID << " submitted for acceptance");
        // acknowledge users waiting for new connections on the listening socket
        m_EPoll.update_events(listen, ls->core().m_sPollID, SRT_EPOLL_ACCEPT, true);

        CGlobEvent::triggerEvent();

        // XXX the exact value of 'error' is ignored
        if (error > 0)
        {
            goto ERR_ROLLBACK;
        }

        // wake up a waiting accept() call
        CSync::lock_notify_one(ls->m_AcceptCond, ls->m_AcceptLock);
    }
    else
    {
        HLOGC(cnlog.Debug,
              log << "ACCEPT: new socket @" << ns->m_SocketID
                  << " NOT submitted to acceptance, another socket in the group is already connected");

        // acknowledge INTERNAL users waiting for new connections on the listening socket
        // that are reported when a new socket is connected within an already connected group.
        m_EPoll.update_events(listen, ls->core().m_sPollID, SRT_EPOLL_UPDATE, true);
        CGlobEvent::triggerEvent();
    }

ERR_ROLLBACK:
    // XXX the exact value of 'error' is ignored
    if (error > 0)
    {
#if ENABLE_LOGGING
        static const char* why[] = {
            "UNKNOWN ERROR", "INTERNAL REJECTION", "IPE when mapping a socket", "IPE when inserting a socket"};
        LOGC(cnlog.Warn,
             log << CONID(ns->m_SocketID) << "newConnection: connection rejected due to: " << why[error] << " - "
                 << RequestTypeStr(URQFailure(w_error)));
#endif

        SRTSOCKET id = ns->m_SocketID;
        ns->core().closeInternal();
        ns->setClosed();

        // The mapped socket should be now unmapped to preserve the situation that
        // was in the original UDT code.
        // In SRT additionally the acceptAndRespond() function (it was called probably
        // connect() in UDT code) may fail, in which case this socket should not be
        // further processed and should be removed.
        {
            ScopedLock cg(m_GlobControlLock);

#if ENABLE_BONDING
            if (ns->m_GroupOf)
            {
                HLOGC(smlog.Debug,
                      log << "@" << ns->m_SocketID << " IS MEMBER OF $" << ns->m_GroupOf->id()
                          << " - REMOVING FROM GROUP");
                ns->removeFromGroup(true);
            }
#endif
            m_Sockets.erase(id);
            m_ClosedSockets[id] = ns;
        }

        return -1;
    }

    return 1;
}

// static forwarder
int srt::CUDT::installAcceptHook(SRTSOCKET lsn, srt_listen_callback_fn* hook, void* opaq)
{
    return uglobal().installAcceptHook(lsn, hook, opaq);
}

int srt::CUDTUnited::installAcceptHook(const SRTSOCKET lsn, srt_listen_callback_fn* hook, void* opaq)
{
    try
    {
        CUDTSocket* s = locateSocket(lsn, ERH_THROW);
        s->core().installAcceptHook(hook, opaq);
    }
    catch (CUDTException& e)
    {
        SetThreadLocalError(e);
        return SRT_ERROR;
    }

    return 0;
}

int srt::CUDT::installConnectHook(SRTSOCKET lsn, srt_connect_callback_fn* hook, void* opaq)
{
    return uglobal().installConnectHook(lsn, hook, opaq);
}

int srt::CUDTUnited::installConnectHook(const SRTSOCKET u, srt_connect_callback_fn* hook, void* opaq)
{
    try
    {
#if ENABLE_BONDING
        if (u & SRTGROUP_MASK)
        {
            GroupKeeper k(*this, u, ERH_THROW);
            k.group->installConnectHook(hook, opaq);
            return 0;
        }
#endif
        CUDTSocket* s = locateSocket(u, ERH_THROW);
        s->core().installConnectHook(hook, opaq);
    }
    catch (CUDTException& e)
    {
        SetThreadLocalError(e);
        return SRT_ERROR;
    }

    return 0;
}

SRT_SOCKSTATUS srt::CUDTUnited::getStatus(const SRTSOCKET u)
{
    // protects the m_Sockets structure
    ScopedLock cg(m_GlobControlLock);

    sockets_t::const_iterator i = m_Sockets.find(u);

    if (i == m_Sockets.end())
    {
        if (m_ClosedSockets.find(u) != m_ClosedSockets.end())
            return SRTS_CLOSED;

        return SRTS_NONEXIST;
    }
    return i->second->getStatus();
}

int srt::CUDTUnited::bind(CUDTSocket* s, const sockaddr_any& name)
{
    ScopedLock cg(s->m_ControlLock);

    // cannot bind a socket more than once
    if (s->m_Status != SRTS_INIT)
        throw CUDTException(MJ_NOTSUP, MN_NONE, 0);

    if (s->core().m_config.iIpV6Only == -1 && name.family() == AF_INET6 && name.isany())
    {
        // V6ONLY option must be set explicitly if you want to bind to a wildcard address in IPv6
        HLOGP(smlog.Error,
                "bind: when binding to :: (IPv6 wildcard), SRTO_IPV6ONLY option must be set explicitly to 0 or 1");

        throw CUDTException(MJ_NOTSUP, MN_INVAL, 0);
    }

    s->core().open();
    updateMux(s, name);
    s->m_Status = SRTS_OPENED;

    // copy address information of local node
    s->core().m_pSndQueue->m_pChannel->getSockAddr((s->m_SelfAddr));

    return 0;
}

int srt::CUDTUnited::bind(CUDTSocket* s, UDPSOCKET udpsock)
{
    ScopedLock cg(s->m_ControlLock);

    // cannot bind a socket more than once
    if (s->m_Status != SRTS_INIT)
        throw CUDTException(MJ_NOTSUP, MN_NONE, 0);

    sockaddr_any name;
    socklen_t    namelen = sizeof name; // max of inet and inet6

    // This will preset the sa_family as well; the namelen is given simply large
    // enough for any family here.
    if (::getsockname(udpsock, &name.sa, &namelen) == -1)
        throw CUDTException(MJ_NOTSUP, MN_INVAL);

    // Successfully extracted, so update the size
    name.len = namelen;

    s->core().open();
    updateMux(s, name, &udpsock);
    s->m_Status = SRTS_OPENED;

    // copy address information of local node
    s->core().m_pSndQueue->m_pChannel->getSockAddr(s->m_SelfAddr);

    return 0;
}

int srt::CUDTUnited::listen(const SRTSOCKET u, int backlog)
{
    if (backlog <= 0)
        throw CUDTException(MJ_NOTSUP, MN_INVAL, 0);

    // Don't search for the socket if it's already -1;
    // this never is a valid socket.
    if (u == UDT::INVALID_SOCK)
        throw CUDTException(MJ_NOTSUP, MN_SIDINVAL, 0);

    CUDTSocket* s = locateSocket(u);
    if (!s)
        throw CUDTException(MJ_NOTSUP, MN_SIDINVAL, 0);

    ScopedLock cg(s->m_ControlLock);

    // NOTE: since now the socket is protected against simultaneous access.
    // In the meantime the socket might have been closed, which means that
    // it could have changed the state. It could be also set listen in another
    // thread, so check it out.

    // do nothing if the socket is already listening
    if (s->m_Status == SRTS_LISTENING)
        return 0;

    // a socket can listen only if is in OPENED status
    if (s->m_Status != SRTS_OPENED)
        throw CUDTException(MJ_NOTSUP, MN_ISUNBOUND, 0);

    // [[using assert(s->m_Status == OPENED)]];

    // listen is not supported in rendezvous connection setup
    if (s->core().m_config.bRendezvous)
        throw CUDTException(MJ_NOTSUP, MN_ISRENDEZVOUS, 0);

    s->m_uiBackLog = backlog;

    // [[using assert(s->m_Status == OPENED)]]; // (still, unchanged)

    s->core().setListenState(); // propagates CUDTException,
                                // if thrown, remains in OPENED state if so.
    s->m_Status = SRTS_LISTENING;

    return 0;
}

SRTSOCKET srt::CUDTUnited::accept_bond(const SRTSOCKET listeners[], int lsize, int64_t msTimeOut)
{
    CEPollDesc* ed  = 0;
    int         eid = m_EPoll.create(&ed);

    // Destroy it at return - this function can be interrupted
    // by an exception.
    struct AtReturn
    {
        int         eid;
        CUDTUnited* that;
        AtReturn(CUDTUnited* t, int e)
            : eid(e)
            , that(t)
        {
        }
        ~AtReturn() { that->m_EPoll.release(eid); }
    } l_ar(this, eid);

    // Subscribe all of listeners for accept
    int events = SRT_EPOLL_ACCEPT;

    for (int i = 0; i < lsize; ++i)
    {
        srt_epoll_add_usock(eid, listeners[i], &events);
    }

    CEPoll::fmap_t st;
    m_EPoll.swait(*ed, (st), msTimeOut, true);

    if (st.empty())
    {
        // Sanity check
        throw CUDTException(MJ_AGAIN, MN_XMTIMEOUT, 0);
    }

    // Theoretically we can have a situation that more than one
    // listener is ready for accept. In this case simply get
    // only the first found.
    int              lsn = st.begin()->first;
    sockaddr_storage dummy;
    int              outlen = sizeof dummy;
    return accept(lsn, ((sockaddr*)&dummy), (&outlen));
}

SRTSOCKET srt::CUDTUnited::accept(const SRTSOCKET listen, sockaddr* pw_addr, int* pw_addrlen)
{
    if (pw_addr && !pw_addrlen)
    {
        LOGC(cnlog.Error, log << "srt_accept: provided address, but address length parameter is missing");
        throw CUDTException(MJ_NOTSUP, MN_INVAL, 0);
    }

    CUDTSocket* ls = locateSocket(listen);

    if (ls == NULL)
    {
        LOGC(cnlog.Error, log << "srt_accept: invalid listener socket ID value: " << listen);
        throw CUDTException(MJ_NOTSUP, MN_SIDINVAL, 0);
    }

    // the "listen" socket must be in LISTENING status
    if (ls->m_Status != SRTS_LISTENING)
    {
        LOGC(cnlog.Error, log << "srt_accept: socket @" << listen << " is not in listening state (forgot srt_listen?)");
        throw CUDTException(MJ_NOTSUP, MN_NOLISTEN, 0);
    }

    // no "accept" in rendezvous connection setup
    if (ls->core().m_config.bRendezvous)
    {
        LOGC(cnlog.Fatal,
             log << "CUDTUnited::accept: RENDEZVOUS flag passed through check in srt_listen when it set listen state");
        // This problem should never happen because `srt_listen` function should have
        // checked this situation before and not set listen state in result.
        // Inform the user about the invalid state in the universal way.
        throw CUDTException(MJ_NOTSUP, MN_NOLISTEN, 0);
    }

    SRTSOCKET u        = CUDT::INVALID_SOCK;
    bool      accepted = false;

    // !!only one connection can be set up each time!!
    while (!accepted)
    {
        UniqueLock accept_lock(ls->m_AcceptLock);
        CSync      accept_sync(ls->m_AcceptCond, accept_lock);

        if ((ls->m_Status != SRTS_LISTENING) || ls->core().m_bBroken)
        {
            // This socket has been closed.
            accepted = true;
        }
        else if (ls->m_QueuedSockets.size() > 0)
        {
            set<SRTSOCKET>::iterator b = ls->m_QueuedSockets.begin();
            u                          = *b;
            ls->m_QueuedSockets.erase(b);
            accepted = true;
        }
        else if (!ls->core().m_config.bSynRecving)
        {
            accepted = true;
        }

        if (!accepted && (ls->m_Status == SRTS_LISTENING))
            accept_sync.wait();

        if (ls->m_QueuedSockets.empty())
            m_EPoll.update_events(listen, ls->core().m_sPollID, SRT_EPOLL_ACCEPT, false);
    }

    if (u == CUDT::INVALID_SOCK)
    {
        // non-blocking receiving, no connection available
        if (!ls->core().m_config.bSynRecving)
        {
            LOGC(cnlog.Error, log << "srt_accept: no pending connection available at the moment");
            throw CUDTException(MJ_AGAIN, MN_RDAVAIL, 0);
        }

        LOGC(cnlog.Error, log << "srt_accept: listener socket @" << listen << " is already closed");
        // listening socket is closed
        throw CUDTException(MJ_SETUP, MN_CLOSED, 0);
    }

    CUDTSocket* s = locateSocket(u);
    if (s == NULL)
    {
        LOGC(cnlog.Error, log << "srt_accept: pending connection has unexpectedly closed");
        throw CUDTException(MJ_SETUP, MN_CLOSED, 0);
    }

    // Set properly the SRTO_GROUPCONNECT flag
    s->core().m_config.iGroupConnect = 0;

    // Check if LISTENER has the SRTO_GROUPCONNECT flag set,
    // and the already accepted socket has successfully joined
    // the mirror group. If so, RETURN THE GROUP ID, not the socket ID.
#if ENABLE_BONDING
    if (ls->core().m_config.iGroupConnect == 1 && s->m_GroupOf)
    {
        // Put a lock to protect the group against accidental deletion
        // in the meantime.
        ScopedLock glock(m_GlobControlLock);
        // Check again; it's unlikely to happen, but
        // it's a theoretically possible scenario
        if (s->m_GroupOf)
        {
            u                                = s->m_GroupOf->m_GroupID;
            s->core().m_config.iGroupConnect = 1; // should be derived from ls, but make sure

            // Mark the beginning of the connection at the moment
            // when the group ID is returned to the app caller
            s->m_GroupOf->m_stats.tsLastSampleTime = steady_clock::now();
        }
        else
        {
            LOGC(smlog.Error, log << "accept: IPE: socket's group deleted in the meantime of accept process???");
        }
    }
#endif

    ScopedLock cg(s->m_ControlLock);

    if (pw_addr != NULL && pw_addrlen != NULL)
    {
        // Check if the length of the buffer to fill the name in
        // was large enough.
        const int len = s->m_PeerAddr.size();
        if (*pw_addrlen < len)
            throw CUDTException(MJ_NOTSUP, MN_INVAL, 0);

        memcpy((pw_addr), &s->m_PeerAddr, len);
        *pw_addrlen = len;
    }

    return u;
}

int srt::CUDTUnited::connect(SRTSOCKET u, const sockaddr* srcname, const sockaddr* tarname, int namelen)
{
    // Here both srcname and tarname must be specified
    if (!srcname || !tarname || namelen < int(sizeof(sockaddr_in)))
    {
        LOGC(aclog.Error,
             log << "connect(with source): invalid call: srcname=" << srcname << " tarname=" << tarname
                 << " namelen=" << namelen);
        throw CUDTException(MJ_NOTSUP, MN_INVAL);
    }

    sockaddr_any source_addr(srcname, namelen);
    if (source_addr.len == 0)
        throw CUDTException(MJ_NOTSUP, MN_INVAL, 0);
    sockaddr_any target_addr(tarname, namelen);
    if (target_addr.len == 0)
        throw CUDTException(MJ_NOTSUP, MN_INVAL, 0);

#if ENABLE_BONDING
    // Check affiliation of the socket. It's now allowed for it to be
    // a group or socket. For a group, add automatically a socket to
    // the group.
    if (u & SRTGROUP_MASK)
    {
        GroupKeeper k(*this, u, ERH_THROW);
        // Note: forced_isn is ignored when connecting a group.
        // The group manages the ISN by itself ALWAYS, that is,
        // it's generated anew for the very first socket, and then
        // derived by all sockets in the group.
        SRT_SOCKGROUPCONFIG gd[1] = {srt_prepare_endpoint(srcname, tarname, namelen)};

        // When connecting to exactly one target, only this very target
        // can be returned as a socket, so rewritten back array can be ignored.
        return singleMemberConnect(k.group, gd);
    }
#endif

    CUDTSocket* s = locateSocket(u);
    if (s == NULL)
        throw CUDTException(MJ_NOTSUP, MN_SIDINVAL, 0);

    // For a single socket, just do bind, then connect
    bind(s, source_addr);
    return connectIn(s, target_addr, SRT_SEQNO_NONE);
}

int srt::CUDTUnited::connect(const SRTSOCKET u, const sockaddr* name, int namelen, int32_t forced_isn)
{
    if (!name || namelen < int(sizeof(sockaddr_in)))
    {
        LOGC(aclog.Error, log << "connect(): invalid call: name=" << name << " namelen=" << namelen);
        throw CUDTException(MJ_NOTSUP, MN_INVAL);
    }

    sockaddr_any target_addr(name, namelen);
    if (target_addr.len == 0)
        throw CUDTException(MJ_NOTSUP, MN_INVAL, 0);

#if ENABLE_BONDING
    // Check affiliation of the socket. It's now allowed for it to be
    // a group or socket. For a group, add automatically a socket to
    // the group.
    if (u & SRTGROUP_MASK)
    {
        GroupKeeper k(*this, u, ERH_THROW);

        // Note: forced_isn is ignored when connecting a group.
        // The group manages the ISN by itself ALWAYS, that is,
        // it's generated anew for the very first socket, and then
        // derived by all sockets in the group.
        SRT_SOCKGROUPCONFIG gd[1] = {srt_prepare_endpoint(NULL, name, namelen)};
        return singleMemberConnect(k.group, gd);
    }
#endif

    CUDTSocket* s = locateSocket(u);
    if (!s)
        throw CUDTException(MJ_NOTSUP, MN_SIDINVAL, 0);

    return connectIn(s, target_addr, forced_isn);
}

#if ENABLE_BONDING
int srt::CUDTUnited::singleMemberConnect(CUDTGroup* pg, SRT_SOCKGROUPCONFIG* gd)
{
    int gstat = groupConnect(pg, gd, 1);
    if (gstat == -1)
    {
        // We have only one element here, so refer to it.
        // Sanity check
        if (gd->errorcode == SRT_SUCCESS)
            gd->errorcode = SRT_EINVPARAM;

        CodeMajor mj = CodeMajor(gd->errorcode / 1000);
        CodeMinor mn = CodeMinor(gd->errorcode % 1000);

        return CUDT::APIError(mj, mn);
    }

    return gstat;
}

// [[using assert(pg->m_iBusy > 0)]]
int srt::CUDTUnited::groupConnect(CUDTGroup* pg, SRT_SOCKGROUPCONFIG* targets, int arraysize)
{
    CUDTGroup& g = *pg;
    SRT_ASSERT(g.m_iBusy > 0);

    // Check and report errors on data brought in by srt_prepare_endpoint,
    // as the latter function has no possibility to report errors.
    for (int tii = 0; tii < arraysize; ++tii)
    {
        if (targets[tii].srcaddr.ss_family != targets[tii].peeraddr.ss_family)
        {
            LOGC(aclog.Error, log << "srt_connect/group: family differs on source and target address");
            throw CUDTException(MJ_NOTSUP, MN_INVAL);
        }

        if (targets[tii].weight > CUDT::MAX_WEIGHT)
        {
            LOGC(aclog.Error, log << "srt_connect/group: weight value must be between 0 and " << (+CUDT::MAX_WEIGHT));
            throw CUDTException(MJ_NOTSUP, MN_INVAL);
        }
    }

    // If the open state switched to OPENED, the blocking mode
    // must make it wait for connecting it. Doing connect when the
    // group is already OPENED returns immediately, regardless if the
    // connection is going to later succeed or fail (this will be
    // known in the group state information).
    bool       block_new_opened = !g.m_bOpened && g.m_bSynRecving;
    const bool was_empty        = g.groupEmpty();

    // In case the group was retried connection, clear first all epoll readiness.
    const int ncleared = m_EPoll.update_events(g.id(), g.m_sPollID, SRT_EPOLL_ERR, false);
    if (was_empty || ncleared)
    {
        HLOGC(aclog.Debug,
              log << "srt_connect/group: clearing IN/OUT because was_empty=" << was_empty
                  << " || ncleared=" << ncleared);
        // IN/OUT only in case when the group is empty, otherwise it would
        // clear out correct readiness resulting from earlier calls.
        // This also should happen if ERR flag was set, as IN and OUT could be set, too.
        m_EPoll.update_events(g.id(), g.m_sPollID, SRT_EPOLL_IN | SRT_EPOLL_OUT, false);
    }
    SRTSOCKET retval = -1;

    int eid           = -1;
    int connect_modes = SRT_EPOLL_CONNECT | SRT_EPOLL_ERR;
    if (block_new_opened)
    {
        // Create this eid only to block-wait for the first
        // connection.
        eid = srt_epoll_create();
    }

    // Use private map to avoid searching in the
    // overall map.
    map<SRTSOCKET, CUDTSocket*> spawned;

    HLOGC(aclog.Debug,
          log << "groupConnect: will connect " << arraysize << " links and "
              << (block_new_opened ? "BLOCK until any is ready" : "leave the process in background"));

    for (int tii = 0; tii < arraysize; ++tii)
    {
        sockaddr_any target_addr(targets[tii].peeraddr);
        sockaddr_any source_addr(targets[tii].srcaddr);
        SRTSOCKET&   sid_rloc = targets[tii].id;
        int&         erc_rloc = targets[tii].errorcode;
        erc_rloc              = SRT_SUCCESS; // preinitialized
        HLOGC(aclog.Debug, log << "groupConnect: taking on " << sockaddr_any(targets[tii].peeraddr).str());

        CUDTSocket* ns = 0;

        // NOTE: After calling newSocket, the socket is mapped into m_Sockets.
        // It must be MANUALLY removed from this list in case we need it deleted.
        SRTSOCKET sid = newSocket(&ns);

        if (pg->m_cbConnectHook)
        {
            // Derive the connect hook by the socket, if set on the group
            ns->core().m_cbConnectHook = pg->m_cbConnectHook;
        }

        SRT_SocketOptionObject* config = targets[tii].config;

        // XXX Support non-blocking mode:
        // If the group has nonblocking set for connect (SNDSYN),
        // then it must set so on the socket. Then, the connection
        // process is asynchronous. The socket appears first as
        // GST_PENDING state, and only after the socket becomes
        // connected does its status in the group turn into GST_IDLE.

        // Set all options that were requested by the options set on a group
        // prior to connecting.
        string error_reason SRT_ATR_UNUSED;
        try
        {
            for (size_t i = 0; i < g.m_config.size(); ++i)
            {
                HLOGC(aclog.Debug, log << "groupConnect: OPTION @" << sid << " #" << g.m_config[i].so);
                error_reason = "setting group-derived option: #" + Sprint(g.m_config[i].so);
                ns->core().setOpt(g.m_config[i].so, &g.m_config[i].value[0], (int)g.m_config[i].value.size());
            }

            // Do not try to set a user option if failed already.
            if (config)
            {
                error_reason = "user option";
                ns->core().applyMemberConfigObject(*config);
            }

            error_reason = "bound address";
            // We got it. Bind the socket, if the source address was set
            if (!source_addr.empty())
                bind(ns, source_addr);
        }
        catch (CUDTException& e)
        {
            // Just notify the problem, but the loop must continue.
            // Set the original error as reported.
            targets[tii].errorcode = e.getErrorCode();
            LOGC(aclog.Error, log << "srt_connect_group: failed to set " << error_reason);
        }
        catch (...)
        {
            // Set the general EINVPARAM - this error should never happen
            LOGC(aclog.Error, log << "IPE: CUDT::setOpt reported unknown exception");
            targets[tii].errorcode = SRT_EINVPARAM;
        }

        // Add socket to the group.
        // Do it after setting all stored options, as some of them may
        // influence some group data.

        srt::groups::SocketData data = srt::groups::prepareSocketData(ns);
        if (targets[tii].token != -1)
        {
            // Reuse the token, if specified by the caller
            data.token = targets[tii].token;
        }
        else
        {
            // Otherwise generate and write back the token
            data.token         = CUDTGroup::genToken();
            targets[tii].token = data.token;
        }

        {
            ScopedLock cs(m_GlobControlLock);
            if (m_Sockets.count(sid) == 0)
            {
                HLOGC(aclog.Debug, log << "srt_connect_group: socket @" << sid << " deleted in process");
                // Someone deleted the socket in the meantime?
                // Unlikely, but possible in theory.
                // Don't delete anyhting - it's alreay done.
                continue;
            }

            // There's nothing wrong with preparing the data first
            // even if this happens for nothing. But now, under the lock
            // and after checking that the socket still exists, check now
            // if this succeeded, and then also if the group is still usable.
            // The group will surely exist because it's set busy, until the
            // end of this function. But it might be simultaneously requested closed.
            bool proceed = true;

            if (targets[tii].errorcode != SRT_SUCCESS)
            {
                HLOGC(aclog.Debug,
                      log << "srt_connect_group: not processing @" << sid << " due to error in setting options");
                proceed = false;
            }

            if (g.m_bClosing)
            {
                HLOGC(aclog.Debug,
                      log << "srt_connect_group: not processing @" << sid << " due to CLOSED GROUP $" << g.m_GroupID);
                proceed = false;
            }

            if (proceed)
            {
                CUDTGroup::SocketData* f = g.add(data);
                ns->m_GroupMemberData    = f;
                ns->m_GroupOf            = &g;
                f->weight                = targets[tii].weight;
                HLOGC(aclog.Debug, log << "srt_connect_group: socket @" << sid << " added to group $" << g.m_GroupID);
            }
            else
            {
                targets[tii].id = CUDT::INVALID_SOCK;
                delete ns;
                m_Sockets.erase(sid);

                // If failed to set options, then do not continue
                // neither with binding, nor with connecting.
                continue;
            }
        }

        // XXX This should be reenabled later, this should
        // be probably still in use to exchange information about
        // packets asymmetrically lost. But for no other purpose.
        /*
        ns->core().m_cbPacketArrival.set(ns->m_pUDT, &CUDT::groupPacketArrival);
        */

        int isn = g.currentSchedSequence();

        // Set it the groupconnect option, as all in-group sockets should have.
        ns->core().m_config.iGroupConnect = 1;

        // Every group member will have always nonblocking
        // (this implies also non-blocking connect/accept).
        // The group facility functions will block when necessary
        // using epoll_wait.
        ns->core().m_config.bSynRecving = false;
        ns->core().m_config.bSynSending = false;

        HLOGC(aclog.Debug, log << "groupConnect: NOTIFIED AS PENDING @" << sid << " both read and write");
        // If this socket is not to block the current connect process,
        // it may still be needed for the further check if the redundant
        // connection succeeded or failed and whether the new socket is
        // ready to use or needs to be closed.
        epoll_add_usock_INTERNAL(g.m_SndEID, ns, &connect_modes);
        epoll_add_usock_INTERNAL(g.m_RcvEID, ns, &connect_modes);

        // Adding a socket on which we need to block to BOTH these tracking EIDs
        // and the blocker EID. We'll simply remove from them later all sockets that
        // got connected state or were broken.

        if (block_new_opened)
        {
            HLOGC(aclog.Debug, log << "groupConnect: WILL BLOCK on @" << sid << " until connected");
            epoll_add_usock_INTERNAL(eid, ns, &connect_modes);
        }

        // And connect
        try
        {
            HLOGC(aclog.Debug, log << "groupConnect: connecting a new socket with ISN=" << isn);
            connectIn(ns, target_addr, isn);
        }
        catch (const CUDTException& e)
        {
            LOGC(aclog.Error,
                 log << "groupConnect: socket @" << sid << " in group " << pg->id() << " failed to connect");
            // We know it does belong to a group.
            // Remove it first because this involves a mutex, and we want
            // to avoid locking more than one mutex at a time.
            erc_rloc               = e.getErrorCode();
            targets[tii].errorcode = e.getErrorCode();
            targets[tii].id        = CUDT::INVALID_SOCK;

            ScopedLock cl(m_GlobControlLock);
            ns->removeFromGroup(false);
            m_Sockets.erase(ns->m_SocketID);
            // Intercept to delete the socket on failure.
            delete ns;
            continue;
        }
        catch (...)
        {
            LOGC(aclog.Fatal, log << "groupConnect: IPE: UNKNOWN EXCEPTION from connectIn");
            targets[tii].errorcode = SRT_ESYSOBJ;
            targets[tii].id        = CUDT::INVALID_SOCK;
            ScopedLock cl(m_GlobControlLock);
            ns->removeFromGroup(false);
            m_Sockets.erase(ns->m_SocketID);
            // Intercept to delete the socket on failure.
            delete ns;

            // Do not use original exception, it may crash off a C API.
            throw CUDTException(MJ_SYSTEMRES, MN_OBJECT);
        }

        SRT_SOCKSTATUS st;
        {
            ScopedLock grd(ns->m_ControlLock);
            st = ns->getStatus();
        }

        {
            // NOTE: Not applying m_GlobControlLock because the group is now
            // set busy, so it won't be deleted, even if it was requested to be closed.
            ScopedLock grd(g.m_GroupLock);

            if (!ns->m_GroupOf)
            {
                // The situation could get changed between the unlock and lock of m_GroupLock.
                // This must be checked again.
                // If a socket has been removed from group, it means that some other thread is
                // currently trying to delete the socket. Therefore it doesn't have, and even shouldn't,
                // be deleted here. Just exit with error report.
                LOGC(aclog.Error, log << "groupConnect: self-created member socket deleted during process, SKIPPING.");

                // Do not report the error from here, just ignore this socket.
                continue;
            }

            // If m_GroupOf is not NULL, the m_IncludedIter is still valid.
            CUDTGroup::SocketData* f = ns->m_GroupMemberData;

            // Now under a group lock, we need to make sure the group isn't being closed
            // in order not to add a socket to a dead group.
            if (g.m_bClosing)
            {
                LOGC(aclog.Error, log << "groupConnect: group deleted while connecting; breaking the process");

                // Set the status as pending so that the socket is taken care of later.
                // Note that all earlier sockets that were processed in this loop were either
                // set BROKEN or PENDING.
                f->sndstate = SRT_GST_PENDING;
                f->rcvstate = SRT_GST_PENDING;
                retval      = -1;
                break;
            }

            HLOGC(aclog.Debug,
                  log << "groupConnect: @" << sid << " connection successful, setting group OPEN (was "
                      << (g.m_bOpened ? "ALREADY" : "NOT") << "), will " << (block_new_opened ? "" : "NOT ")
                      << "block the connect call, status:" << SockStatusStr(st));

            // XXX OPEN OR CONNECTED?
            // BLOCK IF NOT OPEN OR BLOCK IF NOT CONNECTED?
            //
            // What happens to blocking when there are 2 connections
            // pending, about to be broken, and srt_connect() is called again?
            // SHOULD BLOCK the latter, even though is OPEN.
            // Or, OPEN should be removed from here and srt_connect(_group)
            // should block always if the group doesn't have neither 1 conencted link
            g.m_bOpened = true;

            g.m_stats.tsLastSampleTime = steady_clock::now();

            f->laststatus = st;
            // Check the socket status and update it.
            // Turn the group state of the socket to IDLE only if
            // connection is established or in progress
            f->agent = source_addr;
            f->peer  = target_addr;

            if (st >= SRTS_BROKEN)
            {
                f->sndstate = SRT_GST_BROKEN;
                f->rcvstate = SRT_GST_BROKEN;
                epoll_remove_socket_INTERNAL(g.m_SndEID, ns);
                epoll_remove_socket_INTERNAL(g.m_RcvEID, ns);
            }
            else
            {
                f->sndstate  = SRT_GST_PENDING;
                f->rcvstate  = SRT_GST_PENDING;
                spawned[sid] = ns;

                sid_rloc = sid;
                erc_rloc = 0;
                retval   = sid;
            }
        }
    }

    if (retval == -1)
    {
        HLOGC(aclog.Debug, log << "groupConnect: none succeeded as background-spawn, exit with error");
        block_new_opened = false; // Avoid executing further while loop
    }

    vector<SRTSOCKET> broken;

    while (block_new_opened)
    {
        if (spawned.empty())
        {
            // All were removed due to errors.
            retval = -1;
            break;
        }
        HLOGC(aclog.Debug, log << "groupConnect: first connection, applying EPOLL WAITING.");
        int               len = (int)spawned.size();
        vector<SRTSOCKET> ready(spawned.size());
        const int         estat = srt_epoll_wait(eid,
                                         NULL,
                                         NULL, // IN/ACCEPT
                                         &ready[0],
                                         &len, // OUT/CONNECT
                                         -1, // indefinitely (FIXME Check if it needs to REGARD CONNECTION TIMEOUT!)
                                         NULL,
                                         NULL,
                                         NULL,
                                         NULL);

        // Sanity check. Shouldn't happen if subs are in sync with spawned.
        if (estat == -1)
        {
#if ENABLE_LOGGING
            CUDTException& x = CUDT::getlasterror();
            if (x.getErrorCode() != SRT_EPOLLEMPTY)
            {
                LOGC(aclog.Error,
                     log << "groupConnect: srt_epoll_wait failed not because empty, unexpected IPE:"
                         << x.getErrorMessage());
            }
#endif
            HLOGC(aclog.Debug, log << "groupConnect: srt_epoll_wait failed - breaking the wait loop");
            retval = -1;
            break;
        }

        // At the moment when you are going to work with real sockets,
        // lock the groups so that no one messes up with something here
        // in the meantime.

        ScopedLock lock(*g.exp_groupLock());

        // NOTE: UNDER m_GroupLock, NO API FUNCTION CALLS DARE TO HAPPEN BELOW!

        // Check first if a socket wasn't closed in the meantime. It will be
        // automatically removed from all EIDs, but there's no sense in keeping
        // them in 'spawned' map.
        for (map<SRTSOCKET, CUDTSocket*>::iterator y = spawned.begin(); y != spawned.end(); ++y)
        {
            SRTSOCKET sid = y->first;
            if (y->second->getStatus() >= SRTS_BROKEN)
            {
                HLOGC(aclog.Debug,
                      log << "groupConnect: Socket @" << sid
                          << " got BROKEN in the meantine during the check, remove from candidates");
                // Remove from spawned and try again
                broken.push_back(sid);

                epoll_remove_socket_INTERNAL(eid, y->second);
                epoll_remove_socket_INTERNAL(g.m_SndEID, y->second);
                epoll_remove_socket_INTERNAL(g.m_RcvEID, y->second);
            }
        }

        // Remove them outside the loop because this can't be done
        // while iterating over the same container.
        for (size_t i = 0; i < broken.size(); ++i)
            spawned.erase(broken[i]);

        // Check the sockets if they were reported due
        // to have connected or due to have failed.
        // Distill successful ones. If distilled nothing, return -1.
        // If not all sockets were reported in this instance, repeat
        // the call until you get information about all of them.
        for (int i = 0; i < len; ++i)
        {
            map<SRTSOCKET, CUDTSocket*>::iterator x = spawned.find(ready[i]);
            if (x == spawned.end())
            {
                // Might be removed above - ignore it.
                continue;
            }

            SRTSOCKET   sid = x->first;
            CUDTSocket* s   = x->second;

            // Check status. If failed, remove from spawned
            // and try again.
            SRT_SOCKSTATUS st = s->getStatus();
            if (st >= SRTS_BROKEN)
            {
                HLOGC(aclog.Debug,
                      log << "groupConnect: Socket @" << sid
                          << " got BROKEN during background connect, remove & TRY AGAIN");
                // Remove from spawned and try again
                if (spawned.erase(sid))
                    broken.push_back(sid);

                epoll_remove_socket_INTERNAL(eid, s);
                epoll_remove_socket_INTERNAL(g.m_SndEID, s);
                epoll_remove_socket_INTERNAL(g.m_RcvEID, s);

                continue;
            }

            if (st == SRTS_CONNECTED)
            {
                HLOGC(aclog.Debug,
                      log << "groupConnect: Socket @" << sid << " got CONNECTED as first in the group - reporting");
                retval           = sid;
                g.m_bConnected   = true;
                block_new_opened = false; // Interrupt also rolling epoll (outer loop)

                // Remove this socket from SND EID because it doesn't need to
                // be connection-tracked anymore. Don't remove from the RCV EID
                // however because RCV procedure relies on epoll also for reading
                // and when found this socket connected it will "upgrade" it to
                // read-ready tracking only.
                epoll_remove_socket_INTERNAL(g.m_SndEID, s);
                break;
            }

            // Spurious?
            HLOGC(aclog.Debug,
                  log << "groupConnect: Socket @" << sid << " got spurious wakeup in " << SockStatusStr(st)
                      << " TRY AGAIN");
        }
        // END of m_GroupLock CS - you can safely use API functions now.
    }
    // Finished, delete epoll.
    if (eid != -1)
    {
        HLOGC(aclog.Debug, log << "connect FIRST IN THE GROUP finished, removing E" << eid);
        srt_epoll_release(eid);
    }

    for (vector<SRTSOCKET>::iterator b = broken.begin(); b != broken.end(); ++b)
    {
        CUDTSocket* s = locateSocket(*b, ERH_RETURN);
        if (!s)
            continue;

        // This will also automatically remove it from the group and all eids
        close(s);
    }

    // There's no possibility to report a problem on every connection
    // separately in case when every single connection has failed. What
    // is more interesting, it's only a matter of luck that all connections
    // fail at exactly the same time. OTOH if all are to fail, this
    // function will still be polling sockets to determine the last man
    // standing. Each one could, however, break by a different reason,
    // for example, one by timeout, another by wrong passphrase. Check
    // the `errorcode` field to determine the reaon for particular link.
    if (retval == -1)
        throw CUDTException(MJ_CONNECTION, MN_CONNLOST, 0);

    return retval;
}
#endif

int srt::CUDTUnited::connectIn(CUDTSocket* s, const sockaddr_any& target_addr, int32_t forced_isn)
{
    ScopedLock cg(s->m_ControlLock);
    // a socket can "connect" only if it is in the following states:
    // - OPENED: assume the socket binding parameters are configured
    // - INIT: configure binding parameters here
    // - any other (meaning, already connected): report error

    if (s->m_Status == SRTS_INIT)
    {
        if (s->core().m_config.bRendezvous)
            throw CUDTException(MJ_NOTSUP, MN_ISRENDUNBOUND, 0);

        // If bind() was done first on this socket, then the
        // socket will not perform this step. This actually does the
        // same thing as bind() does, just with empty address so that
        // the binding parameters are autoselected.

        s->core().open();
        sockaddr_any autoselect_sa(target_addr.family());
        // This will create such a sockaddr_any that
        // will return true from empty().
        updateMux(s, autoselect_sa); // <<---- updateMux
        // -> C(Snd|Rcv)Queue::init
        // -> pthread_create(...C(Snd|Rcv)Queue::worker...)
        s->m_Status = SRTS_OPENED;
    }
    else
    {
        if (s->m_Status != SRTS_OPENED)
            throw CUDTException(MJ_NOTSUP, MN_ISCONNECTED, 0);

        // status = SRTS_OPENED, so family should be known already.
        if (target_addr.family() != s->m_SelfAddr.family())
        {
            LOGP(cnlog.Error, "srt_connect: socket is bound to a different family than target address");
            throw CUDTException(MJ_NOTSUP, MN_INVAL, 0);
        }
    }

    // connect_complete() may be called before connect() returns.
    // So we need to update the status before connect() is called,
    // otherwise the status may be overwritten with wrong value
    // (CONNECTED vs. CONNECTING).
    s->m_Status = SRTS_CONNECTING;

    /*
     * In blocking mode, connect can block for up to 30 seconds for
     * rendez-vous mode. Holding the s->m_ControlLock prevent close
     * from cancelling the connect
     */
    try
    {
        // record peer address
        s->m_PeerAddr = target_addr;
        s->core().startConnect(target_addr, forced_isn);
    }
    catch (const CUDTException&) // Interceptor, just to change the state.
    {
        s->m_Status = SRTS_OPENED;
        throw;
    }

    return 0;
}

int srt::CUDTUnited::close(const SRTSOCKET u)
{
#if ENABLE_BONDING
    if (u & SRTGROUP_MASK)
    {
        GroupKeeper k(*this, u, ERH_THROW);
        k.group->close();
        deleteGroup(k.group);
        return 0;
    }
#endif
    CUDTSocket* s = locateSocket(u);
    if (!s)
        throw CUDTException(MJ_NOTSUP, MN_SIDINVAL, 0);

    return close(s);
}

#if ENABLE_BONDING
void srt::CUDTUnited::deleteGroup(CUDTGroup* g)
{
    using srt_logging::gmlog;

    srt::sync::ScopedLock cg(m_GlobControlLock);
    return deleteGroup_LOCKED(g);
}

// [[using locked(m_GlobControlLock)]]
void srt::CUDTUnited::deleteGroup_LOCKED(CUDTGroup* g)
{
    SRT_ASSERT(g->groupEmpty());

    // After that the group is no longer findable by GroupKeeper
    m_Groups.erase(g->m_GroupID);
    m_ClosedGroups[g->m_GroupID] = g;

    // Paranoid check: since the group is in m_ClosedGroups
    // it may potentially be deleted. Make sure no socket points
    // to it. Actually all sockets should have been already removed
    // from the group container, so if any does, it's invalid.
    for (sockets_t::iterator i = m_Sockets.begin(); i != m_Sockets.end(); ++i)
    {
        CUDTSocket* s = i->second;
        if (s->m_GroupOf == g)
        {
            HLOGC(smlog.Debug, log << "deleteGroup: IPE: existing @" << s->m_SocketID << " points to a dead group!");
            s->m_GroupOf         = NULL;
            s->m_GroupMemberData = NULL;
        }
    }

    // Just in case, do it in closed sockets, too, although this should be
    // always done before moving to it.
    for (sockets_t::iterator i = m_ClosedSockets.begin(); i != m_ClosedSockets.end(); ++i)
    {
        CUDTSocket* s = i->second;
        if (s->m_GroupOf == g)
        {
            HLOGC(smlog.Debug, log << "deleteGroup: IPE: closed @" << s->m_SocketID << " points to a dead group!");
            s->m_GroupOf         = NULL;
            s->m_GroupMemberData = NULL;
        }
    }
}
#endif

int srt::CUDTUnited::close(CUDTSocket* s)
{
    HLOGC(smlog.Debug, log << s->core().CONID() << "CLOSE. Acquiring control lock");
    ScopedLock socket_cg(s->m_ControlLock);
    HLOGC(smlog.Debug, log << s->core().CONID() << "CLOSING (removing from listening, closing CUDT)");

    const bool synch_close_snd = s->core().m_config.bSynSending;

    SRTSOCKET u = s->m_SocketID;

    if (s->m_Status == SRTS_LISTENING)
    {
        if (s->core().m_bBroken)
            return 0;

        s->m_tsClosureTimeStamp = steady_clock::now();
        s->core().m_bBroken     = true;

        // Change towards original UDT:
        // Leave all the closing activities for garbageCollect to happen,
        // however remove the listener from the RcvQueue IMMEDIATELY.
        // Even though garbageCollect would eventually remove the listener
        // as well, there would be some time interval between now and the
        // moment when it's done, and during this time the application will
        // be unable to bind to this port that the about-to-delete listener
        // is currently occupying (due to blocked slot in the RcvQueue).

        HLOGC(smlog.Debug, log << s->core().CONID() << "CLOSING (removing listener immediately)");
        s->core().notListening();
        s->m_Status = SRTS_CLOSING;

        // broadcast all "accept" waiting
        CSync::lock_notify_all(s->m_AcceptCond, s->m_AcceptLock);
    }
    else
    {
        s->m_Status = SRTS_CLOSING;
        // Note: this call may be done on a socket that hasn't finished
        // sending all packets scheduled for sending, which means, this call
        // may block INDEFINITELY. As long as it's acceptable to block the
        // call to srt_close(), and all functions in all threads where this
        // very socket is used, this shall not block the central database.
        s->core().closeInternal();

        // synchronize with garbage collection.
        HLOGC(smlog.Debug,
              log << "@" << u << "U::close done. GLOBAL CLOSE: " << s->core().CONID()
                  << "Acquiring GLOBAL control lock");
        ScopedLock manager_cg(m_GlobControlLock);
        // since "s" is located before m_GlobControlLock, locate it again in case
        // it became invalid
        // XXX This is very weird; if we state that the CUDTSocket object
        // could not be deleted between locks, then definitely it couldn't
        // also change the pointer value. There's no other reason for getting
        // this iterator but to obtain the 's' pointer, which is impossible to
        // be different than previous 's' (m_Sockets is a map that stores pointers
        // transparently). This iterator isn't even later used to delete the socket
        // from the container, though it would be more efficient.
        // FURTHER RESEARCH REQUIRED.
        sockets_t::iterator i = m_Sockets.find(u);
        if ((i == m_Sockets.end()) || (i->second->m_Status == SRTS_CLOSED))
        {
            HLOGC(smlog.Debug, log << "@" << u << "U::close: NOT AN ACTIVE SOCKET, returning.");
            return 0;
        }
        s = i->second;
        s->setClosed();

#if ENABLE_BONDING
        if (s->m_GroupOf)
        {
            HLOGC(smlog.Debug,
                  log << "@" << s->m_SocketID << " IS MEMBER OF $" << s->m_GroupOf->id() << " - REMOVING FROM GROUP");
            s->removeFromGroup(true);
        }
#endif

        m_Sockets.erase(s->m_SocketID);
        m_ClosedSockets[s->m_SocketID] = s;
        HLOGC(smlog.Debug, log << "@" << u << "U::close: Socket MOVED TO CLOSED for collecting later.");

        CGlobEvent::triggerEvent();
    }

    HLOGC(smlog.Debug, log << "@" << u << ": GLOBAL: CLOSING DONE");

    // Check if the ID is still in closed sockets before you access it
    // (the last triggerEvent could have deleted it).
    if (synch_close_snd)
    {
#if SRT_ENABLE_CLOSE_SYNCH

        HLOGC(smlog.Debug, log << "@" << u << " GLOBAL CLOSING: sync-waiting for releasing sender resources...");
        for (;;)
        {
            CSndBuffer* sb = s->core().m_pSndBuffer;

            // Disconnected from buffer - nothing more to check.
            if (!sb)
            {
                HLOGC(smlog.Debug,
                      log << "@" << u << " GLOBAL CLOSING: sending buffer disconnected. Allowed to close.");
                break;
            }

            // Sender buffer empty
            if (sb->getCurrBufSize() == 0)
            {
                HLOGC(smlog.Debug, log << "@" << u << " GLOBAL CLOSING: sending buffer depleted. Allowed to close.");
                break;
            }

            // Ok, now you are keeping GC thread hands off the internal data.
            // You can check then if it has already deleted the socket or not.
            // The socket is either in m_ClosedSockets or is already gone.

            // Done the other way, but still done. You can stop waiting.
            bool isgone = false;
            {
                ScopedLock manager_cg(m_GlobControlLock);
                isgone = m_ClosedSockets.count(u) == 0;
            }
            if (!isgone)
            {
                isgone = !s->core().m_bOpened;
            }
            if (isgone)
            {
                HLOGC(smlog.Debug,
                      log << "@" << u << " GLOBAL CLOSING: ... gone in the meantime, whatever. Exiting close().");
                break;
            }

            HLOGC(smlog.Debug, log << "@" << u << " GLOBAL CLOSING: ... still waiting for any update.");
            // How to handle a possible error here?
            CGlobEvent::waitForEvent();

            // Continue waiting in case when an event happened or 1s waiting time passed for checkpoint.
        }
#endif
    }

    /*
       This code is PUT ASIDE for now.
       Most likely this will be never required.
       It had to hold the closing activity until the time when the receiver buffer is depleted.
       However the closing of the socket should only happen when the receiver has received
       an information about that the reading is no longer possible (error report from recv/recvfile).
       When this happens, the receiver buffer is definitely depleted already and there's no need to check
       anything.

       Should there appear any other conditions in future under which the closing process should be
       delayed until the receiver buffer is empty, this code can be filled here.

    if ( synch_close_rcv )
    {
    ...
    }
    */
    CSync::notify_one_relaxed(m_GCStopCond);

    return 0;
}

void srt::CUDTUnited::getpeername(const SRTSOCKET u, sockaddr* pw_name, int* pw_namelen)
{
    if (!pw_name || !pw_namelen)
        throw CUDTException(MJ_NOTSUP, MN_INVAL, 0);

    if (getStatus(u) != SRTS_CONNECTED)
        throw CUDTException(MJ_CONNECTION, MN_NOCONN, 0);

    CUDTSocket* s = locateSocket(u);

    if (!s)
        throw CUDTException(MJ_NOTSUP, MN_SIDINVAL, 0);

    if (!s->core().m_bConnected || s->core().m_bBroken)
        throw CUDTException(MJ_CONNECTION, MN_NOCONN, 0);

    const int len = s->m_PeerAddr.size();
    if (*pw_namelen < len)
        throw CUDTException(MJ_NOTSUP, MN_INVAL, 0);

    memcpy((pw_name), &s->m_PeerAddr.sa, len);
    *pw_namelen = len;
}

void srt::CUDTUnited::getsockname(const SRTSOCKET u, sockaddr* pw_name, int* pw_namelen)
{
    if (!pw_name || !pw_namelen)
        throw CUDTException(MJ_NOTSUP, MN_INVAL, 0);

    CUDTSocket* s = locateSocket(u);

    if (!s)
        throw CUDTException(MJ_NOTSUP, MN_SIDINVAL, 0);

    if (s->core().m_bBroken)
        throw CUDTException(MJ_NOTSUP, MN_SIDINVAL, 0);

    if (s->m_Status == SRTS_INIT)
        throw CUDTException(MJ_CONNECTION, MN_NOCONN, 0);

    const int len = s->m_SelfAddr.size();
    if (*pw_namelen < len)
        throw CUDTException(MJ_NOTSUP, MN_INVAL, 0);

    memcpy((pw_name), &s->m_SelfAddr.sa, len);
    *pw_namelen = len;
}

int srt::CUDTUnited::select(UDT::UDSET* readfds, UDT::UDSET* writefds, UDT::UDSET* exceptfds, const timeval* timeout)
{
    const steady_clock::time_point entertime = steady_clock::now();

    const int64_t timeo_us = timeout ? static_cast<int64_t>(timeout->tv_sec) * 1000000 + timeout->tv_usec : -1;
    const steady_clock::duration timeo(microseconds_from(timeo_us));

    // initialize results
    int            count = 0;
    set<SRTSOCKET> rs, ws, es;

    // retrieve related UDT sockets
    vector<CUDTSocket*> ru, wu, eu;
    CUDTSocket*         s;
    if (readfds)
        for (set<SRTSOCKET>::iterator i1 = readfds->begin(); i1 != readfds->end(); ++i1)
        {
            if (getStatus(*i1) == SRTS_BROKEN)
            {
                rs.insert(*i1);
                ++count;
            }
            else if (!(s = locateSocket(*i1)))
                throw CUDTException(MJ_NOTSUP, MN_SIDINVAL, 0);
            else
                ru.push_back(s);
        }
    if (writefds)
        for (set<SRTSOCKET>::iterator i2 = writefds->begin(); i2 != writefds->end(); ++i2)
        {
            if (getStatus(*i2) == SRTS_BROKEN)
            {
                ws.insert(*i2);
                ++count;
            }
            else if (!(s = locateSocket(*i2)))
                throw CUDTException(MJ_NOTSUP, MN_SIDINVAL, 0);
            else
                wu.push_back(s);
        }
    if (exceptfds)
        for (set<SRTSOCKET>::iterator i3 = exceptfds->begin(); i3 != exceptfds->end(); ++i3)
        {
            if (getStatus(*i3) == SRTS_BROKEN)
            {
                es.insert(*i3);
                ++count;
            }
            else if (!(s = locateSocket(*i3)))
                throw CUDTException(MJ_NOTSUP, MN_SIDINVAL, 0);
            else
                eu.push_back(s);
        }

    do
    {
        // query read sockets
        for (vector<CUDTSocket*>::iterator j1 = ru.begin(); j1 != ru.end(); ++j1)
        {
            s = *j1;

            if (s->readReady() || s->m_Status == SRTS_CLOSED)
            {
                rs.insert(s->m_SocketID);
                ++count;
            }
        }

        // query write sockets
        for (vector<CUDTSocket*>::iterator j2 = wu.begin(); j2 != wu.end(); ++j2)
        {
            s = *j2;

            if (s->writeReady() || s->m_Status == SRTS_CLOSED)
            {
                ws.insert(s->m_SocketID);
                ++count;
            }
        }

        // query exceptions on sockets
        for (vector<CUDTSocket*>::iterator j3 = eu.begin(); j3 != eu.end(); ++j3)
        {
            // check connection request status, not supported now
        }

        if (0 < count)
            break;

        CGlobEvent::waitForEvent();
    } while (timeo > steady_clock::now() - entertime);

    if (readfds)
        *readfds = rs;

    if (writefds)
        *writefds = ws;

    if (exceptfds)
        *exceptfds = es;

    return count;
}

int srt::CUDTUnited::selectEx(const vector<SRTSOCKET>& fds,
                              vector<SRTSOCKET>*       readfds,
                              vector<SRTSOCKET>*       writefds,
                              vector<SRTSOCKET>*       exceptfds,
                              int64_t                  msTimeOut)
{
    const steady_clock::time_point entertime = steady_clock::now();

    const int64_t                timeo_us = msTimeOut >= 0 ? msTimeOut * 1000 : -1;
    const steady_clock::duration timeo(microseconds_from(timeo_us));

    // initialize results
    int count = 0;
    if (readfds)
        readfds->clear();
    if (writefds)
        writefds->clear();
    if (exceptfds)
        exceptfds->clear();

    do
    {
        for (vector<SRTSOCKET>::const_iterator i = fds.begin(); i != fds.end(); ++i)
        {
            CUDTSocket* s = locateSocket(*i);

            if ((!s) || s->core().m_bBroken || (s->m_Status == SRTS_CLOSED))
            {
                if (exceptfds)
                {
                    exceptfds->push_back(*i);
                    ++count;
                }
                continue;
            }

            if (readfds)
            {
                if ((s->core().m_bConnected && s->core().m_pRcvBuffer->isRcvDataReady()) ||
                    (s->core().m_bListening && (s->m_QueuedSockets.size() > 0)))
                {
                    readfds->push_back(s->m_SocketID);
                    ++count;
                }
            }

            if (writefds)
            {
                if (s->core().m_bConnected &&
                    (s->core().m_pSndBuffer->getCurrBufSize() < s->core().m_config.iSndBufSize))
                {
                    writefds->push_back(s->m_SocketID);
                    ++count;
                }
            }
        }

        if (count > 0)
            break;

        CGlobEvent::waitForEvent();
    } while (timeo > steady_clock::now() - entertime);

    return count;
}

int srt::CUDTUnited::epoll_create()
{
    return m_EPoll.create();
}

int srt::CUDTUnited::epoll_clear_usocks(int eid)
{
    return m_EPoll.clear_usocks(eid);
}

int srt::CUDTUnited::epoll_add_usock(const int eid, const SRTSOCKET u, const int* events)
{
    int ret = -1;
#if ENABLE_BONDING
    if (u & SRTGROUP_MASK)
    {
        GroupKeeper k(*this, u, ERH_THROW);
        ret = m_EPoll.update_usock(eid, u, events);
        k.group->addEPoll(eid);
        return 0;
    }
#endif

    CUDTSocket* s = locateSocket(u);
    if (s)
    {
        ret = epoll_add_usock_INTERNAL(eid, s, events);
    }
    else
    {
        throw CUDTException(MJ_NOTSUP, MN_SIDINVAL);
    }

    return ret;
}

// NOTE: WILL LOCK (serially):
// - CEPoll::m_EPollLock
// - CUDT::m_RecvLock
int srt::CUDTUnited::epoll_add_usock_INTERNAL(const int eid, CUDTSocket* s, const int* events)
{
    int ret = m_EPoll.update_usock(eid, s->m_SocketID, events);
    s->core().addEPoll(eid);
    return ret;
}

int srt::CUDTUnited::epoll_add_ssock(const int eid, const SYSSOCKET s, const int* events)
{
    return m_EPoll.add_ssock(eid, s, events);
}

int srt::CUDTUnited::epoll_update_ssock(const int eid, const SYSSOCKET s, const int* events)
{
    return m_EPoll.update_ssock(eid, s, events);
}

template <class EntityType>
int srt::CUDTUnited::epoll_remove_entity(const int eid, EntityType* ent)
{
    // XXX Not sure if this is anyhow necessary because setting readiness
    // to false doesn't actually trigger any action. Further research needed.
    HLOGC(ealog.Debug, log << "epoll_remove_usock: CLEARING readiness on E" << eid << " of @" << ent->id());
    ent->removeEPollEvents(eid);

    // First remove the EID from the subscribed in the socket so that
    // a possible call to update_events:
    // - if happens before this call, can find the epoll bit update possible
    // - if happens after this call, will not strike this EID
    HLOGC(ealog.Debug, log << "epoll_remove_usock: REMOVING E" << eid << " from back-subscirbers in @" << ent->id());
    ent->removeEPollID(eid);

    HLOGC(ealog.Debug, log << "epoll_remove_usock: CLEARING subscription on E" << eid << " of @" << ent->id());
    int no_events = 0;
    int ret       = m_EPoll.update_usock(eid, ent->id(), &no_events);

    return ret;
}

// Needed internal access!
int srt::CUDTUnited::epoll_remove_socket_INTERNAL(const int eid, CUDTSocket* s)
{
    return epoll_remove_entity(eid, &s->core());
}

#if ENABLE_BONDING
int srt::CUDTUnited::epoll_remove_group_INTERNAL(const int eid, CUDTGroup* g)
{
    return epoll_remove_entity(eid, g);
}
#endif

int srt::CUDTUnited::epoll_remove_usock(const int eid, const SRTSOCKET u)
{
    CUDTSocket* s = 0;

#if ENABLE_BONDING
    CUDTGroup* g = 0;
    if (u & SRTGROUP_MASK)
    {
        GroupKeeper k(*this, u, ERH_THROW);
        g = k.group;
        return epoll_remove_entity(eid, g);
    }
    else
#endif
    {
        s = locateSocket(u);
        if (s)
            return epoll_remove_entity(eid, &s->core());
    }

    LOGC(ealog.Error,
         log << "remove_usock: @" << u << " not found as either socket or group. Removing only from epoll system.");
    int no_events = 0;
    return m_EPoll.update_usock(eid, u, &no_events);
}

int srt::CUDTUnited::epoll_remove_ssock(const int eid, const SYSSOCKET s)
{
    return m_EPoll.remove_ssock(eid, s);
}

int srt::CUDTUnited::epoll_uwait(const int eid, SRT_EPOLL_EVENT* fdsSet, int fdsSize, int64_t msTimeOut)
{
    return m_EPoll.uwait(eid, fdsSet, fdsSize, msTimeOut);
}

int32_t srt::CUDTUnited::epoll_set(int eid, int32_t flags)
{
    return m_EPoll.setflags(eid, flags);
}

int srt::CUDTUnited::epoll_release(const int eid)
{
    return m_EPoll.release(eid);
}

srt::CUDTSocket* srt::CUDTUnited::locateSocket(const SRTSOCKET u, ErrorHandling erh)
{
    ScopedLock  cg(m_GlobControlLock);
    CUDTSocket* s = locateSocket_LOCKED(u);
    if (!s)
    {
        if (erh == ERH_RETURN)
            return NULL;
        throw CUDTException(MJ_NOTSUP, MN_SIDINVAL, 0);
    }

    return s;
}

// [[using locked(m_GlobControlLock)]];
srt::CUDTSocket* srt::CUDTUnited::locateSocket_LOCKED(SRTSOCKET u)
{
    sockets_t::iterator i = m_Sockets.find(u);

    if ((i == m_Sockets.end()) || (i->second->m_Status == SRTS_CLOSED))
    {
        return NULL;
    }

    return i->second;
}

#if ENABLE_BONDING
srt::CUDTGroup* srt::CUDTUnited::locateAcquireGroup(SRTSOCKET u, ErrorHandling erh)
{
    ScopedLock cg(m_GlobControlLock);

    const groups_t::iterator i = m_Groups.find(u);
    if (i == m_Groups.end())
    {
        if (erh == ERH_THROW)
            throw CUDTException(MJ_NOTSUP, MN_SIDINVAL, 0);
        return NULL;
    }

    ScopedLock cgroup(*i->second->exp_groupLock());
    i->second->apiAcquire();
    return i->second;
}

srt::CUDTGroup* srt::CUDTUnited::acquireSocketsGroup(CUDTSocket* s)
{
    ScopedLock cg(m_GlobControlLock);
    CUDTGroup* g = s->m_GroupOf;
    if (!g)
        return NULL;

    // With m_GlobControlLock locked, we are sure the group
    // still exists, if it wasn't removed from this socket.
    g->apiAcquire();
    return g;
}
#endif

srt::CUDTSocket* srt::CUDTUnited::locatePeer(const sockaddr_any& peer, const SRTSOCKET id, int32_t isn)
{
    ScopedLock cg(m_GlobControlLock);

    map<int64_t, set<SRTSOCKET> >::iterator i = m_PeerRec.find(CUDTSocket::getPeerSpec(id, isn));
    if (i == m_PeerRec.end())
        return NULL;

    for (set<SRTSOCKET>::iterator j = i->second.begin(); j != i->second.end(); ++j)
    {
        sockets_t::iterator k = m_Sockets.find(*j);
        // this socket might have been closed and moved m_ClosedSockets
        if (k == m_Sockets.end())
            continue;

        if (k->second->m_PeerAddr == peer)
        {
            return k->second;
        }
    }

    return NULL;
}

void srt::CUDTUnited::checkBrokenSockets()
{
    ScopedLock cg(m_GlobControlLock);

#if ENABLE_BONDING
    vector<SRTSOCKET> delgids;

    for (groups_t::iterator i = m_ClosedGroups.begin(); i != m_ClosedGroups.end(); ++i)
    {
        // isStillBusy requires lock on the group, so only after an API
        // function that uses it returns, and so clears the busy flag,
        // a new API function won't be called anyway until it can acquire
        // GlobControlLock, and all functions that have already seen this
        // group as closing will not continue with the API and return.
        // If we caught some API function still using the closed group,
        // it's not going to wait, will be checked next time.
        if (i->second->isStillBusy())
            continue;

        delgids.push_back(i->first);
        delete i->second;
        i->second = NULL; // just for a case, avoid a dangling pointer
    }

    for (vector<SRTSOCKET>::iterator di = delgids.begin(); di != delgids.end(); ++di)
    {
        m_ClosedGroups.erase(*di);
    }
#endif

    // set of sockets To Be Closed and To Be Removed
    vector<SRTSOCKET> tbc;
    vector<SRTSOCKET> tbr;

    for (sockets_t::iterator i = m_Sockets.begin(); i != m_Sockets.end(); ++i)
    {
        CUDTSocket* s = i->second;
        if (!s->core().m_bBroken)
            continue;

        if (s->m_Status == SRTS_LISTENING)
        {
            const steady_clock::duration elapsed = steady_clock::now() - s->m_tsClosureTimeStamp;
            // A listening socket should wait an extra 3 seconds
            // in case a client is connecting.
            if (elapsed < milliseconds_from(CUDT::COMM_CLOSE_BROKEN_LISTENER_TIMEOUT_MS))
                continue;
        }
        else if ((s->core().m_pRcvBuffer != NULL)
        // FIXED: calling isRcvDataAvailable() just to get the information
        // whether there are any data waiting in the buffer,
        // NOT WHETHER THEY ARE ALSO READY TO PLAY at the time when
        // this function is called (isRcvDataReady also checks if the
        // available data is "ready to play").
                 && s->core().m_pRcvBuffer->hasAvailablePackets())
        {
            const int bc = s->core().m_iBrokenCounter.load();
            if (bc > 0)
            {
                // if there is still data in the receiver buffer, wait longer
                s->core().m_iBrokenCounter.store(bc - 1);
                continue;
            }
        }

#if ENABLE_BONDING
        if (s->m_GroupOf)
        {
            HLOGC(smlog.Debug,
                 log << "@" << s->m_SocketID << " IS MEMBER OF $" << s->m_GroupOf->id() << " - REMOVING FROM GROUP");
            s->removeFromGroup(true);
        }
#endif

        HLOGC(smlog.Debug, log << "checkBrokenSockets: moving BROKEN socket to CLOSED: @" << i->first);

        // close broken connections and start removal timer
        s->setClosed();
        tbc.push_back(i->first);
        m_ClosedSockets[i->first] = s;

        // remove from listener's queue
        sockets_t::iterator ls = m_Sockets.find(s->m_ListenSocket);
        if (ls == m_Sockets.end())
        {
            ls = m_ClosedSockets.find(s->m_ListenSocket);
            if (ls == m_ClosedSockets.end())
                continue;
        }

        enterCS(ls->second->m_AcceptLock);
        ls->second->m_QueuedSockets.erase(s->m_SocketID);
        leaveCS(ls->second->m_AcceptLock);
    }

    for (sockets_t::iterator j = m_ClosedSockets.begin(); j != m_ClosedSockets.end(); ++j)
    {
        // HLOGC(smlog.Debug, log << "checking CLOSED socket: " << j->first);
        if (!is_zero(j->second->core().m_tsLingerExpiration))
        {
            // asynchronous close:
            if ((!j->second->core().m_pSndBuffer) || (0 == j->second->core().m_pSndBuffer->getCurrBufSize()) ||
                (j->second->core().m_tsLingerExpiration <= steady_clock::now()))
            {
                HLOGC(smlog.Debug, log << "checkBrokenSockets: marking CLOSED qualified @" << j->second->m_SocketID);
                j->second->core().m_tsLingerExpiration = steady_clock::time_point();
                j->second->core().m_bClosing           = true;
                j->second->m_tsClosureTimeStamp        = steady_clock::now();
            }
        }

        // timeout 1 second to destroy a socket AND it has been removed from
        // RcvUList
        const steady_clock::time_point now        = steady_clock::now();
        const steady_clock::duration   closed_ago = now - j->second->m_tsClosureTimeStamp;
        if (closed_ago > seconds_from(1))
        {
            CRNode* rnode = j->second->core().m_pRNode;
            if (!rnode || !rnode->m_bOnList)
            {
                HLOGC(smlog.Debug,
                      log << "checkBrokenSockets: @" << j->second->m_SocketID << " closed "
                          << FormatDuration(closed_ago) << " ago and removed from RcvQ - will remove");

                // HLOGC(smlog.Debug, log << "will unref socket: " << j->first);
                tbr.push_back(j->first);
            }
        }
    }

    // move closed sockets to the ClosedSockets structure
    for (vector<SRTSOCKET>::iterator k = tbc.begin(); k != tbc.end(); ++k)
        m_Sockets.erase(*k);

    // remove those timeout sockets
    for (vector<SRTSOCKET>::iterator l = tbr.begin(); l != tbr.end(); ++l)
        removeSocket(*l);

    HLOGC(smlog.Debug, log << "checkBrokenSockets: after removal: m_ClosedSockets.size()=" << m_ClosedSockets.size());
}

// [[using locked(m_GlobControlLock)]]
void srt::CUDTUnited::removeSocket(const SRTSOCKET u)
{
    sockets_t::iterator i = m_ClosedSockets.find(u);

    // invalid socket ID
    if (i == m_ClosedSockets.end())
        return;

    CUDTSocket* const s = i->second;

    // The socket may be in the trashcan now, but could
    // still be under processing in the sender/receiver worker
    // threads. If that's the case, SKIP IT THIS TIME. The
    // socket will be checked next time the GC rollover starts.
    CSNode* sn = s->core().m_pSNode;
    if (sn && sn->m_iHeapLoc != -1)
        return;

    CRNode* rn = s->core().m_pRNode;
    if (rn && rn->m_bOnList)
        return;

#if ENABLE_BONDING
    if (s->m_GroupOf)
    {
        HLOGC(smlog.Debug,
              log << "@" << s->m_SocketID << " IS MEMBER OF $" << s->m_GroupOf->id() << " - REMOVING FROM GROUP");
        s->removeFromGroup(true);
    }
#endif
    // decrease multiplexer reference count, and remove it if necessary
    const int mid = s->m_iMuxID;

    {
        ScopedLock cg(s->m_AcceptLock);

        // if it is a listener, close all un-accepted sockets in its queue
        // and remove them later
        for (set<SRTSOCKET>::iterator q = s->m_QueuedSockets.begin(); q != s->m_QueuedSockets.end(); ++q)
        {
            sockets_t::iterator si = m_Sockets.find(*q);
            if (si == m_Sockets.end())
            {
                // gone in the meantime
                LOGC(smlog.Error,
                     log << "removeSocket: IPE? socket @" << (*q) << " being queued for listener socket @"
                         << s->m_SocketID << " is GONE in the meantime ???");
                continue;
            }

            CUDTSocket* as = si->second;

            as->breakSocket_LOCKED();
            m_ClosedSockets[*q] = as;
            m_Sockets.erase(*q);
        }
    }

    // remove from peer rec
    map<int64_t, set<SRTSOCKET> >::iterator j = m_PeerRec.find(s->getPeerSpec());
    if (j != m_PeerRec.end())
    {
        j->second.erase(u);
        if (j->second.empty())
            m_PeerRec.erase(j);
    }

    /*
     * Socket may be deleted while still having ePoll events set that would
     * remains forever causing epoll_wait to unblock continuously for inexistent
     * sockets. Get rid of all events for this socket.
     */
    m_EPoll.update_events(u, s->core().m_sPollID, SRT_EPOLL_IN | SRT_EPOLL_OUT | SRT_EPOLL_ERR, false);

    // delete this one
    m_ClosedSockets.erase(i);

    HLOGC(smlog.Debug, log << "GC/removeSocket: closing associated UDT @" << u);
    s->core().closeInternal();
    HLOGC(smlog.Debug, log << "GC/removeSocket: DELETING SOCKET @" << u);
    delete s;
    HLOGC(smlog.Debug, log << "GC/removeSocket: socket @" << u << " DELETED. Checking muxer.");

    if (mid == -1)
    {
        HLOGC(smlog.Debug, log << "GC/removeSocket: no muxer found, finishing.");
        return;
    }

    map<int, CMultiplexer>::iterator m;
    m = m_mMultiplexer.find(mid);
    if (m == m_mMultiplexer.end())
    {
        LOGC(smlog.Fatal, log << "IPE: For socket @" << u << " MUXER id=" << mid << " NOT FOUND!");
        return;
    }

    CMultiplexer& mx = m->second;

    mx.m_iRefCount--;
    HLOGC(smlog.Debug, log << "unrefing underlying muxer " << mid << " for @" << u << ", ref=" << mx.m_iRefCount);
    if (0 == mx.m_iRefCount)
    {
        HLOGC(smlog.Debug,
              log << "MUXER id=" << mid << " lost last socket @" << u << " - deleting muxer bound to port "
                  << mx.m_pChannel->bindAddressAny().hport());
        // The channel has no access to the queues and
        // it looks like the multiplexer is the master of all of them.
        // The queues must be silenced before closing the channel
        // because this will cause error to be returned in any operation
        // being currently done in the queues, if any.
        mx.m_pSndQueue->setClosing();
        mx.m_pRcvQueue->setClosing();
        mx.destroy();
        m_mMultiplexer.erase(m);
    }
}

void srt::CUDTUnited::configureMuxer(CMultiplexer& w_m, const CUDTSocket* s, int af)
{
    w_m.m_mcfg       = s->core().m_config;
    w_m.m_iIPversion = af;
    w_m.m_iRefCount  = 1;
    w_m.m_iID        = s->m_SocketID;
}

uint16_t srt::CUDTUnited::installMuxer(CUDTSocket* w_s, CMultiplexer& fw_sm)
{
    w_s->core().m_pSndQueue = fw_sm.m_pSndQueue;
    w_s->core().m_pRcvQueue = fw_sm.m_pRcvQueue;
    w_s->m_iMuxID           = fw_sm.m_iID;
    sockaddr_any sa;
    fw_sm.m_pChannel->getSockAddr((sa));
    w_s->m_SelfAddr = sa; // Will be also completed later, but here it's needed for later checks
    return sa.hport();
}

bool srt::CUDTUnited::inet6SettingsCompat(const sockaddr_any& muxaddr, const CSrtMuxerConfig& cfgMuxer,
        const sockaddr_any& reqaddr, const CSrtMuxerConfig& cfgSocket)
{
    if (muxaddr.family() != AF_INET6)
        return true; // Don't check - the family has been checked already

    if (reqaddr.isany())
    {
        if (cfgSocket.iIpV6Only == -1) // Treat as "adaptive"
            return true;

        // If set explicitly, then it must be equal to the one of found muxer.
        return cfgSocket.iIpV6Only == cfgMuxer.iIpV6Only;
    }

    // If binding to the certain IPv6 address, then this setting doesn't matter.
    return true;
}

bool srt::CUDTUnited::channelSettingsMatch(const CSrtMuxerConfig& cfgMuxer, const CSrtConfig& cfgSocket)
{
    if (!cfgMuxer.bReuseAddr)
    {
        HLOGP(smlog.Debug, "channelSettingsMatch: fail: the multiplexer is not reusable");
        return false;
    }

    if (cfgMuxer.isCompatWith(cfgSocket))
        return true;

    HLOGP(smlog.Debug, "channelSettingsMatch: fail: some options have different values");
    return false;
}

void srt::CUDTUnited::updateMux(CUDTSocket* s, const sockaddr_any& reqaddr, const UDPSOCKET* udpsock /*[[nullable]]*/)
{
    ScopedLock cg(m_GlobControlLock);

    // If udpsock is provided, then this socket will be simply
    // taken for binding as a good deal. It would be nice to make
    // a sanity check to see if this UDP socket isn't already installed
    // in some multiplexer, but we state this UDP socket isn't accessible
    // anyway so this wouldn't be possible.
    if (!udpsock)
    {
        // If not, we need to see if there exist already a multiplexer bound
        // to the same endpoint.
        const int         port      = reqaddr.hport();
        const CSrtConfig& cfgSocket = s->core().m_config;

        // This loop is going to check the attempted binding of
        // address:port and socket settings against every existing
        // multiplexer. Possible results of the check are:

        // 1. MATCH: identical address - reuse it and quit.
        // 2. CONFLICT: report error: the binding partially overlaps
        //    so it neither can be reused nor is free to bind.
        // 3. PASS: different and not overlapping - continue searching.

        // In this function the convention is:
        // MATCH: do nothing and proceed with binding reusage, THEN break.
        // CONFLICT: throw an exception.
        // PASS: use 'continue' to pass to the next element.

        bool reuse_attempt = false;
        for (map<int, CMultiplexer>::iterator i = m_mMultiplexer.begin(); i != m_mMultiplexer.end(); ++i)
        {
            CMultiplexer& m = i->second;

            // First, we need to find a multiplexer with the same port.
            if (m.m_iPort != port)
            {
                HLOGC(smlog.Debug,
                      log << "bind: muxer @" << m.m_iID << " found, but for port " << m.m_iPort
                          << " (requested port: " << port << ")");
                continue;
            }

            // If this is bound to the wildcard address, it can be reused if:
            // - reqaddr is also a wildcard
            // - channel settings match
            // Otherwise it's a conflict.
            sockaddr_any mux_addr;
            m.m_pChannel->getSockAddr((mux_addr));

            HLOGC(smlog.Debug,
                  log << "bind: Found existing muxer @" << m.m_iID << " : " << mux_addr.str() << " - check against "
                      << reqaddr.str());

            if (mux_addr.isany())
            {
                if (mux_addr.family() == AF_INET6)
                {
                    // With IPv6 we need to research two possibilities:
                    // iIpV6Only == 1 -> This means that it binds only :: wildcard, but not 0.0.0.0
                    // iIpV6Only == 0 -> This means that it binds both :: and 0.0.0.0.
                    // iIpV6Only == -1 -> Hard to say what to do, but treat it as a potential conflict in any doubtful case.

                    if (m.m_mcfg.iIpV6Only == 1)
                    {
                        // PASS IF: candidate is IPv4, no matter the address
                        // MATCH IF: candidate is IPv6 with only=1
                        // CONFLICT IF: candidate is IPv6 with only != 1 or IPv6 non-wildcard.

                        if (reqaddr.family() == AF_INET)
                        {
                            HLOGC(smlog.Debug, log << "bind: muxer @" << m.m_iID
                                    << " is :: v6only - requested IPv4 ANY is NOT IN THE WAY. Searching on.");
                            continue;
                        }

                        // Candidate is AF_INET6

                        if (cfgSocket.iIpV6Only != 1 || !reqaddr.isany())
                        {
                            // CONFLICT:
                            // 1. attempting to make a wildcard IPv4 + IPv6
                            // while the multiplexer for wildcard IPv6 exists.
                            // 2. If binding to a given address, it conflicts with the wildcard
                            LOGC(smlog.Error,
                                    log << "bind: Address: " << reqaddr.str()
                                    << " conflicts with existing IPv6 wildcard binding: " << mux_addr.str());
                            throw CUDTException(MJ_NOTSUP, MN_BUSYPORT, 0);
                        }

                        // Otherwise, MATCH.
                    }
                    else if (m.m_mcfg.iIpV6Only == 0)
                    {
                        // Muxer's address is a wildcard for :: and 0.0.0.0 at once.
                        // This way only IPv6 wildcard with v6only=0 is a perfect match and everything
                        // else is a conflict.

                        if (reqaddr.family() == AF_INET6 && reqaddr.isany() && cfgSocket.iIpV6Only == 0)
                        {
                            // MATCH
                        }
                        else
                        {
                            // CONFLICT: attempting to make a wildcard IPv4 + IPv6 while
                            // the multiplexer for wildcard IPv6 exists.
                            LOGC(smlog.Error,
                                    log << "bind: Address: " << reqaddr.str() << " v6only=" << cfgSocket.iIpV6Only
                                    << " conflicts with existing IPv6 + IPv4 wildcard binding: " << mux_addr.str());
                            throw CUDTException(MJ_NOTSUP, MN_BUSYPORT, 0);
                        }
                    }
                    else // Case -1, by unknown reason. Accept only with -1 setting, others are conflict.
                    {
                        if (reqaddr.family() == AF_INET6 && reqaddr.isany() && cfgSocket.iIpV6Only == -1)
                        {
                            // MATCH
                        }
                        else
                        {
                            LOGC(smlog.Error,
                                    log << "bind: Address: " << reqaddr.str() << " v6only=" << cfgSocket.iIpV6Only
                                    << " conflicts with existing IPv6 v6only=unknown wildcard binding: " << mux_addr.str());
                            throw CUDTException(MJ_NOTSUP, MN_BUSYPORT, 0);
                        }
                    }
                }
                else // muxer is IPv4 wildcard
                {
                    // Then only IPv4 wildcard is a match and:
                    // - IPv6 with only=true is PASS (not a conflict)
                    // - IPv6 with only=false is CONFLICT
                    // - IPv6 with only=undefined is CONFLICT
                    // REASON: we need to make a potential conflict a conflict as there will be
                    // no bind() call to check if this wouldn't be a conflict in result. If you want
                    // to have a binding to IPv6 that should avoid conflict with IPv4 wildcard binding,
                    // then SRTO_IPV6ONLY option must be explicitly set before binding.
                    // Also:
                    if (reqaddr.family() == AF_INET)
                    {
                        if (reqaddr.isany())
                        {
                            // MATCH
                        }
                        else
                        {
                            LOGC(smlog.Error,
                                    log << "bind: Address: " << reqaddr.str()
                                    << " conflicts with existing IPv4 wildcard binding: " << mux_addr.str());
                            throw CUDTException(MJ_NOTSUP, MN_BUSYPORT, 0);
                        }
                    }
                    else // AF_INET6
                    {
                        if (cfgSocket.iIpV6Only == 1 || !reqaddr.isany())
                        {
                            // PASS
                            HLOGC(smlog.Debug, log << "bind: muxer @" << m.m_iID
                                    << " is IPv4 wildcard - requested " << reqaddr.str() << " v6only=" << cfgSocket.iIpV6Only
                                    << " is NOT IN THE WAY. Searching on.");
                            continue;
                        }
                        else
                        {
                            LOGC(smlog.Error,
                                    log << "bind: Address: " << reqaddr.str() << " v6only=" << cfgSocket.iIpV6Only
                                    << " conflicts with existing IPv4 wildcard binding: " << mux_addr.str());
                            throw CUDTException(MJ_NOTSUP, MN_BUSYPORT, 0);
                        }
                    }
                }

                reuse_attempt = true;
                HLOGC(smlog.Debug, log << "bind: wildcard address - multiplexer reusable");
            }
            // Muxer address is NOT a wildcard, so conflicts only with WILDCARD of the same type
            else if (reqaddr.isany() && reqaddr.family() == mux_addr.family())
            {
                LOGC(smlog.Error,
                     log << "bind: Wildcard address: " << reqaddr.str()
                         << " conflicts with existting IP binding: " << mux_addr.str());
                throw CUDTException(MJ_NOTSUP, MN_BUSYPORT, 0);
            }
            // If this is bound to a certain address, AND:
            else if (mux_addr.equal_address(reqaddr))
            {
                // - the address is the same as reqaddr
                reuse_attempt = true;
                HLOGC(smlog.Debug, log << "bind: same IP address - multiplexer reusable");
            }
            else
            {
                HLOGC(smlog.Debug, log << "bind: IP addresses differ - ALLOWED to create a new multiplexer");
                continue;
            }
            // Otherwise:
            // - the address is different than reqaddr
            //   - the address can't be reused, but this can go on with new one.

            // If this is a reusage attempt:
            if (reuse_attempt)
            {
                //   - if the channel settings match, it can be reused
                if (channelSettingsMatch(m.m_mcfg, cfgSocket) && inet6SettingsCompat(mux_addr, m.m_mcfg, reqaddr, cfgSocket))
                {
                    HLOGC(smlog.Debug, log << "bind: reusing multiplexer for port " << port);
                    // reuse the existing multiplexer
                    ++i->second.m_iRefCount;
                    installMuxer((s), (i->second));
                    return;
                }
                else
                {
                    //   - if not, it's a conflict
                    LOGC(smlog.Error,
                         log << "bind: Address: " << reqaddr.str() << " conflicts with binding: " << mux_addr.str()
                             << " due to channel settings");
                    throw CUDTException(MJ_NOTSUP, MN_BUSYPORT, 0);
                }
            }
            // If not, proceed to the next one, and when there are no reusage
            // candidates, proceed with creating a new multiplexer.

            // Note that a binding to a different IP address is not treated
            // as a candidate for either reusage or conflict.
            LOGC(smlog.Fatal, log << "SHOULD NOT GET HERE!!!");
            SRT_ASSERT(false);
        }
    }

    // a new multiplexer is needed
    CMultiplexer m;
    configureMuxer((m), s, reqaddr.family());

    try
    {
        m.m_pChannel = new CChannel();
        m.m_pChannel->setConfig(m.m_mcfg);

        if (udpsock)
        {
            // In this case, reqaddr contains the address
            // that has been extracted already from the
            // given socket
            m.m_pChannel->attach(*udpsock, reqaddr);
        }
        else if (reqaddr.empty())
        {
            // The case of previously used case of a NULL address.
            // This here is used to pass family only, in this case
            // just automatically bind to the "0" address to autoselect
            // everything.
            m.m_pChannel->open(reqaddr.family());
        }
        else
        {
            // If at least the IP address is specified, then bind to that
            // address, but still possibly autoselect the outgoing port, if the
            // port was specified as 0.
            m.m_pChannel->open(reqaddr);
        }

        // AFTER OPENING, check the matter of IPV6_V6ONLY option,
        // as it decides about the fact that the occupied binding address
        // in case of wildcard is both :: and 0.0.0.0, or only ::.
        if (reqaddr.family() == AF_INET6 && m.m_mcfg.iIpV6Only == -1)
        {
            // XXX We don't know how probable it is to get the error here
            // and resulting -1 value. As a fallback for that case, the value -1
            // is honored here, just all side-bindings for other sockes will be
            // rejected as a potential conflict, even if binding would be accepted
            // in these circumstances. Only a perfect match in case of potential
            // overlapping will be accepted on the same port.
            m.m_mcfg.iIpV6Only = m.m_pChannel->sockopt(IPPROTO_IPV6, IPV6_V6ONLY, -1);
        }

        m.m_pTimer    = new CTimer;
        m.m_pSndQueue = new CSndQueue;
        m.m_pSndQueue->init(m.m_pChannel, m.m_pTimer);
        m.m_pRcvQueue = new CRcvQueue;
        m.m_pRcvQueue->init(128, s->core().maxPayloadSize(), m.m_iIPversion, 1024, m.m_pChannel, m.m_pTimer);

        // Rewrite the port here, as it might be only known upon return
        // from CChannel::open.
        m.m_iPort               = installMuxer((s), m);
        m_mMultiplexer[m.m_iID] = m;
    }
    catch (const CUDTException&)
    {
        m.destroy();
        throw;
    }
    catch (...)
    {
        m.destroy();
        throw CUDTException(MJ_SYSTEMRES, MN_MEMORY, 0);
    }

    HLOGC(smlog.Debug, log << "bind: creating new multiplexer for port " << m.m_iPort);
}

// This function is going to find a multiplexer for the port contained
// in the 'ls' listening socket. The multiplexer must exist when the listener
// exists, otherwise the dispatching procedure wouldn't even call this
// function. By historical reasons there's also a fallback for a case when the
// multiplexer wasn't found by id, the search by port number continues.
bool srt::CUDTUnited::updateListenerMux(CUDTSocket* s, const CUDTSocket* ls)
{
    ScopedLock cg(m_GlobControlLock);
    const int  port = ls->m_SelfAddr.hport();

    HLOGC(smlog.Debug,
          log << "updateListenerMux: finding muxer of listener socket @" << ls->m_SocketID << " muxid=" << ls->m_iMuxID
              << " bound=" << ls->m_SelfAddr.str() << " FOR @" << s->m_SocketID << " addr=" << s->m_SelfAddr.str()
              << "_->_" << s->m_PeerAddr.str());

    // First thing that should be certain here is that there should exist
    // a muxer with the ID written in the listener socket's mux ID.

    CMultiplexer* mux = map_getp(m_mMultiplexer, ls->m_iMuxID);

    // NOTE:
    // THIS BELOW CODE is only for a highly unlikely situation when the listener
    // socket has been closed in the meantime when the accepted socket is being
    // processed. This procedure is different than updateMux because this time we
    // only want to have a multiplexer socket to be assigned to the accepted socket.
    // It is also unlikely that the listener socket is garbage-collected so fast, so
    // this procedure will most likely find the multiplexer of the zombie listener socket,
    // which no longer accepts new connections (the listener is withdrawn immediately from
    // the port) that wasn't yet completely deleted.
    CMultiplexer* fallback = NULL;
    if (!mux)
    {
        LOGC(smlog.Error, log << "updateListenerMux: IPE? listener muxer not found by ID, trying by port");

        // To be used as first found with different IP version

        // find the listener's address
        for (map<int, CMultiplexer>::iterator i = m_mMultiplexer.begin(); i != m_mMultiplexer.end(); ++i)
        {
            CMultiplexer& m = i->second;

#if ENABLE_HEAVY_LOGGING
            ostringstream that_muxer;
            that_muxer << "id=" << m.m_iID << " port=" << m.m_iPort
                       << " ip=" << (m.m_iIPversion == AF_INET ? "v4" : "v6");
#endif

            if (m.m_iPort == port)
            {
                HLOGC(smlog.Debug, log << "updateListenerMux: reusing muxer: " << that_muxer.str());
                if (m.m_iIPversion == s->m_PeerAddr.family())
                {
                    mux = &m; // best match
                    break;
                }
                else if (m.m_iIPversion == AF_INET6)
                {
                    // Allowed fallback case when we only need an accepted socket.
                    fallback = &m;
                }
            }
            else
            {
                HLOGC(smlog.Debug, log << "updateListenerMux: SKIPPING muxer: " << that_muxer.str());
            }
        }

        if (!mux && fallback)
        {
            // It is allowed to reuse this multiplexer, but the socket must allow both IPv4 and IPv6
            if (fallback->m_mcfg.iIpV6Only == 0)
            {
                HLOGC(smlog.Warn, log << "updateListenerMux: reusing multiplexer from different family");
                mux = fallback;
            }
        }
    }

    // Checking again because the above procedure could have set it
    if (mux)
    {
        // reuse the existing multiplexer
        ++mux->m_iRefCount;
        s->core().m_pSndQueue = mux->m_pSndQueue;
        s->core().m_pRcvQueue = mux->m_pRcvQueue;
        s->m_iMuxID           = mux->m_iID;
        return true;
    }

    return false;
}

void* srt::CUDTUnited::garbageCollect(void* p)
{
    CUDTUnited* self = (CUDTUnited*)p;

    THREAD_STATE_INIT("SRT:GC");

    UniqueLock gclock(self->m_GCStopLock);

    while (!self->m_bClosing)
    {
        INCREMENT_THREAD_ITERATIONS();
        self->checkBrokenSockets();

        HLOGC(inlog.Debug, log << "GC: sleep 1 s");
        self->m_GCStopCond.wait_for(gclock, seconds_from(1));
    }

    // remove all sockets and multiplexers
    HLOGC(inlog.Debug, log << "GC: GLOBAL EXIT - releasing all pending sockets. Acquring control lock...");

    {
        ScopedLock glock(self->m_GlobControlLock);

        for (sockets_t::iterator i = self->m_Sockets.begin(); i != self->m_Sockets.end(); ++i)
        {
            CUDTSocket* s = i->second;
            s->breakSocket_LOCKED();

#if ENABLE_BONDING
            if (s->m_GroupOf)
            {
                HLOGC(smlog.Debug,
                      log << "@" << s->m_SocketID << " IS MEMBER OF $" << s->m_GroupOf->id()
                          << " (IPE?) - REMOVING FROM GROUP");
                s->removeFromGroup(false);
            }
#endif
            self->m_ClosedSockets[i->first] = s;

            // remove from listener's queue
            sockets_t::iterator ls = self->m_Sockets.find(s->m_ListenSocket);
            if (ls == self->m_Sockets.end())
            {
                ls = self->m_ClosedSockets.find(s->m_ListenSocket);
                if (ls == self->m_ClosedSockets.end())
                    continue;
            }

            enterCS(ls->second->m_AcceptLock);
            ls->second->m_QueuedSockets.erase(s->m_SocketID);
            leaveCS(ls->second->m_AcceptLock);
        }
        self->m_Sockets.clear();

        for (sockets_t::iterator j = self->m_ClosedSockets.begin(); j != self->m_ClosedSockets.end(); ++j)
        {
            j->second->m_tsClosureTimeStamp = steady_clock::time_point();
        }
    }

    HLOGC(inlog.Debug, log << "GC: GLOBAL EXIT - releasing all CLOSED sockets.");
    while (true)
    {
        self->checkBrokenSockets();

        enterCS(self->m_GlobControlLock);
        bool empty = self->m_ClosedSockets.empty();
        leaveCS(self->m_GlobControlLock);

        if (empty)
            break;

        HLOGC(inlog.Debug, log << "GC: checkBrokenSockets didn't wipe all sockets, repeating after 1s sleep");
        srt::sync::this_thread::sleep_for(milliseconds_from(1));
    }

    THREAD_EXIT();
    return NULL;
}

////////////////////////////////////////////////////////////////////////////////

int srt::CUDT::startup()
{
    return uglobal().startup();
}

int srt::CUDT::cleanup()
{
    return uglobal().cleanup();
}

SRTSOCKET srt::CUDT::socket()
{
    if (!uglobal().m_bGCStatus)
        uglobal().startup();

    try
    {
        return uglobal().newSocket();
    }
    catch (const CUDTException& e)
    {
        SetThreadLocalError(e);
        return INVALID_SOCK;
    }
    catch (const bad_alloc&)
    {
        SetThreadLocalError(CUDTException(MJ_SYSTEMRES, MN_MEMORY, 0));
        return INVALID_SOCK;
    }
    catch (const std::exception& ee)
    {
        LOGC(aclog.Fatal, log << "socket: UNEXPECTED EXCEPTION: " << typeid(ee).name() << ": " << ee.what());
        SetThreadLocalError(CUDTException(MJ_UNKNOWN, MN_NONE, 0));
        return INVALID_SOCK;
    }
}

srt::CUDT::APIError::APIError(const CUDTException& e)
{
    SetThreadLocalError(e);
}

srt::CUDT::APIError::APIError(CodeMajor mj, CodeMinor mn, int syserr)
{
    SetThreadLocalError(CUDTException(mj, mn, syserr));
}

#if ENABLE_BONDING
// This is an internal function; 'type' should be pre-checked if it has a correct value.
// This doesn't have argument of GroupType due to header file conflicts.

// [[using locked(s_UDTUnited.m_GlobControlLock)]]
srt::CUDTGroup& srt::CUDT::newGroup(const int type)
{
    const SRTSOCKET id = uglobal().generateSocketID(true);

    // Now map the group
    return uglobal().addGroup(id, SRT_GROUP_TYPE(type)).set_id(id);
}

SRTSOCKET srt::CUDT::createGroup(SRT_GROUP_TYPE gt)
{
    // Doing the same lazy-startup as with srt_create_socket()
    if (!uglobal().m_bGCStatus)
        uglobal().startup();

    try
    {
        srt::sync::ScopedLock globlock(uglobal().m_GlobControlLock);
        return newGroup(gt).id();
        // Note: potentially, after this function exits, the group
        // could be deleted, immediately, from a separate thread (tho
        // unlikely because the other thread would need some handle to
        // keep it). But then, the first call to any API function would
        // return invalid ID error.
    }
    catch (const CUDTException& e)
    {
        return APIError(e);
    }
    catch (...)
    {
        return APIError(MJ_SYSTEMRES, MN_MEMORY, 0);
    }

    return SRT_INVALID_SOCK;
}

// [[using locked(m_ControlLock)]]
// [[using locked(CUDT::s_UDTUnited.m_GlobControlLock)]]
void srt::CUDTSocket::removeFromGroup(bool broken)
{
    CUDTGroup* g = m_GroupOf;
    if (g)
    {
        // Reset group-related fields immediately. They won't be accessed
        // in the below calls, while the iterator will be invalidated for
        // a short moment between removal from the group container and the end,
        // while the GroupLock would be already taken out. It is safer to reset
        // it to a NULL iterator before removal.
        m_GroupOf         = NULL;
        m_GroupMemberData = NULL;

        bool still_have = g->remove(m_SocketID);
        if (broken)
        {
            // Activate the SRT_EPOLL_UPDATE event on the group
            // if it was because of a socket that was earlier connected
            // and became broken. This is not to be sent in case when
            // it is a failure during connection, or the socket was
            // explicitly removed from the group.
            g->activateUpdateEvent(still_have);
        }

        HLOGC(smlog.Debug,
              log << "removeFromGroup: socket @" << m_SocketID << " NO LONGER A MEMBER of $" << g->id() << "; group is "
                  << (still_have ? "still ACTIVE" : "now EMPTY"));
    }
}

SRTSOCKET srt::CUDT::getGroupOfSocket(SRTSOCKET socket)
{
    // Lock this for the whole function as we need the group
    // to persist the call.
    ScopedLock  glock(uglobal().m_GlobControlLock);
    CUDTSocket* s = uglobal().locateSocket_LOCKED(socket);
    if (!s || !s->m_GroupOf)
        return APIError(MJ_NOTSUP, MN_INVAL, 0);

    return s->m_GroupOf->id();
}

int srt::CUDT::getGroupData(SRTSOCKET groupid, SRT_SOCKGROUPDATA* pdata, size_t* psize)
{
    if ((groupid & SRTGROUP_MASK) == 0 || !psize)
    {
        return APIError(MJ_NOTSUP, MN_INVAL, 0);
    }

    CUDTUnited::GroupKeeper k(uglobal(), groupid, CUDTUnited::ERH_RETURN);
    if (!k.group)
    {
        return APIError(MJ_NOTSUP, MN_INVAL, 0);
    }

    // To get only the size of the group pdata=NULL can be used
    return k.group->getGroupData(pdata, psize);
}
#endif

int srt::CUDT::bind(SRTSOCKET u, const sockaddr* name, int namelen)
{
    try
    {
        sockaddr_any sa(name, namelen);
        if (sa.len == 0)
        {
            // This happens if the namelen check proved it to be
            // too small for particular family, or that family is
            // not recognized (is none of AF_INET, AF_INET6).
            // This is a user error.
            return APIError(MJ_NOTSUP, MN_INVAL, 0);
        }
        CUDTSocket* s = uglobal().locateSocket(u);
        if (!s)
            return APIError(MJ_NOTSUP, MN_INVAL, 0);

        return uglobal().bind(s, sa);
    }
    catch (const CUDTException& e)
    {
        return APIError(e);
    }
    catch (bad_alloc&)
    {
        return APIError(MJ_SYSTEMRES, MN_MEMORY, 0);
    }
    catch (const std::exception& ee)
    {
        LOGC(aclog.Fatal, log << "bind: UNEXPECTED EXCEPTION: " << typeid(ee).name() << ": " << ee.what());
        return APIError(MJ_UNKNOWN, MN_NONE, 0);
    }
}

int srt::CUDT::bind(SRTSOCKET u, UDPSOCKET udpsock)
{
    try
    {
        CUDTSocket* s = uglobal().locateSocket(u);
        if (!s)
            return APIError(MJ_NOTSUP, MN_INVAL, 0);

        return uglobal().bind(s, udpsock);
    }
    catch (const CUDTException& e)
    {
        return APIError(e);
    }
    catch (bad_alloc&)
    {
        return APIError(MJ_SYSTEMRES, MN_MEMORY, 0);
    }
    catch (const std::exception& ee)
    {
        LOGC(aclog.Fatal, log << "bind/udp: UNEXPECTED EXCEPTION: " << typeid(ee).name() << ": " << ee.what());
        return APIError(MJ_UNKNOWN, MN_NONE, 0);
    }
}

int srt::CUDT::listen(SRTSOCKET u, int backlog)
{
    try
    {
        return uglobal().listen(u, backlog);
    }
    catch (const CUDTException& e)
    {
        return APIError(e);
    }
    catch (bad_alloc&)
    {
        return APIError(MJ_SYSTEMRES, MN_MEMORY, 0);
    }
    catch (const std::exception& ee)
    {
        LOGC(aclog.Fatal, log << "listen: UNEXPECTED EXCEPTION: " << typeid(ee).name() << ": " << ee.what());
        return APIError(MJ_UNKNOWN, MN_NONE, 0);
    }
}

SRTSOCKET srt::CUDT::accept_bond(const SRTSOCKET listeners[], int lsize, int64_t msTimeOut)
{
    try
    {
        return uglobal().accept_bond(listeners, lsize, msTimeOut);
    }
    catch (const CUDTException& e)
    {
        SetThreadLocalError(e);
        return INVALID_SOCK;
    }
    catch (bad_alloc&)
    {
        SetThreadLocalError(CUDTException(MJ_SYSTEMRES, MN_MEMORY, 0));
        return INVALID_SOCK;
    }
    catch (const std::exception& ee)
    {
        LOGC(aclog.Fatal, log << "accept_bond: UNEXPECTED EXCEPTION: " << typeid(ee).name() << ": " << ee.what());
        SetThreadLocalError(CUDTException(MJ_UNKNOWN, MN_NONE, 0));
        return INVALID_SOCK;
    }
}

SRTSOCKET srt::CUDT::accept(SRTSOCKET u, sockaddr* addr, int* addrlen)
{
    try
    {
        return uglobal().accept(u, addr, addrlen);
    }
    catch (const CUDTException& e)
    {
        SetThreadLocalError(e);
        return INVALID_SOCK;
    }
    catch (const bad_alloc&)
    {
        SetThreadLocalError(CUDTException(MJ_SYSTEMRES, MN_MEMORY, 0));
        return INVALID_SOCK;
    }
    catch (const std::exception& ee)
    {
        LOGC(aclog.Fatal, log << "accept: UNEXPECTED EXCEPTION: " << typeid(ee).name() << ": " << ee.what());
        SetThreadLocalError(CUDTException(MJ_UNKNOWN, MN_NONE, 0));
        return INVALID_SOCK;
    }
}

int srt::CUDT::connect(SRTSOCKET u, const sockaddr* name, const sockaddr* tname, int namelen)
{
    try
    {
        return uglobal().connect(u, name, tname, namelen);
    }
    catch (const CUDTException& e)
    {
        return APIError(e);
    }
    catch (bad_alloc&)
    {
        return APIError(MJ_SYSTEMRES, MN_MEMORY, 0);
    }
    catch (std::exception& ee)
    {
        LOGC(aclog.Fatal, log << "connect: UNEXPECTED EXCEPTION: " << typeid(ee).name() << ": " << ee.what());
        return APIError(MJ_UNKNOWN, MN_NONE, 0);
    }
}

#if ENABLE_BONDING
int srt::CUDT::connectLinks(SRTSOCKET grp, SRT_SOCKGROUPCONFIG targets[], int arraysize)
{
    if (arraysize <= 0)
        return APIError(MJ_NOTSUP, MN_INVAL, 0);

    if ((grp & SRTGROUP_MASK) == 0)
    {
        // connectLinks accepts only GROUP id, not socket id.
        return APIError(MJ_NOTSUP, MN_SIDINVAL, 0);
    }

    try
    {
        CUDTUnited::GroupKeeper k(uglobal(), grp, CUDTUnited::ERH_THROW);
        return uglobal().groupConnect(k.group, targets, arraysize);
    }
    catch (CUDTException& e)
    {
        return APIError(e);
    }
    catch (bad_alloc&)
    {
        return APIError(MJ_SYSTEMRES, MN_MEMORY, 0);
    }
    catch (std::exception& ee)
    {
        LOGC(aclog.Fatal, log << "connect: UNEXPECTED EXCEPTION: " << typeid(ee).name() << ": " << ee.what());
        return APIError(MJ_UNKNOWN, MN_NONE, 0);
    }
}
#endif

int srt::CUDT::connect(SRTSOCKET u, const sockaddr* name, int namelen, int32_t forced_isn)
{
    try
    {
        return uglobal().connect(u, name, namelen, forced_isn);
    }
    catch (const CUDTException& e)
    {
        return APIError(e);
    }
    catch (bad_alloc&)
    {
        return APIError(MJ_SYSTEMRES, MN_MEMORY, 0);
    }
    catch (const std::exception& ee)
    {
        LOGC(aclog.Fatal, log << "connect: UNEXPECTED EXCEPTION: " << typeid(ee).name() << ": " << ee.what());
        return APIError(MJ_UNKNOWN, MN_NONE, 0);
    }
}

int srt::CUDT::close(SRTSOCKET u)
{
    try
    {
        return uglobal().close(u);
    }
    catch (const CUDTException& e)
    {
        return APIError(e);
    }
    catch (const std::exception& ee)
    {
        LOGC(aclog.Fatal, log << "close: UNEXPECTED EXCEPTION: " << typeid(ee).name() << ": " << ee.what());
        return APIError(MJ_UNKNOWN, MN_NONE, 0);
    }
}

int srt::CUDT::getpeername(SRTSOCKET u, sockaddr* name, int* namelen)
{
    try
    {
        uglobal().getpeername(u, name, namelen);
        return 0;
    }
    catch (const CUDTException& e)
    {
        return APIError(e);
    }
    catch (const std::exception& ee)
    {
        LOGC(aclog.Fatal, log << "getpeername: UNEXPECTED EXCEPTION: " << typeid(ee).name() << ": " << ee.what());
        return APIError(MJ_UNKNOWN, MN_NONE, 0);
    }
}

int srt::CUDT::getsockname(SRTSOCKET u, sockaddr* name, int* namelen)
{
    try
    {
        uglobal().getsockname(u, name, namelen);
        return 0;
    }
    catch (const CUDTException& e)
    {
        return APIError(e);
    }
    catch (const std::exception& ee)
    {
        LOGC(aclog.Fatal, log << "getsockname: UNEXPECTED EXCEPTION: " << typeid(ee).name() << ": " << ee.what());
        return APIError(MJ_UNKNOWN, MN_NONE, 0);
    }
}

int srt::CUDT::getsockopt(SRTSOCKET u, int, SRT_SOCKOPT optname, void* pw_optval, int* pw_optlen)
{
    if (!pw_optval || !pw_optlen)
    {
        return APIError(MJ_NOTSUP, MN_INVAL, 0);
    }

    try
    {
#if ENABLE_BONDING
        if (u & SRTGROUP_MASK)
        {
            CUDTUnited::GroupKeeper k(uglobal(), u, CUDTUnited::ERH_THROW);
            k.group->getOpt(optname, (pw_optval), (*pw_optlen));
            return 0;
        }
#endif

        CUDT& udt = uglobal().locateSocket(u, CUDTUnited::ERH_THROW)->core();
        udt.getOpt(optname, (pw_optval), (*pw_optlen));
        return 0;
    }
    catch (const CUDTException& e)
    {
        return APIError(e);
    }
    catch (const std::exception& ee)
    {
        LOGC(aclog.Fatal, log << "getsockopt: UNEXPECTED EXCEPTION: " << typeid(ee).name() << ": " << ee.what());
        return APIError(MJ_UNKNOWN, MN_NONE, 0);
    }
}

int srt::CUDT::setsockopt(SRTSOCKET u, int, SRT_SOCKOPT optname, const void* optval, int optlen)
{
    if (!optval)
        return APIError(MJ_NOTSUP, MN_INVAL, 0);

    try
    {
#if ENABLE_BONDING
        if (u & SRTGROUP_MASK)
        {
            CUDTUnited::GroupKeeper k(uglobal(), u, CUDTUnited::ERH_THROW);
            k.group->setOpt(optname, optval, optlen);
            return 0;
        }
#endif

        CUDT& udt = uglobal().locateSocket(u, CUDTUnited::ERH_THROW)->core();
        udt.setOpt(optname, optval, optlen);
        return 0;
    }
    catch (const CUDTException& e)
    {
        return APIError(e);
    }
    catch (const std::exception& ee)
    {
        LOGC(aclog.Fatal, log << "setsockopt: UNEXPECTED EXCEPTION: " << typeid(ee).name() << ": " << ee.what());
        return APIError(MJ_UNKNOWN, MN_NONE, 0);
    }
}

int srt::CUDT::send(SRTSOCKET u, const char* buf, int len, int)
{
    SRT_MSGCTRL mctrl = srt_msgctrl_default;
    return sendmsg2(u, buf, len, (mctrl));
}

// --> CUDT::recv moved down

int srt::CUDT::sendmsg(SRTSOCKET u, const char* buf, int len, int ttl, bool inorder, int64_t srctime)
{
    SRT_MSGCTRL mctrl = srt_msgctrl_default;
    mctrl.msgttl      = ttl;
    mctrl.inorder     = inorder;
    mctrl.srctime     = srctime;
    return sendmsg2(u, buf, len, (mctrl));
}

int srt::CUDT::sendmsg2(SRTSOCKET u, const char* buf, int len, SRT_MSGCTRL& w_m)
{
    try
    {
#if ENABLE_BONDING
        if (u & SRTGROUP_MASK)
        {
            CUDTUnited::GroupKeeper k(uglobal(), u, CUDTUnited::ERH_THROW);
            return k.group->send(buf, len, (w_m));
        }
#endif

        return uglobal().locateSocket(u, CUDTUnited::ERH_THROW)->core().sendmsg2(buf, len, (w_m));
    }
    catch (const CUDTException& e)
    {
        return APIError(e);
    }
    catch (bad_alloc&)
    {
        return APIError(MJ_SYSTEMRES, MN_MEMORY, 0);
    }
    catch (const std::exception& ee)
    {
        LOGC(aclog.Fatal, log << "sendmsg: UNEXPECTED EXCEPTION: " << typeid(ee).name() << ": " << ee.what());
        return APIError(MJ_UNKNOWN, MN_NONE, 0);
    }
}

int srt::CUDT::recv(SRTSOCKET u, char* buf, int len, int)
{
    SRT_MSGCTRL mctrl = srt_msgctrl_default;
    int         ret   = recvmsg2(u, buf, len, (mctrl));
    return ret;
}

int srt::CUDT::recvmsg(SRTSOCKET u, char* buf, int len, int64_t& srctime)
{
    SRT_MSGCTRL mctrl = srt_msgctrl_default;
    int         ret   = recvmsg2(u, buf, len, (mctrl));
    srctime           = mctrl.srctime;
    return ret;
}

int srt::CUDT::recvmsg2(SRTSOCKET u, char* buf, int len, SRT_MSGCTRL& w_m)
{
    try
    {
#if ENABLE_BONDING
        if (u & SRTGROUP_MASK)
        {
            CUDTUnited::GroupKeeper k(uglobal(), u, CUDTUnited::ERH_THROW);
            return k.group->recv(buf, len, (w_m));
        }
#endif

        return uglobal().locateSocket(u, CUDTUnited::ERH_THROW)->core().recvmsg2(buf, len, (w_m));
    }
    catch (const CUDTException& e)
    {
        return APIError(e);
    }
    catch (const std::exception& ee)
    {
        LOGC(aclog.Fatal, log << "recvmsg: UNEXPECTED EXCEPTION: " << typeid(ee).name() << ": " << ee.what());
        return APIError(MJ_UNKNOWN, MN_NONE, 0);
    }
}

int64_t srt::CUDT::sendfile(SRTSOCKET u, fstream& ifs, int64_t& offset, int64_t size, int block)
{
    try
    {
        CUDT& udt = uglobal().locateSocket(u, CUDTUnited::ERH_THROW)->core();
        return udt.sendfile(ifs, offset, size, block);
    }
    catch (const CUDTException& e)
    {
        return APIError(e);
    }
    catch (bad_alloc&)
    {
        return APIError(MJ_SYSTEMRES, MN_MEMORY, 0);
    }
    catch (const std::exception& ee)
    {
        LOGC(aclog.Fatal, log << "sendfile: UNEXPECTED EXCEPTION: " << typeid(ee).name() << ": " << ee.what());
        return APIError(MJ_UNKNOWN, MN_NONE, 0);
    }
}

int64_t srt::CUDT::recvfile(SRTSOCKET u, fstream& ofs, int64_t& offset, int64_t size, int block)
{
    try
    {
        return uglobal().locateSocket(u, CUDTUnited::ERH_THROW)->core().recvfile(ofs, offset, size, block);
    }
    catch (const CUDTException& e)
    {
        return APIError(e);
    }
    catch (const std::exception& ee)
    {
        LOGC(aclog.Fatal, log << "recvfile: UNEXPECTED EXCEPTION: " << typeid(ee).name() << ": " << ee.what());
        return APIError(MJ_UNKNOWN, MN_NONE, 0);
    }
}

int srt::CUDT::select(int, UDT::UDSET* readfds, UDT::UDSET* writefds, UDT::UDSET* exceptfds, const timeval* timeout)
{
    if ((!readfds) && (!writefds) && (!exceptfds))
    {
        return APIError(MJ_NOTSUP, MN_INVAL, 0);
    }

    try
    {
        return uglobal().select(readfds, writefds, exceptfds, timeout);
    }
    catch (const CUDTException& e)
    {
        return APIError(e);
    }
    catch (bad_alloc&)
    {
        return APIError(MJ_SYSTEMRES, MN_MEMORY, 0);
    }
    catch (const std::exception& ee)
    {
        LOGC(aclog.Fatal, log << "select: UNEXPECTED EXCEPTION: " << typeid(ee).name() << ": " << ee.what());
        return APIError(MJ_UNKNOWN, MN_NONE, 0);
    }
}

int srt::CUDT::selectEx(const vector<SRTSOCKET>& fds,
                        vector<SRTSOCKET>*       readfds,
                        vector<SRTSOCKET>*       writefds,
                        vector<SRTSOCKET>*       exceptfds,
                        int64_t                  msTimeOut)
{
    if ((!readfds) && (!writefds) && (!exceptfds))
    {
        return APIError(MJ_NOTSUP, MN_INVAL, 0);
    }

    try
    {
        return uglobal().selectEx(fds, readfds, writefds, exceptfds, msTimeOut);
    }
    catch (const CUDTException& e)
    {
        return APIError(e);
    }
    catch (bad_alloc&)
    {
        return APIError(MJ_SYSTEMRES, MN_MEMORY, 0);
    }
    catch (const std::exception& ee)
    {
        LOGC(aclog.Fatal, log << "selectEx: UNEXPECTED EXCEPTION: " << typeid(ee).name() << ": " << ee.what());
        return APIError(MJ_UNKNOWN);
    }
}

int srt::CUDT::epoll_create()
{
    try
    {
        return uglobal().epoll_create();
    }
    catch (const CUDTException& e)
    {
        return APIError(e);
    }
    catch (const std::exception& ee)
    {
        LOGC(aclog.Fatal, log << "epoll_create: UNEXPECTED EXCEPTION: " << typeid(ee).name() << ": " << ee.what());
        return APIError(MJ_UNKNOWN, MN_NONE, 0);
    }
}

int srt::CUDT::epoll_clear_usocks(int eid)
{
    try
    {
        return uglobal().epoll_clear_usocks(eid);
    }
    catch (const CUDTException& e)
    {
        return APIError(e);
    }
    catch (std::exception& ee)
    {
        LOGC(aclog.Fatal,
             log << "epoll_clear_usocks: UNEXPECTED EXCEPTION: " << typeid(ee).name() << ": " << ee.what());
        return APIError(MJ_UNKNOWN, MN_NONE, 0);
    }
}

int srt::CUDT::epoll_add_usock(const int eid, const SRTSOCKET u, const int* events)
{
    try
    {
        return uglobal().epoll_add_usock(eid, u, events);
    }
    catch (const CUDTException& e)
    {
        return APIError(e);
    }
    catch (const std::exception& ee)
    {
        LOGC(aclog.Fatal, log << "epoll_add_usock: UNEXPECTED EXCEPTION: " << typeid(ee).name() << ": " << ee.what());
        return APIError(MJ_UNKNOWN, MN_NONE, 0);
    }
}

int srt::CUDT::epoll_add_ssock(const int eid, const SYSSOCKET s, const int* events)
{
    try
    {
        return uglobal().epoll_add_ssock(eid, s, events);
    }
    catch (const CUDTException& e)
    {
        return APIError(e);
    }
    catch (const std::exception& ee)
    {
        LOGC(aclog.Fatal, log << "epoll_add_ssock: UNEXPECTED EXCEPTION: " << typeid(ee).name() << ": " << ee.what());
        return APIError(MJ_UNKNOWN, MN_NONE, 0);
    }
}

int srt::CUDT::epoll_update_usock(const int eid, const SRTSOCKET u, const int* events)
{
    try
    {
        return uglobal().epoll_add_usock(eid, u, events);
    }
    catch (const CUDTException& e)
    {
        return APIError(e);
    }
    catch (const std::exception& ee)
    {
        LOGC(aclog.Fatal,
             log << "epoll_update_usock: UNEXPECTED EXCEPTION: " << typeid(ee).name() << ": " << ee.what());
        return APIError(MJ_UNKNOWN, MN_NONE, 0);
    }
}

int srt::CUDT::epoll_update_ssock(const int eid, const SYSSOCKET s, const int* events)
{
    try
    {
        return uglobal().epoll_update_ssock(eid, s, events);
    }
    catch (const CUDTException& e)
    {
        return APIError(e);
    }
    catch (const std::exception& ee)
    {
        LOGC(aclog.Fatal,
             log << "epoll_update_ssock: UNEXPECTED EXCEPTION: " << typeid(ee).name() << ": " << ee.what());
        return APIError(MJ_UNKNOWN, MN_NONE, 0);
    }
}

int srt::CUDT::epoll_remove_usock(const int eid, const SRTSOCKET u)
{
    try
    {
        return uglobal().epoll_remove_usock(eid, u);
    }
    catch (const CUDTException& e)
    {
        return APIError(e);
    }
    catch (const std::exception& ee)
    {
        LOGC(aclog.Fatal,
             log << "epoll_remove_usock: UNEXPECTED EXCEPTION: " << typeid(ee).name() << ": " << ee.what());
        return APIError(MJ_UNKNOWN, MN_NONE, 0);
    }
}

int srt::CUDT::epoll_remove_ssock(const int eid, const SYSSOCKET s)
{
    try
    {
        return uglobal().epoll_remove_ssock(eid, s);
    }
    catch (const CUDTException& e)
    {
        return APIError(e);
    }
    catch (const std::exception& ee)
    {
        LOGC(aclog.Fatal,
             log << "epoll_remove_ssock: UNEXPECTED EXCEPTION: " << typeid(ee).name() << ": " << ee.what());
        return APIError(MJ_UNKNOWN, MN_NONE, 0);
    }
}

int srt::CUDT::epoll_wait(const int       eid,
                          set<SRTSOCKET>* readfds,
                          set<SRTSOCKET>* writefds,
                          int64_t         msTimeOut,
                          set<SYSSOCKET>* lrfds,
                          set<SYSSOCKET>* lwfds)
{
    try
    {
        return uglobal().epoll_ref().wait(eid, readfds, writefds, msTimeOut, lrfds, lwfds);
    }
    catch (const CUDTException& e)
    {
        return APIError(e);
    }
    catch (const std::exception& ee)
    {
        LOGC(aclog.Fatal, log << "epoll_wait: UNEXPECTED EXCEPTION: " << typeid(ee).name() << ": " << ee.what());
        return APIError(MJ_UNKNOWN, MN_NONE, 0);
    }
}

int srt::CUDT::epoll_uwait(const int eid, SRT_EPOLL_EVENT* fdsSet, int fdsSize, int64_t msTimeOut)
{
    try
    {
        return uglobal().epoll_uwait(eid, fdsSet, fdsSize, msTimeOut);
    }
    catch (const CUDTException& e)
    {
        return APIError(e);
    }
    catch (const std::exception& ee)
    {
        LOGC(aclog.Fatal, log << "epoll_uwait: UNEXPECTED EXCEPTION: " << typeid(ee).name() << ": " << ee.what());
        return APIError(MJ_UNKNOWN, MN_NONE, 0);
    }
}

int32_t srt::CUDT::epoll_set(const int eid, int32_t flags)
{
    try
    {
        return uglobal().epoll_set(eid, flags);
    }
    catch (const CUDTException& e)
    {
        return APIError(e);
    }
    catch (const std::exception& ee)
    {
        LOGC(aclog.Fatal, log << "epoll_set: UNEXPECTED EXCEPTION: " << typeid(ee).name() << ": " << ee.what());
        return APIError(MJ_UNKNOWN, MN_NONE, 0);
    }
}

int srt::CUDT::epoll_release(const int eid)
{
    try
    {
        return uglobal().epoll_release(eid);
    }
    catch (const CUDTException& e)
    {
        return APIError(e);
    }
    catch (const std::exception& ee)
    {
        LOGC(aclog.Fatal, log << "epoll_release: UNEXPECTED EXCEPTION: " << typeid(ee).name() << ": " << ee.what());
        return APIError(MJ_UNKNOWN, MN_NONE, 0);
    }
}

srt::CUDTException& srt::CUDT::getlasterror()
{
    return GetThreadLocalError();
}

int srt::CUDT::bstats(SRTSOCKET u, CBytePerfMon* perf, bool clear, bool instantaneous)
{
#if ENABLE_BONDING
    if (u & SRTGROUP_MASK)
        return groupsockbstats(u, perf, clear);
#endif

    try
    {
        CUDT& udt = uglobal().locateSocket(u, CUDTUnited::ERH_THROW)->core();
        udt.bstats(perf, clear, instantaneous);
        return 0;
    }
    catch (const CUDTException& e)
    {
        return APIError(e);
    }
    catch (const std::exception& ee)
    {
        LOGC(aclog.Fatal, log << "bstats: UNEXPECTED EXCEPTION: " << typeid(ee).name() << ": " << ee.what());
        return APIError(MJ_UNKNOWN, MN_NONE, 0);
    }
}

#if ENABLE_BONDING
int srt::CUDT::groupsockbstats(SRTSOCKET u, CBytePerfMon* perf, bool clear)
{
    try
    {
        CUDTUnited::GroupKeeper k(uglobal(), u, CUDTUnited::ERH_THROW);
        k.group->bstatsSocket(perf, clear);
        return 0;
    }
    catch (const CUDTException& e)
    {
        SetThreadLocalError(e);
        return ERROR;
    }
    catch (const std::exception& ee)
    {
        LOGC(aclog.Fatal, log << "bstats: UNEXPECTED EXCEPTION: " << typeid(ee).name() << ": " << ee.what());
        SetThreadLocalError(CUDTException(MJ_UNKNOWN, MN_NONE, 0));
        return ERROR;
    }
}
#endif

srt::CUDT* srt::CUDT::getUDTHandle(SRTSOCKET u)
{
    try
    {
        return &uglobal().locateSocket(u, CUDTUnited::ERH_THROW)->core();
    }
    catch (const CUDTException& e)
    {
        SetThreadLocalError(e);
        return NULL;
    }
    catch (const std::exception& ee)
    {
        LOGC(aclog.Fatal, log << "getUDTHandle: UNEXPECTED EXCEPTION: " << typeid(ee).name() << ": " << ee.what());
        SetThreadLocalError(CUDTException(MJ_UNKNOWN, MN_NONE, 0));
        return NULL;
    }
}

vector<SRTSOCKET> srt::CUDT::existingSockets()
{
    vector<SRTSOCKET> out;
    for (CUDTUnited::sockets_t::iterator i = uglobal().m_Sockets.begin(); i != uglobal().m_Sockets.end(); ++i)
    {
        out.push_back(i->first);
    }
    return out;
}

SRT_SOCKSTATUS srt::CUDT::getsockstate(SRTSOCKET u)
{
    try
    {
#if ENABLE_BONDING
        if (isgroup(u))
        {
            CUDTUnited::GroupKeeper k(uglobal(), u, CUDTUnited::ERH_THROW);
            return k.group->getStatus();
        }
#endif
        return uglobal().getStatus(u);
    }
    catch (const CUDTException& e)
    {
        SetThreadLocalError(e);
        return SRTS_NONEXIST;
    }
    catch (const std::exception& ee)
    {
        LOGC(aclog.Fatal, log << "getsockstate: UNEXPECTED EXCEPTION: " << typeid(ee).name() << ": " << ee.what());
        SetThreadLocalError(CUDTException(MJ_UNKNOWN, MN_NONE, 0));
        return SRTS_NONEXIST;
    }
}

////////////////////////////////////////////////////////////////////////////////

namespace UDT
{

int startup()
{
    return srt::CUDT::startup();
}

int cleanup()
{
    return srt::CUDT::cleanup();
}

int bind(SRTSOCKET u, const struct sockaddr* name, int namelen)
{
    return srt::CUDT::bind(u, name, namelen);
}

int bind2(SRTSOCKET u, UDPSOCKET udpsock)
{
    return srt::CUDT::bind(u, udpsock);
}

int listen(SRTSOCKET u, int backlog)
{
    return srt::CUDT::listen(u, backlog);
}

SRTSOCKET accept(SRTSOCKET u, struct sockaddr* addr, int* addrlen)
{
    return srt::CUDT::accept(u, addr, addrlen);
}

int connect(SRTSOCKET u, const struct sockaddr* name, int namelen)
{
    return srt::CUDT::connect(u, name, namelen, SRT_SEQNO_NONE);
}

int close(SRTSOCKET u)
{
    return srt::CUDT::close(u);
}

int getpeername(SRTSOCKET u, struct sockaddr* name, int* namelen)
{
    return srt::CUDT::getpeername(u, name, namelen);
}

int getsockname(SRTSOCKET u, struct sockaddr* name, int* namelen)
{
    return srt::CUDT::getsockname(u, name, namelen);
}

int getsockopt(SRTSOCKET u, int level, SRT_SOCKOPT optname, void* optval, int* optlen)
{
    return srt::CUDT::getsockopt(u, level, optname, optval, optlen);
}

int setsockopt(SRTSOCKET u, int level, SRT_SOCKOPT optname, const void* optval, int optlen)
{
    return srt::CUDT::setsockopt(u, level, optname, optval, optlen);
}

// DEVELOPER API

int connect_debug(SRTSOCKET u, const struct sockaddr* name, int namelen, int32_t forced_isn)
{
    return srt::CUDT::connect(u, name, namelen, forced_isn);
}

int send(SRTSOCKET u, const char* buf, int len, int flags)
{
    return srt::CUDT::send(u, buf, len, flags);
}

int recv(SRTSOCKET u, char* buf, int len, int flags)
{
    return srt::CUDT::recv(u, buf, len, flags);
}

int sendmsg(SRTSOCKET u, const char* buf, int len, int ttl, bool inorder, int64_t srctime)
{
    return srt::CUDT::sendmsg(u, buf, len, ttl, inorder, srctime);
}

int recvmsg(SRTSOCKET u, char* buf, int len, int64_t& srctime)
{
    return srt::CUDT::recvmsg(u, buf, len, srctime);
}

int recvmsg(SRTSOCKET u, char* buf, int len)
{
    int64_t srctime;
    return srt::CUDT::recvmsg(u, buf, len, srctime);
}

int64_t sendfile(SRTSOCKET u, fstream& ifs, int64_t& offset, int64_t size, int block)
{
    return srt::CUDT::sendfile(u, ifs, offset, size, block);
}

int64_t recvfile(SRTSOCKET u, fstream& ofs, int64_t& offset, int64_t size, int block)
{
    return srt::CUDT::recvfile(u, ofs, offset, size, block);
}

int64_t sendfile2(SRTSOCKET u, const char* path, int64_t* offset, int64_t size, int block)
{
    fstream ifs(path, ios::binary | ios::in);
    int64_t ret = srt::CUDT::sendfile(u, ifs, *offset, size, block);
    ifs.close();
    return ret;
}

int64_t recvfile2(SRTSOCKET u, const char* path, int64_t* offset, int64_t size, int block)
{
    fstream ofs(path, ios::binary | ios::out);
    int64_t ret = srt::CUDT::recvfile(u, ofs, *offset, size, block);
    ofs.close();
    return ret;
}

int select(int nfds, UDSET* readfds, UDSET* writefds, UDSET* exceptfds, const struct timeval* timeout)
{
    return srt::CUDT::select(nfds, readfds, writefds, exceptfds, timeout);
}

int selectEx(const vector<SRTSOCKET>& fds,
             vector<SRTSOCKET>*       readfds,
             vector<SRTSOCKET>*       writefds,
             vector<SRTSOCKET>*       exceptfds,
             int64_t                  msTimeOut)
{
    return srt::CUDT::selectEx(fds, readfds, writefds, exceptfds, msTimeOut);
}

int epoll_create()
{
    return srt::CUDT::epoll_create();
}

int epoll_clear_usocks(int eid)
{
    return srt::CUDT::epoll_clear_usocks(eid);
}

int epoll_add_usock(int eid, SRTSOCKET u, const int* events)
{
    return srt::CUDT::epoll_add_usock(eid, u, events);
}

int epoll_add_ssock(int eid, SYSSOCKET s, const int* events)
{
    return srt::CUDT::epoll_add_ssock(eid, s, events);
}

int epoll_update_usock(int eid, SRTSOCKET u, const int* events)
{
    return srt::CUDT::epoll_update_usock(eid, u, events);
}

int epoll_update_ssock(int eid, SYSSOCKET s, const int* events)
{
    return srt::CUDT::epoll_update_ssock(eid, s, events);
}

int epoll_remove_usock(int eid, SRTSOCKET u)
{
    return srt::CUDT::epoll_remove_usock(eid, u);
}

int epoll_remove_ssock(int eid, SYSSOCKET s)
{
    return srt::CUDT::epoll_remove_ssock(eid, s);
}

int epoll_wait(int             eid,
               set<SRTSOCKET>* readfds,
               set<SRTSOCKET>* writefds,
               int64_t         msTimeOut,
               set<SYSSOCKET>* lrfds,
               set<SYSSOCKET>* lwfds)
{
    return srt::CUDT::epoll_wait(eid, readfds, writefds, msTimeOut, lrfds, lwfds);
}

template <class SOCKTYPE>
inline void set_result(set<SOCKTYPE>* val, int* num, SOCKTYPE* fds)
{
    if (!val || !num || !fds)
        return;

    if (*num > int(val->size()))
        *num = int(val->size()); // will get 0 if val->empty()
    int count = 0;

    // This loop will run 0 times if val->empty()
    for (typename set<SOCKTYPE>::const_iterator it = val->begin(); it != val->end(); ++it)
    {
        if (count >= *num)
            break;
        fds[count++] = *it;
    }
}

int epoll_wait2(int        eid,
                SRTSOCKET* readfds,
                int*       rnum,
                SRTSOCKET* writefds,
                int*       wnum,
                int64_t    msTimeOut,
                SYSSOCKET* lrfds,
                int*       lrnum,
                SYSSOCKET* lwfds,
                int*       lwnum)
{
    // This API is an alternative format for epoll_wait, created for
    // compatibility with other languages. Users need to pass in an array
    // for holding the returned sockets, with the maximum array length
    // stored in *rnum, etc., which will be updated with returned number
    // of sockets.

    set<SRTSOCKET>  readset;
    set<SRTSOCKET>  writeset;
    set<SYSSOCKET>  lrset;
    set<SYSSOCKET>  lwset;
    set<SRTSOCKET>* rval  = NULL;
    set<SRTSOCKET>* wval  = NULL;
    set<SYSSOCKET>* lrval = NULL;
    set<SYSSOCKET>* lwval = NULL;
    if ((readfds != NULL) && (rnum != NULL))
        rval = &readset;
    if ((writefds != NULL) && (wnum != NULL))
        wval = &writeset;
    if ((lrfds != NULL) && (lrnum != NULL))
        lrval = &lrset;
    if ((lwfds != NULL) && (lwnum != NULL))
        lwval = &lwset;

    int ret = srt::CUDT::epoll_wait(eid, rval, wval, msTimeOut, lrval, lwval);
    if (ret > 0)
    {
        // set<SRTSOCKET>::const_iterator i;
        // SET_RESULT(rval, rnum, readfds, i);
        set_result(rval, rnum, readfds);
        // SET_RESULT(wval, wnum, writefds, i);
        set_result(wval, wnum, writefds);

        // set<SYSSOCKET>::const_iterator j;
        // SET_RESULT(lrval, lrnum, lrfds, j);
        set_result(lrval, lrnum, lrfds);
        // SET_RESULT(lwval, lwnum, lwfds, j);
        set_result(lwval, lwnum, lwfds);
    }
    return ret;
}

int epoll_uwait(int eid, SRT_EPOLL_EVENT* fdsSet, int fdsSize, int64_t msTimeOut)
{
    return srt::CUDT::epoll_uwait(eid, fdsSet, fdsSize, msTimeOut);
}

int epoll_release(int eid)
{
    return srt::CUDT::epoll_release(eid);
}

ERRORINFO& getlasterror()
{
    return srt::CUDT::getlasterror();
}

int getlasterror_code()
{
    return srt::CUDT::getlasterror().getErrorCode();
}

const char* getlasterror_desc()
{
    return srt::CUDT::getlasterror().getErrorMessage();
}

int getlasterror_errno()
{
    return srt::CUDT::getlasterror().getErrno();
}

// Get error string of a given error code
const char* geterror_desc(int code, int err)
{
    srt::CUDTException e(CodeMajor(code / 1000), CodeMinor(code % 1000), err);
    return (e.getErrorMessage());
}

int bstats(SRTSOCKET u, SRT_TRACEBSTATS* perf, bool clear)
{
    return srt::CUDT::bstats(u, perf, clear);
}

SRT_SOCKSTATUS getsockstate(SRTSOCKET u)
{
    return srt::CUDT::getsockstate(u);
}

} // namespace UDT

namespace srt
{

void setloglevel(LogLevel::type ll)
{
    ScopedLock gg(srt_logger_config.mutex);
    srt_logger_config.max_level = ll;
<<<<<<< HEAD
    srt_logger_config.announce();
=======
    srt_logger_config.updateLoggersState();
>>>>>>> 2eb47e3e
}

void addlogfa(LogFA fa)
{
    ScopedLock gg(srt_logger_config.mutex);
    srt_logger_config.enabled_fa.set(fa, true);
<<<<<<< HEAD
    srt_logger_config.announce();
=======
    srt_logger_config.updateLoggersState();
>>>>>>> 2eb47e3e
}

void dellogfa(LogFA fa)
{
    ScopedLock gg(srt_logger_config.mutex);
    srt_logger_config.enabled_fa.set(fa, false);
<<<<<<< HEAD
    srt_logger_config.announce();
=======
    srt_logger_config.updateLoggersState();
>>>>>>> 2eb47e3e
}

void resetlogfa(set<LogFA> fas)
{
    ScopedLock gg(srt_logger_config.mutex);
    for (int i = 0; i <= SRT_LOGFA_LASTNONE; ++i)
        srt_logger_config.enabled_fa.set(i, fas.count(i));
<<<<<<< HEAD
    srt_logger_config.announce();
=======
    srt_logger_config.updateLoggersState();
>>>>>>> 2eb47e3e
}

void resetlogfa(const int* fara, size_t fara_size)
{
    ScopedLock gg(srt_logger_config.mutex);
    srt_logger_config.enabled_fa.reset();
    for (const int* i = fara; i != fara + fara_size; ++i)
        srt_logger_config.enabled_fa.set(*i, true);
<<<<<<< HEAD
    srt_logger_config.announce();
=======
    srt_logger_config.updateLoggersState();
>>>>>>> 2eb47e3e
}

void setlogstream(std::ostream& stream)
{
    ScopedLock gg(srt_logger_config.mutex);
    srt_logger_config.log_stream = &stream;
}

void setloghandler(void* opaque, SRT_LOG_HANDLER_FN* handler)
{
    ScopedLock gg(srt_logger_config.mutex);
    srt_logger_config.loghandler_opaque = opaque;
    srt_logger_config.loghandler_fn     = handler;
}

void setlogflags(int flags)
{
    ScopedLock gg(srt_logger_config.mutex);
    srt_logger_config.flags = flags;
}

SRT_API bool setstreamid(SRTSOCKET u, const std::string& sid)
{
    return CUDT::setstreamid(u, sid);
}
SRT_API std::string getstreamid(SRTSOCKET u)
{
    return CUDT::getstreamid(u);
}

int getrejectreason(SRTSOCKET u)
{
    return CUDT::rejectReason(u);
}

int setrejectreason(SRTSOCKET u, int value)
{
    return CUDT::rejectReason(u, value);
}

} // namespace srt<|MERGE_RESOLUTION|>--- conflicted
+++ resolved
@@ -4639,33 +4639,21 @@
 {
     ScopedLock gg(srt_logger_config.mutex);
     srt_logger_config.max_level = ll;
-<<<<<<< HEAD
-    srt_logger_config.announce();
-=======
     srt_logger_config.updateLoggersState();
->>>>>>> 2eb47e3e
 }
 
 void addlogfa(LogFA fa)
 {
     ScopedLock gg(srt_logger_config.mutex);
     srt_logger_config.enabled_fa.set(fa, true);
-<<<<<<< HEAD
-    srt_logger_config.announce();
-=======
     srt_logger_config.updateLoggersState();
->>>>>>> 2eb47e3e
 }
 
 void dellogfa(LogFA fa)
 {
     ScopedLock gg(srt_logger_config.mutex);
     srt_logger_config.enabled_fa.set(fa, false);
-<<<<<<< HEAD
-    srt_logger_config.announce();
-=======
     srt_logger_config.updateLoggersState();
->>>>>>> 2eb47e3e
 }
 
 void resetlogfa(set<LogFA> fas)
@@ -4673,11 +4661,7 @@
     ScopedLock gg(srt_logger_config.mutex);
     for (int i = 0; i <= SRT_LOGFA_LASTNONE; ++i)
         srt_logger_config.enabled_fa.set(i, fas.count(i));
-<<<<<<< HEAD
-    srt_logger_config.announce();
-=======
     srt_logger_config.updateLoggersState();
->>>>>>> 2eb47e3e
 }
 
 void resetlogfa(const int* fara, size_t fara_size)
@@ -4686,11 +4670,7 @@
     srt_logger_config.enabled_fa.reset();
     for (const int* i = fara; i != fara + fara_size; ++i)
         srt_logger_config.enabled_fa.set(*i, true);
-<<<<<<< HEAD
-    srt_logger_config.announce();
-=======
     srt_logger_config.updateLoggersState();
->>>>>>> 2eb47e3e
 }
 
 void setlogstream(std::ostream& stream)
