--- conflicted
+++ resolved
@@ -300,7 +300,10 @@
                 s->removeFromGroup(false);
             }
 #endif
-            m_ClosedSockets[i->first] = s;
+            // NOTE: not removing the socket from m_Sockets.
+            // This is a loop over m_Sockets and after this loop ends,
+            // this whole container will be cleared.
+            swipeSocket_LOCKED(i->first, s, SWIPE_LATER);
 
             if (s->m_ListenSocket != SRT_SOCKID_CONNREQ)
             {
@@ -533,7 +536,6 @@
     return ns->m_SocketID;
 }
 
-<<<<<<< HEAD
 // [[using locked(m_GlobControlLock)]]
 void srt::CUDTUnited::swipeSocket_LOCKED(SRTSOCKET id, CUDTSocket* s, CUDTUnited::SwipeSocketTerm lateremove)
 {
@@ -544,10 +546,7 @@
     }
 }
 
-int srt::CUDTUnited::newConnection(const SRTSOCKET     listen,
-=======
 int srt::CUDTUnited::newConnection(const SRTSOCKET     listener,
->>>>>>> 68e7442a
                                    const sockaddr_any& peer,
                                    const CPacket&      hspkt,
                                    CHandShake&         w_hs,
@@ -892,15 +891,10 @@
                 ns->removeFromGroup(true);
             }
 #endif
-<<<<<<< HEAD
-            swipeSocket_LOCKED(id, ns, SWIPE_NOW);
-=======
             // You won't be updating any EIDs anymore.
             m_EPoll.wipe_usock(id, ns->core().m_sPollID);
 
-            m_Sockets.erase(id);
-            m_ClosedSockets[id] = ns;
->>>>>>> 68e7442a
+            swipeSocket_LOCKED(id, ns, SWIPE_NOW);
         }
 
         return -1;
@@ -2390,17 +2384,12 @@
         }
 #endif
 
-<<<<<<< HEAD
-        swipeSocket_LOCKED(s->m_SocketID, s, SWIPE_NOW);
-=======
         recordCloseReason(s);
 
         // You won't be updating any EIDs anymore.
         m_EPoll.wipe_usock(s->m_SocketID, s->core().m_sPollID);
 
-        m_Sockets.erase(s->m_SocketID);
-        m_ClosedSockets[s->m_SocketID] = s;
->>>>>>> 68e7442a
+        swipeSocket_LOCKED(s->m_SocketID, s, SWIPE_NOW);
         HLOGC(smlog.Debug, log << "@" << u << "U::close: Socket MOVED TO CLOSED for collecting later.");
 
         CGlobEvent::triggerEvent();
@@ -3227,18 +3216,12 @@
 
             CUDTSocket* as = si->second;
 
-<<<<<<< HEAD
-            as->breakSocket_LOCKED();
-            swipeSocket_LOCKED(q->first, as, SWIPE_NOW);
-=======
             as->breakSocket_LOCKED(SRT_CLS_DEADLSN);
 
             // You won't be updating any EIDs anymore.
             m_EPoll.wipe_usock(as->m_SocketID, as->core().m_sPollID);
 
-            m_ClosedSockets[q->first] = as;
-            m_Sockets.erase(q->first);
->>>>>>> 68e7442a
+            swipeSocket_LOCKED(q->first, as, SWIPE_NOW);
         }
     }
 
@@ -3286,7 +3269,7 @@
 void srt::CUDTUnited::removeMux(CUDTSocket* s)
 {
     int mid = s->m_iMuxID;
-    if (mid == -1) // Ignore those already removed
+    if (mid == -1) // Ignore those never bound
     {
         HLOGC(smlog.Debug, log << "removeMux: @" << s->m_SocketID << " has no muxer, ok.");
         return;
@@ -3822,73 +3805,7 @@
         HLOGC(inlog.Debug, log << "GC: sleep 1 s");
         self->m_GCStopCond.wait_for(gclock, seconds_from(1));
     }
-<<<<<<< HEAD
-
-    // remove all sockets and multiplexers
-    HLOGC(inlog.Debug, log << "GC: GLOBAL EXIT - releasing all pending sockets. Acquring control lock...");
-
-    {
-        ScopedLock glock(self->m_GlobControlLock);
-
-        for (sockets_t::iterator i = self->m_Sockets.begin(); i != self->m_Sockets.end(); ++i)
-        {
-            CUDTSocket* s = i->second;
-            s->breakSocket_LOCKED();
-
-#if ENABLE_BONDING
-            if (s->m_GroupOf)
-            {
-                HLOGC(smlog.Debug,
-                      log << "@" << s->m_SocketID << " IS MEMBER OF $" << s->m_GroupOf->id()
-                          << " (IPE?) - REMOVING FROM GROUP");
-                s->removeFromGroup(false);
-            }
-#endif
-
-           // NOTE: not removing the socket from m_Sockets.
-           // This is a loop over m_Sockets and after this loop ends,
-           // this whole container will be cleared.
-           self->swipeSocket_LOCKED(i->first, s, self->SWIPE_LATER);
-
-            // remove from listener's queue
-            sockets_t::iterator ls = self->m_Sockets.find(s->m_ListenSocket);
-            if (ls == self->m_Sockets.end())
-            {
-                ls = self->m_ClosedSockets.find(s->m_ListenSocket);
-                if (ls == self->m_ClosedSockets.end())
-                    continue;
-            }
-
-            enterCS(ls->second->m_AcceptLock);
-            ls->second->m_QueuedSockets.erase(s->m_SocketID);
-            leaveCS(ls->second->m_AcceptLock);
-        }
-        self->m_Sockets.clear();
-
-        for (sockets_t::iterator j = self->m_ClosedSockets.begin(); j != self->m_ClosedSockets.end(); ++j)
-        {
-            j->second->m_tsClosureTimeStamp = steady_clock::time_point();
-        }
-    }
-
-    HLOGC(inlog.Debug, log << "GC: GLOBAL EXIT - releasing all CLOSED sockets.");
-    while (true)
-    {
-        self->checkBrokenSockets();
-
-        enterCS(self->m_GlobControlLock);
-        bool empty = self->m_ClosedSockets.empty();
-        leaveCS(self->m_GlobControlLock);
-
-        if (empty)
-            break;
-
-        HLOGC(inlog.Debug, log << "GC: checkBrokenSockets didn't wipe all sockets, repeating after 1s sleep");
-        srt::sync::this_thread::sleep_for(milliseconds_from(1));
-    }
-=======
     // END.
->>>>>>> 68e7442a
 
     THREAD_EXIT();
     return NULL;
