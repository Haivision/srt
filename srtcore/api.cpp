/*
 * SRT - Secure, Reliable, Transport
 * Copyright (c) 2018 Haivision Systems Inc.
 * 
 * This Source Code Form is subject to the terms of the Mozilla Public
 * License, v. 2.0. If a copy of the MPL was not distributed with this
 * file, You can obtain one at http://mozilla.org/MPL/2.0/.
 * 
 */

/*****************************************************************************
Copyright (c) 2001 - 2011, The Board of Trustees of the University of Illinois.
All rights reserved.

Redistribution and use in source and binary forms, with or without
modification, are permitted provided that the following conditions are
met:

* Redistributions of source code must retain the above
  copyright notice, this list of conditions and the
  following disclaimer.

* Redistributions in binary form must reproduce the
  above copyright notice, this list of conditions
  and the following disclaimer in the documentation
  and/or other materials provided with the distribution.

* Neither the name of the University of Illinois
  nor the names of its contributors may be used to
  endorse or promote products derived from this
  software without specific prior written permission.

THIS SOFTWARE IS PROVIDED BY THE COPYRIGHT HOLDERS AND CONTRIBUTORS "AS
IS" AND ANY EXPRESS OR IMPLIED WARRANTIES, INCLUDING, BUT NOT LIMITED TO,
THE IMPLIED WARRANTIES OF MERCHANTABILITY AND FITNESS FOR A PARTICULAR
PURPOSE ARE DISCLAIMED. IN NO EVENT SHALL THE COPYRIGHT OWNER OR
CONTRIBUTORS BE LIABLE FOR ANY DIRECT, INDIRECT, INCIDENTAL, SPECIAL,
EXEMPLARY, OR CONSEQUENTIAL DAMAGES (INCLUDING, BUT NOT LIMITED TO,
PROCUREMENT OF SUBSTITUTE GOODS OR SERVICES; LOSS OF USE, DATA, OR
PROFITS; OR BUSINESS INTERRUPTION) HOWEVER CAUSED AND ON ANY THEORY OF
LIABILITY, WHETHER IN CONTRACT, STRICT LIABILITY, OR TORT (INCLUDING
NEGLIGENCE OR OTHERWISE) ARISING IN ANY WAY OUT OF THE USE OF THIS
SOFTWARE, EVEN IF ADVISED OF THE POSSIBILITY OF SUCH DAMAGE.
*****************************************************************************/

/*****************************************************************************
written by
   Yunhong Gu, last updated 07/09/2011
modified by
   Haivision Systems Inc.
*****************************************************************************/

#include "platform_sys.h"

#include <exception>
#include <stdexcept>
#include <typeinfo>
#include <iterator>

#include <cstring>
#include "utilities.h"
#include "netinet_any.h"
#include "api.h"
#include "core.h"
#include "logging.h"
#include "threadname.h"
#include "srt.h"
#include "udt.h"

#ifdef _WIN32
   #include <win/wintime.h>
#endif

#ifdef _MSC_VER
   #pragma warning(error: 4530)
#endif

using namespace std;
using namespace srt_logging;
using namespace srt::sync;
extern LogConfig srt_logger_config;


void CUDTSocket::construct()
{
<<<<<<< HEAD
    setupMutex(m_AcceptLock, "Accept");
    setupCond(m_AcceptCond, "Accept");
    setupMutex(m_ControlLock, "Control");
=======
   setupMutex(m_AcceptLock, "Accept");
   setupCond(m_AcceptCond, "Accept");
   setupMutex(m_ControlLock, "Control");
>>>>>>> d9efe2fc
}

CUDTSocket::~CUDTSocket()
{

   delete m_pUDT;
   m_pUDT = NULL;

   delete m_pQueuedSockets;
   delete m_pAcceptSockets;

   releaseMutex(m_AcceptLock);
   releaseCond(m_AcceptCond);
   releaseMutex(m_ControlLock);
}


SRT_SOCKSTATUS CUDTSocket::getStatus()
{
    // TTL in CRendezvousQueue::updateConnStatus() will set m_bConnecting to false.
    // Although m_Status is still SRTS_CONNECTING, the connection is in fact to be closed due to TTL expiry.
    // In this case m_bConnected is also false. Both checks are required to avoid hitting
    // a regular state transition from CONNECTING to CONNECTED.

    if (m_pUDT->m_bBroken)
        return SRTS_BROKEN;

    // Connecting timed out
    if ((m_Status == SRTS_CONNECTING) && !m_pUDT->m_bConnecting && !m_pUDT->m_bConnected)
        return SRTS_BROKEN;

    return m_Status;
}

void CUDTSocket::makeClosed()
{
    HLOGC(mglog.Debug, log << "@" << m_SocketID << " CLOSING AS SOCKET");
    m_pUDT->m_bBroken = true;
    m_pUDT->close();
    m_Status = SRTS_CLOSED;
    m_tsClosureTimeStamp = steady_clock::now();
}

bool CUDTSocket::readReady()
{
    if (m_pUDT->m_bConnected && m_pUDT->m_pRcvBuffer->isRcvDataReady())
        return true;
    if (m_pUDT->m_bListening)
    {
        return m_pQueuedSockets->size() > 0;
    }

    return broken();
}

bool CUDTSocket::writeReady()
{
    return (m_pUDT->m_bConnected
                && (m_pUDT->m_pSndBuffer->getCurrBufSize() < m_pUDT->m_iSndBufSize))
        || broken();
}

bool CUDTSocket::broken()
{
    return m_pUDT->m_bBroken || !m_pUDT->m_bConnected;
}

////////////////////////////////////////////////////////////////////////////////

CUDTUnited::CUDTUnited():
m_Sockets(),
m_GlobControlLock(),
m_IDLock(),
m_TLSError(),
m_mMultiplexer(),
m_MultiplexerLock(),
m_pCache(NULL),
m_bClosing(false),
m_GCStopCond(),
m_InitLock(),
m_iInstanceCount(0),
m_bGCStatus(false),
m_GCThread(),
m_ClosedSockets()
{
   // Socket ID MUST start from a random value
   // Note. Don't use CTimer here, because s_UDTUnited is a static instance of CUDTUnited
   // with dynamic initialization (calling this constructor), while CTimer has
   // a static member s_ullCPUFrequency with dynamic initialization.
   // The order of initialization is not guaranteed.
   timeval t;

   gettimeofday(&t, 0);
   srand((unsigned int)t.tv_usec);

   const double rand1_0 = double(rand())/RAND_MAX;

   m_SocketIDGenerator = 1 + int(MAX_SOCKET_VAL * rand1_0);
   m_SocketIDGenerator_init = m_SocketIDGenerator;

   setupMutex(m_GlobControlLock, "GlobControl");
   setupMutex(m_IDLock, "ID");
   setupMutex(m_InitLock, "Init");

   pthread_key_create(&m_TLSError, TLSDestroy);

   m_pCache = new CCache<CInfoBlock>;
}

CUDTUnited::~CUDTUnited()
{
    // Call it if it wasn't called already.
    // This will happen at the end of main() of the application,
    // when the user didn't call srt_cleanup().
    if (m_bGCStatus)
    {
        cleanup();
    }

    delete (CUDTException*)pthread_getspecific(m_TLSError);
    pthread_key_delete(m_TLSError);

    delete m_pCache;
}

std::string CUDTUnited::CONID(SRTSOCKET sock)
{
    if ( sock == 0 )
        return "";

    std::ostringstream os;
    os << "@" << sock << ":";
    return os.str();
}

int CUDTUnited::startup()
{
   CGuard gcinit(m_InitLock);

   if (m_iInstanceCount++ > 0)
      return 0;

   // Global initialization code
#ifdef _WIN32
   WORD wVersionRequested;
   WSADATA wsaData;
   wVersionRequested = MAKEWORD(2, 2);

   if (0 != WSAStartup(wVersionRequested, &wsaData))
      throw CUDTException(MJ_SETUP, MN_NONE,  WSAGetLastError());
#endif

   PacketFilter::globalInit();

   //init CTimer::EventLock

   if (m_bGCStatus)
      return true;

   m_bClosing = false;
<<<<<<< HEAD
=======

>>>>>>> d9efe2fc
   setupMutex(m_GCStopLock, "GCStop");
   setupCond(m_GCStopCond, "GCStop");
   {
       ThreadName tn("SRT:GC");
       pthread_create(&m_GCThread, NULL, garbageCollect, this);
   }

   m_bGCStatus = true;

   return 0;
}

int CUDTUnited::cleanup()
{
   CGuard gcinit(m_InitLock);

   if (--m_iInstanceCount > 0)
      return 0;

   if (!m_bGCStatus)
      return 0;

   m_bClosing = true;
<<<<<<< HEAD
   // NOTE: we can do relaxed signaling here because
   // waiting on m_GCStopCond has a 1-second timeout,
   // after which the m_bClosing flag is cheched, which
   // is set here above. Worst case secenario, this
   // pthread_join() call will block for 1 second.
=======
>>>>>>> d9efe2fc
   CSyncMono::signal_relaxed(m_GCStopCond);
   pthread_join(m_GCThread, NULL);

   // XXX There's some weird bug here causing this
   // to hangup on Windows. This might be either something
   // bigger, or some problem in pthread-win32. As this is
   // the application cleanup section, this can be temporarily
   // tolerated with simply exit the application without cleanup,
   // counting on that the system will take care of it anyway.
#ifndef _WIN32
   releaseCond(m_GCStopCond);
#endif

   m_bGCStatus = false;

   // Global destruction code
#ifdef _WIN32
   WSACleanup();
#endif

   return 0;
}

SRTSOCKET CUDTUnited::generateSocketID()
{
    CGuard guard(m_IDLock);

    int sockval = m_SocketIDGenerator - 1;

    // First problem: zero-value should be avoided by various reasons.

    if (sockval <= 0)
    {
        // We have a rollover on the socket value, so
        // definitely we haven't made the Columbus mistake yet.
        m_SocketIDGenerator = MAX_SOCKET_VAL-1;
    }

    // Check all sockets if any of them has this value.
    // Socket IDs are begin created this way:
    //
    //                              Initial random
    //                              |
    //                             |
    //                            |
    //                           |
    // ...
    // The only problem might be if the number rolls over
    // and reaches the same value from the opposite side.
    // This is still a valid socket value, but this time
    // we have to check, which sockets have been used already.
    if ( sockval == m_SocketIDGenerator_init )
    {
        // Mark that since this point on the checks for
        // whether the socket ID is in use must be done.
        m_SocketIDGenerator_init = 0;
    }

    // This is when all socket numbers have been already used once.
    // This may happen after many years of running an application
    // constantly when the connection breaks and gets restored often.
    if ( m_SocketIDGenerator_init == 0 )
    {
        int startval = sockval;
        for (;;) // Roll until an unused value is found
        {
            bool exists = false;
            {
                CGuard cg(m_GlobControlLock);
                exists = m_Sockets.count(sockval);
            }

            if (exists)
            {
                // The socket value is in use.
                --sockval;
                if (sockval <= 0)
                    sockval = MAX_SOCKET_VAL-1;

                // Before continuing, check if we haven't rolled back to start again
                // This is virtually impossible, so just make an RTI error.
                if (sockval == startval)
                {
                    // Of course, we don't lack memory, but actually this is so impossible
                    // that a complete memory extinction is much more possible than this.
                    // So treat this rather as a formal fallback for something that "should
                    // never happen". This should make the socket creation functions, from
                    // socket_create and accept, return this error.

                    m_SocketIDGenerator = sockval+1; // so that any next call will cause the same error
                    throw CUDTException(MJ_SYSTEMRES, MN_MEMORY, 0);
                }

                // try again, if this is a free socket
                continue;
            }

            // No socket found, this ID is free to use
            m_SocketIDGenerator = sockval;
            break;
        }
    }
    else
    {
        m_SocketIDGenerator = sockval;
    }

    // The socket value counter remains with the value rolled
    // without the group bit set; only the returned value may have
    // the group bit set.

    return m_SocketIDGenerator;
}

SRTSOCKET CUDTUnited::newSocket(CUDTSocket** pps)
{
   // XXX consider using some replacement of std::unique_ptr
   // so that exceptions will clean up the object without the
   // need for a dedicated code.
   CUDTSocket* ns = NULL;

   try
   {
      ns = new CUDTSocket;
      ns->m_pUDT = new CUDT(ns);
   }
   catch (...)
   {
      delete ns;
      throw CUDTException(MJ_SYSTEMRES, MN_MEMORY, 0);
   }

   try
   {
      ns->m_SocketID = generateSocketID();
   }
   catch (...)
   {
       delete ns;
       throw;
   }
   ns->m_Status = SRTS_INIT;
   ns->m_ListenSocket = 0;
   ns->m_pUDT->m_SocketID = ns->m_SocketID;
   ns->m_pUDT->m_pCache = m_pCache;

   try
   {
      HLOGC(mglog.Debug, log << CONID(ns->m_SocketID)
         << "newSocket: mapping socket "
         << ns->m_SocketID);

      // protect the m_Sockets structure.
      CGuard cs(m_GlobControlLock);
      m_Sockets[ns->m_SocketID] = ns;
   }
   catch (...)
   {
      //failure and rollback
      delete ns;
      ns = NULL;
   }

   if (!ns)
      throw CUDTException(MJ_SYSTEMRES, MN_MEMORY, 0);

    if (pps)
        *pps = ns;

   return ns->m_SocketID;
}

int CUDTUnited::newConnection(const SRTSOCKET listen, const sockaddr_any& peer, const CPacket& hspkt,
        CHandShake& w_hs, SRT_REJECT_REASON& w_error)
{
    CUDTSocket* ns = NULL;

    w_error = SRT_REJ_IPE;

    // Can't manage this error through an exception because this is
    // running in the listener loop.
    CUDTSocket* ls = locateSocket(listen);
    if (!ls)
    {
        LOGC(mglog.Error, log << "IPE: newConnection by listener socket id=" << listen << " which DOES NOT EXIST.");
        return -1;
    }

    HLOGC(mglog.Debug, log << "newConnection: creating new socket after listener @"
            << listen << " contacted with backlog=" << ls->m_uiBackLog);

    // if this connection has already been processed
    if ((ns = locatePeer(peer, w_hs.m_iID, w_hs.m_iISN)) != NULL)
    {
        if (ns->m_pUDT->m_bBroken)
        {
            // last connection from the "peer" address has been broken
            ns->m_Status = SRTS_CLOSED;
            ns->m_tsClosureTimeStamp = steady_clock::now();

            CGuard acceptcg(ls->m_AcceptLock);
            ls->m_pQueuedSockets->erase(ns->m_SocketID);
            ls->m_pAcceptSockets->erase(ns->m_SocketID);
        }
        else
        {
            // connection already exist, this is a repeated connection request
            // respond with existing HS information
            HLOGC(mglog.Debug, log
                    << "newConnection: located a WORKING peer @"
                    << w_hs.m_iID << " - ADAPTING.");

            w_hs.m_iISN = ns->m_pUDT->m_iISN;
            w_hs.m_iMSS = ns->m_pUDT->m_iMSS;
            w_hs.m_iFlightFlagSize = ns->m_pUDT->m_iFlightFlagSize;
            w_hs.m_iReqType = URQ_CONCLUSION;
            w_hs.m_iID = ns->m_SocketID;

            return 0;

            //except for this situation a new connection should be started
        }
    }
    else
    {
        HLOGC(mglog.Debug, log << "newConnection: NOT located any peer @"
                << w_hs.m_iID << " - resuming with initial connection.");
    }

    // exceeding backlog, refuse the connection request
    if (ls->m_pQueuedSockets->size() >= ls->m_uiBackLog)
    {
        w_error = SRT_REJ_BACKLOG;
        LOGC(mglog.Error, log << "newConnection: listen backlog=" << ls->m_uiBackLog << " EXCEEDED");
        return -1;
    }

    try
    {
        ns = new CUDTSocket;
        ns->m_pUDT = new CUDT(ns, *(ls->m_pUDT));
        // No need to check the peer, this is the address from which the request has come.
        ns->m_PeerAddr = peer;
    }
    catch (...)
    {
        w_error = SRT_REJ_RESOURCE;
        delete ns;
        LOGC(mglog.Error, log << "IPE: newConnection: unexpected exception (probably std::bad_alloc)");
        return -1;
    }

    try
    {
        ns->m_SocketID = generateSocketID();
    }
    catch (const CUDTException& e)
    {
        LOGF(mglog.Fatal, "newConnection: IPE: all sockets occupied? Last gen=%d", m_SocketIDGenerator);
        // generateSocketID throws exception, which can be naturally handled
        // when the call is derived from the API call, but here it's called
        // internally in response to receiving a handshake. It must be handled
        // here and turned into an erroneous return value.
        delete ns;
        return -1;
    }

    ns->m_ListenSocket = listen;
    ns->m_pUDT->m_SocketID = ns->m_SocketID;
    ns->m_PeerID = w_hs.m_iID;
    ns->m_iISN = w_hs.m_iISN;

    HLOGC(mglog.Debug, log << "newConnection: DATA: lsnid=" << listen
            << " id=" << ns->m_pUDT->m_SocketID
            << " peerid=" << ns->m_pUDT->m_PeerID
            << " ISN=" << ns->m_iISN);

    int error = 0;

    // Set the error code for all prospective problems below.
    // It won't be interpreted when result was successful.
    w_error = SRT_REJ_RESOURCE;

    // These can throw exception only when the memory allocation failed.
    // CUDT::connect() translates exception into CUDTException.
    // CUDT::open() may only throw original std::bad_alloc from new.
    // This is only to make the library extra safe (when your machine lacks
    // memory, it will continue to work, but fail to accept connection).
    try
    {
        // This assignment must happen b4 the call to CUDT::connect() because
        // this call causes sending the SRT Handshake through this socket.
        // Without this mapping the socket cannot be found and therefore
        // the SRT Handshake message would fail.
        HLOGF(mglog.Debug,
                "newConnection: incoming %s, mapping socket %d",
                SockaddrToString(peer).c_str(), ns->m_SocketID);
        {
            CGuard cg(m_GlobControlLock);
            m_Sockets[ns->m_SocketID] = ns;
        }

        // bind to the same addr of listening socket
        ns->m_pUDT->open();
        updateListenerMux(ns, ls);
        if (ls->m_pUDT->m_cbAcceptHook)
        {
            if (!ls->m_pUDT->runAcceptHook(ns->m_pUDT, peer.get(), w_hs, hspkt))
            {
                error = 1;
                goto ERR_ROLLBACK;
            }
        }
        ns->m_pUDT->acceptAndRespond(peer, hspkt, (w_hs));
    }
    catch (...)
    {
        // Extract the error that was set in this new failed entity.
        w_error = ns->m_pUDT->m_RejectReason;
        error = 1;
        goto ERR_ROLLBACK;
    }

    ns->m_Status = SRTS_CONNECTED;

    // copy address information of local node
    // Precisely, what happens here is:
    // - Get the IP address and port from the system database
    ns->m_pUDT->m_pSndQueue->m_pChannel->getSockAddr((ns->m_SelfAddr));
    // - OVERWRITE just the IP address itself by a value taken from piSelfIP
    // (the family is used exactly as the one taken from what has been returned
    // by getsockaddr)
    CIPAddress::pton((ns->m_SelfAddr), ns->m_pUDT->m_piSelfIP, ns->m_SelfAddr.family());

    // protect the m_Sockets structure.
    enterCS(m_GlobControlLock);
    try
    {
        HLOGF(mglog.Debug, 
                "newConnection: mapping peer %d to that socket (%d)\n",
                ns->m_PeerID, ns->m_SocketID);
        m_PeerRec[ns->getPeerSpec()].insert(ns->m_SocketID);
    }
    catch (...)
    {
        LOGC(mglog.Error, log << "newConnection: error when mapping peer!");
        error = 2;
    }
    leaveCS(m_GlobControlLock);

    enterCS(ls->m_AcceptLock);
    try
    {
        ls->m_pQueuedSockets->insert(ns->m_SocketID);
    }
    catch (...)
    {
        error = 3;
    }
    leaveCS(ls->m_AcceptLock);

    // acknowledge users waiting for new connections on the listening socket
    m_EPoll.update_events(listen, ls->m_pUDT->m_sPollID, SRT_EPOLL_IN, true);

    CTimer::triggerEvent();

ERR_ROLLBACK:
    // XXX the exact value of 'error' is ignored
    if (error > 0)
    {
#if ENABLE_LOGGING
        static const char* why [] = {
            "UNKNOWN ERROR",
            "CONNECTION REJECTED",
            "IPE when mapping a socket",
            "IPE when inserting a socket"
        };
        LOGC(mglog.Error, log << CONID(ns->m_SocketID) << "newConnection: connection rejected due to: " << why[error]);
#endif
        SRTSOCKET id = ns->m_SocketID;
        ns->makeClosed();

        // The mapped socket should be now unmapped to preserve the situation that
        // was in the original UDT code.
        // In SRT additionally the acceptAndRespond() function (it was called probably
        // connect() in UDT code) may fail, in which case this socket should not be
        // further processed and should be removed.
        {
            CGuard cg(m_GlobControlLock);
            m_Sockets.erase(id);
            m_ClosedSockets[id] = ns;
        }

        return -1;
    }

    // wake up a waiting accept() call
    CSync::lock_signal(ls->m_AcceptCond, ls->m_AcceptLock);

    return 1;
}

// static forwarder
int CUDT::installAcceptHook(SRTSOCKET lsn, srt_listen_callback_fn* hook, void* opaq)
{
    return s_UDTUnited.installAcceptHook(lsn, hook, opaq);
}

int CUDTUnited::installAcceptHook(const SRTSOCKET lsn, srt_listen_callback_fn* hook, void* opaq)
{
    try
    {
        CUDTSocket* s = locateSocket(lsn, ERH_THROW);
        s->m_pUDT->installAcceptHook(hook, opaq);
    }
    catch (CUDTException& e)
    {
        setError(new CUDTException(e));
        return SRT_ERROR;
    }

    return 0;
}

SRT_SOCKSTATUS CUDTUnited::getStatus(const SRTSOCKET u)
{
    // protects the m_Sockets structure
    CGuard cg(m_GlobControlLock);

    sockets_t::const_iterator i = m_Sockets.find(u);

    if (i == m_Sockets.end())
    {
        if (m_ClosedSockets.find(u) != m_ClosedSockets.end())
            return SRTS_CLOSED;

        return SRTS_NONEXIST;
    }
    return i->second->getStatus();
}

int CUDTUnited::bind(CUDTSocket* s, const sockaddr_any& name)
{
   CGuard cg(s->m_ControlLock);

   // cannot bind a socket more than once
   if (s->m_Status != SRTS_INIT)
      throw CUDTException(MJ_NOTSUP, MN_NONE, 0);

   s->m_pUDT->open();
   updateMux(s, name);
   s->m_Status = SRTS_OPENED;

   // copy address information of local node
   s->m_pUDT->m_pSndQueue->m_pChannel->getSockAddr((s->m_SelfAddr));

   return 0;
}

int CUDTUnited::bind(CUDTSocket* s, UDPSOCKET udpsock)
{
   CGuard cg(s->m_ControlLock);

   // cannot bind a socket more than once
   if (s->m_Status != SRTS_INIT)
      throw CUDTException(MJ_NOTSUP, MN_NONE, 0);

   sockaddr_any name;
   socklen_t namelen = sizeof name; // max of inet and inet6

   // This will preset the sa_family as well; the namelen is given simply large
   // enough for any family here.
   if (::getsockname(udpsock, &name.sa, &namelen) == -1)
      throw CUDTException(MJ_NOTSUP, MN_INVAL);

   // Successfully extracted, so update the size
   name.len = namelen;

   s->m_pUDT->open();
   updateMux(s, name, &udpsock);
   s->m_Status = SRTS_OPENED;

   // copy address information of local node
   s->m_pUDT->m_pSndQueue->m_pChannel->getSockAddr((s->m_SelfAddr));

   return 0;
}

int CUDTUnited::listen(const SRTSOCKET u, int backlog)
{
   if (backlog <= 0)
      throw CUDTException(MJ_NOTSUP, MN_INVAL, 0);

   // Don't search for the socket if it's already -1;
   // this never is a valid socket.
   if (u == UDT::INVALID_SOCK)
      throw CUDTException(MJ_NOTSUP, MN_SIDINVAL, 0);

   CUDTSocket* s = locateSocket(u);
   if (!s)
      throw CUDTException(MJ_NOTSUP, MN_SIDINVAL, 0);

   CGuard cg(s->m_ControlLock);

   // NOTE: since now the socket is protected against simultaneous access.
   // In the meantime the socket might have been closed, which means that
   // it could have changed the state. It could be also set listen in another
   // thread, so check it out.

   // do nothing if the socket is already listening
   if (s->m_Status == SRTS_LISTENING)
      return 0;

   // a socket can listen only if is in OPENED status
   if (s->m_Status != SRTS_OPENED)
      throw CUDTException(MJ_NOTSUP, MN_ISUNBOUND, 0);

   // [[using assert(s->m_Status == OPENED)]];

   // listen is not supported in rendezvous connection setup
   if (s->m_pUDT->m_bRendezvous)
      throw CUDTException(MJ_NOTSUP, MN_ISRENDEZVOUS, 0);

   s->m_uiBackLog = backlog;

   try
   {
      s->m_pQueuedSockets = new set<SRTSOCKET>;
      s->m_pAcceptSockets = new set<SRTSOCKET>;
   }
   catch (...)
   {
      delete s->m_pQueuedSockets;
      delete s->m_pAcceptSockets;

      // XXX Translated std::bad_alloc into CUDTException specifying
      // memory allocation failure...
      throw CUDTException(MJ_SYSTEMRES, MN_MEMORY, 0);
   }

   // [[using assert(s->m_Status == OPENED)]]; // (still, unchanged)

   s->m_pUDT->setListenState();  // propagates CUDTException,
                                 // if thrown, remains in OPENED state if so.
   s->m_Status = SRTS_LISTENING;

   return 0;
}

SRTSOCKET CUDTUnited::accept(const SRTSOCKET listen, sockaddr* pw_addr, int* pw_addrlen)
{
   if (pw_addr && !pw_addrlen)
      throw CUDTException(MJ_NOTSUP, MN_INVAL, 0);

   CUDTSocket* ls = locateSocket(listen);

   if (ls == NULL)
      throw CUDTException(MJ_NOTSUP, MN_SIDINVAL, 0);

   // the "listen" socket must be in LISTENING status
   if (ls->m_Status != SRTS_LISTENING)
      throw CUDTException(MJ_NOTSUP, MN_NOLISTEN, 0);

   // no "accept" in rendezvous connection setup
   if (ls->m_pUDT->m_bRendezvous)
      throw CUDTException(MJ_NOTSUP, MN_ISRENDEZVOUS, 0);

   SRTSOCKET u = CUDT::INVALID_SOCK;
   bool accepted = false;

   // !!only one conection can be set up each time!!
   while (!accepted)
   {
       CGuard accept_lock(ls->m_AcceptLock);
       CSync  accept_sync(ls->m_AcceptCond, accept_lock);

       if ((ls->m_Status != SRTS_LISTENING) || ls->m_pUDT->m_bBroken)
       {
           // This socket has been closed.
           accepted = true;
       }
       else if (ls->m_pQueuedSockets->size() > 0)
       {
           // XXX REFACTORING REQUIRED HERE!
           // Actually this should at best be something like that:
           // set<SRTSOCKET>::iterator b = ls->m_pQueuedSockets->begin();
           // u = *b;
           // ls->m_pQueuedSockets->erase(b);
           // ls->m_pAcceptSockets->insert(u);
           //
           // It is also questionable why m_pQueuedSockets should be of type 'set'.
           // There's no quick-searching capabilities of that container used anywhere except
           // checkBrokenSockets and garbageCollect, which aren't performance-critical,
           // whereas it's mainly used for getting the first element and iterating
           // over elements, which is slow in case of std::set. It's also doubtful
           // as to whether the sorting capability of std::set is properly used;
           // the first is taken here, which is actually the socket with lowest
           // possible descriptor value (as default operator< and ascending sorting
           // used for std::set<SRTSOCKET> where SRTSOCKET=int).
           //
           // Consider using std::list or std::vector here.

           u = *(ls->m_pQueuedSockets->begin());
           ls->m_pAcceptSockets->insert(ls->m_pAcceptSockets->end(), u);
           ls->m_pQueuedSockets->erase(ls->m_pQueuedSockets->begin());
           accepted = true;
       }
       else if (!ls->m_pUDT->m_bSynRecving)
       {
           accepted = true;
       }

       if (!accepted && (ls->m_Status == SRTS_LISTENING))
           accept_sync.wait();

       if (ls->m_pQueuedSockets->empty())
           m_EPoll.update_events(listen, ls->m_pUDT->m_sPollID, SRT_EPOLL_ACCEPT, false);
   }

   if (u == CUDT::INVALID_SOCK)
   {
      // non-blocking receiving, no connection available
      if (!ls->m_pUDT->m_bSynRecving)
         throw CUDTException(MJ_AGAIN, MN_RDAVAIL, 0);

      // listening socket is closed
      throw CUDTException(MJ_NOTSUP, MN_NOLISTEN, 0);
   }

   if (pw_addr != NULL && pw_addrlen != NULL)
   {
      CUDTSocket* s = locateSocket(u);
      if (s == NULL)
         throw CUDTException(MJ_NOTSUP, MN_SIDINVAL, 0);

      CGuard cg(s->m_ControlLock);

      // Check if the length of the buffer to fill the name in
      // was large enough.
      const int len = s->m_PeerAddr.size();
      if (*pw_addrlen < len)
          throw CUDTException(MJ_NOTSUP, MN_INVAL, 0);

      memcpy((pw_addr), &s->m_PeerAddr, len);
      *pw_addrlen = len;
   }

   return u;
}

int CUDTUnited::connect(SRTSOCKET u, const sockaddr* srcname, int srclen, const sockaddr* tarname, int tarlen)
{
    sockaddr_any source_addr(srcname, srclen);
    if (source_addr.len == 0)
        throw CUDTException(MJ_NOTSUP, MN_INVAL, 0);
    sockaddr_any target_addr(tarname, tarlen);
    if (target_addr.len == 0)
        throw CUDTException(MJ_NOTSUP, MN_INVAL, 0);

    CUDTSocket* s = locateSocket(u);
    if (s == NULL)
        throw CUDTException(MJ_NOTSUP, MN_SIDINVAL, 0);

    // For a single socket, just do bind, then connect
    bind(s, source_addr);
    return connectIn(s, target_addr, -1);
}

int CUDTUnited::connect(const SRTSOCKET u, const sockaddr* name, int namelen, int32_t forced_isn)
{
    sockaddr_any target_addr(name, namelen);
    if (target_addr.len == 0)
        throw CUDTException(MJ_NOTSUP, MN_INVAL, 0);

    CUDTSocket* s = locateSocket(u);
    if (!s)
        throw CUDTException(MJ_NOTSUP, MN_SIDINVAL, 0);

    return connectIn(s, target_addr, forced_isn);
}

int CUDTUnited::connectIn(CUDTSocket* s, const sockaddr_any& target_addr, int32_t forced_isn)
{
    CGuard cg(s->m_ControlLock);
    // a socket can "connect" only if it is in the following states:
    // - OPENED: assume the socket binding parameters are configured
    // - INIT: configure binding parameters here
    // - any other (meaning, already connected): report error

    if (s->m_Status == SRTS_INIT)
    {
        if (s->m_pUDT->m_bRendezvous)
            throw CUDTException(MJ_NOTSUP, MN_ISRENDUNBOUND, 0);

        // If bind() was done first on this socket, then the
        // socket will not perform this step. This actually does the
        // same thing as bind() does, just with empty address so that
        // the binding parameters are autoselected.

        s->m_pUDT->open();
        sockaddr_any autoselect_sa (target_addr.family());
        // This will create such a sockaddr_any that
        // will return true from empty(). 
        updateMux(s, autoselect_sa);  // <<---- updateMux
        // -> C(Snd|Rcv)Queue::init
        // -> pthread_create(...C(Snd|Rcv)Queue::worker...)
        s->m_Status = SRTS_OPENED;
    }
    else if (s->m_Status != SRTS_OPENED)
        throw CUDTException(MJ_NOTSUP, MN_ISCONNECTED, 0);

    // connect_complete() may be called before connect() returns.
    // So we need to update the status before connect() is called,
    // otherwise the status may be overwritten with wrong value
    // (CONNECTED vs. CONNECTING).
    s->m_Status = SRTS_CONNECTING;

    /* 
     * In blocking mode, connect can block for up to 30 seconds for
     * rendez-vous mode. Holding the s->m_ControlLock prevent close
     * from cancelling the connect
     */
    try
    {
        // InvertedGuard unlocks in the constructor, then locks in the
        // destructor, no matter if an exception has fired.
        InvertedLock l_unlocker (s->m_pUDT->m_bSynRecving ? &s->m_ControlLock : 0);
        s->m_pUDT->startConnect(target_addr, forced_isn);
    }
    catch (CUDTException& e) // Interceptor, just to change the state.
    {
        s->m_Status = SRTS_OPENED;
        throw e;
    }

    // record peer address
    s->m_PeerAddr = target_addr;

    // CGuard destructor will delete cg and unlock s->m_ControlLock

    return 0;
}


int CUDTUnited::close(const SRTSOCKET u)
{
   CUDTSocket* s = locateSocket(u);
   if (!s)
      throw CUDTException(MJ_NOTSUP, MN_SIDINVAL, 0);

   return close(s);
}

int CUDTUnited::close(CUDTSocket* s)
{

   HLOGC(mglog.Debug, log << s->m_pUDT->CONID() << " CLOSE. Acquiring control lock");

   CGuard socket_cg(s->m_ControlLock);

   HLOGC(mglog.Debug, log << s->m_pUDT->CONID() << " CLOSING (removing from listening, closing CUDT)");

   bool synch_close_snd = s->m_pUDT->m_bSynSending;

   SRTSOCKET u = s->m_SocketID;

   if (s->m_Status == SRTS_LISTENING)
   {
      if (s->m_pUDT->m_bBroken)
         return 0;

      s->m_tsClosureTimeStamp = steady_clock::now();
      s->m_pUDT->m_bBroken    = true;

      // Change towards original UDT: 
      // Leave all the closing activities for garbageCollect to happen,
      // however remove the listener from the RcvQueue IMMEDIATELY.
      // Even though garbageCollect would eventually remove the listener
      // as well, there would be some time interval between now and the
      // moment when it's done, and during this time the application will
      // be unable to bind to this port that the about-to-delete listener
      // is currently occupying (due to blocked slot in the RcvQueue).

      HLOGC(mglog.Debug, log << s->m_pUDT->CONID() << " CLOSING (removing listener immediately)");
      s->m_pUDT->notListening();

      // broadcast all "accept" waiting
      CSync::lock_broadcast(s->m_AcceptCond, s->m_AcceptLock);
   }
   else
   {
       s->makeClosed();

       // synchronize with garbage collection.
       HLOGC(mglog.Debug, log << "@" << u << "U::close done. GLOBAL CLOSE: " << s->m_pUDT->CONID() << ". Acquiring GLOBAL control lock");
       CGuard manager_cg(m_GlobControlLock);

       // since "s" is located before m_GlobControlLock, locate it again in case
       // it became invalid
       sockets_t::iterator i = m_Sockets.find(u);
       if ((i == m_Sockets.end()) || (i->second->m_Status == SRTS_CLOSED))
       {
           HLOGC(mglog.Debug, log << "@" << u << "U::close: NOT AN ACTIVE SOCKET, returning.");
           return 0;
       }
       s = i->second;

       s->m_Status = SRTS_CLOSED;

       // a socket will not be immediately removed when it is closed
       // in order to prevent other methods from accessing invalid address
       // a timer is started and the socket will be removed after approximately
       // 1 second
       s->m_tsClosureTimeStamp = steady_clock::now();

       m_Sockets.erase(s->m_SocketID);
       m_ClosedSockets[s->m_SocketID] = s;
       HLOGC(mglog.Debug, log << "@" << u << "U::close: Socket MOVED TO CLOSED for collecting later.");

       CTimer::triggerEvent();
   }

   HLOGC(mglog.Debug, log << "@" << u << ": GLOBAL: CLOSING DONE");

   // Check if the ID is still in closed sockets before you access it
   // (the last triggerEvent could have deleted it).
   if ( synch_close_snd )
   {
#if SRT_ENABLE_CLOSE_SYNCH

       HLOGC(mglog.Debug, log << "@" << u << " GLOBAL CLOSING: sync-waiting for releasing sender resources...");
       for (;;)
       {
           CSndBuffer* sb = s->m_pUDT->m_pSndBuffer;

           // Disconnected from buffer - nothing more to check.
           if (!sb)
           {
               HLOGC(mglog.Debug, log << "@" << u << " GLOBAL CLOSING: sending buffer disconnected. Allowed to close.");
               break;
           }

           // Sender buffer empty
           if (sb->getCurrBufSize() == 0)
           {
               HLOGC(mglog.Debug, log << "@" << u << " GLOBAL CLOSING: sending buffer depleted. Allowed to close.");
               break;
           }

           // Ok, now you are keeping GC thread hands off the internal data.
           // You can check then if it has already deleted the socket or not.
           // The socket is either in m_ClosedSockets or is already gone.

           // Done the other way, but still done. You can stop waiting.
           bool isgone = false;
           {
               CGuard manager_cg(m_GlobControlLock);
               isgone = m_ClosedSockets.count(u) == 0;
           }
           if (!isgone)
           {
               isgone = !s->m_pUDT->m_bOpened;
           }
           if (isgone)
           {
               HLOGC(mglog.Debug, log << "@" << u << " GLOBAL CLOSING: ... gone in the meantime, whatever. Exiting close().");
               break;
           }

           HLOGC(mglog.Debug, log << "@" << u << " GLOBAL CLOSING: ... still waiting for any update.");
           CTimer::EWait wt = CTimer::waitForEvent();

           if ( wt == CTimer::WT_ERROR )
           {
               HLOGC(mglog.Debug, log << "GLOBAL CLOSING: ... ERROR WHEN WAITING FOR EVENT. Exiting close() to prevent hangup.");
               break;
           }

           // Continue waiting in case when an event happened or 1s waiting time passed for checkpoint.
       }
#endif
   }

   /*
      This code is PUT ASIDE for now.
      Most likely this will be never required.
      It had to hold the closing activity until the time when the receiver buffer is depleted.
      However the closing of the socket should only happen when the receiver has received
      an information about that the reading is no longer possible (error report from recv/recvfile).
      When this happens, the receiver buffer is definitely depleted already and there's no need to check
      anything.

      Should there appear any other conditions in future under which the closing process should be
      delayed until the receiver buffer is empty, this code can be filled here.

   if ( synch_close_rcv )
   {
   ...
   }
   */

   return 0;
}

void CUDTUnited::getpeername(const SRTSOCKET u, sockaddr* pw_name, int* pw_namelen)
{
   if (!pw_name || !pw_namelen)
       throw CUDTException(MJ_NOTSUP, MN_INVAL, 0);

   if (getStatus(u) != SRTS_CONNECTED)
      throw CUDTException(MJ_CONNECTION, MN_NOCONN, 0);

   CUDTSocket* s = locateSocket(u);

   if (!s)
      throw CUDTException(MJ_NOTSUP, MN_SIDINVAL, 0);

   if (!s->m_pUDT->m_bConnected || s->m_pUDT->m_bBroken)
      throw CUDTException(MJ_CONNECTION, MN_NOCONN, 0);

   const int len = s->m_PeerAddr.size();
   if (*pw_namelen < len)
       throw CUDTException(MJ_NOTSUP, MN_INVAL, 0);

   memcpy((pw_name), &s->m_PeerAddr.sa, len);
   *pw_namelen = len;
}

void CUDTUnited::getsockname(const SRTSOCKET u, sockaddr* pw_name, int* pw_namelen)
{
   if (!pw_name || !pw_namelen)
       throw CUDTException(MJ_NOTSUP, MN_INVAL, 0);

   CUDTSocket* s = locateSocket(u);

   if (!s)
      throw CUDTException(MJ_NOTSUP, MN_SIDINVAL, 0);

   if (s->m_pUDT->m_bBroken)
      throw CUDTException(MJ_NOTSUP, MN_SIDINVAL, 0);

   if (s->m_Status == SRTS_INIT)
      throw CUDTException(MJ_CONNECTION, MN_NOCONN, 0);

   const int len = s->m_SelfAddr.size();
   if (*pw_namelen < len)
       throw CUDTException(MJ_NOTSUP, MN_INVAL, 0);

   memcpy((pw_name), &s->m_SelfAddr.sa, len);
   *pw_namelen = len;
}

int CUDTUnited::select(
   ud_set* readfds, ud_set* writefds, ud_set* exceptfds, const timeval* timeout)
{
   const steady_clock::time_point entertime = steady_clock::now();

   const long timeo_us = timeout
       ? timeout->tv_sec * 1000000 + timeout->tv_usec
       : -1;
   const steady_clock::duration timeo(microseconds_from(timeo_us));

   // initialize results
   int count = 0;
   set<SRTSOCKET> rs, ws, es;

   // retrieve related UDT sockets
   vector<CUDTSocket*> ru, wu, eu;
   CUDTSocket* s;
   if (readfds)
      for (set<SRTSOCKET>::iterator i1 = readfds->begin();
         i1 != readfds->end(); ++ i1)
      {
         if (getStatus(*i1) == SRTS_BROKEN)
         {
            rs.insert(*i1);
            ++ count;
         }
         else if (!(s = locateSocket(*i1)))
            throw CUDTException(MJ_NOTSUP, MN_SIDINVAL, 0);
         else
            ru.push_back(s);
      }
   if (writefds)
      for (set<SRTSOCKET>::iterator i2 = writefds->begin();
         i2 != writefds->end(); ++ i2)
      {
         if (getStatus(*i2) == SRTS_BROKEN)
         {
            ws.insert(*i2);
            ++ count;
         }
         else if (!(s = locateSocket(*i2)))
            throw CUDTException(MJ_NOTSUP, MN_SIDINVAL, 0);
         else
            wu.push_back(s);
      }
   if (exceptfds)
      for (set<SRTSOCKET>::iterator i3 = exceptfds->begin();
         i3 != exceptfds->end(); ++ i3)
      {
         if (getStatus(*i3) == SRTS_BROKEN)
         {
            es.insert(*i3);
            ++ count;
         }
         else if (!(s = locateSocket(*i3)))
            throw CUDTException(MJ_NOTSUP, MN_SIDINVAL, 0);
         else
            eu.push_back(s);
      }

   do
   {
      // query read sockets
      for (vector<CUDTSocket*>::iterator j1 = ru.begin(); j1 != ru.end(); ++ j1)
      {
         s = *j1;

         if (s->readReady() || s->m_Status == SRTS_CLOSED)
         {
            rs.insert(s->m_SocketID);
            ++ count;
         }
      }

      // query write sockets
      for (vector<CUDTSocket*>::iterator j2 = wu.begin(); j2 != wu.end(); ++ j2)
      {
         s = *j2;

         if (s->writeReady() || s->m_Status == SRTS_CLOSED)
         {
            ws.insert(s->m_SocketID);
            ++ count;
         }
      }

      // query exceptions on sockets
      for (vector<CUDTSocket*>::iterator j3 = eu.begin(); j3 != eu.end(); ++ j3)
      {
         // check connection request status, not supported now
      }

      if (0 < count)
         break;

      CTimer::waitForEvent();
   } while (timeo > steady_clock::now() - entertime);

   if (readfds)
      *readfds = rs;

   if (writefds)
      *writefds = ws;

   if (exceptfds)
      *exceptfds = es;

   return count;
}

int CUDTUnited::selectEx(
   const vector<SRTSOCKET>& fds,
   vector<SRTSOCKET>* readfds,
   vector<SRTSOCKET>* writefds,
   vector<SRTSOCKET>* exceptfds,
   int64_t msTimeOut)
{
    const steady_clock::time_point entertime = steady_clock::now();

    const long timeo_us = msTimeOut >= 0
        ? msTimeOut * 1000
        : -1;
    const steady_clock::duration timeo(microseconds_from(timeo_us));

   // initialize results
   int count = 0;
   if (readfds)
      readfds->clear();
   if (writefds)
      writefds->clear();
   if (exceptfds)
      exceptfds->clear();

   do
   {
      for (vector<SRTSOCKET>::const_iterator i = fds.begin();
         i != fds.end(); ++ i)
      {
         CUDTSocket* s = locateSocket(*i);

         if ((!s) || s->m_pUDT->m_bBroken || (s->m_Status == SRTS_CLOSED))
         {
            if (exceptfds)
            {
               exceptfds->push_back(*i);
               ++ count;
            }
            continue;
         }

         if (readfds)
         {
            if ((s->m_pUDT->m_bConnected
                  && s->m_pUDT->m_pRcvBuffer->isRcvDataReady()
               )
               || (s->m_pUDT->m_bListening
                  && (s->m_pQueuedSockets->size() > 0)))
            {
               readfds->push_back(s->m_SocketID);
               ++ count;
            }
         }

         if (writefds)
         {
            if (s->m_pUDT->m_bConnected
               && (s->m_pUDT->m_pSndBuffer->getCurrBufSize()
                  < s->m_pUDT->m_iSndBufSize))
            {
               writefds->push_back(s->m_SocketID);
               ++ count;
            }
         }
      }

      if (count > 0)
         break;

      CTimer::waitForEvent();
   } while (timeo > steady_clock::now() - entertime);

   return count;
}

int CUDTUnited::epoll_create()
{
   return m_EPoll.create();
}

int CUDTUnited::epoll_clear_usocks(int eid)
{
    return m_EPoll.clear_usocks(eid);
}

int CUDTUnited::epoll_add_usock(
   const int eid, const SRTSOCKET u, const int* events)
{
    CUDTSocket* s = locateSocket(u);
    int ret = -1;
    if (s)
    {
        ret = m_EPoll.add_usock(eid, u, events);
        s->m_pUDT->addEPoll(eid);
    }
    else
    {
        throw CUDTException(MJ_NOTSUP, MN_SIDINVAL);
    }

    return ret;
}

int CUDTUnited::epoll_add_ssock(
   const int eid, const SYSSOCKET s, const int* events)
{
   return m_EPoll.add_ssock(eid, s, events);
}

int CUDTUnited::epoll_update_usock(
   const int eid, const SRTSOCKET u, const int* events)
{
   CUDTSocket* s = locateSocket(u);
   int ret = -1;
   if (s)
   {
      ret = m_EPoll.update_usock(eid, u, events);
      s->m_pUDT->addEPoll(eid);
   }
   else
   {
      throw CUDTException(MJ_NOTSUP, MN_SIDINVAL);
   }

   return ret;
}

int CUDTUnited::epoll_update_ssock(
   const int eid, const SYSSOCKET s, const int* events)
{
   return m_EPoll.update_ssock(eid, s, events);
}

int CUDTUnited::epoll_remove_usock(const int eid, const SRTSOCKET u)
{
    int ret = m_EPoll.remove_usock(eid, u);

    CUDTSocket* s = locateSocket(u);
    if (s)
    {
        s->m_pUDT->removeEPoll(eid);
    }
    //else
    //{
    //   throw CUDTException(MJ_NOTSUP, MN_SIDINVAL);
    //}

    return ret;
}

int CUDTUnited::epoll_remove_ssock(const int eid, const SYSSOCKET s)
{
   return m_EPoll.remove_ssock(eid, s);
}

int CUDTUnited::epoll_uwait(
   const int eid,
   SRT_EPOLL_EVENT* fdsSet,
   int fdsSize, 
   int64_t msTimeOut)
{
   return m_EPoll.uwait(eid, fdsSet, fdsSize, msTimeOut);
}

int32_t CUDTUnited::epoll_set(int eid, int32_t flags)
{
    return m_EPoll.setflags(eid, flags);
}

int CUDTUnited::epoll_release(const int eid)
{
   return m_EPoll.release(eid);
}

CUDTSocket* CUDTUnited::locateSocket(const SRTSOCKET u, ErrorHandling erh)
{
    CGuard cg(m_GlobControlLock);

    sockets_t::iterator i = m_Sockets.find(u);

    if ((i == m_Sockets.end()) || (i->second->m_Status == SRTS_CLOSED))
    {
        if (erh == ERH_RETURN)
            return NULL;
        throw CUDTException(MJ_NOTSUP, MN_SIDINVAL, 0);
    }

    return i->second;
}

CUDTSocket* CUDTUnited::locatePeer(
   const sockaddr_any& peer,
   const SRTSOCKET id,
   int32_t isn)
{
   CGuard cg(m_GlobControlLock);

   map<int64_t, set<SRTSOCKET> >::iterator i = m_PeerRec.find(
      CUDTSocket::getPeerSpec(id, isn));
   if (i == m_PeerRec.end())
      return NULL;

   for (set<SRTSOCKET>::iterator j = i->second.begin();
      j != i->second.end(); ++ j)
   {
      sockets_t::iterator k = m_Sockets.find(*j);
      // this socket might have been closed and moved m_ClosedSockets
      if (k == m_Sockets.end())
         continue;

      if (k->second->m_PeerAddr == peer)
      {
         return k->second;
      }
   }

   return NULL;
}

void CUDTUnited::checkBrokenSockets()
{
   CGuard cg(m_GlobControlLock);

   // set of sockets To Be Closed and To Be Removed
   vector<SRTSOCKET> tbc;
   vector<SRTSOCKET> tbr;

   for (sockets_t::iterator i = m_Sockets.begin();
      i != m_Sockets.end(); ++ i)
   {
       CUDTSocket* s = i->second;

      // check broken connection
      if (s->m_pUDT->m_bBroken)
      {
         if (s->m_Status == SRTS_LISTENING)
         {
            const steady_clock::duration elapsed = steady_clock::now() - s->m_tsClosureTimeStamp;
            // for a listening socket, it should wait an extra 3 seconds
            // in case a client is connecting
            if (elapsed < milliseconds_from(CUDT::COMM_CLOSE_BROKEN_LISTENER_TIMEOUT_MS))
            {
               continue;
            }
         }
         else if ((s->m_pUDT->m_pRcvBuffer != NULL)
            // FIXED: calling isRcvDataAvailable() just to get the information
            // whether there are any data waiting in the buffer,
            // NOT WHETHER THEY ARE ALSO READY TO PLAY at the time when
            // this function is called (isRcvDataReady also checks if the
            // available data is "ready to play").
            && s->m_pUDT->m_pRcvBuffer->isRcvDataAvailable()
            && (s->m_pUDT->m_iBrokenCounter -- > 0))
         {
            // HLOGF(mglog.Debug, "STILL KEEPING socket (still have data):
            // %d\n", i->first);
            // if there is still data in the receiver buffer, wait longer
            continue;
         }

         HLOGC(mglog.Debug, log << "checkBrokenSockets: moving BROKEN socket to CLOSED: @" << i->first);

         //close broken connections and start removal timer
         s->m_Status = SRTS_CLOSED;
         s->m_tsClosureTimeStamp = steady_clock::now();
         tbc.push_back(i->first);
         m_ClosedSockets[i->first] = s;

         // remove from listener's queue
         sockets_t::iterator ls = m_Sockets.find(s->m_ListenSocket);
         if (ls == m_Sockets.end())
         {
            ls = m_ClosedSockets.find(s->m_ListenSocket);
            if (ls == m_ClosedSockets.end())
               continue;
         }

         enterCS(ls->second->m_AcceptLock);
         ls->second->m_pQueuedSockets->erase(s->m_SocketID);
         ls->second->m_pAcceptSockets->erase(s->m_SocketID);
         leaveCS(ls->second->m_AcceptLock);
      }
   }

   for (sockets_t::iterator j = m_ClosedSockets.begin();
      j != m_ClosedSockets.end(); ++ j)
   {
      // HLOGF(mglog.Debug, "checking CLOSED socket: %d\n", j->first);
      if (!is_zero(j->second->m_pUDT->m_tsLingerExpiration))
      {
         // asynchronous close:
         if ((!j->second->m_pUDT->m_pSndBuffer)
            || (0 == j->second->m_pUDT->m_pSndBuffer->getCurrBufSize())
            || (j->second->m_pUDT->m_tsLingerExpiration <= steady_clock::now()))
         {
            HLOGC(mglog.Debug, log << "checkBrokenSockets: marking CLOSED qualified @" << j->second->m_SocketID);
            j->second->m_pUDT->m_tsLingerExpiration = steady_clock::time_point();
            j->second->m_pUDT->m_bClosing = true;
            j->second->m_tsClosureTimeStamp = steady_clock::now();
         }
      }

      // timeout 1 second to destroy a socket AND it has been removed from
      // RcvUList
      const steady_clock::time_point now = steady_clock::now();
      const steady_clock::duration closed_ago = now - j->second->m_tsClosureTimeStamp;
      if ((closed_ago > seconds_from(1))
         && ((!j->second->m_pUDT->m_pRNode)
            || !j->second->m_pUDT->m_pRNode->m_bOnList))
      {
         HLOGC(mglog.Debug, log << "checkBrokenSockets: @" << j->second->m_SocketID << " closed "
                 << FormatDuration(closed_ago) << " ago and removed from RcvQ - will remove");

         // HLOGF(mglog.Debug, "will unref socket: %d\n", j->first);
         tbr.push_back(j->first);
      }
   }

   // move closed sockets to the ClosedSockets structure
   for (vector<SRTSOCKET>::iterator k = tbc.begin(); k != tbc.end(); ++ k)
      m_Sockets.erase(*k);

   // remove those timeout sockets
   for (vector<SRTSOCKET>::iterator l = tbr.begin(); l != tbr.end(); ++ l)
      removeSocket(*l);
}

void CUDTUnited::removeSocket(const SRTSOCKET u)
{
   sockets_t::iterator i = m_ClosedSockets.find(u);

   // invalid socket ID
   if (i == m_ClosedSockets.end())
      return;

   CUDTSocket* const s = i->second;

   // decrease multiplexer reference count, and remove it if necessary
   const int mid = s->m_iMuxID;

   if (s->m_pQueuedSockets)
   {
       CGuard cg(s->m_AcceptLock);

       // if it is a listener, close all un-accepted sockets in its queue
       // and remove them later
       for (set<SRTSOCKET>::iterator q = s->m_pQueuedSockets->begin();
               q != s->m_pQueuedSockets->end(); ++ q)
       {
           sockets_t::iterator si = m_Sockets.find(*q);
           if (si == m_Sockets.end())
           {
               // gone in the meantime
               LOGC(mglog.Error, log << "removeSocket: IPE? socket @" << u
                       << " being queued for listener socket @" << s->m_SocketID
                       << " is GONE in the meantime ???");
               continue;
           }

           CUDTSocket* as = si->second;

           as->makeClosed();
           m_ClosedSockets[*q] = as;
           m_Sockets.erase(*q);
       }

   }

   // remove from peer rec
   map<int64_t, set<SRTSOCKET> >::iterator j = m_PeerRec.find(
      s->getPeerSpec());
   if (j != m_PeerRec.end())
   {
      j->second.erase(u);
      if (j->second.empty())
         m_PeerRec.erase(j);
   }

   /*
   * Socket may be deleted while still having ePoll events set that would
   * remains forever causing epoll_wait to unblock continuously for inexistent
   * sockets. Get rid of all events for this socket.
   */
   m_EPoll.update_events(u, s->m_pUDT->m_sPollID,
      SRT_EPOLL_IN|SRT_EPOLL_OUT|SRT_EPOLL_ERR, false);

   // delete this one
   m_ClosedSockets.erase(i);

   HLOGC(mglog.Debug, log << "GC/removeSocket: closing associated UDT @" << u);
   s->makeClosed();
   HLOGC(mglog.Debug, log << "GC/removeSocket: DELETING SOCKET @" << u);
   delete s;

   if (mid == -1)
       return;

   map<int, CMultiplexer>::iterator m;
   m = m_mMultiplexer.find(mid);
   if (m == m_mMultiplexer.end())
   {
      LOGC(mglog.Fatal, log << "IPE: For socket @" << u << " MUXER id=" << mid << " NOT FOUND!");
      return;
   }

   CMultiplexer& mx = m->second;

   mx.m_iRefCount --;
   // HLOGF(mglog.Debug, "unrefing underlying socket for %u: %u\n",
   //    u, mx.m_iRefCount);
   if (0 == mx.m_iRefCount)
   {
       HLOGC(mglog.Debug, log << "MUXER id=" << mid << " lost last socket @"
           << u << " - deleting muxer bound to port "
           << mx.m_pChannel->bindAddressAny().hport());
      // The channel has no access to the queues and
      // it looks like the multiplexer is the master of all of them.
      // The queues must be silenced before closing the channel
      // because this will cause error to be returned in any operation
      // being currently done in the queues, if any.
      mx.m_pSndQueue->setClosing();
      mx.m_pRcvQueue->setClosing();
      delete mx.m_pSndQueue;
      delete mx.m_pRcvQueue;
      mx.m_pChannel->close();
      delete mx.m_pTimer;
      delete mx.m_pChannel;
      m_mMultiplexer.erase(m);
   }
}

void CUDTUnited::setError(CUDTException* e)
{
    delete (CUDTException*)pthread_getspecific(m_TLSError);
    pthread_setspecific(m_TLSError, e);
}

CUDTException* CUDTUnited::getError()
{
    if(!pthread_getspecific(m_TLSError))
        pthread_setspecific(m_TLSError, new CUDTException);
    return (CUDTException*)pthread_getspecific(m_TLSError);
}


void CUDTUnited::updateMux(
   CUDTSocket* s, const sockaddr_any& addr, const UDPSOCKET* udpsock /*[[nullable]]*/)
{
   CGuard cg(m_GlobControlLock);

   // Don't try to reuse given address, if udpsock was given.
   // In such a case rely exclusively on that very socket and
   // use it the way as it is configured, of course, create also
   // always a new multiplexer for that very socket.
   if (!udpsock && s->m_pUDT->m_bReuseAddr)
   {
      const int port = addr.hport();

      // find a reusable address
      for (map<int, CMultiplexer>::iterator i = m_mMultiplexer.begin();
         i != m_mMultiplexer.end(); ++ i)
      {
          // Use the "family" value blindly from the address; we
          // need to find an existing multiplexer that binds to the
          // given port in the same family as requested address.
          if ((i->second.m_iIPversion == addr.family())
                  && (i->second.m_iMSS == s->m_pUDT->m_iMSS)
#ifdef SRT_ENABLE_IPOPTS
                  &&  (i->second.m_iIpTTL == s->m_pUDT->m_iIpTTL)
                  && (i->second.m_iIpToS == s->m_pUDT->m_iIpToS)
#endif
                  && (i->second.m_iIpV6Only == s->m_pUDT->m_iIpV6Only)
                  &&  i->second.m_bReusable)
          {
            if (i->second.m_iPort == port)
            {
               // HLOGF(mglog.Debug, "reusing multiplexer for port
               // %hd\n", port);
               // reuse the existing multiplexer
               ++ i->second.m_iRefCount;
               s->m_pUDT->m_pSndQueue = i->second.m_pSndQueue;
               s->m_pUDT->m_pRcvQueue = i->second.m_pRcvQueue;
               s->m_iMuxID = i->second.m_iID;
               return;
            }
         }
      }
   }

   // a new multiplexer is needed
   CMultiplexer m;
   m.m_iMSS = s->m_pUDT->m_iMSS;
   m.m_iIPversion = addr.family();
#ifdef SRT_ENABLE_IPOPTS
   m.m_iIpTTL = s->m_pUDT->m_iIpTTL;
   m.m_iIpToS = s->m_pUDT->m_iIpToS;
#endif
   m.m_iRefCount = 1;
   m.m_iIpV6Only = s->m_pUDT->m_iIpV6Only;
   m.m_bReusable = s->m_pUDT->m_bReuseAddr;
   m.m_iID = s->m_SocketID;

   m.m_pChannel = new CChannel();
#ifdef SRT_ENABLE_IPOPTS
   m.m_pChannel->setIpTTL(s->m_pUDT->m_iIpTTL);
   m.m_pChannel->setIpToS(s->m_pUDT->m_iIpToS);
#endif
   m.m_pChannel->setSndBufSize(s->m_pUDT->m_iUDPSndBufSize);
   m.m_pChannel->setRcvBufSize(s->m_pUDT->m_iUDPRcvBufSize);
   if (s->m_pUDT->m_iIpV6Only != -1)
      m.m_pChannel->setIpV6Only(s->m_pUDT->m_iIpV6Only);

   try
   {
       if (udpsock)
       {
           // In this case, addr contains the address
           // that has been extracted already from the
           // given socket
           m.m_pChannel->attach(*udpsock, addr);
       }
       else if (addr.empty())
       {
           // The case of previously used case of a NULL address.
           // This here is used to pass family only, in this case
           // just automatically bind to the "0" address to autoselect
           // everything.
           m.m_pChannel->open(addr.family());
       }
       else
       {
           // If at least the IP address is specified, then bind to that
           // address, but still possibly autoselect the outgoing port, if the
           // port was specified as 0.
           m.m_pChannel->open(addr);
       }
   }
   catch (CUDTException& e)
   {
      m.m_pChannel->close();
      delete m.m_pChannel;
      throw;
   }

   sockaddr_any sa;
   m.m_pChannel->getSockAddr((sa));
   m.m_iPort = sa.hport();

   m.m_pTimer = new CTimer;

   m.m_pSndQueue = new CSndQueue;
   m.m_pSndQueue->init(m.m_pChannel, m.m_pTimer);
   m.m_pRcvQueue = new CRcvQueue;
   m.m_pRcvQueue->init(
      32, s->m_pUDT->maxPayloadSize(), m.m_iIPversion, 1024,
      m.m_pChannel, m.m_pTimer);

   m_mMultiplexer[m.m_iID] = m;

   s->m_pUDT->m_pSndQueue = m.m_pSndQueue;
   s->m_pUDT->m_pRcvQueue = m.m_pRcvQueue;
   s->m_iMuxID = m.m_iID;

   HLOGF(mglog.Debug, 
      "creating new multiplexer for port %i\n", m.m_iPort);
}

// XXX This functionality needs strong refactoring.
//
// This function is going to find a multiplexer for the port contained
// in the 'ls' listening socket, by searching through the multiplexer
// container.
//
// Somehow, however, it's not even predicted a situation that the multiplexer
// for that port doesn't exist - that is, this function WILL find the
// multiplexer. How can it be so certain? It's because the listener has
// already created the multiplexer during the call to bind(), so if it
// didn't, this function wouldn't even have a chance to be called.
//
// Why can't then the multiplexer be recorded in the 'ls' listening socket data
// to be accessed immediately, especially when one listener can't bind to more
// than one multiplexer at a time (well, even if it could, there's still no
// reason why this should be extracted by "querying")?
//
// Maybe because the multiplexer container is a map, not a list.
// Why is this then a map? Because it's addressed by MuxID. Why do we need
// mux id? Because we don't have a list... ?
// 
// But what's the multiplexer ID? It's a socket ID for which it was originally
// created.
//
// Is this then shared? Yes, only between the listener socket and the accepted
// sockets, or in case of "bound" connecting sockets (by binding you can
// enforce the port number, which can be the same for multiple SRT sockets).
// Not shared in case of unbound connecting socket or rendezvous socket.
//
// Ok, in which situation do we need dispatching by mux id? Only when the
// socket is being deleted. How does the deleting procedure know the muxer id?
// Because it is recorded here at the time when it's found, as... the socket ID
// of the actual listener socket being actually the first socket to create the
// multiplexer, so the multiplexer gets its id.
//
// Still, no reasons found why the socket can't contain a list iterator to a
// multiplexer INSTEAD of m_iMuxID. There's no danger in this solution because
// the multiplexer is never deleted until there's at least one socket using it.
//
// The multiplexer may even physically be contained in the CUDTUnited object,
// just track the multiple users of it (the listener and the accepted sockets).
// When deleting, you simply "unsubscribe" yourself from the multiplexer, which
// will unref it and remove the list element by the iterator kept by the
// socket.
void CUDTUnited::updateListenerMux(CUDTSocket* s, const CUDTSocket* ls)
{
   CGuard cg(m_GlobControlLock);
   const int port = ls->m_SelfAddr.hport();

   // find the listener's address
   for (map<int, CMultiplexer>::iterator i = m_mMultiplexer.begin();
      i != m_mMultiplexer.end(); ++ i)
   {
      if (i->second.m_iPort == port)
      {
         HLOGF(mglog.Debug, 
            "updateMux: reusing multiplexer for port %i\n", port);
         // reuse the existing multiplexer
         ++ i->second.m_iRefCount;
         s->m_pUDT->m_pSndQueue = i->second.m_pSndQueue;
         s->m_pUDT->m_pRcvQueue = i->second.m_pRcvQueue;
         s->m_iMuxID = i->second.m_iID;
         return;
      }
   }
}

void* CUDTUnited::garbageCollect(void* p)
{
   CUDTUnited* self = (CUDTUnited*)p;

   THREAD_STATE_INIT("SRT:GC");

   CGuard gcguard   (self->m_GCStopLock);
   CSyncMono gcsync (self->m_GCStopCond, gcguard);

   while (!self->m_bClosing)
   {
       INCREMENT_THREAD_ITERATIONS();
       self->checkBrokenSockets();

       HLOGC(mglog.Debug, log << "GC: sleep 1 s");
<<<<<<< HEAD
       gcsync.wait_for(seconds_from(1));
=======
       self->m_GCStopCond.wait_for(gcguard, seconds_from(1));
>>>>>>> d9efe2fc
   }

   // remove all sockets and multiplexers
   HLOGC(mglog.Debug, log << "GC: GLOBAL EXIT - releasing all pending sockets. Acquring control lock...");
   enterCS(self->m_GlobControlLock);
   for (sockets_t::iterator i = self->m_Sockets.begin();
      i != self->m_Sockets.end(); ++ i)
   {
      i->second->makeClosed();
      self->m_ClosedSockets[i->first] = i->second;

      // remove from listener's queue
      sockets_t::iterator ls = self->m_Sockets.find(
         i->second->m_ListenSocket);
      if (ls == self->m_Sockets.end())
      {
         ls = self->m_ClosedSockets.find(i->second->m_ListenSocket);
         if (ls == self->m_ClosedSockets.end())
            continue;
      }

      enterCS(ls->second->m_AcceptLock);
      ls->second->m_pQueuedSockets->erase(i->second->m_SocketID);
      ls->second->m_pAcceptSockets->erase(i->second->m_SocketID);
      leaveCS(ls->second->m_AcceptLock);
   }
   self->m_Sockets.clear();

   for (sockets_t::iterator j = self->m_ClosedSockets.begin();
      j != self->m_ClosedSockets.end(); ++ j)
   {
      j->second->m_tsClosureTimeStamp = steady_clock::time_point();
   }
   leaveCS(self->m_GlobControlLock);

   HLOGC(mglog.Debug, log << "GC: GLOBAL EXIT - releasing all CLOSED sockets.");
   while (true)
   {
      self->checkBrokenSockets();

      enterCS(self->m_GlobControlLock);
      bool empty = self->m_ClosedSockets.empty();
      leaveCS(self->m_GlobControlLock);

      if (empty)
         break;

      SleepFor(milliseconds_from(1));
   }

   THREAD_EXIT();
   return NULL;
}

////////////////////////////////////////////////////////////////////////////////

int CUDT::startup()
{
   return s_UDTUnited.startup();
}

int CUDT::cleanup()
{
   return s_UDTUnited.cleanup();
}

SRTSOCKET CUDT::socket()
{
   if (!s_UDTUnited.m_bGCStatus)
      s_UDTUnited.startup();

   try
   {
      return s_UDTUnited.newSocket();
   }
   catch (const CUDTException& e)
   {
      s_UDTUnited.setError(new CUDTException(e));
      return INVALID_SOCK;
   }
   catch (bad_alloc&)
   {
      s_UDTUnited.setError(new CUDTException(MJ_SYSTEMRES, MN_MEMORY, 0));
      return INVALID_SOCK;
   }
   catch (const std::exception& ee)
   {
      LOGC(mglog.Fatal, log << "socket: UNEXPECTED EXCEPTION: "
         << typeid(ee).name()
         << ": " << ee.what());
      s_UDTUnited.setError(new CUDTException(MJ_UNKNOWN, MN_NONE, 0));
      return INVALID_SOCK;
   }
}

int CUDT::setError(const CUDTException& e)
{
    s_UDTUnited.setError(new CUDTException(e));
    return SRT_ERROR;
}

int CUDT::setError(CodeMajor mj, CodeMinor mn, int syserr)
{
    s_UDTUnited.setError(new CUDTException(mj, mn, syserr));
    return SRT_ERROR;
}

int CUDT::bind(SRTSOCKET u, const sockaddr* name, int namelen)
{
   try
   {
       sockaddr_any sa (name, namelen);
       if (sa.len == 0)
       {
           // This happens if the namelen check proved it to be
           // too small for particular family, or that family is
           // not recognized (is none of AF_INET, AF_INET6).
           // This is a user error.
           return setError(MJ_NOTSUP, MN_INVAL, 0);
       }
       CUDTSocket* s = s_UDTUnited.locateSocket(u);
       if (!s)
           return setError(MJ_NOTSUP, MN_INVAL, 0);

       return s_UDTUnited.bind(s, sa);
   }
   catch (const CUDTException& e)
   {
       return setError(e);
   }
   catch (bad_alloc&)
   {
       return setError(MJ_SYSTEMRES, MN_MEMORY, 0);
   }
   catch (const std::exception& ee)
   {
      LOGC(mglog.Fatal, log << "bind: UNEXPECTED EXCEPTION: "
         << typeid(ee).name()
         << ": " << ee.what());
      return setError(MJ_UNKNOWN, MN_NONE, 0);
   }
}

int CUDT::bind(SRTSOCKET u, UDPSOCKET udpsock)
{
    try
    {
        CUDTSocket* s = s_UDTUnited.locateSocket(u);
        if (!s)
            return setError(MJ_NOTSUP, MN_INVAL, 0);

        return s_UDTUnited.bind(s, udpsock);
    }
    catch (const CUDTException& e)
    {
        s_UDTUnited.setError(new CUDTException(e));
        return ERROR;
    }
    catch (bad_alloc&)
    {
        s_UDTUnited.setError(new CUDTException(MJ_SYSTEMRES, MN_MEMORY, 0));
        return ERROR;
    }
    catch (const std::exception& ee)
    {
        LOGC(mglog.Fatal, log << "bind/udp: UNEXPECTED EXCEPTION: "
                << typeid(ee).name() << ": " << ee.what());
        s_UDTUnited.setError(new CUDTException(MJ_UNKNOWN, MN_NONE, 0));
        return ERROR;
    }
}

int CUDT::listen(SRTSOCKET u, int backlog)
{
   try
   {
      return s_UDTUnited.listen(u, backlog);
   }
   catch (const CUDTException& e)
   {
      s_UDTUnited.setError(new CUDTException(e));
      return ERROR;
   }
   catch (bad_alloc&)
   {
      s_UDTUnited.setError(new CUDTException(MJ_SYSTEMRES, MN_MEMORY, 0));
      return ERROR;
   }
   catch (const std::exception& ee)
   {
      LOGC(mglog.Fatal, log << "listen: UNEXPECTED EXCEPTION: "
         << typeid(ee).name() << ": " << ee.what());
      s_UDTUnited.setError(new CUDTException(MJ_UNKNOWN, MN_NONE, 0));
      return ERROR;
   }
}

SRTSOCKET CUDT::accept(SRTSOCKET u, sockaddr* addr, int* addrlen)
{
   try
   {
      return s_UDTUnited.accept(u, addr, addrlen);
   }
   catch (const CUDTException& e)
   {
      s_UDTUnited.setError(new CUDTException(e));
      return INVALID_SOCK;
   }
   catch (bad_alloc&)
   {
      s_UDTUnited.setError(new CUDTException(MJ_SYSTEMRES, MN_MEMORY, 0));
      return INVALID_SOCK;
   }
   catch (const std::exception& ee)
   {
      LOGC(mglog.Fatal, log << "accept: UNEXPECTED EXCEPTION: "
         << typeid(ee).name() << ": " << ee.what());
      s_UDTUnited.setError(new CUDTException(MJ_UNKNOWN, MN_NONE, 0));
      return INVALID_SOCK;
   }
}

int CUDT::connect(
    SRTSOCKET u, const sockaddr* name, int namelen, const sockaddr* tname, int tnamelen)
{
   try
   {
      return s_UDTUnited.connect(u, name, namelen, tname, tnamelen);
   }
   catch (const CUDTException& e)
   {
      s_UDTUnited.setError(new CUDTException(e));
      return ERROR;
   }
   catch (bad_alloc&)
   {
      s_UDTUnited.setError(new CUDTException(MJ_SYSTEMRES, MN_MEMORY, 0));
      return ERROR;
   }
   catch (std::exception& ee)
   {
      LOGC(mglog.Fatal, log << "connect: UNEXPECTED EXCEPTION: "
         << typeid(ee).name() << ": " << ee.what());
      s_UDTUnited.setError(new CUDTException(MJ_UNKNOWN, MN_NONE, 0));
      return ERROR;
   }
}

int CUDT::connect(
   SRTSOCKET u, const sockaddr* name, int namelen, int32_t forced_isn)
{
   try
   {
      return s_UDTUnited.connect(u, name, namelen, forced_isn);
   }
   catch (const CUDTException &e)
   {
      s_UDTUnited.setError(new CUDTException(e));
      return ERROR;
   }
   catch (bad_alloc&)
   {
      s_UDTUnited.setError(new CUDTException(MJ_SYSTEMRES, MN_MEMORY, 0));
      return ERROR;
   }
   catch (const std::exception& ee)
   {
      LOGC(mglog.Fatal, log << "connect: UNEXPECTED EXCEPTION: "
         << typeid(ee).name() << ": " << ee.what());
      s_UDTUnited.setError(new CUDTException(MJ_UNKNOWN, MN_NONE, 0));
      return ERROR;
   }
}

int CUDT::close(SRTSOCKET u)
{
   try
   {
      return s_UDTUnited.close(u);
   }
   catch (const CUDTException& e)
   {
      s_UDTUnited.setError(new CUDTException(e));
      return ERROR;
   }
   catch (const std::exception& ee)
   {
      LOGC(mglog.Fatal, log << "close: UNEXPECTED EXCEPTION: "
         << typeid(ee).name() << ": " << ee.what());
      s_UDTUnited.setError(new CUDTException(MJ_UNKNOWN, MN_NONE, 0));
      return ERROR;
   }
}

int CUDT::getpeername(SRTSOCKET u, sockaddr* name, int* namelen)
{
   try
   {
      s_UDTUnited.getpeername(u, name, namelen);
      return 0;
   }
   catch (const CUDTException& e)
   {
      s_UDTUnited.setError(new CUDTException(e));
      return ERROR;
   }
   catch (const std::exception& ee)
   {
      LOGC(mglog.Fatal, log << "getpeername: UNEXPECTED EXCEPTION: "
         << typeid(ee).name() << ": " << ee.what());
      s_UDTUnited.setError(new CUDTException(MJ_UNKNOWN, MN_NONE, 0));
      return ERROR;
   }
}

int CUDT::getsockname(SRTSOCKET u, sockaddr* name, int* namelen)
{
   try
   {
      s_UDTUnited.getsockname(u, name, namelen);
      return 0;
   }
   catch (const CUDTException& e)
   {
      s_UDTUnited.setError(new CUDTException(e));
      return ERROR;
   }
   catch (const std::exception& ee)
   {
      LOGC(mglog.Fatal, log << "getsockname: UNEXPECTED EXCEPTION: "
         << typeid(ee).name() << ": " << ee.what());
      s_UDTUnited.setError(new CUDTException(MJ_UNKNOWN, MN_NONE, 0));
      return ERROR;
   }
}

int CUDT::getsockopt(
   SRTSOCKET u, int, SRT_SOCKOPT optname, void* pw_optval, int* pw_optlen)
{
    if (!pw_optval || !pw_optlen)
    {
        return setError(MJ_NOTSUP, MN_INVAL, 0);
    }

    try
    {
        CUDT* udt = s_UDTUnited.locateSocket(u, s_UDTUnited.ERH_THROW)->m_pUDT;
        udt->getOpt(optname, (pw_optval), (*pw_optlen));
        return 0;
    }
    catch (const CUDTException& e)
    {
        s_UDTUnited.setError(new CUDTException(e));
        return ERROR;
    }
    catch (const std::exception& ee)
    {
        LOGC(mglog.Fatal, log << "getsockopt: UNEXPECTED EXCEPTION: "
                << typeid(ee).name() << ": " << ee.what());
        s_UDTUnited.setError(new CUDTException(MJ_UNKNOWN, MN_NONE, 0));
        return ERROR;
    }
}

int CUDT::setsockopt(SRTSOCKET u, int, SRT_SOCKOPT optname, const void* optval, int optlen)
{
    if (!optval)
    {
        return setError(MJ_NOTSUP, MN_INVAL, 0);
    }

    try
    {
        CUDT* udt = s_UDTUnited.locateSocket(u, s_UDTUnited.ERH_THROW)->m_pUDT;
        udt->setOpt(optname, optval, optlen);
        return 0;
    }
    catch (const CUDTException& e)
    {
        s_UDTUnited.setError(new CUDTException(e));
        return ERROR;
    }
    catch (const std::exception& ee)
    {
        LOGC(mglog.Fatal, log << "setsockopt: UNEXPECTED EXCEPTION: "
                << typeid(ee).name() << ": " << ee.what());
        s_UDTUnited.setError(new CUDTException(MJ_UNKNOWN, MN_NONE, 0));
        return ERROR;
    }
}

int CUDT::send(SRTSOCKET u, const char* buf, int len, int)
{
    SRT_MSGCTRL mctrl = srt_msgctrl_default;
    return sendmsg2(u, buf, len, (mctrl));
}

// --> CUDT::recv moved down

int CUDT::sendmsg(
   SRTSOCKET u, const char* buf, int len, int ttl, bool inorder,
   uint64_t srctime)
{
    SRT_MSGCTRL mctrl = srt_msgctrl_default;
    mctrl.msgttl = ttl;
    mctrl.inorder = inorder;
    mctrl.srctime = srctime;
    return sendmsg2(u, buf, len, (mctrl));
}

int CUDT::sendmsg2(
   SRTSOCKET u, const char* buf, int len, SRT_MSGCTRL& w_m)
{
   try
   {
      CUDT* udt = s_UDTUnited.locateSocket(u, s_UDTUnited.ERH_THROW)->m_pUDT;
      return udt->sendmsg2(buf, len, (w_m));
   }
   catch (const CUDTException& e)
   {
      s_UDTUnited.setError(new CUDTException(e));
      return ERROR;
   }
   catch (bad_alloc&)
   {
      s_UDTUnited.setError(new CUDTException(MJ_SYSTEMRES, MN_MEMORY, 0));
      return ERROR;
   }
   catch (const std::exception& ee)
   {
      LOGC(mglog.Fatal, log << "sendmsg: UNEXPECTED EXCEPTION: "
         << typeid(ee).name() << ": " << ee.what());
      s_UDTUnited.setError(new CUDTException(MJ_UNKNOWN, MN_NONE, 0));
      return ERROR;
   }
}

int CUDT::recv(SRTSOCKET u, char* buf, int len, int)
{
    SRT_MSGCTRL mctrl = srt_msgctrl_default;
    int ret = recvmsg2(u, buf, len, (mctrl));
    return ret;
}

int CUDT::recvmsg(SRTSOCKET u, char* buf, int len, uint64_t& srctime)
{
    SRT_MSGCTRL mctrl = srt_msgctrl_default;
    int ret = recvmsg2(u, buf, len, (mctrl));
    srctime = mctrl.srctime;
    return ret;
}

int CUDT::recvmsg2(SRTSOCKET u, char* buf, int len, SRT_MSGCTRL& w_m)
{
   try
   {
      CUDT* udt = s_UDTUnited.locateSocket(u, s_UDTUnited.ERH_THROW)->m_pUDT;
      return udt->recvmsg2(buf, len, (w_m));
   }
   catch (const CUDTException& e)
   {
      s_UDTUnited.setError(new CUDTException(e));
      return ERROR;
   }
   catch (const std::exception& ee)
   {
      LOGC(mglog.Fatal, log << "recvmsg: UNEXPECTED EXCEPTION: "
         << typeid(ee).name() << ": " << ee.what());
      s_UDTUnited.setError(new CUDTException(MJ_UNKNOWN, MN_NONE, 0));
      return ERROR;
   }
}
int64_t CUDT::sendfile(
   SRTSOCKET u, fstream& ifs, int64_t& offset, int64_t size, int block)
{
   try
   {
      CUDT* udt = s_UDTUnited.locateSocket(u, s_UDTUnited.ERH_THROW)->m_pUDT;
      return udt->sendfile(ifs, offset, size, block);
   }
   catch (const CUDTException& e)
   {
      s_UDTUnited.setError(new CUDTException(e));
      return ERROR;
   }
   catch (bad_alloc&)
   {
      s_UDTUnited.setError(new CUDTException(MJ_SYSTEMRES, MN_MEMORY, 0));
      return ERROR;
   }
   catch (const std::exception& ee)
   {
      LOGC(mglog.Fatal, log << "sendfile: UNEXPECTED EXCEPTION: "
         << typeid(ee).name() << ": " << ee.what());
      s_UDTUnited.setError(new CUDTException(MJ_UNKNOWN, MN_NONE, 0));
      return ERROR;
   }
}

int64_t CUDT::recvfile(
   SRTSOCKET u, fstream& ofs, int64_t& offset, int64_t size, int block)
{
   try
   {
      CUDT* udt = s_UDTUnited.locateSocket(u, s_UDTUnited.ERH_THROW)->m_pUDT;
      return udt->recvfile(ofs, offset, size, block);
   }
   catch (const CUDTException& e)
   {
      s_UDTUnited.setError(new CUDTException(e));
      return ERROR;
   }
   catch (const std::exception& ee)
   {
      LOGC(mglog.Fatal, log << "recvfile: UNEXPECTED EXCEPTION: "
         << typeid(ee).name() << ": " << ee.what());
      s_UDTUnited.setError(new CUDTException(MJ_UNKNOWN, MN_NONE, 0));
      return ERROR;
   }
}

int CUDT::select(
   int,
   ud_set* readfds,
   ud_set* writefds,
   ud_set* exceptfds,
   const timeval* timeout)
{
   if ((!readfds) && (!writefds) && (!exceptfds))
   {
      s_UDTUnited.setError(new CUDTException(MJ_NOTSUP, MN_INVAL, 0));
      return ERROR;
   }

   try
   {
      return s_UDTUnited.select(readfds, writefds, exceptfds, timeout);
   }
   catch (const CUDTException& e)
   {
      s_UDTUnited.setError(new CUDTException(e));
      return ERROR;
   }
   catch (bad_alloc&)
   {
      s_UDTUnited.setError(new CUDTException(MJ_SYSTEMRES, MN_MEMORY, 0));
      return ERROR;
   }
   catch (const std::exception& ee)
   {
      LOGC(mglog.Fatal, log << "select: UNEXPECTED EXCEPTION: "
         << typeid(ee).name() << ": " << ee.what());
      s_UDTUnited.setError(new CUDTException(MJ_UNKNOWN, MN_NONE, 0));
      return ERROR;
   }
}

int CUDT::selectEx(
   const vector<SRTSOCKET>& fds,
   vector<SRTSOCKET>* readfds,
   vector<SRTSOCKET>* writefds,
   vector<SRTSOCKET>* exceptfds,
   int64_t msTimeOut)
{
   if ((!readfds) && (!writefds) && (!exceptfds))
   {
      s_UDTUnited.setError(new CUDTException(MJ_NOTSUP, MN_INVAL, 0));
      return ERROR;
   }

   try
   {
      return s_UDTUnited.selectEx(fds, readfds, writefds, exceptfds, msTimeOut);
   }
   catch (const CUDTException& e)
   {
      s_UDTUnited.setError(new CUDTException(e));
      return ERROR;
   }
   catch (bad_alloc&)
   {
      s_UDTUnited.setError(new CUDTException(MJ_SYSTEMRES, MN_MEMORY, 0));
      return ERROR;
   }
   catch (const std::exception& ee)
   {
      LOGC(mglog.Fatal, log << "selectEx: UNEXPECTED EXCEPTION: "
         << typeid(ee).name() << ": " << ee.what());
      s_UDTUnited.setError(new CUDTException(MJ_UNKNOWN));
      return ERROR;
   }
}

int CUDT::epoll_create()
{
   try
   {
      return s_UDTUnited.epoll_create();
   }
   catch (const CUDTException& e)
   {
      s_UDTUnited.setError(new CUDTException(e));
      return ERROR;
   }
   catch (const std::exception& ee)
   {
      LOGC(mglog.Fatal, log << "epoll_create: UNEXPECTED EXCEPTION: "
         << typeid(ee).name() << ": " << ee.what());
      s_UDTUnited.setError(new CUDTException(MJ_UNKNOWN, MN_NONE, 0));
      return ERROR;
   }
}

int CUDT::epoll_clear_usocks(int eid)
{
   try
   {
      return s_UDTUnited.epoll_clear_usocks(eid);
   }
   catch (const CUDTException& e)
   {
      s_UDTUnited.setError(new CUDTException(e));
      return ERROR;
   }
   catch (std::exception& ee)
   {
      LOGC(mglog.Fatal, log << "epoll_clear_usocks: UNEXPECTED EXCEPTION: "
         << typeid(ee).name() << ": " << ee.what());
      s_UDTUnited.setError(new CUDTException(MJ_UNKNOWN, MN_NONE, 0));
      return ERROR;
   }
}

int CUDT::epoll_add_usock(const int eid, const SRTSOCKET u, const int* events)
{
   try
   {
      return s_UDTUnited.epoll_add_usock(eid, u, events);
   }
   catch (const CUDTException& e)
   {
      s_UDTUnited.setError(new CUDTException(e));
      return ERROR;
   }
   catch (const std::exception& ee)
   {
      LOGC(mglog.Fatal, log << "epoll_add_usock: UNEXPECTED EXCEPTION: "
         << typeid(ee).name() << ": " << ee.what());
      s_UDTUnited.setError(new CUDTException(MJ_UNKNOWN, MN_NONE, 0));
      return ERROR;
   }
}

int CUDT::epoll_add_ssock(const int eid, const SYSSOCKET s, const int* events)
{
   try
   {
      return s_UDTUnited.epoll_add_ssock(eid, s, events);
   }
   catch (const CUDTException& e)
   {
      s_UDTUnited.setError(new CUDTException(e));
      return ERROR;
   }
   catch (const std::exception& ee)
   {
      LOGC(mglog.Fatal, log << "epoll_add_ssock: UNEXPECTED EXCEPTION: "
         << typeid(ee).name() << ": " << ee.what());
      s_UDTUnited.setError(new CUDTException(MJ_UNKNOWN, MN_NONE, 0));
      return ERROR;
   }
}

int CUDT::epoll_update_usock(
   const int eid, const SRTSOCKET u, const int* events)
{
   try
   {
      return s_UDTUnited.epoll_update_usock(eid, u, events);
   }
   catch (const CUDTException& e)
   {
      s_UDTUnited.setError(new CUDTException(e));
      return ERROR;
   }
   catch (const std::exception& ee)
   {
      LOGC(mglog.Fatal, log << "epoll_update_usock: UNEXPECTED EXCEPTION: "
         << typeid(ee).name() << ": " << ee.what());
      s_UDTUnited.setError(new CUDTException(MJ_UNKNOWN, MN_NONE, 0));
      return ERROR;
   }
}

int CUDT::epoll_update_ssock(
   const int eid, const SYSSOCKET s, const int* events)
{
   try
   {
      return s_UDTUnited.epoll_update_ssock(eid, s, events);
   }
   catch (const CUDTException& e)
   {
      s_UDTUnited.setError(new CUDTException(e));
      return ERROR;
   }
   catch (const std::exception& ee)
   {
      LOGC(mglog.Fatal, log << "epoll_update_ssock: UNEXPECTED EXCEPTION: "
         << typeid(ee).name() << ": " << ee.what());
      s_UDTUnited.setError(new CUDTException(MJ_UNKNOWN, MN_NONE, 0));
      return ERROR;
   }
}


int CUDT::epoll_remove_usock(const int eid, const SRTSOCKET u)
{
   try
   {
      return s_UDTUnited.epoll_remove_usock(eid, u);
   }
   catch (const CUDTException& e)
   {
      s_UDTUnited.setError(new CUDTException(e));
      return ERROR;
   }
   catch (const std::exception& ee)
   {
      LOGC(mglog.Fatal, log << "epoll_remove_usock: UNEXPECTED EXCEPTION: "
         << typeid(ee).name() << ": " << ee.what());
      s_UDTUnited.setError(new CUDTException(MJ_UNKNOWN, MN_NONE, 0));
      return ERROR;
   }
}

int CUDT::epoll_remove_ssock(const int eid, const SYSSOCKET s)
{
   try
   {
      return s_UDTUnited.epoll_remove_ssock(eid, s);
   }
   catch (const CUDTException& e)
   {
      s_UDTUnited.setError(new CUDTException(e));
      return ERROR;
   }
   catch (const std::exception& ee)
   {
      LOGC(mglog.Fatal, log << "epoll_remove_ssock: UNEXPECTED EXCEPTION: "
         << typeid(ee).name() << ": " << ee.what());
      s_UDTUnited.setError(new CUDTException(MJ_UNKNOWN, MN_NONE, 0));
      return ERROR;
   }
}

int CUDT::epoll_wait(
   const int eid,
   set<SRTSOCKET>* readfds,
   set<SRTSOCKET>* writefds,
   int64_t msTimeOut,
   set<SYSSOCKET>* lrfds,
   set<SYSSOCKET>* lwfds)
{
   try
   {
      return s_UDTUnited.epoll_ref().wait(
              eid, readfds, writefds, msTimeOut, lrfds, lwfds);
   }
   catch (const CUDTException& e)
   {
      s_UDTUnited.setError(new CUDTException(e));
      return ERROR;
   }
   catch (const std::exception& ee)
   {
      LOGC(mglog.Fatal, log << "epoll_wait: UNEXPECTED EXCEPTION: "
         << typeid(ee).name() << ": " << ee.what());
      s_UDTUnited.setError(new CUDTException(MJ_UNKNOWN, MN_NONE, 0));
      return ERROR;
   }
}

int CUDT::epoll_uwait(
   const int eid,
   SRT_EPOLL_EVENT* fdsSet,
   int fdsSize,
   int64_t msTimeOut)
{
   try
   {
      return s_UDTUnited.epoll_uwait(eid, fdsSet, fdsSize, msTimeOut);
   }
   catch (const CUDTException& e)
   {
      s_UDTUnited.setError(new CUDTException(e));
      return ERROR;
   }
   catch (const std::exception& ee)
   {
      LOGC(mglog.Fatal, log << "epoll_uwait: UNEXPECTED EXCEPTION: "
         << typeid(ee).name() << ": " << ee.what());
      s_UDTUnited.setError(new CUDTException(MJ_UNKNOWN, MN_NONE, 0));
      return ERROR;
   }
}

int32_t CUDT::epoll_set(
   const int eid,
   int32_t flags)
{
   try
   {
      return s_UDTUnited.epoll_set(eid, flags);
   }
   catch (const CUDTException& e)
   {
      s_UDTUnited.setError(new CUDTException(e));
      return ERROR;
   }
   catch (const std::exception& ee)
   {
      LOGC(mglog.Fatal, log << "epoll_set: UNEXPECTED EXCEPTION: "
         << typeid(ee).name() << ": " << ee.what());
      s_UDTUnited.setError(new CUDTException(MJ_UNKNOWN, MN_NONE, 0));
      return ERROR;
   }
}

int CUDT::epoll_release(const int eid)
{
   try
   {
      return s_UDTUnited.epoll_release(eid);
   }
   catch (const CUDTException& e)
   {
      s_UDTUnited.setError(new CUDTException(e));
      return ERROR;
   }
   catch (const std::exception& ee)
   {
      LOGC(mglog.Fatal, log << "epoll_release: UNEXPECTED EXCEPTION: "
         << typeid(ee).name() << ": " << ee.what());
      s_UDTUnited.setError(new CUDTException(MJ_UNKNOWN, MN_NONE, 0));
      return ERROR;
   }
}

CUDTException& CUDT::getlasterror()
{
   return *s_UDTUnited.getError();
}

int CUDT::bstats(SRTSOCKET u, CBytePerfMon* perf, bool clear, bool instantaneous)
{
   try
   {
      CUDT* udt = s_UDTUnited.locateSocket(u, s_UDTUnited.ERH_THROW)->m_pUDT;
      udt->bstats(perf, clear, instantaneous);
      return 0;
   }
   catch (const CUDTException& e)
   {
      s_UDTUnited.setError(new CUDTException(e));
      return ERROR;
   }
   catch (const std::exception& ee)
   {
      LOGC(mglog.Fatal, log << "bstats: UNEXPECTED EXCEPTION: "
         << typeid(ee).name() << ": " << ee.what());
      s_UDTUnited.setError(new CUDTException(MJ_UNKNOWN, MN_NONE, 0));
      return ERROR;
   }
}

CUDT* CUDT::getUDTHandle(SRTSOCKET u)
{
   try
   {
      return s_UDTUnited.locateSocket(u, s_UDTUnited.ERH_THROW)->m_pUDT;
   }
   catch (const CUDTException& e)
   {
      s_UDTUnited.setError(new CUDTException(e));
      return NULL;
   }
   catch (const std::exception& ee)
   {
      LOGC(mglog.Fatal, log << "getUDTHandle: UNEXPECTED EXCEPTION: "
         << typeid(ee).name() << ": " << ee.what());
      s_UDTUnited.setError(new CUDTException(MJ_UNKNOWN, MN_NONE, 0));
      return NULL;
   }
}

vector<SRTSOCKET> CUDT::existingSockets()
{
    vector<SRTSOCKET> out;
    for (CUDTUnited::sockets_t::iterator i = s_UDTUnited.m_Sockets.begin();
            i != s_UDTUnited.m_Sockets.end(); ++i)
    {
        out.push_back(i->first);
    }
    return out;
}

SRT_SOCKSTATUS CUDT::getsockstate(SRTSOCKET u)
{
   try
   {
      return s_UDTUnited.getStatus(u);
   }
   catch (const CUDTException &e)
   {
      s_UDTUnited.setError(new CUDTException(e));
      return SRTS_NONEXIST;
   }
   catch (const std::exception& ee)
   {
      LOGC(mglog.Fatal, log << "getsockstate: UNEXPECTED EXCEPTION: "
         << typeid(ee).name() << ": " << ee.what());
      s_UDTUnited.setError(new CUDTException(MJ_UNKNOWN, MN_NONE, 0));
      return SRTS_NONEXIST;
   }
}


////////////////////////////////////////////////////////////////////////////////

namespace UDT
{

int startup()
{
   return CUDT::startup();
}

int cleanup()
{
   return CUDT::cleanup();
}

SRTSOCKET socket()
{
   return CUDT::socket();
}

int bind(SRTSOCKET u, const struct sockaddr* name, int namelen)
{
   return CUDT::bind(u, name, namelen);
}

int bind2(SRTSOCKET u, UDPSOCKET udpsock)
{
   return CUDT::bind(u, udpsock);
}

int listen(SRTSOCKET u, int backlog)
{
   return CUDT::listen(u, backlog);
}

SRTSOCKET accept(SRTSOCKET u, struct sockaddr* addr, int* addrlen)
{
   return CUDT::accept(u, addr, addrlen);
}

int connect(SRTSOCKET u, const struct sockaddr* name, int namelen)
{
   return CUDT::connect(u, name, namelen, -1);
}

int close(SRTSOCKET u)
{
   return CUDT::close(u);
}

int getpeername(SRTSOCKET u, struct sockaddr* name, int* namelen)
{
   return CUDT::getpeername(u, name, namelen);
}

int getsockname(SRTSOCKET u, struct sockaddr* name, int* namelen)
{
   return CUDT::getsockname(u, name, namelen);
}

int getsockopt(
   SRTSOCKET u, int level, SRT_SOCKOPT optname, void* optval, int* optlen)
{
   return CUDT::getsockopt(u, level, optname, optval, optlen);
}

int setsockopt(
   SRTSOCKET u, int level, SRT_SOCKOPT optname, const void* optval, int optlen)
{
   return CUDT::setsockopt(u, level, optname, optval, optlen);
}

// DEVELOPER API

int connect_debug(
   SRTSOCKET u, const struct sockaddr* name, int namelen, int32_t forced_isn)
{
   return CUDT::connect(u, name, namelen, forced_isn);
}

int send(SRTSOCKET u, const char* buf, int len, int flags)
{
   return CUDT::send(u, buf, len, flags);
}

int recv(SRTSOCKET u, char* buf, int len, int flags)
{
   return CUDT::recv(u, buf, len, flags);
}


int sendmsg(
   SRTSOCKET u, const char* buf, int len, int ttl, bool inorder,
   uint64_t srctime)
{
   return CUDT::sendmsg(u, buf, len, ttl, inorder, srctime);
}

int recvmsg(SRTSOCKET u, char* buf, int len, uint64_t& srctime)
{
   return CUDT::recvmsg(u, buf, len, srctime);
}

int recvmsg(SRTSOCKET u, char* buf, int len)
{
   uint64_t srctime;

   return CUDT::recvmsg(u, buf, len, srctime);
}

int64_t sendfile(
   SRTSOCKET u,
   fstream& ifs,
   int64_t& offset,
   int64_t size,
   int block)
{
   return CUDT::sendfile(u, ifs, offset, size, block);
}

int64_t recvfile(
   SRTSOCKET u,
   fstream& ofs,
   int64_t& offset,
   int64_t size,
   int block)
{
   return CUDT::recvfile(u, ofs, offset, size, block);
}

int64_t sendfile2(
   SRTSOCKET u,
   const char* path,
   int64_t* offset,
   int64_t size,
   int block)
{
   fstream ifs(path, ios::binary | ios::in);
   int64_t ret = CUDT::sendfile(u, ifs, *offset, size, block);
   ifs.close();
   return ret;
}

int64_t recvfile2(
   SRTSOCKET u,
   const char* path,
   int64_t* offset,
   int64_t size,
   int block)
{
   fstream ofs(path, ios::binary | ios::out);
   int64_t ret = CUDT::recvfile(u, ofs, *offset, size, block);
   ofs.close();
   return ret;
}

int select(
   int nfds,
   UDSET* readfds,
   UDSET* writefds,
   UDSET* exceptfds,
   const struct timeval* timeout)
{
   return CUDT::select(nfds, readfds, writefds, exceptfds, timeout);
}

int selectEx(
   const vector<SRTSOCKET>& fds,
   vector<SRTSOCKET>* readfds,
   vector<SRTSOCKET>* writefds,
   vector<SRTSOCKET>* exceptfds,
   int64_t msTimeOut)
{
   return CUDT::selectEx(fds, readfds, writefds, exceptfds, msTimeOut);
}

int epoll_create()
{
   return CUDT::epoll_create();
}

int epoll_clear_usocks(int eid)
{
    return CUDT::epoll_clear_usocks(eid);
}

int epoll_add_usock(int eid, SRTSOCKET u, const int* events)
{
   return CUDT::epoll_add_usock(eid, u, events);
}

int epoll_add_ssock(int eid, SYSSOCKET s, const int* events)
{
   return CUDT::epoll_add_ssock(eid, s, events);
}

int epoll_update_usock(int eid, SRTSOCKET u, const int* events)
{
   return CUDT::epoll_update_usock(eid, u, events);
}

int epoll_update_ssock(int eid, SYSSOCKET s, const int* events)
{
   return CUDT::epoll_update_ssock(eid, s, events);
}

int epoll_remove_usock(int eid, SRTSOCKET u)
{
   return CUDT::epoll_remove_usock(eid, u);
}

int epoll_remove_ssock(int eid, SYSSOCKET s)
{
   return CUDT::epoll_remove_ssock(eid, s);
}

int epoll_wait(
   int eid,
   set<SRTSOCKET>* readfds,
   set<SRTSOCKET>* writefds,
   int64_t msTimeOut,
   set<SYSSOCKET>* lrfds,
   set<SYSSOCKET>* lwfds)
{
   return CUDT::epoll_wait(eid, readfds, writefds, msTimeOut, lrfds, lwfds);
}

/*

#define SET_RESULT(val, num, fds, it) \
   if (val != NULL) \
   { \
      if (val->empty()) \
      { \
         if (num) *num = 0; \
      } \
      else \
      { \
         if (*num > static_cast<int>(val->size())) \
            *num = val->size(); \
         int count = 0; \
         for (it = val->begin(); it != val->end(); ++ it) \
         { \
            if (count >= *num) \
               break; \
            fds[count ++] = *it; \
         } \
      } \
   }

*/

template <class SOCKTYPE>
inline void set_result(set<SOCKTYPE>* val, int* num, SOCKTYPE* fds)
{
    if ( !val || !num || !fds )
        return;

    if (*num > int(val->size()))
        *num = int(val->size()); // will get 0 if val->empty()
    int count = 0;

    // This loop will run 0 times if val->empty()
    for (typename set<SOCKTYPE>::const_iterator it = val->begin(); it != val->end(); ++ it)
    {
        if (count >= *num)
            break;
        fds[count ++] = *it;
    }
}

int epoll_wait2(
   int eid, SRTSOCKET* readfds,
   int* rnum, SRTSOCKET* writefds,
   int* wnum,
   int64_t msTimeOut,
   SYSSOCKET* lrfds,
   int* lrnum,
   SYSSOCKET* lwfds,
   int* lwnum)
{
   // This API is an alternative format for epoll_wait, created for
   // compatability with other languages. Users need to pass in an array
   // for holding the returned sockets, with the maximum array length
   // stored in *rnum, etc., which will be updated with returned number
   // of sockets.

   set<SRTSOCKET> readset;
   set<SRTSOCKET> writeset;
   set<SYSSOCKET> lrset;
   set<SYSSOCKET> lwset;
   set<SRTSOCKET>* rval = NULL;
   set<SRTSOCKET>* wval = NULL;
   set<SYSSOCKET>* lrval = NULL;
   set<SYSSOCKET>* lwval = NULL;
   if ((readfds != NULL) && (rnum != NULL))
      rval = &readset;
   if ((writefds != NULL) && (wnum != NULL))
      wval = &writeset;
   if ((lrfds != NULL) && (lrnum != NULL))
      lrval = &lrset;
   if ((lwfds != NULL) && (lwnum != NULL))
      lwval = &lwset;

   int ret = CUDT::epoll_wait(eid, rval, wval, msTimeOut, lrval, lwval);
   if (ret > 0)
   {
      //set<SRTSOCKET>::const_iterator i;
      //SET_RESULT(rval, rnum, readfds, i);
      set_result(rval, rnum, readfds);
      //SET_RESULT(wval, wnum, writefds, i);
      set_result(wval, wnum, writefds);

      //set<SYSSOCKET>::const_iterator j;
      //SET_RESULT(lrval, lrnum, lrfds, j);
      set_result(lrval, lrnum, lrfds);
      //SET_RESULT(lwval, lwnum, lwfds, j);
      set_result(lwval, lwnum, lwfds);
   }
   return ret;
}

int epoll_uwait(int eid, SRT_EPOLL_EVENT* fdsSet, int fdsSize, int64_t msTimeOut)
{
   return CUDT::epoll_uwait(eid, fdsSet, fdsSize, msTimeOut);
}

int epoll_release(int eid)
{
   return CUDT::epoll_release(eid);
}

ERRORINFO& getlasterror()
{
   return CUDT::getlasterror();
}

int getlasterror_code()
{
   return CUDT::getlasterror().getErrorCode();
}

const char* getlasterror_desc()
{
   return CUDT::getlasterror().getErrorMessage();
}

int getlasterror_errno()
{
   return CUDT::getlasterror().getErrno();
}

// Get error string of a given error code
const char* geterror_desc(int code, int err)
{
   CUDTException e (CodeMajor(code/1000), CodeMinor(code%1000), err);
   return(e.getErrorMessage());
}

int bstats(SRTSOCKET u, TRACEBSTATS* perf, bool clear)
{
   return CUDT::bstats(u, perf, clear);
}

SRT_SOCKSTATUS getsockstate(SRTSOCKET u)
{
   return CUDT::getsockstate(u);
}

void setloglevel(LogLevel::type ll)
{
    srt_logger_config.lock();
    srt_logger_config.max_level = ll;
    srt_logger_config.unlock();
}

void addlogfa(LogFA fa)
{
    srt_logger_config.lock();
    srt_logger_config.enabled_fa.set(fa, true);
    srt_logger_config.unlock();
}

void dellogfa(LogFA fa)
{
    srt_logger_config.lock();
    srt_logger_config.enabled_fa.set(fa, false);
    srt_logger_config.unlock();
}

void resetlogfa(set<LogFA> fas)
{
    srt_logger_config.lock();
    for (int i = 0; i <= SRT_LOGFA_LASTNONE; ++i)
        srt_logger_config.enabled_fa.set(i, fas.count(i));
    srt_logger_config.unlock();
}

void resetlogfa(const int* fara, size_t fara_size)
{
    srt_logger_config.lock();
    srt_logger_config.enabled_fa.reset();
    for (const int* i = fara; i != fara + fara_size; ++i)
        srt_logger_config.enabled_fa.set(*i, true);
    srt_logger_config.unlock();
}

void setlogstream(std::ostream& stream)
{
    srt_logger_config.lock();
    srt_logger_config.log_stream = &stream;
    srt_logger_config.unlock();
}

void setloghandler(void* opaque, SRT_LOG_HANDLER_FN* handler)
{
    srt_logger_config.lock();
    srt_logger_config.loghandler_opaque = opaque;
    srt_logger_config.loghandler_fn = handler;
    srt_logger_config.unlock();
}

void setlogflags(int flags)
{
    srt_logger_config.lock();
    srt_logger_config.flags = flags;
    srt_logger_config.unlock();
}

SRT_API bool setstreamid(SRTSOCKET u, const std::string& sid)
{
    return CUDT::setstreamid(u, sid);
}
SRT_API std::string getstreamid(SRTSOCKET u)
{
    return CUDT::getstreamid(u);
}

SRT_REJECT_REASON getrejectreason(SRTSOCKET u)
{
    return CUDT::rejectReason(u);
}

}  // namespace UDT<|MERGE_RESOLUTION|>--- conflicted
+++ resolved
@@ -83,15 +83,9 @@
 
 void CUDTSocket::construct()
 {
-<<<<<<< HEAD
-    setupMutex(m_AcceptLock, "Accept");
-    setupCond(m_AcceptCond, "Accept");
-    setupMutex(m_ControlLock, "Control");
-=======
    setupMutex(m_AcceptLock, "Accept");
    setupCond(m_AcceptCond, "Accept");
    setupMutex(m_ControlLock, "Control");
->>>>>>> d9efe2fc
 }
 
 CUDTSocket::~CUDTSocket()
@@ -252,10 +246,7 @@
       return true;
 
    m_bClosing = false;
-<<<<<<< HEAD
-=======
-
->>>>>>> d9efe2fc
+
    setupMutex(m_GCStopLock, "GCStop");
    setupCond(m_GCStopCond, "GCStop");
    {
@@ -279,14 +270,11 @@
       return 0;
 
    m_bClosing = true;
-<<<<<<< HEAD
    // NOTE: we can do relaxed signaling here because
    // waiting on m_GCStopCond has a 1-second timeout,
    // after which the m_bClosing flag is cheched, which
    // is set here above. Worst case secenario, this
    // pthread_join() call will block for 1 second.
-=======
->>>>>>> d9efe2fc
    CSyncMono::signal_relaxed(m_GCStopCond);
    pthread_join(m_GCThread, NULL);
 
@@ -1988,8 +1976,7 @@
 
    THREAD_STATE_INIT("SRT:GC");
 
-   CGuard gcguard   (self->m_GCStopLock);
-   CSyncMono gcsync (self->m_GCStopCond, gcguard);
+   CGuard gcguard(self->m_GCStopLock);
 
    while (!self->m_bClosing)
    {
@@ -1997,11 +1984,7 @@
        self->checkBrokenSockets();
 
        HLOGC(mglog.Debug, log << "GC: sleep 1 s");
-<<<<<<< HEAD
-       gcsync.wait_for(seconds_from(1));
-=======
        self->m_GCStopCond.wait_for(gcguard, seconds_from(1));
->>>>>>> d9efe2fc
    }
 
    // remove all sockets and multiplexers
