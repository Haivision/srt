--- conflicted
+++ resolved
@@ -289,10 +289,6 @@
         // anyone can extract the close reason information since this point on.
         m_ClosedDatabase.clear();
 
-        // Do not do generative expiry removal - there's no chance
-        // anyone can extract the close reason information since this point on.
-        m_ClosedDatabase.clear();
-
         for (sockets_t::iterator i = m_Sockets.begin(); i != m_Sockets.end(); ++i)
         {
             CUDTSocket* s = i->second;
@@ -307,29 +303,21 @@
                 s->removeFromGroup(false);
             }
 #endif
-<<<<<<< HEAD
+        }
+    }
+
+    {
+        ExclusiveLock glock(m_GlobControlLock);
+
+        for (sockets_t::iterator i = m_Sockets.begin(); i != m_Sockets.end(); ++i)
+        {
+            CUDTSocket* s = i->second;
+
             // NOTE: not removing the socket from m_Sockets.
             // This is a loop over m_Sockets and after this loop ends,
             // this whole container will be cleared.
             swipeSocket_LOCKED(i->first, s, SWIPE_LATER);
 
-=======
-        }
-    }
-
-    {
-        ExclusiveLock glock(m_GlobControlLock);
-
-        for (sockets_t::iterator i = m_Sockets.begin(); i != m_Sockets.end(); ++i)
-        {
-            CUDTSocket* s = i->second;
-
-            // NOTE: not removing the socket from m_Sockets.
-            // This is a loop over m_Sockets and after this loop ends,
-            // this whole container will be cleared.
-            swipeSocket_LOCKED(i->first, s, SWIPE_LATER);
-
->>>>>>> 74fc1c67
             if (s->m_ListenSocket != SRT_SOCKID_CONNREQ)
             {
                 // remove from listener's queue
@@ -583,15 +571,12 @@
     }
 }
 
-<<<<<<< HEAD
-=======
 // XXX NOTE: TSan reports here false positive against the call
 // to CRcvQueue::removeListener. This here will apply shared
 // lock on m_GlobControlLock in the call of locateSocket, while
 // having applied a shared lock on CRcvQueue::m_pListener in
 // CRcvQueue::worker_ProcessConnectionRequest. As this thread
 // locks both mutexes as shared, it doesn't form a deadlock.
->>>>>>> 74fc1c67
 int srt::CUDTUnited::newConnection(const SRTSOCKET     listener,
                                    const sockaddr_any& peer,
                                    const CPacket&      hspkt,
@@ -1086,11 +1071,7 @@
 SRTSTATUS srt::CUDTUnited::getCloseReason(const SRTSOCKET u, SRT_CLOSE_INFO& info)
 {
     // protects the m_Sockets structure
-<<<<<<< HEAD
-    ScopedLock cg(m_GlobControlLock);
-=======
     SharedLock cg(m_GlobControlLock);
->>>>>>> 74fc1c67
 
     // We need to search for the socket in:
     // m_Sockets, if it is somehow still alive,
@@ -1840,12 +1821,7 @@
             targets[tii].errorcode = e.getErrorCode();
             targets[tii].id        = SRT_INVALID_SOCK;
 
-<<<<<<< HEAD
-            // You won't be updating any EIDs anymore.
-            m_EPoll.wipe_usock(ns->m_SocketID, ns->core().m_sPollID);
-=======
             ExclusiveLock cl(m_GlobControlLock);
->>>>>>> 74fc1c67
 
             // You won't be updating any EIDs anymore.
             m_EPoll.wipe_usock(ns->m_SocketID, ns->core().m_sPollID);
@@ -1860,11 +1836,7 @@
             LOGC(aclog.Fatal, log << "groupConnect: IPE: UNKNOWN EXCEPTION from connectIn");
             targets[tii].errorcode = SRT_ESYSOBJ;
             targets[tii].id        = SRT_INVALID_SOCK;
-<<<<<<< HEAD
-            ScopedLock cl(m_GlobControlLock);
-=======
             ExclusiveLock cl(m_GlobControlLock);
->>>>>>> 74fc1c67
             ns->removeFromGroup(false);
             // You won't be updating any EIDs anymore.
             m_EPoll.wipe_usock(ns->m_SocketID, ns->core().m_sPollID);
@@ -2284,20 +2256,10 @@
 // [[using locked(m_GlobControlLock)]]
 void srt::CUDTUnited::recordCloseReason(CUDTSocket* s)
 {
-<<<<<<< HEAD
-    SRT_CLOSE_INFO info;
-    info.agent = SRT_CLOSE_REASON(s->core().m_AgentCloseReason.load());
-    info.peer = SRT_CLOSE_REASON(s->core().m_PeerCloseReason.load());
-    info.time = s->core().m_CloseTimeStamp.load().time_since_epoch().count();
-
-    CloseInfo ci;
-    ci.info = info;
-=======
     CloseInfo ci;
     ci.info.agent = SRT_CLOSE_REASON(s->core().m_AgentCloseReason.load());
     ci.info.peer = SRT_CLOSE_REASON(s->core().m_PeerCloseReason.load());
     ci.info.time = s->core().m_CloseTimeStamp.load().time_since_epoch().count();
->>>>>>> 74fc1c67
 
     m_ClosedDatabase[s->m_SocketID] = ci;
 
@@ -2347,9 +2309,6 @@
     // and then once it's assigned, it's never reset to NULL even when
     // destroying the socket.
     CUDT& e = s->core();
-<<<<<<< HEAD
-    if (e.m_pRcvQueue && e.m_bConnecting && !e.m_bConnected)
-=======
 
     // Status is required to make sure that the socket passed through
     // the updateMux() and inside installMuxer() calls so that m_pRcvQueue
@@ -2357,7 +2316,6 @@
     // as such because it causes a data race. All checked data here are atomic.
     SRT_SOCKSTATUS st = s->m_Status;
     if (e.m_bConnecting && !e.m_bConnected && st >= SRTS_OPENED)
->>>>>>> 74fc1c67
     {
         // Workaround for a design flaw.
         // It's to work around the case when the socket is being
@@ -2831,11 +2789,7 @@
     // The call to epoll_add_usock_INTERNAL is expected
     // to be called under m_GlobControlLock, so use this lock here, too.
     {
-<<<<<<< HEAD
-        ScopedLock cs (m_GlobControlLock);
-=======
         SharedLock cs (m_GlobControlLock);
->>>>>>> 74fc1c67
         CUDTSocket* s = locateSocket_LOCKED(u);
         if (s)
         {
@@ -3408,11 +3362,7 @@
 
 void srt::CUDTUnited::checkTemporaryDatabases()
 {
-<<<<<<< HEAD
-    ScopedLock cg(m_GlobControlLock);
-=======
     ExclusiveLock cg(m_GlobControlLock);
->>>>>>> 74fc1c67
 
     // It's not very efficient to collect first the keys of all
     // elements to remove and then remove from the map by key.
