--- conflicted
+++ resolved
@@ -461,292 +461,6 @@
     if (pps)
         *pps = ns;
 
-<<<<<<< HEAD
-   return ns->m_SocketID;
-}
-
-int CUDTUnited::newConnection(const SRTSOCKET listen, const sockaddr_any& peer, const CPacket& hspkt,
-        CHandShake& w_hs, int& w_error, CUDT*& w_acpu)
-{
-   CUDTSocket* ns = NULL;
-   w_acpu = NULL;
-
-   w_error = SRT_REJ_IPE;
-
-   // Can't manage this error through an exception because this is
-   // running in the listener loop.
-   CUDTSocket* ls = locateSocket(listen);
-   if (!ls)
-   {
-       LOGC(cnlog.Error, log << "IPE: newConnection by listener socket id=" << listen << " which DOES NOT EXIST.");
-       return -1;
-   }
-
-   HLOGC(cnlog.Debug, log << "newConnection: creating new socket after listener @"
-         << listen << " contacted with backlog=" << ls->m_uiBackLog);
-
-   // if this connection has already been processed
-   if ((ns = locatePeer(peer, w_hs.m_iID, w_hs.m_iISN)) != NULL)
-   {
-      if (ns->m_pUDT->m_bBroken)
-      {
-         // last connection from the "peer" address has been broken
-         ns->setClosed();
-
-         ScopedLock acceptcg(ls->m_AcceptLock);
-         ls->m_pQueuedSockets->erase(ns->m_SocketID);
-         ls->m_pAcceptSockets->erase(ns->m_SocketID);
-      }
-      else
-      {
-         // connection already exist, this is a repeated connection request
-         // respond with existing HS information
-         HLOGC(cnlog.Debug, log
-               << "newConnection: located a WORKING peer @"
-               << w_hs.m_iID << " - ADAPTING.");
-
-         w_hs.m_iISN = ns->m_pUDT->m_iISN;
-         w_hs.m_iMSS = ns->m_pUDT->m_iMSS;
-         w_hs.m_iFlightFlagSize = ns->m_pUDT->m_iFlightFlagSize;
-         w_hs.m_iReqType = URQ_CONCLUSION;
-         w_hs.m_iID = ns->m_SocketID;
-
-         // Report the original UDT because it will be
-         // required to complete the HS data for conclusion response.
-         w_acpu = ns->m_pUDT;
-
-         return 0;
-
-         //except for this situation a new connection should be started
-      }
-   }
-   else
-   {
-       HLOGC(cnlog.Debug, log << "newConnection: NOT located any peer @"
-               << w_hs.m_iID << " - resuming with initial connection.");
-   }
-
-   // exceeding backlog, refuse the connection request
-   if (ls->m_pQueuedSockets->size() >= ls->m_uiBackLog)
-   {
-       w_error = SRT_REJ_BACKLOG;
-       LOGC(cnlog.Note, log << "newConnection: listen backlog=" << ls->m_uiBackLog << " EXCEEDED");
-       return -1;
-   }
-
-   try
-   {
-      ns = new CUDTSocket;
-      ns->m_pUDT = new CUDT(ns, *(ls->m_pUDT));
-      // No need to check the peer, this is the address from which the request has come.
-      ns->m_PeerAddr = peer;
-   }
-   catch (...)
-   {
-      w_error = SRT_REJ_RESOURCE;
-      delete ns;
-      LOGC(cnlog.Error, log << "IPE: newConnection: unexpected exception (probably std::bad_alloc)");
-      return -1;
-   }
-
-   ns->m_pUDT->m_RejectReason = SRT_REJ_UNKNOWN; // pre-set a universal value
-
-   try
-   {
-       ns->m_SocketID = generateSocketID();
-   }
-   catch (const CUDTException&)
-   {
-       LOGF(cnlog.Fatal, "newConnection: IPE: all sockets occupied? Last gen=%d", m_SocketIDGenerator);
-       // generateSocketID throws exception, which can be naturally handled
-       // when the call is derived from the API call, but here it's called
-       // internally in response to receiving a handshake. It must be handled
-       // here and turned into an erroneous return value.
-       delete ns;
-       return -1;
-   }
-
-   ns->m_ListenSocket = listen;
-   ns->m_pUDT->m_SocketID = ns->m_SocketID;
-   ns->m_PeerID = w_hs.m_iID;
-   ns->m_iISN = w_hs.m_iISN;
-
-   HLOGC(cnlog.Debug, log << "newConnection: DATA: lsnid=" << listen
-            << " id=" << ns->m_pUDT->m_SocketID
-            << " peerid=" << ns->m_pUDT->m_PeerID
-            << " ISN=" << ns->m_iISN);
-
-   int error = 0;
-   bool should_submit_to_accept = true;
-
-   // Set the error code for all prospective problems below.
-   // It won't be interpreted when result was successful.
-   w_error = SRT_REJ_RESOURCE;
-
-   // These can throw exception only when the memory allocation failed.
-   // CUDT::connect() translates exception into CUDTException.
-   // CUDT::open() may only throw original std::bad_alloc from new.
-   // This is only to make the library extra safe (when your machine lacks
-   // memory, it will continue to work, but fail to accept connection).
-
-   try
-   {
-       // This assignment must happen b4 the call to CUDT::connect() because
-       // this call causes sending the SRT Handshake through this socket.
-       // Without this mapping the socket cannot be found and therefore
-       // the SRT Handshake message would fail.
-       HLOGF(cnlog.Debug,
-               "newConnection: incoming %s, mapping socket %d",
-               peer.str().c_str(), ns->m_SocketID);
-       {
-           ScopedLock cg(m_GlobControlLock);
-           m_Sockets[ns->m_SocketID] = ns;
-       }
-
-       // bind to the same addr of listening socket
-       ns->m_pUDT->open();
-       updateListenerMux(ns, ls);
-       if (ls->m_pUDT->m_cbAcceptHook)
-       {
-           if (!ls->m_pUDT->runAcceptHook(ns->m_pUDT, peer.get(), w_hs, hspkt))
-           {
-               w_error = ns->m_pUDT->m_RejectReason;
-
-               error = 1;
-               goto ERR_ROLLBACK;
-           }
-       }
-       ns->m_pUDT->acceptAndRespond(ls->m_SelfAddr, peer, hspkt, (w_hs));
-   }
-   catch (...)
-   {
-       // Extract the error that was set in this new failed entity.
-       w_error = ns->m_pUDT->m_RejectReason;
-       error = 1;
-       goto ERR_ROLLBACK;
-   }
-
-   ns->m_Status = SRTS_CONNECTED;
-
-   // copy address information of local node
-   // Precisely, what happens here is:
-   // - Get the IP address and port from the system database
-   ns->m_pUDT->m_pSndQueue->m_pChannel->getSockAddr((ns->m_SelfAddr));
-   // - OVERWRITE just the IP address itself by a value taken from piSelfIP
-   // (the family is used exactly as the one taken from what has been returned
-   // by getsockaddr)
-   CIPAddress::pton((ns->m_SelfAddr), ns->m_pUDT->m_piSelfIP, peer);
-
-   {
-       // protect the m_PeerRec structure (and group existence)
-       ScopedLock glock (m_GlobControlLock);
-       try
-       {
-           HLOGF(cnlog.Debug,
-                   "newConnection: mapping peer %d to that socket (%d)\n",
-                   ns->m_PeerID, ns->m_SocketID);
-           m_PeerRec[ns->getPeerSpec()].insert(ns->m_SocketID);
-       }
-       catch (...)
-       {
-           LOGC(cnlog.Error, log << "newConnection: error when mapping peer!");
-           error = 2;
-       }
-
-       // The access to m_IncludedGroup should be also protected, as the group
-       // could be requested deletion in the meantime. This will hold any possible
-       // removal from group and resetting m_IncludedGroup field.
-
-#if ENABLE_EXPERIMENTAL_BONDING
-       if (ns->m_IncludedGroup)
-       {
-           // XXX this might require another check of group type.
-           // For redundancy group, at least, update the status in the group
-           CUDTGroup* g = ns->m_IncludedGroup;
-           ScopedLock glock (g->m_GroupLock);
-           if (g->m_bClosing)
-           {
-               error = 1; // "INTERNAL REJECTION"
-               goto ERR_ROLLBACK;
-           }
-
-           CUDTGroup::gli_t gi;
-
-           // Check if this is the first socket in the group.
-           // If so, give it up to accept, otherwise just do nothing
-           // The client will be informed about the newly added connection at the
-           // first moment when attempting to get the group status.
-           for (gi = g->m_Group.begin(); gi != g->m_Group.end(); ++gi)
-           {
-               if (gi->laststatus == SRTS_CONNECTED)
-               {
-                   HLOGC(cnlog.Debug, log << "Found another connected socket in the group: $"
-                           << gi->id << " - socket will be NOT given up for accepting");
-                   should_submit_to_accept = false;
-                   break;
-               }
-           }
-
-           // Update the status in the group so that the next
-           // operation can include the socket in the group operation.
-           gi = ns->m_IncludedIter;
-
-           HLOGC(cnlog.Debug, log << "newConnection(GROUP): Socket @" << ns->m_SocketID << " BELONGS TO $" << g->id()
-                   << " - will " << (should_submit_to_accept? "" : "NOT ") << "report in accept");
-           gi->sndstate = SRT_GST_IDLE;
-           gi->rcvstate = SRT_GST_IDLE;
-           gi->laststatus = SRTS_CONNECTED;
-
-           if (!g->m_bConnected)
-           {
-               HLOGC(cnlog.Debug, log << "newConnection(GROUP): First socket connected, SETTING GROUP CONNECTED");
-               g->m_bConnected = true;
-           }
-
-           // XXX PROLBEM!!! These events are subscribed here so that this is done once, lazily,
-           // but groupwise connections could be accepted from multiple listeners for the same group!
-           // m_listener MUST BE A CONTAINER, NOT POINTER!!!
-           // ALSO: Maybe checking "the same listener" is not necessary as subscruption may be done
-           // multiple times anyway?
-           if (!g->m_listener)
-           {
-               // Newly created group from the listener, which hasn't yet
-               // the listener set.
-               g->m_listener = ls;
-
-               // Listen on both first connected socket and continued sockets.
-               // This might help with jump-over situations, and in regular continued
-               // sockets the IN event won't be reported anyway.
-               int listener_modes = SRT_EPOLL_ACCEPT | SRT_EPOLL_UPDATE;
-               epoll_add_usock_INTERNAL(g->m_RcvEID, ls, &listener_modes);
-
-               // This listening should be done always when a first connected socket
-               // appears as accepted off the listener. This is for the sake of swait() calls
-               // inside the group receiving and sending functions so that they get
-               // interrupted when a new socket is connected.
-           }
-
-           // Add also per-direction subscription for the about-to-be-accepted socket.
-           // Both first accepted socket that makes the group-accept and every next
-           // socket that adds a new link.
-           int read_modes = SRT_EPOLL_IN | SRT_EPOLL_ERR;
-           int write_modes = SRT_EPOLL_OUT | SRT_EPOLL_ERR;
-           epoll_add_usock_INTERNAL(g->m_RcvEID, ns, &read_modes);
-           epoll_add_usock_INTERNAL(g->m_SndEID, ns, &write_modes);
-
-           // With app reader, do not set groupPacketArrival (block the
-           // provider array feature completely for now).
-
-
-           /* SETUP HERE IF NEEDED
-              ns->m_pUDT->m_cbPacketArrival.set(ns->m_pUDT, &CUDT::groupPacketArrival);
-            */
-       }
-       else
-       {
-           HLOGC(cnlog.Debug, log << "newConnection: Socket @" << ns->m_SocketID << " is not in a group");
-       }
-=======
     return ns->m_SocketID;
 }
 
@@ -1042,7 +756,6 @@
         {
             HLOGC(cnlog.Debug, log << "newConnection: Socket @" << ns->m_SocketID << " is not in a group");
         }
->>>>>>> 7a4f5e26
 #endif
     }
 
