/*
 * SRT - Secure, Reliable, Transport
 * Copyright (c) 2018 Haivision Systems Inc.
 * 
 * This Source Code Form is subject to the terms of the Mozilla Public
 * License, v. 2.0. If a copy of the MPL was not distributed with this
 * file, You can obtain one at http://mozilla.org/MPL/2.0/.
 * 
 */

/*****************************************************************************
Copyright (c) 2001 - 2011, The Board of Trustees of the University of Illinois.
All rights reserved.

Redistribution and use in source and binary forms, with or without
modification, are permitted provided that the following conditions are
met:

* Redistributions of source code must retain the above
  copyright notice, this list of conditions and the
  following disclaimer.

* Redistributions in binary form must reproduce the
  above copyright notice, this list of conditions
  and the following disclaimer in the documentation
  and/or other materials provided with the distribution.

* Neither the name of the University of Illinois
  nor the names of its contributors may be used to
  endorse or promote products derived from this
  software without specific prior written permission.

THIS SOFTWARE IS PROVIDED BY THE COPYRIGHT HOLDERS AND CONTRIBUTORS "AS
IS" AND ANY EXPRESS OR IMPLIED WARRANTIES, INCLUDING, BUT NOT LIMITED TO,
THE IMPLIED WARRANTIES OF MERCHANTABILITY AND FITNESS FOR A PARTICULAR
PURPOSE ARE DISCLAIMED. IN NO EVENT SHALL THE COPYRIGHT OWNER OR
CONTRIBUTORS BE LIABLE FOR ANY DIRECT, INDIRECT, INCIDENTAL, SPECIAL,
EXEMPLARY, OR CONSEQUENTIAL DAMAGES (INCLUDING, BUT NOT LIMITED TO,
PROCUREMENT OF SUBSTITUTE GOODS OR SERVICES; LOSS OF USE, DATA, OR
PROFITS; OR BUSINESS INTERRUPTION) HOWEVER CAUSED AND ON ANY THEORY OF
LIABILITY, WHETHER IN CONTRACT, STRICT LIABILITY, OR TORT (INCLUDING
NEGLIGENCE OR OTHERWISE) ARISING IN ANY WAY OUT OF THE USE OF THIS
SOFTWARE, EVEN IF ADVISED OF THE POSSIBILITY OF SUCH DAMAGE.
*****************************************************************************/

/*****************************************************************************
written by
   Yunhong Gu, last updated 07/09/2011
modified by
   Haivision Systems Inc.
*****************************************************************************/

#include "platform_sys.h"

#include <exception>
#include <stdexcept>
#include <typeinfo>
#include <iterator>
#include <vector>

#include <cstring>
#include "utilities.h"
#include "netinet_any.h"
#include "api.h"
#include "core.h"
#include "epoll.h"
#include "logging.h"
#include "threadname.h"
#include "srt.h"

#ifdef _WIN32
   #include <win/wintime.h>
#endif

using namespace std;
using namespace srt_logging;
extern LogConfig srt_logger_config;


void CUDTSocket::construct()
{
    m_IncludedGroup = NULL;
    m_IncludedIter = CUDTGroup::gli_NULL();
    CGuard::createMutex(m_AcceptLock);
    CGuard::createCond(m_AcceptCond);
    CGuard::createMutex(m_ControlLock);
}

CUDTSocket::~CUDTSocket()
{

   delete m_pUDT;
   m_pUDT = NULL;

   delete m_pQueuedSockets;
   delete m_pAcceptSockets;

   CGuard::releaseMutex(m_AcceptLock);
   CGuard::releaseCond(m_AcceptCond);
   CGuard::releaseMutex(m_ControlLock);
}


SRT_SOCKSTATUS CUDTSocket::getStatus()
{
    // TTL in CRendezvousQueue::updateConnStatus() will set m_bConnecting to false.
    // Although m_Status is still SRTS_CONNECTING, the connection is in fact to be closed due to TTL expiry.
    // In this case m_bConnected is also false. Both checks are required to avoid hitting
    // a regular state transition from CONNECTING to CONNECTED.

    if (m_pUDT->m_bBroken)
        return SRTS_BROKEN;

    // Connecting timed out
    if ((m_Status == SRTS_CONNECTING) && !m_pUDT->m_bConnecting && !m_pUDT->m_bConnected)
        return SRTS_BROKEN;

    return m_Status;
}

void CUDTSocket::makeClosed()
{
    if (m_IncludedGroup)
    {
        HLOGC(mglog.Debug, log << "@" << m_SocketID << " IS MEMBER OF $" << m_IncludedGroup->id() << " - REMOVING FROM GROUP");
        removeFromGroup();
    }

    HLOGC(mglog.Debug, log << "@" << m_SocketID << " CLOSING AS SOCKET");
    m_pUDT->m_bBroken = true;
    m_pUDT->close();
    m_Status = SRTS_CLOSED;
    m_TimeStamp = CTimer::getTime();
}

bool CUDTSocket::readReady()
{
    if (m_pUDT->m_bConnected && m_pUDT->m_pRcvBuffer->isRcvDataReady())
        return true;
    if (m_pUDT->m_bListening)
    {
        return m_pQueuedSockets->size() > 0;
    }

    return broken();
}

bool CUDTSocket::writeReady()
{
    return (m_pUDT->m_bConnected
                && (m_pUDT->m_pSndBuffer->getCurrBufSize() < m_pUDT->m_iSndBufSize))
        || broken();
}

bool CUDTSocket::broken()
{
    return m_pUDT->m_bBroken || !m_pUDT->m_bConnected;
}

////////////////////////////////////////////////////////////////////////////////

CUDTUnited::CUDTUnited():
m_Sockets(),
m_GlobControlLock(),
m_IDLock(),
m_TLSError(),
m_mMultiplexer(),
m_MultiplexerLock(),
m_pCache(NULL),
m_bClosing(false),
m_GCStopLock(),
m_GCStopCond(),
m_InitLock(),
m_iInstanceCount(0),
m_bGCStatus(false),
m_GCThread(),
m_ClosedSockets()
{
   // Socket ID MUST start from a random value
   // Note. Don't use CTimer here, because s_UDTUnited is a static instance of CUDTUnited
   // with dynamic initialization (calling this constructor), while CTimer has
   // a static member s_ullCPUFrequency with dynamic initialization.
   // The order of initialization is not guaranteed.
   timeval t;

   gettimeofday(&t, 0);
   srand((unsigned int)t.tv_usec);
   
   double rand1_0 = double(rand())/RAND_MAX;

   m_SocketIDGenerator = 1 + int(MAX_SOCKET_VAL * rand1_0);
   m_SocketIDGenerator_init = m_SocketIDGenerator;

   CGuard::createMutex(m_GlobControlLock);
   CGuard::createMutex(m_IDLock);
   CGuard::createMutex(m_InitLock);

   pthread_key_create(&m_TLSError, TLSDestroy);

   m_pCache = new CCache<CInfoBlock>;
}

CUDTUnited::~CUDTUnited()
{
    // Call it if it wasn't called already.
    // This will happen at the end of main() of the application,
    // when the user didn't call srt_cleanup().
    if (m_bGCStatus)
    {
        cleanup();
    }

    CGuard::releaseMutex(m_GlobControlLock);
    CGuard::releaseMutex(m_IDLock);
    CGuard::releaseMutex(m_InitLock);

    delete (CUDTException*)pthread_getspecific(m_TLSError);
    pthread_key_delete(m_TLSError);

    delete m_pCache;
}

std::string CUDTUnited::CONID(SRTSOCKET sock)
{
    if ( sock == 0 )
        return "";

    std::ostringstream os;
    os << "@" << sock << ":";
    return os.str();
}

int CUDTUnited::startup()
{
   CGuard gcinit(m_InitLock, "init");

   if (m_iInstanceCount++ > 0)
      return 0;

   // Global initialization code
   #ifdef _WIN32
      WORD wVersionRequested;
      WSADATA wsaData;
      wVersionRequested = MAKEWORD(2, 2);

      if (0 != WSAStartup(wVersionRequested, &wsaData))
         throw CUDTException(MJ_SETUP, MN_NONE,  WSAGetLastError());
   #endif

   //init CTimer::EventLock

   if (m_bGCStatus)
      return true;

   m_bClosing = false;
   CGuard::createMutex(m_GCStopLock);
   CGuard::createCond(m_GCStopCond);

   {
       ThreadName tn("SRT:GC");
       pthread_create(&m_GCThread, NULL, garbageCollect, this);
   }

   m_bGCStatus = true;

   return 0;
}

int CUDTUnited::cleanup()
{
   CGuard gcinit(m_InitLock, "init");

   if (--m_iInstanceCount > 0)
      return 0;

   //destroy CTimer::EventLock

   if (!m_bGCStatus)
      return 0;

   m_bClosing = true;
   HLOGC(mglog.Debug, log << "GarbageCollector: thread EXIT");
   pthread_cond_signal(&m_GCStopCond);
   pthread_join(m_GCThread, NULL);
   
   // XXX There's some weird bug here causing this
   // to hangup on Windows. This might be either something
   // bigger, or some problem in pthread-win32. As this is
   // the application cleanup section, this can be temporarily
   // tolerated with simply exit the application without cleanup,
   // counting on that the system will take care of it anyway.
#ifndef _WIN32
   CGuard::releaseMutex(m_GCStopLock);
   CGuard::releaseCond(m_GCStopCond);
#endif

   m_bGCStatus = false;

   // Global destruction code
   #ifdef _WIN32
      WSACleanup();
   #endif

   return 0;
}

SRTSOCKET CUDTUnited::generateSocketID(bool for_group)
{
    int sockval = m_SocketIDGenerator - 1;

    // First problem: zero-value should be avoided by various reasons.

    if (sockval <= 0)
    {
        // We have a rollover on the socket value, so
        // definitely we haven't made the Columbus mistake yet.
        m_SocketIDGenerator = MAX_SOCKET_VAL-1;
    }

    // Check all sockets if any of them has this value.
    // Socket IDs are begin created this way:
    //
    //                              Initial random
    //                              |
    //                             |
    //                            |
    //                           |
    // ...
    // The only problem might be if the number rolls over
    // and reaches the same value from the opposite side.
    // This is still a valid socket value, but this time
    // we have to check, which sockets have been used already.
    if ( sockval == m_SocketIDGenerator_init )
    {
        // Mark that since this point on the checks for
        // whether the socket ID is in use must be done.
        m_SocketIDGenerator_init = 0;
    }

    // This is when all socket numbers have been already used once.
    // This may happen after many years of running an application
    // constantly when the connection breaks and gets restored often.
    if ( m_SocketIDGenerator_init == 0 )
    {
        int startval = sockval;
        for (;;) // Roll until an unused value is found
        {
            bool exists = false;
            {
                CGuard cg(m_GlobControlLock, "GlobControl");
                exists = for_group ?
                    m_Groups.count(sockval | SRTGROUP_MASK)
                 :
                    m_Sockets.count(sockval);
            }

            if (exists)
            {
                // The socket value is in use.
                --sockval;
                if (sockval <= 0)
                    sockval = MAX_SOCKET_VAL-1;

                // Before continuing, check if we haven't rolled back to start again
                // This is virtually impossible, so just make an RTI error.
                if (sockval == startval)
                {
                    // Of course, we don't lack memory, but actually this is so impossible
                    // that a complete memory extinction is much more possible than this.
                    // So treat this rather as a formal fallback for something that "should
                    // never happen". This should make the socket creation functions, from
                    // socket_create and accept, return this error.

                    m_SocketIDGenerator = sockval+1; // so that any next call will cause the same error
                    throw CUDTException(MJ_SYSTEMRES, MN_MEMORY, 0);
                }

                // try again, if this is a free socket
                continue;
            }

            // No socket found, this ID is free to use
            m_SocketIDGenerator = sockval;
            break;
        }
    }
    else
    {
        m_SocketIDGenerator = sockval;
    }

    // The socket value counter remains with the value rolled
    // without the group bit set; only the returned value may have
    // the group bit set.

    if (for_group)
        sockval = m_SocketIDGenerator | SRTGROUP_MASK;
    else
        sockval = m_SocketIDGenerator;

    LOGC(mglog.Debug, log << "generateSocketID: " << (for_group ? "(group)" : "") << ": " << sockval);

    return sockval;
}

SRTSOCKET CUDTUnited::newSocket(CUDTSocket** pps)
{
    CUDTSocket* ns = NULL;

    try
    {
        ns = new CUDTSocket;
        ns->m_pUDT = new CUDT(ns);
    }
    catch (...)
    {
        delete ns;
        throw CUDTException(MJ_SYSTEMRES, MN_MEMORY, 0);
    }

    {
        CGuard guard(m_IDLock, "id");
        ns->m_SocketID = generateSocketID();
    }

    ns->m_Status = SRTS_INIT;
    ns->m_ListenSocket = 0;
    ns->m_pUDT->m_SocketID = ns->m_SocketID;
    ns->m_pUDT->m_pCache = m_pCache;

    // protect the m_Sockets structure.
    CGuard cs(m_GlobControlLock, "GlobControl");
    try
    {
        HLOGC(mglog.Debug, log << CONID(ns->m_SocketID)
                << "newSocket: mapping socket "
                << ns->m_SocketID);
        m_Sockets[ns->m_SocketID] = ns;
    }
    catch (...)
    {
        //failure and rollback
        delete ns;
        ns = NULL;
    }

    if (!ns)
        throw CUDTException(MJ_SYSTEMRES, MN_MEMORY, 0);

    if (pps)
        *pps = ns;

    return ns->m_SocketID;
}

int CUDTUnited::newConnection(const SRTSOCKET listen, const sockaddr_any& peer, CHandShake* hs, const CPacket& hspkt,
        ref_t<SRT_REJECT_REASON> r_error)
{
    CUDTSocket* ns = NULL;

<<<<<<< HEAD
    // Can't manage this error through an exception because this is
    // running in the listener loop.
    CUDTSocket* ls = locateSocket(listen);
    if (!ls)
    {
        LOGC(mglog.Error, log << "IPE: newConnection by listener socket id=" << listen << " which DOES NOT EXIST.");
        return -1;
    }
=======
   *r_error = SRT_REJ_IPE;

   // Can't manage this error through an exception because this is
   // running in the listener loop.
   CUDTSocket* ls = locateSocket(listen);
   if (!ls)
   {
       LOGC(mglog.Error, log << "IPE: newConnection by listener socket id=" << listen << " which DOES NOT EXIST.");
       return -1;
   }
>>>>>>> 3167bbe0

    HLOGC(mglog.Debug, log << "newConnection: creating new socket after listener @" << listen << " contacted with backlog=" << ls->m_uiBackLog);

    // if this connection has already been processed
    if ((ns = locatePeer(peer, hs->m_iID, hs->m_iISN)) != NULL)
    {
        if (ns->m_pUDT->m_bBroken)
        {
            // last connection from the "peer" address has been broken
            ns->m_Status = SRTS_CLOSED;
            ns->m_TimeStamp = CTimer::getTime();

         CGuard acceptcg(ls->m_AcceptLock, "accept");
            ls->m_pQueuedSockets->erase(ns->m_SocketID);
            ls->m_pAcceptSockets->erase(ns->m_SocketID);
        }
        else
        {
            // connection already exist, this is a repeated connection request
            // respond with existing HS information
            HLOGC(mglog.Debug, log
                    << "newConnection: located a WORKING peer @"
                    << hs->m_iID << " - ADAPTING.");

            hs->m_iISN = ns->m_pUDT->m_iISN;
            hs->m_iMSS = ns->m_pUDT->m_iMSS;
            hs->m_iFlightFlagSize = ns->m_pUDT->m_iFlightFlagSize;
            hs->m_iReqType = URQ_CONCLUSION;
            hs->m_iID = ns->m_SocketID;

            return 0;

            //except for this situation a new connection should be started
        }
    }
    else
    {
      HLOGC(mglog.Debug, log << "newConnection: NOT located any peer @" << hs->m_iID << " - resuming with initial connection.");
    }

<<<<<<< HEAD
    // exceeding backlog, refuse the connection request
    if (ls->m_pQueuedSockets->size() >= ls->m_uiBackLog)
    {
        LOGC(mglog.Error, log << "newConnection: listen backlog=" << ls->m_uiBackLog << " EXCEEDED");
        return -1;
    }

    try
    {
        ns = new CUDTSocket;
        ns->m_pUDT = new CUDT(ns, *(ls->m_pUDT));
        ns->m_PeerAddr = peer; // Take the sa_family value as a good deal.
    }
    catch (...)
    {
        delete ns;
        LOGC(mglog.Error, log << "IPE: newConnection: unexpected exception (probably std::bad_alloc)");
        return -1;
    }
=======
   // exceeding backlog, refuse the connection request
   if (ls->m_pQueuedSockets->size() >= ls->m_uiBackLog)
   {
       *r_error = SRT_REJ_BACKLOG;
       LOGC(mglog.Error, log << "newConnection: listen backlog=" << ls->m_uiBackLog << " EXCEEDED");
       return -1;
   }

   try
   {
      ns = new CUDTSocket;
      ns->m_pUDT = new CUDT(*(ls->m_pUDT));
      ns->m_PeerAddr = peer; // Take the sa_family value as a good deal.
   }
   catch (...)
   {
      *r_error = SRT_REJ_RESOURCE;
      delete ns;
      LOGC(mglog.Error, log << "IPE: newConnection: unexpected exception (probably std::bad_alloc)");
      return -1;
   }
>>>>>>> 3167bbe0

    try
    {
        CGuard l_idlock(m_IDLock, "id");
        ns->m_SocketID = generateSocketID();
    }
    catch (CUDTException& e)
    {
        LOGF(mglog.Fatal, "newConnection: IPE: all sockets occupied? Last gen=%d", m_SocketIDGenerator);
        // generateSocketID throws exception, which can be naturally handled
        // when the call is derived from the API call, but here it's called
        // internally in response to receiving a handshake. It must be handled
        // here and turned into an erroneous return value.
        delete ns;
        return -1;
    }

    ns->m_ListenSocket = listen;
    ns->m_pUDT->m_SocketID = ns->m_SocketID;
    ns->m_PeerID = hs->m_iID;
    ns->m_iISN = hs->m_iISN;

    HLOGC(mglog.Debug, log << "newConnection: DATA: lsnid=" << listen
        << " id=" << ns->m_pUDT->m_SocketID
        << " peerid=" << ns->m_pUDT->m_PeerID
        << " ISN=" << ns->m_iISN);

    int error = 0;

<<<<<<< HEAD
    // These can throw exception only when the memory allocation failed.
    // CUDT::connect() translates exception into CUDTException.
    // CUDT::open() may only throw original std::bad_alloc from new.
    // This is only to make the library extra safe (when your machine lacks
    // memory, it will continue to work, but fail to accept connection).
    try
    {
        // This assignment must happen b4 the call to CUDT::connect() because
        // this call causes sending the SRT Handshake through this socket.
        // Without this mapping the socket cannot be found and therefore
        // the SRT Handshake message would fail.
        HLOGF(mglog.Debug, 
                "newConnection: incoming %s, mapping socket %d",
                SockaddrToString(peer).c_str(), ns->m_SocketID);
        {
            CGuard cg(m_GlobControlLock, "GlobControl");
            m_Sockets[ns->m_SocketID] = ns;
        }
=======
   // Set the error code for all prospective problems below.
   // It won't be interpreted when result was successful.
   *r_error = SRT_REJ_RESOURCE;

   // These can throw exception only when the memory allocation failed.
   // CUDT::connect() translates exception into CUDTException.
   // CUDT::open() may only throw original std::bad_alloc from new.
   // This is only to make the library extra safe (when your machine lacks
   // memory, it will continue to work, but fail to accept connection).
   try
   {
       // This assignment must happen b4 the call to CUDT::connect() because
       // this call causes sending the SRT Handshake through this socket.
       // Without this mapping the socket cannot be found and therefore
       // the SRT Handshake message would fail.
       HLOGF(mglog.Debug, 
               "newConnection: incoming %s, mapping socket %d",
               SockaddrToString(peer).c_str(), ns->m_SocketID);
       {
           CGuard cg(m_GlobControlLock, "GlobControl");
           m_Sockets[ns->m_SocketID] = ns;
       }
>>>>>>> 3167bbe0

        // bind to the same addr of listening socket
        ns->m_pUDT->open();
        updateListenerMux(ns, ls);
       if (ls->m_pUDT->m_cbAcceptHook)
       {
           if (!ls->m_pUDT->runAcceptHook(ns->m_pUDT, peer.get(), hs, hspkt))
           {
               error = 1;
               goto ERR_ROLLBACK;
           }
       }
<<<<<<< HEAD
        ns->m_pUDT->acceptAndRespond(peer, hs, hspkt);
    }
    catch (...)
    {
        error = 1;
        goto ERR_ROLLBACK;
    }
=======
       ns->m_pUDT->acceptAndRespond(peer, hs, hspkt);
   }
   catch (...)
   {
       // Extract the error that was set in this new failed entity.
       *r_error = ns->m_pUDT->m_RejectReason;
       error = 1;
       goto ERR_ROLLBACK;
   }
>>>>>>> 3167bbe0

    ns->m_Status = SRTS_CONNECTED;

    // copy address information of local node
    // Precisely, what happens here is:
    // - Get the IP address and port from the system database
    ns->m_pUDT->m_pSndQueue->m_pChannel->getSockAddr(Ref(ns->m_SelfAddr));
    // - OVERWRITE just the IP address itself by a value taken from piSelfIP
    // (the family is used exactly as the one taken from what has been returned
    // by getsockaddr)
    CIPAddress::pton(Ref(ns->m_SelfAddr), ns->m_pUDT->m_piSelfIP, ns->m_SelfAddr.family());

    // protect the m_Sockets structure.
    CGuard::enterCS(m_GlobControlLock, "GlobControl");
    try
    {
        HLOGF(mglog.Debug, 
                "newConnection: mapping peer %d to that socket (%d)\n",
                ns->m_PeerID, ns->m_SocketID);
        m_PeerRec[ns->getPeerSpec()].insert(ns->m_SocketID);
    }
    catch (...)
    {
        LOGC(mglog.Error, log << "newConnection: error when mapping peer!");
        error = 2;
    }
    CGuard::leaveCS(m_GlobControlLock, "GlobControl");

    if (ns->m_IncludedGroup)
    {
        // XXX this might require another check of group type.
        // For redundancy group, at least, update the status in the group
        CUDTGroup* g = ns->m_IncludedGroup;
        CGuard glock(g->m_GroupLock, "Group");
        CUDTGroup::gli_t gi;

        // Update the status in the group so that the next
        // operation can include the socket in the group operation.
        gi = ns->m_IncludedIter;
        gi->sndstate = CUDTGroup::GST_IDLE;
        gi->rcvstate = CUDTGroup::GST_IDLE;
        gi->laststatus = SRTS_CONNECTED;
    }


    CGuard::enterCS(ls->m_AcceptLock, "Accept");
    try
    {
        ls->m_pQueuedSockets->insert(ns->m_SocketID);
    }
    catch (...)
    {
        LOGC(mglog.Error, log << "newConnection: error when queuing socket!");
        error = 3;
    }
    CGuard::leaveCS(ls->m_AcceptLock, "Accept");

    HLOGC(mglog.Debug, log << "ACCEPT: new socket @" << ns->m_SocketID << " submitted for acceptance");
    // acknowledge users waiting for new connections on the listening socket
    m_EPoll.update_events(listen, ls->m_pUDT->m_sPollID, SRT_EPOLL_IN, true);

    CTimer::triggerEvent();

ERR_ROLLBACK:
    // XXX the exact value of 'error' is ignored
    if (error > 0)
    {
#if ENABLE_LOGGING
<<<<<<< HEAD
        static const char* why [] = {"?", "ACCEPT ERROR", "IPE when mapping a socket", "IPE when inserting a socket" };
        LOGC(mglog.Error, log << CONID(ns->m_SocketID) << "newConnection: connection rejected due to: " << why[error]);
=======
       static const char* why [] = {
           "UNKNOWN ERROR",
           "CONNECTION REJECTED",
           "IPE when mapping a socket",
           "IPE when inserting a socket"
       };
       LOGC(mglog.Error, log << CONID(ns->m_SocketID) << "newConnection: connection rejected due to: " << why[error]);
>>>>>>> 3167bbe0
#endif

        SRTSOCKET id = ns->m_SocketID;
      ns->makeClosed();

        // The mapped socket should be now unmapped to preserve the situation that
        // was in the original UDT code.
        // In SRT additionally the acceptAndRespond() function (it was called probably
        // connect() in UDT code) may fail, in which case this socket should not be
        // further processed and should be removed.
        {
            CGuard cg(m_GlobControlLock, "GlobControl");
            m_Sockets.erase(id);
            m_ClosedSockets[id] = ns;
        }
        return -1;
    }

    // wake up a waiting accept() call
    pthread_mutex_lock(&(ls->m_AcceptLock));
    pthread_cond_signal(&(ls->m_AcceptCond));
    pthread_mutex_unlock(&(ls->m_AcceptLock));

    return 1;
}

// static forwarder
int CUDT::installAcceptHook(SRTSOCKET lsn, srt_listen_callback_fn* hook, void* opaq)
{
    return s_UDTUnited.installAcceptHook(lsn, hook, opaq);
}

int CUDTUnited::installAcceptHook(const SRTSOCKET lsn, srt_listen_callback_fn* hook, void* opaq)
{
    try
    {
        CUDTSocket* s = locateSocket(lsn, ERH_THROW);
        s->m_pUDT->installAcceptHook(hook, opaq);
    }
    catch (CUDTException& e)
    {
        setError(new CUDTException(e));
        return SRT_ERROR;
    }

    return 0;
}

SRT_SOCKSTATUS CUDTUnited::getStatus(const SRTSOCKET u)
{
    // protects the m_Sockets structure
    CGuard cg(m_GlobControlLock, "GlobControl");

    sockets_t::const_iterator i = m_Sockets.find(u);

    if (i == m_Sockets.end())
    {
        if (m_ClosedSockets.find(u) != m_ClosedSockets.end())
            return SRTS_CLOSED;

        return SRTS_NONEXIST;
    }
    return i->second->getStatus();
}

int CUDTUnited::bind(CUDTSocket* s, const sockaddr_any& name)
{
   CGuard cg(s->m_ControlLock, "Control");

   // cannot bind a socket more than once
   if (s->m_Status != SRTS_INIT)
      throw CUDTException(MJ_NOTSUP, MN_NONE, 0);

   s->m_pUDT->open();
   updateMux(s, name);
   s->m_Status = SRTS_OPENED;

   // copy address information of local node
   s->m_pUDT->m_pSndQueue->m_pChannel->getSockAddr(Ref(s->m_SelfAddr));

   return 0;
}

int CUDTUnited::bind(CUDTSocket* s, int udpsock)
{
   CGuard cg(s->m_ControlLock, "Control");

   // cannot bind a socket more than once
   if (s->m_Status != SRTS_INIT)
      throw CUDTException(MJ_NOTSUP, MN_NONE, 0);

   sockaddr_any name;
   socklen_t namelen = sizeof name; // max of inet and inet6

   // This will preset the sa_family as well; the namelen is given simply large
   // enough for any family here.
   if (::getsockname(udpsock, &name.sa, &namelen) == -1)
      throw CUDTException(MJ_NOTSUP, MN_INVAL);

   // Successfully extracted, so update the size
   name.len = namelen;

   s->m_pUDT->open();
   updateMux(s, name, &udpsock);
   s->m_Status = SRTS_OPENED;

   // copy address information of local node
   s->m_pUDT->m_pSndQueue->m_pChannel->getSockAddr(Ref(s->m_SelfAddr));

   return 0;
}

int CUDTUnited::listen(const SRTSOCKET u, int backlog)
{
   if (backlog <= 0)
      throw CUDTException(MJ_NOTSUP, MN_INVAL, 0);

   // Don't search for the socket if it's already -1;
   // this never is a valid socket.
   if (u == UDT::INVALID_SOCK)
      throw CUDTException(MJ_NOTSUP, MN_SIDINVAL, 0);

   CUDTSocket* s = locateSocket(u);
   if (!s)
      throw CUDTException(MJ_NOTSUP, MN_SIDINVAL, 0);

   CGuard cg(s->m_ControlLock, "Control");

   // NOTE: since now the socket is protected against simultaneous access.
   // In the meantime the socket might have been closed, which means that
   // it could have changed the state. It could be also set listen in another
   // thread, so check it out.

   // do nothing if the socket is already listening
   if (s->m_Status == SRTS_LISTENING)
      return 0;

   // a socket can listen only if is in OPENED status
   if (s->m_Status != SRTS_OPENED)
      throw CUDTException(MJ_NOTSUP, MN_ISUNBOUND, 0);

   // [[using assert(s->m_Status == OPENED)]];

   // listen is not supported in rendezvous connection setup
   if (s->m_pUDT->m_bRendezvous)
      throw CUDTException(MJ_NOTSUP, MN_ISRENDEZVOUS, 0);

   s->m_uiBackLog = backlog;

   try
   {
      s->m_pQueuedSockets = new set<SRTSOCKET>;
      s->m_pAcceptSockets = new set<SRTSOCKET>;
   }
   catch (...)
   {
      delete s->m_pQueuedSockets;
      delete s->m_pAcceptSockets;

      // XXX Translated std::bad_alloc into CUDTException specifying
      // memory allocation failure...
      throw CUDTException(MJ_SYSTEMRES, MN_MEMORY, 0);
   }

   // [[using assert(s->m_Status == OPENED)]]; // (still, unchanged)

   s->m_pUDT->setListenState();  // propagates CUDTException,
                                 // if thrown, remains in OPENED state if so.
   s->m_Status = SRTS_LISTENING;

   return 0;
}

SRTSOCKET CUDTUnited::accept(const SRTSOCKET listen, sockaddr* addr, int* addrlen)
{
   if ((addr) && (!addrlen))
      throw CUDTException(MJ_NOTSUP, MN_INVAL, 0);

   CUDTSocket* ls = locateSocket(listen);

   if (ls == NULL)
      throw CUDTException(MJ_NOTSUP, MN_SIDINVAL, 0);

   // the "listen" socket must be in LISTENING status
   if (ls->m_Status != SRTS_LISTENING)
      throw CUDTException(MJ_NOTSUP, MN_NOLISTEN, 0);

   // no "accept" in rendezvous connection setup
   if (ls->m_pUDT->m_bRendezvous)
      throw CUDTException(MJ_NOTSUP, MN_ISRENDEZVOUS, 0);

   SRTSOCKET u = CUDT::INVALID_SOCK;
   bool accepted = false;

   // !!only one conection can be set up each time!!
   while (!accepted)
   {
       CGuard cg(ls->m_AcceptLock, "Accept");

       if ((ls->m_Status != SRTS_LISTENING) || ls->m_pUDT->m_bBroken)
       {
           // This socket has been closed.
           accepted = true;
       }
       else if (ls->m_pQueuedSockets->size() > 0)
       {
           // XXX REFACTORING REQUIRED HERE!
           // Actually this should at best be something like that:
           // set<SRTSOCKET>::iterator b = ls->m_pQueuedSockets->begin();
           // u = *b;
           // ls->m_pQueuedSockets->erase(b);
           // ls->m_pAcceptSockets->insert(u);
           //
           // It is also questionable why m_pQueuedSockets should be of type 'set'.
           // There's no quick-searching capabilities of that container used anywhere except
           // checkBrokenSockets and garbageCollect, which aren't performance-critical,
           // whereas it's mainly used for getting the first element and iterating
           // over elements, which is slow in case of std::set. It's also doubtful
           // as to whether the sorting capability of std::set is properly used;
           // the first is taken here, which is actually the socket with lowest
           // possible descriptor value (as default operator< and ascending sorting
           // used for std::set<SRTSOCKET> where SRTSOCKET=int).
           //
           // Consider using std::list or std::vector here.

           u = *(ls->m_pQueuedSockets->begin());
           ls->m_pAcceptSockets->insert(ls->m_pAcceptSockets->end(), u);
           ls->m_pQueuedSockets->erase(ls->m_pQueuedSockets->begin());
           accepted = true;
       }
       else if (!ls->m_pUDT->m_bSynRecving)
       {
           accepted = true;
       }

       if (!accepted && (ls->m_Status == SRTS_LISTENING))
           pthread_cond_wait(&(ls->m_AcceptCond), &(ls->m_AcceptLock));

       if (ls->m_pQueuedSockets->empty())
           m_EPoll.update_events(listen, ls->m_pUDT->m_sPollID, SRT_EPOLL_IN, false);
   }

   if (u == CUDT::INVALID_SOCK)
   {
      // non-blocking receiving, no connection available
      if (!ls->m_pUDT->m_bSynRecving)
         throw CUDTException(MJ_AGAIN, MN_RDAVAIL, 0);

      // listening socket is closed
      throw CUDTException(MJ_NOTSUP, MN_NOLISTEN, 0);
   }

   if ((addr != NULL) && (addrlen != NULL))
   {
      CUDTSocket* s = locateSocket(u);
      if (s == NULL)
         throw CUDTException(MJ_NOTSUP, MN_SIDINVAL, 0);

      // Check if LISTENER has the SRTO_GROUPCONNECT flag set,
      // and the already accepted socket has successfully joined
      // the mirror group. If so, RETURN THE GROUP ID, not the socket ID.
      if (ls->m_pUDT->m_bOPT_GroupConnect && s->m_IncludedGroup)
      {
          u = s->m_IncludedGroup->m_GroupID;
      }

      CGuard cg(s->m_ControlLock, "Control");

      // Check if the length of the buffer to fill the name in
      // was large enough.
      int len = s->m_PeerAddr.size();
      if (*addrlen < len)
          throw CUDTException(MJ_NOTSUP, MN_INVAL, 0);

      memcpy(addr, &s->m_PeerAddr, len);
      *addrlen = len;
   }

   return u;
}

int CUDTUnited::connect(SRTSOCKET u, const sockaddr* srcname, int srclen, const sockaddr* tarname, int tarlen)
{
    sockaddr_any source_addr(srcname, srclen);
    if (source_addr.len == 0)
        throw CUDTException(MJ_NOTSUP, MN_INVAL, 0);
    sockaddr_any target_addr(tarname, tarlen);
    if (target_addr.len == 0)
        throw CUDTException(MJ_NOTSUP, MN_INVAL, 0);

    // Check affiliation of the socket. It's now allowed for it to be
    // a group or socket. For a group, add automatically a socket to
    // the group.
    if (u & SRTGROUP_MASK)
    {
        CUDTGroup* g = locateGroup(u, ERH_THROW);
        // Note: forced_isn is ignored when connecting a group.
        // The group manages the ISN by itself ALWAYS, that is,
        // it's generated anew for the very first socket, and then
        // derived by all sockets in the group.
        SRT_SOCKGROUPDATA gd[1] = { srt_prepare_endpoint(tarname, tarlen) };

        // When connecting to exactly one target, only this very target
        // can be returned as a socket, so rewritten back array can be ignored.
        return groupConnect(g, source_addr, gd, 1);
    }

    CUDTSocket* s = locateSocket(u);
    if (s == NULL)
        throw CUDTException(MJ_NOTSUP, MN_SIDINVAL, 0);

    // For a single socket, just do bind, then connect

    bind(s, source_addr);
    return connectIn(s, target_addr, 0);
}

int CUDTUnited::connect(SRTSOCKET u, const sockaddr* name, int namelen, int32_t forced_isn)
{
    sockaddr_any target_addr(name, namelen);
    if (target_addr.len == 0)
        throw CUDTException(MJ_NOTSUP, MN_INVAL, 0);

    // Check affiliation of the socket. It's now allowed for it to be
    // a group or socket. For a group, add automatically a socket to
    // the group.
    if (u & SRTGROUP_MASK)
    {
        CUDTGroup* g = locateGroup(u, ERH_THROW);

        // Note: forced_isn is ignored when connecting a group.
        // The group manages the ISN by itself ALWAYS, that is,
        // it's generated anew for the very first socket, and then
        // derived by all sockets in the group.
        sockaddr_any any(target_addr.family());
        SRT_SOCKGROUPDATA gd[1] = { srt_prepare_endpoint(name, namelen) };
        return groupConnect(g, any, gd, 1);
    }

    CUDTSocket* s = locateSocket(u);
    if (!s)
        throw CUDTException(MJ_NOTSUP, MN_SIDINVAL, 0);

    return connectIn(s, target_addr, forced_isn);
}

int CUDTUnited::groupConnect(CUDTGroup* pg, const sockaddr_any& source_addr, SRT_SOCKGROUPDATA* targets, int arraysize)
{
    CUDTGroup& g = *pg;
    // The group must be managed to use srt_connect on it,
    // as it must create particular socket automatically.

    // Non-managed groups can't be "connected" - at best you can connect
    // every socket individually.
    if (!g.managed())
        return -1;


    // If the open state switched to OPENED, the blocking mode
    // must make it wait for connecting it. Doing connect when the
    // group is already OPENED returns immediately, regardless if the
    // connection is going to later succeed or fail (this will be
    // known in the group state information).
    bool block_new_opened = !g.m_bOpened && g.m_bSynRecving;
    SRTSOCKET retval = -1;

    int eid = -1;
    int modes = SRT_EPOLL_OUT | SRT_EPOLL_ERR;
    if (block_new_opened)
    {
        // Create this eid only to block-wait for the first
        // connection.
        eid = srt_epoll_create();
    }

    // Use private map to avoid searching in the
    // overall map.
    map<SRTSOCKET, CUDTSocket*> spawned;

    HLOGC(mglog.Debug, log << "groupConnect: will connect " << arraysize << " links and "
            << (block_new_opened ? "BLOCK until any is ready" : "leave the process in background"));

    for (int tii = 0; tii < arraysize; ++tii)
    {
        sockaddr_any target_addr(targets[tii].peeraddr);
        SRTSOCKET& sid_rloc = targets[tii].id;
        int &erc_rloc = targets[tii].result;
        HLOGC(mglog.Debug, log << "groupConnect: taking on " << SockaddrToString(targets[tii].peeraddr));

        // Preset this to every state, when there is any notifying
        // the change, this will be changed.
        targets[tii].status = SRTS_CONNECTING;

        CUDTSocket* ns = 0;

        // NOTE: After calling newSocket, the socket is mapped into m_Sockets.
        // It must be MANUALLY removed from this list in case we need it deleted.
        SRTSOCKET sid = newSocket(&ns);

        // XXX Support non-blockin mode:
        // If the group has nonblocking set for connect (SNDSYN),
        // then it must set so on the socket. Then, the connection
        // process is asynchronous. The socket appears first as
        // GST_PENDING state, and only after the socket becomes
        // connected does its status in the group turn into GST_IDLE.

        // Set all options that were requested by the options set on a group
        // prior to connecting.
        try
        {
            for (size_t i = 0; i < g.m_config.size(); ++i)
            {
                HLOGC(mglog.Debug, log << "groupConnect: OPTION @" << sid << " #" << g.m_config[i].so);
                ns->core().setOpt(g.m_config[i].so, &g.m_config[i].value[0], g.m_config[i].value.size());
            }
        }
        catch (...)
        {
            LOGC(mglog.Error, log << "groupConnect: Error during setting options - propagating error");
            CGuard cl(m_GlobControlLock, "GlobControl");
            m_Sockets.erase(ns->m_SocketID);
            // Intercept to delete the socket on failure.
            delete ns;

            // NOTE: This problem normally should not happen, but anyway,
            // these options are set on every socket the same way, and
            // every socket is a newly created socket. So it's only possible
            // that the first one will fail, or none will fail.
            throw;
        }

        // Add socket to the group.
        // Do it after setting all stored options, as some of them may
        // influence some group data.
        CUDTGroup::gli_t f = g.add(g.prepareData(ns));
        ns->m_IncludedIter = f;
        ns->m_IncludedGroup = &g;

        int isn = g.currentSchedSequence();

        // We got it. Bind the socket, if the source address was set
        if (!source_addr.empty())
            bind(ns, source_addr);

        // Set it the groupconnect option, as all in-group sockets should have.
        ns->m_pUDT->m_bOPT_GroupConnect = true;

        // And connect
        try
        {
            HLOGC(mglog.Debug, log << "groupConnect: connecting a new socket with ISN=" << isn);
            connectIn(ns, target_addr, isn);
        }
        catch (...)
        {
            // Intercept to delete the socket on failure.
            delete ns;
            throw;
        }

        if (isn == 0)
        {
            // The first socket connects
            g.currentSchedSequence(ns->core().ISN());
        }

        SRT_SOCKSTATUS st;
        {
            CGuard grd(ns->m_ControlLock);
            st = ns->m_Status;
        }

        {
            CGuard grd(g.m_GroupLock);

            g.m_bOpened = true;

            f->laststatus = st;
            // Check the socket status and update it.
            // Turn the group state of the socket to IDLE only if
            // connection is established or in progress
            f->agent = source_addr;
            f->peer = target_addr;

            if (st >= SRTS_BROKEN)
            {
                f->sndstate = CUDTGroup::GST_BROKEN;
                f->rcvstate = CUDTGroup::GST_BROKEN;
            }
            else
            {
                f->sndstate = CUDTGroup::GST_PENDING;
                f->rcvstate = CUDTGroup::GST_PENDING;
                spawned[sid] = ns;

                sid_rloc = sid;
                erc_rloc = 0;
                retval = sid;
            }
        }
    }

    if (retval == -1)
    {
        HLOGC(mglog.Debug, log << "groupConnect: none succeeded as background-spawn, exit with error");
    }

    return retval;
}


int CUDTUnited::connectIn(CUDTSocket* s, const sockaddr_any& target_addr, int32_t forced_isn)
{
    CGuard cg(s->m_ControlLock, "control");

    // a socket can "connect" only if it is in the following states:
    // - OPENED: assume the socket binding parameters are configured
    // - INIT: configure binding parameters here
    // - any other (meaning, already connected): report error

    if (s->m_Status == SRTS_INIT)
    {
        if (s->m_pUDT->m_bRendezvous)
            throw CUDTException(MJ_NOTSUP, MN_ISRENDUNBOUND, 0);

        // If bind() was done first on this socket, then the
        // socket will not perform this step. This actually does the
        // same thing as bind() does, just with empty address so that
        // the binding parameters are autoselected.

        s->m_pUDT->open();
        sockaddr_any autoselect_sa (target_addr.family());
        // This will create such a sockaddr_any that
        // will return true from empty(). 
        updateMux(s, autoselect_sa);  // <<---- updateMux
        // -> C(Snd|Rcv)Queue::init
        // -> pthread_create(...C(Snd|Rcv)Queue::worker...)
        s->m_Status = SRTS_OPENED;
    }
    else if (s->m_Status != SRTS_OPENED)
        throw CUDTException(MJ_NOTSUP, MN_ISCONNECTED, 0);

    // connect_complete() may be called before connect() returns.
    // So we need to update the status before connect() is called,
    // otherwise the status may be overwritten with wrong value
    // (CONNECTED vs. CONNECTING).
    s->m_Status = SRTS_CONNECTING;

    /* 
     * In blocking mode, connect can block for up to 30 seconds for
     * rendez-vous mode. Holding the s->m_ControlLock prevent close
     * from cancelling the connect
     */
    try
    {
        // InvertedGuard unlocks in the constructor, then locks in the
        // destructor, no matter if an exception has fired.
        InvertedGuard l_unlocker( s->m_pUDT->m_bSynRecving ? &s->m_ControlLock : 0 );
        s->m_pUDT->startConnect(target_addr, forced_isn);
    }
    catch (CUDTException& e) // Interceptor, just to change the state.
    {
        s->m_Status = SRTS_OPENED;
        throw e;
    }

    // record peer address
    s->m_PeerAddr = target_addr;

    // CGuard destructor will delete cg and unlock s->m_ControlLock

    return 0;
}

void CUDTUnited::connect_complete(const SRTSOCKET u)
{
   CUDTSocket* s = locateSocket(u);
   if (!s)
      throw CUDTException(MJ_NOTSUP, MN_SIDINVAL, 0);

   // copy address information of local node
   // the local port must be correctly assigned BEFORE CUDT::startConnect(),
   // otherwise if startConnect() fails, the multiplexer cannot be located
   // by garbage collection and will cause leak
   s->m_pUDT->m_pSndQueue->m_pChannel->getSockAddr(Ref(s->m_SelfAddr));
   CIPAddress::pton(Ref(s->m_SelfAddr), s->m_pUDT->m_piSelfIP, s->m_SelfAddr.family());

   s->m_Status = SRTS_CONNECTED;
}

int CUDTUnited::close(const SRTSOCKET u)
{
    if (u & SRTGROUP_MASK)
    {
        CUDTGroup* g = locateGroup(u);
        if (!g)
            throw CUDTException(MJ_NOTSUP, MN_SIDINVAL, 0);

        g->close();
        deleteGroup(g);
        return 0;
    }
    CUDTSocket* s = locateSocket(u);
    if (!s)
        throw CUDTException(MJ_NOTSUP, MN_SIDINVAL, 0);

    return close(s);
}

int CUDTUnited::close(CUDTSocket* s)
{

   HLOGC(mglog.Debug, log << s->m_pUDT->CONID() << " CLOSE. Acquiring control lock");

   CGuard socket_cg(s->m_ControlLock, "control");

   HLOGC(mglog.Debug, log << s->m_pUDT->CONID() << " CLOSING (removing from listening, closing CUDT)");

   bool synch_close_snd = s->m_pUDT->m_bSynSending;
   //bool synch_close_rcv = s->m_pUDT->m_bSynRecving;

   SRTSOCKET u = s->m_SocketID;

   if (s->m_Status == SRTS_LISTENING)
   {
      if (s->m_pUDT->m_bBroken)
         return 0;

      s->m_TimeStamp = CTimer::getTime();
      s->m_pUDT->m_bBroken = true;

      // Change towards original UDT: 
      // Leave all the closing activities for garbageCollect to happen,
      // however remove the listener from the RcvQueue IMMEDIATELY.
      // Even though garbageCollect would eventually remove the listener
      // as well, there would be some time interval between now and the
      // moment when it's done, and during this time the application will
      // be unable to bind to this port that the about-to-delete listener
      // is currently occupying (due to blocked slot in the RcvQueue).

      HLOGC(mglog.Debug, log << s->m_pUDT->CONID() << " CLOSING (removing listener immediately)");
      s->m_pUDT->notListening();

      // broadcast all "accept" waiting
      pthread_mutex_lock(&(s->m_AcceptLock));
      pthread_cond_broadcast(&(s->m_AcceptCond));
      pthread_mutex_unlock(&(s->m_AcceptLock));

   }
   else
   {
       s->makeClosed();

       // synchronize with garbage collection.
       HLOGC(mglog.Debug, log << "@" << u << "U::close done. GLOBAL CLOSE: " << s->m_pUDT->CONID() << ". Acquiring GLOBAL control lock");
       CGuard manager_cg(m_GlobControlLock, "GlobControl");

       // since "s" is located before m_ControlLock, locate it again in case
       // it became invalid
       sockets_t::iterator i = m_Sockets.find(u);
       if ((i == m_Sockets.end()) || (i->second->m_Status == SRTS_CLOSED))
       {
           HLOGC(mglog.Debug, log << "@" << u << "U::close: NOT AN ACTIVE SOCKET, returning.");
           return 0;
       }
       s = i->second;

       s->m_Status = SRTS_CLOSED;

       // a socket will not be immediately removed when it is closed
       // in order to prevent other methods from accessing invalid address
       // a timer is started and the socket will be removed after approximately
       // 1 second
       s->m_TimeStamp = CTimer::getTime();

       m_Sockets.erase(s->m_SocketID);
       m_ClosedSockets[s->m_SocketID] = s;
       HLOGC(mglog.Debug, log << "@" << u << "U::close: Socket MOVED TO CLOSED for collecting later.");

       CTimer::triggerEvent();
   }

   HLOGC(mglog.Debug, log << "@" << u << ": GLOBAL: CLOSING DONE");

   // Check if the ID is still in closed sockets before you access it
   // (the last triggerEvent could have deleted it).
   if ( synch_close_snd )
   {
#if SRT_ENABLE_CLOSE_SYNCH

       HLOGC(mglog.Debug, log << "@" << u << " GLOBAL CLOSING: sync-waiting for releasing sender resources...");
       for (;;)
       {
           CSndBuffer* sb = s->m_pUDT->m_pSndBuffer;

           // Disconnected from buffer - nothing more to check.
           if (!sb)
           {
               HLOGC(mglog.Debug, log << "@" << u << " GLOBAL CLOSING: sending buffer disconnected. Allowed to close.");
               break;
           }

           // Sender buffer empty
           if (sb->getCurrBufSize() == 0)
           {
               HLOGC(mglog.Debug, log << "@" << u << " GLOBAL CLOSING: sending buffer depleted. Allowed to close.");
               break;
           }

           // Ok, now you are keeping GC thread hands off the internal data.
           // You can check then if it has already deleted the socket or not.
           // The socket is either in m_ClosedSockets or is already gone.

           // Done the other way, but still done. You can stop waiting.
           bool isgone = false;
           {
               CGuard manager_cg(m_GlobControlLock, "GlobControl");
               isgone = m_ClosedSockets.count(u) == 0;
           }
           if (!isgone)
           {
               isgone = !s->m_pUDT->m_bOpened;
           }
           if (isgone)
           {
               HLOGC(mglog.Debug, log << "@" << u << " GLOBAL CLOSING: ... gone in the meantime, whatever. Exiting close().");
               break;
           }

           HLOGC(mglog.Debug, log << "@" << u << " GLOBAL CLOSING: ... still waiting for any update.");
           CTimer::EWait wt = CTimer::waitForEvent();

           if ( wt == CTimer::WT_ERROR )
           {
               HLOGC(mglog.Debug, log << "GLOBAL CLOSING: ... ERROR WHEN WAITING FOR EVENT. Exiting close() to prevent hangup.");
               break;
           }

           // Continue waiting in case when an event happened or 1s waiting time passed for checkpoint.
       }
#endif
   }

   /*
      This code is PUT ASIDE for now.
      Most likely this will be never required.
      It had to hold the closing activity until the time when the receiver buffer is depleted.
      However the closing of the socket should only happen when the receiver has received
      an information about that the reading is no longer possible (error report from recv/recvfile).
      When this happens, the receiver buffer is definitely depleted already and there's no need to check
      anything.

      Should there appear any other conditions in future under which the closing process should be
      delayed until the receiver buffer is empty, this code can be filled here.

   if ( synch_close_rcv )
   {
   ...
   }
   */

   return 0;
}

void CUDTUnited::getpeername(const SRTSOCKET u, sockaddr* name, int* namelen)
{
    if (!name || !namelen)
        throw CUDTException(MJ_NOTSUP, MN_INVAL, 0);

   if (getStatus(u) != SRTS_CONNECTED)
      throw CUDTException(MJ_CONNECTION, MN_NOCONN, 0);

   CUDTSocket* s = locateSocket(u);

   if (!s)
      throw CUDTException(MJ_NOTSUP, MN_SIDINVAL, 0);

   if (!s->m_pUDT->m_bConnected || s->m_pUDT->m_bBroken)
      throw CUDTException(MJ_CONNECTION, MN_NOCONN, 0);

   int len = s->m_PeerAddr.size();
   if (*namelen < len)
       throw CUDTException(MJ_NOTSUP, MN_INVAL, 0);

   memcpy(name, &s->m_PeerAddr.sa, len);
   *namelen = len;
}

void CUDTUnited::getsockname(const SRTSOCKET u, sockaddr* name, int* namelen)
{
   if (!name || !namelen)
       throw CUDTException(MJ_NOTSUP, MN_INVAL, 0);

   CUDTSocket* s = locateSocket(u);

   if (!s)
      throw CUDTException(MJ_NOTSUP, MN_SIDINVAL, 0);

   if (s->m_pUDT->m_bBroken)
      throw CUDTException(MJ_NOTSUP, MN_SIDINVAL, 0);

   if (s->m_Status == SRTS_INIT)
      throw CUDTException(MJ_CONNECTION, MN_NOCONN, 0);

   int len = s->m_SelfAddr.size();
   if (*namelen < len)
       throw CUDTException(MJ_NOTSUP, MN_INVAL, 0);

   memcpy(name, &s->m_SelfAddr.sa, len);
   *namelen = len;
}

int CUDTUnited::select(
   ud_set* readfds, ud_set* writefds, ud_set* exceptfds, const timeval* timeout)
{
   uint64_t entertime = CTimer::getTime();

   uint64_t to;
   if (!timeout)
      to = 0xFFFFFFFFFFFFFFFFULL;
   else
      to = timeout->tv_sec * 1000000 + timeout->tv_usec;

   // initialize results
   int count = 0;
   set<SRTSOCKET> rs, ws, es;

   // retrieve related UDT sockets
   vector<CUDTSocket*> ru, wu, eu;
   CUDTSocket* s;
   if (readfds)
      for (set<SRTSOCKET>::iterator i1 = readfds->begin();
         i1 != readfds->end(); ++ i1)
      {
         if (getStatus(*i1) == SRTS_BROKEN)
         {
            rs.insert(*i1);
            ++ count;
         }
         else if (!(s = locateSocket(*i1)))
            throw CUDTException(MJ_NOTSUP, MN_SIDINVAL, 0);
         else
            ru.push_back(s);
      }
   if (writefds)
      for (set<SRTSOCKET>::iterator i2 = writefds->begin();
         i2 != writefds->end(); ++ i2)
      {
         if (getStatus(*i2) == SRTS_BROKEN)
         {
            ws.insert(*i2);
            ++ count;
         }
         else if (!(s = locateSocket(*i2)))
            throw CUDTException(MJ_NOTSUP, MN_SIDINVAL, 0);
         else
            wu.push_back(s);
      }
   if (exceptfds)
      for (set<SRTSOCKET>::iterator i3 = exceptfds->begin();
         i3 != exceptfds->end(); ++ i3)
      {
         if (getStatus(*i3) == SRTS_BROKEN)
         {
            es.insert(*i3);
            ++ count;
         }
         else if (!(s = locateSocket(*i3)))
            throw CUDTException(MJ_NOTSUP, MN_SIDINVAL, 0);
         else
            eu.push_back(s);
      }

   do
   {
      // query read sockets
      for (vector<CUDTSocket*>::iterator j1 = ru.begin(); j1 != ru.end(); ++ j1)
      {
         s = *j1;

         if (s->readReady() || s->m_Status == SRTS_CLOSED)
         {
            rs.insert(s->m_SocketID);
            ++ count;
         }
      }

      // query write sockets
      for (vector<CUDTSocket*>::iterator j2 = wu.begin(); j2 != wu.end(); ++ j2)
      {
         s = *j2;

         if (s->writeReady() || s->m_Status == SRTS_CLOSED)
         {
            ws.insert(s->m_SocketID);
            ++ count;
         }
      }

      // query exceptions on sockets
      for (vector<CUDTSocket*>::iterator j3 = eu.begin(); j3 != eu.end(); ++ j3)
      {
         // check connection request status, not supported now
      }

      if (0 < count)
         break;

      CTimer::waitForEvent();
   } while (to > CTimer::getTime() - entertime);

   if (readfds)
      *readfds = rs;

   if (writefds)
      *writefds = ws;

   if (exceptfds)
      *exceptfds = es;

   return count;
}

int CUDTUnited::selectEx(
   const vector<SRTSOCKET>& fds,
   vector<SRTSOCKET>* readfds,
   vector<SRTSOCKET>* writefds,
   vector<SRTSOCKET>* exceptfds,
   int64_t msTimeOut)
{
   uint64_t entertime = CTimer::getTime();

   uint64_t to;
   if (msTimeOut >= 0)
      to = msTimeOut * 1000;
   else
      to = 0xFFFFFFFFFFFFFFFFULL;

   // initialize results
   int count = 0;
   if (readfds)
      readfds->clear();
   if (writefds)
      writefds->clear();
   if (exceptfds)
      exceptfds->clear();

   do
   {
      for (vector<SRTSOCKET>::const_iterator i = fds.begin();
         i != fds.end(); ++ i)
      {
         CUDTSocket* s = locateSocket(*i);

         if ((!s) || s->m_pUDT->m_bBroken || (s->m_Status == SRTS_CLOSED))
         {
            if (exceptfds)
            {
               exceptfds->push_back(*i);
               ++ count;
            }
            continue;
         }

         if (readfds)
         {
            if ((s->m_pUDT->m_bConnected
                  && s->m_pUDT->m_pRcvBuffer->isRcvDataReady()
               )
               || (s->m_pUDT->m_bListening
                  && (s->m_pQueuedSockets->size() > 0)))
            {
               readfds->push_back(s->m_SocketID);
               ++ count;
            }
         }

         if (writefds)
         {
            if (s->m_pUDT->m_bConnected
               && (s->m_pUDT->m_pSndBuffer->getCurrBufSize()
                  < s->m_pUDT->m_iSndBufSize))
            {
               writefds->push_back(s->m_SocketID);
               ++ count;
            }
         }
      }

      if (count > 0)
         break;

      CTimer::waitForEvent();
   } while (to > CTimer::getTime() - entertime);

   return count;
}

int CUDTUnited::epoll_create()
{
   return m_EPoll.create();
}

int CUDTUnited::epoll_add_usock(
   const int eid, const SRTSOCKET u, const int* events)
{
    int ret = -1;
    if (u & SRTGROUP_MASK)
    {
        CUDTGroup* g = locateGroup(u);
        if (!g)
            throw CUDTException(MJ_NOTSUP, MN_SIDINVAL, 0);

        ret = m_EPoll.add_usock(eid, u, events);
        g->addEPoll(eid);
        return 0;
    }

    CUDTSocket* s = locateSocket(u);
    if (s)
    {
        ret = m_EPoll.add_usock(eid, u, events);
        s->m_pUDT->addEPoll(eid);
    }
    else
    {
        throw CUDTException(MJ_NOTSUP, MN_SIDINVAL);
    }

    return ret;
}

int CUDTUnited::epoll_add_ssock(
   const int eid, const SYSSOCKET s, const int* events)
{
   return m_EPoll.add_ssock(eid, s, events);
}

int CUDTUnited::epoll_update_usock(
   const int eid, const SRTSOCKET u, const int* events)
{
   CUDTSocket* s = locateSocket(u);
   int ret = -1;
   if (s)
   {
      ret = m_EPoll.update_usock(eid, u, events);
      s->m_pUDT->addEPoll(eid);
   }
   else
   {
      throw CUDTException(MJ_NOTSUP, MN_SIDINVAL);
   }

   return ret;
}

int CUDTUnited::epoll_update_ssock(
   const int eid, const SYSSOCKET s, const int* events)
{
   return m_EPoll.update_ssock(eid, s, events);
}

int CUDTUnited::epoll_remove_usock(const int eid, const SRTSOCKET u)
{
    int ret = m_EPoll.remove_usock(eid, u);

    if (u & SRTGROUP_MASK)
    {
        CUDTGroup* g = locateGroup(u);
        if (g)
            g->removeEPoll(eid);
        return ret;
    }
    CUDTSocket* s = locateSocket(u);
    if (s)
    {
        s->m_pUDT->removeEPoll(eid);
    }
    //else
    //{
    //   throw CUDTException(MJ_NOTSUP, MN_SIDINVAL);
    //}

    return ret;
}

int CUDTUnited::epoll_remove_ssock(const int eid, const SYSSOCKET s)
{
   return m_EPoll.remove_ssock(eid, s);
}

int CUDTUnited::epoll_wait(
   const int eid,
   set<SRTSOCKET>* readfds,
   set<SRTSOCKET>* writefds,
   int64_t msTimeOut,
   set<SYSSOCKET>* lrfds,
   set<SYSSOCKET>* lwfds)
{
   return m_EPoll.wait(eid, readfds, writefds, msTimeOut, lrfds, lwfds);
}

int CUDTUnited::epoll_release(const int eid)
{
   return m_EPoll.release(eid);
}

CUDTSocket* CUDTUnited::locateSocket(const SRTSOCKET u, ErrorHandling erh)
{
   CGuard cg(m_GlobControlLock, "GlobControl");

    sockets_t::iterator i = m_Sockets.find(u);

    if ((i == m_Sockets.end()) || (i->second->m_Status == SRTS_CLOSED))
    {
        if (erh == ERH_RETURN)
            return NULL;
        throw CUDTException(MJ_NOTSUP, MN_SIDINVAL, 0);
    }

    return i->second;
}

CUDTGroup* CUDTUnited::locateGroup(SRTSOCKET u, ErrorHandling erh)
{
   CGuard cg(m_GlobControlLock, "GlobControl");

   map<SRTSOCKET, CUDTGroup*>::iterator i = m_Groups.find(u);
   if ( i == m_Groups.end() )
   {
       if (erh == ERH_THROW)
           throw CUDTException(MJ_NOTSUP, MN_SIDINVAL, 0);
       return NULL;
   }

   return i->second;
}

CUDTSocket* CUDTUnited::locatePeer(
   const sockaddr_any& peer,
   const SRTSOCKET id,
   int32_t isn)
{
   CGuard cg(m_GlobControlLock, "GlobControl");

   map<int64_t, set<SRTSOCKET> >::iterator i = m_PeerRec.find(
      CUDTSocket::getPeerSpec(id, isn));
   if (i == m_PeerRec.end())
      return NULL;

   for (set<SRTSOCKET>::iterator j = i->second.begin();
      j != i->second.end(); ++ j)
   {
      sockets_t::iterator k = m_Sockets.find(*j);
      // this socket might have been closed and moved m_ClosedSockets
      if (k == m_Sockets.end())
         continue;

      if (k->second->m_PeerAddr == peer)
      {
         return k->second;
      }
   }

   return NULL;
}

void CUDTUnited::checkBrokenSockets()
{
   CGuard cg(m_GlobControlLock, "GlobControl");

   // set of sockets To Be Closed and To Be Removed
   vector<SRTSOCKET> tbc;
   vector<SRTSOCKET> tbr;

   for (sockets_t::iterator i = m_Sockets.begin();
      i != m_Sockets.end(); ++ i)
   {
       CUDTSocket* s = i->second;

      // HLOGF(mglog.Debug, "checking EXISTING socket: %d\n", i->first);
      // check broken connection
      if (s->m_pUDT->m_bBroken)
      {
         if (s->m_Status == SRTS_LISTENING)
         {
            uint64_t elapsed = CTimer::getTime() - s->m_TimeStamp;
            // for a listening socket, it should wait an extra 3 seconds
            // in case a client is connecting
            if (elapsed < 3000000) // XXX MAKE A SYMBOLIC CONSTANT HERE!
            {
               // HLOGF(mglog.Debug, "STILL KEEPING socket %d
               // (listener, too early, w8 %fs)\n", i->first,
               // double(elapsed)/1000000);
               continue;
            }
         }
         else if ((s->m_pUDT->m_pRcvBuffer != NULL)
            // FIXED: calling isRcvDataAvailable() just to get the information
            // whether there are any data waiting in the buffer,
            // NOT WHETHER THEY ARE ALSO READY TO PLAY at the time when
            // this function is called (isRcvDataReady also checks if the
            // available data is "ready to play").
            && s->m_pUDT->m_pRcvBuffer->isRcvDataAvailable()
            && (s->m_pUDT->m_iBrokenCounter -- > 0))
         {
            // HLOGF(mglog.Debug, "STILL KEEPING socket (still have data):
            // %d\n", i->first);
            // if there is still data in the receiver buffer, wait longer
            continue;
         }

         // HLOGF(mglog.Debug, "moving socket to CLOSED: %d\n", i->first);

         //close broken connections and start removal timer
         s->m_Status = SRTS_CLOSED;
         s->m_TimeStamp = CTimer::getTime();
         tbc.push_back(i->first);
         m_ClosedSockets[i->first] = s;

         // remove from listener's queue
         sockets_t::iterator ls = m_Sockets.find(s->m_ListenSocket);
         if (ls == m_Sockets.end())
         {
            ls = m_ClosedSockets.find(s->m_ListenSocket);
            if (ls == m_ClosedSockets.end())
               continue;
         }

         CGuard::enterCS(ls->second->m_AcceptLock, "Accept");
         ls->second->m_pQueuedSockets->erase(s->m_SocketID);
         ls->second->m_pAcceptSockets->erase(s->m_SocketID);
         CGuard::leaveCS(ls->second->m_AcceptLock, "Accept");
      }
   }

   for (sockets_t::iterator j = m_ClosedSockets.begin();
      j != m_ClosedSockets.end(); ++ j)
   {
      // HLOGF(mglog.Debug, "checking CLOSED socket: %d\n", j->first);
      if (j->second->m_pUDT->m_ullLingerExpiration > 0)
      {
         // asynchronous close:
         if ((!j->second->m_pUDT->m_pSndBuffer)
            || (0 == j->second->m_pUDT->m_pSndBuffer->getCurrBufSize())
            || (j->second->m_pUDT->m_ullLingerExpiration <= CTimer::getTime()))
         {
            j->second->m_pUDT->m_ullLingerExpiration = 0;
            j->second->m_pUDT->m_bClosing = true;
            j->second->m_TimeStamp = CTimer::getTime();
         }
      }

      // timeout 1 second to destroy a socket AND it has been removed from
      // RcvUList
      if ((CTimer::getTime() - j->second->m_TimeStamp > 1000000)
         && ((!j->second->m_pUDT->m_pRNode)
            || !j->second->m_pUDT->m_pRNode->m_bOnList))
      {
         // HLOGF(mglog.Debug, "will unref socket: %d\n", j->first);
         tbr.push_back(j->first);
      }
   }

   // move closed sockets to the ClosedSockets structure
   for (vector<SRTSOCKET>::iterator k = tbc.begin(); k != tbc.end(); ++ k)
      m_Sockets.erase(*k);

   // remove those timeout sockets
   for (vector<SRTSOCKET>::iterator l = tbr.begin(); l != tbr.end(); ++ l)
      removeSocket(*l);
}

void CUDTUnited::removeSocket(const SRTSOCKET u)
{
   sockets_t::iterator i = m_ClosedSockets.find(u);

   // invalid socket ID
   if (i == m_ClosedSockets.end())
      return;

   CUDTSocket* s = i->second;

   // decrease multiplexer reference count, and remove it if necessary
   const int mid = s->m_iMuxID;

   if (s->m_pQueuedSockets)
   {
       CGuard cg(s->m_AcceptLock, "Accept");

       // if it is a listener, close all un-accepted sockets in its queue
       // and remove them later
       for (set<SRTSOCKET>::iterator q = s->m_pQueuedSockets->begin();
               q != s->m_pQueuedSockets->end(); ++ q)
       {
           sockets_t::iterator si = m_Sockets.find(*q);
           if (si == m_Sockets.end())
           {
               // gone in the meantime
               LOGC(mglog.Error, log << "removeSocket: IPE? socket %" << u << " being queued for listener socket %" << s->m_SocketID << " is GONE in the meantime ???");
               continue;
           }

           CUDTSocket* as = si->second;

           as->makeClosed();
           m_ClosedSockets[*q] = as;
           m_Sockets.erase(*q);
       }

   }

   // remove from peer rec
   map<int64_t, set<SRTSOCKET> >::iterator j = m_PeerRec.find(
      s->getPeerSpec());
   if (j != m_PeerRec.end())
   {
      j->second.erase(u);
      if (j->second.empty())
         m_PeerRec.erase(j);
   }

   /*
   * Socket may be deleted while still having ePoll events set that would
   * remains forever causing epoll_wait to unblock continuously for inexistent
   * sockets. Get rid of all events for this socket.
   */
   m_EPoll.update_events(u, s->m_pUDT->m_sPollID,
      SRT_EPOLL_IN|SRT_EPOLL_OUT|SRT_EPOLL_ERR, false);

   // delete this one
   m_ClosedSockets.erase(i);

   HLOGC(mglog.Debug, log << "GC/removeSocket: closing associated UDT %" << u);
   s->makeClosed();
   HLOGC(mglog.Debug, log << "GC/removeSocket: DELETING SOCKET %" << u);
   delete s;

   if (mid == -1)
       return;

   map<int, CMultiplexer>::iterator m;
   m = m_mMultiplexer.find(mid);
   if (m == m_mMultiplexer.end())
   {
      LOGC(mglog.Fatal, log << "IPE: For socket %" << u << " MUXER id=" << mid << " NOT FOUND!");
      return;
   }

   CMultiplexer& mx = m->second;

   mx.m_iRefCount --;
   // HLOGF(mglog.Debug, "unrefing underlying socket for %u: %u\n",
   //    u, mx.m_iRefCount);
   if (0 == mx.m_iRefCount)
   {
       HLOGC(mglog.Debug, log << "MUXER id=" << mid << " lost last socket %"
           << u << " - deleting muxer bound to port "
           << mx.m_pChannel->bindAddressAny().hport());
      // The channel has no access to the queues and
      // it looks like the multiplexer is the master of all of them.
      // The queues must be silenced before closing the channel
      // because this will cause error to be returned in any operation
      // being currently done in the queues, if any.
      mx.m_pSndQueue->setClosing();
      mx.m_pRcvQueue->setClosing();
      delete mx.m_pSndQueue;
      delete mx.m_pRcvQueue;
      mx.m_pChannel->close();
      delete mx.m_pTimer;
      delete mx.m_pChannel;
      m_mMultiplexer.erase(m);
   }
}

void CUDTUnited::setError(CUDTException* e)
{
    delete (CUDTException*)pthread_getspecific(m_TLSError);
    pthread_setspecific(m_TLSError, e);
}

CUDTException* CUDTUnited::getError()
{
    if(!pthread_getspecific(m_TLSError))
        pthread_setspecific(m_TLSError, new CUDTException);
    return (CUDTException*)pthread_getspecific(m_TLSError);
}


void CUDTUnited::updateMux(
   CUDTSocket* s, const sockaddr_any& addr, const int* udpsock /*[[nullable]]*/)
{
   CGuard cg(m_GlobControlLock, "GlobControl");

   // Don't try to reuse given address, if udpsock was given.
   // In such a case rely exclusively on that very socket and
   // use it the way as it is configured, of course, create also
   // always a new multiplexer for that very socket.
   if (!udpsock && s->m_pUDT->m_bReuseAddr)
   {
       int port = addr.hport();

      // find a reusable address
      for (map<int, CMultiplexer>::iterator i = m_mMultiplexer.begin();
         i != m_mMultiplexer.end(); ++ i)
      {
           // Use the "family" value blindly from the address; we
           // need to find an existing multiplexer that binds to the
           // given port in the same family as requested address.
           if ((i->second.m_iFamily == addr.family())
                   && (i->second.m_iMSS == s->m_pUDT->m_iMSS)
#ifdef SRT_ENABLE_IPOPTS
                   &&  (i->second.m_iIpTTL == s->m_pUDT->m_iIpTTL)
                   && (i->second.m_iIpToS == s->m_pUDT->m_iIpToS)
#endif
            && (i->second.m_iIpV6Only == s->m_pUDT->m_iIpV6Only)
            &&  i->second.m_bReusable)
         {
            if (i->second.m_iPort == port)
            {
               // HLOGF(mglog.Debug, "reusing multiplexer for port
               // %hd\n", port);
               // reuse the existing multiplexer
               ++ i->second.m_iRefCount;
                   s->m_pUDT->m_pSndQueue = i->second.m_pSndQueue;
                   s->m_pUDT->m_pRcvQueue = i->second.m_pRcvQueue;
               s->m_iMuxID = i->second.m_iID;
               return;
            }
         }
      }
   }

   // a new multiplexer is needed
   CMultiplexer m;
   m.m_iMSS = s->m_pUDT->m_iMSS;
   m.m_iFamily = addr.family();
#ifdef SRT_ENABLE_IPOPTS
   m.m_iIpTTL = s->m_pUDT->m_iIpTTL;
   m.m_iIpToS = s->m_pUDT->m_iIpToS;
#endif
   m.m_iRefCount = 1;
   m.m_iIpV6Only = s->m_pUDT->m_iIpV6Only;
   m.m_bReusable = s->m_pUDT->m_bReuseAddr;
   m.m_iID = s->m_SocketID;

   m.m_pChannel = new CChannel();
#ifdef SRT_ENABLE_IPOPTS
   m.m_pChannel->setIpTTL(s->m_pUDT->m_iIpTTL);
   m.m_pChannel->setIpToS(s->m_pUDT->m_iIpToS);
#endif
   m.m_pChannel->setSndBufSize(s->m_pUDT->m_iUDPSndBufSize);
   m.m_pChannel->setRcvBufSize(s->m_pUDT->m_iUDPRcvBufSize);
   if (s->m_pUDT->m_iIpV6Only != -1)
      m.m_pChannel->setIpV6Only(s->m_pUDT->m_iIpV6Only);

   try
   {
       if (udpsock)
       {
           // In this case, addr contains the address
           // that has been extracted already from the
           // given socket
           m.m_pChannel->attach(*udpsock, addr);
       }
       else if (addr.empty())
       {
           // The case of previously used case of a NULL address.
           // This here is used to pass family only, in this case
           // just automatically bind to the "0" address to autoselect
           // everything. If at least the IP address is specified,
           // then bind to that address, but still possibly autoselect
           // the outgoing port, if the port was specified as 0.
           m.m_pChannel->open(addr.family());
       }
       else
       {
           m.m_pChannel->open(addr);
       }
   }
   catch (CUDTException& e)
   {
      m.m_pChannel->close();
      delete m.m_pChannel;
      throw;
   }

   sockaddr_any sa;
   m.m_pChannel->getSockAddr(Ref(sa));
   m.m_iPort = sa.hport();

   m.m_pTimer = new CTimer;

   m.m_pSndQueue = new CSndQueue;
   m.m_pSndQueue->init(m.m_pChannel, m.m_pTimer);
   m.m_pRcvQueue = new CRcvQueue;
   m.m_pRcvQueue->init(
      32, s->m_pUDT->maxPayloadSize(), m.m_iFamily, 1024,
      m.m_pChannel, m.m_pTimer);

   m_mMultiplexer[m.m_iID] = m;

   s->m_pUDT->m_pSndQueue = m.m_pSndQueue;
   s->m_pUDT->m_pRcvQueue = m.m_pRcvQueue;
   s->m_iMuxID = m.m_iID;

   HLOGF(mglog.Debug, 
      "creating new multiplexer for port %i\n", m.m_iPort);
}

// XXX This functionality needs strong refactoring.
//
// This function is going to find a multiplexer for the port contained
// in the 'ls' listening socket, by searching through the multiplexer
// container.
//
// Somehow, however, it's not even predicted a situation that the multiplexer
// for that port doesn't exist - that is, this function WILL find the
// multiplexer. How can it be so certain? It's because the listener has
// already created the multiplexer during the call to bind(), so if it
// didn't, this function wouldn't even have a chance to be called.
//
// Why can't then the multiplexer be recorded in the 'ls' listening socket data
// to be accessed immediately, especially when one listener can't bind to more
// than one multiplexer at a time (well, even if it could, there's still no
// reason why this should be extracted by "querying")?
//
// Maybe because the multiplexer container is a map, not a list.
// Why is this then a map? Because it's addressed by MuxID. Why do we need
// mux id? Because we don't have a list... ?
// 
// But what's the multiplexer ID? It's a socket ID for which it was originally
// created.
//
// Is this then shared? Yes, only between the listener socket and the accepted
// sockets, or in case of "bound" connecting sockets (by binding you can
// enforce the port number, which can be the same for multiple SRT sockets).
// Not shared in case of unbound connecting socket or rendezvous socket.
//
// Ok, in which situation do we need dispatching by mux id? Only when the
// socket is being deleted. How does the deleting procedure know the muxer id?
// Because it is recorded here at the time when it's found, as... the socket ID
// of the actual listener socket being actually the first socket to create the
// multiplexer, so the multiplexer gets its id.
//
// Still, no reasons found why the socket can't contain a list iterator to a
// multiplexer INSTEAD of m_iMuxID. There's no danger in this solution because
// the multiplexer is never deleted until there's at least one socket using it.
//
// The multiplexer may even physically be contained in the CUDTUnited object,
// just track the multiple users of it (the listener and the accepted sockets).
// When deleting, you simply "unsubscribe" yourself from the multiplexer, which
// will unref it and remove the list element by the iterator kept by the
// socket.
void CUDTUnited::updateListenerMux(CUDTSocket* s, const CUDTSocket* ls)
{
   CGuard cg(m_GlobControlLock, "GlobControl");
   int port = ls->m_SelfAddr.hport();

   // find the listener's address
   for (map<int, CMultiplexer>::iterator i = m_mMultiplexer.begin();
      i != m_mMultiplexer.end(); ++ i)
   {
      if (i->second.m_iPort == port)
      {
         HLOGF(mglog.Debug, 
            "updateMux: reusing multiplexer for port %i\n", port);
         // reuse the existing multiplexer
         ++ i->second.m_iRefCount;
         s->m_pUDT->m_pSndQueue = i->second.m_pSndQueue;
         s->m_pUDT->m_pRcvQueue = i->second.m_pRcvQueue;
         s->m_iMuxID = i->second.m_iID;
         return;
      }
   }
}

void* CUDTUnited::garbageCollect(void* p)
{
   CUDTUnited* self = (CUDTUnited*)p;

   THREAD_STATE_INIT("SRT:GC");

   CGuard gcguard(self->m_GCStopLock, "GCStop");

   while (!self->m_bClosing)
   {
       INCREMENT_THREAD_ITERATIONS();
       self->checkBrokenSockets();

       //#ifdef _WIN32
       //      self->checkTLSValue();
       //#endif

       timeval now;
       timespec timeout;
       gettimeofday(&now, 0);
       timeout.tv_sec = now.tv_sec + 1;
       timeout.tv_nsec = now.tv_usec * 1000;

       HLOGC(mglog.Debug, log << "GC: sleep until " << FormatTime(uint64_t(now.tv_usec) + 1000000*(timeout.tv_sec)));
       pthread_cond_timedwait(
               &self->m_GCStopCond, &self->m_GCStopLock, &timeout);
   }

   // remove all sockets and multiplexers
   HLOGC(mglog.Debug, log << "GC: GLOBAL EXIT - releasing all pending sockets. Acquring control lock...");
   CGuard::enterCS(self->m_GlobControlLock, "GlobControl");
   for (sockets_t::iterator i = self->m_Sockets.begin();
      i != self->m_Sockets.end(); ++ i)
   {
      i->second->makeClosed();
      self->m_ClosedSockets[i->first] = i->second;

      // remove from listener's queue
      sockets_t::iterator ls = self->m_Sockets.find(
         i->second->m_ListenSocket);
      if (ls == self->m_Sockets.end())
      {
         ls = self->m_ClosedSockets.find(i->second->m_ListenSocket);
         if (ls == self->m_ClosedSockets.end())
            continue;
      }

      CGuard::enterCS(ls->second->m_AcceptLock, "Accept");
      ls->second->m_pQueuedSockets->erase(i->second->m_SocketID);
      ls->second->m_pAcceptSockets->erase(i->second->m_SocketID);
      CGuard::leaveCS(ls->second->m_AcceptLock, "Accept");
   }
   self->m_Sockets.clear();

   for (sockets_t::iterator j = self->m_ClosedSockets.begin();
      j != self->m_ClosedSockets.end(); ++ j)
   {
      j->second->m_TimeStamp = 0;
   }
   CGuard::leaveCS(self->m_GlobControlLock, "GlobControl");

   HLOGC(mglog.Debug, log << "GC: GLOBAL EXIT - releasing all CLOSED sockets.");
   while (true)
   {
      self->checkBrokenSockets();

      CGuard::enterCS(self->m_GlobControlLock, "GlobControl");
      bool empty = self->m_ClosedSockets.empty();
      CGuard::leaveCS(self->m_GlobControlLock, "GlobControl");

      if (empty)
         break;

      CTimer::sleep();
   }

   THREAD_EXIT();
   return NULL;
}

////////////////////////////////////////////////////////////////////////////////

int CUDT::startup()
{
   return s_UDTUnited.startup();
}

int CUDT::cleanup()
{
   return s_UDTUnited.cleanup();
}

SRTSOCKET CUDT::socket()
{
   if (!s_UDTUnited.m_bGCStatus)
      s_UDTUnited.startup();

   try
   {
      return s_UDTUnited.newSocket();
   }
   catch (CUDTException& e)
   {
      s_UDTUnited.setError(new CUDTException(e));
      return INVALID_SOCK;
   }
   catch (bad_alloc&)
   {
      s_UDTUnited.setError(new CUDTException(MJ_SYSTEMRES, MN_MEMORY, 0));
      return INVALID_SOCK;
   }
   catch (std::exception& ee)
   {
      LOGC(mglog.Fatal, log << "socket: UNEXPECTED EXCEPTION: "
         << typeid(ee).name()
         << ": " << ee.what());
      s_UDTUnited.setError(new CUDTException(MJ_UNKNOWN, MN_NONE, 0));
      return INVALID_SOCK;
   }
}

int CUDT::setError(const CUDTException& e)
{
    s_UDTUnited.setError(new CUDTException(e));
    return SRT_ERROR;
}

int CUDT::setError(CodeMajor mj, CodeMinor mn, int syserr)
{
    s_UDTUnited.setError(new CUDTException(mj, mn, syserr));
    return SRT_ERROR;
}

// This is an internal function; 'type' should be pre-checked if it has a correct value.
// This doesn't have argument of GroupType due to header file conflicts.
CUDTGroup& CUDT::newGroup(int type)
{
    CGuard guard(s_UDTUnited.m_IDLock, "id");
    SRTSOCKET id = s_UDTUnited.generateSocketID(true);

    // Now map the group
    return s_UDTUnited.addGroup(id).id(id).type(SRT_GROUP_TYPE(type));
}

SRTSOCKET CUDT::createGroup(SRT_GROUP_TYPE gt)
{
    // Doing the same lazy-startup as with srt_create_socket()
    if (!s_UDTUnited.m_bGCStatus)
        s_UDTUnited.startup();

    try
    {
        return newGroup(gt).id();
    }
    catch (CUDTException& e)
    {
        return setError(e);
    }
    catch (std::bad_alloc& e)
    {
        return setError(MJ_SYSTEMRES, MN_MEMORY, 0);
    }
}


int CUDT::addSocketToGroup(SRTSOCKET socket, SRTSOCKET group)
{
    // Check if socket and group have been set correctly.
    int32_t sid = socket & ~SRTGROUP_MASK;
    int32_t gm = group & SRTGROUP_MASK;

    if ( sid != socket || gm == 0 )
        return setError(MJ_NOTSUP, MN_INVAL, 0);

    // Find the socket and the group
    CUDTSocket* s = s_UDTUnited.locateSocket(socket);
    CUDTGroup* g = s_UDTUnited.locateGroup(group);

    if (!s || !g)
        return setError(MJ_NOTSUP, MN_INVAL, 0);

    // Check if the socket is already IN SOME GROUP.
    if (s->m_IncludedGroup)
        return setError(MJ_NOTSUP, MN_INVAL, 0);

    if (g->managed())
    {
        // This can be changed as long as the group is empty.
        if (!g->empty())
        {
            return setError(MJ_NOTSUP, MN_INVAL, 0);
        }
        g->managed(false);
    }

    CGuard cg(s->m_ControlLock, "Control");

    // Check if the socket already is in the group
    CUDTGroup::gli_t f = g->find(socket);
    if (f != CUDTGroup::gli_NULL())
    {
        // XXX This is internal error. Report it, but continue
        LOGC(mglog.Error, log << "IPE (non-fatal): the socket is in the group, but has no clue about it!");
        s->m_IncludedGroup = g;
        s->m_IncludedIter = f;
        return 0;
    }
    s->m_IncludedGroup = g;
    s->m_IncludedIter = g->add(g->prepareData(s));

    return 0;
}

int CUDT::removeSocketFromGroup(SRTSOCKET socket)
{
    CUDTSocket* s = s_UDTUnited.locateSocket(socket);
    if (!s)
        return setError(MJ_NOTSUP, MN_INVAL, 0);

    if (!s->m_IncludedGroup)
        return setError(MJ_NOTSUP, MN_INVAL, 0);

    CGuard grd(s->m_ControlLock, "Control");
    s->removeFromGroup();
    return 0;
}

void CUDTSocket::removeFromGroup()
{
    m_IncludedGroup->remove(m_SocketID);
    m_IncludedIter = CUDTGroup::gli_NULL();
    m_IncludedGroup = NULL;
}

SRTSOCKET CUDT::getGroupOfSocket(SRTSOCKET socket)
{
    CUDTSocket* s = s_UDTUnited.locateSocket(socket);
    if (!s)
        return setError(MJ_NOTSUP, MN_INVAL, 0);

    if (!s->m_IncludedGroup)
        return setError(MJ_NOTSUP, MN_INVAL, 0);

    return s->m_IncludedGroup->id();
}

int CUDT::getGroupData(SRTSOCKET groupid, SRT_SOCKGROUPDATA* pdata, size_t* psize)
{
    if ( (groupid & SRTGROUP_MASK) == 0)
    {
        return setError(MJ_NOTSUP, MN_INVAL, 0);
    }

    CUDTGroup* g = s_UDTUnited.locateGroup(groupid, s_UDTUnited.ERH_RETURN);
    if (!g || !pdata || !psize)
    {
        return setError(MJ_NOTSUP, MN_INVAL, 0);
    }

    return g->getGroupData(pdata, psize);
}

int CUDT::bind(SRTSOCKET u, const sockaddr* name, int namelen)
{
   try
   {
       sockaddr_any sa (name, namelen);
       if ( sa.len == 0 )
       {
           // This happens if the namelen check proved it to be
           // too small for particular family, or that family is
           // not recognized (is none of AF_INET, AF_INET6).
           // This is a user error.
           return setError(MJ_NOTSUP, MN_INVAL, 0);
       }
       CUDTSocket* s = s_UDTUnited.locateSocket(u);
       if (!s)
           return setError(MJ_NOTSUP, MN_INVAL, 0);

       return s_UDTUnited.bind(s, sa);
   }
   catch (CUDTException& e)
   {
       return setError(e);
   }
   catch (bad_alloc&)
   {
       return setError(MJ_SYSTEMRES, MN_MEMORY, 0);
   }
   catch (std::exception& ee)
   {
      LOGC(mglog.Fatal, log << "bind: UNEXPECTED EXCEPTION: "
         << typeid(ee).name()
         << ": " << ee.what());
      return setError(MJ_UNKNOWN, MN_NONE, 0);
   }
}

int CUDT::bind(SRTSOCKET u, int udpsock)
{
    try
    {
        CUDTSocket* s = s_UDTUnited.locateSocket(u);
        if (!s)
            return setError(MJ_NOTSUP, MN_INVAL, 0);

        return s_UDTUnited.bind(s, udpsock);
    }
    catch (CUDTException& e)
    {
        s_UDTUnited.setError(new CUDTException(e));
        return ERROR;
    }
    catch (bad_alloc&)
    {
        s_UDTUnited.setError(new CUDTException(MJ_SYSTEMRES, MN_MEMORY, 0));
        return ERROR;
    }
    catch (std::exception& ee)
    {
        LOGC(mglog.Fatal, log << "bind/udp: UNEXPECTED EXCEPTION: "
                << typeid(ee).name() << ": " << ee.what());
        s_UDTUnited.setError(new CUDTException(MJ_UNKNOWN, MN_NONE, 0));
        return ERROR;
    }
}

int CUDT::listen(SRTSOCKET u, int backlog)
{
   try
   {
      return s_UDTUnited.listen(u, backlog);
   }
   catch (CUDTException& e)
   {
      s_UDTUnited.setError(new CUDTException(e));
      return ERROR;
   }
   catch (bad_alloc&)
   {
      s_UDTUnited.setError(new CUDTException(MJ_SYSTEMRES, MN_MEMORY, 0));
      return ERROR;
   }
   catch (std::exception& ee)
   {
      LOGC(mglog.Fatal, log << "listen: UNEXPECTED EXCEPTION: "
         << typeid(ee).name() << ": " << ee.what());
      s_UDTUnited.setError(new CUDTException(MJ_UNKNOWN, MN_NONE, 0));
      return ERROR;
   }
}

SRTSOCKET CUDT::accept(SRTSOCKET u, sockaddr* addr, int* addrlen)
{
   try
   {
      return s_UDTUnited.accept(u, addr, addrlen);
   }
   catch (CUDTException& e)
   {
      s_UDTUnited.setError(new CUDTException(e));
      return INVALID_SOCK;
   }
   catch (std::exception& ee)
   {
      LOGC(mglog.Fatal, log << "accept: UNEXPECTED EXCEPTION: "
         << typeid(ee).name() << ": " << ee.what());
      s_UDTUnited.setError(new CUDTException(MJ_UNKNOWN, MN_NONE, 0));
      return INVALID_SOCK;
   }
}

int CUDT::connect(
    SRTSOCKET u, const sockaddr* name, int namelen, const sockaddr* tname, int tnamelen)
{
   try
   {
      return s_UDTUnited.connect(u, name, namelen, tname, tnamelen);
   }
   catch (CUDTException e)
   {
      s_UDTUnited.setError(new CUDTException(e));
      return ERROR;
   }
   catch (bad_alloc&)
   {
      s_UDTUnited.setError(new CUDTException(MJ_SYSTEMRES, MN_MEMORY, 0));
      return ERROR;
   }
   catch (std::exception& ee)
   {
      LOGC(mglog.Fatal, log << "connect: UNEXPECTED EXCEPTION: "
         << typeid(ee).name() << ": " << ee.what());
      s_UDTUnited.setError(new CUDTException(MJ_UNKNOWN, MN_NONE, 0));
      return ERROR;
   }
}

int CUDT::connectLinks(SRTSOCKET grp, const sockaddr* source /*[[nullable]]*/, int namelen,
        SRT_SOCKGROUPDATA targets [], int arraysize)
{
    if (arraysize <= 0)
        return setError(MJ_NOTSUP, MN_INVAL, 0);

    if ( (grp & SRTGROUP_MASK) == 0)
    {
        // connectLinks accepts only GROUP id, not socket id.
        return setError(MJ_NOTSUP, MN_SIDINVAL, 0);
    }

    int family = targets[0].peeraddr.ss_family;

    sockaddr_any source_addr(family);
    if (source)
    {
        source_addr.set(source, namelen);
        if (source_addr.family() != family
                || source_addr.len == 0)
            return setError(MJ_NOTSUP, MN_INVAL, 0);
    }

    try
    {
        return s_UDTUnited.groupConnect(
                s_UDTUnited.locateGroup(grp, s_UDTUnited.ERH_THROW),
                source_addr, targets, arraysize);
    }
    catch (CUDTException& e)
    {
        return setError(e);
    }
    catch (bad_alloc&)
    {
        return setError(MJ_SYSTEMRES, MN_MEMORY, 0);
    }
    catch (std::exception& ee)
    {
        LOGC(mglog.Fatal, log << "connect: UNEXPECTED EXCEPTION: "
                << typeid(ee).name() << ": " << ee.what());
        return setError(MJ_UNKNOWN, MN_NONE, 0);
    }
}

int CUDT::connect(SRTSOCKET u, const sockaddr* name, int namelen, int32_t forced_isn)
{
   try
   {
      return s_UDTUnited.connect(u, name, namelen, forced_isn);
   }
   catch (CUDTException e)
   {
      s_UDTUnited.setError(new CUDTException(e));
      return ERROR;
   }
   catch (bad_alloc&)
   {
      s_UDTUnited.setError(new CUDTException(MJ_SYSTEMRES, MN_MEMORY, 0));
      return ERROR;
   }
   catch (std::exception& ee)
   {
      LOGC(mglog.Fatal, log << "connect: UNEXPECTED EXCEPTION: "
         << typeid(ee).name() << ": " << ee.what());
      s_UDTUnited.setError(new CUDTException(MJ_UNKNOWN, MN_NONE, 0));
      return ERROR;
   }
}

int CUDT::close(SRTSOCKET u)
{
   try
   {
      return s_UDTUnited.close(u);
   }
   catch (CUDTException e)
   {
      s_UDTUnited.setError(new CUDTException(e));
      return ERROR;
   }
   catch (std::exception& ee)
   {
      LOGC(mglog.Fatal, log << "close: UNEXPECTED EXCEPTION: "
         << typeid(ee).name() << ": " << ee.what());
      s_UDTUnited.setError(new CUDTException(MJ_UNKNOWN, MN_NONE, 0));
      return ERROR;
   }
}

int CUDT::getpeername(SRTSOCKET u, sockaddr* name, int* namelen)
{
   try
   {
      s_UDTUnited.getpeername(u, name, namelen);
      return 0;
   }
   catch (CUDTException e)
   {
      s_UDTUnited.setError(new CUDTException(e));
      return ERROR;
   }
   catch (std::exception& ee)
   {
      LOGC(mglog.Fatal, log << "getpeername: UNEXPECTED EXCEPTION: "
         << typeid(ee).name() << ": " << ee.what());
      s_UDTUnited.setError(new CUDTException(MJ_UNKNOWN, MN_NONE, 0));
      return ERROR;
   }
}

int CUDT::getsockname(SRTSOCKET u, sockaddr* name, int* namelen)
{
   try
   {
      s_UDTUnited.getsockname(u, name, namelen);;
      return 0;
   }
   catch (CUDTException e)
   {
      s_UDTUnited.setError(new CUDTException(e));
      return ERROR;
   }
   catch (std::exception& ee)
   {
      LOGC(mglog.Fatal, log << "getsockname: UNEXPECTED EXCEPTION: "
         << typeid(ee).name() << ": " << ee.what());
      s_UDTUnited.setError(new CUDTException(MJ_UNKNOWN, MN_NONE, 0));
      return ERROR;
   }
}

int CUDT::getsockopt(SRTSOCKET u, int, SRT_SOCKOPT optname, void* optval, int* optlen)
{
    if (!optval || !optlen)
    {
        return setError(MJ_NOTSUP, MN_INVAL, 0);
    }

    try
    {
        if (u & SRTGROUP_MASK)
        {
            CUDTGroup* g = s_UDTUnited.locateGroup(u, s_UDTUnited.ERH_THROW);
            g->getOpt(optname, optval, Ref(*optlen));
            return 0;
        }

        CUDT* udt = s_UDTUnited.locateSocket(u, s_UDTUnited.ERH_THROW)->m_pUDT;
        udt->getOpt(optname, optval, Ref(*optlen));
        return 0;
    }
    catch (CUDTException e)
    {
        s_UDTUnited.setError(new CUDTException(e));
        return ERROR;
    }
    catch (std::exception& ee)
    {
        LOGC(mglog.Fatal, log << "getsockopt: UNEXPECTED EXCEPTION: "
                << typeid(ee).name() << ": " << ee.what());
        s_UDTUnited.setError(new CUDTException(MJ_UNKNOWN, MN_NONE, 0));
        return ERROR;
    }
}

int CUDT::setsockopt(SRTSOCKET u, int, SRT_SOCKOPT optname, const void* optval, int optlen)
{
    if (!optval)
    {
        return setError(MJ_NOTSUP, MN_INVAL, 0);
    }

    try
    {
        if (u & SRTGROUP_MASK)
        {
            CUDTGroup* g = s_UDTUnited.locateGroup(u, s_UDTUnited.ERH_THROW);
            g->setOpt(optname, optval, optlen);
            return 0;
        }

        CUDT* udt = s_UDTUnited.locateSocket(u, s_UDTUnited.ERH_THROW)->m_pUDT;
        udt->setOpt(optname, optval, optlen);
        return 0;
    }
    catch (CUDTException e)
    {
        s_UDTUnited.setError(new CUDTException(e));
        return ERROR;
    }
    catch (std::exception& ee)
    {
        LOGC(mglog.Fatal, log << "setsockopt: UNEXPECTED EXCEPTION: "
                << typeid(ee).name() << ": " << ee.what());
        s_UDTUnited.setError(new CUDTException(MJ_UNKNOWN, MN_NONE, 0));
        return ERROR;
    }
}

int CUDT::send(SRTSOCKET u, const char* buf, int len, int)
{
    SRT_MSGCTRL mctrl = srt_msgctrl_default;
    return sendmsg2(u, buf, len, Ref(mctrl));
}

int CUDT::sendmsg(SRTSOCKET u, const char* buf, int len, int ttl, bool inorder, uint64_t srctime)
{
    SRT_MSGCTRL mctrl = srt_msgctrl_default;
    mctrl.msgttl = ttl;
    mctrl.inorder = inorder;
    mctrl.srctime = srctime;
    return sendmsg2(u, buf, len, Ref(mctrl));
}

int CUDT::sendmsg2( SRTSOCKET u, const char* buf, int len, ref_t<SRT_MSGCTRL> r_m)
{
    try
    {
        if (u & SRTGROUP_MASK)
        {
            return s_UDTUnited.locateGroup(u, CUDTUnited::ERH_THROW)->send(buf, len, r_m);
        }

        return s_UDTUnited.locateSocket(u, CUDTUnited::ERH_THROW)->core().sendmsg2(buf, len, r_m);
    }
    catch (CUDTException e)
    {
        s_UDTUnited.setError(new CUDTException(e));
        return ERROR;
    }
    catch (bad_alloc&)
    {
        s_UDTUnited.setError(new CUDTException(MJ_SYSTEMRES, MN_MEMORY, 0));
        return ERROR;
    }
    catch (std::exception& ee)
    {
        LOGC(mglog.Fatal, log
            << "sendmsg: UNEXPECTED EXCEPTION: "
            << typeid(ee).name() << ": " << ee.what());
        s_UDTUnited.setError(new CUDTException(MJ_UNKNOWN, MN_NONE, 0));
        return ERROR;
    }
}

int CUDT::recv(SRTSOCKET u, char* buf, int len, int)
{
    SRT_MSGCTRL mctrl = srt_msgctrl_default;
    int ret = recvmsg2(u, buf, len, Ref(mctrl));
    return ret;
}

int CUDT::recvmsg(SRTSOCKET u, char* buf, int len, uint64_t& srctime)
{
    SRT_MSGCTRL mctrl = srt_msgctrl_default;
    int ret = recvmsg2(u, buf, len, Ref(mctrl));
    srctime = mctrl.srctime;
    return ret;
}

int CUDT::recvmsg2(SRTSOCKET u, char* buf, int len, ref_t<SRT_MSGCTRL> r_m)
{
    try
    {
        if (u & SRTGROUP_MASK)
        {
            return s_UDTUnited.locateGroup(u, CUDTUnited::ERH_THROW)->recv(buf, len, r_m);
        }

        return s_UDTUnited.locateSocket(u, CUDTUnited::ERH_THROW)->core().recvmsg2(buf, len, r_m);
    }
    catch (CUDTException e)
    {
        s_UDTUnited.setError(new CUDTException(e));
        return ERROR;
    }
    catch (std::exception& ee)
    {
        LOGC(mglog.Fatal, log
            << "recvmsg: UNEXPECTED EXCEPTION: "
            << typeid(ee).name() << ": " << ee.what());
        s_UDTUnited.setError(new CUDTException(MJ_UNKNOWN, MN_NONE, 0));
        return ERROR;
    }
}

int64_t CUDT::sendfile(
        SRTSOCKET u, fstream& ifs, int64_t& offset, int64_t size, int block)
{
    try
    {
        CUDT* udt = s_UDTUnited.locateSocket(u, s_UDTUnited.ERH_THROW)->m_pUDT;
        return udt->sendfile(ifs, offset, size, block);
    }
    catch (CUDTException e)
    {
        s_UDTUnited.setError(new CUDTException(e));
        return ERROR;
    }
    catch (bad_alloc&)
    {
        s_UDTUnited.setError(new CUDTException(MJ_SYSTEMRES, MN_MEMORY, 0));
        return ERROR;
    }
    catch (std::exception& ee)
    {
        LOGC(mglog.Fatal, log << "sendfile: UNEXPECTED EXCEPTION: "
                << typeid(ee).name() << ": " << ee.what());
        s_UDTUnited.setError(new CUDTException(MJ_UNKNOWN, MN_NONE, 0));
        return ERROR;
    }
}

int64_t CUDT::recvfile(
    SRTSOCKET u, fstream& ofs, int64_t& offset, int64_t size, int block)
{
    try
    {
        return s_UDTUnited.locateSocket(u, CUDTUnited::ERH_THROW)->core().recvfile(ofs, offset, size, block);
    }
    catch (CUDTException e)
    {
        s_UDTUnited.setError(new CUDTException(e));
        return ERROR;
    }
    catch (std::exception& ee)
    {
        LOGC(mglog.Fatal, log
            << "recvfile: UNEXPECTED EXCEPTION: "
            << typeid(ee).name() << ": " << ee.what());
        s_UDTUnited.setError(new CUDTException(MJ_UNKNOWN, MN_NONE, 0));
        return ERROR;
    }
}

int CUDT::select(
   int,
   ud_set* readfds,
   ud_set* writefds,
   ud_set* exceptfds,
   const timeval* timeout)
{
   if ((!readfds) && (!writefds) && (!exceptfds))
   {
      s_UDTUnited.setError(new CUDTException(MJ_NOTSUP, MN_INVAL, 0));
      return ERROR;
   }

   try
   {
      return s_UDTUnited.select(readfds, writefds, exceptfds, timeout);
   }
   catch (CUDTException e)
   {
      s_UDTUnited.setError(new CUDTException(e));
      return ERROR;
   }
   catch (bad_alloc&)
   {
      s_UDTUnited.setError(new CUDTException(MJ_SYSTEMRES, MN_MEMORY, 0));
      return ERROR;
   }
   catch (std::exception& ee)
   {
      LOGC(mglog.Fatal, log << "select: UNEXPECTED EXCEPTION: "
         << typeid(ee).name() << ": " << ee.what());
      s_UDTUnited.setError(new CUDTException(MJ_UNKNOWN, MN_NONE, 0));
      return ERROR;
   }
}

int CUDT::selectEx(
   const vector<SRTSOCKET>& fds,
   vector<SRTSOCKET>* readfds,
   vector<SRTSOCKET>* writefds,
   vector<SRTSOCKET>* exceptfds,
   int64_t msTimeOut)
{
   if ((!readfds) && (!writefds) && (!exceptfds))
   {
      s_UDTUnited.setError(new CUDTException(MJ_NOTSUP, MN_INVAL, 0));
      return ERROR;
   }

   try
   {
      return s_UDTUnited.selectEx(fds, readfds, writefds, exceptfds, msTimeOut);
   }
   catch (CUDTException e)
   {
      s_UDTUnited.setError(new CUDTException(e));
      return ERROR;
   }
   catch (bad_alloc&)
   {
      s_UDTUnited.setError(new CUDTException(MJ_SYSTEMRES, MN_MEMORY, 0));
      return ERROR;
   }
   catch (std::exception& ee)
   {
      LOGC(mglog.Fatal, log << "selectEx: UNEXPECTED EXCEPTION: "
         << typeid(ee).name() << ": " << ee.what());
      s_UDTUnited.setError(new CUDTException(MJ_UNKNOWN));
      return ERROR;
   }
}

int CUDT::epoll_create()
{
   try
   {
      return s_UDTUnited.epoll_create();
   }
   catch (CUDTException e)
   {
      s_UDTUnited.setError(new CUDTException(e));
      return ERROR;
   }
   catch (std::exception& ee)
   {
      LOGC(mglog.Fatal, log << "epoll_create: UNEXPECTED EXCEPTION: "
         << typeid(ee).name() << ": " << ee.what());
      s_UDTUnited.setError(new CUDTException(MJ_UNKNOWN, MN_NONE, 0));
      return ERROR;
   }
}

int CUDT::epoll_add_usock(const int eid, const SRTSOCKET u, const int* events)
{
   try
   {
      return s_UDTUnited.epoll_add_usock(eid, u, events);
   }
   catch (CUDTException e)
   {
      s_UDTUnited.setError(new CUDTException(e));
      return ERROR;
   }
   catch (std::exception& ee)
   {
      LOGC(mglog.Fatal, log << "epoll_add_usock: UNEXPECTED EXCEPTION: "
         << typeid(ee).name() << ": " << ee.what());
      s_UDTUnited.setError(new CUDTException(MJ_UNKNOWN, MN_NONE, 0));
      return ERROR;
   }
}

int CUDT::epoll_add_ssock(const int eid, const SYSSOCKET s, const int* events)
{
   try
   {
      return s_UDTUnited.epoll_add_ssock(eid, s, events);
   }
   catch (CUDTException e)
   {
      s_UDTUnited.setError(new CUDTException(e));
      return ERROR;
   }
   catch (std::exception& ee)
   {
      LOGC(mglog.Fatal, log << "epoll_add_ssock: UNEXPECTED EXCEPTION: "
         << typeid(ee).name() << ": " << ee.what());
      s_UDTUnited.setError(new CUDTException(MJ_UNKNOWN, MN_NONE, 0));
      return ERROR;
   }
}

int CUDT::epoll_update_usock(
   const int eid, const SRTSOCKET u, const int* events)
{
   try
   {
      return s_UDTUnited.epoll_update_usock(eid, u, events);
   }
   catch (CUDTException e)
   {
      s_UDTUnited.setError(new CUDTException(e));
      return ERROR;
   }
   catch (std::exception& ee)
   {
      LOGC(mglog.Fatal, log << "epoll_update_usock: UNEXPECTED EXCEPTION: "
         << typeid(ee).name() << ": " << ee.what());
      s_UDTUnited.setError(new CUDTException(MJ_UNKNOWN, MN_NONE, 0));
      return ERROR;
   }
}

int CUDT::epoll_update_ssock(
   const int eid, const SYSSOCKET s, const int* events)
{
   try
   {
      return s_UDTUnited.epoll_update_ssock(eid, s, events);
   }
   catch (CUDTException e)
   {
      s_UDTUnited.setError(new CUDTException(e));
      return ERROR;
   }
   catch (std::exception& ee)
   {
      LOGC(mglog.Fatal, log << "epoll_update_ssock: UNEXPECTED EXCEPTION: "
         << typeid(ee).name() << ": " << ee.what());
      s_UDTUnited.setError(new CUDTException(MJ_UNKNOWN, MN_NONE, 0));
      return ERROR;
   }
}


int CUDT::epoll_remove_usock(const int eid, const SRTSOCKET u)
{
   try
   {
      return s_UDTUnited.epoll_remove_usock(eid, u);
   }
   catch (CUDTException e)
   {
      s_UDTUnited.setError(new CUDTException(e));
      return ERROR;
   }
   catch (std::exception& ee)
   {
      LOGC(mglog.Fatal, log << "epoll_remove_usock: UNEXPECTED EXCEPTION: "
         << typeid(ee).name() << ": " << ee.what());
      s_UDTUnited.setError(new CUDTException(MJ_UNKNOWN, MN_NONE, 0));
      return ERROR;
   }
}

int CUDT::epoll_remove_ssock(const int eid, const SYSSOCKET s)
{
   try
   {
      return s_UDTUnited.epoll_remove_ssock(eid, s);
   }
   catch (CUDTException e)
   {
      s_UDTUnited.setError(new CUDTException(e));
      return ERROR;
   }
   catch (std::exception& ee)
   {
      LOGC(mglog.Fatal, log << "epoll_remove_ssock: UNEXPECTED EXCEPTION: "
         << typeid(ee).name() << ": " << ee.what());
      s_UDTUnited.setError(new CUDTException(MJ_UNKNOWN, MN_NONE, 0));
      return ERROR;
   }
}

int CUDT::epoll_wait(
   const int eid,
   set<SRTSOCKET>* readfds,
   set<SRTSOCKET>* writefds,
   int64_t msTimeOut,
   set<SYSSOCKET>* lrfds,
   set<SYSSOCKET>* lwfds)
{
   try
   {
      return s_UDTUnited.epoll_wait(
         eid, readfds, writefds, msTimeOut, lrfds, lwfds);
   }
   catch (CUDTException e)
   {
      s_UDTUnited.setError(new CUDTException(e));
      return ERROR;
   }
   catch (std::exception& ee)
   {
      LOGC(mglog.Fatal, log << "epoll_wait: UNEXPECTED EXCEPTION: "
         << typeid(ee).name() << ": " << ee.what());
      s_UDTUnited.setError(new CUDTException(MJ_UNKNOWN, MN_NONE, 0));
      return ERROR;
   }
}

int CUDT::epoll_release(const int eid)
{
   try
   {
      return s_UDTUnited.epoll_release(eid);
   }
   catch (CUDTException e)
   {
      s_UDTUnited.setError(new CUDTException(e));
      return ERROR;
   }
   catch (std::exception& ee)
   {
      LOGC(mglog.Fatal, log << "epoll_release: UNEXPECTED EXCEPTION: "
         << typeid(ee).name() << ": " << ee.what());
      s_UDTUnited.setError(new CUDTException(MJ_UNKNOWN, MN_NONE, 0));
      return ERROR;
   }
}

CUDTException& CUDT::getlasterror()
{
   return *s_UDTUnited.getError();
}

int CUDT::perfmon(SRTSOCKET u, CPerfMon* perf, bool clear)
{
   try
   {
       CUDT* udt = s_UDTUnited.locateSocket(u, s_UDTUnited.ERH_THROW)->m_pUDT;
       udt->sample(perf, clear);
       return 0;
   }
   catch (CUDTException e)
   {
      s_UDTUnited.setError(new CUDTException(e));
      return ERROR;
   }
   catch (std::exception& ee)
   {
       LOGC(mglog.Fatal, log << "perfmon: UNEXPECTED EXCEPTION: "
               << typeid(ee).name() << ": " << ee.what());
       s_UDTUnited.setError(new CUDTException(MJ_UNKNOWN, MN_NONE, 0));
       return ERROR;
   }
}

int CUDT::bstats(SRTSOCKET u, CBytePerfMon* perf, bool clear, bool instantaneous)
{
   try
   {
       CUDT* udt = s_UDTUnited.locateSocket(u, s_UDTUnited.ERH_THROW)->m_pUDT;
       udt->bstats(perf, clear, instantaneous);
       return 0;
   }
   catch (CUDTException e)
   {
      s_UDTUnited.setError(new CUDTException(e));
      return ERROR;
   }
   catch (std::exception& ee)
   {
      LOGC(mglog.Fatal, log << "bstats: UNEXPECTED EXCEPTION: "
         << typeid(ee).name() << ": " << ee.what());
      s_UDTUnited.setError(new CUDTException(MJ_UNKNOWN, MN_NONE, 0));
      return ERROR;
   }
}

CUDT* CUDT::getUDTHandle(SRTSOCKET u)
{
   try
   {
      return s_UDTUnited.locateSocket(u, s_UDTUnited.ERH_THROW)->m_pUDT;
   }
   catch (CUDTException e)
   {
      s_UDTUnited.setError(new CUDTException(e));
      return NULL;
   }
   catch (std::exception& ee)
   {
      LOGC(mglog.Fatal, log << "getUDTHandle: UNEXPECTED EXCEPTION: "
         << typeid(ee).name() << ": " << ee.what());
      s_UDTUnited.setError(new CUDTException(MJ_UNKNOWN, MN_NONE, 0));
      return NULL;
   }
}

vector<SRTSOCKET> CUDT::existingSockets()
{
    vector<SRTSOCKET> out;
    for (CUDTUnited::sockets_t::iterator i = s_UDTUnited.m_Sockets.begin();
            i != s_UDTUnited.m_Sockets.end(); ++i)
    {
        out.push_back(i->first);
    }
    return out;
}

SRT_SOCKSTATUS CUDT::getsockstate(SRTSOCKET u)
{
   try
   {
       if (isgroup(u))
       {
           CUDTGroup* g = s_UDTUnited.locateGroup(u, s_UDTUnited.ERH_THROW);
           return g->getStatus();
       }
       return s_UDTUnited.getStatus(u);
   }
   catch (CUDTException &e)
   {
      s_UDTUnited.setError(new CUDTException(e));
      return SRTS_NONEXIST;
   }
   catch (std::exception& ee)
   {
      LOGC(mglog.Fatal, log << "getsockstate: UNEXPECTED EXCEPTION: "
         << typeid(ee).name() << ": " << ee.what());
      s_UDTUnited.setError(new CUDTException(MJ_UNKNOWN, MN_NONE, 0));
      return SRTS_NONEXIST;
   }
}


////////////////////////////////////////////////////////////////////////////////

namespace UDT
{

int startup()
{
   return CUDT::startup();
}

int cleanup()
{
   return CUDT::cleanup();
}

SRTSOCKET socket(int , int , int )
{
   return CUDT::socket();
}

int bind(SRTSOCKET u, const struct sockaddr* name, int namelen)
{
   return CUDT::bind(u, name, namelen);
}

int bind2(SRTSOCKET u, int udpsock)
{
   return CUDT::bind(u, udpsock);
}

int listen(SRTSOCKET u, int backlog)
{
   return CUDT::listen(u, backlog);
}

SRTSOCKET accept(SRTSOCKET u, struct sockaddr* addr, int* addrlen)
{
   return CUDT::accept(u, addr, addrlen);
}

int connect(SRTSOCKET u, const struct sockaddr* name, int namelen)
{
   return CUDT::connect(u, name, namelen, 0);
}

int close(SRTSOCKET u)
{
   return CUDT::close(u);
}

int getpeername(SRTSOCKET u, struct sockaddr* name, int* namelen)
{
   return CUDT::getpeername(u, name, namelen);
}

int getsockname(SRTSOCKET u, struct sockaddr* name, int* namelen)
{
   return CUDT::getsockname(u, name, namelen);
}

int getsockopt(
   SRTSOCKET u, int level, SRT_SOCKOPT optname, void* optval, int* optlen)
{
   return CUDT::getsockopt(u, level, optname, optval, optlen);
}

int setsockopt(
   SRTSOCKET u, int level, SRT_SOCKOPT optname, const void* optval, int optlen)
{
   return CUDT::setsockopt(u, level, optname, optval, optlen);
}

// DEVELOPER API

int connect_debug(
   SRTSOCKET u, const struct sockaddr* name, int namelen, int32_t forced_isn)
{
   return CUDT::connect(u, name, namelen, forced_isn);
}

int send(SRTSOCKET u, const char* buf, int len, int flags)
{
   return CUDT::send(u, buf, len, flags);
}

int recv(SRTSOCKET u, char* buf, int len, int flags)
{
   return CUDT::recv(u, buf, len, flags);
}


int sendmsg(
   SRTSOCKET u, const char* buf, int len, int ttl, bool inorder,
   uint64_t srctime)
{
   return CUDT::sendmsg(u, buf, len, ttl, inorder, srctime);
}

int recvmsg(SRTSOCKET u, char* buf, int len, uint64_t& srctime)
{
   return CUDT::recvmsg(u, buf, len, srctime);
}

int recvmsg(SRTSOCKET u, char* buf, int len)
{
   uint64_t srctime;

   return CUDT::recvmsg(u, buf, len, srctime);
}

int64_t sendfile(
   SRTSOCKET u,
   fstream& ifs,
   int64_t& offset,
   int64_t size,
   int block)
{
   return CUDT::sendfile(u, ifs, offset, size, block);
}

int64_t recvfile(
   SRTSOCKET u,
   fstream& ofs,
   int64_t& offset,
   int64_t size,
   int block)
{
   return CUDT::recvfile(u, ofs, offset, size, block);
}

int64_t sendfile2(
   SRTSOCKET u,
   const char* path,
   int64_t* offset,
   int64_t size,
   int block)
{
   fstream ifs(path, ios::binary | ios::in);
   int64_t ret = CUDT::sendfile(u, ifs, *offset, size, block);
   ifs.close();
   return ret;
}

int64_t recvfile2(
   SRTSOCKET u,
   const char* path,
   int64_t* offset,
   int64_t size,
   int block)
{
   fstream ofs(path, ios::binary | ios::out);
   int64_t ret = CUDT::recvfile(u, ofs, *offset, size, block);
   ofs.close();
   return ret;
}

int select(
   int nfds,
   UDSET* readfds,
   UDSET* writefds,
   UDSET* exceptfds,
   const struct timeval* timeout)
{
   return CUDT::select(nfds, readfds, writefds, exceptfds, timeout);
}

int selectEx(
   const vector<SRTSOCKET>& fds,
   vector<SRTSOCKET>* readfds,
   vector<SRTSOCKET>* writefds,
   vector<SRTSOCKET>* exceptfds,
   int64_t msTimeOut)
{
   return CUDT::selectEx(fds, readfds, writefds, exceptfds, msTimeOut);
}

int epoll_create()
{
   return CUDT::epoll_create();
}

int epoll_add_usock(int eid, SRTSOCKET u, const int* events)
{
   return CUDT::epoll_add_usock(eid, u, events);
}

int epoll_add_ssock(int eid, SYSSOCKET s, const int* events)
{
   return CUDT::epoll_add_ssock(eid, s, events);
}

int epoll_update_usock(int eid, SRTSOCKET u, const int* events)
{
   return CUDT::epoll_update_usock(eid, u, events);
}

int epoll_update_ssock(int eid, SYSSOCKET s, const int* events)
{
   return CUDT::epoll_update_ssock(eid, s, events);
}

int epoll_remove_usock(int eid, SRTSOCKET u)
{
   return CUDT::epoll_remove_usock(eid, u);
}

int epoll_remove_ssock(int eid, SYSSOCKET s)
{
   return CUDT::epoll_remove_ssock(eid, s);
}

int epoll_wait(
   int eid,
   set<SRTSOCKET>* readfds,
   set<SRTSOCKET>* writefds,
   int64_t msTimeOut,
   set<SYSSOCKET>* lrfds,
   set<SYSSOCKET>* lwfds)
{
   return CUDT::epoll_wait(eid, readfds, writefds, msTimeOut, lrfds, lwfds);
}

/*

#define SET_RESULT(val, num, fds, it) \
   if (val != NULL) \
   { \
      if (val->empty()) \
      { \
         if (num) *num = 0; \
      } \
      else \
      { \
         if (*num > static_cast<int>(val->size())) \
            *num = val->size(); \
         int count = 0; \
         for (it = val->begin(); it != val->end(); ++ it) \
         { \
            if (count >= *num) \
               break; \
            fds[count ++] = *it; \
         } \
      } \
   }

*/

template <class SOCKTYPE>
inline void set_result(set<SOCKTYPE>* val, int* num, SOCKTYPE* fds)
{
    if ( !val || !num || !fds )
        return;

    if (*num > int(val->size()))
        *num = int(val->size()); // will get 0 if val->empty()
    int count = 0;

    // This loop will run 0 times if val->empty()
    for (typename set<SOCKTYPE>::const_iterator it = val->begin(); it != val->end(); ++ it)
    {
        if (count >= *num)
            break;
        fds[count ++] = *it;
    }
}

int epoll_wait2(
   int eid, SRTSOCKET* readfds,
   int* rnum, SRTSOCKET* writefds,
   int* wnum,
   int64_t msTimeOut,
   SYSSOCKET* lrfds,
   int* lrnum,
   SYSSOCKET* lwfds,
   int* lwnum)
{
   // This API is an alternative format for epoll_wait, created for
   // compatability with other languages. Users need to pass in an array
   // for holding the returned sockets, with the maximum array length
   // stored in *rnum, etc., which will be updated with returned number
   // of sockets.

   set<SRTSOCKET> readset;
   set<SRTSOCKET> writeset;
   set<SYSSOCKET> lrset;
   set<SYSSOCKET> lwset;
   set<SRTSOCKET>* rval = NULL;
   set<SRTSOCKET>* wval = NULL;
   set<SYSSOCKET>* lrval = NULL;
   set<SYSSOCKET>* lwval = NULL;
   if ((readfds != NULL) && (rnum != NULL))
      rval = &readset;
   if ((writefds != NULL) && (wnum != NULL))
      wval = &writeset;
   if ((lrfds != NULL) && (lrnum != NULL))
      lrval = &lrset;
   if ((lwfds != NULL) && (lwnum != NULL))
      lwval = &lwset;

   int ret = CUDT::epoll_wait(eid, rval, wval, msTimeOut, lrval, lwval);
   if (ret > 0)
   {
      //set<SRTSOCKET>::const_iterator i;
      //SET_RESULT(rval, rnum, readfds, i);
      set_result(rval, rnum, readfds);
      //SET_RESULT(wval, wnum, writefds, i);
      set_result(wval, wnum, writefds);

      //set<SYSSOCKET>::const_iterator j;
      //SET_RESULT(lrval, lrnum, lrfds, j);
      set_result(lrval, lrnum, lrfds);
      //SET_RESULT(lwval, lwnum, lwfds, j);
      set_result(lwval, lwnum, lwfds);
   }
   return ret;
}

int epoll_release(int eid)
{
   return CUDT::epoll_release(eid);
}

ERRORINFO& getlasterror()
{
   return CUDT::getlasterror();
}

int getlasterror_code()
{
   return CUDT::getlasterror().getErrorCode();
}

const char* getlasterror_desc()
{
   return CUDT::getlasterror().getErrorMessage();
}

int getlasterror_errno()
{
   return CUDT::getlasterror().getErrno();
}

// Get error string of a given error code
const char* geterror_desc(int code, int err)
{
   CUDTException e (CodeMajor(code/1000), CodeMinor(code%1000), err);
   return(e.getErrorMessage());
}


SRT_ATR_DEPRECATED int perfmon(SRTSOCKET u, TRACEINFO* perf, bool clear)
{
   return CUDT::perfmon(u, perf, clear);
}

int bstats(SRTSOCKET u, TRACEBSTATS* perf, bool clear)
{
   return CUDT::bstats(u, perf, clear);
}

SRT_SOCKSTATUS getsockstate(SRTSOCKET u)
{
   return CUDT::getsockstate(u);
}

void setloglevel(LogLevel::type ll)
{
    CGuard gg(srt_logger_config.mutex, "config");
    srt_logger_config.max_level = ll;
}

void addlogfa(LogFA fa)
{
    CGuard gg(srt_logger_config.mutex, "config");
    srt_logger_config.enabled_fa.set(fa, true);
}

void dellogfa(LogFA fa)
{
    CGuard gg(srt_logger_config.mutex, "config");
    srt_logger_config.enabled_fa.set(fa, false);
}

void resetlogfa(set<LogFA> fas)
{
    CGuard gg(srt_logger_config.mutex, "config");
    for (int i = 0; i <= SRT_LOGFA_LASTNONE; ++i)
        srt_logger_config.enabled_fa.set(i, fas.count(i));
}

void resetlogfa(const int* fara, size_t fara_size)
{
    CGuard gg(srt_logger_config.mutex, "config");
    srt_logger_config.enabled_fa.reset();
    for (const int* i = fara; i != fara + fara_size; ++i)
        srt_logger_config.enabled_fa.set(*i, true);
}

void setlogstream(std::ostream& stream)
{
    CGuard gg(srt_logger_config.mutex, "config");
    srt_logger_config.log_stream = &stream;
}

void setloghandler(void* opaque, SRT_LOG_HANDLER_FN* handler)
{
    CGuard gg(srt_logger_config.mutex, "config");
    srt_logger_config.loghandler_opaque = opaque;
    srt_logger_config.loghandler_fn = handler;
}

void setlogflags(int flags)
{
    CGuard gg(srt_logger_config.mutex, "config");
    srt_logger_config.flags = flags;
}

SRT_API bool setstreamid(SRTSOCKET u, const std::string& sid)
{
    return CUDT::setstreamid(u, sid);
}
SRT_API std::string getstreamid(SRTSOCKET u)
{
    return CUDT::getstreamid(u);
}

SRT_REJECT_REASON getrejectreason(SRTSOCKET u)
{
    return CUDT::rejectReason(u);
}

}  // namespace UDT<|MERGE_RESOLUTION|>--- conflicted
+++ resolved
@@ -458,7 +458,8 @@
 {
     CUDTSocket* ns = NULL;
 
-<<<<<<< HEAD
+   *r_error = SRT_REJ_IPE;
+
     // Can't manage this error through an exception because this is
     // running in the listener loop.
     CUDTSocket* ls = locateSocket(listen);
@@ -467,18 +468,6 @@
         LOGC(mglog.Error, log << "IPE: newConnection by listener socket id=" << listen << " which DOES NOT EXIST.");
         return -1;
     }
-=======
-   *r_error = SRT_REJ_IPE;
-
-   // Can't manage this error through an exception because this is
-   // running in the listener loop.
-   CUDTSocket* ls = locateSocket(listen);
-   if (!ls)
-   {
-       LOGC(mglog.Error, log << "IPE: newConnection by listener socket id=" << listen << " which DOES NOT EXIST.");
-       return -1;
-   }
->>>>>>> 3167bbe0
 
     HLOGC(mglog.Debug, log << "newConnection: creating new socket after listener @" << listen << " contacted with backlog=" << ls->m_uiBackLog);
 
@@ -519,10 +508,10 @@
       HLOGC(mglog.Debug, log << "newConnection: NOT located any peer @" << hs->m_iID << " - resuming with initial connection.");
     }
 
-<<<<<<< HEAD
     // exceeding backlog, refuse the connection request
     if (ls->m_pQueuedSockets->size() >= ls->m_uiBackLog)
     {
+       *r_error = SRT_REJ_BACKLOG;
         LOGC(mglog.Error, log << "newConnection: listen backlog=" << ls->m_uiBackLog << " EXCEEDED");
         return -1;
     }
@@ -535,33 +524,11 @@
     }
     catch (...)
     {
+      *r_error = SRT_REJ_RESOURCE;
         delete ns;
         LOGC(mglog.Error, log << "IPE: newConnection: unexpected exception (probably std::bad_alloc)");
         return -1;
     }
-=======
-   // exceeding backlog, refuse the connection request
-   if (ls->m_pQueuedSockets->size() >= ls->m_uiBackLog)
-   {
-       *r_error = SRT_REJ_BACKLOG;
-       LOGC(mglog.Error, log << "newConnection: listen backlog=" << ls->m_uiBackLog << " EXCEEDED");
-       return -1;
-   }
-
-   try
-   {
-      ns = new CUDTSocket;
-      ns->m_pUDT = new CUDT(*(ls->m_pUDT));
-      ns->m_PeerAddr = peer; // Take the sa_family value as a good deal.
-   }
-   catch (...)
-   {
-      *r_error = SRT_REJ_RESOURCE;
-      delete ns;
-      LOGC(mglog.Error, log << "IPE: newConnection: unexpected exception (probably std::bad_alloc)");
-      return -1;
-   }
->>>>>>> 3167bbe0
 
     try
     {
@@ -591,7 +558,10 @@
 
     int error = 0;
 
-<<<<<<< HEAD
+   // Set the error code for all prospective problems below.
+   // It won't be interpreted when result was successful.
+   *r_error = SRT_REJ_RESOURCE;
+
     // These can throw exception only when the memory allocation failed.
     // CUDT::connect() translates exception into CUDTException.
     // CUDT::open() may only throw original std::bad_alloc from new.
@@ -610,30 +580,6 @@
             CGuard cg(m_GlobControlLock, "GlobControl");
             m_Sockets[ns->m_SocketID] = ns;
         }
-=======
-   // Set the error code for all prospective problems below.
-   // It won't be interpreted when result was successful.
-   *r_error = SRT_REJ_RESOURCE;
-
-   // These can throw exception only when the memory allocation failed.
-   // CUDT::connect() translates exception into CUDTException.
-   // CUDT::open() may only throw original std::bad_alloc from new.
-   // This is only to make the library extra safe (when your machine lacks
-   // memory, it will continue to work, but fail to accept connection).
-   try
-   {
-       // This assignment must happen b4 the call to CUDT::connect() because
-       // this call causes sending the SRT Handshake through this socket.
-       // Without this mapping the socket cannot be found and therefore
-       // the SRT Handshake message would fail.
-       HLOGF(mglog.Debug, 
-               "newConnection: incoming %s, mapping socket %d",
-               SockaddrToString(peer).c_str(), ns->m_SocketID);
-       {
-           CGuard cg(m_GlobControlLock, "GlobControl");
-           m_Sockets[ns->m_SocketID] = ns;
-       }
->>>>>>> 3167bbe0
 
         // bind to the same addr of listening socket
         ns->m_pUDT->open();
@@ -646,25 +592,15 @@
                goto ERR_ROLLBACK;
            }
        }
-<<<<<<< HEAD
         ns->m_pUDT->acceptAndRespond(peer, hs, hspkt);
     }
     catch (...)
     {
+       // Extract the error that was set in this new failed entity.
+       *r_error = ns->m_pUDT->m_RejectReason;
         error = 1;
         goto ERR_ROLLBACK;
     }
-=======
-       ns->m_pUDT->acceptAndRespond(peer, hs, hspkt);
-   }
-   catch (...)
-   {
-       // Extract the error that was set in this new failed entity.
-       *r_error = ns->m_pUDT->m_RejectReason;
-       error = 1;
-       goto ERR_ROLLBACK;
-   }
->>>>>>> 3167bbe0
 
     ns->m_Status = SRTS_CONNECTED;
 
@@ -733,18 +669,13 @@
     if (error > 0)
     {
 #if ENABLE_LOGGING
-<<<<<<< HEAD
-        static const char* why [] = {"?", "ACCEPT ERROR", "IPE when mapping a socket", "IPE when inserting a socket" };
-        LOGC(mglog.Error, log << CONID(ns->m_SocketID) << "newConnection: connection rejected due to: " << why[error]);
-=======
        static const char* why [] = {
            "UNKNOWN ERROR",
            "CONNECTION REJECTED",
            "IPE when mapping a socket",
            "IPE when inserting a socket"
        };
-       LOGC(mglog.Error, log << CONID(ns->m_SocketID) << "newConnection: connection rejected due to: " << why[error]);
->>>>>>> 3167bbe0
+        LOGC(mglog.Error, log << CONID(ns->m_SocketID) << "newConnection: connection rejected due to: " << why[error]);
 #endif
 
         SRTSOCKET id = ns->m_SocketID;
