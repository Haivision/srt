/*
 * SRT - Secure, Reliable, Transport
 * Copyright (c) 2018 Haivision Systems Inc.
 *
 * This Source Code Form is subject to the terms of the Mozilla Public
 * License, v. 2.0. If a copy of the MPL was not distributed with this
 * file, You can obtain one at http://mozilla.org/MPL/2.0/.
 *
 */

/*****************************************************************************
Copyright (c) 2001 - 2011, The Board of Trustees of the University of Illinois.
All rights reserved.

Redistribution and use in source and binary forms, with or without
modification, are permitted provided that the following conditions are
met:

* Redistributions of source code must retain the above
  copyright notice, this list of conditions and the
  following disclaimer.

* Redistributions in binary form must reproduce the
  above copyright notice, this list of conditions
  and the following disclaimer in the documentation
  and/or other materials provided with the distribution.

* Neither the name of the University of Illinois
  nor the names of its contributors may be used to
  endorse or promote products derived from this
  software without specific prior written permission.

THIS SOFTWARE IS PROVIDED BY THE COPYRIGHT HOLDERS AND CONTRIBUTORS "AS
IS" AND ANY EXPRESS OR IMPLIED WARRANTIES, INCLUDING, BUT NOT LIMITED TO,
THE IMPLIED WARRANTIES OF MERCHANTABILITY AND FITNESS FOR A PARTICULAR
PURPOSE ARE DISCLAIMED. IN NO EVENT SHALL THE COPYRIGHT OWNER OR
CONTRIBUTORS BE LIABLE FOR ANY DIRECT, INDIRECT, INCIDENTAL, SPECIAL,
EXEMPLARY, OR CONSEQUENTIAL DAMAGES (INCLUDING, BUT NOT LIMITED TO,
PROCUREMENT OF SUBSTITUTE GOODS OR SERVICES; LOSS OF USE, DATA, OR
PROFITS; OR BUSINESS INTERRUPTION) HOWEVER CAUSED AND ON ANY THEORY OF
LIABILITY, WHETHER IN CONTRACT, STRICT LIABILITY, OR TORT (INCLUDING
NEGLIGENCE OR OTHERWISE) ARISING IN ANY WAY OUT OF THE USE OF THIS
SOFTWARE, EVEN IF ADVISED OF THE POSSIBILITY OF SUCH DAMAGE.
*****************************************************************************/

/*****************************************************************************
written by
   Yunhong Gu, last updated 07/09/2011
modified by
   Haivision Systems Inc.
*****************************************************************************/

#include "platform_sys.h"

#include <exception>
#include <stdexcept>
#include <typeinfo>
#include <iterator>
#include <vector>

#include <cstring>
#include "utilities.h"
#include "netinet_any.h"
#include "api.h"
#include "core.h"
#include "epoll.h"
#include "logging.h"
#include "threadname.h"
#include "srt.h"
#include "udt.h"

#ifdef _WIN32
#include <win/wintime.h>
#endif

#ifdef _MSC_VER
#pragma warning(error : 4530)
#endif

using namespace std;
using namespace srt_logging;
using namespace srt::sync;

void srt::CUDTSocket::construct()
{
#if ENABLE_BONDING
    m_GroupOf         = NULL;
    m_GroupMemberData = NULL;
#endif
    setupMutex(m_AcceptLock, "Accept");
    setupCond(m_AcceptCond, "Accept");
    setupMutex(m_ControlLock, "Control");
}

srt::CUDTSocket::~CUDTSocket()
{
    releaseMutex(m_AcceptLock);
    releaseCond(m_AcceptCond);
    releaseMutex(m_ControlLock);
}

SRT_SOCKSTATUS srt::CUDTSocket::getStatus()
{
    // TTL in CRendezvousQueue::updateConnStatus() will set m_bConnecting to false.
    // Although m_Status is still SRTS_CONNECTING, the connection is in fact to be closed due to TTL expiry.
    // In this case m_bConnected is also false. Both checks are required to avoid hitting
    // a regular state transition from CONNECTING to CONNECTED.

    if (m_UDT.m_bBroken)
        return SRTS_BROKEN;

    // Connecting timed out
    if ((m_Status == SRTS_CONNECTING) && !m_UDT.m_bConnecting && !m_UDT.m_bConnected)
        return SRTS_BROKEN;

    return m_Status;
}

// [[using locked(m_GlobControlLock)]]
void srt::CUDTSocket::breakSocket_LOCKED(int reason)
{
    // This function is intended to be called from GC,
    // under a lock of m_GlobControlLock.
    m_UDT.m_bBroken        = true;
    m_UDT.m_iBrokenCounter = 0;
    HLOGC(smlog.Debug, log << "@" << m_SocketID << " CLOSING AS SOCKET");
    m_UDT.closeInternal(reason);
    setClosed();
}

void srt::CUDTSocket::setClosed()
{
    m_Status = SRTS_CLOSED;

    // a socket will not be immediately removed when it is closed
    // in order to prevent other methods from accessing invalid address
    // a timer is started and the socket will be removed after approximately
    // 1 second
    m_tsClosureTimeStamp = steady_clock::now();
}

void srt::CUDTSocket::setBrokenClosed()
{
    m_UDT.m_iBrokenCounter = 60;
    m_UDT.m_bBroken        = true;
    setClosed();
}

bool srt::CUDTSocket::readReady()
{
    if (m_UDT.m_bConnected && m_UDT.isRcvBufferReady())
        return true;

    if (m_UDT.m_bListening)
        return !m_QueuedSockets.empty();

    return broken();
}

bool srt::CUDTSocket::writeReady() const
{
    return (m_UDT.m_bConnected && (m_UDT.m_pSndBuffer->getCurrBufSize() < m_UDT.m_config.iSndBufSize)) || broken();
}

bool srt::CUDTSocket::broken() const
{
    return m_UDT.m_bBroken || !m_UDT.m_bConnected;
}

////////////////////////////////////////////////////////////////////////////////

srt::CUDTUnited::CUDTUnited()
    : m_Sockets()
    , m_GlobControlLock()
    , m_IDLock()
    , m_mMultiplexer()
    , m_pCache(new CCache<CInfoBlock>)
    , m_bClosing(false)
    , m_GCStopCond()
    , m_InitLock()
    , m_iInstanceCount(0)
    , m_bGCStatus(false)
{
    // Socket ID MUST start from a random value
    m_SocketIDGenerator      = genRandomInt(1, MAX_SOCKET_VAL);
    m_SocketIDGenerator_init = m_SocketIDGenerator;

    // XXX An unlikely exception thrown from the below calls
    // might destroy the application before `main`. This shouldn't
    // be a problem in general.
    setupMutex(m_GCStartLock, "GCStart");
    setupMutex(m_GCStopLock, "GCStop");
    setupCond(m_GCStopCond, "GCStop");
    setupMutex(m_GlobControlLock, "GlobControl");
    setupMutex(m_IDLock, "ID");
    setupMutex(m_InitLock, "Init");
    // Global initialization code
#ifdef _WIN32
    WORD    wVersionRequested;
    WSADATA wsaData;
    wVersionRequested = MAKEWORD(2, 2);

    if (0 != WSAStartup(wVersionRequested, &wsaData))
        throw CUDTException(MJ_SETUP, MN_NONE, WSAGetLastError());
#endif
    CCryptoControl::globalInit();
    HLOGC(inlog.Debug, log << "SRT Clock Type: " << SRT_SYNC_CLOCK_STR);
}

srt::CUDTUnited::~CUDTUnited()
{
    // Call it if it wasn't called already.
    // This will happen at the end of main() of the application,
    // when the user didn't call srt_cleanup().
    enterCS(m_InitLock);
    stopGarbageCollector();
    leaveCS(m_InitLock);
    closeAllSockets();
    releaseMutex(m_GlobControlLock);
    releaseMutex(m_IDLock);
    releaseMutex(m_InitLock);
    // XXX There's some weird bug here causing this
    // to hangup on Windows. This might be either something
    // bigger, or some problem in pthread-win32. As this is
    // the application cleanup section, this can be temporarily
    // tolerated with simply exit the application without cleanup,
    // counting on that the system will take care of it anyway.
#ifndef _WIN32
    releaseCond(m_GCStopCond);
#endif
    releaseMutex(m_GCStopLock);
    releaseMutex(m_GCStartLock);
    delete m_pCache;
#ifdef _WIN32
    WSACleanup();
#endif
}

string srt::CUDTUnited::CONID(SRTSOCKET sock)
{
    if (int32_t(sock) <= 0) // embraces SRT_INVALID_SOCK, SRT_SOCKID_CONNREQ and illegal negative domain
        return "";

    std::ostringstream os;
    os << "@" << int(sock) << ":";
    return os.str();
}

bool srt::CUDTUnited::startGarbageCollector()
{

    ScopedLock guard(m_GCStartLock);
    if (!m_bGCStatus)
    {
        m_bClosing = false;
        m_bGCStatus = StartThread(m_GCThread, garbageCollect, this, "SRT:GC");
    }
    return m_bGCStatus;
}

void srt::CUDTUnited::stopGarbageCollector()
{

    ScopedLock guard(m_GCStartLock);
    if (m_bGCStatus)
    {
        m_bGCStatus = false;
        {
            CUniqueSync gclock (m_GCStopLock, m_GCStopCond);
            m_bClosing = true;
            gclock.notify_all();
        }
        m_GCThread.join();
    }
}

void srt::CUDTUnited::closeAllSockets()
{
    // remove all sockets and multiplexers
    HLOGC(inlog.Debug, log << "GC: GLOBAL EXIT - releasing all pending sockets. Acquring control lock...");

    {
        ScopedLock glock(m_GlobControlLock);

        // Do not do generative expiry removal - there's no chance
        // anyone can extract the close reason information since this point on.
        m_ClosedDatabase.clear();

        for (sockets_t::iterator i = m_Sockets.begin(); i != m_Sockets.end(); ++i)
        {
            CUDTSocket* s = i->second;
            s->breakSocket_LOCKED(SRT_CLS_CLEANUP);

#if ENABLE_BONDING
            if (s->m_GroupOf)
            {
                HLOGC(smlog.Debug,
                      log << "@" << s->m_SocketID << " IS MEMBER OF $" << s->m_GroupOf->id()
                          << " (IPE?) - REMOVING FROM GROUP");
                s->removeFromGroup(false);
            }
#endif
            // NOTE: not removing the socket from m_Sockets.
            // This is a loop over m_Sockets and after this loop ends,
            // this whole container will be cleared.
            swipeSocket_LOCKED(i->first, s, SWIPE_LATER);

            if (s->m_ListenSocket != SRT_SOCKID_CONNREQ)
            {
                // remove from listener's queue
                sockets_t::iterator ls = m_Sockets.find(s->m_ListenSocket);
                if (ls == m_Sockets.end())
                {
                    ls = m_ClosedSockets.find(s->m_ListenSocket);
                    if (ls == m_ClosedSockets.end())
                        continue;
                }

                enterCS(ls->second->m_AcceptLock);
                ls->second->m_QueuedSockets.erase(s->m_SocketID);
                leaveCS(ls->second->m_AcceptLock);
            }
        }
        m_Sockets.clear();

        for (sockets_t::iterator j = m_ClosedSockets.begin(); j != m_ClosedSockets.end(); ++j)
        {
            j->second->m_tsClosureTimeStamp = steady_clock::time_point();
        }
    }

    HLOGC(inlog.Debug, log << "GC: GLOBAL EXIT - releasing all CLOSED sockets.");
    while (true)
    {
        checkBrokenSockets();

        enterCS(m_GlobControlLock);
        bool empty = m_ClosedSockets.empty();
        leaveCS(m_GlobControlLock);

        if (empty)
            break;

        HLOGC(inlog.Debug, log << "GC: checkBrokenSockets didn't wipe all sockets, repeating after 1s sleep");
        srt::sync::this_thread::sleep_for(milliseconds_from(1));
    }


}


SRTRUNSTATUS srt::CUDTUnited::startup()
{
    ScopedLock gcinit(m_InitLock);
    m_iInstanceCount++;
    if (m_bGCStatus)
        return (m_iInstanceCount == 1) ? SRT_RUN_ALREADY : SRT_RUN_OK;
    else
        return startGarbageCollector() ? SRT_RUN_OK : SRT_RUN_ERROR; 
}

SRTSTATUS srt::CUDTUnited::cleanup()
{
    // IMPORTANT!!!
    // In this function there must be NO LOGGING AT ALL.  This function may
    // potentially be called from within the global program destructor, and
    // therefore some of the facilities used by the logging system - including
    // the default std::cerr object bound to it by default, but also a different
    // stream that the user's app has bound to it, and which got destroyed
    // together with already exited main() - may be already deleted when
    // executing this procedure.
    ScopedLock gcinit(m_InitLock);

    if (--m_iInstanceCount > 0)
        return SRT_STATUS_OK;

    stopGarbageCollector();
    closeAllSockets();
    return SRT_STATUS_OK;
}

SRTSOCKET srt::CUDTUnited::generateSocketID(bool for_group)
{
    ScopedLock guard(m_IDLock);

    int sockval = m_SocketIDGenerator - 1;

    // First problem: zero-value should be avoided by various reasons.

    if (sockval <= 0)
    {
        // We have a rollover on the socket value, so
        // definitely we haven't made the Columbus mistake yet.
        m_SocketIDGenerator = MAX_SOCKET_VAL;
        sockval = MAX_SOCKET_VAL;
    }

    // Check all sockets if any of them has this value.
    // Socket IDs are begin created this way:
    //
    //                              Initial random
    //                              |
    //                             |
    //                            |
    //                           |
    // ...
    // The only problem might be if the number rolls over
    // and reaches the same value from the opposite side.
    // This is still a valid socket value, but this time
    // we have to check, which sockets have been used already.
    if (sockval == m_SocketIDGenerator_init)
    {
        // Mark that since this point on the checks for
        // whether the socket ID is in use must be done.
        m_SocketIDGenerator_init = 0;
    }

    // This is when all socket numbers have been already used once.
    // This may happen after many years of running an application
    // constantly when the connection breaks and gets restored often.
    if (m_SocketIDGenerator_init == 0)
    {
        int startval = sockval;
        for (;;) // Roll until an unused value is found
        {
            enterCS(m_GlobControlLock);
            const bool exists =
#if ENABLE_BONDING
                for_group
                ? m_Groups.count(SRTSOCKET(sockval | SRTGROUP_MASK))
                :
#endif
                m_Sockets.count(SRTSOCKET(sockval));
            leaveCS(m_GlobControlLock);

            if (exists)
            {
                // The socket value is in use.
                --sockval;
                if (sockval <= 0)
                    sockval = MAX_SOCKET_VAL;

                // Before continuing, check if we haven't rolled back to start again
                // This is virtually impossible, so just make an RTI error.
                if (sockval == startval)
                {
                    // Of course, we don't lack memory, but actually this is so impossible
                    // that a complete memory extinction is much more possible than this.
                    // So treat this rather as a formal fallback for something that "should
                    // never happen". This should make the socket creation functions, from
                    // socket_create and accept, return this error.

                    m_SocketIDGenerator = sockval + 1; // so that any next call will cause the same error
                    throw CUDTException(MJ_SYSTEMRES, MN_MEMORY, 0);
                }

                // try again, if this is a free socket
                continue;
            }

            // No socket found, this ID is free to use
            m_SocketIDGenerator = sockval;
            break;
        }
    }
    else
    {
        m_SocketIDGenerator = sockval;
    }

    // The socket value counter remains with the value rolled
    // without the group bit set; only the returned value may have
    // the group bit set.

    if (for_group)
        sockval = m_SocketIDGenerator | SRTGROUP_MASK;
    else
        sockval = m_SocketIDGenerator;

    LOGC(smlog.Debug, log << "generateSocketID: " << (for_group ? "(group)" : "") << ": @" << sockval);

    return SRTSOCKET(sockval);
}

SRTSOCKET srt::CUDTUnited::newSocket(CUDTSocket** pps)
{
    // XXX consider using some replacement of std::unique_ptr
    // so that exceptions will clean up the object without the
    // need for a dedicated code.
    CUDTSocket* ns = NULL;

    try
    {
        ns = new CUDTSocket;
    }
    catch (...)
    {
        delete ns;
        throw CUDTException(MJ_SYSTEMRES, MN_MEMORY, 0);
    }

    try
    {
        ns->m_SocketID = generateSocketID();
    }
    catch (...)
    {
        delete ns;
        throw;
    }
    ns->m_Status          = SRTS_INIT;
    ns->m_ListenSocket    = SRT_SOCKID_CONNREQ; // A value used for socket if it wasn't listener-spawned
    ns->core().m_SocketID = ns->m_SocketID;
    ns->core().m_pCache   = m_pCache;

    try
    {
        HLOGC(smlog.Debug, log << CONID(ns->m_SocketID) << "newSocket: mapping socket " << ns->m_SocketID);

        // protect the m_Sockets structure.
        ScopedLock cs(m_GlobControlLock);
        m_Sockets[ns->m_SocketID] = ns;
    }
    catch (...)
    {
        // failure and rollback
        delete ns;
        ns = NULL;
        throw CUDTException(MJ_SYSTEMRES, MN_MEMORY, 0);
    }

    startGarbageCollector();
    if (pps)
        *pps = ns;

    return ns->m_SocketID;
}

// [[using locked(m_GlobControlLock)]]
void srt::CUDTUnited::swipeSocket_LOCKED(SRTSOCKET id, CUDTSocket* s, CUDTUnited::SwipeSocketTerm lateremove)
{
<<<<<<< HEAD
    s->core().m_bConnected = false;
    s->core().m_bConnecting = false;

=======
>>>>>>> acb56b8b
    m_ClosedSockets[id] = s;
    if (!lateremove)
    {
        m_Sockets.erase(id);
    }
}

int srt::CUDTUnited::newConnection(const SRTSOCKET     listener,
                                   const sockaddr_any& peer,
                                   const CPacket&      hspkt,
                                   CHandShake&         w_hs,
                                   int&                w_error,
                                   CUDT*&              w_acpu)
{
    CUDTSocket* ns = NULL;
    w_acpu         = NULL;

    w_error = SRT_REJ_IPE;

    // Can't manage this error through an exception because this is
    // running in the listener loop.
    CUDTSocket* ls = locateSocket(listener);
    if (!ls)
    {
        LOGC(cnlog.Error, log << "IPE: newConnection by listener socket id=" << listener << " which DOES NOT EXIST.");
        return -1;
    }

    HLOGC(cnlog.Debug,
          log << "newConnection: creating new socket after listener @" << listener
              << " contacted with backlog=" << ls->m_uiBackLog);

    // if this connection has already been processed
    if ((ns = locatePeer(peer, w_hs.m_iID, w_hs.m_iISN)) != NULL)
    {
        if (ns->core().m_bBroken)
        {
            // last connection from the "peer" address has been broken
            ns->setClosed();

            ScopedLock acceptcg(ls->m_AcceptLock);
            ls->m_QueuedSockets.erase(ns->m_SocketID);
        }
        else
        {
            // connection already exist, this is a repeated connection request
            // respond with existing HS information
            HLOGC(cnlog.Debug, log << "newConnection: located a WORKING peer @" << w_hs.m_iID << " - ADAPTING.");

            w_hs.m_iISN            = ns->core().m_iISN;
            w_hs.m_iMSS            = ns->core().MSS();
            w_hs.m_iFlightFlagSize = ns->core().m_config.iFlightFlagSize;
            w_hs.m_iReqType        = URQ_CONCLUSION;
            w_hs.m_iID             = ns->m_SocketID;

            // Report the original UDT because it will be
            // required to complete the HS data for conclusion response.
            w_acpu = &ns->core();

            return 0;

            // except for this situation a new connection should be started
        }
    }
    else
    {
        HLOGC(cnlog.Debug,
              log << "newConnection: NOT located any peer @" << w_hs.m_iID << " - resuming with initial connection.");
    }

    // exceeding backlog, refuse the connection request
    if (ls->m_QueuedSockets.size() >= ls->m_uiBackLog)
    {
        w_error = SRT_REJ_BACKLOG;
        LOGC(cnlog.Note, log << "newConnection: listen backlog=" << ls->m_uiBackLog << " EXCEEDED");
        return -1;
    }

    try
    {
        // Protect the config of the listener socket from a data race.
        ScopedLock lck(ls->core().m_ConnectionLock);
        ns = new CUDTSocket(*ls);
        // No need to check the peer, this is the address from which the request has come.
        ns->m_PeerAddr = peer;
    }
    catch (...)
    {
        w_error = SRT_REJ_RESOURCE;
        delete ns;
        LOGC(cnlog.Error, log << "IPE: newConnection: unexpected exception (probably std::bad_alloc)");
        return -1;
    }

    ns->core().m_RejectReason = SRT_REJ_UNKNOWN; // pre-set a universal value

    try
    {
        ns->m_SocketID = generateSocketID();
    }
    catch (const CUDTException&)
    {
        LOGC(cnlog.Fatal, log << "newConnection: IPE: all sockets occupied? Last gen=" << m_SocketIDGenerator);
        // generateSocketID throws exception, which can be naturally handled
        // when the call is derived from the API call, but here it's called
        // internally in response to receiving a handshake. It must be handled
        // here and turned into an erroneous return value.
        delete ns;
        return -1;
    }

    ns->m_ListenSocket    = listener;
    ns->core().m_SocketID = ns->m_SocketID;
    ns->m_PeerID          = w_hs.m_iID;
    ns->m_iISN            = w_hs.m_iISN;

    HLOGC(cnlog.Debug,
          log << "newConnection: DATA: lsnid=" << listener << " id=" << ns->core().m_SocketID
              << " peerid=" << ns->core().m_PeerID << " ISN=" << ns->m_iISN);

    int  error                   = 0;
    bool should_submit_to_accept = true;

    // Set the error code for all prospective problems below.
    // It won't be interpreted when result was successful.
    w_error = SRT_REJ_RESOURCE;

    // These can throw exception only when the memory allocation failed.
    // CUDT::connect() translates exception into CUDTException.
    // CUDT::open() may only throw original std::bad_alloc from new.
    // This is only to make the library extra safe (when your machine lacks
    // memory, it will continue to work, but fail to accept connection).

    try
    {
        // This assignment must happen b4 the call to CUDT::connect() because
        // this call causes sending the SRT Handshake through this socket.
        // Without this mapping the socket cannot be found and therefore
        // the SRT Handshake message would fail.
        HLOGC(cnlog.Debug, log <<
                "newConnection: incoming " << peer.str() << ", mapping socket " << ns->m_SocketID);
        {
            ScopedLock cg(m_GlobControlLock);
            m_Sockets[ns->m_SocketID] = ns;
        }

        if (ls->core().m_cbAcceptHook)
        {
            if (!ls->core().runAcceptHook(&ns->core(), peer.get(), w_hs, hspkt))
            {
                w_error = ns->core().m_RejectReason;

                error = 1;
                goto ERR_ROLLBACK;
            }
        }

        // bind to the same addr of listening socket
        ns->core().open();
        if (!updateListenerMux(ns, ls))
        {
            // This is highly unlikely if not impossible, but there's
            // a theoretical runtime chance of failure so it should be
            // handled
            ns->core().m_RejectReason = SRT_REJ_IPE;
            throw false; // let it jump directly into the omni exception handler
        }

        ns->core().acceptAndRespond(ls->m_SelfAddr, peer, hspkt, (w_hs));
    }
    catch (...)
    {
        // Extract the error that was set in this new failed entity.
        w_error = ns->core().m_RejectReason;
        error   = 1;
        goto ERR_ROLLBACK;
    }

    ns->m_Status = SRTS_CONNECTED;

    // copy address information of local node
    // Precisely, what happens here is:
    // - Get the IP address and port from the system database
    ns->core().m_pSndQueue->m_pChannel->getSockAddr((ns->m_SelfAddr));
    // - OVERWRITE just the IP address itself by a value taken from piSelfIP
    // (the family is used exactly as the one taken from what has been returned
    // by getsockaddr)
    CIPAddress::pton((ns->m_SelfAddr), ns->core().m_piSelfIP, peer);

    {
        // protect the m_PeerRec structure (and group existence)
        ScopedLock glock(m_GlobControlLock);
        try
        {
            HLOGC(cnlog.Debug, log << "newConnection: mapping peer " << ns->m_PeerID
                    << " to that socket (" << ns->m_SocketID << ")");
            m_PeerRec[ns->getPeerSpec()].insert(ns->m_SocketID);

            LOGC(cnlog.Note, log << "@" << ns->m_SocketID << " connection on listener @" << listener
                << " (" << ns->m_SelfAddr.str() << ") from peer @" << ns->m_PeerID << " (" << peer.str() << ")");
        }
        catch (...)
        {
            LOGC(cnlog.Error, log << "newConnection: error when mapping peer!");
            error = 2;
        }

        // The access to m_GroupOf should be also protected, as the group
        // could be requested deletion in the meantime. This will hold any possible
        // removal from group and resetting m_GroupOf field.

#if ENABLE_BONDING
        if (ns->m_GroupOf)
        {
            // XXX this might require another check of group type.
            // For redundancy group, at least, update the status in the group
            CUDTGroup* g = ns->m_GroupOf;
            ScopedLock grlock(g->m_GroupLock);
            if (g->m_bClosing)
            {
                error = 1; // "INTERNAL REJECTION"
                goto ERR_ROLLBACK;
            }

            // Acceptance of the group will have to be done through accepting
            // of one of the pending sockets. There can be, however, multiple
            // such sockets at a time, some of them might get broken before
            // being accepted, and therefore we need to make all sockets ready.
            // But then, acceptance of a group may happen only once, so if any
            // sockets of the same group were submitted to accept, they must
            // be removed from the accept queue at this time.
            should_submit_to_accept = g->groupPending();

            // Update the status in the group so that the next
            // operation can include the socket in the group operation.
            CUDTGroup::SocketData* gm = ns->m_GroupMemberData;

            HLOGC(cnlog.Debug,
                  log << "newConnection(GROUP): Socket @" << ns->m_SocketID << " BELONGS TO $" << g->id() << " - will "
                      << (should_submit_to_accept ? "" : "NOT ") << "report in accept");
            gm->sndstate   = SRT_GST_IDLE;
            gm->rcvstate   = SRT_GST_IDLE;
            gm->laststatus = SRTS_CONNECTED;

            g->setGroupConnected();


            // Add also per-direction subscription for the about-to-be-accepted socket.
            // Both first accepted socket that makes the group-accept and every next
            // socket that adds a new link.
            int read_modes  = SRT_EPOLL_IN | SRT_EPOLL_ERR;
            int write_modes = SRT_EPOLL_OUT | SRT_EPOLL_ERR;
            epoll_add_usock_INTERNAL(g->m_RcvEID, ns, &read_modes);
            epoll_add_usock_INTERNAL(g->m_SndEID, ns, &write_modes);

            // With app reader, do not set groupPacketArrival (block the
            // provider array feature completely for now).

            /* SETUP HERE IF NEEDED
               ns->core().m_cbPacketArrival.set(ns->m_pUDT, &CUDT::groupPacketArrival);
             */
        }
        else
        {
            HLOGC(cnlog.Debug, log << "newConnection: Socket @" << ns->m_SocketID << " is not in a group");
        }
#endif
    }

    if (should_submit_to_accept)
    {
        enterCS(ls->m_AcceptLock);
        try
        {
            ls->m_QueuedSockets[ns->m_SocketID] = ns->m_PeerAddr;
        }
        catch (...)
        {
            LOGC(cnlog.Error, log << "newConnection: error when queuing socket!");
            error = 3;
        }
        leaveCS(ls->m_AcceptLock);

        HLOGC(cnlog.Debug, log << "ACCEPT: new socket @" << ns->m_SocketID << " submitted for acceptance");
        // acknowledge users waiting for new connections on the listening socket
        m_EPoll.update_events(listener, ls->core().m_sPollID, SRT_EPOLL_ACCEPT, true);

        CGlobEvent::triggerEvent();

        // XXX the exact value of 'error' is ignored
        if (error > 0)
        {
            goto ERR_ROLLBACK;
        }

        // wake up a waiting accept() call
        CSync::lock_notify_one(ls->m_AcceptCond, ls->m_AcceptLock);
    }
    else
    {
        HLOGC(cnlog.Debug,
              log << "ACCEPT: new socket @" << ns->m_SocketID
                  << " NOT submitted to acceptance, another socket in the group is already connected");

        // acknowledge INTERNAL users waiting for new connections on the listening socket
        // that are reported when a new socket is connected within an already connected group.
        m_EPoll.update_events(listener, ls->core().m_sPollID, SRT_EPOLL_UPDATE, true);
#if ENABLE_BONDING
      // Note that the code in this current IF branch can only be executed in case
      // of group members. Otherwise should_submit_to_accept will be always true.
      if (ns->m_GroupOf)
      {
          HLOGC(gmlog.Debug, log << "GROUP UPDATE $" << ns->m_GroupOf->id() << " per connected socket @" << ns->m_SocketID);
          m_EPoll.update_events(ns->m_GroupOf->id(), ns->m_GroupOf->m_sPollID, SRT_EPOLL_UPDATE, true);
      }
#endif
        CGlobEvent::triggerEvent();
    }

ERR_ROLLBACK:
    // XXX the exact value of 'error' is ignored
    if (error > 0)
    {
#if ENABLE_LOGGING
        static const char* why[] = {
            "UNKNOWN ERROR", "INTERNAL REJECTION", "IPE when mapping a socket", "IPE when inserting a socket"};
        LOGC(cnlog.Warn,
             log << CONID(ns->m_SocketID) << "newConnection: connection rejected due to: " << why[error] << " - "
                 << RequestTypeStr(URQFailure(w_error)));
#endif

        SRTSOCKET id = ns->m_SocketID;
        ns->core().closeInternal(SRT_CLS_LATE);
        ns->setClosed();

        // The mapped socket should be now unmapped to preserve the situation that
        // was in the original UDT code.
        // In SRT additionally the acceptAndRespond() function (it was called probably
        // connect() in UDT code) may fail, in which case this socket should not be
        // further processed and should be removed.
        {
            ScopedLock cg(m_GlobControlLock);

#if ENABLE_BONDING
            if (ns->m_GroupOf)
            {
                HLOGC(smlog.Debug,
                      log << "@" << ns->m_SocketID << " IS MEMBER OF $" << ns->m_GroupOf->id()
                          << " - REMOVING FROM GROUP");
                ns->removeFromGroup(true);
            }
#endif
            // You won't be updating any EIDs anymore.
            m_EPoll.wipe_usock(id, ns->core().m_sPollID);

            swipeSocket_LOCKED(id, ns, SWIPE_NOW);
        }

        return -1;
    }

    return 1;
}

SRT_EPOLL_T srt::CUDTSocket::getListenerEvents()
{
    // You need to check EVERY socket that has been queued
    // and verify its internals. With independent socket the
    // matter is simple - if it's present, you light up the
    // SRT_EPOLL_ACCEPT flag.

#if !ENABLE_BONDING
    ScopedLock accept_lock (m_AcceptLock);

    // Make it simplified here - nonempty container = have acceptable sockets.
    // Might make sometimes spurious acceptance, but this can also happen when
    // the incoming accepted socket was suddenly broken.
    return m_QueuedSockets.empty() ? 0 : int(SRT_EPOLL_ACCEPT);

#else // Could do #endif here, but the compiler would complain about unreachable code.

    map<SRTSOCKET, sockaddr_any> sockets_copy;
    {
        ScopedLock accept_lock (m_AcceptLock);
        sockets_copy = m_QueuedSockets;
    }
    return CUDT::uglobal().checkQueuedSocketsEvents(sockets_copy);

#endif
}

#if ENABLE_BONDING
int srt::CUDTUnited::checkQueuedSocketsEvents(const map<SRTSOCKET, sockaddr_any>& sockets)
{
    SRT_EPOLL_T flags = 0;

    // But with the member sockets an appropriate check must be
    // done first: if this socket belongs to a group that is
    // already in the connected state, you should light up the
    // SRT_EPOLL_UPDATE flag instead. This flag is only for
    // internal informing the waiters on the listening sockets
    // that they should re-read the group list and re-check readiness.

    // Now we can do lock once and for all
    for (map<SRTSOCKET, sockaddr_any>::const_iterator i = sockets.begin(); i != sockets.end(); ++i)
    {
        CUDTSocket* s = locateSocket_LOCKED(i->first);
        if (!s)
            continue; // wiped in the meantime - ignore

        // If this pending socket is a group member, but the group
        // to which it belongs is NOT waiting to be accepted, then
        // light up the UPDATE event only. Light up ACCEPT only if
        // this is a single socket, or this single socket has turned
        // the mirror group to be first time available for accept(),
        // and this accept() hasn't been done yet.
        if (s->m_GroupOf && !s->m_GroupOf->groupPending())
            flags |= SRT_EPOLL_UPDATE;
        else
            flags |= SRT_EPOLL_ACCEPT;
    }

    return flags;
}
#endif

// static forwarder
SRTSTATUS srt::CUDT::installAcceptHook(SRTSOCKET lsn, srt_listen_callback_fn* hook, void* opaq)
{
    return uglobal().installAcceptHook(lsn, hook, opaq);
}

SRTSTATUS srt::CUDTUnited::installAcceptHook(const SRTSOCKET lsn, srt_listen_callback_fn* hook, void* opaq)
{
    try
    {
        CUDTSocket* s = locateSocket(lsn, ERH_THROW);
        s->core().installAcceptHook(hook, opaq);
    }
    catch (CUDTException& e)
    {
        SetThreadLocalError(e);
        return SRT_ERROR;
    }

    return SRT_STATUS_OK;
}

SRTSTATUS srt::CUDT::installConnectHook(SRTSOCKET lsn, srt_connect_callback_fn* hook, void* opaq)
{
    return uglobal().installConnectHook(lsn, hook, opaq);
}

SRTSTATUS srt::CUDTUnited::installConnectHook(const SRTSOCKET u, srt_connect_callback_fn* hook, void* opaq)
{
    try
    {
#if ENABLE_BONDING
        if (CUDT::isgroup(u))
        {
            GroupKeeper k(*this, u, ERH_THROW);
            k.group->installConnectHook(hook, opaq);
            return SRT_STATUS_OK;
        }
#endif
        CUDTSocket* s = locateSocket(u, ERH_THROW);
        s->core().installConnectHook(hook, opaq);
    }
    catch (CUDTException& e)
    {
        SetThreadLocalError(e);
        return SRT_ERROR;
    }

    return SRT_STATUS_OK;
}

SRT_SOCKSTATUS srt::CUDTUnited::getStatus(const SRTSOCKET u)
{
    // protects the m_Sockets structure
    ScopedLock cg(m_GlobControlLock);

    sockets_t::const_iterator i = m_Sockets.find(u);

    if (i == m_Sockets.end())
    {
        if (m_ClosedSockets.find(u) != m_ClosedSockets.end())
            return SRTS_CLOSED;

        return SRTS_NONEXIST;
    }
    return i->second->getStatus();
}

SRTSTATUS srt::CUDTUnited::getCloseReason(const SRTSOCKET u, SRT_CLOSE_INFO& info)
{
    // protects the m_Sockets structure
    ScopedLock cg(m_GlobControlLock);

    // We need to search for the socket in:
    // m_Sockets, if it is somehow still alive,
    // m_ClosedSockets, if it's when it should be,
    // m_ClosedDatabase, if it has been already garbage-collected and deleted.

    sockets_t::const_iterator i = m_Sockets.find(u);
    if (i != m_Sockets.end())
    {
        i->second->core().copyCloseInfo((info));
        return SRT_STATUS_OK;
    }

    i = m_ClosedSockets.find(u);
    if (i != m_ClosedSockets.end())
    {
        i->second->core().copyCloseInfo((info));
    }

    map<SRTSOCKET, CloseInfo>::iterator c = m_ClosedDatabase.find(u);
    if (c == m_ClosedDatabase.end())
        return SRT_ERROR;

    info = c->second.info;
    return SRT_STATUS_OK;
}

SRTSTATUS srt::CUDTUnited::bind(CUDTSocket* s, const sockaddr_any& name)
{
    ScopedLock cg(s->m_ControlLock);

    // cannot bind a socket more than once
    if (s->m_Status != SRTS_INIT)
        throw CUDTException(MJ_NOTSUP, MN_NONE, 0);

    if (s->core().m_config.iIpV6Only == -1 && name.family() == AF_INET6 && name.isany())
    {
        // V6ONLY option must be set explicitly if you want to bind to a wildcard address in IPv6
        HLOGP(smlog.Error,
                "bind: when binding to :: (IPv6 wildcard), SRTO_IPV6ONLY option must be set explicitly to 0 or 1");

        throw CUDTException(MJ_NOTSUP, MN_INVAL, 0);
    }

    s->core().open();
    updateMux(s, name);
    s->m_Status = SRTS_OPENED;

    // copy address information of local node
    s->core().m_pSndQueue->m_pChannel->getSockAddr((s->m_SelfAddr));

    return SRT_STATUS_OK;
}

SRTSTATUS srt::CUDTUnited::bind(CUDTSocket* s, UDPSOCKET udpsock)
{
    ScopedLock cg(s->m_ControlLock);

    // cannot bind a socket more than once
    if (s->m_Status != SRTS_INIT)
        throw CUDTException(MJ_NOTSUP, MN_NONE, 0);

    sockaddr_any name;
    socklen_t    namelen = sizeof name; // max of inet and inet6

    // This will preset the sa_family as well; the namelen is given simply large
    // enough for any family here.
    if (::getsockname(udpsock, &name.sa, &namelen) == -1)
        throw CUDTException(MJ_NOTSUP, MN_INVAL);

    // Successfully extracted, so update the size
    name.len = namelen;

    s->core().open();
    updateMux(s, name, &udpsock);
    s->m_Status = SRTS_OPENED;

    // copy address information of local node
    s->core().m_pSndQueue->m_pChannel->getSockAddr(s->m_SelfAddr);

    return SRT_STATUS_OK;
}

SRTSTATUS srt::CUDTUnited::listen(const SRTSOCKET u, int backlog)
{
    if (backlog <= 0)
        throw CUDTException(MJ_NOTSUP, MN_INVAL, 0);

    // Don't search for the socket if it's already -1;
    // this never is a valid socket.
    if (u == UDT::INVALID_SOCK)
        throw CUDTException(MJ_NOTSUP, MN_SIDINVAL, 0);

    CUDTSocket* s = locateSocket(u);
    if (!s)
        throw CUDTException(MJ_NOTSUP, MN_SIDINVAL, 0);

    ScopedLock cg(s->m_ControlLock);

    // NOTE: since now the socket is protected against simultaneous access.
    // In the meantime the socket might have been closed, which means that
    // it could have changed the state. It could be also set listen in another
    // thread, so check it out.

    // do nothing if the socket is already listening
    if (s->m_Status == SRTS_LISTENING)
        return SRT_STATUS_OK;

    // a socket can listen only if is in OPENED status
    if (s->m_Status != SRTS_OPENED)
        throw CUDTException(MJ_NOTSUP, MN_ISUNBOUND, 0);

    // [[using assert(s->m_Status == OPENED)]];

    // listen is not supported in rendezvous connection setup
    if (s->core().m_config.bRendezvous)
        throw CUDTException(MJ_NOTSUP, MN_ISRENDEZVOUS, 0);

    s->m_uiBackLog = backlog;

    // [[using assert(s->m_Status == OPENED)]]; // (still, unchanged)

    s->core().setListenState(); // propagates CUDTException,
                                // if thrown, remains in OPENED state if so.
    s->m_Status = SRTS_LISTENING;

    return SRT_STATUS_OK;
}

SRTSOCKET srt::CUDTUnited::accept_bond(const SRTSOCKET listeners[], int lsize, int64_t msTimeOut)
{
    CEPollDesc* ed  = 0;
    int         eid = m_EPoll.create(&ed);

    // Destroy it at return - this function can be interrupted
    // by an exception.
    struct AtReturn
    {
        int         eid;
        CUDTUnited* that;
        AtReturn(CUDTUnited* t, int e)
            : eid(e)
            , that(t)
        {
        }
        ~AtReturn() { that->m_EPoll.release(eid); }
    } l_ar(this, eid);

    // Subscribe all of listeners for accept
    int events = SRT_EPOLL_ACCEPT;

    for (int i = 0; i < lsize; ++i)
    {
        srt_epoll_add_usock(eid, listeners[i], &events);
    }

    CEPoll::fmap_t st;
    m_EPoll.swait(*ed, (st), msTimeOut, true);

    if (st.empty())
    {
        // Sanity check
        throw CUDTException(MJ_AGAIN, MN_XMTIMEOUT, 0);
    }

    // Theoretically we can have a situation that more than one
    // listener is ready for accept. In this case simply get
    // only the first found.
    SRTSOCKET        lsn = st.begin()->first;
    sockaddr_storage dummy;
    int              outlen = sizeof dummy;
    return accept(lsn, ((sockaddr*)&dummy), (&outlen));
}

SRTSOCKET srt::CUDTUnited::accept(const SRTSOCKET listen, sockaddr* pw_addr, int* pw_addrlen)
{
    if (pw_addr && !pw_addrlen)
    {
        LOGC(cnlog.Error, log << "srt_accept: provided address, but address length parameter is missing");
        throw CUDTException(MJ_NOTSUP, MN_INVAL, 0);
    }

    CUDTSocket* ls = locateSocket(listen);

    if (ls == NULL)
    {
        LOGC(cnlog.Error, log << "srt_accept: invalid listener socket ID value: " << listen);
        throw CUDTException(MJ_NOTSUP, MN_SIDINVAL, 0);
    }

    // the "listen" socket must be in LISTENING status
    if (ls->m_Status != SRTS_LISTENING)
    {
        LOGC(cnlog.Error, log << "srt_accept: socket @" << listen << " is not in listening state (forgot srt_listen?)");
        throw CUDTException(MJ_NOTSUP, MN_NOLISTEN, 0);
    }

    // no "accept" in rendezvous connection setup
    if (ls->core().m_config.bRendezvous)
    {
        LOGC(cnlog.Fatal,
             log << "CUDTUnited::accept: RENDEZVOUS flag passed through check in srt_listen when it set listen state");
        // This problem should never happen because `srt_listen` function should have
        // checked this situation before and not set listen state in result.
        // Inform the user about the invalid state in the universal way.
        throw CUDTException(MJ_NOTSUP, MN_NOLISTEN, 0);
    }

    SRTSOCKET u        = SRT_INVALID_SOCK;
    bool      accepted = false;

    // !!only one connection can be set up each time!!
    while (!accepted)
    {
        UniqueLock accept_lock(ls->m_AcceptLock);
        CSync      accept_sync(ls->m_AcceptCond, accept_lock);

        if ((ls->m_Status != SRTS_LISTENING) || ls->core().m_bBroken)
        {
            // This socket has been closed.
            accepted = true;
        }
        else if (ls->m_QueuedSockets.size() > 0)
        {
            map<SRTSOCKET, sockaddr_any>::iterator b = ls->m_QueuedSockets.begin();

            if (pw_addr != NULL && pw_addrlen != NULL)
            {
                // Check if the length of the buffer to fill the name in
                // was large enough.
                const int len = b->second.size();
                if (*pw_addrlen < len)
                {
                    // In case when the address cannot be rewritten,
                    // DO NOT accept, but leave the socket in the queue.
                    throw CUDTException(MJ_NOTSUP, MN_INVAL, 0);
                }
            }

            u = b->first;
            ls->m_QueuedSockets.erase(b);
            accepted = true;
        }
        else if (!ls->core().m_config.bSynRecving)
        {
            accepted = true;
        }

        if (!accepted && (ls->m_Status == SRTS_LISTENING))
            accept_sync.wait();

        if (ls->m_QueuedSockets.empty())
            m_EPoll.update_events(listen, ls->core().m_sPollID, SRT_EPOLL_ACCEPT, false);
    }

    if (u == SRT_INVALID_SOCK)
    {
        // non-blocking receiving, no connection available
        if (!ls->core().m_config.bSynRecving)
        {
            LOGC(cnlog.Error, log << "srt_accept: no pending connection available at the moment");
            throw CUDTException(MJ_AGAIN, MN_RDAVAIL, 0);
        }

        LOGC(cnlog.Error, log << "srt_accept: listener socket @" << listen << " is already closed");
        // listening socket is closed
        throw CUDTException(MJ_SETUP, MN_CLOSED, 0);
    }

    CUDTSocket* s = locateSocket(u);
    if (s == NULL)
    {
        LOGC(cnlog.Error, log << "srt_accept: pending connection has unexpectedly closed");
        throw CUDTException(MJ_SETUP, MN_CLOSED, 0);
    }

    // Set properly the SRTO_GROUPCONNECT flag
    s->core().m_config.iGroupConnect = 0;

    // Check if LISTENER has the SRTO_GROUPCONNECT flag set,
    // and the already accepted socket has successfully joined
    // the mirror group. If so, RETURN THE GROUP ID, not the socket ID.
#if ENABLE_BONDING
    if (ls->core().m_config.iGroupConnect == 1 && s->m_GroupOf)
    {
        // Put a lock to protect the group against accidental deletion
        // in the meantime.
        ScopedLock glock(m_GlobControlLock);
        // Check again; it's unlikely to happen, but
        // it's a theoretically possible scenario
        if (s->m_GroupOf)
        {
            CUDTGroup* g = s->m_GroupOf;
            // Mark the beginning of the connection at the moment
            // when the group ID is returned to the app caller
            g->m_stats.tsLastSampleTime = steady_clock::now();

            HLOGC(cnlog.Debug, log << "accept: reporting group $" << g->m_GroupID << " instead of member socket @" << u);
            u                                = g->m_GroupID;
            s->core().m_config.iGroupConnect = 1; // should be derived from ls, but make sure
            g->m_bPending = false;
            CUDT::uglobal().removePendingForGroup(g);
        }
        else
        {
            LOGC(smlog.Error, log << "accept: IPE: socket's group deleted in the meantime of accept process???");
        }
    }
#endif

    ScopedLock cg(s->m_ControlLock);

    if (pw_addr != NULL && pw_addrlen != NULL)
    {
        memcpy((pw_addr), s->m_PeerAddr.get(), s->m_PeerAddr.size());
        *pw_addrlen = s->m_PeerAddr.size();
    }

    return u;
}

#if ENABLE_BONDING

// [[using locked(m_GlobControlLock)]]
void srt::CUDTUnited::removePendingForGroup(const CUDTGroup* g)
{
    // We don't have a list of listener sockets that have ever
    // reported a pending connection for a group, so the only
    // way to find them is to ride over the list of all sockets...

    list<SRTSOCKET> members;
    g->getMemberSockets((members));

    for (sockets_t::iterator i = m_Sockets.begin(); i != m_Sockets.end(); ++i)
    {
        CUDTSocket* s = i->second;
        // Check if any of them is a listener socket...

        /* XXX This is left for information only that we are only
           interested with listener sockets - with the current
           implementation checking it is pointless because the
           m_QueuedSockets structure is present in every socket
           anyway even if it's not a listener, and only listener
           sockets may have this container nonempty. So checking
           the container should suffice.

        if (!s->core().m_bListening)
            continue;
            */

        if (s->m_QueuedSockets.empty())
            continue;

        // Somehow fortunate for us that it's a set, so we
        // can simply check if this allegedly listener socket
        // contains any of them.
        for (list<SRTSOCKET>::iterator m = members.begin(), mx = m; m != members.end(); m = mx)
        {
            ++mx;
            std::map<SRTSOCKET, sockaddr_any>::iterator q = s->m_QueuedSockets.find(*m);
            if (q != s->m_QueuedSockets.end())
            {
                HLOGC(cnlog.Debug, log << "accept: listener @" << s->m_SocketID
                        << " had ququed member @" << *m << " -- removed");
                // Found an intersection socket.
                // Remove it from the listener queue
                s->m_QueuedSockets.erase(q);

                // NOTE ALSO that after this removal the queue may be EMPTY,
                // and if so, the listener socket should be no longer ready for accept.
                if (s->m_QueuedSockets.empty())
                {
                    m_EPoll.update_events(s->m_SocketID, s->core().m_sPollID, SRT_EPOLL_ACCEPT, false);
                }

                // and remove it also from the members list.
                // This can be done safely because we use a SAFE LOOP.
                // We can also do it safely because a socket may be
                // present in only one listener socket in the whole app.
                members.erase(m);
            }
        }

        // It may happen that the list of members can be
        // eventually purged even if we haven't checked every socket.
        // If it happens so, quit immediately because there's nothing
        // left to do.
        if (members.empty())
            return;
    }
}

#endif

SRTSOCKET srt::CUDTUnited::connect(SRTSOCKET u, const sockaddr* srcname, const sockaddr* tarname, int namelen)
{
    // Here both srcname and tarname must be specified
    if (!srcname || !tarname || namelen < int(sizeof(sockaddr_in)))
    {
        LOGC(aclog.Error,
             log << "connect(with source): invalid call: srcname=" << srcname << " tarname=" << tarname
                 << " namelen=" << namelen);
        throw CUDTException(MJ_NOTSUP, MN_INVAL);
    }

    sockaddr_any source_addr(srcname, namelen);
    if (source_addr.len == 0)
        throw CUDTException(MJ_NOTSUP, MN_INVAL, 0);
    sockaddr_any target_addr(tarname, namelen);
    if (target_addr.len == 0)
        throw CUDTException(MJ_NOTSUP, MN_INVAL, 0);

#if ENABLE_BONDING
    // Check affiliation of the socket. It's now allowed for it to be
    // a group or socket. For a group, add automatically a socket to
    // the group.
    if (CUDT::isgroup(u))
    {
        GroupKeeper k(*this, u, ERH_THROW);
        // Note: forced_isn is ignored when connecting a group.
        // The group manages the ISN by itself ALWAYS, that is,
        // it's generated anew for the very first socket, and then
        // derived by all sockets in the group.
        SRT_SOCKGROUPCONFIG gd[1] = {srt_prepare_endpoint(srcname, tarname, namelen)};

        // When connecting to exactly one target, only this very target
        // can be returned as a socket, so rewritten back array can be ignored.
        return singleMemberConnect(k.group, gd);
    }
#endif

    CUDTSocket* s = locateSocket(u);
    if (s == NULL)
        throw CUDTException(MJ_NOTSUP, MN_SIDINVAL, 0);

    // For a single socket, just do bind, then connect
    bind(s, source_addr);
    connectIn(s, target_addr, SRT_SEQNO_NONE);
    return SRT_SOCKID_CONNREQ;
}

SRTSOCKET srt::CUDTUnited::connect(const SRTSOCKET u, const sockaddr* name, int namelen, int32_t forced_isn)
{
    if (!name || namelen < int(sizeof(sockaddr_in)))
    {
        LOGC(aclog.Error, log << "connect(): invalid call: name=" << name << " namelen=" << namelen);
        throw CUDTException(MJ_NOTSUP, MN_INVAL);
    }

    sockaddr_any target_addr(name, namelen);
    if (target_addr.len == 0)
        throw CUDTException(MJ_NOTSUP, MN_INVAL, 0);

#if ENABLE_BONDING
    // Check affiliation of the socket. It's now allowed for it to be
    // a group or socket. For a group, add automatically a socket to
    // the group.
    if (CUDT::isgroup(u))
    {
        GroupKeeper k(*this, u, ERH_THROW);

        // Note: forced_isn is ignored when connecting a group.
        // The group manages the ISN by itself ALWAYS, that is,
        // it's generated anew for the very first socket, and then
        // derived by all sockets in the group.
        SRT_SOCKGROUPCONFIG gd[1] = {srt_prepare_endpoint(NULL, name, namelen)};
        return singleMemberConnect(k.group, gd);
    }
#endif

    CUDTSocket* s = locateSocket(u);
    if (!s)
        throw CUDTException(MJ_NOTSUP, MN_SIDINVAL, 0);

    connectIn(s, target_addr, forced_isn);
    return SRT_SOCKID_CONNREQ;
}

#if ENABLE_BONDING
SRTSOCKET srt::CUDTUnited::singleMemberConnect(CUDTGroup* pg, SRT_SOCKGROUPCONFIG* gd)
{
    SRTSOCKET gstat = groupConnect(pg, gd, 1);
    if (gstat == SRT_INVALID_SOCK)
    {
        // We have only one element here, so refer to it.
        // Sanity check
        if (gd->errorcode == SRT_SUCCESS)
            gd->errorcode = SRT_EINVPARAM;

        return CUDT::APIError(gd->errorcode), SRT_INVALID_SOCK;
    }

    return gstat;
}

// [[using assert(pg->m_iBusy > 0)]]
SRTSOCKET srt::CUDTUnited::groupConnect(CUDTGroup* pg, SRT_SOCKGROUPCONFIG* targets, int arraysize)
{
    CUDTGroup& g = *pg;
    SRT_ASSERT(g.m_iBusy > 0);

    // Check and report errors on data brought in by srt_prepare_endpoint,
    // as the latter function has no possibility to report errors.
    for (int tii = 0; tii < arraysize; ++tii)
    {
        if (targets[tii].srcaddr.ss_family != targets[tii].peeraddr.ss_family)
        {
            LOGC(aclog.Error, log << "srt_connect/group: family differs on source and target address");
            throw CUDTException(MJ_NOTSUP, MN_INVAL);
        }

        if (targets[tii].weight > CUDT::MAX_WEIGHT)
        {
            LOGC(aclog.Error, log << "srt_connect/group: weight value must be between 0 and " << (+CUDT::MAX_WEIGHT));
            throw CUDTException(MJ_NOTSUP, MN_INVAL);
        }
    }

    // If the open state switched to OPENED, the blocking mode
    // must make it wait for connecting it. Doing connect when the
    // group is already OPENED returns immediately, regardless if the
    // connection is going to later succeed or fail (this will be
    // known in the group state information).
    bool       block_new_opened = !g.m_bOpened && g.m_bSynRecving;
    const bool was_empty        = g.groupEmpty();

    // In case the group was retried connection, clear first all epoll readiness.
    const int ncleared = m_EPoll.update_events(g.id(), g.m_sPollID, SRT_EPOLL_ERR, false);
    if (was_empty || ncleared)
    {
        HLOGC(aclog.Debug,
              log << "srt_connect/group: clearing IN/OUT because was_empty=" << was_empty
                  << " || ncleared=" << ncleared);
        // IN/OUT only in case when the group is empty, otherwise it would
        // clear out correct readiness resulting from earlier calls.
        // This also should happen if ERR flag was set, as IN and OUT could be set, too.
        m_EPoll.update_events(g.id(), g.m_sPollID, SRT_EPOLL_IN | SRT_EPOLL_OUT, false);
    }
    SRTSOCKET retval = SRT_INVALID_SOCK;

    int eid           = -1;
    int connect_modes = SRT_EPOLL_CONNECT | SRT_EPOLL_ERR;
    if (block_new_opened)
    {
        // Create this eid only to block-wait for the first
        // connection.
        eid = srt_epoll_create();
    }

    // Use private map to avoid searching in the
    // overall map.
    map<SRTSOCKET, CUDTSocket*> spawned;

    HLOGC(aclog.Debug,
          log << "groupConnect: will connect " << arraysize << " links and "
              << (block_new_opened ? "BLOCK until any is ready" : "leave the process in background"));

    for (int tii = 0; tii < arraysize; ++tii)
    {
        sockaddr_any target_addr(targets[tii].peeraddr);
        sockaddr_any source_addr(targets[tii].srcaddr);
        SRTSOCKET&   sid_rloc = targets[tii].id;
        int&         erc_rloc = targets[tii].errorcode;
        erc_rloc              = SRT_SUCCESS; // preinitialized
        HLOGC(aclog.Debug, log << "groupConnect: taking on " << sockaddr_any(targets[tii].peeraddr).str());

        CUDTSocket* ns = 0;

        // NOTE: After calling newSocket, the socket is mapped into m_Sockets.
        // It must be MANUALLY removed from this list in case we need it deleted.
        SRTSOCKET sid = newSocket(&ns);

        if (pg->m_cbConnectHook)
        {
            // Derive the connect hook by the socket, if set on the group
            ns->core().m_cbConnectHook = pg->m_cbConnectHook;
        }

        SRT_SocketOptionObject* config = targets[tii].config;

        // XXX Support non-blocking mode:
        // If the group has nonblocking set for connect (SNDSYN),
        // then it must set so on the socket. Then, the connection
        // process is asynchronous. The socket appears first as
        // GST_PENDING state, and only after the socket becomes
        // connected does its status in the group turn into GST_IDLE.

        // Set all options that were requested by the options set on a group
        // prior to connecting.
        string error_reason SRT_ATR_UNUSED;
        try
        {
            for (size_t i = 0; i < g.m_config.size(); ++i)
            {
                HLOGC(aclog.Debug, log << "groupConnect: OPTION @" << sid << " #" << g.m_config[i].so);
                error_reason = "group-derived option: #" + Sprint(g.m_config[i].so);
                ns->core().setOpt(g.m_config[i].so, &g.m_config[i].value[0], (int)g.m_config[i].value.size());
            }

            // Do not try to set a user option if failed already.
            if (config)
            {
                error_reason = "user option";
                ns->core().applyMemberConfigObject(*config);
            }

            error_reason = "bound address";
            // We got it. Bind the socket, if the source address was set
            if (!source_addr.empty())
                bind(ns, source_addr);
        }
        catch (CUDTException& e)
        {
            // Just notify the problem, but the loop must continue.
            // Set the original error as reported.
            targets[tii].errorcode = e.getErrorCode();
            LOGC(aclog.Error, log << "srt_connect_group: failed to set " << error_reason);
        }
        catch (...)
        {
            // Set the general EINVPARAM - this error should never happen
            LOGC(aclog.Error, log << "IPE: CUDT::setOpt reported unknown exception");
            targets[tii].errorcode = SRT_EINVPARAM;
        }

        // Add socket to the group.
        // Do it after setting all stored options, as some of them may
        // influence some group data.

        srt::groups::SocketData data = srt::groups::prepareSocketData(ns);
        if (targets[tii].token != -1)
        {
            // Reuse the token, if specified by the caller
            data.token = targets[tii].token;
        }
        else
        {
            // Otherwise generate and write back the token
            data.token         = CUDTGroup::genToken();
            targets[tii].token = data.token;
        }

        {
            ScopedLock cs(m_GlobControlLock);
            if (m_Sockets.count(sid) == 0)
            {
                HLOGC(aclog.Debug, log << "srt_connect_group: socket @" << sid << " deleted in process");
                // Someone deleted the socket in the meantime?
                // Unlikely, but possible in theory.
                // Don't delete anyhting - it's alreay done.
                continue;
            }

            // There's nothing wrong with preparing the data first
            // even if this happens for nothing. But now, under the lock
            // and after checking that the socket still exists, check now
            // if this succeeded, and then also if the group is still usable.
            // The group will surely exist because it's set busy, until the
            // end of this function. But it might be simultaneously requested closed.
            bool proceed = true;

            if (targets[tii].errorcode != SRT_SUCCESS)
            {
                HLOGC(aclog.Debug,
                      log << "srt_connect_group: not processing @" << sid << " due to error in setting options");
                proceed = false;
            }

            if (g.m_bClosing)
            {
                HLOGC(aclog.Debug,
                      log << "srt_connect_group: not processing @" << sid << " due to CLOSED GROUP $" << g.m_GroupID);
                proceed = false;
            }

            if (proceed)
            {
                CUDTGroup::SocketData* f = g.add(data);
                ns->m_GroupMemberData    = f;
                ns->m_GroupOf            = &g;
                f->weight                = targets[tii].weight;
                HLOGC(aclog.Debug, log << "srt_connect_group: socket @" << sid << " added to group $" << g.m_GroupID);
            }
            else
            {
                targets[tii].id = SRT_INVALID_SOCK;
                delete ns;
                m_Sockets.erase(sid);

                // If failed to set options, then do not continue
                // neither with binding, nor with connecting.
                continue;
            }
        }

        // XXX This should be reenabled later, this should
        // be probably still in use to exchange information about
        // packets asymmetrically lost. But for no other purpose.
        /*
        ns->core().m_cbPacketArrival.set(ns->m_pUDT, &CUDT::groupPacketArrival);
        */

        int isn = g.currentSchedSequence();

        // Set it the groupconnect option, as all in-group sockets should have.
        ns->core().m_config.iGroupConnect = 1;

        // Every group member will have always nonblocking
        // (this implies also non-blocking connect/accept).
        // The group facility functions will block when necessary
        // using epoll_wait.
        ns->core().m_config.bSynRecving = false;
        ns->core().m_config.bSynSending = false;

        HLOGC(aclog.Debug, log << "groupConnect: NOTIFIED AS PENDING @" << sid << " both read and write");
        // If this socket is not to block the current connect process,
        // it may still be needed for the further check if the redundant
        // connection succeeded or failed and whether the new socket is
        // ready to use or needs to be closed.
        epoll_add_usock_INTERNAL(g.m_SndEID, ns, &connect_modes);
        epoll_add_usock_INTERNAL(g.m_RcvEID, ns, &connect_modes);

        // Adding a socket on which we need to block to BOTH these tracking EIDs
        // and the blocker EID. We'll simply remove from them later all sockets that
        // got connected state or were broken.

        if (block_new_opened)
        {
            HLOGC(aclog.Debug, log << "groupConnect: WILL BLOCK on @" << sid << " until connected");
            epoll_add_usock_INTERNAL(eid, ns, &connect_modes);
        }

        // And connect
        try
        {
            HLOGC(aclog.Debug, log << "groupConnect: connecting a new socket with ISN=" << isn);
            connectIn(ns, target_addr, isn);
        }
        catch (const CUDTException& e)
        {
            LOGC(aclog.Error,
                 log << "groupConnect: socket @" << sid << " in group " << pg->id() << " failed to connect");
            // We know it does belong to a group.
            // Remove it first because this involves a mutex, and we want
            // to avoid locking more than one mutex at a time.
            erc_rloc               = e.getErrorCode();
            targets[tii].errorcode = e.getErrorCode();
            targets[tii].id        = SRT_INVALID_SOCK;

            // You won't be updating any EIDs anymore.
            m_EPoll.wipe_usock(ns->m_SocketID, ns->core().m_sPollID);

            ScopedLock cl(m_GlobControlLock);
            ns->removeFromGroup(false);
            m_Sockets.erase(ns->m_SocketID);
            // Intercept to delete the socket on failure.
            delete ns;
            continue;
        }
        catch (...)
        {
            LOGC(aclog.Fatal, log << "groupConnect: IPE: UNKNOWN EXCEPTION from connectIn");
            targets[tii].errorcode = SRT_ESYSOBJ;
            targets[tii].id        = SRT_INVALID_SOCK;
            ScopedLock cl(m_GlobControlLock);
            ns->removeFromGroup(false);
            // You won't be updating any EIDs anymore.
            m_EPoll.wipe_usock(ns->m_SocketID, ns->core().m_sPollID);
            m_Sockets.erase(ns->m_SocketID);
            // Intercept to delete the socket on failure.
            delete ns;

            // Do not use original exception, it may crash off a C API.
            throw CUDTException(MJ_SYSTEMRES, MN_OBJECT);
        }

        SRT_SOCKSTATUS st;
        {
            ScopedLock grd(ns->m_ControlLock);
            st = ns->getStatus();
        }

        {
            // NOTE: Not applying m_GlobControlLock because the group is now
            // set busy, so it won't be deleted, even if it was requested to be closed.
            ScopedLock grd(g.m_GroupLock);

            if (!ns->m_GroupOf)
            {
                // The situation could get changed between the unlock and lock of m_GroupLock.
                // This must be checked again.
                // If a socket has been removed from group, it means that some other thread is
                // currently trying to delete the socket. Therefore it doesn't have, and even shouldn't,
                // be deleted here. Just exit with error report.
                LOGC(aclog.Error, log << "groupConnect: self-created member socket deleted during process, SKIPPING.");

                // Do not report the error from here, just ignore this socket.
                continue;
            }

            // If m_GroupOf is not NULL, the m_IncludedIter is still valid.
            CUDTGroup::SocketData* f = ns->m_GroupMemberData;

            // Now under a group lock, we need to make sure the group isn't being closed
            // in order not to add a socket to a dead group.
            if (g.m_bClosing)
            {
                LOGC(aclog.Error, log << "groupConnect: group deleted while connecting; breaking the process");

                // Set the status as pending so that the socket is taken care of later.
                // Note that all earlier sockets that were processed in this loop were either
                // set BROKEN or PENDING.
                f->sndstate = SRT_GST_PENDING;
                f->rcvstate = SRT_GST_PENDING;
                retval      = SRT_INVALID_SOCK;
                break;
            }

            HLOGC(aclog.Debug,
                  log << "groupConnect: @" << sid << " connection successful, setting group OPEN (was "
                      << (g.m_bOpened ? "ALREADY" : "NOT") << "), will " << (block_new_opened ? "" : "NOT ")
                      << "block the connect call, status:" << SockStatusStr(st));

            // XXX OPEN OR CONNECTED?
            // BLOCK IF NOT OPEN OR BLOCK IF NOT CONNECTED?
            //
            // What happens to blocking when there are 2 connections
            // pending, about to be broken, and srt_connect() is called again?
            // SHOULD BLOCK the latter, even though is OPEN.
            // Or, OPEN should be removed from here and srt_connect(_group)
            // should block always if the group doesn't have neither 1 conencted link
            g.m_bOpened = true;

            g.m_stats.tsLastSampleTime = steady_clock::now();

            f->laststatus = st;
            // Check the socket status and update it.
            // Turn the group state of the socket to IDLE only if
            // connection is established or in progress
            f->agent = source_addr;
            f->peer  = target_addr;

            if (st >= SRTS_BROKEN)
            {
                f->sndstate = SRT_GST_BROKEN;
                f->rcvstate = SRT_GST_BROKEN;
                epoll_remove_socket_INTERNAL(g.m_SndEID, ns);
                epoll_remove_socket_INTERNAL(g.m_RcvEID, ns);
            }
            else
            {
                f->sndstate  = SRT_GST_PENDING;
                f->rcvstate  = SRT_GST_PENDING;
                spawned[sid] = ns;

                sid_rloc = sid;
                erc_rloc = 0;
                retval   = sid;
            }
        }
    }

    if (retval == SRT_INVALID_SOCK)
    {
        HLOGC(aclog.Debug, log << "groupConnect: none succeeded as background-spawn, exit with error");
        block_new_opened = false; // Avoid executing further while loop
    }

    vector<SRTSOCKET> broken;

    while (block_new_opened)
    {
        if (spawned.empty())
        {
            // All were removed due to errors.
            retval = SRT_INVALID_SOCK;
            break;
        }
        HLOGC(aclog.Debug, log << "groupConnect: first connection, applying EPOLL WAITING.");
        int               len = (int)spawned.size();
        vector<SRTSOCKET> ready(spawned.size());
        const int estat = srt_epoll_wait(eid,
                                         NULL,
                                         NULL, // IN/ACCEPT
                                         &ready[0],
                                         &len, // OUT/CONNECT
                                         -1, // indefinitely (FIXME Check if it needs to REGARD CONNECTION TIMEOUT!)
                                         NULL,
                                         NULL,
                                         NULL,
                                         NULL);

        // Sanity check. Shouldn't happen if subs are in sync with spawned.
        if (estat == int(SRT_ERROR))
        {
#if ENABLE_LOGGING
            CUDTException& x = CUDT::getlasterror();
            if (x.getErrorCode() != SRT_EPOLLEMPTY)
            {
                LOGC(aclog.Error,
                     log << "groupConnect: srt_epoll_wait failed not because empty, unexpected IPE:"
                         << x.getErrorMessage());
            }
#endif
            HLOGC(aclog.Debug, log << "groupConnect: srt_epoll_wait failed - breaking the wait loop");
            retval = SRT_INVALID_SOCK;
            break;
        }

        // At the moment when you are going to work with real sockets,
        // lock the groups so that no one messes up with something here
        // in the meantime.

        ScopedLock lock(*g.exp_groupLock());

        // NOTE: UNDER m_GroupLock, NO API FUNCTION CALLS DARE TO HAPPEN BELOW!

        // Check first if a socket wasn't closed in the meantime. It will be
        // automatically removed from all EIDs, but there's no sense in keeping
        // them in 'spawned' map.
        for (map<SRTSOCKET, CUDTSocket*>::iterator y = spawned.begin(); y != spawned.end(); ++y)
        {
            SRTSOCKET sid = y->first;
            if (y->second->getStatus() >= SRTS_BROKEN)
            {
                HLOGC(aclog.Debug,
                      log << "groupConnect: Socket @" << sid
                          << " got BROKEN in the meantine during the check, remove from candidates");
                // Remove from spawned and try again
                broken.push_back(sid);

                epoll_remove_socket_INTERNAL(eid, y->second);
                epoll_remove_socket_INTERNAL(g.m_SndEID, y->second);
                epoll_remove_socket_INTERNAL(g.m_RcvEID, y->second);
            }
        }

        // Remove them outside the loop because this can't be done
        // while iterating over the same container.
        for (size_t i = 0; i < broken.size(); ++i)
            spawned.erase(broken[i]);

        // Check the sockets if they were reported due
        // to have connected or due to have failed.
        // Distill successful ones. If distilled nothing, return -1.
        // If not all sockets were reported in this instance, repeat
        // the call until you get information about all of them.
        for (int i = 0; i < len; ++i)
        {
            map<SRTSOCKET, CUDTSocket*>::iterator x = spawned.find(ready[i]);
            if (x == spawned.end())
            {
                // Might be removed above - ignore it.
                continue;
            }

            SRTSOCKET   sid = x->first;
            CUDTSocket* s   = x->second;

            // Check status. If failed, remove from spawned
            // and try again.
            SRT_SOCKSTATUS st = s->getStatus();
            if (st >= SRTS_BROKEN)
            {
                HLOGC(aclog.Debug,
                      log << "groupConnect: Socket @" << sid
                          << " got BROKEN during background connect, remove & TRY AGAIN");
                // Remove from spawned and try again
                if (spawned.erase(sid))
                    broken.push_back(sid);

                epoll_remove_socket_INTERNAL(eid, s);
                epoll_remove_socket_INTERNAL(g.m_SndEID, s);
                epoll_remove_socket_INTERNAL(g.m_RcvEID, s);

                continue;
            }

            if (st == SRTS_CONNECTED)
            {
                HLOGC(aclog.Debug,
                      log << "groupConnect: Socket @" << sid << " got CONNECTED as first in the group - reporting");
                retval           = sid;
                g.m_bConnected   = true;
                block_new_opened = false; // Interrupt also rolling epoll (outer loop)

                // Remove this socket from SND EID because it doesn't need to
                // be connection-tracked anymore. Don't remove from the RCV EID
                // however because RCV procedure relies on epoll also for reading
                // and when found this socket connected it will "upgrade" it to
                // read-ready tracking only.
                epoll_remove_socket_INTERNAL(g.m_SndEID, s);
                break;
            }

            // Spurious?
            HLOGC(aclog.Debug,
                  log << "groupConnect: Socket @" << sid << " got spurious wakeup in " << SockStatusStr(st)
                      << " TRY AGAIN");
        }
        // END of m_GroupLock CS - you can safely use API functions now.
    }
    // Finished, delete epoll.
    if (eid != -1)
    {
        HLOGC(aclog.Debug, log << "connect FIRST IN THE GROUP finished, removing E" << eid);
        srt_epoll_release(eid);
    }

    for (vector<SRTSOCKET>::iterator b = broken.begin(); b != broken.end(); ++b)
    {
        CUDTSocket* s = locateSocket(*b, ERH_RETURN);
        if (!s)
            continue;

        // This will also automatically remove it from the group and all eids
        close(s, SRT_CLS_INTERNAL);
    }

    // There's no possibility to report a problem on every connection
    // separately in case when every single connection has failed. What
    // is more interesting, it's only a matter of luck that all connections
    // fail at exactly the same time. OTOH if all are to fail, this
    // function will still be polling sockets to determine the last man
    // standing. Each one could, however, break by a different reason,
    // for example, one by timeout, another by wrong passphrase. Check
    // the `errorcode` field to determine the reaon for particular link.
    if (retval == SRT_INVALID_SOCK)
        throw CUDTException(MJ_CONNECTION, MN_CONNLOST, 0);

    return retval;
}
#endif

void srt::CUDTUnited::connectIn(CUDTSocket* s, const sockaddr_any& target_addr, int32_t forced_isn)
{
    ScopedLock cg(s->m_ControlLock);
    // a socket can "connect" only if it is in the following states:
    // - OPENED: assume the socket binding parameters are configured
    // - INIT: configure binding parameters here
    // - any other (meaning, already connected): report error

    if (s->m_Status == SRTS_INIT)
    {
        if (s->core().m_config.bRendezvous)
            throw CUDTException(MJ_NOTSUP, MN_ISRENDUNBOUND, 0);

        // If bind() was done first on this socket, then the
        // socket will not perform this step. This actually does the
        // same thing as bind() does, just with empty address so that
        // the binding parameters are autoselected.

        s->core().open();
        sockaddr_any autoselect_sa(target_addr.family());
        // This will create such a sockaddr_any that
        // will return true from empty().
        updateMux(s, autoselect_sa); // <<---- updateMux
        // -> C(Snd|Rcv)Queue::init
        // -> pthread_create(...C(Snd|Rcv)Queue::worker...)
        s->m_Status = SRTS_OPENED;
    }
    else
    {
        if (s->m_Status != SRTS_OPENED)
            throw CUDTException(MJ_NOTSUP, MN_ISCONNECTED, 0);

        // status = SRTS_OPENED, so family should be known already.
        if (target_addr.family() != s->m_SelfAddr.family())
        {
            LOGP(cnlog.Error, "srt_connect: socket is bound to a different family than target address");
            throw CUDTException(MJ_NOTSUP, MN_INVAL, 0);
        }
    }

    // connect_complete() may be called before connect() returns.
    // So we need to update the status before connect() is called,
    // otherwise the status may be overwritten with wrong value
    // (CONNECTED vs. CONNECTING).
    s->m_Status = SRTS_CONNECTING;

    /*
     * In blocking mode, connect can block for up to 30 seconds for
     * rendez-vous mode. Holding the s->m_ControlLock prevent close
     * from cancelling the connect
     */
    try
    {
        // record peer address
        s->m_PeerAddr = target_addr;
        s->core().startConnect(target_addr, forced_isn);
    }
    catch (const CUDTException&) // Interceptor, just to change the state.
    {
        s->m_Status = SRTS_OPENED;
        throw;
    }
}

SRTSTATUS srt::CUDTUnited::close(const SRTSOCKET u, int reason)
{
#if ENABLE_BONDING
    if (CUDT::isgroup(u))
    {
        GroupKeeper k(*this, u, ERH_THROW);
        k.group->close();
        deleteGroup(k.group);
        return SRT_STATUS_OK;
    }
#endif
#if ENABLE_HEAVY_LOGGING
    // Wrapping the log into a destructor so that it
    // is printed AFTER the destructor of SocketKeeper.
    struct ScopedExitLog
    {
        const CUDTSocket* const ps;
        ScopedExitLog(const CUDTSocket* p): ps(p){}
        ~ScopedExitLog()
        {
            if (ps) // Could be not acquired by SocketKeeper, occasionally
            {
                HLOGC(smlog.Debug, log << "CUDTUnited::close/end: @" << ps->m_SocketID << " busy=" << ps->isStillBusy());
            }
        }
    };
#endif

    SocketKeeper k(*this, u, ERH_THROW);
    IF_HEAVY_LOGGING(ScopedExitLog slog(k.socket));
    HLOGC(smlog.Debug, log << "CUDTUnited::close/begin: @" << u << " busy=" << k.socket->isStillBusy());

    return close(k.socket, reason);
}

#if ENABLE_BONDING
void srt::CUDTUnited::deleteGroup(CUDTGroup* g)
{
    using srt_logging::gmlog;

    srt::sync::ScopedLock cg(m_GlobControlLock);
    return deleteGroup_LOCKED(g);
}

// [[using locked(m_GlobControlLock)]]
void srt::CUDTUnited::deleteGroup_LOCKED(CUDTGroup* g)
{
    SRT_ASSERT(g->groupEmpty());

    // After that the group is no longer findable by GroupKeeper
    m_Groups.erase(g->m_GroupID);
    m_ClosedGroups[g->m_GroupID] = g;

    // Paranoid check: since the group is in m_ClosedGroups
    // it may potentially be deleted. Make sure no socket points
    // to it. Actually all sockets should have been already removed
    // from the group container, so if any does, it's invalid.
    for (sockets_t::iterator i = m_Sockets.begin(); i != m_Sockets.end(); ++i)
    {
        CUDTSocket* s = i->second;
        if (s->m_GroupOf == g)
        {
            HLOGC(smlog.Debug, log << "deleteGroup: IPE: existing @" << s->m_SocketID << " points to a dead group!");
            s->m_GroupOf         = NULL;
            s->m_GroupMemberData = NULL;
        }
    }

    // Just in case, do it in closed sockets, too, although this should be
    // always done before moving to it.
    for (sockets_t::iterator i = m_ClosedSockets.begin(); i != m_ClosedSockets.end(); ++i)
    {
        CUDTSocket* s = i->second;
        if (s->m_GroupOf == g)
        {
            HLOGC(smlog.Debug, log << "deleteGroup: IPE: closed @" << s->m_SocketID << " points to a dead group!");
            s->m_GroupOf         = NULL;
            s->m_GroupMemberData = NULL;
        }
    }
}
#endif

// [[using locked(m_GlobControlLock)]]
void srt::CUDTUnited::recordCloseReason(CUDTSocket* s)
{
    SRT_CLOSE_INFO info;
    info.agent = SRT_CLOSE_REASON(s->core().m_AgentCloseReason.load());
    info.peer = SRT_CLOSE_REASON(s->core().m_PeerCloseReason.load());
    info.time = s->core().m_CloseTimeStamp.load().time_since_epoch().count();

    CloseInfo ci;
    ci.info = info;

    m_ClosedDatabase[s->m_SocketID] = ci;

    // As a DOS attack prevention, do not allow to keep more than 10 records.
    // In a normal functioning of the application this shouldn't be necessary,
    // but it is still needed that a record of a dead socket is kept for
    // 10 gc cycles more to ensure that the application can obtain it even after
    // the socket has been physically removed. But if we don't limit the number
    // of these records, this could be vulnerable for DOS attack if the user
    // forces the application to create and close SRT sockets very quickly.
    // Hence remove the oldest record, which can be recognized from the `time`
    // field, if the number of records exceeds 10.
    if (m_ClosedDatabase.size() > MAX_CLOSE_RECORD_SIZE)
    {
        // remove the oldest one
        // This can only be done by collecting all time info
        map<int32_t, SRTSOCKET> which;

        for (map<SRTSOCKET, CloseInfo>::iterator x = m_ClosedDatabase.begin();
                x != m_ClosedDatabase.end(); ++x)
        {
            which[x->second.info.time] = x->first;
        }

        map<int32_t, SRTSOCKET>::iterator y = which.begin();
        size_t ntodel = m_ClosedDatabase.size() - MAX_CLOSE_RECORD_SIZE;
        for (size_t i = 0; i < ntodel; ++i)
        {
            // Sanity check - should never happen because it's unlikely
            // that two different sockets were closed exactly at the same
            // nanosecond time.
            if (y == which.end())
                break;

            m_ClosedDatabase.erase(y->second);
            ++y;
        }
    }
}

SRTSTATUS srt::CUDTUnited::close(CUDTSocket* s, int reason)
{
    HLOGC(smlog.Debug, log << s->core().CONID() << "CLOSE. Acquiring control lock");

    // The check for whether m_pRcvQueue isn't NULL is safe enough;
    // it can either be NULL after socket creation and without binding
    // and then once it's assigned, it's never reset to NULL even when
    // destroying the socket.
    CUDT& e = s->core();
    if (e.m_pRcvQueue && e.m_bConnecting && !e.m_bConnected)
    {
        // Workaround for a design flaw.
        // It's to work around the case when the socket is being
        // closed in another thread while it's in the process of
        // connecting in the blocking mode, that is, it runs the
        // loop in `CUDT::startConnect` whole time under the lock
        // of CUDT::m_ConnectionLock and CUDTSocket::m_ControlLock
        // this way blocking the `srt_close` API call from continuing.
        // We are setting here the m_bClosing flag prematurely so
        // that the loop may check this flag periodically and exit
        // immediately if it's set.
        //
        // The problem is that this flag shall NOT be set in case
        // when you have a CONNECTED socket because not only isn't it
        // not a problem in this case, but also it additionally
        // turns the socket in a "confused" state in which it skips
        // vital part of closing itself and therefore runs an infinite
        // loop when trying to purge the sender buffer of the closing
        // socket.
        //
        // XXX Consider refax on CUDT::startConnect and removing the
        // connecting loop there and replace the "blocking mode specific"
        // connecting procedure with delegation to the receiver queue,
        // which will be then common with non-blocking mode, and synchronize
        // the blocking through a CV.

        e.m_bClosing = true;
        e.m_pRcvQueue->kick();
    }

    ScopedLock socket_cg(s->m_ControlLock);
    HLOGC(smlog.Debug, log << s->core().CONID() << "CLOSING (removing from listening, closing CUDT)");

    const bool synch_close_snd = s->core().m_config.bSynSending;

    SRTSOCKET u = s->m_SocketID;

    if (s->m_Status == SRTS_LISTENING)
    {
        if (s->core().m_bBroken)
            return SRT_STATUS_OK;

        s->m_tsClosureTimeStamp = steady_clock::now();
        s->core().m_bBroken     = true;

        // Change towards original UDT:
        // Leave all the closing activities for garbageCollect to happen,
        // however remove the listener from the RcvQueue IMMEDIATELY.
        // Even though garbageCollect would eventually remove the listener
        // as well, there would be some time interval between now and the
        // moment when it's done, and during this time the application will
        // be unable to bind to this port that the about-to-delete listener
        // is currently occupying (due to blocked slot in the RcvQueue).

        HLOGC(smlog.Debug, log << s->core().CONID() << "CLOSING (removing listener immediately)");
        s->core().notListening();
        s->m_Status = SRTS_CLOSING;

        // broadcast all "accept" waiting
        CSync::lock_notify_all(s->m_AcceptCond, s->m_AcceptLock);

        s->core().setAgentCloseReason(reason);
    }
    else
    {
        s->m_Status = SRTS_CLOSING;
        // Note: this call may be done on a socket that hasn't finished
        // sending all packets scheduled for sending, which means, this call
        // may block INDEFINITELY. As long as it's acceptable to block the
        // call to srt_close(), and all functions in all threads where this
        // very socket is used, this shall not block the central database.
        s->core().closeInternal(reason);

        // synchronize with garbage collection.
        HLOGC(smlog.Debug,
              log << "@" << u << "U::close done. GLOBAL CLOSE: " << s->core().CONID()
                  << "Acquiring GLOBAL control lock");
        ScopedLock manager_cg(m_GlobControlLock);
        // since "s" is located before m_GlobControlLock, locate it again in case
        // it became invalid
        // XXX This is very weird; if we state that the CUDTSocket object
        // could not be deleted between locks, then definitely it couldn't
        // also change the pointer value. There's no other reason for getting
        // this iterator but to obtain the 's' pointer, which is impossible to
        // be different than previous 's' (m_Sockets is a map that stores pointers
        // transparently). This iterator isn't even later used to delete the socket
        // from the container, though it would be more efficient.
        // FURTHER RESEARCH REQUIRED.
        sockets_t::iterator i = m_Sockets.find(u);
        if ((i == m_Sockets.end()) || (i->second->m_Status == SRTS_CLOSED))
        {
            HLOGC(smlog.Debug, log << "@" << u << "U::close: NOT AN ACTIVE SOCKET, returning.");
            return SRT_STATUS_OK;
        }
        s = i->second;
        s->setClosed();

#if ENABLE_BONDING
        if (s->m_GroupOf)
        {
            HLOGC(smlog.Debug,
                  log << "@" << s->m_SocketID << " IS MEMBER OF $" << s->m_GroupOf->id() << " - REMOVING FROM GROUP");
            s->removeFromGroup(true);
        }
#endif

        recordCloseReason(s);

        // You won't be updating any EIDs anymore.
        m_EPoll.wipe_usock(s->m_SocketID, s->core().m_sPollID);

        swipeSocket_LOCKED(s->m_SocketID, s, SWIPE_NOW);
        HLOGC(smlog.Debug, log << "@" << u << "U::close: Socket MOVED TO CLOSED for collecting later.");

        CGlobEvent::triggerEvent();
    }

    // Force the worker threads to exit and all active status cleared,
    // without explicitly removing the muxer, only if the muxer is unique-owned.
    killMux(s);

    HLOGC(smlog.Debug, log << "@" << u << ": GLOBAL: CLOSING DONE");

    // Check if the ID is still in closed sockets before you access it
    // (the last triggerEvent could have deleted it).
    if (synch_close_snd)
    {
#if SRT_ENABLE_CLOSE_SYNCH

        HLOGC(smlog.Debug, log << "@" << u << " GLOBAL CLOSING: sync-waiting for releasing sender resources...");
        for (;;)
        {
            CSndBuffer* sb = s->core().m_pSndBuffer;

            // Disconnected from buffer - nothing more to check.
            if (!sb)
            {
                HLOGC(smlog.Debug,
                      log << "@" << u << " GLOBAL CLOSING: sending buffer disconnected. Allowed to close.");
                break;
            }

            // Sender buffer empty
            if (sb->getCurrBufSize() == 0)
            {
                HLOGC(smlog.Debug, log << "@" << u << " GLOBAL CLOSING: sending buffer depleted. Allowed to close.");
                break;
            }

            // Ok, now you are keeping GC thread hands off the internal data.
            // You can check then if it has already deleted the socket or not.
            // The socket is either in m_ClosedSockets or is already gone.

            // Done the other way, but still done. You can stop waiting.
            bool isgone = false;
            {
                ScopedLock manager_cg(m_GlobControlLock);
                isgone = m_ClosedSockets.count(u) == 0;
            }
            if (!isgone)
            {
                isgone = !s->core().m_bOpened;
            }
            if (isgone)
            {
                HLOGC(smlog.Debug,
                      log << "@" << u << " GLOBAL CLOSING: ... gone in the meantime, whatever. Exiting close().");
                break;
            }

            HLOGC(smlog.Debug, log << "@" << u << " GLOBAL CLOSING: ... still waiting for any update.");
            // How to handle a possible error here?
            CGlobEvent::waitForEvent();

            // Continue waiting in case when an event happened or 1s waiting time passed for checkpoint.
        }
#endif
    }

    /*
       This code is PUT ASIDE for now.
       Most likely this will be never required.
       It had to hold the closing activity until the time when the receiver buffer is depleted.
       However the closing of the socket should only happen when the receiver has received
       an information about that the reading is no longer possible (error report from recv/recvfile).
       When this happens, the receiver buffer is definitely depleted already and there's no need to check
       anything.

       Should there appear any other conditions in future under which the closing process should be
       delayed until the receiver buffer is empty, this code can be filled here.

    if ( synch_close_rcv )
    {
    ...
    }
    */
    CSync::notify_one_relaxed(m_GCStopCond);

    return SRT_STATUS_OK;
}

void srt::CUDTUnited::getpeername(const SRTSOCKET u, sockaddr* pw_name, int* pw_namelen)
{
    if (!pw_name || !pw_namelen)
        throw CUDTException(MJ_NOTSUP, MN_INVAL, 0);

    if (getStatus(u) != SRTS_CONNECTED)
        throw CUDTException(MJ_CONNECTION, MN_NOCONN, 0);

    CUDTSocket* s = locateSocket(u);

    if (!s)
        throw CUDTException(MJ_NOTSUP, MN_SIDINVAL, 0);

    if (!s->core().m_bConnected || s->core().m_bBroken)
        throw CUDTException(MJ_CONNECTION, MN_NOCONN, 0);

    const int len = s->m_PeerAddr.size();
    if (*pw_namelen < len)
        throw CUDTException(MJ_NOTSUP, MN_INVAL, 0);

    memcpy((pw_name), &s->m_PeerAddr.sa, len);
    *pw_namelen = len;
}

void srt::CUDTUnited::getsockname(const SRTSOCKET u, sockaddr* pw_name, int* pw_namelen)
{
    if (!pw_name || !pw_namelen)
        throw CUDTException(MJ_NOTSUP, MN_INVAL, 0);

    CUDTSocket* s = locateSocket(u);

    if (!s)
        throw CUDTException(MJ_NOTSUP, MN_SIDINVAL, 0);

    if (s->core().m_bBroken)
        throw CUDTException(MJ_NOTSUP, MN_SIDINVAL, 0);

    if (s->m_Status == SRTS_INIT)
        throw CUDTException(MJ_CONNECTION, MN_NOCONN, 0);

    const int len = s->m_SelfAddr.size();
    if (*pw_namelen < len)
        throw CUDTException(MJ_NOTSUP, MN_INVAL, 0);

    memcpy((pw_name), &s->m_SelfAddr.sa, len);
    *pw_namelen = len;
}

void srt::CUDTUnited::getsockdevname(const SRTSOCKET u, char* pw_name, size_t* pw_namelen)
{
    if (!pw_name || !pw_namelen)
        throw CUDTException(MJ_NOTSUP, MN_INVAL, 0);

    CUDTSocket* s = locateSocket(u);

    if (!s)
        throw CUDTException(MJ_NOTSUP, MN_SIDINVAL, 0);

    if (s->core().m_bBroken)
        throw CUDTException(MJ_NOTSUP, MN_SIDINVAL, 0);

    if (s->m_Status == SRTS_INIT)
        throw CUDTException(MJ_CONNECTION, MN_NOCONN, 0);

    const vector<LocalInterface>& locals = GetLocalInterfaces();

    for (vector<LocalInterface>::const_iterator i = locals.begin(); i != locals.end(); ++i)
    {
        if (i->addr.equal_address(s->m_SelfAddr))
        {
            if (*pw_namelen < i->name.size() + 1)
                throw CUDTException(MJ_NOTSUP, MN_INVAL);
            memcpy((pw_name), i->name.c_str(), i->name.size()+1);
            *pw_namelen = i->name.size();
            return;
        }
    }

    *pw_namelen = 0; // report empty one
}

int srt::CUDTUnited::select(UDT::UDSET* readfds, UDT::UDSET* writefds, UDT::UDSET* exceptfds, const timeval* timeout)
{
    const steady_clock::time_point entertime = steady_clock::now();

    const int64_t timeo_us = timeout ? static_cast<int64_t>(timeout->tv_sec) * 1000000 + timeout->tv_usec : -1;
    const steady_clock::duration timeo(microseconds_from(timeo_us));

    // initialize results
    int            count = 0;
    set<SRTSOCKET> rs, ws, es;

    // retrieve related UDT sockets
    vector<CUDTSocket*> ru, wu, eu;
    CUDTSocket*         s;
    if (readfds)
        for (set<SRTSOCKET>::iterator i1 = readfds->begin(); i1 != readfds->end(); ++i1)
        {
            if (getStatus(*i1) == SRTS_BROKEN)
            {
                rs.insert(*i1);
                ++count;
            }
            else if (!(s = locateSocket(*i1)))
                throw CUDTException(MJ_NOTSUP, MN_SIDINVAL, 0);
            else
                ru.push_back(s);
        }
    if (writefds)
        for (set<SRTSOCKET>::iterator i2 = writefds->begin(); i2 != writefds->end(); ++i2)
        {
            if (getStatus(*i2) == SRTS_BROKEN)
            {
                ws.insert(*i2);
                ++count;
            }
            else if (!(s = locateSocket(*i2)))
                throw CUDTException(MJ_NOTSUP, MN_SIDINVAL, 0);
            else
                wu.push_back(s);
        }
    if (exceptfds)
        for (set<SRTSOCKET>::iterator i3 = exceptfds->begin(); i3 != exceptfds->end(); ++i3)
        {
            if (getStatus(*i3) == SRTS_BROKEN)
            {
                es.insert(*i3);
                ++count;
            }
            else if (!(s = locateSocket(*i3)))
                throw CUDTException(MJ_NOTSUP, MN_SIDINVAL, 0);
            else
                eu.push_back(s);
        }

    do
    {
        // query read sockets
        for (vector<CUDTSocket*>::iterator j1 = ru.begin(); j1 != ru.end(); ++j1)
        {
            s = *j1;

            if (s->readReady() || s->m_Status == SRTS_CLOSED)
            {
                rs.insert(s->m_SocketID);
                ++count;
            }
        }

        // query write sockets
        for (vector<CUDTSocket*>::iterator j2 = wu.begin(); j2 != wu.end(); ++j2)
        {
            s = *j2;

            if (s->writeReady() || s->m_Status == SRTS_CLOSED)
            {
                ws.insert(s->m_SocketID);
                ++count;
            }
        }

        // query exceptions on sockets
        for (vector<CUDTSocket*>::iterator j3 = eu.begin(); j3 != eu.end(); ++j3)
        {
            // check connection request status, not supported now
        }

        if (0 < count)
            break;

        CGlobEvent::waitForEvent();
    } while (timeo > steady_clock::now() - entertime);

    if (readfds)
        *readfds = rs;

    if (writefds)
        *writefds = ws;

    if (exceptfds)
        *exceptfds = es;

    return count;
}

int srt::CUDTUnited::selectEx(const vector<SRTSOCKET>& fds,
                              vector<SRTSOCKET>*       readfds,
                              vector<SRTSOCKET>*       writefds,
                              vector<SRTSOCKET>*       exceptfds,
                              int64_t                  msTimeOut)
{
    const steady_clock::time_point entertime = steady_clock::now();

    const int64_t                timeo_us = msTimeOut >= 0 ? msTimeOut * 1000 : -1;
    const steady_clock::duration timeo(microseconds_from(timeo_us));

    // initialize results
    int count = 0;
    if (readfds)
        readfds->clear();
    if (writefds)
        writefds->clear();
    if (exceptfds)
        exceptfds->clear();

    do
    {
        for (vector<SRTSOCKET>::const_iterator i = fds.begin(); i != fds.end(); ++i)
        {
            CUDTSocket* s = locateSocket(*i);

            if ((!s) || s->core().m_bBroken || (s->m_Status == SRTS_CLOSED))
            {
                if (exceptfds)
                {
                    exceptfds->push_back(*i);
                    ++count;
                }
                continue;
            }

            if (readfds)
            {
                if ((s->core().m_bConnected && s->core().m_pRcvBuffer->isRcvDataReady()) ||
                    (s->core().m_bListening && (s->m_QueuedSockets.size() > 0)))
                {
                    readfds->push_back(s->m_SocketID);
                    ++count;
                }
            }

            if (writefds)
            {
                if (s->core().m_bConnected &&
                    (s->core().m_pSndBuffer->getCurrBufSize() < s->core().m_config.iSndBufSize))
                {
                    writefds->push_back(s->m_SocketID);
                    ++count;
                }
            }
        }

        if (count > 0)
            break;

        CGlobEvent::waitForEvent();
    } while (timeo > steady_clock::now() - entertime);

    return count;
}

int srt::CUDTUnited::epoll_create()
{
    return m_EPoll.create();
}

void srt::CUDTUnited::epoll_clear_usocks(int eid)
{
    return m_EPoll.clear_usocks(eid);
}

void srt::CUDTUnited::epoll_add_usock(const int eid, const SRTSOCKET u, const int* events)
{
#if ENABLE_BONDING
    if (CUDT::isgroup(u))
    {
        GroupKeeper k(*this, u, ERH_THROW);
        m_EPoll.update_usock(eid, u, events);
        k.group->addEPoll(eid);
        return;
    }
#endif

    // The call to epoll_add_usock_INTERNAL is expected
    // to be called under m_GlobControlLock, so use this lock here, too.
    {
        ScopedLock cs (m_GlobControlLock);
        CUDTSocket* s = locateSocket_LOCKED(u);
        if (s)
        {
            epoll_add_usock_INTERNAL(eid, s, events);
        }
        else
        {
            throw CUDTException(MJ_NOTSUP, MN_SIDINVAL);
        }
    }
}

// NOTE: WILL LOCK (serially):
// - CEPoll::m_EPollLock
// - CUDT::m_RecvLock
void srt::CUDTUnited::epoll_add_usock_INTERNAL(const int eid, CUDTSocket* s, const int* events)
{
    m_EPoll.update_usock(eid, s->m_SocketID, events);
    s->core().addEPoll(eid);
}

void srt::CUDTUnited::epoll_add_ssock(const int eid, const SYSSOCKET s, const int* events)
{
    return m_EPoll.add_ssock(eid, s, events);
}

void srt::CUDTUnited::epoll_update_ssock(const int eid, const SYSSOCKET s, const int* events)
{
    return m_EPoll.update_ssock(eid, s, events);
}

template <class EntityType>
void srt::CUDTUnited::epoll_remove_entity(const int eid, EntityType* ent)
{
    // XXX Not sure if this is anyhow necessary because setting readiness
    // to false doesn't actually trigger any action. Further research needed.
    HLOGC(ealog.Debug, log << "epoll_remove_usock: CLEARING readiness on E" << eid << " of @" << ent->id());
    ent->removeEPollEvents(eid);

    // First remove the EID from the subscribed in the socket so that
    // a possible call to update_events:
    // - if happens before this call, can find the epoll bit update possible
    // - if happens after this call, will not strike this EID
    HLOGC(ealog.Debug, log << "epoll_remove_usock: REMOVING E" << eid << " from back-subscirbers in @" << ent->id());
    ent->removeEPollID(eid);

    HLOGC(ealog.Debug, log << "epoll_remove_usock: CLEARING subscription on E" << eid << " of @" << ent->id());
    int no_events = 0;
    m_EPoll.update_usock(eid, ent->id(), &no_events);
}

// Needed internal access!
void srt::CUDTUnited::epoll_remove_socket_INTERNAL(const int eid, CUDTSocket* s)
{
    return epoll_remove_entity(eid, &s->core());
}

#if ENABLE_BONDING
void srt::CUDTUnited::epoll_remove_group_INTERNAL(const int eid, CUDTGroup* g)
{
    return epoll_remove_entity(eid, g);
}
#endif

void srt::CUDTUnited::epoll_remove_usock(const int eid, const SRTSOCKET u)
{
    CUDTSocket* s = 0;

#if ENABLE_BONDING
    CUDTGroup* g = 0;
    if (CUDT::isgroup(u))
    {
        GroupKeeper k(*this, u, ERH_THROW);
        g = k.group;
        return epoll_remove_entity(eid, g);
    }
    else
#endif
    {
        s = locateSocket(u);
        if (s)
            return epoll_remove_entity(eid, &s->core());
    }

    LOGC(ealog.Error,
         log << "remove_usock: @" << u << " not found as either socket or group. Removing only from epoll system.");
    int no_events = 0;
    return m_EPoll.update_usock(eid, u, &no_events);
}

void srt::CUDTUnited::epoll_remove_ssock(const int eid, const SYSSOCKET s)
{
    return m_EPoll.remove_ssock(eid, s);
}

int srt::CUDTUnited::epoll_uwait(const int eid, SRT_EPOLL_EVENT* fdsSet, int fdsSize, int64_t msTimeOut)
{
    return m_EPoll.uwait(eid, fdsSet, fdsSize, msTimeOut);
}

int32_t srt::CUDTUnited::epoll_set(int eid, int32_t flags)
{
    return m_EPoll.setflags(eid, flags);
}

void srt::CUDTUnited::epoll_release(const int eid)
{
    return m_EPoll.release(eid);
}

srt::CUDTSocket* srt::CUDTUnited::locateSocket(const SRTSOCKET u, ErrorHandling erh)
{
    ScopedLock  cg(m_GlobControlLock);
    CUDTSocket* s = locateSocket_LOCKED(u);
    if (!s)
    {
        if (erh == ERH_RETURN)
            return NULL;
        throw CUDTException(MJ_NOTSUP, MN_SIDINVAL, 0);
    }

    return s;
}

// [[using locked(m_GlobControlLock)]];
srt::CUDTSocket* srt::CUDTUnited::locateSocket_LOCKED(SRTSOCKET u)
{
    sockets_t::iterator i = m_Sockets.find(u);

    if ((i == m_Sockets.end()) || (i->second->m_Status == SRTS_CLOSED))
    {
        return NULL;
    }

    return i->second;
}

#if ENABLE_BONDING
srt::CUDTGroup* srt::CUDTUnited::locateAcquireGroup(SRTSOCKET u, ErrorHandling erh)
{
    ScopedLock cg(m_GlobControlLock);

    const groups_t::iterator i = m_Groups.find(u);
    if (i == m_Groups.end())
    {
        if (erh == ERH_THROW)
            throw CUDTException(MJ_NOTSUP, MN_SIDINVAL, 0);
        return NULL;
    }

    ScopedLock cgroup(*i->second->exp_groupLock());
    i->second->apiAcquire();
    return i->second;
}

srt::CUDTGroup* srt::CUDTUnited::acquireSocketsGroup(CUDTSocket* s)
{
    ScopedLock cg(m_GlobControlLock);
    CUDTGroup* g = s->m_GroupOf;
    if (!g)
        return NULL;

    // With m_GlobControlLock locked, we are sure the group
    // still exists, if it wasn't removed from this socket.
    g->apiAcquire();
    return g;
}
#endif

srt::CUDTSocket* srt::CUDTUnited::locateAcquireSocket(SRTSOCKET u, ErrorHandling erh)
{
    ScopedLock cg(m_GlobControlLock);

    CUDTSocket* s = locateSocket_LOCKED(u);
    if (!s)
    {
        if (erh == ERH_THROW)
            throw CUDTException(MJ_NOTSUP, MN_SIDINVAL, 0);
        return NULL;
    }

    s->apiAcquire();
    return s;
}

bool srt::CUDTUnited::acquireSocket(CUDTSocket* s)
{
    // Note that before using this function you must be certain
    // that the socket isn't broken already and it still has at least
    // one more GC cycle to live. In other words, you must be certain
    // that this pointer passed here isn't dangling and was obtained
    // directly from m_Sockets, or even better, has been acquired
    // by some other functionality already, which is only about to
    // be released earlier than you need.
    ScopedLock cg(m_GlobControlLock);
    s->apiAcquire();
    // Keep the lock so that no one changes anything in the meantime.
    // If the socket m_Status == SRTS_CLOSED (set by setClosed()), then
    // this socket is no longer present in the m_Sockets container
    if (s->m_Status >= SRTS_BROKEN)
    {
        s->apiRelease();
        return false;
    }

    return true;
}

srt::CUDTSocket* srt::CUDTUnited::locatePeer(const sockaddr_any& peer, const SRTSOCKET id, int32_t isn)
{
    ScopedLock cg(m_GlobControlLock);

    map<int64_t, set<SRTSOCKET> >::iterator i = m_PeerRec.find(CUDTSocket::getPeerSpec(id, isn));
    if (i == m_PeerRec.end())
        return NULL;

    for (set<SRTSOCKET>::iterator j = i->second.begin(); j != i->second.end(); ++j)
    {
        sockets_t::iterator k = m_Sockets.find(*j);
        // this socket might have been closed and moved m_ClosedSockets
        if (k == m_Sockets.end())
            continue;

        if (k->second->m_PeerAddr == peer)
        {
            return k->second;
        }
    }

    return NULL;
}

void srt::CUDTUnited::checkBrokenSockets()
{
    ScopedLock cg(m_GlobControlLock);

#if ENABLE_BONDING
    vector<SRTSOCKET> delgids;

    for (groups_t::iterator i = m_ClosedGroups.begin(); i != m_ClosedGroups.end(); ++i)
    {
        // isStillBusy requires lock on the group, so only after an API
        // function that uses it returns, and so clears the busy flag,
        // a new API function won't be called anyway until it can acquire
        // GlobControlLock, and all functions that have already seen this
        // group as closing will not continue with the API and return.
        // If we caught some API function still using the closed group,
        // it's not going to wait, will be checked next time.
        if (i->second->isStillBusy())
            continue;

        delgids.push_back(i->first);
        delete i->second;
        i->second = NULL; // just for a case, avoid a dangling pointer
    }

    for (vector<SRTSOCKET>::iterator di = delgids.begin(); di != delgids.end(); ++di)
    {
        m_ClosedGroups.erase(*di);
    }
#endif

    // set of sockets To Be Closed and To Be Removed
    vector<SRTSOCKET> tbc;
    vector<SRTSOCKET> tbr;

    for (sockets_t::iterator i = m_Sockets.begin(); i != m_Sockets.end(); ++i)
    {
        CUDTSocket* s = i->second;
        if (!s->core().m_bBroken)
            continue;

        if (s->m_Status == SRTS_LISTENING)
        {
            const steady_clock::duration elapsed = steady_clock::now() - s->m_tsClosureTimeStamp.load();
            // A listening socket should wait an extra 3 seconds
            // in case a client is connecting.
            if (elapsed < milliseconds_from(CUDT::COMM_CLOSE_BROKEN_LISTENER_TIMEOUT_MS))
                continue;
        }
        else
        {
            CUDT& u = s->core();

            enterCS(u.m_RcvBufferLock);
            bool has_avail_packets = u.m_pRcvBuffer && u.m_pRcvBuffer->hasAvailablePackets();
            leaveCS(u.m_RcvBufferLock);

            if (has_avail_packets)
            {
                const int bc = u.m_iBrokenCounter.load();
                if (bc > 0)
                {
                    // if there is still data in the receiver buffer, wait longer
                    s->core().m_iBrokenCounter.store(bc - 1);
                    continue;
                }
            }
        }

#if ENABLE_BONDING
        if (s->m_GroupOf)
        {
            HLOGC(smlog.Debug,
                 log << "@" << s->m_SocketID << " IS MEMBER OF $" << s->m_GroupOf->id() << " - REMOVING FROM GROUP");
            s->removeFromGroup(true);
        }
#endif

        HLOGC(smlog.Debug, log << "checkBrokenSockets: moving BROKEN socket to CLOSED: @" << i->first);

        // Note that this will not override the value that has been already
        // set by some other functionality, only set it when not yet set.
        s->core().setAgentCloseReason(SRT_CLS_INTERNAL);

        recordCloseReason(s);

        // close broken connections and start removal timer
        s->setClosed();
        tbc.push_back(i->first);

        // NOTE: removal from m_SocketID POSTPONED
        // to loop over removal of all from the `tbc` list
        swipeSocket_LOCKED(i->first, s, SWIPE_LATER);

        if (s->m_ListenSocket != SRT_SOCKID_CONNREQ)
        {
            // remove from listener's queue
            sockets_t::iterator ls = m_Sockets.find(s->m_ListenSocket);
            if (ls == m_Sockets.end())
            {
                ls = m_ClosedSockets.find(s->m_ListenSocket);
                if (ls == m_ClosedSockets.end())
                    continue;
            }

            enterCS(ls->second->m_AcceptLock);
            ls->second->m_QueuedSockets.erase(s->m_SocketID);
            leaveCS(ls->second->m_AcceptLock);
        }
    }

    for (sockets_t::iterator j = m_ClosedSockets.begin(); j != m_ClosedSockets.end(); ++j)
    {
        CUDTSocket* ps = j->second;

        // NOTE: There is still a hypothetical risk here that ps
        // was made busy while the socket was already moved to m_ClosedSocket,
        // if the socket was acquired through CUDTUnited::acquireSocket (that is,
        // busy flag acquisition was done through the CUDTSocket* pointer rather
        // than through the numeric ID). Therefore this way of busy acquisition
        // should be done only if at the moment of acquisition there are certainly
        // other conditions applying on the socket that prevent it from being deleted.
        if (ps->isStillBusy())
        {
            HLOGC(smlog.Debug, log << "checkBrokenSockets: @" << ps->m_SocketID << " is still busy, SKIPPING THIS CYCLE.");
            continue;
        }

        CUDT& u = ps->core();

        // HLOGC(smlog.Debug, log << "checking CLOSED socket: " << j->first);
        if (!is_zero(u.m_tsLingerExpiration))
        {
            // asynchronous close:
            if ((!u.m_pSndBuffer) || (0 == u.m_pSndBuffer->getCurrBufSize()) ||
                (u.m_tsLingerExpiration <= steady_clock::now()))
            {
                HLOGC(smlog.Debug, log << "checkBrokenSockets: marking CLOSED qualified @" << ps->m_SocketID);
                u.m_tsLingerExpiration = steady_clock::time_point();
                u.m_bClosing           = true;
                ps->m_tsClosureTimeStamp        = steady_clock::now();
            }
        }

        // timeout 1 second to destroy a socket AND it has been removed from
        // RcvUList
        const steady_clock::time_point now        = steady_clock::now();
        const steady_clock::duration   closed_ago = now - ps->m_tsClosureTimeStamp.load();
        if (closed_ago > seconds_from(1))
        {
            CRNode* rnode = u.m_pRNode;
            if (!rnode || !rnode->isOnList())
            {
                HLOGC(smlog.Debug,
                      log << "checkBrokenSockets: @" << ps->m_SocketID << " closed "
                          << FormatDuration(closed_ago) << " ago and removed from RcvQ - will remove");

                // HLOGC(smlog.Debug, log << "will unref socket: " << j->first);
                tbr.push_back(j->first);
            }
            else
            {
                HLOGC(smlog.Debug,
                        log << "checkBrokenSockets: @" << j->second->m_SocketID << " still on the MX RcvUList - will retry...");
            }
        }
    }

    // move closed sockets to the ClosedSockets structure
    for (vector<SRTSOCKET>::iterator k = tbc.begin(); k != tbc.end(); ++k)
        m_Sockets.erase(*k);

    // remove those timeout sockets
    for (vector<SRTSOCKET>::iterator l = tbr.begin(); l != tbr.end(); ++l)
        removeSocket(*l);

    HLOGC(smlog.Debug, log << "checkBrokenSockets: after removal: m_ClosedSockets.size()=" << m_ClosedSockets.size());
}

// [[using locked(m_GlobControlLock)]]
void srt::CUDTUnited::removeSocket(const SRTSOCKET u)
{
    sockets_t::iterator i = m_ClosedSockets.find(u);

    // invalid socket ID
    if (i == m_ClosedSockets.end())
        return;

    CUDTSocket* const s = i->second;

    // The socket may be in the trashcan now, but could
    // still be under processing in the sender/receiver worker
    // threads. If that's the case, SKIP IT THIS TIME. The
    // socket will be checked next time the GC rollover starts.
    CSNode* sn = s->core().m_pSNode;
    if (sn && sn->isOnList())
        return;

    CRNode* rn = s->core().m_pRNode;
    if (rn && rn->isOnList())
        return;

    if (s->isStillBusy())
    {
        HLOGC(smlog.Debug, log << "@" << s->m_SocketID << " is still busy, NOT deleting");
        return;
    }

    LOGC(smlog.Note, log << "@" << s->m_SocketID << " busy=" << s->isStillBusy());

#if ENABLE_BONDING
    if (s->m_GroupOf)
    {
        HLOGC(smlog.Debug,
              log << "@" << s->m_SocketID << " IS MEMBER OF $" << s->m_GroupOf->id() << " - REMOVING FROM GROUP");
        s->removeFromGroup(true);
    }
#endif
    {
        ScopedLock cg(s->m_AcceptLock);

        // if it is a listener, close all un-accepted sockets in its queue
        // and remove them later
        for (map<SRTSOCKET, sockaddr_any>::iterator q = s->m_QueuedSockets.begin();
                q != s->m_QueuedSockets.end(); ++ q)
        {
            sockets_t::iterator si = m_Sockets.find(q->first);
            if (si == m_Sockets.end())
            {
                // gone in the meantime
                LOGC(smlog.Error,
                     log << "removeSocket: IPE? socket @" << (q->first) << " being queued for listener socket @"
                        << s->m_SocketID << " is GONE in the meantime ???");
                continue;
            }

            CUDTSocket* as = si->second;

            as->breakSocket_LOCKED(SRT_CLS_DEADLSN);

            // You won't be updating any EIDs anymore.
            m_EPoll.wipe_usock(as->m_SocketID, as->core().m_sPollID);

            swipeSocket_LOCKED(q->first, as, SWIPE_NOW);
        }
    }

    // remove from peer rec
    map<int64_t, set<SRTSOCKET> >::iterator j = m_PeerRec.find(s->getPeerSpec());
    if (j != m_PeerRec.end())
    {
        j->second.erase(u);
        if (j->second.empty())
            m_PeerRec.erase(j);
    }

    /*
     * Socket may be deleted while still having ePoll events set that would
     * remains forever causing epoll_wait to unblock continuously for inexistent
     * sockets. Get rid of all events for this socket.
     */
    // (just in case, this should be wiped out already)
    m_EPoll.wipe_usock(u, s->core().m_sPollID);

    // delete this one
    m_ClosedSockets.erase(i);

   // XXX This below section can unlock m_GlobControlLock
   // just for calling CUDT::closeInternal(), which is needed
   // to avoid locking m_ConnectionLock after m_GlobControlLock,
   // while m_ConnectionLock orders BEFORE m_GlobControlLock.
   // This should be perfectly safe thing to do after the socket
   // ID has been erased from m_ClosedSockets. No container access
   // is done in this case.
   //
   // Report: P04-1.28, P04-2.27, P04-2.50, P04-2.55

    HLOGC(smlog.Debug, log << "GC/removeSocket: closing associated UDT @" << u);

    leaveCS(m_GlobControlLock);
    s->core().closeInternal(SRT_CLS_INTERNAL);
    enterCS(m_GlobControlLock);

    // IMPORTANT!!!
    //
    // The order of deletion must be: first delete socket, then multiplexer.
    // The receiver buffer shares the use of CUnits from the multiplexer's unit queue,
    // which is assigned to the multiplexer because this is where the incoming
    // UDP packets are placed. The receiver buffer must be first deleted and
    // so unreference all CUnits. Then the multiplexer can be deleted and drag all
    // CUnits with itself.
    const int mid = s->m_iMuxID;
    HLOGC(smlog.Debug, log << "GC/removeSocket: DELETING SOCKET @" << u);
    delete s;
    HLOGC(smlog.Debug, log << "GC/removeSocket: socket @" << u << " DELETED. Checking muxer id=" << mid);
    removeMux(mid);
}

/// decrease multiplexer reference count, and remove it if necessary
///
/// @param mid Muxer ID that identifies the multiplexer in the socket
/// @param u Socket ID that was the last multiplexer's user (logging only)
// [[using locked(m_GlobControlLock)]]
void srt::CUDTUnited::removeMux(const int mid)
{
    // Ignore those never bound
    if (mid == -1)
    {
        HLOGC(smlog.Debug, log << "MUXER not assigned to that socket");
        return;
    }

    map<int, CMultiplexer>::iterator m;
    m = m_mMultiplexer.find(mid);
    if (m == m_mMultiplexer.end())
    {
        LOGC(smlog.Fatal, log << "IPE: MUXER id=" << mid << " NOT FOUND!");
        return;
    }

    CMultiplexer& mx = m->second;

    mx.m_iRefCount--;
    HLOGC(smlog.Debug, log << "removeMux: unrefing muxer " << mid << ", ref=" << mx.m_iRefCount);
    if (mx.m_iRefCount <= 0)
    {
        HLOGC(smlog.Debug, log << "MUXER id=" << mid << " lost last socket - deleting muxer bound to "
                << mx.m_pChannel->bindAddressAny().str());
        // The channel has no access to the queues and
        // it looks like the multiplexer is the master of all of them.
        // The queues must be silenced before closing the channel
        // because this will cause error to be returned in any operation
        // being currently done in the queues, if any.
        mx.m_pSndQueue->setClosing();
        mx.m_pRcvQueue->setClosing();
        mx.destroy();
        m_mMultiplexer.erase(m);
    }
    else
    {
        HLOGC(smlog.Debug, log << "MUXER id=" << mid << " has still " << mx.m_iRefCount << " users");
    }
<<<<<<< HEAD
}

void srt::CUDTUnited::killMux(CUDTSocket* s)
{
    int mid = s->m_iMuxID;
    if (mid == -1) // Ignore those already removed
    {
        HLOGC(smlog.Debug, log << "removeMux: @" << s->m_SocketID << " has no muxer, ok.");
        return;
    }

    // In case when the socket isn't to be immediately deleted
    // the MuxID field must be updated in order to catch the above
    // condition when it's called for the same socket second time.
    // --- s->m_iMuxID = -1;
    // --- s->core().m_pRcvQueue = NULL;
    // --- s->core().m_pSndQueue = NULL;
    // XXX No, repetition protection is added in the CChannel::close.

    map<int, CMultiplexer>::iterator m;
    m = m_mMultiplexer.find(mid);
    if (m == m_mMultiplexer.end())
    {
        LOGC(smlog.Fatal, log << "IPE: For socket @" << s->m_SocketID << " MUXER id=" << mid << " NOT FOUND!");
        return;
    }

    CMultiplexer& mx = m->second;

    // Ok, careful now. First, check if you have exactly ONE
    // user left. Note that due to the mutex lock, all pending
    // binders will have to wait.

    if (mx.m_iRefCount != 1)
        return;

    // Ok, we are not going to remove the binder YET, this will
    // have to happen normally as usual. But we need to close the
    // socket right now, so we order the queue workers to quit.
    mx.m_pSndQueue->setClosing();
    mx.m_pRcvQueue->setClosing();
    CGlobEvent::triggerEvent();
    mx.m_pChannel->close();
    mx.m_pSndQueue->stopWorker();
    mx.m_pRcvQueue->stopWorker();
=======
>>>>>>> acb56b8b
}

void srt::CUDTUnited::checkTemporaryDatabases()
{
    ScopedLock cg(m_GlobControlLock);

    // It's not very efficient to collect first the keys of all
    // elements to remove and then remove from the map by key.

    // In C++20 this is possible by doing
    //    m_ClosedDatabase.erase_if([](auto& c) { return --c.generation <= 0; });
    // but nothing equivalent in the earlier standards.

    vector<SRTSOCKET> expired;

    for (map<SRTSOCKET, CloseInfo>::iterator c = m_ClosedDatabase.begin();
            c != m_ClosedDatabase.end(); ++c)
    {
        --c->second.generation;
        if (c->second.generation <= 0)
            expired.push_back(c->first);
    }

    for (vector<SRTSOCKET>::iterator i = expired.begin(); i != expired.end(); ++i)
        m_ClosedDatabase.erase(*i);
}

void srt::CUDTUnited::configureMuxer(CMultiplexer& w_m, const CUDTSocket* s, int af)
{
    w_m.m_mcfg       = s->core().m_config;
    w_m.m_iIPversion = af;
    w_m.m_iRefCount  = 1;
    w_m.m_iID        = int32_t(s->m_SocketID);
}

uint16_t srt::CUDTUnited::installMuxer(CUDTSocket* w_s, CMultiplexer& fw_sm)
{
    w_s->core().m_pSndQueue = fw_sm.m_pSndQueue;
    w_s->core().m_pRcvQueue = fw_sm.m_pRcvQueue;
    w_s->m_iMuxID           = fw_sm.m_iID;
    sockaddr_any sa;
    fw_sm.m_pChannel->getSockAddr((sa));
    w_s->m_SelfAddr = sa; // Will be also completed later, but here it's needed for later checks
    return sa.hport();
}

bool srt::CUDTUnited::inet6SettingsCompat(const sockaddr_any& muxaddr, const CSrtMuxerConfig& cfgMuxer,
        const sockaddr_any& reqaddr, const CSrtMuxerConfig& cfgSocket)
{
    if (muxaddr.family() != AF_INET6)
        return true; // Don't check - the family has been checked already

    if (reqaddr.isany())
    {
        if (cfgSocket.iIpV6Only == -1) // Treat as "adaptive"
            return true;

        // If set explicitly, then it must be equal to the one of found muxer.
        return cfgSocket.iIpV6Only == cfgMuxer.iIpV6Only;
    }

    // If binding to the certain IPv6 address, then this setting doesn't matter.
    return true;
}

bool srt::CUDTUnited::channelSettingsMatch(const CSrtMuxerConfig& cfgMuxer, const CSrtConfig& cfgSocket)
{
    if (!cfgMuxer.bReuseAddr)
    {
        HLOGP(smlog.Debug, "channelSettingsMatch: fail: the multiplexer is not reusable");
        return false;
    }

    if (cfgMuxer.isCompatWith(cfgSocket))
        return true;

    HLOGP(smlog.Debug, "channelSettingsMatch: fail: some options have different values");
    return false;
}

void srt::CUDTUnited::updateMux(CUDTSocket* s, const sockaddr_any& reqaddr, const UDPSOCKET* udpsock /*[[nullable]]*/)
{
    ScopedLock cg(m_GlobControlLock);

    // If udpsock is provided, then this socket will be simply
    // taken for binding as a good deal. It would be nice to make
    // a sanity check to see if this UDP socket isn't already installed
    // in some multiplexer, but we state this UDP socket isn't accessible
    // anyway so this wouldn't be possible.
    if (!udpsock)
    {
        // If not, we need to see if there exist already a multiplexer bound
        // to the same endpoint.
        const int         port      = reqaddr.hport();
        const CSrtConfig& cfgSocket = s->core().m_config;

        // This loop is going to check the attempted binding of
        // address:port and socket settings against every existing
        // multiplexer. Possible results of the check are:

        // 1. MATCH: identical address - reuse it and quit.
        // 2. CONFLICT: report error: the binding partially overlaps
        //    so it neither can be reused nor is free to bind.
        // 3. PASS: different and not overlapping - continue searching.

        // In this function the convention is:
        // MATCH: do nothing and proceed with binding reusage, THEN break.
        // CONFLICT: throw an exception.
        // PASS: use 'continue' to pass to the next element.

        bool reuse_attempt = false;
        for (map<int, CMultiplexer>::iterator i = m_mMultiplexer.begin(); i != m_mMultiplexer.end(); ++i)
        {
            CMultiplexer const& m = i->second;

            // First, we need to find a multiplexer with the same port.
            if (m.m_iPort != port)
            {
                HLOGC(smlog.Debug,
                      log << "bind: muxer @" << m.m_iID << " found, but for port " << m.m_iPort
                          << " (requested port: " << port << ")");
                continue;
            }

            // If this is bound to the wildcard address, it can be reused if:
            // - reqaddr is also a wildcard
            // - channel settings match
            // Otherwise it's a conflict.
            sockaddr_any mux_addr;
            m.m_pChannel->getSockAddr((mux_addr));

            HLOGC(smlog.Debug,
                  log << "bind: Found existing muxer @" << m.m_iID << " : " << mux_addr.str() << " - check against "
                      << reqaddr.str());

            if (mux_addr.isany())
            {
                if (mux_addr.family() == AF_INET6)
                {
                    // With IPv6 we need to research two possibilities:
                    // iIpV6Only == 1 -> This means that it binds only :: wildcard, but not 0.0.0.0
                    // iIpV6Only == 0 -> This means that it binds both :: and 0.0.0.0.
                    // iIpV6Only == -1 -> Hard to say what to do, but treat it as a potential conflict in any doubtful case.

                    if (m.m_mcfg.iIpV6Only == 1)
                    {
                        // PASS IF: candidate is IPv4, no matter the address
                        // MATCH IF: candidate is IPv6 with only=1
                        // CONFLICT IF: candidate is IPv6 with only != 1 or IPv6 non-wildcard.

                        if (reqaddr.family() == AF_INET)
                        {
                            HLOGC(smlog.Debug, log << "bind: muxer @" << m.m_iID
                                    << " is :: v6only - requested IPv4 ANY is NOT IN THE WAY. Searching on.");
                            continue;
                        }

                        // Candidate is AF_INET6

                        if (cfgSocket.iIpV6Only != 1 || !reqaddr.isany())
                        {
                            // CONFLICT:
                            // 1. attempting to make a wildcard IPv4 + IPv6
                            // while the multiplexer for wildcard IPv6 exists.
                            // 2. If binding to a given address, it conflicts with the wildcard
                            LOGC(smlog.Error,
                                    log << "bind: Address: " << reqaddr.str()
                                    << " conflicts with existing IPv6 wildcard binding: " << mux_addr.str());
                            throw CUDTException(MJ_NOTSUP, MN_BUSYPORT, 0);
                        }

                        // Otherwise, MATCH.
                    }
                    else if (m.m_mcfg.iIpV6Only == 0)
                    {
                        // Muxer's address is a wildcard for :: and 0.0.0.0 at once.
                        // This way only IPv6 wildcard with v6only=0 is a perfect match and everything
                        // else is a conflict.

                        if (reqaddr.family() == AF_INET6 && reqaddr.isany() && cfgSocket.iIpV6Only == 0)
                        {
                            // MATCH
                        }
                        else
                        {
                            // CONFLICT: attempting to make a wildcard IPv4 + IPv6 while
                            // the multiplexer for wildcard IPv6 exists.
                            LOGC(smlog.Error,
                                    log << "bind: Address: " << reqaddr.str() << " v6only=" << cfgSocket.iIpV6Only
                                    << " conflicts with existing IPv6 + IPv4 wildcard binding: " << mux_addr.str());
                            throw CUDTException(MJ_NOTSUP, MN_BUSYPORT, 0);
                        }
                    }
                    else // Case -1, by unknown reason. Accept only with -1 setting, others are conflict.
                    {
                        if (reqaddr.family() == AF_INET6 && reqaddr.isany() && cfgSocket.iIpV6Only == -1)
                        {
                            // MATCH
                        }
                        else
                        {
                            LOGC(smlog.Error,
                                    log << "bind: Address: " << reqaddr.str() << " v6only=" << cfgSocket.iIpV6Only
                                    << " conflicts with existing IPv6 v6only=unknown wildcard binding: " << mux_addr.str());
                            throw CUDTException(MJ_NOTSUP, MN_BUSYPORT, 0);
                        }
                    }
                }
                else // muxer is IPv4 wildcard
                {
                    // Then only IPv4 wildcard is a match and:
                    // - IPv6 with only=true is PASS (not a conflict)
                    // - IPv6 with only=false is CONFLICT
                    // - IPv6 with only=undefined is CONFLICT
                    // REASON: we need to make a potential conflict a conflict as there will be
                    // no bind() call to check if this wouldn't be a conflict in result. If you want
                    // to have a binding to IPv6 that should avoid conflict with IPv4 wildcard binding,
                    // then SRTO_IPV6ONLY option must be explicitly set before binding.
                    // Also:
                    if (reqaddr.family() == AF_INET)
                    {
                        if (reqaddr.isany())
                        {
                            // MATCH
                        }
                        else
                        {
                            LOGC(smlog.Error,
                                    log << "bind: Address: " << reqaddr.str()
                                    << " conflicts with existing IPv4 wildcard binding: " << mux_addr.str());
                            throw CUDTException(MJ_NOTSUP, MN_BUSYPORT, 0);
                        }
                    }
                    else // AF_INET6
                    {
                        if (cfgSocket.iIpV6Only == 1 || !reqaddr.isany())
                        {
                            // PASS
                            HLOGC(smlog.Debug, log << "bind: muxer @" << m.m_iID
                                    << " is IPv4 wildcard - requested " << reqaddr.str() << " v6only=" << cfgSocket.iIpV6Only
                                    << " is NOT IN THE WAY. Searching on.");
                            continue;
                        }
                        else
                        {
                            LOGC(smlog.Error,
                                    log << "bind: Address: " << reqaddr.str() << " v6only=" << cfgSocket.iIpV6Only
                                    << " conflicts with existing IPv4 wildcard binding: " << mux_addr.str());
                            throw CUDTException(MJ_NOTSUP, MN_BUSYPORT, 0);
                        }
                    }
                }

                reuse_attempt = true;
                HLOGC(smlog.Debug, log << "bind: wildcard address - multiplexer reusable");
            }
            // Muxer address is NOT a wildcard, so conflicts only with WILDCARD of the same type
            else if (reqaddr.isany() && reqaddr.family() == mux_addr.family())
            {
                LOGC(smlog.Error,
                     log << "bind: Wildcard address: " << reqaddr.str()
                         << " conflicts with existting IP binding: " << mux_addr.str());
                throw CUDTException(MJ_NOTSUP, MN_BUSYPORT, 0);
            }
            // If this is bound to a certain address, AND:
            else if (mux_addr.equal_address(reqaddr))
            {
                // - the address is the same as reqaddr
                reuse_attempt = true;
                HLOGC(smlog.Debug, log << "bind: same IP address - multiplexer reusable");
            }
            else
            {
                HLOGC(smlog.Debug, log << "bind: IP addresses differ - ALLOWED to create a new multiplexer");
                continue;
            }
            // Otherwise:
            // - the address is different than reqaddr
            //   - the address can't be reused, but this can go on with new one.

            // If this is a reusage attempt:
            if (reuse_attempt)
            {
                //   - if the channel settings match, it can be reused
                if (channelSettingsMatch(m.m_mcfg, cfgSocket) && inet6SettingsCompat(mux_addr, m.m_mcfg, reqaddr, cfgSocket))
                {
                    HLOGC(smlog.Debug, log << "bind: reusing multiplexer for port " << port);
                    // reuse the existing multiplexer
                    ++i->second.m_iRefCount;
                    installMuxer((s), (i->second));
                    return;
                }
                else
                {
                    //   - if not, it's a conflict
                    LOGC(smlog.Error,
                         log << "bind: Address: " << reqaddr.str() << " conflicts with binding: " << mux_addr.str()
                             << " due to channel settings");
                    throw CUDTException(MJ_NOTSUP, MN_BUSYPORT, 0);
                }
            }
            // If not, proceed to the next one, and when there are no reusage
            // candidates, proceed with creating a new multiplexer.

            // Note that a binding to a different IP address is not treated
            // as a candidate for either reusage or conflict.
            LOGC(smlog.Fatal, log << "SHOULD NOT GET HERE!!!");
            SRT_ASSERT(false);
        }
    }

    // a new multiplexer is needed
    CMultiplexer m;
    configureMuxer((m), s, reqaddr.family());

    try
    {
        m.m_pChannel = new CChannel();
        m.m_pChannel->setConfig(m.m_mcfg);

        if (udpsock)
        {
            // In this case, reqaddr contains the address
            // that has been extracted already from the
            // given socket
            m.m_pChannel->attach(*udpsock, reqaddr);
        }
        else if (reqaddr.empty())
        {
            // The case of previously used case of a NULL address.
            // This here is used to pass family only, in this case
            // just automatically bind to the "0" address to autoselect
            // everything.
            m.m_pChannel->open(reqaddr.family());
        }
        else
        {
            // If at least the IP address is specified, then bind to that
            // address, but still possibly autoselect the outgoing port, if the
            // port was specified as 0.
            m.m_pChannel->open(reqaddr);
        }

        // AFTER OPENING, check the matter of IPV6_V6ONLY option,
        // as it decides about the fact that the occupied binding address
        // in case of wildcard is both :: and 0.0.0.0, or only ::.
        if (reqaddr.family() == AF_INET6 && m.m_mcfg.iIpV6Only == -1)
        {
            // XXX We don't know how probable it is to get the error here
            // and resulting -1 value. As a fallback for that case, the value -1
            // is honored here, just all side-bindings for other sockes will be
            // rejected as a potential conflict, even if binding would be accepted
            // in these circumstances. Only a perfect match in case of potential
            // overlapping will be accepted on the same port.
            m.m_mcfg.iIpV6Only = m.m_pChannel->sockopt(IPPROTO_IPV6, IPV6_V6ONLY, -1);
        }

        m.m_pTimer    = new CTimer;
        m.m_pSndQueue = new CSndQueue;
        m.m_pSndQueue->init(m.m_pChannel, m.m_pTimer);
        m.m_pRcvQueue = new CRcvQueue;

        // We can't use maxPayloadSize() because this value isn't valid until the connection is established.
        // We need to "think big", that is, allocate a size that would fit both IPv4 and IPv6.
        const size_t payload_size = s->core().m_config.iMSS - CPacket::HDR_SIZE - CPacket::udpHeaderSize(AF_INET);

        HLOGC(smlog.Debug, log << s->core().CONID() << "updateMux: config rcv queue qsize=" << 128
                << " plsize=" << payload_size << " hsize=" << 1024);
        m.m_pRcvQueue->init(128, payload_size, m.m_iIPversion, 1024, m.m_pChannel, m.m_pTimer);

        // Rewrite the port here, as it might be only known upon return
        // from CChannel::open.
        m.m_iPort               = installMuxer((s), m);
        m_mMultiplexer[m.m_iID] = m;
    }
    catch (const CUDTException&)
    {
        m.destroy();
        throw;
    }
    catch (...)
    {
        m.destroy();
        throw CUDTException(MJ_SYSTEMRES, MN_MEMORY, 0);
    }

    HLOGC(smlog.Debug, log << "bind: creating new multiplexer for port " << m.m_iPort);
}

// This function is going to find a multiplexer for the port contained
// in the 'ls' listening socket. The multiplexer must exist when the listener
// exists, otherwise the dispatching procedure wouldn't even call this
// function. By historical reasons there's also a fallback for a case when the
// multiplexer wasn't found by id, the search by port number continues.
bool srt::CUDTUnited::updateListenerMux(CUDTSocket* s, const CUDTSocket* ls)
{
    ScopedLock cg(m_GlobControlLock);
    const int  port = ls->m_SelfAddr.hport();

    HLOGC(smlog.Debug,
          log << "updateListenerMux: finding muxer of listener socket @" << ls->m_SocketID << " muxid=" << ls->m_iMuxID
              << " bound=" << ls->m_SelfAddr.str() << " FOR @" << s->m_SocketID << " addr=" << s->m_SelfAddr.str()
              << "_->_" << s->m_PeerAddr.str());

    // First thing that should be certain here is that there should exist
    // a muxer with the ID written in the listener socket's mux ID.

    CMultiplexer* mux = map_getp(m_mMultiplexer, ls->m_iMuxID);

    // NOTE:
    // THIS BELOW CODE is only for a highly unlikely situation when the listener
    // socket has been closed in the meantime when the accepted socket is being
    // processed. This procedure is different than updateMux because this time we
    // only want to have a multiplexer socket to be assigned to the accepted socket.
    // It is also unlikely that the listener socket is garbage-collected so fast, so
    // this procedure will most likely find the multiplexer of the zombie listener socket,
    // which no longer accepts new connections (the listener is withdrawn immediately from
    // the port) that wasn't yet completely deleted.
    CMultiplexer* fallback = NULL;
    if (!mux)
    {
        LOGC(smlog.Error, log << "updateListenerMux: IPE? listener muxer not found by ID, trying by port");

        // To be used as first found with different IP version

        // find the listener's address
        for (map<int, CMultiplexer>::iterator i = m_mMultiplexer.begin(); i != m_mMultiplexer.end(); ++i)
        {
            CMultiplexer& m = i->second;

#if ENABLE_HEAVY_LOGGING
            ostringstream that_muxer;
            that_muxer << "id=" << m.m_iID << " port=" << m.m_iPort
                       << " ip=" << (m.m_iIPversion == AF_INET ? "v4" : "v6");
#endif

            if (m.m_iPort == port)
            {
                HLOGC(smlog.Debug, log << "updateListenerMux: reusing muxer: " << that_muxer.str());
                if (m.m_iIPversion == s->m_PeerAddr.family())
                {
                    mux = &m; // best match
                    break;
                }
                else if (m.m_iIPversion == AF_INET6)
                {
                    // Allowed fallback case when we only need an accepted socket.
                    fallback = &m;
                }
            }
            else
            {
                HLOGC(smlog.Debug, log << "updateListenerMux: SKIPPING muxer: " << that_muxer.str());
            }
        }

        if (!mux && fallback)
        {
            // It is allowed to reuse this multiplexer, but the socket must allow both IPv4 and IPv6
            if (fallback->m_mcfg.iIpV6Only == 0)
            {
                HLOGC(smlog.Warn, log << "updateListenerMux: reusing multiplexer from different family");
                mux = fallback;
            }
        }
    }

    // Checking again because the above procedure could have set it
    if (mux)
    {
        // reuse the existing multiplexer
        ++mux->m_iRefCount;
        s->core().m_pSndQueue = mux->m_pSndQueue;
        s->core().m_pRcvQueue = mux->m_pRcvQueue;
        s->m_iMuxID           = mux->m_iID;
        return true;
    }

    return false;
}

void* srt::CUDTUnited::garbageCollect(void* p)
{
    CUDTUnited* self = (CUDTUnited*)p;

    THREAD_STATE_INIT("SRT:GC");

    UniqueLock gclock(self->m_GCStopLock);

    // START LIBRARY RUNNING LOOP
    while (!self->m_bClosing)
    {
        INCREMENT_THREAD_ITERATIONS();
        self->checkBrokenSockets();
        self->checkTemporaryDatabases();

        HLOGC(inlog.Debug, log << "GC: sleep 1 s");
        self->m_GCStopCond.wait_for(gclock, seconds_from(1));
    }
    // END.

    THREAD_EXIT();
    return NULL;
}

////////////////////////////////////////////////////////////////////////////////

SRTRUNSTATUS srt::CUDT::startup()
{
    return uglobal().startup();
}

SRTSTATUS srt::CUDT::cleanup()
{
    return uglobal().cleanup();
}

SRTSOCKET srt::CUDT::socket()
{
    try
    {
        return uglobal().newSocket();
    }
    catch (const CUDTException& e)
    {
        APIError a(e);
        return SRT_INVALID_SOCK;
    }
    catch (const bad_alloc&)
    {
        APIError a(MJ_SYSTEMRES, MN_MEMORY, 0);
        return SRT_INVALID_SOCK;
    }
    catch (const std::exception& ee)
    {
        LOGC(aclog.Fatal, log << "socket: UNEXPECTED EXCEPTION: " << typeid(ee).name() << ": " << ee.what());
        APIError a(MJ_UNKNOWN, MN_NONE, 0);
        return SRT_INVALID_SOCK;
    }
}

srt::CUDT::APIError::APIError(const CUDTException& e)
{
    SetThreadLocalError(e);
}

srt::CUDT::APIError::APIError(CodeMajor mj, CodeMinor mn, int syserr)
{
    SetThreadLocalError(CUDTException(mj, mn, syserr));
}

srt::CUDT::APIError::APIError(int errorcode)
{
    CodeMajor mj = CodeMajor(errorcode / 1000);
    CodeMinor mn = CodeMinor(errorcode % 1000);
    SetThreadLocalError(CUDTException(mj, mn, 0));
}

#if ENABLE_BONDING
// This is an internal function; 'type' should be pre-checked if it has a correct value.
// This doesn't have argument of GroupType due to header file conflicts.

// [[using locked(s_UDTUnited.m_GlobControlLock)]]
srt::CUDTGroup& srt::CUDT::newGroup(const int type)
{
    const SRTSOCKET id = uglobal().generateSocketID(true);

    // Now map the group
    return uglobal().addGroup(id, SRT_GROUP_TYPE(type)).set_id(id);
}

SRTSOCKET srt::CUDT::createGroup(SRT_GROUP_TYPE gt)
{
    try
    {
        srt::sync::ScopedLock globlock(uglobal().m_GlobControlLock);
        return newGroup(gt).id();
        // Note: potentially, after this function exits, the group
        // could be deleted, immediately, from a separate thread (tho
        // unlikely because the other thread would need some handle to
        // keep it). But then, the first call to any API function would
        // return invalid ID error.
    }
    catch (const CUDTException& e)
    {
        return APIError(e), SRT_INVALID_SOCK;
    }
    catch (...)
    {
        return APIError(MJ_SYSTEMRES, MN_MEMORY, 0), SRT_INVALID_SOCK;
    }
}

// [[using locked(m_ControlLock)]]
// [[using locked(CUDT::s_UDTUnited.m_GlobControlLock)]]
void srt::CUDTSocket::removeFromGroup(bool broken)
{
    CUDTGroup* g = m_GroupOf;
    if (g)
    {
        // Reset group-related fields immediately. They won't be accessed
        // in the below calls, while the iterator will be invalidated for
        // a short moment between removal from the group container and the end,
        // while the GroupLock would be already taken out. It is safer to reset
        // it to a NULL iterator before removal.
        m_GroupOf         = NULL;
        m_GroupMemberData = NULL;

        bool still_have = g->remove(m_SocketID);
        if (broken)
        {
            // Activate the SRT_EPOLL_UPDATE event on the group
            // if it was because of a socket that was earlier connected
            // and became broken. This is not to be sent in case when
            // it is a failure during connection, or the socket was
            // explicitly removed from the group.
            g->activateUpdateEvent(still_have);
        }

        HLOGC(smlog.Debug,
              log << "removeFromGroup: socket @" << m_SocketID << " NO LONGER A MEMBER of $" << g->id() << "; group is "
                  << (still_have ? "still ACTIVE" : "now EMPTY"));
    }
}

SRTSOCKET srt::CUDT::getGroupOfSocket(SRTSOCKET socket)
{
    // Lock this for the whole function as we need the group
    // to persist the call.
    ScopedLock  glock(uglobal().m_GlobControlLock);
    CUDTSocket* s = uglobal().locateSocket_LOCKED(socket);
    if (!s || !s->m_GroupOf)
        return APIError(MJ_NOTSUP, MN_INVAL, 0), SRT_INVALID_SOCK;

    return s->m_GroupOf->id();
}

SRTSTATUS srt::CUDT::getGroupData(SRTSOCKET groupid, SRT_SOCKGROUPDATA* pdata, size_t* psize)
{
    if (!CUDT::isgroup(groupid) || !psize)
    {
        return APIError(MJ_NOTSUP, MN_INVAL, 0);
    }

    CUDTUnited::GroupKeeper k(uglobal(), groupid, CUDTUnited::ERH_RETURN);
    if (!k.group)
    {
        return APIError(MJ_NOTSUP, MN_INVAL, 0);
    }

    // To get only the size of the group pdata=NULL can be used
    return k.group->getGroupData(pdata, psize);
}
#endif

SRTSTATUS srt::CUDT::bind(SRTSOCKET u, const sockaddr* name, int namelen)
{
    try
    {
        sockaddr_any sa(name, namelen);
        if (sa.len == 0)
        {
            // This happens if the namelen check proved it to be
            // too small for particular family, or that family is
            // not recognized (is none of AF_INET, AF_INET6).
            // This is a user error.
            return APIError(MJ_NOTSUP, MN_INVAL, 0);
        }
        CUDTSocket* s = uglobal().locateSocket(u);
        if (!s)
            return APIError(MJ_NOTSUP, MN_INVAL, 0);

        return uglobal().bind(s, sa);
    }
    catch (const CUDTException& e)
    {
        return APIError(e);
    }
    catch (bad_alloc&)
    {
        return APIError(MJ_SYSTEMRES, MN_MEMORY, 0);
    }
    catch (const std::exception& ee)
    {
        LOGC(aclog.Fatal, log << "bind: UNEXPECTED EXCEPTION: " << typeid(ee).name() << ": " << ee.what());
        return APIError(MJ_UNKNOWN, MN_NONE, 0);
    }
}

SRTSTATUS srt::CUDT::bind(SRTSOCKET u, UDPSOCKET udpsock)
{
    try
    {
        CUDTSocket* s = uglobal().locateSocket(u);
        if (!s)
            return APIError(MJ_NOTSUP, MN_INVAL, 0);

        return uglobal().bind(s, udpsock);
    }
    catch (const CUDTException& e)
    {
        return APIError(e);
    }
    catch (bad_alloc&)
    {
        return APIError(MJ_SYSTEMRES, MN_MEMORY, 0);
    }
    catch (const std::exception& ee)
    {
        LOGC(aclog.Fatal, log << "bind/udp: UNEXPECTED EXCEPTION: " << typeid(ee).name() << ": " << ee.what());
        return APIError(MJ_UNKNOWN, MN_NONE, 0);
    }
}

SRTSTATUS srt::CUDT::listen(SRTSOCKET u, int backlog)
{
    try
    {
        return uglobal().listen(u, backlog);
    }
    catch (const CUDTException& e)
    {
        return APIError(e);
    }
    catch (bad_alloc&)
    {
        return APIError(MJ_SYSTEMRES, MN_MEMORY, 0);
    }
    catch (const std::exception& ee)
    {
        LOGC(aclog.Fatal, log << "listen: UNEXPECTED EXCEPTION: " << typeid(ee).name() << ": " << ee.what());
        return APIError(MJ_UNKNOWN, MN_NONE, 0);
    }
}

SRTSOCKET srt::CUDT::accept_bond(const SRTSOCKET listeners[], int lsize, int64_t msTimeOut)
{
    try
    {
        return uglobal().accept_bond(listeners, lsize, msTimeOut);
    }
    catch (const CUDTException& e)
    {
        SetThreadLocalError(e);
        return SRT_INVALID_SOCK;
    }
    catch (bad_alloc&)
    {
        SetThreadLocalError(CUDTException(MJ_SYSTEMRES, MN_MEMORY, 0));
        return SRT_INVALID_SOCK;
    }
    catch (const std::exception& ee)
    {
        LOGC(aclog.Fatal, log << "accept_bond: UNEXPECTED EXCEPTION: " << typeid(ee).name() << ": " << ee.what());
        SetThreadLocalError(CUDTException(MJ_UNKNOWN, MN_NONE, 0));
        return SRT_INVALID_SOCK;
    }
}

SRTSOCKET srt::CUDT::accept(SRTSOCKET u, sockaddr* addr, int* addrlen)
{
    try
    {
        return uglobal().accept(u, addr, addrlen);
    }
    catch (const CUDTException& e)
    {
        SetThreadLocalError(e);
        return SRT_INVALID_SOCK;
    }
    catch (const bad_alloc&)
    {
        SetThreadLocalError(CUDTException(MJ_SYSTEMRES, MN_MEMORY, 0));
        return SRT_INVALID_SOCK;
    }
    catch (const std::exception& ee)
    {
        LOGC(aclog.Fatal, log << "accept: UNEXPECTED EXCEPTION: " << typeid(ee).name() << ": " << ee.what());
        SetThreadLocalError(CUDTException(MJ_UNKNOWN, MN_NONE, 0));
        return SRT_INVALID_SOCK;
    }
}

SRTSOCKET srt::CUDT::connect(SRTSOCKET u, const sockaddr* name, const sockaddr* tname, int namelen)
{
    try
    {
        return uglobal().connect(u, name, tname, namelen);
    }
    catch (const CUDTException& e)
    {
        return APIError(e), SRT_INVALID_SOCK;
    }
    catch (bad_alloc&)
    {
        return APIError(MJ_SYSTEMRES, MN_MEMORY, 0), SRT_INVALID_SOCK;
    }
    catch (std::exception& ee)
    {
        LOGC(aclog.Fatal, log << "connect: UNEXPECTED EXCEPTION: " << typeid(ee).name() << ": " << ee.what());
        return APIError(MJ_UNKNOWN, MN_NONE, 0), SRT_INVALID_SOCK;
    }
}

#if ENABLE_BONDING
SRTSOCKET srt::CUDT::connectLinks(SRTSOCKET grp, SRT_SOCKGROUPCONFIG targets[], int arraysize)
{
    if (arraysize <= 0)
        return APIError(MJ_NOTSUP, MN_INVAL, 0), SRT_INVALID_SOCK;

    if (!CUDT::isgroup(grp))
    {
        // connectLinks accepts only GROUP id, not socket id.
        return APIError(MJ_NOTSUP, MN_SIDINVAL, 0), SRT_INVALID_SOCK;
    }

    try
    {
        CUDTUnited::GroupKeeper k(uglobal(), grp, CUDTUnited::ERH_THROW);
        return uglobal().groupConnect(k.group, targets, arraysize);
    }
    catch (CUDTException& e)
    {
        return APIError(e), SRT_INVALID_SOCK;
    }
    catch (bad_alloc&)
    {
        return APIError(MJ_SYSTEMRES, MN_MEMORY, 0), SRT_INVALID_SOCK;
    }
    catch (std::exception& ee)
    {
        LOGC(aclog.Fatal, log << "connect: UNEXPECTED EXCEPTION: " << typeid(ee).name() << ": " << ee.what());
        return APIError(MJ_UNKNOWN, MN_NONE, 0), SRT_INVALID_SOCK;
    }
}
#endif

SRTSOCKET srt::CUDT::connect(SRTSOCKET u, const sockaddr* name, int namelen, int32_t forced_isn)
{
    try
    {
        return uglobal().connect(u, name, namelen, forced_isn);
    }
    catch (const CUDTException& e)
    {
        return APIError(e), SRT_INVALID_SOCK;
    }
    catch (bad_alloc&)
    {
        return APIError(MJ_SYSTEMRES, MN_MEMORY, 0), SRT_INVALID_SOCK;
    }
    catch (const std::exception& ee)
    {
        LOGC(aclog.Fatal, log << "connect: UNEXPECTED EXCEPTION: " << typeid(ee).name() << ": " << ee.what());
        return APIError(MJ_UNKNOWN, MN_NONE, 0), SRT_INVALID_SOCK;
    }
}

SRTSTATUS srt::CUDT::close(SRTSOCKET u, int reason)
{
    try
    {
        return uglobal().close(u, reason);
    }
    catch (const CUDTException& e)
    {
        return APIError(e);
    }
    catch (const std::exception& ee)
    {
        LOGC(aclog.Fatal, log << "close: UNEXPECTED EXCEPTION: " << typeid(ee).name() << ": " << ee.what());
        return APIError(MJ_UNKNOWN, MN_NONE, 0);
    }
}

SRTSTATUS srt::CUDT::getpeername(SRTSOCKET u, sockaddr* name, int* namelen)
{
    try
    {
        uglobal().getpeername(u, name, namelen);
        return SRT_STATUS_OK;
    }
    catch (const CUDTException& e)
    {
        return APIError(e);
    }
    catch (const std::exception& ee)
    {
        LOGC(aclog.Fatal, log << "getpeername: UNEXPECTED EXCEPTION: " << typeid(ee).name() << ": " << ee.what());
        return APIError(MJ_UNKNOWN, MN_NONE, 0);
    }
}

SRTSTATUS srt::CUDT::getsockname(SRTSOCKET u, sockaddr* name, int* namelen)
{
    try
    {
        uglobal().getsockname(u, name, namelen);
        return SRT_STATUS_OK;
    }
    catch (const CUDTException& e)
    {
        return APIError(e);
    }
    catch (const std::exception& ee)
    {
        LOGC(aclog.Fatal, log << "getsockname: UNEXPECTED EXCEPTION: " << typeid(ee).name() << ": " << ee.what());
        return APIError(MJ_UNKNOWN, MN_NONE, 0);
    }
}

SRTSTATUS srt::CUDT::getsockdevname(SRTSOCKET u, char* name, size_t* namelen)
{
    try
    {
        uglobal().getsockdevname(u, name, namelen);
        return SRT_STATUS_OK;
    }
    catch (const CUDTException& e)
    {
        return APIError(e);
    }
    catch (const std::exception& ee)
    {
        LOGC(aclog.Fatal, log << "getsockname: UNEXPECTED EXCEPTION: " << typeid(ee).name() << ": " << ee.what());
        return APIError(MJ_UNKNOWN, MN_NONE, 0);
    }
}

SRTSTATUS srt::CUDT::getsockopt(SRTSOCKET u, int, SRT_SOCKOPT optname, void* pw_optval, int* pw_optlen)
{
    if (!pw_optval || !pw_optlen)
    {
        return APIError(MJ_NOTSUP, MN_INVAL, 0);
    }

    try
    {
#if ENABLE_BONDING
        if (CUDT::isgroup(u))
        {
            CUDTUnited::GroupKeeper k(uglobal(), u, CUDTUnited::ERH_THROW);
            k.group->getOpt(optname, (pw_optval), (*pw_optlen));
            return SRT_STATUS_OK;
        }
#endif

        CUDT& udt = uglobal().locateSocket(u, CUDTUnited::ERH_THROW)->core();
        udt.getOpt(optname, (pw_optval), (*pw_optlen));
        return SRT_STATUS_OK;
    }
    catch (const CUDTException& e)
    {
        return APIError(e);
    }
    catch (const std::exception& ee)
    {
        LOGC(aclog.Fatal, log << "getsockopt: UNEXPECTED EXCEPTION: " << typeid(ee).name() << ": " << ee.what());
        return APIError(MJ_UNKNOWN, MN_NONE, 0);
    }
}

SRTSTATUS srt::CUDT::setsockopt(SRTSOCKET u, int, SRT_SOCKOPT optname, const void* optval, int optlen)
{
    if (!optval || optlen < 0)
        return APIError(MJ_NOTSUP, MN_INVAL, 0);

    try
    {
#if ENABLE_BONDING
        if (CUDT::isgroup(u))
        {
            CUDTUnited::GroupKeeper k(uglobal(), u, CUDTUnited::ERH_THROW);
            k.group->setOpt(optname, optval, optlen);
            return SRT_STATUS_OK;
        }
#endif

        CUDT& udt = uglobal().locateSocket(u, CUDTUnited::ERH_THROW)->core();
        udt.setOpt(optname, optval, optlen);
        return SRT_STATUS_OK;
    }
    catch (const CUDTException& e)
    {
        return APIError(e);
    }
    catch (const std::exception& ee)
    {
        LOGC(aclog.Fatal, log << "setsockopt: UNEXPECTED EXCEPTION: " << typeid(ee).name() << ": " << ee.what());
        return APIError(MJ_UNKNOWN, MN_NONE, 0);
    }
}

int srt::CUDT::send(SRTSOCKET u, const char* buf, int len, int)
{
    SRT_MSGCTRL mctrl = srt_msgctrl_default;
    return sendmsg2(u, buf, len, (mctrl));
}

// --> CUDT::recv moved down

int srt::CUDT::sendmsg(SRTSOCKET u, const char* buf, int len, int ttl, bool inorder, int64_t srctime)
{
    SRT_MSGCTRL mctrl = srt_msgctrl_default;
    mctrl.msgttl      = ttl;
    mctrl.inorder     = inorder;
    mctrl.srctime     = srctime;
    return sendmsg2(u, buf, len, (mctrl));
}

int srt::CUDT::sendmsg2(SRTSOCKET u, const char* buf, int len, SRT_MSGCTRL& w_m)
{
    try
    {
#if ENABLE_BONDING
        if (CUDT::isgroup(u))
        {
            CUDTUnited::GroupKeeper k(uglobal(), u, CUDTUnited::ERH_THROW);
            return k.group->send(buf, len, (w_m));
        }
#endif

        return uglobal().locateSocket(u, CUDTUnited::ERH_THROW)->core().sendmsg2(buf, len, (w_m));
    }
    catch (const CUDTException& e)
    {
        return APIError(e).as<int>();
    }
    catch (bad_alloc&)
    {
        return APIError(MJ_SYSTEMRES, MN_MEMORY, 0).as<int>();
    }
    catch (const std::exception& ee)
    {
        LOGC(aclog.Fatal, log << "sendmsg: UNEXPECTED EXCEPTION: " << typeid(ee).name() << ": " << ee.what());
        return APIError(MJ_UNKNOWN, MN_NONE, 0).as<int>();
    }
}

int srt::CUDT::recv(SRTSOCKET u, char* buf, int len, int)
{
    SRT_MSGCTRL mctrl = srt_msgctrl_default;
    int         ret   = recvmsg2(u, buf, len, (mctrl));
    return ret;
}

int srt::CUDT::recvmsg(SRTSOCKET u, char* buf, int len, int64_t& srctime)
{
    SRT_MSGCTRL mctrl = srt_msgctrl_default;
    int         ret   = recvmsg2(u, buf, len, (mctrl));
    srctime           = mctrl.srctime;
    return ret;
}

int srt::CUDT::recvmsg2(SRTSOCKET u, char* buf, int len, SRT_MSGCTRL& w_m)
{
    try
    {
#if ENABLE_BONDING
        if (CUDT::isgroup(u))
        {
            CUDTUnited::GroupKeeper k(uglobal(), u, CUDTUnited::ERH_THROW);
            return k.group->recv(buf, len, (w_m));
        }
#endif

        return uglobal().locateSocket(u, CUDTUnited::ERH_THROW)->core().recvmsg2(buf, len, (w_m));
    }
    catch (const CUDTException& e)
    {
        return APIError(e).as<int>();
    }
    catch (const std::exception& ee)
    {
        LOGC(aclog.Fatal, log << "recvmsg: UNEXPECTED EXCEPTION: " << typeid(ee).name() << ": " << ee.what());
        return APIError(MJ_UNKNOWN, MN_NONE, 0).as<int>();
    }
}

int64_t srt::CUDT::sendfile(SRTSOCKET u, fstream& ifs, int64_t& offset, int64_t size, int block)
{
    try
    {
        CUDT& udt = uglobal().locateSocket(u, CUDTUnited::ERH_THROW)->core();
        return udt.sendfile(ifs, offset, size, block);
    }
    catch (const CUDTException& e)
    {
        return APIError(e).as<int64_t>();
    }
    catch (bad_alloc&)
    {
        return APIError(MJ_SYSTEMRES, MN_MEMORY, 0).as<int64_t>();
    }
    catch (const std::exception& ee)
    {
        LOGC(aclog.Fatal, log << "sendfile: UNEXPECTED EXCEPTION: " << typeid(ee).name() << ": " << ee.what());
        return APIError(MJ_UNKNOWN, MN_NONE, 0).as<int64_t>();
    }
}

int64_t srt::CUDT::recvfile(SRTSOCKET u, fstream& ofs, int64_t& offset, int64_t size, int block)
{
    try
    {
        return uglobal().locateSocket(u, CUDTUnited::ERH_THROW)->core().recvfile(ofs, offset, size, block);
    }
    catch (const CUDTException& e)
    {
        return APIError(e).as<int64_t>();
    }
    catch (const std::exception& ee)
    {
        LOGC(aclog.Fatal, log << "recvfile: UNEXPECTED EXCEPTION: " << typeid(ee).name() << ": " << ee.what());
        return APIError(MJ_UNKNOWN, MN_NONE, 0).as<int64_t>();
    }
}

int srt::CUDT::select(int, UDT::UDSET* readfds, UDT::UDSET* writefds, UDT::UDSET* exceptfds, const timeval* timeout)
{
    if ((!readfds) && (!writefds) && (!exceptfds))
    {
        return APIError(MJ_NOTSUP, MN_INVAL, 0).as<int>();
    }

    try
    {
        return uglobal().select(readfds, writefds, exceptfds, timeout);
    }
    catch (const CUDTException& e)
    {
        return APIError(e).as<int>();
    }
    catch (bad_alloc&)
    {
        return APIError(MJ_SYSTEMRES, MN_MEMORY, 0).as<int>();
    }
    catch (const std::exception& ee)
    {
        LOGC(aclog.Fatal, log << "select: UNEXPECTED EXCEPTION: " << typeid(ee).name() << ": " << ee.what());
        return APIError(MJ_UNKNOWN, MN_NONE, 0).as<int>();
    }
}

int srt::CUDT::selectEx(const vector<SRTSOCKET>& fds,
                        vector<SRTSOCKET>*       readfds,
                        vector<SRTSOCKET>*       writefds,
                        vector<SRTSOCKET>*       exceptfds,
                        int64_t                  msTimeOut)
{
    if ((!readfds) && (!writefds) && (!exceptfds))
    {
        return APIError(MJ_NOTSUP, MN_INVAL, 0).as<int>();
    }

    try
    {
        return uglobal().selectEx(fds, readfds, writefds, exceptfds, msTimeOut);
    }
    catch (const CUDTException& e)
    {
        return APIError(e).as<int>();
    }
    catch (bad_alloc&)
    {
        return APIError(MJ_SYSTEMRES, MN_MEMORY, 0).as<int>();
    }
    catch (const std::exception& ee)
    {
        LOGC(aclog.Fatal, log << "selectEx: UNEXPECTED EXCEPTION: " << typeid(ee).name() << ": " << ee.what());
        return APIError(MJ_UNKNOWN).as<int>();
    }
}

int srt::CUDT::epoll_create()
{
    try
    {
        return uglobal().epoll_create();
    }
    catch (const CUDTException& e)
    {
        return APIError(e).as<int>();
    }
    catch (const std::exception& ee)
    {
        LOGC(aclog.Fatal, log << "epoll_create: UNEXPECTED EXCEPTION: " << typeid(ee).name() << ": " << ee.what());
        return APIError(MJ_UNKNOWN, MN_NONE, 0).as<int>();
    }
}

SRTSTATUS srt::CUDT::epoll_clear_usocks(int eid)
{
    try
    {
        uglobal().epoll_clear_usocks(eid);
        return SRT_STATUS_OK;
    }
    catch (const CUDTException& e)
    {
        return APIError(e);
    }
    catch (std::exception& ee)
    {
        LOGC(aclog.Fatal,
             log << "epoll_clear_usocks: UNEXPECTED EXCEPTION: " << typeid(ee).name() << ": " << ee.what());
        return APIError(MJ_UNKNOWN, MN_NONE, 0);
    }
}

SRTSTATUS srt::CUDT::epoll_add_usock(const int eid, const SRTSOCKET u, const int* events)
{
    try
    {
        uglobal().epoll_add_usock(eid, u, events);
        return SRT_STATUS_OK;
    }
    catch (const CUDTException& e)
    {
        return APIError(e);
    }
    catch (const std::exception& ee)
    {
        LOGC(aclog.Fatal, log << "epoll_add_usock: UNEXPECTED EXCEPTION: " << typeid(ee).name() << ": " << ee.what());
        return APIError(MJ_UNKNOWN, MN_NONE, 0);
    }
}

SRTSTATUS srt::CUDT::epoll_add_ssock(const int eid, const SYSSOCKET s, const int* events)
{
    try
    {
        uglobal().epoll_add_ssock(eid, s, events);
        return SRT_STATUS_OK;
    }
    catch (const CUDTException& e)
    {
        return APIError(e);
    }
    catch (const std::exception& ee)
    {
        LOGC(aclog.Fatal, log << "epoll_add_ssock: UNEXPECTED EXCEPTION: " << typeid(ee).name() << ": " << ee.what());
        return APIError(MJ_UNKNOWN, MN_NONE, 0);
    }
}

SRTSTATUS srt::CUDT::epoll_update_usock(const int eid, const SRTSOCKET u, const int* events)
{
    try
    {
        uglobal().epoll_add_usock(eid, u, events);
        return SRT_STATUS_OK;
    }
    catch (const CUDTException& e)
    {
        return APIError(e);
    }
    catch (const std::exception& ee)
    {
        LOGC(aclog.Fatal,
             log << "epoll_update_usock: UNEXPECTED EXCEPTION: " << typeid(ee).name() << ": " << ee.what());
        return APIError(MJ_UNKNOWN, MN_NONE, 0);
    }
}

SRTSTATUS srt::CUDT::epoll_update_ssock(const int eid, const SYSSOCKET s, const int* events)
{
    try
    {
        uglobal().epoll_update_ssock(eid, s, events);
        return SRT_STATUS_OK;
    }
    catch (const CUDTException& e)
    {
        return APIError(e);
    }
    catch (const std::exception& ee)
    {
        LOGC(aclog.Fatal,
             log << "epoll_update_ssock: UNEXPECTED EXCEPTION: " << typeid(ee).name() << ": " << ee.what());
        return APIError(MJ_UNKNOWN, MN_NONE, 0);
    }
}

SRTSTATUS srt::CUDT::epoll_remove_usock(const int eid, const SRTSOCKET u)
{
    try
    {
        uglobal().epoll_remove_usock(eid, u);
        return SRT_STATUS_OK;
    }
    catch (const CUDTException& e)
    {
        return APIError(e);
    }
    catch (const std::exception& ee)
    {
        LOGC(aclog.Fatal,
             log << "epoll_remove_usock: UNEXPECTED EXCEPTION: " << typeid(ee).name() << ": " << ee.what());
        return APIError(MJ_UNKNOWN, MN_NONE, 0);
    }
}

SRTSTATUS srt::CUDT::epoll_remove_ssock(const int eid, const SYSSOCKET s)
{
    try
    {
        uglobal().epoll_remove_ssock(eid, s);
        return SRT_STATUS_OK;
    }
    catch (const CUDTException& e)
    {
        return APIError(e);
    }
    catch (const std::exception& ee)
    {
        LOGC(aclog.Fatal,
             log << "epoll_remove_ssock: UNEXPECTED EXCEPTION: " << typeid(ee).name() << ": " << ee.what());
        return APIError(MJ_UNKNOWN, MN_NONE, 0);
    }
}

int srt::CUDT::epoll_wait(const int       eid,
                          set<SRTSOCKET>* readfds,
                          set<SRTSOCKET>* writefds,
                          int64_t         msTimeOut,
                          set<SYSSOCKET>* lrfds,
                          set<SYSSOCKET>* lwfds)
{
    try
    {
        return uglobal().epoll_ref().wait(eid, readfds, writefds, msTimeOut, lrfds, lwfds);
    }
    catch (const CUDTException& e)
    {
        return APIError(e).as<int>();
    }
    catch (const std::exception& ee)
    {
        LOGC(aclog.Fatal, log << "epoll_wait: UNEXPECTED EXCEPTION: " << typeid(ee).name() << ": " << ee.what());
        return APIError(MJ_UNKNOWN, MN_NONE, 0).as<int>();
    }
}

int srt::CUDT::epoll_uwait(const int eid, SRT_EPOLL_EVENT* fdsSet, int fdsSize, int64_t msTimeOut)
{
    try
    {
        return uglobal().epoll_uwait(eid, fdsSet, fdsSize, msTimeOut);
    }
    catch (const CUDTException& e)
    {
        return APIError(e).as<int>();
    }
    catch (const std::exception& ee)
    {
        LOGC(aclog.Fatal, log << "epoll_uwait: UNEXPECTED EXCEPTION: " << typeid(ee).name() << ": " << ee.what());
        return APIError(MJ_UNKNOWN, MN_NONE, 0).as<int>();
    }
}

int32_t srt::CUDT::epoll_set(const int eid, int32_t flags)
{
    try
    {
        return uglobal().epoll_set(eid, flags);
    }
    catch (const CUDTException& e)
    {
        return APIError(e).as<int32_t>();
    }
    catch (const std::exception& ee)
    {
        LOGC(aclog.Fatal, log << "epoll_set: UNEXPECTED EXCEPTION: " << typeid(ee).name() << ": " << ee.what());
        return APIError(MJ_UNKNOWN, MN_NONE, 0).as<int32_t>();
    }
}

SRTSTATUS srt::CUDT::epoll_release(const int eid)
{
    try
    {
        uglobal().epoll_release(eid);
        return SRT_STATUS_OK;
    }
    catch (const CUDTException& e)
    {
        return APIError(e);
    }
    catch (const std::exception& ee)
    {
        LOGC(aclog.Fatal, log << "epoll_release: UNEXPECTED EXCEPTION: " << typeid(ee).name() << ": " << ee.what());
        return APIError(MJ_UNKNOWN, MN_NONE, 0);
    }
}

srt::CUDTException& srt::CUDT::getlasterror()
{
    return GetThreadLocalError();
}

SRTSTATUS srt::CUDT::bstats(SRTSOCKET u, CBytePerfMon* perf, bool clear, bool instantaneous)
{
#if ENABLE_BONDING
    if (CUDT::isgroup(u))
        return groupsockbstats(u, perf, clear);
#endif

    try
    {
        CUDT& udt = uglobal().locateSocket(u, CUDTUnited::ERH_THROW)->core();
        udt.bstats(perf, clear, instantaneous);
        return SRT_STATUS_OK;
    }
    catch (const CUDTException& e)
    {
        return APIError(e);
    }
    catch (const std::exception& ee)
    {
        LOGC(aclog.Fatal, log << "bstats: UNEXPECTED EXCEPTION: " << typeid(ee).name() << ": " << ee.what());
        return APIError(MJ_UNKNOWN, MN_NONE, 0);
    }
}

#if ENABLE_BONDING
SRTSTATUS srt::CUDT::groupsockbstats(SRTSOCKET u, CBytePerfMon* perf, bool clear)
{
    try
    {
        CUDTUnited::GroupKeeper k(uglobal(), u, CUDTUnited::ERH_THROW);
        k.group->bstatsSocket(perf, clear);
        return SRT_STATUS_OK;
    }
    catch (const CUDTException& e)
    {
        SetThreadLocalError(e);
        return SRT_ERROR;
    }
    catch (const std::exception& ee)
    {
        LOGC(aclog.Fatal, log << "bstats: UNEXPECTED EXCEPTION: " << typeid(ee).name() << ": " << ee.what());
        SetThreadLocalError(CUDTException(MJ_UNKNOWN, MN_NONE, 0));
        return SRT_ERROR;
    }
}
#endif

srt::CUDT* srt::CUDT::getUDTHandle(SRTSOCKET u)
{
    try
    {
        return &uglobal().locateSocket(u, CUDTUnited::ERH_THROW)->core();
    }
    catch (const CUDTException& e)
    {
        SetThreadLocalError(e);
        return NULL;
    }
    catch (const std::exception& ee)
    {
        LOGC(aclog.Fatal, log << "getUDTHandle: UNEXPECTED EXCEPTION: " << typeid(ee).name() << ": " << ee.what());
        SetThreadLocalError(CUDTException(MJ_UNKNOWN, MN_NONE, 0));
        return NULL;
    }
}

vector<SRTSOCKET> srt::CUDT::existingSockets()
{
    vector<SRTSOCKET> out;
    for (CUDTUnited::sockets_t::iterator i = uglobal().m_Sockets.begin(); i != uglobal().m_Sockets.end(); ++i)
    {
        out.push_back(i->first);
    }
    return out;
}

SRT_SOCKSTATUS srt::CUDT::getsockstate(SRTSOCKET u)
{
    try
    {
#if ENABLE_BONDING
        if (CUDT::isgroup(u))
        {
            CUDTUnited::GroupKeeper k(uglobal(), u, CUDTUnited::ERH_THROW);
            return k.group->getStatus();
        }
#endif
        return uglobal().getStatus(u);
    }
    catch (const CUDTException& e)
    {
        SetThreadLocalError(e);
        return SRTS_NONEXIST;
    }
    catch (const std::exception& ee)
    {
        LOGC(aclog.Fatal, log << "getsockstate: UNEXPECTED EXCEPTION: " << typeid(ee).name() << ": " << ee.what());
        SetThreadLocalError(CUDTException(MJ_UNKNOWN, MN_NONE, 0));
        return SRTS_NONEXIST;
    }
}

int srt::CUDT::getMaxPayloadSize(SRTSOCKET id)
{
    return uglobal().getMaxPayloadSize(id);
}

int srt::CUDTUnited::getMaxPayloadSize(SRTSOCKET id)
{
    CUDTSocket* s = locateSocket(id);
    if (!s)
    {
        return CUDT::APIError(MJ_NOTSUP, MN_SIDINVAL).as<int>();
    }

    if (s->m_SelfAddr.family() == AF_UNSPEC)
    {
        return CUDT::APIError(MJ_NOTSUP, MN_ISUNBOUND).as<int>();
    }

    int fam = s->m_SelfAddr.family();
    CUDT& u = s->core();

    std::string errmsg;
    int extra = u.m_config.extraPayloadReserve((errmsg));
    if (extra == -1)
    {
        LOGP(aclog.Error, errmsg);
        return CUDT::APIError(MJ_NOTSUP, MN_INVAL).as<int>();
    }

    // Prefer transfer IP version, if defined. This is defined after
    // the connection is established. Note that the call is rejected
    // if the socket isn't bound, be it explicitly or implicitly by
    // calling srt_connect().
    if (u.m_TransferIPVersion != AF_UNSPEC)
        fam = u.m_TransferIPVersion;

    int payload_size = u.m_config.iMSS - CPacket::HDR_SIZE - CPacket::udpHeaderSize(fam) - extra;

    return payload_size;
}

////////////////////////////////////////////////////////////////////////////////

namespace UDT
{

SRTRUNSTATUS startup()
{
    return srt::CUDT::startup();
}

SRTSTATUS cleanup()
{
    return srt::CUDT::cleanup();
}

SRTSTATUS bind(SRTSOCKET u, const struct sockaddr* name, int namelen)
{
    return srt::CUDT::bind(u, name, namelen);
}

SRTSTATUS bind2(SRTSOCKET u, UDPSOCKET udpsock)
{
    return srt::CUDT::bind(u, udpsock);
}

SRTSTATUS listen(SRTSOCKET u, int backlog)
{
    return srt::CUDT::listen(u, backlog);
}

SRTSOCKET accept(SRTSOCKET u, struct sockaddr* addr, int* addrlen)
{
    return srt::CUDT::accept(u, addr, addrlen);
}

SRTSOCKET connect(SRTSOCKET u, const struct sockaddr* name, int namelen)
{
    return srt::CUDT::connect(u, name, namelen, SRT_SEQNO_NONE);
}

SRTSTATUS close(SRTSOCKET u)
{
    return srt::CUDT::close(u, SRT_CLS_API);
}

SRTSTATUS getpeername(SRTSOCKET u, struct sockaddr* name, int* namelen)
{
    return srt::CUDT::getpeername(u, name, namelen);
}

SRTSTATUS getsockname(SRTSOCKET u, struct sockaddr* name, int* namelen)
{
    return srt::CUDT::getsockname(u, name, namelen);
}

SRTSTATUS getsockopt(SRTSOCKET u, int level, SRT_SOCKOPT optname, void* optval, int* optlen)
{
    return srt::CUDT::getsockopt(u, level, optname, optval, optlen);
}

SRTSTATUS setsockopt(SRTSOCKET u, int level, SRT_SOCKOPT optname, const void* optval, int optlen)
{
    return srt::CUDT::setsockopt(u, level, optname, optval, optlen);
}

// DEVELOPER API

SRTSOCKET connect_debug(SRTSOCKET u, const struct sockaddr* name, int namelen, int32_t forced_isn)
{
    return srt::CUDT::connect(u, name, namelen, forced_isn);
}

int send(SRTSOCKET u, const char* buf, int len, int flags)
{
    return srt::CUDT::send(u, buf, len, flags);
}

int recv(SRTSOCKET u, char* buf, int len, int flags)
{
    return srt::CUDT::recv(u, buf, len, flags);
}

int sendmsg(SRTSOCKET u, const char* buf, int len, int ttl, bool inorder, int64_t srctime)
{
    return srt::CUDT::sendmsg(u, buf, len, ttl, inorder, srctime);
}

int recvmsg(SRTSOCKET u, char* buf, int len, int64_t& srctime)
{
    return srt::CUDT::recvmsg(u, buf, len, srctime);
}

int recvmsg(SRTSOCKET u, char* buf, int len)
{
    int64_t srctime;
    return srt::CUDT::recvmsg(u, buf, len, srctime);
}

int64_t sendfile(SRTSOCKET u, fstream& ifs, int64_t& offset, int64_t size, int block)
{
    return srt::CUDT::sendfile(u, ifs, offset, size, block);
}

int64_t recvfile(SRTSOCKET u, fstream& ofs, int64_t& offset, int64_t size, int block)
{
    return srt::CUDT::recvfile(u, ofs, offset, size, block);
}

int64_t sendfile2(SRTSOCKET u, const char* path, int64_t* offset, int64_t size, int block)
{
    fstream ifs(path, ios::binary | ios::in);
    int64_t ret = srt::CUDT::sendfile(u, ifs, *offset, size, block);
    ifs.close();
    return ret;
}

int64_t recvfile2(SRTSOCKET u, const char* path, int64_t* offset, int64_t size, int block)
{
    fstream ofs(path, ios::binary | ios::out);
    int64_t ret = srt::CUDT::recvfile(u, ofs, *offset, size, block);
    ofs.close();
    return ret;
}

int select(int nfds, UDSET* readfds, UDSET* writefds, UDSET* exceptfds, const struct timeval* timeout)
{
    return srt::CUDT::select(nfds, readfds, writefds, exceptfds, timeout);
}

int selectEx(const vector<SRTSOCKET>& fds,
             vector<SRTSOCKET>*       readfds,
             vector<SRTSOCKET>*       writefds,
             vector<SRTSOCKET>*       exceptfds,
             int64_t                  msTimeOut)
{
    return srt::CUDT::selectEx(fds, readfds, writefds, exceptfds, msTimeOut);
}

int epoll_create()
{
    return srt::CUDT::epoll_create();
}

SRTSTATUS epoll_clear_usocks(int eid)
{
    return srt::CUDT::epoll_clear_usocks(eid);
}

SRTSTATUS epoll_add_usock(int eid, SRTSOCKET u, const int* events)
{
    return srt::CUDT::epoll_add_usock(eid, u, events);
}

SRTSTATUS epoll_add_ssock(int eid, SYSSOCKET s, const int* events)
{
    return srt::CUDT::epoll_add_ssock(eid, s, events);
}

SRTSTATUS epoll_update_usock(int eid, SRTSOCKET u, const int* events)
{
    return srt::CUDT::epoll_update_usock(eid, u, events);
}

SRTSTATUS epoll_update_ssock(int eid, SYSSOCKET s, const int* events)
{
    return srt::CUDT::epoll_update_ssock(eid, s, events);
}

SRTSTATUS epoll_remove_usock(int eid, SRTSOCKET u)
{
    return srt::CUDT::epoll_remove_usock(eid, u);
}

SRTSTATUS epoll_remove_ssock(int eid, SYSSOCKET s)
{
    return srt::CUDT::epoll_remove_ssock(eid, s);
}

int epoll_wait(int             eid,
               set<SRTSOCKET>* readfds,
               set<SRTSOCKET>* writefds,
               int64_t         msTimeOut,
               set<SYSSOCKET>* lrfds,
               set<SYSSOCKET>* lwfds)
{
    return srt::CUDT::epoll_wait(eid, readfds, writefds, msTimeOut, lrfds, lwfds);
}

template <class SOCKTYPE>
inline void set_result(set<SOCKTYPE>* val, int* num, SOCKTYPE* fds)
{
    if (!val || !num || !fds)
        return;

    if (*num > int(val->size()))
        *num = int(val->size()); // will get 0 if val->empty()
    int count = 0;

    // This loop will run 0 times if val->empty()
    for (typename set<SOCKTYPE>::const_iterator it = val->begin(); it != val->end(); ++it)
    {
        if (count >= *num)
            break;
        fds[count++] = *it;
    }
}

int epoll_wait2(int        eid,
                SRTSOCKET* readfds,
                int*       rnum,
                SRTSOCKET* writefds,
                int*       wnum,
                int64_t    msTimeOut,
                SYSSOCKET* lrfds,
                int*       lrnum,
                SYSSOCKET* lwfds,
                int*       lwnum)
{
    // This API is an alternative format for epoll_wait, created for
    // compatibility with other languages. Users need to pass in an array
    // for holding the returned sockets, with the maximum array length
    // stored in *rnum, etc., which will be updated with returned number
    // of sockets.

    set<SRTSOCKET>  readset;
    set<SRTSOCKET>  writeset;
    set<SYSSOCKET>  lrset;
    set<SYSSOCKET>  lwset;
    set<SRTSOCKET>* rval  = NULL;
    set<SRTSOCKET>* wval  = NULL;
    set<SYSSOCKET>* lrval = NULL;
    set<SYSSOCKET>* lwval = NULL;
    if ((readfds != NULL) && (rnum != NULL))
        rval = &readset;
    if ((writefds != NULL) && (wnum != NULL))
        wval = &writeset;
    if ((lrfds != NULL) && (lrnum != NULL))
        lrval = &lrset;
    if ((lwfds != NULL) && (lwnum != NULL))
        lwval = &lwset;

    int ret = srt::CUDT::epoll_wait(eid, rval, wval, msTimeOut, lrval, lwval);
    if (ret > 0)
    {
        // set<SRTSOCKET>::const_iterator i;
        // SET_RESULT(rval, rnum, readfds, i);
        set_result(rval, rnum, readfds);
        // SET_RESULT(wval, wnum, writefds, i);
        set_result(wval, wnum, writefds);

        // set<SYSSOCKET>::const_iterator j;
        // SET_RESULT(lrval, lrnum, lrfds, j);
        set_result(lrval, lrnum, lrfds);
        // SET_RESULT(lwval, lwnum, lwfds, j);
        set_result(lwval, lwnum, lwfds);
    }
    return ret;
}

int epoll_uwait(int eid, SRT_EPOLL_EVENT* fdsSet, int fdsSize, int64_t msTimeOut)
{
    return srt::CUDT::epoll_uwait(eid, fdsSet, fdsSize, msTimeOut);
}

SRTSTATUS epoll_release(int eid)
{
    return srt::CUDT::epoll_release(eid);
}

ERRORINFO& getlasterror()
{
    return srt::CUDT::getlasterror();
}

int getlasterror_code()
{
    return srt::CUDT::getlasterror().getErrorCode();
}

const char* getlasterror_desc()
{
    return srt::CUDT::getlasterror().getErrorMessage();
}

int getlasterror_errno()
{
    return srt::CUDT::getlasterror().getErrno();
}

// Get error string of a given error code
const char* geterror_desc(int code, int err)
{
    srt::CUDTException e(CodeMajor(code / 1000), CodeMinor(code % 1000), err);
    return (e.getErrorMessage());
}

SRTSTATUS bstats(SRTSOCKET u, SRT_TRACEBSTATS* perf, bool clear)
{
    return srt::CUDT::bstats(u, perf, clear);
}

SRT_SOCKSTATUS getsockstate(SRTSOCKET u)
{
    return srt::CUDT::getsockstate(u);
}

} // namespace UDT

namespace srt
{

void setloglevel(LogLevel::type ll)
{
    ScopedLock gg(srt_logger_config.mutex);
    srt_logger_config.max_level = ll;
    srt_logger_config.updateLoggersState();
}

void addlogfa(LogFA fa)
{
    ScopedLock gg(srt_logger_config.mutex);
    srt_logger_config.enabled_fa.set(fa, true);
    srt_logger_config.updateLoggersState();
}

void dellogfa(LogFA fa)
{
    ScopedLock gg(srt_logger_config.mutex);
    srt_logger_config.enabled_fa.set(fa, false);
    srt_logger_config.updateLoggersState();
}

void resetlogfa(set<LogFA> fas)
{
    ScopedLock gg(srt_logger_config.mutex);
    for (int i = 0; i <= SRT_LOGFA_LASTNONE; ++i)
        srt_logger_config.enabled_fa.set(i, fas.count(i));
    srt_logger_config.updateLoggersState();
}

void resetlogfa(const int* fara, size_t fara_size)
{
    ScopedLock gg(srt_logger_config.mutex);
    srt_logger_config.enabled_fa.reset();
    for (const int* i = fara; i != fara + fara_size; ++i)
        srt_logger_config.enabled_fa.set(*i, true);
    srt_logger_config.updateLoggersState();
}

void setlogstream(std::ostream& stream)
{
    ScopedLock gg(srt_logger_config.mutex);
    srt_logger_config.log_stream = &stream;
}

void setloghandler(void* opaque, SRT_LOG_HANDLER_FN* handler)
{
    ScopedLock gg(srt_logger_config.mutex);
    srt_logger_config.loghandler_opaque = opaque;
    srt_logger_config.loghandler_fn     = handler;
}

void setlogflags(int flags)
{
    ScopedLock gg(srt_logger_config.mutex);
    srt_logger_config.flags = flags;
}

SRT_API bool setstreamid(SRTSOCKET u, const std::string& sid)
{
    return CUDT::setstreamid(u, sid);
}
SRT_API std::string getstreamid(SRTSOCKET u)
{
    return CUDT::getstreamid(u);
}

int getrejectreason(SRTSOCKET u)
{
    return CUDT::rejectReason(u);
}

SRTSTATUS setrejectreason(SRTSOCKET u, int value)
{
    return CUDT::rejectReason(u, value);
}

} // namespace srt<|MERGE_RESOLUTION|>--- conflicted
+++ resolved
@@ -539,12 +539,9 @@
 // [[using locked(m_GlobControlLock)]]
 void srt::CUDTUnited::swipeSocket_LOCKED(SRTSOCKET id, CUDTSocket* s, CUDTUnited::SwipeSocketTerm lateremove)
 {
-<<<<<<< HEAD
     s->core().m_bConnected = false;
     s->core().m_bConnecting = false;
 
-=======
->>>>>>> acb56b8b
     m_ClosedSockets[id] = s;
     if (!lateremove)
     {
@@ -3335,7 +3332,6 @@
     {
         HLOGC(smlog.Debug, log << "MUXER id=" << mid << " has still " << mx.m_iRefCount << " users");
     }
-<<<<<<< HEAD
 }
 
 void srt::CUDTUnited::killMux(CUDTSocket* s)
@@ -3370,7 +3366,10 @@
     // binders will have to wait.
 
     if (mx.m_iRefCount != 1)
+    {
+        HLOGC(smlog.Debug, log << "killMux: @" << s->m_SocketID << " mid=" << mid << ": Muxer is shared, NOT CLOSING");
         return;
+    }
 
     // Ok, we are not going to remove the binder YET, this will
     // have to happen normally as usual. But we need to close the
@@ -3381,8 +3380,6 @@
     mx.m_pChannel->close();
     mx.m_pSndQueue->stopWorker();
     mx.m_pRcvQueue->stopWorker();
-=======
->>>>>>> acb56b8b
 }
 
 void srt::CUDTUnited::checkTemporaryDatabases()
