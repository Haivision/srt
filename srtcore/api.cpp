/*
 * SRT - Secure, Reliable, Transport
 * Copyright (c) 2018 Haivision Systems Inc.
 *
 * This Source Code Form is subject to the terms of the Mozilla Public
 * License, v. 2.0. If a copy of the MPL was not distributed with this
 * file, You can obtain one at http://mozilla.org/MPL/2.0/.
 *
 */

/*****************************************************************************
Copyright (c) 2001 - 2011, The Board of Trustees of the University of Illinois.
All rights reserved.

Redistribution and use in source and binary forms, with or without
modification, are permitted provided that the following conditions are
met:

* Redistributions of source code must retain the above
  copyright notice, this list of conditions and the
  following disclaimer.

* Redistributions in binary form must reproduce the
  above copyright notice, this list of conditions
  and the following disclaimer in the documentation
  and/or other materials provided with the distribution.

* Neither the name of the University of Illinois
  nor the names of its contributors may be used to
  endorse or promote products derived from this
  software without specific prior written permission.

THIS SOFTWARE IS PROVIDED BY THE COPYRIGHT HOLDERS AND CONTRIBUTORS "AS
IS" AND ANY EXPRESS OR IMPLIED WARRANTIES, INCLUDING, BUT NOT LIMITED TO,
THE IMPLIED WARRANTIES OF MERCHANTABILITY AND FITNESS FOR A PARTICULAR
PURPOSE ARE DISCLAIMED. IN NO EVENT SHALL THE COPYRIGHT OWNER OR
CONTRIBUTORS BE LIABLE FOR ANY DIRECT, INDIRECT, INCIDENTAL, SPECIAL,
EXEMPLARY, OR CONSEQUENTIAL DAMAGES (INCLUDING, BUT NOT LIMITED TO,
PROCUREMENT OF SUBSTITUTE GOODS OR SERVICES; LOSS OF USE, DATA, OR
PROFITS; OR BUSINESS INTERRUPTION) HOWEVER CAUSED AND ON ANY THEORY OF
LIABILITY, WHETHER IN CONTRACT, STRICT LIABILITY, OR TORT (INCLUDING
NEGLIGENCE OR OTHERWISE) ARISING IN ANY WAY OUT OF THE USE OF THIS
SOFTWARE, EVEN IF ADVISED OF THE POSSIBILITY OF SUCH DAMAGE.
*****************************************************************************/

/*****************************************************************************
written by
   Yunhong Gu, last updated 07/09/2011
modified by
   Haivision Systems Inc.
*****************************************************************************/

#include "platform_sys.h"

#include <exception>
#include <stdexcept>
#include <typeinfo>
#include <iterator>
#include <vector>

#include <cstring>
#include "utilities.h"
#include "netinet_any.h"
#include "api.h"
#include "core.h"
#include "epoll.h"
#include "logging.h"
#include "threadname.h"
#include "srt.h"
#include "udt.h"

#ifdef _WIN32
#include <win/wintime.h>
#endif

#ifdef _MSC_VER
#pragma warning(error : 4530)
#endif

using namespace std;
using namespace srt_logging;
using namespace srt::sync;

void srt::CUDTSocket::construct()
{
#if ENABLE_BONDING
    m_GroupOf         = NULL;
    m_GroupMemberData = NULL;
#endif
    setupMutex(m_AcceptLock, "Accept");
    setupCond(m_AcceptCond, "Accept");
    setupMutex(m_ControlLock, "Control");
}

srt::CUDTSocket::~CUDTSocket()
{
    releaseMutex(m_AcceptLock);
    releaseCond(m_AcceptCond);
    releaseMutex(m_ControlLock);
}

SRT_TSA_DISABLED // Uses m_Status that should be guarded, but for reading it is enough to be atomic
SRT_SOCKSTATUS srt::CUDTSocket::getStatus()
{
    // TTL in CRendezvousQueue::updateConnStatus() will set m_bConnecting to false.
    // Although m_Status is still SRTS_CONNECTING, the connection is in fact to be closed due to TTL expiry.
    // In this case m_bConnected is also false. Both checks are required to avoid hitting
    // a regular state transition from CONNECTING to CONNECTED.

    if (m_UDT.m_bBroken)
        return SRTS_BROKEN;

    // Connecting timed out
    if ((m_Status == SRTS_CONNECTING) && !m_UDT.m_bConnecting && !m_UDT.m_bConnected)
        return SRTS_BROKEN;

    return m_Status;
}

// [[using locked(m_GlobControlLock)]]
void srt::CUDTSocket::breakSocket_LOCKED(int reason)
{
    // This function is intended to be called from GC,
    // under a lock of m_GlobControlLock.
    m_UDT.m_bBroken        = true;
    m_UDT.m_iBrokenCounter = 0;
    HLOGC(smlog.Debug, log << "@" << m_SocketID << " CLOSING AS SOCKET");
    m_UDT.closeInternal(reason);
    setClosed();
}

SRT_TSA_DISABLED // Uses m_Status that should be guarded, but for reading it is enough to be atomic
void srt::CUDTSocket::setClosed()
{
    m_Status = SRTS_CLOSED;

    // a socket will not be immediately removed when it is closed
    // in order to prevent other methods from accessing invalid address
    // a timer is started and the socket will be removed after approximately
    // 1 second
    m_tsClosureTimeStamp = steady_clock::now();
}

void srt::CUDTSocket::setBrokenClosed()
{
    m_UDT.m_iBrokenCounter = 60;
    m_UDT.m_bBroken        = true;
    setClosed();
}

bool srt::CUDTSocket::readReady()
{
    if (m_UDT.m_bConnected && m_UDT.isRcvBufferReady())
        return true;

    if (m_UDT.m_bListening)
        return !m_QueuedSockets.empty();

    return broken();
}

bool srt::CUDTSocket::writeReady() const
{
    return (m_UDT.m_bConnected && (m_UDT.m_pSndBuffer->getCurrBufSize() < m_UDT.m_config.iSndBufSize)) || broken();
}

bool srt::CUDTSocket::broken() const
{
    return m_UDT.m_bBroken || !m_UDT.m_bConnected;
}

////////////////////////////////////////////////////////////////////////////////

srt::CUDTUnited::CUDTUnited()
    : m_Sockets()
    , m_GlobControlLock()
    , m_IDLock()
    , m_mMultiplexer()
    , m_pCache(new CCache<CInfoBlock>)
    , m_bClosing(false)
    , m_GCStopCond()
    , m_InitLock()
    , m_iInstanceCount(0)
    , m_bGCStatus(false)
{
    // Socket ID MUST start from a random value
    m_SocketIDGenerator      = genRandomInt(1, MAX_SOCKET_VAL);
    m_SocketIDGenerator_init = m_SocketIDGenerator;

    // XXX An unlikely exception thrown from the below calls
    // might destroy the application before `main`. This shouldn't
    // be a problem in general.
    setupMutex(m_GCStartLock, "GCStart");
    setupMutex(m_GCStopLock, "GCStop");
    setupCond(m_GCStopCond, "GCStop");
    setupMutex(m_GlobControlLock, "GlobControl");
    setupMutex(m_IDLock, "ID");
    setupMutex(m_InitLock, "Init");
    // Global initialization code
#ifdef _WIN32
    WORD    wVersionRequested;
    WSADATA wsaData;
    wVersionRequested = MAKEWORD(2, 2);

    if (0 != WSAStartup(wVersionRequested, &wsaData))
        throw CUDTException(MJ_SETUP, MN_NONE, WSAGetLastError());
#endif
    CCryptoControl::globalInit();
    HLOGC(inlog.Debug, log << "SRT Clock Type: " << SRT_SYNC_CLOCK_STR);
}

srt::CUDTUnited::~CUDTUnited()
{
    // Call it if it wasn't called already.
    // This will happen at the end of main() of the application,
    // when the user didn't call srt_cleanup().
    enterCS(m_InitLock);
    stopGarbageCollector();
    leaveCS(m_InitLock);
    closeAllSockets();
    releaseMutex(m_GlobControlLock);
    releaseMutex(m_IDLock);
    releaseMutex(m_InitLock);
    // XXX There's some weird bug here causing this
    // to hangup on Windows. This might be either something
    // bigger, or some problem in pthread-win32. As this is
    // the application cleanup section, this can be temporarily
    // tolerated with simply exit the application without cleanup,
    // counting on that the system will take care of it anyway.
#ifndef _WIN32
    releaseCond(m_GCStopCond);
#endif
    releaseMutex(m_GCStopLock);
    releaseMutex(m_GCStartLock);
    delete m_pCache;
#ifdef _WIN32
    WSACleanup();
#endif
}

string srt::CUDTUnited::CONID(SRTSOCKET sock)
{
    if (int32_t(sock) <= 0) // embraces SRT_INVALID_SOCK, SRT_SOCKID_CONNREQ and illegal negative domain
        return "";

    std::ostringstream os;
    os << "@" << int(sock) << ":";
    return os.str();
}

bool srt::CUDTUnited::startGarbageCollector()
{

    ScopedLock guard(m_GCStartLock);
    if (!m_bGCStatus)
    {
        m_bClosing = false;
        m_bGCStatus = StartThread(m_GCThread, garbageCollect, this, "SRT:GC");
    }
    return m_bGCStatus;
}

void srt::CUDTUnited::stopGarbageCollector()
{

    ScopedLock guard(m_GCStartLock);
    if (m_bGCStatus)
    {
        m_bGCStatus = false;
        {
            CUniqueSync gclock (m_GCStopLock, m_GCStopCond);
            m_bClosing = true;
            gclock.notify_all();
        }
        m_GCThread.join();
    }
}

void srt::CUDTUnited::closeAllSockets()
{
    // remove all sockets and multiplexers
    HLOGC(inlog.Debug, log << "GC: GLOBAL EXIT - releasing all pending sockets. Acquring control lock...");

    {
        // Pre-closing: run over all open sockets and close them.
        SharedLock glock(m_GlobControlLock);

        // Do not do generative expiry removal - there's no chance
        // anyone can extract the close reason information since this point on.
        m_ClosedDatabase.clear();

        for (sockets_t::iterator i = m_Sockets.begin(); i != m_Sockets.end(); ++i)
        {
            CUDTSocket* s = i->second;
            s->breakSocket_LOCKED(SRT_CLS_CLEANUP);

#if ENABLE_BONDING
            if (s->m_GroupOf)
            {
                HLOGC(smlog.Debug,
                      log << "@" << s->m_SocketID << " IS MEMBER OF $" << s->m_GroupOf->id()
                          << " (IPE?) - REMOVING FROM GROUP");
                s->removeFromGroup(false);
            }
#endif
        }
    }

    {
        ExclusiveLock glock(m_GlobControlLock);

        for (sockets_t::iterator i = m_Sockets.begin(); i != m_Sockets.end(); ++i)
        {
            CUDTSocket* s = i->second;

            // NOTE: not removing the socket from m_Sockets.
            // This is a loop over m_Sockets and after this loop ends,
            // this whole container will be cleared.
            swipeSocket_LOCKED(i->first, s, SWIPE_LATER);

            if (s->m_ListenSocket != SRT_SOCKID_CONNREQ)
            {
                // remove from listener's queue
                sockets_t::iterator ls = m_Sockets.find(s->m_ListenSocket);
                if (ls == m_Sockets.end())
                {
                    ls = m_ClosedSockets.find(s->m_ListenSocket);
                    if (ls == m_ClosedSockets.end())
                        continue;
                }

                enterCS(ls->second->m_AcceptLock);
                ls->second->m_QueuedSockets.erase(s->m_SocketID);
                leaveCS(ls->second->m_AcceptLock);
            }
        }
        m_Sockets.clear();

        for (sockets_t::iterator j = m_ClosedSockets.begin(); j != m_ClosedSockets.end(); ++j)
        {
            j->second->m_tsClosureTimeStamp = steady_clock::time_point();
        }

#if ENABLE_BONDING
        for (groups_t::iterator j = m_Groups.begin(); j != m_Groups.end(); ++j)
        {
            SRTSOCKET id = j->second->m_GroupID;
            m_ClosedGroups[id] = j->second;
        }
        m_Groups.clear();
#endif
    }

    HLOGC(inlog.Debug, log << "GC: GLOBAL EXIT - releasing all CLOSED sockets.");
    while (true)
    {
        checkBrokenSockets();

        enterCS(m_GlobControlLock);
        bool empty = m_ClosedSockets.empty();
        leaveCS(m_GlobControlLock);

        if (empty)
            break;

        HLOGC(inlog.Debug, log << "GC: checkBrokenSockets didn't wipe all sockets, repeating after 1s sleep");
        srt::sync::this_thread::sleep_for(milliseconds_from(1));
    }


}


SRTRUNSTATUS srt::CUDTUnited::startup()
{
    ScopedLock gcinit(m_InitLock);
    m_iInstanceCount++;
    if (m_bGCStatus)
        return (m_iInstanceCount == 1) ? SRT_RUN_ALREADY : SRT_RUN_OK;
    else
        return startGarbageCollector() ? SRT_RUN_OK : SRT_RUN_ERROR; 
}

SRTSTATUS srt::CUDTUnited::cleanup()
{
    // IMPORTANT!!!
    // In this function there must be NO LOGGING AT ALL.  This function may
    // potentially be called from within the global program destructor, and
    // therefore some of the facilities used by the logging system - including
    // the default std::cerr object bound to it by default, but also a different
    // stream that the user's app has bound to it, and which got destroyed
    // together with already exited main() - may be already deleted when
    // executing this procedure.
    ScopedLock gcinit(m_InitLock);

    if (--m_iInstanceCount > 0)
        return SRT_STATUS_OK;

    stopGarbageCollector();
    closeAllSockets();
    return SRT_STATUS_OK;
}

SRTSOCKET srt::CUDTUnited::generateSocketID(bool for_group)
{
    ScopedLock guard(m_IDLock);

    int sockval = m_SocketIDGenerator - 1;

    // First problem: zero-value should be avoided by various reasons.

    if (sockval <= 0)
    {
        // We have a rollover on the socket value, so
        // definitely we haven't made the Columbus mistake yet.
        m_SocketIDGenerator = MAX_SOCKET_VAL;
        sockval = MAX_SOCKET_VAL;
    }

    // Check all sockets if any of them has this value.
    // Socket IDs are begin created this way:
    //
    //                              Initial random
    //                              |
    //                             |
    //                            |
    //                           |
    // ...
    // The only problem might be if the number rolls over
    // and reaches the same value from the opposite side.
    // This is still a valid socket value, but this time
    // we have to check, which sockets have been used already.
    if (sockval == m_SocketIDGenerator_init)
    {
        // Mark that since this point on the checks for
        // whether the socket ID is in use must be done.
        m_SocketIDGenerator_init = 0;
    }

    // This is when all socket numbers have been already used once.
    // This may happen after many years of running an application
    // constantly when the connection breaks and gets restored often.
    if (m_SocketIDGenerator_init == 0)
    {
        int startval = sockval;
        for (;;) // Roll until an unused value is found
        {
            enterCS(m_GlobControlLock);
            const bool exists =
#if ENABLE_BONDING
                for_group
                ? m_Groups.count(SRTSOCKET(sockval | SRTGROUP_MASK))
                :
#endif
                m_Sockets.count(SRTSOCKET(sockval));
            leaveCS(m_GlobControlLock);

            if (exists)
            {
                // The socket value is in use.
                --sockval;
                if (sockval <= 0)
                    sockval = MAX_SOCKET_VAL;

                // Before continuing, check if we haven't rolled back to start again
                // This is virtually impossible, so just make an RTI error.
                if (sockval == startval)
                {
                    // Of course, we don't lack memory, but actually this is so impossible
                    // that a complete memory extinction is much more possible than this.
                    // So treat this rather as a formal fallback for something that "should
                    // never happen". This should make the socket creation functions, from
                    // socket_create and accept, return this error.

                    m_SocketIDGenerator = sockval + 1; // so that any next call will cause the same error
                    throw CUDTException(MJ_SYSTEMRES, MN_MEMORY, 0);
                }

                // try again, if this is a free socket
                continue;
            }

            // No socket found, this ID is free to use
            m_SocketIDGenerator = sockval;
            break;
        }
    }
    else
    {
        m_SocketIDGenerator = sockval;
    }

    // The socket value counter remains with the value rolled
    // without the group bit set; only the returned value may have
    // the group bit set.

    if (for_group)
        sockval = m_SocketIDGenerator | SRTGROUP_MASK;
    else
        sockval = m_SocketIDGenerator;

    LOGC(smlog.Debug, log << "generateSocketID: " << (for_group ? "(group)" : "") << ": @" << sockval);

    return SRTSOCKET(sockval);
}

SRTSOCKET srt::CUDTUnited::newSocket(CUDTSocket** pps, bool managed)
{
    // XXX consider using some replacement of std::unique_ptr
    // so that exceptions will clean up the object without the
    // need for a dedicated code.
    CUDTSocket* ns = NULL;

    try
    {
        ns = new CUDTSocket;
    }
    catch (...)
    {
        delete ns;
        throw CUDTException(MJ_SYSTEMRES, MN_MEMORY, 0);
    }

    try
    {
        ns->m_SocketID = generateSocketID();
    }
    catch (...)
    {
        delete ns;
        throw;
    }
    ns->m_Status          = SRTS_INIT;
    ns->m_ListenSocket    = SRT_SOCKID_CONNREQ; // A value used for socket if it wasn't listener-spawned
    ns->core().m_SocketID = ns->m_SocketID;
    ns->core().m_pCache   = m_pCache;
    ns->core().m_bManaged = managed;

    try
    {
        HLOGC(smlog.Debug, log << CONID(ns->m_SocketID) << "newSocket: mapping socket " << ns->m_SocketID);

        // protect the m_Sockets structure.
        ExclusiveLock cs(m_GlobControlLock);
        m_Sockets[ns->m_SocketID] = ns;
    }
    catch (...)
    {
        // failure and rollback
        delete ns;
        ns = NULL;
        throw CUDTException(MJ_SYSTEMRES, MN_MEMORY, 0);
    }

    {
        ScopedLock glk (m_InitLock);
        startGarbageCollector();
    }
    if (pps)
        *pps = ns;

    return ns->m_SocketID;
}

// [[using locked(m_GlobControlLock)]]
void srt::CUDTUnited::swipeSocket_LOCKED(SRTSOCKET id, CUDTSocket* s, CUDTUnited::SwipeSocketTerm lateremove)
{
    m_ClosedSockets[id] = s;
    if (!lateremove)
    {
        m_Sockets.erase(id);
    }
}

// XXX NOTE: TSan reports here false positive against the call
// to CRcvQueue::removeListener. This here will apply shared
// lock on m_GlobControlLock in the call of locateSocket, while
// having applied a shared lock on CRcvQueue::m_pListener in
// CRcvQueue::worker_ProcessConnectionRequest. As this thread
// locks both mutexes as shared, it doesn't form a deadlock.
int srt::CUDTUnited::newConnection(const SRTSOCKET     listener,
                                   const sockaddr_any& peer,
                                   const CPacket&      hspkt,
                                   CHandShake&         w_hs,
                                   int&                w_error,
                                   CUDT*&              w_acpu)
{
    CUDTSocket* ns = NULL;
    w_acpu         = NULL;

    w_error = SRT_REJ_IPE;

    // Can't manage this error through an exception because this is
    // running in the listener loop.
    CUDTSocket* ls = locateSocket(listener);
    if (!ls)
    {
        LOGC(cnlog.Error, log << "IPE: newConnection by listener socket id=" << listener << " which DOES NOT EXIST.");
        return -1;
    }

    HLOGC(cnlog.Debug,
          log << "newConnection: creating new socket after listener @" << listener
              << " contacted with backlog=" << ls->m_uiBackLog);

    // if this connection has already been processed
    if ((ns = locatePeer(peer, w_hs.m_iID, w_hs.m_iISN)) != NULL)
    {
        if (ns->core().m_bBroken)
        {
            // last connection from the "peer" address has been broken
            ns->setClosed();

            ScopedLock acceptcg(ls->m_AcceptLock);
            ls->m_QueuedSockets.erase(ns->m_SocketID);
        }
        else
        {
            // connection already exist, this is a repeated connection request
            // respond with existing HS information
            HLOGC(cnlog.Debug, log << "newConnection: located a WORKING peer @" << w_hs.m_iID << " - ADAPTING.");

            w_hs.m_iISN            = ns->core().m_iISN;
            w_hs.m_iMSS            = ns->core().MSS();
            w_hs.m_iFlightFlagSize = ns->core().m_config.iFlightFlagSize;
            w_hs.m_iReqType        = URQ_CONCLUSION;
            w_hs.m_iID             = ns->m_SocketID;

            // Report the original UDT because it will be
            // required to complete the HS data for conclusion response.
            w_acpu = &ns->core();

            return 0;

            // except for this situation a new connection should be started
        }
    }
    else
    {
        HLOGC(cnlog.Debug,
              log << "newConnection: NOT located any peer @" << w_hs.m_iID << " - resuming with initial connection.");
    }

    // exceeding backlog, refuse the connection request

    enterCS(ls->m_AcceptLock);
    size_t backlog = ls->m_QueuedSockets.size();
    leaveCS(ls->m_AcceptLock);
    if (backlog >= ls->m_uiBackLog)
    {
        w_error = SRT_REJ_BACKLOG;
        LOGC(cnlog.Note, log << "newConnection: listen backlog=" << ls->m_uiBackLog << " EXCEEDED");
        return -1;
    }

    try
    {
        // Protect the config of the listener socket from a data race.
        ScopedLock lck(ls->core().m_ConnectionLock);
        ns = new CUDTSocket(*ls);
        // No need to check the peer, this is the address from which the request has come.
        ns->m_PeerAddr = peer;
    }
    catch (...)
    {
        w_error = SRT_REJ_RESOURCE;
        delete ns;
        LOGC(cnlog.Error, log << "IPE: newConnection: unexpected exception (probably std::bad_alloc)");
        return -1;
    }

    ns->core().m_RejectReason = SRT_REJ_UNKNOWN; // pre-set a universal value

    try
    {
        ns->m_SocketID = generateSocketID();
    }
    catch (const CUDTException&)
    {
        LOGC(cnlog.Fatal, log << "newConnection: IPE: all sockets occupied? Last gen=" << m_SocketIDGenerator);
        // generateSocketID throws exception, which can be naturally handled
        // when the call is derived from the API call, but here it's called
        // internally in response to receiving a handshake. It must be handled
        // here and turned into an erroneous return value.
        delete ns;
        return -1;
    }

    ns->m_ListenSocket    = listener;
    ns->core().m_SocketID = ns->m_SocketID;
    ns->m_PeerID          = w_hs.m_iID;
    ns->m_iISN            = w_hs.m_iISN;

    HLOGC(cnlog.Debug,
          log << "newConnection: DATA: lsnid=" << listener << " id=" << ns->core().m_SocketID
              << " peerid=" << ns->core().m_PeerID << " ISN=" << ns->m_iISN);

    int  error                   = 0;
    bool should_submit_to_accept = true;

    // Set the error code for all prospective problems below.
    // It won't be interpreted when result was successful.
    w_error = SRT_REJ_RESOURCE;

    // These can throw exception only when the memory allocation failed.
    // CUDT::connect() translates exception into CUDTException.
    // CUDT::open() may only throw original std::bad_alloc from new.
    // This is only to make the library extra safe (when your machine lacks
    // memory, it will continue to work, but fail to accept connection).

    try
    {
        // This assignment must happen b4 the call to CUDT::connect() because
        // this call causes sending the SRT Handshake through this socket.
        // Without this mapping the socket cannot be found and therefore
        // the SRT Handshake message would fail.
        HLOGC(cnlog.Debug, log <<
                "newConnection: incoming " << peer.str() << ", mapping socket " << ns->m_SocketID);
        {
            ExclusiveLock cg(m_GlobControlLock);
            m_Sockets[ns->m_SocketID] = ns;
        }

        if (ls->core().m_cbAcceptHook)
        {
            if (!ls->core().runAcceptHook(&ns->core(), peer.get(), w_hs, hspkt))
            {
                w_error = ns->core().m_RejectReason;

                error = 1;
                goto ERR_ROLLBACK;
            }
        }

        // bind to the same addr of listening socket
        ns->core().open();
        if (!updateListenerMux(ns, ls))
        {
            // This is highly unlikely if not impossible, but there's
            // a theoretical runtime chance of failure so it should be
            // handled
            ns->core().m_RejectReason = SRT_REJ_IPE;
            throw false; // let it jump directly into the omni exception handler
        }

        ns->core().acceptAndRespond(ls->m_SelfAddr, peer, hspkt, (w_hs));
    }
    catch (...)
    {
        // Extract the error that was set in this new failed entity.
        w_error = ns->core().m_RejectReason;
        error   = 1;
        goto ERR_ROLLBACK;
    }

    ns->m_Status = SRTS_CONNECTED;

    // copy address information of local node
    // Precisely, what happens here is:
    // - Get the IP address and port from the system database
    ns->core().m_pSndQueue->m_pChannel->getSockAddr((ns->m_SelfAddr));
    // - OVERWRITE just the IP address itself by a value taken from piSelfIP
    // (the family is used exactly as the one taken from what has been returned
    // by getsockaddr)
    CIPAddress::pton((ns->m_SelfAddr), ns->core().m_piSelfIP, peer);

    {
        // protect the m_PeerRec structure (and group existence)
        ExclusiveLock glock(m_GlobControlLock);
        try
        {
            HLOGC(cnlog.Debug, log << "newConnection: mapping peer " << ns->m_PeerID
                    << " to that socket (" << ns->m_SocketID << ")");
            m_PeerRec[ns->getPeerSpec()].insert(ns->m_SocketID);

            LOGC(cnlog.Note, log << "@" << ns->m_SocketID << " connection on listener @" << listener
                << " (" << ns->m_SelfAddr.str() << ") from peer @" << ns->m_PeerID << " (" << peer.str() << ")");
        }
        catch (...)
        {
            LOGC(cnlog.Error, log << "newConnection: error when mapping peer!");
            error = 2;
        }

        // The access to m_GroupOf should be also protected, as the group
        // could be requested deletion in the meantime. This will hold any possible
        // removal from group and resetting m_GroupOf field.

#if ENABLE_BONDING
        if (ns->m_GroupOf)
        {
            // XXX this might require another check of group type.
            // For redundancy group, at least, update the status in the group
            CUDTGroup* g = ns->m_GroupOf;
            ScopedLock grlock(g->m_GroupLock);
            if (g->m_bClosing)
            {
                error = 1; // "INTERNAL REJECTION"
                goto ERR_ROLLBACK;
            }

            // Acceptance of the group will have to be done through accepting
            // of one of the pending sockets. There can be, however, multiple
            // such sockets at a time, some of them might get broken before
            // being accepted, and therefore we need to make all sockets ready.
            // But then, acceptance of a group may happen only once, so if any
            // sockets of the same group were submitted to accept, they must
            // be removed from the accept queue at this time.
            should_submit_to_accept = g->groupPending();

            // Update the status in the group so that the next
            // operation can include the socket in the group operation.
            CUDTGroup::SocketData* gm = ns->m_GroupMemberData;

            HLOGC(cnlog.Debug,
                  log << "newConnection(GROUP): Socket @" << ns->m_SocketID << " BELONGS TO $" << g->id() << " - will "
                      << (should_submit_to_accept ? "" : "NOT ") << "report in accept");
            gm->sndstate   = SRT_GST_IDLE;
            gm->rcvstate   = SRT_GST_IDLE;
            gm->laststatus = SRTS_CONNECTED;

            g->setGroupConnected();


            // Add also per-direction subscription for the about-to-be-accepted socket.
            // Both first accepted socket that makes the group-accept and every next
            // socket that adds a new link.
            int read_modes  = SRT_EPOLL_IN | SRT_EPOLL_ERR;
            int write_modes = SRT_EPOLL_OUT | SRT_EPOLL_ERR;
            epoll_add_usock_INTERNAL(g->m_RcvEID, ns, &read_modes);
            epoll_add_usock_INTERNAL(g->m_SndEID, ns, &write_modes);

            // With app reader, do not set groupPacketArrival (block the
            // provider array feature completely for now).

            /* SETUP HERE IF NEEDED
               ns->core().m_cbPacketArrival.set(ns->m_pUDT, &CUDT::groupPacketArrival);
             */
        }
        else
        {
            HLOGC(cnlog.Debug, log << "newConnection: Socket @" << ns->m_SocketID << " is not in a group");
        }
#endif
    }

    if (should_submit_to_accept)
    {
        enterCS(ls->m_AcceptLock);
        try
        {
            ls->m_QueuedSockets[ns->m_SocketID] = ns->m_PeerAddr;
        }
        catch (...)
        {
            LOGC(cnlog.Error, log << "newConnection: error when queuing socket!");
            error = 3;
        }
        leaveCS(ls->m_AcceptLock);

        HLOGC(cnlog.Debug, log << "ACCEPT: new socket @" << ns->m_SocketID << " submitted for acceptance");
        // acknowledge users waiting for new connections on the listening socket
        m_EPoll.update_events(listener, ls->core().m_sPollID, SRT_EPOLL_ACCEPT, true);

        CGlobEvent::triggerEvent();

        // XXX the exact value of 'error' is ignored
        if (error > 0)
        {
            goto ERR_ROLLBACK;
        }

        // wake up a waiting accept() call
        CSync::lock_notify_one(ls->m_AcceptCond, ls->m_AcceptLock);
    }
    else
    {
        HLOGC(cnlog.Debug,
              log << "ACCEPT: new socket @" << ns->m_SocketID
                  << " NOT submitted to acceptance, another socket in the group is already connected");

        // acknowledge INTERNAL users waiting for new connections on the listening socket
        // that are reported when a new socket is connected within an already connected group.
        m_EPoll.update_events(listener, ls->core().m_sPollID, SRT_EPOLL_UPDATE, true);
#if ENABLE_BONDING
      // Note that the code in this current IF branch can only be executed in case
      // of group members. Otherwise should_submit_to_accept will be always true.
      if (ns->m_GroupOf)
      {
          HLOGC(gmlog.Debug, log << "GROUP UPDATE $" << ns->m_GroupOf->id() << " per connected socket @" << ns->m_SocketID);
          m_EPoll.update_events(ns->m_GroupOf->id(), ns->m_GroupOf->m_sPollID, SRT_EPOLL_UPDATE, true);
      }
#endif
        CGlobEvent::triggerEvent();
    }

ERR_ROLLBACK:
    // XXX the exact value of 'error' is ignored
    if (error > 0)
    {
#if ENABLE_LOGGING
        static const char* why[] = {
            "UNKNOWN ERROR", "INTERNAL REJECTION", "IPE when mapping a socket", "IPE when inserting a socket"};
        LOGC(cnlog.Warn,
             log << CONID(ns->m_SocketID) << "newConnection: connection rejected due to: " << why[error] << " - "
                 << RequestTypeStr(URQFailure(w_error)));
#endif

        SRTSOCKET id = ns->m_SocketID;
        ns->core().closeInternal(SRT_CLS_LATE);
        ns->setClosed();

        // The mapped socket should be now unmapped to preserve the situation that
        // was in the original UDT code.
        // In SRT additionally the acceptAndRespond() function (it was called probably
        // connect() in UDT code) may fail, in which case this socket should not be
        // further processed and should be removed.
        {
            ExclusiveLock cg(m_GlobControlLock);

#if ENABLE_BONDING
            if (ns->m_GroupOf)
            {
                HLOGC(smlog.Debug,
                      log << "@" << ns->m_SocketID << " IS MEMBER OF $" << ns->m_GroupOf->id()
                          << " - REMOVING FROM GROUP");
                ns->removeFromGroup(true);
            }
#endif
            // You won't be updating any EIDs anymore.
            m_EPoll.wipe_usock(id, ns->core().m_sPollID);

            swipeSocket_LOCKED(id, ns, SWIPE_NOW);
        }

        return -1;
    }

    return 1;
}

SRT_EPOLL_T srt::CUDTSocket::getListenerEvents()
{
    // You need to check EVERY socket that has been queued
    // and verify its internals. With independent socket the
    // matter is simple - if it's present, you light up the
    // SRT_EPOLL_ACCEPT flag.

#if !ENABLE_BONDING
    ScopedLock accept_lock (m_AcceptLock);

    // Make it simplified here - nonempty container = have acceptable sockets.
    // Might make sometimes spurious acceptance, but this can also happen when
    // the incoming accepted socket was suddenly broken.
    return m_QueuedSockets.empty() ? 0 : int(SRT_EPOLL_ACCEPT);

#else // Could do #endif here, but the compiler would complain about unreachable code.

    map<SRTSOCKET, sockaddr_any> sockets_copy;
    {
        ScopedLock accept_lock (m_AcceptLock);
        sockets_copy = m_QueuedSockets;
    }
    return CUDT::uglobal().checkQueuedSocketsEvents(sockets_copy);

#endif
}

#if ENABLE_BONDING
int srt::CUDTUnited::checkQueuedSocketsEvents(const map<SRTSOCKET, sockaddr_any>& sockets)
{
    SRT_EPOLL_T flags = 0;

    // But with the member sockets an appropriate check must be
    // done first: if this socket belongs to a group that is
    // already in the connected state, you should light up the
    // SRT_EPOLL_UPDATE flag instead. This flag is only for
    // internal informing the waiters on the listening sockets
    // that they should re-read the group list and re-check readiness.

    // Now we can do lock once and for all
    for (map<SRTSOCKET, sockaddr_any>::const_iterator i = sockets.begin(); i != sockets.end(); ++i)
    {
        CUDTSocket* s = locateSocket_LOCKED(i->first);
        if (!s)
            continue; // wiped in the meantime - ignore

        // If this pending socket is a group member, but the group
        // to which it belongs is NOT waiting to be accepted, then
        // light up the UPDATE event only. Light up ACCEPT only if
        // this is a single socket, or this single socket has turned
        // the mirror group to be first time available for accept(),
        // and this accept() hasn't been done yet.
        if (s->m_GroupOf && !s->m_GroupOf->groupPending())
            flags |= SRT_EPOLL_UPDATE;
        else
            flags |= SRT_EPOLL_ACCEPT;
    }

    return flags;
}
#endif

// static forwarder
SRTSTATUS srt::CUDT::installAcceptHook(SRTSOCKET lsn, srt_listen_callback_fn* hook, void* opaq)
{
    return uglobal().installAcceptHook(lsn, hook, opaq);
}

SRTSTATUS srt::CUDTUnited::installAcceptHook(const SRTSOCKET lsn, srt_listen_callback_fn* hook, void* opaq)
{
    try
    {
        CUDTSocket* s = locateSocket(lsn, ERH_THROW);
        s->core().installAcceptHook(hook, opaq);
    }
    catch (CUDTException& e)
    {
        SetThreadLocalError(e);
        return SRT_ERROR;
    }

    return SRT_STATUS_OK;
}

SRTSTATUS srt::CUDT::installConnectHook(SRTSOCKET lsn, srt_connect_callback_fn* hook, void* opaq)
{
    return uglobal().installConnectHook(lsn, hook, opaq);
}

SRTSTATUS srt::CUDTUnited::installConnectHook(const SRTSOCKET u, srt_connect_callback_fn* hook, void* opaq)
{
    try
    {
#if ENABLE_BONDING
        if (CUDT::isgroup(u))
        {
            GroupKeeper k(*this, u, ERH_THROW);
            k.group->installConnectHook(hook, opaq);
            return SRT_STATUS_OK;
        }
#endif
        CUDTSocket* s = locateSocket(u, ERH_THROW);
        s->core().installConnectHook(hook, opaq);
    }
    catch (CUDTException& e)
    {
        SetThreadLocalError(e);
        return SRT_ERROR;
    }

    return SRT_STATUS_OK;
}

SRT_SOCKSTATUS srt::CUDTUnited::getStatus(const SRTSOCKET u)
{
    // protects the m_Sockets structure
    SharedLock cg(m_GlobControlLock);

    sockets_t::const_iterator i = m_Sockets.find(u);

    if (i == m_Sockets.end())
    {
        if (m_ClosedSockets.find(u) != m_ClosedSockets.end())
            return SRTS_CLOSED;

        return SRTS_NONEXIST;
    }
    return i->second->getStatus();
}

SRTSTATUS srt::CUDTUnited::getCloseReason(const SRTSOCKET u, SRT_CLOSE_INFO& info)
{
    // protects the m_Sockets structure
    SharedLock cg(m_GlobControlLock);

    // We need to search for the socket in:
    // m_Sockets, if it is somehow still alive,
    // m_ClosedSockets, if it's when it should be,
    // m_ClosedDatabase, if it has been already garbage-collected and deleted.

    sockets_t::const_iterator i = m_Sockets.find(u);
    if (i != m_Sockets.end())
    {
        i->second->core().copyCloseInfo((info));
        return SRT_STATUS_OK;
    }

    i = m_ClosedSockets.find(u);
    if (i != m_ClosedSockets.end())
    {
        i->second->core().copyCloseInfo((info));
    }

    map<SRTSOCKET, CloseInfo>::iterator c = m_ClosedDatabase.find(u);
    if (c == m_ClosedDatabase.end())
        return SRT_ERROR;

    info = c->second.info;
    return SRT_STATUS_OK;
}

SRTSTATUS srt::CUDTUnited::bind(CUDTSocket* s, const sockaddr_any& name)
{
    ScopedLock cg(s->m_ControlLock);

    // cannot bind a socket more than once
    if (s->m_Status != SRTS_INIT)
        throw CUDTException(MJ_NOTSUP, MN_NONE, 0);

    if (s->core().m_config.iIpV6Only == -1 && name.family() == AF_INET6 && name.isany())
    {
        // V6ONLY option must be set explicitly if you want to bind to a wildcard address in IPv6
        HLOGP(smlog.Error,
                "bind: when binding to :: (IPv6 wildcard), SRTO_IPV6ONLY option must be set explicitly to 0 or 1");

        throw CUDTException(MJ_NOTSUP, MN_INVAL, 0);
    }

    s->core().open();
    updateMux(s, name);
    s->m_Status = SRTS_OPENED;

    // copy address information of local node
    s->core().m_pSndQueue->m_pChannel->getSockAddr((s->m_SelfAddr));

    return SRT_STATUS_OK;
}

SRTSTATUS srt::CUDTUnited::bind(CUDTSocket* s, UDPSOCKET udpsock)
{
    ScopedLock cg(s->m_ControlLock);

    // cannot bind a socket more than once
    if (s->m_Status != SRTS_INIT)
        throw CUDTException(MJ_NOTSUP, MN_NONE, 0);

    sockaddr_any name;
    socklen_t    namelen = sizeof name; // max of inet and inet6

    // This will preset the sa_family as well; the namelen is given simply large
    // enough for any family here.
    if (::getsockname(udpsock, &name.sa, &namelen) == -1)
        throw CUDTException(MJ_NOTSUP, MN_INVAL);

    // Successfully extracted, so update the size
    name.len = namelen;

    s->core().open();
    updateMux(s, name, &udpsock);
    s->m_Status = SRTS_OPENED;

    // copy address information of local node
    s->core().m_pSndQueue->m_pChannel->getSockAddr(s->m_SelfAddr);

    return SRT_STATUS_OK;
}

SRTSTATUS srt::CUDTUnited::listen(const SRTSOCKET u, int backlog)
{
    if (backlog <= 0)
        throw CUDTException(MJ_NOTSUP, MN_INVAL, 0);

    // Don't search for the socket if it's already -1;
    // this never is a valid socket.
    if (u == UDT::INVALID_SOCK)
        throw CUDTException(MJ_NOTSUP, MN_SIDINVAL, 0);

    CUDTSocket* s = locateSocket(u);
    if (!s)
        throw CUDTException(MJ_NOTSUP, MN_SIDINVAL, 0);

    ScopedLock cg(s->m_ControlLock);

    // NOTE: since now the socket is protected against simultaneous access.
    // In the meantime the socket might have been closed, which means that
    // it could have changed the state. It could be also set listen in another
    // thread, so check it out.

    // do nothing if the socket is already listening
    if (s->m_Status == SRTS_LISTENING)
        return SRT_STATUS_OK;

    // a socket can listen only if is in OPENED status
    if (s->m_Status != SRTS_OPENED)
        throw CUDTException(MJ_NOTSUP, MN_ISUNBOUND, 0);

    // [[using assert(s->m_Status == OPENED)]];

    // listen is not supported in rendezvous connection setup
    if (s->core().m_config.bRendezvous)
        throw CUDTException(MJ_NOTSUP, MN_ISRENDEZVOUS, 0);

    s->m_uiBackLog = backlog;

    // [[using assert(s->m_Status == OPENED)]]; // (still, unchanged)

    s->core().setListenState(); // propagates CUDTException,
                                // if thrown, remains in OPENED state if so.
    s->m_Status = SRTS_LISTENING;

    return SRT_STATUS_OK;
}

SRTSOCKET srt::CUDTUnited::accept_bond(const SRTSOCKET listeners[], int lsize, int64_t msTimeOut)
{
    CEPollDesc* ed  = 0;
    int         eid = m_EPoll.create(&ed);

    // Destroy it at return - this function can be interrupted
    // by an exception.
    struct AtReturn
    {
        int         eid;
        CUDTUnited* that;
        AtReturn(CUDTUnited* t, int e)
            : eid(e)
            , that(t)
        {
        }
        ~AtReturn() { that->m_EPoll.release(eid); }
    } l_ar(this, eid);

    // Subscribe all of listeners for accept
    int events = SRT_EPOLL_ACCEPT;

    for (int i = 0; i < lsize; ++i)
    {
        srt_epoll_add_usock(eid, listeners[i], &events);
    }

    CEPoll::fmap_t st;
    m_EPoll.swait(*ed, (st), msTimeOut, true);

    if (st.empty())
    {
        // Sanity check
        throw CUDTException(MJ_AGAIN, MN_XMTIMEOUT, 0);
    }

    // Theoretically we can have a situation that more than one
    // listener is ready for accept. In this case simply get
    // only the first found.
    SRTSOCKET        lsn = st.begin()->first;
    sockaddr_storage dummy;
    int              outlen = sizeof dummy;
    return accept(lsn, ((sockaddr*)&dummy), (&outlen));
}

SRTSOCKET srt::CUDTUnited::accept(const SRTSOCKET listen, sockaddr* pw_addr, int* pw_addrlen)
{
    if (pw_addr && !pw_addrlen)
    {
        LOGC(cnlog.Error, log << "srt_accept: provided address, but address length parameter is missing");
        throw CUDTException(MJ_NOTSUP, MN_INVAL, 0);
    }

    CUDTSocket* ls = locateSocket(listen);

    if (ls == NULL)
    {
        LOGC(cnlog.Error, log << "srt_accept: invalid listener socket ID value: " << listen);
        throw CUDTException(MJ_NOTSUP, MN_SIDINVAL, 0);
    }

    // the "listen" socket must be in LISTENING status
    if (ls->m_Status != SRTS_LISTENING)
    {
        LOGC(cnlog.Error, log << "srt_accept: socket @" << listen << " is not in listening state (forgot srt_listen?)");
        throw CUDTException(MJ_NOTSUP, MN_NOLISTEN, 0);
    }

    // no "accept" in rendezvous connection setup
    if (ls->core().m_config.bRendezvous)
    {
        LOGC(cnlog.Fatal,
             log << "CUDTUnited::accept: RENDEZVOUS flag passed through check in srt_listen when it set listen state");
        // This problem should never happen because `srt_listen` function should have
        // checked this situation before and not set listen state in result.
        // Inform the user about the invalid state in the universal way.
        throw CUDTException(MJ_NOTSUP, MN_NOLISTEN, 0);
    }

    SRTSOCKET u        = SRT_INVALID_SOCK;
    bool      accepted = false;

    // !!only one connection can be set up each time!!
    while (!accepted)
    {
        UniqueLock accept_lock(ls->m_AcceptLock);
        CSync      accept_sync(ls->m_AcceptCond, accept_lock);

        if ((ls->m_Status != SRTS_LISTENING) || ls->core().m_bBroken)
        {
            // This socket has been closed.
            accepted = true;
        }
        else if (ls->m_QueuedSockets.size() > 0)
        {
            map<SRTSOCKET, sockaddr_any>::iterator b = ls->m_QueuedSockets.begin();

            if (pw_addr != NULL && pw_addrlen != NULL)
            {
                // Check if the length of the buffer to fill the name in
                // was large enough.
                const int len = b->second.size();
                if (*pw_addrlen < len)
                {
                    // In case when the address cannot be rewritten,
                    // DO NOT accept, but leave the socket in the queue.
                    throw CUDTException(MJ_NOTSUP, MN_INVAL, 0);
                }
            }

            u = b->first;
            ls->m_QueuedSockets.erase(b);
            accepted = true;
        }
        else if (!ls->core().m_config.bSynRecving)
        {
            accepted = true;
        }

        if (!accepted && (ls->m_Status == SRTS_LISTENING))
            accept_sync.wait();

        if (ls->m_QueuedSockets.empty())
            m_EPoll.update_events(listen, ls->core().m_sPollID, SRT_EPOLL_ACCEPT, false);
    }

    if (u == SRT_INVALID_SOCK)
    {
        // non-blocking receiving, no connection available
        if (!ls->core().m_config.bSynRecving)
        {
            LOGC(cnlog.Error, log << "srt_accept: no pending connection available at the moment");
            throw CUDTException(MJ_AGAIN, MN_RDAVAIL, 0);
        }

        LOGC(cnlog.Error, log << "srt_accept: listener socket @" << listen << " is already closed");
        // listening socket is closed
        throw CUDTException(MJ_SETUP, MN_CLOSED, 0);
    }

    CUDTSocket* s = locateSocket(u);
    if (s == NULL)
    {
        LOGC(cnlog.Error, log << "srt_accept: pending connection has unexpectedly closed");
        throw CUDTException(MJ_SETUP, MN_CLOSED, 0);
    }

    // Set properly the SRTO_GROUPCONNECT flag
    s->core().m_config.iGroupConnect = 0;

    // Check if LISTENER has the SRTO_GROUPCONNECT flag set,
    // and the already accepted socket has successfully joined
    // the mirror group. If so, RETURN THE GROUP ID, not the socket ID.
#if ENABLE_BONDING
    if (ls->core().m_config.iGroupConnect == 1 && s->m_GroupOf)
    {
        // Put a lock to protect the group against accidental deletion
        // in the meantime.
        SharedLock glock(m_GlobControlLock);
        // Check again; it's unlikely to happen, but
        // it's a theoretically possible scenario
        if (s->m_GroupOf)
        {
            CUDTGroup* g = s->m_GroupOf;
            // Mark the beginning of the connection at the moment
            // when the group ID is returned to the app caller
            g->m_stats.tsLastSampleTime = steady_clock::now();

            HLOGC(cnlog.Debug, log << "accept: reporting group $" << g->m_GroupID << " instead of member socket @" << u);
            u                                = g->m_GroupID;
            s->core().m_config.iGroupConnect = 1; // should be derived from ls, but make sure
            g->m_bPending = false;
            CUDT::uglobal().removePendingForGroup(g);
        }
        else
        {
            LOGC(smlog.Error, log << "accept: IPE: socket's group deleted in the meantime of accept process???");
        }
    }
#endif

    ScopedLock cg(s->m_ControlLock);

    if (pw_addr != NULL && pw_addrlen != NULL)
    {
        memcpy((pw_addr), s->m_PeerAddr.get(), s->m_PeerAddr.size());
        *pw_addrlen = s->m_PeerAddr.size();
    }

    return u;
}

#if ENABLE_BONDING

// [[using locked(m_GlobControlLock)]]
void srt::CUDTUnited::removePendingForGroup(const CUDTGroup* g)
{
    // We don't have a list of listener sockets that have ever
    // reported a pending connection for a group, so the only
    // way to find them is to ride over the list of all sockets...

    list<SRTSOCKET> members;
    g->getMemberSockets((members));

    for (sockets_t::iterator i = m_Sockets.begin(); i != m_Sockets.end(); ++i)
    {
        CUDTSocket* s = i->second;
        // Check if any of them is a listener socket...

        /* XXX This is left for information only that we are only
           interested with listener sockets - with the current
           implementation checking it is pointless because the
           m_QueuedSockets structure is present in every socket
           anyway even if it's not a listener, and only listener
           sockets may have this container nonempty. So checking
           the container should suffice.

        if (!s->core().m_bListening)
            continue;
            */

        if (s->m_QueuedSockets.empty())
            continue;

        // Somehow fortunate for us that it's a set, so we
        // can simply check if this allegedly listener socket
        // contains any of them.
        for (list<SRTSOCKET>::iterator m = members.begin(), mx = m; m != members.end(); m = mx)
        {
            ++mx;
            std::map<SRTSOCKET, sockaddr_any>::iterator q = s->m_QueuedSockets.find(*m);
            if (q != s->m_QueuedSockets.end())
            {
                HLOGC(cnlog.Debug, log << "accept: listener @" << s->m_SocketID
                        << " had ququed member @" << *m << " -- removed");
                // Found an intersection socket.
                // Remove it from the listener queue
                s->m_QueuedSockets.erase(q);

                // NOTE ALSO that after this removal the queue may be EMPTY,
                // and if so, the listener socket should be no longer ready for accept.
                if (s->m_QueuedSockets.empty())
                {
                    m_EPoll.update_events(s->m_SocketID, s->core().m_sPollID, SRT_EPOLL_ACCEPT, false);
                }

                // and remove it also from the members list.
                // This can be done safely because we use a SAFE LOOP.
                // We can also do it safely because a socket may be
                // present in only one listener socket in the whole app.
                members.erase(m);
            }
        }

        // It may happen that the list of members can be
        // eventually purged even if we haven't checked every socket.
        // If it happens so, quit immediately because there's nothing
        // left to do.
        if (members.empty())
            return;
    }
}

#endif

SRTSOCKET srt::CUDTUnited::connect(SRTSOCKET u, const sockaddr* srcname, const sockaddr* tarname, int namelen)
{
    // Here both srcname and tarname must be specified
    if (!srcname || !tarname || namelen < int(sizeof(sockaddr_in)))
    {
        LOGC(aclog.Error,
             log << "connect(with source): invalid call: srcname=" << srcname << " tarname=" << tarname
                 << " namelen=" << namelen);
        throw CUDTException(MJ_NOTSUP, MN_INVAL);
    }

    sockaddr_any source_addr(srcname, namelen);
    if (source_addr.len == 0)
        throw CUDTException(MJ_NOTSUP, MN_INVAL, 0);
    sockaddr_any target_addr(tarname, namelen);
    if (target_addr.len == 0)
        throw CUDTException(MJ_NOTSUP, MN_INVAL, 0);

#if ENABLE_BONDING
    // Check affiliation of the socket. It's now allowed for it to be
    // a group or socket. For a group, add automatically a socket to
    // the group.
    if (CUDT::isgroup(u))
    {
        GroupKeeper k(*this, u, ERH_THROW);
        // Note: forced_isn is ignored when connecting a group.
        // The group manages the ISN by itself ALWAYS, that is,
        // it's generated anew for the very first socket, and then
        // derived by all sockets in the group.
        SRT_SOCKGROUPCONFIG gd[1] = {srt_prepare_endpoint(srcname, tarname, namelen)};

        // When connecting to exactly one target, only this very target
        // can be returned as a socket, so rewritten back array can be ignored.
        return singleMemberConnect(k.group, gd);
    }
#endif

    CUDTSocket* s = locateSocket(u);
    if (s == NULL)
        throw CUDTException(MJ_NOTSUP, MN_SIDINVAL, 0);

    // For a single socket, just do bind, then connect
    bind(s, source_addr);
    connectIn(s, target_addr, SRT_SEQNO_NONE);
    return SRT_SOCKID_CONNREQ;
}

SRTSOCKET srt::CUDTUnited::connect(const SRTSOCKET u, const sockaddr* name, int namelen, int32_t forced_isn)
{
    if (!name || namelen < int(sizeof(sockaddr_in)))
    {
        LOGC(aclog.Error, log << "connect(): invalid call: name=" << name << " namelen=" << namelen);
        throw CUDTException(MJ_NOTSUP, MN_INVAL);
    }

    sockaddr_any target_addr(name, namelen);
    if (target_addr.len == 0)
        throw CUDTException(MJ_NOTSUP, MN_INVAL, 0);

#if ENABLE_BONDING
    // Check affiliation of the socket. It's now allowed for it to be
    // a group or socket. For a group, add automatically a socket to
    // the group.
    if (CUDT::isgroup(u))
    {
        GroupKeeper k(*this, u, ERH_THROW);

        // Note: forced_isn is ignored when connecting a group.
        // The group manages the ISN by itself ALWAYS, that is,
        // it's generated anew for the very first socket, and then
        // derived by all sockets in the group.
        SRT_SOCKGROUPCONFIG gd[1] = {srt_prepare_endpoint(NULL, name, namelen)};
        return singleMemberConnect(k.group, gd);
    }
#endif

    CUDTSocket* s = locateSocket(u);
    if (!s)
        throw CUDTException(MJ_NOTSUP, MN_SIDINVAL, 0);

    connectIn(s, target_addr, forced_isn);
    return SRT_SOCKID_CONNREQ;
}

#if ENABLE_BONDING
SRTSOCKET srt::CUDTUnited::singleMemberConnect(CUDTGroup* pg, SRT_SOCKGROUPCONFIG* gd)
{
    SRTSOCKET gstat = groupConnect(pg, gd, 1);
    if (gstat == SRT_INVALID_SOCK)
    {
        // We have only one element here, so refer to it.
        // Sanity check
        if (gd->errorcode == SRT_SUCCESS)
            gd->errorcode = SRT_EINVPARAM;

        return CUDT::APIError(gd->errorcode), SRT_INVALID_SOCK;
    }

    return gstat;
}

// [[using assert(pg->m_iBusy > 0)]]
SRTSOCKET srt::CUDTUnited::groupConnect(CUDTGroup* pg, SRT_SOCKGROUPCONFIG* targets, int arraysize)
{
    CUDTGroup& g = *pg;
    SRT_ASSERT(g.m_iBusy > 0);

    // Check and report errors on data brought in by srt_prepare_endpoint,
    // as the latter function has no possibility to report errors.
    for (int tii = 0; tii < arraysize; ++tii)
    {
        if (targets[tii].srcaddr.ss_family != targets[tii].peeraddr.ss_family)
        {
            LOGC(aclog.Error, log << "srt_connect/group: family differs on source and target address");
            throw CUDTException(MJ_NOTSUP, MN_INVAL);
        }

        if (targets[tii].weight > CUDT::MAX_WEIGHT)
        {
            LOGC(aclog.Error, log << "srt_connect/group: weight value must be between 0 and " << (+CUDT::MAX_WEIGHT));
            throw CUDTException(MJ_NOTSUP, MN_INVAL);
        }
    }

    // If the open state switched to OPENED, the blocking mode
    // must make it wait for connecting it. Doing connect when the
    // group is already OPENED returns immediately, regardless if the
    // connection is going to later succeed or fail (this will be
    // known in the group state information).
    bool       block_new_opened = !g.m_bOpened && g.m_bSynRecving;
    const bool was_empty        = g.groupEmpty();

    // In case the group was retried connection, clear first all epoll readiness.
    const int ncleared = m_EPoll.update_events(g.id(), g.m_sPollID, SRT_EPOLL_ERR, false);
    if (was_empty || ncleared)
    {
        HLOGC(aclog.Debug,
              log << "srt_connect/group: clearing IN/OUT because was_empty=" << was_empty
                  << " || ncleared=" << ncleared);
        // IN/OUT only in case when the group is empty, otherwise it would
        // clear out correct readiness resulting from earlier calls.
        // This also should happen if ERR flag was set, as IN and OUT could be set, too.
        m_EPoll.update_events(g.id(), g.m_sPollID, SRT_EPOLL_IN | SRT_EPOLL_OUT, false);
    }
    SRTSOCKET retval = SRT_INVALID_SOCK;

    int eid           = -1;
    int connect_modes = SRT_EPOLL_CONNECT | SRT_EPOLL_ERR;
    if (block_new_opened)
    {
        // Create this eid only to block-wait for the first
        // connection.
        eid = srt_epoll_create();
    }

    // Use private map to avoid searching in the
    // overall map.
    map<SRTSOCKET, CUDTSocket*> spawned;

    HLOGC(aclog.Debug,
          log << "groupConnect: will connect " << arraysize << " links and "
              << (block_new_opened ? "BLOCK until any is ready" : "leave the process in background"));

    for (int tii = 0; tii < arraysize; ++tii)
    {
        sockaddr_any target_addr(targets[tii].peeraddr);
        sockaddr_any source_addr(targets[tii].srcaddr);
        SRTSOCKET&   sid_rloc = targets[tii].id;
        int&         erc_rloc = targets[tii].errorcode;
        erc_rloc              = SRT_SUCCESS; // preinitialized
        HLOGC(aclog.Debug, log << "groupConnect: taking on " << sockaddr_any(targets[tii].peeraddr).str());

        CUDTSocket* ns = 0;

        // NOTE: After calling newSocket, the socket is mapped into m_Sockets.
        // It must be MANUALLY removed from this list in case we need it deleted.
        SRTSOCKET sid = newSocket(&ns, true); // Create MANAGED socket (auto-deleted when broken)

        if (pg->m_cbConnectHook)
        {
            // Derive the connect hook by the socket, if set on the group
            ns->core().m_cbConnectHook = pg->m_cbConnectHook;
        }

        SRT_SocketOptionObject* config = targets[tii].config;

        // XXX Support non-blocking mode:
        // If the group has nonblocking set for connect (SNDSYN),
        // then it must set so on the socket. Then, the connection
        // process is asynchronous. The socket appears first as
        // GST_PENDING state, and only after the socket becomes
        // connected does its status in the group turn into GST_IDLE.

        // Set all options that were requested by the options set on a group
        // prior to connecting.
        string error_reason SRT_ATR_UNUSED;
        try
        {
            for (size_t i = 0; i < g.m_config.size(); ++i)
            {
                HLOGC(aclog.Debug, log << "groupConnect: OPTION @" << sid << " #" << g.m_config[i].so);
                error_reason = "group-derived option: #" + Sprint(g.m_config[i].so);
                ns->core().setOpt(g.m_config[i].so, &g.m_config[i].value[0], (int)g.m_config[i].value.size());
            }

            // Do not try to set a user option if failed already.
            if (config)
            {
                error_reason = "user option";
                ns->core().applyMemberConfigObject(*config);
            }

            error_reason = "bound address";
            // We got it. Bind the socket, if the source address was set
            if (!source_addr.empty())
                bind(ns, source_addr);
        }
        catch (CUDTException& e)
        {
            // Just notify the problem, but the loop must continue.
            // Set the original error as reported.
            targets[tii].errorcode = e.getErrorCode();
            LOGC(aclog.Error, log << "srt_connect_group: failed to set " << error_reason);
        }
        catch (...)
        {
            // Set the general EINVPARAM - this error should never happen
            LOGC(aclog.Error, log << "IPE: CUDT::setOpt reported unknown exception");
            targets[tii].errorcode = SRT_EINVPARAM;
        }

        // Add socket to the group.
        // Do it after setting all stored options, as some of them may
        // influence some group data.

        srt::groups::SocketData data = srt::groups::prepareSocketData(ns);
        if (targets[tii].token != -1)
        {
            // Reuse the token, if specified by the caller
            data.token = targets[tii].token;
        }
        else
        {
            // Otherwise generate and write back the token
            data.token         = CUDTGroup::genToken();
            targets[tii].token = data.token;
        }

        {
            ExclusiveLock cs(m_GlobControlLock);
            if (m_Sockets.count(sid) == 0)
            {
                HLOGC(aclog.Debug, log << "srt_connect_group: socket @" << sid << " deleted in process");
                // Someone deleted the socket in the meantime?
                // Unlikely, but possible in theory.
                // Don't delete anyhting - it's alreay done.
                continue;
            }

            // There's nothing wrong with preparing the data first
            // even if this happens for nothing. But now, under the lock
            // and after checking that the socket still exists, check now
            // if this succeeded, and then also if the group is still usable.
            // The group will surely exist because it's set busy, until the
            // end of this function. But it might be simultaneously requested closed.
            bool proceed = true;

            if (targets[tii].errorcode != SRT_SUCCESS)
            {
                HLOGC(aclog.Debug,
                      log << "srt_connect_group: not processing @" << sid << " due to error in setting options");
                proceed = false;
            }

            if (g.m_bClosing)
            {
                HLOGC(aclog.Debug,
                      log << "srt_connect_group: not processing @" << sid << " due to CLOSED GROUP $" << g.m_GroupID);
                proceed = false;
            }

            if (proceed)
            {
                CUDTGroup::SocketData* f = g.add(data);
                ns->m_GroupMemberData    = f;
                ns->m_GroupOf            = &g;
                f->weight                = targets[tii].weight;
                HLOGC(aclog.Debug, log << "srt_connect_group: socket @" << sid << " added to group $" << g.m_GroupID);
            }
            else
            {
                targets[tii].id = SRT_INVALID_SOCK;
                delete ns;
                m_Sockets.erase(sid);

                // If failed to set options, then do not continue
                // neither with binding, nor with connecting.
                continue;
            }
        }

        // XXX This should be reenabled later, this should
        // be probably still in use to exchange information about
        // packets asymmetrically lost. But for no other purpose.
        /*
        ns->core().m_cbPacketArrival.set(ns->m_pUDT, &CUDT::groupPacketArrival);
        */

        int isn = g.currentSchedSequence();

        // Set it the groupconnect option, as all in-group sockets should have.
        ns->core().m_config.iGroupConnect = 1;

        // Every group member will have always nonblocking
        // (this implies also non-blocking connect/accept).
        // The group facility functions will block when necessary
        // using epoll_wait.
        ns->core().m_config.bSynRecving = false;
        ns->core().m_config.bSynSending = false;

        HLOGC(aclog.Debug, log << "groupConnect: NOTIFIED AS PENDING @" << sid << " both read and write");
        // If this socket is not to block the current connect process,
        // it may still be needed for the further check if the redundant
        // connection succeeded or failed and whether the new socket is
        // ready to use or needs to be closed.
        epoll_add_usock_INTERNAL(g.m_SndEID, ns, &connect_modes);
        epoll_add_usock_INTERNAL(g.m_RcvEID, ns, &connect_modes);

        // Adding a socket on which we need to block to BOTH these tracking EIDs
        // and the blocker EID. We'll simply remove from them later all sockets that
        // got connected state or were broken.

        if (block_new_opened)
        {
            HLOGC(aclog.Debug, log << "groupConnect: WILL BLOCK on @" << sid << " until connected");
            epoll_add_usock_INTERNAL(eid, ns, &connect_modes);
        }

        // And connect
        try
        {
            HLOGC(aclog.Debug, log << "groupConnect: connecting a new socket with ISN=" << isn);
            connectIn(ns, target_addr, isn);
        }
        catch (const CUDTException& e)
        {
            LOGC(aclog.Error,
                 log << "groupConnect: socket @" << sid << " in group " << pg->id() << " failed to connect");
            // We know it does belong to a group.
            // Remove it first because this involves a mutex, and we want
            // to avoid locking more than one mutex at a time.
            erc_rloc               = e.getErrorCode();
            targets[tii].errorcode = e.getErrorCode();
            targets[tii].id        = SRT_INVALID_SOCK;

            ExclusiveLock cl(m_GlobControlLock);

            // You won't be updating any EIDs anymore.
            m_EPoll.wipe_usock(ns->m_SocketID, ns->core().m_sPollID);
            ns->removeFromGroup(false);
            m_Sockets.erase(ns->m_SocketID);
            // Intercept to delete the socket on failure.
            delete ns;
            continue;
        }
        catch (...)
        {
            LOGC(aclog.Fatal, log << "groupConnect: IPE: UNKNOWN EXCEPTION from connectIn");
            targets[tii].errorcode = SRT_ESYSOBJ;
            targets[tii].id        = SRT_INVALID_SOCK;
            ExclusiveLock cl(m_GlobControlLock);
            ns->removeFromGroup(false);
            // You won't be updating any EIDs anymore.
            m_EPoll.wipe_usock(ns->m_SocketID, ns->core().m_sPollID);
            m_Sockets.erase(ns->m_SocketID);
            // Intercept to delete the socket on failure.
            delete ns;

            // Do not use original exception, it may crash off a C API.
            throw CUDTException(MJ_SYSTEMRES, MN_OBJECT);
        }

        SRT_SOCKSTATUS st;
        {
            ScopedLock grd(ns->m_ControlLock);
            st = ns->getStatus();
        }

        {
            // NOTE: Not applying m_GlobControlLock because the group is now
            // set busy, so it won't be deleted, even if it was requested to be closed.
            ScopedLock grd(g.m_GroupLock);

            if (!ns->m_GroupOf)
            {
                // The situation could get changed between the unlock and lock of m_GroupLock.
                // This must be checked again.
                // If a socket has been removed from group, it means that some other thread is
                // currently trying to delete the socket. Therefore it doesn't have, and even shouldn't,
                // be deleted here. Just exit with error report.
                LOGC(aclog.Error, log << "groupConnect: self-created member socket deleted during process, SKIPPING.");

                // Do not report the error from here, just ignore this socket.
                continue;
            }

            // If m_GroupOf is not NULL, the m_IncludedIter is still valid.
            CUDTGroup::SocketData* f = ns->m_GroupMemberData;

            // Now under a group lock, we need to make sure the group isn't being closed
            // in order not to add a socket to a dead group.
            if (g.m_bClosing)
            {
                LOGC(aclog.Error, log << "groupConnect: group deleted while connecting; breaking the process");

                // Set the status as pending so that the socket is taken care of later.
                // Note that all earlier sockets that were processed in this loop were either
                // set BROKEN or PENDING.
                f->sndstate = SRT_GST_PENDING;
                f->rcvstate = SRT_GST_PENDING;
                retval      = SRT_INVALID_SOCK;
                break;
            }

            HLOGC(aclog.Debug,
                  log << "groupConnect: @" << sid << " connection successful, setting group OPEN (was "
                      << (g.m_bOpened ? "ALREADY" : "NOT") << "), will " << (block_new_opened ? "" : "NOT ")
                      << "block the connect call, status:" << SockStatusStr(st));

            // XXX OPEN OR CONNECTED?
            // BLOCK IF NOT OPEN OR BLOCK IF NOT CONNECTED?
            //
            // What happens to blocking when there are 2 connections
            // pending, about to be broken, and srt_connect() is called again?
            // SHOULD BLOCK the latter, even though is OPEN.
            // Or, OPEN should be removed from here and srt_connect(_group)
            // should block always if the group doesn't have neither 1 conencted link
            g.m_bOpened = true;

            g.m_stats.tsLastSampleTime = steady_clock::now();

            f->laststatus = st;
            // Check the socket status and update it.
            // Turn the group state of the socket to IDLE only if
            // connection is established or in progress
            f->agent = source_addr;
            f->peer  = target_addr;

            if (st >= SRTS_BROKEN)
            {
                f->sndstate = SRT_GST_BROKEN;
                f->rcvstate = SRT_GST_BROKEN;
                epoll_remove_socket_INTERNAL(g.m_SndEID, ns);
                epoll_remove_socket_INTERNAL(g.m_RcvEID, ns);
            }
            else
            {
                f->sndstate  = SRT_GST_PENDING;
                f->rcvstate  = SRT_GST_PENDING;
                spawned[sid] = ns;

                sid_rloc = sid;
                erc_rloc = 0;
                retval   = sid;
            }
        }
    }

    if (retval == SRT_INVALID_SOCK)
    {
        HLOGC(aclog.Debug, log << "groupConnect: none succeeded as background-spawn, exit with error");
        block_new_opened = false; // Avoid executing further while loop
    }

    vector<SRTSOCKET> broken;

    while (block_new_opened)
    {
        if (spawned.empty())
        {
            // All were removed due to errors.
            retval = SRT_INVALID_SOCK;
            break;
        }
        HLOGC(aclog.Debug, log << "groupConnect: first connection, applying EPOLL WAITING.");
        int               len = (int)spawned.size();
        vector<SRTSOCKET> ready(spawned.size());
        const int estat = srt_epoll_wait(eid,
                                         NULL,
                                         NULL, // IN/ACCEPT
                                         &ready[0],
                                         &len, // OUT/CONNECT
                                         -1, // indefinitely (FIXME Check if it needs to REGARD CONNECTION TIMEOUT!)
                                         NULL,
                                         NULL,
                                         NULL,
                                         NULL);

        // Sanity check. Shouldn't happen if subs are in sync with spawned.
        if (estat == int(SRT_ERROR))
        {
#if ENABLE_LOGGING
            CUDTException& x = CUDT::getlasterror();
            if (x.getErrorCode() != SRT_EPOLLEMPTY)
            {
                LOGC(aclog.Error,
                     log << "groupConnect: srt_epoll_wait failed not because empty, unexpected IPE:"
                         << x.getErrorMessage());
            }
#endif
            HLOGC(aclog.Debug, log << "groupConnect: srt_epoll_wait failed - breaking the wait loop");
            retval = SRT_INVALID_SOCK;
            break;
        }

        // At the moment when you are going to work with real sockets,
        // lock the groups so that no one messes up with something here
        // in the meantime.

        ScopedLock lock(*g.exp_groupLock());

        // NOTE: UNDER m_GroupLock, NO API FUNCTION CALLS DARE TO HAPPEN BELOW!

        // Check first if a socket wasn't closed in the meantime. It will be
        // automatically removed from all EIDs, but there's no sense in keeping
        // them in 'spawned' map.
        for (map<SRTSOCKET, CUDTSocket*>::iterator y = spawned.begin(); y != spawned.end(); ++y)
        {
            SRTSOCKET sid = y->first;
            if (y->second->getStatus() >= SRTS_BROKEN)
            {
                HLOGC(aclog.Debug,
                      log << "groupConnect: Socket @" << sid
                          << " got BROKEN in the meantine during the check, remove from candidates");
                // Remove from spawned and try again
                broken.push_back(sid);

                epoll_remove_socket_INTERNAL(eid, y->second);
                epoll_remove_socket_INTERNAL(g.m_SndEID, y->second);
                epoll_remove_socket_INTERNAL(g.m_RcvEID, y->second);
            }
        }

        // Remove them outside the loop because this can't be done
        // while iterating over the same container.
        for (size_t i = 0; i < broken.size(); ++i)
            spawned.erase(broken[i]);

        // Check the sockets if they were reported due
        // to have connected or due to have failed.
        // Distill successful ones. If distilled nothing, return -1.
        // If not all sockets were reported in this instance, repeat
        // the call until you get information about all of them.
        for (int i = 0; i < len; ++i)
        {
            map<SRTSOCKET, CUDTSocket*>::iterator x = spawned.find(ready[i]);
            if (x == spawned.end())
            {
                // Might be removed above - ignore it.
                continue;
            }

            SRTSOCKET   sid = x->first;
            CUDTSocket* s   = x->second;

            // Check status. If failed, remove from spawned
            // and try again.
            SRT_SOCKSTATUS st = s->getStatus();
            if (st >= SRTS_BROKEN)
            {
                HLOGC(aclog.Debug,
                      log << "groupConnect: Socket @" << sid
                          << " got BROKEN during background connect, remove & TRY AGAIN");
                // Remove from spawned and try again
                if (spawned.erase(sid))
                    broken.push_back(sid);

                epoll_remove_socket_INTERNAL(eid, s);
                epoll_remove_socket_INTERNAL(g.m_SndEID, s);
                epoll_remove_socket_INTERNAL(g.m_RcvEID, s);

                continue;
            }

            if (st == SRTS_CONNECTED)
            {
                HLOGC(aclog.Debug,
                      log << "groupConnect: Socket @" << sid << " got CONNECTED as first in the group - reporting");
                retval           = sid;
                g.m_bConnected   = true;
                block_new_opened = false; // Interrupt also rolling epoll (outer loop)

                // Remove this socket from SND EID because it doesn't need to
                // be connection-tracked anymore. Don't remove from the RCV EID
                // however because RCV procedure relies on epoll also for reading
                // and when found this socket connected it will "upgrade" it to
                // read-ready tracking only.
                epoll_remove_socket_INTERNAL(g.m_SndEID, s);
                break;
            }

            // Spurious?
            HLOGC(aclog.Debug,
                  log << "groupConnect: Socket @" << sid << " got spurious wakeup in " << SockStatusStr(st)
                      << " TRY AGAIN");
        }
        // END of m_GroupLock CS - you can safely use API functions now.
    }
    // Finished, delete epoll.
    if (eid != -1)
    {
        HLOGC(aclog.Debug, log << "connect FIRST IN THE GROUP finished, removing E" << eid);
        srt_epoll_release(eid);
    }

    for (vector<SRTSOCKET>::iterator b = broken.begin(); b != broken.end(); ++b)
    {
        CUDTSocket* s = locateSocket(*b, ERH_RETURN);
        if (!s)
            continue;

        // This will also automatically remove it from the group and all eids
        close(s, SRT_CLS_INTERNAL);
    }

    // There's no possibility to report a problem on every connection
    // separately in case when every single connection has failed. What
    // is more interesting, it's only a matter of luck that all connections
    // fail at exactly the same time. OTOH if all are to fail, this
    // function will still be polling sockets to determine the last man
    // standing. Each one could, however, break by a different reason,
    // for example, one by timeout, another by wrong passphrase. Check
    // the `errorcode` field to determine the reaon for particular link.
    if (retval == SRT_INVALID_SOCK)
        throw CUDTException(MJ_CONNECTION, MN_CONNLOST, 0);

    return retval;
}
#endif

void srt::CUDTUnited::connectIn(CUDTSocket* s, const sockaddr_any& target_addr, int32_t forced_isn)
{
    ScopedLock cg(s->m_ControlLock);
    // a socket can "connect" only if it is in the following states:
    // - OPENED: assume the socket binding parameters are configured
    // - INIT: configure binding parameters here
    // - any other (meaning, already connected): report error

    if (s->m_Status == SRTS_INIT)
    {
        if (s->core().m_config.bRendezvous)
            throw CUDTException(MJ_NOTSUP, MN_ISRENDUNBOUND, 0);

        // If bind() was done first on this socket, then the
        // socket will not perform this step. This actually does the
        // same thing as bind() does, just with empty address so that
        // the binding parameters are autoselected.

        s->core().open();
        sockaddr_any autoselect_sa(target_addr.family());
        // This will create such a sockaddr_any that
        // will return true from empty().
        updateMux(s, autoselect_sa); // <<---- updateMux
        // -> C(Snd|Rcv)Queue::init
        // -> pthread_create(...C(Snd|Rcv)Queue::worker...)
        s->m_Status = SRTS_OPENED;
    }
    else
    {
        if (s->m_Status != SRTS_OPENED)
            throw CUDTException(MJ_NOTSUP, MN_ISCONNECTED, 0);

        // status = SRTS_OPENED, so family should be known already.
        if (target_addr.family() != s->m_SelfAddr.family())
        {
            LOGP(cnlog.Error, "srt_connect: socket is bound to a different family than target address");
            throw CUDTException(MJ_NOTSUP, MN_INVAL, 0);
        }
    }

    // connect_complete() may be called before connect() returns.
    // So we need to update the status before connect() is called,
    // otherwise the status may be overwritten with wrong value
    // (CONNECTED vs. CONNECTING).
    s->m_Status = SRTS_CONNECTING;

    /*
     * In blocking mode, connect can block for up to 30 seconds for
     * rendez-vous mode. Holding the s->m_ControlLock prevent close
     * from cancelling the connect
     */
    try
    {
        // record peer address
        s->m_PeerAddr = target_addr;
        s->core().startConnect(target_addr, forced_isn);
    }
    catch (const CUDTException&) // Interceptor, just to change the state.
    {
        s->m_Status = SRTS_OPENED;
        throw;
    }
}

SRTSTATUS srt::CUDTUnited::close(const SRTSOCKET u, int reason)
{
#if ENABLE_BONDING
    if (CUDT::isgroup(u))
    {
        GroupKeeper k(*this, u, ERH_THROW);
        k.group->close();
        deleteGroup(k.group);
        return SRT_STATUS_OK;
    }
#endif
#if ENABLE_HEAVY_LOGGING
    // Wrapping the log into a destructor so that it
    // is printed AFTER the destructor of SocketKeeper.
    struct ScopedExitLog
    {
        const CUDTSocket* const ps;
        ScopedExitLog(const CUDTSocket* p): ps(p){}
        ~ScopedExitLog()
        {
            if (ps) // Could be not acquired by SocketKeeper, occasionally
            {
                HLOGC(smlog.Debug, log << "CUDTUnited::close/end: @" << ps->m_SocketID << " busy=" << ps->isStillBusy());
            }
        }
    };
#endif

    SocketKeeper k(*this, u, ERH_THROW);
    IF_HEAVY_LOGGING(ScopedExitLog slog(k.socket));
    HLOGC(smlog.Debug, log << "CUDTUnited::close/begin: @" << u << " busy=" << k.socket->isStillBusy());

    return close(k.socket, reason);
}

#if ENABLE_BONDING
void srt::CUDTUnited::deleteGroup(CUDTGroup* g)
{
    using srt_logging::gmlog;

    srt::sync::ExclusiveLock cg(m_GlobControlLock);
    return deleteGroup_LOCKED(g);
}

// [[using locked(m_GlobControlLock)]]
void srt::CUDTUnited::deleteGroup_LOCKED(CUDTGroup* g)
{
    SRT_ASSERT(g->groupEmpty());

    // After that the group is no longer findable by GroupKeeper
    m_Groups.erase(g->m_GroupID);
    m_ClosedGroups[g->m_GroupID] = g;

    // Paranoid check: since the group is in m_ClosedGroups
    // it may potentially be deleted. Make sure no socket points
    // to it. Actually all sockets should have been already removed
    // from the group container, so if any does, it's invalid.
    for (sockets_t::iterator i = m_Sockets.begin(); i != m_Sockets.end(); ++i)
    {
        CUDTSocket* s = i->second;
        if (s->m_GroupOf == g)
        {
            HLOGC(smlog.Debug, log << "deleteGroup: IPE: existing @" << s->m_SocketID << " points to a dead group!");
            s->m_GroupOf         = NULL;
            s->m_GroupMemberData = NULL;
        }
    }

    // Just in case, do it in closed sockets, too, although this should be
    // always done before moving to it.
    for (sockets_t::iterator i = m_ClosedSockets.begin(); i != m_ClosedSockets.end(); ++i)
    {
        CUDTSocket* s = i->second;
        if (s->m_GroupOf == g)
        {
            HLOGC(smlog.Debug, log << "deleteGroup: IPE: closed @" << s->m_SocketID << " points to a dead group!");
            s->m_GroupOf         = NULL;
            s->m_GroupMemberData = NULL;
        }
    }
}
#endif

// [[using locked(m_GlobControlLock)]]
void srt::CUDTUnited::recordCloseReason(CUDTSocket* s)
{
    CloseInfo ci;
    ci.info.agent = SRT_CLOSE_REASON(s->core().m_AgentCloseReason.load());
    ci.info.peer = SRT_CLOSE_REASON(s->core().m_PeerCloseReason.load());
    ci.info.time = s->core().m_CloseTimeStamp.load().time_since_epoch().count();

    m_ClosedDatabase[s->m_SocketID] = ci;

    // As a DOS attack prevention, do not allow to keep more than 10 records.
    // In a normal functioning of the application this shouldn't be necessary,
    // but it is still needed that a record of a dead socket is kept for
    // 10 gc cycles more to ensure that the application can obtain it even after
    // the socket has been physically removed. But if we don't limit the number
    // of these records, this could be vulnerable for DOS attack if the user
    // forces the application to create and close SRT sockets very quickly.
    // Hence remove the oldest record, which can be recognized from the `time`
    // field, if the number of records exceeds 10.
    if (m_ClosedDatabase.size() > MAX_CLOSE_RECORD_SIZE)
    {
        // remove the oldest one
        // This can only be done by collecting all time info
        map<int32_t, SRTSOCKET> which;

        for (map<SRTSOCKET, CloseInfo>::iterator x = m_ClosedDatabase.begin();
                x != m_ClosedDatabase.end(); ++x)
        {
            which[x->second.info.time] = x->first;
        }

        map<int32_t, SRTSOCKET>::iterator y = which.begin();
        size_t ntodel = m_ClosedDatabase.size() - MAX_CLOSE_RECORD_SIZE;
        for (size_t i = 0; i < ntodel; ++i)
        {
            // Sanity check - should never happen because it's unlikely
            // that two different sockets were closed exactly at the same
            // nanosecond time.
            if (y == which.end())
                break;

            m_ClosedDatabase.erase(y->second);
            ++y;
        }
    }
}

SRTSTATUS srt::CUDTUnited::close(CUDTSocket* s, int reason)
{
    HLOGC(smlog.Debug, log << s->core().CONID() << "CLOSE. Acquiring control lock");

    // The check for whether m_pRcvQueue isn't NULL is safe enough;
    // it can either be NULL after socket creation and without binding
    // and then once it's assigned, it's never reset to NULL even when
    // destroying the socket.
    CUDT& e = s->core();

<<<<<<< HEAD
    // Allow the socket to be closed by gc, if needed.
    e.m_bManaged = true;

    if (e.m_pRcvQueue && e.m_bConnecting && !e.m_bConnected)
=======
    // Status is required to make sure that the socket passed through
    // the updateMux() and inside installMuxer() calls so that m_pRcvQueue
    // has been set to a non-NULL value. The value itself can't be checked
    // as such because it causes a data race. All checked data here are atomic.
    SRT_SOCKSTATUS st = s->m_Status;
    if (e.m_bConnecting && !e.m_bConnected && st >= SRTS_OPENED)
>>>>>>> 767f589a
    {
        // Workaround for a design flaw.
        // It's to work around the case when the socket is being
        // closed in another thread while it's in the process of
        // connecting in the blocking mode, that is, it runs the
        // loop in `CUDT::startConnect` whole time under the lock
        // of CUDT::m_ConnectionLock and CUDTSocket::m_ControlLock
        // this way blocking the `srt_close` API call from continuing.
        // We are setting here the m_bClosing flag prematurely so
        // that the loop may check this flag periodically and exit
        // immediately if it's set.
        //
        // The problem is that this flag shall NOT be set in case
        // when you have a CONNECTED socket because not only isn't it
        // not a problem in this case, but also it additionally
        // turns the socket in a "confused" state in which it skips
        // vital part of closing itself and therefore runs an infinite
        // loop when trying to purge the sender buffer of the closing
        // socket.
        //
        // XXX Consider refax on CUDT::startConnect and removing the
        // connecting loop there and replace the "blocking mode specific"
        // connecting procedure with delegation to the receiver queue,
        // which will be then common with non-blocking mode, and synchronize
        // the blocking through a CV.

        e.m_bClosing = true;
        e.m_pRcvQueue->kick();
    }

    ScopedLock socket_cg(s->m_ControlLock);
    HLOGC(smlog.Debug, log << s->core().CONID() << "CLOSING (removing from listening, closing CUDT)");

    const bool synch_close_snd = s->core().m_config.bSynSending;

    SRTSOCKET u = s->m_SocketID;

    if (s->m_Status == SRTS_LISTENING)
    {
        if (s->core().m_bBroken)
            return SRT_STATUS_OK;

        s->m_tsClosureTimeStamp = steady_clock::now();
        s->core().m_bBroken     = true;

        // Change towards original UDT:
        // Leave all the closing activities for garbageCollect to happen,
        // however remove the listener from the RcvQueue IMMEDIATELY.
        // Even though garbageCollect would eventually remove the listener
        // as well, there would be some time interval between now and the
        // moment when it's done, and during this time the application will
        // be unable to bind to this port that the about-to-delete listener
        // is currently occupying (due to blocked slot in the RcvQueue).

        HLOGC(smlog.Debug, log << s->core().CONID() << "CLOSING (removing listener immediately)");
        s->core().notListening();
        s->m_Status = SRTS_CLOSING;

        // broadcast all "accept" waiting
        CSync::lock_notify_all(s->m_AcceptCond, s->m_AcceptLock);

        s->core().setAgentCloseReason(reason);
    }
    else
    {
        s->m_Status = SRTS_CLOSING;
        // Note: this call may be done on a socket that hasn't finished
        // sending all packets scheduled for sending, which means, this call
        // may block INDEFINITELY. As long as it's acceptable to block the
        // call to srt_close(), and all functions in all threads where this
        // very socket is used, this shall not block the central database.
        s->core().closeInternal(reason);

        // synchronize with garbage collection.
        HLOGC(smlog.Debug,
              log << "@" << u << "U::close done. GLOBAL CLOSE: " << s->core().CONID()
                  << "Acquiring GLOBAL control lock");
        ExclusiveLock manager_cg(m_GlobControlLock);
        // since "s" is located before m_GlobControlLock, locate it again in case
        // it became invalid
        // XXX This is very weird; if we state that the CUDTSocket object
        // could not be deleted between locks, then definitely it couldn't
        // also change the pointer value. There's no other reason for getting
        // this iterator but to obtain the 's' pointer, which is impossible to
        // be different than previous 's' (m_Sockets is a map that stores pointers
        // transparently). This iterator isn't even later used to delete the socket
        // from the container, though it would be more efficient.
        // FURTHER RESEARCH REQUIRED.
        sockets_t::iterator i = m_Sockets.find(u);
        if ((i == m_Sockets.end()) || (i->second->m_Status == SRTS_CLOSED))
        {
            HLOGC(smlog.Debug, log << "@" << u << "U::close: NOT AN ACTIVE SOCKET, returning.");
            return SRT_STATUS_OK;
        }
        s = i->second;
        s->setClosed();

#if ENABLE_BONDING
        if (s->m_GroupOf)
        {
            HLOGC(smlog.Debug,
                  log << "@" << s->m_SocketID << " IS MEMBER OF $" << s->m_GroupOf->id() << " - REMOVING FROM GROUP");
            s->removeFromGroup(true);
        }
#endif

        recordCloseReason(s);

        // You won't be updating any EIDs anymore.
        m_EPoll.wipe_usock(s->m_SocketID, s->core().m_sPollID);

        swipeSocket_LOCKED(s->m_SocketID, s, SWIPE_NOW);
        HLOGC(smlog.Debug, log << "@" << u << "U::close: Socket MOVED TO CLOSED for collecting later.");

        CGlobEvent::triggerEvent();
    }

    HLOGC(smlog.Debug, log << "@" << u << ": GLOBAL: CLOSING DONE");

    // Check if the ID is still in closed sockets before you access it
    // (the last triggerEvent could have deleted it).
    if (synch_close_snd)
    {
#if SRT_ENABLE_CLOSE_SYNCH

        HLOGC(smlog.Debug, log << "@" << u << " GLOBAL CLOSING: sync-waiting for releasing sender resources...");
        for (;;)
        {
            CSndBuffer* sb = s->core().m_pSndBuffer;

            // Disconnected from buffer - nothing more to check.
            if (!sb)
            {
                HLOGC(smlog.Debug,
                      log << "@" << u << " GLOBAL CLOSING: sending buffer disconnected. Allowed to close.");
                break;
            }

            // Sender buffer empty
            if (sb->getCurrBufSize() == 0)
            {
                HLOGC(smlog.Debug, log << "@" << u << " GLOBAL CLOSING: sending buffer depleted. Allowed to close.");
                break;
            }

            // Ok, now you are keeping GC thread hands off the internal data.
            // You can check then if it has already deleted the socket or not.
            // The socket is either in m_ClosedSockets or is already gone.

            // Done the other way, but still done. You can stop waiting.
            bool isgone = false;
            {
                SharedLock manager_cg(m_GlobControlLock);
                isgone = m_ClosedSockets.count(u) == 0;
            }
            if (!isgone)
            {
                isgone = !s->core().m_bOpened;
            }
            if (isgone)
            {
                HLOGC(smlog.Debug,
                      log << "@" << u << " GLOBAL CLOSING: ... gone in the meantime, whatever. Exiting close().");
                break;
            }

            HLOGC(smlog.Debug, log << "@" << u << " GLOBAL CLOSING: ... still waiting for any update.");
            // How to handle a possible error here?
            CGlobEvent::waitForEvent();

            // Continue waiting in case when an event happened or 1s waiting time passed for checkpoint.
        }
#endif
    }

    /*
       This code is PUT ASIDE for now.
       Most likely this will be never required.
       It had to hold the closing activity until the time when the receiver buffer is depleted.
       However the closing of the socket should only happen when the receiver has received
       an information about that the reading is no longer possible (error report from recv/recvfile).
       When this happens, the receiver buffer is definitely depleted already and there's no need to check
       anything.

       Should there appear any other conditions in future under which the closing process should be
       delayed until the receiver buffer is empty, this code can be filled here.

    if ( synch_close_rcv )
    {
    ...
    }
    */
    CSync::notify_one_relaxed(m_GCStopCond);

    return SRT_STATUS_OK;
}

void srt::CUDTUnited::getpeername(const SRTSOCKET u, sockaddr* pw_name, int* pw_namelen)
{
    if (!pw_name || !pw_namelen)
        throw CUDTException(MJ_NOTSUP, MN_INVAL, 0);

    if (getStatus(u) != SRTS_CONNECTED)
        throw CUDTException(MJ_CONNECTION, MN_NOCONN, 0);

    CUDTSocket* s = locateSocket(u);

    if (!s)
        throw CUDTException(MJ_NOTSUP, MN_SIDINVAL, 0);

    if (!s->core().m_bConnected || s->core().m_bBroken)
        throw CUDTException(MJ_CONNECTION, MN_NOCONN, 0);

    const int len = s->m_PeerAddr.size();
    if (*pw_namelen < len)
        throw CUDTException(MJ_NOTSUP, MN_INVAL, 0);

    memcpy((pw_name), &s->m_PeerAddr.sa, len);
    *pw_namelen = len;
}

void srt::CUDTUnited::getsockname(const SRTSOCKET u, sockaddr* pw_name, int* pw_namelen)
{
    if (!pw_name || !pw_namelen)
        throw CUDTException(MJ_NOTSUP, MN_INVAL, 0);

    CUDTSocket* s = locateSocket(u);

    if (!s)
        throw CUDTException(MJ_NOTSUP, MN_SIDINVAL, 0);

    if (s->core().m_bBroken)
        throw CUDTException(MJ_NOTSUP, MN_SIDINVAL, 0);

    if (s->m_Status == SRTS_INIT)
        throw CUDTException(MJ_CONNECTION, MN_NOCONN, 0);

    const int len = s->m_SelfAddr.size();
    if (*pw_namelen < len)
        throw CUDTException(MJ_NOTSUP, MN_INVAL, 0);

    memcpy((pw_name), &s->m_SelfAddr.sa, len);
    *pw_namelen = len;
}

void srt::CUDTUnited::getsockdevname(const SRTSOCKET u, char* pw_name, size_t* pw_namelen)
{
    if (!pw_name || !pw_namelen)
        throw CUDTException(MJ_NOTSUP, MN_INVAL, 0);

    CUDTSocket* s = locateSocket(u);

    if (!s)
        throw CUDTException(MJ_NOTSUP, MN_SIDINVAL, 0);

    if (s->core().m_bBroken)
        throw CUDTException(MJ_NOTSUP, MN_SIDINVAL, 0);

    if (s->m_Status == SRTS_INIT)
        throw CUDTException(MJ_CONNECTION, MN_NOCONN, 0);

    const vector<LocalInterface>& locals = GetLocalInterfaces();

    for (vector<LocalInterface>::const_iterator i = locals.begin(); i != locals.end(); ++i)
    {
        if (i->addr.equal_address(s->m_SelfAddr))
        {
            if (*pw_namelen < i->name.size() + 1)
                throw CUDTException(MJ_NOTSUP, MN_INVAL);
            memcpy((pw_name), i->name.c_str(), i->name.size()+1);
            *pw_namelen = i->name.size();
            return;
        }
    }

    *pw_namelen = 0; // report empty one
}

int srt::CUDTUnited::select(UDT::UDSET* readfds, UDT::UDSET* writefds, UDT::UDSET* exceptfds, const timeval* timeout)
{
    const steady_clock::time_point entertime = steady_clock::now();

    const int64_t timeo_us = timeout ? static_cast<int64_t>(timeout->tv_sec) * 1000000 + timeout->tv_usec : -1;
    const steady_clock::duration timeo(microseconds_from(timeo_us));

    // initialize results
    int            count = 0;
    set<SRTSOCKET> rs, ws, es;

    // retrieve related UDT sockets
    vector<CUDTSocket*> ru, wu, eu;
    CUDTSocket*         s;
    if (readfds)
        for (set<SRTSOCKET>::iterator i1 = readfds->begin(); i1 != readfds->end(); ++i1)
        {
            if (getStatus(*i1) == SRTS_BROKEN)
            {
                rs.insert(*i1);
                ++count;
            }
            else if (!(s = locateSocket(*i1)))
                throw CUDTException(MJ_NOTSUP, MN_SIDINVAL, 0);
            else
                ru.push_back(s);
        }
    if (writefds)
        for (set<SRTSOCKET>::iterator i2 = writefds->begin(); i2 != writefds->end(); ++i2)
        {
            if (getStatus(*i2) == SRTS_BROKEN)
            {
                ws.insert(*i2);
                ++count;
            }
            else if (!(s = locateSocket(*i2)))
                throw CUDTException(MJ_NOTSUP, MN_SIDINVAL, 0);
            else
                wu.push_back(s);
        }
    if (exceptfds)
        for (set<SRTSOCKET>::iterator i3 = exceptfds->begin(); i3 != exceptfds->end(); ++i3)
        {
            if (getStatus(*i3) == SRTS_BROKEN)
            {
                es.insert(*i3);
                ++count;
            }
            else if (!(s = locateSocket(*i3)))
                throw CUDTException(MJ_NOTSUP, MN_SIDINVAL, 0);
            else
                eu.push_back(s);
        }

    do
    {
        // query read sockets
        for (vector<CUDTSocket*>::iterator j1 = ru.begin(); j1 != ru.end(); ++j1)
        {
            s = *j1;

            if (s->readReady() || s->m_Status == SRTS_CLOSED)
            {
                rs.insert(s->m_SocketID);
                ++count;
            }
        }

        // query write sockets
        for (vector<CUDTSocket*>::iterator j2 = wu.begin(); j2 != wu.end(); ++j2)
        {
            s = *j2;

            if (s->writeReady() || s->m_Status == SRTS_CLOSED)
            {
                ws.insert(s->m_SocketID);
                ++count;
            }
        }

        // query exceptions on sockets
        for (vector<CUDTSocket*>::iterator j3 = eu.begin(); j3 != eu.end(); ++j3)
        {
            // check connection request status, not supported now
        }

        if (0 < count)
            break;

        CGlobEvent::waitForEvent();
    } while (timeo > steady_clock::now() - entertime);

    if (readfds)
        *readfds = rs;

    if (writefds)
        *writefds = ws;

    if (exceptfds)
        *exceptfds = es;

    return count;
}

int srt::CUDTUnited::selectEx(const vector<SRTSOCKET>& fds,
                              vector<SRTSOCKET>*       readfds,
                              vector<SRTSOCKET>*       writefds,
                              vector<SRTSOCKET>*       exceptfds,
                              int64_t                  msTimeOut)
{
    const steady_clock::time_point entertime = steady_clock::now();

    const int64_t                timeo_us = msTimeOut >= 0 ? msTimeOut * 1000 : -1;
    const steady_clock::duration timeo(microseconds_from(timeo_us));

    // initialize results
    int count = 0;
    if (readfds)
        readfds->clear();
    if (writefds)
        writefds->clear();
    if (exceptfds)
        exceptfds->clear();

    do
    {
        for (vector<SRTSOCKET>::const_iterator i = fds.begin(); i != fds.end(); ++i)
        {
            CUDTSocket* s = locateSocket(*i);

            if ((!s) || s->core().m_bBroken || (s->m_Status == SRTS_CLOSED))
            {
                if (exceptfds)
                {
                    exceptfds->push_back(*i);
                    ++count;
                }
                continue;
            }

            if (readfds)
            {
                if ((s->core().m_bConnected && s->core().isRcvBufferReady()) ||
                    (s->core().m_bListening && (s->m_QueuedSockets.size() > 0)))
                {
                    readfds->push_back(s->m_SocketID);
                    ++count;
                }
            }

            if (writefds)
            {
                if (s->core().m_bConnected &&
                    (s->core().m_pSndBuffer->getCurrBufSize() < s->core().m_config.iSndBufSize))
                {
                    writefds->push_back(s->m_SocketID);
                    ++count;
                }
            }
        }

        if (count > 0)
            break;

        CGlobEvent::waitForEvent();
    } while (timeo > steady_clock::now() - entertime);

    return count;
}

int srt::CUDTUnited::epoll_create()
{
    return m_EPoll.create();
}

void srt::CUDTUnited::epoll_clear_usocks(int eid)
{
    return m_EPoll.clear_usocks(eid);
}

void srt::CUDTUnited::epoll_add_usock(const int eid, const SRTSOCKET u, const int* events)
{
#if ENABLE_BONDING
    if (CUDT::isgroup(u))
    {
        GroupKeeper k(*this, u, ERH_THROW);
        m_EPoll.update_usock(eid, u, events);
        k.group->addEPoll(eid);
        return;
    }
#endif

    // The call to epoll_add_usock_INTERNAL is expected
    // to be called under m_GlobControlLock, so use this lock here, too.
    {
        SharedLock cs (m_GlobControlLock);
        CUDTSocket* s = locateSocket_LOCKED(u);
        if (s)
        {
            epoll_add_usock_INTERNAL(eid, s, events);
        }
        else
        {
            throw CUDTException(MJ_NOTSUP, MN_SIDINVAL);
        }
    }
}

// NOTE: WILL LOCK (serially):
// - CEPoll::m_EPollLock
// - CUDT::m_RecvLock
void srt::CUDTUnited::epoll_add_usock_INTERNAL(const int eid, CUDTSocket* s, const int* events)
{
    m_EPoll.update_usock(eid, s->m_SocketID, events);
    s->core().addEPoll(eid);
}

void srt::CUDTUnited::epoll_add_ssock(const int eid, const SYSSOCKET s, const int* events)
{
    return m_EPoll.add_ssock(eid, s, events);
}

void srt::CUDTUnited::epoll_update_ssock(const int eid, const SYSSOCKET s, const int* events)
{
    return m_EPoll.update_ssock(eid, s, events);
}

template <class EntityType>
void srt::CUDTUnited::epoll_remove_entity(const int eid, EntityType* ent)
{
    // XXX Not sure if this is anyhow necessary because setting readiness
    // to false doesn't actually trigger any action. Further research needed.
    HLOGC(ealog.Debug, log << "epoll_remove_usock: CLEARING readiness on E" << eid << " of @" << ent->id());
    ent->removeEPollEvents(eid);

    // First remove the EID from the subscribed in the socket so that
    // a possible call to update_events:
    // - if happens before this call, can find the epoll bit update possible
    // - if happens after this call, will not strike this EID
    HLOGC(ealog.Debug, log << "epoll_remove_usock: REMOVING E" << eid << " from back-subscirbers in @" << ent->id());
    ent->removeEPollID(eid);

    HLOGC(ealog.Debug, log << "epoll_remove_usock: CLEARING subscription on E" << eid << " of @" << ent->id());
    int no_events = 0;
    m_EPoll.update_usock(eid, ent->id(), &no_events);
}

// Needed internal access!
void srt::CUDTUnited::epoll_remove_socket_INTERNAL(const int eid, CUDTSocket* s)
{
    return epoll_remove_entity(eid, &s->core());
}

#if ENABLE_BONDING
void srt::CUDTUnited::epoll_remove_group_INTERNAL(const int eid, CUDTGroup* g)
{
    return epoll_remove_entity(eid, g);
}
#endif

void srt::CUDTUnited::epoll_remove_usock(const int eid, const SRTSOCKET u)
{
    CUDTSocket* s = 0;

#if ENABLE_BONDING
    CUDTGroup* g = 0;
    if (CUDT::isgroup(u))
    {
        GroupKeeper k(*this, u, ERH_THROW);
        g = k.group;
        return epoll_remove_entity(eid, g);
    }
    else
#endif
    {
        s = locateSocket(u);
        if (s)
            return epoll_remove_entity(eid, &s->core());
    }

    LOGC(ealog.Error,
         log << "remove_usock: @" << u << " not found as either socket or group. Removing only from epoll system.");
    int no_events = 0;
    return m_EPoll.update_usock(eid, u, &no_events);
}

void srt::CUDTUnited::epoll_remove_ssock(const int eid, const SYSSOCKET s)
{
    return m_EPoll.remove_ssock(eid, s);
}

int srt::CUDTUnited::epoll_uwait(const int eid, SRT_EPOLL_EVENT* fdsSet, int fdsSize, int64_t msTimeOut)
{
    return m_EPoll.uwait(eid, fdsSet, fdsSize, msTimeOut);
}

int32_t srt::CUDTUnited::epoll_set(int eid, int32_t flags)
{
    return m_EPoll.setflags(eid, flags);
}

void srt::CUDTUnited::epoll_release(const int eid)
{
    return m_EPoll.release(eid);
}

srt::CUDTSocket* srt::CUDTUnited::locateSocket(const SRTSOCKET u, ErrorHandling erh)
{
    SharedLock cg(m_GlobControlLock);
    CUDTSocket* s = locateSocket_LOCKED(u);
    if (!s)
    {
        if (erh == ERH_RETURN)
            return NULL;
        throw CUDTException(MJ_NOTSUP, MN_SIDINVAL, 0);
    }

    return s;
}

// [[using locked(m_GlobControlLock)]];
srt::CUDTSocket* srt::CUDTUnited::locateSocket_LOCKED(SRTSOCKET u)
{
    sockets_t::iterator i = m_Sockets.find(u);

    if ((i == m_Sockets.end()) || (i->second->m_Status == SRTS_CLOSED))
    {
        return NULL;
    }

    return i->second;
}

#if ENABLE_BONDING
srt::CUDTGroup* srt::CUDTUnited::locateAcquireGroup(SRTSOCKET u, ErrorHandling erh)
{
    SharedLock cg(m_GlobControlLock);

    const groups_t::iterator i = m_Groups.find(u);
    if (i == m_Groups.end())
    {
        if (erh == ERH_THROW)
            throw CUDTException(MJ_NOTSUP, MN_SIDINVAL, 0);
        return NULL;
    }

    ScopedLock cgroup(*i->second->exp_groupLock());
    i->second->apiAcquire();
    return i->second;
}

srt::CUDTGroup* srt::CUDTUnited::acquireSocketsGroup(CUDTSocket* s)
{
    SharedLock cg(m_GlobControlLock);
    CUDTGroup* g = s->m_GroupOf;
    if (!g)
        return NULL;

    // With m_GlobControlLock locked, we are sure the group
    // still exists, if it wasn't removed from this socket.
    g->apiAcquire();
    return g;
}
#endif

srt::CUDTSocket* srt::CUDTUnited::locateAcquireSocket(SRTSOCKET u, ErrorHandling erh)
{
    SharedLock cg(m_GlobControlLock);

    CUDTSocket* s = locateSocket_LOCKED(u);
    if (!s)
    {
        if (erh == ERH_THROW)
            throw CUDTException(MJ_NOTSUP, MN_SIDINVAL, 0);
        return NULL;
    }

    s->apiAcquire();
    return s;
}

bool srt::CUDTUnited::acquireSocket(CUDTSocket* s)
{
    // Note that before using this function you must be certain
    // that the socket isn't broken already and it still has at least
    // one more GC cycle to live. In other words, you must be certain
    // that this pointer passed here isn't dangling and was obtained
    // directly from m_Sockets, or even better, has been acquired
    // by some other functionality already, which is only about to
    // be released earlier than you need.
    SharedLock cg(m_GlobControlLock);
    s->apiAcquire();
    // Keep the lock so that no one changes anything in the meantime.
    // If the socket m_Status == SRTS_CLOSED (set by setClosed()), then
    // this socket is no longer present in the m_Sockets container
    if (s->m_Status >= SRTS_BROKEN)
    {
        s->apiRelease();
        return false;
    }

    return true;
}

srt::CUDTSocket* srt::CUDTUnited::locatePeer(const sockaddr_any& peer, const SRTSOCKET id, int32_t isn)
{
    SharedLock cg(m_GlobControlLock);

    map<int64_t, set<SRTSOCKET> >::iterator i = m_PeerRec.find(CUDTSocket::getPeerSpec(id, isn));
    if (i == m_PeerRec.end())
        return NULL;

    for (set<SRTSOCKET>::iterator j = i->second.begin(); j != i->second.end(); ++j)
    {
        sockets_t::iterator k = m_Sockets.find(*j);
        // this socket might have been closed and moved m_ClosedSockets
        if (k == m_Sockets.end())
            continue;

        if (k->second->m_PeerAddr == peer)
        {
            return k->second;
        }
    }

    return NULL;
}

void srt::CUDTUnited::checkBrokenSockets()
{
    ExclusiveLock cg(m_GlobControlLock);

#if ENABLE_BONDING
    vector<SRTSOCKET> delgids;

    for (groups_t::iterator i = m_ClosedGroups.begin(); i != m_ClosedGroups.end(); ++i)
    {
        // isStillBusy requires lock on the group, so only after an API
        // function that uses it returns, and so clears the busy flag,
        // a new API function won't be called anyway until it can acquire
        // GlobControlLock, and all functions that have already seen this
        // group as closing will not continue with the API and return.
        // If we caught some API function still using the closed group,
        // it's not going to wait, will be checked next time.
        if (i->second->isStillBusy())
            continue;

        delgids.push_back(i->first);
        delete i->second;
        i->second = NULL; // just for a case, avoid a dangling pointer
    }

    for (vector<SRTSOCKET>::iterator di = delgids.begin(); di != delgids.end(); ++di)
    {
        m_ClosedGroups.erase(*di);
    }
#endif

    // set of sockets To Be Closed and To Be Removed
    vector<SRTSOCKET> tbc;
    vector<SRTSOCKET> tbr;

    for (sockets_t::iterator i = m_Sockets.begin(); i != m_Sockets.end(); ++i)
    {
        CUDTSocket* s = i->second;
        CUDT& c = s->core();
        if (!c.m_bBroken)
            continue;

        if (!m_bClosing && !c.m_bManaged)
        {
            LOGC(cnlog.Note, log << "Socket @" << s->m_SocketID << " isn't managed and wasn't explicitly closed - NOT collecting");
            continue;
        }

        LOGC(cnlog.Note, log << "Socket @" << s->m_SocketID << " considered wiped: managed=" <<
                c.m_bManaged << " broken=" << c.m_bBroken << " closing=" << c.m_bClosing);

        if (s->m_Status == SRTS_LISTENING)
        {
            const steady_clock::duration elapsed = steady_clock::now() - s->m_tsClosureTimeStamp.load();
            // A listening socket should wait an extra 3 seconds
            // in case a client is connecting.
            if (elapsed < milliseconds_from(CUDT::COMM_CLOSE_BROKEN_LISTENER_TIMEOUT_MS))
                continue;
        }
        else
        {
            CUDT& u = s->core();

            enterCS(u.m_RcvBufferLock);
            bool has_avail_packets = u.m_pRcvBuffer && u.m_pRcvBuffer->hasAvailablePackets();
            leaveCS(u.m_RcvBufferLock);

            if (has_avail_packets)
            {
                const int bc = u.m_iBrokenCounter.load();
                if (bc > 0)
                {
                    // if there is still data in the receiver buffer, wait longer
                    s->core().m_iBrokenCounter.store(bc - 1);
                    continue;
                }
            }
        }

#if ENABLE_BONDING
        if (s->m_GroupOf)
        {
            HLOGC(smlog.Debug,
                 log << "@" << s->m_SocketID << " IS MEMBER OF $" << s->m_GroupOf->id() << " - REMOVING FROM GROUP");
            s->removeFromGroup(true);
        }
#endif

        HLOGC(smlog.Debug, log << "checkBrokenSockets: moving BROKEN socket to CLOSED: @" << i->first);

        // Note that this will not override the value that has been already
        // set by some other functionality, only set it when not yet set.
        s->core().setAgentCloseReason(SRT_CLS_INTERNAL);

        recordCloseReason(s);

        // close broken connections and start removal timer
        s->setClosed();
        tbc.push_back(i->first);

        // NOTE: removal from m_SocketID POSTPONED
        // to loop over removal of all from the `tbc` list
        swipeSocket_LOCKED(i->first, s, SWIPE_LATER);

        if (s->m_ListenSocket != SRT_SOCKID_CONNREQ)
        {
            // remove from listener's queue
            sockets_t::iterator ls = m_Sockets.find(s->m_ListenSocket);
            if (ls == m_Sockets.end())
            {
                ls = m_ClosedSockets.find(s->m_ListenSocket);
                if (ls == m_ClosedSockets.end())
                    continue;
            }

            enterCS(ls->second->m_AcceptLock);
            ls->second->m_QueuedSockets.erase(s->m_SocketID);
            leaveCS(ls->second->m_AcceptLock);
        }
    }

    for (sockets_t::iterator j = m_ClosedSockets.begin(); j != m_ClosedSockets.end(); ++j)
    {
        CUDTSocket* ps = j->second;

        // NOTE: There is still a hypothetical risk here that ps
        // was made busy while the socket was already moved to m_ClosedSocket,
        // if the socket was acquired through CUDTUnited::acquireSocket (that is,
        // busy flag acquisition was done through the CUDTSocket* pointer rather
        // than through the numeric ID). Therefore this way of busy acquisition
        // should be done only if at the moment of acquisition there are certainly
        // other conditions applying on the socket that prevent it from being deleted.
        if (ps->isStillBusy())
        {
            HLOGC(smlog.Debug, log << "checkBrokenSockets: @" << ps->m_SocketID << " is still busy, SKIPPING THIS CYCLE.");
            continue;
        }

        CUDT& u = ps->core();

        // HLOGC(smlog.Debug, log << "checking CLOSED socket: " << j->first);
        if (!is_zero(u.m_tsLingerExpiration))
        {
            // asynchronous close:
            if ((!u.m_pSndBuffer) || (0 == u.m_pSndBuffer->getCurrBufSize()) ||
                (u.m_tsLingerExpiration <= steady_clock::now()))
            {
                HLOGC(smlog.Debug, log << "checkBrokenSockets: marking CLOSED qualified @" << ps->m_SocketID);
                u.m_tsLingerExpiration = steady_clock::time_point();
                u.m_bClosing           = true;
                ps->m_tsClosureTimeStamp        = steady_clock::now();
            }
        }

        // timeout 1 second to destroy a socket AND it has been removed from
        // RcvUList
        const steady_clock::time_point now        = steady_clock::now();
        const steady_clock::duration   closed_ago = now - ps->m_tsClosureTimeStamp.load();
        if (closed_ago > seconds_from(1))
        {
            CRNode* rnode = u.m_pRNode;
            if (!rnode || !rnode->m_bOnList)
            {
                HLOGC(smlog.Debug,
                      log << "checkBrokenSockets: @" << ps->m_SocketID << " closed "
                          << FormatDuration(closed_ago) << " ago and removed from RcvQ - will remove");

                // HLOGC(smlog.Debug, log << "will unref socket: " << j->first);
                tbr.push_back(j->first);
            }
        }
    }

    // move closed sockets to the ClosedSockets structure
    for (vector<SRTSOCKET>::iterator k = tbc.begin(); k != tbc.end(); ++k)
        m_Sockets.erase(*k);

    // remove those timeout sockets
    for (vector<SRTSOCKET>::iterator l = tbr.begin(); l != tbr.end(); ++l)
        removeSocket(*l);

    HLOGC(smlog.Debug, log << "checkBrokenSockets: after removal: m_ClosedSockets.size()=" << m_ClosedSockets.size());
}

// [[using locked(m_GlobControlLock)]]
void srt::CUDTUnited::removeSocket(const SRTSOCKET u)
{
    sockets_t::iterator i = m_ClosedSockets.find(u);

    // invalid socket ID
    if (i == m_ClosedSockets.end())
        return;

    CUDTSocket* const s = i->second;

    // The socket may be in the trashcan now, but could
    // still be under processing in the sender/receiver worker
    // threads. If that's the case, SKIP IT THIS TIME. The
    // socket will be checked next time the GC rollover starts.
    CSNode* sn = s->core().m_pSNode;
    if (sn && sn->m_iHeapLoc != -1)
        return;

    CRNode* rn = s->core().m_pRNode;
    if (rn && rn->m_bOnList)
        return;

    if (s->isStillBusy())
    {
        HLOGC(smlog.Debug, log << "@" << s->m_SocketID << " is still busy, NOT deleting");
        return;
    }

    LOGC(smlog.Note, log << "@" << s->m_SocketID << " busy=" << s->isStillBusy());

#if ENABLE_BONDING
    if (s->m_GroupOf)
    {
        HLOGC(smlog.Debug,
              log << "@" << s->m_SocketID << " IS MEMBER OF $" << s->m_GroupOf->id() << " - REMOVING FROM GROUP");
        s->removeFromGroup(true);
    }
#endif
    {
        ScopedLock cg(s->m_AcceptLock);

        // if it is a listener, close all un-accepted sockets in its queue
        // and remove them later
        for (map<SRTSOCKET, sockaddr_any>::iterator q = s->m_QueuedSockets.begin();
                q != s->m_QueuedSockets.end(); ++ q)
        {
            sockets_t::iterator si = m_Sockets.find(q->first);
            if (si == m_Sockets.end())
            {
                // gone in the meantime
                LOGC(smlog.Error,
                     log << "removeSocket: IPE? socket @" << (q->first) << " being queued for listener socket @"
                        << s->m_SocketID << " is GONE in the meantime ???");
                continue;
            }

            CUDTSocket* as = si->second;

            as->breakSocket_LOCKED(SRT_CLS_DEADLSN);

            // You won't be updating any EIDs anymore.
            m_EPoll.wipe_usock(as->m_SocketID, as->core().m_sPollID);

            swipeSocket_LOCKED(q->first, as, SWIPE_NOW);
        }
    }

    // remove from peer rec
    map<int64_t, set<SRTSOCKET> >::iterator j = m_PeerRec.find(s->getPeerSpec());
    if (j != m_PeerRec.end())
    {
        j->second.erase(u);
        if (j->second.empty())
            m_PeerRec.erase(j);
    }

    /*
     * Socket may be deleted while still having ePoll events set that would
     * remains forever causing epoll_wait to unblock continuously for inexistent
     * sockets. Get rid of all events for this socket.
     */
    // (just in case, this should be wiped out already)
    m_EPoll.wipe_usock(u, s->core().m_sPollID);

    // delete this one
    m_ClosedSockets.erase(i);

   // XXX This below section can unlock m_GlobControlLock
   // just for calling CUDT::closeInternal(), which is needed
   // to avoid locking m_ConnectionLock after m_GlobControlLock,
   // while m_ConnectionLock orders BEFORE m_GlobControlLock.
   // This should be perfectly safe thing to do after the socket
   // ID has been erased from m_ClosedSockets. No container access
   // is done in this case.
   //
   // Report: P04-1.28, P04-2.27, P04-2.50, P04-2.55

    HLOGC(smlog.Debug, log << "GC/removeSocket: closing associated UDT @" << u);

    leaveCS(m_GlobControlLock);
    s->core().closeInternal(SRT_CLS_INTERNAL);
    enterCS(m_GlobControlLock);

    // IMPORTANT!!!
    //
    // The order of deletion must be: first delete socket, then multiplexer.
    // The receiver buffer shares the use of CUnits from the multiplexer's unit queue,
    // which is assigned to the multiplexer because this is where the incoming
    // UDP packets are placed. The receiver buffer must be first deleted and
    // so unreference all CUnits. Then the multiplexer can be deleted and drag all
    // CUnits with itself.
    const int mid = s->m_iMuxID;
    HLOGC(smlog.Debug, log << "GC/removeSocket: DELETING SOCKET @" << u);
    delete s;
    HLOGC(smlog.Debug, log << "GC/removeSocket: socket @" << u << " DELETED. Checking muxer id=" << mid);
    removeMux(mid);
}

/// decrease multiplexer reference count, and remove it if necessary
///
/// @param mid Muxer ID that identifies the multiplexer in the socket
/// @param u Socket ID that was the last multiplexer's user (logging only)
// [[using locked(m_GlobControlLock)]]
void srt::CUDTUnited::removeMux(const int mid)
{
    // Ignore those never bound
    if (mid == -1)
    {
        HLOGC(smlog.Debug, log << "MUXER not assigned to that socket");
        return;
    }

    map<int, CMultiplexer>::iterator m;
    m = m_mMultiplexer.find(mid);
    if (m == m_mMultiplexer.end())
    {
        LOGC(smlog.Fatal, log << "IPE: MUXER id=" << mid << " NOT FOUND!");
        return;
    }

    CMultiplexer& mx = m->second;

    mx.m_iRefCount--;
    HLOGC(smlog.Debug, log << "removeMux: unrefing muxer " << mid << ", ref=" << mx.m_iRefCount);
    if (mx.m_iRefCount <= 0)
    {
        HLOGC(smlog.Debug, log << "MUXER id=" << mid << " lost last socket - deleting muxer bound to "
                << mx.m_pChannel->bindAddressAny().str());
        // The channel has no access to the queues and
        // it looks like the multiplexer is the master of all of them.
        // The queues must be silenced before closing the channel
        // because this will cause error to be returned in any operation
        // being currently done in the queues, if any.
        mx.m_pSndQueue->setClosing();
        mx.m_pRcvQueue->setClosing();
        mx.destroy();
        m_mMultiplexer.erase(m);
    }
    else
    {
        HLOGC(smlog.Debug, log << "MUXER id=" << mid << " has still " << mx.m_iRefCount << " users");
    }
}

void srt::CUDTUnited::checkTemporaryDatabases()
{
    ExclusiveLock cg(m_GlobControlLock);

    // It's not very efficient to collect first the keys of all
    // elements to remove and then remove from the map by key.

    // In C++20 this is possible by doing
    //    m_ClosedDatabase.erase_if([](auto& c) { return --c.generation <= 0; });
    // but nothing equivalent in the earlier standards.

    vector<SRTSOCKET> expired;

    for (map<SRTSOCKET, CloseInfo>::iterator c = m_ClosedDatabase.begin();
            c != m_ClosedDatabase.end(); ++c)
    {
        --c->second.generation;
        if (c->second.generation <= 0)
            expired.push_back(c->first);
    }

    for (vector<SRTSOCKET>::iterator i = expired.begin(); i != expired.end(); ++i)
        m_ClosedDatabase.erase(*i);
}

void srt::CUDTUnited::configureMuxer(CMultiplexer& w_m, const CUDTSocket* s, int af)
{
    w_m.m_mcfg       = s->core().m_config;
    w_m.m_iIPversion = af;
    w_m.m_iRefCount  = 1;
    w_m.m_iID        = int32_t(s->m_SocketID);
}

uint16_t srt::CUDTUnited::installMuxer(CUDTSocket* w_s, CMultiplexer& fw_sm)
{
    w_s->core().m_pSndQueue = fw_sm.m_pSndQueue;
    w_s->core().m_pRcvQueue = fw_sm.m_pRcvQueue;
    w_s->m_iMuxID           = fw_sm.m_iID;
    sockaddr_any sa;
    fw_sm.m_pChannel->getSockAddr((sa));
    w_s->m_SelfAddr = sa; // Will be also completed later, but here it's needed for later checks
    return sa.hport();
}

bool srt::CUDTUnited::inet6SettingsCompat(const sockaddr_any& muxaddr, const CSrtMuxerConfig& cfgMuxer,
        const sockaddr_any& reqaddr, const CSrtMuxerConfig& cfgSocket)
{
    if (muxaddr.family() != AF_INET6)
        return true; // Don't check - the family has been checked already

    if (reqaddr.isany())
    {
        if (cfgSocket.iIpV6Only == -1) // Treat as "adaptive"
            return true;

        // If set explicitly, then it must be equal to the one of found muxer.
        return cfgSocket.iIpV6Only == cfgMuxer.iIpV6Only;
    }

    // If binding to the certain IPv6 address, then this setting doesn't matter.
    return true;
}

bool srt::CUDTUnited::channelSettingsMatch(const CSrtMuxerConfig& cfgMuxer, const CSrtConfig& cfgSocket)
{
    if (!cfgMuxer.bReuseAddr)
    {
        HLOGP(smlog.Debug, "channelSettingsMatch: fail: the multiplexer is not reusable");
        return false;
    }

    if (cfgMuxer.isCompatWith(cfgSocket))
        return true;

    HLOGP(smlog.Debug, "channelSettingsMatch: fail: some options have different values");
    return false;
}

void srt::CUDTUnited::updateMux(CUDTSocket* s, const sockaddr_any& reqaddr, const UDPSOCKET* udpsock /*[[nullable]]*/)
{
    ExclusiveLock cg(m_GlobControlLock);

    // If udpsock is provided, then this socket will be simply
    // taken for binding as a good deal. It would be nice to make
    // a sanity check to see if this UDP socket isn't already installed
    // in some multiplexer, but we state this UDP socket isn't accessible
    // anyway so this wouldn't be possible.
    if (!udpsock)
    {
        // If not, we need to see if there exist already a multiplexer bound
        // to the same endpoint.
        const int         port      = reqaddr.hport();
        const CSrtConfig& cfgSocket = s->core().m_config;

        // This loop is going to check the attempted binding of
        // address:port and socket settings against every existing
        // multiplexer. Possible results of the check are:

        // 1. MATCH: identical address - reuse it and quit.
        // 2. CONFLICT: report error: the binding partially overlaps
        //    so it neither can be reused nor is free to bind.
        // 3. PASS: different and not overlapping - continue searching.

        // In this function the convention is:
        // MATCH: do nothing and proceed with binding reusage, THEN break.
        // CONFLICT: throw an exception.
        // PASS: use 'continue' to pass to the next element.

        bool reuse_attempt = false;
        for (map<int, CMultiplexer>::iterator i = m_mMultiplexer.begin(); i != m_mMultiplexer.end(); ++i)
        {
            CMultiplexer const& m = i->second;

            // First, we need to find a multiplexer with the same port.
            if (m.m_iPort != port)
            {
                HLOGC(smlog.Debug,
                      log << "bind: muxer @" << m.m_iID << " found, but for port " << m.m_iPort
                          << " (requested port: " << port << ")");
                continue;
            }

            // If this is bound to the wildcard address, it can be reused if:
            // - reqaddr is also a wildcard
            // - channel settings match
            // Otherwise it's a conflict.
            sockaddr_any mux_addr;
            m.m_pChannel->getSockAddr((mux_addr));

            HLOGC(smlog.Debug,
                  log << "bind: Found existing muxer @" << m.m_iID << " : " << mux_addr.str() << " - check against "
                      << reqaddr.str());

            if (mux_addr.isany())
            {
                if (mux_addr.family() == AF_INET6)
                {
                    // With IPv6 we need to research two possibilities:
                    // iIpV6Only == 1 -> This means that it binds only :: wildcard, but not 0.0.0.0
                    // iIpV6Only == 0 -> This means that it binds both :: and 0.0.0.0.
                    // iIpV6Only == -1 -> Hard to say what to do, but treat it as a potential conflict in any doubtful case.

                    if (m.m_mcfg.iIpV6Only == 1)
                    {
                        // PASS IF: candidate is IPv4, no matter the address
                        // MATCH IF: candidate is IPv6 with only=1
                        // CONFLICT IF: candidate is IPv6 with only != 1 or IPv6 non-wildcard.

                        if (reqaddr.family() == AF_INET)
                        {
                            HLOGC(smlog.Debug, log << "bind: muxer @" << m.m_iID
                                    << " is :: v6only - requested IPv4 ANY is NOT IN THE WAY. Searching on.");
                            continue;
                        }

                        // Candidate is AF_INET6

                        if (cfgSocket.iIpV6Only != 1 || !reqaddr.isany())
                        {
                            // CONFLICT:
                            // 1. attempting to make a wildcard IPv4 + IPv6
                            // while the multiplexer for wildcard IPv6 exists.
                            // 2. If binding to a given address, it conflicts with the wildcard
                            LOGC(smlog.Error,
                                    log << "bind: Address: " << reqaddr.str()
                                    << " conflicts with existing IPv6 wildcard binding: " << mux_addr.str());
                            throw CUDTException(MJ_NOTSUP, MN_BUSYPORT, 0);
                        }

                        // Otherwise, MATCH.
                    }
                    else if (m.m_mcfg.iIpV6Only == 0)
                    {
                        // Muxer's address is a wildcard for :: and 0.0.0.0 at once.
                        // This way only IPv6 wildcard with v6only=0 is a perfect match and everything
                        // else is a conflict.

                        if (reqaddr.family() == AF_INET6 && reqaddr.isany() && cfgSocket.iIpV6Only == 0)
                        {
                            // MATCH
                        }
                        else
                        {
                            // CONFLICT: attempting to make a wildcard IPv4 + IPv6 while
                            // the multiplexer for wildcard IPv6 exists.
                            LOGC(smlog.Error,
                                    log << "bind: Address: " << reqaddr.str() << " v6only=" << cfgSocket.iIpV6Only
                                    << " conflicts with existing IPv6 + IPv4 wildcard binding: " << mux_addr.str());
                            throw CUDTException(MJ_NOTSUP, MN_BUSYPORT, 0);
                        }
                    }
                    else // Case -1, by unknown reason. Accept only with -1 setting, others are conflict.
                    {
                        if (reqaddr.family() == AF_INET6 && reqaddr.isany() && cfgSocket.iIpV6Only == -1)
                        {
                            // MATCH
                        }
                        else
                        {
                            LOGC(smlog.Error,
                                    log << "bind: Address: " << reqaddr.str() << " v6only=" << cfgSocket.iIpV6Only
                                    << " conflicts with existing IPv6 v6only=unknown wildcard binding: " << mux_addr.str());
                            throw CUDTException(MJ_NOTSUP, MN_BUSYPORT, 0);
                        }
                    }
                }
                else // muxer is IPv4 wildcard
                {
                    // Then only IPv4 wildcard is a match and:
                    // - IPv6 with only=true is PASS (not a conflict)
                    // - IPv6 with only=false is CONFLICT
                    // - IPv6 with only=undefined is CONFLICT
                    // REASON: we need to make a potential conflict a conflict as there will be
                    // no bind() call to check if this wouldn't be a conflict in result. If you want
                    // to have a binding to IPv6 that should avoid conflict with IPv4 wildcard binding,
                    // then SRTO_IPV6ONLY option must be explicitly set before binding.
                    // Also:
                    if (reqaddr.family() == AF_INET)
                    {
                        if (reqaddr.isany())
                        {
                            // MATCH
                        }
                        else
                        {
                            LOGC(smlog.Error,
                                    log << "bind: Address: " << reqaddr.str()
                                    << " conflicts with existing IPv4 wildcard binding: " << mux_addr.str());
                            throw CUDTException(MJ_NOTSUP, MN_BUSYPORT, 0);
                        }
                    }
                    else // AF_INET6
                    {
                        if (cfgSocket.iIpV6Only == 1 || !reqaddr.isany())
                        {
                            // PASS
                            HLOGC(smlog.Debug, log << "bind: muxer @" << m.m_iID
                                    << " is IPv4 wildcard - requested " << reqaddr.str() << " v6only=" << cfgSocket.iIpV6Only
                                    << " is NOT IN THE WAY. Searching on.");
                            continue;
                        }
                        else
                        {
                            LOGC(smlog.Error,
                                    log << "bind: Address: " << reqaddr.str() << " v6only=" << cfgSocket.iIpV6Only
                                    << " conflicts with existing IPv4 wildcard binding: " << mux_addr.str());
                            throw CUDTException(MJ_NOTSUP, MN_BUSYPORT, 0);
                        }
                    }
                }

                reuse_attempt = true;
                HLOGC(smlog.Debug, log << "bind: wildcard address - multiplexer reusable");
            }
            // Muxer address is NOT a wildcard, so conflicts only with WILDCARD of the same type
            else if (reqaddr.isany() && reqaddr.family() == mux_addr.family())
            {
                LOGC(smlog.Error,
                     log << "bind: Wildcard address: " << reqaddr.str()
                         << " conflicts with existting IP binding: " << mux_addr.str());
                throw CUDTException(MJ_NOTSUP, MN_BUSYPORT, 0);
            }
            // If this is bound to a certain address, AND:
            else if (mux_addr.equal_address(reqaddr))
            {
                // - the address is the same as reqaddr
                reuse_attempt = true;
                HLOGC(smlog.Debug, log << "bind: same IP address - multiplexer reusable");
            }
            else
            {
                HLOGC(smlog.Debug, log << "bind: IP addresses differ - ALLOWED to create a new multiplexer");
                continue;
            }
            // Otherwise:
            // - the address is different than reqaddr
            //   - the address can't be reused, but this can go on with new one.

            // If this is a reusage attempt:
            if (reuse_attempt)
            {
                //   - if the channel settings match, it can be reused
                if (channelSettingsMatch(m.m_mcfg, cfgSocket) && inet6SettingsCompat(mux_addr, m.m_mcfg, reqaddr, cfgSocket))
                {
                    HLOGC(smlog.Debug, log << "bind: reusing multiplexer for port " << port);
                    // reuse the existing multiplexer
                    ++i->second.m_iRefCount;
                    installMuxer((s), (i->second));
                    return;
                }
                else
                {
                    //   - if not, it's a conflict
                    LOGC(smlog.Error,
                         log << "bind: Address: " << reqaddr.str() << " conflicts with binding: " << mux_addr.str()
                             << " due to channel settings");
                    throw CUDTException(MJ_NOTSUP, MN_BUSYPORT, 0);
                }
            }
            // If not, proceed to the next one, and when there are no reusage
            // candidates, proceed with creating a new multiplexer.

            // Note that a binding to a different IP address is not treated
            // as a candidate for either reusage or conflict.
            LOGC(smlog.Fatal, log << "SHOULD NOT GET HERE!!!");
            SRT_ASSERT(false);
        }
    }

    // a new multiplexer is needed
    CMultiplexer m;
    configureMuxer((m), s, reqaddr.family());

    try
    {
        m.m_pChannel = new CChannel();
        m.m_pChannel->setConfig(m.m_mcfg);

        if (udpsock)
        {
            // In this case, reqaddr contains the address
            // that has been extracted already from the
            // given socket
            m.m_pChannel->attach(*udpsock, reqaddr);
        }
        else if (reqaddr.empty())
        {
            // The case of previously used case of a NULL address.
            // This here is used to pass family only, in this case
            // just automatically bind to the "0" address to autoselect
            // everything.
            m.m_pChannel->open(reqaddr.family());
        }
        else
        {
            // If at least the IP address is specified, then bind to that
            // address, but still possibly autoselect the outgoing port, if the
            // port was specified as 0.
            m.m_pChannel->open(reqaddr);
        }

        // AFTER OPENING, check the matter of IPV6_V6ONLY option,
        // as it decides about the fact that the occupied binding address
        // in case of wildcard is both :: and 0.0.0.0, or only ::.
        if (reqaddr.family() == AF_INET6 && m.m_mcfg.iIpV6Only == -1)
        {
            // XXX We don't know how probable it is to get the error here
            // and resulting -1 value. As a fallback for that case, the value -1
            // is honored here, just all side-bindings for other sockes will be
            // rejected as a potential conflict, even if binding would be accepted
            // in these circumstances. Only a perfect match in case of potential
            // overlapping will be accepted on the same port.
            m.m_mcfg.iIpV6Only = m.m_pChannel->sockopt(IPPROTO_IPV6, IPV6_V6ONLY, -1);
        }

        m.m_pTimer    = new CTimer;
        m.m_pSndQueue = new CSndQueue;
        m.m_pSndQueue->init(m.m_pChannel, m.m_pTimer);
        m.m_pRcvQueue = new CRcvQueue;

        // We can't use maxPayloadSize() because this value isn't valid until the connection is established.
        // We need to "think big", that is, allocate a size that would fit both IPv4 and IPv6.
        const size_t payload_size = s->core().m_config.iMSS - CPacket::HDR_SIZE - CPacket::udpHeaderSize(AF_INET);

        HLOGC(smlog.Debug, log << s->core().CONID() << "updateMux: config rcv queue qsize=" << 128
                << " plsize=" << payload_size << " hsize=" << 1024);
        m.m_pRcvQueue->init(128, payload_size, m.m_iIPversion, 1024, m.m_pChannel, m.m_pTimer);

        // Rewrite the port here, as it might be only known upon return
        // from CChannel::open.
        m.m_iPort               = installMuxer((s), m);
        m_mMultiplexer[m.m_iID] = m;
    }
    catch (const CUDTException&)
    {
        m.destroy();
        throw;
    }
    catch (...)
    {
        m.destroy();
        throw CUDTException(MJ_SYSTEMRES, MN_MEMORY, 0);
    }

    HLOGC(smlog.Debug, log << "bind: creating new multiplexer for port " << m.m_iPort);
}

// This function is going to find a multiplexer for the port contained
// in the 'ls' listening socket. The multiplexer must exist when the listener
// exists, otherwise the dispatching procedure wouldn't even call this
// function. By historical reasons there's also a fallback for a case when the
// multiplexer wasn't found by id, the search by port number continues.
bool srt::CUDTUnited::updateListenerMux(CUDTSocket* s, const CUDTSocket* ls)
{
    ExclusiveLock cg(m_GlobControlLock);
    const int  port = ls->m_SelfAddr.hport();

    HLOGC(smlog.Debug,
          log << "updateListenerMux: finding muxer of listener socket @" << ls->m_SocketID << " muxid=" << ls->m_iMuxID
              << " bound=" << ls->m_SelfAddr.str() << " FOR @" << s->m_SocketID << " addr=" << s->m_SelfAddr.str()
              << "_->_" << s->m_PeerAddr.str());

    // First thing that should be certain here is that there should exist
    // a muxer with the ID written in the listener socket's mux ID.

    CMultiplexer* mux = map_getp(m_mMultiplexer, ls->m_iMuxID);

    // NOTE:
    // THIS BELOW CODE is only for a highly unlikely situation when the listener
    // socket has been closed in the meantime when the accepted socket is being
    // processed. This procedure is different than updateMux because this time we
    // only want to have a multiplexer socket to be assigned to the accepted socket.
    // It is also unlikely that the listener socket is garbage-collected so fast, so
    // this procedure will most likely find the multiplexer of the zombie listener socket,
    // which no longer accepts new connections (the listener is withdrawn immediately from
    // the port) that wasn't yet completely deleted.
    CMultiplexer* fallback = NULL;
    if (!mux)
    {
        LOGC(smlog.Error, log << "updateListenerMux: IPE? listener muxer not found by ID, trying by port");

        // To be used as first found with different IP version

        // find the listener's address
        for (map<int, CMultiplexer>::iterator i = m_mMultiplexer.begin(); i != m_mMultiplexer.end(); ++i)
        {
            CMultiplexer& m = i->second;

#if ENABLE_HEAVY_LOGGING
            ostringstream that_muxer;
            that_muxer << "id=" << m.m_iID << " port=" << m.m_iPort
                       << " ip=" << (m.m_iIPversion == AF_INET ? "v4" : "v6");
#endif

            if (m.m_iPort == port)
            {
                HLOGC(smlog.Debug, log << "updateListenerMux: reusing muxer: " << that_muxer.str());
                if (m.m_iIPversion == s->m_PeerAddr.family())
                {
                    mux = &m; // best match
                    break;
                }
                else if (m.m_iIPversion == AF_INET6)
                {
                    // Allowed fallback case when we only need an accepted socket.
                    fallback = &m;
                }
            }
            else
            {
                HLOGC(smlog.Debug, log << "updateListenerMux: SKIPPING muxer: " << that_muxer.str());
            }
        }

        if (!mux && fallback)
        {
            // It is allowed to reuse this multiplexer, but the socket must allow both IPv4 and IPv6
            if (fallback->m_mcfg.iIpV6Only == 0)
            {
                HLOGC(smlog.Warn, log << "updateListenerMux: reusing multiplexer from different family");
                mux = fallback;
            }
        }
    }

    // Checking again because the above procedure could have set it
    if (mux)
    {
        // reuse the existing multiplexer
        ++mux->m_iRefCount;
        s->core().m_pSndQueue = mux->m_pSndQueue;
        s->core().m_pRcvQueue = mux->m_pRcvQueue;
        s->m_iMuxID           = mux->m_iID;
        return true;
    }

    return false;
}

void* srt::CUDTUnited::garbageCollect(void* p)
{
    CUDTUnited* self = (CUDTUnited*)p;

    THREAD_STATE_INIT("SRT:GC");

    UniqueLock gclock(self->m_GCStopLock);

    // START LIBRARY RUNNING LOOP
    while (!self->m_bClosing)
    {
        INCREMENT_THREAD_ITERATIONS();
        self->checkBrokenSockets();
        self->checkTemporaryDatabases();

        HLOGC(inlog.Debug, log << "GC: sleep 1 s");
        self->m_GCStopCond.wait_for(gclock, seconds_from(1));
    }
    // END.

    THREAD_EXIT();
    return NULL;
}

////////////////////////////////////////////////////////////////////////////////

SRTRUNSTATUS srt::CUDT::startup()
{
    return uglobal().startup();
}

SRTSTATUS srt::CUDT::cleanup()
{
    return uglobal().cleanup();
}

SRTSOCKET srt::CUDT::socket()
{
    try
    {
        return uglobal().newSocket();
    }
    catch (const CUDTException& e)
    {
        APIError a(e);
        return SRT_INVALID_SOCK;
    }
    catch (const bad_alloc&)
    {
        APIError a(MJ_SYSTEMRES, MN_MEMORY, 0);
        return SRT_INVALID_SOCK;
    }
    catch (const std::exception& ee)
    {
        LOGC(aclog.Fatal, log << "socket: UNEXPECTED EXCEPTION: " << typeid(ee).name() << ": " << ee.what());
        APIError a(MJ_UNKNOWN, MN_NONE, 0);
        return SRT_INVALID_SOCK;
    }
}

srt::CUDT::APIError::APIError(const CUDTException& e)
{
    SetThreadLocalError(e);
}

srt::CUDT::APIError::APIError(CodeMajor mj, CodeMinor mn, int syserr)
{
    SetThreadLocalError(CUDTException(mj, mn, syserr));
}

srt::CUDT::APIError::APIError(int errorcode)
{
    CodeMajor mj = CodeMajor(errorcode / 1000);
    CodeMinor mn = CodeMinor(errorcode % 1000);
    SetThreadLocalError(CUDTException(mj, mn, 0));
}

#if ENABLE_BONDING
// This is an internal function; 'type' should be pre-checked if it has a correct value.
// This doesn't have argument of GroupType due to header file conflicts.

// [[using locked(s_UDTUnited.m_GlobControlLock)]]
srt::CUDTGroup& srt::CUDTUnited::newGroup(const int type)
{
    const SRTSOCKET id = generateSocketID(true);

    // Now map the group
    return addGroup(id, SRT_GROUP_TYPE(type)).set_id(id);
}

SRTSOCKET srt::CUDT::createGroup(SRT_GROUP_TYPE gt)
{
    try
    {
        srt::sync::ExclusiveLock globlock(uglobal().m_GlobControlLock);
        return uglobal().newGroup(gt).id();
        // Note: potentially, after this function exits, the group
        // could be deleted, immediately, from a separate thread (tho
        // unlikely because the other thread would need some handle to
        // keep it). But then, the first call to any API function would
        // return invalid ID error.
    }
    catch (const CUDTException& e)
    {
        return APIError(e), SRT_INVALID_SOCK;
    }
    catch (...)
    {
        return APIError(MJ_SYSTEMRES, MN_MEMORY, 0), SRT_INVALID_SOCK;
    }
}

// [[using locked(m_ControlLock)]]
// [[using locked(CUDT::s_UDTUnited.m_GlobControlLock)]]
void srt::CUDTSocket::removeFromGroup(bool broken)
{
    CUDTGroup* g = m_GroupOf;
    if (g)
    {
        // Reset group-related fields immediately. They won't be accessed
        // in the below calls, while the iterator will be invalidated for
        // a short moment between removal from the group container and the end,
        // while the GroupLock would be already taken out. It is safer to reset
        // it to a NULL iterator before removal.
        m_GroupOf         = NULL;
        m_GroupMemberData = NULL;

        bool still_have = g->remove(m_SocketID);
        if (broken)
        {
            // Activate the SRT_EPOLL_UPDATE event on the group
            // if it was because of a socket that was earlier connected
            // and became broken. This is not to be sent in case when
            // it is a failure during connection, or the socket was
            // explicitly removed from the group.
            g->activateUpdateEvent(still_have);
        }

        HLOGC(smlog.Debug,
              log << "removeFromGroup: socket @" << m_SocketID << " NO LONGER A MEMBER of $" << g->id() << "; group is "
                  << (still_have ? "still ACTIVE" : "now EMPTY"));
    }
}

SRTSOCKET srt::CUDT::getGroupOfSocket(SRTSOCKET socket)
{
    // Lock this for the whole function as we need the group
    // to persist the call.
    SharedLock glock(uglobal().m_GlobControlLock);
    CUDTSocket* s = uglobal().locateSocket_LOCKED(socket);
    if (!s || !s->m_GroupOf)
        return APIError(MJ_NOTSUP, MN_INVAL, 0), SRT_INVALID_SOCK;

    return s->m_GroupOf->id();
}

SRTSTATUS srt::CUDT::getGroupData(SRTSOCKET groupid, SRT_SOCKGROUPDATA* pdata, size_t* psize)
{
    if (!CUDT::isgroup(groupid) || !psize)
    {
        return APIError(MJ_NOTSUP, MN_INVAL, 0);
    }

    CUDTUnited::GroupKeeper k(uglobal(), groupid, CUDTUnited::ERH_RETURN);
    if (!k.group)
    {
        return APIError(MJ_NOTSUP, MN_INVAL, 0);
    }

    // To get only the size of the group pdata=NULL can be used
    return k.group->getGroupData(pdata, psize);
}
#endif

SRTSTATUS srt::CUDT::bind(SRTSOCKET u, const sockaddr* name, int namelen)
{
    try
    {
        sockaddr_any sa(name, namelen);
        if (sa.len == 0)
        {
            // This happens if the namelen check proved it to be
            // too small for particular family, or that family is
            // not recognized (is none of AF_INET, AF_INET6).
            // This is a user error.
            return APIError(MJ_NOTSUP, MN_INVAL, 0);
        }
        CUDTSocket* s = uglobal().locateSocket(u);
        if (!s)
            return APIError(MJ_NOTSUP, MN_INVAL, 0);

        return uglobal().bind(s, sa);
    }
    catch (const CUDTException& e)
    {
        return APIError(e);
    }
    catch (bad_alloc&)
    {
        return APIError(MJ_SYSTEMRES, MN_MEMORY, 0);
    }
    catch (const std::exception& ee)
    {
        LOGC(aclog.Fatal, log << "bind: UNEXPECTED EXCEPTION: " << typeid(ee).name() << ": " << ee.what());
        return APIError(MJ_UNKNOWN, MN_NONE, 0);
    }
}

SRTSTATUS srt::CUDT::bind(SRTSOCKET u, UDPSOCKET udpsock)
{
    try
    {
        CUDTSocket* s = uglobal().locateSocket(u);
        if (!s)
            return APIError(MJ_NOTSUP, MN_INVAL, 0);

        return uglobal().bind(s, udpsock);
    }
    catch (const CUDTException& e)
    {
        return APIError(e);
    }
    catch (bad_alloc&)
    {
        return APIError(MJ_SYSTEMRES, MN_MEMORY, 0);
    }
    catch (const std::exception& ee)
    {
        LOGC(aclog.Fatal, log << "bind/udp: UNEXPECTED EXCEPTION: " << typeid(ee).name() << ": " << ee.what());
        return APIError(MJ_UNKNOWN, MN_NONE, 0);
    }
}

SRTSTATUS srt::CUDT::listen(SRTSOCKET u, int backlog)
{
    try
    {
        return uglobal().listen(u, backlog);
    }
    catch (const CUDTException& e)
    {
        return APIError(e);
    }
    catch (bad_alloc&)
    {
        return APIError(MJ_SYSTEMRES, MN_MEMORY, 0);
    }
    catch (const std::exception& ee)
    {
        LOGC(aclog.Fatal, log << "listen: UNEXPECTED EXCEPTION: " << typeid(ee).name() << ": " << ee.what());
        return APIError(MJ_UNKNOWN, MN_NONE, 0);
    }
}

SRTSOCKET srt::CUDT::accept_bond(const SRTSOCKET listeners[], int lsize, int64_t msTimeOut)
{
    try
    {
        return uglobal().accept_bond(listeners, lsize, msTimeOut);
    }
    catch (const CUDTException& e)
    {
        SetThreadLocalError(e);
        return SRT_INVALID_SOCK;
    }
    catch (bad_alloc&)
    {
        SetThreadLocalError(CUDTException(MJ_SYSTEMRES, MN_MEMORY, 0));
        return SRT_INVALID_SOCK;
    }
    catch (const std::exception& ee)
    {
        LOGC(aclog.Fatal, log << "accept_bond: UNEXPECTED EXCEPTION: " << typeid(ee).name() << ": " << ee.what());
        SetThreadLocalError(CUDTException(MJ_UNKNOWN, MN_NONE, 0));
        return SRT_INVALID_SOCK;
    }
}

SRTSOCKET srt::CUDT::accept(SRTSOCKET u, sockaddr* addr, int* addrlen)
{
    try
    {
        return uglobal().accept(u, addr, addrlen);
    }
    catch (const CUDTException& e)
    {
        SetThreadLocalError(e);
        return SRT_INVALID_SOCK;
    }
    catch (const bad_alloc&)
    {
        SetThreadLocalError(CUDTException(MJ_SYSTEMRES, MN_MEMORY, 0));
        return SRT_INVALID_SOCK;
    }
    catch (const std::exception& ee)
    {
        LOGC(aclog.Fatal, log << "accept: UNEXPECTED EXCEPTION: " << typeid(ee).name() << ": " << ee.what());
        SetThreadLocalError(CUDTException(MJ_UNKNOWN, MN_NONE, 0));
        return SRT_INVALID_SOCK;
    }
}

SRTSOCKET srt::CUDT::connect(SRTSOCKET u, const sockaddr* name, const sockaddr* tname, int namelen)
{
    try
    {
        return uglobal().connect(u, name, tname, namelen);
    }
    catch (const CUDTException& e)
    {
        return APIError(e), SRT_INVALID_SOCK;
    }
    catch (bad_alloc&)
    {
        return APIError(MJ_SYSTEMRES, MN_MEMORY, 0), SRT_INVALID_SOCK;
    }
    catch (std::exception& ee)
    {
        LOGC(aclog.Fatal, log << "connect: UNEXPECTED EXCEPTION: " << typeid(ee).name() << ": " << ee.what());
        return APIError(MJ_UNKNOWN, MN_NONE, 0), SRT_INVALID_SOCK;
    }
}

#if ENABLE_BONDING
SRTSOCKET srt::CUDT::connectLinks(SRTSOCKET grp, SRT_SOCKGROUPCONFIG targets[], int arraysize)
{
    if (arraysize <= 0)
        return APIError(MJ_NOTSUP, MN_INVAL, 0), SRT_INVALID_SOCK;

    if (!CUDT::isgroup(grp))
    {
        // connectLinks accepts only GROUP id, not socket id.
        return APIError(MJ_NOTSUP, MN_SIDINVAL, 0), SRT_INVALID_SOCK;
    }

    try
    {
        CUDTUnited::GroupKeeper k(uglobal(), grp, CUDTUnited::ERH_THROW);
        return uglobal().groupConnect(k.group, targets, arraysize);
    }
    catch (CUDTException& e)
    {
        return APIError(e), SRT_INVALID_SOCK;
    }
    catch (bad_alloc&)
    {
        return APIError(MJ_SYSTEMRES, MN_MEMORY, 0), SRT_INVALID_SOCK;
    }
    catch (std::exception& ee)
    {
        LOGC(aclog.Fatal, log << "connect: UNEXPECTED EXCEPTION: " << typeid(ee).name() << ": " << ee.what());
        return APIError(MJ_UNKNOWN, MN_NONE, 0), SRT_INVALID_SOCK;
    }
}
#endif

SRTSOCKET srt::CUDT::connect(SRTSOCKET u, const sockaddr* name, int namelen, int32_t forced_isn)
{
    try
    {
        return uglobal().connect(u, name, namelen, forced_isn);
    }
    catch (const CUDTException& e)
    {
        return APIError(e), SRT_INVALID_SOCK;
    }
    catch (bad_alloc&)
    {
        return APIError(MJ_SYSTEMRES, MN_MEMORY, 0), SRT_INVALID_SOCK;
    }
    catch (const std::exception& ee)
    {
        LOGC(aclog.Fatal, log << "connect: UNEXPECTED EXCEPTION: " << typeid(ee).name() << ": " << ee.what());
        return APIError(MJ_UNKNOWN, MN_NONE, 0), SRT_INVALID_SOCK;
    }
}

SRTSTATUS srt::CUDT::close(SRTSOCKET u, int reason)
{
    try
    {
        return uglobal().close(u, reason);
    }
    catch (const CUDTException& e)
    {
        return APIError(e);
    }
    catch (const std::exception& ee)
    {
        LOGC(aclog.Fatal, log << "close: UNEXPECTED EXCEPTION: " << typeid(ee).name() << ": " << ee.what());
        return APIError(MJ_UNKNOWN, MN_NONE, 0);
    }
}

SRTSTATUS srt::CUDT::getpeername(SRTSOCKET u, sockaddr* name, int* namelen)
{
    try
    {
        uglobal().getpeername(u, name, namelen);
        return SRT_STATUS_OK;
    }
    catch (const CUDTException& e)
    {
        return APIError(e);
    }
    catch (const std::exception& ee)
    {
        LOGC(aclog.Fatal, log << "getpeername: UNEXPECTED EXCEPTION: " << typeid(ee).name() << ": " << ee.what());
        return APIError(MJ_UNKNOWN, MN_NONE, 0);
    }
}

SRTSTATUS srt::CUDT::getsockname(SRTSOCKET u, sockaddr* name, int* namelen)
{
    try
    {
        uglobal().getsockname(u, name, namelen);
        return SRT_STATUS_OK;
    }
    catch (const CUDTException& e)
    {
        return APIError(e);
    }
    catch (const std::exception& ee)
    {
        LOGC(aclog.Fatal, log << "getsockname: UNEXPECTED EXCEPTION: " << typeid(ee).name() << ": " << ee.what());
        return APIError(MJ_UNKNOWN, MN_NONE, 0);
    }
}

SRTSTATUS srt::CUDT::getsockdevname(SRTSOCKET u, char* name, size_t* namelen)
{
    try
    {
        uglobal().getsockdevname(u, name, namelen);
        return SRT_STATUS_OK;
    }
    catch (const CUDTException& e)
    {
        return APIError(e);
    }
    catch (const std::exception& ee)
    {
        LOGC(aclog.Fatal, log << "getsockname: UNEXPECTED EXCEPTION: " << typeid(ee).name() << ": " << ee.what());
        return APIError(MJ_UNKNOWN, MN_NONE, 0);
    }
}

SRTSTATUS srt::CUDT::getsockopt(SRTSOCKET u, int, SRT_SOCKOPT optname, void* pw_optval, int* pw_optlen)
{
    if (!pw_optval || !pw_optlen)
    {
        return APIError(MJ_NOTSUP, MN_INVAL, 0);
    }

    try
    {
#if ENABLE_BONDING
        if (CUDT::isgroup(u))
        {
            CUDTUnited::GroupKeeper k(uglobal(), u, CUDTUnited::ERH_THROW);
            k.group->getOpt(optname, (pw_optval), (*pw_optlen));
            return SRT_STATUS_OK;
        }
#endif

        CUDT& udt = uglobal().locateSocket(u, CUDTUnited::ERH_THROW)->core();
        udt.getOpt(optname, (pw_optval), (*pw_optlen));
        return SRT_STATUS_OK;
    }
    catch (const CUDTException& e)
    {
        return APIError(e);
    }
    catch (const std::exception& ee)
    {
        LOGC(aclog.Fatal, log << "getsockopt: UNEXPECTED EXCEPTION: " << typeid(ee).name() << ": " << ee.what());
        return APIError(MJ_UNKNOWN, MN_NONE, 0);
    }
}

SRTSTATUS srt::CUDT::setsockopt(SRTSOCKET u, int, SRT_SOCKOPT optname, const void* optval, int optlen)
{
    if (!optval || optlen < 0)
        return APIError(MJ_NOTSUP, MN_INVAL, 0);

    try
    {
#if ENABLE_BONDING
        if (CUDT::isgroup(u))
        {
            CUDTUnited::GroupKeeper k(uglobal(), u, CUDTUnited::ERH_THROW);
            k.group->setOpt(optname, optval, optlen);
            return SRT_STATUS_OK;
        }
#endif

        CUDT& udt = uglobal().locateSocket(u, CUDTUnited::ERH_THROW)->core();
        udt.setOpt(optname, optval, optlen);
        return SRT_STATUS_OK;
    }
    catch (const CUDTException& e)
    {
        return APIError(e);
    }
    catch (const std::exception& ee)
    {
        LOGC(aclog.Fatal, log << "setsockopt: UNEXPECTED EXCEPTION: " << typeid(ee).name() << ": " << ee.what());
        return APIError(MJ_UNKNOWN, MN_NONE, 0);
    }
}

int srt::CUDT::send(SRTSOCKET u, const char* buf, int len, int)
{
    SRT_MSGCTRL mctrl = srt_msgctrl_default;
    return sendmsg2(u, buf, len, (mctrl));
}

// --> CUDT::recv moved down

int srt::CUDT::sendmsg(SRTSOCKET u, const char* buf, int len, int ttl, bool inorder, int64_t srctime)
{
    SRT_MSGCTRL mctrl = srt_msgctrl_default;
    mctrl.msgttl      = ttl;
    mctrl.inorder     = inorder;
    mctrl.srctime     = srctime;
    return sendmsg2(u, buf, len, (mctrl));
}

int srt::CUDT::sendmsg2(SRTSOCKET u, const char* buf, int len, SRT_MSGCTRL& w_m)
{
    try
    {
#if ENABLE_BONDING
        if (CUDT::isgroup(u))
        {
            CUDTUnited::GroupKeeper k(uglobal(), u, CUDTUnited::ERH_THROW);
            return k.group->send(buf, len, (w_m));
        }
#endif

        return uglobal().locateSocket(u, CUDTUnited::ERH_THROW)->core().sendmsg2(buf, len, (w_m));
    }
    catch (const CUDTException& e)
    {
        return APIError(e).as<int>();
    }
    catch (bad_alloc&)
    {
        return APIError(MJ_SYSTEMRES, MN_MEMORY, 0).as<int>();
    }
    catch (const std::exception& ee)
    {
        LOGC(aclog.Fatal, log << "sendmsg: UNEXPECTED EXCEPTION: " << typeid(ee).name() << ": " << ee.what());
        return APIError(MJ_UNKNOWN, MN_NONE, 0).as<int>();
    }
}

int srt::CUDT::recv(SRTSOCKET u, char* buf, int len, int)
{
    SRT_MSGCTRL mctrl = srt_msgctrl_default;
    int         ret   = recvmsg2(u, buf, len, (mctrl));
    return ret;
}

int srt::CUDT::recvmsg(SRTSOCKET u, char* buf, int len, int64_t& srctime)
{
    SRT_MSGCTRL mctrl = srt_msgctrl_default;
    int         ret   = recvmsg2(u, buf, len, (mctrl));
    srctime           = mctrl.srctime;
    return ret;
}

int srt::CUDT::recvmsg2(SRTSOCKET u, char* buf, int len, SRT_MSGCTRL& w_m)
{
    try
    {
#if ENABLE_BONDING
        if (CUDT::isgroup(u))
        {
            CUDTUnited::GroupKeeper k(uglobal(), u, CUDTUnited::ERH_THROW);
            return k.group->recv(buf, len, (w_m));
        }
#endif

        return uglobal().locateSocket(u, CUDTUnited::ERH_THROW)->core().recvmsg2(buf, len, (w_m));
    }
    catch (const CUDTException& e)
    {
        return APIError(e).as<int>();
    }
    catch (const std::exception& ee)
    {
        LOGC(aclog.Fatal, log << "recvmsg: UNEXPECTED EXCEPTION: " << typeid(ee).name() << ": " << ee.what());
        return APIError(MJ_UNKNOWN, MN_NONE, 0).as<int>();
    }
}

int64_t srt::CUDT::sendfile(SRTSOCKET u, fstream& ifs, int64_t& offset, int64_t size, int block)
{
    try
    {
        CUDT& udt = uglobal().locateSocket(u, CUDTUnited::ERH_THROW)->core();
        return udt.sendfile(ifs, offset, size, block);
    }
    catch (const CUDTException& e)
    {
        return APIError(e).as<int64_t>();
    }
    catch (bad_alloc&)
    {
        return APIError(MJ_SYSTEMRES, MN_MEMORY, 0).as<int64_t>();
    }
    catch (const std::exception& ee)
    {
        LOGC(aclog.Fatal, log << "sendfile: UNEXPECTED EXCEPTION: " << typeid(ee).name() << ": " << ee.what());
        return APIError(MJ_UNKNOWN, MN_NONE, 0).as<int64_t>();
    }
}

int64_t srt::CUDT::recvfile(SRTSOCKET u, fstream& ofs, int64_t& offset, int64_t size, int block)
{
    try
    {
        return uglobal().locateSocket(u, CUDTUnited::ERH_THROW)->core().recvfile(ofs, offset, size, block);
    }
    catch (const CUDTException& e)
    {
        return APIError(e).as<int64_t>();
    }
    catch (const std::exception& ee)
    {
        LOGC(aclog.Fatal, log << "recvfile: UNEXPECTED EXCEPTION: " << typeid(ee).name() << ": " << ee.what());
        return APIError(MJ_UNKNOWN, MN_NONE, 0).as<int64_t>();
    }
}

int srt::CUDT::select(int, UDT::UDSET* readfds, UDT::UDSET* writefds, UDT::UDSET* exceptfds, const timeval* timeout)
{
    if ((!readfds) && (!writefds) && (!exceptfds))
    {
        return APIError(MJ_NOTSUP, MN_INVAL, 0).as<int>();
    }

    try
    {
        return uglobal().select(readfds, writefds, exceptfds, timeout);
    }
    catch (const CUDTException& e)
    {
        return APIError(e).as<int>();
    }
    catch (bad_alloc&)
    {
        return APIError(MJ_SYSTEMRES, MN_MEMORY, 0).as<int>();
    }
    catch (const std::exception& ee)
    {
        LOGC(aclog.Fatal, log << "select: UNEXPECTED EXCEPTION: " << typeid(ee).name() << ": " << ee.what());
        return APIError(MJ_UNKNOWN, MN_NONE, 0).as<int>();
    }
}

int srt::CUDT::selectEx(const vector<SRTSOCKET>& fds,
                        vector<SRTSOCKET>*       readfds,
                        vector<SRTSOCKET>*       writefds,
                        vector<SRTSOCKET>*       exceptfds,
                        int64_t                  msTimeOut)
{
    if ((!readfds) && (!writefds) && (!exceptfds))
    {
        return APIError(MJ_NOTSUP, MN_INVAL, 0).as<int>();
    }

    try
    {
        return uglobal().selectEx(fds, readfds, writefds, exceptfds, msTimeOut);
    }
    catch (const CUDTException& e)
    {
        return APIError(e).as<int>();
    }
    catch (bad_alloc&)
    {
        return APIError(MJ_SYSTEMRES, MN_MEMORY, 0).as<int>();
    }
    catch (const std::exception& ee)
    {
        LOGC(aclog.Fatal, log << "selectEx: UNEXPECTED EXCEPTION: " << typeid(ee).name() << ": " << ee.what());
        return APIError(MJ_UNKNOWN).as<int>();
    }
}

int srt::CUDT::epoll_create()
{
    try
    {
        return uglobal().epoll_create();
    }
    catch (const CUDTException& e)
    {
        return APIError(e).as<int>();
    }
    catch (const std::exception& ee)
    {
        LOGC(aclog.Fatal, log << "epoll_create: UNEXPECTED EXCEPTION: " << typeid(ee).name() << ": " << ee.what());
        return APIError(MJ_UNKNOWN, MN_NONE, 0).as<int>();
    }
}

SRTSTATUS srt::CUDT::epoll_clear_usocks(int eid)
{
    try
    {
        uglobal().epoll_clear_usocks(eid);
        return SRT_STATUS_OK;
    }
    catch (const CUDTException& e)
    {
        return APIError(e);
    }
    catch (std::exception& ee)
    {
        LOGC(aclog.Fatal,
             log << "epoll_clear_usocks: UNEXPECTED EXCEPTION: " << typeid(ee).name() << ": " << ee.what());
        return APIError(MJ_UNKNOWN, MN_NONE, 0);
    }
}

SRTSTATUS srt::CUDT::epoll_add_usock(const int eid, const SRTSOCKET u, const int* events)
{
    try
    {
        uglobal().epoll_add_usock(eid, u, events);
        return SRT_STATUS_OK;
    }
    catch (const CUDTException& e)
    {
        return APIError(e);
    }
    catch (const std::exception& ee)
    {
        LOGC(aclog.Fatal, log << "epoll_add_usock: UNEXPECTED EXCEPTION: " << typeid(ee).name() << ": " << ee.what());
        return APIError(MJ_UNKNOWN, MN_NONE, 0);
    }
}

SRTSTATUS srt::CUDT::epoll_add_ssock(const int eid, const SYSSOCKET s, const int* events)
{
    try
    {
        uglobal().epoll_add_ssock(eid, s, events);
        return SRT_STATUS_OK;
    }
    catch (const CUDTException& e)
    {
        return APIError(e);
    }
    catch (const std::exception& ee)
    {
        LOGC(aclog.Fatal, log << "epoll_add_ssock: UNEXPECTED EXCEPTION: " << typeid(ee).name() << ": " << ee.what());
        return APIError(MJ_UNKNOWN, MN_NONE, 0);
    }
}

SRTSTATUS srt::CUDT::epoll_update_usock(const int eid, const SRTSOCKET u, const int* events)
{
    try
    {
        uglobal().epoll_add_usock(eid, u, events);
        return SRT_STATUS_OK;
    }
    catch (const CUDTException& e)
    {
        return APIError(e);
    }
    catch (const std::exception& ee)
    {
        LOGC(aclog.Fatal,
             log << "epoll_update_usock: UNEXPECTED EXCEPTION: " << typeid(ee).name() << ": " << ee.what());
        return APIError(MJ_UNKNOWN, MN_NONE, 0);
    }
}

SRTSTATUS srt::CUDT::epoll_update_ssock(const int eid, const SYSSOCKET s, const int* events)
{
    try
    {
        uglobal().epoll_update_ssock(eid, s, events);
        return SRT_STATUS_OK;
    }
    catch (const CUDTException& e)
    {
        return APIError(e);
    }
    catch (const std::exception& ee)
    {
        LOGC(aclog.Fatal,
             log << "epoll_update_ssock: UNEXPECTED EXCEPTION: " << typeid(ee).name() << ": " << ee.what());
        return APIError(MJ_UNKNOWN, MN_NONE, 0);
    }
}

SRTSTATUS srt::CUDT::epoll_remove_usock(const int eid, const SRTSOCKET u)
{
    try
    {
        uglobal().epoll_remove_usock(eid, u);
        return SRT_STATUS_OK;
    }
    catch (const CUDTException& e)
    {
        return APIError(e);
    }
    catch (const std::exception& ee)
    {
        LOGC(aclog.Fatal,
             log << "epoll_remove_usock: UNEXPECTED EXCEPTION: " << typeid(ee).name() << ": " << ee.what());
        return APIError(MJ_UNKNOWN, MN_NONE, 0);
    }
}

SRTSTATUS srt::CUDT::epoll_remove_ssock(const int eid, const SYSSOCKET s)
{
    try
    {
        uglobal().epoll_remove_ssock(eid, s);
        return SRT_STATUS_OK;
    }
    catch (const CUDTException& e)
    {
        return APIError(e);
    }
    catch (const std::exception& ee)
    {
        LOGC(aclog.Fatal,
             log << "epoll_remove_ssock: UNEXPECTED EXCEPTION: " << typeid(ee).name() << ": " << ee.what());
        return APIError(MJ_UNKNOWN, MN_NONE, 0);
    }
}

int srt::CUDT::epoll_wait(const int       eid,
                          set<SRTSOCKET>* readfds,
                          set<SRTSOCKET>* writefds,
                          int64_t         msTimeOut,
                          set<SYSSOCKET>* lrfds,
                          set<SYSSOCKET>* lwfds)
{
    try
    {
        return uglobal().epoll_ref().wait(eid, readfds, writefds, msTimeOut, lrfds, lwfds);
    }
    catch (const CUDTException& e)
    {
        return APIError(e).as<int>();
    }
    catch (const std::exception& ee)
    {
        LOGC(aclog.Fatal, log << "epoll_wait: UNEXPECTED EXCEPTION: " << typeid(ee).name() << ": " << ee.what());
        return APIError(MJ_UNKNOWN, MN_NONE, 0).as<int>();
    }
}

int srt::CUDT::epoll_uwait(const int eid, SRT_EPOLL_EVENT* fdsSet, int fdsSize, int64_t msTimeOut)
{
    try
    {
        return uglobal().epoll_uwait(eid, fdsSet, fdsSize, msTimeOut);
    }
    catch (const CUDTException& e)
    {
        return APIError(e).as<int>();
    }
    catch (const std::exception& ee)
    {
        LOGC(aclog.Fatal, log << "epoll_uwait: UNEXPECTED EXCEPTION: " << typeid(ee).name() << ": " << ee.what());
        return APIError(MJ_UNKNOWN, MN_NONE, 0).as<int>();
    }
}

int32_t srt::CUDT::epoll_set(const int eid, int32_t flags)
{
    try
    {
        return uglobal().epoll_set(eid, flags);
    }
    catch (const CUDTException& e)
    {
        return APIError(e).as<int32_t>();
    }
    catch (const std::exception& ee)
    {
        LOGC(aclog.Fatal, log << "epoll_set: UNEXPECTED EXCEPTION: " << typeid(ee).name() << ": " << ee.what());
        return APIError(MJ_UNKNOWN, MN_NONE, 0).as<int32_t>();
    }
}

SRTSTATUS srt::CUDT::epoll_release(const int eid)
{
    try
    {
        uglobal().epoll_release(eid);
        return SRT_STATUS_OK;
    }
    catch (const CUDTException& e)
    {
        return APIError(e);
    }
    catch (const std::exception& ee)
    {
        LOGC(aclog.Fatal, log << "epoll_release: UNEXPECTED EXCEPTION: " << typeid(ee).name() << ": " << ee.what());
        return APIError(MJ_UNKNOWN, MN_NONE, 0);
    }
}

srt::CUDTException& srt::CUDT::getlasterror()
{
    return GetThreadLocalError();
}

SRTSTATUS srt::CUDT::bstats(SRTSOCKET u, CBytePerfMon* perf, bool clear, bool instantaneous)
{
#if ENABLE_BONDING
    if (CUDT::isgroup(u))
        return groupsockbstats(u, perf, clear);
#endif

    try
    {
        CUDT& udt = uglobal().locateSocket(u, CUDTUnited::ERH_THROW)->core();
        udt.bstats(perf, clear, instantaneous);
        return SRT_STATUS_OK;
    }
    catch (const CUDTException& e)
    {
        return APIError(e);
    }
    catch (const std::exception& ee)
    {
        LOGC(aclog.Fatal, log << "bstats: UNEXPECTED EXCEPTION: " << typeid(ee).name() << ": " << ee.what());
        return APIError(MJ_UNKNOWN, MN_NONE, 0);
    }
}

#if ENABLE_BONDING
SRTSTATUS srt::CUDT::groupsockbstats(SRTSOCKET u, CBytePerfMon* perf, bool clear)
{
    try
    {
        CUDTUnited::GroupKeeper k(uglobal(), u, CUDTUnited::ERH_THROW);
        k.group->bstatsSocket(perf, clear);
        return SRT_STATUS_OK;
    }
    catch (const CUDTException& e)
    {
        SetThreadLocalError(e);
        return SRT_ERROR;
    }
    catch (const std::exception& ee)
    {
        LOGC(aclog.Fatal, log << "bstats: UNEXPECTED EXCEPTION: " << typeid(ee).name() << ": " << ee.what());
        SetThreadLocalError(CUDTException(MJ_UNKNOWN, MN_NONE, 0));
        return SRT_ERROR;
    }
}
#endif

srt::CUDT* srt::CUDT::getUDTHandle(SRTSOCKET u)
{
    try
    {
        return &uglobal().locateSocket(u, CUDTUnited::ERH_THROW)->core();
    }
    catch (const CUDTException& e)
    {
        SetThreadLocalError(e);
        return NULL;
    }
    catch (const std::exception& ee)
    {
        LOGC(aclog.Fatal, log << "getUDTHandle: UNEXPECTED EXCEPTION: " << typeid(ee).name() << ": " << ee.what());
        SetThreadLocalError(CUDTException(MJ_UNKNOWN, MN_NONE, 0));
        return NULL;
    }
}

SRT_SOCKSTATUS srt::CUDT::getsockstate(SRTSOCKET u)
{
    try
    {
#if ENABLE_BONDING
        if (CUDT::isgroup(u))
        {
            CUDTUnited::GroupKeeper k(uglobal(), u, CUDTUnited::ERH_THROW);
            return k.group->getStatus();
        }
#endif
        return uglobal().getStatus(u);
    }
    catch (const CUDTException& e)
    {
        SetThreadLocalError(e);
        return SRTS_NONEXIST;
    }
    catch (const std::exception& ee)
    {
        LOGC(aclog.Fatal, log << "getsockstate: UNEXPECTED EXCEPTION: " << typeid(ee).name() << ": " << ee.what());
        SetThreadLocalError(CUDTException(MJ_UNKNOWN, MN_NONE, 0));
        return SRTS_NONEXIST;
    }
}

int srt::CUDT::getMaxPayloadSize(SRTSOCKET id)
{
    return uglobal().getMaxPayloadSize(id);
}

int srt::CUDTUnited::getMaxPayloadSize(SRTSOCKET id)
{
    CUDTSocket* s = locateSocket(id);
    if (!s)
    {
        return CUDT::APIError(MJ_NOTSUP, MN_SIDINVAL).as<int>();
    }

    if (s->m_SelfAddr.family() == AF_UNSPEC)
    {
        return CUDT::APIError(MJ_NOTSUP, MN_ISUNBOUND).as<int>();
    }

    int fam = s->m_SelfAddr.family();
    CUDT& u = s->core();

    std::string errmsg;
    int extra = u.m_config.extraPayloadReserve((errmsg));
    if (extra == -1)
    {
        LOGP(aclog.Error, errmsg);
        return CUDT::APIError(MJ_NOTSUP, MN_INVAL).as<int>();
    }

    // Prefer transfer IP version, if defined. This is defined after
    // the connection is established. Note that the call is rejected
    // if the socket isn't bound, be it explicitly or implicitly by
    // calling srt_connect().
    if (u.m_TransferIPVersion != AF_UNSPEC)
        fam = u.m_TransferIPVersion;

    int payload_size = u.m_config.iMSS - CPacket::HDR_SIZE - CPacket::udpHeaderSize(fam) - extra;

    return payload_size;
}

////////////////////////////////////////////////////////////////////////////////

namespace UDT
{

SRTRUNSTATUS startup()
{
    return srt::CUDT::startup();
}

SRTSTATUS cleanup()
{
    return srt::CUDT::cleanup();
}

SRTSTATUS bind(SRTSOCKET u, const struct sockaddr* name, int namelen)
{
    return srt::CUDT::bind(u, name, namelen);
}

SRTSTATUS bind2(SRTSOCKET u, UDPSOCKET udpsock)
{
    return srt::CUDT::bind(u, udpsock);
}

SRTSTATUS listen(SRTSOCKET u, int backlog)
{
    return srt::CUDT::listen(u, backlog);
}

SRTSOCKET accept(SRTSOCKET u, struct sockaddr* addr, int* addrlen)
{
    return srt::CUDT::accept(u, addr, addrlen);
}

SRTSOCKET connect(SRTSOCKET u, const struct sockaddr* name, int namelen)
{
    return srt::CUDT::connect(u, name, namelen, SRT_SEQNO_NONE);
}

SRTSTATUS close(SRTSOCKET u)
{
    return srt::CUDT::close(u, SRT_CLS_API);
}

SRTSTATUS getpeername(SRTSOCKET u, struct sockaddr* name, int* namelen)
{
    return srt::CUDT::getpeername(u, name, namelen);
}

SRTSTATUS getsockname(SRTSOCKET u, struct sockaddr* name, int* namelen)
{
    return srt::CUDT::getsockname(u, name, namelen);
}

SRTSTATUS getsockopt(SRTSOCKET u, int level, SRT_SOCKOPT optname, void* optval, int* optlen)
{
    return srt::CUDT::getsockopt(u, level, optname, optval, optlen);
}

SRTSTATUS setsockopt(SRTSOCKET u, int level, SRT_SOCKOPT optname, const void* optval, int optlen)
{
    return srt::CUDT::setsockopt(u, level, optname, optval, optlen);
}

// DEVELOPER API

SRTSOCKET connect_debug(SRTSOCKET u, const struct sockaddr* name, int namelen, int32_t forced_isn)
{
    return srt::CUDT::connect(u, name, namelen, forced_isn);
}

int send(SRTSOCKET u, const char* buf, int len, int flags)
{
    return srt::CUDT::send(u, buf, len, flags);
}

int recv(SRTSOCKET u, char* buf, int len, int flags)
{
    return srt::CUDT::recv(u, buf, len, flags);
}

int sendmsg(SRTSOCKET u, const char* buf, int len, int ttl, bool inorder, int64_t srctime)
{
    return srt::CUDT::sendmsg(u, buf, len, ttl, inorder, srctime);
}

int recvmsg(SRTSOCKET u, char* buf, int len, int64_t& srctime)
{
    return srt::CUDT::recvmsg(u, buf, len, srctime);
}

int recvmsg(SRTSOCKET u, char* buf, int len)
{
    int64_t srctime;
    return srt::CUDT::recvmsg(u, buf, len, srctime);
}

int64_t sendfile(SRTSOCKET u, fstream& ifs, int64_t& offset, int64_t size, int block)
{
    return srt::CUDT::sendfile(u, ifs, offset, size, block);
}

int64_t recvfile(SRTSOCKET u, fstream& ofs, int64_t& offset, int64_t size, int block)
{
    return srt::CUDT::recvfile(u, ofs, offset, size, block);
}

int64_t sendfile2(SRTSOCKET u, const char* path, int64_t* offset, int64_t size, int block)
{
    fstream ifs(path, ios::binary | ios::in);
    int64_t ret = srt::CUDT::sendfile(u, ifs, *offset, size, block);
    ifs.close();
    return ret;
}

int64_t recvfile2(SRTSOCKET u, const char* path, int64_t* offset, int64_t size, int block)
{
    fstream ofs(path, ios::binary | ios::out);
    int64_t ret = srt::CUDT::recvfile(u, ofs, *offset, size, block);
    ofs.close();
    return ret;
}

int select(int nfds, UDSET* readfds, UDSET* writefds, UDSET* exceptfds, const struct timeval* timeout)
{
    return srt::CUDT::select(nfds, readfds, writefds, exceptfds, timeout);
}

int selectEx(const vector<SRTSOCKET>& fds,
             vector<SRTSOCKET>*       readfds,
             vector<SRTSOCKET>*       writefds,
             vector<SRTSOCKET>*       exceptfds,
             int64_t                  msTimeOut)
{
    return srt::CUDT::selectEx(fds, readfds, writefds, exceptfds, msTimeOut);
}

int epoll_create()
{
    return srt::CUDT::epoll_create();
}

SRTSTATUS epoll_clear_usocks(int eid)
{
    return srt::CUDT::epoll_clear_usocks(eid);
}

SRTSTATUS epoll_add_usock(int eid, SRTSOCKET u, const int* events)
{
    return srt::CUDT::epoll_add_usock(eid, u, events);
}

SRTSTATUS epoll_add_ssock(int eid, SYSSOCKET s, const int* events)
{
    return srt::CUDT::epoll_add_ssock(eid, s, events);
}

SRTSTATUS epoll_update_usock(int eid, SRTSOCKET u, const int* events)
{
    return srt::CUDT::epoll_update_usock(eid, u, events);
}

SRTSTATUS epoll_update_ssock(int eid, SYSSOCKET s, const int* events)
{
    return srt::CUDT::epoll_update_ssock(eid, s, events);
}

SRTSTATUS epoll_remove_usock(int eid, SRTSOCKET u)
{
    return srt::CUDT::epoll_remove_usock(eid, u);
}

SRTSTATUS epoll_remove_ssock(int eid, SYSSOCKET s)
{
    return srt::CUDT::epoll_remove_ssock(eid, s);
}

int epoll_wait(int             eid,
               set<SRTSOCKET>* readfds,
               set<SRTSOCKET>* writefds,
               int64_t         msTimeOut,
               set<SYSSOCKET>* lrfds,
               set<SYSSOCKET>* lwfds)
{
    return srt::CUDT::epoll_wait(eid, readfds, writefds, msTimeOut, lrfds, lwfds);
}

template <class SOCKTYPE>
inline void set_result(set<SOCKTYPE>* val, int* num, SOCKTYPE* fds)
{
    if (!val || !num || !fds)
        return;

    if (*num > int(val->size()))
        *num = int(val->size()); // will get 0 if val->empty()
    int count = 0;

    // This loop will run 0 times if val->empty()
    for (typename set<SOCKTYPE>::const_iterator it = val->begin(); it != val->end(); ++it)
    {
        if (count >= *num)
            break;
        fds[count++] = *it;
    }
}

int epoll_wait2(int        eid,
                SRTSOCKET* readfds,
                int*       rnum,
                SRTSOCKET* writefds,
                int*       wnum,
                int64_t    msTimeOut,
                SYSSOCKET* lrfds,
                int*       lrnum,
                SYSSOCKET* lwfds,
                int*       lwnum)
{
    // This API is an alternative format for epoll_wait, created for
    // compatibility with other languages. Users need to pass in an array
    // for holding the returned sockets, with the maximum array length
    // stored in *rnum, etc., which will be updated with returned number
    // of sockets.

    set<SRTSOCKET>  readset;
    set<SRTSOCKET>  writeset;
    set<SYSSOCKET>  lrset;
    set<SYSSOCKET>  lwset;
    set<SRTSOCKET>* rval  = NULL;
    set<SRTSOCKET>* wval  = NULL;
    set<SYSSOCKET>* lrval = NULL;
    set<SYSSOCKET>* lwval = NULL;
    if ((readfds != NULL) && (rnum != NULL))
        rval = &readset;
    if ((writefds != NULL) && (wnum != NULL))
        wval = &writeset;
    if ((lrfds != NULL) && (lrnum != NULL))
        lrval = &lrset;
    if ((lwfds != NULL) && (lwnum != NULL))
        lwval = &lwset;

    int ret = srt::CUDT::epoll_wait(eid, rval, wval, msTimeOut, lrval, lwval);
    if (ret > 0)
    {
        // set<SRTSOCKET>::const_iterator i;
        // SET_RESULT(rval, rnum, readfds, i);
        set_result(rval, rnum, readfds);
        // SET_RESULT(wval, wnum, writefds, i);
        set_result(wval, wnum, writefds);

        // set<SYSSOCKET>::const_iterator j;
        // SET_RESULT(lrval, lrnum, lrfds, j);
        set_result(lrval, lrnum, lrfds);
        // SET_RESULT(lwval, lwnum, lwfds, j);
        set_result(lwval, lwnum, lwfds);
    }
    return ret;
}

int epoll_uwait(int eid, SRT_EPOLL_EVENT* fdsSet, int fdsSize, int64_t msTimeOut)
{
    return srt::CUDT::epoll_uwait(eid, fdsSet, fdsSize, msTimeOut);
}

SRTSTATUS epoll_release(int eid)
{
    return srt::CUDT::epoll_release(eid);
}

ERRORINFO& getlasterror()
{
    return srt::CUDT::getlasterror();
}

int getlasterror_code()
{
    return srt::CUDT::getlasterror().getErrorCode();
}

const char* getlasterror_desc()
{
    return srt::CUDT::getlasterror().getErrorMessage();
}

int getlasterror_errno()
{
    return srt::CUDT::getlasterror().getErrno();
}

// Get error string of a given error code
const char* geterror_desc(int code, int err)
{
    srt::CUDTException e(CodeMajor(code / 1000), CodeMinor(code % 1000), err);
    return (e.getErrorMessage());
}

SRTSTATUS bstats(SRTSOCKET u, SRT_TRACEBSTATS* perf, bool clear)
{
    return srt::CUDT::bstats(u, perf, clear);
}

SRT_SOCKSTATUS getsockstate(SRTSOCKET u)
{
    return srt::CUDT::getsockstate(u);
}

} // namespace UDT

namespace srt
{

void setloglevel(LogLevel::type ll)
{
    ScopedLock gg(srt_logger_config.mutex);
    srt_logger_config.max_level = ll;
    srt_logger_config.updateLoggersState();
}

void addlogfa(LogFA fa)
{
    ScopedLock gg(srt_logger_config.mutex);
    srt_logger_config.enabled_fa.set(fa, true);
    srt_logger_config.updateLoggersState();
}

void dellogfa(LogFA fa)
{
    ScopedLock gg(srt_logger_config.mutex);
    srt_logger_config.enabled_fa.set(fa, false);
    srt_logger_config.updateLoggersState();
}

void resetlogfa(set<LogFA> fas)
{
    ScopedLock gg(srt_logger_config.mutex);
    for (int i = 0; i <= SRT_LOGFA_LASTNONE; ++i)
        srt_logger_config.enabled_fa.set(i, fas.count(i));
    srt_logger_config.updateLoggersState();
}

void resetlogfa(const int* fara, size_t fara_size)
{
    ScopedLock gg(srt_logger_config.mutex);
    srt_logger_config.enabled_fa.reset();
    for (const int* i = fara; i != fara + fara_size; ++i)
        srt_logger_config.enabled_fa.set(*i, true);
    srt_logger_config.updateLoggersState();
}

void setlogstream(std::ostream& stream)
{
    ScopedLock gg(srt_logger_config.mutex);
    srt_logger_config.log_stream = &stream;
}

void setloghandler(void* opaque, SRT_LOG_HANDLER_FN* handler)
{
    ScopedLock gg(srt_logger_config.mutex);
    srt_logger_config.loghandler_opaque = opaque;
    srt_logger_config.loghandler_fn     = handler;
}

void setlogflags(int flags)
{
    ScopedLock gg(srt_logger_config.mutex);
    srt_logger_config.flags = flags;
}

SRT_API bool setstreamid(SRTSOCKET u, const std::string& sid)
{
    return CUDT::setstreamid(u, sid);
}
SRT_API std::string getstreamid(SRTSOCKET u)
{
    return CUDT::getstreamid(u);
}

int getrejectreason(SRTSOCKET u)
{
    return CUDT::rejectReason(u);
}

SRTSTATUS setrejectreason(SRTSOCKET u, int value)
{
    return CUDT::rejectReason(u, value);
}

} // namespace srt<|MERGE_RESOLUTION|>--- conflicted
+++ resolved
@@ -2311,19 +2311,15 @@
     // destroying the socket.
     CUDT& e = s->core();
 
-<<<<<<< HEAD
     // Allow the socket to be closed by gc, if needed.
     e.m_bManaged = true;
 
-    if (e.m_pRcvQueue && e.m_bConnecting && !e.m_bConnected)
-=======
     // Status is required to make sure that the socket passed through
     // the updateMux() and inside installMuxer() calls so that m_pRcvQueue
     // has been set to a non-NULL value. The value itself can't be checked
     // as such because it causes a data race. All checked data here are atomic.
     SRT_SOCKSTATUS st = s->m_Status;
     if (e.m_bConnecting && !e.m_bConnected && st >= SRTS_OPENED)
->>>>>>> 767f589a
     {
         // Workaround for a design flaw.
         // It's to work around the case when the socket is being
