--- conflicted
+++ resolved
@@ -247,17 +247,9 @@
     return os.str();
 }
 
-<<<<<<< HEAD
-SRTRUNSTATUS srt::CUDTUnited::startup()
-=======
 bool srt::CUDTUnited::startGarbageCollector()
->>>>>>> 697dce09
-{
-
-<<<<<<< HEAD
-    if (m_iInstanceCount++ > 0)
-        return SRT_RUN_ALREADY;
-=======
+{
+
     ScopedLock guard(m_GCStartLock);
     if (!m_bGCStatus)
     {
@@ -266,7 +258,6 @@
     }
     return m_bGCStatus;
 }
->>>>>>> 697dce09
 
 void srt::CUDTUnited::stopGarbageCollector()
 {
@@ -308,45 +299,38 @@
 #endif
             m_ClosedSockets[i->first] = s;
 
-            // remove from listener's queue
-            sockets_t::iterator ls = m_Sockets.find(s->m_ListenSocket);
-            if (ls == m_Sockets.end())
-            {
-                ls = m_ClosedSockets.find(s->m_ListenSocket);
-                if (ls == m_ClosedSockets.end())
-                    continue;
-            }
-
-            enterCS(ls->second->m_AcceptLock);
-            ls->second->m_QueuedSockets.erase(s->m_SocketID);
-            leaveCS(ls->second->m_AcceptLock);
+            if (s->m_ListenSocket != SRT_SOCKID_CONNREQ)
+            {
+                // remove from listener's queue
+                sockets_t::iterator ls = m_Sockets.find(s->m_ListenSocket);
+                if (ls == m_Sockets.end())
+                {
+                    ls = m_ClosedSockets.find(s->m_ListenSocket);
+                    if (ls == m_ClosedSockets.end())
+                        continue;
+                }
+
+                enterCS(ls->second->m_AcceptLock);
+                ls->second->m_QueuedSockets.erase(s->m_SocketID);
+                leaveCS(ls->second->m_AcceptLock);
+            }
         }
         m_Sockets.clear();
 
-<<<<<<< HEAD
-    if (m_bGCStatus)
-        return SRT_RUN_ALREADY;
-=======
         for (sockets_t::iterator j = m_ClosedSockets.begin(); j != m_ClosedSockets.end(); ++j)
         {
             j->second->m_tsClosureTimeStamp = steady_clock::time_point();
         }
     }
->>>>>>> 697dce09
 
     HLOGC(inlog.Debug, log << "GC: GLOBAL EXIT - releasing all CLOSED sockets.");
     while (true)
     {
         checkBrokenSockets();
 
-<<<<<<< HEAD
-    if (!StartThread(m_GCThread, garbageCollect, this, "SRT:GC"))
-        return SRT_RUN_ERROR;
-=======
         enterCS(m_GlobControlLock);
         bool empty = m_ClosedSockets.empty();
         leaveCS(m_GlobControlLock);
->>>>>>> 697dce09
 
         if (empty)
             break;
@@ -356,21 +340,17 @@
     }
 
 
-<<<<<<< HEAD
-    return SRT_RUN_OK;
-=======
-}
-
-
-int srt::CUDTUnited::startup()
+}
+
+
+SRTRUNSTATUS srt::CUDTUnited::startup()
 {
     ScopedLock gcinit(m_InitLock);
     m_iInstanceCount++;
     if (m_bGCStatus)
-        return (m_iInstanceCount == 1) ? 1 : 0;
+        return (m_iInstanceCount == 1) ? SRT_RUN_ALREADY : SRT_RUN_OK;
     else
-        return startGarbageCollector() ? 0 : -1; 
->>>>>>> 697dce09
+        return startGarbageCollector() ? SRT_RUN_OK : SRT_RUN_ERROR; 
 }
 
 SRTSTATUS srt::CUDTUnited::cleanup()
@@ -388,35 +368,9 @@
     if (--m_iInstanceCount > 0)
         return SRT_STATUS_OK;
 
-<<<<<<< HEAD
-    if (!m_bGCStatus)
-        return SRT_STATUS_OK;
-
-    {
-        UniqueLock gclock(m_GCStopLock);
-        m_bClosing = true;
-    }
-    // NOTE: we can do relaxed signaling here because
-    // waiting on m_GCStopCond has a 1-second timeout,
-    // after which the m_bClosing flag is cheched, which
-    // is set here above. Worst case secenario, this
-    // pthread_join() call will block for 1 second.
-    CSync::notify_one_relaxed(m_GCStopCond);
-    m_GCThread.join();
-
-    m_bGCStatus = false;
-
-    // Global destruction code
-#ifdef _WIN32
-    WSACleanup();
-#endif
-
-    return SRT_STATUS_OK;
-=======
     stopGarbageCollector();
     closeAllSockets();
-    return 0;
->>>>>>> 697dce09
+    return SRT_STATUS_OK;
 }
 
 SRTSOCKET srt::CUDTUnited::generateSocketID(bool for_group)
@@ -767,7 +721,7 @@
                     << " to that socket (" << ns->m_SocketID << ")");
             m_PeerRec[ns->getPeerSpec()].insert(ns->m_SocketID);
 
-            LOGC(cnlog.Note, log << "@" << ns->m_SocketID << " connection on listener @" << listen
+            LOGC(cnlog.Note, log << "@" << ns->m_SocketID << " connection on listener @" << listener
                 << " (" << ns->m_SelfAddr.str() << ") from peer @" << ns->m_PeerID << " (" << peer.str() << ")");
         }
         catch (...)
@@ -3497,72 +3451,6 @@
         HLOGC(inlog.Debug, log << "GC: sleep 1 s");
         self->m_GCStopCond.wait_for(gclock, seconds_from(1));
     }
-<<<<<<< HEAD
-
-    // remove all sockets and multiplexers
-    HLOGC(inlog.Debug, log << "GC: GLOBAL EXIT - releasing all pending sockets. Acquring control lock...");
-
-    {
-        ScopedLock glock(self->m_GlobControlLock);
-
-        for (sockets_t::iterator i = self->m_Sockets.begin(); i != self->m_Sockets.end(); ++i)
-        {
-            CUDTSocket* s = i->second;
-            s->breakSocket_LOCKED();
-
-#if ENABLE_BONDING
-            if (s->m_GroupOf)
-            {
-                HLOGC(smlog.Debug,
-                      log << "@" << s->m_SocketID << " IS MEMBER OF $" << s->m_GroupOf->id()
-                          << " (IPE?) - REMOVING FROM GROUP");
-                s->removeFromGroup(false);
-            }
-#endif
-            self->m_ClosedSockets[i->first] = s;
-
-            if (s->m_ListenSocket != SRT_SOCKID_CONNREQ)
-            {
-                // remove from listener's queue
-                sockets_t::iterator ls = self->m_Sockets.find(s->m_ListenSocket);
-                if (ls == self->m_Sockets.end())
-                {
-                    ls = self->m_ClosedSockets.find(s->m_ListenSocket);
-                    if (ls == self->m_ClosedSockets.end())
-                        continue;
-                }
-
-                enterCS(ls->second->m_AcceptLock);
-                ls->second->m_QueuedSockets.erase(s->m_SocketID);
-                leaveCS(ls->second->m_AcceptLock);
-            }
-        }
-        self->m_Sockets.clear();
-
-        for (sockets_t::iterator j = self->m_ClosedSockets.begin(); j != self->m_ClosedSockets.end(); ++j)
-        {
-            j->second->m_tsClosureTimeStamp = steady_clock::time_point();
-        }
-    }
-
-    HLOGC(inlog.Debug, log << "GC: GLOBAL EXIT - releasing all CLOSED sockets.");
-    while (true)
-    {
-        self->checkBrokenSockets();
-
-        enterCS(self->m_GlobControlLock);
-        bool empty = self->m_ClosedSockets.empty();
-        leaveCS(self->m_GlobControlLock);
-
-        if (empty)
-            break;
-
-        HLOGC(inlog.Debug, log << "GC: checkBrokenSockets didn't wipe all sockets, repeating after 1s sleep");
-        srt::sync::this_thread::sleep_for(milliseconds_from(1));
-    }
-
-=======
->>>>>>> 697dce09
     THREAD_EXIT();
     return NULL;
 }
