/*
 * SRT - Secure, Reliable, Transport
 * Copyright (c) 2018 Haivision Systems Inc.
 *
 * This Source Code Form is subject to the terms of the Mozilla Public
 * License, v. 2.0. If a copy of the MPL was not distributed with this
 * file, You can obtain one at http://mozilla.org/MPL/2.0/.
 *
 */

/*****************************************************************************
Copyright (c) 2001 - 2011, The Board of Trustees of the University of Illinois.
All rights reserved.

Redistribution and use in source and binary forms, with or without
modification, are permitted provided that the following conditions are
met:

* Redistributions of source code must retain the above
  copyright notice, this list of conditions and the
  following disclaimer.

* Redistributions in binary form must reproduce the
  above copyright notice, this list of conditions
  and the following disclaimer in the documentation
  and/or other materials provided with the distribution.

* Neither the name of the University of Illinois
  nor the names of its contributors may be used to
  endorse or promote products derived from this
  software without specific prior written permission.

THIS SOFTWARE IS PROVIDED BY THE COPYRIGHT HOLDERS AND CONTRIBUTORS "AS
IS" AND ANY EXPRESS OR IMPLIED WARRANTIES, INCLUDING, BUT NOT LIMITED TO,
THE IMPLIED WARRANTIES OF MERCHANTABILITY AND FITNESS FOR A PARTICULAR
PURPOSE ARE DISCLAIMED. IN NO EVENT SHALL THE COPYRIGHT OWNER OR
CONTRIBUTORS BE LIABLE FOR ANY DIRECT, INDIRECT, INCIDENTAL, SPECIAL,
EXEMPLARY, OR CONSEQUENTIAL DAMAGES (INCLUDING, BUT NOT LIMITED TO,
PROCUREMENT OF SUBSTITUTE GOODS OR SERVICES; LOSS OF USE, DATA, OR
PROFITS; OR BUSINESS INTERRUPTION) HOWEVER CAUSED AND ON ANY THEORY OF
LIABILITY, WHETHER IN CONTRACT, STRICT LIABILITY, OR TORT (INCLUDING
NEGLIGENCE OR OTHERWISE) ARISING IN ANY WAY OUT OF THE USE OF THIS
SOFTWARE, EVEN IF ADVISED OF THE POSSIBILITY OF SUCH DAMAGE.
*****************************************************************************/

/*****************************************************************************
written by
   Yunhong Gu, last updated 07/09/2011
modified by
   Haivision Systems Inc.
*****************************************************************************/

#include "platform_sys.h"

#include <exception>
#include <stdexcept>
#include <typeinfo>
#include <iterator>
#include <vector>

#include <cstring>
#include "utilities.h"
#include "netinet_any.h"
#include "api.h"
#include "core.h"
#include "epoll.h"
#include "logging.h"
#include "threadname.h"
#include "srt.h"
#include "udt.h"

#ifdef _WIN32
#include <win/wintime.h>
#endif

#ifdef _MSC_VER
#pragma warning(error : 4530)
#endif

using namespace std;
using namespace srt_logging;
using namespace srt::sync;

void srt::CUDTSocket::construct()
{
#if ENABLE_BONDING
    m_GroupOf         = NULL;
    m_GroupMemberData = NULL;
#endif
    setupMutex(m_AcceptLock, "Accept");
    setupCond(m_AcceptCond, "Accept");
    setupMutex(m_ControlLock, "Control");
}

srt::CUDTSocket::~CUDTSocket()
{
    releaseMutex(m_AcceptLock);
    releaseCond(m_AcceptCond);
    releaseMutex(m_ControlLock);
}

SRT_SOCKSTATUS srt::CUDTSocket::getStatus()
{
    // TTL in CRendezvousQueue::updateConnStatus() will set m_bConnecting to false.
    // Although m_Status is still SRTS_CONNECTING, the connection is in fact to be closed due to TTL expiry.
    // In this case m_bConnected is also false. Both checks are required to avoid hitting
    // a regular state transition from CONNECTING to CONNECTED.

    if (m_UDT.m_bBroken)
        return SRTS_BROKEN;

    // Connecting timed out
    if ((m_Status == SRTS_CONNECTING) && !m_UDT.m_bConnecting && !m_UDT.m_bConnected)
        return SRTS_BROKEN;

    return m_Status;
}

// [[using locked(m_GlobControlLock)]]
void srt::CUDTSocket::breakSocket_LOCKED()
{
    // This function is intended to be called from GC,
    // under a lock of m_GlobControlLock.
    m_UDT.m_bBroken        = true;
    m_UDT.m_iBrokenCounter = 0;
    HLOGC(smlog.Debug, log << "@" << m_SocketID << " CLOSING AS SOCKET");
    m_UDT.closeInternal();
    setClosed();
}

void srt::CUDTSocket::setClosed()
{
    m_Status = SRTS_CLOSED;

    // a socket will not be immediately removed when it is closed
    // in order to prevent other methods from accessing invalid address
    // a timer is started and the socket will be removed after approximately
    // 1 second
    m_tsClosureTimeStamp = steady_clock::now();
}

void srt::CUDTSocket::setBrokenClosed()
{
    m_UDT.m_iBrokenCounter = 60;
    m_UDT.m_bBroken        = true;
    setClosed();
}

bool srt::CUDTSocket::readReady()
{
    if (m_UDT.m_bConnected && m_UDT.isRcvBufferReady())
        return true;

    if (m_UDT.m_bListening)
        return !m_QueuedSockets.empty();

    return broken();
}

bool srt::CUDTSocket::writeReady() const
{
    return (m_UDT.m_bConnected && (m_UDT.m_pSndBuffer->getCurrBufSize() < m_UDT.m_config.iSndBufSize)) || broken();
}

bool srt::CUDTSocket::broken() const
{
    return m_UDT.m_bBroken || !m_UDT.m_bConnected;
}

////////////////////////////////////////////////////////////////////////////////

srt::CUDTUnited::CUDTUnited()
    : m_Sockets()
    , m_GlobControlLock()
    , m_IDLock()
    , m_mMultiplexer()
    , m_pCache(new CCache<CInfoBlock>)
    , m_bClosing(false)
    , m_GCStopCond()
    , m_InitLock()
    , m_iInstanceCount(0)
    , m_bGCStatus(false)
    , m_ClosedSockets()
{
    // Socket ID MUST start from a random value
    m_SocketIDGenerator      = genRandomInt(1, MAX_SOCKET_VAL);
    m_SocketIDGenerator_init = m_SocketIDGenerator;

    // XXX An unlikely exception thrown from the below calls
    // might destroy the application before `main`. This shouldn't
    // be a problem in general.
    setupMutex(m_GCStartLock, "GCStart");
    setupMutex(m_GCStopLock, "GCStop");
    setupCond(m_GCStopCond, "GCStop");
    setupMutex(m_GlobControlLock, "GlobControl");
    setupMutex(m_IDLock, "ID");
    setupMutex(m_InitLock, "Init");
    // Global initialization code
#ifdef _WIN32
    WORD    wVersionRequested;
    WSADATA wsaData;
    wVersionRequested = MAKEWORD(2, 2);

    if (0 != WSAStartup(wVersionRequested, &wsaData))
        throw CUDTException(MJ_SETUP, MN_NONE, WSAGetLastError());
#endif
    CCryptoControl::globalInit();
    HLOGC(inlog.Debug, log << "SRT Clock Type: " << SRT_SYNC_CLOCK_STR);
}

srt::CUDTUnited::~CUDTUnited()
{
    // Call it if it wasn't called already.
    // This will happen at the end of main() of the application,
    // when the user didn't call srt_cleanup().
    enterCS(m_InitLock);
    stopGarbageCollector();
    leaveCS(m_InitLock);
    closeAllSockets();
    releaseMutex(m_GlobControlLock);
    releaseMutex(m_IDLock);
    releaseMutex(m_InitLock);
    // XXX There's some weird bug here causing this
    // to hangup on Windows. This might be either something
    // bigger, or some problem in pthread-win32. As this is
    // the application cleanup section, this can be temporarily
    // tolerated with simply exit the application without cleanup,
    // counting on that the system will take care of it anyway.
#ifndef _WIN32
    releaseCond(m_GCStopCond);
#endif
    releaseMutex(m_GCStopLock);
    releaseMutex(m_GCStartLock);
    delete m_pCache;
#ifdef _WIN32
    WSACleanup();
#endif
}

string srt::CUDTUnited::CONID(SRTSOCKET sock)
{
    if (int32_t(sock) <= 0) // embraces SRT_INVALID_SOCK, SRT_SOCKID_CONNREQ and illegal negative domain
        return "";

    std::ostringstream os;
    os << "@" << int(sock) << ":";
    return os.str();
}

bool srt::CUDTUnited::startGarbageCollector()
{

    ScopedLock guard(m_GCStartLock);
    if (!m_bGCStatus)
    {
        m_bClosing = false;
        m_bGCStatus = StartThread(m_GCThread, garbageCollect, this, "SRT:GC");
    }
    return m_bGCStatus;
}

void srt::CUDTUnited::stopGarbageCollector()
{

    ScopedLock guard(m_GCStartLock);
    if (m_bGCStatus)
    {
        m_bGCStatus = false;
        {
            CUniqueSync gclock (m_GCStopLock, m_GCStopCond);
            m_bClosing = true;
            gclock.notify_all();
        }
        m_GCThread.join();
    }
}

void srt::CUDTUnited::closeAllSockets()
{
    // remove all sockets and multiplexers
    HLOGC(inlog.Debug, log << "GC: GLOBAL EXIT - releasing all pending sockets. Acquring control lock...");

    {
        ScopedLock glock(m_GlobControlLock);

        for (sockets_t::iterator i = m_Sockets.begin(); i != m_Sockets.end(); ++i)
        {
            CUDTSocket* s = i->second;
            s->breakSocket_LOCKED();

#if ENABLE_BONDING
            if (s->m_GroupOf)
            {
                HLOGC(smlog.Debug,
                      log << "@" << s->m_SocketID << " IS MEMBER OF $" << s->m_GroupOf->id()
                          << " (IPE?) - REMOVING FROM GROUP");
                s->removeFromGroup(false);
            }
#endif
            m_ClosedSockets[i->first] = s;

            if (s->m_ListenSocket != SRT_SOCKID_CONNREQ)
            {
                // remove from listener's queue
                sockets_t::iterator ls = m_Sockets.find(s->m_ListenSocket);
                if (ls == m_Sockets.end())
                {
                    ls = m_ClosedSockets.find(s->m_ListenSocket);
                    if (ls == m_ClosedSockets.end())
                        continue;
                }

                enterCS(ls->second->m_AcceptLock);
                ls->second->m_QueuedSockets.erase(s->m_SocketID);
                leaveCS(ls->second->m_AcceptLock);
            }
        }
        m_Sockets.clear();

        for (sockets_t::iterator j = m_ClosedSockets.begin(); j != m_ClosedSockets.end(); ++j)
        {
            j->second->m_tsClosureTimeStamp = steady_clock::time_point();
        }
    }

    HLOGC(inlog.Debug, log << "GC: GLOBAL EXIT - releasing all CLOSED sockets.");
    while (true)
    {
        checkBrokenSockets();

        enterCS(m_GlobControlLock);
        bool empty = m_ClosedSockets.empty();
        leaveCS(m_GlobControlLock);

        if (empty)
            break;

        HLOGC(inlog.Debug, log << "GC: checkBrokenSockets didn't wipe all sockets, repeating after 1s sleep");
        srt::sync::this_thread::sleep_for(milliseconds_from(1));
    }


}


SRTRUNSTATUS srt::CUDTUnited::startup()
{
    ScopedLock gcinit(m_InitLock);
    m_iInstanceCount++;
    if (m_bGCStatus)
        return (m_iInstanceCount == 1) ? SRT_RUN_ALREADY : SRT_RUN_OK;
    else
        return startGarbageCollector() ? SRT_RUN_OK : SRT_RUN_ERROR; 
}

SRTSTATUS srt::CUDTUnited::cleanup()
{
    // IMPORTANT!!!
    // In this function there must be NO LOGGING AT ALL.  This function may
    // potentially be called from within the global program destructor, and
    // therefore some of the facilities used by the logging system - including
    // the default std::cerr object bound to it by default, but also a different
    // stream that the user's app has bound to it, and which got destroyed
    // together with already exited main() - may be already deleted when
    // executing this procedure.
    ScopedLock gcinit(m_InitLock);

    if (--m_iInstanceCount > 0)
        return SRT_STATUS_OK;

    stopGarbageCollector();
    closeAllSockets();
    return SRT_STATUS_OK;
}

SRTSOCKET srt::CUDTUnited::generateSocketID(bool for_group)
{
    ScopedLock guard(m_IDLock);

    int sockval = m_SocketIDGenerator - 1;

    // First problem: zero-value should be avoided by various reasons.

    if (sockval <= 0)
    {
        // We have a rollover on the socket value, so
        // definitely we haven't made the Columbus mistake yet.
        m_SocketIDGenerator = MAX_SOCKET_VAL;
        sockval = MAX_SOCKET_VAL;
    }

    // Check all sockets if any of them has this value.
    // Socket IDs are begin created this way:
    //
    //                              Initial random
    //                              |
    //                             |
    //                            |
    //                           |
    // ...
    // The only problem might be if the number rolls over
    // and reaches the same value from the opposite side.
    // This is still a valid socket value, but this time
    // we have to check, which sockets have been used already.
    if (sockval == m_SocketIDGenerator_init)
    {
        // Mark that since this point on the checks for
        // whether the socket ID is in use must be done.
        m_SocketIDGenerator_init = 0;
    }

    // This is when all socket numbers have been already used once.
    // This may happen after many years of running an application
    // constantly when the connection breaks and gets restored often.
    if (m_SocketIDGenerator_init == 0)
    {
        int startval = sockval;
        for (;;) // Roll until an unused value is found
        {
            enterCS(m_GlobControlLock);
            const bool exists =
#if ENABLE_BONDING
                for_group
                ? m_Groups.count(SRTSOCKET(sockval | SRTGROUP_MASK))
                :
#endif
                m_Sockets.count(SRTSOCKET(sockval));
            leaveCS(m_GlobControlLock);

            if (exists)
            {
                // The socket value is in use.
                --sockval;
                if (sockval <= 0)
                    sockval = MAX_SOCKET_VAL;

                // Before continuing, check if we haven't rolled back to start again
                // This is virtually impossible, so just make an RTI error.
                if (sockval == startval)
                {
                    // Of course, we don't lack memory, but actually this is so impossible
                    // that a complete memory extinction is much more possible than this.
                    // So treat this rather as a formal fallback for something that "should
                    // never happen". This should make the socket creation functions, from
                    // socket_create and accept, return this error.

                    m_SocketIDGenerator = sockval + 1; // so that any next call will cause the same error
                    throw CUDTException(MJ_SYSTEMRES, MN_MEMORY, 0);
                }

                // try again, if this is a free socket
                continue;
            }

            // No socket found, this ID is free to use
            m_SocketIDGenerator = sockval;
            break;
        }
    }
    else
    {
        m_SocketIDGenerator = sockval;
    }

    // The socket value counter remains with the value rolled
    // without the group bit set; only the returned value may have
    // the group bit set.

    if (for_group)
        sockval = m_SocketIDGenerator | SRTGROUP_MASK;
    else
        sockval = m_SocketIDGenerator;

    LOGC(smlog.Debug, log << "generateSocketID: " << (for_group ? "(group)" : "") << ": @" << sockval);

    return SRTSOCKET(sockval);
}

SRTSOCKET srt::CUDTUnited::newSocket(CUDTSocket** pps)
{
    // XXX consider using some replacement of std::unique_ptr
    // so that exceptions will clean up the object without the
    // need for a dedicated code.
    CUDTSocket* ns = NULL;

    try
    {
        ns = new CUDTSocket;
    }
    catch (...)
    {
        delete ns;
        throw CUDTException(MJ_SYSTEMRES, MN_MEMORY, 0);
    }

    try
    {
        ns->m_SocketID = generateSocketID();
    }
    catch (...)
    {
        delete ns;
        throw;
    }
    ns->m_Status          = SRTS_INIT;
    ns->m_ListenSocket    = SRT_SOCKID_CONNREQ; // A value used for socket if it wasn't listener-spawned
    ns->core().m_SocketID = ns->m_SocketID;
    ns->core().m_pCache   = m_pCache;

    try
    {
        HLOGC(smlog.Debug, log << CONID(ns->m_SocketID) << "newSocket: mapping socket " << ns->m_SocketID);

        // protect the m_Sockets structure.
        ScopedLock cs(m_GlobControlLock);
        m_Sockets[ns->m_SocketID] = ns;
    }
    catch (...)
    {
        // failure and rollback
        delete ns;
        ns = NULL;
        throw CUDTException(MJ_SYSTEMRES, MN_MEMORY, 0);
    }

    startGarbageCollector();
    if (pps)
        *pps = ns;

    return ns->m_SocketID;
}

int srt::CUDTUnited::newConnection(const SRTSOCKET     listener,
                                   const sockaddr_any& peer,
                                   const CPacket&      hspkt,
                                   CHandShake&         w_hs,
                                   int&                w_error,
                                   CUDT*&              w_acpu)
{
    CUDTSocket* ns = NULL;
    w_acpu         = NULL;

    w_error = SRT_REJ_IPE;

    // Can't manage this error through an exception because this is
    // running in the listener loop.
    CUDTSocket* ls = locateSocket(listener);
    if (!ls)
    {
        LOGC(cnlog.Error, log << "IPE: newConnection by listener socket id=" << listener << " which DOES NOT EXIST.");
        return -1;
    }

    HLOGC(cnlog.Debug,
          log << "newConnection: creating new socket after listener @" << listener
              << " contacted with backlog=" << ls->m_uiBackLog);

    // if this connection has already been processed
    if ((ns = locatePeer(peer, w_hs.m_iID, w_hs.m_iISN)) != NULL)
    {
        if (ns->core().m_bBroken)
        {
            // last connection from the "peer" address has been broken
            ns->setClosed();

            ScopedLock acceptcg(ls->m_AcceptLock);
            ls->m_QueuedSockets.erase(ns->m_SocketID);
        }
        else
        {
            // connection already exist, this is a repeated connection request
            // respond with existing HS information
            HLOGC(cnlog.Debug, log << "newConnection: located a WORKING peer @" << w_hs.m_iID << " - ADAPTING.");

            w_hs.m_iISN            = ns->core().m_iISN;
            w_hs.m_iMSS            = ns->core().MSS();
            w_hs.m_iFlightFlagSize = ns->core().m_config.iFlightFlagSize;
            w_hs.m_iReqType        = URQ_CONCLUSION;
            w_hs.m_iID             = ns->m_SocketID;

            // Report the original UDT because it will be
            // required to complete the HS data for conclusion response.
            w_acpu = &ns->core();

            return 0;

            // except for this situation a new connection should be started
        }
    }
    else
    {
        HLOGC(cnlog.Debug,
              log << "newConnection: NOT located any peer @" << w_hs.m_iID << " - resuming with initial connection.");
    }

    // exceeding backlog, refuse the connection request
    if (ls->m_QueuedSockets.size() >= ls->m_uiBackLog)
    {
        w_error = SRT_REJ_BACKLOG;
        LOGC(cnlog.Note, log << "newConnection: listen backlog=" << ls->m_uiBackLog << " EXCEEDED");
        return -1;
    }

    try
    {
        // Protect the config of the listener socket from a data race.
        ScopedLock lck(ls->core().m_ConnectionLock);
        ns = new CUDTSocket(*ls);
        // No need to check the peer, this is the address from which the request has come.
        ns->m_PeerAddr = peer;
    }
    catch (...)
    {
        w_error = SRT_REJ_RESOURCE;
        delete ns;
        LOGC(cnlog.Error, log << "IPE: newConnection: unexpected exception (probably std::bad_alloc)");
        return -1;
    }

    ns->core().m_RejectReason = SRT_REJ_UNKNOWN; // pre-set a universal value

    try
    {
        ns->m_SocketID = generateSocketID();
    }
    catch (const CUDTException&)
    {
        LOGC(cnlog.Fatal, log << "newConnection: IPE: all sockets occupied? Last gen=" << m_SocketIDGenerator);
        // generateSocketID throws exception, which can be naturally handled
        // when the call is derived from the API call, but here it's called
        // internally in response to receiving a handshake. It must be handled
        // here and turned into an erroneous return value.
        delete ns;
        return -1;
    }

    ns->m_ListenSocket    = listener;
    ns->core().m_SocketID = ns->m_SocketID;
    ns->m_PeerID          = w_hs.m_iID;
    ns->m_iISN            = w_hs.m_iISN;

    HLOGC(cnlog.Debug,
          log << "newConnection: DATA: lsnid=" << listener << " id=" << ns->core().m_SocketID
              << " peerid=" << ns->core().m_PeerID << " ISN=" << ns->m_iISN);

    int  error                   = 0;
    bool should_submit_to_accept = true;

    // Set the error code for all prospective problems below.
    // It won't be interpreted when result was successful.
    w_error = SRT_REJ_RESOURCE;

    // These can throw exception only when the memory allocation failed.
    // CUDT::connect() translates exception into CUDTException.
    // CUDT::open() may only throw original std::bad_alloc from new.
    // This is only to make the library extra safe (when your machine lacks
    // memory, it will continue to work, but fail to accept connection).

    try
    {
        // This assignment must happen b4 the call to CUDT::connect() because
        // this call causes sending the SRT Handshake through this socket.
        // Without this mapping the socket cannot be found and therefore
        // the SRT Handshake message would fail.
        HLOGC(cnlog.Debug, log <<
                "newConnection: incoming " << peer.str() << ", mapping socket " << ns->m_SocketID);
        {
            ScopedLock cg(m_GlobControlLock);
            m_Sockets[ns->m_SocketID] = ns;
        }

        if (ls->core().m_cbAcceptHook)
        {
            if (!ls->core().runAcceptHook(&ns->core(), peer.get(), w_hs, hspkt))
            {
                w_error = ns->core().m_RejectReason;

                error = 1;
                goto ERR_ROLLBACK;
            }
        }

        // bind to the same addr of listening socket
        ns->core().open();
        if (!updateListenerMux(ns, ls))
        {
            // This is highly unlikely if not impossible, but there's
            // a theoretical runtime chance of failure so it should be
            // handled
            ns->core().m_RejectReason = SRT_REJ_IPE;
            throw false; // let it jump directly into the omni exception handler
        }

        ns->core().acceptAndRespond(ls->m_SelfAddr, peer, hspkt, (w_hs));
    }
    catch (...)
    {
        // Extract the error that was set in this new failed entity.
        w_error = ns->core().m_RejectReason;
        error   = 1;
        goto ERR_ROLLBACK;
    }

    ns->m_Status = SRTS_CONNECTED;

    // copy address information of local node
    // Precisely, what happens here is:
    // - Get the IP address and port from the system database
    ns->core().m_pSndQueue->m_pChannel->getSockAddr((ns->m_SelfAddr));
    // - OVERWRITE just the IP address itself by a value taken from piSelfIP
    // (the family is used exactly as the one taken from what has been returned
    // by getsockaddr)
    CIPAddress::pton((ns->m_SelfAddr), ns->core().m_piSelfIP, peer);

    {
        // protect the m_PeerRec structure (and group existence)
        ScopedLock glock(m_GlobControlLock);
        try
        {
            HLOGC(cnlog.Debug, log << "newConnection: mapping peer " << ns->m_PeerID
                    << " to that socket (" << ns->m_SocketID << ")");
            m_PeerRec[ns->getPeerSpec()].insert(ns->m_SocketID);

            LOGC(cnlog.Note, log << "@" << ns->m_SocketID << " connection on listener @" << listener
                << " (" << ns->m_SelfAddr.str() << ") from peer @" << ns->m_PeerID << " (" << peer.str() << ")");
        }
        catch (...)
        {
            LOGC(cnlog.Error, log << "newConnection: error when mapping peer!");
            error = 2;
        }

        // The access to m_GroupOf should be also protected, as the group
        // could be requested deletion in the meantime. This will hold any possible
        // removal from group and resetting m_GroupOf field.

#if ENABLE_BONDING
        if (ns->m_GroupOf)
        {
            // XXX this might require another check of group type.
            // For redundancy group, at least, update the status in the group
            CUDTGroup* g = ns->m_GroupOf;
            ScopedLock grlock(g->m_GroupLock);
            if (g->m_bClosing)
            {
                error = 1; // "INTERNAL REJECTION"
                goto ERR_ROLLBACK;
            }

            // Acceptance of the group will have to be done through accepting
            // of one of the pending sockets. There can be, however, multiple
            // such sockets at a time, some of them might get broken before
            // being accepted, and therefore we need to make all sockets ready.
            // But then, acceptance of a group may happen only once, so if any
            // sockets of the same group were submitted to accept, they must
            // be removed from the accept queue at this time.
            should_submit_to_accept = g->groupPending();
<<<<<<< HEAD

            /* XXX remove if no longer informational

            // Check if this is the first socket in the group.
            // If so, give it up to accept, otherwise just do nothing
            // The client will be informed about the newly added connection at the
            // first moment when attempting to get the group status.
            for (CUDTGroup::gli_t gi = g->m_Group.begin(); gi != g->m_Group.end(); ++gi)
            {
                if (gi->laststatus == SRTS_CONNECTED)
                {
                    HLOGC(cnlog.Debug,
                          log << "Found another connected socket in the group: $" << gi->id
                              << " - socket will be NOT given up for accepting");
                    should_submit_to_accept = false;
                    break;
                }
            }
            */
=======
>>>>>>> 695302da

            // Update the status in the group so that the next
            // operation can include the socket in the group operation.
            CUDTGroup::SocketData* gm = ns->m_GroupMemberData;

            HLOGC(cnlog.Debug,
                  log << "newConnection(GROUP): Socket @" << ns->m_SocketID << " BELONGS TO $" << g->id() << " - will "
                      << (should_submit_to_accept ? "" : "NOT ") << "report in accept");
            gm->sndstate   = SRT_GST_IDLE;
            gm->rcvstate   = SRT_GST_IDLE;
            gm->laststatus = SRTS_CONNECTED;

            g->setGroupConnected();


            // Add also per-direction subscription for the about-to-be-accepted socket.
            // Both first accepted socket that makes the group-accept and every next
            // socket that adds a new link.
            int read_modes  = SRT_EPOLL_IN | SRT_EPOLL_ERR;
            int write_modes = SRT_EPOLL_OUT | SRT_EPOLL_ERR;
            epoll_add_usock_INTERNAL(g->m_RcvEID, ns, &read_modes);
            epoll_add_usock_INTERNAL(g->m_SndEID, ns, &write_modes);

            // With app reader, do not set groupPacketArrival (block the
            // provider array feature completely for now).

            /* SETUP HERE IF NEEDED
               ns->core().m_cbPacketArrival.set(ns->m_pUDT, &CUDT::groupPacketArrival);
             */
        }
        else
        {
            HLOGC(cnlog.Debug, log << "newConnection: Socket @" << ns->m_SocketID << " is not in a group");
        }
#endif
    }

    if (should_submit_to_accept)
    {
        enterCS(ls->m_AcceptLock);
        try
        {
            ls->m_QueuedSockets[ns->m_SocketID] = ns->m_PeerAddr;
        }
        catch (...)
        {
            LOGC(cnlog.Error, log << "newConnection: error when queuing socket!");
            error = 3;
        }
        leaveCS(ls->m_AcceptLock);

        HLOGC(cnlog.Debug, log << "ACCEPT: new socket @" << ns->m_SocketID << " submitted for acceptance");
        // acknowledge users waiting for new connections on the listening socket
        m_EPoll.update_events(listener, ls->core().m_sPollID, SRT_EPOLL_ACCEPT, true);

        CGlobEvent::triggerEvent();

        // XXX the exact value of 'error' is ignored
        if (error > 0)
        {
            goto ERR_ROLLBACK;
        }

        // wake up a waiting accept() call
        CSync::lock_notify_one(ls->m_AcceptCond, ls->m_AcceptLock);
    }
    else
    {
        HLOGC(cnlog.Debug,
              log << "ACCEPT: new socket @" << ns->m_SocketID
                  << " NOT submitted to acceptance, another socket in the group is already connected");

        // acknowledge INTERNAL users waiting for new connections on the listening socket
        // that are reported when a new socket is connected within an already connected group.
        m_EPoll.update_events(listener, ls->core().m_sPollID, SRT_EPOLL_UPDATE, true);
#if ENABLE_BONDING
      // Note that the code in this current IF branch can only be executed in case
      // of group members. Otherwise should_submit_to_accept will be always true.
      if (ns->m_GroupOf)
      {
          HLOGC(gmlog.Debug, log << "GROUP UPDATE $" << ns->m_GroupOf->id() << " per connected socket @" << ns->m_SocketID);
          m_EPoll.update_events(ns->m_GroupOf->id(), ns->m_GroupOf->m_sPollID, SRT_EPOLL_UPDATE, true);
      }
#endif
        CGlobEvent::triggerEvent();
    }

ERR_ROLLBACK:
    // XXX the exact value of 'error' is ignored
    if (error > 0)
    {
#if ENABLE_LOGGING
        static const char* why[] = {
            "UNKNOWN ERROR", "INTERNAL REJECTION", "IPE when mapping a socket", "IPE when inserting a socket"};
        LOGC(cnlog.Warn,
             log << CONID(ns->m_SocketID) << "newConnection: connection rejected due to: " << why[error] << " - "
                 << RequestTypeStr(URQFailure(w_error)));
#endif

        SRTSOCKET id = ns->m_SocketID;
        ns->core().closeInternal();
        ns->setClosed();

        // The mapped socket should be now unmapped to preserve the situation that
        // was in the original UDT code.
        // In SRT additionally the acceptAndRespond() function (it was called probably
        // connect() in UDT code) may fail, in which case this socket should not be
        // further processed and should be removed.
        {
            ScopedLock cg(m_GlobControlLock);

#if ENABLE_BONDING
            if (ns->m_GroupOf)
            {
                HLOGC(smlog.Debug,
                      log << "@" << ns->m_SocketID << " IS MEMBER OF $" << ns->m_GroupOf->id()
                          << " - REMOVING FROM GROUP");
                ns->removeFromGroup(true);
            }
#endif
            // You won't be updating any EIDs anymore.
            m_EPoll.wipe_usock(id, ns->core().m_sPollID);

            m_Sockets.erase(id);
            m_ClosedSockets[id] = ns;
        }

        return -1;
    }

    return 1;
}

SRT_EPOLL_T srt::CUDTSocket::getListenerEvents()
{
    // You need to check EVERY socket that has been queued
    // and verify its internals. With independent socket the
    // matter is simple - if it's present, you light up the
    // SRT_EPOLL_ACCEPT flag.

#if !ENABLE_BONDING
    ScopedLock accept_lock (m_AcceptLock);

    // Make it simplified here - nonempty container = have acceptable sockets.
    // Might make sometimes spurious acceptance, but this can also happen when
    // the incoming accepted socket was suddenly broken.
    return m_QueuedSockets.empty() ? 0 : int(SRT_EPOLL_ACCEPT);

#else // Could do #endif here, but the compiler would complain about unreachable code.

    map<SRTSOCKET, sockaddr_any> sockets_copy;
    {
        ScopedLock accept_lock (m_AcceptLock);
        sockets_copy = m_QueuedSockets;
    }
    return CUDT::uglobal().checkQueuedSocketsEvents(sockets_copy);

#endif
}

#if ENABLE_BONDING
int srt::CUDTUnited::checkQueuedSocketsEvents(const map<SRTSOCKET, sockaddr_any>& sockets)
{
    SRT_EPOLL_T flags = 0;

    // But with the member sockets an appropriate check must be
    // done first: if this socket belongs to a group that is
    // already in the connected state, you should light up the
    // SRT_EPOLL_UPDATE flag instead. This flag is only for
    // internal informing the waiters on the listening sockets
    // that they should re-read the group list and re-check readiness.

    // Now we can do lock once and for all
    for (map<SRTSOCKET, sockaddr_any>::const_iterator i = sockets.begin(); i != sockets.end(); ++i)
    {
        CUDTSocket* s = locateSocket_LOCKED(i->first);
        if (!s)
            continue; // wiped in the meantime - ignore

        // If this pending socket is a group member, but the group
        // to which it belongs is NOT waiting to be accepted, then
        // light up the UPDATE event only. Light up ACCEPT only if
        // this is a single socket, or this single socket has turned
        // the mirror group to be first time available for accept(),
        // and this accept() hasn't been done yet.
        if (s->m_GroupOf && !s->m_GroupOf->groupPending())
            flags |= SRT_EPOLL_UPDATE;
        else
            flags |= SRT_EPOLL_ACCEPT;
    }

    return flags;
}
#endif

// static forwarder
SRTSTATUS srt::CUDT::installAcceptHook(SRTSOCKET lsn, srt_listen_callback_fn* hook, void* opaq)
{
    return uglobal().installAcceptHook(lsn, hook, opaq);
}

SRTSTATUS srt::CUDTUnited::installAcceptHook(const SRTSOCKET lsn, srt_listen_callback_fn* hook, void* opaq)
{
    try
    {
        CUDTSocket* s = locateSocket(lsn, ERH_THROW);
        s->core().installAcceptHook(hook, opaq);
    }
    catch (CUDTException& e)
    {
        SetThreadLocalError(e);
        return SRT_ERROR;
    }

    return SRT_STATUS_OK;
}

SRTSTATUS srt::CUDT::installConnectHook(SRTSOCKET lsn, srt_connect_callback_fn* hook, void* opaq)
{
    return uglobal().installConnectHook(lsn, hook, opaq);
}

SRTSTATUS srt::CUDTUnited::installConnectHook(const SRTSOCKET u, srt_connect_callback_fn* hook, void* opaq)
{
    try
    {
#if ENABLE_BONDING
        if (CUDT::isgroup(u))
        {
            GroupKeeper k(*this, u, ERH_THROW);
            k.group->installConnectHook(hook, opaq);
            return SRT_STATUS_OK;
        }
#endif
        CUDTSocket* s = locateSocket(u, ERH_THROW);
        s->core().installConnectHook(hook, opaq);
    }
    catch (CUDTException& e)
    {
        SetThreadLocalError(e);
        return SRT_ERROR;
    }

    return SRT_STATUS_OK;
}

SRT_SOCKSTATUS srt::CUDTUnited::getStatus(const SRTSOCKET u)
{
    // protects the m_Sockets structure
    ScopedLock cg(m_GlobControlLock);

    sockets_t::const_iterator i = m_Sockets.find(u);

    if (i == m_Sockets.end())
    {
        if (m_ClosedSockets.find(u) != m_ClosedSockets.end())
            return SRTS_CLOSED;

        return SRTS_NONEXIST;
    }
    return i->second->getStatus();
}

SRTSTATUS srt::CUDTUnited::bind(CUDTSocket* s, const sockaddr_any& name)
{
    ScopedLock cg(s->m_ControlLock);

    // cannot bind a socket more than once
    if (s->m_Status != SRTS_INIT)
        throw CUDTException(MJ_NOTSUP, MN_NONE, 0);

    if (s->core().m_config.iIpV6Only == -1 && name.family() == AF_INET6 && name.isany())
    {
        // V6ONLY option must be set explicitly if you want to bind to a wildcard address in IPv6
        HLOGP(smlog.Error,
                "bind: when binding to :: (IPv6 wildcard), SRTO_IPV6ONLY option must be set explicitly to 0 or 1");

        throw CUDTException(MJ_NOTSUP, MN_INVAL, 0);
    }

    s->core().open();
    updateMux(s, name);
    s->m_Status = SRTS_OPENED;

    // copy address information of local node
    s->core().m_pSndQueue->m_pChannel->getSockAddr((s->m_SelfAddr));

    return SRT_STATUS_OK;
}

SRTSTATUS srt::CUDTUnited::bind(CUDTSocket* s, UDPSOCKET udpsock)
{
    ScopedLock cg(s->m_ControlLock);

    // cannot bind a socket more than once
    if (s->m_Status != SRTS_INIT)
        throw CUDTException(MJ_NOTSUP, MN_NONE, 0);

    sockaddr_any name;
    socklen_t    namelen = sizeof name; // max of inet and inet6

    // This will preset the sa_family as well; the namelen is given simply large
    // enough for any family here.
    if (::getsockname(udpsock, &name.sa, &namelen) == -1)
        throw CUDTException(MJ_NOTSUP, MN_INVAL);

    // Successfully extracted, so update the size
    name.len = namelen;

    s->core().open();
    updateMux(s, name, &udpsock);
    s->m_Status = SRTS_OPENED;

    // copy address information of local node
    s->core().m_pSndQueue->m_pChannel->getSockAddr(s->m_SelfAddr);

    return SRT_STATUS_OK;
}

SRTSTATUS srt::CUDTUnited::listen(const SRTSOCKET u, int backlog)
{
    if (backlog <= 0)
        throw CUDTException(MJ_NOTSUP, MN_INVAL, 0);

    // Don't search for the socket if it's already -1;
    // this never is a valid socket.
    if (u == UDT::INVALID_SOCK)
        throw CUDTException(MJ_NOTSUP, MN_SIDINVAL, 0);

    CUDTSocket* s = locateSocket(u);
    if (!s)
        throw CUDTException(MJ_NOTSUP, MN_SIDINVAL, 0);

    ScopedLock cg(s->m_ControlLock);

    // NOTE: since now the socket is protected against simultaneous access.
    // In the meantime the socket might have been closed, which means that
    // it could have changed the state. It could be also set listen in another
    // thread, so check it out.

    // do nothing if the socket is already listening
    if (s->m_Status == SRTS_LISTENING)
        return SRT_STATUS_OK;

    // a socket can listen only if is in OPENED status
    if (s->m_Status != SRTS_OPENED)
        throw CUDTException(MJ_NOTSUP, MN_ISUNBOUND, 0);

    // [[using assert(s->m_Status == OPENED)]];

    // listen is not supported in rendezvous connection setup
    if (s->core().m_config.bRendezvous)
        throw CUDTException(MJ_NOTSUP, MN_ISRENDEZVOUS, 0);

    s->m_uiBackLog = backlog;

    // [[using assert(s->m_Status == OPENED)]]; // (still, unchanged)

    s->core().setListenState(); // propagates CUDTException,
                                // if thrown, remains in OPENED state if so.
    s->m_Status = SRTS_LISTENING;

    return SRT_STATUS_OK;
}

SRTSOCKET srt::CUDTUnited::accept_bond(const SRTSOCKET listeners[], int lsize, int64_t msTimeOut)
{
    CEPollDesc* ed  = 0;
    int         eid = m_EPoll.create(&ed);

    // Destroy it at return - this function can be interrupted
    // by an exception.
    struct AtReturn
    {
        int         eid;
        CUDTUnited* that;
        AtReturn(CUDTUnited* t, int e)
            : eid(e)
            , that(t)
        {
        }
        ~AtReturn() { that->m_EPoll.release(eid); }
    } l_ar(this, eid);

    // Subscribe all of listeners for accept
    int events = SRT_EPOLL_ACCEPT;

    for (int i = 0; i < lsize; ++i)
    {
        srt_epoll_add_usock(eid, listeners[i], &events);
    }

    CEPoll::fmap_t st;
    m_EPoll.swait(*ed, (st), msTimeOut, true);

    if (st.empty())
    {
        // Sanity check
        throw CUDTException(MJ_AGAIN, MN_XMTIMEOUT, 0);
    }

    // Theoretically we can have a situation that more than one
    // listener is ready for accept. In this case simply get
    // only the first found.
    SRTSOCKET        lsn = st.begin()->first;
    sockaddr_storage dummy;
    int              outlen = sizeof dummy;
    return accept(lsn, ((sockaddr*)&dummy), (&outlen));
}

SRTSOCKET srt::CUDTUnited::accept(const SRTSOCKET listen, sockaddr* pw_addr, int* pw_addrlen)
{
    if (pw_addr && !pw_addrlen)
    {
        LOGC(cnlog.Error, log << "srt_accept: provided address, but address length parameter is missing");
        throw CUDTException(MJ_NOTSUP, MN_INVAL, 0);
    }

    CUDTSocket* ls = locateSocket(listen);

    if (ls == NULL)
    {
        LOGC(cnlog.Error, log << "srt_accept: invalid listener socket ID value: " << listen);
        throw CUDTException(MJ_NOTSUP, MN_SIDINVAL, 0);
    }

    // the "listen" socket must be in LISTENING status
    if (ls->m_Status != SRTS_LISTENING)
    {
        LOGC(cnlog.Error, log << "srt_accept: socket @" << listen << " is not in listening state (forgot srt_listen?)");
        throw CUDTException(MJ_NOTSUP, MN_NOLISTEN, 0);
    }

    // no "accept" in rendezvous connection setup
    if (ls->core().m_config.bRendezvous)
    {
        LOGC(cnlog.Fatal,
             log << "CUDTUnited::accept: RENDEZVOUS flag passed through check in srt_listen when it set listen state");
        // This problem should never happen because `srt_listen` function should have
        // checked this situation before and not set listen state in result.
        // Inform the user about the invalid state in the universal way.
        throw CUDTException(MJ_NOTSUP, MN_NOLISTEN, 0);
    }

    SRTSOCKET u        = SRT_INVALID_SOCK;
    bool      accepted = false;

    // !!only one connection can be set up each time!!
    while (!accepted)
    {
        UniqueLock accept_lock(ls->m_AcceptLock);
        CSync      accept_sync(ls->m_AcceptCond, accept_lock);

        if ((ls->m_Status != SRTS_LISTENING) || ls->core().m_bBroken)
        {
            // This socket has been closed.
            accepted = true;
        }
        else if (ls->m_QueuedSockets.size() > 0)
        {
            map<SRTSOCKET, sockaddr_any>::iterator b = ls->m_QueuedSockets.begin();

            if (pw_addr != NULL && pw_addrlen != NULL)
            {
                // Check if the length of the buffer to fill the name in
                // was large enough.
                const int len = b->second.size();
                if (*pw_addrlen < len)
                {
                    // In case when the address cannot be rewritten,
                    // DO NOT accept, but leave the socket in the queue.
                    throw CUDTException(MJ_NOTSUP, MN_INVAL, 0);
                }
            }

            u = b->first;
            ls->m_QueuedSockets.erase(b);
            accepted = true;
        }
        else if (!ls->core().m_config.bSynRecving)
        {
            accepted = true;
        }

        if (!accepted && (ls->m_Status == SRTS_LISTENING))
            accept_sync.wait();

        if (ls->m_QueuedSockets.empty())
            m_EPoll.update_events(listen, ls->core().m_sPollID, SRT_EPOLL_ACCEPT, false);
    }

    if (u == SRT_INVALID_SOCK)
    {
        // non-blocking receiving, no connection available
        if (!ls->core().m_config.bSynRecving)
        {
            LOGC(cnlog.Error, log << "srt_accept: no pending connection available at the moment");
            throw CUDTException(MJ_AGAIN, MN_RDAVAIL, 0);
        }

        LOGC(cnlog.Error, log << "srt_accept: listener socket @" << listen << " is already closed");
        // listening socket is closed
        throw CUDTException(MJ_SETUP, MN_CLOSED, 0);
    }

    CUDTSocket* s = locateSocket(u);
    if (s == NULL)
    {
        LOGC(cnlog.Error, log << "srt_accept: pending connection has unexpectedly closed");
        throw CUDTException(MJ_SETUP, MN_CLOSED, 0);
    }

    // Set properly the SRTO_GROUPCONNECT flag
    s->core().m_config.iGroupConnect = 0;

    // Check if LISTENER has the SRTO_GROUPCONNECT flag set,
    // and the already accepted socket has successfully joined
    // the mirror group. If so, RETURN THE GROUP ID, not the socket ID.
#if ENABLE_BONDING
    if (ls->core().m_config.iGroupConnect == 1 && s->m_GroupOf)
    {
        // Put a lock to protect the group against accidental deletion
        // in the meantime.
        ScopedLock glock(m_GlobControlLock);
        // Check again; it's unlikely to happen, but
        // it's a theoretically possible scenario
        if (s->m_GroupOf)
        {
            CUDTGroup* g = s->m_GroupOf;
            // Mark the beginning of the connection at the moment
            // when the group ID is returned to the app caller
            g->m_stats.tsLastSampleTime = steady_clock::now();

            HLOGC(cnlog.Debug, log << "accept: reporting group $" << g->m_GroupID << " instead of member socket @" << u);
            u                                = g->m_GroupID;
            s->core().m_config.iGroupConnect = 1; // should be derived from ls, but make sure
            g->m_bPending = false;
            CUDT::uglobal().removePendingForGroup(g);
        }
        else
        {
            LOGC(smlog.Error, log << "accept: IPE: socket's group deleted in the meantime of accept process???");
        }
    }
#endif

    ScopedLock cg(s->m_ControlLock);

    if (pw_addr != NULL && pw_addrlen != NULL)
    {
        memcpy((pw_addr), s->m_PeerAddr.get(), s->m_PeerAddr.size());
        *pw_addrlen = s->m_PeerAddr.size();
    }

    return u;
}

#if ENABLE_BONDING

// [[using locked(m_GlobControlLock)]]
void srt::CUDTUnited::removePendingForGroup(const CUDTGroup* g)
{
    // We don't have a list of listener sockets that have ever
    // reported a pending connection for a group, so the only
    // way to find them is to ride over the list of all sockets...

    list<SRTSOCKET> members;
    g->getMemberSockets((members));

    for (sockets_t::iterator i = m_Sockets.begin(); i != m_Sockets.end(); ++i)
    {
        CUDTSocket* s = i->second;
        // Check if any of them is a listener socket...

        /* XXX This is left for information only that we are only
           interested with listener sockets - with the current
           implementation checking it is pointless because the
           m_QueuedSockets structure is present in every socket
           anyway even if it's not a listener, and only listener
           sockets may have this container nonempty. So checking
           the container should suffice.

        if (!s->core().m_bListening)
            continue;
            */

        if (s->m_QueuedSockets.empty())
            continue;

        // Somehow fortunate for us that it's a set, so we
        // can simply check if this allegedly listener socket
        // contains any of them.
        for (list<SRTSOCKET>::iterator m = members.begin(), mx = m; m != members.end(); m = mx)
        {
            ++mx;
            std::map<SRTSOCKET, sockaddr_any>::iterator q = s->m_QueuedSockets.find(*m);
            if (q != s->m_QueuedSockets.end())
            {
                HLOGC(cnlog.Debug, log << "accept: listener @" << s->m_SocketID
                        << " had ququed member @" << *m << " -- removed");
                // Found an intersection socket.
                // Remove it from the listener queue
                s->m_QueuedSockets.erase(q);

                // NOTE ALSO that after this removal the queue may be EMPTY,
                // and if so, the listener socket should be no longer ready for accept.
                if (s->m_QueuedSockets.empty())
                {
                    m_EPoll.update_events(s->m_SocketID, s->core().m_sPollID, SRT_EPOLL_ACCEPT, false);
                }

                // and remove it also from the members list.
                // This can be done safely because we use a SAFE LOOP.
                // We can also do it safely because a socket may be
                // present in only one listener socket in the whole app.
                members.erase(m);
            }
        }

        // It may happen that the list of members can be
        // eventually purged even if we haven't checked every socket.
        // If it happens so, quit immediately because there's nothing
        // left to do.
        if (members.empty())
            return;
    }
}

#endif

SRTSOCKET srt::CUDTUnited::connect(SRTSOCKET u, const sockaddr* srcname, const sockaddr* tarname, int namelen)
{
    // Here both srcname and tarname must be specified
    if (!srcname || !tarname || namelen < int(sizeof(sockaddr_in)))
    {
        LOGC(aclog.Error,
             log << "connect(with source): invalid call: srcname=" << srcname << " tarname=" << tarname
                 << " namelen=" << namelen);
        throw CUDTException(MJ_NOTSUP, MN_INVAL);
    }

    sockaddr_any source_addr(srcname, namelen);
    if (source_addr.len == 0)
        throw CUDTException(MJ_NOTSUP, MN_INVAL, 0);
    sockaddr_any target_addr(tarname, namelen);
    if (target_addr.len == 0)
        throw CUDTException(MJ_NOTSUP, MN_INVAL, 0);

#if ENABLE_BONDING
    // Check affiliation of the socket. It's now allowed for it to be
    // a group or socket. For a group, add automatically a socket to
    // the group.
    if (CUDT::isgroup(u))
    {
        GroupKeeper k(*this, u, ERH_THROW);
        // Note: forced_isn is ignored when connecting a group.
        // The group manages the ISN by itself ALWAYS, that is,
        // it's generated anew for the very first socket, and then
        // derived by all sockets in the group.
        SRT_SOCKGROUPCONFIG gd[1] = {srt_prepare_endpoint(srcname, tarname, namelen)};

        // When connecting to exactly one target, only this very target
        // can be returned as a socket, so rewritten back array can be ignored.
        return singleMemberConnect(k.group, gd);
    }
#endif

    CUDTSocket* s = locateSocket(u);
    if (s == NULL)
        throw CUDTException(MJ_NOTSUP, MN_SIDINVAL, 0);

    // For a single socket, just do bind, then connect
    bind(s, source_addr);
    connectIn(s, target_addr, SRT_SEQNO_NONE);
    return SRT_SOCKID_CONNREQ;
}

SRTSOCKET srt::CUDTUnited::connect(const SRTSOCKET u, const sockaddr* name, int namelen, int32_t forced_isn)
{
    if (!name || namelen < int(sizeof(sockaddr_in)))
    {
        LOGC(aclog.Error, log << "connect(): invalid call: name=" << name << " namelen=" << namelen);
        throw CUDTException(MJ_NOTSUP, MN_INVAL);
    }

    sockaddr_any target_addr(name, namelen);
    if (target_addr.len == 0)
        throw CUDTException(MJ_NOTSUP, MN_INVAL, 0);

#if ENABLE_BONDING
    // Check affiliation of the socket. It's now allowed for it to be
    // a group or socket. For a group, add automatically a socket to
    // the group.
    if (CUDT::isgroup(u))
    {
        GroupKeeper k(*this, u, ERH_THROW);

        // Note: forced_isn is ignored when connecting a group.
        // The group manages the ISN by itself ALWAYS, that is,
        // it's generated anew for the very first socket, and then
        // derived by all sockets in the group.
        SRT_SOCKGROUPCONFIG gd[1] = {srt_prepare_endpoint(NULL, name, namelen)};
        return singleMemberConnect(k.group, gd);
    }
#endif

    CUDTSocket* s = locateSocket(u);
    if (!s)
        throw CUDTException(MJ_NOTSUP, MN_SIDINVAL, 0);

    connectIn(s, target_addr, forced_isn);
    return SRT_SOCKID_CONNREQ;
}

#if ENABLE_BONDING
SRTSOCKET srt::CUDTUnited::singleMemberConnect(CUDTGroup* pg, SRT_SOCKGROUPCONFIG* gd)
{
    SRTSOCKET gstat = groupConnect(pg, gd, 1);
    if (gstat == SRT_INVALID_SOCK)
    {
        // We have only one element here, so refer to it.
        // Sanity check
        if (gd->errorcode == SRT_SUCCESS)
            gd->errorcode = SRT_EINVPARAM;

        return CUDT::APIError(gd->errorcode), SRT_INVALID_SOCK;
    }

    return gstat;
}

// [[using assert(pg->m_iBusy > 0)]]
SRTSOCKET srt::CUDTUnited::groupConnect(CUDTGroup* pg, SRT_SOCKGROUPCONFIG* targets, int arraysize)
{
    CUDTGroup& g = *pg;
    SRT_ASSERT(g.m_iBusy > 0);

    // Check and report errors on data brought in by srt_prepare_endpoint,
    // as the latter function has no possibility to report errors.
    for (int tii = 0; tii < arraysize; ++tii)
    {
        if (targets[tii].srcaddr.ss_family != targets[tii].peeraddr.ss_family)
        {
            LOGC(aclog.Error, log << "srt_connect/group: family differs on source and target address");
            throw CUDTException(MJ_NOTSUP, MN_INVAL);
        }

        if (targets[tii].weight > CUDT::MAX_WEIGHT)
        {
            LOGC(aclog.Error, log << "srt_connect/group: weight value must be between 0 and " << (+CUDT::MAX_WEIGHT));
            throw CUDTException(MJ_NOTSUP, MN_INVAL);
        }
    }

    // If the open state switched to OPENED, the blocking mode
    // must make it wait for connecting it. Doing connect when the
    // group is already OPENED returns immediately, regardless if the
    // connection is going to later succeed or fail (this will be
    // known in the group state information).
    bool       block_new_opened = !g.m_bOpened && g.m_bSynRecving;
    const bool was_empty        = g.groupEmpty();

    // In case the group was retried connection, clear first all epoll readiness.
    const int ncleared = m_EPoll.update_events(g.id(), g.m_sPollID, SRT_EPOLL_ERR, false);
    if (was_empty || ncleared)
    {
        HLOGC(aclog.Debug,
              log << "srt_connect/group: clearing IN/OUT because was_empty=" << was_empty
                  << " || ncleared=" << ncleared);
        // IN/OUT only in case when the group is empty, otherwise it would
        // clear out correct readiness resulting from earlier calls.
        // This also should happen if ERR flag was set, as IN and OUT could be set, too.
        m_EPoll.update_events(g.id(), g.m_sPollID, SRT_EPOLL_IN | SRT_EPOLL_OUT, false);
    }
    SRTSOCKET retval = SRT_INVALID_SOCK;

    int eid           = -1;
    int connect_modes = SRT_EPOLL_CONNECT | SRT_EPOLL_ERR;
    if (block_new_opened)
    {
        // Create this eid only to block-wait for the first
        // connection.
        eid = srt_epoll_create();
    }

    // Use private map to avoid searching in the
    // overall map.
    map<SRTSOCKET, CUDTSocket*> spawned;

    HLOGC(aclog.Debug,
          log << "groupConnect: will connect " << arraysize << " links and "
              << (block_new_opened ? "BLOCK until any is ready" : "leave the process in background"));

    for (int tii = 0; tii < arraysize; ++tii)
    {
        sockaddr_any target_addr(targets[tii].peeraddr);
        sockaddr_any source_addr(targets[tii].srcaddr);
        SRTSOCKET&   sid_rloc = targets[tii].id;
        int&         erc_rloc = targets[tii].errorcode;
        erc_rloc              = SRT_SUCCESS; // preinitialized
        HLOGC(aclog.Debug, log << "groupConnect: taking on " << sockaddr_any(targets[tii].peeraddr).str());

        CUDTSocket* ns = 0;

        // NOTE: After calling newSocket, the socket is mapped into m_Sockets.
        // It must be MANUALLY removed from this list in case we need it deleted.
        SRTSOCKET sid = newSocket(&ns);

        if (pg->m_cbConnectHook)
        {
            // Derive the connect hook by the socket, if set on the group
            ns->core().m_cbConnectHook = pg->m_cbConnectHook;
        }

        SRT_SocketOptionObject* config = targets[tii].config;

        // XXX Support non-blocking mode:
        // If the group has nonblocking set for connect (SNDSYN),
        // then it must set so on the socket. Then, the connection
        // process is asynchronous. The socket appears first as
        // GST_PENDING state, and only after the socket becomes
        // connected does its status in the group turn into GST_IDLE.

        // Set all options that were requested by the options set on a group
        // prior to connecting.
        string error_reason SRT_ATR_UNUSED;
        try
        {
            for (size_t i = 0; i < g.m_config.size(); ++i)
            {
                HLOGC(aclog.Debug, log << "groupConnect: OPTION @" << sid << " #" << g.m_config[i].so);
                error_reason = "group-derived option: #" + Sprint(g.m_config[i].so);
                ns->core().setOpt(g.m_config[i].so, &g.m_config[i].value[0], (int)g.m_config[i].value.size());
            }

            // Do not try to set a user option if failed already.
            if (config)
            {
                error_reason = "user option";
                ns->core().applyMemberConfigObject(*config);
            }

            error_reason = "bound address";
            // We got it. Bind the socket, if the source address was set
            if (!source_addr.empty())
                bind(ns, source_addr);
        }
        catch (CUDTException& e)
        {
            // Just notify the problem, but the loop must continue.
            // Set the original error as reported.
            targets[tii].errorcode = e.getErrorCode();
            LOGC(aclog.Error, log << "srt_connect_group: failed to set " << error_reason);
        }
        catch (...)
        {
            // Set the general EINVPARAM - this error should never happen
            LOGC(aclog.Error, log << "IPE: CUDT::setOpt reported unknown exception");
            targets[tii].errorcode = SRT_EINVPARAM;
        }

        // Add socket to the group.
        // Do it after setting all stored options, as some of them may
        // influence some group data.

        srt::groups::SocketData data = srt::groups::prepareSocketData(ns);
        if (targets[tii].token != -1)
        {
            // Reuse the token, if specified by the caller
            data.token = targets[tii].token;
        }
        else
        {
            // Otherwise generate and write back the token
            data.token         = CUDTGroup::genToken();
            targets[tii].token = data.token;
        }

        {
            ScopedLock cs(m_GlobControlLock);
            if (m_Sockets.count(sid) == 0)
            {
                HLOGC(aclog.Debug, log << "srt_connect_group: socket @" << sid << " deleted in process");
                // Someone deleted the socket in the meantime?
                // Unlikely, but possible in theory.
                // Don't delete anyhting - it's alreay done.
                continue;
            }

            // There's nothing wrong with preparing the data first
            // even if this happens for nothing. But now, under the lock
            // and after checking that the socket still exists, check now
            // if this succeeded, and then also if the group is still usable.
            // The group will surely exist because it's set busy, until the
            // end of this function. But it might be simultaneously requested closed.
            bool proceed = true;

            if (targets[tii].errorcode != SRT_SUCCESS)
            {
                HLOGC(aclog.Debug,
                      log << "srt_connect_group: not processing @" << sid << " due to error in setting options");
                proceed = false;
            }

            if (g.m_bClosing)
            {
                HLOGC(aclog.Debug,
                      log << "srt_connect_group: not processing @" << sid << " due to CLOSED GROUP $" << g.m_GroupID);
                proceed = false;
            }

            if (proceed)
            {
                CUDTGroup::SocketData* f = g.add(data);
                ns->m_GroupMemberData    = f;
                ns->m_GroupOf            = &g;
                f->weight                = targets[tii].weight;
                HLOGC(aclog.Debug, log << "srt_connect_group: socket @" << sid << " added to group $" << g.m_GroupID);
            }
            else
            {
                targets[tii].id = SRT_INVALID_SOCK;
                delete ns;
                m_Sockets.erase(sid);

                // If failed to set options, then do not continue
                // neither with binding, nor with connecting.
                continue;
            }
        }

        // XXX This should be reenabled later, this should
        // be probably still in use to exchange information about
        // packets asymmetrically lost. But for no other purpose.
        /*
        ns->core().m_cbPacketArrival.set(ns->m_pUDT, &CUDT::groupPacketArrival);
        */

        int isn = g.currentSchedSequence();

        // Set it the groupconnect option, as all in-group sockets should have.
        ns->core().m_config.iGroupConnect = 1;

        // Every group member will have always nonblocking
        // (this implies also non-blocking connect/accept).
        // The group facility functions will block when necessary
        // using epoll_wait.
        ns->core().m_config.bSynRecving = false;
        ns->core().m_config.bSynSending = false;

        HLOGC(aclog.Debug, log << "groupConnect: NOTIFIED AS PENDING @" << sid << " both read and write");
        // If this socket is not to block the current connect process,
        // it may still be needed for the further check if the redundant
        // connection succeeded or failed and whether the new socket is
        // ready to use or needs to be closed.
        epoll_add_usock_INTERNAL(g.m_SndEID, ns, &connect_modes);
        epoll_add_usock_INTERNAL(g.m_RcvEID, ns, &connect_modes);

        // Adding a socket on which we need to block to BOTH these tracking EIDs
        // and the blocker EID. We'll simply remove from them later all sockets that
        // got connected state or were broken.

        if (block_new_opened)
        {
            HLOGC(aclog.Debug, log << "groupConnect: WILL BLOCK on @" << sid << " until connected");
            epoll_add_usock_INTERNAL(eid, ns, &connect_modes);
        }

        // And connect
        try
        {
            HLOGC(aclog.Debug, log << "groupConnect: connecting a new socket with ISN=" << isn);
            connectIn(ns, target_addr, isn);
        }
        catch (const CUDTException& e)
        {
            LOGC(aclog.Error,
                 log << "groupConnect: socket @" << sid << " in group " << pg->id() << " failed to connect");
            // We know it does belong to a group.
            // Remove it first because this involves a mutex, and we want
            // to avoid locking more than one mutex at a time.
            erc_rloc               = e.getErrorCode();
            targets[tii].errorcode = e.getErrorCode();
            targets[tii].id        = SRT_INVALID_SOCK;

            // You won't be updating any EIDs anymore.
            m_EPoll.wipe_usock(ns->m_SocketID, ns->core().m_sPollID);

            ScopedLock cl(m_GlobControlLock);
            ns->removeFromGroup(false);
            m_Sockets.erase(ns->m_SocketID);
            // Intercept to delete the socket on failure.
            delete ns;
            continue;
        }
        catch (...)
        {
            LOGC(aclog.Fatal, log << "groupConnect: IPE: UNKNOWN EXCEPTION from connectIn");
            targets[tii].errorcode = SRT_ESYSOBJ;
            targets[tii].id        = SRT_INVALID_SOCK;
            ScopedLock cl(m_GlobControlLock);
            ns->removeFromGroup(false);
            // You won't be updating any EIDs anymore.
            m_EPoll.wipe_usock(ns->m_SocketID, ns->core().m_sPollID);
            m_Sockets.erase(ns->m_SocketID);
            // Intercept to delete the socket on failure.
            delete ns;

            // Do not use original exception, it may crash off a C API.
            throw CUDTException(MJ_SYSTEMRES, MN_OBJECT);
        }

        SRT_SOCKSTATUS st;
        {
            ScopedLock grd(ns->m_ControlLock);
            st = ns->getStatus();
        }

        {
            // NOTE: Not applying m_GlobControlLock because the group is now
            // set busy, so it won't be deleted, even if it was requested to be closed.
            ScopedLock grd(g.m_GroupLock);

            if (!ns->m_GroupOf)
            {
                // The situation could get changed between the unlock and lock of m_GroupLock.
                // This must be checked again.
                // If a socket has been removed from group, it means that some other thread is
                // currently trying to delete the socket. Therefore it doesn't have, and even shouldn't,
                // be deleted here. Just exit with error report.
                LOGC(aclog.Error, log << "groupConnect: self-created member socket deleted during process, SKIPPING.");

                // Do not report the error from here, just ignore this socket.
                continue;
            }

            // If m_GroupOf is not NULL, the m_IncludedIter is still valid.
            CUDTGroup::SocketData* f = ns->m_GroupMemberData;

            // Now under a group lock, we need to make sure the group isn't being closed
            // in order not to add a socket to a dead group.
            if (g.m_bClosing)
            {
                LOGC(aclog.Error, log << "groupConnect: group deleted while connecting; breaking the process");

                // Set the status as pending so that the socket is taken care of later.
                // Note that all earlier sockets that were processed in this loop were either
                // set BROKEN or PENDING.
                f->sndstate = SRT_GST_PENDING;
                f->rcvstate = SRT_GST_PENDING;
                retval      = SRT_INVALID_SOCK;
                break;
            }

            HLOGC(aclog.Debug,
                  log << "groupConnect: @" << sid << " connection successful, setting group OPEN (was "
                      << (g.m_bOpened ? "ALREADY" : "NOT") << "), will " << (block_new_opened ? "" : "NOT ")
                      << "block the connect call, status:" << SockStatusStr(st));

            // XXX OPEN OR CONNECTED?
            // BLOCK IF NOT OPEN OR BLOCK IF NOT CONNECTED?
            //
            // What happens to blocking when there are 2 connections
            // pending, about to be broken, and srt_connect() is called again?
            // SHOULD BLOCK the latter, even though is OPEN.
            // Or, OPEN should be removed from here and srt_connect(_group)
            // should block always if the group doesn't have neither 1 conencted link
            g.m_bOpened = true;

            g.m_stats.tsLastSampleTime = steady_clock::now();

            f->laststatus = st;
            // Check the socket status and update it.
            // Turn the group state of the socket to IDLE only if
            // connection is established or in progress
            f->agent = source_addr;
            f->peer  = target_addr;

            if (st >= SRTS_BROKEN)
            {
                f->sndstate = SRT_GST_BROKEN;
                f->rcvstate = SRT_GST_BROKEN;
                epoll_remove_socket_INTERNAL(g.m_SndEID, ns);
                epoll_remove_socket_INTERNAL(g.m_RcvEID, ns);
            }
            else
            {
                f->sndstate  = SRT_GST_PENDING;
                f->rcvstate  = SRT_GST_PENDING;
                spawned[sid] = ns;

                sid_rloc = sid;
                erc_rloc = 0;
                retval   = sid;
            }
        }
    }

    if (retval == SRT_INVALID_SOCK)
    {
        HLOGC(aclog.Debug, log << "groupConnect: none succeeded as background-spawn, exit with error");
        block_new_opened = false; // Avoid executing further while loop
    }

    vector<SRTSOCKET> broken;

    while (block_new_opened)
    {
        if (spawned.empty())
        {
            // All were removed due to errors.
            retval = SRT_INVALID_SOCK;
            break;
        }
        HLOGC(aclog.Debug, log << "groupConnect: first connection, applying EPOLL WAITING.");
        int               len = (int)spawned.size();
        vector<SRTSOCKET> ready(spawned.size());
        const int estat = srt_epoll_wait(eid,
                                         NULL,
                                         NULL, // IN/ACCEPT
                                         &ready[0],
                                         &len, // OUT/CONNECT
                                         -1, // indefinitely (FIXME Check if it needs to REGARD CONNECTION TIMEOUT!)
                                         NULL,
                                         NULL,
                                         NULL,
                                         NULL);

        // Sanity check. Shouldn't happen if subs are in sync with spawned.
        if (estat == int(SRT_ERROR))
        {
#if ENABLE_LOGGING
            CUDTException& x = CUDT::getlasterror();
            if (x.getErrorCode() != SRT_EPOLLEMPTY)
            {
                LOGC(aclog.Error,
                     log << "groupConnect: srt_epoll_wait failed not because empty, unexpected IPE:"
                         << x.getErrorMessage());
            }
#endif
            HLOGC(aclog.Debug, log << "groupConnect: srt_epoll_wait failed - breaking the wait loop");
            retval = SRT_INVALID_SOCK;
            break;
        }

        // At the moment when you are going to work with real sockets,
        // lock the groups so that no one messes up with something here
        // in the meantime.

        ScopedLock lock(*g.exp_groupLock());

        // NOTE: UNDER m_GroupLock, NO API FUNCTION CALLS DARE TO HAPPEN BELOW!

        // Check first if a socket wasn't closed in the meantime. It will be
        // automatically removed from all EIDs, but there's no sense in keeping
        // them in 'spawned' map.
        for (map<SRTSOCKET, CUDTSocket*>::iterator y = spawned.begin(); y != spawned.end(); ++y)
        {
            SRTSOCKET sid = y->first;
            if (y->second->getStatus() >= SRTS_BROKEN)
            {
                HLOGC(aclog.Debug,
                      log << "groupConnect: Socket @" << sid
                          << " got BROKEN in the meantine during the check, remove from candidates");
                // Remove from spawned and try again
                broken.push_back(sid);

                epoll_remove_socket_INTERNAL(eid, y->second);
                epoll_remove_socket_INTERNAL(g.m_SndEID, y->second);
                epoll_remove_socket_INTERNAL(g.m_RcvEID, y->second);
            }
        }

        // Remove them outside the loop because this can't be done
        // while iterating over the same container.
        for (size_t i = 0; i < broken.size(); ++i)
            spawned.erase(broken[i]);

        // Check the sockets if they were reported due
        // to have connected or due to have failed.
        // Distill successful ones. If distilled nothing, return -1.
        // If not all sockets were reported in this instance, repeat
        // the call until you get information about all of them.
        for (int i = 0; i < len; ++i)
        {
            map<SRTSOCKET, CUDTSocket*>::iterator x = spawned.find(ready[i]);
            if (x == spawned.end())
            {
                // Might be removed above - ignore it.
                continue;
            }

            SRTSOCKET   sid = x->first;
            CUDTSocket* s   = x->second;

            // Check status. If failed, remove from spawned
            // and try again.
            SRT_SOCKSTATUS st = s->getStatus();
            if (st >= SRTS_BROKEN)
            {
                HLOGC(aclog.Debug,
                      log << "groupConnect: Socket @" << sid
                          << " got BROKEN during background connect, remove & TRY AGAIN");
                // Remove from spawned and try again
                if (spawned.erase(sid))
                    broken.push_back(sid);

                epoll_remove_socket_INTERNAL(eid, s);
                epoll_remove_socket_INTERNAL(g.m_SndEID, s);
                epoll_remove_socket_INTERNAL(g.m_RcvEID, s);

                continue;
            }

            if (st == SRTS_CONNECTED)
            {
                HLOGC(aclog.Debug,
                      log << "groupConnect: Socket @" << sid << " got CONNECTED as first in the group - reporting");
                retval           = sid;
                g.m_bConnected   = true;
                block_new_opened = false; // Interrupt also rolling epoll (outer loop)

                // Remove this socket from SND EID because it doesn't need to
                // be connection-tracked anymore. Don't remove from the RCV EID
                // however because RCV procedure relies on epoll also for reading
                // and when found this socket connected it will "upgrade" it to
                // read-ready tracking only.
                epoll_remove_socket_INTERNAL(g.m_SndEID, s);
                break;
            }

            // Spurious?
            HLOGC(aclog.Debug,
                  log << "groupConnect: Socket @" << sid << " got spurious wakeup in " << SockStatusStr(st)
                      << " TRY AGAIN");
        }
        // END of m_GroupLock CS - you can safely use API functions now.
    }
    // Finished, delete epoll.
    if (eid != -1)
    {
        HLOGC(aclog.Debug, log << "connect FIRST IN THE GROUP finished, removing E" << eid);
        srt_epoll_release(eid);
    }

    for (vector<SRTSOCKET>::iterator b = broken.begin(); b != broken.end(); ++b)
    {
        CUDTSocket* s = locateSocket(*b, ERH_RETURN);
        if (!s)
            continue;

        // This will also automatically remove it from the group and all eids
        close(s);
    }

    // There's no possibility to report a problem on every connection
    // separately in case when every single connection has failed. What
    // is more interesting, it's only a matter of luck that all connections
    // fail at exactly the same time. OTOH if all are to fail, this
    // function will still be polling sockets to determine the last man
    // standing. Each one could, however, break by a different reason,
    // for example, one by timeout, another by wrong passphrase. Check
    // the `errorcode` field to determine the reaon for particular link.
    if (retval == SRT_INVALID_SOCK)
        throw CUDTException(MJ_CONNECTION, MN_CONNLOST, 0);

    return retval;
}
#endif

void srt::CUDTUnited::connectIn(CUDTSocket* s, const sockaddr_any& target_addr, int32_t forced_isn)
{
    ScopedLock cg(s->m_ControlLock);
    // a socket can "connect" only if it is in the following states:
    // - OPENED: assume the socket binding parameters are configured
    // - INIT: configure binding parameters here
    // - any other (meaning, already connected): report error

    if (s->m_Status == SRTS_INIT)
    {
        if (s->core().m_config.bRendezvous)
            throw CUDTException(MJ_NOTSUP, MN_ISRENDUNBOUND, 0);

        // If bind() was done first on this socket, then the
        // socket will not perform this step. This actually does the
        // same thing as bind() does, just with empty address so that
        // the binding parameters are autoselected.

        s->core().open();
        sockaddr_any autoselect_sa(target_addr.family());
        // This will create such a sockaddr_any that
        // will return true from empty().
        updateMux(s, autoselect_sa); // <<---- updateMux
        // -> C(Snd|Rcv)Queue::init
        // -> pthread_create(...C(Snd|Rcv)Queue::worker...)
        s->m_Status = SRTS_OPENED;
    }
    else
    {
        if (s->m_Status != SRTS_OPENED)
            throw CUDTException(MJ_NOTSUP, MN_ISCONNECTED, 0);

        // status = SRTS_OPENED, so family should be known already.
        if (target_addr.family() != s->m_SelfAddr.family())
        {
            LOGP(cnlog.Error, "srt_connect: socket is bound to a different family than target address");
            throw CUDTException(MJ_NOTSUP, MN_INVAL, 0);
        }
    }

    // connect_complete() may be called before connect() returns.
    // So we need to update the status before connect() is called,
    // otherwise the status may be overwritten with wrong value
    // (CONNECTED vs. CONNECTING).
    s->m_Status = SRTS_CONNECTING;

    /*
     * In blocking mode, connect can block for up to 30 seconds for
     * rendez-vous mode. Holding the s->m_ControlLock prevent close
     * from cancelling the connect
     */
    try
    {
        // record peer address
        s->m_PeerAddr = target_addr;
        s->core().startConnect(target_addr, forced_isn);
    }
    catch (const CUDTException&) // Interceptor, just to change the state.
    {
        s->m_Status = SRTS_OPENED;
        throw;
    }
}

SRTSTATUS srt::CUDTUnited::close(const SRTSOCKET u)
{
#if ENABLE_BONDING
    if (CUDT::isgroup(u))
    {
        GroupKeeper k(*this, u, ERH_THROW);
        k.group->close();
        deleteGroup(k.group);
        return SRT_STATUS_OK;
    }
#endif
#if ENABLE_HEAVY_LOGGING
    // Wrapping the log into a destructor so that it
    // is printed AFTER the destructor of SocketKeeper.
    struct ScopedExitLog
    {
        const CUDTSocket* const ps;
        ScopedExitLog(const CUDTSocket* p): ps(p){}
        ~ScopedExitLog()
        {
            if (ps) // Could be not acquired by SocketKeeper, occasionally
            {
                HLOGC(smlog.Debug, log << "CUDTUnited::close/end: @" << ps->m_SocketID << " busy=" << ps->isStillBusy());
            }
        }
    };
#endif

    SocketKeeper k(*this, u, ERH_THROW);
    IF_HEAVY_LOGGING(ScopedExitLog slog(k.socket));
    HLOGC(smlog.Debug, log << "CUDTUnited::close/begin: @" << u << " busy=" << k.socket->isStillBusy());

    return close(k.socket);
}

#if ENABLE_BONDING
void srt::CUDTUnited::deleteGroup(CUDTGroup* g)
{
    using srt_logging::gmlog;

    srt::sync::ScopedLock cg(m_GlobControlLock);
    return deleteGroup_LOCKED(g);
}

// [[using locked(m_GlobControlLock)]]
void srt::CUDTUnited::deleteGroup_LOCKED(CUDTGroup* g)
{
    SRT_ASSERT(g->groupEmpty());

    // After that the group is no longer findable by GroupKeeper
    m_Groups.erase(g->m_GroupID);
    m_ClosedGroups[g->m_GroupID] = g;

    // Paranoid check: since the group is in m_ClosedGroups
    // it may potentially be deleted. Make sure no socket points
    // to it. Actually all sockets should have been already removed
    // from the group container, so if any does, it's invalid.
    for (sockets_t::iterator i = m_Sockets.begin(); i != m_Sockets.end(); ++i)
    {
        CUDTSocket* s = i->second;
        if (s->m_GroupOf == g)
        {
            HLOGC(smlog.Debug, log << "deleteGroup: IPE: existing @" << s->m_SocketID << " points to a dead group!");
            s->m_GroupOf         = NULL;
            s->m_GroupMemberData = NULL;
        }
    }

    // Just in case, do it in closed sockets, too, although this should be
    // always done before moving to it.
    for (sockets_t::iterator i = m_ClosedSockets.begin(); i != m_ClosedSockets.end(); ++i)
    {
        CUDTSocket* s = i->second;
        if (s->m_GroupOf == g)
        {
            HLOGC(smlog.Debug, log << "deleteGroup: IPE: closed @" << s->m_SocketID << " points to a dead group!");
            s->m_GroupOf         = NULL;
            s->m_GroupMemberData = NULL;
        }
    }
}
#endif

SRTSTATUS srt::CUDTUnited::close(CUDTSocket* s)
{
    HLOGC(smlog.Debug, log << s->core().CONID() << "CLOSE. Acquiring control lock");

    // The check for whether m_pRcvQueue isn't NULL is safe enough;
    // it can either be NULL after socket creation and without binding
    // and then once it's assigned, it's never reset to NULL even when
    // destroying the socket.
    CUDT& e = s->core();
    if (e.m_pRcvQueue && e.m_bConnecting && !e.m_bConnected)
    {
        // Workaround for a design flaw.
        // It's to work around the case when the socket is being
        // closed in another thread while it's in the process of
        // connecting in the blocking mode, that is, it runs the
        // loop in `CUDT::startConnect` whole time under the lock
        // of CUDT::m_ConnectionLock and CUDTSocket::m_ControlLock
        // this way blocking the `srt_close` API call from continuing.
        // We are setting here the m_bClosing flag prematurely so
        // that the loop may check this flag periodically and exit
        // immediately if it's set.
        //
        // The problem is that this flag shall NOT be set in case
        // when you have a CONNECTED socket because not only isn't it
        // not a problem in this case, but also it additionally
        // turns the socket in a "confused" state in which it skips
        // vital part of closing itself and therefore runs an infinite
        // loop when trying to purge the sender buffer of the closing
        // socket.
        //
        // XXX Consider refax on CUDT::startConnect and removing the
        // connecting loop there and replace the "blocking mode specific"
        // connecting procedure with delegation to the receiver queue,
        // which will be then common with non-blocking mode, and synchronize
        // the blocking through a CV.

        e.m_bClosing = true;
        e.m_pRcvQueue->kick();
    }

    ScopedLock socket_cg(s->m_ControlLock);
    HLOGC(smlog.Debug, log << s->core().CONID() << "CLOSING (removing from listening, closing CUDT)");

    const bool synch_close_snd = s->core().m_config.bSynSending;

    SRTSOCKET u = s->m_SocketID;

    if (s->m_Status == SRTS_LISTENING)
    {
        if (s->core().m_bBroken)
            return SRT_STATUS_OK;

        s->m_tsClosureTimeStamp = steady_clock::now();
        s->core().m_bBroken     = true;

        // Change towards original UDT:
        // Leave all the closing activities for garbageCollect to happen,
        // however remove the listener from the RcvQueue IMMEDIATELY.
        // Even though garbageCollect would eventually remove the listener
        // as well, there would be some time interval between now and the
        // moment when it's done, and during this time the application will
        // be unable to bind to this port that the about-to-delete listener
        // is currently occupying (due to blocked slot in the RcvQueue).

        HLOGC(smlog.Debug, log << s->core().CONID() << "CLOSING (removing listener immediately)");
        s->core().notListening();
        s->m_Status = SRTS_CLOSING;

        // broadcast all "accept" waiting
        CSync::lock_notify_all(s->m_AcceptCond, s->m_AcceptLock);
    }
    else
    {
        s->m_Status = SRTS_CLOSING;
        // Note: this call may be done on a socket that hasn't finished
        // sending all packets scheduled for sending, which means, this call
        // may block INDEFINITELY. As long as it's acceptable to block the
        // call to srt_close(), and all functions in all threads where this
        // very socket is used, this shall not block the central database.
        s->core().closeInternal();

        // synchronize with garbage collection.
        HLOGC(smlog.Debug,
              log << "@" << u << "U::close done. GLOBAL CLOSE: " << s->core().CONID()
                  << "Acquiring GLOBAL control lock");
        ScopedLock manager_cg(m_GlobControlLock);
        // since "s" is located before m_GlobControlLock, locate it again in case
        // it became invalid
        // XXX This is very weird; if we state that the CUDTSocket object
        // could not be deleted between locks, then definitely it couldn't
        // also change the pointer value. There's no other reason for getting
        // this iterator but to obtain the 's' pointer, which is impossible to
        // be different than previous 's' (m_Sockets is a map that stores pointers
        // transparently). This iterator isn't even later used to delete the socket
        // from the container, though it would be more efficient.
        // FURTHER RESEARCH REQUIRED.
        sockets_t::iterator i = m_Sockets.find(u);
        if ((i == m_Sockets.end()) || (i->second->m_Status == SRTS_CLOSED))
        {
            HLOGC(smlog.Debug, log << "@" << u << "U::close: NOT AN ACTIVE SOCKET, returning.");
            return SRT_STATUS_OK;
        }
        s = i->second;
        s->setClosed();

#if ENABLE_BONDING
        if (s->m_GroupOf)
        {
            HLOGC(smlog.Debug,
                  log << "@" << s->m_SocketID << " IS MEMBER OF $" << s->m_GroupOf->id() << " - REMOVING FROM GROUP");
            s->removeFromGroup(true);
        }
#endif

        // You won't be updating any EIDs anymore.
        m_EPoll.wipe_usock(s->m_SocketID, s->core().m_sPollID);

        m_Sockets.erase(s->m_SocketID);
        m_ClosedSockets[s->m_SocketID] = s;
        HLOGC(smlog.Debug, log << "@" << u << "U::close: Socket MOVED TO CLOSED for collecting later.");

        CGlobEvent::triggerEvent();
    }

    HLOGC(smlog.Debug, log << "@" << u << ": GLOBAL: CLOSING DONE");

    // Check if the ID is still in closed sockets before you access it
    // (the last triggerEvent could have deleted it).
    if (synch_close_snd)
    {
#if SRT_ENABLE_CLOSE_SYNCH

        HLOGC(smlog.Debug, log << "@" << u << " GLOBAL CLOSING: sync-waiting for releasing sender resources...");
        for (;;)
        {
            CSndBuffer* sb = s->core().m_pSndBuffer;

            // Disconnected from buffer - nothing more to check.
            if (!sb)
            {
                HLOGC(smlog.Debug,
                      log << "@" << u << " GLOBAL CLOSING: sending buffer disconnected. Allowed to close.");
                break;
            }

            // Sender buffer empty
            if (sb->getCurrBufSize() == 0)
            {
                HLOGC(smlog.Debug, log << "@" << u << " GLOBAL CLOSING: sending buffer depleted. Allowed to close.");
                break;
            }

            // Ok, now you are keeping GC thread hands off the internal data.
            // You can check then if it has already deleted the socket or not.
            // The socket is either in m_ClosedSockets or is already gone.

            // Done the other way, but still done. You can stop waiting.
            bool isgone = false;
            {
                ScopedLock manager_cg(m_GlobControlLock);
                isgone = m_ClosedSockets.count(u) == 0;
            }
            if (!isgone)
            {
                isgone = !s->core().m_bOpened;
            }
            if (isgone)
            {
                HLOGC(smlog.Debug,
                      log << "@" << u << " GLOBAL CLOSING: ... gone in the meantime, whatever. Exiting close().");
                break;
            }

            HLOGC(smlog.Debug, log << "@" << u << " GLOBAL CLOSING: ... still waiting for any update.");
            // How to handle a possible error here?
            CGlobEvent::waitForEvent();

            // Continue waiting in case when an event happened or 1s waiting time passed for checkpoint.
        }
#endif
    }

    /*
       This code is PUT ASIDE for now.
       Most likely this will be never required.
       It had to hold the closing activity until the time when the receiver buffer is depleted.
       However the closing of the socket should only happen when the receiver has received
       an information about that the reading is no longer possible (error report from recv/recvfile).
       When this happens, the receiver buffer is definitely depleted already and there's no need to check
       anything.

       Should there appear any other conditions in future under which the closing process should be
       delayed until the receiver buffer is empty, this code can be filled here.

    if ( synch_close_rcv )
    {
    ...
    }
    */
    CSync::notify_one_relaxed(m_GCStopCond);

    return SRT_STATUS_OK;
}

void srt::CUDTUnited::getpeername(const SRTSOCKET u, sockaddr* pw_name, int* pw_namelen)
{
    if (!pw_name || !pw_namelen)
        throw CUDTException(MJ_NOTSUP, MN_INVAL, 0);

    if (getStatus(u) != SRTS_CONNECTED)
        throw CUDTException(MJ_CONNECTION, MN_NOCONN, 0);

    CUDTSocket* s = locateSocket(u);

    if (!s)
        throw CUDTException(MJ_NOTSUP, MN_SIDINVAL, 0);

    if (!s->core().m_bConnected || s->core().m_bBroken)
        throw CUDTException(MJ_CONNECTION, MN_NOCONN, 0);

    const int len = s->m_PeerAddr.size();
    if (*pw_namelen < len)
        throw CUDTException(MJ_NOTSUP, MN_INVAL, 0);

    memcpy((pw_name), &s->m_PeerAddr.sa, len);
    *pw_namelen = len;
}

void srt::CUDTUnited::getsockname(const SRTSOCKET u, sockaddr* pw_name, int* pw_namelen)
{
    if (!pw_name || !pw_namelen)
        throw CUDTException(MJ_NOTSUP, MN_INVAL, 0);

    CUDTSocket* s = locateSocket(u);

    if (!s)
        throw CUDTException(MJ_NOTSUP, MN_SIDINVAL, 0);

    if (s->core().m_bBroken)
        throw CUDTException(MJ_NOTSUP, MN_SIDINVAL, 0);

    if (s->m_Status == SRTS_INIT)
        throw CUDTException(MJ_CONNECTION, MN_NOCONN, 0);

    const int len = s->m_SelfAddr.size();
    if (*pw_namelen < len)
        throw CUDTException(MJ_NOTSUP, MN_INVAL, 0);

    memcpy((pw_name), &s->m_SelfAddr.sa, len);
    *pw_namelen = len;
}

void srt::CUDTUnited::getsockdevname(const SRTSOCKET u, char* pw_name, size_t* pw_namelen)
{
    if (!pw_name || !pw_namelen)
        throw CUDTException(MJ_NOTSUP, MN_INVAL, 0);

    CUDTSocket* s = locateSocket(u);

    if (!s)
        throw CUDTException(MJ_NOTSUP, MN_SIDINVAL, 0);

    if (s->core().m_bBroken)
        throw CUDTException(MJ_NOTSUP, MN_SIDINVAL, 0);

    if (s->m_Status == SRTS_INIT)
        throw CUDTException(MJ_CONNECTION, MN_NOCONN, 0);

    const vector<LocalInterface>& locals = GetLocalInterfaces();

    for (vector<LocalInterface>::const_iterator i = locals.begin(); i != locals.end(); ++i)
    {
        if (i->addr.equal_address(s->m_SelfAddr))
        {
            if (*pw_namelen < i->name.size() + 1)
                throw CUDTException(MJ_NOTSUP, MN_INVAL);
            memcpy((pw_name), i->name.c_str(), i->name.size()+1);
            *pw_namelen = i->name.size();
            return;
        }
    }

    *pw_namelen = 0; // report empty one
}

int srt::CUDTUnited::select(UDT::UDSET* readfds, UDT::UDSET* writefds, UDT::UDSET* exceptfds, const timeval* timeout)
{
    const steady_clock::time_point entertime = steady_clock::now();

    const int64_t timeo_us = timeout ? static_cast<int64_t>(timeout->tv_sec) * 1000000 + timeout->tv_usec : -1;
    const steady_clock::duration timeo(microseconds_from(timeo_us));

    // initialize results
    int            count = 0;
    set<SRTSOCKET> rs, ws, es;

    // retrieve related UDT sockets
    vector<CUDTSocket*> ru, wu, eu;
    CUDTSocket*         s;
    if (readfds)
        for (set<SRTSOCKET>::iterator i1 = readfds->begin(); i1 != readfds->end(); ++i1)
        {
            if (getStatus(*i1) == SRTS_BROKEN)
            {
                rs.insert(*i1);
                ++count;
            }
            else if (!(s = locateSocket(*i1)))
                throw CUDTException(MJ_NOTSUP, MN_SIDINVAL, 0);
            else
                ru.push_back(s);
        }
    if (writefds)
        for (set<SRTSOCKET>::iterator i2 = writefds->begin(); i2 != writefds->end(); ++i2)
        {
            if (getStatus(*i2) == SRTS_BROKEN)
            {
                ws.insert(*i2);
                ++count;
            }
            else if (!(s = locateSocket(*i2)))
                throw CUDTException(MJ_NOTSUP, MN_SIDINVAL, 0);
            else
                wu.push_back(s);
        }
    if (exceptfds)
        for (set<SRTSOCKET>::iterator i3 = exceptfds->begin(); i3 != exceptfds->end(); ++i3)
        {
            if (getStatus(*i3) == SRTS_BROKEN)
            {
                es.insert(*i3);
                ++count;
            }
            else if (!(s = locateSocket(*i3)))
                throw CUDTException(MJ_NOTSUP, MN_SIDINVAL, 0);
            else
                eu.push_back(s);
        }

    do
    {
        // query read sockets
        for (vector<CUDTSocket*>::iterator j1 = ru.begin(); j1 != ru.end(); ++j1)
        {
            s = *j1;

            if (s->readReady() || s->m_Status == SRTS_CLOSED)
            {
                rs.insert(s->m_SocketID);
                ++count;
            }
        }

        // query write sockets
        for (vector<CUDTSocket*>::iterator j2 = wu.begin(); j2 != wu.end(); ++j2)
        {
            s = *j2;

            if (s->writeReady() || s->m_Status == SRTS_CLOSED)
            {
                ws.insert(s->m_SocketID);
                ++count;
            }
        }

        // query exceptions on sockets
        for (vector<CUDTSocket*>::iterator j3 = eu.begin(); j3 != eu.end(); ++j3)
        {
            // check connection request status, not supported now
        }

        if (0 < count)
            break;

        CGlobEvent::waitForEvent();
    } while (timeo > steady_clock::now() - entertime);

    if (readfds)
        *readfds = rs;

    if (writefds)
        *writefds = ws;

    if (exceptfds)
        *exceptfds = es;

    return count;
}

int srt::CUDTUnited::selectEx(const vector<SRTSOCKET>& fds,
                              vector<SRTSOCKET>*       readfds,
                              vector<SRTSOCKET>*       writefds,
                              vector<SRTSOCKET>*       exceptfds,
                              int64_t                  msTimeOut)
{
    const steady_clock::time_point entertime = steady_clock::now();

    const int64_t                timeo_us = msTimeOut >= 0 ? msTimeOut * 1000 : -1;
    const steady_clock::duration timeo(microseconds_from(timeo_us));

    // initialize results
    int count = 0;
    if (readfds)
        readfds->clear();
    if (writefds)
        writefds->clear();
    if (exceptfds)
        exceptfds->clear();

    do
    {
        for (vector<SRTSOCKET>::const_iterator i = fds.begin(); i != fds.end(); ++i)
        {
            CUDTSocket* s = locateSocket(*i);

            if ((!s) || s->core().m_bBroken || (s->m_Status == SRTS_CLOSED))
            {
                if (exceptfds)
                {
                    exceptfds->push_back(*i);
                    ++count;
                }
                continue;
            }

            if (readfds)
            {
                if ((s->core().m_bConnected && s->core().m_pRcvBuffer->isRcvDataReady()) ||
                    (s->core().m_bListening && (s->m_QueuedSockets.size() > 0)))
                {
                    readfds->push_back(s->m_SocketID);
                    ++count;
                }
            }

            if (writefds)
            {
                if (s->core().m_bConnected &&
                    (s->core().m_pSndBuffer->getCurrBufSize() < s->core().m_config.iSndBufSize))
                {
                    writefds->push_back(s->m_SocketID);
                    ++count;
                }
            }
        }

        if (count > 0)
            break;

        CGlobEvent::waitForEvent();
    } while (timeo > steady_clock::now() - entertime);

    return count;
}

int srt::CUDTUnited::epoll_create()
{
    return m_EPoll.create();
}

void srt::CUDTUnited::epoll_clear_usocks(int eid)
{
    return m_EPoll.clear_usocks(eid);
}

void srt::CUDTUnited::epoll_add_usock(const int eid, const SRTSOCKET u, const int* events)
{
#if ENABLE_BONDING
    if (CUDT::isgroup(u))
    {
        GroupKeeper k(*this, u, ERH_THROW);
        m_EPoll.update_usock(eid, u, events);
        k.group->addEPoll(eid);
        return;
    }
#endif

    // The call to epoll_add_usock_INTERNAL is expected
    // to be called under m_GlobControlLock, so use this lock here, too.
    {
        ScopedLock cs (m_GlobControlLock);
        CUDTSocket* s = locateSocket_LOCKED(u);
        if (s)
        {
            epoll_add_usock_INTERNAL(eid, s, events);
        }
        else
        {
            throw CUDTException(MJ_NOTSUP, MN_SIDINVAL);
        }
    }
}

// NOTE: WILL LOCK (serially):
// - CEPoll::m_EPollLock
// - CUDT::m_RecvLock
void srt::CUDTUnited::epoll_add_usock_INTERNAL(const int eid, CUDTSocket* s, const int* events)
{
    m_EPoll.update_usock(eid, s->m_SocketID, events);
    s->core().addEPoll(eid);
}

void srt::CUDTUnited::epoll_add_ssock(const int eid, const SYSSOCKET s, const int* events)
{
    return m_EPoll.add_ssock(eid, s, events);
}

void srt::CUDTUnited::epoll_update_ssock(const int eid, const SYSSOCKET s, const int* events)
{
    return m_EPoll.update_ssock(eid, s, events);
}

template <class EntityType>
void srt::CUDTUnited::epoll_remove_entity(const int eid, EntityType* ent)
{
    // XXX Not sure if this is anyhow necessary because setting readiness
    // to false doesn't actually trigger any action. Further research needed.
    HLOGC(ealog.Debug, log << "epoll_remove_usock: CLEARING readiness on E" << eid << " of @" << ent->id());
    ent->removeEPollEvents(eid);

    // First remove the EID from the subscribed in the socket so that
    // a possible call to update_events:
    // - if happens before this call, can find the epoll bit update possible
    // - if happens after this call, will not strike this EID
    HLOGC(ealog.Debug, log << "epoll_remove_usock: REMOVING E" << eid << " from back-subscirbers in @" << ent->id());
    ent->removeEPollID(eid);

    HLOGC(ealog.Debug, log << "epoll_remove_usock: CLEARING subscription on E" << eid << " of @" << ent->id());
    int no_events = 0;
    m_EPoll.update_usock(eid, ent->id(), &no_events);
}

// Needed internal access!
void srt::CUDTUnited::epoll_remove_socket_INTERNAL(const int eid, CUDTSocket* s)
{
    return epoll_remove_entity(eid, &s->core());
}

#if ENABLE_BONDING
void srt::CUDTUnited::epoll_remove_group_INTERNAL(const int eid, CUDTGroup* g)
{
    return epoll_remove_entity(eid, g);
}
#endif

void srt::CUDTUnited::epoll_remove_usock(const int eid, const SRTSOCKET u)
{
    CUDTSocket* s = 0;

#if ENABLE_BONDING
    CUDTGroup* g = 0;
    if (CUDT::isgroup(u))
    {
        GroupKeeper k(*this, u, ERH_THROW);
        g = k.group;
        return epoll_remove_entity(eid, g);
    }
    else
#endif
    {
        s = locateSocket(u);
        if (s)
            return epoll_remove_entity(eid, &s->core());
    }

    LOGC(ealog.Error,
         log << "remove_usock: @" << u << " not found as either socket or group. Removing only from epoll system.");
    int no_events = 0;
    return m_EPoll.update_usock(eid, u, &no_events);
}

void srt::CUDTUnited::epoll_remove_ssock(const int eid, const SYSSOCKET s)
{
    return m_EPoll.remove_ssock(eid, s);
}

int srt::CUDTUnited::epoll_uwait(const int eid, SRT_EPOLL_EVENT* fdsSet, int fdsSize, int64_t msTimeOut)
{
    return m_EPoll.uwait(eid, fdsSet, fdsSize, msTimeOut);
}

int32_t srt::CUDTUnited::epoll_set(int eid, int32_t flags)
{
    return m_EPoll.setflags(eid, flags);
}

void srt::CUDTUnited::epoll_release(const int eid)
{
    return m_EPoll.release(eid);
}

srt::CUDTSocket* srt::CUDTUnited::locateSocket(const SRTSOCKET u, ErrorHandling erh)
{
    ScopedLock  cg(m_GlobControlLock);
    CUDTSocket* s = locateSocket_LOCKED(u);
    if (!s)
    {
        if (erh == ERH_RETURN)
            return NULL;
        throw CUDTException(MJ_NOTSUP, MN_SIDINVAL, 0);
    }

    return s;
}

// [[using locked(m_GlobControlLock)]];
srt::CUDTSocket* srt::CUDTUnited::locateSocket_LOCKED(SRTSOCKET u)
{
    sockets_t::iterator i = m_Sockets.find(u);

    if ((i == m_Sockets.end()) || (i->second->m_Status == SRTS_CLOSED))
    {
        return NULL;
    }

    return i->second;
}

#if ENABLE_BONDING
srt::CUDTGroup* srt::CUDTUnited::locateAcquireGroup(SRTSOCKET u, ErrorHandling erh)
{
    ScopedLock cg(m_GlobControlLock);

    const groups_t::iterator i = m_Groups.find(u);
    if (i == m_Groups.end())
    {
        if (erh == ERH_THROW)
            throw CUDTException(MJ_NOTSUP, MN_SIDINVAL, 0);
        return NULL;
    }

    ScopedLock cgroup(*i->second->exp_groupLock());
    i->second->apiAcquire();
    return i->second;
}

srt::CUDTGroup* srt::CUDTUnited::acquireSocketsGroup(CUDTSocket* s)
{
    ScopedLock cg(m_GlobControlLock);
    CUDTGroup* g = s->m_GroupOf;
    if (!g)
        return NULL;

    // With m_GlobControlLock locked, we are sure the group
    // still exists, if it wasn't removed from this socket.
    g->apiAcquire();
    return g;
}
#endif

srt::CUDTSocket* srt::CUDTUnited::locateAcquireSocket(SRTSOCKET u, ErrorHandling erh)
{
    ScopedLock cg(m_GlobControlLock);

    CUDTSocket* s = locateSocket_LOCKED(u);
    if (!s)
    {
        if (erh == ERH_THROW)
            throw CUDTException(MJ_NOTSUP, MN_SIDINVAL, 0);
        return NULL;
    }

    s->apiAcquire();
    return s;
}

bool srt::CUDTUnited::acquireSocket(CUDTSocket* s)
{
    // Note that before using this function you must be certain
    // that the socket isn't broken already and it still has at least
    // one more GC cycle to live. In other words, you must be certain
    // that this pointer passed here isn't dangling and was obtained
    // directly from m_Sockets, or even better, has been acquired
    // by some other functionality already, which is only about to
    // be released earlier than you need.
    ScopedLock cg(m_GlobControlLock);
    s->apiAcquire();
    // Keep the lock so that no one changes anything in the meantime.
    // If the socket m_Status == SRTS_CLOSED (set by setClosed()), then
    // this socket is no longer present in the m_Sockets container
    if (s->m_Status >= SRTS_BROKEN)
    {
        s->apiRelease();
        return false;
    }

    return true;
}

srt::CUDTSocket* srt::CUDTUnited::locatePeer(const sockaddr_any& peer, const SRTSOCKET id, int32_t isn)
{
    ScopedLock cg(m_GlobControlLock);

    map<int64_t, set<SRTSOCKET> >::iterator i = m_PeerRec.find(CUDTSocket::getPeerSpec(id, isn));
    if (i == m_PeerRec.end())
        return NULL;

    for (set<SRTSOCKET>::iterator j = i->second.begin(); j != i->second.end(); ++j)
    {
        sockets_t::iterator k = m_Sockets.find(*j);
        // this socket might have been closed and moved m_ClosedSockets
        if (k == m_Sockets.end())
            continue;

        if (k->second->m_PeerAddr == peer)
        {
            return k->second;
        }
    }

    return NULL;
}

void srt::CUDTUnited::checkBrokenSockets()
{
    ScopedLock cg(m_GlobControlLock);

#if ENABLE_BONDING
    vector<SRTSOCKET> delgids;

    for (groups_t::iterator i = m_ClosedGroups.begin(); i != m_ClosedGroups.end(); ++i)
    {
        // isStillBusy requires lock on the group, so only after an API
        // function that uses it returns, and so clears the busy flag,
        // a new API function won't be called anyway until it can acquire
        // GlobControlLock, and all functions that have already seen this
        // group as closing will not continue with the API and return.
        // If we caught some API function still using the closed group,
        // it's not going to wait, will be checked next time.
        if (i->second->isStillBusy())
            continue;

        delgids.push_back(i->first);
        delete i->second;
        i->second = NULL; // just for a case, avoid a dangling pointer
    }

    for (vector<SRTSOCKET>::iterator di = delgids.begin(); di != delgids.end(); ++di)
    {
        m_ClosedGroups.erase(*di);
    }
#endif

    // set of sockets To Be Closed and To Be Removed
    vector<SRTSOCKET> tbc;
    vector<SRTSOCKET> tbr;

    for (sockets_t::iterator i = m_Sockets.begin(); i != m_Sockets.end(); ++i)
    {
        CUDTSocket* s = i->second;
        if (!s->core().m_bBroken)
            continue;

        if (s->m_Status == SRTS_LISTENING)
        {
            const steady_clock::duration elapsed = steady_clock::now() - s->m_tsClosureTimeStamp.load();
            // A listening socket should wait an extra 3 seconds
            // in case a client is connecting.
            if (elapsed < milliseconds_from(CUDT::COMM_CLOSE_BROKEN_LISTENER_TIMEOUT_MS))
                continue;
        }
        else
        {
            CUDT& u = s->core();

            enterCS(u.m_RcvBufferLock);
            bool has_avail_packets = u.m_pRcvBuffer && u.m_pRcvBuffer->hasAvailablePackets();
            leaveCS(u.m_RcvBufferLock);

            if (has_avail_packets)
            {
                const int bc = u.m_iBrokenCounter.load();
                if (bc > 0)
                {
                    // if there is still data in the receiver buffer, wait longer
                    s->core().m_iBrokenCounter.store(bc - 1);
                    continue;
                }
            }
        }

#if ENABLE_BONDING
        if (s->m_GroupOf)
        {
            HLOGC(smlog.Debug,
                 log << "@" << s->m_SocketID << " IS MEMBER OF $" << s->m_GroupOf->id() << " - REMOVING FROM GROUP");
            s->removeFromGroup(true);
        }
#endif

        HLOGC(smlog.Debug, log << "checkBrokenSockets: moving BROKEN socket to CLOSED: @" << i->first);

        // close broken connections and start removal timer
        s->setClosed();
        tbc.push_back(i->first);
        m_ClosedSockets[i->first] = s;

        if (s->m_ListenSocket != SRT_SOCKID_CONNREQ)
        {
            // remove from listener's queue
            sockets_t::iterator ls = m_Sockets.find(s->m_ListenSocket);
            if (ls == m_Sockets.end())
            {
                ls = m_ClosedSockets.find(s->m_ListenSocket);
                if (ls == m_ClosedSockets.end())
                    continue;
            }

            enterCS(ls->second->m_AcceptLock);
            ls->second->m_QueuedSockets.erase(s->m_SocketID);
            leaveCS(ls->second->m_AcceptLock);
        }
    }

    for (sockets_t::iterator j = m_ClosedSockets.begin(); j != m_ClosedSockets.end(); ++j)
    {
        CUDTSocket* ps = j->second;

        // NOTE: There is still a hypothetical risk here that ps
        // was made busy while the socket was already moved to m_ClosedSocket,
        // if the socket was acquired through CUDTUnited::acquireSocket (that is,
        // busy flag acquisition was done through the CUDTSocket* pointer rather
        // than through the numeric ID). Therefore this way of busy acquisition
        // should be done only if at the moment of acquisition there are certainly
        // other conditions applying on the socket that prevent it from being deleted.
        if (ps->isStillBusy())
        {
            HLOGC(smlog.Debug, log << "checkBrokenSockets: @" << ps->m_SocketID << " is still busy, SKIPPING THIS CYCLE.");
            continue;
        }

        CUDT& u = ps->core();

        // HLOGC(smlog.Debug, log << "checking CLOSED socket: " << j->first);
        if (!is_zero(u.m_tsLingerExpiration))
        {
            // asynchronous close:
            if ((!u.m_pSndBuffer) || (0 == u.m_pSndBuffer->getCurrBufSize()) ||
                (u.m_tsLingerExpiration <= steady_clock::now()))
            {
                HLOGC(smlog.Debug, log << "checkBrokenSockets: marking CLOSED qualified @" << ps->m_SocketID);
                u.m_tsLingerExpiration = steady_clock::time_point();
                u.m_bClosing           = true;
                ps->m_tsClosureTimeStamp        = steady_clock::now();
            }
        }

        // timeout 1 second to destroy a socket AND it has been removed from
        // RcvUList
        const steady_clock::time_point now        = steady_clock::now();
        const steady_clock::duration   closed_ago = now - ps->m_tsClosureTimeStamp.load();
        if (closed_ago > seconds_from(1))
        {
            CRNode* rnode = u.m_pRNode;
            if (!rnode || !rnode->m_bOnList)
            {
                HLOGC(smlog.Debug,
                      log << "checkBrokenSockets: @" << ps->m_SocketID << " closed "
                          << FormatDuration(closed_ago) << " ago and removed from RcvQ - will remove");

                // HLOGC(smlog.Debug, log << "will unref socket: " << j->first);
                tbr.push_back(j->first);
            }
        }
    }

    // move closed sockets to the ClosedSockets structure
    for (vector<SRTSOCKET>::iterator k = tbc.begin(); k != tbc.end(); ++k)
        m_Sockets.erase(*k);

    // remove those timeout sockets
    for (vector<SRTSOCKET>::iterator l = tbr.begin(); l != tbr.end(); ++l)
        removeSocket(*l);

    HLOGC(smlog.Debug, log << "checkBrokenSockets: after removal: m_ClosedSockets.size()=" << m_ClosedSockets.size());
}

// [[using locked(m_GlobControlLock)]]
void srt::CUDTUnited::removeSocket(const SRTSOCKET u)
{
    sockets_t::iterator i = m_ClosedSockets.find(u);

    // invalid socket ID
    if (i == m_ClosedSockets.end())
        return;

    CUDTSocket* const s = i->second;

    // The socket may be in the trashcan now, but could
    // still be under processing in the sender/receiver worker
    // threads. If that's the case, SKIP IT THIS TIME. The
    // socket will be checked next time the GC rollover starts.
    CSNode* sn = s->core().m_pSNode;
    if (sn && sn->m_iHeapLoc != -1)
        return;

    CRNode* rn = s->core().m_pRNode;
    if (rn && rn->m_bOnList)
        return;

    if (s->isStillBusy())
    {
        HLOGC(smlog.Debug, log << "@" << s->m_SocketID << " is still busy, NOT deleting");
        return;
    }

    LOGC(smlog.Note, log << "@" << s->m_SocketID << " busy=" << s->isStillBusy());

#if ENABLE_BONDING
    if (s->m_GroupOf)
    {
        HLOGC(smlog.Debug,
              log << "@" << s->m_SocketID << " IS MEMBER OF $" << s->m_GroupOf->id() << " - REMOVING FROM GROUP");
        s->removeFromGroup(true);
    }
#endif
    // decrease multiplexer reference count, and remove it if necessary
    const int mid = s->m_iMuxID;

    {
        ScopedLock cg(s->m_AcceptLock);

        // if it is a listener, close all un-accepted sockets in its queue
        // and remove them later
        for (map<SRTSOCKET, sockaddr_any>::iterator q = s->m_QueuedSockets.begin();
                q != s->m_QueuedSockets.end(); ++ q)
        {
            sockets_t::iterator si = m_Sockets.find(q->first);
            if (si == m_Sockets.end())
            {
                // gone in the meantime
                LOGC(smlog.Error,
                     log << "removeSocket: IPE? socket @" << (q->first) << " being queued for listener socket @"
                        << s->m_SocketID << " is GONE in the meantime ???");
                continue;
            }

            CUDTSocket* as = si->second;

            as->breakSocket_LOCKED();

            // You won't be updating any EIDs anymore.
            m_EPoll.wipe_usock(as->m_SocketID, as->core().m_sPollID);

            m_ClosedSockets[q->first] = as;
            m_Sockets.erase(q->first);
        }
    }

    // remove from peer rec
    map<int64_t, set<SRTSOCKET> >::iterator j = m_PeerRec.find(s->getPeerSpec());
    if (j != m_PeerRec.end())
    {
        j->second.erase(u);
        if (j->second.empty())
            m_PeerRec.erase(j);
    }

    /*
     * Socket may be deleted while still having ePoll events set that would
     * remains forever causing epoll_wait to unblock continuously for inexistent
     * sockets. Get rid of all events for this socket.
     */
    // (just in case, this should be wiped out already)
    m_EPoll.wipe_usock(u, s->core().m_sPollID);

    // delete this one
    m_ClosedSockets.erase(i);

   // XXX This below section can unlock m_GlobControlLock
   // just for calling CUDT::closeInternal(), which is needed
   // to avoid locking m_ConnectionLock after m_GlobControlLock,
   // while m_ConnectionLock orders BEFORE m_GlobControlLock.
   // This should be perfectly safe thing to do after the socket
   // ID has been erased from m_ClosedSockets. No container access
   // is done in this case.
   //
   // Report: P04-1.28, P04-2.27, P04-2.50, P04-2.55

    HLOGC(smlog.Debug, log << "GC/removeSocket: closing associated UDT @" << u);
    leaveCS(m_GlobControlLock);
    s->core().closeInternal();
    enterCS(m_GlobControlLock);
    HLOGC(smlog.Debug, log << "GC/removeSocket: DELETING SOCKET @" << u);
    delete s;
    HLOGC(smlog.Debug, log << "GC/removeSocket: socket @" << u << " DELETED. Checking muxer.");

    if (mid == -1)
    {
        HLOGC(smlog.Debug, log << "GC/removeSocket: no muxer found, finishing.");
        return;
    }

    map<int, CMultiplexer>::iterator m;
    m = m_mMultiplexer.find(mid);
    if (m == m_mMultiplexer.end())
    {
        LOGC(smlog.Fatal, log << "IPE: For socket @" << u << " MUXER id=" << mid << " NOT FOUND!");
        return;
    }

    CMultiplexer& mx = m->second;

    mx.m_iRefCount--;
    HLOGC(smlog.Debug, log << "unrefing underlying muxer " << mid << " for @" << u << ", ref=" << mx.m_iRefCount);
    if (0 == mx.m_iRefCount)
    {
        HLOGC(smlog.Debug,
              log << "MUXER id=" << mid << " lost last socket @" << u << " - deleting muxer bound to port "
                  << mx.m_pChannel->bindAddressAny().hport());
        // The channel has no access to the queues and
        // it looks like the multiplexer is the master of all of them.
        // The queues must be silenced before closing the channel
        // because this will cause error to be returned in any operation
        // being currently done in the queues, if any.
        mx.m_pSndQueue->setClosing();
        mx.m_pRcvQueue->setClosing();
        mx.destroy();
        m_mMultiplexer.erase(m);
    }
}

void srt::CUDTUnited::configureMuxer(CMultiplexer& w_m, const CUDTSocket* s, int af)
{
    w_m.m_mcfg       = s->core().m_config;
    w_m.m_iIPversion = af;
    w_m.m_iRefCount  = 1;
    w_m.m_iID        = int32_t(s->m_SocketID);
}

uint16_t srt::CUDTUnited::installMuxer(CUDTSocket* w_s, CMultiplexer& fw_sm)
{
    w_s->core().m_pSndQueue = fw_sm.m_pSndQueue;
    w_s->core().m_pRcvQueue = fw_sm.m_pRcvQueue;
    w_s->m_iMuxID           = fw_sm.m_iID;
    sockaddr_any sa;
    fw_sm.m_pChannel->getSockAddr((sa));
    w_s->m_SelfAddr = sa; // Will be also completed later, but here it's needed for later checks
    return sa.hport();
}

bool srt::CUDTUnited::inet6SettingsCompat(const sockaddr_any& muxaddr, const CSrtMuxerConfig& cfgMuxer,
        const sockaddr_any& reqaddr, const CSrtMuxerConfig& cfgSocket)
{
    if (muxaddr.family() != AF_INET6)
        return true; // Don't check - the family has been checked already

    if (reqaddr.isany())
    {
        if (cfgSocket.iIpV6Only == -1) // Treat as "adaptive"
            return true;

        // If set explicitly, then it must be equal to the one of found muxer.
        return cfgSocket.iIpV6Only == cfgMuxer.iIpV6Only;
    }

    // If binding to the certain IPv6 address, then this setting doesn't matter.
    return true;
}

bool srt::CUDTUnited::channelSettingsMatch(const CSrtMuxerConfig& cfgMuxer, const CSrtConfig& cfgSocket)
{
    if (!cfgMuxer.bReuseAddr)
    {
        HLOGP(smlog.Debug, "channelSettingsMatch: fail: the multiplexer is not reusable");
        return false;
    }

    if (cfgMuxer.isCompatWith(cfgSocket))
        return true;

    HLOGP(smlog.Debug, "channelSettingsMatch: fail: some options have different values");
    return false;
}

void srt::CUDTUnited::updateMux(CUDTSocket* s, const sockaddr_any& reqaddr, const UDPSOCKET* udpsock /*[[nullable]]*/)
{
    ScopedLock cg(m_GlobControlLock);

    // If udpsock is provided, then this socket will be simply
    // taken for binding as a good deal. It would be nice to make
    // a sanity check to see if this UDP socket isn't already installed
    // in some multiplexer, but we state this UDP socket isn't accessible
    // anyway so this wouldn't be possible.
    if (!udpsock)
    {
        // If not, we need to see if there exist already a multiplexer bound
        // to the same endpoint.
        const int         port      = reqaddr.hport();
        const CSrtConfig& cfgSocket = s->core().m_config;

        // This loop is going to check the attempted binding of
        // address:port and socket settings against every existing
        // multiplexer. Possible results of the check are:

        // 1. MATCH: identical address - reuse it and quit.
        // 2. CONFLICT: report error: the binding partially overlaps
        //    so it neither can be reused nor is free to bind.
        // 3. PASS: different and not overlapping - continue searching.

        // In this function the convention is:
        // MATCH: do nothing and proceed with binding reusage, THEN break.
        // CONFLICT: throw an exception.
        // PASS: use 'continue' to pass to the next element.

        bool reuse_attempt = false;
        for (map<int, CMultiplexer>::iterator i = m_mMultiplexer.begin(); i != m_mMultiplexer.end(); ++i)
        {
            CMultiplexer const& m = i->second;

            // First, we need to find a multiplexer with the same port.
            if (m.m_iPort != port)
            {
                HLOGC(smlog.Debug,
                      log << "bind: muxer @" << m.m_iID << " found, but for port " << m.m_iPort
                          << " (requested port: " << port << ")");
                continue;
            }

            // If this is bound to the wildcard address, it can be reused if:
            // - reqaddr is also a wildcard
            // - channel settings match
            // Otherwise it's a conflict.
            sockaddr_any mux_addr;
            m.m_pChannel->getSockAddr((mux_addr));

            HLOGC(smlog.Debug,
                  log << "bind: Found existing muxer @" << m.m_iID << " : " << mux_addr.str() << " - check against "
                      << reqaddr.str());

            if (mux_addr.isany())
            {
                if (mux_addr.family() == AF_INET6)
                {
                    // With IPv6 we need to research two possibilities:
                    // iIpV6Only == 1 -> This means that it binds only :: wildcard, but not 0.0.0.0
                    // iIpV6Only == 0 -> This means that it binds both :: and 0.0.0.0.
                    // iIpV6Only == -1 -> Hard to say what to do, but treat it as a potential conflict in any doubtful case.

                    if (m.m_mcfg.iIpV6Only == 1)
                    {
                        // PASS IF: candidate is IPv4, no matter the address
                        // MATCH IF: candidate is IPv6 with only=1
                        // CONFLICT IF: candidate is IPv6 with only != 1 or IPv6 non-wildcard.

                        if (reqaddr.family() == AF_INET)
                        {
                            HLOGC(smlog.Debug, log << "bind: muxer @" << m.m_iID
                                    << " is :: v6only - requested IPv4 ANY is NOT IN THE WAY. Searching on.");
                            continue;
                        }

                        // Candidate is AF_INET6

                        if (cfgSocket.iIpV6Only != 1 || !reqaddr.isany())
                        {
                            // CONFLICT:
                            // 1. attempting to make a wildcard IPv4 + IPv6
                            // while the multiplexer for wildcard IPv6 exists.
                            // 2. If binding to a given address, it conflicts with the wildcard
                            LOGC(smlog.Error,
                                    log << "bind: Address: " << reqaddr.str()
                                    << " conflicts with existing IPv6 wildcard binding: " << mux_addr.str());
                            throw CUDTException(MJ_NOTSUP, MN_BUSYPORT, 0);
                        }

                        // Otherwise, MATCH.
                    }
                    else if (m.m_mcfg.iIpV6Only == 0)
                    {
                        // Muxer's address is a wildcard for :: and 0.0.0.0 at once.
                        // This way only IPv6 wildcard with v6only=0 is a perfect match and everything
                        // else is a conflict.

                        if (reqaddr.family() == AF_INET6 && reqaddr.isany() && cfgSocket.iIpV6Only == 0)
                        {
                            // MATCH
                        }
                        else
                        {
                            // CONFLICT: attempting to make a wildcard IPv4 + IPv6 while
                            // the multiplexer for wildcard IPv6 exists.
                            LOGC(smlog.Error,
                                    log << "bind: Address: " << reqaddr.str() << " v6only=" << cfgSocket.iIpV6Only
                                    << " conflicts with existing IPv6 + IPv4 wildcard binding: " << mux_addr.str());
                            throw CUDTException(MJ_NOTSUP, MN_BUSYPORT, 0);
                        }
                    }
                    else // Case -1, by unknown reason. Accept only with -1 setting, others are conflict.
                    {
                        if (reqaddr.family() == AF_INET6 && reqaddr.isany() && cfgSocket.iIpV6Only == -1)
                        {
                            // MATCH
                        }
                        else
                        {
                            LOGC(smlog.Error,
                                    log << "bind: Address: " << reqaddr.str() << " v6only=" << cfgSocket.iIpV6Only
                                    << " conflicts with existing IPv6 v6only=unknown wildcard binding: " << mux_addr.str());
                            throw CUDTException(MJ_NOTSUP, MN_BUSYPORT, 0);
                        }
                    }
                }
                else // muxer is IPv4 wildcard
                {
                    // Then only IPv4 wildcard is a match and:
                    // - IPv6 with only=true is PASS (not a conflict)
                    // - IPv6 with only=false is CONFLICT
                    // - IPv6 with only=undefined is CONFLICT
                    // REASON: we need to make a potential conflict a conflict as there will be
                    // no bind() call to check if this wouldn't be a conflict in result. If you want
                    // to have a binding to IPv6 that should avoid conflict with IPv4 wildcard binding,
                    // then SRTO_IPV6ONLY option must be explicitly set before binding.
                    // Also:
                    if (reqaddr.family() == AF_INET)
                    {
                        if (reqaddr.isany())
                        {
                            // MATCH
                        }
                        else
                        {
                            LOGC(smlog.Error,
                                    log << "bind: Address: " << reqaddr.str()
                                    << " conflicts with existing IPv4 wildcard binding: " << mux_addr.str());
                            throw CUDTException(MJ_NOTSUP, MN_BUSYPORT, 0);
                        }
                    }
                    else // AF_INET6
                    {
                        if (cfgSocket.iIpV6Only == 1 || !reqaddr.isany())
                        {
                            // PASS
                            HLOGC(smlog.Debug, log << "bind: muxer @" << m.m_iID
                                    << " is IPv4 wildcard - requested " << reqaddr.str() << " v6only=" << cfgSocket.iIpV6Only
                                    << " is NOT IN THE WAY. Searching on.");
                            continue;
                        }
                        else
                        {
                            LOGC(smlog.Error,
                                    log << "bind: Address: " << reqaddr.str() << " v6only=" << cfgSocket.iIpV6Only
                                    << " conflicts with existing IPv4 wildcard binding: " << mux_addr.str());
                            throw CUDTException(MJ_NOTSUP, MN_BUSYPORT, 0);
                        }
                    }
                }

                reuse_attempt = true;
                HLOGC(smlog.Debug, log << "bind: wildcard address - multiplexer reusable");
            }
            // Muxer address is NOT a wildcard, so conflicts only with WILDCARD of the same type
            else if (reqaddr.isany() && reqaddr.family() == mux_addr.family())
            {
                LOGC(smlog.Error,
                     log << "bind: Wildcard address: " << reqaddr.str()
                         << " conflicts with existting IP binding: " << mux_addr.str());
                throw CUDTException(MJ_NOTSUP, MN_BUSYPORT, 0);
            }
            // If this is bound to a certain address, AND:
            else if (mux_addr.equal_address(reqaddr))
            {
                // - the address is the same as reqaddr
                reuse_attempt = true;
                HLOGC(smlog.Debug, log << "bind: same IP address - multiplexer reusable");
            }
            else
            {
                HLOGC(smlog.Debug, log << "bind: IP addresses differ - ALLOWED to create a new multiplexer");
                continue;
            }
            // Otherwise:
            // - the address is different than reqaddr
            //   - the address can't be reused, but this can go on with new one.

            // If this is a reusage attempt:
            if (reuse_attempt)
            {
                //   - if the channel settings match, it can be reused
                if (channelSettingsMatch(m.m_mcfg, cfgSocket) && inet6SettingsCompat(mux_addr, m.m_mcfg, reqaddr, cfgSocket))
                {
                    HLOGC(smlog.Debug, log << "bind: reusing multiplexer for port " << port);
                    // reuse the existing multiplexer
                    ++i->second.m_iRefCount;
                    installMuxer((s), (i->second));
                    return;
                }
                else
                {
                    //   - if not, it's a conflict
                    LOGC(smlog.Error,
                         log << "bind: Address: " << reqaddr.str() << " conflicts with binding: " << mux_addr.str()
                             << " due to channel settings");
                    throw CUDTException(MJ_NOTSUP, MN_BUSYPORT, 0);
                }
            }
            // If not, proceed to the next one, and when there are no reusage
            // candidates, proceed with creating a new multiplexer.

            // Note that a binding to a different IP address is not treated
            // as a candidate for either reusage or conflict.
            LOGC(smlog.Fatal, log << "SHOULD NOT GET HERE!!!");
            SRT_ASSERT(false);
        }
    }

    // a new multiplexer is needed
    CMultiplexer m;
    configureMuxer((m), s, reqaddr.family());

    try
    {
        m.m_pChannel = new CChannel();
        m.m_pChannel->setConfig(m.m_mcfg);

        if (udpsock)
        {
            // In this case, reqaddr contains the address
            // that has been extracted already from the
            // given socket
            m.m_pChannel->attach(*udpsock, reqaddr);
        }
        else if (reqaddr.empty())
        {
            // The case of previously used case of a NULL address.
            // This here is used to pass family only, in this case
            // just automatically bind to the "0" address to autoselect
            // everything.
            m.m_pChannel->open(reqaddr.family());
        }
        else
        {
            // If at least the IP address is specified, then bind to that
            // address, but still possibly autoselect the outgoing port, if the
            // port was specified as 0.
            m.m_pChannel->open(reqaddr);
        }

        // AFTER OPENING, check the matter of IPV6_V6ONLY option,
        // as it decides about the fact that the occupied binding address
        // in case of wildcard is both :: and 0.0.0.0, or only ::.
        if (reqaddr.family() == AF_INET6 && m.m_mcfg.iIpV6Only == -1)
        {
            // XXX We don't know how probable it is to get the error here
            // and resulting -1 value. As a fallback for that case, the value -1
            // is honored here, just all side-bindings for other sockes will be
            // rejected as a potential conflict, even if binding would be accepted
            // in these circumstances. Only a perfect match in case of potential
            // overlapping will be accepted on the same port.
            m.m_mcfg.iIpV6Only = m.m_pChannel->sockopt(IPPROTO_IPV6, IPV6_V6ONLY, -1);
        }

        m.m_pTimer    = new CTimer;
        m.m_pSndQueue = new CSndQueue;
        m.m_pSndQueue->init(m.m_pChannel, m.m_pTimer);
        m.m_pRcvQueue = new CRcvQueue;

        // We can't use maxPayloadSize() because this value isn't valid until the connection is established.
        // We need to "think big", that is, allocate a size that would fit both IPv4 and IPv6.
        const size_t payload_size = s->core().m_config.iMSS - CPacket::HDR_SIZE - CPacket::udpHeaderSize(AF_INET);

        HLOGC(smlog.Debug, log << s->core().CONID() << "updateMux: config rcv queue qsize=" << 128
                << " plsize=" << payload_size << " hsize=" << 1024);
        m.m_pRcvQueue->init(128, payload_size, m.m_iIPversion, 1024, m.m_pChannel, m.m_pTimer);

        // Rewrite the port here, as it might be only known upon return
        // from CChannel::open.
        m.m_iPort               = installMuxer((s), m);
        m_mMultiplexer[m.m_iID] = m;
    }
    catch (const CUDTException&)
    {
        m.destroy();
        throw;
    }
    catch (...)
    {
        m.destroy();
        throw CUDTException(MJ_SYSTEMRES, MN_MEMORY, 0);
    }

    HLOGC(smlog.Debug, log << "bind: creating new multiplexer for port " << m.m_iPort);
}

// This function is going to find a multiplexer for the port contained
// in the 'ls' listening socket. The multiplexer must exist when the listener
// exists, otherwise the dispatching procedure wouldn't even call this
// function. By historical reasons there's also a fallback for a case when the
// multiplexer wasn't found by id, the search by port number continues.
bool srt::CUDTUnited::updateListenerMux(CUDTSocket* s, const CUDTSocket* ls)
{
    ScopedLock cg(m_GlobControlLock);
    const int  port = ls->m_SelfAddr.hport();

    HLOGC(smlog.Debug,
          log << "updateListenerMux: finding muxer of listener socket @" << ls->m_SocketID << " muxid=" << ls->m_iMuxID
              << " bound=" << ls->m_SelfAddr.str() << " FOR @" << s->m_SocketID << " addr=" << s->m_SelfAddr.str()
              << "_->_" << s->m_PeerAddr.str());

    // First thing that should be certain here is that there should exist
    // a muxer with the ID written in the listener socket's mux ID.

    CMultiplexer* mux = map_getp(m_mMultiplexer, ls->m_iMuxID);

    // NOTE:
    // THIS BELOW CODE is only for a highly unlikely situation when the listener
    // socket has been closed in the meantime when the accepted socket is being
    // processed. This procedure is different than updateMux because this time we
    // only want to have a multiplexer socket to be assigned to the accepted socket.
    // It is also unlikely that the listener socket is garbage-collected so fast, so
    // this procedure will most likely find the multiplexer of the zombie listener socket,
    // which no longer accepts new connections (the listener is withdrawn immediately from
    // the port) that wasn't yet completely deleted.
    CMultiplexer* fallback = NULL;
    if (!mux)
    {
        LOGC(smlog.Error, log << "updateListenerMux: IPE? listener muxer not found by ID, trying by port");

        // To be used as first found with different IP version

        // find the listener's address
        for (map<int, CMultiplexer>::iterator i = m_mMultiplexer.begin(); i != m_mMultiplexer.end(); ++i)
        {
            CMultiplexer& m = i->second;

#if ENABLE_HEAVY_LOGGING
            ostringstream that_muxer;
            that_muxer << "id=" << m.m_iID << " port=" << m.m_iPort
                       << " ip=" << (m.m_iIPversion == AF_INET ? "v4" : "v6");
#endif

            if (m.m_iPort == port)
            {
                HLOGC(smlog.Debug, log << "updateListenerMux: reusing muxer: " << that_muxer.str());
                if (m.m_iIPversion == s->m_PeerAddr.family())
                {
                    mux = &m; // best match
                    break;
                }
                else if (m.m_iIPversion == AF_INET6)
                {
                    // Allowed fallback case when we only need an accepted socket.
                    fallback = &m;
                }
            }
            else
            {
                HLOGC(smlog.Debug, log << "updateListenerMux: SKIPPING muxer: " << that_muxer.str());
            }
        }

        if (!mux && fallback)
        {
            // It is allowed to reuse this multiplexer, but the socket must allow both IPv4 and IPv6
            if (fallback->m_mcfg.iIpV6Only == 0)
            {
                HLOGC(smlog.Warn, log << "updateListenerMux: reusing multiplexer from different family");
                mux = fallback;
            }
        }
    }

    // Checking again because the above procedure could have set it
    if (mux)
    {
        // reuse the existing multiplexer
        ++mux->m_iRefCount;
        s->core().m_pSndQueue = mux->m_pSndQueue;
        s->core().m_pRcvQueue = mux->m_pRcvQueue;
        s->m_iMuxID           = mux->m_iID;
        return true;
    }

    return false;
}

void* srt::CUDTUnited::garbageCollect(void* p)
{
    CUDTUnited* self = (CUDTUnited*)p;

    THREAD_STATE_INIT("SRT:GC");

    UniqueLock gclock(self->m_GCStopLock);

    while (!self->m_bClosing)
    {
        INCREMENT_THREAD_ITERATIONS();
        self->checkBrokenSockets();

        HLOGC(inlog.Debug, log << "GC: sleep 1 s");
        self->m_GCStopCond.wait_for(gclock, seconds_from(1));
    }
    THREAD_EXIT();
    return NULL;
}

////////////////////////////////////////////////////////////////////////////////

SRTRUNSTATUS srt::CUDT::startup()
{
    return uglobal().startup();
}

SRTSTATUS srt::CUDT::cleanup()
{
    return uglobal().cleanup();
}

SRTSOCKET srt::CUDT::socket()
{
    try
    {
        return uglobal().newSocket();
    }
    catch (const CUDTException& e)
    {
        APIError a(e);
        return SRT_INVALID_SOCK;
    }
    catch (const bad_alloc&)
    {
        APIError a(MJ_SYSTEMRES, MN_MEMORY, 0);
        return SRT_INVALID_SOCK;
    }
    catch (const std::exception& ee)
    {
        LOGC(aclog.Fatal, log << "socket: UNEXPECTED EXCEPTION: " << typeid(ee).name() << ": " << ee.what());
        APIError a(MJ_UNKNOWN, MN_NONE, 0);
        return SRT_INVALID_SOCK;
    }
}

srt::CUDT::APIError::APIError(const CUDTException& e)
{
    SetThreadLocalError(e);
}

srt::CUDT::APIError::APIError(CodeMajor mj, CodeMinor mn, int syserr)
{
    SetThreadLocalError(CUDTException(mj, mn, syserr));
}

srt::CUDT::APIError::APIError(int errorcode)
{
    CodeMajor mj = CodeMajor(errorcode / 1000);
    CodeMinor mn = CodeMinor(errorcode % 1000);
    SetThreadLocalError(CUDTException(mj, mn, 0));
}

#if ENABLE_BONDING
// This is an internal function; 'type' should be pre-checked if it has a correct value.
// This doesn't have argument of GroupType due to header file conflicts.

// [[using locked(s_UDTUnited.m_GlobControlLock)]]
srt::CUDTGroup& srt::CUDT::newGroup(const int type)
{
    const SRTSOCKET id = uglobal().generateSocketID(true);

    // Now map the group
    return uglobal().addGroup(id, SRT_GROUP_TYPE(type)).set_id(id);
}

SRTSOCKET srt::CUDT::createGroup(SRT_GROUP_TYPE gt)
{
    try
    {
        srt::sync::ScopedLock globlock(uglobal().m_GlobControlLock);
        return newGroup(gt).id();
        // Note: potentially, after this function exits, the group
        // could be deleted, immediately, from a separate thread (tho
        // unlikely because the other thread would need some handle to
        // keep it). But then, the first call to any API function would
        // return invalid ID error.
    }
    catch (const CUDTException& e)
    {
        return APIError(e), SRT_INVALID_SOCK;
    }
    catch (...)
    {
        return APIError(MJ_SYSTEMRES, MN_MEMORY, 0), SRT_INVALID_SOCK;
    }
}

// [[using locked(m_ControlLock)]]
// [[using locked(CUDT::s_UDTUnited.m_GlobControlLock)]]
void srt::CUDTSocket::removeFromGroup(bool broken)
{
    CUDTGroup* g = m_GroupOf;
    if (g)
    {
        // Reset group-related fields immediately. They won't be accessed
        // in the below calls, while the iterator will be invalidated for
        // a short moment between removal from the group container and the end,
        // while the GroupLock would be already taken out. It is safer to reset
        // it to a NULL iterator before removal.
        m_GroupOf         = NULL;
        m_GroupMemberData = NULL;

        bool still_have = g->remove(m_SocketID);
        if (broken)
        {
            // Activate the SRT_EPOLL_UPDATE event on the group
            // if it was because of a socket that was earlier connected
            // and became broken. This is not to be sent in case when
            // it is a failure during connection, or the socket was
            // explicitly removed from the group.
            g->activateUpdateEvent(still_have);
        }

        HLOGC(smlog.Debug,
              log << "removeFromGroup: socket @" << m_SocketID << " NO LONGER A MEMBER of $" << g->id() << "; group is "
                  << (still_have ? "still ACTIVE" : "now EMPTY"));
    }
}

SRTSOCKET srt::CUDT::getGroupOfSocket(SRTSOCKET socket)
{
    // Lock this for the whole function as we need the group
    // to persist the call.
    ScopedLock  glock(uglobal().m_GlobControlLock);
    CUDTSocket* s = uglobal().locateSocket_LOCKED(socket);
    if (!s || !s->m_GroupOf)
        return APIError(MJ_NOTSUP, MN_INVAL, 0), SRT_INVALID_SOCK;

    return s->m_GroupOf->id();
}

SRTSTATUS srt::CUDT::getGroupData(SRTSOCKET groupid, SRT_SOCKGROUPDATA* pdata, size_t* psize)
{
    if (!CUDT::isgroup(groupid) || !psize)
    {
        return APIError(MJ_NOTSUP, MN_INVAL, 0);
    }

    CUDTUnited::GroupKeeper k(uglobal(), groupid, CUDTUnited::ERH_RETURN);
    if (!k.group)
    {
        return APIError(MJ_NOTSUP, MN_INVAL, 0);
    }

    // To get only the size of the group pdata=NULL can be used
    return k.group->getGroupData(pdata, psize);
}
#endif

SRTSTATUS srt::CUDT::bind(SRTSOCKET u, const sockaddr* name, int namelen)
{
    try
    {
        sockaddr_any sa(name, namelen);
        if (sa.len == 0)
        {
            // This happens if the namelen check proved it to be
            // too small for particular family, or that family is
            // not recognized (is none of AF_INET, AF_INET6).
            // This is a user error.
            return APIError(MJ_NOTSUP, MN_INVAL, 0);
        }
        CUDTSocket* s = uglobal().locateSocket(u);
        if (!s)
            return APIError(MJ_NOTSUP, MN_INVAL, 0);

        return uglobal().bind(s, sa);
    }
    catch (const CUDTException& e)
    {
        return APIError(e);
    }
    catch (bad_alloc&)
    {
        return APIError(MJ_SYSTEMRES, MN_MEMORY, 0);
    }
    catch (const std::exception& ee)
    {
        LOGC(aclog.Fatal, log << "bind: UNEXPECTED EXCEPTION: " << typeid(ee).name() << ": " << ee.what());
        return APIError(MJ_UNKNOWN, MN_NONE, 0);
    }
}

SRTSTATUS srt::CUDT::bind(SRTSOCKET u, UDPSOCKET udpsock)
{
    try
    {
        CUDTSocket* s = uglobal().locateSocket(u);
        if (!s)
            return APIError(MJ_NOTSUP, MN_INVAL, 0);

        return uglobal().bind(s, udpsock);
    }
    catch (const CUDTException& e)
    {
        return APIError(e);
    }
    catch (bad_alloc&)
    {
        return APIError(MJ_SYSTEMRES, MN_MEMORY, 0);
    }
    catch (const std::exception& ee)
    {
        LOGC(aclog.Fatal, log << "bind/udp: UNEXPECTED EXCEPTION: " << typeid(ee).name() << ": " << ee.what());
        return APIError(MJ_UNKNOWN, MN_NONE, 0);
    }
}

SRTSTATUS srt::CUDT::listen(SRTSOCKET u, int backlog)
{
    try
    {
        return uglobal().listen(u, backlog);
    }
    catch (const CUDTException& e)
    {
        return APIError(e);
    }
    catch (bad_alloc&)
    {
        return APIError(MJ_SYSTEMRES, MN_MEMORY, 0);
    }
    catch (const std::exception& ee)
    {
        LOGC(aclog.Fatal, log << "listen: UNEXPECTED EXCEPTION: " << typeid(ee).name() << ": " << ee.what());
        return APIError(MJ_UNKNOWN, MN_NONE, 0);
    }
}

SRTSOCKET srt::CUDT::accept_bond(const SRTSOCKET listeners[], int lsize, int64_t msTimeOut)
{
    try
    {
        return uglobal().accept_bond(listeners, lsize, msTimeOut);
    }
    catch (const CUDTException& e)
    {
        SetThreadLocalError(e);
        return SRT_INVALID_SOCK;
    }
    catch (bad_alloc&)
    {
        SetThreadLocalError(CUDTException(MJ_SYSTEMRES, MN_MEMORY, 0));
        return SRT_INVALID_SOCK;
    }
    catch (const std::exception& ee)
    {
        LOGC(aclog.Fatal, log << "accept_bond: UNEXPECTED EXCEPTION: " << typeid(ee).name() << ": " << ee.what());
        SetThreadLocalError(CUDTException(MJ_UNKNOWN, MN_NONE, 0));
        return SRT_INVALID_SOCK;
    }
}

SRTSOCKET srt::CUDT::accept(SRTSOCKET u, sockaddr* addr, int* addrlen)
{
    try
    {
        return uglobal().accept(u, addr, addrlen);
    }
    catch (const CUDTException& e)
    {
        SetThreadLocalError(e);
        return SRT_INVALID_SOCK;
    }
    catch (const bad_alloc&)
    {
        SetThreadLocalError(CUDTException(MJ_SYSTEMRES, MN_MEMORY, 0));
        return SRT_INVALID_SOCK;
    }
    catch (const std::exception& ee)
    {
        LOGC(aclog.Fatal, log << "accept: UNEXPECTED EXCEPTION: " << typeid(ee).name() << ": " << ee.what());
        SetThreadLocalError(CUDTException(MJ_UNKNOWN, MN_NONE, 0));
        return SRT_INVALID_SOCK;
    }
}

SRTSOCKET srt::CUDT::connect(SRTSOCKET u, const sockaddr* name, const sockaddr* tname, int namelen)
{
    try
    {
        return uglobal().connect(u, name, tname, namelen);
    }
    catch (const CUDTException& e)
    {
        return APIError(e), SRT_INVALID_SOCK;
    }
    catch (bad_alloc&)
    {
        return APIError(MJ_SYSTEMRES, MN_MEMORY, 0), SRT_INVALID_SOCK;
    }
    catch (std::exception& ee)
    {
        LOGC(aclog.Fatal, log << "connect: UNEXPECTED EXCEPTION: " << typeid(ee).name() << ": " << ee.what());
        return APIError(MJ_UNKNOWN, MN_NONE, 0), SRT_INVALID_SOCK;
    }
}

#if ENABLE_BONDING
SRTSOCKET srt::CUDT::connectLinks(SRTSOCKET grp, SRT_SOCKGROUPCONFIG targets[], int arraysize)
{
    if (arraysize <= 0)
        return APIError(MJ_NOTSUP, MN_INVAL, 0), SRT_INVALID_SOCK;

    if (!CUDT::isgroup(grp))
    {
        // connectLinks accepts only GROUP id, not socket id.
        return APIError(MJ_NOTSUP, MN_SIDINVAL, 0), SRT_INVALID_SOCK;
    }

    try
    {
        CUDTUnited::GroupKeeper k(uglobal(), grp, CUDTUnited::ERH_THROW);
        return uglobal().groupConnect(k.group, targets, arraysize);
    }
    catch (CUDTException& e)
    {
        return APIError(e), SRT_INVALID_SOCK;
    }
    catch (bad_alloc&)
    {
        return APIError(MJ_SYSTEMRES, MN_MEMORY, 0), SRT_INVALID_SOCK;
    }
    catch (std::exception& ee)
    {
        LOGC(aclog.Fatal, log << "connect: UNEXPECTED EXCEPTION: " << typeid(ee).name() << ": " << ee.what());
        return APIError(MJ_UNKNOWN, MN_NONE, 0), SRT_INVALID_SOCK;
    }
}
#endif

SRTSOCKET srt::CUDT::connect(SRTSOCKET u, const sockaddr* name, int namelen, int32_t forced_isn)
{
    try
    {
        return uglobal().connect(u, name, namelen, forced_isn);
    }
    catch (const CUDTException& e)
    {
        return APIError(e), SRT_INVALID_SOCK;
    }
    catch (bad_alloc&)
    {
        return APIError(MJ_SYSTEMRES, MN_MEMORY, 0), SRT_INVALID_SOCK;
    }
    catch (const std::exception& ee)
    {
        LOGC(aclog.Fatal, log << "connect: UNEXPECTED EXCEPTION: " << typeid(ee).name() << ": " << ee.what());
        return APIError(MJ_UNKNOWN, MN_NONE, 0), SRT_INVALID_SOCK;
    }
}

SRTSTATUS srt::CUDT::close(SRTSOCKET u)
{
    try
    {
        return uglobal().close(u);
    }
    catch (const CUDTException& e)
    {
        return APIError(e);
    }
    catch (const std::exception& ee)
    {
        LOGC(aclog.Fatal, log << "close: UNEXPECTED EXCEPTION: " << typeid(ee).name() << ": " << ee.what());
        return APIError(MJ_UNKNOWN, MN_NONE, 0);
    }
}

SRTSTATUS srt::CUDT::getpeername(SRTSOCKET u, sockaddr* name, int* namelen)
{
    try
    {
        uglobal().getpeername(u, name, namelen);
        return SRT_STATUS_OK;
    }
    catch (const CUDTException& e)
    {
        return APIError(e);
    }
    catch (const std::exception& ee)
    {
        LOGC(aclog.Fatal, log << "getpeername: UNEXPECTED EXCEPTION: " << typeid(ee).name() << ": " << ee.what());
        return APIError(MJ_UNKNOWN, MN_NONE, 0);
    }
}

SRTSTATUS srt::CUDT::getsockname(SRTSOCKET u, sockaddr* name, int* namelen)
{
    try
    {
        uglobal().getsockname(u, name, namelen);
        return SRT_STATUS_OK;
    }
    catch (const CUDTException& e)
    {
        return APIError(e);
    }
    catch (const std::exception& ee)
    {
        LOGC(aclog.Fatal, log << "getsockname: UNEXPECTED EXCEPTION: " << typeid(ee).name() << ": " << ee.what());
        return APIError(MJ_UNKNOWN, MN_NONE, 0);
    }
}

<<<<<<< HEAD
=======
SRTSTATUS srt::CUDT::getsockdevname(SRTSOCKET u, char* name, size_t* namelen)
{
    try
    {
        uglobal().getsockdevname(u, name, namelen);
        return SRT_STATUS_OK;
    }
    catch (const CUDTException& e)
    {
        return APIError(e);
    }
    catch (const std::exception& ee)
    {
        LOGC(aclog.Fatal, log << "getsockname: UNEXPECTED EXCEPTION: " << typeid(ee).name() << ": " << ee.what());
        return APIError(MJ_UNKNOWN, MN_NONE, 0);
    }
}

>>>>>>> 695302da
SRTSTATUS srt::CUDT::getsockopt(SRTSOCKET u, int, SRT_SOCKOPT optname, void* pw_optval, int* pw_optlen)
{
    if (!pw_optval || !pw_optlen)
    {
        return APIError(MJ_NOTSUP, MN_INVAL, 0);
    }

    try
    {
#if ENABLE_BONDING
        if (CUDT::isgroup(u))
        {
            CUDTUnited::GroupKeeper k(uglobal(), u, CUDTUnited::ERH_THROW);
            k.group->getOpt(optname, (pw_optval), (*pw_optlen));
            return SRT_STATUS_OK;
        }
#endif

        CUDT& udt = uglobal().locateSocket(u, CUDTUnited::ERH_THROW)->core();
        udt.getOpt(optname, (pw_optval), (*pw_optlen));
        return SRT_STATUS_OK;
    }
    catch (const CUDTException& e)
    {
        return APIError(e);
    }
    catch (const std::exception& ee)
    {
        LOGC(aclog.Fatal, log << "getsockopt: UNEXPECTED EXCEPTION: " << typeid(ee).name() << ": " << ee.what());
        return APIError(MJ_UNKNOWN, MN_NONE, 0);
    }
}

SRTSTATUS srt::CUDT::setsockopt(SRTSOCKET u, int, SRT_SOCKOPT optname, const void* optval, int optlen)
{
    if (!optval || optlen < 0)
        return APIError(MJ_NOTSUP, MN_INVAL, 0);

    try
    {
#if ENABLE_BONDING
        if (CUDT::isgroup(u))
        {
            CUDTUnited::GroupKeeper k(uglobal(), u, CUDTUnited::ERH_THROW);
            k.group->setOpt(optname, optval, optlen);
            return SRT_STATUS_OK;
        }
#endif

        CUDT& udt = uglobal().locateSocket(u, CUDTUnited::ERH_THROW)->core();
        udt.setOpt(optname, optval, optlen);
        return SRT_STATUS_OK;
    }
    catch (const CUDTException& e)
    {
        return APIError(e);
    }
    catch (const std::exception& ee)
    {
        LOGC(aclog.Fatal, log << "setsockopt: UNEXPECTED EXCEPTION: " << typeid(ee).name() << ": " << ee.what());
        return APIError(MJ_UNKNOWN, MN_NONE, 0);
    }
}

int srt::CUDT::send(SRTSOCKET u, const char* buf, int len, int)
{
    SRT_MSGCTRL mctrl = srt_msgctrl_default;
    return sendmsg2(u, buf, len, (mctrl));
}

// --> CUDT::recv moved down

int srt::CUDT::sendmsg(SRTSOCKET u, const char* buf, int len, int ttl, bool inorder, int64_t srctime)
{
    SRT_MSGCTRL mctrl = srt_msgctrl_default;
    mctrl.msgttl      = ttl;
    mctrl.inorder     = inorder;
    mctrl.srctime     = srctime;
    return sendmsg2(u, buf, len, (mctrl));
}

int srt::CUDT::sendmsg2(SRTSOCKET u, const char* buf, int len, SRT_MSGCTRL& w_m)
{
    try
    {
#if ENABLE_BONDING
        if (CUDT::isgroup(u))
        {
            CUDTUnited::GroupKeeper k(uglobal(), u, CUDTUnited::ERH_THROW);
            return k.group->send(buf, len, (w_m));
        }
#endif

        return uglobal().locateSocket(u, CUDTUnited::ERH_THROW)->core().sendmsg2(buf, len, (w_m));
    }
    catch (const CUDTException& e)
    {
        return APIError(e).as<int>();
    }
    catch (bad_alloc&)
    {
        return APIError(MJ_SYSTEMRES, MN_MEMORY, 0).as<int>();
    }
    catch (const std::exception& ee)
    {
        LOGC(aclog.Fatal, log << "sendmsg: UNEXPECTED EXCEPTION: " << typeid(ee).name() << ": " << ee.what());
        return APIError(MJ_UNKNOWN, MN_NONE, 0).as<int>();
    }
}

int srt::CUDT::recv(SRTSOCKET u, char* buf, int len, int)
{
    SRT_MSGCTRL mctrl = srt_msgctrl_default;
    int         ret   = recvmsg2(u, buf, len, (mctrl));
    return ret;
}

int srt::CUDT::recvmsg(SRTSOCKET u, char* buf, int len, int64_t& srctime)
{
    SRT_MSGCTRL mctrl = srt_msgctrl_default;
    int         ret   = recvmsg2(u, buf, len, (mctrl));
    srctime           = mctrl.srctime;
    return ret;
}

int srt::CUDT::recvmsg2(SRTSOCKET u, char* buf, int len, SRT_MSGCTRL& w_m)
{
    try
    {
#if ENABLE_BONDING
        if (CUDT::isgroup(u))
        {
            CUDTUnited::GroupKeeper k(uglobal(), u, CUDTUnited::ERH_THROW);
            return k.group->recv(buf, len, (w_m));
        }
#endif

        return uglobal().locateSocket(u, CUDTUnited::ERH_THROW)->core().recvmsg2(buf, len, (w_m));
    }
    catch (const CUDTException& e)
    {
        return APIError(e).as<int>();
    }
    catch (const std::exception& ee)
    {
        LOGC(aclog.Fatal, log << "recvmsg: UNEXPECTED EXCEPTION: " << typeid(ee).name() << ": " << ee.what());
        return APIError(MJ_UNKNOWN, MN_NONE, 0).as<int>();
    }
}

int64_t srt::CUDT::sendfile(SRTSOCKET u, fstream& ifs, int64_t& offset, int64_t size, int block)
{
    try
    {
        CUDT& udt = uglobal().locateSocket(u, CUDTUnited::ERH_THROW)->core();
        return udt.sendfile(ifs, offset, size, block);
    }
    catch (const CUDTException& e)
    {
        return APIError(e).as<int64_t>();
    }
    catch (bad_alloc&)
    {
        return APIError(MJ_SYSTEMRES, MN_MEMORY, 0).as<int64_t>();
    }
    catch (const std::exception& ee)
    {
        LOGC(aclog.Fatal, log << "sendfile: UNEXPECTED EXCEPTION: " << typeid(ee).name() << ": " << ee.what());
        return APIError(MJ_UNKNOWN, MN_NONE, 0).as<int64_t>();
    }
}

int64_t srt::CUDT::recvfile(SRTSOCKET u, fstream& ofs, int64_t& offset, int64_t size, int block)
{
    try
    {
        return uglobal().locateSocket(u, CUDTUnited::ERH_THROW)->core().recvfile(ofs, offset, size, block);
    }
    catch (const CUDTException& e)
    {
        return APIError(e).as<int64_t>();
    }
    catch (const std::exception& ee)
    {
        LOGC(aclog.Fatal, log << "recvfile: UNEXPECTED EXCEPTION: " << typeid(ee).name() << ": " << ee.what());
        return APIError(MJ_UNKNOWN, MN_NONE, 0).as<int64_t>();
    }
}

int srt::CUDT::select(int, UDT::UDSET* readfds, UDT::UDSET* writefds, UDT::UDSET* exceptfds, const timeval* timeout)
{
    if ((!readfds) && (!writefds) && (!exceptfds))
    {
        return APIError(MJ_NOTSUP, MN_INVAL, 0).as<int>();
    }

    try
    {
        return uglobal().select(readfds, writefds, exceptfds, timeout);
    }
    catch (const CUDTException& e)
    {
        return APIError(e).as<int>();
    }
    catch (bad_alloc&)
    {
        return APIError(MJ_SYSTEMRES, MN_MEMORY, 0).as<int>();
    }
    catch (const std::exception& ee)
    {
        LOGC(aclog.Fatal, log << "select: UNEXPECTED EXCEPTION: " << typeid(ee).name() << ": " << ee.what());
        return APIError(MJ_UNKNOWN, MN_NONE, 0).as<int>();
    }
}

int srt::CUDT::selectEx(const vector<SRTSOCKET>& fds,
                        vector<SRTSOCKET>*       readfds,
                        vector<SRTSOCKET>*       writefds,
                        vector<SRTSOCKET>*       exceptfds,
                        int64_t                  msTimeOut)
{
    if ((!readfds) && (!writefds) && (!exceptfds))
    {
        return APIError(MJ_NOTSUP, MN_INVAL, 0).as<int>();
    }

    try
    {
        return uglobal().selectEx(fds, readfds, writefds, exceptfds, msTimeOut);
    }
    catch (const CUDTException& e)
    {
        return APIError(e).as<int>();
    }
    catch (bad_alloc&)
    {
        return APIError(MJ_SYSTEMRES, MN_MEMORY, 0).as<int>();
    }
    catch (const std::exception& ee)
    {
        LOGC(aclog.Fatal, log << "selectEx: UNEXPECTED EXCEPTION: " << typeid(ee).name() << ": " << ee.what());
        return APIError(MJ_UNKNOWN).as<int>();
    }
}

int srt::CUDT::epoll_create()
{
    try
    {
        return uglobal().epoll_create();
    }
    catch (const CUDTException& e)
    {
        return APIError(e).as<int>();
    }
    catch (const std::exception& ee)
    {
        LOGC(aclog.Fatal, log << "epoll_create: UNEXPECTED EXCEPTION: " << typeid(ee).name() << ": " << ee.what());
        return APIError(MJ_UNKNOWN, MN_NONE, 0).as<int>();
    }
}

SRTSTATUS srt::CUDT::epoll_clear_usocks(int eid)
{
    try
    {
        uglobal().epoll_clear_usocks(eid);
        return SRT_STATUS_OK;
    }
    catch (const CUDTException& e)
    {
        return APIError(e);
    }
    catch (std::exception& ee)
    {
        LOGC(aclog.Fatal,
             log << "epoll_clear_usocks: UNEXPECTED EXCEPTION: " << typeid(ee).name() << ": " << ee.what());
        return APIError(MJ_UNKNOWN, MN_NONE, 0);
    }
}

SRTSTATUS srt::CUDT::epoll_add_usock(const int eid, const SRTSOCKET u, const int* events)
{
    try
    {
        uglobal().epoll_add_usock(eid, u, events);
        return SRT_STATUS_OK;
    }
    catch (const CUDTException& e)
    {
        return APIError(e);
    }
    catch (const std::exception& ee)
    {
        LOGC(aclog.Fatal, log << "epoll_add_usock: UNEXPECTED EXCEPTION: " << typeid(ee).name() << ": " << ee.what());
        return APIError(MJ_UNKNOWN, MN_NONE, 0);
    }
}

SRTSTATUS srt::CUDT::epoll_add_ssock(const int eid, const SYSSOCKET s, const int* events)
{
    try
    {
        uglobal().epoll_add_ssock(eid, s, events);
        return SRT_STATUS_OK;
    }
    catch (const CUDTException& e)
    {
        return APIError(e);
    }
    catch (const std::exception& ee)
    {
        LOGC(aclog.Fatal, log << "epoll_add_ssock: UNEXPECTED EXCEPTION: " << typeid(ee).name() << ": " << ee.what());
        return APIError(MJ_UNKNOWN, MN_NONE, 0);
    }
}

SRTSTATUS srt::CUDT::epoll_update_usock(const int eid, const SRTSOCKET u, const int* events)
{
    try
    {
        uglobal().epoll_add_usock(eid, u, events);
        return SRT_STATUS_OK;
    }
    catch (const CUDTException& e)
    {
        return APIError(e);
    }
    catch (const std::exception& ee)
    {
        LOGC(aclog.Fatal,
             log << "epoll_update_usock: UNEXPECTED EXCEPTION: " << typeid(ee).name() << ": " << ee.what());
        return APIError(MJ_UNKNOWN, MN_NONE, 0);
    }
}

SRTSTATUS srt::CUDT::epoll_update_ssock(const int eid, const SYSSOCKET s, const int* events)
{
    try
    {
        uglobal().epoll_update_ssock(eid, s, events);
        return SRT_STATUS_OK;
    }
    catch (const CUDTException& e)
    {
        return APIError(e);
    }
    catch (const std::exception& ee)
    {
        LOGC(aclog.Fatal,
             log << "epoll_update_ssock: UNEXPECTED EXCEPTION: " << typeid(ee).name() << ": " << ee.what());
        return APIError(MJ_UNKNOWN, MN_NONE, 0);
    }
}

SRTSTATUS srt::CUDT::epoll_remove_usock(const int eid, const SRTSOCKET u)
{
    try
    {
        uglobal().epoll_remove_usock(eid, u);
        return SRT_STATUS_OK;
    }
    catch (const CUDTException& e)
    {
        return APIError(e);
    }
    catch (const std::exception& ee)
    {
        LOGC(aclog.Fatal,
             log << "epoll_remove_usock: UNEXPECTED EXCEPTION: " << typeid(ee).name() << ": " << ee.what());
        return APIError(MJ_UNKNOWN, MN_NONE, 0);
    }
}

SRTSTATUS srt::CUDT::epoll_remove_ssock(const int eid, const SYSSOCKET s)
{
    try
    {
        uglobal().epoll_remove_ssock(eid, s);
        return SRT_STATUS_OK;
    }
    catch (const CUDTException& e)
    {
        return APIError(e);
    }
    catch (const std::exception& ee)
    {
        LOGC(aclog.Fatal,
             log << "epoll_remove_ssock: UNEXPECTED EXCEPTION: " << typeid(ee).name() << ": " << ee.what());
        return APIError(MJ_UNKNOWN, MN_NONE, 0);
    }
}

int srt::CUDT::epoll_wait(const int       eid,
                          set<SRTSOCKET>* readfds,
                          set<SRTSOCKET>* writefds,
                          int64_t         msTimeOut,
                          set<SYSSOCKET>* lrfds,
                          set<SYSSOCKET>* lwfds)
{
    try
    {
        return uglobal().epoll_ref().wait(eid, readfds, writefds, msTimeOut, lrfds, lwfds);
    }
    catch (const CUDTException& e)
    {
        return APIError(e).as<int>();
    }
    catch (const std::exception& ee)
    {
        LOGC(aclog.Fatal, log << "epoll_wait: UNEXPECTED EXCEPTION: " << typeid(ee).name() << ": " << ee.what());
        return APIError(MJ_UNKNOWN, MN_NONE, 0).as<int>();
    }
}

int srt::CUDT::epoll_uwait(const int eid, SRT_EPOLL_EVENT* fdsSet, int fdsSize, int64_t msTimeOut)
{
    try
    {
        return uglobal().epoll_uwait(eid, fdsSet, fdsSize, msTimeOut);
    }
    catch (const CUDTException& e)
    {
        return APIError(e).as<int>();
    }
    catch (const std::exception& ee)
    {
        LOGC(aclog.Fatal, log << "epoll_uwait: UNEXPECTED EXCEPTION: " << typeid(ee).name() << ": " << ee.what());
        return APIError(MJ_UNKNOWN, MN_NONE, 0).as<int>();
    }
}

int32_t srt::CUDT::epoll_set(const int eid, int32_t flags)
{
    try
    {
        return uglobal().epoll_set(eid, flags);
    }
    catch (const CUDTException& e)
    {
        return APIError(e).as<int32_t>();
    }
    catch (const std::exception& ee)
    {
        LOGC(aclog.Fatal, log << "epoll_set: UNEXPECTED EXCEPTION: " << typeid(ee).name() << ": " << ee.what());
        return APIError(MJ_UNKNOWN, MN_NONE, 0).as<int32_t>();
    }
}

SRTSTATUS srt::CUDT::epoll_release(const int eid)
{
    try
    {
        uglobal().epoll_release(eid);
        return SRT_STATUS_OK;
    }
    catch (const CUDTException& e)
    {
        return APIError(e);
    }
    catch (const std::exception& ee)
    {
        LOGC(aclog.Fatal, log << "epoll_release: UNEXPECTED EXCEPTION: " << typeid(ee).name() << ": " << ee.what());
        return APIError(MJ_UNKNOWN, MN_NONE, 0);
    }
}

srt::CUDTException& srt::CUDT::getlasterror()
{
    return GetThreadLocalError();
}

SRTSTATUS srt::CUDT::bstats(SRTSOCKET u, CBytePerfMon* perf, bool clear, bool instantaneous)
{
#if ENABLE_BONDING
    if (CUDT::isgroup(u))
        return groupsockbstats(u, perf, clear);
#endif

    try
    {
        CUDT& udt = uglobal().locateSocket(u, CUDTUnited::ERH_THROW)->core();
        udt.bstats(perf, clear, instantaneous);
        return SRT_STATUS_OK;
    }
    catch (const CUDTException& e)
    {
        return APIError(e);
    }
    catch (const std::exception& ee)
    {
        LOGC(aclog.Fatal, log << "bstats: UNEXPECTED EXCEPTION: " << typeid(ee).name() << ": " << ee.what());
        return APIError(MJ_UNKNOWN, MN_NONE, 0);
    }
}

#if ENABLE_BONDING
SRTSTATUS srt::CUDT::groupsockbstats(SRTSOCKET u, CBytePerfMon* perf, bool clear)
{
    try
    {
        CUDTUnited::GroupKeeper k(uglobal(), u, CUDTUnited::ERH_THROW);
        k.group->bstatsSocket(perf, clear);
        return SRT_STATUS_OK;
    }
    catch (const CUDTException& e)
    {
        SetThreadLocalError(e);
        return SRT_ERROR;
    }
    catch (const std::exception& ee)
    {
        LOGC(aclog.Fatal, log << "bstats: UNEXPECTED EXCEPTION: " << typeid(ee).name() << ": " << ee.what());
        SetThreadLocalError(CUDTException(MJ_UNKNOWN, MN_NONE, 0));
        return SRT_ERROR;
    }
}
#endif

srt::CUDT* srt::CUDT::getUDTHandle(SRTSOCKET u)
{
    try
    {
        return &uglobal().locateSocket(u, CUDTUnited::ERH_THROW)->core();
    }
    catch (const CUDTException& e)
    {
        SetThreadLocalError(e);
        return NULL;
    }
    catch (const std::exception& ee)
    {
        LOGC(aclog.Fatal, log << "getUDTHandle: UNEXPECTED EXCEPTION: " << typeid(ee).name() << ": " << ee.what());
        SetThreadLocalError(CUDTException(MJ_UNKNOWN, MN_NONE, 0));
        return NULL;
    }
}

vector<SRTSOCKET> srt::CUDT::existingSockets()
{
    vector<SRTSOCKET> out;
    for (CUDTUnited::sockets_t::iterator i = uglobal().m_Sockets.begin(); i != uglobal().m_Sockets.end(); ++i)
    {
        out.push_back(i->first);
    }
    return out;
}

SRT_SOCKSTATUS srt::CUDT::getsockstate(SRTSOCKET u)
{
    try
    {
#if ENABLE_BONDING
        if (CUDT::isgroup(u))
        {
            CUDTUnited::GroupKeeper k(uglobal(), u, CUDTUnited::ERH_THROW);
            return k.group->getStatus();
        }
#endif
        return uglobal().getStatus(u);
    }
    catch (const CUDTException& e)
    {
        SetThreadLocalError(e);
        return SRTS_NONEXIST;
    }
    catch (const std::exception& ee)
    {
        LOGC(aclog.Fatal, log << "getsockstate: UNEXPECTED EXCEPTION: " << typeid(ee).name() << ": " << ee.what());
        SetThreadLocalError(CUDTException(MJ_UNKNOWN, MN_NONE, 0));
        return SRTS_NONEXIST;
    }
}

int srt::CUDT::getMaxPayloadSize(SRTSOCKET id)
{
    return uglobal().getMaxPayloadSize(id);
}

int srt::CUDTUnited::getMaxPayloadSize(SRTSOCKET id)
{
    CUDTSocket* s = locateSocket(id);
    if (!s)
    {
<<<<<<< HEAD
        return CUDT::APIError(MJ_NOTSUP, MN_SIDINVAL);
=======
        return CUDT::APIError(MJ_NOTSUP, MN_SIDINVAL).as<int>();
>>>>>>> 695302da
    }

    if (s->m_SelfAddr.family() == AF_UNSPEC)
    {
<<<<<<< HEAD
        return CUDT::APIError(MJ_NOTSUP, MN_ISUNBOUND);
=======
        return CUDT::APIError(MJ_NOTSUP, MN_ISUNBOUND).as<int>();
>>>>>>> 695302da
    }

    int fam = s->m_SelfAddr.family();
    CUDT& u = s->core();

    std::string errmsg;
    int extra = u.m_config.extraPayloadReserve((errmsg));
    if (extra == -1)
    {
        LOGP(aclog.Error, errmsg);
<<<<<<< HEAD
        return CUDT::APIError(MJ_NOTSUP, MN_INVAL);
=======
        return CUDT::APIError(MJ_NOTSUP, MN_INVAL).as<int>();
>>>>>>> 695302da
    }

    // Prefer transfer IP version, if defined. This is defined after
    // the connection is established. Note that the call is rejected
    // if the socket isn't bound, be it explicitly or implicitly by
    // calling srt_connect().
    if (u.m_TransferIPVersion != AF_UNSPEC)
        fam = u.m_TransferIPVersion;

    int payload_size = u.m_config.iMSS - CPacket::HDR_SIZE - CPacket::udpHeaderSize(fam) - extra;

    return payload_size;
}

////////////////////////////////////////////////////////////////////////////////

namespace UDT
{

SRTRUNSTATUS startup()
{
    return srt::CUDT::startup();
}

SRTSTATUS cleanup()
{
    return srt::CUDT::cleanup();
}

SRTSTATUS bind(SRTSOCKET u, const struct sockaddr* name, int namelen)
{
    return srt::CUDT::bind(u, name, namelen);
}

SRTSTATUS bind2(SRTSOCKET u, UDPSOCKET udpsock)
{
    return srt::CUDT::bind(u, udpsock);
}

SRTSTATUS listen(SRTSOCKET u, int backlog)
{
    return srt::CUDT::listen(u, backlog);
}

SRTSOCKET accept(SRTSOCKET u, struct sockaddr* addr, int* addrlen)
{
    return srt::CUDT::accept(u, addr, addrlen);
}

SRTSOCKET connect(SRTSOCKET u, const struct sockaddr* name, int namelen)
{
    return srt::CUDT::connect(u, name, namelen, SRT_SEQNO_NONE);
}

SRTSTATUS close(SRTSOCKET u)
{
    return srt::CUDT::close(u);
}

SRTSTATUS getpeername(SRTSOCKET u, struct sockaddr* name, int* namelen)
{
    return srt::CUDT::getpeername(u, name, namelen);
}

SRTSTATUS getsockname(SRTSOCKET u, struct sockaddr* name, int* namelen)
{
    return srt::CUDT::getsockname(u, name, namelen);
}

SRTSTATUS getsockopt(SRTSOCKET u, int level, SRT_SOCKOPT optname, void* optval, int* optlen)
{
    return srt::CUDT::getsockopt(u, level, optname, optval, optlen);
}

SRTSTATUS setsockopt(SRTSOCKET u, int level, SRT_SOCKOPT optname, const void* optval, int optlen)
{
    return srt::CUDT::setsockopt(u, level, optname, optval, optlen);
}

// DEVELOPER API

SRTSOCKET connect_debug(SRTSOCKET u, const struct sockaddr* name, int namelen, int32_t forced_isn)
{
    return srt::CUDT::connect(u, name, namelen, forced_isn);
}

int send(SRTSOCKET u, const char* buf, int len, int flags)
{
    return srt::CUDT::send(u, buf, len, flags);
}

int recv(SRTSOCKET u, char* buf, int len, int flags)
{
    return srt::CUDT::recv(u, buf, len, flags);
}

int sendmsg(SRTSOCKET u, const char* buf, int len, int ttl, bool inorder, int64_t srctime)
{
    return srt::CUDT::sendmsg(u, buf, len, ttl, inorder, srctime);
}

int recvmsg(SRTSOCKET u, char* buf, int len, int64_t& srctime)
{
    return srt::CUDT::recvmsg(u, buf, len, srctime);
}

int recvmsg(SRTSOCKET u, char* buf, int len)
{
    int64_t srctime;
    return srt::CUDT::recvmsg(u, buf, len, srctime);
}

int64_t sendfile(SRTSOCKET u, fstream& ifs, int64_t& offset, int64_t size, int block)
{
    return srt::CUDT::sendfile(u, ifs, offset, size, block);
}

int64_t recvfile(SRTSOCKET u, fstream& ofs, int64_t& offset, int64_t size, int block)
{
    return srt::CUDT::recvfile(u, ofs, offset, size, block);
}

int64_t sendfile2(SRTSOCKET u, const char* path, int64_t* offset, int64_t size, int block)
{
    fstream ifs(path, ios::binary | ios::in);
    int64_t ret = srt::CUDT::sendfile(u, ifs, *offset, size, block);
    ifs.close();
    return ret;
}

int64_t recvfile2(SRTSOCKET u, const char* path, int64_t* offset, int64_t size, int block)
{
    fstream ofs(path, ios::binary | ios::out);
    int64_t ret = srt::CUDT::recvfile(u, ofs, *offset, size, block);
    ofs.close();
    return ret;
}

int select(int nfds, UDSET* readfds, UDSET* writefds, UDSET* exceptfds, const struct timeval* timeout)
{
    return srt::CUDT::select(nfds, readfds, writefds, exceptfds, timeout);
}

int selectEx(const vector<SRTSOCKET>& fds,
             vector<SRTSOCKET>*       readfds,
             vector<SRTSOCKET>*       writefds,
             vector<SRTSOCKET>*       exceptfds,
             int64_t                  msTimeOut)
{
    return srt::CUDT::selectEx(fds, readfds, writefds, exceptfds, msTimeOut);
}

int epoll_create()
{
    return srt::CUDT::epoll_create();
}

SRTSTATUS epoll_clear_usocks(int eid)
{
    return srt::CUDT::epoll_clear_usocks(eid);
}

SRTSTATUS epoll_add_usock(int eid, SRTSOCKET u, const int* events)
{
    return srt::CUDT::epoll_add_usock(eid, u, events);
}

SRTSTATUS epoll_add_ssock(int eid, SYSSOCKET s, const int* events)
{
    return srt::CUDT::epoll_add_ssock(eid, s, events);
}

SRTSTATUS epoll_update_usock(int eid, SRTSOCKET u, const int* events)
{
    return srt::CUDT::epoll_update_usock(eid, u, events);
}

SRTSTATUS epoll_update_ssock(int eid, SYSSOCKET s, const int* events)
{
    return srt::CUDT::epoll_update_ssock(eid, s, events);
}

SRTSTATUS epoll_remove_usock(int eid, SRTSOCKET u)
{
    return srt::CUDT::epoll_remove_usock(eid, u);
}

SRTSTATUS epoll_remove_ssock(int eid, SYSSOCKET s)
{
    return srt::CUDT::epoll_remove_ssock(eid, s);
}

int epoll_wait(int             eid,
               set<SRTSOCKET>* readfds,
               set<SRTSOCKET>* writefds,
               int64_t         msTimeOut,
               set<SYSSOCKET>* lrfds,
               set<SYSSOCKET>* lwfds)
{
    return srt::CUDT::epoll_wait(eid, readfds, writefds, msTimeOut, lrfds, lwfds);
}

template <class SOCKTYPE>
inline void set_result(set<SOCKTYPE>* val, int* num, SOCKTYPE* fds)
{
    if (!val || !num || !fds)
        return;

    if (*num > int(val->size()))
        *num = int(val->size()); // will get 0 if val->empty()
    int count = 0;

    // This loop will run 0 times if val->empty()
    for (typename set<SOCKTYPE>::const_iterator it = val->begin(); it != val->end(); ++it)
    {
        if (count >= *num)
            break;
        fds[count++] = *it;
    }
}

int epoll_wait2(int        eid,
                SRTSOCKET* readfds,
                int*       rnum,
                SRTSOCKET* writefds,
                int*       wnum,
                int64_t    msTimeOut,
                SYSSOCKET* lrfds,
                int*       lrnum,
                SYSSOCKET* lwfds,
                int*       lwnum)
{
    // This API is an alternative format for epoll_wait, created for
    // compatibility with other languages. Users need to pass in an array
    // for holding the returned sockets, with the maximum array length
    // stored in *rnum, etc., which will be updated with returned number
    // of sockets.

    set<SRTSOCKET>  readset;
    set<SRTSOCKET>  writeset;
    set<SYSSOCKET>  lrset;
    set<SYSSOCKET>  lwset;
    set<SRTSOCKET>* rval  = NULL;
    set<SRTSOCKET>* wval  = NULL;
    set<SYSSOCKET>* lrval = NULL;
    set<SYSSOCKET>* lwval = NULL;
    if ((readfds != NULL) && (rnum != NULL))
        rval = &readset;
    if ((writefds != NULL) && (wnum != NULL))
        wval = &writeset;
    if ((lrfds != NULL) && (lrnum != NULL))
        lrval = &lrset;
    if ((lwfds != NULL) && (lwnum != NULL))
        lwval = &lwset;

    int ret = srt::CUDT::epoll_wait(eid, rval, wval, msTimeOut, lrval, lwval);
    if (ret > 0)
    {
        // set<SRTSOCKET>::const_iterator i;
        // SET_RESULT(rval, rnum, readfds, i);
        set_result(rval, rnum, readfds);
        // SET_RESULT(wval, wnum, writefds, i);
        set_result(wval, wnum, writefds);

        // set<SYSSOCKET>::const_iterator j;
        // SET_RESULT(lrval, lrnum, lrfds, j);
        set_result(lrval, lrnum, lrfds);
        // SET_RESULT(lwval, lwnum, lwfds, j);
        set_result(lwval, lwnum, lwfds);
    }
    return ret;
}

int epoll_uwait(int eid, SRT_EPOLL_EVENT* fdsSet, int fdsSize, int64_t msTimeOut)
{
    return srt::CUDT::epoll_uwait(eid, fdsSet, fdsSize, msTimeOut);
}

SRTSTATUS epoll_release(int eid)
{
    return srt::CUDT::epoll_release(eid);
}

ERRORINFO& getlasterror()
{
    return srt::CUDT::getlasterror();
}

int getlasterror_code()
{
    return srt::CUDT::getlasterror().getErrorCode();
}

const char* getlasterror_desc()
{
    return srt::CUDT::getlasterror().getErrorMessage();
}

int getlasterror_errno()
{
    return srt::CUDT::getlasterror().getErrno();
}

// Get error string of a given error code
const char* geterror_desc(int code, int err)
{
    srt::CUDTException e(CodeMajor(code / 1000), CodeMinor(code % 1000), err);
    return (e.getErrorMessage());
}

SRTSTATUS bstats(SRTSOCKET u, SRT_TRACEBSTATS* perf, bool clear)
{
    return srt::CUDT::bstats(u, perf, clear);
}

SRT_SOCKSTATUS getsockstate(SRTSOCKET u)
{
    return srt::CUDT::getsockstate(u);
}

} // namespace UDT

namespace srt
{

void setloglevel(LogLevel::type ll)
{
    ScopedLock gg(srt_logger_config.mutex);
    srt_logger_config.max_level = ll;
    srt_logger_config.updateLoggersState();
}

void addlogfa(LogFA fa)
{
    ScopedLock gg(srt_logger_config.mutex);
    srt_logger_config.enabled_fa.set(fa, true);
    srt_logger_config.updateLoggersState();
}

void dellogfa(LogFA fa)
{
    ScopedLock gg(srt_logger_config.mutex);
    srt_logger_config.enabled_fa.set(fa, false);
    srt_logger_config.updateLoggersState();
}

void resetlogfa(set<LogFA> fas)
{
    ScopedLock gg(srt_logger_config.mutex);
    for (int i = 0; i <= SRT_LOGFA_LASTNONE; ++i)
        srt_logger_config.enabled_fa.set(i, fas.count(i));
    srt_logger_config.updateLoggersState();
}

void resetlogfa(const int* fara, size_t fara_size)
{
    ScopedLock gg(srt_logger_config.mutex);
    srt_logger_config.enabled_fa.reset();
    for (const int* i = fara; i != fara + fara_size; ++i)
        srt_logger_config.enabled_fa.set(*i, true);
    srt_logger_config.updateLoggersState();
}

void setlogstream(std::ostream& stream)
{
    ScopedLock gg(srt_logger_config.mutex);
    srt_logger_config.log_stream = &stream;
}

void setloghandler(void* opaque, SRT_LOG_HANDLER_FN* handler)
{
    ScopedLock gg(srt_logger_config.mutex);
    srt_logger_config.loghandler_opaque = opaque;
    srt_logger_config.loghandler_fn     = handler;
}

void setlogflags(int flags)
{
    ScopedLock gg(srt_logger_config.mutex);
    srt_logger_config.flags = flags;
}

SRT_API bool setstreamid(SRTSOCKET u, const std::string& sid)
{
    return CUDT::setstreamid(u, sid);
}
SRT_API std::string getstreamid(SRTSOCKET u)
{
    return CUDT::getstreamid(u);
}

int getrejectreason(SRTSOCKET u)
{
    return CUDT::rejectReason(u);
}

SRTSTATUS setrejectreason(SRTSOCKET u, int value)
{
    return CUDT::rejectReason(u, value);
}

} // namespace srt<|MERGE_RESOLUTION|>--- conflicted
+++ resolved
@@ -755,28 +755,6 @@
             // sockets of the same group were submitted to accept, they must
             // be removed from the accept queue at this time.
             should_submit_to_accept = g->groupPending();
-<<<<<<< HEAD
-
-            /* XXX remove if no longer informational
-
-            // Check if this is the first socket in the group.
-            // If so, give it up to accept, otherwise just do nothing
-            // The client will be informed about the newly added connection at the
-            // first moment when attempting to get the group status.
-            for (CUDTGroup::gli_t gi = g->m_Group.begin(); gi != g->m_Group.end(); ++gi)
-            {
-                if (gi->laststatus == SRTS_CONNECTED)
-                {
-                    HLOGC(cnlog.Debug,
-                          log << "Found another connected socket in the group: $" << gi->id
-                              << " - socket will be NOT given up for accepting");
-                    should_submit_to_accept = false;
-                    break;
-                }
-            }
-            */
-=======
->>>>>>> 695302da
 
             // Update the status in the group so that the next
             // operation can include the socket in the group operation.
@@ -4096,8 +4074,6 @@
     }
 }
 
-<<<<<<< HEAD
-=======
 SRTSTATUS srt::CUDT::getsockdevname(SRTSOCKET u, char* name, size_t* namelen)
 {
     try
@@ -4116,7 +4092,6 @@
     }
 }
 
->>>>>>> 695302da
 SRTSTATUS srt::CUDT::getsockopt(SRTSOCKET u, int, SRT_SOCKOPT optname, void* pw_optval, int* pw_optlen)
 {
     if (!pw_optval || !pw_optlen)
@@ -4701,20 +4676,12 @@
     CUDTSocket* s = locateSocket(id);
     if (!s)
     {
-<<<<<<< HEAD
-        return CUDT::APIError(MJ_NOTSUP, MN_SIDINVAL);
-=======
         return CUDT::APIError(MJ_NOTSUP, MN_SIDINVAL).as<int>();
->>>>>>> 695302da
     }
 
     if (s->m_SelfAddr.family() == AF_UNSPEC)
     {
-<<<<<<< HEAD
-        return CUDT::APIError(MJ_NOTSUP, MN_ISUNBOUND);
-=======
         return CUDT::APIError(MJ_NOTSUP, MN_ISUNBOUND).as<int>();
->>>>>>> 695302da
     }
 
     int fam = s->m_SelfAddr.family();
@@ -4725,11 +4692,7 @@
     if (extra == -1)
     {
         LOGP(aclog.Error, errmsg);
-<<<<<<< HEAD
-        return CUDT::APIError(MJ_NOTSUP, MN_INVAL);
-=======
         return CUDT::APIError(MJ_NOTSUP, MN_INVAL).as<int>();
->>>>>>> 695302da
     }
 
     // Prefer transfer IP version, if defined. This is defined after
