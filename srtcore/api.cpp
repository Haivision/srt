/*
 * SRT - Secure, Reliable, Transport
 * Copyright (c) 2018 Haivision Systems Inc.
 *
 * This Source Code Form is subject to the terms of the Mozilla Public
 * License, v. 2.0. If a copy of the MPL was not distributed with this
 * file, You can obtain one at http://mozilla.org/MPL/2.0/.
 *
 */

/*****************************************************************************
Copyright (c) 2001 - 2011, The Board of Trustees of the University of Illinois.
All rights reserved.

Redistribution and use in source and binary forms, with or without
modification, are permitted provided that the following conditions are
met:

* Redistributions of source code must retain the above
  copyright notice, this list of conditions and the
  following disclaimer.

* Redistributions in binary form must reproduce the
  above copyright notice, this list of conditions
  and the following disclaimer in the documentation
  and/or other materials provided with the distribution.

* Neither the name of the University of Illinois
  nor the names of its contributors may be used to
  endorse or promote products derived from this
  software without specific prior written permission.

THIS SOFTWARE IS PROVIDED BY THE COPYRIGHT HOLDERS AND CONTRIBUTORS "AS
IS" AND ANY EXPRESS OR IMPLIED WARRANTIES, INCLUDING, BUT NOT LIMITED TO,
THE IMPLIED WARRANTIES OF MERCHANTABILITY AND FITNESS FOR A PARTICULAR
PURPOSE ARE DISCLAIMED. IN NO EVENT SHALL THE COPYRIGHT OWNER OR
CONTRIBUTORS BE LIABLE FOR ANY DIRECT, INDIRECT, INCIDENTAL, SPECIAL,
EXEMPLARY, OR CONSEQUENTIAL DAMAGES (INCLUDING, BUT NOT LIMITED TO,
PROCUREMENT OF SUBSTITUTE GOODS OR SERVICES; LOSS OF USE, DATA, OR
PROFITS; OR BUSINESS INTERRUPTION) HOWEVER CAUSED AND ON ANY THEORY OF
LIABILITY, WHETHER IN CONTRACT, STRICT LIABILITY, OR TORT (INCLUDING
NEGLIGENCE OR OTHERWISE) ARISING IN ANY WAY OUT OF THE USE OF THIS
SOFTWARE, EVEN IF ADVISED OF THE POSSIBILITY OF SUCH DAMAGE.
*****************************************************************************/

/*****************************************************************************
written by
   Yunhong Gu, last updated 07/09/2011
modified by
   Haivision Systems Inc.
*****************************************************************************/

#include "platform_sys.h"

#include <exception>
#include <stdexcept>
#include <typeinfo>
#include <iterator>
#include <vector>

#include <cstring>
#include "utilities.h"
#include "netinet_any.h"
#include "api.h"
#include "core.h"
#include "epoll.h"
#include "logging.h"
#include "threadname.h"
#include "srt.h"
#include "udt.h"

#ifdef _WIN32
#include <win/wintime.h>
#endif

#ifdef _MSC_VER
#pragma warning(error : 4530)
#endif

using namespace std;
using namespace srt_logging;
using namespace srt::sync;

void srt::CUDTSocket::construct()
{
#if ENABLE_BONDING
    m_GroupOf         = NULL;
    m_GroupMemberData = NULL;
#endif
    setupMutex(m_AcceptLock, "Accept");
    setupCond(m_AcceptCond, "Accept");
    setupMutex(m_ControlLock, "Control");
}

srt::CUDTSocket::~CUDTSocket()
{
    releaseMutex(m_AcceptLock);
    releaseCond(m_AcceptCond);
    releaseMutex(m_ControlLock);
}

void srt::CUDTSocket::resetAtFork()
{
    m_UDT.resetAtFork();
    resetCond(m_AcceptCond);
}

SRT_SOCKSTATUS srt::CUDTSocket::getStatus()
{
    // TTL in CRendezvousQueue::updateConnStatus() will set m_bConnecting to false.
    // Although m_Status is still SRTS_CONNECTING, the connection is in fact to be closed due to TTL expiry.
    // In this case m_bConnected is also false. Both checks are required to avoid hitting
    // a regular state transition from CONNECTING to CONNECTED.

    if (m_UDT.m_bBroken)
        return SRTS_BROKEN;

    // Connecting timed out
    if ((m_Status == SRTS_CONNECTING) && !m_UDT.m_bConnecting && !m_UDT.m_bConnected)
        return SRTS_BROKEN;

    return m_Status;
}

// [[using locked(m_GlobControlLock)]]
void srt::CUDTSocket::breakSocket_LOCKED()
{
    // This function is intended to be called from GC,
    // under a lock of m_GlobControlLock.
    m_UDT.m_bBroken        = true;
    m_UDT.m_iBrokenCounter = 0;
    HLOGC(smlog.Debug, log << "@" << m_SocketID << " CLOSING AS SOCKET");
    m_UDT.closeInternal();
    setClosed();
}

void srt::CUDTSocket::setClosed()
{
    m_Status = SRTS_CLOSED;

    // a socket will not be immediately removed when it is closed
    // in order to prevent other methods from accessing invalid address
    // a timer is started and the socket will be removed after approximately
    // 1 second
    m_tsClosureTimeStamp = steady_clock::now();
}

void srt::CUDTSocket::setBrokenClosed()
{
    m_UDT.m_iBrokenCounter = 60;
    m_UDT.m_bBroken        = true;
    setClosed();
}

bool srt::CUDTSocket::readReady()
{
    if (m_UDT.m_bConnected && m_UDT.isRcvBufferReady())
        return true;

    if (m_UDT.m_bListening)
        return !m_QueuedSockets.empty();

    return broken();
}

bool srt::CUDTSocket::writeReady() const
{
    return (m_UDT.m_bConnected && (m_UDT.m_pSndBuffer->getCurrBufSize() < m_UDT.m_config.iSndBufSize)) || broken();
}

bool srt::CUDTSocket::broken() const
{
    return m_UDT.m_bBroken || !m_UDT.m_bConnected;
}

////////////////////////////////////////////////////////////////////////////////

srt::CUDTUnited::CUDTUnited()
    : m_Sockets()
    , m_GlobControlLock()
    , m_IDLock()
    , m_mMultiplexer()
    , m_pCache(new CCache<CInfoBlock>)
    , m_bClosing(false)
    , m_GCStopCond()
    , m_InitLock()
    , m_iInstanceCount(0)
    , m_bGCStatus(false)
    , m_ClosedSockets()
{
    // Socket ID MUST start from a random value
    m_SocketIDGenerator      = genRandomInt(1, MAX_SOCKET_VAL);
    m_SocketIDGenerator_init = m_SocketIDGenerator;

    // XXX An unlikely exception thrown from the below calls
    // might destroy the application before `main`. This shouldn't
    // be a problem in general.
    setupMutex(m_GCStartLock, "GCStart");
    setupMutex(m_GCStopLock, "GCStop");
    setupCond(m_GCStopCond, "GCStop");
    setupMutex(m_GlobControlLock, "GlobControl");
    setupMutex(m_IDLock, "ID");
    setupMutex(m_InitLock, "Init");
    // Global initialization code
#ifdef _WIN32
    WORD    wVersionRequested;
    WSADATA wsaData;
    wVersionRequested = MAKEWORD(2, 2);

    if (0 != WSAStartup(wVersionRequested, &wsaData))
        throw CUDTException(MJ_SETUP, MN_NONE, WSAGetLastError());
#endif
    CCryptoControl::globalInit();
    HLOGC(inlog.Debug, log << "SRT Clock Type: " << SRT_SYNC_CLOCK_STR);
}

srt::CUDTUnited::~CUDTUnited()
{
    // Call it if it wasn't called already.
    // This will happen at the end of main() of the application,
    // when the user didn't call srt_cleanup().
    enterCS(m_InitLock);
    stopGarbageCollector();
    leaveCS(m_InitLock);
    closeAllSockets();
    releaseMutex(m_GlobControlLock);
    releaseMutex(m_IDLock);
    releaseMutex(m_InitLock);
    // XXX There's some weird bug here causing this
    // to hangup on Windows. This might be either something
    // bigger, or some problem in pthread-win32. As this is
    // the application cleanup section, this can be temporarily
    // tolerated with simply exit the application without cleanup,
    // counting on that the system will take care of it anyway.
#ifndef _WIN32
    releaseCond(m_GCStopCond);
#endif
    releaseMutex(m_GCStopLock);
    releaseMutex(m_GCStartLock);
    delete m_pCache;
#ifdef _WIN32
    WSACleanup();
#endif
}

string srt::CUDTUnited::CONID(SRTSOCKET sock)
{
    if (sock == 0)
        return "";

    std::ostringstream os;
    os << "@" << sock << ":";
    return os.str();
}

bool srt::CUDTUnited::startGarbageCollector()
{

    ScopedLock guard(m_GCStartLock);
    if (!m_bGCStatus)
    {
        m_bClosing = false;
        m_bGCStatus = StartThread(m_GCThread, garbageCollect, this, "SRT:GC");
    }
    return m_bGCStatus;
}

void srt::CUDTUnited::stopGarbageCollector()
{

    ScopedLock guard(m_GCStartLock);
    if (m_bGCStatus)
    {
        m_bGCStatus = false;
        {
            CUniqueSync gclock (m_GCStopLock, m_GCStopCond);
            m_bClosing = true;
            gclock.notify_all();
        }
        m_GCThread.join();
    }
}

void srt::CUDTUnited::cleanupAllSockets()
{
    for (sockets_t::iterator i = m_Sockets.begin(); i != m_Sockets.end(); ++i)
    {
        CUDTSocket* s = i->second;

#if ENABLE_BONDING
        if (s->m_GroupOf)
        {
            s->removeFromGroup(false);
        }
#endif

        // remove from listener's queue
        sockets_t::iterator ls = m_Sockets.find(s->m_ListenSocket);
        if (ls == m_Sockets.end())
        {
            ls = m_ClosedSockets.find(s->m_ListenSocket);
        }
        if (ls != m_ClosedSockets.end())
        {
            ls->second->m_QueuedSockets.erase(s->m_SocketID);
        }
        s->core().closeAtFork();
        s->resetAtFork();
        delete(s);
    }
    m_Sockets.clear();

#if ENABLE_BONDING
    for (groups_t::iterator j = m_Groups.begin(); j != m_Groups.end(); ++j)
    {
        delete j->second;
    }
    m_Groups.clear();
#endif
    for (map<int, CMultiplexer>::iterator i = m_mMultiplexer.begin(); i != m_mMultiplexer.end(); ++i)
    {
        CMultiplexer &multiplexer = i->second;
        multiplexer.resetAtFork();
    }
    m_mMultiplexer.clear();
}


void srt::CUDTUnited::closeAllSockets()
{
    // remove all sockets and multiplexers
    HLOGC(inlog.Debug, log << "GC: GLOBAL EXIT - releasing all pending sockets. Acquring control lock...");

    {
        // Pre-closing: run over all open sockets and close them.
        SharedLock glock(m_GlobControlLock);

        for (sockets_t::iterator i = m_Sockets.begin(); i != m_Sockets.end(); ++i)
        {
            CUDTSocket* s = i->second;
            s->breakSocket_LOCKED();

#if ENABLE_BONDING
            if (s->m_GroupOf)
            {
                HLOGC(smlog.Debug,
                      log << "@" << s->m_SocketID << " IS MEMBER OF $" << s->m_GroupOf->id()
                          << " (IPE?) - REMOVING FROM GROUP");
                s->removeFromGroup(false);
            }
#endif
        }
    }

    {
        ExclusiveLock glock(m_GlobControlLock);

        for (sockets_t::iterator i = m_Sockets.begin(); i != m_Sockets.end(); ++i)
        {
            CUDTSocket* s = i->second;

            m_ClosedSockets[i->first] = s;

            // remove from listener's queue
            sockets_t::iterator ls = m_Sockets.find(s->m_ListenSocket);
            if (ls == m_Sockets.end())
            {
                ls = m_ClosedSockets.find(s->m_ListenSocket);
                if (ls == m_ClosedSockets.end())
                    continue;
            }

            enterCS(ls->second->m_AcceptLock);
            ls->second->m_QueuedSockets.erase(s->m_SocketID);
            leaveCS(ls->second->m_AcceptLock);
        }
        m_Sockets.clear();

        for (sockets_t::iterator j = m_ClosedSockets.begin(); j != m_ClosedSockets.end(); ++j)
        {
            j->second->m_tsClosureTimeStamp = steady_clock::time_point();
        }

#if ENABLE_BONDING
        for (groups_t::iterator j = m_Groups.begin(); j != m_Groups.end(); ++j)
        {
            SRTSOCKET id = j->second->m_GroupID;
            m_ClosedGroups[id] = j->second;
        }
        m_Groups.clear();
#endif
    }

    HLOGC(inlog.Debug, log << "GC: GLOBAL EXIT - releasing all CLOSED sockets.");
    while (true)
    {
        checkBrokenSockets();

        enterCS(m_GlobControlLock);
        bool empty = m_ClosedSockets.empty();
        leaveCS(m_GlobControlLock);

        if (empty)
            break;

        HLOGC(inlog.Debug, log << "GC: checkBrokenSockets didn't wipe all sockets, repeating after 1s sleep");
        srt::sync::this_thread::sleep_for(milliseconds_from(1));
    }


}


int srt::CUDTUnited::startup()
{
    ScopedLock gcinit(m_InitLock);
    m_iInstanceCount++;
    if (m_bGCStatus)
        return (m_iInstanceCount == 1) ? 1 : 0;
    else
        return startGarbageCollector() ? 0 : -1; 
}

int srt::CUDTUnited::cleanupAtFork()
{
    m_iInstanceCount=0;
    m_bGCStatus = false;
    cleanupAllSockets();
    resetThread(m_GCThread);
    startup();
    return 0;
}

int srt::CUDTUnited::cleanup()
{
    // IMPORTANT!!!
    // In this function there must be NO LOGGING AT ALL.  This function may
    // potentially be called from within the global program destructor, and
    // therefore some of the facilities used by the logging system - including
    // the default std::cerr object bound to it by default, but also a different
    // stream that the user's app has bound to it, and which got destroyed
    // together with already exited main() - may be already deleted when
    // executing this procedure.
    ScopedLock gcinit(m_InitLock);

    if (--m_iInstanceCount > 0)
        return 0;

    stopGarbageCollector();
    closeAllSockets();
    return 0;
}

SRTSOCKET srt::CUDTUnited::generateSocketID(bool for_group)
{
    ScopedLock guard(m_IDLock);

    int sockval = m_SocketIDGenerator - 1;

    // First problem: zero-value should be avoided by various reasons.

    if (sockval <= 0)
    {
        // We have a rollover on the socket value, so
        // definitely we haven't made the Columbus mistake yet.
        m_SocketIDGenerator = MAX_SOCKET_VAL;
        sockval = MAX_SOCKET_VAL;
    }

    // Check all sockets if any of them has this value.
    // Socket IDs are begin created this way:
    //
    //                              Initial random
    //                              |
    //                             |
    //                            |
    //                           |
    // ...
    // The only problem might be if the number rolls over
    // and reaches the same value from the opposite side.
    // This is still a valid socket value, but this time
    // we have to check, which sockets have been used already.
    if (sockval == m_SocketIDGenerator_init)
    {
        // Mark that since this point on the checks for
        // whether the socket ID is in use must be done.
        m_SocketIDGenerator_init = 0;
    }

    // This is when all socket numbers have been already used once.
    // This may happen after many years of running an application
    // constantly when the connection breaks and gets restored often.
    if (m_SocketIDGenerator_init == 0)
    {
        int startval = sockval;
        for (;;) // Roll until an unused value is found
        {
            enterCS(m_GlobControlLock);
            const bool exists =
#if ENABLE_BONDING
                for_group
                ? m_Groups.count(sockval | SRTGROUP_MASK)
                :
#endif
                m_Sockets.count(sockval);
            leaveCS(m_GlobControlLock);

            if (exists)
            {
                // The socket value is in use.
                --sockval;
                if (sockval <= 0)
                    sockval = MAX_SOCKET_VAL;

                // Before continuing, check if we haven't rolled back to start again
                // This is virtually impossible, so just make an RTI error.
                if (sockval == startval)
                {
                    // Of course, we don't lack memory, but actually this is so impossible
                    // that a complete memory extinction is much more possible than this.
                    // So treat this rather as a formal fallback for something that "should
                    // never happen". This should make the socket creation functions, from
                    // socket_create and accept, return this error.

                    m_SocketIDGenerator = sockval + 1; // so that any next call will cause the same error
                    throw CUDTException(MJ_SYSTEMRES, MN_MEMORY, 0);
                }

                // try again, if this is a free socket
                continue;
            }

            // No socket found, this ID is free to use
            m_SocketIDGenerator = sockval;
            break;
        }
    }
    else
    {
        m_SocketIDGenerator = sockval;
    }

    // The socket value counter remains with the value rolled
    // without the group bit set; only the returned value may have
    // the group bit set.

    if (for_group)
        sockval = m_SocketIDGenerator | SRTGROUP_MASK;
    else
        sockval = m_SocketIDGenerator;

    LOGC(smlog.Debug, log << "generateSocketID: " << (for_group ? "(group)" : "") << ": @" << sockval);

    return sockval;
}

SRTSOCKET srt::CUDTUnited::newSocket(CUDTSocket** pps)
{
    // XXX consider using some replacement of std::unique_ptr
    // so that exceptions will clean up the object without the
    // need for a dedicated code.
    CUDTSocket* ns = NULL;

    try
    {
        ns = new CUDTSocket;
    }
    catch (...)
    {
        delete ns;
        throw CUDTException(MJ_SYSTEMRES, MN_MEMORY, 0);
    }

    try
    {
        ns->m_SocketID = generateSocketID();
    }
    catch (...)
    {
        delete ns;
        throw;
    }
    ns->m_Status          = SRTS_INIT;
    ns->m_ListenSocket    = 0;
    ns->core().m_SocketID = ns->m_SocketID;
    ns->core().m_pCache   = m_pCache;

    try
    {
        HLOGC(smlog.Debug, log << CONID(ns->m_SocketID) << "newSocket: mapping socket " << ns->m_SocketID);

        // protect the m_Sockets structure.
        ExclusiveLock cs(m_GlobControlLock);
        m_Sockets[ns->m_SocketID] = ns;
    }
    catch (...)
    {
        // failure and rollback
        delete ns;
        ns = NULL;
        throw CUDTException(MJ_SYSTEMRES, MN_MEMORY, 0);
    }

    startGarbageCollector();
    if (pps)
        *pps = ns;

    return ns->m_SocketID;
}

// XXX NOTE: TSan reports here false positive against the call
// to CRcvQueue::removeListener. This here will apply shared
// lock on m_GlobControlLock in the call of locateSocket, while
// having applied a shared lock on CRcvQueue::m_pListener in
// CRcvQueue::worker_ProcessConnectionRequest. As this thread
// locks both mutexes as shared, it doesn't form a deadlock.
int srt::CUDTUnited::newConnection(const SRTSOCKET     listen,
                                   const sockaddr_any& peer,
                                   const CPacket&      hspkt,
                                   CHandShake&         w_hs,
                                   int&                w_error,
                                   CUDT*&              w_acpu)
{
    CUDTSocket* ns = NULL;
    w_acpu         = NULL;

    w_error = SRT_REJ_IPE;

    // Can't manage this error through an exception because this is
    // running in the listener loop.
    CUDTSocket* ls = locateSocket(listen);
    if (!ls)
    {
        LOGC(cnlog.Error, log << "IPE: newConnection by listener socket id=" << listen << " which DOES NOT EXIST.");
        return -1;
    }

    HLOGC(cnlog.Debug,
          log << "newConnection: creating new socket after listener @" << listen
              << " contacted with backlog=" << ls->m_uiBackLog);

    // if this connection has already been processed
    if ((ns = locatePeer(peer, w_hs.m_iID, w_hs.m_iISN)) != NULL)
    {
        if (ns->core().m_bBroken)
        {
            // last connection from the "peer" address has been broken
            ns->setClosed();

            ScopedLock acceptcg(ls->m_AcceptLock);
            ls->m_QueuedSockets.erase(ns->m_SocketID);
        }
        else
        {
            // connection already exist, this is a repeated connection request
            // respond with existing HS information
            HLOGC(cnlog.Debug, log << "newConnection: located a WORKING peer @" << w_hs.m_iID << " - ADAPTING.");

            w_hs.m_iISN            = ns->core().m_iISN;
            w_hs.m_iMSS            = ns->core().MSS();
            w_hs.m_iFlightFlagSize = ns->core().m_config.iFlightFlagSize;
            w_hs.m_iReqType        = URQ_CONCLUSION;
            w_hs.m_iID             = ns->m_SocketID;

            // Report the original UDT because it will be
            // required to complete the HS data for conclusion response.
            w_acpu = &ns->core();

            return 0;

            // except for this situation a new connection should be started
        }
    }
    else
    {
        HLOGC(cnlog.Debug,
              log << "newConnection: NOT located any peer @" << w_hs.m_iID << " - resuming with initial connection.");
    }

    // exceeding backlog, refuse the connection request

    enterCS(ls->m_AcceptLock);
    size_t backlog = ls->m_QueuedSockets.size();
    leaveCS(ls->m_AcceptLock);
    if (backlog >= ls->m_uiBackLog)
    {
        w_error = SRT_REJ_BACKLOG;
        LOGC(cnlog.Note, log << "newConnection: listen backlog=" << ls->m_uiBackLog << " EXCEEDED");
        return -1;
    }

    try
    {
        // Protect the config of the listener socket from a data race.
        ScopedLock lck(ls->core().m_ConnectionLock);
        ns = new CUDTSocket(*ls);
        // No need to check the peer, this is the address from which the request has come.
        ns->m_PeerAddr = peer;
    }
    catch (...)
    {
        w_error = SRT_REJ_RESOURCE;
        delete ns;
        LOGC(cnlog.Error, log << "IPE: newConnection: unexpected exception (probably std::bad_alloc)");
        return -1;
    }

    ns->core().m_RejectReason = SRT_REJ_UNKNOWN; // pre-set a universal value

    try
    {
        ns->m_SocketID = generateSocketID();
    }
    catch (const CUDTException&)
    {
        LOGC(cnlog.Fatal, log << "newConnection: IPE: all sockets occupied? Last gen=" << m_SocketIDGenerator);
        // generateSocketID throws exception, which can be naturally handled
        // when the call is derived from the API call, but here it's called
        // internally in response to receiving a handshake. It must be handled
        // here and turned into an erroneous return value.
        delete ns;
        return -1;
    }

    ns->m_ListenSocket    = listen;
    ns->core().m_SocketID = ns->m_SocketID;
    ns->m_PeerID          = w_hs.m_iID;
    ns->m_iISN            = w_hs.m_iISN;

    HLOGC(cnlog.Debug,
          log << "newConnection: DATA: lsnid=" << listen << " id=" << ns->core().m_SocketID
              << " peerid=" << ns->core().m_PeerID << " ISN=" << ns->m_iISN);

    int  error                   = 0;
    bool should_submit_to_accept = true;

    // Set the error code for all prospective problems below.
    // It won't be interpreted when result was successful.
    w_error = SRT_REJ_RESOURCE;

    // These can throw exception only when the memory allocation failed.
    // CUDT::connect() translates exception into CUDTException.
    // CUDT::open() may only throw original std::bad_alloc from new.
    // This is only to make the library extra safe (when your machine lacks
    // memory, it will continue to work, but fail to accept connection).

    try
    {
        // This assignment must happen b4 the call to CUDT::connect() because
        // this call causes sending the SRT Handshake through this socket.
        // Without this mapping the socket cannot be found and therefore
        // the SRT Handshake message would fail.
        HLOGC(cnlog.Debug, log <<
                "newConnection: incoming " << peer.str() << ", mapping socket " << ns->m_SocketID);
        {
            ExclusiveLock cg(m_GlobControlLock);
            m_Sockets[ns->m_SocketID] = ns;
        }

        if (ls->core().m_cbAcceptHook)
        {
            if (!ls->core().runAcceptHook(&ns->core(), peer.get(), w_hs, hspkt))
            {
                w_error = ns->core().m_RejectReason;

                error = 1;
                goto ERR_ROLLBACK;
            }
        }

        // bind to the same addr of listening socket
        ns->core().open();
        if (!updateListenerMux(ns, ls))
        {
            // This is highly unlikely if not impossible, but there's
            // a theoretical runtime chance of failure so it should be
            // handled
            ns->core().m_RejectReason = SRT_REJ_IPE;
            throw false; // let it jump directly into the omni exception handler
        }

        ns->core().acceptAndRespond(ls->m_SelfAddr, peer, hspkt, (w_hs));
    }
    catch (...)
    {
        // Extract the error that was set in this new failed entity.
        w_error = ns->core().m_RejectReason;
        error   = 1;
        goto ERR_ROLLBACK;
    }

    ns->m_Status = SRTS_CONNECTED;

    // copy address information of local node
    // Precisely, what happens here is:
    // - Get the IP address and port from the system database
    ns->core().m_pSndQueue->m_pChannel->getSockAddr((ns->m_SelfAddr));
    // - OVERWRITE just the IP address itself by a value taken from piSelfIP
    // (the family is used exactly as the one taken from what has been returned
    // by getsockaddr)
    CIPAddress::pton((ns->m_SelfAddr), ns->core().m_piSelfIP, peer);

    {
        // protect the m_PeerRec structure (and group existence)
        ExclusiveLock glock(m_GlobControlLock);
        try
        {
            HLOGC(cnlog.Debug, log << "newConnection: mapping peer " << ns->m_PeerID
                    << " to that socket (" << ns->m_SocketID << ")");
            m_PeerRec[ns->getPeerSpec()].insert(ns->m_SocketID);

            LOGC(cnlog.Note, log << "@" << ns->m_SocketID << " connection on listener @" << listen
                << " (" << ns->m_SelfAddr.str() << ") from peer @" << ns->m_PeerID << " (" << peer.str() << ")");
        }
        catch (...)
        {
            LOGC(cnlog.Error, log << "newConnection: error when mapping peer!");
            error = 2;
        }

        // The access to m_GroupOf should be also protected, as the group
        // could be requested deletion in the meantime. This will hold any possible
        // removal from group and resetting m_GroupOf field.

#if ENABLE_BONDING
        if (ns->m_GroupOf)
        {
            // XXX this might require another check of group type.
            // For redundancy group, at least, update the status in the group
            CUDTGroup* g = ns->m_GroupOf;
            ScopedLock grlock(g->m_GroupLock);
            if (g->m_bClosing)
            {
                error = 1; // "INTERNAL REJECTION"
                goto ERR_ROLLBACK;
            }

            // Check if this is the first socket in the group.
            // If so, give it up to accept, otherwise just do nothing
            // The client will be informed about the newly added connection at the
            // first moment when attempting to get the group status.
            for (CUDTGroup::gli_t gi = g->m_Group.begin(); gi != g->m_Group.end(); ++gi)
            {
                if (gi->laststatus == SRTS_CONNECTED)
                {
                    HLOGC(cnlog.Debug,
                          log << "Found another connected socket in the group: $" << gi->id
                              << " - socket will be NOT given up for accepting");
                    should_submit_to_accept = false;
                    break;
                }
            }

            // Update the status in the group so that the next
            // operation can include the socket in the group operation.
            CUDTGroup::SocketData* gm = ns->m_GroupMemberData;

            HLOGC(cnlog.Debug,
                  log << "newConnection(GROUP): Socket @" << ns->m_SocketID << " BELONGS TO $" << g->id() << " - will "
                      << (should_submit_to_accept ? "" : "NOT ") << "report in accept");
            gm->sndstate   = SRT_GST_IDLE;
            gm->rcvstate   = SRT_GST_IDLE;
            gm->laststatus = SRTS_CONNECTED;

            if (!g->m_bConnected)
            {
                HLOGC(cnlog.Debug, log << "newConnection(GROUP): First socket connected, SETTING GROUP CONNECTED");
                g->m_bConnected = true;
            }

            // XXX PROLBEM!!! These events are subscribed here so that this is done once, lazily,
            // but groupwise connections could be accepted from multiple listeners for the same group!
            // m_listener MUST BE A CONTAINER, NOT POINTER!!!
            // ALSO: Maybe checking "the same listener" is not necessary as subscruption may be done
            // multiple times anyway?
            if (!g->m_listener)
            {
                // Newly created group from the listener, which hasn't yet
                // the listener set.
                g->m_listener = ls;

                // Listen on both first connected socket and continued sockets.
                // This might help with jump-over situations, and in regular continued
                // sockets the IN event won't be reported anyway.
                int listener_modes = SRT_EPOLL_ACCEPT | SRT_EPOLL_UPDATE;
                epoll_add_usock_INTERNAL(g->m_RcvEID, ls, &listener_modes);

                // This listening should be done always when a first connected socket
                // appears as accepted off the listener. This is for the sake of swait() calls
                // inside the group receiving and sending functions so that they get
                // interrupted when a new socket is connected.
            }

            // Add also per-direction subscription for the about-to-be-accepted socket.
            // Both first accepted socket that makes the group-accept and every next
            // socket that adds a new link.
            int read_modes  = SRT_EPOLL_IN | SRT_EPOLL_ERR;
            int write_modes = SRT_EPOLL_OUT | SRT_EPOLL_ERR;
            epoll_add_usock_INTERNAL(g->m_RcvEID, ns, &read_modes);
            epoll_add_usock_INTERNAL(g->m_SndEID, ns, &write_modes);

            // With app reader, do not set groupPacketArrival (block the
            // provider array feature completely for now).

            /* SETUP HERE IF NEEDED
               ns->core().m_cbPacketArrival.set(ns->m_pUDT, &CUDT::groupPacketArrival);
             */
        }
        else
        {
            HLOGC(cnlog.Debug, log << "newConnection: Socket @" << ns->m_SocketID << " is not in a group");
        }
#endif
    }

    if (should_submit_to_accept)
    {
        enterCS(ls->m_AcceptLock);
        try
        {
            ls->m_QueuedSockets[ns->m_SocketID] = ns->m_PeerAddr;
        }
        catch (...)
        {
            LOGC(cnlog.Error, log << "newConnection: error when queuing socket!");
            error = 3;
        }
        leaveCS(ls->m_AcceptLock);

        HLOGC(cnlog.Debug, log << "ACCEPT: new socket @" << ns->m_SocketID << " submitted for acceptance");
        // acknowledge users waiting for new connections on the listening socket
        m_EPoll.update_events(listen, ls->core().m_sPollID, SRT_EPOLL_ACCEPT, true);

        CGlobEvent::triggerEvent();

        // XXX the exact value of 'error' is ignored
        if (error > 0)
        {
            goto ERR_ROLLBACK;
        }

        // wake up a waiting accept() call
        CSync::lock_notify_one(ls->m_AcceptCond, ls->m_AcceptLock);
    }
    else
    {
        HLOGC(cnlog.Debug,
              log << "ACCEPT: new socket @" << ns->m_SocketID
                  << " NOT submitted to acceptance, another socket in the group is already connected");

        // acknowledge INTERNAL users waiting for new connections on the listening socket
        // that are reported when a new socket is connected within an already connected group.
        m_EPoll.update_events(listen, ls->core().m_sPollID, SRT_EPOLL_UPDATE, true);
        CGlobEvent::triggerEvent();
    }

ERR_ROLLBACK:
    // XXX the exact value of 'error' is ignored
    if (error > 0)
    {
#if ENABLE_LOGGING
        static const char* why[] = {
            "UNKNOWN ERROR", "INTERNAL REJECTION", "IPE when mapping a socket", "IPE when inserting a socket"};
        LOGC(cnlog.Warn,
             log << CONID(ns->m_SocketID) << "newConnection: connection rejected due to: " << why[error] << " - "
                 << RequestTypeStr(URQFailure(w_error)));
#endif

        SRTSOCKET id = ns->m_SocketID;
        ns->core().closeInternal();
        ns->setClosed();

        // The mapped socket should be now unmapped to preserve the situation that
        // was in the original UDT code.
        // In SRT additionally the acceptAndRespond() function (it was called probably
        // connect() in UDT code) may fail, in which case this socket should not be
        // further processed and should be removed.
        {
            ExclusiveLock cg(m_GlobControlLock);

#if ENABLE_BONDING
            if (ns->m_GroupOf)
            {
                HLOGC(smlog.Debug,
                      log << "@" << ns->m_SocketID << " IS MEMBER OF $" << ns->m_GroupOf->id()
                          << " - REMOVING FROM GROUP");
                ns->removeFromGroup(true);
            }
#endif
            m_Sockets.erase(id);
            m_ClosedSockets[id] = ns;
        }

        return -1;
    }

    return 1;
}

// static forwarder
int srt::CUDT::installAcceptHook(SRTSOCKET lsn, srt_listen_callback_fn* hook, void* opaq)
{
    return uglobal().installAcceptHook(lsn, hook, opaq);
}

int srt::CUDTUnited::installAcceptHook(const SRTSOCKET lsn, srt_listen_callback_fn* hook, void* opaq)
{
    try
    {
        CUDTSocket* s = locateSocket(lsn, ERH_THROW);
        s->core().installAcceptHook(hook, opaq);
    }
    catch (CUDTException& e)
    {
        SetThreadLocalError(e);
        return SRT_ERROR;
    }

    return 0;
}

int srt::CUDT::installConnectHook(SRTSOCKET lsn, srt_connect_callback_fn* hook, void* opaq)
{
    return uglobal().installConnectHook(lsn, hook, opaq);
}

int srt::CUDTUnited::installConnectHook(const SRTSOCKET u, srt_connect_callback_fn* hook, void* opaq)
{
    try
    {
#if ENABLE_BONDING
        if (u & SRTGROUP_MASK)
        {
            GroupKeeper k(*this, u, ERH_THROW);
            k.group->installConnectHook(hook, opaq);
            return 0;
        }
#endif
        CUDTSocket* s = locateSocket(u, ERH_THROW);
        s->core().installConnectHook(hook, opaq);
    }
    catch (CUDTException& e)
    {
        SetThreadLocalError(e);
        return SRT_ERROR;
    }

    return 0;
}

SRT_SOCKSTATUS srt::CUDTUnited::getStatus(const SRTSOCKET u)
{
    // protects the m_Sockets structure
    SharedLock cg(m_GlobControlLock);

    sockets_t::const_iterator i = m_Sockets.find(u);

    if (i == m_Sockets.end())
    {
        if (m_ClosedSockets.find(u) != m_ClosedSockets.end())
            return SRTS_CLOSED;

        return SRTS_NONEXIST;
    }
    return i->second->getStatus();
}

int srt::CUDTUnited::bind(CUDTSocket* s, const sockaddr_any& name)
{
    ScopedLock cg(s->m_ControlLock);

    // cannot bind a socket more than once
    if (s->m_Status != SRTS_INIT)
        throw CUDTException(MJ_NOTSUP, MN_NONE, 0);

    if (s->core().m_config.iIpV6Only == -1 && name.family() == AF_INET6 && name.isany())
    {
        // V6ONLY option must be set explicitly if you want to bind to a wildcard address in IPv6
        HLOGP(smlog.Error,
                "bind: when binding to :: (IPv6 wildcard), SRTO_IPV6ONLY option must be set explicitly to 0 or 1");

        throw CUDTException(MJ_NOTSUP, MN_INVAL, 0);
    }

    s->core().open();
    updateMux(s, name);
    s->m_Status = SRTS_OPENED;

    // copy address information of local node
    s->core().m_pSndQueue->m_pChannel->getSockAddr((s->m_SelfAddr));

    return 0;
}

int srt::CUDTUnited::bind(CUDTSocket* s, UDPSOCKET udpsock)
{
    ScopedLock cg(s->m_ControlLock);

    // cannot bind a socket more than once
    if (s->m_Status != SRTS_INIT)
        throw CUDTException(MJ_NOTSUP, MN_NONE, 0);

    sockaddr_any name;
    socklen_t    namelen = sizeof name; // max of inet and inet6

    // This will preset the sa_family as well; the namelen is given simply large
    // enough for any family here.
    if (::getsockname(udpsock, &name.sa, &namelen) == -1)
        throw CUDTException(MJ_NOTSUP, MN_INVAL);

    // Successfully extracted, so update the size
    name.len = namelen;

    s->core().open();
    updateMux(s, name, &udpsock);
    s->m_Status = SRTS_OPENED;

    // copy address information of local node
    s->core().m_pSndQueue->m_pChannel->getSockAddr(s->m_SelfAddr);

    return 0;
}

int srt::CUDTUnited::listen(const SRTSOCKET u, int backlog)
{
    if (backlog <= 0)
        throw CUDTException(MJ_NOTSUP, MN_INVAL, 0);

    // Don't search for the socket if it's already -1;
    // this never is a valid socket.
    if (u == UDT::INVALID_SOCK)
        throw CUDTException(MJ_NOTSUP, MN_SIDINVAL, 0);

    CUDTSocket* s = locateSocket(u);
    if (!s)
        throw CUDTException(MJ_NOTSUP, MN_SIDINVAL, 0);

    ScopedLock cg(s->m_ControlLock);

    // NOTE: since now the socket is protected against simultaneous access.
    // In the meantime the socket might have been closed, which means that
    // it could have changed the state. It could be also set listen in another
    // thread, so check it out.

    // do nothing if the socket is already listening
    if (s->m_Status == SRTS_LISTENING)
        return 0;

    // a socket can listen only if is in OPENED status
    if (s->m_Status != SRTS_OPENED)
        throw CUDTException(MJ_NOTSUP, MN_ISUNBOUND, 0);

    // [[using assert(s->m_Status == OPENED)]];

    // listen is not supported in rendezvous connection setup
    if (s->core().m_config.bRendezvous)
        throw CUDTException(MJ_NOTSUP, MN_ISRENDEZVOUS, 0);

    s->m_uiBackLog = backlog;

    // [[using assert(s->m_Status == OPENED)]]; // (still, unchanged)

    s->core().setListenState(); // propagates CUDTException,
                                // if thrown, remains in OPENED state if so.
    s->m_Status = SRTS_LISTENING;

    return 0;
}

SRTSOCKET srt::CUDTUnited::accept_bond(const SRTSOCKET listeners[], int lsize, int64_t msTimeOut)
{
    CEPollDesc* ed  = 0;
    int         eid = m_EPoll.create(&ed);

    // Destroy it at return - this function can be interrupted
    // by an exception.
    struct AtReturn
    {
        int         eid;
        CUDTUnited* that;
        AtReturn(CUDTUnited* t, int e)
            : eid(e)
            , that(t)
        {
        }
        ~AtReturn() { that->m_EPoll.release(eid); }
    } l_ar(this, eid);

    // Subscribe all of listeners for accept
    int events = SRT_EPOLL_ACCEPT;

    for (int i = 0; i < lsize; ++i)
    {
        srt_epoll_add_usock(eid, listeners[i], &events);
    }

    CEPoll::fmap_t st;
    m_EPoll.swait(*ed, (st), msTimeOut, true);

    if (st.empty())
    {
        // Sanity check
        throw CUDTException(MJ_AGAIN, MN_XMTIMEOUT, 0);
    }

    // Theoretically we can have a situation that more than one
    // listener is ready for accept. In this case simply get
    // only the first found.
    int              lsn = st.begin()->first;
    sockaddr_storage dummy;
    int              outlen = sizeof dummy;
    return accept(lsn, ((sockaddr*)&dummy), (&outlen));
}

SRTSOCKET srt::CUDTUnited::accept(const SRTSOCKET listen, sockaddr* pw_addr, int* pw_addrlen)
{
    if (pw_addr && !pw_addrlen)
    {
        LOGC(cnlog.Error, log << "srt_accept: provided address, but address length parameter is missing");
        throw CUDTException(MJ_NOTSUP, MN_INVAL, 0);
    }

    CUDTSocket* ls = locateSocket(listen);

    if (ls == NULL)
    {
        LOGC(cnlog.Error, log << "srt_accept: invalid listener socket ID value: " << listen);
        throw CUDTException(MJ_NOTSUP, MN_SIDINVAL, 0);
    }

    // the "listen" socket must be in LISTENING status
    if (ls->m_Status != SRTS_LISTENING)
    {
        LOGC(cnlog.Error, log << "srt_accept: socket @" << listen << " is not in listening state (forgot srt_listen?)");
        throw CUDTException(MJ_NOTSUP, MN_NOLISTEN, 0);
    }

    // no "accept" in rendezvous connection setup
    if (ls->core().m_config.bRendezvous)
    {
        LOGC(cnlog.Fatal,
             log << "CUDTUnited::accept: RENDEZVOUS flag passed through check in srt_listen when it set listen state");
        // This problem should never happen because `srt_listen` function should have
        // checked this situation before and not set listen state in result.
        // Inform the user about the invalid state in the universal way.
        throw CUDTException(MJ_NOTSUP, MN_NOLISTEN, 0);
    }

    SRTSOCKET u        = CUDT::INVALID_SOCK;
    bool      accepted = false;

    // !!only one connection can be set up each time!!
    while (!accepted)
    {
        UniqueLock accept_lock(ls->m_AcceptLock);
        CSync      accept_sync(ls->m_AcceptCond, accept_lock);

        if ((ls->m_Status != SRTS_LISTENING) || ls->core().m_bBroken)
        {
            // This socket has been closed.
            accepted = true;
        }
        else if (ls->m_QueuedSockets.size() > 0)
        {
            map<SRTSOCKET, sockaddr_any>::iterator b = ls->m_QueuedSockets.begin();

            if (pw_addr != NULL && pw_addrlen != NULL)
            {
                // Check if the length of the buffer to fill the name in
                // was large enough.
                const int len = b->second.size();
                if (*pw_addrlen < len)
                {
                    // In case when the address cannot be rewritten,
                    // DO NOT accept, but leave the socket in the queue.
                    throw CUDTException(MJ_NOTSUP, MN_INVAL, 0);
                }
            }

            u = b->first;
            ls->m_QueuedSockets.erase(b);
            accepted = true;
        }
        else if (!ls->core().m_config.bSynRecving)
        {
            accepted = true;
        }

        if (!accepted && (ls->m_Status == SRTS_LISTENING))
            accept_sync.wait();

        if (ls->m_QueuedSockets.empty())
            m_EPoll.update_events(listen, ls->core().m_sPollID, SRT_EPOLL_ACCEPT, false);
    }

    if (u == CUDT::INVALID_SOCK)
    {
        // non-blocking receiving, no connection available
        if (!ls->core().m_config.bSynRecving)
        {
            LOGC(cnlog.Error, log << "srt_accept: no pending connection available at the moment");
            throw CUDTException(MJ_AGAIN, MN_RDAVAIL, 0);
        }

        LOGC(cnlog.Error, log << "srt_accept: listener socket @" << listen << " is already closed");
        // listening socket is closed
        throw CUDTException(MJ_SETUP, MN_CLOSED, 0);
    }

    CUDTSocket* s = locateSocket(u);
    if (s == NULL)
    {
        LOGC(cnlog.Error, log << "srt_accept: pending connection has unexpectedly closed");
        throw CUDTException(MJ_SETUP, MN_CLOSED, 0);
    }

    // Set properly the SRTO_GROUPCONNECT flag
    s->core().m_config.iGroupConnect = 0;

    // Check if LISTENER has the SRTO_GROUPCONNECT flag set,
    // and the already accepted socket has successfully joined
    // the mirror group. If so, RETURN THE GROUP ID, not the socket ID.
#if ENABLE_BONDING
    if (ls->core().m_config.iGroupConnect == 1 && s->m_GroupOf)
    {
        // Put a lock to protect the group against accidental deletion
        // in the meantime.
        SharedLock glock(m_GlobControlLock);
        // Check again; it's unlikely to happen, but
        // it's a theoretically possible scenario
        if (s->m_GroupOf)
        {
            u                                = s->m_GroupOf->m_GroupID;
            s->core().m_config.iGroupConnect = 1; // should be derived from ls, but make sure

            // Mark the beginning of the connection at the moment
            // when the group ID is returned to the app caller
            s->m_GroupOf->m_stats.tsLastSampleTime = steady_clock::now();
        }
        else
        {
            LOGC(smlog.Error, log << "accept: IPE: socket's group deleted in the meantime of accept process???");
        }
    }
#endif

    ScopedLock cg(s->m_ControlLock);

    if (pw_addr != NULL && pw_addrlen != NULL)
    {
        memcpy((pw_addr), s->m_PeerAddr.get(), s->m_PeerAddr.size());
        *pw_addrlen = s->m_PeerAddr.size();
    }

    return u;
}

int srt::CUDTUnited::connect(SRTSOCKET u, const sockaddr* srcname, const sockaddr* tarname, int namelen)
{
    // Here both srcname and tarname must be specified
    if (!srcname || !tarname || namelen < int(sizeof(sockaddr_in)))
    {
        LOGC(aclog.Error,
             log << "connect(with source): invalid call: srcname=" << srcname << " tarname=" << tarname
                 << " namelen=" << namelen);
        throw CUDTException(MJ_NOTSUP, MN_INVAL);
    }

    sockaddr_any source_addr(srcname, namelen);
    if (source_addr.len == 0)
        throw CUDTException(MJ_NOTSUP, MN_INVAL, 0);
    sockaddr_any target_addr(tarname, namelen);
    if (target_addr.len == 0)
        throw CUDTException(MJ_NOTSUP, MN_INVAL, 0);

#if ENABLE_BONDING
    // Check affiliation of the socket. It's now allowed for it to be
    // a group or socket. For a group, add automatically a socket to
    // the group.
    if (u & SRTGROUP_MASK)
    {
        GroupKeeper k(*this, u, ERH_THROW);
        // Note: forced_isn is ignored when connecting a group.
        // The group manages the ISN by itself ALWAYS, that is,
        // it's generated anew for the very first socket, and then
        // derived by all sockets in the group.
        SRT_SOCKGROUPCONFIG gd[1] = {srt_prepare_endpoint(srcname, tarname, namelen)};

        // When connecting to exactly one target, only this very target
        // can be returned as a socket, so rewritten back array can be ignored.
        return singleMemberConnect(k.group, gd);
    }
#endif

    CUDTSocket* s = locateSocket(u);
    if (s == NULL)
        throw CUDTException(MJ_NOTSUP, MN_SIDINVAL, 0);

    // For a single socket, just do bind, then connect
    bind(s, source_addr);
    return connectIn(s, target_addr, SRT_SEQNO_NONE);
}

int srt::CUDTUnited::connect(const SRTSOCKET u, const sockaddr* name, int namelen, int32_t forced_isn)
{
    if (!name || namelen < int(sizeof(sockaddr_in)))
    {
        LOGC(aclog.Error, log << "connect(): invalid call: name=" << name << " namelen=" << namelen);
        throw CUDTException(MJ_NOTSUP, MN_INVAL);
    }

    sockaddr_any target_addr(name, namelen);
    if (target_addr.len == 0)
        throw CUDTException(MJ_NOTSUP, MN_INVAL, 0);

#if ENABLE_BONDING
    // Check affiliation of the socket. It's now allowed for it to be
    // a group or socket. For a group, add automatically a socket to
    // the group.
    if (u & SRTGROUP_MASK)
    {
        GroupKeeper k(*this, u, ERH_THROW);

        // Note: forced_isn is ignored when connecting a group.
        // The group manages the ISN by itself ALWAYS, that is,
        // it's generated anew for the very first socket, and then
        // derived by all sockets in the group.
        SRT_SOCKGROUPCONFIG gd[1] = {srt_prepare_endpoint(NULL, name, namelen)};
        return singleMemberConnect(k.group, gd);
    }
#endif

    CUDTSocket* s = locateSocket(u);
    if (!s)
        throw CUDTException(MJ_NOTSUP, MN_SIDINVAL, 0);

    return connectIn(s, target_addr, forced_isn);
}

#if ENABLE_BONDING
int srt::CUDTUnited::singleMemberConnect(CUDTGroup* pg, SRT_SOCKGROUPCONFIG* gd)
{
    int gstat = groupConnect(pg, gd, 1);
    if (gstat == -1)
    {
        // We have only one element here, so refer to it.
        // Sanity check
        if (gd->errorcode == SRT_SUCCESS)
            gd->errorcode = SRT_EINVPARAM;

        CodeMajor mj = CodeMajor(gd->errorcode / 1000);
        CodeMinor mn = CodeMinor(gd->errorcode % 1000);

        return CUDT::APIError(mj, mn);
    }

    return gstat;
}

// [[using assert(pg->m_iBusy > 0)]]
int srt::CUDTUnited::groupConnect(CUDTGroup* pg, SRT_SOCKGROUPCONFIG* targets, int arraysize)
{
    CUDTGroup& g = *pg;
    SRT_ASSERT(g.m_iBusy > 0);

    // Check and report errors on data brought in by srt_prepare_endpoint,
    // as the latter function has no possibility to report errors.
    for (int tii = 0; tii < arraysize; ++tii)
    {
        if (targets[tii].srcaddr.ss_family != targets[tii].peeraddr.ss_family)
        {
            LOGC(aclog.Error, log << "srt_connect/group: family differs on source and target address");
            throw CUDTException(MJ_NOTSUP, MN_INVAL);
        }

        if (targets[tii].weight > CUDT::MAX_WEIGHT)
        {
            LOGC(aclog.Error, log << "srt_connect/group: weight value must be between 0 and " << (+CUDT::MAX_WEIGHT));
            throw CUDTException(MJ_NOTSUP, MN_INVAL);
        }
    }

    // If the open state switched to OPENED, the blocking mode
    // must make it wait for connecting it. Doing connect when the
    // group is already OPENED returns immediately, regardless if the
    // connection is going to later succeed or fail (this will be
    // known in the group state information).
    bool       block_new_opened = !g.m_bOpened && g.m_bSynRecving;
    const bool was_empty        = g.groupEmpty();

    // In case the group was retried connection, clear first all epoll readiness.
    const int ncleared = m_EPoll.update_events(g.id(), g.m_sPollID, SRT_EPOLL_ERR, false);
    if (was_empty || ncleared)
    {
        HLOGC(aclog.Debug,
              log << "srt_connect/group: clearing IN/OUT because was_empty=" << was_empty
                  << " || ncleared=" << ncleared);
        // IN/OUT only in case when the group is empty, otherwise it would
        // clear out correct readiness resulting from earlier calls.
        // This also should happen if ERR flag was set, as IN and OUT could be set, too.
        m_EPoll.update_events(g.id(), g.m_sPollID, SRT_EPOLL_IN | SRT_EPOLL_OUT, false);
    }
    SRTSOCKET retval = -1;

    int eid           = -1;
    int connect_modes = SRT_EPOLL_CONNECT | SRT_EPOLL_ERR;
    if (block_new_opened)
    {
        // Create this eid only to block-wait for the first
        // connection.
        eid = srt_epoll_create();
    }

    // Use private map to avoid searching in the
    // overall map.
    map<SRTSOCKET, CUDTSocket*> spawned;

    HLOGC(aclog.Debug,
          log << "groupConnect: will connect " << arraysize << " links and "
              << (block_new_opened ? "BLOCK until any is ready" : "leave the process in background"));

    for (int tii = 0; tii < arraysize; ++tii)
    {
        sockaddr_any target_addr(targets[tii].peeraddr);
        sockaddr_any source_addr(targets[tii].srcaddr);
        SRTSOCKET&   sid_rloc = targets[tii].id;
        int&         erc_rloc = targets[tii].errorcode;
        erc_rloc              = SRT_SUCCESS; // preinitialized
        HLOGC(aclog.Debug, log << "groupConnect: taking on " << sockaddr_any(targets[tii].peeraddr).str());

        CUDTSocket* ns = 0;

        // NOTE: After calling newSocket, the socket is mapped into m_Sockets.
        // It must be MANUALLY removed from this list in case we need it deleted.
        SRTSOCKET sid = newSocket(&ns);

        if (pg->m_cbConnectHook)
        {
            // Derive the connect hook by the socket, if set on the group
            ns->core().m_cbConnectHook = pg->m_cbConnectHook;
        }

        SRT_SocketOptionObject* config = targets[tii].config;

        // XXX Support non-blocking mode:
        // If the group has nonblocking set for connect (SNDSYN),
        // then it must set so on the socket. Then, the connection
        // process is asynchronous. The socket appears first as
        // GST_PENDING state, and only after the socket becomes
        // connected does its status in the group turn into GST_IDLE.

        // Set all options that were requested by the options set on a group
        // prior to connecting.
        string error_reason SRT_ATR_UNUSED;
        try
        {
            for (size_t i = 0; i < g.m_config.size(); ++i)
            {
                HLOGC(aclog.Debug, log << "groupConnect: OPTION @" << sid << " #" << g.m_config[i].so);
                error_reason = "group-derived option: #" + Sprint(g.m_config[i].so);
                ns->core().setOpt(g.m_config[i].so, &g.m_config[i].value[0], (int)g.m_config[i].value.size());
            }

            // Do not try to set a user option if failed already.
            if (config)
            {
                error_reason = "user option";
                ns->core().applyMemberConfigObject(*config);
            }

            error_reason = "bound address";
            // We got it. Bind the socket, if the source address was set
            if (!source_addr.empty())
                bind(ns, source_addr);
        }
        catch (CUDTException& e)
        {
            // Just notify the problem, but the loop must continue.
            // Set the original error as reported.
            targets[tii].errorcode = e.getErrorCode();
            LOGC(aclog.Error, log << "srt_connect_group: failed to set " << error_reason);
        }
        catch (...)
        {
            // Set the general EINVPARAM - this error should never happen
            LOGC(aclog.Error, log << "IPE: CUDT::setOpt reported unknown exception");
            targets[tii].errorcode = SRT_EINVPARAM;
        }

        // Add socket to the group.
        // Do it after setting all stored options, as some of them may
        // influence some group data.

        srt::groups::SocketData data = srt::groups::prepareSocketData(ns);
        if (targets[tii].token != -1)
        {
            // Reuse the token, if specified by the caller
            data.token = targets[tii].token;
        }
        else
        {
            // Otherwise generate and write back the token
            data.token         = CUDTGroup::genToken();
            targets[tii].token = data.token;
        }

        {
            ExclusiveLock cs(m_GlobControlLock);
            if (m_Sockets.count(sid) == 0)
            {
                HLOGC(aclog.Debug, log << "srt_connect_group: socket @" << sid << " deleted in process");
                // Someone deleted the socket in the meantime?
                // Unlikely, but possible in theory.
                // Don't delete anyhting - it's alreay done.
                continue;
            }

            // There's nothing wrong with preparing the data first
            // even if this happens for nothing. But now, under the lock
            // and after checking that the socket still exists, check now
            // if this succeeded, and then also if the group is still usable.
            // The group will surely exist because it's set busy, until the
            // end of this function. But it might be simultaneously requested closed.
            bool proceed = true;

            if (targets[tii].errorcode != SRT_SUCCESS)
            {
                HLOGC(aclog.Debug,
                      log << "srt_connect_group: not processing @" << sid << " due to error in setting options");
                proceed = false;
            }

            if (g.m_bClosing)
            {
                HLOGC(aclog.Debug,
                      log << "srt_connect_group: not processing @" << sid << " due to CLOSED GROUP $" << g.m_GroupID);
                proceed = false;
            }

            if (proceed)
            {
                CUDTGroup::SocketData* f = g.add(data);
                ns->m_GroupMemberData    = f;
                ns->m_GroupOf            = &g;
                f->weight                = targets[tii].weight;
                HLOGC(aclog.Debug, log << "srt_connect_group: socket @" << sid << " added to group $" << g.m_GroupID);
            }
            else
            {
                targets[tii].id = CUDT::INVALID_SOCK;
                delete ns;
                m_Sockets.erase(sid);

                // If failed to set options, then do not continue
                // neither with binding, nor with connecting.
                continue;
            }
        }

        // XXX This should be reenabled later, this should
        // be probably still in use to exchange information about
        // packets asymmetrically lost. But for no other purpose.
        /*
        ns->core().m_cbPacketArrival.set(ns->m_pUDT, &CUDT::groupPacketArrival);
        */

        int isn = g.currentSchedSequence();

        // Set it the groupconnect option, as all in-group sockets should have.
        ns->core().m_config.iGroupConnect = 1;

        // Every group member will have always nonblocking
        // (this implies also non-blocking connect/accept).
        // The group facility functions will block when necessary
        // using epoll_wait.
        ns->core().m_config.bSynRecving = false;
        ns->core().m_config.bSynSending = false;

        HLOGC(aclog.Debug, log << "groupConnect: NOTIFIED AS PENDING @" << sid << " both read and write");
        // If this socket is not to block the current connect process,
        // it may still be needed for the further check if the redundant
        // connection succeeded or failed and whether the new socket is
        // ready to use or needs to be closed.
        epoll_add_usock_INTERNAL(g.m_SndEID, ns, &connect_modes);
        epoll_add_usock_INTERNAL(g.m_RcvEID, ns, &connect_modes);

        // Adding a socket on which we need to block to BOTH these tracking EIDs
        // and the blocker EID. We'll simply remove from them later all sockets that
        // got connected state or were broken.

        if (block_new_opened)
        {
            HLOGC(aclog.Debug, log << "groupConnect: WILL BLOCK on @" << sid << " until connected");
            epoll_add_usock_INTERNAL(eid, ns, &connect_modes);
        }

        // And connect
        try
        {
            HLOGC(aclog.Debug, log << "groupConnect: connecting a new socket with ISN=" << isn);
            connectIn(ns, target_addr, isn);
        }
        catch (const CUDTException& e)
        {
            LOGC(aclog.Error,
                 log << "groupConnect: socket @" << sid << " in group " << pg->id() << " failed to connect");
            // We know it does belong to a group.
            // Remove it first because this involves a mutex, and we want
            // to avoid locking more than one mutex at a time.
            erc_rloc               = e.getErrorCode();
            targets[tii].errorcode = e.getErrorCode();
            targets[tii].id        = CUDT::INVALID_SOCK;

            ExclusiveLock cl(m_GlobControlLock);
            ns->removeFromGroup(false);
            m_Sockets.erase(ns->m_SocketID);
            // Intercept to delete the socket on failure.
            delete ns;
            continue;
        }
        catch (...)
        {
            LOGC(aclog.Fatal, log << "groupConnect: IPE: UNKNOWN EXCEPTION from connectIn");
            targets[tii].errorcode = SRT_ESYSOBJ;
            targets[tii].id        = CUDT::INVALID_SOCK;
            ExclusiveLock cl(m_GlobControlLock);
            ns->removeFromGroup(false);
            m_Sockets.erase(ns->m_SocketID);
            // Intercept to delete the socket on failure.
            delete ns;

            // Do not use original exception, it may crash off a C API.
            throw CUDTException(MJ_SYSTEMRES, MN_OBJECT);
        }

        SRT_SOCKSTATUS st;
        {
            ScopedLock grd(ns->m_ControlLock);
            st = ns->getStatus();
        }

        {
            // NOTE: Not applying m_GlobControlLock because the group is now
            // set busy, so it won't be deleted, even if it was requested to be closed.
            ScopedLock grd(g.m_GroupLock);

            if (!ns->m_GroupOf)
            {
                // The situation could get changed between the unlock and lock of m_GroupLock.
                // This must be checked again.
                // If a socket has been removed from group, it means that some other thread is
                // currently trying to delete the socket. Therefore it doesn't have, and even shouldn't,
                // be deleted here. Just exit with error report.
                LOGC(aclog.Error, log << "groupConnect: self-created member socket deleted during process, SKIPPING.");

                // Do not report the error from here, just ignore this socket.
                continue;
            }

            // If m_GroupOf is not NULL, the m_IncludedIter is still valid.
            CUDTGroup::SocketData* f = ns->m_GroupMemberData;

            // Now under a group lock, we need to make sure the group isn't being closed
            // in order not to add a socket to a dead group.
            if (g.m_bClosing)
            {
                LOGC(aclog.Error, log << "groupConnect: group deleted while connecting; breaking the process");

                // Set the status as pending so that the socket is taken care of later.
                // Note that all earlier sockets that were processed in this loop were either
                // set BROKEN or PENDING.
                f->sndstate = SRT_GST_PENDING;
                f->rcvstate = SRT_GST_PENDING;
                retval      = -1;
                break;
            }

            HLOGC(aclog.Debug,
                  log << "groupConnect: @" << sid << " connection successful, setting group OPEN (was "
                      << (g.m_bOpened ? "ALREADY" : "NOT") << "), will " << (block_new_opened ? "" : "NOT ")
                      << "block the connect call, status:" << SockStatusStr(st));

            // XXX OPEN OR CONNECTED?
            // BLOCK IF NOT OPEN OR BLOCK IF NOT CONNECTED?
            //
            // What happens to blocking when there are 2 connections
            // pending, about to be broken, and srt_connect() is called again?
            // SHOULD BLOCK the latter, even though is OPEN.
            // Or, OPEN should be removed from here and srt_connect(_group)
            // should block always if the group doesn't have neither 1 conencted link
            g.m_bOpened = true;

            g.m_stats.tsLastSampleTime = steady_clock::now();

            f->laststatus = st;
            // Check the socket status and update it.
            // Turn the group state of the socket to IDLE only if
            // connection is established or in progress
            f->agent = source_addr;
            f->peer  = target_addr;

            if (st >= SRTS_BROKEN)
            {
                f->sndstate = SRT_GST_BROKEN;
                f->rcvstate = SRT_GST_BROKEN;
                epoll_remove_socket_INTERNAL(g.m_SndEID, ns);
                epoll_remove_socket_INTERNAL(g.m_RcvEID, ns);
            }
            else
            {
                f->sndstate  = SRT_GST_PENDING;
                f->rcvstate  = SRT_GST_PENDING;
                spawned[sid] = ns;

                sid_rloc = sid;
                erc_rloc = 0;
                retval   = sid;
            }
        }
    }

    if (retval == -1)
    {
        HLOGC(aclog.Debug, log << "groupConnect: none succeeded as background-spawn, exit with error");
        block_new_opened = false; // Avoid executing further while loop
    }

    vector<SRTSOCKET> broken;

    while (block_new_opened)
    {
        if (spawned.empty())
        {
            // All were removed due to errors.
            retval = -1;
            break;
        }
        HLOGC(aclog.Debug, log << "groupConnect: first connection, applying EPOLL WAITING.");
        int               len = (int)spawned.size();
        vector<SRTSOCKET> ready(spawned.size());
        const int         estat = srt_epoll_wait(eid,
                                         NULL,
                                         NULL, // IN/ACCEPT
                                         &ready[0],
                                         &len, // OUT/CONNECT
                                         -1, // indefinitely (FIXME Check if it needs to REGARD CONNECTION TIMEOUT!)
                                         NULL,
                                         NULL,
                                         NULL,
                                         NULL);

        // Sanity check. Shouldn't happen if subs are in sync with spawned.
        if (estat == -1)
        {
#if ENABLE_LOGGING
            CUDTException& x = CUDT::getlasterror();
            if (x.getErrorCode() != SRT_EPOLLEMPTY)
            {
                LOGC(aclog.Error,
                     log << "groupConnect: srt_epoll_wait failed not because empty, unexpected IPE:"
                         << x.getErrorMessage());
            }
#endif
            HLOGC(aclog.Debug, log << "groupConnect: srt_epoll_wait failed - breaking the wait loop");
            retval = -1;
            break;
        }

        // At the moment when you are going to work with real sockets,
        // lock the groups so that no one messes up with something here
        // in the meantime.

        ScopedLock lock(*g.exp_groupLock());

        // NOTE: UNDER m_GroupLock, NO API FUNCTION CALLS DARE TO HAPPEN BELOW!

        // Check first if a socket wasn't closed in the meantime. It will be
        // automatically removed from all EIDs, but there's no sense in keeping
        // them in 'spawned' map.
        for (map<SRTSOCKET, CUDTSocket*>::iterator y = spawned.begin(); y != spawned.end(); ++y)
        {
            SRTSOCKET sid = y->first;
            if (y->second->getStatus() >= SRTS_BROKEN)
            {
                HLOGC(aclog.Debug,
                      log << "groupConnect: Socket @" << sid
                          << " got BROKEN in the meantine during the check, remove from candidates");
                // Remove from spawned and try again
                broken.push_back(sid);

                epoll_remove_socket_INTERNAL(eid, y->second);
                epoll_remove_socket_INTERNAL(g.m_SndEID, y->second);
                epoll_remove_socket_INTERNAL(g.m_RcvEID, y->second);
            }
        }

        // Remove them outside the loop because this can't be done
        // while iterating over the same container.
        for (size_t i = 0; i < broken.size(); ++i)
            spawned.erase(broken[i]);

        // Check the sockets if they were reported due
        // to have connected or due to have failed.
        // Distill successful ones. If distilled nothing, return -1.
        // If not all sockets were reported in this instance, repeat
        // the call until you get information about all of them.
        for (int i = 0; i < len; ++i)
        {
            map<SRTSOCKET, CUDTSocket*>::iterator x = spawned.find(ready[i]);
            if (x == spawned.end())
            {
                // Might be removed above - ignore it.
                continue;
            }

            SRTSOCKET   sid = x->first;
            CUDTSocket* s   = x->second;

            // Check status. If failed, remove from spawned
            // and try again.
            SRT_SOCKSTATUS st = s->getStatus();
            if (st >= SRTS_BROKEN)
            {
                HLOGC(aclog.Debug,
                      log << "groupConnect: Socket @" << sid
                          << " got BROKEN during background connect, remove & TRY AGAIN");
                // Remove from spawned and try again
                if (spawned.erase(sid))
                    broken.push_back(sid);

                epoll_remove_socket_INTERNAL(eid, s);
                epoll_remove_socket_INTERNAL(g.m_SndEID, s);
                epoll_remove_socket_INTERNAL(g.m_RcvEID, s);

                continue;
            }

            if (st == SRTS_CONNECTED)
            {
                HLOGC(aclog.Debug,
                      log << "groupConnect: Socket @" << sid << " got CONNECTED as first in the group - reporting");
                retval           = sid;
                g.m_bConnected   = true;
                block_new_opened = false; // Interrupt also rolling epoll (outer loop)

                // Remove this socket from SND EID because it doesn't need to
                // be connection-tracked anymore. Don't remove from the RCV EID
                // however because RCV procedure relies on epoll also for reading
                // and when found this socket connected it will "upgrade" it to
                // read-ready tracking only.
                epoll_remove_socket_INTERNAL(g.m_SndEID, s);
                break;
            }

            // Spurious?
            HLOGC(aclog.Debug,
                  log << "groupConnect: Socket @" << sid << " got spurious wakeup in " << SockStatusStr(st)
                      << " TRY AGAIN");
        }
        // END of m_GroupLock CS - you can safely use API functions now.
    }
    // Finished, delete epoll.
    if (eid != -1)
    {
        HLOGC(aclog.Debug, log << "connect FIRST IN THE GROUP finished, removing E" << eid);
        srt_epoll_release(eid);
    }

    for (vector<SRTSOCKET>::iterator b = broken.begin(); b != broken.end(); ++b)
    {
        CUDTSocket* s = locateSocket(*b, ERH_RETURN);
        if (!s)
            continue;

        // This will also automatically remove it from the group and all eids
        close(s);
    }

    // There's no possibility to report a problem on every connection
    // separately in case when every single connection has failed. What
    // is more interesting, it's only a matter of luck that all connections
    // fail at exactly the same time. OTOH if all are to fail, this
    // function will still be polling sockets to determine the last man
    // standing. Each one could, however, break by a different reason,
    // for example, one by timeout, another by wrong passphrase. Check
    // the `errorcode` field to determine the reaon for particular link.
    if (retval == -1)
        throw CUDTException(MJ_CONNECTION, MN_CONNLOST, 0);

    return retval;
}
#endif

int srt::CUDTUnited::connectIn(CUDTSocket* s, const sockaddr_any& target_addr, int32_t forced_isn)
{
    ScopedLock cg(s->m_ControlLock);
    // a socket can "connect" only if it is in the following states:
    // - OPENED: assume the socket binding parameters are configured
    // - INIT: configure binding parameters here
    // - any other (meaning, already connected): report error

    if (s->m_Status == SRTS_INIT)
    {
        if (s->core().m_config.bRendezvous)
            throw CUDTException(MJ_NOTSUP, MN_ISRENDUNBOUND, 0);

        // If bind() was done first on this socket, then the
        // socket will not perform this step. This actually does the
        // same thing as bind() does, just with empty address so that
        // the binding parameters are autoselected.

        s->core().open();
        sockaddr_any autoselect_sa(target_addr.family());
        // This will create such a sockaddr_any that
        // will return true from empty().
        updateMux(s, autoselect_sa); // <<---- updateMux
        // -> C(Snd|Rcv)Queue::init
        // -> pthread_create(...C(Snd|Rcv)Queue::worker...)
        s->m_Status = SRTS_OPENED;
    }
    else
    {
        if (s->m_Status != SRTS_OPENED)
            throw CUDTException(MJ_NOTSUP, MN_ISCONNECTED, 0);

        // status = SRTS_OPENED, so family should be known already.
        if (target_addr.family() != s->m_SelfAddr.family())
        {
            LOGP(cnlog.Error, "srt_connect: socket is bound to a different family than target address");
            throw CUDTException(MJ_NOTSUP, MN_INVAL, 0);
        }
    }

    // connect_complete() may be called before connect() returns.
    // So we need to update the status before connect() is called,
    // otherwise the status may be overwritten with wrong value
    // (CONNECTED vs. CONNECTING).
    s->m_Status = SRTS_CONNECTING;

    /*
     * In blocking mode, connect can block for up to 30 seconds for
     * rendez-vous mode. Holding the s->m_ControlLock prevent close
     * from cancelling the connect
     */
    try
    {
        // record peer address
        s->m_PeerAddr = target_addr;
        s->core().startConnect(target_addr, forced_isn);
    }
    catch (const CUDTException&) // Interceptor, just to change the state.
    {
        s->m_Status = SRTS_OPENED;
        throw;
    }

    return 0;
}

int srt::CUDTUnited::close(const SRTSOCKET u)
{
#if ENABLE_BONDING
    if (u & SRTGROUP_MASK)
    {
        GroupKeeper k(*this, u, ERH_THROW);
        k.group->close();
        deleteGroup(k.group);
        return 0;
    }
#endif
#if ENABLE_HEAVY_LOGGING
    // Wrapping the log into a destructor so that it
    // is printed AFTER the destructor of SocketKeeper.
    struct ScopedExitLog
    {
        const CUDTSocket* const ps;
        ScopedExitLog(const CUDTSocket* p): ps(p){}
        ~ScopedExitLog()
        {
            if (ps) // Could be not acquired by SocketKeeper, occasionally
            {
                HLOGC(smlog.Debug, log << "CUDTUnited::close/end: @" << ps->m_SocketID << " busy=" << ps->isStillBusy());
            }
        }
    };
#endif

    SocketKeeper k(*this, u, ERH_THROW);
    IF_HEAVY_LOGGING(ScopedExitLog slog(k.socket));
    HLOGC(smlog.Debug, log << "CUDTUnited::close/begin: @" << u << " busy=" << k.socket->isStillBusy());

    return close(k.socket);
}

#if ENABLE_BONDING
void srt::CUDTUnited::deleteGroup(CUDTGroup* g)
{
    using srt_logging::gmlog;

    srt::sync::ExclusiveLock cg(m_GlobControlLock);
    return deleteGroup_LOCKED(g);
}

// [[using locked(m_GlobControlLock)]]
void srt::CUDTUnited::deleteGroup_LOCKED(CUDTGroup* g)
{
    SRT_ASSERT(g->groupEmpty());

    // After that the group is no longer findable by GroupKeeper
    m_Groups.erase(g->m_GroupID);
    m_ClosedGroups[g->m_GroupID] = g;

    // Paranoid check: since the group is in m_ClosedGroups
    // it may potentially be deleted. Make sure no socket points
    // to it. Actually all sockets should have been already removed
    // from the group container, so if any does, it's invalid.
    for (sockets_t::iterator i = m_Sockets.begin(); i != m_Sockets.end(); ++i)
    {
        CUDTSocket* s = i->second;
        if (s->m_GroupOf == g)
        {
            HLOGC(smlog.Debug, log << "deleteGroup: IPE: existing @" << s->m_SocketID << " points to a dead group!");
            s->m_GroupOf         = NULL;
            s->m_GroupMemberData = NULL;
        }
    }

    // Just in case, do it in closed sockets, too, although this should be
    // always done before moving to it.
    for (sockets_t::iterator i = m_ClosedSockets.begin(); i != m_ClosedSockets.end(); ++i)
    {
        CUDTSocket* s = i->second;
        if (s->m_GroupOf == g)
        {
            HLOGC(smlog.Debug, log << "deleteGroup: IPE: closed @" << s->m_SocketID << " points to a dead group!");
            s->m_GroupOf         = NULL;
            s->m_GroupMemberData = NULL;
        }
    }
}
#endif

int srt::CUDTUnited::close(CUDTSocket* s)
{
    HLOGC(smlog.Debug, log << s->core().CONID() << "CLOSE. Acquiring control lock");
    ScopedLock socket_cg(s->m_ControlLock);
    HLOGC(smlog.Debug, log << s->core().CONID() << "CLOSING (removing from listening, closing CUDT)");

    const bool synch_close_snd = s->core().m_config.bSynSending;

    SRTSOCKET u = s->m_SocketID;

    if (s->m_Status == SRTS_LISTENING)
    {
        if (s->core().m_bBroken)
            return 0;

        s->m_tsClosureTimeStamp = steady_clock::now();
        s->core().m_bBroken     = true;

        // Change towards original UDT:
        // Leave all the closing activities for garbageCollect to happen,
        // however remove the listener from the RcvQueue IMMEDIATELY.
        // Even though garbageCollect would eventually remove the listener
        // as well, there would be some time interval between now and the
        // moment when it's done, and during this time the application will
        // be unable to bind to this port that the about-to-delete listener
        // is currently occupying (due to blocked slot in the RcvQueue).

        HLOGC(smlog.Debug, log << s->core().CONID() << "CLOSING (removing listener immediately)");
        s->core().notListening();
        s->m_Status = SRTS_CLOSING;

        // broadcast all "accept" waiting
        CSync::lock_notify_all(s->m_AcceptCond, s->m_AcceptLock);
    }
    else
    {
        s->m_Status = SRTS_CLOSING;
        // Note: this call may be done on a socket that hasn't finished
        // sending all packets scheduled for sending, which means, this call
        // may block INDEFINITELY. As long as it's acceptable to block the
        // call to srt_close(), and all functions in all threads where this
        // very socket is used, this shall not block the central database.
        s->core().closeInternal();

        // synchronize with garbage collection.
        HLOGC(smlog.Debug,
              log << "@" << u << "U::close done. GLOBAL CLOSE: " << s->core().CONID()
                  << "Acquiring GLOBAL control lock");
        ExclusiveLock manager_cg(m_GlobControlLock);
        // since "s" is located before m_GlobControlLock, locate it again in case
        // it became invalid
        // XXX This is very weird; if we state that the CUDTSocket object
        // could not be deleted between locks, then definitely it couldn't
        // also change the pointer value. There's no other reason for getting
        // this iterator but to obtain the 's' pointer, which is impossible to
        // be different than previous 's' (m_Sockets is a map that stores pointers
        // transparently). This iterator isn't even later used to delete the socket
        // from the container, though it would be more efficient.
        // FURTHER RESEARCH REQUIRED.
        sockets_t::iterator i = m_Sockets.find(u);
        if ((i == m_Sockets.end()) || (i->second->m_Status == SRTS_CLOSED))
        {
            HLOGC(smlog.Debug, log << "@" << u << "U::close: NOT AN ACTIVE SOCKET, returning.");
            return 0;
        }
        s = i->second;
        s->setClosed();

#if ENABLE_BONDING
        if (s->m_GroupOf)
        {
            HLOGC(smlog.Debug,
                  log << "@" << s->m_SocketID << " IS MEMBER OF $" << s->m_GroupOf->id() << " - REMOVING FROM GROUP");
            s->removeFromGroup(true);
        }
#endif

        m_Sockets.erase(s->m_SocketID);
        m_ClosedSockets[s->m_SocketID] = s;
        HLOGC(smlog.Debug, log << "@" << u << "U::close: Socket MOVED TO CLOSED for collecting later.");

        CGlobEvent::triggerEvent();
    }

    HLOGC(smlog.Debug, log << "@" << u << ": GLOBAL: CLOSING DONE");

    // Check if the ID is still in closed sockets before you access it
    // (the last triggerEvent could have deleted it).
    if (synch_close_snd)
    {
#if SRT_ENABLE_CLOSE_SYNCH

        HLOGC(smlog.Debug, log << "@" << u << " GLOBAL CLOSING: sync-waiting for releasing sender resources...");
        for (;;)
        {
            CSndBuffer* sb = s->core().m_pSndBuffer;

            // Disconnected from buffer - nothing more to check.
            if (!sb)
            {
                HLOGC(smlog.Debug,
                      log << "@" << u << " GLOBAL CLOSING: sending buffer disconnected. Allowed to close.");
                break;
            }

            // Sender buffer empty
            if (sb->getCurrBufSize() == 0)
            {
                HLOGC(smlog.Debug, log << "@" << u << " GLOBAL CLOSING: sending buffer depleted. Allowed to close.");
                break;
            }

            // Ok, now you are keeping GC thread hands off the internal data.
            // You can check then if it has already deleted the socket or not.
            // The socket is either in m_ClosedSockets or is already gone.

            // Done the other way, but still done. You can stop waiting.
            bool isgone = false;
            {
                SharedLock manager_cg(m_GlobControlLock);
                isgone = m_ClosedSockets.count(u) == 0;
            }
            if (!isgone)
            {
                isgone = !s->core().m_bOpened;
            }
            if (isgone)
            {
                HLOGC(smlog.Debug,
                      log << "@" << u << " GLOBAL CLOSING: ... gone in the meantime, whatever. Exiting close().");
                break;
            }

            HLOGC(smlog.Debug, log << "@" << u << " GLOBAL CLOSING: ... still waiting for any update.");
            // How to handle a possible error here?
            CGlobEvent::waitForEvent();

            // Continue waiting in case when an event happened or 1s waiting time passed for checkpoint.
        }
#endif
    }

    /*
       This code is PUT ASIDE for now.
       Most likely this will be never required.
       It had to hold the closing activity until the time when the receiver buffer is depleted.
       However the closing of the socket should only happen when the receiver has received
       an information about that the reading is no longer possible (error report from recv/recvfile).
       When this happens, the receiver buffer is definitely depleted already and there's no need to check
       anything.

       Should there appear any other conditions in future under which the closing process should be
       delayed until the receiver buffer is empty, this code can be filled here.

    if ( synch_close_rcv )
    {
    ...
    }
    */
    CSync::notify_one_relaxed(m_GCStopCond);

    return 0;
}

void srt::CUDTUnited::getpeername(const SRTSOCKET u, sockaddr* pw_name, int* pw_namelen)
{
    if (!pw_name || !pw_namelen)
        throw CUDTException(MJ_NOTSUP, MN_INVAL, 0);

    if (getStatus(u) != SRTS_CONNECTED)
        throw CUDTException(MJ_CONNECTION, MN_NOCONN, 0);

    CUDTSocket* s = locateSocket(u);

    if (!s)
        throw CUDTException(MJ_NOTSUP, MN_SIDINVAL, 0);

    if (!s->core().m_bConnected || s->core().m_bBroken)
        throw CUDTException(MJ_CONNECTION, MN_NOCONN, 0);

    const int len = s->m_PeerAddr.size();
    if (*pw_namelen < len)
        throw CUDTException(MJ_NOTSUP, MN_INVAL, 0);

    memcpy((pw_name), &s->m_PeerAddr.sa, len);
    *pw_namelen = len;
}

void srt::CUDTUnited::getsockname(const SRTSOCKET u, sockaddr* pw_name, int* pw_namelen)
{
    if (!pw_name || !pw_namelen)
        throw CUDTException(MJ_NOTSUP, MN_INVAL, 0);

    CUDTSocket* s = locateSocket(u);

    if (!s)
        throw CUDTException(MJ_NOTSUP, MN_SIDINVAL, 0);

    if (s->core().m_bBroken)
        throw CUDTException(MJ_NOTSUP, MN_SIDINVAL, 0);

    if (s->m_Status == SRTS_INIT)
        throw CUDTException(MJ_CONNECTION, MN_NOCONN, 0);

    const int len = s->m_SelfAddr.size();
    if (*pw_namelen < len)
        throw CUDTException(MJ_NOTSUP, MN_INVAL, 0);

    memcpy((pw_name), &s->m_SelfAddr.sa, len);
    *pw_namelen = len;
}

int srt::CUDTUnited::select(UDT::UDSET* readfds, UDT::UDSET* writefds, UDT::UDSET* exceptfds, const timeval* timeout)
{
    const steady_clock::time_point entertime = steady_clock::now();

    const int64_t timeo_us = timeout ? static_cast<int64_t>(timeout->tv_sec) * 1000000 + timeout->tv_usec : -1;
    const steady_clock::duration timeo(microseconds_from(timeo_us));

    // initialize results
    int            count = 0;
    set<SRTSOCKET> rs, ws, es;

    // retrieve related UDT sockets
    vector<CUDTSocket*> ru, wu, eu;
    CUDTSocket*         s;
    if (readfds)
        for (set<SRTSOCKET>::iterator i1 = readfds->begin(); i1 != readfds->end(); ++i1)
        {
            if (getStatus(*i1) == SRTS_BROKEN)
            {
                rs.insert(*i1);
                ++count;
            }
            else if (!(s = locateSocket(*i1)))
                throw CUDTException(MJ_NOTSUP, MN_SIDINVAL, 0);
            else
                ru.push_back(s);
        }
    if (writefds)
        for (set<SRTSOCKET>::iterator i2 = writefds->begin(); i2 != writefds->end(); ++i2)
        {
            if (getStatus(*i2) == SRTS_BROKEN)
            {
                ws.insert(*i2);
                ++count;
            }
            else if (!(s = locateSocket(*i2)))
                throw CUDTException(MJ_NOTSUP, MN_SIDINVAL, 0);
            else
                wu.push_back(s);
        }
    if (exceptfds)
        for (set<SRTSOCKET>::iterator i3 = exceptfds->begin(); i3 != exceptfds->end(); ++i3)
        {
            if (getStatus(*i3) == SRTS_BROKEN)
            {
                es.insert(*i3);
                ++count;
            }
            else if (!(s = locateSocket(*i3)))
                throw CUDTException(MJ_NOTSUP, MN_SIDINVAL, 0);
            else
                eu.push_back(s);
        }

    do
    {
        // query read sockets
        for (vector<CUDTSocket*>::iterator j1 = ru.begin(); j1 != ru.end(); ++j1)
        {
            s = *j1;

            if (s->readReady() || s->m_Status == SRTS_CLOSED)
            {
                rs.insert(s->m_SocketID);
                ++count;
            }
        }

        // query write sockets
        for (vector<CUDTSocket*>::iterator j2 = wu.begin(); j2 != wu.end(); ++j2)
        {
            s = *j2;

            if (s->writeReady() || s->m_Status == SRTS_CLOSED)
            {
                ws.insert(s->m_SocketID);
                ++count;
            }
        }

        // query exceptions on sockets
        for (vector<CUDTSocket*>::iterator j3 = eu.begin(); j3 != eu.end(); ++j3)
        {
            // check connection request status, not supported now
        }

        if (0 < count)
            break;

        CGlobEvent::waitForEvent();
    } while (timeo > steady_clock::now() - entertime);

    if (readfds)
        *readfds = rs;

    if (writefds)
        *writefds = ws;

    if (exceptfds)
        *exceptfds = es;

    return count;
}

int srt::CUDTUnited::selectEx(const vector<SRTSOCKET>& fds,
                              vector<SRTSOCKET>*       readfds,
                              vector<SRTSOCKET>*       writefds,
                              vector<SRTSOCKET>*       exceptfds,
                              int64_t                  msTimeOut)
{
    const steady_clock::time_point entertime = steady_clock::now();

    const int64_t                timeo_us = msTimeOut >= 0 ? msTimeOut * 1000 : -1;
    const steady_clock::duration timeo(microseconds_from(timeo_us));

    // initialize results
    int count = 0;
    if (readfds)
        readfds->clear();
    if (writefds)
        writefds->clear();
    if (exceptfds)
        exceptfds->clear();

    do
    {
        for (vector<SRTSOCKET>::const_iterator i = fds.begin(); i != fds.end(); ++i)
        {
            CUDTSocket* s = locateSocket(*i);

            if ((!s) || s->core().m_bBroken || (s->m_Status == SRTS_CLOSED))
            {
                if (exceptfds)
                {
                    exceptfds->push_back(*i);
                    ++count;
                }
                continue;
            }

            if (readfds)
            {
                if ((s->core().m_bConnected && s->core().m_pRcvBuffer->isRcvDataReady()) ||
                    (s->core().m_bListening && (s->m_QueuedSockets.size() > 0)))
                {
                    readfds->push_back(s->m_SocketID);
                    ++count;
                }
            }

            if (writefds)
            {
                if (s->core().m_bConnected &&
                    (s->core().m_pSndBuffer->getCurrBufSize() < s->core().m_config.iSndBufSize))
                {
                    writefds->push_back(s->m_SocketID);
                    ++count;
                }
            }
        }

        if (count > 0)
            break;

        CGlobEvent::waitForEvent();
    } while (timeo > steady_clock::now() - entertime);

    return count;
}

int srt::CUDTUnited::epoll_create()
{
    return m_EPoll.create();
}

int srt::CUDTUnited::epoll_clear_usocks(int eid)
{
    return m_EPoll.clear_usocks(eid);
}

int srt::CUDTUnited::epoll_add_usock(const int eid, const SRTSOCKET u, const int* events)
{
    int ret = -1;
#if ENABLE_BONDING
    if (u & SRTGROUP_MASK)
    {
        GroupKeeper k(*this, u, ERH_THROW);
        ret = m_EPoll.update_usock(eid, u, events);
        k.group->addEPoll(eid);
        return 0;
    }
#endif

    CUDTSocket* s = locateSocket(u);
    if (s)
    {
        ret = epoll_add_usock_INTERNAL(eid, s, events);
    }
    else
    {
        throw CUDTException(MJ_NOTSUP, MN_SIDINVAL);
    }

    return ret;
}

// NOTE: WILL LOCK (serially):
// - CEPoll::m_EPollLock
// - CUDT::m_RecvLock
int srt::CUDTUnited::epoll_add_usock_INTERNAL(const int eid, CUDTSocket* s, const int* events)
{
    int ret = m_EPoll.update_usock(eid, s->m_SocketID, events);
    s->core().addEPoll(eid);
    return ret;
}

int srt::CUDTUnited::epoll_add_ssock(const int eid, const SYSSOCKET s, const int* events)
{
    return m_EPoll.add_ssock(eid, s, events);
}

int srt::CUDTUnited::epoll_update_ssock(const int eid, const SYSSOCKET s, const int* events)
{
    return m_EPoll.update_ssock(eid, s, events);
}

template <class EntityType>
int srt::CUDTUnited::epoll_remove_entity(const int eid, EntityType* ent)
{
    // XXX Not sure if this is anyhow necessary because setting readiness
    // to false doesn't actually trigger any action. Further research needed.
    HLOGC(ealog.Debug, log << "epoll_remove_usock: CLEARING readiness on E" << eid << " of @" << ent->id());
    ent->removeEPollEvents(eid);

    // First remove the EID from the subscribed in the socket so that
    // a possible call to update_events:
    // - if happens before this call, can find the epoll bit update possible
    // - if happens after this call, will not strike this EID
    HLOGC(ealog.Debug, log << "epoll_remove_usock: REMOVING E" << eid << " from back-subscirbers in @" << ent->id());
    ent->removeEPollID(eid);

    HLOGC(ealog.Debug, log << "epoll_remove_usock: CLEARING subscription on E" << eid << " of @" << ent->id());
    int no_events = 0;
    int ret       = m_EPoll.update_usock(eid, ent->id(), &no_events);

    return ret;
}

// Needed internal access!
int srt::CUDTUnited::epoll_remove_socket_INTERNAL(const int eid, CUDTSocket* s)
{
    return epoll_remove_entity(eid, &s->core());
}

#if ENABLE_BONDING
int srt::CUDTUnited::epoll_remove_group_INTERNAL(const int eid, CUDTGroup* g)
{
    return epoll_remove_entity(eid, g);
}
#endif

int srt::CUDTUnited::epoll_remove_usock(const int eid, const SRTSOCKET u)
{
    CUDTSocket* s = 0;

#if ENABLE_BONDING
    CUDTGroup* g = 0;
    if (u & SRTGROUP_MASK)
    {
        GroupKeeper k(*this, u, ERH_THROW);
        g = k.group;
        return epoll_remove_entity(eid, g);
    }
    else
#endif
    {
        s = locateSocket(u);
        if (s)
            return epoll_remove_entity(eid, &s->core());
    }

    LOGC(ealog.Error,
         log << "remove_usock: @" << u << " not found as either socket or group. Removing only from epoll system.");
    int no_events = 0;
    return m_EPoll.update_usock(eid, u, &no_events);
}

int srt::CUDTUnited::epoll_remove_ssock(const int eid, const SYSSOCKET s)
{
    return m_EPoll.remove_ssock(eid, s);
}

int srt::CUDTUnited::epoll_uwait(const int eid, SRT_EPOLL_EVENT* fdsSet, int fdsSize, int64_t msTimeOut)
{
    return m_EPoll.uwait(eid, fdsSet, fdsSize, msTimeOut);
}

int32_t srt::CUDTUnited::epoll_set(int eid, int32_t flags)
{
    return m_EPoll.setflags(eid, flags);
}

int srt::CUDTUnited::epoll_release(const int eid)
{
    return m_EPoll.release(eid);
}

srt::CUDTSocket* srt::CUDTUnited::locateSocket(const SRTSOCKET u, ErrorHandling erh)
{
    SharedLock cg(m_GlobControlLock);
    CUDTSocket* s = locateSocket_LOCKED(u);
    if (!s)
    {
        if (erh == ERH_RETURN)
            return NULL;
        throw CUDTException(MJ_NOTSUP, MN_SIDINVAL, 0);
    }

    return s;
}

// [[using locked(m_GlobControlLock)]];
srt::CUDTSocket* srt::CUDTUnited::locateSocket_LOCKED(SRTSOCKET u)
{
    sockets_t::iterator i = m_Sockets.find(u);

    if ((i == m_Sockets.end()) || (i->second->m_Status == SRTS_CLOSED))
    {
        return NULL;
    }

    return i->second;
}

#if ENABLE_BONDING
srt::CUDTGroup* srt::CUDTUnited::locateAcquireGroup(SRTSOCKET u, ErrorHandling erh)
{
    SharedLock cg(m_GlobControlLock);

    const groups_t::iterator i = m_Groups.find(u);
    if (i == m_Groups.end())
    {
        if (erh == ERH_THROW)
            throw CUDTException(MJ_NOTSUP, MN_SIDINVAL, 0);
        return NULL;
    }

    ScopedLock cgroup(*i->second->exp_groupLock());
    i->second->apiAcquire();
    return i->second;
}

srt::CUDTGroup* srt::CUDTUnited::acquireSocketsGroup(CUDTSocket* s)
{
    SharedLock cg(m_GlobControlLock);
    CUDTGroup* g = s->m_GroupOf;
    if (!g)
        return NULL;

    // With m_GlobControlLock locked, we are sure the group
    // still exists, if it wasn't removed from this socket.
    g->apiAcquire();
    return g;
}
#endif

srt::CUDTSocket* srt::CUDTUnited::locateAcquireSocket(SRTSOCKET u, ErrorHandling erh)
{
    SharedLock cg(m_GlobControlLock);

    CUDTSocket* s = locateSocket_LOCKED(u);
    if (!s)
    {
        if (erh == ERH_THROW)
            throw CUDTException(MJ_NOTSUP, MN_SIDINVAL, 0);
        return NULL;
    }

    s->apiAcquire();
    return s;
}

bool srt::CUDTUnited::acquireSocket(CUDTSocket* s)
{
    // Note that before using this function you must be certain
    // that the socket isn't broken already and it still has at least
    // one more GC cycle to live. In other words, you must be certain
    // that this pointer passed here isn't dangling and was obtained
    // directly from m_Sockets, or even better, has been acquired
    // by some other functionality already, which is only about to
    // be released earlier than you need.
    SharedLock cg(m_GlobControlLock);
    s->apiAcquire();
    // Keep the lock so that no one changes anything in the meantime.
    // If the socket m_Status == SRTS_CLOSED (set by setClosed()), then
    // this socket is no longer present in the m_Sockets container
    if (s->m_Status >= SRTS_BROKEN)
    {
        s->apiRelease();
        return false;
    }

    return true;
}

srt::CUDTSocket* srt::CUDTUnited::locatePeer(const sockaddr_any& peer, const SRTSOCKET id, int32_t isn)
{
    SharedLock cg(m_GlobControlLock);

    map<int64_t, set<SRTSOCKET> >::iterator i = m_PeerRec.find(CUDTSocket::getPeerSpec(id, isn));
    if (i == m_PeerRec.end())
        return NULL;

    for (set<SRTSOCKET>::iterator j = i->second.begin(); j != i->second.end(); ++j)
    {
        sockets_t::iterator k = m_Sockets.find(*j);
        // this socket might have been closed and moved m_ClosedSockets
        if (k == m_Sockets.end())
            continue;

        if (k->second->m_PeerAddr == peer)
        {
            return k->second;
        }
    }

    return NULL;
}

void srt::CUDTUnited::checkBrokenSockets()
{
    ExclusiveLock cg(m_GlobControlLock);

#if ENABLE_BONDING
    vector<SRTSOCKET> delgids;

    for (groups_t::iterator i = m_ClosedGroups.begin(); i != m_ClosedGroups.end(); ++i)
    {
        // isStillBusy requires lock on the group, so only after an API
        // function that uses it returns, and so clears the busy flag,
        // a new API function won't be called anyway until it can acquire
        // GlobControlLock, and all functions that have already seen this
        // group as closing will not continue with the API and return.
        // If we caught some API function still using the closed group,
        // it's not going to wait, will be checked next time.
        if (i->second->isStillBusy())
            continue;

        delgids.push_back(i->first);
        delete i->second;
        i->second = NULL; // just for a case, avoid a dangling pointer
    }

    for (vector<SRTSOCKET>::iterator di = delgids.begin(); di != delgids.end(); ++di)
    {
        m_ClosedGroups.erase(*di);
    }
#endif

    // set of sockets To Be Closed and To Be Removed
    vector<SRTSOCKET> tbc;
    vector<SRTSOCKET> tbr;

    for (sockets_t::iterator i = m_Sockets.begin(); i != m_Sockets.end(); ++i)
    {
        CUDTSocket* s = i->second;
        if (!s->core().m_bBroken)
            continue;

        if (s->m_Status == SRTS_LISTENING)
        {
            const steady_clock::duration elapsed = steady_clock::now() - s->m_tsClosureTimeStamp.load();
            // A listening socket should wait an extra 3 seconds
            // in case a client is connecting.
            if (elapsed < milliseconds_from(CUDT::COMM_CLOSE_BROKEN_LISTENER_TIMEOUT_MS))
                continue;
        }
        else
        {
            CUDT& u = s->core();

            enterCS(u.m_RcvBufferLock);
            bool has_avail_packets = u.m_pRcvBuffer && u.m_pRcvBuffer->hasAvailablePackets();
            leaveCS(u.m_RcvBufferLock);

            if (has_avail_packets)
            {
                const int bc = u.m_iBrokenCounter.load();
                if (bc > 0)
                {
                    // if there is still data in the receiver buffer, wait longer
                    s->core().m_iBrokenCounter.store(bc - 1);
                    continue;
                }
            }
        }

#if ENABLE_BONDING
        if (s->m_GroupOf)
        {
            HLOGC(smlog.Debug,
                 log << "@" << s->m_SocketID << " IS MEMBER OF $" << s->m_GroupOf->id() << " - REMOVING FROM GROUP");
            s->removeFromGroup(true);
        }
#endif

        HLOGC(smlog.Debug, log << "checkBrokenSockets: moving BROKEN socket to CLOSED: @" << i->first);

        // close broken connections and start removal timer
        s->setClosed();
        tbc.push_back(i->first);
        m_ClosedSockets[i->first] = s;

        // remove from listener's queue
        sockets_t::iterator ls = m_Sockets.find(s->m_ListenSocket);
        if (ls == m_Sockets.end())
        {
            ls = m_ClosedSockets.find(s->m_ListenSocket);
            if (ls == m_ClosedSockets.end())
                continue;
        }

        enterCS(ls->second->m_AcceptLock);
        ls->second->m_QueuedSockets.erase(s->m_SocketID);
        leaveCS(ls->second->m_AcceptLock);
    }

    for (sockets_t::iterator j = m_ClosedSockets.begin(); j != m_ClosedSockets.end(); ++j)
    {
        CUDTSocket* ps = j->second;

        // NOTE: There is still a hypothetical risk here that ps
        // was made busy while the socket was already moved to m_ClosedSocket,
        // if the socket was acquired through CUDTUnited::acquireSocket (that is,
        // busy flag acquisition was done through the CUDTSocket* pointer rather
        // than through the numeric ID). Therefore this way of busy acquisition
        // should be done only if at the moment of acquisition there are certainly
        // other conditions applying on the socket that prevent it from being deleted.
        if (ps->isStillBusy())
        {
            HLOGC(smlog.Debug, log << "checkBrokenSockets: @" << ps->m_SocketID << " is still busy, SKIPPING THIS CYCLE.");
            continue;
        }

        CUDT& u = ps->core();

        // HLOGC(smlog.Debug, log << "checking CLOSED socket: " << j->first);
        if (!is_zero(u.m_tsLingerExpiration))
        {
            // asynchronous close:
            if ((!u.m_pSndBuffer) || (0 == u.m_pSndBuffer->getCurrBufSize()) ||
                (u.m_tsLingerExpiration <= steady_clock::now()))
            {
                HLOGC(smlog.Debug, log << "checkBrokenSockets: marking CLOSED qualified @" << ps->m_SocketID);
                u.m_tsLingerExpiration = steady_clock::time_point();
                u.m_bClosing           = true;
                ps->m_tsClosureTimeStamp        = steady_clock::now();
            }
        }

        // timeout 1 second to destroy a socket AND it has been removed from
        // RcvUList
        const steady_clock::time_point now        = steady_clock::now();
        const steady_clock::duration   closed_ago = now - ps->m_tsClosureTimeStamp.load();
        if (closed_ago > seconds_from(1))
        {
            CRNode* rnode = u.m_pRNode;
            if (!rnode || !rnode->m_bOnList)
            {
                HLOGC(smlog.Debug,
                      log << "checkBrokenSockets: @" << ps->m_SocketID << " closed "
                          << FormatDuration(closed_ago) << " ago and removed from RcvQ - will remove");

                // HLOGC(smlog.Debug, log << "will unref socket: " << j->first);
                tbr.push_back(j->first);
            }
        }
    }

    // move closed sockets to the ClosedSockets structure
    for (vector<SRTSOCKET>::iterator k = tbc.begin(); k != tbc.end(); ++k)
        m_Sockets.erase(*k);

    // remove those timeout sockets
    for (vector<SRTSOCKET>::iterator l = tbr.begin(); l != tbr.end(); ++l)
        removeSocket(*l);

    HLOGC(smlog.Debug, log << "checkBrokenSockets: after removal: m_ClosedSockets.size()=" << m_ClosedSockets.size());
}

// [[using locked(m_GlobControlLock)]]
void srt::CUDTUnited::removeSocket(const SRTSOCKET u)
{
    sockets_t::iterator i = m_ClosedSockets.find(u);

    // invalid socket ID
    if (i == m_ClosedSockets.end())
        return;

    CUDTSocket* const s = i->second;

    // The socket may be in the trashcan now, but could
    // still be under processing in the sender/receiver worker
    // threads. If that's the case, SKIP IT THIS TIME. The
    // socket will be checked next time the GC rollover starts.
    CSNode* sn = s->core().m_pSNode;
    if (sn && sn->m_iHeapLoc != -1)
        return;

    CRNode* rn = s->core().m_pRNode;
    if (rn && rn->m_bOnList)
        return;

    if (s->isStillBusy())
    {
        HLOGC(smlog.Debug, log << "@" << s->m_SocketID << " is still busy, NOT deleting");
        return;
    }

    LOGC(smlog.Note, log << "@" << s->m_SocketID << " busy=" << s->isStillBusy());

#if ENABLE_BONDING
    if (s->m_GroupOf)
    {
        HLOGC(smlog.Debug,
              log << "@" << s->m_SocketID << " IS MEMBER OF $" << s->m_GroupOf->id() << " - REMOVING FROM GROUP");
        s->removeFromGroup(true);
    }
#endif
    // decrease multiplexer reference count, and remove it if necessary
    const int mid = s->m_iMuxID;

    {
        ScopedLock cg(s->m_AcceptLock);

        // if it is a listener, close all un-accepted sockets in its queue
        // and remove them later
        for (map<SRTSOCKET, sockaddr_any>::iterator q = s->m_QueuedSockets.begin();
                q != s->m_QueuedSockets.end(); ++ q)
        {
            sockets_t::iterator si = m_Sockets.find(q->first);
            if (si == m_Sockets.end())
            {
                // gone in the meantime
                LOGC(smlog.Error,
                     log << "removeSocket: IPE? socket @" << (q->first) << " being queued for listener socket @"
                        << s->m_SocketID << " is GONE in the meantime ???");
                continue;
            }

            CUDTSocket* as = si->second;

            as->breakSocket_LOCKED();
            m_ClosedSockets[q->first] = as;
            m_Sockets.erase(q->first);
        }
    }

    // remove from peer rec
    map<int64_t, set<SRTSOCKET> >::iterator j = m_PeerRec.find(s->getPeerSpec());
    if (j != m_PeerRec.end())
    {
        j->second.erase(u);
        if (j->second.empty())
            m_PeerRec.erase(j);
    }

    /*
     * Socket may be deleted while still having ePoll events set that would
     * remains forever causing epoll_wait to unblock continuously for inexistent
     * sockets. Get rid of all events for this socket.
     */
    m_EPoll.update_events(u, s->core().m_sPollID, SRT_EPOLL_IN | SRT_EPOLL_OUT | SRT_EPOLL_ERR, false);

    // delete this one
    m_ClosedSockets.erase(i);

   // XXX This below section can unlock m_GlobControlLock
   // just for calling CUDT::closeInternal(), which is needed
   // to avoid locking m_ConnectionLock after m_GlobControlLock,
   // while m_ConnectionLock orders BEFORE m_GlobControlLock.
   // This should be perfectly safe thing to do after the socket
   // ID has been erased from m_ClosedSockets. No container access
   // is done in this case.
   //
   // Report: P04-1.28, P04-2.27, P04-2.50, P04-2.55

    HLOGC(smlog.Debug, log << "GC/removeSocket: closing associated UDT @" << u);
    leaveCS(m_GlobControlLock);
    s->core().closeInternal();
    enterCS(m_GlobControlLock);
    HLOGC(smlog.Debug, log << "GC/removeSocket: DELETING SOCKET @" << u);
    delete s;
    HLOGC(smlog.Debug, log << "GC/removeSocket: socket @" << u << " DELETED. Checking muxer.");

    if (mid == -1)
    {
        HLOGC(smlog.Debug, log << "GC/removeSocket: no muxer found, finishing.");
        return;
    }

    map<int, CMultiplexer>::iterator m;
    m = m_mMultiplexer.find(mid);
    if (m == m_mMultiplexer.end())
    {
        LOGC(smlog.Fatal, log << "IPE: For socket @" << u << " MUXER id=" << mid << " NOT FOUND!");
        return;
    }

    CMultiplexer& mx = m->second;

    mx.m_iRefCount--;
    HLOGC(smlog.Debug, log << "unrefing underlying muxer " << mid << " for @" << u << ", ref=" << mx.m_iRefCount);
    if (0 == mx.m_iRefCount)
    {
        HLOGC(smlog.Debug,
              log << "MUXER id=" << mid << " lost last socket @" << u << " - deleting muxer bound to port "
                  << mx.m_pChannel->bindAddressAny().hport());
        // The channel has no access to the queues and
        // it looks like the multiplexer is the master of all of them.
        // The queues must be silenced before closing the channel
        // because this will cause error to be returned in any operation
        // being currently done in the queues, if any.
        mx.m_pSndQueue->setClosing();
        mx.m_pRcvQueue->setClosing();
        mx.destroy();
        m_mMultiplexer.erase(m);
    }
}

void srt::CUDTUnited::configureMuxer(CMultiplexer& w_m, const CUDTSocket* s, int af)
{
    w_m.m_mcfg       = s->core().m_config;
    w_m.m_iIPversion = af;
    w_m.m_iRefCount  = 1;
    w_m.m_iID        = s->m_SocketID;
}

uint16_t srt::CUDTUnited::installMuxer(CUDTSocket* w_s, CMultiplexer& fw_sm)
{
    w_s->core().m_pSndQueue = fw_sm.m_pSndQueue;
    w_s->core().m_pRcvQueue = fw_sm.m_pRcvQueue;
    w_s->m_iMuxID           = fw_sm.m_iID;
    sockaddr_any sa;
    fw_sm.m_pChannel->getSockAddr((sa));
    w_s->m_SelfAddr = sa; // Will be also completed later, but here it's needed for later checks
    return sa.hport();
}

bool srt::CUDTUnited::inet6SettingsCompat(const sockaddr_any& muxaddr, const CSrtMuxerConfig& cfgMuxer,
        const sockaddr_any& reqaddr, const CSrtMuxerConfig& cfgSocket)
{
    if (muxaddr.family() != AF_INET6)
        return true; // Don't check - the family has been checked already

    if (reqaddr.isany())
    {
        if (cfgSocket.iIpV6Only == -1) // Treat as "adaptive"
            return true;

        // If set explicitly, then it must be equal to the one of found muxer.
        return cfgSocket.iIpV6Only == cfgMuxer.iIpV6Only;
    }

    // If binding to the certain IPv6 address, then this setting doesn't matter.
    return true;
}

bool srt::CUDTUnited::channelSettingsMatch(const CSrtMuxerConfig& cfgMuxer, const CSrtConfig& cfgSocket)
{
    if (!cfgMuxer.bReuseAddr)
    {
        HLOGP(smlog.Debug, "channelSettingsMatch: fail: the multiplexer is not reusable");
        return false;
    }

    if (cfgMuxer.isCompatWith(cfgSocket))
        return true;

    HLOGP(smlog.Debug, "channelSettingsMatch: fail: some options have different values");
    return false;
}

void srt::CUDTUnited::updateMux(CUDTSocket* s, const sockaddr_any& reqaddr, const UDPSOCKET* udpsock /*[[nullable]]*/)
{
<<<<<<< HEAD
    ScopedLock cg(m_GlobControlLock);
    const int         port      = reqaddr.hport();
=======
    ExclusiveLock cg(m_GlobControlLock);
>>>>>>> d720b8c9

    // If udpsock is provided, then this socket will be simply
    // taken for binding as a good deal. It would be nice to make
    // a sanity check to see if this UDP socket isn't already installed
    // in some multiplexer, but we state this UDP socket isn't accessible
    // anyway so this wouldn't be possible.
    if (!udpsock)
    {
        // If not, we need to see if there exist already a multiplexer bound
        // to the same endpoint.
        const CSrtConfig& cfgSocket = s->core().m_config;

        // This loop is going to check the attempted binding of
        // address:port and socket settings against every existing
        // multiplexer. Possible results of the check are:

        // 1. MATCH: identical address - reuse it and quit.
        // 2. CONFLICT: report error: the binding partially overlaps
        //    so it neither can be reused nor is free to bind.
        // 3. PASS: different and not overlapping - continue searching.

        // In this function the convention is:
        // MATCH: do nothing and proceed with binding reusage, THEN break.
        // CONFLICT: throw an exception.
        // PASS: use 'continue' to pass to the next element.

        bool reuse_attempt = false;
        for (map<int, CMultiplexer>::iterator i = m_mMultiplexer.begin(); i != m_mMultiplexer.end(); ++i)
        {
            CMultiplexer const& m = i->second;

            // First, we need to find a multiplexer with the same port.
            if (m.m_iPort != port)
            {
                HLOGC(smlog.Debug,
                      log << "bind: muxer @" << m.m_iID << " found, but for port " << m.m_iPort
                          << " (requested port: " << port << ")");
                continue;
            }

            // If this is bound to the wildcard address, it can be reused if:
            // - reqaddr is also a wildcard
            // - channel settings match
            // Otherwise it's a conflict.
            sockaddr_any mux_addr;
            m.m_pChannel->getSockAddr((mux_addr));

            HLOGC(smlog.Debug,
                  log << "bind: Found existing muxer @" << m.m_iID << " : " << mux_addr.str() << " - check against "
                      << reqaddr.str());

            if (mux_addr.isany())
            {
                if (mux_addr.family() == AF_INET6)
                {
                    // With IPv6 we need to research two possibilities:
                    // iIpV6Only == 1 -> This means that it binds only :: wildcard, but not 0.0.0.0
                    // iIpV6Only == 0 -> This means that it binds both :: and 0.0.0.0.
                    // iIpV6Only == -1 -> Hard to say what to do, but treat it as a potential conflict in any doubtful case.

                    if (m.m_mcfg.iIpV6Only == 1)
                    {
                        // PASS IF: candidate is IPv4, no matter the address
                        // MATCH IF: candidate is IPv6 with only=1
                        // CONFLICT IF: candidate is IPv6 with only != 1 or IPv6 non-wildcard.

                        if (reqaddr.family() == AF_INET)
                        {
                            HLOGC(smlog.Debug, log << "bind: muxer @" << m.m_iID
                                    << " is :: v6only - requested IPv4 ANY is NOT IN THE WAY. Searching on.");
                            continue;
                        }

                        // Candidate is AF_INET6

                        if (cfgSocket.iIpV6Only != 1 || !reqaddr.isany())
                        {
                            // CONFLICT:
                            // 1. attempting to make a wildcard IPv4 + IPv6
                            // while the multiplexer for wildcard IPv6 exists.
                            // 2. If binding to a given address, it conflicts with the wildcard
                            LOGC(smlog.Error,
                                    log << "bind: Address: " << reqaddr.str()
                                    << " conflicts with existing IPv6 wildcard binding: " << mux_addr.str());
                            throw CUDTException(MJ_NOTSUP, MN_BUSYPORT, 0);
                        }

                        // Otherwise, MATCH.
                    }
                    else if (m.m_mcfg.iIpV6Only == 0)
                    {
                        // Muxer's address is a wildcard for :: and 0.0.0.0 at once.
                        // This way only IPv6 wildcard with v6only=0 is a perfect match and everything
                        // else is a conflict.

                        if (reqaddr.family() == AF_INET6 && reqaddr.isany() && cfgSocket.iIpV6Only == 0)
                        {
                            // MATCH
                        }
                        else
                        {
                            // CONFLICT: attempting to make a wildcard IPv4 + IPv6 while
                            // the multiplexer for wildcard IPv6 exists.
                            LOGC(smlog.Error,
                                    log << "bind: Address: " << reqaddr.str() << " v6only=" << cfgSocket.iIpV6Only
                                    << " conflicts with existing IPv6 + IPv4 wildcard binding: " << mux_addr.str());
                            throw CUDTException(MJ_NOTSUP, MN_BUSYPORT, 0);
                        }
                    }
                    else // Case -1, by unknown reason. Accept only with -1 setting, others are conflict.
                    {
                        if (reqaddr.family() == AF_INET6 && reqaddr.isany() && cfgSocket.iIpV6Only == -1)
                        {
                            // MATCH
                        }
                        else
                        {
                            LOGC(smlog.Error,
                                    log << "bind: Address: " << reqaddr.str() << " v6only=" << cfgSocket.iIpV6Only
                                    << " conflicts with existing IPv6 v6only=unknown wildcard binding: " << mux_addr.str());
                            throw CUDTException(MJ_NOTSUP, MN_BUSYPORT, 0);
                        }
                    }
                }
                else // muxer is IPv4 wildcard
                {
                    // Then only IPv4 wildcard is a match and:
                    // - IPv6 with only=true is PASS (not a conflict)
                    // - IPv6 with only=false is CONFLICT
                    // - IPv6 with only=undefined is CONFLICT
                    // REASON: we need to make a potential conflict a conflict as there will be
                    // no bind() call to check if this wouldn't be a conflict in result. If you want
                    // to have a binding to IPv6 that should avoid conflict with IPv4 wildcard binding,
                    // then SRTO_IPV6ONLY option must be explicitly set before binding.
                    // Also:
                    if (reqaddr.family() == AF_INET)
                    {
                        if (reqaddr.isany())
                        {
                            // MATCH
                        }
                        else
                        {
                            LOGC(smlog.Error,
                                    log << "bind: Address: " << reqaddr.str()
                                    << " conflicts with existing IPv4 wildcard binding: " << mux_addr.str());
                            throw CUDTException(MJ_NOTSUP, MN_BUSYPORT, 0);
                        }
                    }
                    else // AF_INET6
                    {
                        if (cfgSocket.iIpV6Only == 1 || !reqaddr.isany())
                        {
                            // PASS
                            HLOGC(smlog.Debug, log << "bind: muxer @" << m.m_iID
                                    << " is IPv4 wildcard - requested " << reqaddr.str() << " v6only=" << cfgSocket.iIpV6Only
                                    << " is NOT IN THE WAY. Searching on.");
                            continue;
                        }
                        else
                        {
                            LOGC(smlog.Error,
                                    log << "bind: Address: " << reqaddr.str() << " v6only=" << cfgSocket.iIpV6Only
                                    << " conflicts with existing IPv4 wildcard binding: " << mux_addr.str());
                            throw CUDTException(MJ_NOTSUP, MN_BUSYPORT, 0);
                        }
                    }
                }

                reuse_attempt = true;
                HLOGC(smlog.Debug, log << "bind: wildcard address - multiplexer reusable");
            }
            // Muxer address is NOT a wildcard, so conflicts only with WILDCARD of the same type
            else if (reqaddr.isany() && reqaddr.family() == mux_addr.family())
            {
                LOGC(smlog.Error,
                     log << "bind: Wildcard address: " << reqaddr.str()
                         << " conflicts with existting IP binding: " << mux_addr.str());
                throw CUDTException(MJ_NOTSUP, MN_BUSYPORT, 0);
            }
            // If this is bound to a certain address, AND:
            else if (mux_addr.equal_address(reqaddr))
            {
                // - the address is the same as reqaddr
                reuse_attempt = true;
                HLOGC(smlog.Debug, log << "bind: same IP address - multiplexer reusable");
            }
            else
            {
                HLOGC(smlog.Debug, log << "bind: IP addresses differ - ALLOWED to create a new multiplexer");
                continue;
            }
            // Otherwise:
            // - the address is different than reqaddr
            //   - the address can't be reused, but this can go on with new one.

            // If this is a reusage attempt:
            if (reuse_attempt)
            {
                //   - if the channel settings match, it can be reused
                if (channelSettingsMatch(m.m_mcfg, cfgSocket) && inet6SettingsCompat(mux_addr, m.m_mcfg, reqaddr, cfgSocket))
                {
                    HLOGC(smlog.Debug, log << "bind: reusing multiplexer for port " << port);
                    // reuse the existing multiplexer
                    ++i->second.m_iRefCount;
                    installMuxer((s), (i->second));
                    return;
                }
                else
                {
                    //   - if not, it's a conflict
                    LOGC(smlog.Error,
                         log << "bind: Address: " << reqaddr.str() << " conflicts with binding: " << mux_addr.str()
                             << " due to channel settings");
                    throw CUDTException(MJ_NOTSUP, MN_BUSYPORT, 0);
                }
            }
            // If not, proceed to the next one, and when there are no reusage
            // candidates, proceed with creating a new multiplexer.

            // Note that a binding to a different IP address is not treated
            // as a candidate for either reusage or conflict.
            LOGC(smlog.Fatal, log << "SHOULD NOT GET HERE!!!");
            SRT_ASSERT(false);
        }
    }



    // a new multiplexer is needed
    CMultiplexer m;
    configureMuxer((m), s, reqaddr.family());

    try
    {
        m.m_pChannel = new CChannel();
        m.m_pChannel->setConfig(m.m_mcfg);

        if (udpsock)
        {
            // In this case, reqaddr contains the address
            // that has been extracted already from the
            // given socket
            m.m_pChannel->attach(*udpsock, reqaddr);
        }
        else if (reqaddr.empty())
        {
            // The case of previously used case of a NULL address.
            // This here is used to pass family only, in this case
            // just automatically bind to the "0" address to autoselect
            // everything.
            m.m_pChannel->open(reqaddr.family());
        }
        else
        {
            // If at least the IP address is specified, then bind to that
            // address, but still possibly autoselect the outgoing port, if the
            // port was specified as 0.
            m.m_pChannel->open(reqaddr);
        }

        // AFTER OPENING, check the matter of IPV6_V6ONLY option,
        // as it decides about the fact that the occupied binding address
        // in case of wildcard is both :: and 0.0.0.0, or only ::.
        if (reqaddr.family() == AF_INET6 && m.m_mcfg.iIpV6Only == -1)
        {
            // XXX We don't know how probable it is to get the error here
            // and resulting -1 value. As a fallback for that case, the value -1
            // is honored here, just all side-bindings for other sockes will be
            // rejected as a potential conflict, even if binding would be accepted
            // in these circumstances. Only a perfect match in case of potential
            // overlapping will be accepted on the same port.
            m.m_mcfg.iIpV6Only = m.m_pChannel->sockopt(IPPROTO_IPV6, IPV6_V6ONLY, -1);
        }

        m.m_pTimer    = new CTimer;
        m.m_pSndQueue = new CSndQueue;
        m.m_pSndQueue->init(m.m_pChannel, m.m_pTimer);
        m.m_pRcvQueue = new CRcvQueue;
        m.m_pRcvQueue->init(128, s->core().maxPayloadSize(), m.m_iIPversion, 1024, m.m_pChannel, m.m_pTimer);

        // Rewrite the port here, as it might be only known upon return
        // from CChannel::open.
        m.m_iPort               = installMuxer((s), m);
        swap(m_mMultiplexer[m.m_iID],m);
    }
    catch (const CUDTException&)
    {
        m.destroy();
        throw;
    }
    catch (...)
    {
        m.destroy();
        throw CUDTException(MJ_SYSTEMRES, MN_MEMORY, 0);
    }

    HLOGC(smlog.Debug, log << "bind: creating new multiplexer for port " << port);
}

// This function is going to find a multiplexer for the port contained
// in the 'ls' listening socket. The multiplexer must exist when the listener
// exists, otherwise the dispatching procedure wouldn't even call this
// function. By historical reasons there's also a fallback for a case when the
// multiplexer wasn't found by id, the search by port number continues.
bool srt::CUDTUnited::updateListenerMux(CUDTSocket* s, const CUDTSocket* ls)
{
    ExclusiveLock cg(m_GlobControlLock);
    const int  port = ls->m_SelfAddr.hport();

    HLOGC(smlog.Debug,
          log << "updateListenerMux: finding muxer of listener socket @" << ls->m_SocketID << " muxid=" << ls->m_iMuxID
              << " bound=" << ls->m_SelfAddr.str() << " FOR @" << s->m_SocketID << " addr=" << s->m_SelfAddr.str()
              << "_->_" << s->m_PeerAddr.str());

    // First thing that should be certain here is that there should exist
    // a muxer with the ID written in the listener socket's mux ID.

    CMultiplexer* mux = map_getp(m_mMultiplexer, ls->m_iMuxID);

    // NOTE:
    // THIS BELOW CODE is only for a highly unlikely situation when the listener
    // socket has been closed in the meantime when the accepted socket is being
    // processed. This procedure is different than updateMux because this time we
    // only want to have a multiplexer socket to be assigned to the accepted socket.
    // It is also unlikely that the listener socket is garbage-collected so fast, so
    // this procedure will most likely find the multiplexer of the zombie listener socket,
    // which no longer accepts new connections (the listener is withdrawn immediately from
    // the port) that wasn't yet completely deleted.
    CMultiplexer* fallback = NULL;
    if (!mux)
    {
        LOGC(smlog.Error, log << "updateListenerMux: IPE? listener muxer not found by ID, trying by port");

        // To be used as first found with different IP version

        // find the listener's address
        for (map<int, CMultiplexer>::iterator i = m_mMultiplexer.begin(); i != m_mMultiplexer.end(); ++i)
        {
            CMultiplexer& m = i->second;

#if ENABLE_HEAVY_LOGGING
            ostringstream that_muxer;
            that_muxer << "id=" << m.m_iID << " port=" << m.m_iPort
                       << " ip=" << (m.m_iIPversion == AF_INET ? "v4" : "v6");
#endif

            if (m.m_iPort == port)
            {
                HLOGC(smlog.Debug, log << "updateListenerMux: reusing muxer: " << that_muxer.str());
                if (m.m_iIPversion == s->m_PeerAddr.family())
                {
                    mux = &m; // best match
                    break;
                }
                else if (m.m_iIPversion == AF_INET6)
                {
                    // Allowed fallback case when we only need an accepted socket.
                    fallback = &m;
                }
            }
            else
            {
                HLOGC(smlog.Debug, log << "updateListenerMux: SKIPPING muxer: " << that_muxer.str());
            }
        }

        if (!mux && fallback)
        {
            // It is allowed to reuse this multiplexer, but the socket must allow both IPv4 and IPv6
            if (fallback->m_mcfg.iIpV6Only == 0)
            {
                HLOGC(smlog.Warn, log << "updateListenerMux: reusing multiplexer from different family");
                mux = fallback;
            }
        }
    }

    // Checking again because the above procedure could have set it
    if (mux)
    {
        // reuse the existing multiplexer
        ++mux->m_iRefCount;
        s->core().m_pSndQueue = mux->m_pSndQueue;
        s->core().m_pRcvQueue = mux->m_pRcvQueue;
        s->m_iMuxID           = mux->m_iID;
        return true;
    }

    return false;
}

void* srt::CUDTUnited::garbageCollect(void* p)
{
    CUDTUnited* self = (CUDTUnited*)p;

    THREAD_STATE_INIT("SRT:GC");

    UniqueLock gclock(self->m_GCStopLock);

    while (!self->m_bClosing)
    {
        INCREMENT_THREAD_ITERATIONS();
        self->checkBrokenSockets();

        HLOGC(inlog.Debug, log << "GC: sleep 1 s");
        self->m_GCStopCond.wait_for(gclock, seconds_from(1));
    }
    THREAD_EXIT();
    return NULL;
}

////////////////////////////////////////////////////////////////////////////////

int srt::CUDT::startup()
{
#if HAVE_PTHREAD_ATFORK
    static bool registered = false;
    if (!registered)
    {
        pthread_atfork(NULL, NULL, (void (*)()) srt::CUDT::cleanupAtFork);
        registered = true;
    }
#endif 
    return uglobal().startup();
}

int srt::CUDT::cleanup()
{
    return uglobal().cleanup();
}

int srt::CUDT::cleanupAtFork()
{
    CUDTUnited &context = uglobal();
    context.cleanupAtFork();
    new (&context) CUDTUnited();

    return context.startup();
}

SRTSOCKET srt::CUDT::socket()
{
    try
    {
        return uglobal().newSocket();
    }
    catch (const CUDTException& e)
    {
        SetThreadLocalError(e);
        return INVALID_SOCK;
    }
    catch (const bad_alloc&)
    {
        SetThreadLocalError(CUDTException(MJ_SYSTEMRES, MN_MEMORY, 0));
        return INVALID_SOCK;
    }
    catch (const std::exception& ee)
    {
        LOGC(aclog.Fatal, log << "socket: UNEXPECTED EXCEPTION: " << typeid(ee).name() << ": " << ee.what());
        SetThreadLocalError(CUDTException(MJ_UNKNOWN, MN_NONE, 0));
        return INVALID_SOCK;
    }
}

srt::CUDT::APIError::APIError(const CUDTException& e)
{
    SetThreadLocalError(e);
}

srt::CUDT::APIError::APIError(CodeMajor mj, CodeMinor mn, int syserr)
{
    SetThreadLocalError(CUDTException(mj, mn, syserr));
}

#if ENABLE_BONDING
// This is an internal function; 'type' should be pre-checked if it has a correct value.
// This doesn't have argument of GroupType due to header file conflicts.

// [[using locked(s_UDTUnited.m_GlobControlLock)]]
srt::CUDTGroup& srt::CUDT::newGroup(const int type)
{
    const SRTSOCKET id = uglobal().generateSocketID(true);

    // Now map the group
    return uglobal().addGroup(id, SRT_GROUP_TYPE(type)).set_id(id);
}

SRTSOCKET srt::CUDT::createGroup(SRT_GROUP_TYPE gt)
{
    try
    {
        srt::sync::ExclusiveLock globlock(uglobal().m_GlobControlLock);
        return newGroup(gt).id();
        // Note: potentially, after this function exits, the group
        // could be deleted, immediately, from a separate thread (tho
        // unlikely because the other thread would need some handle to
        // keep it). But then, the first call to any API function would
        // return invalid ID error.
    }
    catch (const CUDTException& e)
    {
        return APIError(e);
    }
    catch (...)
    {
        return APIError(MJ_SYSTEMRES, MN_MEMORY, 0);
    }

    return SRT_INVALID_SOCK;
}

// [[using locked(m_ControlLock)]]
// [[using locked(CUDT::s_UDTUnited.m_GlobControlLock)]]
void srt::CUDTSocket::removeFromGroup(bool broken)
{
    CUDTGroup* g = m_GroupOf;
    if (g)
    {
        // Reset group-related fields immediately. They won't be accessed
        // in the below calls, while the iterator will be invalidated for
        // a short moment between removal from the group container and the end,
        // while the GroupLock would be already taken out. It is safer to reset
        // it to a NULL iterator before removal.
        m_GroupOf         = NULL;
        m_GroupMemberData = NULL;

        bool still_have = g->remove(m_SocketID);
        if (broken)
        {
            // Activate the SRT_EPOLL_UPDATE event on the group
            // if it was because of a socket that was earlier connected
            // and became broken. This is not to be sent in case when
            // it is a failure during connection, or the socket was
            // explicitly removed from the group.
            g->activateUpdateEvent(still_have);
        }

        HLOGC(smlog.Debug,
              log << "removeFromGroup: socket @" << m_SocketID << " NO LONGER A MEMBER of $" << g->id() << "; group is "
                  << (still_have ? "still ACTIVE" : "now EMPTY"));
    }
}

SRTSOCKET srt::CUDT::getGroupOfSocket(SRTSOCKET socket)
{
    // Lock this for the whole function as we need the group
    // to persist the call.
    SharedLock glock(uglobal().m_GlobControlLock);
    CUDTSocket* s = uglobal().locateSocket_LOCKED(socket);
    if (!s || !s->m_GroupOf)
        return APIError(MJ_NOTSUP, MN_INVAL, 0);

    return s->m_GroupOf->id();
}

int srt::CUDT::getGroupData(SRTSOCKET groupid, SRT_SOCKGROUPDATA* pdata, size_t* psize)
{
    if ((groupid & SRTGROUP_MASK) == 0 || !psize)
    {
        return APIError(MJ_NOTSUP, MN_INVAL, 0);
    }

    CUDTUnited::GroupKeeper k(uglobal(), groupid, CUDTUnited::ERH_RETURN);
    if (!k.group)
    {
        return APIError(MJ_NOTSUP, MN_INVAL, 0);
    }

    // To get only the size of the group pdata=NULL can be used
    return k.group->getGroupData(pdata, psize);
}
#endif

int srt::CUDT::bind(SRTSOCKET u, const sockaddr* name, int namelen)
{
    try
    {
        sockaddr_any sa(name, namelen);
        if (sa.len == 0)
        {
            // This happens if the namelen check proved it to be
            // too small for particular family, or that family is
            // not recognized (is none of AF_INET, AF_INET6).
            // This is a user error.
            return APIError(MJ_NOTSUP, MN_INVAL, 0);
        }
        CUDTSocket* s = uglobal().locateSocket(u);
        if (!s)
            return APIError(MJ_NOTSUP, MN_INVAL, 0);

        return uglobal().bind(s, sa);
    }
    catch (const CUDTException& e)
    {
        return APIError(e);
    }
    catch (bad_alloc&)
    {
        return APIError(MJ_SYSTEMRES, MN_MEMORY, 0);
    }
    catch (const std::exception& ee)
    {
        LOGC(aclog.Fatal, log << "bind: UNEXPECTED EXCEPTION: " << typeid(ee).name() << ": " << ee.what());
        return APIError(MJ_UNKNOWN, MN_NONE, 0);
    }
}

int srt::CUDT::bind(SRTSOCKET u, UDPSOCKET udpsock)
{
    try
    {
        CUDTSocket* s = uglobal().locateSocket(u);
        if (!s)
            return APIError(MJ_NOTSUP, MN_INVAL, 0);

        return uglobal().bind(s, udpsock);
    }
    catch (const CUDTException& e)
    {
        return APIError(e);
    }
    catch (bad_alloc&)
    {
        return APIError(MJ_SYSTEMRES, MN_MEMORY, 0);
    }
    catch (const std::exception& ee)
    {
        LOGC(aclog.Fatal, log << "bind/udp: UNEXPECTED EXCEPTION: " << typeid(ee).name() << ": " << ee.what());
        return APIError(MJ_UNKNOWN, MN_NONE, 0);
    }
}

int srt::CUDT::listen(SRTSOCKET u, int backlog)
{
    try
    {
        return uglobal().listen(u, backlog);
    }
    catch (const CUDTException& e)
    {
        return APIError(e);
    }
    catch (bad_alloc&)
    {
        return APIError(MJ_SYSTEMRES, MN_MEMORY, 0);
    }
    catch (const std::exception& ee)
    {
        LOGC(aclog.Fatal, log << "listen: UNEXPECTED EXCEPTION: " << typeid(ee).name() << ": " << ee.what());
        return APIError(MJ_UNKNOWN, MN_NONE, 0);
    }
}

SRTSOCKET srt::CUDT::accept_bond(const SRTSOCKET listeners[], int lsize, int64_t msTimeOut)
{
    try
    {
        return uglobal().accept_bond(listeners, lsize, msTimeOut);
    }
    catch (const CUDTException& e)
    {
        SetThreadLocalError(e);
        return INVALID_SOCK;
    }
    catch (bad_alloc&)
    {
        SetThreadLocalError(CUDTException(MJ_SYSTEMRES, MN_MEMORY, 0));
        return INVALID_SOCK;
    }
    catch (const std::exception& ee)
    {
        LOGC(aclog.Fatal, log << "accept_bond: UNEXPECTED EXCEPTION: " << typeid(ee).name() << ": " << ee.what());
        SetThreadLocalError(CUDTException(MJ_UNKNOWN, MN_NONE, 0));
        return INVALID_SOCK;
    }
}

SRTSOCKET srt::CUDT::accept(SRTSOCKET u, sockaddr* addr, int* addrlen)
{
    try
    {
        return uglobal().accept(u, addr, addrlen);
    }
    catch (const CUDTException& e)
    {
        SetThreadLocalError(e);
        return INVALID_SOCK;
    }
    catch (const bad_alloc&)
    {
        SetThreadLocalError(CUDTException(MJ_SYSTEMRES, MN_MEMORY, 0));
        return INVALID_SOCK;
    }
    catch (const std::exception& ee)
    {
        LOGC(aclog.Fatal, log << "accept: UNEXPECTED EXCEPTION: " << typeid(ee).name() << ": " << ee.what());
        SetThreadLocalError(CUDTException(MJ_UNKNOWN, MN_NONE, 0));
        return INVALID_SOCK;
    }
}

int srt::CUDT::connect(SRTSOCKET u, const sockaddr* name, const sockaddr* tname, int namelen)
{
    try
    {
        return uglobal().connect(u, name, tname, namelen);
    }
    catch (const CUDTException& e)
    {
        return APIError(e);
    }
    catch (bad_alloc&)
    {
        return APIError(MJ_SYSTEMRES, MN_MEMORY, 0);
    }
    catch (std::exception& ee)
    {
        LOGC(aclog.Fatal, log << "connect: UNEXPECTED EXCEPTION: " << typeid(ee).name() << ": " << ee.what());
        return APIError(MJ_UNKNOWN, MN_NONE, 0);
    }
}

#if ENABLE_BONDING
int srt::CUDT::connectLinks(SRTSOCKET grp, SRT_SOCKGROUPCONFIG targets[], int arraysize)
{
    if (arraysize <= 0)
        return APIError(MJ_NOTSUP, MN_INVAL, 0);

    if ((grp & SRTGROUP_MASK) == 0)
    {
        // connectLinks accepts only GROUP id, not socket id.
        return APIError(MJ_NOTSUP, MN_SIDINVAL, 0);
    }

    try
    {
        CUDTUnited::GroupKeeper k(uglobal(), grp, CUDTUnited::ERH_THROW);
        return uglobal().groupConnect(k.group, targets, arraysize);
    }
    catch (CUDTException& e)
    {
        return APIError(e);
    }
    catch (bad_alloc&)
    {
        return APIError(MJ_SYSTEMRES, MN_MEMORY, 0);
    }
    catch (std::exception& ee)
    {
        LOGC(aclog.Fatal, log << "connect: UNEXPECTED EXCEPTION: " << typeid(ee).name() << ": " << ee.what());
        return APIError(MJ_UNKNOWN, MN_NONE, 0);
    }
}
#endif

int srt::CUDT::connect(SRTSOCKET u, const sockaddr* name, int namelen, int32_t forced_isn)
{
    try
    {
        return uglobal().connect(u, name, namelen, forced_isn);
    }
    catch (const CUDTException& e)
    {
        return APIError(e);
    }
    catch (bad_alloc&)
    {
        return APIError(MJ_SYSTEMRES, MN_MEMORY, 0);
    }
    catch (const std::exception& ee)
    {
        LOGC(aclog.Fatal, log << "connect: UNEXPECTED EXCEPTION: " << typeid(ee).name() << ": " << ee.what());
        return APIError(MJ_UNKNOWN, MN_NONE, 0);
    }
}

int srt::CUDT::close(SRTSOCKET u)
{
    try
    {
        return uglobal().close(u);
    }
    catch (const CUDTException& e)
    {
        return APIError(e);
    }
    catch (const std::exception& ee)
    {
        LOGC(aclog.Fatal, log << "close: UNEXPECTED EXCEPTION: " << typeid(ee).name() << ": " << ee.what());
        return APIError(MJ_UNKNOWN, MN_NONE, 0);
    }
}

int srt::CUDT::getpeername(SRTSOCKET u, sockaddr* name, int* namelen)
{
    try
    {
        uglobal().getpeername(u, name, namelen);
        return 0;
    }
    catch (const CUDTException& e)
    {
        return APIError(e);
    }
    catch (const std::exception& ee)
    {
        LOGC(aclog.Fatal, log << "getpeername: UNEXPECTED EXCEPTION: " << typeid(ee).name() << ": " << ee.what());
        return APIError(MJ_UNKNOWN, MN_NONE, 0);
    }
}

int srt::CUDT::getsockname(SRTSOCKET u, sockaddr* name, int* namelen)
{
    try
    {
        uglobal().getsockname(u, name, namelen);
        return 0;
    }
    catch (const CUDTException& e)
    {
        return APIError(e);
    }
    catch (const std::exception& ee)
    {
        LOGC(aclog.Fatal, log << "getsockname: UNEXPECTED EXCEPTION: " << typeid(ee).name() << ": " << ee.what());
        return APIError(MJ_UNKNOWN, MN_NONE, 0);
    }
}

int srt::CUDT::getsockopt(SRTSOCKET u, int, SRT_SOCKOPT optname, void* pw_optval, int* pw_optlen)
{
    if (!pw_optval || !pw_optlen)
    {
        return APIError(MJ_NOTSUP, MN_INVAL, 0);
    }

    try
    {
#if ENABLE_BONDING
        if (u & SRTGROUP_MASK)
        {
            CUDTUnited::GroupKeeper k(uglobal(), u, CUDTUnited::ERH_THROW);
            k.group->getOpt(optname, (pw_optval), (*pw_optlen));
            return 0;
        }
#endif

        CUDT& udt = uglobal().locateSocket(u, CUDTUnited::ERH_THROW)->core();
        udt.getOpt(optname, (pw_optval), (*pw_optlen));
        return 0;
    }
    catch (const CUDTException& e)
    {
        return APIError(e);
    }
    catch (const std::exception& ee)
    {
        LOGC(aclog.Fatal, log << "getsockopt: UNEXPECTED EXCEPTION: " << typeid(ee).name() << ": " << ee.what());
        return APIError(MJ_UNKNOWN, MN_NONE, 0);
    }
}

int srt::CUDT::setsockopt(SRTSOCKET u, int, SRT_SOCKOPT optname, const void* optval, int optlen)
{
    if (!optval || optlen < 0)
        return APIError(MJ_NOTSUP, MN_INVAL, 0);

    try
    {
#if ENABLE_BONDING
        if (u & SRTGROUP_MASK)
        {
            CUDTUnited::GroupKeeper k(uglobal(), u, CUDTUnited::ERH_THROW);
            k.group->setOpt(optname, optval, optlen);
            return 0;
        }
#endif

        CUDT& udt = uglobal().locateSocket(u, CUDTUnited::ERH_THROW)->core();
        udt.setOpt(optname, optval, optlen);
        return 0;
    }
    catch (const CUDTException& e)
    {
        return APIError(e);
    }
    catch (const std::exception& ee)
    {
        LOGC(aclog.Fatal, log << "setsockopt: UNEXPECTED EXCEPTION: " << typeid(ee).name() << ": " << ee.what());
        return APIError(MJ_UNKNOWN, MN_NONE, 0);
    }
}

int srt::CUDT::send(SRTSOCKET u, const char* buf, int len, int)
{
    SRT_MSGCTRL mctrl = srt_msgctrl_default;
    return sendmsg2(u, buf, len, (mctrl));
}

// --> CUDT::recv moved down

int srt::CUDT::sendmsg(SRTSOCKET u, const char* buf, int len, int ttl, bool inorder, int64_t srctime)
{
    SRT_MSGCTRL mctrl = srt_msgctrl_default;
    mctrl.msgttl      = ttl;
    mctrl.inorder     = inorder;
    mctrl.srctime     = srctime;
    return sendmsg2(u, buf, len, (mctrl));
}

int srt::CUDT::sendmsg2(SRTSOCKET u, const char* buf, int len, SRT_MSGCTRL& w_m)
{
    try
    {
#if ENABLE_BONDING
        if (u & SRTGROUP_MASK)
        {
            CUDTUnited::GroupKeeper k(uglobal(), u, CUDTUnited::ERH_THROW);
            return k.group->send(buf, len, (w_m));
        }
#endif

        return uglobal().locateSocket(u, CUDTUnited::ERH_THROW)->core().sendmsg2(buf, len, (w_m));
    }
    catch (const CUDTException& e)
    {
        return APIError(e);
    }
    catch (bad_alloc&)
    {
        return APIError(MJ_SYSTEMRES, MN_MEMORY, 0);
    }
    catch (const std::exception& ee)
    {
        LOGC(aclog.Fatal, log << "sendmsg: UNEXPECTED EXCEPTION: " << typeid(ee).name() << ": " << ee.what());
        return APIError(MJ_UNKNOWN, MN_NONE, 0);
    }
}

int srt::CUDT::recv(SRTSOCKET u, char* buf, int len, int)
{
    SRT_MSGCTRL mctrl = srt_msgctrl_default;
    int         ret   = recvmsg2(u, buf, len, (mctrl));
    return ret;
}

int srt::CUDT::recvmsg(SRTSOCKET u, char* buf, int len, int64_t& srctime)
{
    SRT_MSGCTRL mctrl = srt_msgctrl_default;
    int         ret   = recvmsg2(u, buf, len, (mctrl));
    srctime           = mctrl.srctime;
    return ret;
}

int srt::CUDT::recvmsg2(SRTSOCKET u, char* buf, int len, SRT_MSGCTRL& w_m)
{
    try
    {
#if ENABLE_BONDING
        if (u & SRTGROUP_MASK)
        {
            CUDTUnited::GroupKeeper k(uglobal(), u, CUDTUnited::ERH_THROW);
            return k.group->recv(buf, len, (w_m));
        }
#endif

        return uglobal().locateSocket(u, CUDTUnited::ERH_THROW)->core().recvmsg2(buf, len, (w_m));
    }
    catch (const CUDTException& e)
    {
        return APIError(e);
    }
    catch (const std::exception& ee)
    {
        LOGC(aclog.Fatal, log << "recvmsg: UNEXPECTED EXCEPTION: " << typeid(ee).name() << ": " << ee.what());
        return APIError(MJ_UNKNOWN, MN_NONE, 0);
    }
}

int64_t srt::CUDT::sendfile(SRTSOCKET u, fstream& ifs, int64_t& offset, int64_t size, int block)
{
    try
    {
        CUDT& udt = uglobal().locateSocket(u, CUDTUnited::ERH_THROW)->core();
        return udt.sendfile(ifs, offset, size, block);
    }
    catch (const CUDTException& e)
    {
        return APIError(e);
    }
    catch (bad_alloc&)
    {
        return APIError(MJ_SYSTEMRES, MN_MEMORY, 0);
    }
    catch (const std::exception& ee)
    {
        LOGC(aclog.Fatal, log << "sendfile: UNEXPECTED EXCEPTION: " << typeid(ee).name() << ": " << ee.what());
        return APIError(MJ_UNKNOWN, MN_NONE, 0);
    }
}

int64_t srt::CUDT::recvfile(SRTSOCKET u, fstream& ofs, int64_t& offset, int64_t size, int block)
{
    try
    {
        return uglobal().locateSocket(u, CUDTUnited::ERH_THROW)->core().recvfile(ofs, offset, size, block);
    }
    catch (const CUDTException& e)
    {
        return APIError(e);
    }
    catch (const std::exception& ee)
    {
        LOGC(aclog.Fatal, log << "recvfile: UNEXPECTED EXCEPTION: " << typeid(ee).name() << ": " << ee.what());
        return APIError(MJ_UNKNOWN, MN_NONE, 0);
    }
}

int srt::CUDT::select(int, UDT::UDSET* readfds, UDT::UDSET* writefds, UDT::UDSET* exceptfds, const timeval* timeout)
{
    if ((!readfds) && (!writefds) && (!exceptfds))
    {
        return APIError(MJ_NOTSUP, MN_INVAL, 0);
    }

    try
    {
        return uglobal().select(readfds, writefds, exceptfds, timeout);
    }
    catch (const CUDTException& e)
    {
        return APIError(e);
    }
    catch (bad_alloc&)
    {
        return APIError(MJ_SYSTEMRES, MN_MEMORY, 0);
    }
    catch (const std::exception& ee)
    {
        LOGC(aclog.Fatal, log << "select: UNEXPECTED EXCEPTION: " << typeid(ee).name() << ": " << ee.what());
        return APIError(MJ_UNKNOWN, MN_NONE, 0);
    }
}

int srt::CUDT::selectEx(const vector<SRTSOCKET>& fds,
                        vector<SRTSOCKET>*       readfds,
                        vector<SRTSOCKET>*       writefds,
                        vector<SRTSOCKET>*       exceptfds,
                        int64_t                  msTimeOut)
{
    if ((!readfds) && (!writefds) && (!exceptfds))
    {
        return APIError(MJ_NOTSUP, MN_INVAL, 0);
    }

    try
    {
        return uglobal().selectEx(fds, readfds, writefds, exceptfds, msTimeOut);
    }
    catch (const CUDTException& e)
    {
        return APIError(e);
    }
    catch (bad_alloc&)
    {
        return APIError(MJ_SYSTEMRES, MN_MEMORY, 0);
    }
    catch (const std::exception& ee)
    {
        LOGC(aclog.Fatal, log << "selectEx: UNEXPECTED EXCEPTION: " << typeid(ee).name() << ": " << ee.what());
        return APIError(MJ_UNKNOWN);
    }
}

int srt::CUDT::epoll_create()
{
    try
    {
        return uglobal().epoll_create();
    }
    catch (const CUDTException& e)
    {
        return APIError(e);
    }
    catch (const std::exception& ee)
    {
        LOGC(aclog.Fatal, log << "epoll_create: UNEXPECTED EXCEPTION: " << typeid(ee).name() << ": " << ee.what());
        return APIError(MJ_UNKNOWN, MN_NONE, 0);
    }
}

int srt::CUDT::epoll_clear_usocks(int eid)
{
    try
    {
        return uglobal().epoll_clear_usocks(eid);
    }
    catch (const CUDTException& e)
    {
        return APIError(e);
    }
    catch (std::exception& ee)
    {
        LOGC(aclog.Fatal,
             log << "epoll_clear_usocks: UNEXPECTED EXCEPTION: " << typeid(ee).name() << ": " << ee.what());
        return APIError(MJ_UNKNOWN, MN_NONE, 0);
    }
}

int srt::CUDT::epoll_add_usock(const int eid, const SRTSOCKET u, const int* events)
{
    try
    {
        return uglobal().epoll_add_usock(eid, u, events);
    }
    catch (const CUDTException& e)
    {
        return APIError(e);
    }
    catch (const std::exception& ee)
    {
        LOGC(aclog.Fatal, log << "epoll_add_usock: UNEXPECTED EXCEPTION: " << typeid(ee).name() << ": " << ee.what());
        return APIError(MJ_UNKNOWN, MN_NONE, 0);
    }
}

int srt::CUDT::epoll_add_ssock(const int eid, const SYSSOCKET s, const int* events)
{
    try
    {
        return uglobal().epoll_add_ssock(eid, s, events);
    }
    catch (const CUDTException& e)
    {
        return APIError(e);
    }
    catch (const std::exception& ee)
    {
        LOGC(aclog.Fatal, log << "epoll_add_ssock: UNEXPECTED EXCEPTION: " << typeid(ee).name() << ": " << ee.what());
        return APIError(MJ_UNKNOWN, MN_NONE, 0);
    }
}

int srt::CUDT::epoll_update_usock(const int eid, const SRTSOCKET u, const int* events)
{
    try
    {
        return uglobal().epoll_add_usock(eid, u, events);
    }
    catch (const CUDTException& e)
    {
        return APIError(e);
    }
    catch (const std::exception& ee)
    {
        LOGC(aclog.Fatal,
             log << "epoll_update_usock: UNEXPECTED EXCEPTION: " << typeid(ee).name() << ": " << ee.what());
        return APIError(MJ_UNKNOWN, MN_NONE, 0);
    }
}

int srt::CUDT::epoll_update_ssock(const int eid, const SYSSOCKET s, const int* events)
{
    try
    {
        return uglobal().epoll_update_ssock(eid, s, events);
    }
    catch (const CUDTException& e)
    {
        return APIError(e);
    }
    catch (const std::exception& ee)
    {
        LOGC(aclog.Fatal,
             log << "epoll_update_ssock: UNEXPECTED EXCEPTION: " << typeid(ee).name() << ": " << ee.what());
        return APIError(MJ_UNKNOWN, MN_NONE, 0);
    }
}

int srt::CUDT::epoll_remove_usock(const int eid, const SRTSOCKET u)
{
    try
    {
        return uglobal().epoll_remove_usock(eid, u);
    }
    catch (const CUDTException& e)
    {
        return APIError(e);
    }
    catch (const std::exception& ee)
    {
        LOGC(aclog.Fatal,
             log << "epoll_remove_usock: UNEXPECTED EXCEPTION: " << typeid(ee).name() << ": " << ee.what());
        return APIError(MJ_UNKNOWN, MN_NONE, 0);
    }
}

int srt::CUDT::epoll_remove_ssock(const int eid, const SYSSOCKET s)
{
    try
    {
        return uglobal().epoll_remove_ssock(eid, s);
    }
    catch (const CUDTException& e)
    {
        return APIError(e);
    }
    catch (const std::exception& ee)
    {
        LOGC(aclog.Fatal,
             log << "epoll_remove_ssock: UNEXPECTED EXCEPTION: " << typeid(ee).name() << ": " << ee.what());
        return APIError(MJ_UNKNOWN, MN_NONE, 0);
    }
}

int srt::CUDT::epoll_wait(const int       eid,
                          set<SRTSOCKET>* readfds,
                          set<SRTSOCKET>* writefds,
                          int64_t         msTimeOut,
                          set<SYSSOCKET>* lrfds,
                          set<SYSSOCKET>* lwfds)
{
    try
    {
        return uglobal().epoll_ref().wait(eid, readfds, writefds, msTimeOut, lrfds, lwfds);
    }
    catch (const CUDTException& e)
    {
        return APIError(e);
    }
    catch (const std::exception& ee)
    {
        LOGC(aclog.Fatal, log << "epoll_wait: UNEXPECTED EXCEPTION: " << typeid(ee).name() << ": " << ee.what());
        return APIError(MJ_UNKNOWN, MN_NONE, 0);
    }
}

int srt::CUDT::epoll_uwait(const int eid, SRT_EPOLL_EVENT* fdsSet, int fdsSize, int64_t msTimeOut)
{
    try
    {
        return uglobal().epoll_uwait(eid, fdsSet, fdsSize, msTimeOut);
    }
    catch (const CUDTException& e)
    {
        return APIError(e);
    }
    catch (const std::exception& ee)
    {
        LOGC(aclog.Fatal, log << "epoll_uwait: UNEXPECTED EXCEPTION: " << typeid(ee).name() << ": " << ee.what());
        return APIError(MJ_UNKNOWN, MN_NONE, 0);
    }
}

int32_t srt::CUDT::epoll_set(const int eid, int32_t flags)
{
    try
    {
        return uglobal().epoll_set(eid, flags);
    }
    catch (const CUDTException& e)
    {
        return APIError(e);
    }
    catch (const std::exception& ee)
    {
        LOGC(aclog.Fatal, log << "epoll_set: UNEXPECTED EXCEPTION: " << typeid(ee).name() << ": " << ee.what());
        return APIError(MJ_UNKNOWN, MN_NONE, 0);
    }
}

int srt::CUDT::epoll_release(const int eid)
{
    try
    {
        return uglobal().epoll_release(eid);
    }
    catch (const CUDTException& e)
    {
        return APIError(e);
    }
    catch (const std::exception& ee)
    {
        LOGC(aclog.Fatal, log << "epoll_release: UNEXPECTED EXCEPTION: " << typeid(ee).name() << ": " << ee.what());
        return APIError(MJ_UNKNOWN, MN_NONE, 0);
    }
}

srt::CUDTException& srt::CUDT::getlasterror()
{
    return GetThreadLocalError();
}

int srt::CUDT::bstats(SRTSOCKET u, CBytePerfMon* perf, bool clear, bool instantaneous)
{
#if ENABLE_BONDING
    if (u & SRTGROUP_MASK)
        return groupsockbstats(u, perf, clear);
#endif

    try
    {
        CUDT& udt = uglobal().locateSocket(u, CUDTUnited::ERH_THROW)->core();
        udt.bstats(perf, clear, instantaneous);
        return 0;
    }
    catch (const CUDTException& e)
    {
        return APIError(e);
    }
    catch (const std::exception& ee)
    {
        LOGC(aclog.Fatal, log << "bstats: UNEXPECTED EXCEPTION: " << typeid(ee).name() << ": " << ee.what());
        return APIError(MJ_UNKNOWN, MN_NONE, 0);
    }
}

#if ENABLE_BONDING
int srt::CUDT::groupsockbstats(SRTSOCKET u, CBytePerfMon* perf, bool clear)
{
    try
    {
        CUDTUnited::GroupKeeper k(uglobal(), u, CUDTUnited::ERH_THROW);
        k.group->bstatsSocket(perf, clear);
        return 0;
    }
    catch (const CUDTException& e)
    {
        SetThreadLocalError(e);
        return ERROR;
    }
    catch (const std::exception& ee)
    {
        LOGC(aclog.Fatal, log << "bstats: UNEXPECTED EXCEPTION: " << typeid(ee).name() << ": " << ee.what());
        SetThreadLocalError(CUDTException(MJ_UNKNOWN, MN_NONE, 0));
        return ERROR;
    }
}
#endif

srt::CUDT* srt::CUDT::getUDTHandle(SRTSOCKET u)
{
    try
    {
        return &uglobal().locateSocket(u, CUDTUnited::ERH_THROW)->core();
    }
    catch (const CUDTException& e)
    {
        SetThreadLocalError(e);
        return NULL;
    }
    catch (const std::exception& ee)
    {
        LOGC(aclog.Fatal, log << "getUDTHandle: UNEXPECTED EXCEPTION: " << typeid(ee).name() << ": " << ee.what());
        SetThreadLocalError(CUDTException(MJ_UNKNOWN, MN_NONE, 0));
        return NULL;
    }
}

vector<SRTSOCKET> srt::CUDT::existingSockets()
{
    vector<SRTSOCKET> out;
    for (CUDTUnited::sockets_t::iterator i = uglobal().m_Sockets.begin(); i != uglobal().m_Sockets.end(); ++i)
    {
        out.push_back(i->first);
    }
    return out;
}

SRT_SOCKSTATUS srt::CUDT::getsockstate(SRTSOCKET u)
{
    try
    {
#if ENABLE_BONDING
        if (isgroup(u))
        {
            CUDTUnited::GroupKeeper k(uglobal(), u, CUDTUnited::ERH_THROW);
            return k.group->getStatus();
        }
#endif
        return uglobal().getStatus(u);
    }
    catch (const CUDTException& e)
    {
        SetThreadLocalError(e);
        return SRTS_NONEXIST;
    }
    catch (const std::exception& ee)
    {
        LOGC(aclog.Fatal, log << "getsockstate: UNEXPECTED EXCEPTION: " << typeid(ee).name() << ": " << ee.what());
        SetThreadLocalError(CUDTException(MJ_UNKNOWN, MN_NONE, 0));
        return SRTS_NONEXIST;
    }
}

////////////////////////////////////////////////////////////////////////////////

namespace UDT
{

int startup()
{
    return srt::CUDT::startup();
}

int cleanup()
{
    return srt::CUDT::cleanup();
}

int bind(SRTSOCKET u, const struct sockaddr* name, int namelen)
{
    return srt::CUDT::bind(u, name, namelen);
}

int bind2(SRTSOCKET u, UDPSOCKET udpsock)
{
    return srt::CUDT::bind(u, udpsock);
}

int listen(SRTSOCKET u, int backlog)
{
    return srt::CUDT::listen(u, backlog);
}

SRTSOCKET accept(SRTSOCKET u, struct sockaddr* addr, int* addrlen)
{
    return srt::CUDT::accept(u, addr, addrlen);
}

int connect(SRTSOCKET u, const struct sockaddr* name, int namelen)
{
    return srt::CUDT::connect(u, name, namelen, SRT_SEQNO_NONE);
}

int close(SRTSOCKET u)
{
    return srt::CUDT::close(u);
}

int getpeername(SRTSOCKET u, struct sockaddr* name, int* namelen)
{
    return srt::CUDT::getpeername(u, name, namelen);
}

int getsockname(SRTSOCKET u, struct sockaddr* name, int* namelen)
{
    return srt::CUDT::getsockname(u, name, namelen);
}

int getsockopt(SRTSOCKET u, int level, SRT_SOCKOPT optname, void* optval, int* optlen)
{
    return srt::CUDT::getsockopt(u, level, optname, optval, optlen);
}

int setsockopt(SRTSOCKET u, int level, SRT_SOCKOPT optname, const void* optval, int optlen)
{
    return srt::CUDT::setsockopt(u, level, optname, optval, optlen);
}

// DEVELOPER API

int connect_debug(SRTSOCKET u, const struct sockaddr* name, int namelen, int32_t forced_isn)
{
    return srt::CUDT::connect(u, name, namelen, forced_isn);
}

int send(SRTSOCKET u, const char* buf, int len, int flags)
{
    return srt::CUDT::send(u, buf, len, flags);
}

int recv(SRTSOCKET u, char* buf, int len, int flags)
{
    return srt::CUDT::recv(u, buf, len, flags);
}

int sendmsg(SRTSOCKET u, const char* buf, int len, int ttl, bool inorder, int64_t srctime)
{
    return srt::CUDT::sendmsg(u, buf, len, ttl, inorder, srctime);
}

int recvmsg(SRTSOCKET u, char* buf, int len, int64_t& srctime)
{
    return srt::CUDT::recvmsg(u, buf, len, srctime);
}

int recvmsg(SRTSOCKET u, char* buf, int len)
{
    int64_t srctime;
    return srt::CUDT::recvmsg(u, buf, len, srctime);
}

int64_t sendfile(SRTSOCKET u, fstream& ifs, int64_t& offset, int64_t size, int block)
{
    return srt::CUDT::sendfile(u, ifs, offset, size, block);
}

int64_t recvfile(SRTSOCKET u, fstream& ofs, int64_t& offset, int64_t size, int block)
{
    return srt::CUDT::recvfile(u, ofs, offset, size, block);
}

int64_t sendfile2(SRTSOCKET u, const char* path, int64_t* offset, int64_t size, int block)
{
    fstream ifs(path, ios::binary | ios::in);
    int64_t ret = srt::CUDT::sendfile(u, ifs, *offset, size, block);
    ifs.close();
    return ret;
}

int64_t recvfile2(SRTSOCKET u, const char* path, int64_t* offset, int64_t size, int block)
{
    fstream ofs(path, ios::binary | ios::out);
    int64_t ret = srt::CUDT::recvfile(u, ofs, *offset, size, block);
    ofs.close();
    return ret;
}

int select(int nfds, UDSET* readfds, UDSET* writefds, UDSET* exceptfds, const struct timeval* timeout)
{
    return srt::CUDT::select(nfds, readfds, writefds, exceptfds, timeout);
}

int selectEx(const vector<SRTSOCKET>& fds,
             vector<SRTSOCKET>*       readfds,
             vector<SRTSOCKET>*       writefds,
             vector<SRTSOCKET>*       exceptfds,
             int64_t                  msTimeOut)
{
    return srt::CUDT::selectEx(fds, readfds, writefds, exceptfds, msTimeOut);
}

int epoll_create()
{
    return srt::CUDT::epoll_create();
}

int epoll_clear_usocks(int eid)
{
    return srt::CUDT::epoll_clear_usocks(eid);
}

int epoll_add_usock(int eid, SRTSOCKET u, const int* events)
{
    return srt::CUDT::epoll_add_usock(eid, u, events);
}

int epoll_add_ssock(int eid, SYSSOCKET s, const int* events)
{
    return srt::CUDT::epoll_add_ssock(eid, s, events);
}

int epoll_update_usock(int eid, SRTSOCKET u, const int* events)
{
    return srt::CUDT::epoll_update_usock(eid, u, events);
}

int epoll_update_ssock(int eid, SYSSOCKET s, const int* events)
{
    return srt::CUDT::epoll_update_ssock(eid, s, events);
}

int epoll_remove_usock(int eid, SRTSOCKET u)
{
    return srt::CUDT::epoll_remove_usock(eid, u);
}

int epoll_remove_ssock(int eid, SYSSOCKET s)
{
    return srt::CUDT::epoll_remove_ssock(eid, s);
}

int epoll_wait(int             eid,
               set<SRTSOCKET>* readfds,
               set<SRTSOCKET>* writefds,
               int64_t         msTimeOut,
               set<SYSSOCKET>* lrfds,
               set<SYSSOCKET>* lwfds)
{
    return srt::CUDT::epoll_wait(eid, readfds, writefds, msTimeOut, lrfds, lwfds);
}

template <class SOCKTYPE>
inline void set_result(set<SOCKTYPE>* val, int* num, SOCKTYPE* fds)
{
    if (!val || !num || !fds)
        return;

    if (*num > int(val->size()))
        *num = int(val->size()); // will get 0 if val->empty()
    int count = 0;

    // This loop will run 0 times if val->empty()
    for (typename set<SOCKTYPE>::const_iterator it = val->begin(); it != val->end(); ++it)
    {
        if (count >= *num)
            break;
        fds[count++] = *it;
    }
}

int epoll_wait2(int        eid,
                SRTSOCKET* readfds,
                int*       rnum,
                SRTSOCKET* writefds,
                int*       wnum,
                int64_t    msTimeOut,
                SYSSOCKET* lrfds,
                int*       lrnum,
                SYSSOCKET* lwfds,
                int*       lwnum)
{
    // This API is an alternative format for epoll_wait, created for
    // compatibility with other languages. Users need to pass in an array
    // for holding the returned sockets, with the maximum array length
    // stored in *rnum, etc., which will be updated with returned number
    // of sockets.

    set<SRTSOCKET>  readset;
    set<SRTSOCKET>  writeset;
    set<SYSSOCKET>  lrset;
    set<SYSSOCKET>  lwset;
    set<SRTSOCKET>* rval  = NULL;
    set<SRTSOCKET>* wval  = NULL;
    set<SYSSOCKET>* lrval = NULL;
    set<SYSSOCKET>* lwval = NULL;
    if ((readfds != NULL) && (rnum != NULL))
        rval = &readset;
    if ((writefds != NULL) && (wnum != NULL))
        wval = &writeset;
    if ((lrfds != NULL) && (lrnum != NULL))
        lrval = &lrset;
    if ((lwfds != NULL) && (lwnum != NULL))
        lwval = &lwset;

    int ret = srt::CUDT::epoll_wait(eid, rval, wval, msTimeOut, lrval, lwval);
    if (ret > 0)
    {
        // set<SRTSOCKET>::const_iterator i;
        // SET_RESULT(rval, rnum, readfds, i);
        set_result(rval, rnum, readfds);
        // SET_RESULT(wval, wnum, writefds, i);
        set_result(wval, wnum, writefds);

        // set<SYSSOCKET>::const_iterator j;
        // SET_RESULT(lrval, lrnum, lrfds, j);
        set_result(lrval, lrnum, lrfds);
        // SET_RESULT(lwval, lwnum, lwfds, j);
        set_result(lwval, lwnum, lwfds);
    }
    return ret;
}

int epoll_uwait(int eid, SRT_EPOLL_EVENT* fdsSet, int fdsSize, int64_t msTimeOut)
{
    return srt::CUDT::epoll_uwait(eid, fdsSet, fdsSize, msTimeOut);
}

int epoll_release(int eid)
{
    return srt::CUDT::epoll_release(eid);
}

ERRORINFO& getlasterror()
{
    return srt::CUDT::getlasterror();
}

int getlasterror_code()
{
    return srt::CUDT::getlasterror().getErrorCode();
}

const char* getlasterror_desc()
{
    return srt::CUDT::getlasterror().getErrorMessage();
}

int getlasterror_errno()
{
    return srt::CUDT::getlasterror().getErrno();
}

// Get error string of a given error code
const char* geterror_desc(int code, int err)
{
    srt::CUDTException e(CodeMajor(code / 1000), CodeMinor(code % 1000), err);
    return (e.getErrorMessage());
}

int bstats(SRTSOCKET u, SRT_TRACEBSTATS* perf, bool clear)
{
    return srt::CUDT::bstats(u, perf, clear);
}

SRT_SOCKSTATUS getsockstate(SRTSOCKET u)
{
    return srt::CUDT::getsockstate(u);
}

} // namespace UDT

namespace srt
{

void setloglevel(LogLevel::type ll)
{
    ScopedLock gg(srt_logger_config.mutex);
    srt_logger_config.max_level = ll;
}

void addlogfa(LogFA fa)
{
    ScopedLock gg(srt_logger_config.mutex);
    srt_logger_config.enabled_fa.set(fa, true);
}

void dellogfa(LogFA fa)
{
    ScopedLock gg(srt_logger_config.mutex);
    srt_logger_config.enabled_fa.set(fa, false);
}

void resetlogfa(set<LogFA> fas)
{
    ScopedLock gg(srt_logger_config.mutex);
    for (int i = 0; i <= SRT_LOGFA_LASTNONE; ++i)
        srt_logger_config.enabled_fa.set(i, fas.count(i));
}

void resetlogfa(const int* fara, size_t fara_size)
{
    ScopedLock gg(srt_logger_config.mutex);
    srt_logger_config.enabled_fa.reset();
    for (const int* i = fara; i != fara + fara_size; ++i)
        srt_logger_config.enabled_fa.set(*i, true);
}

void setlogstream(std::ostream& stream)
{
    ScopedLock gg(srt_logger_config.mutex);
    srt_logger_config.log_stream = &stream;
}

void setloghandler(void* opaque, SRT_LOG_HANDLER_FN* handler)
{
    ScopedLock gg(srt_logger_config.mutex);
    srt_logger_config.loghandler_opaque = opaque;
    srt_logger_config.loghandler_fn     = handler;
}

void setlogflags(int flags)
{
    ScopedLock gg(srt_logger_config.mutex);
    srt_logger_config.flags = flags;
}

SRT_API bool setstreamid(SRTSOCKET u, const std::string& sid)
{
    return CUDT::setstreamid(u, sid);
}
SRT_API std::string getstreamid(SRTSOCKET u)
{
    return CUDT::getstreamid(u);
}

int getrejectreason(SRTSOCKET u)
{
    return CUDT::rejectReason(u);
}

int setrejectreason(SRTSOCKET u, int value)
{
    return CUDT::rejectReason(u, value);
}

} // namespace srt<|MERGE_RESOLUTION|>--- conflicted
+++ resolved
@@ -3137,13 +3137,9 @@
 
 void srt::CUDTUnited::updateMux(CUDTSocket* s, const sockaddr_any& reqaddr, const UDPSOCKET* udpsock /*[[nullable]]*/)
 {
-<<<<<<< HEAD
-    ScopedLock cg(m_GlobControlLock);
     const int         port      = reqaddr.hport();
-=======
     ExclusiveLock cg(m_GlobControlLock);
->>>>>>> d720b8c9
-
+  
     // If udpsock is provided, then this socket will be simply
     // taken for binding as a good deal. It would be nice to make
     // a sanity check to see if this UDP socket isn't already installed
