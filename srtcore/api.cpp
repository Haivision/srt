/*
 * SRT - Secure, Reliable, Transport
 * Copyright (c) 2018 Haivision Systems Inc.
 *
 * This Source Code Form is subject to the terms of the Mozilla Public
 * License, v. 2.0. If a copy of the MPL was not distributed with this
 * file, You can obtain one at http://mozilla.org/MPL/2.0/.
 *
 */

/*****************************************************************************
Copyright (c) 2001 - 2011, The Board of Trustees of the University of Illinois.
All rights reserved.

Redistribution and use in source and binary forms, with or without
modification, are permitted provided that the following conditions are
met:

* Redistributions of source code must retain the above
  copyright notice, this list of conditions and the
  following disclaimer.

* Redistributions in binary form must reproduce the
  above copyright notice, this list of conditions
  and the following disclaimer in the documentation
  and/or other materials provided with the distribution.

* Neither the name of the University of Illinois
  nor the names of its contributors may be used to
  endorse or promote products derived from this
  software without specific prior written permission.

THIS SOFTWARE IS PROVIDED BY THE COPYRIGHT HOLDERS AND CONTRIBUTORS "AS
IS" AND ANY EXPRESS OR IMPLIED WARRANTIES, INCLUDING, BUT NOT LIMITED TO,
THE IMPLIED WARRANTIES OF MERCHANTABILITY AND FITNESS FOR A PARTICULAR
PURPOSE ARE DISCLAIMED. IN NO EVENT SHALL THE COPYRIGHT OWNER OR
CONTRIBUTORS BE LIABLE FOR ANY DIRECT, INDIRECT, INCIDENTAL, SPECIAL,
EXEMPLARY, OR CONSEQUENTIAL DAMAGES (INCLUDING, BUT NOT LIMITED TO,
PROCUREMENT OF SUBSTITUTE GOODS OR SERVICES; LOSS OF USE, DATA, OR
PROFITS; OR BUSINESS INTERRUPTION) HOWEVER CAUSED AND ON ANY THEORY OF
LIABILITY, WHETHER IN CONTRACT, STRICT LIABILITY, OR TORT (INCLUDING
NEGLIGENCE OR OTHERWISE) ARISING IN ANY WAY OUT OF THE USE OF THIS
SOFTWARE, EVEN IF ADVISED OF THE POSSIBILITY OF SUCH DAMAGE.
*****************************************************************************/

/*****************************************************************************
written by
   Yunhong Gu, last updated 07/09/2011
modified by
   Haivision Systems Inc.
*****************************************************************************/

#include "platform_sys.h"

#include <exception>
#include <stdexcept>
#include <typeinfo>
#include <iterator>
#include <vector>

#include <cstring>
#include "utilities.h"
#include "netinet_any.h"
#include "api.h"
#include "core.h"
#include "epoll.h"
#include "logging.h"
#include "threadname.h"
#include "srt.h"
#include "udt.h"

#ifdef _WIN32
#include <win/wintime.h>
#endif

#ifdef _MSC_VER
#pragma warning(error : 4530)
#endif

using namespace std;
using namespace srt_logging;
using namespace srt::sync;

void srt::CUDTSocket::construct()
{
#if ENABLE_BONDING
    m_GroupOf         = NULL;
    m_GroupMemberData = NULL;
#endif
    setupMutex(m_AcceptLock, "Accept");
    setupCond(m_AcceptCond, "Accept");
    setupMutex(m_ControlLock, "Control");
}

srt::CUDTSocket::~CUDTSocket()
{
    releaseMutex(m_AcceptLock);
    releaseCond(m_AcceptCond);
    releaseMutex(m_ControlLock);
}

SRT_SOCKSTATUS srt::CUDTSocket::getStatus()
{
    // TTL in CRendezvousQueue::updateConnStatus() will set m_bConnecting to false.
    // Although m_Status is still SRTS_CONNECTING, the connection is in fact to be closed due to TTL expiry.
    // In this case m_bConnected is also false. Both checks are required to avoid hitting
    // a regular state transition from CONNECTING to CONNECTED.

    if (m_UDT.m_bBroken)
        return SRTS_BROKEN;

    // Connecting timed out
    if ((m_Status == SRTS_CONNECTING) && !m_UDT.m_bConnecting && !m_UDT.m_bConnected)
        return SRTS_BROKEN;

    return m_Status;
}

// [[using locked(m_GlobControlLock)]]
void srt::CUDTSocket::breakSocket_LOCKED()
{
    // This function is intended to be called from GC,
    // under a lock of m_GlobControlLock.
    m_UDT.m_bBroken        = true;
    m_UDT.m_iBrokenCounter = 0;
    HLOGC(smlog.Debug, log << "@" << m_SocketID << " CLOSING AS SOCKET");
    m_UDT.closeInternal();
    setClosed();
}

void srt::CUDTSocket::setClosed()
{
    m_Status = SRTS_CLOSED;

    // a socket will not be immediately removed when it is closed
    // in order to prevent other methods from accessing invalid address
    // a timer is started and the socket will be removed after approximately
    // 1 second
    m_tsClosureTimeStamp = steady_clock::now();
}

void srt::CUDTSocket::setBrokenClosed()
{
    m_UDT.m_iBrokenCounter = 60;
    m_UDT.m_bBroken        = true;
    setClosed();
}

bool srt::CUDTSocket::readReady()
{
    // TODO: Use m_RcvBufferLock here (CUDT::isRcvReadReady())?
    if (m_UDT.m_bConnected && m_UDT.m_pRcvBuffer->isRcvDataReady())
        return true;

    if (m_UDT.m_bListening)
        return !m_QueuedSockets.empty();

    return broken();
}

bool srt::CUDTSocket::writeReady() const
{
    return (m_UDT.m_bConnected && (m_UDT.m_pSndBuffer->getCurrBufSize() < m_UDT.m_config.iSndBufSize)) || broken();
}

bool srt::CUDTSocket::broken() const
{
    return m_UDT.m_bBroken || !m_UDT.m_bConnected;
}

////////////////////////////////////////////////////////////////////////////////

srt::CUDTUnited::CUDTUnited()
    : m_Sockets()
    , m_GlobControlLock()
    , m_IDLock()
    , m_mMultiplexer()
    , m_MultiplexerLock()
    , m_pCache(NULL)
    , m_bClosing(false)
    , m_GCStopCond()
    , m_InitLock()
    , m_iInstanceCount(0)
    , m_bGCStatus(false)
    , m_ClosedSockets()
{
    // Socket ID MUST start from a random value
    m_SocketIDGenerator      = genRandomInt(1, MAX_SOCKET_VAL);
    m_SocketIDGenerator_init = m_SocketIDGenerator;

    // XXX An unlikely exception thrown from the below calls
    // might destroy the application before `main`. This shouldn't
    // be a problem in general.
    setupMutex(m_GCStopLock, "GCStop");
    setupCond(m_GCStopCond, "GCStop");
    setupMutex(m_GlobControlLock, "GlobControl");
    setupMutex(m_IDLock, "ID");
    setupMutex(m_InitLock, "Init");

    m_pCache = new CCache<CInfoBlock>;
}

srt::CUDTUnited::~CUDTUnited()
{
    // Call it if it wasn't called already.
    // This will happen at the end of main() of the application,
    // when the user didn't call srt_cleanup().
    if (m_bGCStatus)
    {
        cleanup();
    }

    releaseMutex(m_GlobControlLock);
    releaseMutex(m_IDLock);
    releaseMutex(m_InitLock);
    // XXX There's some weird bug here causing this
    // to hangup on Windows. This might be either something
    // bigger, or some problem in pthread-win32. As this is
    // the application cleanup section, this can be temporarily
    // tolerated with simply exit the application without cleanup,
    // counting on that the system will take care of it anyway.
#ifndef _WIN32
    releaseCond(m_GCStopCond);
#endif
    releaseMutex(m_GCStopLock);

    delete m_pCache;
}

string srt::CUDTUnited::CONID(SRTSOCKET sock)
{
    if (sock == 0)
        return "";

    std::ostringstream os;
    os << "@" << sock << ":";
    return os.str();
}

int srt::CUDTUnited::startup()
{
    ScopedLock gcinit(m_InitLock);

    if (m_iInstanceCount++ > 0)
        return 1;

        // Global initialization code
#ifdef _WIN32
    WORD    wVersionRequested;
    WSADATA wsaData;
    wVersionRequested = MAKEWORD(2, 2);

    if (0 != WSAStartup(wVersionRequested, &wsaData))
        throw CUDTException(MJ_SETUP, MN_NONE, WSAGetLastError());
#endif

    CCryptoControl::globalInit();

    PacketFilter::globalInit();

    if (m_bGCStatus)
        return 1;

    m_bClosing = false;

    if (!StartThread(m_GCThread, garbageCollect, this, "SRT:GC"))
        return -1;

    m_bGCStatus = true;

    HLOGC(inlog.Debug, log << "SRT Clock Type: " << SRT_SYNC_CLOCK_STR);

    return 0;
}

int srt::CUDTUnited::cleanup()
{
    // IMPORTANT!!!
    // In this function there must be NO LOGGING AT ALL.  This function may
    // potentially be called from within the global program destructor, and
    // therefore some of the facilities used by the logging system - including
    // the default std::cerr object bound to it by default, but also a different
    // stream that the user's app has bound to it, and which got destroyed
    // together with already exited main() - may be already deleted when
    // executing this procedure.
    ScopedLock gcinit(m_InitLock);

    if (--m_iInstanceCount > 0)
        return 0;

    if (!m_bGCStatus)
        return 0;

    {
        UniqueLock gclock(m_GCStopLock);
        m_bClosing = true;
    }
    // NOTE: we can do relaxed signaling here because
    // waiting on m_GCStopCond has a 1-second timeout,
    // after which the m_bClosing flag is cheched, which
    // is set here above. Worst case secenario, this
    // pthread_join() call will block for 1 second.
    CSync::notify_one_relaxed(m_GCStopCond);
    m_GCThread.join();

    m_bGCStatus = false;

    // Global destruction code
#ifdef _WIN32
    WSACleanup();
#endif

    return 0;
}

SRTSOCKET srt::CUDTUnited::generateSocketID(bool for_group)
{
    ScopedLock guard(m_IDLock);

    int sockval = m_SocketIDGenerator - 1;

    // First problem: zero-value should be avoided by various reasons.

    if (sockval <= 0)
    {
        // We have a rollover on the socket value, so
        // definitely we haven't made the Columbus mistake yet.
        m_SocketIDGenerator = MAX_SOCKET_VAL;
        sockval = MAX_SOCKET_VAL;
    }

    // Check all sockets if any of them has this value.
    // Socket IDs are begin created this way:
    //
    //                              Initial random
    //                              |
    //                             |
    //                            |
    //                           |
    // ...
    // The only problem might be if the number rolls over
    // and reaches the same value from the opposite side.
    // This is still a valid socket value, but this time
    // we have to check, which sockets have been used already.
    if (sockval == m_SocketIDGenerator_init)
    {
        // Mark that since this point on the checks for
        // whether the socket ID is in use must be done.
        m_SocketIDGenerator_init = 0;
    }

    // This is when all socket numbers have been already used once.
    // This may happen after many years of running an application
    // constantly when the connection breaks and gets restored often.
    if (m_SocketIDGenerator_init == 0)
    {
        int startval = sockval;
        for (;;) // Roll until an unused value is found
        {
            enterCS(m_GlobControlLock);
            const bool exists =
#if ENABLE_BONDING
                for_group
                ? m_Groups.count(sockval | SRTGROUP_MASK)
                :
#endif
                m_Sockets.count(sockval);
            leaveCS(m_GlobControlLock);

            if (exists)
            {
                // The socket value is in use.
                --sockval;
                if (sockval <= 0)
                    sockval = MAX_SOCKET_VAL;

                // Before continuing, check if we haven't rolled back to start again
                // This is virtually impossible, so just make an RTI error.
                if (sockval == startval)
                {
                    // Of course, we don't lack memory, but actually this is so impossible
                    // that a complete memory extinction is much more possible than this.
                    // So treat this rather as a formal fallback for something that "should
                    // never happen". This should make the socket creation functions, from
                    // socket_create and accept, return this error.

                    m_SocketIDGenerator = sockval + 1; // so that any next call will cause the same error
                    throw CUDTException(MJ_SYSTEMRES, MN_MEMORY, 0);
                }

                // try again, if this is a free socket
                continue;
            }

            // No socket found, this ID is free to use
            m_SocketIDGenerator = sockval;
            break;
        }
    }
    else
    {
        m_SocketIDGenerator = sockval;
    }

    // The socket value counter remains with the value rolled
    // without the group bit set; only the returned value may have
    // the group bit set.

    if (for_group)
        sockval = m_SocketIDGenerator | SRTGROUP_MASK;
    else
        sockval = m_SocketIDGenerator;

    LOGC(smlog.Debug, log << "generateSocketID: " << (for_group ? "(group)" : "") << ": @" << sockval);

    return sockval;
}

SRTSOCKET srt::CUDTUnited::newSocket(CUDTSocket** pps)
{
    // XXX consider using some replacement of std::unique_ptr
    // so that exceptions will clean up the object without the
    // need for a dedicated code.
    CUDTSocket* ns = NULL;

    try
    {
        ns = new CUDTSocket;
    }
    catch (...)
    {
        delete ns;
        throw CUDTException(MJ_SYSTEMRES, MN_MEMORY, 0);
    }

    try
    {
        ns->m_SocketID = generateSocketID();
    }
    catch (...)
    {
        delete ns;
        throw;
    }
    ns->m_Status          = SRTS_INIT;
    ns->m_ListenSocket    = 0;
    ns->core().m_SocketID = ns->m_SocketID;
    ns->core().m_pCache   = m_pCache;

    try
    {
        HLOGC(smlog.Debug, log << CONID(ns->m_SocketID) << "newSocket: mapping socket " << ns->m_SocketID);

        // protect the m_Sockets structure.
        ScopedLock cs(m_GlobControlLock);
        m_Sockets[ns->m_SocketID] = ns;
    }
    catch (...)
    {
        // failure and rollback
        delete ns;
        ns = NULL;
        throw CUDTException(MJ_SYSTEMRES, MN_MEMORY, 0);
    }

    if (pps)
        *pps = ns;

    return ns->m_SocketID;
}

int srt::CUDTUnited::newConnection(const SRTSOCKET     listen,
                                   const sockaddr_any& peer,
                                   const CPacket&      hspkt,
                                   CHandShake&         w_hs,
                                   int&                w_error,
                                   CUDT*&              w_acpu)
{
    CUDTSocket* ns = NULL;
    w_acpu         = NULL;

    w_error = SRT_REJ_IPE;

    // Can't manage this error through an exception because this is
    // running in the listener loop.
    CUDTSocket* ls = locateSocket(listen);
    if (!ls)
    {
        LOGC(cnlog.Error, log << "IPE: newConnection by listener socket id=" << listen << " which DOES NOT EXIST.");
        return -1;
    }

    HLOGC(cnlog.Debug,
          log << "newConnection: creating new socket after listener @" << listen
              << " contacted with backlog=" << ls->m_uiBackLog);

    // if this connection has already been processed
    if ((ns = locatePeer(peer, w_hs.m_iID, w_hs.m_iISN)) != NULL)
    {
        if (ns->core().m_bBroken)
        {
            // last connection from the "peer" address has been broken
            ns->setClosed();

            ScopedLock acceptcg(ls->m_AcceptLock);
            ls->m_QueuedSockets.erase(ns->m_SocketID);
        }
        else
        {
            // connection already exist, this is a repeated connection request
            // respond with existing HS information
            HLOGC(cnlog.Debug, log << "newConnection: located a WORKING peer @" << w_hs.m_iID << " - ADAPTING.");

            w_hs.m_iISN            = ns->core().m_iISN;
            w_hs.m_iMSS            = ns->core().MSS();
            w_hs.m_iFlightFlagSize = ns->core().m_config.iFlightFlagSize;
            w_hs.m_iReqType        = URQ_CONCLUSION;
            w_hs.m_iID             = ns->m_SocketID;

            // Report the original UDT because it will be
            // required to complete the HS data for conclusion response.
            w_acpu = &ns->core();

            return 0;

            // except for this situation a new connection should be started
        }
    }
    else
    {
        HLOGC(cnlog.Debug,
              log << "newConnection: NOT located any peer @" << w_hs.m_iID << " - resuming with initial connection.");
    }

    // exceeding backlog, refuse the connection request
    if (ls->m_QueuedSockets.size() >= ls->m_uiBackLog)
    {
        w_error = SRT_REJ_BACKLOG;
        LOGC(cnlog.Note, log << "newConnection: listen backlog=" << ls->m_uiBackLog << " EXCEEDED");
        return -1;
    }

    try
    {
        ns = new CUDTSocket(*ls);
        // No need to check the peer, this is the address from which the request has come.
        ns->m_PeerAddr = peer;
    }
    catch (...)
    {
        w_error = SRT_REJ_RESOURCE;
        delete ns;
        LOGC(cnlog.Error, log << "IPE: newConnection: unexpected exception (probably std::bad_alloc)");
        return -1;
    }

    ns->core().m_RejectReason = SRT_REJ_UNKNOWN; // pre-set a universal value

    try
    {
        ns->m_SocketID = generateSocketID();
    }
    catch (const CUDTException&)
    {
        LOGC(cnlog.Fatal, log << "newConnection: IPE: all sockets occupied? Last gen=" << m_SocketIDGenerator);
        // generateSocketID throws exception, which can be naturally handled
        // when the call is derived from the API call, but here it's called
        // internally in response to receiving a handshake. It must be handled
        // here and turned into an erroneous return value.
        delete ns;
        return -1;
    }

    ns->m_ListenSocket    = listen;
    ns->core().m_SocketID = ns->m_SocketID;
    ns->m_PeerID          = w_hs.m_iID;
    ns->m_iISN            = w_hs.m_iISN;

    HLOGC(cnlog.Debug,
          log << "newConnection: DATA: lsnid=" << listen << " id=" << ns->core().m_SocketID
              << " peerid=" << ns->core().m_PeerID << " ISN=" << ns->m_iISN);

    int  error                   = 0;
    bool should_submit_to_accept = true;

    // Set the error code for all prospective problems below.
    // It won't be interpreted when result was successful.
    w_error = SRT_REJ_RESOURCE;

    // These can throw exception only when the memory allocation failed.
    // CUDT::connect() translates exception into CUDTException.
    // CUDT::open() may only throw original std::bad_alloc from new.
    // This is only to make the library extra safe (when your machine lacks
    // memory, it will continue to work, but fail to accept connection).

    try
    {
        // This assignment must happen b4 the call to CUDT::connect() because
        // this call causes sending the SRT Handshake through this socket.
        // Without this mapping the socket cannot be found and therefore
        // the SRT Handshake message would fail.
        HLOGC(cnlog.Debug, log <<
                "newConnection: incoming " << peer.str() << ", mapping socket " << ns->m_SocketID);
        {
            ScopedLock cg(m_GlobControlLock);
            m_Sockets[ns->m_SocketID] = ns;
        }

        if (ls->core().m_cbAcceptHook)
        {
            if (!ls->core().runAcceptHook(&ns->core(), peer.get(), w_hs, hspkt))
            {
                w_error = ns->core().m_RejectReason;

                error = 1;
                goto ERR_ROLLBACK;
            }
        }

        // bind to the same addr of listening socket
        ns->core().open();
        if (!updateListenerMux(ns, ls))
        {
            // This is highly unlikely if not impossible, but there's
            // a theoretical runtime chance of failure so it should be
            // handled
            ns->core().m_RejectReason = SRT_REJ_IPE;
            throw false; // let it jump directly into the omni exception handler
        }

        ns->core().acceptAndRespond(ls->m_SelfAddr, peer, hspkt, (w_hs));
    }
    catch (...)
    {
        // Extract the error that was set in this new failed entity.
        w_error = ns->core().m_RejectReason;
        error   = 1;
        goto ERR_ROLLBACK;
    }

    ns->m_Status = SRTS_CONNECTED;

    // copy address information of local node
    // Precisely, what happens here is:
    // - Get the IP address and port from the system database
    ns->core().m_pSndQueue->m_pChannel->getSockAddr((ns->m_SelfAddr));
    // - OVERWRITE just the IP address itself by a value taken from piSelfIP
    // (the family is used exactly as the one taken from what has been returned
    // by getsockaddr)
    CIPAddress::pton((ns->m_SelfAddr), ns->core().m_piSelfIP, peer);

    {
        // protect the m_PeerRec structure (and group existence)
        ScopedLock glock(m_GlobControlLock);
        try
        {
            HLOGC(cnlog.Debug, log << "newConnection: mapping peer " << ns->m_PeerID
                    << " to that socket (" << ns->m_SocketID << ")");
            m_PeerRec[ns->getPeerSpec()].insert(ns->m_SocketID);
        }
        catch (...)
        {
            LOGC(cnlog.Error, log << "newConnection: error when mapping peer!");
            error = 2;
        }

        // The access to m_GroupOf should be also protected, as the group
        // could be requested deletion in the meantime. This will hold any possible
        // removal from group and resetting m_GroupOf field.

#if ENABLE_BONDING
        if (ns->m_GroupOf)
        {
            // XXX this might require another check of group type.
            // For redundancy group, at least, update the status in the group
            CUDTGroup* g = ns->m_GroupOf;
            ScopedLock grlock(g->m_GroupLock);
            if (g->m_bClosing)
            {
                error = 1; // "INTERNAL REJECTION"
                goto ERR_ROLLBACK;
            }

            // Check if this is the first socket in the group.
            // If so, give it up to accept, otherwise just do nothing
            // The client will be informed about the newly added connection at the
            // first moment when attempting to get the group status.
            for (CUDTGroup::gli_t gi = g->m_Group.begin(); gi != g->m_Group.end(); ++gi)
            {
                if (gi->laststatus == SRTS_CONNECTED)
                {
                    HLOGC(cnlog.Debug,
                          log << "Found another connected socket in the group: $" << gi->id
                              << " - socket will be NOT given up for accepting");
                    should_submit_to_accept = false;
                    break;
                }
            }

            // Update the status in the group so that the next
            // operation can include the socket in the group operation.
            CUDTGroup::SocketData* gm = ns->m_GroupMemberData;

            HLOGC(cnlog.Debug,
                  log << "newConnection(GROUP): Socket @" << ns->m_SocketID << " BELONGS TO $" << g->id() << " - will "
                      << (should_submit_to_accept ? "" : "NOT ") << "report in accept");
            gm->sndstate   = SRT_GST_IDLE;
            gm->rcvstate   = SRT_GST_IDLE;
            gm->laststatus = SRTS_CONNECTED;

            if (!g->m_bConnected)
            {
                HLOGC(cnlog.Debug, log << "newConnection(GROUP): First socket connected, SETTING GROUP CONNECTED");
                g->m_bConnected = true;
            }

            // XXX PROLBEM!!! These events are subscribed here so that this is done once, lazily,
            // but groupwise connections could be accepted from multiple listeners for the same group!
            // m_listener MUST BE A CONTAINER, NOT POINTER!!!
            // ALSO: Maybe checking "the same listener" is not necessary as subscruption may be done
            // multiple times anyway?
            if (!g->m_listener)
            {
                // Newly created group from the listener, which hasn't yet
                // the listener set.
                g->m_listener = ls;

                // Listen on both first connected socket and continued sockets.
                // This might help with jump-over situations, and in regular continued
                // sockets the IN event won't be reported anyway.
                int listener_modes = SRT_EPOLL_ACCEPT | SRT_EPOLL_UPDATE;
                epoll_add_usock_INTERNAL(g->m_RcvEID, ls, &listener_modes);

                // This listening should be done always when a first connected socket
                // appears as accepted off the listener. This is for the sake of swait() calls
                // inside the group receiving and sending functions so that they get
                // interrupted when a new socket is connected.
            }

            // Add also per-direction subscription for the about-to-be-accepted socket.
            // Both first accepted socket that makes the group-accept and every next
            // socket that adds a new link.
            int read_modes  = SRT_EPOLL_IN | SRT_EPOLL_ERR;
            int write_modes = SRT_EPOLL_OUT | SRT_EPOLL_ERR;
            epoll_add_usock_INTERNAL(g->m_RcvEID, ns, &read_modes);
            epoll_add_usock_INTERNAL(g->m_SndEID, ns, &write_modes);

            // With app reader, do not set groupPacketArrival (block the
            // provider array feature completely for now).

            /* SETUP HERE IF NEEDED
               ns->core().m_cbPacketArrival.set(ns->m_pUDT, &CUDT::groupPacketArrival);
             */
        }
        else
        {
            HLOGC(cnlog.Debug, log << "newConnection: Socket @" << ns->m_SocketID << " is not in a group");
        }
#endif
    }

    if (should_submit_to_accept)
    {
        enterCS(ls->m_AcceptLock);
        try
        {
            ls->m_QueuedSockets.insert(ns->m_SocketID);
        }
        catch (...)
        {
            LOGC(cnlog.Error, log << "newConnection: error when queuing socket!");
            error = 3;
        }
        leaveCS(ls->m_AcceptLock);

        HLOGC(cnlog.Debug, log << "ACCEPT: new socket @" << ns->m_SocketID << " submitted for acceptance");
        // acknowledge users waiting for new connections on the listening socket
        m_EPoll.update_events(listen, ls->core().m_sPollID, SRT_EPOLL_ACCEPT, true);

        CGlobEvent::triggerEvent();

        // XXX the exact value of 'error' is ignored
        if (error > 0)
        {
            goto ERR_ROLLBACK;
        }

        // wake up a waiting accept() call
        CSync::lock_notify_one(ls->m_AcceptCond, ls->m_AcceptLock);
    }
    else
    {
        HLOGC(cnlog.Debug,
              log << "ACCEPT: new socket @" << ns->m_SocketID
                  << " NOT submitted to acceptance, another socket in the group is already connected");

        // acknowledge INTERNAL users waiting for new connections on the listening socket
        // that are reported when a new socket is connected within an already connected group.
        m_EPoll.update_events(listen, ls->core().m_sPollID, SRT_EPOLL_UPDATE, true);
        CGlobEvent::triggerEvent();
    }

ERR_ROLLBACK:
    // XXX the exact value of 'error' is ignored
    if (error > 0)
    {
#if ENABLE_LOGGING
        static const char* why[] = {
            "UNKNOWN ERROR", "INTERNAL REJECTION", "IPE when mapping a socket", "IPE when inserting a socket"};
        LOGC(cnlog.Warn,
             log << CONID(ns->m_SocketID) << "newConnection: connection rejected due to: " << why[error] << " - "
                 << RequestTypeStr(URQFailure(w_error)));
#endif

        SRTSOCKET id = ns->m_SocketID;
        ns->core().closeInternal();
        ns->setClosed();

        // The mapped socket should be now unmapped to preserve the situation that
        // was in the original UDT code.
        // In SRT additionally the acceptAndRespond() function (it was called probably
        // connect() in UDT code) may fail, in which case this socket should not be
        // further processed and should be removed.
        {
            ScopedLock cg(m_GlobControlLock);

#if ENABLE_BONDING
            if (ns->m_GroupOf)
            {
                HLOGC(smlog.Debug,
                      log << "@" << ns->m_SocketID << " IS MEMBER OF $" << ns->m_GroupOf->id()
                          << " - REMOVING FROM GROUP");
                ns->removeFromGroup(true);
            }
#endif
            m_Sockets.erase(id);
            m_ClosedSockets[id] = ns;
        }

        return -1;
    }

    return 1;
}

// static forwarder
int srt::CUDT::installAcceptHook(SRTSOCKET lsn, srt_listen_callback_fn* hook, void* opaq)
{
    return uglobal().installAcceptHook(lsn, hook, opaq);
}

int srt::CUDTUnited::installAcceptHook(const SRTSOCKET lsn, srt_listen_callback_fn* hook, void* opaq)
{
    try
    {
        CUDTSocket* s = locateSocket(lsn, ERH_THROW);
        s->core().installAcceptHook(hook, opaq);
    }
    catch (CUDTException& e)
    {
        SetThreadLocalError(e);
        return SRT_ERROR;
    }

    return 0;
}

int srt::CUDT::installConnectHook(SRTSOCKET lsn, srt_connect_callback_fn* hook, void* opaq)
{
    return uglobal().installConnectHook(lsn, hook, opaq);
}

int srt::CUDTUnited::installConnectHook(const SRTSOCKET u, srt_connect_callback_fn* hook, void* opaq)
{
    try
    {
#if ENABLE_BONDING
        if (u & SRTGROUP_MASK)
        {
            GroupKeeper k(*this, u, ERH_THROW);
            k.group->installConnectHook(hook, opaq);
            return 0;
        }
#endif
        CUDTSocket* s = locateSocket(u, ERH_THROW);
        s->core().installConnectHook(hook, opaq);
    }
    catch (CUDTException& e)
    {
        SetThreadLocalError(e);
        return SRT_ERROR;
    }

    return 0;
}

SRT_SOCKSTATUS srt::CUDTUnited::getStatus(const SRTSOCKET u)
{
    // protects the m_Sockets structure
    ScopedLock cg(m_GlobControlLock);

    sockets_t::const_iterator i = m_Sockets.find(u);

    if (i == m_Sockets.end())
    {
        if (m_ClosedSockets.find(u) != m_ClosedSockets.end())
            return SRTS_CLOSED;

        return SRTS_NONEXIST;
    }
    return i->second->getStatus();
}

int srt::CUDTUnited::bind(CUDTSocket* s, const sockaddr_any& name)
{
    ScopedLock cg(s->m_ControlLock);

    // cannot bind a socket more than once
    if (s->m_Status != SRTS_INIT)
        throw CUDTException(MJ_NOTSUP, MN_NONE, 0);

    if (s->core().m_config.iIpV6Only == -1 && name.family() == AF_INET6 && name.isany())
    {
        // V6ONLY option must be set explicitly if you want to bind to a wildcard address in IPv6
        HLOGP(smlog.Error,
                "bind: when binding to :: (IPv6 wildcard), SRTO_IPV6ONLY option must be set explicitly to 0 or 1");

        throw CUDTException(MJ_NOTSUP, MN_INVAL, 0);
    }

    s->core().open();
    updateMux(s, name);
    s->m_Status = SRTS_OPENED;

    // copy address information of local node
    s->core().m_pSndQueue->m_pChannel->getSockAddr((s->m_SelfAddr));

    return 0;
}

int srt::CUDTUnited::bind(CUDTSocket* s, UDPSOCKET udpsock)
{
    ScopedLock cg(s->m_ControlLock);

    // cannot bind a socket more than once
    if (s->m_Status != SRTS_INIT)
        throw CUDTException(MJ_NOTSUP, MN_NONE, 0);

    sockaddr_any name;
    socklen_t    namelen = sizeof name; // max of inet and inet6

    // This will preset the sa_family as well; the namelen is given simply large
    // enough for any family here.
    if (::getsockname(udpsock, &name.sa, &namelen) == -1)
        throw CUDTException(MJ_NOTSUP, MN_INVAL);

    // Successfully extracted, so update the size
    name.len = namelen;

    s->core().open();
    updateMux(s, name, &udpsock);
    s->m_Status = SRTS_OPENED;

    // copy address information of local node
    s->core().m_pSndQueue->m_pChannel->getSockAddr(s->m_SelfAddr);

    return 0;
}

int srt::CUDTUnited::listen(const SRTSOCKET u, int backlog)
{
    if (backlog <= 0)
        throw CUDTException(MJ_NOTSUP, MN_INVAL, 0);

    // Don't search for the socket if it's already -1;
    // this never is a valid socket.
    if (u == UDT::INVALID_SOCK)
        throw CUDTException(MJ_NOTSUP, MN_SIDINVAL, 0);

    CUDTSocket* s = locateSocket(u);
    if (!s)
        throw CUDTException(MJ_NOTSUP, MN_SIDINVAL, 0);

    ScopedLock cg(s->m_ControlLock);

    // NOTE: since now the socket is protected against simultaneous access.
    // In the meantime the socket might have been closed, which means that
    // it could have changed the state. It could be also set listen in another
    // thread, so check it out.

    // do nothing if the socket is already listening
    if (s->m_Status == SRTS_LISTENING)
        return 0;

    // a socket can listen only if is in OPENED status
    if (s->m_Status != SRTS_OPENED)
        throw CUDTException(MJ_NOTSUP, MN_ISUNBOUND, 0);

    // [[using assert(s->m_Status == OPENED)]];

    // listen is not supported in rendezvous connection setup
    if (s->core().m_config.bRendezvous)
        throw CUDTException(MJ_NOTSUP, MN_ISRENDEZVOUS, 0);

    s->m_uiBackLog = backlog;

    // [[using assert(s->m_Status == OPENED)]]; // (still, unchanged)

    s->core().setListenState(); // propagates CUDTException,
                                // if thrown, remains in OPENED state if so.
    s->m_Status = SRTS_LISTENING;

    return 0;
}

SRTSOCKET srt::CUDTUnited::accept_bond(const SRTSOCKET listeners[], int lsize, int64_t msTimeOut)
{
    CEPollDesc* ed  = 0;
    int         eid = m_EPoll.create(&ed);

    // Destroy it at return - this function can be interrupted
    // by an exception.
    struct AtReturn
    {
        int         eid;
        CUDTUnited* that;
        AtReturn(CUDTUnited* t, int e)
            : eid(e)
            , that(t)
        {
        }
        ~AtReturn() { that->m_EPoll.release(eid); }
    } l_ar(this, eid);

    // Subscribe all of listeners for accept
    int events = SRT_EPOLL_ACCEPT;

    for (int i = 0; i < lsize; ++i)
    {
        srt_epoll_add_usock(eid, listeners[i], &events);
    }

    CEPoll::fmap_t st;
    m_EPoll.swait(*ed, (st), msTimeOut, true);

    if (st.empty())
    {
        // Sanity check
        throw CUDTException(MJ_AGAIN, MN_XMTIMEOUT, 0);
    }

    // Theoretically we can have a situation that more than one
    // listener is ready for accept. In this case simply get
    // only the first found.
    int              lsn = st.begin()->first;
    sockaddr_storage dummy;
    int              outlen = sizeof dummy;
    return accept(lsn, ((sockaddr*)&dummy), (&outlen));
}

SRTSOCKET srt::CUDTUnited::accept(const SRTSOCKET listen, sockaddr* pw_addr, int* pw_addrlen)
{
    if (pw_addr && !pw_addrlen)
    {
        LOGC(cnlog.Error, log << "srt_accept: provided address, but address length parameter is missing");
        throw CUDTException(MJ_NOTSUP, MN_INVAL, 0);
    }

    CUDTSocket* ls = locateSocket(listen);

    if (ls == NULL)
    {
        LOGC(cnlog.Error, log << "srt_accept: invalid listener socket ID value: " << listen);
        throw CUDTException(MJ_NOTSUP, MN_SIDINVAL, 0);
    }

    // the "listen" socket must be in LISTENING status
    if (ls->m_Status != SRTS_LISTENING)
    {
        LOGC(cnlog.Error, log << "srt_accept: socket @" << listen << " is not in listening state (forgot srt_listen?)");
        throw CUDTException(MJ_NOTSUP, MN_NOLISTEN, 0);
    }

    // no "accept" in rendezvous connection setup
    if (ls->core().m_config.bRendezvous)
    {
        LOGC(cnlog.Fatal,
             log << "CUDTUnited::accept: RENDEZVOUS flag passed through check in srt_listen when it set listen state");
        // This problem should never happen because `srt_listen` function should have
        // checked this situation before and not set listen state in result.
        // Inform the user about the invalid state in the universal way.
        throw CUDTException(MJ_NOTSUP, MN_NOLISTEN, 0);
    }

    SRTSOCKET u        = CUDT::INVALID_SOCK;
    bool      accepted = false;

    // !!only one connection can be set up each time!!
    while (!accepted)
    {
        UniqueLock accept_lock(ls->m_AcceptLock);
        CSync      accept_sync(ls->m_AcceptCond, accept_lock);

        if ((ls->m_Status != SRTS_LISTENING) || ls->core().m_bBroken)
        {
            // This socket has been closed.
            accepted = true;
        }
        else if (ls->m_QueuedSockets.size() > 0)
        {
            set<SRTSOCKET>::iterator b = ls->m_QueuedSockets.begin();
            u                          = *b;
            ls->m_QueuedSockets.erase(b);
            accepted = true;
        }
        else if (!ls->core().m_config.bSynRecving)
        {
            accepted = true;
        }

        if (!accepted && (ls->m_Status == SRTS_LISTENING))
            accept_sync.wait();

        if (ls->m_QueuedSockets.empty())
            m_EPoll.update_events(listen, ls->core().m_sPollID, SRT_EPOLL_ACCEPT, false);
    }

    if (u == CUDT::INVALID_SOCK)
    {
        // non-blocking receiving, no connection available
        if (!ls->core().m_config.bSynRecving)
        {
            LOGC(cnlog.Error, log << "srt_accept: no pending connection available at the moment");
            throw CUDTException(MJ_AGAIN, MN_RDAVAIL, 0);
        }

        LOGC(cnlog.Error, log << "srt_accept: listener socket @" << listen << " is already closed");
        // listening socket is closed
        throw CUDTException(MJ_SETUP, MN_CLOSED, 0);
    }

    CUDTSocket* s = locateSocket(u);
    if (s == NULL)
    {
        LOGC(cnlog.Error, log << "srt_accept: pending connection has unexpectedly closed");
        throw CUDTException(MJ_SETUP, MN_CLOSED, 0);
    }

    // Set properly the SRTO_GROUPCONNECT flag
    s->core().m_config.iGroupConnect = 0;

    // Check if LISTENER has the SRTO_GROUPCONNECT flag set,
    // and the already accepted socket has successfully joined
    // the mirror group. If so, RETURN THE GROUP ID, not the socket ID.
#if ENABLE_BONDING
    if (ls->core().m_config.iGroupConnect == 1 && s->m_GroupOf)
    {
        // Put a lock to protect the group against accidental deletion
        // in the meantime.
        ScopedLock glock(m_GlobControlLock);
        // Check again; it's unlikely to happen, but
        // it's a theoretically possible scenario
        if (s->m_GroupOf)
        {
            u                                = s->m_GroupOf->m_GroupID;
            s->core().m_config.iGroupConnect = 1; // should be derived from ls, but make sure

            // Mark the beginning of the connection at the moment
            // when the group ID is returned to the app caller
            s->m_GroupOf->m_stats.tsLastSampleTime = steady_clock::now();
        }
        else
        {
            LOGC(smlog.Error, log << "accept: IPE: socket's group deleted in the meantime of accept process???");
        }
    }
#endif

    ScopedLock cg(s->m_ControlLock);

    if (pw_addr != NULL && pw_addrlen != NULL)
    {
        // Check if the length of the buffer to fill the name in
        // was large enough.
        const int len = s->m_PeerAddr.size();
        if (*pw_addrlen < len)
            throw CUDTException(MJ_NOTSUP, MN_INVAL, 0);

        memcpy((pw_addr), &s->m_PeerAddr, len);
        *pw_addrlen = len;
    }

    return u;
}

int srt::CUDTUnited::connect(SRTSOCKET u, const sockaddr* srcname, const sockaddr* tarname, int namelen)
{
    // Here both srcname and tarname must be specified
    if (!srcname || !tarname || namelen < int(sizeof(sockaddr_in)))
    {
        LOGC(aclog.Error,
             log << "connect(with source): invalid call: srcname=" << srcname << " tarname=" << tarname
                 << " namelen=" << namelen);
        throw CUDTException(MJ_NOTSUP, MN_INVAL);
    }

    sockaddr_any source_addr(srcname, namelen);
    if (source_addr.len == 0)
        throw CUDTException(MJ_NOTSUP, MN_INVAL, 0);
    sockaddr_any target_addr(tarname, namelen);
    if (target_addr.len == 0)
        throw CUDTException(MJ_NOTSUP, MN_INVAL, 0);

#if ENABLE_BONDING
    // Check affiliation of the socket. It's now allowed for it to be
    // a group or socket. For a group, add automatically a socket to
    // the group.
    if (u & SRTGROUP_MASK)
    {
        GroupKeeper k(*this, u, ERH_THROW);
        // Note: forced_isn is ignored when connecting a group.
        // The group manages the ISN by itself ALWAYS, that is,
        // it's generated anew for the very first socket, and then
        // derived by all sockets in the group.
        SRT_SOCKGROUPCONFIG gd[1] = {srt_prepare_endpoint(srcname, tarname, namelen)};

        // When connecting to exactly one target, only this very target
        // can be returned as a socket, so rewritten back array can be ignored.
        return singleMemberConnect(k.group, gd);
    }
#endif

    CUDTSocket* s = locateSocket(u);
    if (s == NULL)
        throw CUDTException(MJ_NOTSUP, MN_SIDINVAL, 0);

    // For a single socket, just do bind, then connect
    bind(s, source_addr);
    return connectIn(s, target_addr, SRT_SEQNO_NONE);
}

int srt::CUDTUnited::connect(const SRTSOCKET u, const sockaddr* name, int namelen, int32_t forced_isn)
{
    if (!name || namelen < int(sizeof(sockaddr_in)))
    {
        LOGC(aclog.Error, log << "connect(): invalid call: name=" << name << " namelen=" << namelen);
        throw CUDTException(MJ_NOTSUP, MN_INVAL);
    }

    sockaddr_any target_addr(name, namelen);
    if (target_addr.len == 0)
        throw CUDTException(MJ_NOTSUP, MN_INVAL, 0);

#if ENABLE_BONDING
    // Check affiliation of the socket. It's now allowed for it to be
    // a group or socket. For a group, add automatically a socket to
    // the group.
    if (u & SRTGROUP_MASK)
    {
        GroupKeeper k(*this, u, ERH_THROW);

        // Note: forced_isn is ignored when connecting a group.
        // The group manages the ISN by itself ALWAYS, that is,
        // it's generated anew for the very first socket, and then
        // derived by all sockets in the group.
        SRT_SOCKGROUPCONFIG gd[1] = {srt_prepare_endpoint(NULL, name, namelen)};
        return singleMemberConnect(k.group, gd);
    }
#endif

    CUDTSocket* s = locateSocket(u);
    if (!s)
        throw CUDTException(MJ_NOTSUP, MN_SIDINVAL, 0);

    return connectIn(s, target_addr, forced_isn);
}

#if ENABLE_BONDING
int srt::CUDTUnited::singleMemberConnect(CUDTGroup* pg, SRT_SOCKGROUPCONFIG* gd)
{
    int gstat = groupConnect(pg, gd, 1);
    if (gstat == -1)
    {
        // We have only one element here, so refer to it.
        // Sanity check
        if (gd->errorcode == SRT_SUCCESS)
            gd->errorcode = SRT_EINVPARAM;

        CodeMajor mj = CodeMajor(gd->errorcode / 1000);
        CodeMinor mn = CodeMinor(gd->errorcode % 1000);

        return CUDT::APIError(mj, mn);
    }

    return gstat;
}

// [[using assert(pg->m_iBusy > 0)]]
int srt::CUDTUnited::groupConnect(CUDTGroup* pg, SRT_SOCKGROUPCONFIG* targets, int arraysize)
{
    CUDTGroup& g = *pg;
    SRT_ASSERT(g.m_iBusy > 0);

    // Check and report errors on data brought in by srt_prepare_endpoint,
    // as the latter function has no possibility to report errors.
    for (int tii = 0; tii < arraysize; ++tii)
    {
        if (targets[tii].srcaddr.ss_family != targets[tii].peeraddr.ss_family)
        {
            LOGC(aclog.Error, log << "srt_connect/group: family differs on source and target address");
            throw CUDTException(MJ_NOTSUP, MN_INVAL);
        }

        if (targets[tii].weight > CUDT::MAX_WEIGHT)
        {
            LOGC(aclog.Error, log << "srt_connect/group: weight value must be between 0 and " << (+CUDT::MAX_WEIGHT));
            throw CUDTException(MJ_NOTSUP, MN_INVAL);
        }
    }

    // If the open state switched to OPENED, the blocking mode
    // must make it wait for connecting it. Doing connect when the
    // group is already OPENED returns immediately, regardless if the
    // connection is going to later succeed or fail (this will be
    // known in the group state information).
    bool       block_new_opened = !g.m_bOpened && g.m_bSynRecving;
    const bool was_empty        = g.groupEmpty();

    // In case the group was retried connection, clear first all epoll readiness.
    const int ncleared = m_EPoll.update_events(g.id(), g.m_sPollID, SRT_EPOLL_ERR, false);
    if (was_empty || ncleared)
    {
        HLOGC(aclog.Debug,
              log << "srt_connect/group: clearing IN/OUT because was_empty=" << was_empty
                  << " || ncleared=" << ncleared);
        // IN/OUT only in case when the group is empty, otherwise it would
        // clear out correct readiness resulting from earlier calls.
        // This also should happen if ERR flag was set, as IN and OUT could be set, too.
        m_EPoll.update_events(g.id(), g.m_sPollID, SRT_EPOLL_IN | SRT_EPOLL_OUT, false);
    }
    SRTSOCKET retval = -1;

    int eid           = -1;
    int connect_modes = SRT_EPOLL_CONNECT | SRT_EPOLL_ERR;
    if (block_new_opened)
    {
        // Create this eid only to block-wait for the first
        // connection.
        eid = srt_epoll_create();
    }

    // Use private map to avoid searching in the
    // overall map.
    map<SRTSOCKET, CUDTSocket*> spawned;

    HLOGC(aclog.Debug,
          log << "groupConnect: will connect " << arraysize << " links and "
              << (block_new_opened ? "BLOCK until any is ready" : "leave the process in background"));

    for (int tii = 0; tii < arraysize; ++tii)
    {
        sockaddr_any target_addr(targets[tii].peeraddr);
        sockaddr_any source_addr(targets[tii].srcaddr);
        SRTSOCKET&   sid_rloc = targets[tii].id;
        int&         erc_rloc = targets[tii].errorcode;
        erc_rloc              = SRT_SUCCESS; // preinitialized
        HLOGC(aclog.Debug, log << "groupConnect: taking on " << sockaddr_any(targets[tii].peeraddr).str());

        CUDTSocket* ns = 0;

        // NOTE: After calling newSocket, the socket is mapped into m_Sockets.
        // It must be MANUALLY removed from this list in case we need it deleted.
        SRTSOCKET sid = newSocket(&ns);

        if (pg->m_cbConnectHook)
        {
            // Derive the connect hook by the socket, if set on the group
            ns->core().m_cbConnectHook = pg->m_cbConnectHook;
        }

        SRT_SocketOptionObject* config = targets[tii].config;

        // XXX Support non-blocking mode:
        // If the group has nonblocking set for connect (SNDSYN),
        // then it must set so on the socket. Then, the connection
        // process is asynchronous. The socket appears first as
        // GST_PENDING state, and only after the socket becomes
        // connected does its status in the group turn into GST_IDLE.

        // Set all options that were requested by the options set on a group
        // prior to connecting.
        string error_reason SRT_ATR_UNUSED;
        try
        {
            for (size_t i = 0; i < g.m_config.size(); ++i)
            {
                HLOGC(aclog.Debug, log << "groupConnect: OPTION @" << sid << " #" << g.m_config[i].so);
                error_reason = "setting group-derived option: #" + Sprint(g.m_config[i].so);
                ns->core().setOpt(g.m_config[i].so, &g.m_config[i].value[0], (int)g.m_config[i].value.size());
            }

            // Do not try to set a user option if failed already.
            if (config)
            {
                error_reason = "user option";
                ns->core().applyMemberConfigObject(*config);
            }

            error_reason = "bound address";
            // We got it. Bind the socket, if the source address was set
            if (!source_addr.empty())
                bind(ns, source_addr);
        }
        catch (CUDTException& e)
        {
            // Just notify the problem, but the loop must continue.
            // Set the original error as reported.
            targets[tii].errorcode = e.getErrorCode();
            LOGC(aclog.Error, log << "srt_connect_group: failed to set " << error_reason);
        }
        catch (...)
        {
            // Set the general EINVPARAM - this error should never happen
            LOGC(aclog.Error, log << "IPE: CUDT::setOpt reported unknown exception");
            targets[tii].errorcode = SRT_EINVPARAM;
        }

        // Add socket to the group.
        // Do it after setting all stored options, as some of them may
        // influence some group data.

        srt::groups::SocketData data = srt::groups::prepareSocketData(ns);
        if (targets[tii].token != -1)
        {
            // Reuse the token, if specified by the caller
            data.token = targets[tii].token;
        }
        else
        {
            // Otherwise generate and write back the token
            data.token         = CUDTGroup::genToken();
            targets[tii].token = data.token;
        }

        {
            ScopedLock cs(m_GlobControlLock);
            if (m_Sockets.count(sid) == 0)
            {
                HLOGC(aclog.Debug, log << "srt_connect_group: socket @" << sid << " deleted in process");
                // Someone deleted the socket in the meantime?
                // Unlikely, but possible in theory.
                // Don't delete anyhting - it's alreay done.
                continue;
            }

            // There's nothing wrong with preparing the data first
            // even if this happens for nothing. But now, under the lock
            // and after checking that the socket still exists, check now
            // if this succeeded, and then also if the group is still usable.
            // The group will surely exist because it's set busy, until the
            // end of this function. But it might be simultaneously requested closed.
            bool proceed = true;

            if (targets[tii].errorcode != SRT_SUCCESS)
            {
                HLOGC(aclog.Debug,
                      log << "srt_connect_group: not processing @" << sid << " due to error in setting options");
                proceed = false;
            }

            if (g.m_bClosing)
            {
                HLOGC(aclog.Debug,
                      log << "srt_connect_group: not processing @" << sid << " due to CLOSED GROUP $" << g.m_GroupID);
                proceed = false;
            }

            if (proceed)
            {
                CUDTGroup::SocketData* f = g.add(data);
                ns->m_GroupMemberData    = f;
                ns->m_GroupOf            = &g;
                f->weight                = targets[tii].weight;
                HLOGC(aclog.Debug, log << "srt_connect_group: socket @" << sid << " added to group $" << g.m_GroupID);
            }
            else
            {
                targets[tii].id = CUDT::INVALID_SOCK;
                delete ns;
                m_Sockets.erase(sid);

                // If failed to set options, then do not continue
                // neither with binding, nor with connecting.
                continue;
            }
        }

        // XXX This should be reenabled later, this should
        // be probably still in use to exchange information about
        // packets asymmetrically lost. But for no other purpose.
        /*
        ns->core().m_cbPacketArrival.set(ns->m_pUDT, &CUDT::groupPacketArrival);
        */

        int isn = g.currentSchedSequence();

        // Set it the groupconnect option, as all in-group sockets should have.
        ns->core().m_config.iGroupConnect = 1;

        // Every group member will have always nonblocking
        // (this implies also non-blocking connect/accept).
        // The group facility functions will block when necessary
        // using epoll_wait.
        ns->core().m_config.bSynRecving = false;
        ns->core().m_config.bSynSending = false;

        HLOGC(aclog.Debug, log << "groupConnect: NOTIFIED AS PENDING @" << sid << " both read and write");
        // If this socket is not to block the current connect process,
        // it may still be needed for the further check if the redundant
        // connection succeeded or failed and whether the new socket is
        // ready to use or needs to be closed.
        epoll_add_usock_INTERNAL(g.m_SndEID, ns, &connect_modes);
        epoll_add_usock_INTERNAL(g.m_RcvEID, ns, &connect_modes);

        // Adding a socket on which we need to block to BOTH these tracking EIDs
        // and the blocker EID. We'll simply remove from them later all sockets that
        // got connected state or were broken.

        if (block_new_opened)
        {
            HLOGC(aclog.Debug, log << "groupConnect: WILL BLOCK on @" << sid << " until connected");
            epoll_add_usock_INTERNAL(eid, ns, &connect_modes);
        }

        // And connect
        try
        {
            HLOGC(aclog.Debug, log << "groupConnect: connecting a new socket with ISN=" << isn);
            connectIn(ns, target_addr, isn);
        }
        catch (const CUDTException& e)
        {
            LOGC(aclog.Error,
                 log << "groupConnect: socket @" << sid << " in group " << pg->id() << " failed to connect");
            // We know it does belong to a group.
            // Remove it first because this involves a mutex, and we want
            // to avoid locking more than one mutex at a time.
            erc_rloc               = e.getErrorCode();
            targets[tii].errorcode = e.getErrorCode();
            targets[tii].id        = CUDT::INVALID_SOCK;

            ScopedLock cl(m_GlobControlLock);
            ns->removeFromGroup(false);
            m_Sockets.erase(ns->m_SocketID);
            // Intercept to delete the socket on failure.
            delete ns;
            continue;
        }
        catch (...)
        {
            LOGC(aclog.Fatal, log << "groupConnect: IPE: UNKNOWN EXCEPTION from connectIn");
            targets[tii].errorcode = SRT_ESYSOBJ;
            targets[tii].id        = CUDT::INVALID_SOCK;
            ScopedLock cl(m_GlobControlLock);
            ns->removeFromGroup(false);
            m_Sockets.erase(ns->m_SocketID);
            // Intercept to delete the socket on failure.
            delete ns;

            // Do not use original exception, it may crash off a C API.
            throw CUDTException(MJ_SYSTEMRES, MN_OBJECT);
        }

        SRT_SOCKSTATUS st;
        {
            ScopedLock grd(ns->m_ControlLock);
            st = ns->getStatus();
        }

        {
            // NOTE: Not applying m_GlobControlLock because the group is now
            // set busy, so it won't be deleted, even if it was requested to be closed.
            ScopedLock grd(g.m_GroupLock);

            if (!ns->m_GroupOf)
            {
                // The situation could get changed between the unlock and lock of m_GroupLock.
                // This must be checked again.
                // If a socket has been removed from group, it means that some other thread is
                // currently trying to delete the socket. Therefore it doesn't have, and even shouldn't,
                // be deleted here. Just exit with error report.
                LOGC(aclog.Error, log << "groupConnect: self-created member socket deleted during process, SKIPPING.");

                // Do not report the error from here, just ignore this socket.
                continue;
            }

            // If m_GroupOf is not NULL, the m_IncludedIter is still valid.
            CUDTGroup::SocketData* f = ns->m_GroupMemberData;

            // Now under a group lock, we need to make sure the group isn't being closed
            // in order not to add a socket to a dead group.
            if (g.m_bClosing)
            {
                LOGC(aclog.Error, log << "groupConnect: group deleted while connecting; breaking the process");

                // Set the status as pending so that the socket is taken care of later.
                // Note that all earlier sockets that were processed in this loop were either
                // set BROKEN or PENDING.
                f->sndstate = SRT_GST_PENDING;
                f->rcvstate = SRT_GST_PENDING;
                retval      = -1;
                break;
            }

            HLOGC(aclog.Debug,
                  log << "groupConnect: @" << sid << " connection successful, setting group OPEN (was "
                      << (g.m_bOpened ? "ALREADY" : "NOT") << "), will " << (block_new_opened ? "" : "NOT ")
                      << "block the connect call, status:" << SockStatusStr(st));

            // XXX OPEN OR CONNECTED?
            // BLOCK IF NOT OPEN OR BLOCK IF NOT CONNECTED?
            //
            // What happens to blocking when there are 2 connections
            // pending, about to be broken, and srt_connect() is called again?
            // SHOULD BLOCK the latter, even though is OPEN.
            // Or, OPEN should be removed from here and srt_connect(_group)
            // should block always if the group doesn't have neither 1 conencted link
            g.m_bOpened = true;

            g.m_stats.tsLastSampleTime = steady_clock::now();

            f->laststatus = st;
            // Check the socket status and update it.
            // Turn the group state of the socket to IDLE only if
            // connection is established or in progress
            f->agent = source_addr;
            f->peer  = target_addr;

            if (st >= SRTS_BROKEN)
            {
                f->sndstate = SRT_GST_BROKEN;
                f->rcvstate = SRT_GST_BROKEN;
                epoll_remove_socket_INTERNAL(g.m_SndEID, ns);
                epoll_remove_socket_INTERNAL(g.m_RcvEID, ns);
            }
            else
            {
                f->sndstate  = SRT_GST_PENDING;
                f->rcvstate  = SRT_GST_PENDING;
                spawned[sid] = ns;

                sid_rloc = sid;
                erc_rloc = 0;
                retval   = sid;
            }
        }
    }

    if (retval == -1)
    {
        HLOGC(aclog.Debug, log << "groupConnect: none succeeded as background-spawn, exit with error");
        block_new_opened = false; // Avoid executing further while loop
    }

    vector<SRTSOCKET> broken;

    while (block_new_opened)
    {
        if (spawned.empty())
        {
            // All were removed due to errors.
            retval = -1;
            break;
        }
        HLOGC(aclog.Debug, log << "groupConnect: first connection, applying EPOLL WAITING.");
        int               len = (int)spawned.size();
        vector<SRTSOCKET> ready(spawned.size());
        const int         estat = srt_epoll_wait(eid,
                                         NULL,
                                         NULL, // IN/ACCEPT
                                         &ready[0],
                                         &len, // OUT/CONNECT
                                         -1, // indefinitely (FIXME Check if it needs to REGARD CONNECTION TIMEOUT!)
                                         NULL,
                                         NULL,
                                         NULL,
                                         NULL);

        // Sanity check. Shouldn't happen if subs are in sync with spawned.
        if (estat == -1)
        {
#if ENABLE_LOGGING
            CUDTException& x = CUDT::getlasterror();
            if (x.getErrorCode() != SRT_EPOLLEMPTY)
            {
                LOGC(aclog.Error,
                     log << "groupConnect: srt_epoll_wait failed not because empty, unexpected IPE:"
                         << x.getErrorMessage());
            }
#endif
            HLOGC(aclog.Debug, log << "groupConnect: srt_epoll_wait failed - breaking the wait loop");
            retval = -1;
            break;
        }

        // At the moment when you are going to work with real sockets,
        // lock the groups so that no one messes up with something here
        // in the meantime.

        ScopedLock lock(*g.exp_groupLock());

        // NOTE: UNDER m_GroupLock, NO API FUNCTION CALLS DARE TO HAPPEN BELOW!

        // Check first if a socket wasn't closed in the meantime. It will be
        // automatically removed from all EIDs, but there's no sense in keeping
        // them in 'spawned' map.
        for (map<SRTSOCKET, CUDTSocket*>::iterator y = spawned.begin(); y != spawned.end(); ++y)
        {
            SRTSOCKET sid = y->first;
            if (y->second->getStatus() >= SRTS_BROKEN)
            {
                HLOGC(aclog.Debug,
                      log << "groupConnect: Socket @" << sid
                          << " got BROKEN in the meantine during the check, remove from candidates");
                // Remove from spawned and try again
                broken.push_back(sid);

                epoll_remove_socket_INTERNAL(eid, y->second);
                epoll_remove_socket_INTERNAL(g.m_SndEID, y->second);
                epoll_remove_socket_INTERNAL(g.m_RcvEID, y->second);
            }
        }

        // Remove them outside the loop because this can't be done
        // while iterating over the same container.
        for (size_t i = 0; i < broken.size(); ++i)
            spawned.erase(broken[i]);

        // Check the sockets if they were reported due
        // to have connected or due to have failed.
        // Distill successful ones. If distilled nothing, return -1.
        // If not all sockets were reported in this instance, repeat
        // the call until you get information about all of them.
        for (int i = 0; i < len; ++i)
        {
            map<SRTSOCKET, CUDTSocket*>::iterator x = spawned.find(ready[i]);
            if (x == spawned.end())
            {
                // Might be removed above - ignore it.
                continue;
            }

            SRTSOCKET   sid = x->first;
            CUDTSocket* s   = x->second;

            // Check status. If failed, remove from spawned
            // and try again.
            SRT_SOCKSTATUS st = s->getStatus();
            if (st >= SRTS_BROKEN)
            {
                HLOGC(aclog.Debug,
                      log << "groupConnect: Socket @" << sid
                          << " got BROKEN during background connect, remove & TRY AGAIN");
                // Remove from spawned and try again
                if (spawned.erase(sid))
                    broken.push_back(sid);

                epoll_remove_socket_INTERNAL(eid, s);
                epoll_remove_socket_INTERNAL(g.m_SndEID, s);
                epoll_remove_socket_INTERNAL(g.m_RcvEID, s);

                continue;
            }

            if (st == SRTS_CONNECTED)
            {
                HLOGC(aclog.Debug,
                      log << "groupConnect: Socket @" << sid << " got CONNECTED as first in the group - reporting");
                retval           = sid;
                g.m_bConnected   = true;
                block_new_opened = false; // Interrupt also rolling epoll (outer loop)

                // Remove this socket from SND EID because it doesn't need to
                // be connection-tracked anymore. Don't remove from the RCV EID
                // however because RCV procedure relies on epoll also for reading
                // and when found this socket connected it will "upgrade" it to
                // read-ready tracking only.
                epoll_remove_socket_INTERNAL(g.m_SndEID, s);
                break;
            }

            // Spurious?
            HLOGC(aclog.Debug,
                  log << "groupConnect: Socket @" << sid << " got spurious wakeup in " << SockStatusStr(st)
                      << " TRY AGAIN");
        }
        // END of m_GroupLock CS - you can safely use API functions now.
    }
    // Finished, delete epoll.
    if (eid != -1)
    {
        HLOGC(aclog.Debug, log << "connect FIRST IN THE GROUP finished, removing E" << eid);
        srt_epoll_release(eid);
    }

    for (vector<SRTSOCKET>::iterator b = broken.begin(); b != broken.end(); ++b)
    {
        CUDTSocket* s = locateSocket(*b, ERH_RETURN);
        if (!s)
            continue;

        // This will also automatically remove it from the group and all eids
        close(s);
    }

    // There's no possibility to report a problem on every connection
    // separately in case when every single connection has failed. What
    // is more interesting, it's only a matter of luck that all connections
    // fail at exactly the same time. OTOH if all are to fail, this
    // function will still be polling sockets to determine the last man
    // standing. Each one could, however, break by a different reason,
    // for example, one by timeout, another by wrong passphrase. Check
    // the `errorcode` field to determine the reaon for particular link.
    if (retval == -1)
        throw CUDTException(MJ_CONNECTION, MN_CONNLOST, 0);

    return retval;
}
#endif

int srt::CUDTUnited::connectIn(CUDTSocket* s, const sockaddr_any& target_addr, int32_t forced_isn)
{
    ScopedLock cg(s->m_ControlLock);
    // a socket can "connect" only if it is in the following states:
    // - OPENED: assume the socket binding parameters are configured
    // - INIT: configure binding parameters here
    // - any other (meaning, already connected): report error

    if (s->m_Status == SRTS_INIT)
    {
        if (s->core().m_config.bRendezvous)
            throw CUDTException(MJ_NOTSUP, MN_ISRENDUNBOUND, 0);

        // If bind() was done first on this socket, then the
        // socket will not perform this step. This actually does the
        // same thing as bind() does, just with empty address so that
        // the binding parameters are autoselected.

        s->core().open();
        sockaddr_any autoselect_sa(target_addr.family());
        // This will create such a sockaddr_any that
        // will return true from empty().
        updateMux(s, autoselect_sa); // <<---- updateMux
        // -> C(Snd|Rcv)Queue::init
        // -> pthread_create(...C(Snd|Rcv)Queue::worker...)
        s->m_Status = SRTS_OPENED;
    }
    else
    {
        if (s->m_Status != SRTS_OPENED)
            throw CUDTException(MJ_NOTSUP, MN_ISCONNECTED, 0);

        // status = SRTS_OPENED, so family should be known already.
        if (target_addr.family() != s->m_SelfAddr.family())
        {
            LOGP(cnlog.Error, "srt_connect: socket is bound to a different family than target address");
            throw CUDTException(MJ_NOTSUP, MN_INVAL, 0);
        }
    }

    // connect_complete() may be called before connect() returns.
    // So we need to update the status before connect() is called,
    // otherwise the status may be overwritten with wrong value
    // (CONNECTED vs. CONNECTING).
    s->m_Status = SRTS_CONNECTING;

    /*
     * In blocking mode, connect can block for up to 30 seconds for
     * rendez-vous mode. Holding the s->m_ControlLock prevent close
     * from cancelling the connect
     */
    try
    {
        // record peer address
        s->m_PeerAddr = target_addr;
        s->core().startConnect(target_addr, forced_isn);
    }
    catch (const CUDTException&) // Interceptor, just to change the state.
    {
        s->m_Status = SRTS_OPENED;
        throw;
    }

    return 0;
}

int srt::CUDTUnited::close(const SRTSOCKET u)
{
#if ENABLE_BONDING
    if (u & SRTGROUP_MASK)
    {
        GroupKeeper k(*this, u, ERH_THROW);
        k.group->close();
        deleteGroup(k.group);
        return 0;
    }
#endif
    CUDTSocket* s = locateSocket(u);
    if (!s)
        throw CUDTException(MJ_NOTSUP, MN_SIDINVAL, 0);

    return close(s);
}

#if ENABLE_BONDING
void srt::CUDTUnited::deleteGroup(CUDTGroup* g)
{
    using srt_logging::gmlog;

    srt::sync::ScopedLock cg(m_GlobControlLock);
    return deleteGroup_LOCKED(g);
}

// [[using locked(m_GlobControlLock)]]
void srt::CUDTUnited::deleteGroup_LOCKED(CUDTGroup* g)
{
    SRT_ASSERT(g->groupEmpty());

    // After that the group is no longer findable by GroupKeeper
    m_Groups.erase(g->m_GroupID);
    m_ClosedGroups[g->m_GroupID] = g;

    // Paranoid check: since the group is in m_ClosedGroups
    // it may potentially be deleted. Make sure no socket points
    // to it. Actually all sockets should have been already removed
    // from the group container, so if any does, it's invalid.
    for (sockets_t::iterator i = m_Sockets.begin(); i != m_Sockets.end(); ++i)
    {
        CUDTSocket* s = i->second;
        if (s->m_GroupOf == g)
        {
            HLOGC(smlog.Debug, log << "deleteGroup: IPE: existing @" << s->m_SocketID << " points to a dead group!");
            s->m_GroupOf         = NULL;
            s->m_GroupMemberData = NULL;
        }
    }

    // Just in case, do it in closed sockets, too, although this should be
    // always done before moving to it.
    for (sockets_t::iterator i = m_ClosedSockets.begin(); i != m_ClosedSockets.end(); ++i)
    {
        CUDTSocket* s = i->second;
        if (s->m_GroupOf == g)
        {
            HLOGC(smlog.Debug, log << "deleteGroup: IPE: closed @" << s->m_SocketID << " points to a dead group!");
            s->m_GroupOf         = NULL;
            s->m_GroupMemberData = NULL;
        }
    }
}
#endif

int srt::CUDTUnited::close(CUDTSocket* s)
{
    HLOGC(smlog.Debug, log << s->core().CONID() << "CLOSE. Acquiring control lock");
    ScopedLock socket_cg(s->m_ControlLock);
    HLOGC(smlog.Debug, log << s->core().CONID() << "CLOSING (removing from listening, closing CUDT)");

    const bool synch_close_snd = s->core().m_config.bSynSending;

    SRTSOCKET u = s->m_SocketID;

    if (s->m_Status == SRTS_LISTENING)
    {
        if (s->core().m_bBroken)
            return 0;

        s->m_tsClosureTimeStamp = steady_clock::now();
        s->core().m_bBroken     = true;

        // Change towards original UDT:
        // Leave all the closing activities for garbageCollect to happen,
        // however remove the listener from the RcvQueue IMMEDIATELY.
        // Even though garbageCollect would eventually remove the listener
        // as well, there would be some time interval between now and the
        // moment when it's done, and during this time the application will
        // be unable to bind to this port that the about-to-delete listener
        // is currently occupying (due to blocked slot in the RcvQueue).

        HLOGC(smlog.Debug, log << s->core().CONID() << "CLOSING (removing listener immediately)");
        s->core().notListening();
        s->m_Status = SRTS_CLOSING;

        // broadcast all "accept" waiting
        CSync::lock_notify_all(s->m_AcceptCond, s->m_AcceptLock);
    }
    else
    {
        s->m_Status = SRTS_CLOSING;
        // Note: this call may be done on a socket that hasn't finished
        // sending all packets scheduled for sending, which means, this call
        // may block INDEFINITELY. As long as it's acceptable to block the
        // call to srt_close(), and all functions in all threads where this
        // very socket is used, this shall not block the central database.
        s->core().closeInternal();

        // synchronize with garbage collection.
        HLOGC(smlog.Debug,
              log << "@" << u << "U::close done. GLOBAL CLOSE: " << s->core().CONID()
                  << "Acquiring GLOBAL control lock");
        ScopedLock manager_cg(m_GlobControlLock);
        // since "s" is located before m_GlobControlLock, locate it again in case
        // it became invalid
        // XXX This is very weird; if we state that the CUDTSocket object
        // could not be deleted between locks, then definitely it couldn't
        // also change the pointer value. There's no other reason for getting
        // this iterator but to obtain the 's' pointer, which is impossible to
        // be different than previous 's' (m_Sockets is a map that stores pointers
        // transparently). This iterator isn't even later used to delete the socket
        // from the container, though it would be more efficient.
        // FURTHER RESEARCH REQUIRED.
        sockets_t::iterator i = m_Sockets.find(u);
        if ((i == m_Sockets.end()) || (i->second->m_Status == SRTS_CLOSED))
        {
            HLOGC(smlog.Debug, log << "@" << u << "U::close: NOT AN ACTIVE SOCKET, returning.");
            return 0;
        }
        s = i->second;
        s->setClosed();

#if ENABLE_BONDING
        if (s->m_GroupOf)
        {
            HLOGC(smlog.Debug,
                  log << "@" << s->m_SocketID << " IS MEMBER OF $" << s->m_GroupOf->id() << " - REMOVING FROM GROUP");
            s->removeFromGroup(true);
        }
#endif

        m_Sockets.erase(s->m_SocketID);
        m_ClosedSockets[s->m_SocketID] = s;
        HLOGC(smlog.Debug, log << "@" << u << "U::close: Socket MOVED TO CLOSED for collecting later.");

        CGlobEvent::triggerEvent();
    }

    HLOGC(smlog.Debug, log << "@" << u << ": GLOBAL: CLOSING DONE");

    // Check if the ID is still in closed sockets before you access it
    // (the last triggerEvent could have deleted it).
    if (synch_close_snd)
    {
#if SRT_ENABLE_CLOSE_SYNCH

        HLOGC(smlog.Debug, log << "@" << u << " GLOBAL CLOSING: sync-waiting for releasing sender resources...");
        for (;;)
        {
            CSndBuffer* sb = s->core().m_pSndBuffer;

            // Disconnected from buffer - nothing more to check.
            if (!sb)
            {
                HLOGC(smlog.Debug,
                      log << "@" << u << " GLOBAL CLOSING: sending buffer disconnected. Allowed to close.");
                break;
            }

            // Sender buffer empty
            if (sb->getCurrBufSize() == 0)
            {
                HLOGC(smlog.Debug, log << "@" << u << " GLOBAL CLOSING: sending buffer depleted. Allowed to close.");
                break;
            }

            // Ok, now you are keeping GC thread hands off the internal data.
            // You can check then if it has already deleted the socket or not.
            // The socket is either in m_ClosedSockets or is already gone.

            // Done the other way, but still done. You can stop waiting.
            bool isgone = false;
            {
                ScopedLock manager_cg(m_GlobControlLock);
                isgone = m_ClosedSockets.count(u) == 0;
            }
            if (!isgone)
            {
                isgone = !s->core().m_bOpened;
            }
            if (isgone)
            {
                HLOGC(smlog.Debug,
                      log << "@" << u << " GLOBAL CLOSING: ... gone in the meantime, whatever. Exiting close().");
                break;
            }

            HLOGC(smlog.Debug, log << "@" << u << " GLOBAL CLOSING: ... still waiting for any update.");
            // How to handle a possible error here?
            CGlobEvent::waitForEvent();

            // Continue waiting in case when an event happened or 1s waiting time passed for checkpoint.
        }
#endif
    }

    /*
       This code is PUT ASIDE for now.
       Most likely this will be never required.
       It had to hold the closing activity until the time when the receiver buffer is depleted.
       However the closing of the socket should only happen when the receiver has received
       an information about that the reading is no longer possible (error report from recv/recvfile).
       When this happens, the receiver buffer is definitely depleted already and there's no need to check
       anything.

       Should there appear any other conditions in future under which the closing process should be
       delayed until the receiver buffer is empty, this code can be filled here.

    if ( synch_close_rcv )
    {
    ...
    }
    */
    CSync::notify_one_relaxed(m_GCStopCond);

    return 0;
}

void srt::CUDTUnited::getpeername(const SRTSOCKET u, sockaddr* pw_name, int* pw_namelen)
{
    if (!pw_name || !pw_namelen)
        throw CUDTException(MJ_NOTSUP, MN_INVAL, 0);

    if (getStatus(u) != SRTS_CONNECTED)
        throw CUDTException(MJ_CONNECTION, MN_NOCONN, 0);

    CUDTSocket* s = locateSocket(u);

    if (!s)
        throw CUDTException(MJ_NOTSUP, MN_SIDINVAL, 0);

    if (!s->core().m_bConnected || s->core().m_bBroken)
        throw CUDTException(MJ_CONNECTION, MN_NOCONN, 0);

    const int len = s->m_PeerAddr.size();
    if (*pw_namelen < len)
        throw CUDTException(MJ_NOTSUP, MN_INVAL, 0);

    memcpy((pw_name), &s->m_PeerAddr.sa, len);
    *pw_namelen = len;
}

void srt::CUDTUnited::getsockname(const SRTSOCKET u, sockaddr* pw_name, int* pw_namelen)
{
    if (!pw_name || !pw_namelen)
        throw CUDTException(MJ_NOTSUP, MN_INVAL, 0);

    CUDTSocket* s = locateSocket(u);

    if (!s)
        throw CUDTException(MJ_NOTSUP, MN_SIDINVAL, 0);

    if (s->core().m_bBroken)
        throw CUDTException(MJ_NOTSUP, MN_SIDINVAL, 0);

    if (s->m_Status == SRTS_INIT)
        throw CUDTException(MJ_CONNECTION, MN_NOCONN, 0);

    const int len = s->m_SelfAddr.size();
    if (*pw_namelen < len)
        throw CUDTException(MJ_NOTSUP, MN_INVAL, 0);

    memcpy((pw_name), &s->m_SelfAddr.sa, len);
    *pw_namelen = len;
}

int srt::CUDTUnited::select(UDT::UDSET* readfds, UDT::UDSET* writefds, UDT::UDSET* exceptfds, const timeval* timeout)
{
    const steady_clock::time_point entertime = steady_clock::now();

    const int64_t timeo_us = timeout ? static_cast<int64_t>(timeout->tv_sec) * 1000000 + timeout->tv_usec : -1;
    const steady_clock::duration timeo(microseconds_from(timeo_us));

    // initialize results
    int            count = 0;
    set<SRTSOCKET> rs, ws, es;

    // retrieve related UDT sockets
    vector<CUDTSocket*> ru, wu, eu;
    CUDTSocket*         s;
    if (readfds)
        for (set<SRTSOCKET>::iterator i1 = readfds->begin(); i1 != readfds->end(); ++i1)
        {
            if (getStatus(*i1) == SRTS_BROKEN)
            {
                rs.insert(*i1);
                ++count;
            }
            else if (!(s = locateSocket(*i1)))
                throw CUDTException(MJ_NOTSUP, MN_SIDINVAL, 0);
            else
                ru.push_back(s);
        }
    if (writefds)
        for (set<SRTSOCKET>::iterator i2 = writefds->begin(); i2 != writefds->end(); ++i2)
        {
            if (getStatus(*i2) == SRTS_BROKEN)
            {
                ws.insert(*i2);
                ++count;
            }
            else if (!(s = locateSocket(*i2)))
                throw CUDTException(MJ_NOTSUP, MN_SIDINVAL, 0);
            else
                wu.push_back(s);
        }
    if (exceptfds)
        for (set<SRTSOCKET>::iterator i3 = exceptfds->begin(); i3 != exceptfds->end(); ++i3)
        {
            if (getStatus(*i3) == SRTS_BROKEN)
            {
                es.insert(*i3);
                ++count;
            }
            else if (!(s = locateSocket(*i3)))
                throw CUDTException(MJ_NOTSUP, MN_SIDINVAL, 0);
            else
                eu.push_back(s);
        }

    do
    {
        // query read sockets
        for (vector<CUDTSocket*>::iterator j1 = ru.begin(); j1 != ru.end(); ++j1)
        {
            s = *j1;

            if (s->readReady() || s->m_Status == SRTS_CLOSED)
            {
                rs.insert(s->m_SocketID);
                ++count;
            }
        }

        // query write sockets
        for (vector<CUDTSocket*>::iterator j2 = wu.begin(); j2 != wu.end(); ++j2)
        {
            s = *j2;

            if (s->writeReady() || s->m_Status == SRTS_CLOSED)
            {
                ws.insert(s->m_SocketID);
                ++count;
            }
        }

        // query exceptions on sockets
        for (vector<CUDTSocket*>::iterator j3 = eu.begin(); j3 != eu.end(); ++j3)
        {
            // check connection request status, not supported now
        }

        if (0 < count)
            break;

        CGlobEvent::waitForEvent();
    } while (timeo > steady_clock::now() - entertime);

    if (readfds)
        *readfds = rs;

    if (writefds)
        *writefds = ws;

    if (exceptfds)
        *exceptfds = es;

    return count;
}

int srt::CUDTUnited::selectEx(const vector<SRTSOCKET>& fds,
                              vector<SRTSOCKET>*       readfds,
                              vector<SRTSOCKET>*       writefds,
                              vector<SRTSOCKET>*       exceptfds,
                              int64_t                  msTimeOut)
{
    const steady_clock::time_point entertime = steady_clock::now();

    const int64_t                timeo_us = msTimeOut >= 0 ? msTimeOut * 1000 : -1;
    const steady_clock::duration timeo(microseconds_from(timeo_us));

    // initialize results
    int count = 0;
    if (readfds)
        readfds->clear();
    if (writefds)
        writefds->clear();
    if (exceptfds)
        exceptfds->clear();

    do
    {
        for (vector<SRTSOCKET>::const_iterator i = fds.begin(); i != fds.end(); ++i)
        {
            CUDTSocket* s = locateSocket(*i);

            if ((!s) || s->core().m_bBroken || (s->m_Status == SRTS_CLOSED))
            {
                if (exceptfds)
                {
                    exceptfds->push_back(*i);
                    ++count;
                }
                continue;
            }

            if (readfds)
            {
                if ((s->core().m_bConnected && s->core().m_pRcvBuffer->isRcvDataReady()) ||
                    (s->core().m_bListening && (s->m_QueuedSockets.size() > 0)))
                {
                    readfds->push_back(s->m_SocketID);
                    ++count;
                }
            }

            if (writefds)
            {
                if (s->core().m_bConnected &&
                    (s->core().m_pSndBuffer->getCurrBufSize() < s->core().m_config.iSndBufSize))
                {
                    writefds->push_back(s->m_SocketID);
                    ++count;
                }
            }
        }

        if (count > 0)
            break;

        CGlobEvent::waitForEvent();
    } while (timeo > steady_clock::now() - entertime);

    return count;
}

int srt::CUDTUnited::epoll_create()
{
    return m_EPoll.create();
}

int srt::CUDTUnited::epoll_clear_usocks(int eid)
{
    return m_EPoll.clear_usocks(eid);
}

int srt::CUDTUnited::epoll_add_usock(const int eid, const SRTSOCKET u, const int* events)
{
    int ret = -1;
#if ENABLE_BONDING
    if (u & SRTGROUP_MASK)
    {
        GroupKeeper k(*this, u, ERH_THROW);
        ret = m_EPoll.update_usock(eid, u, events);
        k.group->addEPoll(eid);
        return 0;
    }
#endif

    CUDTSocket* s = locateSocket(u);
    if (s)
    {
        ret = epoll_add_usock_INTERNAL(eid, s, events);
    }
    else
    {
        throw CUDTException(MJ_NOTSUP, MN_SIDINVAL);
    }

    return ret;
}

// NOTE: WILL LOCK (serially):
// - CEPoll::m_EPollLock
// - CUDT::m_RecvLock
int srt::CUDTUnited::epoll_add_usock_INTERNAL(const int eid, CUDTSocket* s, const int* events)
{
    int ret = m_EPoll.update_usock(eid, s->m_SocketID, events);
    s->core().addEPoll(eid);
    return ret;
}

int srt::CUDTUnited::epoll_add_ssock(const int eid, const SYSSOCKET s, const int* events)
{
    return m_EPoll.add_ssock(eid, s, events);
}

int srt::CUDTUnited::epoll_update_ssock(const int eid, const SYSSOCKET s, const int* events)
{
    return m_EPoll.update_ssock(eid, s, events);
}

template <class EntityType>
int srt::CUDTUnited::epoll_remove_entity(const int eid, EntityType* ent)
{
    // XXX Not sure if this is anyhow necessary because setting readiness
    // to false doesn't actually trigger any action. Further research needed.
    HLOGC(ealog.Debug, log << "epoll_remove_usock: CLEARING readiness on E" << eid << " of @" << ent->id());
    ent->removeEPollEvents(eid);

    // First remove the EID from the subscribed in the socket so that
    // a possible call to update_events:
    // - if happens before this call, can find the epoll bit update possible
    // - if happens after this call, will not strike this EID
    HLOGC(ealog.Debug, log << "epoll_remove_usock: REMOVING E" << eid << " from back-subscirbers in @" << ent->id());
    ent->removeEPollID(eid);

    HLOGC(ealog.Debug, log << "epoll_remove_usock: CLEARING subscription on E" << eid << " of @" << ent->id());
    int no_events = 0;
    int ret       = m_EPoll.update_usock(eid, ent->id(), &no_events);

    return ret;
}

// Needed internal access!
int srt::CUDTUnited::epoll_remove_socket_INTERNAL(const int eid, CUDTSocket* s)
{
    return epoll_remove_entity(eid, &s->core());
}

#if ENABLE_BONDING
int srt::CUDTUnited::epoll_remove_group_INTERNAL(const int eid, CUDTGroup* g)
{
    return epoll_remove_entity(eid, g);
}
#endif

int srt::CUDTUnited::epoll_remove_usock(const int eid, const SRTSOCKET u)
{
    CUDTSocket* s = 0;

#if ENABLE_BONDING
    CUDTGroup* g = 0;
    if (u & SRTGROUP_MASK)
    {
        GroupKeeper k(*this, u, ERH_THROW);
        g = k.group;
        return epoll_remove_entity(eid, g);
    }
    else
#endif
    {
        s = locateSocket(u);
        if (s)
            return epoll_remove_entity(eid, &s->core());
    }

    LOGC(ealog.Error,
         log << "remove_usock: @" << u << " not found as either socket or group. Removing only from epoll system.");
    int no_events = 0;
    return m_EPoll.update_usock(eid, u, &no_events);
}

int srt::CUDTUnited::epoll_remove_ssock(const int eid, const SYSSOCKET s)
{
    return m_EPoll.remove_ssock(eid, s);
}

int srt::CUDTUnited::epoll_uwait(const int eid, SRT_EPOLL_EVENT* fdsSet, int fdsSize, int64_t msTimeOut)
{
    return m_EPoll.uwait(eid, fdsSet, fdsSize, msTimeOut);
}

int32_t srt::CUDTUnited::epoll_set(int eid, int32_t flags)
{
    return m_EPoll.setflags(eid, flags);
}

int srt::CUDTUnited::epoll_release(const int eid)
{
    return m_EPoll.release(eid);
}

srt::CUDTSocket* srt::CUDTUnited::locateSocket(const SRTSOCKET u, ErrorHandling erh)
{
    ScopedLock  cg(m_GlobControlLock);
    CUDTSocket* s = locateSocket_LOCKED(u);
    if (!s)
    {
        if (erh == ERH_RETURN)
            return NULL;
        throw CUDTException(MJ_NOTSUP, MN_SIDINVAL, 0);
    }

    return s;
}

// [[using locked(m_GlobControlLock)]];
srt::CUDTSocket* srt::CUDTUnited::locateSocket_LOCKED(SRTSOCKET u)
{
    sockets_t::iterator i = m_Sockets.find(u);

    if ((i == m_Sockets.end()) || (i->second->m_Status == SRTS_CLOSED))
    {
        return NULL;
    }

    return i->second;
}

#if ENABLE_BONDING
srt::CUDTGroup* srt::CUDTUnited::locateAcquireGroup(SRTSOCKET u, ErrorHandling erh)
{
    ScopedLock cg(m_GlobControlLock);

    const groups_t::iterator i = m_Groups.find(u);
    if (i == m_Groups.end())
    {
        if (erh == ERH_THROW)
            throw CUDTException(MJ_NOTSUP, MN_SIDINVAL, 0);
        return NULL;
    }

    ScopedLock cgroup(*i->second->exp_groupLock());
    i->second->apiAcquire();
    return i->second;
}

srt::CUDTGroup* srt::CUDTUnited::acquireSocketsGroup(CUDTSocket* s)
{
    ScopedLock cg(m_GlobControlLock);
    CUDTGroup* g = s->m_GroupOf;
    if (!g)
        return NULL;

    // With m_GlobControlLock locked, we are sure the group
    // still exists, if it wasn't removed from this socket.
    g->apiAcquire();
    return g;
}
#endif

srt::CUDTSocket* srt::CUDTUnited::locatePeer(const sockaddr_any& peer, const SRTSOCKET id, int32_t isn)
{
    ScopedLock cg(m_GlobControlLock);

    map<int64_t, set<SRTSOCKET> >::iterator i = m_PeerRec.find(CUDTSocket::getPeerSpec(id, isn));
    if (i == m_PeerRec.end())
        return NULL;

    for (set<SRTSOCKET>::iterator j = i->second.begin(); j != i->second.end(); ++j)
    {
        sockets_t::iterator k = m_Sockets.find(*j);
        // this socket might have been closed and moved m_ClosedSockets
        if (k == m_Sockets.end())
            continue;

        if (k->second->m_PeerAddr == peer)
        {
            return k->second;
        }
    }

    return NULL;
}

void srt::CUDTUnited::checkBrokenSockets()
{
    ScopedLock cg(m_GlobControlLock);

#if ENABLE_BONDING
    vector<SRTSOCKET> delgids;

    for (groups_t::iterator i = m_ClosedGroups.begin(); i != m_ClosedGroups.end(); ++i)
    {
        // isStillBusy requires lock on the group, so only after an API
        // function that uses it returns, and so clears the busy flag,
        // a new API function won't be called anyway until it can acquire
        // GlobControlLock, and all functions that have already seen this
        // group as closing will not continue with the API and return.
        // If we caught some API function still using the closed group,
        // it's not going to wait, will be checked next time.
        if (i->second->isStillBusy())
            continue;

        delgids.push_back(i->first);
        delete i->second;
        i->second = NULL; // just for a case, avoid a dangling pointer
    }

    for (vector<SRTSOCKET>::iterator di = delgids.begin(); di != delgids.end(); ++di)
    {
        m_ClosedGroups.erase(*di);
    }
#endif

    // set of sockets To Be Closed and To Be Removed
    vector<SRTSOCKET> tbc;
    vector<SRTSOCKET> tbr;

    for (sockets_t::iterator i = m_Sockets.begin(); i != m_Sockets.end(); ++i)
    {
        CUDTSocket* s = i->second;
        if (!s->core().m_bBroken)
            continue;

        if (s->m_Status == SRTS_LISTENING)
        {
            const steady_clock::duration elapsed = steady_clock::now() - s->m_tsClosureTimeStamp;
            // A listening socket should wait an extra 3 seconds
            // in case a client is connecting.
            if (elapsed < milliseconds_from(CUDT::COMM_CLOSE_BROKEN_LISTENER_TIMEOUT_MS))
                continue;
        }
        else if ((s->core().m_pRcvBuffer != NULL)
        // FIXED: calling isRcvDataAvailable() just to get the information
        // whether there are any data waiting in the buffer,
        // NOT WHETHER THEY ARE ALSO READY TO PLAY at the time when
        // this function is called (isRcvDataReady also checks if the
        // available data is "ready to play").
                 && s->core().m_pRcvBuffer->hasAvailablePackets())
        {
            const int bc = s->core().m_iBrokenCounter.load();
            if (bc > 0)
            {
                // if there is still data in the receiver buffer, wait longer
                s->core().m_iBrokenCounter.store(bc - 1);
                continue;
            }
        }

#if ENABLE_BONDING
        if (s->m_GroupOf)
        {
            HLOGC(smlog.Debug,
                 log << "@" << s->m_SocketID << " IS MEMBER OF $" << s->m_GroupOf->id() << " - REMOVING FROM GROUP");
            s->removeFromGroup(true);
        }
#endif

        HLOGC(smlog.Debug, log << "checkBrokenSockets: moving BROKEN socket to CLOSED: @" << i->first);

        // close broken connections and start removal timer
        s->setClosed();
        tbc.push_back(i->first);
        m_ClosedSockets[i->first] = s;

        // remove from listener's queue
        sockets_t::iterator ls = m_Sockets.find(s->m_ListenSocket);
        if (ls == m_Sockets.end())
        {
            ls = m_ClosedSockets.find(s->m_ListenSocket);
            if (ls == m_ClosedSockets.end())
                continue;
        }

        enterCS(ls->second->m_AcceptLock);
        ls->second->m_QueuedSockets.erase(s->m_SocketID);
        leaveCS(ls->second->m_AcceptLock);
    }

    for (sockets_t::iterator j = m_ClosedSockets.begin(); j != m_ClosedSockets.end(); ++j)
    {
        // HLOGC(smlog.Debug, log << "checking CLOSED socket: " << j->first);
        if (!is_zero(j->second->core().m_tsLingerExpiration))
        {
            // asynchronous close:
            if ((!j->second->core().m_pSndBuffer) || (0 == j->second->core().m_pSndBuffer->getCurrBufSize()) ||
                (j->second->core().m_tsLingerExpiration <= steady_clock::now()))
            {
                HLOGC(smlog.Debug, log << "checkBrokenSockets: marking CLOSED qualified @" << j->second->m_SocketID);
                j->second->core().m_tsLingerExpiration = steady_clock::time_point();
                j->second->core().m_bClosing           = true;
                j->second->m_tsClosureTimeStamp        = steady_clock::now();
            }
        }

<<<<<<< HEAD
#if ENABLE_EXPERIMENTAL_BONDING
   if (s->m_GroupOf)
   {
       HLOGC(smlog.Debug, log << "@" << s->m_SocketID << " IS MEMBER OF $" << s->m_GroupOf->id() << " - REMOVING FROM GROUP");
       s->removeFromGroup(true);
   }
#endif
   // decrease multiplexer reference count, and remove it if necessary
   const int mid = s->m_iMuxID;

   {
      ScopedLock cg(s->m_AcceptLock);

      // if it is a listener, close all un-accepted sockets in its queue
      // and remove them later
      for (set<SRTSOCKET>::iterator q = s->m_QueuedSockets.begin();
         q != s->m_QueuedSockets.end(); ++ q)
      {
         sockets_t::iterator si = m_Sockets.find(*q);
         if (si == m_Sockets.end())
         {
            // gone in the meantime
            LOGC(smlog.Error, log << "removeSocket: IPE? socket @" << (*q)
                    << " being queued for listener socket @" << s->m_SocketID
                    << " is GONE in the meantime ???");
            continue;
         }

         CUDTSocket* as = si->second;

         as->breakSocket_LOCKED();
         m_ClosedSockets[*q] = as;
         m_Sockets.erase(*q);
      }
   }

   // remove from peer rec
   map<int64_t, set<SRTSOCKET> >::iterator j = m_PeerRec.find(
      s->getPeerSpec());
   if (j != m_PeerRec.end())
   {
      j->second.erase(u);
      if (j->second.empty())
         m_PeerRec.erase(j);
   }

   /*
   * Socket may be deleted while still having ePoll events set that would
   * remains forever causing epoll_wait to unblock continuously for inexistent
   * sockets. Get rid of all events for this socket.
   */
   m_EPoll.update_events(u, s->m_pUDT->m_sPollID,
      SRT_EPOLL_IN|SRT_EPOLL_OUT|SRT_EPOLL_ERR, false);

   // delete this one
   m_ClosedSockets.erase(i);

   // XXX This below section can unlock m_GlobControlLock
   // just for calling CUDT::closeInternal(), which is needed
   // to avoid locking m_ConnectionLock after m_GlobControlLock,
   // while m_ConnectionLock orders BEFORE m_GlobControlLock.
   // This should be perfectly safe thing to do after the socket
   // ID has been erased from m_ClosedSockets. No container access
   // is done in this case.
   //
   // Report: P04-1.28, P04-2.27, P04-2.50, P04-2.55

   HLOGC(smlog.Debug, log << "GC/removeSocket: closing associated UDT @" << u);
   leaveCS(m_GlobControlLock);
   s->m_pUDT->closeInternal();
   enterCS(m_GlobControlLock);
   HLOGC(smlog.Debug, log << "GC/removeSocket: DELETING SOCKET @" << u);
   delete s;

   if (mid == -1)
       return;

   map<int, CMultiplexer>::iterator m;
   m = m_mMultiplexer.find(mid);
   if (m == m_mMultiplexer.end())
   {
      LOGC(smlog.Fatal, log << "IPE: For socket @" << u << " MUXER id=" << mid << " NOT FOUND!");
      return;
   }

   CMultiplexer& mx = m->second;

   mx.m_iRefCount --;
   // HLOGF(smlog.Debug, "unrefing underlying socket for %u: %u\n",
   //    u, mx.m_iRefCount);
   if (0 == mx.m_iRefCount)
   {
       HLOGC(smlog.Debug, log << "MUXER id=" << mid << " lost last socket @"
           << u << " - deleting muxer bound to port "
           << mx.m_pChannel->bindAddressAny().hport());
      // The channel has no access to the queues and
      // it looks like the multiplexer is the master of all of them.
      // The queues must be silenced before closing the channel
      // because this will cause error to be returned in any operation
      // being currently done in the queues, if any.
      mx.m_pSndQueue->setClosing();
      mx.m_pRcvQueue->setClosing();
      mx.destroy();
      m_mMultiplexer.erase(m);
   }
}

void CUDTUnited::updateMux(
   CUDTSocket* s, const sockaddr_any& addr, const UDPSOCKET* udpsock /*[[nullable]]*/)
{
   ScopedLock cg(m_GlobControlLock);

   // Don't try to reuse given address, if udpsock was given.
   // In such a case rely exclusively on that very socket and
   // use it the way as it is configured, of course, create also
   // always a new multiplexer for that very socket.
   if (!udpsock && s->m_pUDT->m_config.m_bReuseAddr)
   {
      const int port = addr.hport();

      // find a reusable address
      for (map<int, CMultiplexer>::iterator i = m_mMultiplexer.begin();
         i != m_mMultiplexer.end(); ++ i)
      {
          // Use the "family" value blindly from the address; we
          // need to find an existing multiplexer that binds to the
          // given port in the same family as requested address.
          if ((i->second.m_iIPversion == addr.family())
                  && i->second.m_mcfg == s->m_pUDT->m_config)
          {
            if (i->second.m_iPort == port)
=======
        // timeout 1 second to destroy a socket AND it has been removed from
        // RcvUList
        const steady_clock::time_point now        = steady_clock::now();
        const steady_clock::duration   closed_ago = now - j->second->m_tsClosureTimeStamp;
        if (closed_ago > seconds_from(1))
        {
            CRNode* rnode = j->second->core().m_pRNode;
            if (!rnode || !rnode->m_bOnList)
>>>>>>> 2eb47e3e
            {
                HLOGC(smlog.Debug,
                      log << "checkBrokenSockets: @" << j->second->m_SocketID << " closed "
                          << FormatDuration(closed_ago) << " ago and removed from RcvQ - will remove");

                // HLOGC(smlog.Debug, log << "will unref socket: " << j->first);
                tbr.push_back(j->first);
            }
        }
    }

    // move closed sockets to the ClosedSockets structure
    for (vector<SRTSOCKET>::iterator k = tbc.begin(); k != tbc.end(); ++k)
        m_Sockets.erase(*k);

    // remove those timeout sockets
    for (vector<SRTSOCKET>::iterator l = tbr.begin(); l != tbr.end(); ++l)
        removeSocket(*l);

    HLOGC(smlog.Debug, log << "checkBrokenSockets: after removal: m_ClosedSockets.size()=" << m_ClosedSockets.size());
}

// [[using locked(m_GlobControlLock)]]
void srt::CUDTUnited::removeSocket(const SRTSOCKET u)
{
    sockets_t::iterator i = m_ClosedSockets.find(u);

    // invalid socket ID
    if (i == m_ClosedSockets.end())
        return;

    CUDTSocket* const s = i->second;

    // The socket may be in the trashcan now, but could
    // still be under processing in the sender/receiver worker
    // threads. If that's the case, SKIP IT THIS TIME. The
    // socket will be checked next time the GC rollover starts.
    CSNode* sn = s->core().m_pSNode;
    if (sn && sn->m_iHeapLoc != -1)
        return;

    CRNode* rn = s->core().m_pRNode;
    if (rn && rn->m_bOnList)
        return;

#if ENABLE_BONDING
    if (s->m_GroupOf)
    {
        HLOGC(smlog.Debug,
              log << "@" << s->m_SocketID << " IS MEMBER OF $" << s->m_GroupOf->id() << " - REMOVING FROM GROUP");
        s->removeFromGroup(true);
    }
#endif
    // decrease multiplexer reference count, and remove it if necessary
    const int mid = s->m_iMuxID;

    {
        ScopedLock cg(s->m_AcceptLock);

        // if it is a listener, close all un-accepted sockets in its queue
        // and remove them later
        for (set<SRTSOCKET>::iterator q = s->m_QueuedSockets.begin(); q != s->m_QueuedSockets.end(); ++q)
        {
            sockets_t::iterator si = m_Sockets.find(*q);
            if (si == m_Sockets.end())
            {
                // gone in the meantime
                LOGC(smlog.Error,
                     log << "removeSocket: IPE? socket @" << (*q) << " being queued for listener socket @"
                         << s->m_SocketID << " is GONE in the meantime ???");
                continue;
            }

            CUDTSocket* as = si->second;

            as->breakSocket_LOCKED();
            m_ClosedSockets[*q] = as;
            m_Sockets.erase(*q);
        }
    }

    // remove from peer rec
    map<int64_t, set<SRTSOCKET> >::iterator j = m_PeerRec.find(s->getPeerSpec());
    if (j != m_PeerRec.end())
    {
        j->second.erase(u);
        if (j->second.empty())
            m_PeerRec.erase(j);
    }

    /*
     * Socket may be deleted while still having ePoll events set that would
     * remains forever causing epoll_wait to unblock continuously for inexistent
     * sockets. Get rid of all events for this socket.
     */
    m_EPoll.update_events(u, s->core().m_sPollID, SRT_EPOLL_IN | SRT_EPOLL_OUT | SRT_EPOLL_ERR, false);

    // delete this one
    m_ClosedSockets.erase(i);

    HLOGC(smlog.Debug, log << "GC/removeSocket: closing associated UDT @" << u);
    s->core().closeInternal();
    HLOGC(smlog.Debug, log << "GC/removeSocket: DELETING SOCKET @" << u);
    delete s;
    HLOGC(smlog.Debug, log << "GC/removeSocket: socket @" << u << " DELETED. Checking muxer.");

    if (mid == -1)
    {
        HLOGC(smlog.Debug, log << "GC/removeSocket: no muxer found, finishing.");
        return;
    }

    map<int, CMultiplexer>::iterator m;
    m = m_mMultiplexer.find(mid);
    if (m == m_mMultiplexer.end())
    {
        LOGC(smlog.Fatal, log << "IPE: For socket @" << u << " MUXER id=" << mid << " NOT FOUND!");
        return;
    }

    CMultiplexer& mx = m->second;

    mx.m_iRefCount--;
    HLOGC(smlog.Debug, log << "unrefing underlying muxer " << mid << " for @" << u << ", ref=" << mx.m_iRefCount);
    if (0 == mx.m_iRefCount)
    {
        HLOGC(smlog.Debug,
              log << "MUXER id=" << mid << " lost last socket @" << u << " - deleting muxer bound to port "
                  << mx.m_pChannel->bindAddressAny().hport());
        // The channel has no access to the queues and
        // it looks like the multiplexer is the master of all of them.
        // The queues must be silenced before closing the channel
        // because this will cause error to be returned in any operation
        // being currently done in the queues, if any.
        mx.m_pSndQueue->setClosing();
        mx.m_pRcvQueue->setClosing();
        mx.destroy();
        m_mMultiplexer.erase(m);
    }
}

void srt::CUDTUnited::configureMuxer(CMultiplexer& w_m, const CUDTSocket* s, int af)
{
    w_m.m_mcfg       = s->core().m_config;
    w_m.m_iIPversion = af;
    w_m.m_iRefCount  = 1;
    w_m.m_iID        = s->m_SocketID;
}

uint16_t srt::CUDTUnited::installMuxer(CUDTSocket* w_s, CMultiplexer& fw_sm)
{
    w_s->core().m_pSndQueue = fw_sm.m_pSndQueue;
    w_s->core().m_pRcvQueue = fw_sm.m_pRcvQueue;
    w_s->m_iMuxID           = fw_sm.m_iID;
    sockaddr_any sa;
    fw_sm.m_pChannel->getSockAddr((sa));
    w_s->m_SelfAddr = sa; // Will be also completed later, but here it's needed for later checks
    return sa.hport();
}

bool srt::CUDTUnited::inet6SettingsCompat(const sockaddr_any& muxaddr, const CSrtMuxerConfig& cfgMuxer,
        const sockaddr_any& reqaddr, const CSrtMuxerConfig& cfgSocket)
{
    if (muxaddr.family() != AF_INET6)
        return true; // Don't check - the family has been checked already

    if (reqaddr.isany())
    {
        if (cfgSocket.iIpV6Only == -1) // Treat as "adaptive"
            return true;

        // If set explicitly, then it must be equal to the one of found muxer.
        return cfgSocket.iIpV6Only == cfgMuxer.iIpV6Only;
    }

    // If binding to the certain IPv6 address, then this setting doesn't matter.
    return true;
}

bool srt::CUDTUnited::channelSettingsMatch(const CSrtMuxerConfig& cfgMuxer, const CSrtConfig& cfgSocket)
{
    if (!cfgMuxer.bReuseAddr)
    {
        HLOGP(smlog.Debug, "channelSettingsMatch: fail: the multiplexer is not reusable");
        return false;
    }

    if (cfgMuxer.isCompatWith(cfgSocket))
        return true;

    HLOGP(smlog.Debug, "channelSettingsMatch: fail: some options have different values");
    return false;
}

void srt::CUDTUnited::updateMux(CUDTSocket* s, const sockaddr_any& reqaddr, const UDPSOCKET* udpsock /*[[nullable]]*/)
{
    ScopedLock cg(m_GlobControlLock);

    // If udpsock is provided, then this socket will be simply
    // taken for binding as a good deal. It would be nice to make
    // a sanity check to see if this UDP socket isn't already installed
    // in some multiplexer, but we state this UDP socket isn't accessible
    // anyway so this wouldn't be possible.
    if (!udpsock)
    {
        // If not, we need to see if there exist already a multiplexer bound
        // to the same endpoint.
        const int         port      = reqaddr.hport();
        const CSrtConfig& cfgSocket = s->core().m_config;

        // This loop is going to check the attempted binding of
        // address:port and socket settings against every existing
        // multiplexer. Possible results of the check are:

        // 1. MATCH: identical address - reuse it and quit.
        // 2. CONFLICT: report error: the binding partially overlaps
        //    so it neither can be reused nor is free to bind.
        // 3. PASS: different and not overlapping - continue searching.

        // In this function the convention is:
        // MATCH: do nothing and proceed with binding reusage, THEN break.
        // CONFLICT: throw an exception.
        // PASS: use 'continue' to pass to the next element.

        bool reuse_attempt = false;
        for (map<int, CMultiplexer>::iterator i = m_mMultiplexer.begin(); i != m_mMultiplexer.end(); ++i)
        {
            CMultiplexer& m = i->second;

            // First, we need to find a multiplexer with the same port.
            if (m.m_iPort != port)
            {
                HLOGC(smlog.Debug,
                      log << "bind: muxer @" << m.m_iID << " found, but for port " << m.m_iPort
                          << " (requested port: " << port << ")");
                continue;
            }

            // If this is bound to the wildcard address, it can be reused if:
            // - reqaddr is also a wildcard
            // - channel settings match
            // Otherwise it's a conflict.
            sockaddr_any mux_addr;
            m.m_pChannel->getSockAddr((mux_addr));

            HLOGC(smlog.Debug,
                  log << "bind: Found existing muxer @" << m.m_iID << " : " << mux_addr.str() << " - check against "
                      << reqaddr.str());

            if (mux_addr.isany())
            {
                if (mux_addr.family() == AF_INET6)
                {
                    // With IPv6 we need to research two possibilities:
                    // iIpV6Only == 1 -> This means that it binds only :: wildcard, but not 0.0.0.0
                    // iIpV6Only == 0 -> This means that it binds both :: and 0.0.0.0.
                    // iIpV6Only == -1 -> Hard to say what to do, but treat it as a potential conflict in any doubtful case.

                    if (m.m_mcfg.iIpV6Only == 1)
                    {
                        // PASS IF: candidate is IPv4, no matter the address
                        // MATCH IF: candidate is IPv6 with only=1
                        // CONFLICT IF: candidate is IPv6 with only != 1 or IPv6 non-wildcard.

                        if (reqaddr.family() == AF_INET)
                        {
                            HLOGC(smlog.Debug, log << "bind: muxer @" << m.m_iID
                                    << " is :: v6only - requested IPv4 ANY is NOT IN THE WAY. Searching on.");
                            continue;
                        }

                        // Candidate is AF_INET6

                        if (cfgSocket.iIpV6Only != 1 || !reqaddr.isany())
                        {
                            // CONFLICT:
                            // 1. attempting to make a wildcard IPv4 + IPv6
                            // while the multiplexer for wildcard IPv6 exists.
                            // 2. If binding to a given address, it conflicts with the wildcard
                            LOGC(smlog.Error,
                                    log << "bind: Address: " << reqaddr.str()
                                    << " conflicts with existing IPv6 wildcard binding: " << mux_addr.str());
                            throw CUDTException(MJ_NOTSUP, MN_BUSYPORT, 0);
                        }

                        // Otherwise, MATCH.
                    }
                    else if (m.m_mcfg.iIpV6Only == 0)
                    {
                        // Muxer's address is a wildcard for :: and 0.0.0.0 at once.
                        // This way only IPv6 wildcard with v6only=0 is a perfect match and everything
                        // else is a conflict.

                        if (reqaddr.family() == AF_INET6 && reqaddr.isany() && cfgSocket.iIpV6Only == 0)
                        {
                            // MATCH
                        }
                        else
                        {
                            // CONFLICT: attempting to make a wildcard IPv4 + IPv6 while
                            // the multiplexer for wildcard IPv6 exists.
                            LOGC(smlog.Error,
                                    log << "bind: Address: " << reqaddr.str() << " v6only=" << cfgSocket.iIpV6Only
                                    << " conflicts with existing IPv6 + IPv4 wildcard binding: " << mux_addr.str());
                            throw CUDTException(MJ_NOTSUP, MN_BUSYPORT, 0);
                        }
                    }
                    else // Case -1, by unknown reason. Accept only with -1 setting, others are conflict.
                    {
                        if (reqaddr.family() == AF_INET6 && reqaddr.isany() && cfgSocket.iIpV6Only == -1)
                        {
                            // MATCH
                        }
                        else
                        {
                            LOGC(smlog.Error,
                                    log << "bind: Address: " << reqaddr.str() << " v6only=" << cfgSocket.iIpV6Only
                                    << " conflicts with existing IPv6 v6only=unknown wildcard binding: " << mux_addr.str());
                            throw CUDTException(MJ_NOTSUP, MN_BUSYPORT, 0);
                        }
                    }
                }
                else // muxer is IPv4 wildcard
                {
                    // Then only IPv4 wildcard is a match and:
                    // - IPv6 with only=true is PASS (not a conflict)
                    // - IPv6 with only=false is CONFLICT
                    // - IPv6 with only=undefined is CONFLICT
                    // REASON: we need to make a potential conflict a conflict as there will be
                    // no bind() call to check if this wouldn't be a conflict in result. If you want
                    // to have a binding to IPv6 that should avoid conflict with IPv4 wildcard binding,
                    // then SRTO_IPV6ONLY option must be explicitly set before binding.
                    // Also:
                    if (reqaddr.family() == AF_INET)
                    {
                        if (reqaddr.isany())
                        {
                            // MATCH
                        }
                        else
                        {
                            LOGC(smlog.Error,
                                    log << "bind: Address: " << reqaddr.str()
                                    << " conflicts with existing IPv4 wildcard binding: " << mux_addr.str());
                            throw CUDTException(MJ_NOTSUP, MN_BUSYPORT, 0);
                        }
                    }
                    else // AF_INET6
                    {
                        if (cfgSocket.iIpV6Only == 1 || !reqaddr.isany())
                        {
                            // PASS
                            HLOGC(smlog.Debug, log << "bind: muxer @" << m.m_iID
                                    << " is IPv4 wildcard - requested " << reqaddr.str() << " v6only=" << cfgSocket.iIpV6Only
                                    << " is NOT IN THE WAY. Searching on.");
                            continue;
                        }
                        else
                        {
                            LOGC(smlog.Error,
                                    log << "bind: Address: " << reqaddr.str() << " v6only=" << cfgSocket.iIpV6Only
                                    << " conflicts with existing IPv4 wildcard binding: " << mux_addr.str());
                            throw CUDTException(MJ_NOTSUP, MN_BUSYPORT, 0);
                        }
                    }
                }

                reuse_attempt = true;
                HLOGC(smlog.Debug, log << "bind: wildcard address - multiplexer reusable");
            }
            // Muxer address is NOT a wildcard, so conflicts only with WILDCARD of the same type
            else if (reqaddr.isany() && reqaddr.family() == mux_addr.family())
            {
                LOGC(smlog.Error,
                     log << "bind: Wildcard address: " << reqaddr.str()
                         << " conflicts with existting IP binding: " << mux_addr.str());
                throw CUDTException(MJ_NOTSUP, MN_BUSYPORT, 0);
            }
            // If this is bound to a certain address, AND:
            else if (mux_addr.equal_address(reqaddr))
            {
                // - the address is the same as reqaddr
                reuse_attempt = true;
                HLOGC(smlog.Debug, log << "bind: same IP address - multiplexer reusable");
            }
            else
            {
                HLOGC(smlog.Debug, log << "bind: IP addresses differ - ALLOWED to create a new multiplexer");
                continue;
            }
            // Otherwise:
            // - the address is different than reqaddr
            //   - the address can't be reused, but this can go on with new one.

            // If this is a reusage attempt:
            if (reuse_attempt)
            {
                //   - if the channel settings match, it can be reused
                if (channelSettingsMatch(m.m_mcfg, cfgSocket) && inet6SettingsCompat(mux_addr, m.m_mcfg, reqaddr, cfgSocket))
                {
                    HLOGC(smlog.Debug, log << "bind: reusing multiplexer for port " << port);
                    // reuse the existing multiplexer
                    ++i->second.m_iRefCount;
                    installMuxer((s), (i->second));
                    return;
                }
                else
                {
                    //   - if not, it's a conflict
                    LOGC(smlog.Error,
                         log << "bind: Address: " << reqaddr.str() << " conflicts with binding: " << mux_addr.str()
                             << " due to channel settings");
                    throw CUDTException(MJ_NOTSUP, MN_BUSYPORT, 0);
                }
            }
            // If not, proceed to the next one, and when there are no reusage
            // candidates, proceed with creating a new multiplexer.

            // Note that a binding to a different IP address is not treated
            // as a candidate for either reusage or conflict.
            LOGC(smlog.Fatal, log << "SHOULD NOT GET HERE!!!");
            SRT_ASSERT(false);
        }
    }

    // a new multiplexer is needed
    CMultiplexer m;
    configureMuxer((m), s, reqaddr.family());

    try
    {
        m.m_pChannel = new CChannel();
        m.m_pChannel->setConfig(m.m_mcfg);

        if (udpsock)
        {
            // In this case, reqaddr contains the address
            // that has been extracted already from the
            // given socket
            m.m_pChannel->attach(*udpsock, reqaddr);
        }
        else if (reqaddr.empty())
        {
            // The case of previously used case of a NULL address.
            // This here is used to pass family only, in this case
            // just automatically bind to the "0" address to autoselect
            // everything.
            m.m_pChannel->open(reqaddr.family());
        }
        else
        {
            // If at least the IP address is specified, then bind to that
            // address, but still possibly autoselect the outgoing port, if the
            // port was specified as 0.
            m.m_pChannel->open(reqaddr);
        }

        // AFTER OPENING, check the matter of IPV6_V6ONLY option,
        // as it decides about the fact that the occupied binding address
        // in case of wildcard is both :: and 0.0.0.0, or only ::.
        if (reqaddr.family() == AF_INET6 && m.m_mcfg.iIpV6Only == -1)
        {
            // XXX We don't know how probable it is to get the error here
            // and resulting -1 value. As a fallback for that case, the value -1
            // is honored here, just all side-bindings for other sockes will be
            // rejected as a potential conflict, even if binding would be accepted
            // in these circumstances. Only a perfect match in case of potential
            // overlapping will be accepted on the same port.
            m.m_mcfg.iIpV6Only = m.m_pChannel->sockopt(IPPROTO_IPV6, IPV6_V6ONLY, -1);
        }

        m.m_pTimer    = new CTimer;
        m.m_pSndQueue = new CSndQueue;
        m.m_pSndQueue->init(m.m_pChannel, m.m_pTimer);
        m.m_pRcvQueue = new CRcvQueue;
        m.m_pRcvQueue->init(128, s->core().maxPayloadSize(), m.m_iIPversion, 1024, m.m_pChannel, m.m_pTimer);

        // Rewrite the port here, as it might be only known upon return
        // from CChannel::open.
        m.m_iPort               = installMuxer((s), m);
        m_mMultiplexer[m.m_iID] = m;
    }
    catch (const CUDTException&)
    {
        m.destroy();
        throw;
    }
    catch (...)
    {
        m.destroy();
        throw CUDTException(MJ_SYSTEMRES, MN_MEMORY, 0);
    }

    HLOGC(smlog.Debug, log << "bind: creating new multiplexer for port " << m.m_iPort);
}

// This function is going to find a multiplexer for the port contained
// in the 'ls' listening socket. The multiplexer must exist when the listener
// exists, otherwise the dispatching procedure wouldn't even call this
// function. By historical reasons there's also a fallback for a case when the
// multiplexer wasn't found by id, the search by port number continues.
bool srt::CUDTUnited::updateListenerMux(CUDTSocket* s, const CUDTSocket* ls)
{
    ScopedLock cg(m_GlobControlLock);
    const int  port = ls->m_SelfAddr.hport();

    HLOGC(smlog.Debug,
          log << "updateListenerMux: finding muxer of listener socket @" << ls->m_SocketID << " muxid=" << ls->m_iMuxID
              << " bound=" << ls->m_SelfAddr.str() << " FOR @" << s->m_SocketID << " addr=" << s->m_SelfAddr.str()
              << "_->_" << s->m_PeerAddr.str());

    // First thing that should be certain here is that there should exist
    // a muxer with the ID written in the listener socket's mux ID.

    CMultiplexer* mux = map_getp(m_mMultiplexer, ls->m_iMuxID);

    // NOTE:
    // THIS BELOW CODE is only for a highly unlikely situation when the listener
    // socket has been closed in the meantime when the accepted socket is being
    // processed. This procedure is different than updateMux because this time we
    // only want to have a multiplexer socket to be assigned to the accepted socket.
    // It is also unlikely that the listener socket is garbage-collected so fast, so
    // this procedure will most likely find the multiplexer of the zombie listener socket,
    // which no longer accepts new connections (the listener is withdrawn immediately from
    // the port) that wasn't yet completely deleted.
    CMultiplexer* fallback = NULL;
    if (!mux)
    {
        LOGC(smlog.Error, log << "updateListenerMux: IPE? listener muxer not found by ID, trying by port");

        // To be used as first found with different IP version

        // find the listener's address
        for (map<int, CMultiplexer>::iterator i = m_mMultiplexer.begin(); i != m_mMultiplexer.end(); ++i)
        {
            CMultiplexer& m = i->second;

#if ENABLE_HEAVY_LOGGING
            ostringstream that_muxer;
            that_muxer << "id=" << m.m_iID << " port=" << m.m_iPort
                       << " ip=" << (m.m_iIPversion == AF_INET ? "v4" : "v6");
#endif

            if (m.m_iPort == port)
            {
                HLOGC(smlog.Debug, log << "updateListenerMux: reusing muxer: " << that_muxer.str());
                if (m.m_iIPversion == s->m_PeerAddr.family())
                {
                    mux = &m; // best match
                    break;
                }
                else if (m.m_iIPversion == AF_INET6)
                {
                    // Allowed fallback case when we only need an accepted socket.
                    fallback = &m;
                }
            }
            else
            {
                HLOGC(smlog.Debug, log << "updateListenerMux: SKIPPING muxer: " << that_muxer.str());
            }
        }

        if (!mux && fallback)
        {
            // It is allowed to reuse this multiplexer, but the socket must allow both IPv4 and IPv6
            if (fallback->m_mcfg.iIpV6Only == 0)
            {
                HLOGC(smlog.Warn, log << "updateListenerMux: reusing multiplexer from different family");
                mux = fallback;
            }
        }
    }

    // Checking again because the above procedure could have set it
    if (mux)
    {
        // reuse the existing multiplexer
        ++mux->m_iRefCount;
        s->core().m_pSndQueue = mux->m_pSndQueue;
        s->core().m_pRcvQueue = mux->m_pRcvQueue;
        s->m_iMuxID           = mux->m_iID;
        return true;
    }

    return false;
}

void* srt::CUDTUnited::garbageCollect(void* p)
{
    CUDTUnited* self = (CUDTUnited*)p;

    THREAD_STATE_INIT("SRT:GC");

    UniqueLock gclock(self->m_GCStopLock);

    while (!self->m_bClosing)
    {
        INCREMENT_THREAD_ITERATIONS();
        self->checkBrokenSockets();

        HLOGC(inlog.Debug, log << "GC: sleep 1 s");
        self->m_GCStopCond.wait_for(gclock, seconds_from(1));
    }

    // remove all sockets and multiplexers
    HLOGC(inlog.Debug, log << "GC: GLOBAL EXIT - releasing all pending sockets. Acquring control lock...");

    {
        ScopedLock glock(self->m_GlobControlLock);

        for (sockets_t::iterator i = self->m_Sockets.begin(); i != self->m_Sockets.end(); ++i)
        {
            CUDTSocket* s = i->second;
            s->breakSocket_LOCKED();

#if ENABLE_BONDING
            if (s->m_GroupOf)
            {
                HLOGC(smlog.Debug,
                      log << "@" << s->m_SocketID << " IS MEMBER OF $" << s->m_GroupOf->id()
                          << " (IPE?) - REMOVING FROM GROUP");
                s->removeFromGroup(false);
            }
#endif
            self->m_ClosedSockets[i->first] = s;

            // remove from listener's queue
            sockets_t::iterator ls = self->m_Sockets.find(s->m_ListenSocket);
            if (ls == self->m_Sockets.end())
            {
                ls = self->m_ClosedSockets.find(s->m_ListenSocket);
                if (ls == self->m_ClosedSockets.end())
                    continue;
            }

            enterCS(ls->second->m_AcceptLock);
            ls->second->m_QueuedSockets.erase(s->m_SocketID);
            leaveCS(ls->second->m_AcceptLock);
        }
        self->m_Sockets.clear();

        for (sockets_t::iterator j = self->m_ClosedSockets.begin(); j != self->m_ClosedSockets.end(); ++j)
        {
            j->second->m_tsClosureTimeStamp = steady_clock::time_point();
        }
    }

    HLOGC(inlog.Debug, log << "GC: GLOBAL EXIT - releasing all CLOSED sockets.");
    while (true)
    {
        self->checkBrokenSockets();

        enterCS(self->m_GlobControlLock);
        bool empty = self->m_ClosedSockets.empty();
        leaveCS(self->m_GlobControlLock);

        if (empty)
            break;

        HLOGC(inlog.Debug, log << "GC: checkBrokenSockets didn't wipe all sockets, repeating after 1s sleep");
        srt::sync::this_thread::sleep_for(milliseconds_from(1));
    }

    THREAD_EXIT();
    return NULL;
}

////////////////////////////////////////////////////////////////////////////////

int srt::CUDT::startup()
{
    return uglobal().startup();
}

int srt::CUDT::cleanup()
{
    return uglobal().cleanup();
}

SRTSOCKET srt::CUDT::socket()
{
    if (!uglobal().m_bGCStatus)
        uglobal().startup();

    try
    {
        return uglobal().newSocket();
    }
    catch (const CUDTException& e)
    {
        SetThreadLocalError(e);
        return INVALID_SOCK;
    }
    catch (const bad_alloc&)
    {
        SetThreadLocalError(CUDTException(MJ_SYSTEMRES, MN_MEMORY, 0));
        return INVALID_SOCK;
    }
    catch (const std::exception& ee)
    {
        LOGC(aclog.Fatal, log << "socket: UNEXPECTED EXCEPTION: " << typeid(ee).name() << ": " << ee.what());
        SetThreadLocalError(CUDTException(MJ_UNKNOWN, MN_NONE, 0));
        return INVALID_SOCK;
    }
}

srt::CUDT::APIError::APIError(const CUDTException& e)
{
    SetThreadLocalError(e);
}

srt::CUDT::APIError::APIError(CodeMajor mj, CodeMinor mn, int syserr)
{
    SetThreadLocalError(CUDTException(mj, mn, syserr));
}

#if ENABLE_BONDING
// This is an internal function; 'type' should be pre-checked if it has a correct value.
// This doesn't have argument of GroupType due to header file conflicts.

// [[using locked(s_UDTUnited.m_GlobControlLock)]]
srt::CUDTGroup& srt::CUDT::newGroup(const int type)
{
    const SRTSOCKET id = uglobal().generateSocketID(true);

    // Now map the group
    return uglobal().addGroup(id, SRT_GROUP_TYPE(type)).set_id(id);
}

SRTSOCKET srt::CUDT::createGroup(SRT_GROUP_TYPE gt)
{
    // Doing the same lazy-startup as with srt_create_socket()
    if (!uglobal().m_bGCStatus)
        uglobal().startup();

    try
    {
        srt::sync::ScopedLock globlock(uglobal().m_GlobControlLock);
        return newGroup(gt).id();
        // Note: potentially, after this function exits, the group
        // could be deleted, immediately, from a separate thread (tho
        // unlikely because the other thread would need some handle to
        // keep it). But then, the first call to any API function would
        // return invalid ID error.
    }
    catch (const CUDTException& e)
    {
        return APIError(e);
    }
    catch (...)
    {
        return APIError(MJ_SYSTEMRES, MN_MEMORY, 0);
    }

    return SRT_INVALID_SOCK;
}

// [[using locked(m_ControlLock)]]
// [[using locked(CUDT::s_UDTUnited.m_GlobControlLock)]]
void srt::CUDTSocket::removeFromGroup(bool broken)
{
    CUDTGroup* g = m_GroupOf;
    if (g)
    {
        // Reset group-related fields immediately. They won't be accessed
        // in the below calls, while the iterator will be invalidated for
        // a short moment between removal from the group container and the end,
        // while the GroupLock would be already taken out. It is safer to reset
        // it to a NULL iterator before removal.
        m_GroupOf         = NULL;
        m_GroupMemberData = NULL;

        bool still_have = g->remove(m_SocketID);
        if (broken)
        {
            // Activate the SRT_EPOLL_UPDATE event on the group
            // if it was because of a socket that was earlier connected
            // and became broken. This is not to be sent in case when
            // it is a failure during connection, or the socket was
            // explicitly removed from the group.
            g->activateUpdateEvent(still_have);
        }

        HLOGC(smlog.Debug,
              log << "removeFromGroup: socket @" << m_SocketID << " NO LONGER A MEMBER of $" << g->id() << "; group is "
                  << (still_have ? "still ACTIVE" : "now EMPTY"));
    }
}

SRTSOCKET srt::CUDT::getGroupOfSocket(SRTSOCKET socket)
{
    // Lock this for the whole function as we need the group
    // to persist the call.
    ScopedLock  glock(uglobal().m_GlobControlLock);
    CUDTSocket* s = uglobal().locateSocket_LOCKED(socket);
    if (!s || !s->m_GroupOf)
        return APIError(MJ_NOTSUP, MN_INVAL, 0);

    return s->m_GroupOf->id();
}

int srt::CUDT::getGroupData(SRTSOCKET groupid, SRT_SOCKGROUPDATA* pdata, size_t* psize)
{
    if ((groupid & SRTGROUP_MASK) == 0 || !psize)
    {
        return APIError(MJ_NOTSUP, MN_INVAL, 0);
    }

    CUDTUnited::GroupKeeper k(uglobal(), groupid, CUDTUnited::ERH_RETURN);
    if (!k.group)
    {
        return APIError(MJ_NOTSUP, MN_INVAL, 0);
    }

    // To get only the size of the group pdata=NULL can be used
    return k.group->getGroupData(pdata, psize);
}
#endif

int srt::CUDT::bind(SRTSOCKET u, const sockaddr* name, int namelen)
{
    try
    {
        sockaddr_any sa(name, namelen);
        if (sa.len == 0)
        {
            // This happens if the namelen check proved it to be
            // too small for particular family, or that family is
            // not recognized (is none of AF_INET, AF_INET6).
            // This is a user error.
            return APIError(MJ_NOTSUP, MN_INVAL, 0);
        }
        CUDTSocket* s = uglobal().locateSocket(u);
        if (!s)
            return APIError(MJ_NOTSUP, MN_INVAL, 0);

        return uglobal().bind(s, sa);
    }
    catch (const CUDTException& e)
    {
        return APIError(e);
    }
    catch (bad_alloc&)
    {
        return APIError(MJ_SYSTEMRES, MN_MEMORY, 0);
    }
    catch (const std::exception& ee)
    {
        LOGC(aclog.Fatal, log << "bind: UNEXPECTED EXCEPTION: " << typeid(ee).name() << ": " << ee.what());
        return APIError(MJ_UNKNOWN, MN_NONE, 0);
    }
}

int srt::CUDT::bind(SRTSOCKET u, UDPSOCKET udpsock)
{
    try
    {
        CUDTSocket* s = uglobal().locateSocket(u);
        if (!s)
            return APIError(MJ_NOTSUP, MN_INVAL, 0);

        return uglobal().bind(s, udpsock);
    }
    catch (const CUDTException& e)
    {
        return APIError(e);
    }
    catch (bad_alloc&)
    {
        return APIError(MJ_SYSTEMRES, MN_MEMORY, 0);
    }
    catch (const std::exception& ee)
    {
        LOGC(aclog.Fatal, log << "bind/udp: UNEXPECTED EXCEPTION: " << typeid(ee).name() << ": " << ee.what());
        return APIError(MJ_UNKNOWN, MN_NONE, 0);
    }
}

int srt::CUDT::listen(SRTSOCKET u, int backlog)
{
    try
    {
        return uglobal().listen(u, backlog);
    }
    catch (const CUDTException& e)
    {
        return APIError(e);
    }
    catch (bad_alloc&)
    {
        return APIError(MJ_SYSTEMRES, MN_MEMORY, 0);
    }
    catch (const std::exception& ee)
    {
        LOGC(aclog.Fatal, log << "listen: UNEXPECTED EXCEPTION: " << typeid(ee).name() << ": " << ee.what());
        return APIError(MJ_UNKNOWN, MN_NONE, 0);
    }
}

SRTSOCKET srt::CUDT::accept_bond(const SRTSOCKET listeners[], int lsize, int64_t msTimeOut)
{
    try
    {
        return uglobal().accept_bond(listeners, lsize, msTimeOut);
    }
    catch (const CUDTException& e)
    {
        SetThreadLocalError(e);
        return INVALID_SOCK;
    }
    catch (bad_alloc&)
    {
        SetThreadLocalError(CUDTException(MJ_SYSTEMRES, MN_MEMORY, 0));
        return INVALID_SOCK;
    }
    catch (const std::exception& ee)
    {
        LOGC(aclog.Fatal, log << "accept_bond: UNEXPECTED EXCEPTION: " << typeid(ee).name() << ": " << ee.what());
        SetThreadLocalError(CUDTException(MJ_UNKNOWN, MN_NONE, 0));
        return INVALID_SOCK;
    }
}

SRTSOCKET srt::CUDT::accept(SRTSOCKET u, sockaddr* addr, int* addrlen)
{
    try
    {
        return uglobal().accept(u, addr, addrlen);
    }
    catch (const CUDTException& e)
    {
        SetThreadLocalError(e);
        return INVALID_SOCK;
    }
    catch (const bad_alloc&)
    {
        SetThreadLocalError(CUDTException(MJ_SYSTEMRES, MN_MEMORY, 0));
        return INVALID_SOCK;
    }
    catch (const std::exception& ee)
    {
        LOGC(aclog.Fatal, log << "accept: UNEXPECTED EXCEPTION: " << typeid(ee).name() << ": " << ee.what());
        SetThreadLocalError(CUDTException(MJ_UNKNOWN, MN_NONE, 0));
        return INVALID_SOCK;
    }
}

int srt::CUDT::connect(SRTSOCKET u, const sockaddr* name, const sockaddr* tname, int namelen)
{
    try
    {
        return uglobal().connect(u, name, tname, namelen);
    }
    catch (const CUDTException& e)
    {
        return APIError(e);
    }
    catch (bad_alloc&)
    {
        return APIError(MJ_SYSTEMRES, MN_MEMORY, 0);
    }
    catch (std::exception& ee)
    {
        LOGC(aclog.Fatal, log << "connect: UNEXPECTED EXCEPTION: " << typeid(ee).name() << ": " << ee.what());
        return APIError(MJ_UNKNOWN, MN_NONE, 0);
    }
}

#if ENABLE_BONDING
int srt::CUDT::connectLinks(SRTSOCKET grp, SRT_SOCKGROUPCONFIG targets[], int arraysize)
{
    if (arraysize <= 0)
        return APIError(MJ_NOTSUP, MN_INVAL, 0);

    if ((grp & SRTGROUP_MASK) == 0)
    {
        // connectLinks accepts only GROUP id, not socket id.
        return APIError(MJ_NOTSUP, MN_SIDINVAL, 0);
    }

    try
    {
        CUDTUnited::GroupKeeper k(uglobal(), grp, CUDTUnited::ERH_THROW);
        return uglobal().groupConnect(k.group, targets, arraysize);
    }
    catch (CUDTException& e)
    {
        return APIError(e);
    }
    catch (bad_alloc&)
    {
        return APIError(MJ_SYSTEMRES, MN_MEMORY, 0);
    }
    catch (std::exception& ee)
    {
        LOGC(aclog.Fatal, log << "connect: UNEXPECTED EXCEPTION: " << typeid(ee).name() << ": " << ee.what());
        return APIError(MJ_UNKNOWN, MN_NONE, 0);
    }
}
#endif

int srt::CUDT::connect(SRTSOCKET u, const sockaddr* name, int namelen, int32_t forced_isn)
{
    try
    {
        return uglobal().connect(u, name, namelen, forced_isn);
    }
    catch (const CUDTException& e)
    {
        return APIError(e);
    }
    catch (bad_alloc&)
    {
        return APIError(MJ_SYSTEMRES, MN_MEMORY, 0);
    }
    catch (const std::exception& ee)
    {
        LOGC(aclog.Fatal, log << "connect: UNEXPECTED EXCEPTION: " << typeid(ee).name() << ": " << ee.what());
        return APIError(MJ_UNKNOWN, MN_NONE, 0);
    }
}

int srt::CUDT::close(SRTSOCKET u)
{
    try
    {
        return uglobal().close(u);
    }
    catch (const CUDTException& e)
    {
        return APIError(e);
    }
    catch (const std::exception& ee)
    {
        LOGC(aclog.Fatal, log << "close: UNEXPECTED EXCEPTION: " << typeid(ee).name() << ": " << ee.what());
        return APIError(MJ_UNKNOWN, MN_NONE, 0);
    }
}

int srt::CUDT::getpeername(SRTSOCKET u, sockaddr* name, int* namelen)
{
    try
    {
        uglobal().getpeername(u, name, namelen);
        return 0;
    }
    catch (const CUDTException& e)
    {
        return APIError(e);
    }
    catch (const std::exception& ee)
    {
        LOGC(aclog.Fatal, log << "getpeername: UNEXPECTED EXCEPTION: " << typeid(ee).name() << ": " << ee.what());
        return APIError(MJ_UNKNOWN, MN_NONE, 0);
    }
}

int srt::CUDT::getsockname(SRTSOCKET u, sockaddr* name, int* namelen)
{
    try
    {
        uglobal().getsockname(u, name, namelen);
        return 0;
    }
    catch (const CUDTException& e)
    {
        return APIError(e);
    }
    catch (const std::exception& ee)
    {
        LOGC(aclog.Fatal, log << "getsockname: UNEXPECTED EXCEPTION: " << typeid(ee).name() << ": " << ee.what());
        return APIError(MJ_UNKNOWN, MN_NONE, 0);
    }
}

int srt::CUDT::getsockopt(SRTSOCKET u, int, SRT_SOCKOPT optname, void* pw_optval, int* pw_optlen)
{
    if (!pw_optval || !pw_optlen)
    {
        return APIError(MJ_NOTSUP, MN_INVAL, 0);
    }

    try
    {
#if ENABLE_BONDING
        if (u & SRTGROUP_MASK)
        {
            CUDTUnited::GroupKeeper k(uglobal(), u, CUDTUnited::ERH_THROW);
            k.group->getOpt(optname, (pw_optval), (*pw_optlen));
            return 0;
        }
#endif

        CUDT& udt = uglobal().locateSocket(u, CUDTUnited::ERH_THROW)->core();
        udt.getOpt(optname, (pw_optval), (*pw_optlen));
        return 0;
    }
    catch (const CUDTException& e)
    {
        return APIError(e);
    }
    catch (const std::exception& ee)
    {
        LOGC(aclog.Fatal, log << "getsockopt: UNEXPECTED EXCEPTION: " << typeid(ee).name() << ": " << ee.what());
        return APIError(MJ_UNKNOWN, MN_NONE, 0);
    }
}

int srt::CUDT::setsockopt(SRTSOCKET u, int, SRT_SOCKOPT optname, const void* optval, int optlen)
{
    if (!optval)
        return APIError(MJ_NOTSUP, MN_INVAL, 0);

    try
    {
#if ENABLE_BONDING
        if (u & SRTGROUP_MASK)
        {
            CUDTUnited::GroupKeeper k(uglobal(), u, CUDTUnited::ERH_THROW);
            k.group->setOpt(optname, optval, optlen);
            return 0;
        }
#endif

        CUDT& udt = uglobal().locateSocket(u, CUDTUnited::ERH_THROW)->core();
        udt.setOpt(optname, optval, optlen);
        return 0;
    }
    catch (const CUDTException& e)
    {
        return APIError(e);
    }
    catch (const std::exception& ee)
    {
        LOGC(aclog.Fatal, log << "setsockopt: UNEXPECTED EXCEPTION: " << typeid(ee).name() << ": " << ee.what());
        return APIError(MJ_UNKNOWN, MN_NONE, 0);
    }
}

int srt::CUDT::send(SRTSOCKET u, const char* buf, int len, int)
{
    SRT_MSGCTRL mctrl = srt_msgctrl_default;
    return sendmsg2(u, buf, len, (mctrl));
}

// --> CUDT::recv moved down

int srt::CUDT::sendmsg(SRTSOCKET u, const char* buf, int len, int ttl, bool inorder, int64_t srctime)
{
    SRT_MSGCTRL mctrl = srt_msgctrl_default;
    mctrl.msgttl      = ttl;
    mctrl.inorder     = inorder;
    mctrl.srctime     = srctime;
    return sendmsg2(u, buf, len, (mctrl));
}

int srt::CUDT::sendmsg2(SRTSOCKET u, const char* buf, int len, SRT_MSGCTRL& w_m)
{
    try
    {
#if ENABLE_BONDING
        if (u & SRTGROUP_MASK)
        {
            CUDTUnited::GroupKeeper k(uglobal(), u, CUDTUnited::ERH_THROW);
            return k.group->send(buf, len, (w_m));
        }
#endif

        return uglobal().locateSocket(u, CUDTUnited::ERH_THROW)->core().sendmsg2(buf, len, (w_m));
    }
    catch (const CUDTException& e)
    {
        return APIError(e);
    }
    catch (bad_alloc&)
    {
        return APIError(MJ_SYSTEMRES, MN_MEMORY, 0);
    }
    catch (const std::exception& ee)
    {
        LOGC(aclog.Fatal, log << "sendmsg: UNEXPECTED EXCEPTION: " << typeid(ee).name() << ": " << ee.what());
        return APIError(MJ_UNKNOWN, MN_NONE, 0);
    }
}

int srt::CUDT::recv(SRTSOCKET u, char* buf, int len, int)
{
    SRT_MSGCTRL mctrl = srt_msgctrl_default;
    int         ret   = recvmsg2(u, buf, len, (mctrl));
    return ret;
}

int srt::CUDT::recvmsg(SRTSOCKET u, char* buf, int len, int64_t& srctime)
{
    SRT_MSGCTRL mctrl = srt_msgctrl_default;
    int         ret   = recvmsg2(u, buf, len, (mctrl));
    srctime           = mctrl.srctime;
    return ret;
}

int srt::CUDT::recvmsg2(SRTSOCKET u, char* buf, int len, SRT_MSGCTRL& w_m)
{
    try
    {
#if ENABLE_BONDING
        if (u & SRTGROUP_MASK)
        {
            CUDTUnited::GroupKeeper k(uglobal(), u, CUDTUnited::ERH_THROW);
            return k.group->recv(buf, len, (w_m));
        }
#endif

        return uglobal().locateSocket(u, CUDTUnited::ERH_THROW)->core().recvmsg2(buf, len, (w_m));
    }
    catch (const CUDTException& e)
    {
        return APIError(e);
    }
    catch (const std::exception& ee)
    {
        LOGC(aclog.Fatal, log << "recvmsg: UNEXPECTED EXCEPTION: " << typeid(ee).name() << ": " << ee.what());
        return APIError(MJ_UNKNOWN, MN_NONE, 0);
    }
}

int64_t srt::CUDT::sendfile(SRTSOCKET u, fstream& ifs, int64_t& offset, int64_t size, int block)
{
    try
    {
        CUDT& udt = uglobal().locateSocket(u, CUDTUnited::ERH_THROW)->core();
        return udt.sendfile(ifs, offset, size, block);
    }
    catch (const CUDTException& e)
    {
        return APIError(e);
    }
    catch (bad_alloc&)
    {
        return APIError(MJ_SYSTEMRES, MN_MEMORY, 0);
    }
    catch (const std::exception& ee)
    {
        LOGC(aclog.Fatal, log << "sendfile: UNEXPECTED EXCEPTION: " << typeid(ee).name() << ": " << ee.what());
        return APIError(MJ_UNKNOWN, MN_NONE, 0);
    }
}

int64_t srt::CUDT::recvfile(SRTSOCKET u, fstream& ofs, int64_t& offset, int64_t size, int block)
{
    try
    {
        return uglobal().locateSocket(u, CUDTUnited::ERH_THROW)->core().recvfile(ofs, offset, size, block);
    }
    catch (const CUDTException& e)
    {
        return APIError(e);
    }
    catch (const std::exception& ee)
    {
        LOGC(aclog.Fatal, log << "recvfile: UNEXPECTED EXCEPTION: " << typeid(ee).name() << ": " << ee.what());
        return APIError(MJ_UNKNOWN, MN_NONE, 0);
    }
}

int srt::CUDT::select(int, UDT::UDSET* readfds, UDT::UDSET* writefds, UDT::UDSET* exceptfds, const timeval* timeout)
{
    if ((!readfds) && (!writefds) && (!exceptfds))
    {
        return APIError(MJ_NOTSUP, MN_INVAL, 0);
    }

    try
    {
        return uglobal().select(readfds, writefds, exceptfds, timeout);
    }
    catch (const CUDTException& e)
    {
        return APIError(e);
    }
    catch (bad_alloc&)
    {
        return APIError(MJ_SYSTEMRES, MN_MEMORY, 0);
    }
    catch (const std::exception& ee)
    {
        LOGC(aclog.Fatal, log << "select: UNEXPECTED EXCEPTION: " << typeid(ee).name() << ": " << ee.what());
        return APIError(MJ_UNKNOWN, MN_NONE, 0);
    }
}

int srt::CUDT::selectEx(const vector<SRTSOCKET>& fds,
                        vector<SRTSOCKET>*       readfds,
                        vector<SRTSOCKET>*       writefds,
                        vector<SRTSOCKET>*       exceptfds,
                        int64_t                  msTimeOut)
{
    if ((!readfds) && (!writefds) && (!exceptfds))
    {
        return APIError(MJ_NOTSUP, MN_INVAL, 0);
    }

    try
    {
        return uglobal().selectEx(fds, readfds, writefds, exceptfds, msTimeOut);
    }
    catch (const CUDTException& e)
    {
        return APIError(e);
    }
    catch (bad_alloc&)
    {
        return APIError(MJ_SYSTEMRES, MN_MEMORY, 0);
    }
    catch (const std::exception& ee)
    {
        LOGC(aclog.Fatal, log << "selectEx: UNEXPECTED EXCEPTION: " << typeid(ee).name() << ": " << ee.what());
        return APIError(MJ_UNKNOWN);
    }
}

int srt::CUDT::epoll_create()
{
    try
    {
        return uglobal().epoll_create();
    }
    catch (const CUDTException& e)
    {
        return APIError(e);
    }
    catch (const std::exception& ee)
    {
        LOGC(aclog.Fatal, log << "epoll_create: UNEXPECTED EXCEPTION: " << typeid(ee).name() << ": " << ee.what());
        return APIError(MJ_UNKNOWN, MN_NONE, 0);
    }
}

int srt::CUDT::epoll_clear_usocks(int eid)
{
    try
    {
        return uglobal().epoll_clear_usocks(eid);
    }
    catch (const CUDTException& e)
    {
        return APIError(e);
    }
    catch (std::exception& ee)
    {
        LOGC(aclog.Fatal,
             log << "epoll_clear_usocks: UNEXPECTED EXCEPTION: " << typeid(ee).name() << ": " << ee.what());
        return APIError(MJ_UNKNOWN, MN_NONE, 0);
    }
}

int srt::CUDT::epoll_add_usock(const int eid, const SRTSOCKET u, const int* events)
{
    try
    {
        return uglobal().epoll_add_usock(eid, u, events);
    }
    catch (const CUDTException& e)
    {
        return APIError(e);
    }
    catch (const std::exception& ee)
    {
        LOGC(aclog.Fatal, log << "epoll_add_usock: UNEXPECTED EXCEPTION: " << typeid(ee).name() << ": " << ee.what());
        return APIError(MJ_UNKNOWN, MN_NONE, 0);
    }
}

int srt::CUDT::epoll_add_ssock(const int eid, const SYSSOCKET s, const int* events)
{
    try
    {
        return uglobal().epoll_add_ssock(eid, s, events);
    }
    catch (const CUDTException& e)
    {
        return APIError(e);
    }
    catch (const std::exception& ee)
    {
        LOGC(aclog.Fatal, log << "epoll_add_ssock: UNEXPECTED EXCEPTION: " << typeid(ee).name() << ": " << ee.what());
        return APIError(MJ_UNKNOWN, MN_NONE, 0);
    }
}

int srt::CUDT::epoll_update_usock(const int eid, const SRTSOCKET u, const int* events)
{
    try
    {
        return uglobal().epoll_add_usock(eid, u, events);
    }
    catch (const CUDTException& e)
    {
        return APIError(e);
    }
    catch (const std::exception& ee)
    {
        LOGC(aclog.Fatal,
             log << "epoll_update_usock: UNEXPECTED EXCEPTION: " << typeid(ee).name() << ": " << ee.what());
        return APIError(MJ_UNKNOWN, MN_NONE, 0);
    }
}

int srt::CUDT::epoll_update_ssock(const int eid, const SYSSOCKET s, const int* events)
{
    try
    {
        return uglobal().epoll_update_ssock(eid, s, events);
    }
    catch (const CUDTException& e)
    {
        return APIError(e);
    }
    catch (const std::exception& ee)
    {
        LOGC(aclog.Fatal,
             log << "epoll_update_ssock: UNEXPECTED EXCEPTION: " << typeid(ee).name() << ": " << ee.what());
        return APIError(MJ_UNKNOWN, MN_NONE, 0);
    }
}

int srt::CUDT::epoll_remove_usock(const int eid, const SRTSOCKET u)
{
    try
    {
        return uglobal().epoll_remove_usock(eid, u);
    }
    catch (const CUDTException& e)
    {
        return APIError(e);
    }
    catch (const std::exception& ee)
    {
        LOGC(aclog.Fatal,
             log << "epoll_remove_usock: UNEXPECTED EXCEPTION: " << typeid(ee).name() << ": " << ee.what());
        return APIError(MJ_UNKNOWN, MN_NONE, 0);
    }
}

int srt::CUDT::epoll_remove_ssock(const int eid, const SYSSOCKET s)
{
    try
    {
        return uglobal().epoll_remove_ssock(eid, s);
    }
    catch (const CUDTException& e)
    {
        return APIError(e);
    }
    catch (const std::exception& ee)
    {
        LOGC(aclog.Fatal,
             log << "epoll_remove_ssock: UNEXPECTED EXCEPTION: " << typeid(ee).name() << ": " << ee.what());
        return APIError(MJ_UNKNOWN, MN_NONE, 0);
    }
}

int srt::CUDT::epoll_wait(const int       eid,
                          set<SRTSOCKET>* readfds,
                          set<SRTSOCKET>* writefds,
                          int64_t         msTimeOut,
                          set<SYSSOCKET>* lrfds,
                          set<SYSSOCKET>* lwfds)
{
    try
    {
        return uglobal().epoll_ref().wait(eid, readfds, writefds, msTimeOut, lrfds, lwfds);
    }
    catch (const CUDTException& e)
    {
        return APIError(e);
    }
    catch (const std::exception& ee)
    {
        LOGC(aclog.Fatal, log << "epoll_wait: UNEXPECTED EXCEPTION: " << typeid(ee).name() << ": " << ee.what());
        return APIError(MJ_UNKNOWN, MN_NONE, 0);
    }
}

int srt::CUDT::epoll_uwait(const int eid, SRT_EPOLL_EVENT* fdsSet, int fdsSize, int64_t msTimeOut)
{
    try
    {
        return uglobal().epoll_uwait(eid, fdsSet, fdsSize, msTimeOut);
    }
    catch (const CUDTException& e)
    {
        return APIError(e);
    }
    catch (const std::exception& ee)
    {
        LOGC(aclog.Fatal, log << "epoll_uwait: UNEXPECTED EXCEPTION: " << typeid(ee).name() << ": " << ee.what());
        return APIError(MJ_UNKNOWN, MN_NONE, 0);
    }
}

int32_t srt::CUDT::epoll_set(const int eid, int32_t flags)
{
    try
    {
        return uglobal().epoll_set(eid, flags);
    }
    catch (const CUDTException& e)
    {
        return APIError(e);
    }
    catch (const std::exception& ee)
    {
        LOGC(aclog.Fatal, log << "epoll_set: UNEXPECTED EXCEPTION: " << typeid(ee).name() << ": " << ee.what());
        return APIError(MJ_UNKNOWN, MN_NONE, 0);
    }
}

int srt::CUDT::epoll_release(const int eid)
{
    try
    {
        return uglobal().epoll_release(eid);
    }
    catch (const CUDTException& e)
    {
        return APIError(e);
    }
    catch (const std::exception& ee)
    {
        LOGC(aclog.Fatal, log << "epoll_release: UNEXPECTED EXCEPTION: " << typeid(ee).name() << ": " << ee.what());
        return APIError(MJ_UNKNOWN, MN_NONE, 0);
    }
}

srt::CUDTException& srt::CUDT::getlasterror()
{
    return GetThreadLocalError();
}

int srt::CUDT::bstats(SRTSOCKET u, CBytePerfMon* perf, bool clear, bool instantaneous)
{
#if ENABLE_BONDING
    if (u & SRTGROUP_MASK)
        return groupsockbstats(u, perf, clear);
#endif

    try
    {
        CUDT& udt = uglobal().locateSocket(u, CUDTUnited::ERH_THROW)->core();
        udt.bstats(perf, clear, instantaneous);
        return 0;
    }
    catch (const CUDTException& e)
    {
        return APIError(e);
    }
    catch (const std::exception& ee)
    {
        LOGC(aclog.Fatal, log << "bstats: UNEXPECTED EXCEPTION: " << typeid(ee).name() << ": " << ee.what());
        return APIError(MJ_UNKNOWN, MN_NONE, 0);
    }
}

#if ENABLE_BONDING
int srt::CUDT::groupsockbstats(SRTSOCKET u, CBytePerfMon* perf, bool clear)
{
    try
    {
        CUDTUnited::GroupKeeper k(uglobal(), u, CUDTUnited::ERH_THROW);
        k.group->bstatsSocket(perf, clear);
        return 0;
    }
    catch (const CUDTException& e)
    {
        SetThreadLocalError(e);
        return ERROR;
    }
    catch (const std::exception& ee)
    {
        LOGC(aclog.Fatal, log << "bstats: UNEXPECTED EXCEPTION: " << typeid(ee).name() << ": " << ee.what());
        SetThreadLocalError(CUDTException(MJ_UNKNOWN, MN_NONE, 0));
        return ERROR;
    }
}
#endif

srt::CUDT* srt::CUDT::getUDTHandle(SRTSOCKET u)
{
    try
    {
        return &uglobal().locateSocket(u, CUDTUnited::ERH_THROW)->core();
    }
    catch (const CUDTException& e)
    {
        SetThreadLocalError(e);
        return NULL;
    }
    catch (const std::exception& ee)
    {
        LOGC(aclog.Fatal, log << "getUDTHandle: UNEXPECTED EXCEPTION: " << typeid(ee).name() << ": " << ee.what());
        SetThreadLocalError(CUDTException(MJ_UNKNOWN, MN_NONE, 0));
        return NULL;
    }
}

vector<SRTSOCKET> srt::CUDT::existingSockets()
{
    vector<SRTSOCKET> out;
    for (CUDTUnited::sockets_t::iterator i = uglobal().m_Sockets.begin(); i != uglobal().m_Sockets.end(); ++i)
    {
        out.push_back(i->first);
    }
    return out;
}

SRT_SOCKSTATUS srt::CUDT::getsockstate(SRTSOCKET u)
{
    try
    {
#if ENABLE_BONDING
        if (isgroup(u))
        {
            CUDTUnited::GroupKeeper k(uglobal(), u, CUDTUnited::ERH_THROW);
            return k.group->getStatus();
        }
#endif
        return uglobal().getStatus(u);
    }
    catch (const CUDTException& e)
    {
        SetThreadLocalError(e);
        return SRTS_NONEXIST;
    }
    catch (const std::exception& ee)
    {
        LOGC(aclog.Fatal, log << "getsockstate: UNEXPECTED EXCEPTION: " << typeid(ee).name() << ": " << ee.what());
        SetThreadLocalError(CUDTException(MJ_UNKNOWN, MN_NONE, 0));
        return SRTS_NONEXIST;
    }
}

////////////////////////////////////////////////////////////////////////////////

namespace UDT
{

int startup()
{
    return srt::CUDT::startup();
}

int cleanup()
{
    return srt::CUDT::cleanup();
}

int bind(SRTSOCKET u, const struct sockaddr* name, int namelen)
{
    return srt::CUDT::bind(u, name, namelen);
}

int bind2(SRTSOCKET u, UDPSOCKET udpsock)
{
    return srt::CUDT::bind(u, udpsock);
}

int listen(SRTSOCKET u, int backlog)
{
    return srt::CUDT::listen(u, backlog);
}

SRTSOCKET accept(SRTSOCKET u, struct sockaddr* addr, int* addrlen)
{
    return srt::CUDT::accept(u, addr, addrlen);
}

int connect(SRTSOCKET u, const struct sockaddr* name, int namelen)
{
    return srt::CUDT::connect(u, name, namelen, SRT_SEQNO_NONE);
}

int close(SRTSOCKET u)
{
    return srt::CUDT::close(u);
}

int getpeername(SRTSOCKET u, struct sockaddr* name, int* namelen)
{
    return srt::CUDT::getpeername(u, name, namelen);
}

int getsockname(SRTSOCKET u, struct sockaddr* name, int* namelen)
{
    return srt::CUDT::getsockname(u, name, namelen);
}

int getsockopt(SRTSOCKET u, int level, SRT_SOCKOPT optname, void* optval, int* optlen)
{
    return srt::CUDT::getsockopt(u, level, optname, optval, optlen);
}

int setsockopt(SRTSOCKET u, int level, SRT_SOCKOPT optname, const void* optval, int optlen)
{
    return srt::CUDT::setsockopt(u, level, optname, optval, optlen);
}

// DEVELOPER API

int connect_debug(SRTSOCKET u, const struct sockaddr* name, int namelen, int32_t forced_isn)
{
    return srt::CUDT::connect(u, name, namelen, forced_isn);
}

int send(SRTSOCKET u, const char* buf, int len, int flags)
{
    return srt::CUDT::send(u, buf, len, flags);
}

int recv(SRTSOCKET u, char* buf, int len, int flags)
{
    return srt::CUDT::recv(u, buf, len, flags);
}

int sendmsg(SRTSOCKET u, const char* buf, int len, int ttl, bool inorder, int64_t srctime)
{
    return srt::CUDT::sendmsg(u, buf, len, ttl, inorder, srctime);
}

int recvmsg(SRTSOCKET u, char* buf, int len, int64_t& srctime)
{
    return srt::CUDT::recvmsg(u, buf, len, srctime);
}

int recvmsg(SRTSOCKET u, char* buf, int len)
{
    int64_t srctime;
    return srt::CUDT::recvmsg(u, buf, len, srctime);
}

int64_t sendfile(SRTSOCKET u, fstream& ifs, int64_t& offset, int64_t size, int block)
{
    return srt::CUDT::sendfile(u, ifs, offset, size, block);
}

int64_t recvfile(SRTSOCKET u, fstream& ofs, int64_t& offset, int64_t size, int block)
{
    return srt::CUDT::recvfile(u, ofs, offset, size, block);
}

int64_t sendfile2(SRTSOCKET u, const char* path, int64_t* offset, int64_t size, int block)
{
    fstream ifs(path, ios::binary | ios::in);
    int64_t ret = srt::CUDT::sendfile(u, ifs, *offset, size, block);
    ifs.close();
    return ret;
}

int64_t recvfile2(SRTSOCKET u, const char* path, int64_t* offset, int64_t size, int block)
{
    fstream ofs(path, ios::binary | ios::out);
    int64_t ret = srt::CUDT::recvfile(u, ofs, *offset, size, block);
    ofs.close();
    return ret;
}

int select(int nfds, UDSET* readfds, UDSET* writefds, UDSET* exceptfds, const struct timeval* timeout)
{
    return srt::CUDT::select(nfds, readfds, writefds, exceptfds, timeout);
}

int selectEx(const vector<SRTSOCKET>& fds,
             vector<SRTSOCKET>*       readfds,
             vector<SRTSOCKET>*       writefds,
             vector<SRTSOCKET>*       exceptfds,
             int64_t                  msTimeOut)
{
    return srt::CUDT::selectEx(fds, readfds, writefds, exceptfds, msTimeOut);
}

int epoll_create()
{
    return srt::CUDT::epoll_create();
}

int epoll_clear_usocks(int eid)
{
    return srt::CUDT::epoll_clear_usocks(eid);
}

int epoll_add_usock(int eid, SRTSOCKET u, const int* events)
{
    return srt::CUDT::epoll_add_usock(eid, u, events);
}

int epoll_add_ssock(int eid, SYSSOCKET s, const int* events)
{
    return srt::CUDT::epoll_add_ssock(eid, s, events);
}

int epoll_update_usock(int eid, SRTSOCKET u, const int* events)
{
    return srt::CUDT::epoll_update_usock(eid, u, events);
}

int epoll_update_ssock(int eid, SYSSOCKET s, const int* events)
{
    return srt::CUDT::epoll_update_ssock(eid, s, events);
}

int epoll_remove_usock(int eid, SRTSOCKET u)
{
    return srt::CUDT::epoll_remove_usock(eid, u);
}

int epoll_remove_ssock(int eid, SYSSOCKET s)
{
    return srt::CUDT::epoll_remove_ssock(eid, s);
}

int epoll_wait(int             eid,
               set<SRTSOCKET>* readfds,
               set<SRTSOCKET>* writefds,
               int64_t         msTimeOut,
               set<SYSSOCKET>* lrfds,
               set<SYSSOCKET>* lwfds)
{
    return srt::CUDT::epoll_wait(eid, readfds, writefds, msTimeOut, lrfds, lwfds);
}

template <class SOCKTYPE>
inline void set_result(set<SOCKTYPE>* val, int* num, SOCKTYPE* fds)
{
    if (!val || !num || !fds)
        return;

    if (*num > int(val->size()))
        *num = int(val->size()); // will get 0 if val->empty()
    int count = 0;

    // This loop will run 0 times if val->empty()
    for (typename set<SOCKTYPE>::const_iterator it = val->begin(); it != val->end(); ++it)
    {
        if (count >= *num)
            break;
        fds[count++] = *it;
    }
}

int epoll_wait2(int        eid,
                SRTSOCKET* readfds,
                int*       rnum,
                SRTSOCKET* writefds,
                int*       wnum,
                int64_t    msTimeOut,
                SYSSOCKET* lrfds,
                int*       lrnum,
                SYSSOCKET* lwfds,
                int*       lwnum)
{
    // This API is an alternative format for epoll_wait, created for
    // compatibility with other languages. Users need to pass in an array
    // for holding the returned sockets, with the maximum array length
    // stored in *rnum, etc., which will be updated with returned number
    // of sockets.

    set<SRTSOCKET>  readset;
    set<SRTSOCKET>  writeset;
    set<SYSSOCKET>  lrset;
    set<SYSSOCKET>  lwset;
    set<SRTSOCKET>* rval  = NULL;
    set<SRTSOCKET>* wval  = NULL;
    set<SYSSOCKET>* lrval = NULL;
    set<SYSSOCKET>* lwval = NULL;
    if ((readfds != NULL) && (rnum != NULL))
        rval = &readset;
    if ((writefds != NULL) && (wnum != NULL))
        wval = &writeset;
    if ((lrfds != NULL) && (lrnum != NULL))
        lrval = &lrset;
    if ((lwfds != NULL) && (lwnum != NULL))
        lwval = &lwset;

    int ret = srt::CUDT::epoll_wait(eid, rval, wval, msTimeOut, lrval, lwval);
    if (ret > 0)
    {
        // set<SRTSOCKET>::const_iterator i;
        // SET_RESULT(rval, rnum, readfds, i);
        set_result(rval, rnum, readfds);
        // SET_RESULT(wval, wnum, writefds, i);
        set_result(wval, wnum, writefds);

        // set<SYSSOCKET>::const_iterator j;
        // SET_RESULT(lrval, lrnum, lrfds, j);
        set_result(lrval, lrnum, lrfds);
        // SET_RESULT(lwval, lwnum, lwfds, j);
        set_result(lwval, lwnum, lwfds);
    }
    return ret;
}

int epoll_uwait(int eid, SRT_EPOLL_EVENT* fdsSet, int fdsSize, int64_t msTimeOut)
{
    return srt::CUDT::epoll_uwait(eid, fdsSet, fdsSize, msTimeOut);
}

int epoll_release(int eid)
{
    return srt::CUDT::epoll_release(eid);
}

ERRORINFO& getlasterror()
{
    return srt::CUDT::getlasterror();
}

int getlasterror_code()
{
    return srt::CUDT::getlasterror().getErrorCode();
}

const char* getlasterror_desc()
{
    return srt::CUDT::getlasterror().getErrorMessage();
}

int getlasterror_errno()
{
    return srt::CUDT::getlasterror().getErrno();
}

// Get error string of a given error code
const char* geterror_desc(int code, int err)
{
    srt::CUDTException e(CodeMajor(code / 1000), CodeMinor(code % 1000), err);
    return (e.getErrorMessage());
}

int bstats(SRTSOCKET u, SRT_TRACEBSTATS* perf, bool clear)
{
    return srt::CUDT::bstats(u, perf, clear);
}

SRT_SOCKSTATUS getsockstate(SRTSOCKET u)
{
    return srt::CUDT::getsockstate(u);
}

} // namespace UDT

namespace srt
{

void setloglevel(LogLevel::type ll)
{
    ScopedLock gg(srt_logger_config.mutex);
    srt_logger_config.max_level = ll;
    srt_logger_config.updateLoggersState();
}

void addlogfa(LogFA fa)
{
    ScopedLock gg(srt_logger_config.mutex);
    srt_logger_config.enabled_fa.set(fa, true);
    srt_logger_config.updateLoggersState();
}

void dellogfa(LogFA fa)
{
    ScopedLock gg(srt_logger_config.mutex);
    srt_logger_config.enabled_fa.set(fa, false);
    srt_logger_config.updateLoggersState();
}

void resetlogfa(set<LogFA> fas)
{
    ScopedLock gg(srt_logger_config.mutex);
    for (int i = 0; i <= SRT_LOGFA_LASTNONE; ++i)
        srt_logger_config.enabled_fa.set(i, fas.count(i));
    srt_logger_config.updateLoggersState();
}

void resetlogfa(const int* fara, size_t fara_size)
{
    ScopedLock gg(srt_logger_config.mutex);
    srt_logger_config.enabled_fa.reset();
    for (const int* i = fara; i != fara + fara_size; ++i)
        srt_logger_config.enabled_fa.set(*i, true);
    srt_logger_config.updateLoggersState();
}

void setlogstream(std::ostream& stream)
{
    ScopedLock gg(srt_logger_config.mutex);
    srt_logger_config.log_stream = &stream;
}

void setloghandler(void* opaque, SRT_LOG_HANDLER_FN* handler)
{
    ScopedLock gg(srt_logger_config.mutex);
    srt_logger_config.loghandler_opaque = opaque;
    srt_logger_config.loghandler_fn     = handler;
}

void setlogflags(int flags)
{
    ScopedLock gg(srt_logger_config.mutex);
    srt_logger_config.flags = flags;
}

SRT_API bool setstreamid(SRTSOCKET u, const std::string& sid)
{
    return CUDT::setstreamid(u, sid);
}
SRT_API std::string getstreamid(SRTSOCKET u)
{
    return CUDT::getstreamid(u);
}

int getrejectreason(SRTSOCKET u)
{
    return CUDT::rejectReason(u);
}

int setrejectreason(SRTSOCKET u, int value)
{
    return CUDT::rejectReason(u, value);
}

} // namespace srt<|MERGE_RESOLUTION|>--- conflicted
+++ resolved
@@ -2674,63 +2674,113 @@
             }
         }
 
-<<<<<<< HEAD
-#if ENABLE_EXPERIMENTAL_BONDING
-   if (s->m_GroupOf)
-   {
-       HLOGC(smlog.Debug, log << "@" << s->m_SocketID << " IS MEMBER OF $" << s->m_GroupOf->id() << " - REMOVING FROM GROUP");
-       s->removeFromGroup(true);
-   }
+        // timeout 1 second to destroy a socket AND it has been removed from
+        // RcvUList
+        const steady_clock::time_point now        = steady_clock::now();
+        const steady_clock::duration   closed_ago = now - j->second->m_tsClosureTimeStamp;
+        if (closed_ago > seconds_from(1))
+        {
+            CRNode* rnode = j->second->core().m_pRNode;
+            if (!rnode || !rnode->m_bOnList)
+            {
+                HLOGC(smlog.Debug,
+                      log << "checkBrokenSockets: @" << j->second->m_SocketID << " closed "
+                          << FormatDuration(closed_ago) << " ago and removed from RcvQ - will remove");
+
+                // HLOGC(smlog.Debug, log << "will unref socket: " << j->first);
+                tbr.push_back(j->first);
+            }
+        }
+    }
+
+    // move closed sockets to the ClosedSockets structure
+    for (vector<SRTSOCKET>::iterator k = tbc.begin(); k != tbc.end(); ++k)
+        m_Sockets.erase(*k);
+
+    // remove those timeout sockets
+    for (vector<SRTSOCKET>::iterator l = tbr.begin(); l != tbr.end(); ++l)
+        removeSocket(*l);
+
+    HLOGC(smlog.Debug, log << "checkBrokenSockets: after removal: m_ClosedSockets.size()=" << m_ClosedSockets.size());
+}
+
+// [[using locked(m_GlobControlLock)]]
+void srt::CUDTUnited::removeSocket(const SRTSOCKET u)
+{
+    sockets_t::iterator i = m_ClosedSockets.find(u);
+
+    // invalid socket ID
+    if (i == m_ClosedSockets.end())
+        return;
+
+    CUDTSocket* const s = i->second;
+
+    // The socket may be in the trashcan now, but could
+    // still be under processing in the sender/receiver worker
+    // threads. If that's the case, SKIP IT THIS TIME. The
+    // socket will be checked next time the GC rollover starts.
+    CSNode* sn = s->core().m_pSNode;
+    if (sn && sn->m_iHeapLoc != -1)
+        return;
+
+    CRNode* rn = s->core().m_pRNode;
+    if (rn && rn->m_bOnList)
+        return;
+
+#if ENABLE_BONDING
+    if (s->m_GroupOf)
+    {
+        HLOGC(smlog.Debug,
+              log << "@" << s->m_SocketID << " IS MEMBER OF $" << s->m_GroupOf->id() << " - REMOVING FROM GROUP");
+        s->removeFromGroup(true);
+    }
 #endif
-   // decrease multiplexer reference count, and remove it if necessary
-   const int mid = s->m_iMuxID;
-
-   {
-      ScopedLock cg(s->m_AcceptLock);
-
-      // if it is a listener, close all un-accepted sockets in its queue
-      // and remove them later
-      for (set<SRTSOCKET>::iterator q = s->m_QueuedSockets.begin();
-         q != s->m_QueuedSockets.end(); ++ q)
-      {
-         sockets_t::iterator si = m_Sockets.find(*q);
-         if (si == m_Sockets.end())
-         {
-            // gone in the meantime
-            LOGC(smlog.Error, log << "removeSocket: IPE? socket @" << (*q)
-                    << " being queued for listener socket @" << s->m_SocketID
-                    << " is GONE in the meantime ???");
-            continue;
-         }
-
-         CUDTSocket* as = si->second;
-
-         as->breakSocket_LOCKED();
-         m_ClosedSockets[*q] = as;
-         m_Sockets.erase(*q);
-      }
-   }
-
-   // remove from peer rec
-   map<int64_t, set<SRTSOCKET> >::iterator j = m_PeerRec.find(
-      s->getPeerSpec());
-   if (j != m_PeerRec.end())
-   {
-      j->second.erase(u);
-      if (j->second.empty())
-         m_PeerRec.erase(j);
-   }
-
-   /*
-   * Socket may be deleted while still having ePoll events set that would
-   * remains forever causing epoll_wait to unblock continuously for inexistent
-   * sockets. Get rid of all events for this socket.
-   */
-   m_EPoll.update_events(u, s->m_pUDT->m_sPollID,
-      SRT_EPOLL_IN|SRT_EPOLL_OUT|SRT_EPOLL_ERR, false);
-
-   // delete this one
-   m_ClosedSockets.erase(i);
+    // decrease multiplexer reference count, and remove it if necessary
+    const int mid = s->m_iMuxID;
+
+    {
+        ScopedLock cg(s->m_AcceptLock);
+
+        // if it is a listener, close all un-accepted sockets in its queue
+        // and remove them later
+        for (set<SRTSOCKET>::iterator q = s->m_QueuedSockets.begin(); q != s->m_QueuedSockets.end(); ++q)
+        {
+            sockets_t::iterator si = m_Sockets.find(*q);
+            if (si == m_Sockets.end())
+            {
+                // gone in the meantime
+                LOGC(smlog.Error,
+                     log << "removeSocket: IPE? socket @" << (*q) << " being queued for listener socket @"
+                         << s->m_SocketID << " is GONE in the meantime ???");
+                continue;
+            }
+
+            CUDTSocket* as = si->second;
+
+            as->breakSocket_LOCKED();
+            m_ClosedSockets[*q] = as;
+            m_Sockets.erase(*q);
+        }
+    }
+
+    // remove from peer rec
+    map<int64_t, set<SRTSOCKET> >::iterator j = m_PeerRec.find(s->getPeerSpec());
+    if (j != m_PeerRec.end())
+    {
+        j->second.erase(u);
+        if (j->second.empty())
+            m_PeerRec.erase(j);
+    }
+
+    /*
+     * Socket may be deleted while still having ePoll events set that would
+     * remains forever causing epoll_wait to unblock continuously for inexistent
+     * sockets. Get rid of all events for this socket.
+     */
+    m_EPoll.update_events(u, s->core().m_sPollID, SRT_EPOLL_IN | SRT_EPOLL_OUT | SRT_EPOLL_ERR, false);
+
+    // delete this one
+    m_ClosedSockets.erase(i);
 
    // XXX This below section can unlock m_GlobControlLock
    // just for calling CUDT::closeInternal(), which is needed
@@ -2742,182 +2792,10 @@
    //
    // Report: P04-1.28, P04-2.27, P04-2.50, P04-2.55
 
-   HLOGC(smlog.Debug, log << "GC/removeSocket: closing associated UDT @" << u);
-   leaveCS(m_GlobControlLock);
-   s->m_pUDT->closeInternal();
-   enterCS(m_GlobControlLock);
-   HLOGC(smlog.Debug, log << "GC/removeSocket: DELETING SOCKET @" << u);
-   delete s;
-
-   if (mid == -1)
-       return;
-
-   map<int, CMultiplexer>::iterator m;
-   m = m_mMultiplexer.find(mid);
-   if (m == m_mMultiplexer.end())
-   {
-      LOGC(smlog.Fatal, log << "IPE: For socket @" << u << " MUXER id=" << mid << " NOT FOUND!");
-      return;
-   }
-
-   CMultiplexer& mx = m->second;
-
-   mx.m_iRefCount --;
-   // HLOGF(smlog.Debug, "unrefing underlying socket for %u: %u\n",
-   //    u, mx.m_iRefCount);
-   if (0 == mx.m_iRefCount)
-   {
-       HLOGC(smlog.Debug, log << "MUXER id=" << mid << " lost last socket @"
-           << u << " - deleting muxer bound to port "
-           << mx.m_pChannel->bindAddressAny().hport());
-      // The channel has no access to the queues and
-      // it looks like the multiplexer is the master of all of them.
-      // The queues must be silenced before closing the channel
-      // because this will cause error to be returned in any operation
-      // being currently done in the queues, if any.
-      mx.m_pSndQueue->setClosing();
-      mx.m_pRcvQueue->setClosing();
-      mx.destroy();
-      m_mMultiplexer.erase(m);
-   }
-}
-
-void CUDTUnited::updateMux(
-   CUDTSocket* s, const sockaddr_any& addr, const UDPSOCKET* udpsock /*[[nullable]]*/)
-{
-   ScopedLock cg(m_GlobControlLock);
-
-   // Don't try to reuse given address, if udpsock was given.
-   // In such a case rely exclusively on that very socket and
-   // use it the way as it is configured, of course, create also
-   // always a new multiplexer for that very socket.
-   if (!udpsock && s->m_pUDT->m_config.m_bReuseAddr)
-   {
-      const int port = addr.hport();
-
-      // find a reusable address
-      for (map<int, CMultiplexer>::iterator i = m_mMultiplexer.begin();
-         i != m_mMultiplexer.end(); ++ i)
-      {
-          // Use the "family" value blindly from the address; we
-          // need to find an existing multiplexer that binds to the
-          // given port in the same family as requested address.
-          if ((i->second.m_iIPversion == addr.family())
-                  && i->second.m_mcfg == s->m_pUDT->m_config)
-          {
-            if (i->second.m_iPort == port)
-=======
-        // timeout 1 second to destroy a socket AND it has been removed from
-        // RcvUList
-        const steady_clock::time_point now        = steady_clock::now();
-        const steady_clock::duration   closed_ago = now - j->second->m_tsClosureTimeStamp;
-        if (closed_ago > seconds_from(1))
-        {
-            CRNode* rnode = j->second->core().m_pRNode;
-            if (!rnode || !rnode->m_bOnList)
->>>>>>> 2eb47e3e
-            {
-                HLOGC(smlog.Debug,
-                      log << "checkBrokenSockets: @" << j->second->m_SocketID << " closed "
-                          << FormatDuration(closed_ago) << " ago and removed from RcvQ - will remove");
-
-                // HLOGC(smlog.Debug, log << "will unref socket: " << j->first);
-                tbr.push_back(j->first);
-            }
-        }
-    }
-
-    // move closed sockets to the ClosedSockets structure
-    for (vector<SRTSOCKET>::iterator k = tbc.begin(); k != tbc.end(); ++k)
-        m_Sockets.erase(*k);
-
-    // remove those timeout sockets
-    for (vector<SRTSOCKET>::iterator l = tbr.begin(); l != tbr.end(); ++l)
-        removeSocket(*l);
-
-    HLOGC(smlog.Debug, log << "checkBrokenSockets: after removal: m_ClosedSockets.size()=" << m_ClosedSockets.size());
-}
-
-// [[using locked(m_GlobControlLock)]]
-void srt::CUDTUnited::removeSocket(const SRTSOCKET u)
-{
-    sockets_t::iterator i = m_ClosedSockets.find(u);
-
-    // invalid socket ID
-    if (i == m_ClosedSockets.end())
-        return;
-
-    CUDTSocket* const s = i->second;
-
-    // The socket may be in the trashcan now, but could
-    // still be under processing in the sender/receiver worker
-    // threads. If that's the case, SKIP IT THIS TIME. The
-    // socket will be checked next time the GC rollover starts.
-    CSNode* sn = s->core().m_pSNode;
-    if (sn && sn->m_iHeapLoc != -1)
-        return;
-
-    CRNode* rn = s->core().m_pRNode;
-    if (rn && rn->m_bOnList)
-        return;
-
-#if ENABLE_BONDING
-    if (s->m_GroupOf)
-    {
-        HLOGC(smlog.Debug,
-              log << "@" << s->m_SocketID << " IS MEMBER OF $" << s->m_GroupOf->id() << " - REMOVING FROM GROUP");
-        s->removeFromGroup(true);
-    }
-#endif
-    // decrease multiplexer reference count, and remove it if necessary
-    const int mid = s->m_iMuxID;
-
-    {
-        ScopedLock cg(s->m_AcceptLock);
-
-        // if it is a listener, close all un-accepted sockets in its queue
-        // and remove them later
-        for (set<SRTSOCKET>::iterator q = s->m_QueuedSockets.begin(); q != s->m_QueuedSockets.end(); ++q)
-        {
-            sockets_t::iterator si = m_Sockets.find(*q);
-            if (si == m_Sockets.end())
-            {
-                // gone in the meantime
-                LOGC(smlog.Error,
-                     log << "removeSocket: IPE? socket @" << (*q) << " being queued for listener socket @"
-                         << s->m_SocketID << " is GONE in the meantime ???");
-                continue;
-            }
-
-            CUDTSocket* as = si->second;
-
-            as->breakSocket_LOCKED();
-            m_ClosedSockets[*q] = as;
-            m_Sockets.erase(*q);
-        }
-    }
-
-    // remove from peer rec
-    map<int64_t, set<SRTSOCKET> >::iterator j = m_PeerRec.find(s->getPeerSpec());
-    if (j != m_PeerRec.end())
-    {
-        j->second.erase(u);
-        if (j->second.empty())
-            m_PeerRec.erase(j);
-    }
-
-    /*
-     * Socket may be deleted while still having ePoll events set that would
-     * remains forever causing epoll_wait to unblock continuously for inexistent
-     * sockets. Get rid of all events for this socket.
-     */
-    m_EPoll.update_events(u, s->core().m_sPollID, SRT_EPOLL_IN | SRT_EPOLL_OUT | SRT_EPOLL_ERR, false);
-
-    // delete this one
-    m_ClosedSockets.erase(i);
-
     HLOGC(smlog.Debug, log << "GC/removeSocket: closing associated UDT @" << u);
+    leaveCS(m_GlobControlLock);
     s->core().closeInternal();
+    enterCS(m_GlobControlLock);
     HLOGC(smlog.Debug, log << "GC/removeSocket: DELETING SOCKET @" << u);
     delete s;
     HLOGC(smlog.Debug, log << "GC/removeSocket: socket @" << u << " DELETED. Checking muxer.");
