/*
 * SRT - Secure, Reliable, Transport
 * Copyright (c) 2018 Haivision Systems Inc.
 *
 * This Source Code Form is subject to the terms of the Mozilla Public
 * License, v. 2.0. If a copy of the MPL was not distributed with this
 * file, You can obtain one at http://mozilla.org/MPL/2.0/.
 *
 */

/*****************************************************************************
Copyright (c) 2001 - 2011, The Board of Trustees of the University of Illinois.
All rights reserved.

Redistribution and use in source and binary forms, with or without
modification, are permitted provided that the following conditions are
met:

* Redistributions of source code must retain the above
  copyright notice, this list of conditions and the
  following disclaimer.

* Redistributions in binary form must reproduce the
  above copyright notice, this list of conditions
  and the following disclaimer in the documentation
  and/or other materials provided with the distribution.

* Neither the name of the University of Illinois
  nor the names of its contributors may be used to
  endorse or promote products derived from this
  software without specific prior written permission.

THIS SOFTWARE IS PROVIDED BY THE COPYRIGHT HOLDERS AND CONTRIBUTORS "AS
IS" AND ANY EXPRESS OR IMPLIED WARRANTIES, INCLUDING, BUT NOT LIMITED TO,
THE IMPLIED WARRANTIES OF MERCHANTABILITY AND FITNESS FOR A PARTICULAR
PURPOSE ARE DISCLAIMED. IN NO EVENT SHALL THE COPYRIGHT OWNER OR
CONTRIBUTORS BE LIABLE FOR ANY DIRECT, INDIRECT, INCIDENTAL, SPECIAL,
EXEMPLARY, OR CONSEQUENTIAL DAMAGES (INCLUDING, BUT NOT LIMITED TO,
PROCUREMENT OF SUBSTITUTE GOODS OR SERVICES; LOSS OF USE, DATA, OR
PROFITS; OR BUSINESS INTERRUPTION) HOWEVER CAUSED AND ON ANY THEORY OF
LIABILITY, WHETHER IN CONTRACT, STRICT LIABILITY, OR TORT (INCLUDING
NEGLIGENCE OR OTHERWISE) ARISING IN ANY WAY OUT OF THE USE OF THIS
SOFTWARE, EVEN IF ADVISED OF THE POSSIBILITY OF SUCH DAMAGE.
*****************************************************************************/

/*****************************************************************************
written by
   Yunhong Gu, last updated 07/09/2011
modified by
   Haivision Systems Inc.
*****************************************************************************/

#include "platform_sys.h"

#include <exception>
#include <stdexcept>
#include <typeinfo>
#include <iterator>
#include <vector>

#include <cstring>
#include "utilities.h"
#include "netinet_any.h"
#include "api.h"
#include "core.h"
#include "epoll.h"
#include "logging.h"
#include "threadname.h"
#include "srt.h"
#include "udt.h"

#ifdef _WIN32
#include <win/wintime.h>
#endif

#ifdef _MSC_VER
#pragma warning(error : 4530)
#endif

using namespace std;
using namespace srt_logging;
using namespace srt::sync;

void srt::CUDTSocket::construct()
{
#if ENABLE_BONDING
    m_GroupOf         = NULL;
    m_GroupMemberData = NULL;
#endif
    setupMutex(m_AcceptLock, "Accept");
    setupCond(m_AcceptCond, "Accept");
    setupMutex(m_ControlLock, "Control");
}

srt::CUDTSocket::~CUDTSocket()
{
    releaseMutex(m_AcceptLock);
    releaseCond(m_AcceptCond);
    releaseMutex(m_ControlLock);
}

SRT_SOCKSTATUS srt::CUDTSocket::getStatus()
{
    // TTL in CRendezvousQueue::updateConnStatus() will set m_bConnecting to false.
    // Although m_Status is still SRTS_CONNECTING, the connection is in fact to be closed due to TTL expiry.
    // In this case m_bConnected is also false. Both checks are required to avoid hitting
    // a regular state transition from CONNECTING to CONNECTED.

    if (m_UDT.m_bBroken)
        return SRTS_BROKEN;

    // Connecting timed out
    if ((m_Status == SRTS_CONNECTING) && !m_UDT.m_bConnecting && !m_UDT.m_bConnected)
        return SRTS_BROKEN;

    return m_Status;
}

// [[using locked(m_GlobControlLock)]]
void srt::CUDTSocket::breakSocket_LOCKED(int reason)
{
    // This function is intended to be called from GC,
    // under a lock of m_GlobControlLock.
    m_UDT.m_bBroken        = true;
    m_UDT.m_iBrokenCounter = 0;
    HLOGC(smlog.Debug, log << "@" << m_SocketID << " CLOSING AS SOCKET");
    m_UDT.closeInternal(reason);
    setClosed();
}

void srt::CUDTSocket::setClosed()
{
    m_Status = SRTS_CLOSED;

    // a socket will not be immediately removed when it is closed
    // in order to prevent other methods from accessing invalid address
    // a timer is started and the socket will be removed after approximately
    // 1 second
    m_tsClosureTimeStamp = steady_clock::now();
}

void srt::CUDTSocket::setBrokenClosed()
{
    m_UDT.m_iBrokenCounter = 60;
    m_UDT.m_bBroken        = true;
    setClosed();
}

bool srt::CUDTSocket::readReady()
{
    if (m_UDT.m_bConnected && m_UDT.isRcvBufferReady())
        return true;

    if (m_UDT.m_bListening)
        return !m_QueuedSockets.empty();

    return broken();
}

bool srt::CUDTSocket::writeReady() const
{
    return (m_UDT.m_bConnected && (m_UDT.m_pSndBuffer->getCurrBufSize() < m_UDT.m_config.iSndBufSize)) || broken();
}

bool srt::CUDTSocket::broken() const
{
    return m_UDT.m_bBroken || !m_UDT.m_bConnected;
}

////////////////////////////////////////////////////////////////////////////////

srt::CUDTUnited::CUDTUnited()
    : m_Sockets()
    , m_GlobControlLock()
    , m_IDLock()
    , m_mMultiplexer()
    , m_pCache(new CCache<CInfoBlock>)
    , m_bClosing(false)
    , m_GCStopCond()
    , m_InitLock()
    , m_iInstanceCount(0)
    , m_bGCStatus(false)
    , m_ClosedSockets()
{
    // Socket ID MUST start from a random value
    m_SocketIDGenerator      = genRandomInt(1, MAX_SOCKET_VAL);
    m_SocketIDGenerator_init = m_SocketIDGenerator;

    // XXX An unlikely exception thrown from the below calls
    // might destroy the application before `main`. This shouldn't
    // be a problem in general.
    setupMutex(m_GCStopLock, "GCStop");
    setupCond(m_GCStopCond, "GCStop");
    setupMutex(m_GlobControlLock, "GlobControl");
    setupMutex(m_IDLock, "ID");
    setupMutex(m_InitLock, "Init");
}

srt::CUDTUnited::~CUDTUnited()
{
    // Call it if it wasn't called already.
    // This will happen at the end of main() of the application,
    // when the user didn't call srt_cleanup().
    if (m_bGCStatus)
    {
        cleanup();
    }

    releaseMutex(m_GlobControlLock);
    releaseMutex(m_IDLock);
    releaseMutex(m_InitLock);
    // XXX There's some weird bug here causing this
    // to hangup on Windows. This might be either something
    // bigger, or some problem in pthread-win32. As this is
    // the application cleanup section, this can be temporarily
    // tolerated with simply exit the application without cleanup,
    // counting on that the system will take care of it anyway.
#ifndef _WIN32
    releaseCond(m_GCStopCond);
#endif
    releaseMutex(m_GCStopLock);

    delete m_pCache;
}

string srt::CUDTUnited::CONID(SRTSOCKET sock)
{
    if (sock == 0)
        return "";

    std::ostringstream os;
    os << "@" << sock << ":";
    return os.str();
}

int srt::CUDTUnited::startup()
{
    ScopedLock gcinit(m_InitLock);
    if (m_bGCStatus)
        return 1;

    if (m_iInstanceCount++ > 0)
        return 1;

        // Global initialization code
#ifdef _WIN32
    WORD    wVersionRequested;
    WSADATA wsaData;
    wVersionRequested = MAKEWORD(2, 2);

    if (0 != WSAStartup(wVersionRequested, &wsaData))
        throw CUDTException(MJ_SETUP, MN_NONE, WSAGetLastError());
#endif

    CCryptoControl::globalInit();

    PacketFilter::globalInit();

    m_bClosing = false;

    if (!StartThread(m_GCThread, garbageCollect, this, "SRT:GC"))
        return -1;

    m_bGCStatus = true;

    HLOGC(inlog.Debug, log << "SRT Clock Type: " << SRT_SYNC_CLOCK_STR);

    return 0;
}

int srt::CUDTUnited::cleanup()
{
    // IMPORTANT!!!
    // In this function there must be NO LOGGING AT ALL.  This function may
    // potentially be called from within the global program destructor, and
    // therefore some of the facilities used by the logging system - including
    // the default std::cerr object bound to it by default, but also a different
    // stream that the user's app has bound to it, and which got destroyed
    // together with already exited main() - may be already deleted when
    // executing this procedure.
    ScopedLock gcinit(m_InitLock);

    if (--m_iInstanceCount > 0)
        return 0;

    if (!m_bGCStatus)
        return 0;

    {
        UniqueLock gclock(m_GCStopLock);
        m_bClosing = true;
    }
    // NOTE: we can do relaxed signaling here because
    // waiting on m_GCStopCond has a 1-second timeout,
    // after which the m_bClosing flag is cheched, which
    // is set here above. Worst case secenario, this
    // pthread_join() call will block for 1 second.
    CSync::notify_one_relaxed(m_GCStopCond);
    m_GCThread.join();

    m_bGCStatus = false;

    // Global destruction code
#ifdef _WIN32
    WSACleanup();
#endif

    return 0;
}

SRTSOCKET srt::CUDTUnited::generateSocketID(bool for_group)
{
    ScopedLock guard(m_IDLock);

    int sockval = m_SocketIDGenerator - 1;

    // First problem: zero-value should be avoided by various reasons.

    if (sockval <= 0)
    {
        // We have a rollover on the socket value, so
        // definitely we haven't made the Columbus mistake yet.
        m_SocketIDGenerator = MAX_SOCKET_VAL;
        sockval = MAX_SOCKET_VAL;
    }

    // Check all sockets if any of them has this value.
    // Socket IDs are begin created this way:
    //
    //                              Initial random
    //                              |
    //                             |
    //                            |
    //                           |
    // ...
    // The only problem might be if the number rolls over
    // and reaches the same value from the opposite side.
    // This is still a valid socket value, but this time
    // we have to check, which sockets have been used already.
    if (sockval == m_SocketIDGenerator_init)
    {
        // Mark that since this point on the checks for
        // whether the socket ID is in use must be done.
        m_SocketIDGenerator_init = 0;
    }

    // This is when all socket numbers have been already used once.
    // This may happen after many years of running an application
    // constantly when the connection breaks and gets restored often.
    if (m_SocketIDGenerator_init == 0)
    {
        int startval = sockval;
        for (;;) // Roll until an unused value is found
        {
            enterCS(m_GlobControlLock);
            const bool exists =
#if ENABLE_BONDING
                for_group
                ? m_Groups.count(sockval | SRTGROUP_MASK)
                :
#endif
                m_Sockets.count(sockval);
            leaveCS(m_GlobControlLock);

            if (exists)
            {
                // The socket value is in use.
                --sockval;
                if (sockval <= 0)
                    sockval = MAX_SOCKET_VAL;

                // Before continuing, check if we haven't rolled back to start again
                // This is virtually impossible, so just make an RTI error.
                if (sockval == startval)
                {
                    // Of course, we don't lack memory, but actually this is so impossible
                    // that a complete memory extinction is much more possible than this.
                    // So treat this rather as a formal fallback for something that "should
                    // never happen". This should make the socket creation functions, from
                    // socket_create and accept, return this error.

                    m_SocketIDGenerator = sockval + 1; // so that any next call will cause the same error
                    throw CUDTException(MJ_SYSTEMRES, MN_MEMORY, 0);
                }

                // try again, if this is a free socket
                continue;
            }

            // No socket found, this ID is free to use
            m_SocketIDGenerator = sockval;
            break;
        }
    }
    else
    {
        m_SocketIDGenerator = sockval;
    }

    // The socket value counter remains with the value rolled
    // without the group bit set; only the returned value may have
    // the group bit set.

    if (for_group)
        sockval = m_SocketIDGenerator | SRTGROUP_MASK;
    else
        sockval = m_SocketIDGenerator;

    LOGC(smlog.Debug, log << "generateSocketID: " << (for_group ? "(group)" : "") << ": @" << sockval);

    return sockval;
}

SRTSOCKET srt::CUDTUnited::newSocket(CUDTSocket** pps)
{
    // XXX consider using some replacement of std::unique_ptr
    // so that exceptions will clean up the object without the
    // need for a dedicated code.
    CUDTSocket* ns = NULL;

    try
    {
        ns = new CUDTSocket;
    }
    catch (...)
    {
        delete ns;
        throw CUDTException(MJ_SYSTEMRES, MN_MEMORY, 0);
    }

    try
    {
        ns->m_SocketID = generateSocketID();
    }
    catch (...)
    {
        delete ns;
        throw;
    }
    ns->m_Status          = SRTS_INIT;
    ns->m_ListenSocket    = 0;
    ns->core().m_SocketID = ns->m_SocketID;
    ns->core().m_pCache   = m_pCache;

    try
    {
        HLOGC(smlog.Debug, log << CONID(ns->m_SocketID) << "newSocket: mapping socket " << ns->m_SocketID);

        // protect the m_Sockets structure.
        ScopedLock cs(m_GlobControlLock);
        m_Sockets[ns->m_SocketID] = ns;
    }
    catch (...)
    {
        // failure and rollback
        delete ns;
        ns = NULL;
        throw CUDTException(MJ_SYSTEMRES, MN_MEMORY, 0);
    }

    if (pps)
        *pps = ns;

    return ns->m_SocketID;
}

int srt::CUDTUnited::newConnection(const SRTSOCKET     listen,
                                   const sockaddr_any& peer,
                                   const CPacket&      hspkt,
                                   CHandShake&         w_hs,
                                   int&                w_error,
                                   CUDT*&              w_acpu)
{
    CUDTSocket* ns = NULL;
    w_acpu         = NULL;

    w_error = SRT_REJ_IPE;

    // Can't manage this error through an exception because this is
    // running in the listener loop.
    CUDTSocket* ls = locateSocket(listen);
    if (!ls)
    {
        LOGC(cnlog.Error, log << "IPE: newConnection by listener socket id=" << listen << " which DOES NOT EXIST.");
        return -1;
    }

    HLOGC(cnlog.Debug,
          log << "newConnection: creating new socket after listener @" << listen
              << " contacted with backlog=" << ls->m_uiBackLog);

    // if this connection has already been processed
    if ((ns = locatePeer(peer, w_hs.m_iID, w_hs.m_iISN)) != NULL)
    {
        if (ns->core().m_bBroken)
        {
            // last connection from the "peer" address has been broken
            ns->setClosed();

            ScopedLock acceptcg(ls->m_AcceptLock);
            ls->m_QueuedSockets.erase(ns->m_SocketID);
        }
        else
        {
            // connection already exist, this is a repeated connection request
            // respond with existing HS information
            HLOGC(cnlog.Debug, log << "newConnection: located a WORKING peer @" << w_hs.m_iID << " - ADAPTING.");

            w_hs.m_iISN            = ns->core().m_iISN;
            w_hs.m_iMSS            = ns->core().MSS();
            w_hs.m_iFlightFlagSize = ns->core().m_config.iFlightFlagSize;
            w_hs.m_iReqType        = URQ_CONCLUSION;
            w_hs.m_iID             = ns->m_SocketID;

            // Report the original UDT because it will be
            // required to complete the HS data for conclusion response.
            w_acpu = &ns->core();

            return 0;

            // except for this situation a new connection should be started
        }
    }
    else
    {
        HLOGC(cnlog.Debug,
              log << "newConnection: NOT located any peer @" << w_hs.m_iID << " - resuming with initial connection.");
    }

    // exceeding backlog, refuse the connection request
    if (ls->m_QueuedSockets.size() >= ls->m_uiBackLog)
    {
        w_error = SRT_REJ_BACKLOG;
        LOGC(cnlog.Note, log << "newConnection: listen backlog=" << ls->m_uiBackLog << " EXCEEDED");
        return -1;
    }

    try
    {
        // Protect the config of the listener socket from a data race.
        ScopedLock lck(ls->core().m_ConnectionLock);
        ns = new CUDTSocket(*ls);
        // No need to check the peer, this is the address from which the request has come.
        ns->m_PeerAddr = peer;
    }
    catch (...)
    {
        w_error = SRT_REJ_RESOURCE;
        delete ns;
        LOGC(cnlog.Error, log << "IPE: newConnection: unexpected exception (probably std::bad_alloc)");
        return -1;
    }

    ns->core().m_RejectReason = SRT_REJ_UNKNOWN; // pre-set a universal value

    try
    {
        ns->m_SocketID = generateSocketID();
    }
    catch (const CUDTException&)
    {
        LOGC(cnlog.Fatal, log << "newConnection: IPE: all sockets occupied? Last gen=" << m_SocketIDGenerator);
        // generateSocketID throws exception, which can be naturally handled
        // when the call is derived from the API call, but here it's called
        // internally in response to receiving a handshake. It must be handled
        // here and turned into an erroneous return value.
        delete ns;
        return -1;
    }

    ns->m_ListenSocket    = listen;
    ns->core().m_SocketID = ns->m_SocketID;
    ns->m_PeerID          = w_hs.m_iID;
    ns->m_iISN            = w_hs.m_iISN;

    HLOGC(cnlog.Debug,
          log << "newConnection: DATA: lsnid=" << listen << " id=" << ns->core().m_SocketID
              << " peerid=" << ns->core().m_PeerID << " ISN=" << ns->m_iISN);

    int  error                   = 0;
    bool should_submit_to_accept = true;

    // Set the error code for all prospective problems below.
    // It won't be interpreted when result was successful.
    w_error = SRT_REJ_RESOURCE;

    // These can throw exception only when the memory allocation failed.
    // CUDT::connect() translates exception into CUDTException.
    // CUDT::open() may only throw original std::bad_alloc from new.
    // This is only to make the library extra safe (when your machine lacks
    // memory, it will continue to work, but fail to accept connection).

    try
    {
        // This assignment must happen b4 the call to CUDT::connect() because
        // this call causes sending the SRT Handshake through this socket.
        // Without this mapping the socket cannot be found and therefore
        // the SRT Handshake message would fail.
        HLOGC(cnlog.Debug, log <<
                "newConnection: incoming " << peer.str() << ", mapping socket " << ns->m_SocketID);
        {
            ScopedLock cg(m_GlobControlLock);
            m_Sockets[ns->m_SocketID] = ns;
        }

        if (ls->core().m_cbAcceptHook)
        {
            if (!ls->core().runAcceptHook(&ns->core(), peer.get(), w_hs, hspkt))
            {
                w_error = ns->core().m_RejectReason;

                error = 1;
                goto ERR_ROLLBACK;
            }
        }

        // bind to the same addr of listening socket
        ns->core().open();
        if (!updateListenerMux(ns, ls))
        {
            // This is highly unlikely if not impossible, but there's
            // a theoretical runtime chance of failure so it should be
            // handled
            ns->core().m_RejectReason = SRT_REJ_IPE;
            throw false; // let it jump directly into the omni exception handler
        }

        ns->core().acceptAndRespond(ls->m_SelfAddr, peer, hspkt, (w_hs));
    }
    catch (...)
    {
        // Extract the error that was set in this new failed entity.
        w_error = ns->core().m_RejectReason;
        error   = 1;
        goto ERR_ROLLBACK;
    }

    ns->m_Status = SRTS_CONNECTED;

    // copy address information of local node
    // Precisely, what happens here is:
    // - Get the IP address and port from the system database
    ns->core().m_pSndQueue->m_pChannel->getSockAddr((ns->m_SelfAddr));
    // - OVERWRITE just the IP address itself by a value taken from piSelfIP
    // (the family is used exactly as the one taken from what has been returned
    // by getsockaddr)
    CIPAddress::pton((ns->m_SelfAddr), ns->core().m_piSelfIP, peer);

    {
        // protect the m_PeerRec structure (and group existence)
        ScopedLock glock(m_GlobControlLock);
        try
        {
            HLOGC(cnlog.Debug, log << "newConnection: mapping peer " << ns->m_PeerID
                    << " to that socket (" << ns->m_SocketID << ")");
            m_PeerRec[ns->getPeerSpec()].insert(ns->m_SocketID);

            LOGC(cnlog.Note, log << "@" << ns->m_SocketID << " connection on listener @" << listen
                << " (" << ns->m_SelfAddr.str() << ") from peer @" << ns->m_PeerID << " (" << peer.str() << ")");
        }
        catch (...)
        {
            LOGC(cnlog.Error, log << "newConnection: error when mapping peer!");
            error = 2;
        }

        // The access to m_GroupOf should be also protected, as the group
        // could be requested deletion in the meantime. This will hold any possible
        // removal from group and resetting m_GroupOf field.

#if ENABLE_BONDING
        if (ns->m_GroupOf)
        {
            // XXX this might require another check of group type.
            // For redundancy group, at least, update the status in the group
            CUDTGroup* g = ns->m_GroupOf;
            ScopedLock grlock(g->m_GroupLock);
            if (g->m_bClosing)
            {
                error = 1; // "INTERNAL REJECTION"
                goto ERR_ROLLBACK;
            }

            // Check if this is the first socket in the group.
            // If so, give it up to accept, otherwise just do nothing
            // The client will be informed about the newly added connection at the
            // first moment when attempting to get the group status.
            for (CUDTGroup::gli_t gi = g->m_Group.begin(); gi != g->m_Group.end(); ++gi)
            {
                if (gi->laststatus == SRTS_CONNECTED)
                {
                    HLOGC(cnlog.Debug,
                          log << "Found another connected socket in the group: $" << gi->id
                              << " - socket will be NOT given up for accepting");
                    should_submit_to_accept = false;
                    break;
                }
            }

            // Update the status in the group so that the next
            // operation can include the socket in the group operation.
            CUDTGroup::SocketData* gm = ns->m_GroupMemberData;

            HLOGC(cnlog.Debug,
                  log << "newConnection(GROUP): Socket @" << ns->m_SocketID << " BELONGS TO $" << g->id() << " - will "
                      << (should_submit_to_accept ? "" : "NOT ") << "report in accept");
            gm->sndstate   = SRT_GST_IDLE;
            gm->rcvstate   = SRT_GST_IDLE;
            gm->laststatus = SRTS_CONNECTED;

            if (!g->m_bConnected)
            {
                HLOGC(cnlog.Debug, log << "newConnection(GROUP): First socket connected, SETTING GROUP CONNECTED");
                g->m_bConnected = true;
            }

            // XXX PROLBEM!!! These events are subscribed here so that this is done once, lazily,
            // but groupwise connections could be accepted from multiple listeners for the same group!
            // m_listener MUST BE A CONTAINER, NOT POINTER!!!
            // ALSO: Maybe checking "the same listener" is not necessary as subscruption may be done
            // multiple times anyway?
            if (!g->m_listener)
            {
                // Newly created group from the listener, which hasn't yet
                // the listener set.
                g->m_listener = ls;

                // Listen on both first connected socket and continued sockets.
                // This might help with jump-over situations, and in regular continued
                // sockets the IN event won't be reported anyway.
                int listener_modes = SRT_EPOLL_ACCEPT | SRT_EPOLL_UPDATE;
                epoll_add_usock_INTERNAL(g->m_RcvEID, ls, &listener_modes);

                // This listening should be done always when a first connected socket
                // appears as accepted off the listener. This is for the sake of swait() calls
                // inside the group receiving and sending functions so that they get
                // interrupted when a new socket is connected.
            }

            // Add also per-direction subscription for the about-to-be-accepted socket.
            // Both first accepted socket that makes the group-accept and every next
            // socket that adds a new link.
            int read_modes  = SRT_EPOLL_IN | SRT_EPOLL_ERR;
            int write_modes = SRT_EPOLL_OUT | SRT_EPOLL_ERR;
            epoll_add_usock_INTERNAL(g->m_RcvEID, ns, &read_modes);
            epoll_add_usock_INTERNAL(g->m_SndEID, ns, &write_modes);

            // With app reader, do not set groupPacketArrival (block the
            // provider array feature completely for now).

            /* SETUP HERE IF NEEDED
               ns->core().m_cbPacketArrival.set(ns->m_pUDT, &CUDT::groupPacketArrival);
             */
        }
        else
        {
            HLOGC(cnlog.Debug, log << "newConnection: Socket @" << ns->m_SocketID << " is not in a group");
        }
#endif
    }

    if (should_submit_to_accept)
    {
        enterCS(ls->m_AcceptLock);
        try
        {
            ls->m_QueuedSockets[ns->m_SocketID] = ns->m_PeerAddr;
        }
        catch (...)
        {
            LOGC(cnlog.Error, log << "newConnection: error when queuing socket!");
            error = 3;
        }
        leaveCS(ls->m_AcceptLock);

        HLOGC(cnlog.Debug, log << "ACCEPT: new socket @" << ns->m_SocketID << " submitted for acceptance");
        // acknowledge users waiting for new connections on the listening socket
        m_EPoll.update_events(listen, ls->core().m_sPollID, SRT_EPOLL_ACCEPT, true);

        CGlobEvent::triggerEvent();

        // XXX the exact value of 'error' is ignored
        if (error > 0)
        {
            goto ERR_ROLLBACK;
        }

        // wake up a waiting accept() call
        CSync::lock_notify_one(ls->m_AcceptCond, ls->m_AcceptLock);
    }
    else
    {
        HLOGC(cnlog.Debug,
              log << "ACCEPT: new socket @" << ns->m_SocketID
                  << " NOT submitted to acceptance, another socket in the group is already connected");

        // acknowledge INTERNAL users waiting for new connections on the listening socket
        // that are reported when a new socket is connected within an already connected group.
        m_EPoll.update_events(listen, ls->core().m_sPollID, SRT_EPOLL_UPDATE, true);
        CGlobEvent::triggerEvent();
    }

ERR_ROLLBACK:
    // XXX the exact value of 'error' is ignored
    if (error > 0)
    {
#if ENABLE_LOGGING
        static const char* why[] = {
            "UNKNOWN ERROR", "INTERNAL REJECTION", "IPE when mapping a socket", "IPE when inserting a socket"};
        LOGC(cnlog.Warn,
             log << CONID(ns->m_SocketID) << "newConnection: connection rejected due to: " << why[error] << " - "
                 << RequestTypeStr(URQFailure(w_error)));
#endif

        SRTSOCKET id = ns->m_SocketID;
        ns->core().closeInternal(SRT_CLS_LATE);
        ns->setClosed();

        // The mapped socket should be now unmapped to preserve the situation that
        // was in the original UDT code.
        // In SRT additionally the acceptAndRespond() function (it was called probably
        // connect() in UDT code) may fail, in which case this socket should not be
        // further processed and should be removed.
        {
            ScopedLock cg(m_GlobControlLock);

#if ENABLE_BONDING
            if (ns->m_GroupOf)
            {
                HLOGC(smlog.Debug,
                      log << "@" << ns->m_SocketID << " IS MEMBER OF $" << ns->m_GroupOf->id()
                          << " - REMOVING FROM GROUP");
                ns->removeFromGroup(true);
            }
#endif
            m_Sockets.erase(id);
            m_ClosedSockets[id] = ns;
        }

        return -1;
    }

    return 1;
}

// static forwarder
int srt::CUDT::installAcceptHook(SRTSOCKET lsn, srt_listen_callback_fn* hook, void* opaq)
{
    return uglobal().installAcceptHook(lsn, hook, opaq);
}

int srt::CUDTUnited::installAcceptHook(const SRTSOCKET lsn, srt_listen_callback_fn* hook, void* opaq)
{
    try
    {
        CUDTSocket* s = locateSocket(lsn, ERH_THROW);
        s->core().installAcceptHook(hook, opaq);
    }
    catch (CUDTException& e)
    {
        SetThreadLocalError(e);
        return SRT_ERROR;
    }

    return 0;
}

int srt::CUDT::installConnectHook(SRTSOCKET lsn, srt_connect_callback_fn* hook, void* opaq)
{
    return uglobal().installConnectHook(lsn, hook, opaq);
}

int srt::CUDTUnited::installConnectHook(const SRTSOCKET u, srt_connect_callback_fn* hook, void* opaq)
{
    try
    {
#if ENABLE_BONDING
        if (u & SRTGROUP_MASK)
        {
            GroupKeeper k(*this, u, ERH_THROW);
            k.group->installConnectHook(hook, opaq);
            return 0;
        }
#endif
        CUDTSocket* s = locateSocket(u, ERH_THROW);
        s->core().installConnectHook(hook, opaq);
    }
    catch (CUDTException& e)
    {
        SetThreadLocalError(e);
        return SRT_ERROR;
    }

    return 0;
}

SRT_SOCKSTATUS srt::CUDTUnited::getStatus(const SRTSOCKET u)
{
    // protects the m_Sockets structure
    ScopedLock cg(m_GlobControlLock);

    sockets_t::const_iterator i = m_Sockets.find(u);

    if (i == m_Sockets.end())
    {
        if (m_ClosedSockets.find(u) != m_ClosedSockets.end())
            return SRTS_CLOSED;

        return SRTS_NONEXIST;
    }
    return i->second->getStatus();
}

int srt::CUDTUnited::getCloseReason(const SRTSOCKET u, SRT_CLOSE_INFO& info)
{
    // protects the m_Sockets structure
    ScopedLock cg(m_GlobControlLock);

    // We need to search for the socket in:
    // m_Sockets, if it is somehow still alive,
    // m_ClosedSockets, if it's when it should be,
    // m_ClosedDatabase, if it has been already garbage-collected and deleted.

    sockets_t::const_iterator i = m_Sockets.find(u);
    if (i != m_Sockets.end())
    {
        i->second->core().copyCloseInfo((info));
        return 0;
    }

    i = m_ClosedSockets.find(u);
    if (i != m_ClosedSockets.end())
    {
        i->second->core().copyCloseInfo((info));
    }

    map<SRTSOCKET, CloseInfo>::iterator c = m_ClosedDatabase.find(u);
    if (c == m_ClosedDatabase.end())
        return -1;

    info = c->second.info;
    return 0;
}

int srt::CUDTUnited::bind(CUDTSocket* s, const sockaddr_any& name)
{
    ScopedLock cg(s->m_ControlLock);

    // cannot bind a socket more than once
    if (s->m_Status != SRTS_INIT)
        throw CUDTException(MJ_NOTSUP, MN_NONE, 0);

    if (s->core().m_config.iIpV6Only == -1 && name.family() == AF_INET6 && name.isany())
    {
        // V6ONLY option must be set explicitly if you want to bind to a wildcard address in IPv6
        HLOGP(smlog.Error,
                "bind: when binding to :: (IPv6 wildcard), SRTO_IPV6ONLY option must be set explicitly to 0 or 1");

        throw CUDTException(MJ_NOTSUP, MN_INVAL, 0);
    }

    s->core().open();
    updateMux(s, name);
    s->m_Status = SRTS_OPENED;

    // copy address information of local node
    s->core().m_pSndQueue->m_pChannel->getSockAddr((s->m_SelfAddr));

    return 0;
}

int srt::CUDTUnited::bind(CUDTSocket* s, UDPSOCKET udpsock)
{
    ScopedLock cg(s->m_ControlLock);

    // cannot bind a socket more than once
    if (s->m_Status != SRTS_INIT)
        throw CUDTException(MJ_NOTSUP, MN_NONE, 0);

    sockaddr_any name;
    socklen_t    namelen = sizeof name; // max of inet and inet6

    // This will preset the sa_family as well; the namelen is given simply large
    // enough for any family here.
    if (::getsockname(udpsock, &name.sa, &namelen) == -1)
        throw CUDTException(MJ_NOTSUP, MN_INVAL);

    // Successfully extracted, so update the size
    name.len = namelen;

    s->core().open();
    updateMux(s, name, &udpsock);
    s->m_Status = SRTS_OPENED;

    // copy address information of local node
    s->core().m_pSndQueue->m_pChannel->getSockAddr(s->m_SelfAddr);

    return 0;
}

int srt::CUDTUnited::listen(const SRTSOCKET u, int backlog)
{
    if (backlog <= 0)
        throw CUDTException(MJ_NOTSUP, MN_INVAL, 0);

    // Don't search for the socket if it's already -1;
    // this never is a valid socket.
    if (u == UDT::INVALID_SOCK)
        throw CUDTException(MJ_NOTSUP, MN_SIDINVAL, 0);

    CUDTSocket* s = locateSocket(u);
    if (!s)
        throw CUDTException(MJ_NOTSUP, MN_SIDINVAL, 0);

    ScopedLock cg(s->m_ControlLock);

    // NOTE: since now the socket is protected against simultaneous access.
    // In the meantime the socket might have been closed, which means that
    // it could have changed the state. It could be also set listen in another
    // thread, so check it out.

    // do nothing if the socket is already listening
    if (s->m_Status == SRTS_LISTENING)
        return 0;

    // a socket can listen only if is in OPENED status
    if (s->m_Status != SRTS_OPENED)
        throw CUDTException(MJ_NOTSUP, MN_ISUNBOUND, 0);

    // [[using assert(s->m_Status == OPENED)]];

    // listen is not supported in rendezvous connection setup
    if (s->core().m_config.bRendezvous)
        throw CUDTException(MJ_NOTSUP, MN_ISRENDEZVOUS, 0);

    s->m_uiBackLog = backlog;

    // [[using assert(s->m_Status == OPENED)]]; // (still, unchanged)

    s->core().setListenState(); // propagates CUDTException,
                                // if thrown, remains in OPENED state if so.
    s->m_Status = SRTS_LISTENING;

    return 0;
}

SRTSOCKET srt::CUDTUnited::accept_bond(const SRTSOCKET listeners[], int lsize, int64_t msTimeOut)
{
    CEPollDesc* ed  = 0;
    int         eid = m_EPoll.create(&ed);

    // Destroy it at return - this function can be interrupted
    // by an exception.
    struct AtReturn
    {
        int         eid;
        CUDTUnited* that;
        AtReturn(CUDTUnited* t, int e)
            : eid(e)
            , that(t)
        {
        }
        ~AtReturn() { that->m_EPoll.release(eid); }
    } l_ar(this, eid);

    // Subscribe all of listeners for accept
    int events = SRT_EPOLL_ACCEPT;

    for (int i = 0; i < lsize; ++i)
    {
        srt_epoll_add_usock(eid, listeners[i], &events);
    }

    CEPoll::fmap_t st;
    m_EPoll.swait(*ed, (st), msTimeOut, true);

    if (st.empty())
    {
        // Sanity check
        throw CUDTException(MJ_AGAIN, MN_XMTIMEOUT, 0);
    }

    // Theoretically we can have a situation that more than one
    // listener is ready for accept. In this case simply get
    // only the first found.
    int              lsn = st.begin()->first;
    sockaddr_storage dummy;
    int              outlen = sizeof dummy;
    return accept(lsn, ((sockaddr*)&dummy), (&outlen));
}

SRTSOCKET srt::CUDTUnited::accept(const SRTSOCKET listen, sockaddr* pw_addr, int* pw_addrlen)
{
    if (pw_addr && !pw_addrlen)
    {
        LOGC(cnlog.Error, log << "srt_accept: provided address, but address length parameter is missing");
        throw CUDTException(MJ_NOTSUP, MN_INVAL, 0);
    }

    CUDTSocket* ls = locateSocket(listen);

    if (ls == NULL)
    {
        LOGC(cnlog.Error, log << "srt_accept: invalid listener socket ID value: " << listen);
        throw CUDTException(MJ_NOTSUP, MN_SIDINVAL, 0);
    }

    // the "listen" socket must be in LISTENING status
    if (ls->m_Status != SRTS_LISTENING)
    {
        LOGC(cnlog.Error, log << "srt_accept: socket @" << listen << " is not in listening state (forgot srt_listen?)");
        throw CUDTException(MJ_NOTSUP, MN_NOLISTEN, 0);
    }

    // no "accept" in rendezvous connection setup
    if (ls->core().m_config.bRendezvous)
    {
        LOGC(cnlog.Fatal,
             log << "CUDTUnited::accept: RENDEZVOUS flag passed through check in srt_listen when it set listen state");
        // This problem should never happen because `srt_listen` function should have
        // checked this situation before and not set listen state in result.
        // Inform the user about the invalid state in the universal way.
        throw CUDTException(MJ_NOTSUP, MN_NOLISTEN, 0);
    }

    SRTSOCKET u        = CUDT::INVALID_SOCK;
    bool      accepted = false;

    // !!only one connection can be set up each time!!
    while (!accepted)
    {
        UniqueLock accept_lock(ls->m_AcceptLock);
        CSync      accept_sync(ls->m_AcceptCond, accept_lock);

        if ((ls->m_Status != SRTS_LISTENING) || ls->core().m_bBroken)
        {
            // This socket has been closed.
            accepted = true;
        }
        else if (ls->m_QueuedSockets.size() > 0)
        {
            map<SRTSOCKET, sockaddr_any>::iterator b = ls->m_QueuedSockets.begin();

            if (pw_addr != NULL && pw_addrlen != NULL)
            {
                // Check if the length of the buffer to fill the name in
                // was large enough.
                const int len = b->second.size();
                if (*pw_addrlen < len)
                {
                    // In case when the address cannot be rewritten,
                    // DO NOT accept, but leave the socket in the queue.
                    throw CUDTException(MJ_NOTSUP, MN_INVAL, 0);
                }
            }

            u = b->first;
            ls->m_QueuedSockets.erase(b);
            accepted = true;
        }
        else if (!ls->core().m_config.bSynRecving)
        {
            accepted = true;
        }

        if (!accepted && (ls->m_Status == SRTS_LISTENING))
            accept_sync.wait();

        if (ls->m_QueuedSockets.empty())
            m_EPoll.update_events(listen, ls->core().m_sPollID, SRT_EPOLL_ACCEPT, false);
    }

    if (u == CUDT::INVALID_SOCK)
    {
        // non-blocking receiving, no connection available
        if (!ls->core().m_config.bSynRecving)
        {
            LOGC(cnlog.Error, log << "srt_accept: no pending connection available at the moment");
            throw CUDTException(MJ_AGAIN, MN_RDAVAIL, 0);
        }

        LOGC(cnlog.Error, log << "srt_accept: listener socket @" << listen << " is already closed");
        // listening socket is closed
        throw CUDTException(MJ_SETUP, MN_CLOSED, 0);
    }

    CUDTSocket* s = locateSocket(u);
    if (s == NULL)
    {
        LOGC(cnlog.Error, log << "srt_accept: pending connection has unexpectedly closed");
        throw CUDTException(MJ_SETUP, MN_CLOSED, 0);
    }

    // Set properly the SRTO_GROUPCONNECT flag
    s->core().m_config.iGroupConnect = 0;

    // Check if LISTENER has the SRTO_GROUPCONNECT flag set,
    // and the already accepted socket has successfully joined
    // the mirror group. If so, RETURN THE GROUP ID, not the socket ID.
#if ENABLE_BONDING
    if (ls->core().m_config.iGroupConnect == 1 && s->m_GroupOf)
    {
        // Put a lock to protect the group against accidental deletion
        // in the meantime.
        ScopedLock glock(m_GlobControlLock);
        // Check again; it's unlikely to happen, but
        // it's a theoretically possible scenario
        if (s->m_GroupOf)
        {
            u                                = s->m_GroupOf->m_GroupID;
            s->core().m_config.iGroupConnect = 1; // should be derived from ls, but make sure

            // Mark the beginning of the connection at the moment
            // when the group ID is returned to the app caller
            s->m_GroupOf->m_stats.tsLastSampleTime = steady_clock::now();
        }
        else
        {
            LOGC(smlog.Error, log << "accept: IPE: socket's group deleted in the meantime of accept process???");
        }
    }
#endif

    ScopedLock cg(s->m_ControlLock);

    if (pw_addr != NULL && pw_addrlen != NULL)
    {
        memcpy((pw_addr), s->m_PeerAddr.get(), s->m_PeerAddr.size());
        *pw_addrlen = s->m_PeerAddr.size();
    }

    return u;
}

int srt::CUDTUnited::connect(SRTSOCKET u, const sockaddr* srcname, const sockaddr* tarname, int namelen)
{
    // Here both srcname and tarname must be specified
    if (!srcname || !tarname || namelen < int(sizeof(sockaddr_in)))
    {
        LOGC(aclog.Error,
             log << "connect(with source): invalid call: srcname=" << srcname << " tarname=" << tarname
                 << " namelen=" << namelen);
        throw CUDTException(MJ_NOTSUP, MN_INVAL);
    }

    sockaddr_any source_addr(srcname, namelen);
    if (source_addr.len == 0)
        throw CUDTException(MJ_NOTSUP, MN_INVAL, 0);
    sockaddr_any target_addr(tarname, namelen);
    if (target_addr.len == 0)
        throw CUDTException(MJ_NOTSUP, MN_INVAL, 0);

#if ENABLE_BONDING
    // Check affiliation of the socket. It's now allowed for it to be
    // a group or socket. For a group, add automatically a socket to
    // the group.
    if (u & SRTGROUP_MASK)
    {
        GroupKeeper k(*this, u, ERH_THROW);
        // Note: forced_isn is ignored when connecting a group.
        // The group manages the ISN by itself ALWAYS, that is,
        // it's generated anew for the very first socket, and then
        // derived by all sockets in the group.
        SRT_SOCKGROUPCONFIG gd[1] = {srt_prepare_endpoint(srcname, tarname, namelen)};

        // When connecting to exactly one target, only this very target
        // can be returned as a socket, so rewritten back array can be ignored.
        return singleMemberConnect(k.group, gd);
    }
#endif

    CUDTSocket* s = locateSocket(u);
    if (s == NULL)
        throw CUDTException(MJ_NOTSUP, MN_SIDINVAL, 0);

    // For a single socket, just do bind, then connect
    bind(s, source_addr);
    return connectIn(s, target_addr, SRT_SEQNO_NONE);
}

int srt::CUDTUnited::connect(const SRTSOCKET u, const sockaddr* name, int namelen, int32_t forced_isn)
{
    if (!name || namelen < int(sizeof(sockaddr_in)))
    {
        LOGC(aclog.Error, log << "connect(): invalid call: name=" << name << " namelen=" << namelen);
        throw CUDTException(MJ_NOTSUP, MN_INVAL);
    }

    sockaddr_any target_addr(name, namelen);
    if (target_addr.len == 0)
        throw CUDTException(MJ_NOTSUP, MN_INVAL, 0);

#if ENABLE_BONDING
    // Check affiliation of the socket. It's now allowed for it to be
    // a group or socket. For a group, add automatically a socket to
    // the group.
    if (u & SRTGROUP_MASK)
    {
        GroupKeeper k(*this, u, ERH_THROW);

        // Note: forced_isn is ignored when connecting a group.
        // The group manages the ISN by itself ALWAYS, that is,
        // it's generated anew for the very first socket, and then
        // derived by all sockets in the group.
        SRT_SOCKGROUPCONFIG gd[1] = {srt_prepare_endpoint(NULL, name, namelen)};
        return singleMemberConnect(k.group, gd);
    }
#endif

    CUDTSocket* s = locateSocket(u);
    if (!s)
        throw CUDTException(MJ_NOTSUP, MN_SIDINVAL, 0);

    return connectIn(s, target_addr, forced_isn);
}

#if ENABLE_BONDING
int srt::CUDTUnited::singleMemberConnect(CUDTGroup* pg, SRT_SOCKGROUPCONFIG* gd)
{
    int gstat = groupConnect(pg, gd, 1);
    if (gstat == -1)
    {
        // We have only one element here, so refer to it.
        // Sanity check
        if (gd->errorcode == SRT_SUCCESS)
            gd->errorcode = SRT_EINVPARAM;

        CodeMajor mj = CodeMajor(gd->errorcode / 1000);
        CodeMinor mn = CodeMinor(gd->errorcode % 1000);

        return CUDT::APIError(mj, mn);
    }

    return gstat;
}

// [[using assert(pg->m_iBusy > 0)]]
int srt::CUDTUnited::groupConnect(CUDTGroup* pg, SRT_SOCKGROUPCONFIG* targets, int arraysize)
{
    CUDTGroup& g = *pg;
    SRT_ASSERT(g.m_iBusy > 0);

    // Check and report errors on data brought in by srt_prepare_endpoint,
    // as the latter function has no possibility to report errors.
    for (int tii = 0; tii < arraysize; ++tii)
    {
        if (targets[tii].srcaddr.ss_family != targets[tii].peeraddr.ss_family)
        {
            LOGC(aclog.Error, log << "srt_connect/group: family differs on source and target address");
            throw CUDTException(MJ_NOTSUP, MN_INVAL);
        }

        if (targets[tii].weight > CUDT::MAX_WEIGHT)
        {
            LOGC(aclog.Error, log << "srt_connect/group: weight value must be between 0 and " << (+CUDT::MAX_WEIGHT));
            throw CUDTException(MJ_NOTSUP, MN_INVAL);
        }
    }

    // If the open state switched to OPENED, the blocking mode
    // must make it wait for connecting it. Doing connect when the
    // group is already OPENED returns immediately, regardless if the
    // connection is going to later succeed or fail (this will be
    // known in the group state information).
    bool       block_new_opened = !g.m_bOpened && g.m_bSynRecving;
    const bool was_empty        = g.groupEmpty();

    // In case the group was retried connection, clear first all epoll readiness.
    const int ncleared = m_EPoll.update_events(g.id(), g.m_sPollID, SRT_EPOLL_ERR, false);
    if (was_empty || ncleared)
    {
        HLOGC(aclog.Debug,
              log << "srt_connect/group: clearing IN/OUT because was_empty=" << was_empty
                  << " || ncleared=" << ncleared);
        // IN/OUT only in case when the group is empty, otherwise it would
        // clear out correct readiness resulting from earlier calls.
        // This also should happen if ERR flag was set, as IN and OUT could be set, too.
        m_EPoll.update_events(g.id(), g.m_sPollID, SRT_EPOLL_IN | SRT_EPOLL_OUT, false);
    }
    SRTSOCKET retval = -1;

    int eid           = -1;
    int connect_modes = SRT_EPOLL_CONNECT | SRT_EPOLL_ERR;
    if (block_new_opened)
    {
        // Create this eid only to block-wait for the first
        // connection.
        eid = srt_epoll_create();
    }

    // Use private map to avoid searching in the
    // overall map.
    map<SRTSOCKET, CUDTSocket*> spawned;

    HLOGC(aclog.Debug,
          log << "groupConnect: will connect " << arraysize << " links and "
              << (block_new_opened ? "BLOCK until any is ready" : "leave the process in background"));

    for (int tii = 0; tii < arraysize; ++tii)
    {
        sockaddr_any target_addr(targets[tii].peeraddr);
        sockaddr_any source_addr(targets[tii].srcaddr);
        SRTSOCKET&   sid_rloc = targets[tii].id;
        int&         erc_rloc = targets[tii].errorcode;
        erc_rloc              = SRT_SUCCESS; // preinitialized
        HLOGC(aclog.Debug, log << "groupConnect: taking on " << sockaddr_any(targets[tii].peeraddr).str());

        CUDTSocket* ns = 0;

        // NOTE: After calling newSocket, the socket is mapped into m_Sockets.
        // It must be MANUALLY removed from this list in case we need it deleted.
        SRTSOCKET sid = newSocket(&ns);

        if (pg->m_cbConnectHook)
        {
            // Derive the connect hook by the socket, if set on the group
            ns->core().m_cbConnectHook = pg->m_cbConnectHook;
        }

        SRT_SocketOptionObject* config = targets[tii].config;

        // XXX Support non-blocking mode:
        // If the group has nonblocking set for connect (SNDSYN),
        // then it must set so on the socket. Then, the connection
        // process is asynchronous. The socket appears first as
        // GST_PENDING state, and only after the socket becomes
        // connected does its status in the group turn into GST_IDLE.

        // Set all options that were requested by the options set on a group
        // prior to connecting.
        string error_reason SRT_ATR_UNUSED;
        try
        {
            for (size_t i = 0; i < g.m_config.size(); ++i)
            {
                HLOGC(aclog.Debug, log << "groupConnect: OPTION @" << sid << " #" << g.m_config[i].so);
                error_reason = "group-derived option: #" + Sprint(g.m_config[i].so);
                ns->core().setOpt(g.m_config[i].so, &g.m_config[i].value[0], (int)g.m_config[i].value.size());
            }

            // Do not try to set a user option if failed already.
            if (config)
            {
                error_reason = "user option";
                ns->core().applyMemberConfigObject(*config);
            }

            error_reason = "bound address";
            // We got it. Bind the socket, if the source address was set
            if (!source_addr.empty())
                bind(ns, source_addr);
        }
        catch (CUDTException& e)
        {
            // Just notify the problem, but the loop must continue.
            // Set the original error as reported.
            targets[tii].errorcode = e.getErrorCode();
            LOGC(aclog.Error, log << "srt_connect_group: failed to set " << error_reason);
        }
        catch (...)
        {
            // Set the general EINVPARAM - this error should never happen
            LOGC(aclog.Error, log << "IPE: CUDT::setOpt reported unknown exception");
            targets[tii].errorcode = SRT_EINVPARAM;
        }

        // Add socket to the group.
        // Do it after setting all stored options, as some of them may
        // influence some group data.

        srt::groups::SocketData data = srt::groups::prepareSocketData(ns);
        if (targets[tii].token != -1)
        {
            // Reuse the token, if specified by the caller
            data.token = targets[tii].token;
        }
        else
        {
            // Otherwise generate and write back the token
            data.token         = CUDTGroup::genToken();
            targets[tii].token = data.token;
        }

        {
            ScopedLock cs(m_GlobControlLock);
            if (m_Sockets.count(sid) == 0)
            {
                HLOGC(aclog.Debug, log << "srt_connect_group: socket @" << sid << " deleted in process");
                // Someone deleted the socket in the meantime?
                // Unlikely, but possible in theory.
                // Don't delete anyhting - it's alreay done.
                continue;
            }

            // There's nothing wrong with preparing the data first
            // even if this happens for nothing. But now, under the lock
            // and after checking that the socket still exists, check now
            // if this succeeded, and then also if the group is still usable.
            // The group will surely exist because it's set busy, until the
            // end of this function. But it might be simultaneously requested closed.
            bool proceed = true;

            if (targets[tii].errorcode != SRT_SUCCESS)
            {
                HLOGC(aclog.Debug,
                      log << "srt_connect_group: not processing @" << sid << " due to error in setting options");
                proceed = false;
            }

            if (g.m_bClosing)
            {
                HLOGC(aclog.Debug,
                      log << "srt_connect_group: not processing @" << sid << " due to CLOSED GROUP $" << g.m_GroupID);
                proceed = false;
            }

            if (proceed)
            {
                CUDTGroup::SocketData* f = g.add(data);
                ns->m_GroupMemberData    = f;
                ns->m_GroupOf            = &g;
                f->weight                = targets[tii].weight;
                HLOGC(aclog.Debug, log << "srt_connect_group: socket @" << sid << " added to group $" << g.m_GroupID);
            }
            else
            {
                targets[tii].id = CUDT::INVALID_SOCK;
                delete ns;
                m_Sockets.erase(sid);

                // If failed to set options, then do not continue
                // neither with binding, nor with connecting.
                continue;
            }
        }

        // XXX This should be reenabled later, this should
        // be probably still in use to exchange information about
        // packets asymmetrically lost. But for no other purpose.
        /*
        ns->core().m_cbPacketArrival.set(ns->m_pUDT, &CUDT::groupPacketArrival);
        */

        int isn = g.currentSchedSequence();

        // Set it the groupconnect option, as all in-group sockets should have.
        ns->core().m_config.iGroupConnect = 1;

        // Every group member will have always nonblocking
        // (this implies also non-blocking connect/accept).
        // The group facility functions will block when necessary
        // using epoll_wait.
        ns->core().m_config.bSynRecving = false;
        ns->core().m_config.bSynSending = false;

        HLOGC(aclog.Debug, log << "groupConnect: NOTIFIED AS PENDING @" << sid << " both read and write");
        // If this socket is not to block the current connect process,
        // it may still be needed for the further check if the redundant
        // connection succeeded or failed and whether the new socket is
        // ready to use or needs to be closed.
        epoll_add_usock_INTERNAL(g.m_SndEID, ns, &connect_modes);
        epoll_add_usock_INTERNAL(g.m_RcvEID, ns, &connect_modes);

        // Adding a socket on which we need to block to BOTH these tracking EIDs
        // and the blocker EID. We'll simply remove from them later all sockets that
        // got connected state or were broken.

        if (block_new_opened)
        {
            HLOGC(aclog.Debug, log << "groupConnect: WILL BLOCK on @" << sid << " until connected");
            epoll_add_usock_INTERNAL(eid, ns, &connect_modes);
        }

        // And connect
        try
        {
            HLOGC(aclog.Debug, log << "groupConnect: connecting a new socket with ISN=" << isn);
            connectIn(ns, target_addr, isn);
        }
        catch (const CUDTException& e)
        {
            LOGC(aclog.Error,
                 log << "groupConnect: socket @" << sid << " in group " << pg->id() << " failed to connect");
            // We know it does belong to a group.
            // Remove it first because this involves a mutex, and we want
            // to avoid locking more than one mutex at a time.
            erc_rloc               = e.getErrorCode();
            targets[tii].errorcode = e.getErrorCode();
            targets[tii].id        = CUDT::INVALID_SOCK;

            ScopedLock cl(m_GlobControlLock);
            ns->removeFromGroup(false);
            m_Sockets.erase(ns->m_SocketID);
            // Intercept to delete the socket on failure.
            delete ns;
            continue;
        }
        catch (...)
        {
            LOGC(aclog.Fatal, log << "groupConnect: IPE: UNKNOWN EXCEPTION from connectIn");
            targets[tii].errorcode = SRT_ESYSOBJ;
            targets[tii].id        = CUDT::INVALID_SOCK;
            ScopedLock cl(m_GlobControlLock);
            ns->removeFromGroup(false);
            m_Sockets.erase(ns->m_SocketID);
            // Intercept to delete the socket on failure.
            delete ns;

            // Do not use original exception, it may crash off a C API.
            throw CUDTException(MJ_SYSTEMRES, MN_OBJECT);
        }

        SRT_SOCKSTATUS st;
        {
            ScopedLock grd(ns->m_ControlLock);
            st = ns->getStatus();
        }

        {
            // NOTE: Not applying m_GlobControlLock because the group is now
            // set busy, so it won't be deleted, even if it was requested to be closed.
            ScopedLock grd(g.m_GroupLock);

            if (!ns->m_GroupOf)
            {
                // The situation could get changed between the unlock and lock of m_GroupLock.
                // This must be checked again.
                // If a socket has been removed from group, it means that some other thread is
                // currently trying to delete the socket. Therefore it doesn't have, and even shouldn't,
                // be deleted here. Just exit with error report.
                LOGC(aclog.Error, log << "groupConnect: self-created member socket deleted during process, SKIPPING.");

                // Do not report the error from here, just ignore this socket.
                continue;
            }

            // If m_GroupOf is not NULL, the m_IncludedIter is still valid.
            CUDTGroup::SocketData* f = ns->m_GroupMemberData;

            // Now under a group lock, we need to make sure the group isn't being closed
            // in order not to add a socket to a dead group.
            if (g.m_bClosing)
            {
                LOGC(aclog.Error, log << "groupConnect: group deleted while connecting; breaking the process");

                // Set the status as pending so that the socket is taken care of later.
                // Note that all earlier sockets that were processed in this loop were either
                // set BROKEN or PENDING.
                f->sndstate = SRT_GST_PENDING;
                f->rcvstate = SRT_GST_PENDING;
                retval      = -1;
                break;
            }

            HLOGC(aclog.Debug,
                  log << "groupConnect: @" << sid << " connection successful, setting group OPEN (was "
                      << (g.m_bOpened ? "ALREADY" : "NOT") << "), will " << (block_new_opened ? "" : "NOT ")
                      << "block the connect call, status:" << SockStatusStr(st));

            // XXX OPEN OR CONNECTED?
            // BLOCK IF NOT OPEN OR BLOCK IF NOT CONNECTED?
            //
            // What happens to blocking when there are 2 connections
            // pending, about to be broken, and srt_connect() is called again?
            // SHOULD BLOCK the latter, even though is OPEN.
            // Or, OPEN should be removed from here and srt_connect(_group)
            // should block always if the group doesn't have neither 1 conencted link
            g.m_bOpened = true;

            g.m_stats.tsLastSampleTime = steady_clock::now();

            f->laststatus = st;
            // Check the socket status and update it.
            // Turn the group state of the socket to IDLE only if
            // connection is established or in progress
            f->agent = source_addr;
            f->peer  = target_addr;

            if (st >= SRTS_BROKEN)
            {
                f->sndstate = SRT_GST_BROKEN;
                f->rcvstate = SRT_GST_BROKEN;
                epoll_remove_socket_INTERNAL(g.m_SndEID, ns);
                epoll_remove_socket_INTERNAL(g.m_RcvEID, ns);
            }
            else
            {
                f->sndstate  = SRT_GST_PENDING;
                f->rcvstate  = SRT_GST_PENDING;
                spawned[sid] = ns;

                sid_rloc = sid;
                erc_rloc = 0;
                retval   = sid;
            }
        }
    }

    if (retval == -1)
    {
        HLOGC(aclog.Debug, log << "groupConnect: none succeeded as background-spawn, exit with error");
        block_new_opened = false; // Avoid executing further while loop
    }

    vector<SRTSOCKET> broken;

    while (block_new_opened)
    {
        if (spawned.empty())
        {
            // All were removed due to errors.
            retval = -1;
            break;
        }
        HLOGC(aclog.Debug, log << "groupConnect: first connection, applying EPOLL WAITING.");
        int               len = (int)spawned.size();
        vector<SRTSOCKET> ready(spawned.size());
        const int         estat = srt_epoll_wait(eid,
                                         NULL,
                                         NULL, // IN/ACCEPT
                                         &ready[0],
                                         &len, // OUT/CONNECT
                                         -1, // indefinitely (FIXME Check if it needs to REGARD CONNECTION TIMEOUT!)
                                         NULL,
                                         NULL,
                                         NULL,
                                         NULL);

        // Sanity check. Shouldn't happen if subs are in sync with spawned.
        if (estat == -1)
        {
#if ENABLE_LOGGING
            CUDTException& x = CUDT::getlasterror();
            if (x.getErrorCode() != SRT_EPOLLEMPTY)
            {
                LOGC(aclog.Error,
                     log << "groupConnect: srt_epoll_wait failed not because empty, unexpected IPE:"
                         << x.getErrorMessage());
            }
#endif
            HLOGC(aclog.Debug, log << "groupConnect: srt_epoll_wait failed - breaking the wait loop");
            retval = -1;
            break;
        }

        // At the moment when you are going to work with real sockets,
        // lock the groups so that no one messes up with something here
        // in the meantime.

        ScopedLock lock(*g.exp_groupLock());

        // NOTE: UNDER m_GroupLock, NO API FUNCTION CALLS DARE TO HAPPEN BELOW!

        // Check first if a socket wasn't closed in the meantime. It will be
        // automatically removed from all EIDs, but there's no sense in keeping
        // them in 'spawned' map.
        for (map<SRTSOCKET, CUDTSocket*>::iterator y = spawned.begin(); y != spawned.end(); ++y)
        {
            SRTSOCKET sid = y->first;
            if (y->second->getStatus() >= SRTS_BROKEN)
            {
                HLOGC(aclog.Debug,
                      log << "groupConnect: Socket @" << sid
                          << " got BROKEN in the meantine during the check, remove from candidates");
                // Remove from spawned and try again
                broken.push_back(sid);

                epoll_remove_socket_INTERNAL(eid, y->second);
                epoll_remove_socket_INTERNAL(g.m_SndEID, y->second);
                epoll_remove_socket_INTERNAL(g.m_RcvEID, y->second);
            }
        }

        // Remove them outside the loop because this can't be done
        // while iterating over the same container.
        for (size_t i = 0; i < broken.size(); ++i)
            spawned.erase(broken[i]);

        // Check the sockets if they were reported due
        // to have connected or due to have failed.
        // Distill successful ones. If distilled nothing, return -1.
        // If not all sockets were reported in this instance, repeat
        // the call until you get information about all of them.
        for (int i = 0; i < len; ++i)
        {
            map<SRTSOCKET, CUDTSocket*>::iterator x = spawned.find(ready[i]);
            if (x == spawned.end())
            {
                // Might be removed above - ignore it.
                continue;
            }

            SRTSOCKET   sid = x->first;
            CUDTSocket* s   = x->second;

            // Check status. If failed, remove from spawned
            // and try again.
            SRT_SOCKSTATUS st = s->getStatus();
            if (st >= SRTS_BROKEN)
            {
                HLOGC(aclog.Debug,
                      log << "groupConnect: Socket @" << sid
                          << " got BROKEN during background connect, remove & TRY AGAIN");
                // Remove from spawned and try again
                if (spawned.erase(sid))
                    broken.push_back(sid);

                epoll_remove_socket_INTERNAL(eid, s);
                epoll_remove_socket_INTERNAL(g.m_SndEID, s);
                epoll_remove_socket_INTERNAL(g.m_RcvEID, s);

                continue;
            }

            if (st == SRTS_CONNECTED)
            {
                HLOGC(aclog.Debug,
                      log << "groupConnect: Socket @" << sid << " got CONNECTED as first in the group - reporting");
                retval           = sid;
                g.m_bConnected   = true;
                block_new_opened = false; // Interrupt also rolling epoll (outer loop)

                // Remove this socket from SND EID because it doesn't need to
                // be connection-tracked anymore. Don't remove from the RCV EID
                // however because RCV procedure relies on epoll also for reading
                // and when found this socket connected it will "upgrade" it to
                // read-ready tracking only.
                epoll_remove_socket_INTERNAL(g.m_SndEID, s);
                break;
            }

            // Spurious?
            HLOGC(aclog.Debug,
                  log << "groupConnect: Socket @" << sid << " got spurious wakeup in " << SockStatusStr(st)
                      << " TRY AGAIN");
        }
        // END of m_GroupLock CS - you can safely use API functions now.
    }
    // Finished, delete epoll.
    if (eid != -1)
    {
        HLOGC(aclog.Debug, log << "connect FIRST IN THE GROUP finished, removing E" << eid);
        srt_epoll_release(eid);
    }

    for (vector<SRTSOCKET>::iterator b = broken.begin(); b != broken.end(); ++b)
    {
        CUDTSocket* s = locateSocket(*b, ERH_RETURN);
        if (!s)
            continue;

        // This will also automatically remove it from the group and all eids
        close(s, SRT_CLS_INTERNAL);
    }

    // There's no possibility to report a problem on every connection
    // separately in case when every single connection has failed. What
    // is more interesting, it's only a matter of luck that all connections
    // fail at exactly the same time. OTOH if all are to fail, this
    // function will still be polling sockets to determine the last man
    // standing. Each one could, however, break by a different reason,
    // for example, one by timeout, another by wrong passphrase. Check
    // the `errorcode` field to determine the reaon for particular link.
    if (retval == -1)
        throw CUDTException(MJ_CONNECTION, MN_CONNLOST, 0);

    return retval;
}
#endif

int srt::CUDTUnited::connectIn(CUDTSocket* s, const sockaddr_any& target_addr, int32_t forced_isn)
{
    ScopedLock cg(s->m_ControlLock);
    // a socket can "connect" only if it is in the following states:
    // - OPENED: assume the socket binding parameters are configured
    // - INIT: configure binding parameters here
    // - any other (meaning, already connected): report error

    if (s->m_Status == SRTS_INIT)
    {
        if (s->core().m_config.bRendezvous)
            throw CUDTException(MJ_NOTSUP, MN_ISRENDUNBOUND, 0);

        // If bind() was done first on this socket, then the
        // socket will not perform this step. This actually does the
        // same thing as bind() does, just with empty address so that
        // the binding parameters are autoselected.

        s->core().open();
        sockaddr_any autoselect_sa(target_addr.family());
        // This will create such a sockaddr_any that
        // will return true from empty().
        updateMux(s, autoselect_sa); // <<---- updateMux
        // -> C(Snd|Rcv)Queue::init
        // -> pthread_create(...C(Snd|Rcv)Queue::worker...)
        s->m_Status = SRTS_OPENED;
    }
    else
    {
        if (s->m_Status != SRTS_OPENED)
            throw CUDTException(MJ_NOTSUP, MN_ISCONNECTED, 0);

        // status = SRTS_OPENED, so family should be known already.
        if (target_addr.family() != s->m_SelfAddr.family())
        {
            LOGP(cnlog.Error, "srt_connect: socket is bound to a different family than target address");
            throw CUDTException(MJ_NOTSUP, MN_INVAL, 0);
        }
    }

    // connect_complete() may be called before connect() returns.
    // So we need to update the status before connect() is called,
    // otherwise the status may be overwritten with wrong value
    // (CONNECTED vs. CONNECTING).
    s->m_Status = SRTS_CONNECTING;

    /*
     * In blocking mode, connect can block for up to 30 seconds for
     * rendez-vous mode. Holding the s->m_ControlLock prevent close
     * from cancelling the connect
     */
    try
    {
        // record peer address
        s->m_PeerAddr = target_addr;
        s->core().startConnect(target_addr, forced_isn);
    }
    catch (const CUDTException&) // Interceptor, just to change the state.
    {
        s->m_Status = SRTS_OPENED;
        throw;
    }

    return 0;
}

int srt::CUDTUnited::close(const SRTSOCKET u, int reason)
{
#if ENABLE_BONDING
    if (u & SRTGROUP_MASK)
    {
        GroupKeeper k(*this, u, ERH_THROW);
        k.group->close();
        deleteGroup(k.group);
        return 0;
    }
#endif
#if ENABLE_HEAVY_LOGGING
    // Wrapping the log into a destructor so that it
    // is printed AFTER the destructor of SocketKeeper.
    struct ScopedExitLog
    {
        const CUDTSocket* const ps;
        ScopedExitLog(const CUDTSocket* p): ps(p){}
        ~ScopedExitLog()
        {
            if (ps) // Could be not acquired by SocketKeeper, occasionally
            {
                HLOGC(smlog.Debug, log << "CUDTUnited::close/end: @" << ps->m_SocketID << " busy=" << ps->isStillBusy());
            }
        }
    };
#endif

<<<<<<< HEAD
    return close(s, reason);
=======
    SocketKeeper k(*this, u, ERH_THROW);
    IF_HEAVY_LOGGING(ScopedExitLog slog(k.socket));
    HLOGC(smlog.Debug, log << "CUDTUnited::close/begin: @" << u << " busy=" << k.socket->isStillBusy());

    return close(k.socket);
>>>>>>> 9c7206f0
}

#if ENABLE_BONDING
void srt::CUDTUnited::deleteGroup(CUDTGroup* g)
{
    using srt_logging::gmlog;

    srt::sync::ScopedLock cg(m_GlobControlLock);
    return deleteGroup_LOCKED(g);
}

// [[using locked(m_GlobControlLock)]]
void srt::CUDTUnited::deleteGroup_LOCKED(CUDTGroup* g)
{
    SRT_ASSERT(g->groupEmpty());

    // After that the group is no longer findable by GroupKeeper
    m_Groups.erase(g->m_GroupID);
    m_ClosedGroups[g->m_GroupID] = g;

    // Paranoid check: since the group is in m_ClosedGroups
    // it may potentially be deleted. Make sure no socket points
    // to it. Actually all sockets should have been already removed
    // from the group container, so if any does, it's invalid.
    for (sockets_t::iterator i = m_Sockets.begin(); i != m_Sockets.end(); ++i)
    {
        CUDTSocket* s = i->second;
        if (s->m_GroupOf == g)
        {
            HLOGC(smlog.Debug, log << "deleteGroup: IPE: existing @" << s->m_SocketID << " points to a dead group!");
            s->m_GroupOf         = NULL;
            s->m_GroupMemberData = NULL;
        }
    }

    // Just in case, do it in closed sockets, too, although this should be
    // always done before moving to it.
    for (sockets_t::iterator i = m_ClosedSockets.begin(); i != m_ClosedSockets.end(); ++i)
    {
        CUDTSocket* s = i->second;
        if (s->m_GroupOf == g)
        {
            HLOGC(smlog.Debug, log << "deleteGroup: IPE: closed @" << s->m_SocketID << " points to a dead group!");
            s->m_GroupOf         = NULL;
            s->m_GroupMemberData = NULL;
        }
    }
}
#endif

// [[using locked(m_GlobControlLock)]]
void srt::CUDTUnited::recordCloseReason(CUDTSocket* s)
{
    CloseInfo ci;
    ci.info.agent = SRT_CLOSE_REASON(s->core().m_AgentCloseReason.load());
    ci.info.peer = SRT_CLOSE_REASON(s->core().m_PeerCloseReason.load());
    ci.info.time = s->core().m_CloseTimeStamp.load().time_since_epoch().count();

    m_ClosedDatabase[s->m_SocketID] = ci;

    // As a DOS attack prevention, do not allow to keep more than 10 records.
    // In a normal functioning of the application this shouldn't be necessary,
    // but it is still needed that a record of a dead socket is kept for
    // 10 gc cycles more to ensure that the application can obtain it even after
    // the socket has been physically removed. But if we don't limit the number
    // of these records, this could be vulnerable for DOS attack if the user
    // forces the application to create and close SRT sockets very quickly.
    // Hence remove the oldest record, which can be recognized from the `time`
    // field, if the number of records exceeds 10.
    if (m_ClosedDatabase.size() > MAX_CLOSE_RECORD_SIZE)
    {
        // remove the oldest one
        // This can only be done by collecting all time info
        map<int32_t, SRTSOCKET> which;

        for (map<SRTSOCKET, CloseInfo>::iterator x = m_ClosedDatabase.begin();
                x != m_ClosedDatabase.end(); ++x)
        {
            which[x->second.info.time] = x->first;
        }

        map<int32_t, SRTSOCKET>::iterator y = which.begin();
        size_t ntodel = m_ClosedDatabase.size() - MAX_CLOSE_RECORD_SIZE;
        for (size_t i = 0; i < ntodel; ++i)
        {
            // Sanity check - should never happen because it's unlikely
            // that two different sockets were closed exactly at the same
            // nanosecond time.
            if (y == which.end())
                break;

            m_ClosedDatabase.erase(y->second);
            ++y;
        }
    }
}

int srt::CUDTUnited::close(CUDTSocket* s, int reason)
{
    HLOGC(smlog.Debug, log << s->core().CONID() << "CLOSE. Acquiring control lock");
    ScopedLock socket_cg(s->m_ControlLock);
    HLOGC(smlog.Debug, log << s->core().CONID() << "CLOSING (removing from listening, closing CUDT)");

    const bool synch_close_snd = s->core().m_config.bSynSending;

    SRTSOCKET u = s->m_SocketID;

    if (s->m_Status == SRTS_LISTENING)
    {
        if (s->core().m_bBroken)
            return 0;

        s->m_tsClosureTimeStamp = steady_clock::now();
        s->core().m_bBroken     = true;

        // Change towards original UDT:
        // Leave all the closing activities for garbageCollect to happen,
        // however remove the listener from the RcvQueue IMMEDIATELY.
        // Even though garbageCollect would eventually remove the listener
        // as well, there would be some time interval between now and the
        // moment when it's done, and during this time the application will
        // be unable to bind to this port that the about-to-delete listener
        // is currently occupying (due to blocked slot in the RcvQueue).

        HLOGC(smlog.Debug, log << s->core().CONID() << "CLOSING (removing listener immediately)");
        s->core().notListening();
        s->m_Status = SRTS_CLOSING;

        // broadcast all "accept" waiting
        CSync::lock_notify_all(s->m_AcceptCond, s->m_AcceptLock);

        s->core().setAgentCloseReason(reason);
    }
    else
    {
        s->m_Status = SRTS_CLOSING;
        // Note: this call may be done on a socket that hasn't finished
        // sending all packets scheduled for sending, which means, this call
        // may block INDEFINITELY. As long as it's acceptable to block the
        // call to srt_close(), and all functions in all threads where this
        // very socket is used, this shall not block the central database.
        s->core().closeInternal(reason);

        // synchronize with garbage collection.
        HLOGC(smlog.Debug,
              log << "@" << u << "U::close done. GLOBAL CLOSE: " << s->core().CONID()
                  << "Acquiring GLOBAL control lock");
        ScopedLock manager_cg(m_GlobControlLock);
        // since "s" is located before m_GlobControlLock, locate it again in case
        // it became invalid
        // XXX This is very weird; if we state that the CUDTSocket object
        // could not be deleted between locks, then definitely it couldn't
        // also change the pointer value. There's no other reason for getting
        // this iterator but to obtain the 's' pointer, which is impossible to
        // be different than previous 's' (m_Sockets is a map that stores pointers
        // transparently). This iterator isn't even later used to delete the socket
        // from the container, though it would be more efficient.
        // FURTHER RESEARCH REQUIRED.
        sockets_t::iterator i = m_Sockets.find(u);
        if ((i == m_Sockets.end()) || (i->second->m_Status == SRTS_CLOSED))
        {
            HLOGC(smlog.Debug, log << "@" << u << "U::close: NOT AN ACTIVE SOCKET, returning.");
            return 0;
        }
        s = i->second;
        s->setClosed();

#if ENABLE_BONDING
        if (s->m_GroupOf)
        {
            HLOGC(smlog.Debug,
                  log << "@" << s->m_SocketID << " IS MEMBER OF $" << s->m_GroupOf->id() << " - REMOVING FROM GROUP");
            s->removeFromGroup(true);
        }
#endif

        recordCloseReason(s);

        m_Sockets.erase(s->m_SocketID);
        m_ClosedSockets[s->m_SocketID] = s;
        HLOGC(smlog.Debug, log << "@" << u << "U::close: Socket MOVED TO CLOSED for collecting later.");

        CGlobEvent::triggerEvent();
    }

    HLOGC(smlog.Debug, log << "@" << u << ": GLOBAL: CLOSING DONE");

    // Check if the ID is still in closed sockets before you access it
    // (the last triggerEvent could have deleted it).
    if (synch_close_snd)
    {
#if SRT_ENABLE_CLOSE_SYNCH

        HLOGC(smlog.Debug, log << "@" << u << " GLOBAL CLOSING: sync-waiting for releasing sender resources...");
        for (;;)
        {
            CSndBuffer* sb = s->core().m_pSndBuffer;

            // Disconnected from buffer - nothing more to check.
            if (!sb)
            {
                HLOGC(smlog.Debug,
                      log << "@" << u << " GLOBAL CLOSING: sending buffer disconnected. Allowed to close.");
                break;
            }

            // Sender buffer empty
            if (sb->getCurrBufSize() == 0)
            {
                HLOGC(smlog.Debug, log << "@" << u << " GLOBAL CLOSING: sending buffer depleted. Allowed to close.");
                break;
            }

            // Ok, now you are keeping GC thread hands off the internal data.
            // You can check then if it has already deleted the socket or not.
            // The socket is either in m_ClosedSockets or is already gone.

            // Done the other way, but still done. You can stop waiting.
            bool isgone = false;
            {
                ScopedLock manager_cg(m_GlobControlLock);
                isgone = m_ClosedSockets.count(u) == 0;
            }
            if (!isgone)
            {
                isgone = !s->core().m_bOpened;
            }
            if (isgone)
            {
                HLOGC(smlog.Debug,
                      log << "@" << u << " GLOBAL CLOSING: ... gone in the meantime, whatever. Exiting close().");
                break;
            }

            HLOGC(smlog.Debug, log << "@" << u << " GLOBAL CLOSING: ... still waiting for any update.");
            // How to handle a possible error here?
            CGlobEvent::waitForEvent();

            // Continue waiting in case when an event happened or 1s waiting time passed for checkpoint.
        }
#endif
    }

    /*
       This code is PUT ASIDE for now.
       Most likely this will be never required.
       It had to hold the closing activity until the time when the receiver buffer is depleted.
       However the closing of the socket should only happen when the receiver has received
       an information about that the reading is no longer possible (error report from recv/recvfile).
       When this happens, the receiver buffer is definitely depleted already and there's no need to check
       anything.

       Should there appear any other conditions in future under which the closing process should be
       delayed until the receiver buffer is empty, this code can be filled here.

    if ( synch_close_rcv )
    {
    ...
    }
    */
    CSync::notify_one_relaxed(m_GCStopCond);

    return 0;
}

void srt::CUDTUnited::getpeername(const SRTSOCKET u, sockaddr* pw_name, int* pw_namelen)
{
    if (!pw_name || !pw_namelen)
        throw CUDTException(MJ_NOTSUP, MN_INVAL, 0);

    if (getStatus(u) != SRTS_CONNECTED)
        throw CUDTException(MJ_CONNECTION, MN_NOCONN, 0);

    CUDTSocket* s = locateSocket(u);

    if (!s)
        throw CUDTException(MJ_NOTSUP, MN_SIDINVAL, 0);

    if (!s->core().m_bConnected || s->core().m_bBroken)
        throw CUDTException(MJ_CONNECTION, MN_NOCONN, 0);

    const int len = s->m_PeerAddr.size();
    if (*pw_namelen < len)
        throw CUDTException(MJ_NOTSUP, MN_INVAL, 0);

    memcpy((pw_name), &s->m_PeerAddr.sa, len);
    *pw_namelen = len;
}

void srt::CUDTUnited::getsockname(const SRTSOCKET u, sockaddr* pw_name, int* pw_namelen)
{
    if (!pw_name || !pw_namelen)
        throw CUDTException(MJ_NOTSUP, MN_INVAL, 0);

    CUDTSocket* s = locateSocket(u);

    if (!s)
        throw CUDTException(MJ_NOTSUP, MN_SIDINVAL, 0);

    if (s->core().m_bBroken)
        throw CUDTException(MJ_NOTSUP, MN_SIDINVAL, 0);

    if (s->m_Status == SRTS_INIT)
        throw CUDTException(MJ_CONNECTION, MN_NOCONN, 0);

    const int len = s->m_SelfAddr.size();
    if (*pw_namelen < len)
        throw CUDTException(MJ_NOTSUP, MN_INVAL, 0);

    memcpy((pw_name), &s->m_SelfAddr.sa, len);
    *pw_namelen = len;
}

int srt::CUDTUnited::select(UDT::UDSET* readfds, UDT::UDSET* writefds, UDT::UDSET* exceptfds, const timeval* timeout)
{
    const steady_clock::time_point entertime = steady_clock::now();

    const int64_t timeo_us = timeout ? static_cast<int64_t>(timeout->tv_sec) * 1000000 + timeout->tv_usec : -1;
    const steady_clock::duration timeo(microseconds_from(timeo_us));

    // initialize results
    int            count = 0;
    set<SRTSOCKET> rs, ws, es;

    // retrieve related UDT sockets
    vector<CUDTSocket*> ru, wu, eu;
    CUDTSocket*         s;
    if (readfds)
        for (set<SRTSOCKET>::iterator i1 = readfds->begin(); i1 != readfds->end(); ++i1)
        {
            if (getStatus(*i1) == SRTS_BROKEN)
            {
                rs.insert(*i1);
                ++count;
            }
            else if (!(s = locateSocket(*i1)))
                throw CUDTException(MJ_NOTSUP, MN_SIDINVAL, 0);
            else
                ru.push_back(s);
        }
    if (writefds)
        for (set<SRTSOCKET>::iterator i2 = writefds->begin(); i2 != writefds->end(); ++i2)
        {
            if (getStatus(*i2) == SRTS_BROKEN)
            {
                ws.insert(*i2);
                ++count;
            }
            else if (!(s = locateSocket(*i2)))
                throw CUDTException(MJ_NOTSUP, MN_SIDINVAL, 0);
            else
                wu.push_back(s);
        }
    if (exceptfds)
        for (set<SRTSOCKET>::iterator i3 = exceptfds->begin(); i3 != exceptfds->end(); ++i3)
        {
            if (getStatus(*i3) == SRTS_BROKEN)
            {
                es.insert(*i3);
                ++count;
            }
            else if (!(s = locateSocket(*i3)))
                throw CUDTException(MJ_NOTSUP, MN_SIDINVAL, 0);
            else
                eu.push_back(s);
        }

    do
    {
        // query read sockets
        for (vector<CUDTSocket*>::iterator j1 = ru.begin(); j1 != ru.end(); ++j1)
        {
            s = *j1;

            if (s->readReady() || s->m_Status == SRTS_CLOSED)
            {
                rs.insert(s->m_SocketID);
                ++count;
            }
        }

        // query write sockets
        for (vector<CUDTSocket*>::iterator j2 = wu.begin(); j2 != wu.end(); ++j2)
        {
            s = *j2;

            if (s->writeReady() || s->m_Status == SRTS_CLOSED)
            {
                ws.insert(s->m_SocketID);
                ++count;
            }
        }

        // query exceptions on sockets
        for (vector<CUDTSocket*>::iterator j3 = eu.begin(); j3 != eu.end(); ++j3)
        {
            // check connection request status, not supported now
        }

        if (0 < count)
            break;

        CGlobEvent::waitForEvent();
    } while (timeo > steady_clock::now() - entertime);

    if (readfds)
        *readfds = rs;

    if (writefds)
        *writefds = ws;

    if (exceptfds)
        *exceptfds = es;

    return count;
}

int srt::CUDTUnited::selectEx(const vector<SRTSOCKET>& fds,
                              vector<SRTSOCKET>*       readfds,
                              vector<SRTSOCKET>*       writefds,
                              vector<SRTSOCKET>*       exceptfds,
                              int64_t                  msTimeOut)
{
    const steady_clock::time_point entertime = steady_clock::now();

    const int64_t                timeo_us = msTimeOut >= 0 ? msTimeOut * 1000 : -1;
    const steady_clock::duration timeo(microseconds_from(timeo_us));

    // initialize results
    int count = 0;
    if (readfds)
        readfds->clear();
    if (writefds)
        writefds->clear();
    if (exceptfds)
        exceptfds->clear();

    do
    {
        for (vector<SRTSOCKET>::const_iterator i = fds.begin(); i != fds.end(); ++i)
        {
            CUDTSocket* s = locateSocket(*i);

            if ((!s) || s->core().m_bBroken || (s->m_Status == SRTS_CLOSED))
            {
                if (exceptfds)
                {
                    exceptfds->push_back(*i);
                    ++count;
                }
                continue;
            }

            if (readfds)
            {
                if ((s->core().m_bConnected && s->core().m_pRcvBuffer->isRcvDataReady()) ||
                    (s->core().m_bListening && (s->m_QueuedSockets.size() > 0)))
                {
                    readfds->push_back(s->m_SocketID);
                    ++count;
                }
            }

            if (writefds)
            {
                if (s->core().m_bConnected &&
                    (s->core().m_pSndBuffer->getCurrBufSize() < s->core().m_config.iSndBufSize))
                {
                    writefds->push_back(s->m_SocketID);
                    ++count;
                }
            }
        }

        if (count > 0)
            break;

        CGlobEvent::waitForEvent();
    } while (timeo > steady_clock::now() - entertime);

    return count;
}

int srt::CUDTUnited::epoll_create()
{
    return m_EPoll.create();
}

int srt::CUDTUnited::epoll_clear_usocks(int eid)
{
    return m_EPoll.clear_usocks(eid);
}

int srt::CUDTUnited::epoll_add_usock(const int eid, const SRTSOCKET u, const int* events)
{
    int ret = -1;
#if ENABLE_BONDING
    if (u & SRTGROUP_MASK)
    {
        GroupKeeper k(*this, u, ERH_THROW);
        ret = m_EPoll.update_usock(eid, u, events);
        k.group->addEPoll(eid);
        return 0;
    }
#endif

    CUDTSocket* s = locateSocket(u);
    if (s)
    {
        ret = epoll_add_usock_INTERNAL(eid, s, events);
    }
    else
    {
        throw CUDTException(MJ_NOTSUP, MN_SIDINVAL);
    }

    return ret;
}

// NOTE: WILL LOCK (serially):
// - CEPoll::m_EPollLock
// - CUDT::m_RecvLock
int srt::CUDTUnited::epoll_add_usock_INTERNAL(const int eid, CUDTSocket* s, const int* events)
{
    int ret = m_EPoll.update_usock(eid, s->m_SocketID, events);
    s->core().addEPoll(eid);
    return ret;
}

int srt::CUDTUnited::epoll_add_ssock(const int eid, const SYSSOCKET s, const int* events)
{
    return m_EPoll.add_ssock(eid, s, events);
}

int srt::CUDTUnited::epoll_update_ssock(const int eid, const SYSSOCKET s, const int* events)
{
    return m_EPoll.update_ssock(eid, s, events);
}

template <class EntityType>
int srt::CUDTUnited::epoll_remove_entity(const int eid, EntityType* ent)
{
    // XXX Not sure if this is anyhow necessary because setting readiness
    // to false doesn't actually trigger any action. Further research needed.
    HLOGC(ealog.Debug, log << "epoll_remove_usock: CLEARING readiness on E" << eid << " of @" << ent->id());
    ent->removeEPollEvents(eid);

    // First remove the EID from the subscribed in the socket so that
    // a possible call to update_events:
    // - if happens before this call, can find the epoll bit update possible
    // - if happens after this call, will not strike this EID
    HLOGC(ealog.Debug, log << "epoll_remove_usock: REMOVING E" << eid << " from back-subscirbers in @" << ent->id());
    ent->removeEPollID(eid);

    HLOGC(ealog.Debug, log << "epoll_remove_usock: CLEARING subscription on E" << eid << " of @" << ent->id());
    int no_events = 0;
    int ret       = m_EPoll.update_usock(eid, ent->id(), &no_events);

    return ret;
}

// Needed internal access!
int srt::CUDTUnited::epoll_remove_socket_INTERNAL(const int eid, CUDTSocket* s)
{
    return epoll_remove_entity(eid, &s->core());
}

#if ENABLE_BONDING
int srt::CUDTUnited::epoll_remove_group_INTERNAL(const int eid, CUDTGroup* g)
{
    return epoll_remove_entity(eid, g);
}
#endif

int srt::CUDTUnited::epoll_remove_usock(const int eid, const SRTSOCKET u)
{
    CUDTSocket* s = 0;

#if ENABLE_BONDING
    CUDTGroup* g = 0;
    if (u & SRTGROUP_MASK)
    {
        GroupKeeper k(*this, u, ERH_THROW);
        g = k.group;
        return epoll_remove_entity(eid, g);
    }
    else
#endif
    {
        s = locateSocket(u);
        if (s)
            return epoll_remove_entity(eid, &s->core());
    }

    LOGC(ealog.Error,
         log << "remove_usock: @" << u << " not found as either socket or group. Removing only from epoll system.");
    int no_events = 0;
    return m_EPoll.update_usock(eid, u, &no_events);
}

int srt::CUDTUnited::epoll_remove_ssock(const int eid, const SYSSOCKET s)
{
    return m_EPoll.remove_ssock(eid, s);
}

int srt::CUDTUnited::epoll_uwait(const int eid, SRT_EPOLL_EVENT* fdsSet, int fdsSize, int64_t msTimeOut)
{
    return m_EPoll.uwait(eid, fdsSet, fdsSize, msTimeOut);
}

int32_t srt::CUDTUnited::epoll_set(int eid, int32_t flags)
{
    return m_EPoll.setflags(eid, flags);
}

int srt::CUDTUnited::epoll_release(const int eid)
{
    return m_EPoll.release(eid);
}

srt::CUDTSocket* srt::CUDTUnited::locateSocket(const SRTSOCKET u, ErrorHandling erh)
{
    ScopedLock  cg(m_GlobControlLock);
    CUDTSocket* s = locateSocket_LOCKED(u);
    if (!s)
    {
        if (erh == ERH_RETURN)
            return NULL;
        throw CUDTException(MJ_NOTSUP, MN_SIDINVAL, 0);
    }

    return s;
}

// [[using locked(m_GlobControlLock)]];
srt::CUDTSocket* srt::CUDTUnited::locateSocket_LOCKED(SRTSOCKET u)
{
    sockets_t::iterator i = m_Sockets.find(u);

    if ((i == m_Sockets.end()) || (i->second->m_Status == SRTS_CLOSED))
    {
        return NULL;
    }

    return i->second;
}

#if ENABLE_BONDING
srt::CUDTGroup* srt::CUDTUnited::locateAcquireGroup(SRTSOCKET u, ErrorHandling erh)
{
    ScopedLock cg(m_GlobControlLock);

    const groups_t::iterator i = m_Groups.find(u);
    if (i == m_Groups.end())
    {
        if (erh == ERH_THROW)
            throw CUDTException(MJ_NOTSUP, MN_SIDINVAL, 0);
        return NULL;
    }

    ScopedLock cgroup(*i->second->exp_groupLock());
    i->second->apiAcquire();
    return i->second;
}

srt::CUDTGroup* srt::CUDTUnited::acquireSocketsGroup(CUDTSocket* s)
{
    ScopedLock cg(m_GlobControlLock);
    CUDTGroup* g = s->m_GroupOf;
    if (!g)
        return NULL;

    // With m_GlobControlLock locked, we are sure the group
    // still exists, if it wasn't removed from this socket.
    g->apiAcquire();
    return g;
}
#endif

srt::CUDTSocket* srt::CUDTUnited::locateAcquireSocket(SRTSOCKET u, ErrorHandling erh)
{
    ScopedLock cg(m_GlobControlLock);

    CUDTSocket* s = locateSocket_LOCKED(u);
    if (!s)
    {
        if (erh == ERH_THROW)
            throw CUDTException(MJ_NOTSUP, MN_SIDINVAL, 0);
        return NULL;
    }

    s->apiAcquire();
    return s;
}

bool srt::CUDTUnited::acquireSocket(CUDTSocket* s)
{
    // Note that before using this function you must be certain
    // that the socket isn't broken already and it still has at least
    // one more GC cycle to live. In other words, you must be certain
    // that this pointer passed here isn't dangling and was obtained
    // directly from m_Sockets, or even better, has been acquired
    // by some other functionality already, which is only about to
    // be released earlier than you need.
    ScopedLock cg(m_GlobControlLock);
    s->apiAcquire();
    // Keep the lock so that no one changes anything in the meantime.
    // If the socket m_Status == SRTS_CLOSED (set by setClosed()), then
    // this socket is no longer present in the m_Sockets container
    if (s->m_Status >= SRTS_BROKEN)
    {
        s->apiRelease();
        return false;
    }

    return true;
}

srt::CUDTSocket* srt::CUDTUnited::locatePeer(const sockaddr_any& peer, const SRTSOCKET id, int32_t isn)
{
    ScopedLock cg(m_GlobControlLock);

    map<int64_t, set<SRTSOCKET> >::iterator i = m_PeerRec.find(CUDTSocket::getPeerSpec(id, isn));
    if (i == m_PeerRec.end())
        return NULL;

    for (set<SRTSOCKET>::iterator j = i->second.begin(); j != i->second.end(); ++j)
    {
        sockets_t::iterator k = m_Sockets.find(*j);
        // this socket might have been closed and moved m_ClosedSockets
        if (k == m_Sockets.end())
            continue;

        if (k->second->m_PeerAddr == peer)
        {
            return k->second;
        }
    }

    return NULL;
}

void srt::CUDTUnited::checkBrokenSockets()
{
    ScopedLock cg(m_GlobControlLock);

#if ENABLE_BONDING
    vector<SRTSOCKET> delgids;

    for (groups_t::iterator i = m_ClosedGroups.begin(); i != m_ClosedGroups.end(); ++i)
    {
        // isStillBusy requires lock on the group, so only after an API
        // function that uses it returns, and so clears the busy flag,
        // a new API function won't be called anyway until it can acquire
        // GlobControlLock, and all functions that have already seen this
        // group as closing will not continue with the API and return.
        // If we caught some API function still using the closed group,
        // it's not going to wait, will be checked next time.
        if (i->second->isStillBusy())
            continue;

        delgids.push_back(i->first);
        delete i->second;
        i->second = NULL; // just for a case, avoid a dangling pointer
    }

    for (vector<SRTSOCKET>::iterator di = delgids.begin(); di != delgids.end(); ++di)
    {
        m_ClosedGroups.erase(*di);
    }
#endif

    // set of sockets To Be Closed and To Be Removed
    vector<SRTSOCKET> tbc;
    vector<SRTSOCKET> tbr;

    for (sockets_t::iterator i = m_Sockets.begin(); i != m_Sockets.end(); ++i)
    {
        CUDTSocket* s = i->second;
        if (!s->core().m_bBroken)
            continue;

        if (s->m_Status == SRTS_LISTENING)
        {
            const steady_clock::duration elapsed = steady_clock::now() - s->m_tsClosureTimeStamp.load();
            // A listening socket should wait an extra 3 seconds
            // in case a client is connecting.
            if (elapsed < milliseconds_from(CUDT::COMM_CLOSE_BROKEN_LISTENER_TIMEOUT_MS))
                continue;
        }
        else
        {
            CUDT& u = s->core();

            enterCS(u.m_RcvBufferLock);
            bool has_avail_packets = u.m_pRcvBuffer && u.m_pRcvBuffer->hasAvailablePackets();
            leaveCS(u.m_RcvBufferLock);

            if (has_avail_packets)
            {
                const int bc = u.m_iBrokenCounter.load();
                if (bc > 0)
                {
                    // if there is still data in the receiver buffer, wait longer
                    s->core().m_iBrokenCounter.store(bc - 1);
                    continue;
                }
            }
        }

#if ENABLE_BONDING
        if (s->m_GroupOf)
        {
            HLOGC(smlog.Debug,
                 log << "@" << s->m_SocketID << " IS MEMBER OF $" << s->m_GroupOf->id() << " - REMOVING FROM GROUP");
            s->removeFromGroup(true);
        }
#endif

        HLOGC(smlog.Debug, log << "checkBrokenSockets: moving BROKEN socket to CLOSED: @" << i->first);

        // Note that this will not override the value that has been already
        // set by some other functionality, only set it when not yet set.
        s->core().setAgentCloseReason(SRT_CLS_INTERNAL);

        recordCloseReason(s);

        // close broken connections and start removal timer
        s->setClosed();
        tbc.push_back(i->first);
        m_ClosedSockets[i->first] = s;

        // remove from listener's queue
        sockets_t::iterator ls = m_Sockets.find(s->m_ListenSocket);
        if (ls == m_Sockets.end())
        {
            ls = m_ClosedSockets.find(s->m_ListenSocket);
            if (ls == m_ClosedSockets.end())
                continue;
        }

        enterCS(ls->second->m_AcceptLock);
        ls->second->m_QueuedSockets.erase(s->m_SocketID);
        leaveCS(ls->second->m_AcceptLock);
    }

    for (sockets_t::iterator j = m_ClosedSockets.begin(); j != m_ClosedSockets.end(); ++j)
    {
        CUDTSocket* ps = j->second;

        // NOTE: There is still a hypothetical risk here that ps
        // was made busy while the socket was already moved to m_ClosedSocket,
        // if the socket was acquired through CUDTUnited::acquireSocket (that is,
        // busy flag acquisition was done through the CUDTSocket* pointer rather
        // than through the numeric ID). Therefore this way of busy acquisition
        // should be done only if at the moment of acquisition there are certainly
        // other conditions applying on the socket that prevent it from being deleted.
        if (ps->isStillBusy())
        {
            HLOGC(smlog.Debug, log << "checkBrokenSockets: @" << ps->m_SocketID << " is still busy, SKIPPING THIS CYCLE.");
            continue;
        }

        CUDT& u = ps->core();

        // HLOGC(smlog.Debug, log << "checking CLOSED socket: " << j->first);
        if (!is_zero(u.m_tsLingerExpiration))
        {
            // asynchronous close:
            if ((!u.m_pSndBuffer) || (0 == u.m_pSndBuffer->getCurrBufSize()) ||
                (u.m_tsLingerExpiration <= steady_clock::now()))
            {
                HLOGC(smlog.Debug, log << "checkBrokenSockets: marking CLOSED qualified @" << ps->m_SocketID);
                u.m_tsLingerExpiration = steady_clock::time_point();
                u.m_bClosing           = true;
                ps->m_tsClosureTimeStamp        = steady_clock::now();
            }
        }

        // timeout 1 second to destroy a socket AND it has been removed from
        // RcvUList
        const steady_clock::time_point now        = steady_clock::now();
        const steady_clock::duration   closed_ago = now - ps->m_tsClosureTimeStamp.load();
        if (closed_ago > seconds_from(1))
        {
            CRNode* rnode = u.m_pRNode;
            if (!rnode || !rnode->m_bOnList)
            {
                HLOGC(smlog.Debug,
                      log << "checkBrokenSockets: @" << ps->m_SocketID << " closed "
                          << FormatDuration(closed_ago) << " ago and removed from RcvQ - will remove");

                // HLOGC(smlog.Debug, log << "will unref socket: " << j->first);
                tbr.push_back(j->first);
            }
        }
    }

    // move closed sockets to the ClosedSockets structure
    for (vector<SRTSOCKET>::iterator k = tbc.begin(); k != tbc.end(); ++k)
        m_Sockets.erase(*k);

    // remove those timeout sockets
    for (vector<SRTSOCKET>::iterator l = tbr.begin(); l != tbr.end(); ++l)
        removeSocket(*l);

    HLOGC(smlog.Debug, log << "checkBrokenSockets: after removal: m_ClosedSockets.size()=" << m_ClosedSockets.size());
}

// [[using locked(m_GlobControlLock)]]
void srt::CUDTUnited::removeSocket(const SRTSOCKET u)
{
    sockets_t::iterator i = m_ClosedSockets.find(u);

    // invalid socket ID
    if (i == m_ClosedSockets.end())
        return;

    CUDTSocket* const s = i->second;

    // The socket may be in the trashcan now, but could
    // still be under processing in the sender/receiver worker
    // threads. If that's the case, SKIP IT THIS TIME. The
    // socket will be checked next time the GC rollover starts.
    CSNode* sn = s->core().m_pSNode;
    if (sn && sn->m_iHeapLoc != -1)
        return;

    CRNode* rn = s->core().m_pRNode;
    if (rn && rn->m_bOnList)
        return;

    if (s->isStillBusy())
    {
        HLOGC(smlog.Debug, log << "@" << s->m_SocketID << " is still busy, NOT deleting");
        return;
    }

    LOGC(smlog.Note, log << "@" << s->m_SocketID << " busy=" << s->isStillBusy());

#if ENABLE_BONDING
    if (s->m_GroupOf)
    {
        HLOGC(smlog.Debug,
              log << "@" << s->m_SocketID << " IS MEMBER OF $" << s->m_GroupOf->id() << " - REMOVING FROM GROUP");
        s->removeFromGroup(true);
    }
#endif
    // decrease multiplexer reference count, and remove it if necessary
    const int mid = s->m_iMuxID;

    {
        ScopedLock cg(s->m_AcceptLock);

        // if it is a listener, close all un-accepted sockets in its queue
        // and remove them later
        for (map<SRTSOCKET, sockaddr_any>::iterator q = s->m_QueuedSockets.begin();
                q != s->m_QueuedSockets.end(); ++ q)
        {
            sockets_t::iterator si = m_Sockets.find(q->first);
            if (si == m_Sockets.end())
            {
                // gone in the meantime
                LOGC(smlog.Error,
                     log << "removeSocket: IPE? socket @" << (q->first) << " being queued for listener socket @"
                        << s->m_SocketID << " is GONE in the meantime ???");
                continue;
            }

            CUDTSocket* as = si->second;

<<<<<<< HEAD
            as->breakSocket_LOCKED(SRT_CLS_DEADLSN);
            m_ClosedSockets[*q] = as;
            m_Sockets.erase(*q);
=======
            as->breakSocket_LOCKED();
            m_ClosedSockets[q->first] = as;
            m_Sockets.erase(q->first);
>>>>>>> 9c7206f0
        }
    }

    // remove from peer rec
    map<int64_t, set<SRTSOCKET> >::iterator j = m_PeerRec.find(s->getPeerSpec());
    if (j != m_PeerRec.end())
    {
        j->second.erase(u);
        if (j->second.empty())
            m_PeerRec.erase(j);
    }

    /*
     * Socket may be deleted while still having ePoll events set that would
     * remains forever causing epoll_wait to unblock continuously for inexistent
     * sockets. Get rid of all events for this socket.
     */
    m_EPoll.update_events(u, s->core().m_sPollID, SRT_EPOLL_IN | SRT_EPOLL_OUT | SRT_EPOLL_ERR, false);

    // delete this one
    m_ClosedSockets.erase(i);

   // XXX This below section can unlock m_GlobControlLock
   // just for calling CUDT::closeInternal(), which is needed
   // to avoid locking m_ConnectionLock after m_GlobControlLock,
   // while m_ConnectionLock orders BEFORE m_GlobControlLock.
   // This should be perfectly safe thing to do after the socket
   // ID has been erased from m_ClosedSockets. No container access
   // is done in this case.
   //
   // Report: P04-1.28, P04-2.27, P04-2.50, P04-2.55

    HLOGC(smlog.Debug, log << "GC/removeSocket: closing associated UDT @" << u);
<<<<<<< HEAD
    s->core().closeInternal(SRT_CLS_INTERNAL);
=======
    leaveCS(m_GlobControlLock);
    s->core().closeInternal();
    enterCS(m_GlobControlLock);
>>>>>>> 9c7206f0
    HLOGC(smlog.Debug, log << "GC/removeSocket: DELETING SOCKET @" << u);
    delete s;
    HLOGC(smlog.Debug, log << "GC/removeSocket: socket @" << u << " DELETED. Checking muxer.");

    if (mid == -1)
    {
        HLOGC(smlog.Debug, log << "GC/removeSocket: no muxer found, finishing.");
        return;
    }

    map<int, CMultiplexer>::iterator m;
    m = m_mMultiplexer.find(mid);
    if (m == m_mMultiplexer.end())
    {
        LOGC(smlog.Fatal, log << "IPE: For socket @" << u << " MUXER id=" << mid << " NOT FOUND!");
        return;
    }

    CMultiplexer& mx = m->second;

    mx.m_iRefCount--;
    HLOGC(smlog.Debug, log << "unrefing underlying muxer " << mid << " for @" << u << ", ref=" << mx.m_iRefCount);
    if (0 == mx.m_iRefCount)
    {
        HLOGC(smlog.Debug,
              log << "MUXER id=" << mid << " lost last socket @" << u << " - deleting muxer bound to port "
                  << mx.m_pChannel->bindAddressAny().hport());
        // The channel has no access to the queues and
        // it looks like the multiplexer is the master of all of them.
        // The queues must be silenced before closing the channel
        // because this will cause error to be returned in any operation
        // being currently done in the queues, if any.
        mx.m_pSndQueue->setClosing();
        mx.m_pRcvQueue->setClosing();
        mx.destroy();
        m_mMultiplexer.erase(m);
    }
}

void srt::CUDTUnited::checkTemporaryDatabases()
{
    ScopedLock cg(m_GlobControlLock);

    // It's not very efficient to collect first the keys of all
    // elements to remove and then remove from the map by key.

    // In C++20 this is possible by doing
    //    m_ClosedDatabase.erase_if([](auto& c) { return --c.generation <= 0; });
    // but nothing equivalent in the earlier standards.

    vector<SRTSOCKET> expired;

    for (map<SRTSOCKET, CloseInfo>::iterator c = m_ClosedDatabase.begin();
            c != m_ClosedDatabase.end(); ++c)
    {
        --c->second.generation;
        if (c->second.generation <= 0)
            expired.push_back(c->first);
    }

    for (vector<SRTSOCKET>::iterator i = expired.begin(); i != expired.end(); ++i)
        m_ClosedDatabase.erase(*i);
}

void srt::CUDTUnited::configureMuxer(CMultiplexer& w_m, const CUDTSocket* s, int af)
{
    w_m.m_mcfg       = s->core().m_config;
    w_m.m_iIPversion = af;
    w_m.m_iRefCount  = 1;
    w_m.m_iID        = s->m_SocketID;
}

uint16_t srt::CUDTUnited::installMuxer(CUDTSocket* w_s, CMultiplexer& fw_sm)
{
    w_s->core().m_pSndQueue = fw_sm.m_pSndQueue;
    w_s->core().m_pRcvQueue = fw_sm.m_pRcvQueue;
    w_s->m_iMuxID           = fw_sm.m_iID;
    sockaddr_any sa;
    fw_sm.m_pChannel->getSockAddr((sa));
    w_s->m_SelfAddr = sa; // Will be also completed later, but here it's needed for later checks
    return sa.hport();
}

bool srt::CUDTUnited::inet6SettingsCompat(const sockaddr_any& muxaddr, const CSrtMuxerConfig& cfgMuxer,
        const sockaddr_any& reqaddr, const CSrtMuxerConfig& cfgSocket)
{
    if (muxaddr.family() != AF_INET6)
        return true; // Don't check - the family has been checked already

    if (reqaddr.isany())
    {
        if (cfgSocket.iIpV6Only == -1) // Treat as "adaptive"
            return true;

        // If set explicitly, then it must be equal to the one of found muxer.
        return cfgSocket.iIpV6Only == cfgMuxer.iIpV6Only;
    }

    // If binding to the certain IPv6 address, then this setting doesn't matter.
    return true;
}

bool srt::CUDTUnited::channelSettingsMatch(const CSrtMuxerConfig& cfgMuxer, const CSrtConfig& cfgSocket)
{
    if (!cfgMuxer.bReuseAddr)
    {
        HLOGP(smlog.Debug, "channelSettingsMatch: fail: the multiplexer is not reusable");
        return false;
    }

    if (cfgMuxer.isCompatWith(cfgSocket))
        return true;

    HLOGP(smlog.Debug, "channelSettingsMatch: fail: some options have different values");
    return false;
}

void srt::CUDTUnited::updateMux(CUDTSocket* s, const sockaddr_any& reqaddr, const UDPSOCKET* udpsock /*[[nullable]]*/)
{
    ScopedLock cg(m_GlobControlLock);

    // If udpsock is provided, then this socket will be simply
    // taken for binding as a good deal. It would be nice to make
    // a sanity check to see if this UDP socket isn't already installed
    // in some multiplexer, but we state this UDP socket isn't accessible
    // anyway so this wouldn't be possible.
    if (!udpsock)
    {
        // If not, we need to see if there exist already a multiplexer bound
        // to the same endpoint.
        const int         port      = reqaddr.hport();
        const CSrtConfig& cfgSocket = s->core().m_config;

        // This loop is going to check the attempted binding of
        // address:port and socket settings against every existing
        // multiplexer. Possible results of the check are:

        // 1. MATCH: identical address - reuse it and quit.
        // 2. CONFLICT: report error: the binding partially overlaps
        //    so it neither can be reused nor is free to bind.
        // 3. PASS: different and not overlapping - continue searching.

        // In this function the convention is:
        // MATCH: do nothing and proceed with binding reusage, THEN break.
        // CONFLICT: throw an exception.
        // PASS: use 'continue' to pass to the next element.

        bool reuse_attempt = false;
        for (map<int, CMultiplexer>::iterator i = m_mMultiplexer.begin(); i != m_mMultiplexer.end(); ++i)
        {
            CMultiplexer const& m = i->second;

            // First, we need to find a multiplexer with the same port.
            if (m.m_iPort != port)
            {
                HLOGC(smlog.Debug,
                      log << "bind: muxer @" << m.m_iID << " found, but for port " << m.m_iPort
                          << " (requested port: " << port << ")");
                continue;
            }

            // If this is bound to the wildcard address, it can be reused if:
            // - reqaddr is also a wildcard
            // - channel settings match
            // Otherwise it's a conflict.
            sockaddr_any mux_addr;
            m.m_pChannel->getSockAddr((mux_addr));

            HLOGC(smlog.Debug,
                  log << "bind: Found existing muxer @" << m.m_iID << " : " << mux_addr.str() << " - check against "
                      << reqaddr.str());

            if (mux_addr.isany())
            {
                if (mux_addr.family() == AF_INET6)
                {
                    // With IPv6 we need to research two possibilities:
                    // iIpV6Only == 1 -> This means that it binds only :: wildcard, but not 0.0.0.0
                    // iIpV6Only == 0 -> This means that it binds both :: and 0.0.0.0.
                    // iIpV6Only == -1 -> Hard to say what to do, but treat it as a potential conflict in any doubtful case.

                    if (m.m_mcfg.iIpV6Only == 1)
                    {
                        // PASS IF: candidate is IPv4, no matter the address
                        // MATCH IF: candidate is IPv6 with only=1
                        // CONFLICT IF: candidate is IPv6 with only != 1 or IPv6 non-wildcard.

                        if (reqaddr.family() == AF_INET)
                        {
                            HLOGC(smlog.Debug, log << "bind: muxer @" << m.m_iID
                                    << " is :: v6only - requested IPv4 ANY is NOT IN THE WAY. Searching on.");
                            continue;
                        }

                        // Candidate is AF_INET6

                        if (cfgSocket.iIpV6Only != 1 || !reqaddr.isany())
                        {
                            // CONFLICT:
                            // 1. attempting to make a wildcard IPv4 + IPv6
                            // while the multiplexer for wildcard IPv6 exists.
                            // 2. If binding to a given address, it conflicts with the wildcard
                            LOGC(smlog.Error,
                                    log << "bind: Address: " << reqaddr.str()
                                    << " conflicts with existing IPv6 wildcard binding: " << mux_addr.str());
                            throw CUDTException(MJ_NOTSUP, MN_BUSYPORT, 0);
                        }

                        // Otherwise, MATCH.
                    }
                    else if (m.m_mcfg.iIpV6Only == 0)
                    {
                        // Muxer's address is a wildcard for :: and 0.0.0.0 at once.
                        // This way only IPv6 wildcard with v6only=0 is a perfect match and everything
                        // else is a conflict.

                        if (reqaddr.family() == AF_INET6 && reqaddr.isany() && cfgSocket.iIpV6Only == 0)
                        {
                            // MATCH
                        }
                        else
                        {
                            // CONFLICT: attempting to make a wildcard IPv4 + IPv6 while
                            // the multiplexer for wildcard IPv6 exists.
                            LOGC(smlog.Error,
                                    log << "bind: Address: " << reqaddr.str() << " v6only=" << cfgSocket.iIpV6Only
                                    << " conflicts with existing IPv6 + IPv4 wildcard binding: " << mux_addr.str());
                            throw CUDTException(MJ_NOTSUP, MN_BUSYPORT, 0);
                        }
                    }
                    else // Case -1, by unknown reason. Accept only with -1 setting, others are conflict.
                    {
                        if (reqaddr.family() == AF_INET6 && reqaddr.isany() && cfgSocket.iIpV6Only == -1)
                        {
                            // MATCH
                        }
                        else
                        {
                            LOGC(smlog.Error,
                                    log << "bind: Address: " << reqaddr.str() << " v6only=" << cfgSocket.iIpV6Only
                                    << " conflicts with existing IPv6 v6only=unknown wildcard binding: " << mux_addr.str());
                            throw CUDTException(MJ_NOTSUP, MN_BUSYPORT, 0);
                        }
                    }
                }
                else // muxer is IPv4 wildcard
                {
                    // Then only IPv4 wildcard is a match and:
                    // - IPv6 with only=true is PASS (not a conflict)
                    // - IPv6 with only=false is CONFLICT
                    // - IPv6 with only=undefined is CONFLICT
                    // REASON: we need to make a potential conflict a conflict as there will be
                    // no bind() call to check if this wouldn't be a conflict in result. If you want
                    // to have a binding to IPv6 that should avoid conflict with IPv4 wildcard binding,
                    // then SRTO_IPV6ONLY option must be explicitly set before binding.
                    // Also:
                    if (reqaddr.family() == AF_INET)
                    {
                        if (reqaddr.isany())
                        {
                            // MATCH
                        }
                        else
                        {
                            LOGC(smlog.Error,
                                    log << "bind: Address: " << reqaddr.str()
                                    << " conflicts with existing IPv4 wildcard binding: " << mux_addr.str());
                            throw CUDTException(MJ_NOTSUP, MN_BUSYPORT, 0);
                        }
                    }
                    else // AF_INET6
                    {
                        if (cfgSocket.iIpV6Only == 1 || !reqaddr.isany())
                        {
                            // PASS
                            HLOGC(smlog.Debug, log << "bind: muxer @" << m.m_iID
                                    << " is IPv4 wildcard - requested " << reqaddr.str() << " v6only=" << cfgSocket.iIpV6Only
                                    << " is NOT IN THE WAY. Searching on.");
                            continue;
                        }
                        else
                        {
                            LOGC(smlog.Error,
                                    log << "bind: Address: " << reqaddr.str() << " v6only=" << cfgSocket.iIpV6Only
                                    << " conflicts with existing IPv4 wildcard binding: " << mux_addr.str());
                            throw CUDTException(MJ_NOTSUP, MN_BUSYPORT, 0);
                        }
                    }
                }

                reuse_attempt = true;
                HLOGC(smlog.Debug, log << "bind: wildcard address - multiplexer reusable");
            }
            // Muxer address is NOT a wildcard, so conflicts only with WILDCARD of the same type
            else if (reqaddr.isany() && reqaddr.family() == mux_addr.family())
            {
                LOGC(smlog.Error,
                     log << "bind: Wildcard address: " << reqaddr.str()
                         << " conflicts with existting IP binding: " << mux_addr.str());
                throw CUDTException(MJ_NOTSUP, MN_BUSYPORT, 0);
            }
            // If this is bound to a certain address, AND:
            else if (mux_addr.equal_address(reqaddr))
            {
                // - the address is the same as reqaddr
                reuse_attempt = true;
                HLOGC(smlog.Debug, log << "bind: same IP address - multiplexer reusable");
            }
            else
            {
                HLOGC(smlog.Debug, log << "bind: IP addresses differ - ALLOWED to create a new multiplexer");
                continue;
            }
            // Otherwise:
            // - the address is different than reqaddr
            //   - the address can't be reused, but this can go on with new one.

            // If this is a reusage attempt:
            if (reuse_attempt)
            {
                //   - if the channel settings match, it can be reused
                if (channelSettingsMatch(m.m_mcfg, cfgSocket) && inet6SettingsCompat(mux_addr, m.m_mcfg, reqaddr, cfgSocket))
                {
                    HLOGC(smlog.Debug, log << "bind: reusing multiplexer for port " << port);
                    // reuse the existing multiplexer
                    ++i->second.m_iRefCount;
                    installMuxer((s), (i->second));
                    return;
                }
                else
                {
                    //   - if not, it's a conflict
                    LOGC(smlog.Error,
                         log << "bind: Address: " << reqaddr.str() << " conflicts with binding: " << mux_addr.str()
                             << " due to channel settings");
                    throw CUDTException(MJ_NOTSUP, MN_BUSYPORT, 0);
                }
            }
            // If not, proceed to the next one, and when there are no reusage
            // candidates, proceed with creating a new multiplexer.

            // Note that a binding to a different IP address is not treated
            // as a candidate for either reusage or conflict.
            LOGC(smlog.Fatal, log << "SHOULD NOT GET HERE!!!");
            SRT_ASSERT(false);
        }
    }

    // a new multiplexer is needed
    CMultiplexer m;
    configureMuxer((m), s, reqaddr.family());

    try
    {
        m.m_pChannel = new CChannel();
        m.m_pChannel->setConfig(m.m_mcfg);

        if (udpsock)
        {
            // In this case, reqaddr contains the address
            // that has been extracted already from the
            // given socket
            m.m_pChannel->attach(*udpsock, reqaddr);
        }
        else if (reqaddr.empty())
        {
            // The case of previously used case of a NULL address.
            // This here is used to pass family only, in this case
            // just automatically bind to the "0" address to autoselect
            // everything.
            m.m_pChannel->open(reqaddr.family());
        }
        else
        {
            // If at least the IP address is specified, then bind to that
            // address, but still possibly autoselect the outgoing port, if the
            // port was specified as 0.
            m.m_pChannel->open(reqaddr);
        }

        // AFTER OPENING, check the matter of IPV6_V6ONLY option,
        // as it decides about the fact that the occupied binding address
        // in case of wildcard is both :: and 0.0.0.0, or only ::.
        if (reqaddr.family() == AF_INET6 && m.m_mcfg.iIpV6Only == -1)
        {
            // XXX We don't know how probable it is to get the error here
            // and resulting -1 value. As a fallback for that case, the value -1
            // is honored here, just all side-bindings for other sockes will be
            // rejected as a potential conflict, even if binding would be accepted
            // in these circumstances. Only a perfect match in case of potential
            // overlapping will be accepted on the same port.
            m.m_mcfg.iIpV6Only = m.m_pChannel->sockopt(IPPROTO_IPV6, IPV6_V6ONLY, -1);
        }

        m.m_pTimer    = new CTimer;
        m.m_pSndQueue = new CSndQueue;
        m.m_pSndQueue->init(m.m_pChannel, m.m_pTimer);
        m.m_pRcvQueue = new CRcvQueue;
        m.m_pRcvQueue->init(128, s->core().maxPayloadSize(), m.m_iIPversion, 1024, m.m_pChannel, m.m_pTimer);

        // Rewrite the port here, as it might be only known upon return
        // from CChannel::open.
        m.m_iPort               = installMuxer((s), m);
        m_mMultiplexer[m.m_iID] = m;
    }
    catch (const CUDTException&)
    {
        m.destroy();
        throw;
    }
    catch (...)
    {
        m.destroy();
        throw CUDTException(MJ_SYSTEMRES, MN_MEMORY, 0);
    }

    HLOGC(smlog.Debug, log << "bind: creating new multiplexer for port " << m.m_iPort);
}

// This function is going to find a multiplexer for the port contained
// in the 'ls' listening socket. The multiplexer must exist when the listener
// exists, otherwise the dispatching procedure wouldn't even call this
// function. By historical reasons there's also a fallback for a case when the
// multiplexer wasn't found by id, the search by port number continues.
bool srt::CUDTUnited::updateListenerMux(CUDTSocket* s, const CUDTSocket* ls)
{
    ScopedLock cg(m_GlobControlLock);
    const int  port = ls->m_SelfAddr.hport();

    HLOGC(smlog.Debug,
          log << "updateListenerMux: finding muxer of listener socket @" << ls->m_SocketID << " muxid=" << ls->m_iMuxID
              << " bound=" << ls->m_SelfAddr.str() << " FOR @" << s->m_SocketID << " addr=" << s->m_SelfAddr.str()
              << "_->_" << s->m_PeerAddr.str());

    // First thing that should be certain here is that there should exist
    // a muxer with the ID written in the listener socket's mux ID.

    CMultiplexer* mux = map_getp(m_mMultiplexer, ls->m_iMuxID);

    // NOTE:
    // THIS BELOW CODE is only for a highly unlikely situation when the listener
    // socket has been closed in the meantime when the accepted socket is being
    // processed. This procedure is different than updateMux because this time we
    // only want to have a multiplexer socket to be assigned to the accepted socket.
    // It is also unlikely that the listener socket is garbage-collected so fast, so
    // this procedure will most likely find the multiplexer of the zombie listener socket,
    // which no longer accepts new connections (the listener is withdrawn immediately from
    // the port) that wasn't yet completely deleted.
    CMultiplexer* fallback = NULL;
    if (!mux)
    {
        LOGC(smlog.Error, log << "updateListenerMux: IPE? listener muxer not found by ID, trying by port");

        // To be used as first found with different IP version

        // find the listener's address
        for (map<int, CMultiplexer>::iterator i = m_mMultiplexer.begin(); i != m_mMultiplexer.end(); ++i)
        {
            CMultiplexer& m = i->second;

#if ENABLE_HEAVY_LOGGING
            ostringstream that_muxer;
            that_muxer << "id=" << m.m_iID << " port=" << m.m_iPort
                       << " ip=" << (m.m_iIPversion == AF_INET ? "v4" : "v6");
#endif

            if (m.m_iPort == port)
            {
                HLOGC(smlog.Debug, log << "updateListenerMux: reusing muxer: " << that_muxer.str());
                if (m.m_iIPversion == s->m_PeerAddr.family())
                {
                    mux = &m; // best match
                    break;
                }
                else if (m.m_iIPversion == AF_INET6)
                {
                    // Allowed fallback case when we only need an accepted socket.
                    fallback = &m;
                }
            }
            else
            {
                HLOGC(smlog.Debug, log << "updateListenerMux: SKIPPING muxer: " << that_muxer.str());
            }
        }

        if (!mux && fallback)
        {
            // It is allowed to reuse this multiplexer, but the socket must allow both IPv4 and IPv6
            if (fallback->m_mcfg.iIpV6Only == 0)
            {
                HLOGC(smlog.Warn, log << "updateListenerMux: reusing multiplexer from different family");
                mux = fallback;
            }
        }
    }

    // Checking again because the above procedure could have set it
    if (mux)
    {
        // reuse the existing multiplexer
        ++mux->m_iRefCount;
        s->core().m_pSndQueue = mux->m_pSndQueue;
        s->core().m_pRcvQueue = mux->m_pRcvQueue;
        s->m_iMuxID           = mux->m_iID;
        return true;
    }

    return false;
}

void* srt::CUDTUnited::garbageCollect(void* p)
{
    CUDTUnited* self = (CUDTUnited*)p;

    THREAD_STATE_INIT("SRT:GC");

    UniqueLock gclock(self->m_GCStopLock);

    // START LIBRARY RUNNING LOOP
    while (!self->m_bClosing)
    {
        INCREMENT_THREAD_ITERATIONS();
        self->checkBrokenSockets();
        self->checkTemporaryDatabases();

        HLOGC(inlog.Debug, log << "GC: sleep 1 s");
        self->m_GCStopCond.wait_for(gclock, seconds_from(1));
    }
    // END.

    // All the below code does the library cleanup, which should
    // happen as a result of an application calling `srt_cleanup()`.

    // remove all sockets and multiplexers
    HLOGC(inlog.Debug, log << "GC: GLOBAL EXIT - releasing all pending sockets. Acquring control lock...");

    {
        ScopedLock glock(self->m_GlobControlLock);

        // Do not do generative expiry removal - there's no chance
        // anyone can extract the close reason information since this point on.
        self->m_ClosedDatabase.clear();

        for (sockets_t::iterator i = self->m_Sockets.begin(); i != self->m_Sockets.end(); ++i)
        {
            CUDTSocket* s = i->second;
            s->breakSocket_LOCKED(SRT_CLS_CLEANUP);

#if ENABLE_BONDING
            if (s->m_GroupOf)
            {
                HLOGC(smlog.Debug,
                      log << "@" << s->m_SocketID << " IS MEMBER OF $" << s->m_GroupOf->id()
                          << " (IPE?) - REMOVING FROM GROUP");
                s->removeFromGroup(false);
            }
#endif
            self->m_ClosedSockets[i->first] = s;

            // remove from listener's queue
            sockets_t::iterator ls = self->m_Sockets.find(s->m_ListenSocket);
            if (ls == self->m_Sockets.end())
            {
                ls = self->m_ClosedSockets.find(s->m_ListenSocket);
                if (ls == self->m_ClosedSockets.end())
                    continue;
            }

            enterCS(ls->second->m_AcceptLock);
            ls->second->m_QueuedSockets.erase(s->m_SocketID);
            leaveCS(ls->second->m_AcceptLock);
        }
        self->m_Sockets.clear();

        for (sockets_t::iterator j = self->m_ClosedSockets.begin(); j != self->m_ClosedSockets.end(); ++j)
        {
            j->second->m_tsClosureTimeStamp = steady_clock::time_point();
        }
    }

    HLOGC(inlog.Debug, log << "GC: GLOBAL EXIT - releasing all CLOSED sockets.");
    while (true)
    {
        self->checkBrokenSockets();

        enterCS(self->m_GlobControlLock);
        bool empty = self->m_ClosedSockets.empty();
        leaveCS(self->m_GlobControlLock);

        if (empty)
            break;

        HLOGC(inlog.Debug, log << "GC: checkBrokenSockets didn't wipe all sockets, repeating after 1s sleep");
        srt::sync::this_thread::sleep_for(milliseconds_from(1));
    }

    THREAD_EXIT();
    return NULL;
}

////////////////////////////////////////////////////////////////////////////////

int srt::CUDT::startup()
{
    return uglobal().startup();
}

int srt::CUDT::cleanup()
{
    return uglobal().cleanup();
}

SRTSOCKET srt::CUDT::socket()
{
    uglobal().startup();

    try
    {
        return uglobal().newSocket();
    }
    catch (const CUDTException& e)
    {
        SetThreadLocalError(e);
        return INVALID_SOCK;
    }
    catch (const bad_alloc&)
    {
        SetThreadLocalError(CUDTException(MJ_SYSTEMRES, MN_MEMORY, 0));
        return INVALID_SOCK;
    }
    catch (const std::exception& ee)
    {
        LOGC(aclog.Fatal, log << "socket: UNEXPECTED EXCEPTION: " << typeid(ee).name() << ": " << ee.what());
        SetThreadLocalError(CUDTException(MJ_UNKNOWN, MN_NONE, 0));
        return INVALID_SOCK;
    }
}

srt::CUDT::APIError::APIError(const CUDTException& e)
{
    SetThreadLocalError(e);
}

srt::CUDT::APIError::APIError(CodeMajor mj, CodeMinor mn, int syserr)
{
    SetThreadLocalError(CUDTException(mj, mn, syserr));
}

#if ENABLE_BONDING
// This is an internal function; 'type' should be pre-checked if it has a correct value.
// This doesn't have argument of GroupType due to header file conflicts.

// [[using locked(s_UDTUnited.m_GlobControlLock)]]
srt::CUDTGroup& srt::CUDT::newGroup(const int type)
{
    const SRTSOCKET id = uglobal().generateSocketID(true);

    // Now map the group
    return uglobal().addGroup(id, SRT_GROUP_TYPE(type)).set_id(id);
}

SRTSOCKET srt::CUDT::createGroup(SRT_GROUP_TYPE gt)
{
    // Doing the same lazy-startup as with srt_create_socket()
    uglobal().startup();

    try
    {
        srt::sync::ScopedLock globlock(uglobal().m_GlobControlLock);
        return newGroup(gt).id();
        // Note: potentially, after this function exits, the group
        // could be deleted, immediately, from a separate thread (tho
        // unlikely because the other thread would need some handle to
        // keep it). But then, the first call to any API function would
        // return invalid ID error.
    }
    catch (const CUDTException& e)
    {
        return APIError(e);
    }
    catch (...)
    {
        return APIError(MJ_SYSTEMRES, MN_MEMORY, 0);
    }

    return SRT_INVALID_SOCK;
}

// [[using locked(m_ControlLock)]]
// [[using locked(CUDT::s_UDTUnited.m_GlobControlLock)]]
void srt::CUDTSocket::removeFromGroup(bool broken)
{
    CUDTGroup* g = m_GroupOf;
    if (g)
    {
        // Reset group-related fields immediately. They won't be accessed
        // in the below calls, while the iterator will be invalidated for
        // a short moment between removal from the group container and the end,
        // while the GroupLock would be already taken out. It is safer to reset
        // it to a NULL iterator before removal.
        m_GroupOf         = NULL;
        m_GroupMemberData = NULL;

        bool still_have = g->remove(m_SocketID);
        if (broken)
        {
            // Activate the SRT_EPOLL_UPDATE event on the group
            // if it was because of a socket that was earlier connected
            // and became broken. This is not to be sent in case when
            // it is a failure during connection, or the socket was
            // explicitly removed from the group.
            g->activateUpdateEvent(still_have);
        }

        HLOGC(smlog.Debug,
              log << "removeFromGroup: socket @" << m_SocketID << " NO LONGER A MEMBER of $" << g->id() << "; group is "
                  << (still_have ? "still ACTIVE" : "now EMPTY"));
    }
}

SRTSOCKET srt::CUDT::getGroupOfSocket(SRTSOCKET socket)
{
    // Lock this for the whole function as we need the group
    // to persist the call.
    ScopedLock  glock(uglobal().m_GlobControlLock);
    CUDTSocket* s = uglobal().locateSocket_LOCKED(socket);
    if (!s || !s->m_GroupOf)
        return APIError(MJ_NOTSUP, MN_INVAL, 0);

    return s->m_GroupOf->id();
}

int srt::CUDT::getGroupData(SRTSOCKET groupid, SRT_SOCKGROUPDATA* pdata, size_t* psize)
{
    if ((groupid & SRTGROUP_MASK) == 0 || !psize)
    {
        return APIError(MJ_NOTSUP, MN_INVAL, 0);
    }

    CUDTUnited::GroupKeeper k(uglobal(), groupid, CUDTUnited::ERH_RETURN);
    if (!k.group)
    {
        return APIError(MJ_NOTSUP, MN_INVAL, 0);
    }

    // To get only the size of the group pdata=NULL can be used
    return k.group->getGroupData(pdata, psize);
}
#endif

int srt::CUDT::bind(SRTSOCKET u, const sockaddr* name, int namelen)
{
    try
    {
        sockaddr_any sa(name, namelen);
        if (sa.len == 0)
        {
            // This happens if the namelen check proved it to be
            // too small for particular family, or that family is
            // not recognized (is none of AF_INET, AF_INET6).
            // This is a user error.
            return APIError(MJ_NOTSUP, MN_INVAL, 0);
        }
        CUDTSocket* s = uglobal().locateSocket(u);
        if (!s)
            return APIError(MJ_NOTSUP, MN_INVAL, 0);

        return uglobal().bind(s, sa);
    }
    catch (const CUDTException& e)
    {
        return APIError(e);
    }
    catch (bad_alloc&)
    {
        return APIError(MJ_SYSTEMRES, MN_MEMORY, 0);
    }
    catch (const std::exception& ee)
    {
        LOGC(aclog.Fatal, log << "bind: UNEXPECTED EXCEPTION: " << typeid(ee).name() << ": " << ee.what());
        return APIError(MJ_UNKNOWN, MN_NONE, 0);
    }
}

int srt::CUDT::bind(SRTSOCKET u, UDPSOCKET udpsock)
{
    try
    {
        CUDTSocket* s = uglobal().locateSocket(u);
        if (!s)
            return APIError(MJ_NOTSUP, MN_INVAL, 0);

        return uglobal().bind(s, udpsock);
    }
    catch (const CUDTException& e)
    {
        return APIError(e);
    }
    catch (bad_alloc&)
    {
        return APIError(MJ_SYSTEMRES, MN_MEMORY, 0);
    }
    catch (const std::exception& ee)
    {
        LOGC(aclog.Fatal, log << "bind/udp: UNEXPECTED EXCEPTION: " << typeid(ee).name() << ": " << ee.what());
        return APIError(MJ_UNKNOWN, MN_NONE, 0);
    }
}

int srt::CUDT::listen(SRTSOCKET u, int backlog)
{
    try
    {
        return uglobal().listen(u, backlog);
    }
    catch (const CUDTException& e)
    {
        return APIError(e);
    }
    catch (bad_alloc&)
    {
        return APIError(MJ_SYSTEMRES, MN_MEMORY, 0);
    }
    catch (const std::exception& ee)
    {
        LOGC(aclog.Fatal, log << "listen: UNEXPECTED EXCEPTION: " << typeid(ee).name() << ": " << ee.what());
        return APIError(MJ_UNKNOWN, MN_NONE, 0);
    }
}

SRTSOCKET srt::CUDT::accept_bond(const SRTSOCKET listeners[], int lsize, int64_t msTimeOut)
{
    try
    {
        return uglobal().accept_bond(listeners, lsize, msTimeOut);
    }
    catch (const CUDTException& e)
    {
        SetThreadLocalError(e);
        return INVALID_SOCK;
    }
    catch (bad_alloc&)
    {
        SetThreadLocalError(CUDTException(MJ_SYSTEMRES, MN_MEMORY, 0));
        return INVALID_SOCK;
    }
    catch (const std::exception& ee)
    {
        LOGC(aclog.Fatal, log << "accept_bond: UNEXPECTED EXCEPTION: " << typeid(ee).name() << ": " << ee.what());
        SetThreadLocalError(CUDTException(MJ_UNKNOWN, MN_NONE, 0));
        return INVALID_SOCK;
    }
}

SRTSOCKET srt::CUDT::accept(SRTSOCKET u, sockaddr* addr, int* addrlen)
{
    try
    {
        return uglobal().accept(u, addr, addrlen);
    }
    catch (const CUDTException& e)
    {
        SetThreadLocalError(e);
        return INVALID_SOCK;
    }
    catch (const bad_alloc&)
    {
        SetThreadLocalError(CUDTException(MJ_SYSTEMRES, MN_MEMORY, 0));
        return INVALID_SOCK;
    }
    catch (const std::exception& ee)
    {
        LOGC(aclog.Fatal, log << "accept: UNEXPECTED EXCEPTION: " << typeid(ee).name() << ": " << ee.what());
        SetThreadLocalError(CUDTException(MJ_UNKNOWN, MN_NONE, 0));
        return INVALID_SOCK;
    }
}

int srt::CUDT::connect(SRTSOCKET u, const sockaddr* name, const sockaddr* tname, int namelen)
{
    try
    {
        return uglobal().connect(u, name, tname, namelen);
    }
    catch (const CUDTException& e)
    {
        return APIError(e);
    }
    catch (bad_alloc&)
    {
        return APIError(MJ_SYSTEMRES, MN_MEMORY, 0);
    }
    catch (std::exception& ee)
    {
        LOGC(aclog.Fatal, log << "connect: UNEXPECTED EXCEPTION: " << typeid(ee).name() << ": " << ee.what());
        return APIError(MJ_UNKNOWN, MN_NONE, 0);
    }
}

#if ENABLE_BONDING
int srt::CUDT::connectLinks(SRTSOCKET grp, SRT_SOCKGROUPCONFIG targets[], int arraysize)
{
    if (arraysize <= 0)
        return APIError(MJ_NOTSUP, MN_INVAL, 0);

    if ((grp & SRTGROUP_MASK) == 0)
    {
        // connectLinks accepts only GROUP id, not socket id.
        return APIError(MJ_NOTSUP, MN_SIDINVAL, 0);
    }

    try
    {
        CUDTUnited::GroupKeeper k(uglobal(), grp, CUDTUnited::ERH_THROW);
        return uglobal().groupConnect(k.group, targets, arraysize);
    }
    catch (CUDTException& e)
    {
        return APIError(e);
    }
    catch (bad_alloc&)
    {
        return APIError(MJ_SYSTEMRES, MN_MEMORY, 0);
    }
    catch (std::exception& ee)
    {
        LOGC(aclog.Fatal, log << "connect: UNEXPECTED EXCEPTION: " << typeid(ee).name() << ": " << ee.what());
        return APIError(MJ_UNKNOWN, MN_NONE, 0);
    }
}
#endif

int srt::CUDT::connect(SRTSOCKET u, const sockaddr* name, int namelen, int32_t forced_isn)
{
    try
    {
        return uglobal().connect(u, name, namelen, forced_isn);
    }
    catch (const CUDTException& e)
    {
        return APIError(e);
    }
    catch (bad_alloc&)
    {
        return APIError(MJ_SYSTEMRES, MN_MEMORY, 0);
    }
    catch (const std::exception& ee)
    {
        LOGC(aclog.Fatal, log << "connect: UNEXPECTED EXCEPTION: " << typeid(ee).name() << ": " << ee.what());
        return APIError(MJ_UNKNOWN, MN_NONE, 0);
    }
}

int srt::CUDT::close(SRTSOCKET u, int reason)
{
    try
    {
        return uglobal().close(u, reason);
    }
    catch (const CUDTException& e)
    {
        return APIError(e);
    }
    catch (const std::exception& ee)
    {
        LOGC(aclog.Fatal, log << "close: UNEXPECTED EXCEPTION: " << typeid(ee).name() << ": " << ee.what());
        return APIError(MJ_UNKNOWN, MN_NONE, 0);
    }
}

int srt::CUDT::getpeername(SRTSOCKET u, sockaddr* name, int* namelen)
{
    try
    {
        uglobal().getpeername(u, name, namelen);
        return 0;
    }
    catch (const CUDTException& e)
    {
        return APIError(e);
    }
    catch (const std::exception& ee)
    {
        LOGC(aclog.Fatal, log << "getpeername: UNEXPECTED EXCEPTION: " << typeid(ee).name() << ": " << ee.what());
        return APIError(MJ_UNKNOWN, MN_NONE, 0);
    }
}

int srt::CUDT::getsockname(SRTSOCKET u, sockaddr* name, int* namelen)
{
    try
    {
        uglobal().getsockname(u, name, namelen);
        return 0;
    }
    catch (const CUDTException& e)
    {
        return APIError(e);
    }
    catch (const std::exception& ee)
    {
        LOGC(aclog.Fatal, log << "getsockname: UNEXPECTED EXCEPTION: " << typeid(ee).name() << ": " << ee.what());
        return APIError(MJ_UNKNOWN, MN_NONE, 0);
    }
}

int srt::CUDT::getsockopt(SRTSOCKET u, int, SRT_SOCKOPT optname, void* pw_optval, int* pw_optlen)
{
    if (!pw_optval || !pw_optlen)
    {
        return APIError(MJ_NOTSUP, MN_INVAL, 0);
    }

    try
    {
#if ENABLE_BONDING
        if (u & SRTGROUP_MASK)
        {
            CUDTUnited::GroupKeeper k(uglobal(), u, CUDTUnited::ERH_THROW);
            k.group->getOpt(optname, (pw_optval), (*pw_optlen));
            return 0;
        }
#endif

        CUDT& udt = uglobal().locateSocket(u, CUDTUnited::ERH_THROW)->core();
        udt.getOpt(optname, (pw_optval), (*pw_optlen));
        return 0;
    }
    catch (const CUDTException& e)
    {
        return APIError(e);
    }
    catch (const std::exception& ee)
    {
        LOGC(aclog.Fatal, log << "getsockopt: UNEXPECTED EXCEPTION: " << typeid(ee).name() << ": " << ee.what());
        return APIError(MJ_UNKNOWN, MN_NONE, 0);
    }
}

int srt::CUDT::setsockopt(SRTSOCKET u, int, SRT_SOCKOPT optname, const void* optval, int optlen)
{
    if (!optval || optlen < 0)
        return APIError(MJ_NOTSUP, MN_INVAL, 0);

    try
    {
#if ENABLE_BONDING
        if (u & SRTGROUP_MASK)
        {
            CUDTUnited::GroupKeeper k(uglobal(), u, CUDTUnited::ERH_THROW);
            k.group->setOpt(optname, optval, optlen);
            return 0;
        }
#endif

        CUDT& udt = uglobal().locateSocket(u, CUDTUnited::ERH_THROW)->core();
        udt.setOpt(optname, optval, optlen);
        return 0;
    }
    catch (const CUDTException& e)
    {
        return APIError(e);
    }
    catch (const std::exception& ee)
    {
        LOGC(aclog.Fatal, log << "setsockopt: UNEXPECTED EXCEPTION: " << typeid(ee).name() << ": " << ee.what());
        return APIError(MJ_UNKNOWN, MN_NONE, 0);
    }
}

int srt::CUDT::send(SRTSOCKET u, const char* buf, int len, int)
{
    SRT_MSGCTRL mctrl = srt_msgctrl_default;
    return sendmsg2(u, buf, len, (mctrl));
}

// --> CUDT::recv moved down

int srt::CUDT::sendmsg(SRTSOCKET u, const char* buf, int len, int ttl, bool inorder, int64_t srctime)
{
    SRT_MSGCTRL mctrl = srt_msgctrl_default;
    mctrl.msgttl      = ttl;
    mctrl.inorder     = inorder;
    mctrl.srctime     = srctime;
    return sendmsg2(u, buf, len, (mctrl));
}

int srt::CUDT::sendmsg2(SRTSOCKET u, const char* buf, int len, SRT_MSGCTRL& w_m)
{
    try
    {
#if ENABLE_BONDING
        if (u & SRTGROUP_MASK)
        {
            CUDTUnited::GroupKeeper k(uglobal(), u, CUDTUnited::ERH_THROW);
            return k.group->send(buf, len, (w_m));
        }
#endif

        return uglobal().locateSocket(u, CUDTUnited::ERH_THROW)->core().sendmsg2(buf, len, (w_m));
    }
    catch (const CUDTException& e)
    {
        return APIError(e);
    }
    catch (bad_alloc&)
    {
        return APIError(MJ_SYSTEMRES, MN_MEMORY, 0);
    }
    catch (const std::exception& ee)
    {
        LOGC(aclog.Fatal, log << "sendmsg: UNEXPECTED EXCEPTION: " << typeid(ee).name() << ": " << ee.what());
        return APIError(MJ_UNKNOWN, MN_NONE, 0);
    }
}

int srt::CUDT::recv(SRTSOCKET u, char* buf, int len, int)
{
    SRT_MSGCTRL mctrl = srt_msgctrl_default;
    int         ret   = recvmsg2(u, buf, len, (mctrl));
    return ret;
}

int srt::CUDT::recvmsg(SRTSOCKET u, char* buf, int len, int64_t& srctime)
{
    SRT_MSGCTRL mctrl = srt_msgctrl_default;
    int         ret   = recvmsg2(u, buf, len, (mctrl));
    srctime           = mctrl.srctime;
    return ret;
}

int srt::CUDT::recvmsg2(SRTSOCKET u, char* buf, int len, SRT_MSGCTRL& w_m)
{
    try
    {
#if ENABLE_BONDING
        if (u & SRTGROUP_MASK)
        {
            CUDTUnited::GroupKeeper k(uglobal(), u, CUDTUnited::ERH_THROW);
            return k.group->recv(buf, len, (w_m));
        }
#endif

        return uglobal().locateSocket(u, CUDTUnited::ERH_THROW)->core().recvmsg2(buf, len, (w_m));
    }
    catch (const CUDTException& e)
    {
        return APIError(e);
    }
    catch (const std::exception& ee)
    {
        LOGC(aclog.Fatal, log << "recvmsg: UNEXPECTED EXCEPTION: " << typeid(ee).name() << ": " << ee.what());
        return APIError(MJ_UNKNOWN, MN_NONE, 0);
    }
}

int64_t srt::CUDT::sendfile(SRTSOCKET u, fstream& ifs, int64_t& offset, int64_t size, int block)
{
    try
    {
        CUDT& udt = uglobal().locateSocket(u, CUDTUnited::ERH_THROW)->core();
        return udt.sendfile(ifs, offset, size, block);
    }
    catch (const CUDTException& e)
    {
        return APIError(e);
    }
    catch (bad_alloc&)
    {
        return APIError(MJ_SYSTEMRES, MN_MEMORY, 0);
    }
    catch (const std::exception& ee)
    {
        LOGC(aclog.Fatal, log << "sendfile: UNEXPECTED EXCEPTION: " << typeid(ee).name() << ": " << ee.what());
        return APIError(MJ_UNKNOWN, MN_NONE, 0);
    }
}

int64_t srt::CUDT::recvfile(SRTSOCKET u, fstream& ofs, int64_t& offset, int64_t size, int block)
{
    try
    {
        return uglobal().locateSocket(u, CUDTUnited::ERH_THROW)->core().recvfile(ofs, offset, size, block);
    }
    catch (const CUDTException& e)
    {
        return APIError(e);
    }
    catch (const std::exception& ee)
    {
        LOGC(aclog.Fatal, log << "recvfile: UNEXPECTED EXCEPTION: " << typeid(ee).name() << ": " << ee.what());
        return APIError(MJ_UNKNOWN, MN_NONE, 0);
    }
}

int srt::CUDT::select(int, UDT::UDSET* readfds, UDT::UDSET* writefds, UDT::UDSET* exceptfds, const timeval* timeout)
{
    if ((!readfds) && (!writefds) && (!exceptfds))
    {
        return APIError(MJ_NOTSUP, MN_INVAL, 0);
    }

    try
    {
        return uglobal().select(readfds, writefds, exceptfds, timeout);
    }
    catch (const CUDTException& e)
    {
        return APIError(e);
    }
    catch (bad_alloc&)
    {
        return APIError(MJ_SYSTEMRES, MN_MEMORY, 0);
    }
    catch (const std::exception& ee)
    {
        LOGC(aclog.Fatal, log << "select: UNEXPECTED EXCEPTION: " << typeid(ee).name() << ": " << ee.what());
        return APIError(MJ_UNKNOWN, MN_NONE, 0);
    }
}

int srt::CUDT::selectEx(const vector<SRTSOCKET>& fds,
                        vector<SRTSOCKET>*       readfds,
                        vector<SRTSOCKET>*       writefds,
                        vector<SRTSOCKET>*       exceptfds,
                        int64_t                  msTimeOut)
{
    if ((!readfds) && (!writefds) && (!exceptfds))
    {
        return APIError(MJ_NOTSUP, MN_INVAL, 0);
    }

    try
    {
        return uglobal().selectEx(fds, readfds, writefds, exceptfds, msTimeOut);
    }
    catch (const CUDTException& e)
    {
        return APIError(e);
    }
    catch (bad_alloc&)
    {
        return APIError(MJ_SYSTEMRES, MN_MEMORY, 0);
    }
    catch (const std::exception& ee)
    {
        LOGC(aclog.Fatal, log << "selectEx: UNEXPECTED EXCEPTION: " << typeid(ee).name() << ": " << ee.what());
        return APIError(MJ_UNKNOWN);
    }
}

int srt::CUDT::epoll_create()
{
    try
    {
        return uglobal().epoll_create();
    }
    catch (const CUDTException& e)
    {
        return APIError(e);
    }
    catch (const std::exception& ee)
    {
        LOGC(aclog.Fatal, log << "epoll_create: UNEXPECTED EXCEPTION: " << typeid(ee).name() << ": " << ee.what());
        return APIError(MJ_UNKNOWN, MN_NONE, 0);
    }
}

int srt::CUDT::epoll_clear_usocks(int eid)
{
    try
    {
        return uglobal().epoll_clear_usocks(eid);
    }
    catch (const CUDTException& e)
    {
        return APIError(e);
    }
    catch (std::exception& ee)
    {
        LOGC(aclog.Fatal,
             log << "epoll_clear_usocks: UNEXPECTED EXCEPTION: " << typeid(ee).name() << ": " << ee.what());
        return APIError(MJ_UNKNOWN, MN_NONE, 0);
    }
}

int srt::CUDT::epoll_add_usock(const int eid, const SRTSOCKET u, const int* events)
{
    try
    {
        return uglobal().epoll_add_usock(eid, u, events);
    }
    catch (const CUDTException& e)
    {
        return APIError(e);
    }
    catch (const std::exception& ee)
    {
        LOGC(aclog.Fatal, log << "epoll_add_usock: UNEXPECTED EXCEPTION: " << typeid(ee).name() << ": " << ee.what());
        return APIError(MJ_UNKNOWN, MN_NONE, 0);
    }
}

int srt::CUDT::epoll_add_ssock(const int eid, const SYSSOCKET s, const int* events)
{
    try
    {
        return uglobal().epoll_add_ssock(eid, s, events);
    }
    catch (const CUDTException& e)
    {
        return APIError(e);
    }
    catch (const std::exception& ee)
    {
        LOGC(aclog.Fatal, log << "epoll_add_ssock: UNEXPECTED EXCEPTION: " << typeid(ee).name() << ": " << ee.what());
        return APIError(MJ_UNKNOWN, MN_NONE, 0);
    }
}

int srt::CUDT::epoll_update_usock(const int eid, const SRTSOCKET u, const int* events)
{
    try
    {
        return uglobal().epoll_add_usock(eid, u, events);
    }
    catch (const CUDTException& e)
    {
        return APIError(e);
    }
    catch (const std::exception& ee)
    {
        LOGC(aclog.Fatal,
             log << "epoll_update_usock: UNEXPECTED EXCEPTION: " << typeid(ee).name() << ": " << ee.what());
        return APIError(MJ_UNKNOWN, MN_NONE, 0);
    }
}

int srt::CUDT::epoll_update_ssock(const int eid, const SYSSOCKET s, const int* events)
{
    try
    {
        return uglobal().epoll_update_ssock(eid, s, events);
    }
    catch (const CUDTException& e)
    {
        return APIError(e);
    }
    catch (const std::exception& ee)
    {
        LOGC(aclog.Fatal,
             log << "epoll_update_ssock: UNEXPECTED EXCEPTION: " << typeid(ee).name() << ": " << ee.what());
        return APIError(MJ_UNKNOWN, MN_NONE, 0);
    }
}

int srt::CUDT::epoll_remove_usock(const int eid, const SRTSOCKET u)
{
    try
    {
        return uglobal().epoll_remove_usock(eid, u);
    }
    catch (const CUDTException& e)
    {
        return APIError(e);
    }
    catch (const std::exception& ee)
    {
        LOGC(aclog.Fatal,
             log << "epoll_remove_usock: UNEXPECTED EXCEPTION: " << typeid(ee).name() << ": " << ee.what());
        return APIError(MJ_UNKNOWN, MN_NONE, 0);
    }
}

int srt::CUDT::epoll_remove_ssock(const int eid, const SYSSOCKET s)
{
    try
    {
        return uglobal().epoll_remove_ssock(eid, s);
    }
    catch (const CUDTException& e)
    {
        return APIError(e);
    }
    catch (const std::exception& ee)
    {
        LOGC(aclog.Fatal,
             log << "epoll_remove_ssock: UNEXPECTED EXCEPTION: " << typeid(ee).name() << ": " << ee.what());
        return APIError(MJ_UNKNOWN, MN_NONE, 0);
    }
}

int srt::CUDT::epoll_wait(const int       eid,
                          set<SRTSOCKET>* readfds,
                          set<SRTSOCKET>* writefds,
                          int64_t         msTimeOut,
                          set<SYSSOCKET>* lrfds,
                          set<SYSSOCKET>* lwfds)
{
    try
    {
        return uglobal().epoll_ref().wait(eid, readfds, writefds, msTimeOut, lrfds, lwfds);
    }
    catch (const CUDTException& e)
    {
        return APIError(e);
    }
    catch (const std::exception& ee)
    {
        LOGC(aclog.Fatal, log << "epoll_wait: UNEXPECTED EXCEPTION: " << typeid(ee).name() << ": " << ee.what());
        return APIError(MJ_UNKNOWN, MN_NONE, 0);
    }
}

int srt::CUDT::epoll_uwait(const int eid, SRT_EPOLL_EVENT* fdsSet, int fdsSize, int64_t msTimeOut)
{
    try
    {
        return uglobal().epoll_uwait(eid, fdsSet, fdsSize, msTimeOut);
    }
    catch (const CUDTException& e)
    {
        return APIError(e);
    }
    catch (const std::exception& ee)
    {
        LOGC(aclog.Fatal, log << "epoll_uwait: UNEXPECTED EXCEPTION: " << typeid(ee).name() << ": " << ee.what());
        return APIError(MJ_UNKNOWN, MN_NONE, 0);
    }
}

int32_t srt::CUDT::epoll_set(const int eid, int32_t flags)
{
    try
    {
        return uglobal().epoll_set(eid, flags);
    }
    catch (const CUDTException& e)
    {
        return APIError(e);
    }
    catch (const std::exception& ee)
    {
        LOGC(aclog.Fatal, log << "epoll_set: UNEXPECTED EXCEPTION: " << typeid(ee).name() << ": " << ee.what());
        return APIError(MJ_UNKNOWN, MN_NONE, 0);
    }
}

int srt::CUDT::epoll_release(const int eid)
{
    try
    {
        return uglobal().epoll_release(eid);
    }
    catch (const CUDTException& e)
    {
        return APIError(e);
    }
    catch (const std::exception& ee)
    {
        LOGC(aclog.Fatal, log << "epoll_release: UNEXPECTED EXCEPTION: " << typeid(ee).name() << ": " << ee.what());
        return APIError(MJ_UNKNOWN, MN_NONE, 0);
    }
}

srt::CUDTException& srt::CUDT::getlasterror()
{
    return GetThreadLocalError();
}

int srt::CUDT::bstats(SRTSOCKET u, CBytePerfMon* perf, bool clear, bool instantaneous)
{
#if ENABLE_BONDING
    if (u & SRTGROUP_MASK)
        return groupsockbstats(u, perf, clear);
#endif

    try
    {
        CUDT& udt = uglobal().locateSocket(u, CUDTUnited::ERH_THROW)->core();
        udt.bstats(perf, clear, instantaneous);
        return 0;
    }
    catch (const CUDTException& e)
    {
        return APIError(e);
    }
    catch (const std::exception& ee)
    {
        LOGC(aclog.Fatal, log << "bstats: UNEXPECTED EXCEPTION: " << typeid(ee).name() << ": " << ee.what());
        return APIError(MJ_UNKNOWN, MN_NONE, 0);
    }
}

#if ENABLE_BONDING
int srt::CUDT::groupsockbstats(SRTSOCKET u, CBytePerfMon* perf, bool clear)
{
    try
    {
        CUDTUnited::GroupKeeper k(uglobal(), u, CUDTUnited::ERH_THROW);
        k.group->bstatsSocket(perf, clear);
        return 0;
    }
    catch (const CUDTException& e)
    {
        SetThreadLocalError(e);
        return ERROR;
    }
    catch (const std::exception& ee)
    {
        LOGC(aclog.Fatal, log << "bstats: UNEXPECTED EXCEPTION: " << typeid(ee).name() << ": " << ee.what());
        SetThreadLocalError(CUDTException(MJ_UNKNOWN, MN_NONE, 0));
        return ERROR;
    }
}
#endif

srt::CUDT* srt::CUDT::getUDTHandle(SRTSOCKET u)
{
    try
    {
        return &uglobal().locateSocket(u, CUDTUnited::ERH_THROW)->core();
    }
    catch (const CUDTException& e)
    {
        SetThreadLocalError(e);
        return NULL;
    }
    catch (const std::exception& ee)
    {
        LOGC(aclog.Fatal, log << "getUDTHandle: UNEXPECTED EXCEPTION: " << typeid(ee).name() << ": " << ee.what());
        SetThreadLocalError(CUDTException(MJ_UNKNOWN, MN_NONE, 0));
        return NULL;
    }
}

vector<SRTSOCKET> srt::CUDT::existingSockets()
{
    vector<SRTSOCKET> out;
    for (CUDTUnited::sockets_t::iterator i = uglobal().m_Sockets.begin(); i != uglobal().m_Sockets.end(); ++i)
    {
        out.push_back(i->first);
    }
    return out;
}

SRT_SOCKSTATUS srt::CUDT::getsockstate(SRTSOCKET u)
{
    try
    {
#if ENABLE_BONDING
        if (isgroup(u))
        {
            CUDTUnited::GroupKeeper k(uglobal(), u, CUDTUnited::ERH_THROW);
            return k.group->getStatus();
        }
#endif
        return uglobal().getStatus(u);
    }
    catch (const CUDTException& e)
    {
        SetThreadLocalError(e);
        return SRTS_NONEXIST;
    }
    catch (const std::exception& ee)
    {
        LOGC(aclog.Fatal, log << "getsockstate: UNEXPECTED EXCEPTION: " << typeid(ee).name() << ": " << ee.what());
        SetThreadLocalError(CUDTException(MJ_UNKNOWN, MN_NONE, 0));
        return SRTS_NONEXIST;
    }
}

////////////////////////////////////////////////////////////////////////////////

namespace UDT
{

int startup()
{
    return srt::CUDT::startup();
}

int cleanup()
{
    return srt::CUDT::cleanup();
}

int bind(SRTSOCKET u, const struct sockaddr* name, int namelen)
{
    return srt::CUDT::bind(u, name, namelen);
}

int bind2(SRTSOCKET u, UDPSOCKET udpsock)
{
    return srt::CUDT::bind(u, udpsock);
}

int listen(SRTSOCKET u, int backlog)
{
    return srt::CUDT::listen(u, backlog);
}

SRTSOCKET accept(SRTSOCKET u, struct sockaddr* addr, int* addrlen)
{
    return srt::CUDT::accept(u, addr, addrlen);
}

int connect(SRTSOCKET u, const struct sockaddr* name, int namelen)
{
    return srt::CUDT::connect(u, name, namelen, SRT_SEQNO_NONE);
}

int close(SRTSOCKET u)
{
    return srt::CUDT::close(u, SRT_CLS_API);
}

int getpeername(SRTSOCKET u, struct sockaddr* name, int* namelen)
{
    return srt::CUDT::getpeername(u, name, namelen);
}

int getsockname(SRTSOCKET u, struct sockaddr* name, int* namelen)
{
    return srt::CUDT::getsockname(u, name, namelen);
}

int getsockopt(SRTSOCKET u, int level, SRT_SOCKOPT optname, void* optval, int* optlen)
{
    return srt::CUDT::getsockopt(u, level, optname, optval, optlen);
}

int setsockopt(SRTSOCKET u, int level, SRT_SOCKOPT optname, const void* optval, int optlen)
{
    return srt::CUDT::setsockopt(u, level, optname, optval, optlen);
}

// DEVELOPER API

int connect_debug(SRTSOCKET u, const struct sockaddr* name, int namelen, int32_t forced_isn)
{
    return srt::CUDT::connect(u, name, namelen, forced_isn);
}

int send(SRTSOCKET u, const char* buf, int len, int flags)
{
    return srt::CUDT::send(u, buf, len, flags);
}

int recv(SRTSOCKET u, char* buf, int len, int flags)
{
    return srt::CUDT::recv(u, buf, len, flags);
}

int sendmsg(SRTSOCKET u, const char* buf, int len, int ttl, bool inorder, int64_t srctime)
{
    return srt::CUDT::sendmsg(u, buf, len, ttl, inorder, srctime);
}

int recvmsg(SRTSOCKET u, char* buf, int len, int64_t& srctime)
{
    return srt::CUDT::recvmsg(u, buf, len, srctime);
}

int recvmsg(SRTSOCKET u, char* buf, int len)
{
    int64_t srctime;
    return srt::CUDT::recvmsg(u, buf, len, srctime);
}

int64_t sendfile(SRTSOCKET u, fstream& ifs, int64_t& offset, int64_t size, int block)
{
    return srt::CUDT::sendfile(u, ifs, offset, size, block);
}

int64_t recvfile(SRTSOCKET u, fstream& ofs, int64_t& offset, int64_t size, int block)
{
    return srt::CUDT::recvfile(u, ofs, offset, size, block);
}

int64_t sendfile2(SRTSOCKET u, const char* path, int64_t* offset, int64_t size, int block)
{
    fstream ifs(path, ios::binary | ios::in);
    int64_t ret = srt::CUDT::sendfile(u, ifs, *offset, size, block);
    ifs.close();
    return ret;
}

int64_t recvfile2(SRTSOCKET u, const char* path, int64_t* offset, int64_t size, int block)
{
    fstream ofs(path, ios::binary | ios::out);
    int64_t ret = srt::CUDT::recvfile(u, ofs, *offset, size, block);
    ofs.close();
    return ret;
}

int select(int nfds, UDSET* readfds, UDSET* writefds, UDSET* exceptfds, const struct timeval* timeout)
{
    return srt::CUDT::select(nfds, readfds, writefds, exceptfds, timeout);
}

int selectEx(const vector<SRTSOCKET>& fds,
             vector<SRTSOCKET>*       readfds,
             vector<SRTSOCKET>*       writefds,
             vector<SRTSOCKET>*       exceptfds,
             int64_t                  msTimeOut)
{
    return srt::CUDT::selectEx(fds, readfds, writefds, exceptfds, msTimeOut);
}

int epoll_create()
{
    return srt::CUDT::epoll_create();
}

int epoll_clear_usocks(int eid)
{
    return srt::CUDT::epoll_clear_usocks(eid);
}

int epoll_add_usock(int eid, SRTSOCKET u, const int* events)
{
    return srt::CUDT::epoll_add_usock(eid, u, events);
}

int epoll_add_ssock(int eid, SYSSOCKET s, const int* events)
{
    return srt::CUDT::epoll_add_ssock(eid, s, events);
}

int epoll_update_usock(int eid, SRTSOCKET u, const int* events)
{
    return srt::CUDT::epoll_update_usock(eid, u, events);
}

int epoll_update_ssock(int eid, SYSSOCKET s, const int* events)
{
    return srt::CUDT::epoll_update_ssock(eid, s, events);
}

int epoll_remove_usock(int eid, SRTSOCKET u)
{
    return srt::CUDT::epoll_remove_usock(eid, u);
}

int epoll_remove_ssock(int eid, SYSSOCKET s)
{
    return srt::CUDT::epoll_remove_ssock(eid, s);
}

int epoll_wait(int             eid,
               set<SRTSOCKET>* readfds,
               set<SRTSOCKET>* writefds,
               int64_t         msTimeOut,
               set<SYSSOCKET>* lrfds,
               set<SYSSOCKET>* lwfds)
{
    return srt::CUDT::epoll_wait(eid, readfds, writefds, msTimeOut, lrfds, lwfds);
}

template <class SOCKTYPE>
inline void set_result(set<SOCKTYPE>* val, int* num, SOCKTYPE* fds)
{
    if (!val || !num || !fds)
        return;

    if (*num > int(val->size()))
        *num = int(val->size()); // will get 0 if val->empty()
    int count = 0;

    // This loop will run 0 times if val->empty()
    for (typename set<SOCKTYPE>::const_iterator it = val->begin(); it != val->end(); ++it)
    {
        if (count >= *num)
            break;
        fds[count++] = *it;
    }
}

int epoll_wait2(int        eid,
                SRTSOCKET* readfds,
                int*       rnum,
                SRTSOCKET* writefds,
                int*       wnum,
                int64_t    msTimeOut,
                SYSSOCKET* lrfds,
                int*       lrnum,
                SYSSOCKET* lwfds,
                int*       lwnum)
{
    // This API is an alternative format for epoll_wait, created for
    // compatibility with other languages. Users need to pass in an array
    // for holding the returned sockets, with the maximum array length
    // stored in *rnum, etc., which will be updated with returned number
    // of sockets.

    set<SRTSOCKET>  readset;
    set<SRTSOCKET>  writeset;
    set<SYSSOCKET>  lrset;
    set<SYSSOCKET>  lwset;
    set<SRTSOCKET>* rval  = NULL;
    set<SRTSOCKET>* wval  = NULL;
    set<SYSSOCKET>* lrval = NULL;
    set<SYSSOCKET>* lwval = NULL;
    if ((readfds != NULL) && (rnum != NULL))
        rval = &readset;
    if ((writefds != NULL) && (wnum != NULL))
        wval = &writeset;
    if ((lrfds != NULL) && (lrnum != NULL))
        lrval = &lrset;
    if ((lwfds != NULL) && (lwnum != NULL))
        lwval = &lwset;

    int ret = srt::CUDT::epoll_wait(eid, rval, wval, msTimeOut, lrval, lwval);
    if (ret > 0)
    {
        // set<SRTSOCKET>::const_iterator i;
        // SET_RESULT(rval, rnum, readfds, i);
        set_result(rval, rnum, readfds);
        // SET_RESULT(wval, wnum, writefds, i);
        set_result(wval, wnum, writefds);

        // set<SYSSOCKET>::const_iterator j;
        // SET_RESULT(lrval, lrnum, lrfds, j);
        set_result(lrval, lrnum, lrfds);
        // SET_RESULT(lwval, lwnum, lwfds, j);
        set_result(lwval, lwnum, lwfds);
    }
    return ret;
}

int epoll_uwait(int eid, SRT_EPOLL_EVENT* fdsSet, int fdsSize, int64_t msTimeOut)
{
    return srt::CUDT::epoll_uwait(eid, fdsSet, fdsSize, msTimeOut);
}

int epoll_release(int eid)
{
    return srt::CUDT::epoll_release(eid);
}

ERRORINFO& getlasterror()
{
    return srt::CUDT::getlasterror();
}

int getlasterror_code()
{
    return srt::CUDT::getlasterror().getErrorCode();
}

const char* getlasterror_desc()
{
    return srt::CUDT::getlasterror().getErrorMessage();
}

int getlasterror_errno()
{
    return srt::CUDT::getlasterror().getErrno();
}

// Get error string of a given error code
const char* geterror_desc(int code, int err)
{
    srt::CUDTException e(CodeMajor(code / 1000), CodeMinor(code % 1000), err);
    return (e.getErrorMessage());
}

int bstats(SRTSOCKET u, SRT_TRACEBSTATS* perf, bool clear)
{
    return srt::CUDT::bstats(u, perf, clear);
}

SRT_SOCKSTATUS getsockstate(SRTSOCKET u)
{
    return srt::CUDT::getsockstate(u);
}

} // namespace UDT

namespace srt
{

void setloglevel(LogLevel::type ll)
{
    ScopedLock gg(srt_logger_config.mutex);
    srt_logger_config.max_level = ll;
}

void addlogfa(LogFA fa)
{
    ScopedLock gg(srt_logger_config.mutex);
    srt_logger_config.enabled_fa.set(fa, true);
}

void dellogfa(LogFA fa)
{
    ScopedLock gg(srt_logger_config.mutex);
    srt_logger_config.enabled_fa.set(fa, false);
}

void resetlogfa(set<LogFA> fas)
{
    ScopedLock gg(srt_logger_config.mutex);
    for (int i = 0; i <= SRT_LOGFA_LASTNONE; ++i)
        srt_logger_config.enabled_fa.set(i, fas.count(i));
}

void resetlogfa(const int* fara, size_t fara_size)
{
    ScopedLock gg(srt_logger_config.mutex);
    srt_logger_config.enabled_fa.reset();
    for (const int* i = fara; i != fara + fara_size; ++i)
        srt_logger_config.enabled_fa.set(*i, true);
}

void setlogstream(std::ostream& stream)
{
    ScopedLock gg(srt_logger_config.mutex);
    srt_logger_config.log_stream = &stream;
}

void setloghandler(void* opaque, SRT_LOG_HANDLER_FN* handler)
{
    ScopedLock gg(srt_logger_config.mutex);
    srt_logger_config.loghandler_opaque = opaque;
    srt_logger_config.loghandler_fn     = handler;
}

void setlogflags(int flags)
{
    ScopedLock gg(srt_logger_config.mutex);
    srt_logger_config.flags = flags;
}

SRT_API bool setstreamid(SRTSOCKET u, const std::string& sid)
{
    return CUDT::setstreamid(u, sid);
}
SRT_API std::string getstreamid(SRTSOCKET u)
{
    return CUDT::getstreamid(u);
}

int getrejectreason(SRTSOCKET u)
{
    return CUDT::rejectReason(u);
}

int setrejectreason(SRTSOCKET u, int value)
{
    return CUDT::rejectReason(u, value);
}

} // namespace srt<|MERGE_RESOLUTION|>--- conflicted
+++ resolved
@@ -1962,15 +1962,11 @@
     };
 #endif
 
-<<<<<<< HEAD
-    return close(s, reason);
-=======
     SocketKeeper k(*this, u, ERH_THROW);
     IF_HEAVY_LOGGING(ScopedExitLog slog(k.socket));
     HLOGC(smlog.Debug, log << "CUDTUnited::close/begin: @" << u << " busy=" << k.socket->isStillBusy());
 
-    return close(k.socket);
->>>>>>> 9c7206f0
+    return close(k.socket, reason);
 }
 
 #if ENABLE_BONDING
@@ -2942,15 +2938,9 @@
 
             CUDTSocket* as = si->second;
 
-<<<<<<< HEAD
             as->breakSocket_LOCKED(SRT_CLS_DEADLSN);
-            m_ClosedSockets[*q] = as;
-            m_Sockets.erase(*q);
-=======
-            as->breakSocket_LOCKED();
             m_ClosedSockets[q->first] = as;
             m_Sockets.erase(q->first);
->>>>>>> 9c7206f0
         }
     }
 
@@ -2984,13 +2974,9 @@
    // Report: P04-1.28, P04-2.27, P04-2.50, P04-2.55
 
     HLOGC(smlog.Debug, log << "GC/removeSocket: closing associated UDT @" << u);
-<<<<<<< HEAD
+    leaveCS(m_GlobControlLock);
     s->core().closeInternal(SRT_CLS_INTERNAL);
-=======
-    leaveCS(m_GlobControlLock);
-    s->core().closeInternal();
     enterCS(m_GlobControlLock);
->>>>>>> 9c7206f0
     HLOGC(smlog.Debug, log << "GC/removeSocket: DELETING SOCKET @" << u);
     delete s;
     HLOGC(smlog.Debug, log << "GC/removeSocket: socket @" << u << " DELETED. Checking muxer.");
