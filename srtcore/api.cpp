/*
 * SRT - Secure, Reliable, Transport
 * Copyright (c) 2018 Haivision Systems Inc.
 *
 * This Source Code Form is subject to the terms of the Mozilla Public
 * License, v. 2.0. If a copy of the MPL was not distributed with this
 * file, You can obtain one at http://mozilla.org/MPL/2.0/.
 *
 */

/*****************************************************************************
Copyright (c) 2001 - 2011, The Board of Trustees of the University of Illinois.
All rights reserved.

Redistribution and use in source and binary forms, with or without
modification, are permitted provided that the following conditions are
met:

* Redistributions of source code must retain the above
  copyright notice, this list of conditions and the
  following disclaimer.

* Redistributions in binary form must reproduce the
  above copyright notice, this list of conditions
  and the following disclaimer in the documentation
  and/or other materials provided with the distribution.

* Neither the name of the University of Illinois
  nor the names of its contributors may be used to
  endorse or promote products derived from this
  software without specific prior written permission.

THIS SOFTWARE IS PROVIDED BY THE COPYRIGHT HOLDERS AND CONTRIBUTORS "AS
IS" AND ANY EXPRESS OR IMPLIED WARRANTIES, INCLUDING, BUT NOT LIMITED TO,
THE IMPLIED WARRANTIES OF MERCHANTABILITY AND FITNESS FOR A PARTICULAR
PURPOSE ARE DISCLAIMED. IN NO EVENT SHALL THE COPYRIGHT OWNER OR
CONTRIBUTORS BE LIABLE FOR ANY DIRECT, INDIRECT, INCIDENTAL, SPECIAL,
EXEMPLARY, OR CONSEQUENTIAL DAMAGES (INCLUDING, BUT NOT LIMITED TO,
PROCUREMENT OF SUBSTITUTE GOODS OR SERVICES; LOSS OF USE, DATA, OR
PROFITS; OR BUSINESS INTERRUPTION) HOWEVER CAUSED AND ON ANY THEORY OF
LIABILITY, WHETHER IN CONTRACT, STRICT LIABILITY, OR TORT (INCLUDING
NEGLIGENCE OR OTHERWISE) ARISING IN ANY WAY OUT OF THE USE OF THIS
SOFTWARE, EVEN IF ADVISED OF THE POSSIBILITY OF SUCH DAMAGE.
*****************************************************************************/

/*****************************************************************************
written by
   Yunhong Gu, last updated 07/09/2011
modified by
   Haivision Systems Inc.
*****************************************************************************/

#include "platform_sys.h"

#include <exception>
#include <stdexcept>
#include <typeinfo>
#include <iterator>
#include <vector>

#include <cstring>
#include "utilities.h"
#include "netinet_any.h"
#include "api.h"
#include "core.h"
#include "epoll.h"
#include "logging.h"
#include "threadname.h"
#include "srt.h"
#include "udt.h"

#ifdef _WIN32
#include <win/wintime.h>
#endif

#ifdef _MSC_VER
#pragma warning(error : 4530)
#endif

using namespace std;
using namespace srt_logging;
using namespace srt::sync;

void srt::CUDTSocket::construct()
{
#if ENABLE_BONDING
    m_GroupOf         = NULL;
    m_GroupMemberData = NULL;
#endif
    setupMutex(m_AcceptLock, "Accept");
    setupCond(m_AcceptCond, "Accept");
    setupMutex(m_ControlLock, "Control");
}

srt::CUDTSocket::~CUDTSocket()
{
    releaseMutex(m_AcceptLock);
    releaseCond(m_AcceptCond);
    releaseMutex(m_ControlLock);
}

SRT_SOCKSTATUS srt::CUDTSocket::getStatus()
{
    // TTL in CRendezvousQueue::updateConnStatus() will set m_bConnecting to false.
    // Although m_Status is still SRTS_CONNECTING, the connection is in fact to be closed due to TTL expiry.
    // In this case m_bConnected is also false. Both checks are required to avoid hitting
    // a regular state transition from CONNECTING to CONNECTED.

    if (m_UDT.m_bBroken)
        return SRTS_BROKEN;

    // Connecting timed out
    if ((m_Status == SRTS_CONNECTING) && !m_UDT.m_bConnecting && !m_UDT.m_bConnected)
        return SRTS_BROKEN;

    return m_Status;
}

// [[using locked(m_GlobControlLock)]]
void srt::CUDTSocket::breakSocket_LOCKED()
{
    // This function is intended to be called from GC,
    // under a lock of m_GlobControlLock.
    m_UDT.m_bBroken        = true;
    m_UDT.m_iBrokenCounter = 0;
    HLOGC(smlog.Debug, log << "@" << m_SocketID << " CLOSING AS SOCKET");
    m_UDT.closeInternal();
    setClosed();
}

void srt::CUDTSocket::setClosed()
{
    m_Status = SRTS_CLOSED;

    // a socket will not be immediately removed when it is closed
    // in order to prevent other methods from accessing invalid address
    // a timer is started and the socket will be removed after approximately
    // 1 second
    m_tsClosureTimeStamp = steady_clock::now();
}

void srt::CUDTSocket::setBrokenClosed()
{
    m_UDT.m_iBrokenCounter = 60;
    m_UDT.m_bBroken        = true;
    setClosed();
}

bool srt::CUDTSocket::readReady()
{
    if (m_UDT.m_bConnected && m_UDT.isRcvBufferReady())
        return true;

    if (m_UDT.m_bListening)
        return !m_QueuedSockets.empty();

    return broken();
}

bool srt::CUDTSocket::writeReady() const
{
    return (m_UDT.m_bConnected && (m_UDT.m_pSndBuffer->getCurrBufSize() < m_UDT.m_config.iSndBufSize)) || broken();
}

bool srt::CUDTSocket::broken() const
{
    return m_UDT.m_bBroken || !m_UDT.m_bConnected;
}

////////////////////////////////////////////////////////////////////////////////

srt::CUDTUnited::CUDTUnited()
    : m_Sockets()
    , m_GlobControlLock()
    , m_IDLock()
    , m_mMultiplexer()
    , m_pCache(new CCache<CInfoBlock>)
    , m_bClosing(false)
    , m_GCStopCond()
    , m_InitLock()
    , m_iInstanceCount(0)
    , m_bGCStatus(false)
{
    // Socket ID MUST start from a random value
    m_SocketIDGenerator      = genRandomInt(1, MAX_SOCKET_VAL);
    m_SocketIDGenerator_init = m_SocketIDGenerator;

    // XXX An unlikely exception thrown from the below calls
    // might destroy the application before `main`. This shouldn't
    // be a problem in general.
    setupMutex(m_GCStopLock, "GCStop");
    setupCond(m_GCStopCond, "GCStop");
    setupMutex(m_GlobControlLock, "GlobControl");
    setupMutex(m_IDLock, "ID");
    setupMutex(m_InitLock, "Init");
}

srt::CUDTUnited::~CUDTUnited()
{
    // Call it if it wasn't called already.
    // This will happen at the end of main() of the application,
    // when the user didn't call srt_cleanup().
    if (m_bGCStatus)
    {
        cleanup();
    }

    releaseMutex(m_GlobControlLock);
    releaseMutex(m_IDLock);
    releaseMutex(m_InitLock);
    // XXX There's some weird bug here causing this
    // to hangup on Windows. This might be either something
    // bigger, or some problem in pthread-win32. As this is
    // the application cleanup section, this can be temporarily
    // tolerated with simply exit the application without cleanup,
    // counting on that the system will take care of it anyway.
#ifndef _WIN32
    releaseCond(m_GCStopCond);
#endif
    releaseMutex(m_GCStopLock);

    delete m_pCache;
}

string srt::CUDTUnited::CONID(SRTSOCKET sock)
{
    if (sock == 0)
        return "";

    std::ostringstream os;
    os << "@" << sock << ":";
    return os.str();
}

int srt::CUDTUnited::startup()
{
    ScopedLock gcinit(m_InitLock);
    if (m_bGCStatus)
        return 1;

    if (m_iInstanceCount++ > 0)
        return 1;

        // Global initialization code
#ifdef _WIN32
    WORD    wVersionRequested;
    WSADATA wsaData;
    wVersionRequested = MAKEWORD(2, 2);

    if (0 != WSAStartup(wVersionRequested, &wsaData))
        throw CUDTException(MJ_SETUP, MN_NONE, WSAGetLastError());
#endif

    CCryptoControl::globalInit();

    PacketFilter::globalInit();

    m_bClosing = false;

    if (!StartThread(m_GCThread, garbageCollect, this, "SRT:GC"))
        return -1;

    m_bGCStatus = true;

    HLOGC(inlog.Debug, log << "SRT Clock Type: " << SRT_SYNC_CLOCK_STR);

    return 0;
}

int srt::CUDTUnited::cleanup()
{
    // IMPORTANT!!!
    // In this function there must be NO LOGGING AT ALL.  This function may
    // potentially be called from within the global program destructor, and
    // therefore some of the facilities used by the logging system - including
    // the default std::cerr object bound to it by default, but also a different
    // stream that the user's app has bound to it, and which got destroyed
    // together with already exited main() - may be already deleted when
    // executing this procedure.
    ScopedLock gcinit(m_InitLock);

    if (--m_iInstanceCount > 0)
        return 0;

    if (!m_bGCStatus)
        return 0;

    {
        UniqueLock gclock(m_GCStopLock);
        m_bClosing = true;
    }
    // NOTE: we can do relaxed signaling here because
    // waiting on m_GCStopCond has a 1-second timeout,
    // after which the m_bClosing flag is cheched, which
    // is set here above. Worst case secenario, this
    // pthread_join() call will block for 1 second.
    CSync::notify_one_relaxed(m_GCStopCond);
    m_GCThread.join();

    m_bGCStatus = false;

    // Global destruction code
#ifdef _WIN32
    WSACleanup();
#endif

    return 0;
}

SRTSOCKET srt::CUDTUnited::generateSocketID(bool for_group)
{
    ScopedLock guard(m_IDLock);

    int sockval = m_SocketIDGenerator - 1;

    // First problem: zero-value should be avoided by various reasons.

    if (sockval <= 0)
    {
        // We have a rollover on the socket value, so
        // definitely we haven't made the Columbus mistake yet.
        m_SocketIDGenerator = MAX_SOCKET_VAL;
        sockval = MAX_SOCKET_VAL;
    }

    // Check all sockets if any of them has this value.
    // Socket IDs are begin created this way:
    //
    //                              Initial random
    //                              |
    //                             |
    //                            |
    //                           |
    // ...
    // The only problem might be if the number rolls over
    // and reaches the same value from the opposite side.
    // This is still a valid socket value, but this time
    // we have to check, which sockets have been used already.
    if (sockval == m_SocketIDGenerator_init)
    {
        // Mark that since this point on the checks for
        // whether the socket ID is in use must be done.
        m_SocketIDGenerator_init = 0;
    }

    // This is when all socket numbers have been already used once.
    // This may happen after many years of running an application
    // constantly when the connection breaks and gets restored often.
    if (m_SocketIDGenerator_init == 0)
    {
        int startval = sockval;
        for (;;) // Roll until an unused value is found
        {
            enterCS(m_GlobControlLock);
            const bool exists =
#if ENABLE_BONDING
                for_group
                ? m_Groups.count(sockval | SRTGROUP_MASK)
                :
#endif
                m_Sockets.count(sockval);
            leaveCS(m_GlobControlLock);

            if (exists)
            {
                // The socket value is in use.
                --sockval;
                if (sockval <= 0)
                    sockval = MAX_SOCKET_VAL;

                // Before continuing, check if we haven't rolled back to start again
                // This is virtually impossible, so just make an RTI error.
                if (sockval == startval)
                {
                    // Of course, we don't lack memory, but actually this is so impossible
                    // that a complete memory extinction is much more possible than this.
                    // So treat this rather as a formal fallback for something that "should
                    // never happen". This should make the socket creation functions, from
                    // socket_create and accept, return this error.

                    m_SocketIDGenerator = sockval + 1; // so that any next call will cause the same error
                    throw CUDTException(MJ_SYSTEMRES, MN_MEMORY, 0);
                }

                // try again, if this is a free socket
                continue;
            }

            // No socket found, this ID is free to use
            m_SocketIDGenerator = sockval;
            break;
        }
    }
    else
    {
        m_SocketIDGenerator = sockval;
    }

    // The socket value counter remains with the value rolled
    // without the group bit set; only the returned value may have
    // the group bit set.

    if (for_group)
        sockval = m_SocketIDGenerator | SRTGROUP_MASK;
    else
        sockval = m_SocketIDGenerator;

    LOGC(smlog.Debug, log << "generateSocketID: " << (for_group ? "(group)" : "") << ": @" << sockval);

    return sockval;
}

SRTSOCKET srt::CUDTUnited::newSocket(CUDTSocket** pps)
{
    // XXX consider using some replacement of std::unique_ptr
    // so that exceptions will clean up the object without the
    // need for a dedicated code.
    CUDTSocket* ns = NULL;

    try
    {
        ns = new CUDTSocket;
    }
    catch (...)
    {
        delete ns;
        throw CUDTException(MJ_SYSTEMRES, MN_MEMORY, 0);
    }

    try
    {
        ns->m_SocketID = generateSocketID();
    }
    catch (...)
    {
        delete ns;
        throw;
    }
    ns->m_Status          = SRTS_INIT;
    ns->m_ListenSocket    = 0;
    ns->core().m_SocketID = ns->m_SocketID;
    ns->core().m_pCache   = m_pCache;

    try
    {
        HLOGC(smlog.Debug, log << CONID(ns->m_SocketID) << "newSocket: mapping socket " << ns->m_SocketID);

        // protect the m_Sockets structure.
        ScopedLock cs(m_GlobControlLock);
        m_Sockets[ns->m_SocketID] = ns;
    }
    catch (...)
    {
        // failure and rollback
        delete ns;
        ns = NULL;
        throw CUDTException(MJ_SYSTEMRES, MN_MEMORY, 0);
    }

    if (pps)
        *pps = ns;

    return ns->m_SocketID;
}

// [[using locked(m_GlobControlLock)]]
void srt::CUDTUnited::swipeSocket_LOCKED(SRTSOCKET id, CUDTSocket* s, CUDTUnited::SwipeSocketTerm lateremove)
{
    m_ClosedSockets[id] = s;
    if (!lateremove)
    {
        m_Sockets.erase(id);
    }
}

int srt::CUDTUnited::newConnection(const SRTSOCKET     listen,
                                   const sockaddr_any& peer,
                                   const CPacket&      hspkt,
                                   CHandShake&         w_hs,
                                   int&                w_error,
                                   CUDT*&              w_acpu)
{
    CUDTSocket* ns = NULL;
    w_acpu         = NULL;

    w_error = SRT_REJ_IPE;

    // Can't manage this error through an exception because this is
    // running in the listener loop.
    CUDTSocket* ls = locateSocket(listen);
    if (!ls)
    {
        LOGC(cnlog.Error, log << "IPE: newConnection by listener socket id=" << listen << " which DOES NOT EXIST.");
        return -1;
    }

    HLOGC(cnlog.Debug,
          log << "newConnection: creating new socket after listener @" << listen
              << " contacted with backlog=" << ls->m_uiBackLog);

    // if this connection has already been processed
    if ((ns = locatePeer(peer, w_hs.m_iID, w_hs.m_iISN)) != NULL)
    {
        if (ns->core().m_bBroken)
        {
            // last connection from the "peer" address has been broken
            ns->setClosed();

            ScopedLock acceptcg(ls->m_AcceptLock);
            ls->m_QueuedSockets.erase(ns->m_SocketID);
        }
        else
        {
            // connection already exist, this is a repeated connection request
            // respond with existing HS information
            HLOGC(cnlog.Debug, log << "newConnection: located a WORKING peer @" << w_hs.m_iID << " - ADAPTING.");

            w_hs.m_iISN            = ns->core().m_iISN;
            w_hs.m_iMSS            = ns->core().MSS();
            w_hs.m_iFlightFlagSize = ns->core().m_config.iFlightFlagSize;
            w_hs.m_iReqType        = URQ_CONCLUSION;
            w_hs.m_iID             = ns->m_SocketID;

            // Report the original UDT because it will be
            // required to complete the HS data for conclusion response.
            w_acpu = &ns->core();

            return 0;

            // except for this situation a new connection should be started
        }
    }
    else
    {
        HLOGC(cnlog.Debug,
              log << "newConnection: NOT located any peer @" << w_hs.m_iID << " - resuming with initial connection.");
    }

    // exceeding backlog, refuse the connection request
    if (ls->m_QueuedSockets.size() >= ls->m_uiBackLog)
    {
        w_error = SRT_REJ_BACKLOG;
        LOGC(cnlog.Note, log << "newConnection: listen backlog=" << ls->m_uiBackLog << " EXCEEDED");
        return -1;
    }

    try
    {
        // Protect the config of the listener socket from a data race.
        ScopedLock lck(ls->core().m_ConnectionLock);
        ns = new CUDTSocket(*ls);
        // No need to check the peer, this is the address from which the request has come.
        ns->m_PeerAddr = peer;
    }
    catch (...)
    {
        w_error = SRT_REJ_RESOURCE;
        delete ns;
        LOGC(cnlog.Error, log << "IPE: newConnection: unexpected exception (probably std::bad_alloc)");
        return -1;
    }

    ns->core().m_RejectReason = SRT_REJ_UNKNOWN; // pre-set a universal value

    try
    {
        ns->m_SocketID = generateSocketID();
    }
    catch (const CUDTException&)
    {
        LOGC(cnlog.Fatal, log << "newConnection: IPE: all sockets occupied? Last gen=" << m_SocketIDGenerator);
        // generateSocketID throws exception, which can be naturally handled
        // when the call is derived from the API call, but here it's called
        // internally in response to receiving a handshake. It must be handled
        // here and turned into an erroneous return value.
        delete ns;
        return -1;
    }

    ns->m_ListenSocket    = listen;
    ns->core().m_SocketID = ns->m_SocketID;
    ns->m_PeerID          = w_hs.m_iID;
    ns->m_iISN            = w_hs.m_iISN;

    HLOGC(cnlog.Debug,
          log << "newConnection: DATA: lsnid=" << listen << " id=" << ns->core().m_SocketID
              << " peerid=" << ns->core().m_PeerID << " ISN=" << ns->m_iISN);

    int  error                   = 0;
    bool should_submit_to_accept = true;

    // Set the error code for all prospective problems below.
    // It won't be interpreted when result was successful.
    w_error = SRT_REJ_RESOURCE;

    // These can throw exception only when the memory allocation failed.
    // CUDT::connect() translates exception into CUDTException.
    // CUDT::open() may only throw original std::bad_alloc from new.
    // This is only to make the library extra safe (when your machine lacks
    // memory, it will continue to work, but fail to accept connection).

    try
    {
        // This assignment must happen b4 the call to CUDT::connect() because
        // this call causes sending the SRT Handshake through this socket.
        // Without this mapping the socket cannot be found and therefore
        // the SRT Handshake message would fail.
        HLOGC(cnlog.Debug, log <<
                "newConnection: incoming " << peer.str() << ", mapping socket " << ns->m_SocketID);
        {
            ScopedLock cg(m_GlobControlLock);
            m_Sockets[ns->m_SocketID] = ns;
        }

        if (ls->core().m_cbAcceptHook)
        {
            if (!ls->core().runAcceptHook(&ns->core(), peer.get(), w_hs, hspkt))
            {
                w_error = ns->core().m_RejectReason;

                error = 1;
                goto ERR_ROLLBACK;
            }
        }

        // bind to the same addr of listening socket
        ns->core().open();
        if (!updateListenerMux(ns, ls))
        {
            // This is highly unlikely if not impossible, but there's
            // a theoretical runtime chance of failure so it should be
            // handled
            ns->core().m_RejectReason = SRT_REJ_IPE;
            throw false; // let it jump directly into the omni exception handler
        }

        ns->core().acceptAndRespond(ls->m_SelfAddr, peer, hspkt, (w_hs));
    }
    catch (...)
    {
        // Extract the error that was set in this new failed entity.
        w_error = ns->core().m_RejectReason;
        error   = 1;
        goto ERR_ROLLBACK;
    }

    ns->m_Status = SRTS_CONNECTED;

    // copy address information of local node
    // Precisely, what happens here is:
    // - Get the IP address and port from the system database
    ns->core().m_pSndQueue->m_pChannel->getSockAddr((ns->m_SelfAddr));
    // - OVERWRITE just the IP address itself by a value taken from piSelfIP
    // (the family is used exactly as the one taken from what has been returned
    // by getsockaddr)
    CIPAddress::pton((ns->m_SelfAddr), ns->core().m_piSelfIP, peer);

    {
        // protect the m_PeerRec structure (and group existence)
        ScopedLock glock(m_GlobControlLock);
        try
        {
            HLOGC(cnlog.Debug, log << "newConnection: mapping peer " << ns->m_PeerID
                    << " to that socket (" << ns->m_SocketID << ")");
            m_PeerRec[ns->getPeerSpec()].insert(ns->m_SocketID);

            LOGC(cnlog.Note, log << "@" << ns->m_SocketID << " connection on listener @" << listen
                << " (" << ns->m_SelfAddr.str() << ") from peer @" << ns->m_PeerID << " (" << peer.str() << ")");
        }
        catch (...)
        {
            LOGC(cnlog.Error, log << "newConnection: error when mapping peer!");
            error = 2;
        }

        // The access to m_GroupOf should be also protected, as the group
        // could be requested deletion in the meantime. This will hold any possible
        // removal from group and resetting m_GroupOf field.

#if ENABLE_BONDING
        if (ns->m_GroupOf)
        {
            // XXX this might require another check of group type.
            // For redundancy group, at least, update the status in the group
            CUDTGroup* g = ns->m_GroupOf;
            ScopedLock grlock(g->m_GroupLock);
            if (g->m_bClosing)
            {
                error = 1; // "INTERNAL REJECTION"
                goto ERR_ROLLBACK;
            }

            // Check if this is the first socket in the group.
            // If so, give it up to accept, otherwise just do nothing
            // The client will be informed about the newly added connection at the
            // first moment when attempting to get the group status.
            for (CUDTGroup::gli_t gi = g->m_Group.begin(); gi != g->m_Group.end(); ++gi)
            {
                if (gi->laststatus == SRTS_CONNECTED)
                {
                    HLOGC(cnlog.Debug,
                          log << "Found another connected socket in the group: $" << gi->id
                              << " - socket will be NOT given up for accepting");
                    should_submit_to_accept = false;
                    break;
                }
            }

            // Update the status in the group so that the next
            // operation can include the socket in the group operation.
            CUDTGroup::SocketData* gm = ns->m_GroupMemberData;

            HLOGC(cnlog.Debug,
                  log << "newConnection(GROUP): Socket @" << ns->m_SocketID << " BELONGS TO $" << g->id() << " - will "
                      << (should_submit_to_accept ? "" : "NOT ") << "report in accept");
            gm->sndstate   = SRT_GST_IDLE;
            gm->rcvstate   = SRT_GST_IDLE;
            gm->laststatus = SRTS_CONNECTED;

            if (!g->m_bConnected)
            {
                HLOGC(cnlog.Debug, log << "newConnection(GROUP): First socket connected, SETTING GROUP CONNECTED");
                g->m_bConnected = true;
            }

            // XXX PROLBEM!!! These events are subscribed here so that this is done once, lazily,
            // but groupwise connections could be accepted from multiple listeners for the same group!
            // m_listener MUST BE A CONTAINER, NOT POINTER!!!
            // ALSO: Maybe checking "the same listener" is not necessary as subscruption may be done
            // multiple times anyway?
            if (!g->m_listener)
            {
                // Newly created group from the listener, which hasn't yet
                // the listener set.
                g->m_listener = ls;

                // Listen on both first connected socket and continued sockets.
                // This might help with jump-over situations, and in regular continued
                // sockets the IN event won't be reported anyway.
                int listener_modes = SRT_EPOLL_ACCEPT | SRT_EPOLL_UPDATE;
                epoll_add_usock_INTERNAL(g->m_RcvEID, ls, &listener_modes);

                // This listening should be done always when a first connected socket
                // appears as accepted off the listener. This is for the sake of swait() calls
                // inside the group receiving and sending functions so that they get
                // interrupted when a new socket is connected.
            }

            // Add also per-direction subscription for the about-to-be-accepted socket.
            // Both first accepted socket that makes the group-accept and every next
            // socket that adds a new link.
            int read_modes  = SRT_EPOLL_IN | SRT_EPOLL_ERR;
            int write_modes = SRT_EPOLL_OUT | SRT_EPOLL_ERR;
            epoll_add_usock_INTERNAL(g->m_RcvEID, ns, &read_modes);
            epoll_add_usock_INTERNAL(g->m_SndEID, ns, &write_modes);

            // With app reader, do not set groupPacketArrival (block the
            // provider array feature completely for now).

            /* SETUP HERE IF NEEDED
               ns->core().m_cbPacketArrival.set(ns->m_pUDT, &CUDT::groupPacketArrival);
             */
        }
        else
        {
            HLOGC(cnlog.Debug, log << "newConnection: Socket @" << ns->m_SocketID << " is not in a group");
        }
#endif
    }

    if (should_submit_to_accept)
    {
        enterCS(ls->m_AcceptLock);
        try
        {
            ls->m_QueuedSockets[ns->m_SocketID] = ns->m_PeerAddr;
        }
        catch (...)
        {
            LOGC(cnlog.Error, log << "newConnection: error when queuing socket!");
            error = 3;
        }
        leaveCS(ls->m_AcceptLock);

        HLOGC(cnlog.Debug, log << "ACCEPT: new socket @" << ns->m_SocketID << " submitted for acceptance");
        // acknowledge users waiting for new connections on the listening socket
        m_EPoll.update_events(listen, ls->core().m_sPollID, SRT_EPOLL_ACCEPT, true);

        CGlobEvent::triggerEvent();

        // XXX the exact value of 'error' is ignored
        if (error > 0)
        {
            goto ERR_ROLLBACK;
        }

        // wake up a waiting accept() call
        CSync::lock_notify_one(ls->m_AcceptCond, ls->m_AcceptLock);
    }
    else
    {
        HLOGC(cnlog.Debug,
              log << "ACCEPT: new socket @" << ns->m_SocketID
                  << " NOT submitted to acceptance, another socket in the group is already connected");

        // acknowledge INTERNAL users waiting for new connections on the listening socket
        // that are reported when a new socket is connected within an already connected group.
        m_EPoll.update_events(listen, ls->core().m_sPollID, SRT_EPOLL_UPDATE, true);
        CGlobEvent::triggerEvent();
    }

ERR_ROLLBACK:
    // XXX the exact value of 'error' is ignored
    if (error > 0)
    {
#if ENABLE_LOGGING
        static const char* why[] = {
            "UNKNOWN ERROR", "INTERNAL REJECTION", "IPE when mapping a socket", "IPE when inserting a socket"};
        LOGC(cnlog.Warn,
             log << CONID(ns->m_SocketID) << "newConnection: connection rejected due to: " << why[error] << " - "
                 << RequestTypeStr(URQFailure(w_error)));
#endif

        SRTSOCKET id = ns->m_SocketID;
        ns->core().closeInternal();
        ns->setClosed();

        // The mapped socket should be now unmapped to preserve the situation that
        // was in the original UDT code.
        // In SRT additionally the acceptAndRespond() function (it was called probably
        // connect() in UDT code) may fail, in which case this socket should not be
        // further processed and should be removed.
        {
            ScopedLock cg(m_GlobControlLock);

#if ENABLE_BONDING
            if (ns->m_GroupOf)
            {
                HLOGC(smlog.Debug,
                      log << "@" << ns->m_SocketID << " IS MEMBER OF $" << ns->m_GroupOf->id()
                          << " - REMOVING FROM GROUP");
                ns->removeFromGroup(true);
            }
#endif
            swipeSocket_LOCKED(id, ns, SWIPE_NOW);
        }

        return -1;
    }

    return 1;
}

// static forwarder
int srt::CUDT::installAcceptHook(SRTSOCKET lsn, srt_listen_callback_fn* hook, void* opaq)
{
    return uglobal().installAcceptHook(lsn, hook, opaq);
}

int srt::CUDTUnited::installAcceptHook(const SRTSOCKET lsn, srt_listen_callback_fn* hook, void* opaq)
{
    try
    {
        CUDTSocket* s = locateSocket(lsn, ERH_THROW);
        s->core().installAcceptHook(hook, opaq);
    }
    catch (CUDTException& e)
    {
        SetThreadLocalError(e);
        return SRT_ERROR;
    }

    return 0;
}

int srt::CUDT::installConnectHook(SRTSOCKET lsn, srt_connect_callback_fn* hook, void* opaq)
{
    return uglobal().installConnectHook(lsn, hook, opaq);
}

int srt::CUDTUnited::installConnectHook(const SRTSOCKET u, srt_connect_callback_fn* hook, void* opaq)
{
    try
    {
#if ENABLE_BONDING
        if (u & SRTGROUP_MASK)
        {
            GroupKeeper k(*this, u, ERH_THROW);
            k.group->installConnectHook(hook, opaq);
            return 0;
        }
#endif
        CUDTSocket* s = locateSocket(u, ERH_THROW);
        s->core().installConnectHook(hook, opaq);
    }
    catch (CUDTException& e)
    {
        SetThreadLocalError(e);
        return SRT_ERROR;
    }

    return 0;
}

SRT_SOCKSTATUS srt::CUDTUnited::getStatus(const SRTSOCKET u)
{
    // protects the m_Sockets structure
    ScopedLock cg(m_GlobControlLock);

    sockets_t::const_iterator i = m_Sockets.find(u);

    if (i == m_Sockets.end())
    {
        if (m_ClosedSockets.find(u) != m_ClosedSockets.end())
            return SRTS_CLOSED;

        return SRTS_NONEXIST;
    }
    return i->second->getStatus();
}

int srt::CUDTUnited::bind(CUDTSocket* s, const sockaddr_any& name)
{
    ScopedLock cg(s->m_ControlLock);

    // cannot bind a socket more than once
    if (s->m_Status != SRTS_INIT)
        throw CUDTException(MJ_NOTSUP, MN_NONE, 0);

    if (s->core().m_config.iIpV6Only == -1 && name.family() == AF_INET6 && name.isany())
    {
        // V6ONLY option must be set explicitly if you want to bind to a wildcard address in IPv6
        HLOGP(smlog.Error,
                "bind: when binding to :: (IPv6 wildcard), SRTO_IPV6ONLY option must be set explicitly to 0 or 1");

        throw CUDTException(MJ_NOTSUP, MN_INVAL, 0);
    }

    s->core().open();
    updateMux(s, name);
    s->m_Status = SRTS_OPENED;

    // copy address information of local node
    s->core().m_pSndQueue->m_pChannel->getSockAddr((s->m_SelfAddr));

    return 0;
}

int srt::CUDTUnited::bind(CUDTSocket* s, UDPSOCKET udpsock)
{
    ScopedLock cg(s->m_ControlLock);

    // cannot bind a socket more than once
    if (s->m_Status != SRTS_INIT)
        throw CUDTException(MJ_NOTSUP, MN_NONE, 0);

    sockaddr_any name;
    socklen_t    namelen = sizeof name; // max of inet and inet6

    // This will preset the sa_family as well; the namelen is given simply large
    // enough for any family here.
    if (::getsockname(udpsock, &name.sa, &namelen) == -1)
        throw CUDTException(MJ_NOTSUP, MN_INVAL);

    // Successfully extracted, so update the size
    name.len = namelen;

    s->core().open();
    updateMux(s, name, &udpsock);
    s->m_Status = SRTS_OPENED;

    // copy address information of local node
    s->core().m_pSndQueue->m_pChannel->getSockAddr(s->m_SelfAddr);

    return 0;
}

int srt::CUDTUnited::listen(const SRTSOCKET u, int backlog)
{
    if (backlog <= 0)
        throw CUDTException(MJ_NOTSUP, MN_INVAL, 0);

    // Don't search for the socket if it's already -1;
    // this never is a valid socket.
    if (u == UDT::INVALID_SOCK)
        throw CUDTException(MJ_NOTSUP, MN_SIDINVAL, 0);

    CUDTSocket* s = locateSocket(u);
    if (!s)
        throw CUDTException(MJ_NOTSUP, MN_SIDINVAL, 0);

    ScopedLock cg(s->m_ControlLock);

    // NOTE: since now the socket is protected against simultaneous access.
    // In the meantime the socket might have been closed, which means that
    // it could have changed the state. It could be also set listen in another
    // thread, so check it out.

    // do nothing if the socket is already listening
    if (s->m_Status == SRTS_LISTENING)
        return 0;

    // a socket can listen only if is in OPENED status
    if (s->m_Status != SRTS_OPENED)
        throw CUDTException(MJ_NOTSUP, MN_ISUNBOUND, 0);

    // [[using assert(s->m_Status == OPENED)]];

    // listen is not supported in rendezvous connection setup
    if (s->core().m_config.bRendezvous)
        throw CUDTException(MJ_NOTSUP, MN_ISRENDEZVOUS, 0);

    s->m_uiBackLog = backlog;

    // [[using assert(s->m_Status == OPENED)]]; // (still, unchanged)

    s->core().setListenState(); // propagates CUDTException,
                                // if thrown, remains in OPENED state if so.
    s->m_Status = SRTS_LISTENING;

    return 0;
}

SRTSOCKET srt::CUDTUnited::accept_bond(const SRTSOCKET listeners[], int lsize, int64_t msTimeOut)
{
    CEPollDesc* ed  = 0;
    int         eid = m_EPoll.create(&ed);

    // Destroy it at return - this function can be interrupted
    // by an exception.
    struct AtReturn
    {
        int         eid;
        CUDTUnited* that;
        AtReturn(CUDTUnited* t, int e)
            : eid(e)
            , that(t)
        {
        }
        ~AtReturn() { that->m_EPoll.release(eid); }
    } l_ar(this, eid);

    // Subscribe all of listeners for accept
    int events = SRT_EPOLL_ACCEPT;

    for (int i = 0; i < lsize; ++i)
    {
        srt_epoll_add_usock(eid, listeners[i], &events);
    }

    CEPoll::fmap_t st;
    m_EPoll.swait(*ed, (st), msTimeOut, true);

    if (st.empty())
    {
        // Sanity check
        throw CUDTException(MJ_AGAIN, MN_XMTIMEOUT, 0);
    }

    // Theoretically we can have a situation that more than one
    // listener is ready for accept. In this case simply get
    // only the first found.
    int              lsn = st.begin()->first;
    sockaddr_storage dummy;
    int              outlen = sizeof dummy;
    return accept(lsn, ((sockaddr*)&dummy), (&outlen));
}

SRTSOCKET srt::CUDTUnited::accept(const SRTSOCKET listen, sockaddr* pw_addr, int* pw_addrlen)
{
    if (pw_addr && !pw_addrlen)
    {
        LOGC(cnlog.Error, log << "srt_accept: provided address, but address length parameter is missing");
        throw CUDTException(MJ_NOTSUP, MN_INVAL, 0);
    }

    CUDTSocket* ls = locateSocket(listen);

    if (ls == NULL)
    {
        LOGC(cnlog.Error, log << "srt_accept: invalid listener socket ID value: " << listen);
        throw CUDTException(MJ_NOTSUP, MN_SIDINVAL, 0);
    }

    // the "listen" socket must be in LISTENING status
    if (ls->m_Status != SRTS_LISTENING)
    {
        LOGC(cnlog.Error, log << "srt_accept: socket @" << listen << " is not in listening state (forgot srt_listen?)");
        throw CUDTException(MJ_NOTSUP, MN_NOLISTEN, 0);
    }

    // no "accept" in rendezvous connection setup
    if (ls->core().m_config.bRendezvous)
    {
        LOGC(cnlog.Fatal,
             log << "CUDTUnited::accept: RENDEZVOUS flag passed through check in srt_listen when it set listen state");
        // This problem should never happen because `srt_listen` function should have
        // checked this situation before and not set listen state in result.
        // Inform the user about the invalid state in the universal way.
        throw CUDTException(MJ_NOTSUP, MN_NOLISTEN, 0);
    }

    SRTSOCKET u        = CUDT::INVALID_SOCK;
    bool      accepted = false;

    // !!only one connection can be set up each time!!
    while (!accepted)
    {
        UniqueLock accept_lock(ls->m_AcceptLock);
        CSync      accept_sync(ls->m_AcceptCond, accept_lock);

        if ((ls->m_Status != SRTS_LISTENING) || ls->core().m_bBroken)
        {
            // This socket has been closed.
            accepted = true;
        }
        else if (ls->m_QueuedSockets.size() > 0)
        {
            map<SRTSOCKET, sockaddr_any>::iterator b = ls->m_QueuedSockets.begin();

            if (pw_addr != NULL && pw_addrlen != NULL)
            {
                // Check if the length of the buffer to fill the name in
                // was large enough.
                const int len = b->second.size();
                if (*pw_addrlen < len)
                {
                    // In case when the address cannot be rewritten,
                    // DO NOT accept, but leave the socket in the queue.
                    throw CUDTException(MJ_NOTSUP, MN_INVAL, 0);
                }
            }

            u = b->first;
            ls->m_QueuedSockets.erase(b);
            accepted = true;
        }
        else if (!ls->core().m_config.bSynRecving)
        {
            accepted = true;
        }

        if (!accepted && (ls->m_Status == SRTS_LISTENING))
            accept_sync.wait();

        if (ls->m_QueuedSockets.empty())
            m_EPoll.update_events(listen, ls->core().m_sPollID, SRT_EPOLL_ACCEPT, false);
    }

    if (u == CUDT::INVALID_SOCK)
    {
        // non-blocking receiving, no connection available
        if (!ls->core().m_config.bSynRecving)
        {
            LOGC(cnlog.Error, log << "srt_accept: no pending connection available at the moment");
            throw CUDTException(MJ_AGAIN, MN_RDAVAIL, 0);
        }

        LOGC(cnlog.Error, log << "srt_accept: listener socket @" << listen << " is already closed");
        // listening socket is closed
        throw CUDTException(MJ_SETUP, MN_CLOSED, 0);
    }

    CUDTSocket* s = locateSocket(u);
    if (s == NULL)
    {
        LOGC(cnlog.Error, log << "srt_accept: pending connection has unexpectedly closed");
        throw CUDTException(MJ_SETUP, MN_CLOSED, 0);
    }

    // Set properly the SRTO_GROUPCONNECT flag
    s->core().m_config.iGroupConnect = 0;

    // Check if LISTENER has the SRTO_GROUPCONNECT flag set,
    // and the already accepted socket has successfully joined
    // the mirror group. If so, RETURN THE GROUP ID, not the socket ID.
#if ENABLE_BONDING
    if (ls->core().m_config.iGroupConnect == 1 && s->m_GroupOf)
    {
        // Put a lock to protect the group against accidental deletion
        // in the meantime.
        ScopedLock glock(m_GlobControlLock);
        // Check again; it's unlikely to happen, but
        // it's a theoretically possible scenario
        if (s->m_GroupOf)
        {
            u                                = s->m_GroupOf->m_GroupID;
            s->core().m_config.iGroupConnect = 1; // should be derived from ls, but make sure

            // Mark the beginning of the connection at the moment
            // when the group ID is returned to the app caller
            s->m_GroupOf->m_stats.tsLastSampleTime = steady_clock::now();
        }
        else
        {
            LOGC(smlog.Error, log << "accept: IPE: socket's group deleted in the meantime of accept process???");
        }
    }
#endif

    ScopedLock cg(s->m_ControlLock);

    if (pw_addr != NULL && pw_addrlen != NULL)
    {
        memcpy((pw_addr), s->m_PeerAddr.get(), s->m_PeerAddr.size());
        *pw_addrlen = s->m_PeerAddr.size();
    }

    return u;
}

int srt::CUDTUnited::connect(SRTSOCKET u, const sockaddr* srcname, const sockaddr* tarname, int namelen)
{
    // Here both srcname and tarname must be specified
    if (!srcname || !tarname || namelen < int(sizeof(sockaddr_in)))
    {
        LOGC(aclog.Error,
             log << "connect(with source): invalid call: srcname=" << srcname << " tarname=" << tarname
                 << " namelen=" << namelen);
        throw CUDTException(MJ_NOTSUP, MN_INVAL);
    }

    sockaddr_any source_addr(srcname, namelen);
    if (source_addr.len == 0)
        throw CUDTException(MJ_NOTSUP, MN_INVAL, 0);
    sockaddr_any target_addr(tarname, namelen);
    if (target_addr.len == 0)
        throw CUDTException(MJ_NOTSUP, MN_INVAL, 0);

#if ENABLE_BONDING
    // Check affiliation of the socket. It's now allowed for it to be
    // a group or socket. For a group, add automatically a socket to
    // the group.
    if (u & SRTGROUP_MASK)
    {
        GroupKeeper k(*this, u, ERH_THROW);
        // Note: forced_isn is ignored when connecting a group.
        // The group manages the ISN by itself ALWAYS, that is,
        // it's generated anew for the very first socket, and then
        // derived by all sockets in the group.
        SRT_SOCKGROUPCONFIG gd[1] = {srt_prepare_endpoint(srcname, tarname, namelen)};

        // When connecting to exactly one target, only this very target
        // can be returned as a socket, so rewritten back array can be ignored.
        return singleMemberConnect(k.group, gd);
    }
#endif

    CUDTSocket* s = locateSocket(u);
    if (s == NULL)
        throw CUDTException(MJ_NOTSUP, MN_SIDINVAL, 0);

    // For a single socket, just do bind, then connect
    bind(s, source_addr);
    return connectIn(s, target_addr, SRT_SEQNO_NONE);
}

int srt::CUDTUnited::connect(const SRTSOCKET u, const sockaddr* name, int namelen, int32_t forced_isn)
{
    if (!name || namelen < int(sizeof(sockaddr_in)))
    {
        LOGC(aclog.Error, log << "connect(): invalid call: name=" << name << " namelen=" << namelen);
        throw CUDTException(MJ_NOTSUP, MN_INVAL);
    }

    sockaddr_any target_addr(name, namelen);
    if (target_addr.len == 0)
        throw CUDTException(MJ_NOTSUP, MN_INVAL, 0);

#if ENABLE_BONDING
    // Check affiliation of the socket. It's now allowed for it to be
    // a group or socket. For a group, add automatically a socket to
    // the group.
    if (u & SRTGROUP_MASK)
    {
        GroupKeeper k(*this, u, ERH_THROW);

        // Note: forced_isn is ignored when connecting a group.
        // The group manages the ISN by itself ALWAYS, that is,
        // it's generated anew for the very first socket, and then
        // derived by all sockets in the group.
        SRT_SOCKGROUPCONFIG gd[1] = {srt_prepare_endpoint(NULL, name, namelen)};
        return singleMemberConnect(k.group, gd);
    }
#endif

    CUDTSocket* s = locateSocket(u);
    if (!s)
        throw CUDTException(MJ_NOTSUP, MN_SIDINVAL, 0);

    return connectIn(s, target_addr, forced_isn);
}

#if ENABLE_BONDING
int srt::CUDTUnited::singleMemberConnect(CUDTGroup* pg, SRT_SOCKGROUPCONFIG* gd)
{
    int gstat = groupConnect(pg, gd, 1);
    if (gstat == -1)
    {
        // We have only one element here, so refer to it.
        // Sanity check
        if (gd->errorcode == SRT_SUCCESS)
            gd->errorcode = SRT_EINVPARAM;

        CodeMajor mj = CodeMajor(gd->errorcode / 1000);
        CodeMinor mn = CodeMinor(gd->errorcode % 1000);

        return CUDT::APIError(mj, mn);
    }

    return gstat;
}

// [[using assert(pg->m_iBusy > 0)]]
int srt::CUDTUnited::groupConnect(CUDTGroup* pg, SRT_SOCKGROUPCONFIG* targets, int arraysize)
{
    CUDTGroup& g = *pg;
    SRT_ASSERT(g.m_iBusy > 0);

    // Check and report errors on data brought in by srt_prepare_endpoint,
    // as the latter function has no possibility to report errors.
    for (int tii = 0; tii < arraysize; ++tii)
    {
        if (targets[tii].srcaddr.ss_family != targets[tii].peeraddr.ss_family)
        {
            LOGC(aclog.Error, log << "srt_connect/group: family differs on source and target address");
            throw CUDTException(MJ_NOTSUP, MN_INVAL);
        }

        if (targets[tii].weight > CUDT::MAX_WEIGHT)
        {
            LOGC(aclog.Error, log << "srt_connect/group: weight value must be between 0 and " << (+CUDT::MAX_WEIGHT));
            throw CUDTException(MJ_NOTSUP, MN_INVAL);
        }
    }

    // If the open state switched to OPENED, the blocking mode
    // must make it wait for connecting it. Doing connect when the
    // group is already OPENED returns immediately, regardless if the
    // connection is going to later succeed or fail (this will be
    // known in the group state information).
    bool       block_new_opened = !g.m_bOpened && g.m_bSynRecving;
    const bool was_empty        = g.groupEmpty();

    // In case the group was retried connection, clear first all epoll readiness.
    const int ncleared = m_EPoll.update_events(g.id(), g.m_sPollID, SRT_EPOLL_ERR, false);
    if (was_empty || ncleared)
    {
        HLOGC(aclog.Debug,
              log << "srt_connect/group: clearing IN/OUT because was_empty=" << was_empty
                  << " || ncleared=" << ncleared);
        // IN/OUT only in case when the group is empty, otherwise it would
        // clear out correct readiness resulting from earlier calls.
        // This also should happen if ERR flag was set, as IN and OUT could be set, too.
        m_EPoll.update_events(g.id(), g.m_sPollID, SRT_EPOLL_IN | SRT_EPOLL_OUT, false);
    }
    SRTSOCKET retval = -1;

    int eid           = -1;
    int connect_modes = SRT_EPOLL_CONNECT | SRT_EPOLL_ERR;
    if (block_new_opened)
    {
        // Create this eid only to block-wait for the first
        // connection.
        eid = srt_epoll_create();
    }

    // Use private map to avoid searching in the
    // overall map.
    map<SRTSOCKET, CUDTSocket*> spawned;

    HLOGC(aclog.Debug,
          log << "groupConnect: will connect " << arraysize << " links and "
              << (block_new_opened ? "BLOCK until any is ready" : "leave the process in background"));

    for (int tii = 0; tii < arraysize; ++tii)
    {
        sockaddr_any target_addr(targets[tii].peeraddr);
        sockaddr_any source_addr(targets[tii].srcaddr);
        SRTSOCKET&   sid_rloc = targets[tii].id;
        int&         erc_rloc = targets[tii].errorcode;
        erc_rloc              = SRT_SUCCESS; // preinitialized
        HLOGC(aclog.Debug, log << "groupConnect: taking on " << sockaddr_any(targets[tii].peeraddr).str());

        CUDTSocket* ns = 0;

        // NOTE: After calling newSocket, the socket is mapped into m_Sockets.
        // It must be MANUALLY removed from this list in case we need it deleted.
        SRTSOCKET sid = newSocket(&ns);

        if (pg->m_cbConnectHook)
        {
            // Derive the connect hook by the socket, if set on the group
            ns->core().m_cbConnectHook = pg->m_cbConnectHook;
        }

        SRT_SocketOptionObject* config = targets[tii].config;

        // XXX Support non-blocking mode:
        // If the group has nonblocking set for connect (SNDSYN),
        // then it must set so on the socket. Then, the connection
        // process is asynchronous. The socket appears first as
        // GST_PENDING state, and only after the socket becomes
        // connected does its status in the group turn into GST_IDLE.

        // Set all options that were requested by the options set on a group
        // prior to connecting.
        string error_reason SRT_ATR_UNUSED;
        try
        {
            for (size_t i = 0; i < g.m_config.size(); ++i)
            {
                HLOGC(aclog.Debug, log << "groupConnect: OPTION @" << sid << " #" << g.m_config[i].so);
                error_reason = "group-derived option: #" + Sprint(g.m_config[i].so);
                ns->core().setOpt(g.m_config[i].so, &g.m_config[i].value[0], (int)g.m_config[i].value.size());
            }

            // Do not try to set a user option if failed already.
            if (config)
            {
                error_reason = "user option";
                ns->core().applyMemberConfigObject(*config);
            }

            error_reason = "bound address";
            // We got it. Bind the socket, if the source address was set
            if (!source_addr.empty())
                bind(ns, source_addr);
        }
        catch (CUDTException& e)
        {
            // Just notify the problem, but the loop must continue.
            // Set the original error as reported.
            targets[tii].errorcode = e.getErrorCode();
            LOGC(aclog.Error, log << "srt_connect_group: failed to set " << error_reason);
        }
        catch (...)
        {
            // Set the general EINVPARAM - this error should never happen
            LOGC(aclog.Error, log << "IPE: CUDT::setOpt reported unknown exception");
            targets[tii].errorcode = SRT_EINVPARAM;
        }

        // Add socket to the group.
        // Do it after setting all stored options, as some of them may
        // influence some group data.

        srt::groups::SocketData data = srt::groups::prepareSocketData(ns);
        if (targets[tii].token != -1)
        {
            // Reuse the token, if specified by the caller
            data.token = targets[tii].token;
        }
        else
        {
            // Otherwise generate and write back the token
            data.token         = CUDTGroup::genToken();
            targets[tii].token = data.token;
        }

        {
            ScopedLock cs(m_GlobControlLock);
            if (m_Sockets.count(sid) == 0)
            {
                HLOGC(aclog.Debug, log << "srt_connect_group: socket @" << sid << " deleted in process");
                // Someone deleted the socket in the meantime?
                // Unlikely, but possible in theory.
                // Don't delete anyhting - it's alreay done.
                continue;
            }

            // There's nothing wrong with preparing the data first
            // even if this happens for nothing. But now, under the lock
            // and after checking that the socket still exists, check now
            // if this succeeded, and then also if the group is still usable.
            // The group will surely exist because it's set busy, until the
            // end of this function. But it might be simultaneously requested closed.
            bool proceed = true;

            if (targets[tii].errorcode != SRT_SUCCESS)
            {
                HLOGC(aclog.Debug,
                      log << "srt_connect_group: not processing @" << sid << " due to error in setting options");
                proceed = false;
            }

            if (g.m_bClosing)
            {
                HLOGC(aclog.Debug,
                      log << "srt_connect_group: not processing @" << sid << " due to CLOSED GROUP $" << g.m_GroupID);
                proceed = false;
            }

            if (proceed)
            {
                CUDTGroup::SocketData* f = g.add(data);
                ns->m_GroupMemberData    = f;
                ns->m_GroupOf            = &g;
                f->weight                = targets[tii].weight;
                HLOGC(aclog.Debug, log << "srt_connect_group: socket @" << sid << " added to group $" << g.m_GroupID);
            }
            else
            {
                targets[tii].id = CUDT::INVALID_SOCK;
                delete ns;
                m_Sockets.erase(sid);

                // If failed to set options, then do not continue
                // neither with binding, nor with connecting.
                continue;
            }
        }

        // XXX This should be reenabled later, this should
        // be probably still in use to exchange information about
        // packets asymmetrically lost. But for no other purpose.
        /*
        ns->core().m_cbPacketArrival.set(ns->m_pUDT, &CUDT::groupPacketArrival);
        */

        int isn = g.currentSchedSequence();

        // Set it the groupconnect option, as all in-group sockets should have.
        ns->core().m_config.iGroupConnect = 1;

        // Every group member will have always nonblocking
        // (this implies also non-blocking connect/accept).
        // The group facility functions will block when necessary
        // using epoll_wait.
        ns->core().m_config.bSynRecving = false;
        ns->core().m_config.bSynSending = false;

        HLOGC(aclog.Debug, log << "groupConnect: NOTIFIED AS PENDING @" << sid << " both read and write");
        // If this socket is not to block the current connect process,
        // it may still be needed for the further check if the redundant
        // connection succeeded or failed and whether the new socket is
        // ready to use or needs to be closed.
        epoll_add_usock_INTERNAL(g.m_SndEID, ns, &connect_modes);
        epoll_add_usock_INTERNAL(g.m_RcvEID, ns, &connect_modes);

        // Adding a socket on which we need to block to BOTH these tracking EIDs
        // and the blocker EID. We'll simply remove from them later all sockets that
        // got connected state or were broken.

        if (block_new_opened)
        {
            HLOGC(aclog.Debug, log << "groupConnect: WILL BLOCK on @" << sid << " until connected");
            epoll_add_usock_INTERNAL(eid, ns, &connect_modes);
        }

        // And connect
        try
        {
            HLOGC(aclog.Debug, log << "groupConnect: connecting a new socket with ISN=" << isn);
            connectIn(ns, target_addr, isn);
        }
        catch (const CUDTException& e)
        {
            LOGC(aclog.Error,
                 log << "groupConnect: socket @" << sid << " in group " << pg->id() << " failed to connect");
            // We know it does belong to a group.
            // Remove it first because this involves a mutex, and we want
            // to avoid locking more than one mutex at a time.
            erc_rloc               = e.getErrorCode();
            targets[tii].errorcode = e.getErrorCode();
            targets[tii].id        = CUDT::INVALID_SOCK;

            ScopedLock cl(m_GlobControlLock);
            ns->removeFromGroup(false);
            m_Sockets.erase(ns->m_SocketID);
            // Intercept to delete the socket on failure.
            delete ns;
            continue;
        }
        catch (...)
        {
            LOGC(aclog.Fatal, log << "groupConnect: IPE: UNKNOWN EXCEPTION from connectIn");
            targets[tii].errorcode = SRT_ESYSOBJ;
            targets[tii].id        = CUDT::INVALID_SOCK;
            ScopedLock cl(m_GlobControlLock);
            ns->removeFromGroup(false);
            m_Sockets.erase(ns->m_SocketID);
            // Intercept to delete the socket on failure.
            delete ns;

            // Do not use original exception, it may crash off a C API.
            throw CUDTException(MJ_SYSTEMRES, MN_OBJECT);
        }

        SRT_SOCKSTATUS st;
        {
            ScopedLock grd(ns->m_ControlLock);
            st = ns->getStatus();
        }

        {
            // NOTE: Not applying m_GlobControlLock because the group is now
            // set busy, so it won't be deleted, even if it was requested to be closed.
            ScopedLock grd(g.m_GroupLock);

            if (!ns->m_GroupOf)
            {
                // The situation could get changed between the unlock and lock of m_GroupLock.
                // This must be checked again.
                // If a socket has been removed from group, it means that some other thread is
                // currently trying to delete the socket. Therefore it doesn't have, and even shouldn't,
                // be deleted here. Just exit with error report.
                LOGC(aclog.Error, log << "groupConnect: self-created member socket deleted during process, SKIPPING.");

                // Do not report the error from here, just ignore this socket.
                continue;
            }

            // If m_GroupOf is not NULL, the m_IncludedIter is still valid.
            CUDTGroup::SocketData* f = ns->m_GroupMemberData;

            // Now under a group lock, we need to make sure the group isn't being closed
            // in order not to add a socket to a dead group.
            if (g.m_bClosing)
            {
                LOGC(aclog.Error, log << "groupConnect: group deleted while connecting; breaking the process");

                // Set the status as pending so that the socket is taken care of later.
                // Note that all earlier sockets that were processed in this loop were either
                // set BROKEN or PENDING.
                f->sndstate = SRT_GST_PENDING;
                f->rcvstate = SRT_GST_PENDING;
                retval      = -1;
                break;
            }

            HLOGC(aclog.Debug,
                  log << "groupConnect: @" << sid << " connection successful, setting group OPEN (was "
                      << (g.m_bOpened ? "ALREADY" : "NOT") << "), will " << (block_new_opened ? "" : "NOT ")
                      << "block the connect call, status:" << SockStatusStr(st));

            // XXX OPEN OR CONNECTED?
            // BLOCK IF NOT OPEN OR BLOCK IF NOT CONNECTED?
            //
            // What happens to blocking when there are 2 connections
            // pending, about to be broken, and srt_connect() is called again?
            // SHOULD BLOCK the latter, even though is OPEN.
            // Or, OPEN should be removed from here and srt_connect(_group)
            // should block always if the group doesn't have neither 1 conencted link
            g.m_bOpened = true;

            g.m_stats.tsLastSampleTime = steady_clock::now();

            f->laststatus = st;
            // Check the socket status and update it.
            // Turn the group state of the socket to IDLE only if
            // connection is established or in progress
            f->agent = source_addr;
            f->peer  = target_addr;

            if (st >= SRTS_BROKEN)
            {
                f->sndstate = SRT_GST_BROKEN;
                f->rcvstate = SRT_GST_BROKEN;
                epoll_remove_socket_INTERNAL(g.m_SndEID, ns);
                epoll_remove_socket_INTERNAL(g.m_RcvEID, ns);
            }
            else
            {
                f->sndstate  = SRT_GST_PENDING;
                f->rcvstate  = SRT_GST_PENDING;
                spawned[sid] = ns;

                sid_rloc = sid;
                erc_rloc = 0;
                retval   = sid;
            }
        }
    }

    if (retval == -1)
    {
        HLOGC(aclog.Debug, log << "groupConnect: none succeeded as background-spawn, exit with error");
        block_new_opened = false; // Avoid executing further while loop
    }

    vector<SRTSOCKET> broken;

    while (block_new_opened)
    {
        if (spawned.empty())
        {
            // All were removed due to errors.
            retval = -1;
            break;
        }
        HLOGC(aclog.Debug, log << "groupConnect: first connection, applying EPOLL WAITING.");
        int               len = (int)spawned.size();
        vector<SRTSOCKET> ready(spawned.size());
        const int         estat = srt_epoll_wait(eid,
                                         NULL,
                                         NULL, // IN/ACCEPT
                                         &ready[0],
                                         &len, // OUT/CONNECT
                                         -1, // indefinitely (FIXME Check if it needs to REGARD CONNECTION TIMEOUT!)
                                         NULL,
                                         NULL,
                                         NULL,
                                         NULL);

        // Sanity check. Shouldn't happen if subs are in sync with spawned.
        if (estat == -1)
        {
#if ENABLE_LOGGING
            CUDTException& x = CUDT::getlasterror();
            if (x.getErrorCode() != SRT_EPOLLEMPTY)
            {
                LOGC(aclog.Error,
                     log << "groupConnect: srt_epoll_wait failed not because empty, unexpected IPE:"
                         << x.getErrorMessage());
            }
#endif
            HLOGC(aclog.Debug, log << "groupConnect: srt_epoll_wait failed - breaking the wait loop");
            retval = -1;
            break;
        }

        // At the moment when you are going to work with real sockets,
        // lock the groups so that no one messes up with something here
        // in the meantime.

        ScopedLock lock(*g.exp_groupLock());

        // NOTE: UNDER m_GroupLock, NO API FUNCTION CALLS DARE TO HAPPEN BELOW!

        // Check first if a socket wasn't closed in the meantime. It will be
        // automatically removed from all EIDs, but there's no sense in keeping
        // them in 'spawned' map.
        for (map<SRTSOCKET, CUDTSocket*>::iterator y = spawned.begin(); y != spawned.end(); ++y)
        {
            SRTSOCKET sid = y->first;
            if (y->second->getStatus() >= SRTS_BROKEN)
            {
                HLOGC(aclog.Debug,
                      log << "groupConnect: Socket @" << sid
                          << " got BROKEN in the meantine during the check, remove from candidates");
                // Remove from spawned and try again
                broken.push_back(sid);

                epoll_remove_socket_INTERNAL(eid, y->second);
                epoll_remove_socket_INTERNAL(g.m_SndEID, y->second);
                epoll_remove_socket_INTERNAL(g.m_RcvEID, y->second);
            }
        }

        // Remove them outside the loop because this can't be done
        // while iterating over the same container.
        for (size_t i = 0; i < broken.size(); ++i)
            spawned.erase(broken[i]);

        // Check the sockets if they were reported due
        // to have connected or due to have failed.
        // Distill successful ones. If distilled nothing, return -1.
        // If not all sockets were reported in this instance, repeat
        // the call until you get information about all of them.
        for (int i = 0; i < len; ++i)
        {
            map<SRTSOCKET, CUDTSocket*>::iterator x = spawned.find(ready[i]);
            if (x == spawned.end())
            {
                // Might be removed above - ignore it.
                continue;
            }

            SRTSOCKET   sid = x->first;
            CUDTSocket* s   = x->second;

            // Check status. If failed, remove from spawned
            // and try again.
            SRT_SOCKSTATUS st = s->getStatus();
            if (st >= SRTS_BROKEN)
            {
                HLOGC(aclog.Debug,
                      log << "groupConnect: Socket @" << sid
                          << " got BROKEN during background connect, remove & TRY AGAIN");
                // Remove from spawned and try again
                if (spawned.erase(sid))
                    broken.push_back(sid);

                epoll_remove_socket_INTERNAL(eid, s);
                epoll_remove_socket_INTERNAL(g.m_SndEID, s);
                epoll_remove_socket_INTERNAL(g.m_RcvEID, s);

                continue;
            }

            if (st == SRTS_CONNECTED)
            {
                HLOGC(aclog.Debug,
                      log << "groupConnect: Socket @" << sid << " got CONNECTED as first in the group - reporting");
                retval           = sid;
                g.m_bConnected   = true;
                block_new_opened = false; // Interrupt also rolling epoll (outer loop)

                // Remove this socket from SND EID because it doesn't need to
                // be connection-tracked anymore. Don't remove from the RCV EID
                // however because RCV procedure relies on epoll also for reading
                // and when found this socket connected it will "upgrade" it to
                // read-ready tracking only.
                epoll_remove_socket_INTERNAL(g.m_SndEID, s);
                break;
            }

            // Spurious?
            HLOGC(aclog.Debug,
                  log << "groupConnect: Socket @" << sid << " got spurious wakeup in " << SockStatusStr(st)
                      << " TRY AGAIN");
        }
        // END of m_GroupLock CS - you can safely use API functions now.
    }
    // Finished, delete epoll.
    if (eid != -1)
    {
        HLOGC(aclog.Debug, log << "connect FIRST IN THE GROUP finished, removing E" << eid);
        srt_epoll_release(eid);
    }

    for (vector<SRTSOCKET>::iterator b = broken.begin(); b != broken.end(); ++b)
    {
        CUDTSocket* s = locateSocket(*b, ERH_RETURN);
        if (!s)
            continue;

        // This will also automatically remove it from the group and all eids
        close(s);
    }

    // There's no possibility to report a problem on every connection
    // separately in case when every single connection has failed. What
    // is more interesting, it's only a matter of luck that all connections
    // fail at exactly the same time. OTOH if all are to fail, this
    // function will still be polling sockets to determine the last man
    // standing. Each one could, however, break by a different reason,
    // for example, one by timeout, another by wrong passphrase. Check
    // the `errorcode` field to determine the reaon for particular link.
    if (retval == -1)
        throw CUDTException(MJ_CONNECTION, MN_CONNLOST, 0);

    return retval;
}
#endif

int srt::CUDTUnited::connectIn(CUDTSocket* s, const sockaddr_any& target_addr, int32_t forced_isn)
{
    ScopedLock cg(s->m_ControlLock);
    // a socket can "connect" only if it is in the following states:
    // - OPENED: assume the socket binding parameters are configured
    // - INIT: configure binding parameters here
    // - any other (meaning, already connected): report error

    if (s->m_Status == SRTS_INIT)
    {
        if (s->core().m_config.bRendezvous)
            throw CUDTException(MJ_NOTSUP, MN_ISRENDUNBOUND, 0);

        // If bind() was done first on this socket, then the
        // socket will not perform this step. This actually does the
        // same thing as bind() does, just with empty address so that
        // the binding parameters are autoselected.

        s->core().open();
        sockaddr_any autoselect_sa(target_addr.family());
        // This will create such a sockaddr_any that
        // will return true from empty().
        updateMux(s, autoselect_sa); // <<---- updateMux
        // -> C(Snd|Rcv)Queue::init
        // -> pthread_create(...C(Snd|Rcv)Queue::worker...)
        s->m_Status = SRTS_OPENED;
    }
    else
    {
        if (s->m_Status != SRTS_OPENED)
            throw CUDTException(MJ_NOTSUP, MN_ISCONNECTED, 0);

        // status = SRTS_OPENED, so family should be known already.
        if (target_addr.family() != s->m_SelfAddr.family())
        {
            LOGP(cnlog.Error, "srt_connect: socket is bound to a different family than target address");
            throw CUDTException(MJ_NOTSUP, MN_INVAL, 0);
        }
    }

    // connect_complete() may be called before connect() returns.
    // So we need to update the status before connect() is called,
    // otherwise the status may be overwritten with wrong value
    // (CONNECTED vs. CONNECTING).
    s->m_Status = SRTS_CONNECTING;

    /*
     * In blocking mode, connect can block for up to 30 seconds for
     * rendez-vous mode. Holding the s->m_ControlLock prevent close
     * from cancelling the connect
     */
    try
    {
        // record peer address
        s->m_PeerAddr = target_addr;
        s->core().startConnect(target_addr, forced_isn);
    }
    catch (const CUDTException&) // Interceptor, just to change the state.
    {
        s->m_Status = SRTS_OPENED;
        throw;
    }

    return 0;
}

int srt::CUDTUnited::close(const SRTSOCKET u)
{
#if ENABLE_BONDING
    if (u & SRTGROUP_MASK)
    {
        GroupKeeper k(*this, u, ERH_THROW);
        k.group->close();
        deleteGroup(k.group);
        return 0;
    }
#endif
#if ENABLE_HEAVY_LOGGING
    // Wrapping the log into a destructor so that it
    // is printed AFTER the destructor of SocketKeeper.
    struct ScopedExitLog
    {
        const CUDTSocket* const ps;
        ScopedExitLog(const CUDTSocket* p): ps(p){}
        ~ScopedExitLog()
        {
            if (ps) // Could be not acquired by SocketKeeper, occasionally
            {
                HLOGC(smlog.Debug, log << "CUDTUnited::close/end: @" << ps->m_SocketID << " busy=" << ps->isStillBusy());
            }
        }
    };
#endif

    SocketKeeper k(*this, u, ERH_THROW);
    IF_HEAVY_LOGGING(ScopedExitLog slog(k.socket));
    HLOGC(smlog.Debug, log << "CUDTUnited::close/begin: @" << u << " busy=" << k.socket->isStillBusy());

    return close(k.socket);
}

#if ENABLE_BONDING
void srt::CUDTUnited::deleteGroup(CUDTGroup* g)
{
    using srt_logging::gmlog;

    srt::sync::ScopedLock cg(m_GlobControlLock);
    return deleteGroup_LOCKED(g);
}

// [[using locked(m_GlobControlLock)]]
void srt::CUDTUnited::deleteGroup_LOCKED(CUDTGroup* g)
{
    SRT_ASSERT(g->groupEmpty());

    // After that the group is no longer findable by GroupKeeper
    m_Groups.erase(g->m_GroupID);
    m_ClosedGroups[g->m_GroupID] = g;

    // Paranoid check: since the group is in m_ClosedGroups
    // it may potentially be deleted. Make sure no socket points
    // to it. Actually all sockets should have been already removed
    // from the group container, so if any does, it's invalid.
    for (sockets_t::iterator i = m_Sockets.begin(); i != m_Sockets.end(); ++i)
    {
        CUDTSocket* s = i->second;
        if (s->m_GroupOf == g)
        {
            HLOGC(smlog.Debug, log << "deleteGroup: IPE: existing @" << s->m_SocketID << " points to a dead group!");
            s->m_GroupOf         = NULL;
            s->m_GroupMemberData = NULL;
        }
    }

    // Just in case, do it in closed sockets, too, although this should be
    // always done before moving to it.
    for (sockets_t::iterator i = m_ClosedSockets.begin(); i != m_ClosedSockets.end(); ++i)
    {
        CUDTSocket* s = i->second;
        if (s->m_GroupOf == g)
        {
            HLOGC(smlog.Debug, log << "deleteGroup: IPE: closed @" << s->m_SocketID << " points to a dead group!");
            s->m_GroupOf         = NULL;
            s->m_GroupMemberData = NULL;
        }
    }
}
#endif

int srt::CUDTUnited::close(CUDTSocket* s)
{
    HLOGC(smlog.Debug, log << s->core().CONID() << "CLOSE. Acquiring control lock");
    ScopedLock socket_cg(s->m_ControlLock);
    HLOGC(smlog.Debug, log << s->core().CONID() << "CLOSING (removing from listening, closing CUDT)");

    const bool synch_close_snd = s->core().m_config.bSynSending;

    SRTSOCKET u = s->m_SocketID;

    if (s->m_Status == SRTS_LISTENING)
    {
        if (s->core().m_bBroken)
            return 0;

        s->m_tsClosureTimeStamp = steady_clock::now();
        s->core().m_bBroken     = true;

        // Change towards original UDT:
        // Leave all the closing activities for garbageCollect to happen,
        // however remove the listener from the RcvQueue IMMEDIATELY.
        // Even though garbageCollect would eventually remove the listener
        // as well, there would be some time interval between now and the
        // moment when it's done, and during this time the application will
        // be unable to bind to this port that the about-to-delete listener
        // is currently occupying (due to blocked slot in the RcvQueue).

        HLOGC(smlog.Debug, log << s->core().CONID() << "CLOSING (removing listener immediately)");
        s->core().notListening();
        s->m_Status = SRTS_CLOSING;

        // broadcast all "accept" waiting
        CSync::lock_notify_all(s->m_AcceptCond, s->m_AcceptLock);
    }
    else
    {
        s->m_Status = SRTS_CLOSING;
        // Note: this call may be done on a socket that hasn't finished
        // sending all packets scheduled for sending, which means, this call
        // may block INDEFINITELY. As long as it's acceptable to block the
        // call to srt_close(), and all functions in all threads where this
        // very socket is used, this shall not block the central database.
        s->core().closeInternal();

        // synchronize with garbage collection.
        HLOGC(smlog.Debug,
              log << "@" << u << "U::close done. GLOBAL CLOSE: " << s->core().CONID()
                  << "Acquiring GLOBAL control lock");
        ScopedLock manager_cg(m_GlobControlLock);
        // since "s" is located before m_GlobControlLock, locate it again in case
        // it became invalid
        // XXX This is very weird; if we state that the CUDTSocket object
        // could not be deleted between locks, then definitely it couldn't
        // also change the pointer value. There's no other reason for getting
        // this iterator but to obtain the 's' pointer, which is impossible to
        // be different than previous 's' (m_Sockets is a map that stores pointers
        // transparently). This iterator isn't even later used to delete the socket
        // from the container, though it would be more efficient.
        // FURTHER RESEARCH REQUIRED.
        sockets_t::iterator i = m_Sockets.find(u);
        if ((i == m_Sockets.end()) || (i->second->m_Status == SRTS_CLOSED))
        {
            HLOGC(smlog.Debug, log << "@" << u << "U::close: NOT AN ACTIVE SOCKET, returning.");
            return 0;
        }
        s = i->second;
        s->setClosed();

#if ENABLE_BONDING
        if (s->m_GroupOf)
        {
            HLOGC(smlog.Debug,
                  log << "@" << s->m_SocketID << " IS MEMBER OF $" << s->m_GroupOf->id() << " - REMOVING FROM GROUP");
            s->removeFromGroup(true);
        }
#endif

        swipeSocket_LOCKED(s->m_SocketID, s, SWIPE_NOW);
        HLOGC(smlog.Debug, log << "@" << u << "U::close: Socket MOVED TO CLOSED for collecting later.");

        CGlobEvent::triggerEvent();
    }

    HLOGC(smlog.Debug, log << "@" << u << ": GLOBAL: CLOSING DONE");

    // Check if the ID is still in closed sockets before you access it
    // (the last triggerEvent could have deleted it).
    if (synch_close_snd)
    {
#if SRT_ENABLE_CLOSE_SYNCH

        HLOGC(smlog.Debug, log << "@" << u << " GLOBAL CLOSING: sync-waiting for releasing sender resources...");
        for (;;)
        {
            CSndBuffer* sb = s->core().m_pSndBuffer;

            // Disconnected from buffer - nothing more to check.
            if (!sb)
            {
                HLOGC(smlog.Debug,
                      log << "@" << u << " GLOBAL CLOSING: sending buffer disconnected. Allowed to close.");
                break;
            }

            // Sender buffer empty
            if (sb->getCurrBufSize() == 0)
            {
                HLOGC(smlog.Debug, log << "@" << u << " GLOBAL CLOSING: sending buffer depleted. Allowed to close.");
                break;
            }

            // Ok, now you are keeping GC thread hands off the internal data.
            // You can check then if it has already deleted the socket or not.
            // The socket is either in m_ClosedSockets or is already gone.

            // Done the other way, but still done. You can stop waiting.
            bool isgone = false;
            {
                ScopedLock manager_cg(m_GlobControlLock);
                isgone = m_ClosedSockets.count(u) == 0;
            }
            if (!isgone)
            {
                isgone = !s->core().m_bOpened;
            }
            if (isgone)
            {
                HLOGC(smlog.Debug,
                      log << "@" << u << " GLOBAL CLOSING: ... gone in the meantime, whatever. Exiting close().");
                break;
            }

            HLOGC(smlog.Debug, log << "@" << u << " GLOBAL CLOSING: ... still waiting for any update.");
            // How to handle a possible error here?
            CGlobEvent::waitForEvent();

            // Continue waiting in case when an event happened or 1s waiting time passed for checkpoint.
        }
#endif
    }

    /*
       This code is PUT ASIDE for now.
       Most likely this will be never required.
       It had to hold the closing activity until the time when the receiver buffer is depleted.
       However the closing of the socket should only happen when the receiver has received
       an information about that the reading is no longer possible (error report from recv/recvfile).
       When this happens, the receiver buffer is definitely depleted already and there's no need to check
       anything.

       Should there appear any other conditions in future under which the closing process should be
       delayed until the receiver buffer is empty, this code can be filled here.

    if ( synch_close_rcv )
    {
    ...
    }
    */
    CSync::notify_one_relaxed(m_GCStopCond);

    return 0;
}

void srt::CUDTUnited::getpeername(const SRTSOCKET u, sockaddr* pw_name, int* pw_namelen)
{
    if (!pw_name || !pw_namelen)
        throw CUDTException(MJ_NOTSUP, MN_INVAL, 0);

    if (getStatus(u) != SRTS_CONNECTED)
        throw CUDTException(MJ_CONNECTION, MN_NOCONN, 0);

    CUDTSocket* s = locateSocket(u);

    if (!s)
        throw CUDTException(MJ_NOTSUP, MN_SIDINVAL, 0);

    if (!s->core().m_bConnected || s->core().m_bBroken)
        throw CUDTException(MJ_CONNECTION, MN_NOCONN, 0);

    const int len = s->m_PeerAddr.size();
    if (*pw_namelen < len)
        throw CUDTException(MJ_NOTSUP, MN_INVAL, 0);

    memcpy((pw_name), &s->m_PeerAddr.sa, len);
    *pw_namelen = len;
}

void srt::CUDTUnited::getsockname(const SRTSOCKET u, sockaddr* pw_name, int* pw_namelen)
{
    if (!pw_name || !pw_namelen)
        throw CUDTException(MJ_NOTSUP, MN_INVAL, 0);

    CUDTSocket* s = locateSocket(u);

    if (!s)
        throw CUDTException(MJ_NOTSUP, MN_SIDINVAL, 0);

    if (s->core().m_bBroken)
        throw CUDTException(MJ_NOTSUP, MN_SIDINVAL, 0);

    if (s->m_Status == SRTS_INIT)
        throw CUDTException(MJ_CONNECTION, MN_NOCONN, 0);

    const int len = s->m_SelfAddr.size();
    if (*pw_namelen < len)
        throw CUDTException(MJ_NOTSUP, MN_INVAL, 0);

    memcpy((pw_name), &s->m_SelfAddr.sa, len);
    *pw_namelen = len;
}

int srt::CUDTUnited::select(UDT::UDSET* readfds, UDT::UDSET* writefds, UDT::UDSET* exceptfds, const timeval* timeout)
{
    const steady_clock::time_point entertime = steady_clock::now();

    const int64_t timeo_us = timeout ? static_cast<int64_t>(timeout->tv_sec) * 1000000 + timeout->tv_usec : -1;
    const steady_clock::duration timeo(microseconds_from(timeo_us));

    // initialize results
    int            count = 0;
    set<SRTSOCKET> rs, ws, es;

    // retrieve related UDT sockets
    vector<CUDTSocket*> ru, wu, eu;
    CUDTSocket*         s;
    if (readfds)
        for (set<SRTSOCKET>::iterator i1 = readfds->begin(); i1 != readfds->end(); ++i1)
        {
            if (getStatus(*i1) == SRTS_BROKEN)
            {
                rs.insert(*i1);
                ++count;
            }
            else if (!(s = locateSocket(*i1)))
                throw CUDTException(MJ_NOTSUP, MN_SIDINVAL, 0);
            else
                ru.push_back(s);
        }
    if (writefds)
        for (set<SRTSOCKET>::iterator i2 = writefds->begin(); i2 != writefds->end(); ++i2)
        {
            if (getStatus(*i2) == SRTS_BROKEN)
            {
                ws.insert(*i2);
                ++count;
            }
            else if (!(s = locateSocket(*i2)))
                throw CUDTException(MJ_NOTSUP, MN_SIDINVAL, 0);
            else
                wu.push_back(s);
        }
    if (exceptfds)
        for (set<SRTSOCKET>::iterator i3 = exceptfds->begin(); i3 != exceptfds->end(); ++i3)
        {
            if (getStatus(*i3) == SRTS_BROKEN)
            {
                es.insert(*i3);
                ++count;
            }
            else if (!(s = locateSocket(*i3)))
                throw CUDTException(MJ_NOTSUP, MN_SIDINVAL, 0);
            else
                eu.push_back(s);
        }

    do
    {
        // query read sockets
        for (vector<CUDTSocket*>::iterator j1 = ru.begin(); j1 != ru.end(); ++j1)
        {
            s = *j1;

            if (s->readReady() || s->m_Status == SRTS_CLOSED)
            {
                rs.insert(s->m_SocketID);
                ++count;
            }
        }

        // query write sockets
        for (vector<CUDTSocket*>::iterator j2 = wu.begin(); j2 != wu.end(); ++j2)
        {
            s = *j2;

            if (s->writeReady() || s->m_Status == SRTS_CLOSED)
            {
                ws.insert(s->m_SocketID);
                ++count;
            }
        }

        // query exceptions on sockets
        for (vector<CUDTSocket*>::iterator j3 = eu.begin(); j3 != eu.end(); ++j3)
        {
            // check connection request status, not supported now
        }

        if (0 < count)
            break;

        CGlobEvent::waitForEvent();
    } while (timeo > steady_clock::now() - entertime);

    if (readfds)
        *readfds = rs;

    if (writefds)
        *writefds = ws;

    if (exceptfds)
        *exceptfds = es;

    return count;
}

int srt::CUDTUnited::selectEx(const vector<SRTSOCKET>& fds,
                              vector<SRTSOCKET>*       readfds,
                              vector<SRTSOCKET>*       writefds,
                              vector<SRTSOCKET>*       exceptfds,
                              int64_t                  msTimeOut)
{
    const steady_clock::time_point entertime = steady_clock::now();

    const int64_t                timeo_us = msTimeOut >= 0 ? msTimeOut * 1000 : -1;
    const steady_clock::duration timeo(microseconds_from(timeo_us));

    // initialize results
    int count = 0;
    if (readfds)
        readfds->clear();
    if (writefds)
        writefds->clear();
    if (exceptfds)
        exceptfds->clear();

    do
    {
        for (vector<SRTSOCKET>::const_iterator i = fds.begin(); i != fds.end(); ++i)
        {
            CUDTSocket* s = locateSocket(*i);

            if ((!s) || s->core().m_bBroken || (s->m_Status == SRTS_CLOSED))
            {
                if (exceptfds)
                {
                    exceptfds->push_back(*i);
                    ++count;
                }
                continue;
            }

            if (readfds)
            {
                if ((s->core().m_bConnected && s->core().m_pRcvBuffer->isRcvDataReady()) ||
                    (s->core().m_bListening && (s->m_QueuedSockets.size() > 0)))
                {
                    readfds->push_back(s->m_SocketID);
                    ++count;
                }
            }

            if (writefds)
            {
                if (s->core().m_bConnected &&
                    (s->core().m_pSndBuffer->getCurrBufSize() < s->core().m_config.iSndBufSize))
                {
                    writefds->push_back(s->m_SocketID);
                    ++count;
                }
            }
        }

        if (count > 0)
            break;

        CGlobEvent::waitForEvent();
    } while (timeo > steady_clock::now() - entertime);

    return count;
}

int srt::CUDTUnited::epoll_create()
{
    return m_EPoll.create();
}

int srt::CUDTUnited::epoll_clear_usocks(int eid)
{
    return m_EPoll.clear_usocks(eid);
}

int srt::CUDTUnited::epoll_add_usock(const int eid, const SRTSOCKET u, const int* events)
{
    int ret = -1;
#if ENABLE_BONDING
    if (u & SRTGROUP_MASK)
    {
        GroupKeeper k(*this, u, ERH_THROW);
        ret = m_EPoll.update_usock(eid, u, events);
        k.group->addEPoll(eid);
        return 0;
    }
#endif

    CUDTSocket* s = locateSocket(u);
    if (s)
    {
        ret = epoll_add_usock_INTERNAL(eid, s, events);
    }
    else
    {
        throw CUDTException(MJ_NOTSUP, MN_SIDINVAL);
    }

    return ret;
}

// NOTE: WILL LOCK (serially):
// - CEPoll::m_EPollLock
// - CUDT::m_RecvLock
int srt::CUDTUnited::epoll_add_usock_INTERNAL(const int eid, CUDTSocket* s, const int* events)
{
    int ret = m_EPoll.update_usock(eid, s->m_SocketID, events);
    s->core().addEPoll(eid);
    return ret;
}

int srt::CUDTUnited::epoll_add_ssock(const int eid, const SYSSOCKET s, const int* events)
{
    return m_EPoll.add_ssock(eid, s, events);
}

int srt::CUDTUnited::epoll_update_ssock(const int eid, const SYSSOCKET s, const int* events)
{
    return m_EPoll.update_ssock(eid, s, events);
}

template <class EntityType>
int srt::CUDTUnited::epoll_remove_entity(const int eid, EntityType* ent)
{
    // XXX Not sure if this is anyhow necessary because setting readiness
    // to false doesn't actually trigger any action. Further research needed.
    HLOGC(ealog.Debug, log << "epoll_remove_usock: CLEARING readiness on E" << eid << " of @" << ent->id());
    ent->removeEPollEvents(eid);

    // First remove the EID from the subscribed in the socket so that
    // a possible call to update_events:
    // - if happens before this call, can find the epoll bit update possible
    // - if happens after this call, will not strike this EID
    HLOGC(ealog.Debug, log << "epoll_remove_usock: REMOVING E" << eid << " from back-subscirbers in @" << ent->id());
    ent->removeEPollID(eid);

    HLOGC(ealog.Debug, log << "epoll_remove_usock: CLEARING subscription on E" << eid << " of @" << ent->id());
    int no_events = 0;
    int ret       = m_EPoll.update_usock(eid, ent->id(), &no_events);

    return ret;
}

// Needed internal access!
int srt::CUDTUnited::epoll_remove_socket_INTERNAL(const int eid, CUDTSocket* s)
{
    return epoll_remove_entity(eid, &s->core());
}

#if ENABLE_BONDING
int srt::CUDTUnited::epoll_remove_group_INTERNAL(const int eid, CUDTGroup* g)
{
    return epoll_remove_entity(eid, g);
}
#endif

int srt::CUDTUnited::epoll_remove_usock(const int eid, const SRTSOCKET u)
{
    CUDTSocket* s = 0;

#if ENABLE_BONDING
    CUDTGroup* g = 0;
    if (u & SRTGROUP_MASK)
    {
        GroupKeeper k(*this, u, ERH_THROW);
        g = k.group;
        return epoll_remove_entity(eid, g);
    }
    else
#endif
    {
        s = locateSocket(u);
        if (s)
            return epoll_remove_entity(eid, &s->core());
    }

    LOGC(ealog.Error,
         log << "remove_usock: @" << u << " not found as either socket or group. Removing only from epoll system.");
    int no_events = 0;
    return m_EPoll.update_usock(eid, u, &no_events);
}

int srt::CUDTUnited::epoll_remove_ssock(const int eid, const SYSSOCKET s)
{
    return m_EPoll.remove_ssock(eid, s);
}

int srt::CUDTUnited::epoll_uwait(const int eid, SRT_EPOLL_EVENT* fdsSet, int fdsSize, int64_t msTimeOut)
{
    return m_EPoll.uwait(eid, fdsSet, fdsSize, msTimeOut);
}

int32_t srt::CUDTUnited::epoll_set(int eid, int32_t flags)
{
    return m_EPoll.setflags(eid, flags);
}

int srt::CUDTUnited::epoll_release(const int eid)
{
    return m_EPoll.release(eid);
}

srt::CUDTSocket* srt::CUDTUnited::locateSocket(const SRTSOCKET u, ErrorHandling erh)
{
    ScopedLock  cg(m_GlobControlLock);
    CUDTSocket* s = locateSocket_LOCKED(u);
    if (!s)
    {
        if (erh == ERH_RETURN)
            return NULL;
        throw CUDTException(MJ_NOTSUP, MN_SIDINVAL, 0);
    }

    return s;
}

// [[using locked(m_GlobControlLock)]];
srt::CUDTSocket* srt::CUDTUnited::locateSocket_LOCKED(SRTSOCKET u)
{
    sockets_t::iterator i = m_Sockets.find(u);

    if ((i == m_Sockets.end()) || (i->second->m_Status == SRTS_CLOSED))
    {
        return NULL;
    }

    return i->second;
}

#if ENABLE_BONDING
srt::CUDTGroup* srt::CUDTUnited::locateAcquireGroup(SRTSOCKET u, ErrorHandling erh)
{
    ScopedLock cg(m_GlobControlLock);

    const groups_t::iterator i = m_Groups.find(u);
    if (i == m_Groups.end())
    {
        if (erh == ERH_THROW)
            throw CUDTException(MJ_NOTSUP, MN_SIDINVAL, 0);
        return NULL;
    }

    ScopedLock cgroup(*i->second->exp_groupLock());
    i->second->apiAcquire();
    return i->second;
}

srt::CUDTGroup* srt::CUDTUnited::acquireSocketsGroup(CUDTSocket* s)
{
    ScopedLock cg(m_GlobControlLock);
    CUDTGroup* g = s->m_GroupOf;
    if (!g)
        return NULL;

    // With m_GlobControlLock locked, we are sure the group
    // still exists, if it wasn't removed from this socket.
    g->apiAcquire();
    return g;
}
#endif

srt::CUDTSocket* srt::CUDTUnited::locateAcquireSocket(SRTSOCKET u, ErrorHandling erh)
{
    ScopedLock cg(m_GlobControlLock);

    CUDTSocket* s = locateSocket_LOCKED(u);
    if (!s)
    {
        if (erh == ERH_THROW)
            throw CUDTException(MJ_NOTSUP, MN_SIDINVAL, 0);
        return NULL;
    }

    s->apiAcquire();
    return s;
}

bool srt::CUDTUnited::acquireSocket(CUDTSocket* s)
{
    // Note that before using this function you must be certain
    // that the socket isn't broken already and it still has at least
    // one more GC cycle to live. In other words, you must be certain
    // that this pointer passed here isn't dangling and was obtained
    // directly from m_Sockets, or even better, has been acquired
    // by some other functionality already, which is only about to
    // be released earlier than you need.
    ScopedLock cg(m_GlobControlLock);
    s->apiAcquire();
    // Keep the lock so that no one changes anything in the meantime.
    // If the socket m_Status == SRTS_CLOSED (set by setClosed()), then
    // this socket is no longer present in the m_Sockets container
    if (s->m_Status >= SRTS_BROKEN)
    {
        s->apiRelease();
        return false;
    }

    return true;
}

srt::CUDTSocket* srt::CUDTUnited::locatePeer(const sockaddr_any& peer, const SRTSOCKET id, int32_t isn)
{
    ScopedLock cg(m_GlobControlLock);

    map<int64_t, set<SRTSOCKET> >::iterator i = m_PeerRec.find(CUDTSocket::getPeerSpec(id, isn));
    if (i == m_PeerRec.end())
        return NULL;

    for (set<SRTSOCKET>::iterator j = i->second.begin(); j != i->second.end(); ++j)
    {
        sockets_t::iterator k = m_Sockets.find(*j);
        // this socket might have been closed and moved m_ClosedSockets
        if (k == m_Sockets.end())
            continue;

        if (k->second->m_PeerAddr == peer)
        {
            return k->second;
        }
    }

    return NULL;
}

void srt::CUDTUnited::checkBrokenSockets()
{
    ScopedLock cg(m_GlobControlLock);

#if ENABLE_BONDING
    vector<SRTSOCKET> delgids;

    for (groups_t::iterator i = m_ClosedGroups.begin(); i != m_ClosedGroups.end(); ++i)
    {
        // isStillBusy requires lock on the group, so only after an API
        // function that uses it returns, and so clears the busy flag,
        // a new API function won't be called anyway until it can acquire
        // GlobControlLock, and all functions that have already seen this
        // group as closing will not continue with the API and return.
        // If we caught some API function still using the closed group,
        // it's not going to wait, will be checked next time.
        if (i->second->isStillBusy())
            continue;

        delgids.push_back(i->first);
        delete i->second;
        i->second = NULL; // just for a case, avoid a dangling pointer
    }

    for (vector<SRTSOCKET>::iterator di = delgids.begin(); di != delgids.end(); ++di)
    {
        m_ClosedGroups.erase(*di);
    }
#endif

    // set of sockets To Be Closed and To Be Removed
    vector<SRTSOCKET> tbc;
    vector<SRTSOCKET> tbr;

    for (sockets_t::iterator i = m_Sockets.begin(); i != m_Sockets.end(); ++i)
    {
        CUDTSocket* s = i->second;
        if (!s->core().m_bBroken)
            continue;

        if (s->m_Status == SRTS_LISTENING)
        {
            const steady_clock::duration elapsed = steady_clock::now() - s->m_tsClosureTimeStamp.load();
            // A listening socket should wait an extra 3 seconds
            // in case a client is connecting.
            if (elapsed < milliseconds_from(CUDT::COMM_CLOSE_BROKEN_LISTENER_TIMEOUT_MS))
                continue;
        }
        else
        {
            CUDT& u = s->core();

            enterCS(u.m_RcvBufferLock);
            bool has_avail_packets = u.m_pRcvBuffer && u.m_pRcvBuffer->hasAvailablePackets();
            leaveCS(u.m_RcvBufferLock);

            if (has_avail_packets)
            {
                const int bc = u.m_iBrokenCounter.load();
                if (bc > 0)
                {
                    // if there is still data in the receiver buffer, wait longer
                    s->core().m_iBrokenCounter.store(bc - 1);
                    continue;
                }
            }
        }

#if ENABLE_BONDING
        if (s->m_GroupOf)
        {
            HLOGC(smlog.Debug,
                 log << "@" << s->m_SocketID << " IS MEMBER OF $" << s->m_GroupOf->id() << " - REMOVING FROM GROUP");
            s->removeFromGroup(true);
        }
#endif

        HLOGC(smlog.Debug, log << "checkBrokenSockets: moving BROKEN socket to CLOSED: @" << i->first);

        // close broken connections and start removal timer
        s->setClosed();
        tbc.push_back(i->first);

        // NOTE: removal from m_SocketID POSTPONED.
        swipeSocket_LOCKED(i->first, s, SWIPE_LATER);

        // remove from listener's queue
        sockets_t::iterator ls = m_Sockets.find(s->m_ListenSocket);
        if (ls == m_Sockets.end())
        {
            ls = m_ClosedSockets.find(s->m_ListenSocket);
            if (ls == m_ClosedSockets.end())
                continue;
        }

        enterCS(ls->second->m_AcceptLock);
        ls->second->m_QueuedSockets.erase(s->m_SocketID);
        leaveCS(ls->second->m_AcceptLock);
    }

    for (sockets_t::iterator j = m_ClosedSockets.begin(); j != m_ClosedSockets.end(); ++j)
    {
        CUDTSocket* ps = j->second;

        // NOTE: There is still a hypothetical risk here that ps
        // was made busy while the socket was already moved to m_ClosedSocket,
        // if the socket was acquired through CUDTUnited::acquireSocket (that is,
        // busy flag acquisition was done through the CUDTSocket* pointer rather
        // than through the numeric ID). Therefore this way of busy acquisition
        // should be done only if at the moment of acquisition there are certainly
        // other conditions applying on the socket that prevent it from being deleted.
        if (ps->isStillBusy())
        {
            HLOGC(smlog.Debug, log << "checkBrokenSockets: @" << ps->m_SocketID << " is still busy, SKIPPING THIS CYCLE.");
            continue;
        }

        CUDT& u = ps->core();

        // HLOGC(smlog.Debug, log << "checking CLOSED socket: " << j->first);
        if (!is_zero(u.m_tsLingerExpiration))
        {
            // asynchronous close:
            if ((!u.m_pSndBuffer) || (0 == u.m_pSndBuffer->getCurrBufSize()) ||
                (u.m_tsLingerExpiration <= steady_clock::now()))
            {
                HLOGC(smlog.Debug, log << "checkBrokenSockets: marking CLOSED qualified @" << ps->m_SocketID);
                u.m_tsLingerExpiration = steady_clock::time_point();
                u.m_bClosing           = true;
                ps->m_tsClosureTimeStamp        = steady_clock::now();
            }
        }

        // timeout 1 second to destroy a socket AND it has been removed from
        // RcvUList
        const steady_clock::time_point now        = steady_clock::now();
        const steady_clock::duration   closed_ago = now - ps->m_tsClosureTimeStamp.load();
        if (closed_ago > seconds_from(1))
        {
            CRNode* rnode = u.m_pRNode;
            if (!rnode || !rnode->m_bOnList)
            {
                HLOGC(smlog.Debug,
                      log << "checkBrokenSockets: @" << ps->m_SocketID << " closed "
                          << FormatDuration(closed_ago) << " ago and removed from RcvQ - will remove");

                // HLOGC(smlog.Debug, log << "will unref socket: " << j->first);
                tbr.push_back(j->first);
            }
        }
    }

    // move closed sockets to the ClosedSockets structure
    for (vector<SRTSOCKET>::iterator k = tbc.begin(); k != tbc.end(); ++k)
        m_Sockets.erase(*k);

    // remove those timeout sockets
    for (vector<SRTSOCKET>::iterator l = tbr.begin(); l != tbr.end(); ++l)
        removeSocket(*l);

    HLOGC(smlog.Debug, log << "checkBrokenSockets: after removal: m_ClosedSockets.size()=" << m_ClosedSockets.size());
}

// [[using locked(m_GlobControlLock)]]
void srt::CUDTUnited::removeSocket(const SRTSOCKET u)
{
    sockets_t::iterator i = m_ClosedSockets.find(u);

    // invalid socket ID
    if (i == m_ClosedSockets.end())
        return;

    CUDTSocket* const s = i->second;

    // The socket may be in the trashcan now, but could
    // still be under processing in the sender/receiver worker
    // threads. If that's the case, SKIP IT THIS TIME. The
    // socket will be checked next time the GC rollover starts.
    CSNode* sn = s->core().m_pSNode;
    if (sn && sn->m_iHeapLoc != -1)
        return;

    CRNode* rn = s->core().m_pRNode;
    if (rn && rn->m_bOnList)
        return;

    if (s->isStillBusy())
    {
        HLOGC(smlog.Debug, log << "@" << s->m_SocketID << " is still busy, NOT deleting");
        return;
    }

    LOGC(smlog.Note, log << "@" << s->m_SocketID << " busy=" << s->isStillBusy());

#if ENABLE_BONDING
    if (s->m_GroupOf)
    {
        HLOGC(smlog.Debug,
              log << "@" << s->m_SocketID << " IS MEMBER OF $" << s->m_GroupOf->id() << " - REMOVING FROM GROUP");
        s->removeFromGroup(true);
    }
#endif
    {
        ScopedLock cg(s->m_AcceptLock);

        // if it is a listener, close all un-accepted sockets in its queue
        // and remove them later
        for (map<SRTSOCKET, sockaddr_any>::iterator q = s->m_QueuedSockets.begin();
                q != s->m_QueuedSockets.end(); ++ q)
        {
            sockets_t::iterator si = m_Sockets.find(q->first);
            if (si == m_Sockets.end())
            {
                // gone in the meantime
                LOGC(smlog.Error,
                     log << "removeSocket: IPE? socket @" << (q->first) << " being queued for listener socket @"
                        << s->m_SocketID << " is GONE in the meantime ???");
                continue;
            }

            CUDTSocket* as = si->second;

            as->breakSocket_LOCKED();
<<<<<<< HEAD
            swipeSocket_LOCKED(*q, as, SWIPE_NOW);
=======
            m_ClosedSockets[q->first] = as;
            m_Sockets.erase(q->first);
>>>>>>> 9c7206f0
        }
    }

    // remove from peer rec
    map<int64_t, set<SRTSOCKET> >::iterator j = m_PeerRec.find(s->getPeerSpec());
    if (j != m_PeerRec.end())
    {
        j->second.erase(u);
        if (j->second.empty())
            m_PeerRec.erase(j);
    }

    /*
     * Socket may be deleted while still having ePoll events set that would
     * remains forever causing epoll_wait to unblock continuously for inexistent
     * sockets. Get rid of all events for this socket.
     */
    m_EPoll.update_events(u, s->core().m_sPollID, SRT_EPOLL_IN | SRT_EPOLL_OUT | SRT_EPOLL_ERR, false);

    // delete this one
    m_ClosedSockets.erase(i);

   // XXX This below section can unlock m_GlobControlLock
   // just for calling CUDT::closeInternal(), which is needed
   // to avoid locking m_ConnectionLock after m_GlobControlLock,
   // while m_ConnectionLock orders BEFORE m_GlobControlLock.
   // This should be perfectly safe thing to do after the socket
   // ID has been erased from m_ClosedSockets. No container access
   // is done in this case.
   //
   // Report: P04-1.28, P04-2.27, P04-2.50, P04-2.55

    HLOGC(smlog.Debug, log << "GC/removeSocket: closing associated UDT @" << u);
    leaveCS(m_GlobControlLock);
    s->core().closeInternal();
<<<<<<< HEAD
    removeMux(s);
=======
    enterCS(m_GlobControlLock);
>>>>>>> 9c7206f0
    HLOGC(smlog.Debug, log << "GC/removeSocket: DELETING SOCKET @" << u);
    delete s;
}

// decrease multiplexer reference count, and remove it if necessary
// [[using locked(m_GlobControlLock)]]
void srt::CUDTUnited::removeMux(CUDTSocket* s)
{
    int mid = s->m_iMuxID;
    if (mid == -1) // Ignore those already removed
    {
        HLOGC(smlog.Debug, log << "removeMux: @" << s->m_SocketID << " has no muxer, ok.");
        return;
    }

    map<int, CMultiplexer>::iterator m;
    m = m_mMultiplexer.find(mid);
    if (m == m_mMultiplexer.end())
    {
        LOGC(smlog.Fatal, log << "IPE: For socket @" << s->m_SocketID << " MUXER id=" << mid << " NOT FOUND!");
        return;
    }

    CMultiplexer& mx = m->second;

    mx.m_iRefCount--;
    HLOGC(smlog.Debug, log << "unrefing underlying muxer " << mid << " for @" << s->m_SocketID << ", ref=" << mx.m_iRefCount);
    if (mx.m_iRefCount <= 0)
    {
        HLOGC(smlog.Debug, log << "MUXER id=" << mid << " lost last socket @"
                << s->m_SocketID << " - deleting muxer bound to "
                << mx.m_pChannel->bindAddressAny().str());
        // The channel has no access to the queues and
        // it looks like the multiplexer is the master of all of them.
        // The queues must be silenced before closing the channel
        // because this will cause error to be returned in any operation
        // being currently done in the queues, if any.
        mx.m_pSndQueue->setClosing();
        mx.m_pRcvQueue->setClosing();
        mx.destroy();
        m_mMultiplexer.erase(m);
    }
    else
    {
        HLOGC(smlog.Debug, log << "MUXER id=" << mid << " has still " << mx.m_iRefCount << " users");
    }
}

void srt::CUDTUnited::configureMuxer(CMultiplexer& w_m, const CUDTSocket* s, int af)
{
    w_m.m_mcfg       = s->core().m_config;
    w_m.m_iIPversion = af;
    w_m.m_iRefCount  = 1;
    w_m.m_iID        = s->m_SocketID;
}

uint16_t srt::CUDTUnited::installMuxer(CUDTSocket* w_s, CMultiplexer& fw_sm)
{
    w_s->core().m_pSndQueue = fw_sm.m_pSndQueue;
    w_s->core().m_pRcvQueue = fw_sm.m_pRcvQueue;
    w_s->m_iMuxID           = fw_sm.m_iID;
    sockaddr_any sa;
    fw_sm.m_pChannel->getSockAddr((sa));
    w_s->m_SelfAddr = sa; // Will be also completed later, but here it's needed for later checks
    return sa.hport();
}

bool srt::CUDTUnited::inet6SettingsCompat(const sockaddr_any& muxaddr, const CSrtMuxerConfig& cfgMuxer,
        const sockaddr_any& reqaddr, const CSrtMuxerConfig& cfgSocket)
{
    if (muxaddr.family() != AF_INET6)
        return true; // Don't check - the family has been checked already

    if (reqaddr.isany())
    {
        if (cfgSocket.iIpV6Only == -1) // Treat as "adaptive"
            return true;

        // If set explicitly, then it must be equal to the one of found muxer.
        return cfgSocket.iIpV6Only == cfgMuxer.iIpV6Only;
    }

    // If binding to the certain IPv6 address, then this setting doesn't matter.
    return true;
}

bool srt::CUDTUnited::channelSettingsMatch(const CSrtMuxerConfig& cfgMuxer, const CSrtConfig& cfgSocket)
{
    if (!cfgMuxer.bReuseAddr)
    {
        HLOGP(smlog.Debug, "channelSettingsMatch: fail: the multiplexer is not reusable");
        return false;
    }

    if (cfgMuxer.isCompatWith(cfgSocket))
        return true;

    HLOGP(smlog.Debug, "channelSettingsMatch: fail: some options have different values");
    return false;
}

void srt::CUDTUnited::updateMux(CUDTSocket* s, const sockaddr_any& reqaddr, const UDPSOCKET* udpsock /*[[nullable]]*/)
{
    ScopedLock cg(m_GlobControlLock);

    // If udpsock is provided, then this socket will be simply
    // taken for binding as a good deal. It would be nice to make
    // a sanity check to see if this UDP socket isn't already installed
    // in some multiplexer, but we state this UDP socket isn't accessible
    // anyway so this wouldn't be possible.
    if (!udpsock)
    {
        // If not, we need to see if there exist already a multiplexer bound
        // to the same endpoint.
        const int         port      = reqaddr.hport();
        const CSrtConfig& cfgSocket = s->core().m_config;

        // This loop is going to check the attempted binding of
        // address:port and socket settings against every existing
        // multiplexer. Possible results of the check are:

        // 1. MATCH: identical address - reuse it and quit.
        // 2. CONFLICT: report error: the binding partially overlaps
        //    so it neither can be reused nor is free to bind.
        // 3. PASS: different and not overlapping - continue searching.

        // In this function the convention is:
        // MATCH: do nothing and proceed with binding reusage, THEN break.
        // CONFLICT: throw an exception.
        // PASS: use 'continue' to pass to the next element.

        bool reuse_attempt = false;
        for (map<int, CMultiplexer>::iterator i = m_mMultiplexer.begin(); i != m_mMultiplexer.end(); ++i)
        {
            CMultiplexer const& m = i->second;

            // First, we need to find a multiplexer with the same port.
            if (m.m_iPort != port)
            {
                HLOGC(smlog.Debug,
                      log << "bind: muxer @" << m.m_iID << " found, but for port " << m.m_iPort
                          << " (requested port: " << port << ")");
                continue;
            }

            // If this is bound to the wildcard address, it can be reused if:
            // - reqaddr is also a wildcard
            // - channel settings match
            // Otherwise it's a conflict.
            sockaddr_any mux_addr;
            m.m_pChannel->getSockAddr((mux_addr));

            HLOGC(smlog.Debug,
                  log << "bind: Found existing muxer @" << m.m_iID << " : " << mux_addr.str() << " - check against "
                      << reqaddr.str());

            if (mux_addr.isany())
            {
                if (mux_addr.family() == AF_INET6)
                {
                    // With IPv6 we need to research two possibilities:
                    // iIpV6Only == 1 -> This means that it binds only :: wildcard, but not 0.0.0.0
                    // iIpV6Only == 0 -> This means that it binds both :: and 0.0.0.0.
                    // iIpV6Only == -1 -> Hard to say what to do, but treat it as a potential conflict in any doubtful case.

                    if (m.m_mcfg.iIpV6Only == 1)
                    {
                        // PASS IF: candidate is IPv4, no matter the address
                        // MATCH IF: candidate is IPv6 with only=1
                        // CONFLICT IF: candidate is IPv6 with only != 1 or IPv6 non-wildcard.

                        if (reqaddr.family() == AF_INET)
                        {
                            HLOGC(smlog.Debug, log << "bind: muxer @" << m.m_iID
                                    << " is :: v6only - requested IPv4 ANY is NOT IN THE WAY. Searching on.");
                            continue;
                        }

                        // Candidate is AF_INET6

                        if (cfgSocket.iIpV6Only != 1 || !reqaddr.isany())
                        {
                            // CONFLICT:
                            // 1. attempting to make a wildcard IPv4 + IPv6
                            // while the multiplexer for wildcard IPv6 exists.
                            // 2. If binding to a given address, it conflicts with the wildcard
                            LOGC(smlog.Error,
                                    log << "bind: Address: " << reqaddr.str()
                                    << " conflicts with existing IPv6 wildcard binding: " << mux_addr.str());
                            throw CUDTException(MJ_NOTSUP, MN_BUSYPORT, 0);
                        }

                        // Otherwise, MATCH.
                    }
                    else if (m.m_mcfg.iIpV6Only == 0)
                    {
                        // Muxer's address is a wildcard for :: and 0.0.0.0 at once.
                        // This way only IPv6 wildcard with v6only=0 is a perfect match and everything
                        // else is a conflict.

                        if (reqaddr.family() == AF_INET6 && reqaddr.isany() && cfgSocket.iIpV6Only == 0)
                        {
                            // MATCH
                        }
                        else
                        {
                            // CONFLICT: attempting to make a wildcard IPv4 + IPv6 while
                            // the multiplexer for wildcard IPv6 exists.
                            LOGC(smlog.Error,
                                    log << "bind: Address: " << reqaddr.str() << " v6only=" << cfgSocket.iIpV6Only
                                    << " conflicts with existing IPv6 + IPv4 wildcard binding: " << mux_addr.str());
                            throw CUDTException(MJ_NOTSUP, MN_BUSYPORT, 0);
                        }
                    }
                    else // Case -1, by unknown reason. Accept only with -1 setting, others are conflict.
                    {
                        if (reqaddr.family() == AF_INET6 && reqaddr.isany() && cfgSocket.iIpV6Only == -1)
                        {
                            // MATCH
                        }
                        else
                        {
                            LOGC(smlog.Error,
                                    log << "bind: Address: " << reqaddr.str() << " v6only=" << cfgSocket.iIpV6Only
                                    << " conflicts with existing IPv6 v6only=unknown wildcard binding: " << mux_addr.str());
                            throw CUDTException(MJ_NOTSUP, MN_BUSYPORT, 0);
                        }
                    }
                }
                else // muxer is IPv4 wildcard
                {
                    // Then only IPv4 wildcard is a match and:
                    // - IPv6 with only=true is PASS (not a conflict)
                    // - IPv6 with only=false is CONFLICT
                    // - IPv6 with only=undefined is CONFLICT
                    // REASON: we need to make a potential conflict a conflict as there will be
                    // no bind() call to check if this wouldn't be a conflict in result. If you want
                    // to have a binding to IPv6 that should avoid conflict with IPv4 wildcard binding,
                    // then SRTO_IPV6ONLY option must be explicitly set before binding.
                    // Also:
                    if (reqaddr.family() == AF_INET)
                    {
                        if (reqaddr.isany())
                        {
                            // MATCH
                        }
                        else
                        {
                            LOGC(smlog.Error,
                                    log << "bind: Address: " << reqaddr.str()
                                    << " conflicts with existing IPv4 wildcard binding: " << mux_addr.str());
                            throw CUDTException(MJ_NOTSUP, MN_BUSYPORT, 0);
                        }
                    }
                    else // AF_INET6
                    {
                        if (cfgSocket.iIpV6Only == 1 || !reqaddr.isany())
                        {
                            // PASS
                            HLOGC(smlog.Debug, log << "bind: muxer @" << m.m_iID
                                    << " is IPv4 wildcard - requested " << reqaddr.str() << " v6only=" << cfgSocket.iIpV6Only
                                    << " is NOT IN THE WAY. Searching on.");
                            continue;
                        }
                        else
                        {
                            LOGC(smlog.Error,
                                    log << "bind: Address: " << reqaddr.str() << " v6only=" << cfgSocket.iIpV6Only
                                    << " conflicts with existing IPv4 wildcard binding: " << mux_addr.str());
                            throw CUDTException(MJ_NOTSUP, MN_BUSYPORT, 0);
                        }
                    }
                }

                reuse_attempt = true;
                HLOGC(smlog.Debug, log << "bind: wildcard address - multiplexer reusable");
            }
            // Muxer address is NOT a wildcard, so conflicts only with WILDCARD of the same type
            else if (reqaddr.isany() && reqaddr.family() == mux_addr.family())
            {
                LOGC(smlog.Error,
                     log << "bind: Wildcard address: " << reqaddr.str()
                         << " conflicts with existting IP binding: " << mux_addr.str());
                throw CUDTException(MJ_NOTSUP, MN_BUSYPORT, 0);
            }
            // If this is bound to a certain address, AND:
            else if (mux_addr.equal_address(reqaddr))
            {
                // - the address is the same as reqaddr
                reuse_attempt = true;
                HLOGC(smlog.Debug, log << "bind: same IP address - multiplexer reusable");
            }
            else
            {
                HLOGC(smlog.Debug, log << "bind: IP addresses differ - ALLOWED to create a new multiplexer");
                continue;
            }
            // Otherwise:
            // - the address is different than reqaddr
            //   - the address can't be reused, but this can go on with new one.

            // If this is a reusage attempt:
            if (reuse_attempt)
            {
                //   - if the channel settings match, it can be reused
                if (channelSettingsMatch(m.m_mcfg, cfgSocket) && inet6SettingsCompat(mux_addr, m.m_mcfg, reqaddr, cfgSocket))
                {
                    HLOGC(smlog.Debug, log << "bind: reusing multiplexer for port " << port);
                    // reuse the existing multiplexer
                    ++i->second.m_iRefCount;
                    installMuxer((s), (i->second));
                    return;
                }
                else
                {
                    //   - if not, it's a conflict
                    LOGC(smlog.Error,
                         log << "bind: Address: " << reqaddr.str() << " conflicts with binding: " << mux_addr.str()
                             << " due to channel settings");
                    throw CUDTException(MJ_NOTSUP, MN_BUSYPORT, 0);
                }
            }
            // If not, proceed to the next one, and when there are no reusage
            // candidates, proceed with creating a new multiplexer.

            // Note that a binding to a different IP address is not treated
            // as a candidate for either reusage or conflict.
            LOGC(smlog.Fatal, log << "SHOULD NOT GET HERE!!!");
            SRT_ASSERT(false);
        }
    }

    // a new multiplexer is needed
    CMultiplexer m;
    configureMuxer((m), s, reqaddr.family());

    try
    {
        m.m_pChannel = new CChannel();
        m.m_pChannel->setConfig(m.m_mcfg);

        if (udpsock)
        {
            // In this case, reqaddr contains the address
            // that has been extracted already from the
            // given socket
            m.m_pChannel->attach(*udpsock, reqaddr);
        }
        else if (reqaddr.empty())
        {
            // The case of previously used case of a NULL address.
            // This here is used to pass family only, in this case
            // just automatically bind to the "0" address to autoselect
            // everything.
            m.m_pChannel->open(reqaddr.family());
        }
        else
        {
            // If at least the IP address is specified, then bind to that
            // address, but still possibly autoselect the outgoing port, if the
            // port was specified as 0.
            m.m_pChannel->open(reqaddr);
        }

        // AFTER OPENING, check the matter of IPV6_V6ONLY option,
        // as it decides about the fact that the occupied binding address
        // in case of wildcard is both :: and 0.0.0.0, or only ::.
        if (reqaddr.family() == AF_INET6 && m.m_mcfg.iIpV6Only == -1)
        {
            // XXX We don't know how probable it is to get the error here
            // and resulting -1 value. As a fallback for that case, the value -1
            // is honored here, just all side-bindings for other sockes will be
            // rejected as a potential conflict, even if binding would be accepted
            // in these circumstances. Only a perfect match in case of potential
            // overlapping will be accepted on the same port.
            m.m_mcfg.iIpV6Only = m.m_pChannel->sockopt(IPPROTO_IPV6, IPV6_V6ONLY, -1);
        }

        m.m_pTimer    = new CTimer;
        m.m_pSndQueue = new CSndQueue;
        m.m_pSndQueue->init(m.m_pChannel, m.m_pTimer);
        m.m_pRcvQueue = new CRcvQueue;
        m.m_pRcvQueue->init(128, s->core().maxPayloadSize(), m.m_iIPversion, 1024, m.m_pChannel, m.m_pTimer);

        // Rewrite the port here, as it might be only known upon return
        // from CChannel::open.
        m.m_iPort               = installMuxer((s), m);
        m_mMultiplexer[m.m_iID] = m;
    }
    catch (const CUDTException&)
    {
        m.destroy();
        throw;
    }
    catch (...)
    {
        m.destroy();
        throw CUDTException(MJ_SYSTEMRES, MN_MEMORY, 0);
    }

    HLOGC(smlog.Debug, log << "bind: creating new multiplexer for port " << m.m_iPort);
}

// This function is going to find a multiplexer for the port contained
// in the 'ls' listening socket. The multiplexer must exist when the listener
// exists, otherwise the dispatching procedure wouldn't even call this
// function. By historical reasons there's also a fallback for a case when the
// multiplexer wasn't found by id, the search by port number continues.
bool srt::CUDTUnited::updateListenerMux(CUDTSocket* s, const CUDTSocket* ls)
{
    ScopedLock cg(m_GlobControlLock);
    const int  port = ls->m_SelfAddr.hport();

    HLOGC(smlog.Debug,
          log << "updateListenerMux: finding muxer of listener socket @" << ls->m_SocketID << " muxid=" << ls->m_iMuxID
              << " bound=" << ls->m_SelfAddr.str() << " FOR @" << s->m_SocketID << " addr=" << s->m_SelfAddr.str()
              << "_->_" << s->m_PeerAddr.str());

    // First thing that should be certain here is that there should exist
    // a muxer with the ID written in the listener socket's mux ID.

    CMultiplexer* mux = map_getp(m_mMultiplexer, ls->m_iMuxID);

    // NOTE:
    // THIS BELOW CODE is only for a highly unlikely situation when the listener
    // socket has been closed in the meantime when the accepted socket is being
    // processed. This procedure is different than updateMux because this time we
    // only want to have a multiplexer socket to be assigned to the accepted socket.
    // It is also unlikely that the listener socket is garbage-collected so fast, so
    // this procedure will most likely find the multiplexer of the zombie listener socket,
    // which no longer accepts new connections (the listener is withdrawn immediately from
    // the port) that wasn't yet completely deleted.
    CMultiplexer* fallback = NULL;
    if (!mux)
    {
        LOGC(smlog.Error, log << "updateListenerMux: IPE? listener muxer not found by ID, trying by port");

        // To be used as first found with different IP version

        // find the listener's address
        for (map<int, CMultiplexer>::iterator i = m_mMultiplexer.begin(); i != m_mMultiplexer.end(); ++i)
        {
            CMultiplexer& m = i->second;

#if ENABLE_HEAVY_LOGGING
            ostringstream that_muxer;
            that_muxer << "id=" << m.m_iID << " port=" << m.m_iPort
                       << " ip=" << (m.m_iIPversion == AF_INET ? "v4" : "v6");
#endif

            if (m.m_iPort == port)
            {
                HLOGC(smlog.Debug, log << "updateListenerMux: reusing muxer: " << that_muxer.str());
                if (m.m_iIPversion == s->m_PeerAddr.family())
                {
                    mux = &m; // best match
                    break;
                }
                else if (m.m_iIPversion == AF_INET6)
                {
                    // Allowed fallback case when we only need an accepted socket.
                    fallback = &m;
                }
            }
            else
            {
                HLOGC(smlog.Debug, log << "updateListenerMux: SKIPPING muxer: " << that_muxer.str());
            }
        }

        if (!mux && fallback)
        {
            // It is allowed to reuse this multiplexer, but the socket must allow both IPv4 and IPv6
            if (fallback->m_mcfg.iIpV6Only == 0)
            {
                HLOGC(smlog.Warn, log << "updateListenerMux: reusing multiplexer from different family");
                mux = fallback;
            }
        }
    }

    // Checking again because the above procedure could have set it
    if (mux)
    {
        // reuse the existing multiplexer
        ++mux->m_iRefCount;
        s->core().m_pSndQueue = mux->m_pSndQueue;
        s->core().m_pRcvQueue = mux->m_pRcvQueue;
        s->m_iMuxID           = mux->m_iID;
        return true;
    }

    return false;
}

void* srt::CUDTUnited::garbageCollect(void* p)
{
    CUDTUnited* self = (CUDTUnited*)p;

    THREAD_STATE_INIT("SRT:GC");

    UniqueLock gclock(self->m_GCStopLock);

    while (!self->m_bClosing)
    {
        INCREMENT_THREAD_ITERATIONS();
        self->checkBrokenSockets();

        HLOGC(inlog.Debug, log << "GC: sleep 1 s");
        self->m_GCStopCond.wait_for(gclock, seconds_from(1));
    }

    // remove all sockets and multiplexers
    HLOGC(inlog.Debug, log << "GC: GLOBAL EXIT - releasing all pending sockets. Acquring control lock...");

    {
        ScopedLock glock(self->m_GlobControlLock);

        for (sockets_t::iterator i = self->m_Sockets.begin(); i != self->m_Sockets.end(); ++i)
        {
            CUDTSocket* s = i->second;
            s->breakSocket_LOCKED();

#if ENABLE_BONDING
            if (s->m_GroupOf)
            {
                HLOGC(smlog.Debug,
                      log << "@" << s->m_SocketID << " IS MEMBER OF $" << s->m_GroupOf->id()
                          << " (IPE?) - REMOVING FROM GROUP");
                s->removeFromGroup(false);
            }
#endif

           // NOTE: not removing the socket from m_Sockets.
           // This is a loop over m_Sockets and after this loop ends,
           // this whole container will be cleared.
           self->swipeSocket_LOCKED(i->first, s, self->SWIPE_LATER);

            // remove from listener's queue
            sockets_t::iterator ls = self->m_Sockets.find(s->m_ListenSocket);
            if (ls == self->m_Sockets.end())
            {
                ls = self->m_ClosedSockets.find(s->m_ListenSocket);
                if (ls == self->m_ClosedSockets.end())
                    continue;
            }

            enterCS(ls->second->m_AcceptLock);
            ls->second->m_QueuedSockets.erase(s->m_SocketID);
            leaveCS(ls->second->m_AcceptLock);
        }
        self->m_Sockets.clear();

        for (sockets_t::iterator j = self->m_ClosedSockets.begin(); j != self->m_ClosedSockets.end(); ++j)
        {
            j->second->m_tsClosureTimeStamp = steady_clock::time_point();
        }
    }

    HLOGC(inlog.Debug, log << "GC: GLOBAL EXIT - releasing all CLOSED sockets.");
    while (true)
    {
        self->checkBrokenSockets();

        enterCS(self->m_GlobControlLock);
        bool empty = self->m_ClosedSockets.empty();
        leaveCS(self->m_GlobControlLock);

        if (empty)
            break;

        HLOGC(inlog.Debug, log << "GC: checkBrokenSockets didn't wipe all sockets, repeating after 1s sleep");
        srt::sync::this_thread::sleep_for(milliseconds_from(1));
    }

    THREAD_EXIT();
    return NULL;
}

////////////////////////////////////////////////////////////////////////////////

int srt::CUDT::startup()
{
    return uglobal().startup();
}

int srt::CUDT::cleanup()
{
    return uglobal().cleanup();
}

SRTSOCKET srt::CUDT::socket()
{
    uglobal().startup();

    try
    {
        return uglobal().newSocket();
    }
    catch (const CUDTException& e)
    {
        SetThreadLocalError(e);
        return INVALID_SOCK;
    }
    catch (const bad_alloc&)
    {
        SetThreadLocalError(CUDTException(MJ_SYSTEMRES, MN_MEMORY, 0));
        return INVALID_SOCK;
    }
    catch (const std::exception& ee)
    {
        LOGC(aclog.Fatal, log << "socket: UNEXPECTED EXCEPTION: " << typeid(ee).name() << ": " << ee.what());
        SetThreadLocalError(CUDTException(MJ_UNKNOWN, MN_NONE, 0));
        return INVALID_SOCK;
    }
}

srt::CUDT::APIError::APIError(const CUDTException& e)
{
    SetThreadLocalError(e);
}

srt::CUDT::APIError::APIError(CodeMajor mj, CodeMinor mn, int syserr)
{
    SetThreadLocalError(CUDTException(mj, mn, syserr));
}

#if ENABLE_BONDING
// This is an internal function; 'type' should be pre-checked if it has a correct value.
// This doesn't have argument of GroupType due to header file conflicts.

// [[using locked(s_UDTUnited.m_GlobControlLock)]]
srt::CUDTGroup& srt::CUDT::newGroup(const int type)
{
    const SRTSOCKET id = uglobal().generateSocketID(true);

    // Now map the group
    return uglobal().addGroup(id, SRT_GROUP_TYPE(type)).set_id(id);
}

SRTSOCKET srt::CUDT::createGroup(SRT_GROUP_TYPE gt)
{
    // Doing the same lazy-startup as with srt_create_socket()
    uglobal().startup();

    try
    {
        srt::sync::ScopedLock globlock(uglobal().m_GlobControlLock);
        return newGroup(gt).id();
        // Note: potentially, after this function exits, the group
        // could be deleted, immediately, from a separate thread (tho
        // unlikely because the other thread would need some handle to
        // keep it). But then, the first call to any API function would
        // return invalid ID error.
    }
    catch (const CUDTException& e)
    {
        return APIError(e);
    }
    catch (...)
    {
        return APIError(MJ_SYSTEMRES, MN_MEMORY, 0);
    }

    return SRT_INVALID_SOCK;
}

// [[using locked(m_ControlLock)]]
// [[using locked(CUDT::s_UDTUnited.m_GlobControlLock)]]
void srt::CUDTSocket::removeFromGroup(bool broken)
{
    CUDTGroup* g = m_GroupOf;
    if (g)
    {
        // Reset group-related fields immediately. They won't be accessed
        // in the below calls, while the iterator will be invalidated for
        // a short moment between removal from the group container and the end,
        // while the GroupLock would be already taken out. It is safer to reset
        // it to a NULL iterator before removal.
        m_GroupOf         = NULL;
        m_GroupMemberData = NULL;

        bool still_have = g->remove(m_SocketID);
        if (broken)
        {
            // Activate the SRT_EPOLL_UPDATE event on the group
            // if it was because of a socket that was earlier connected
            // and became broken. This is not to be sent in case when
            // it is a failure during connection, or the socket was
            // explicitly removed from the group.
            g->activateUpdateEvent(still_have);
        }

        HLOGC(smlog.Debug,
              log << "removeFromGroup: socket @" << m_SocketID << " NO LONGER A MEMBER of $" << g->id() << "; group is "
                  << (still_have ? "still ACTIVE" : "now EMPTY"));
    }
}

SRTSOCKET srt::CUDT::getGroupOfSocket(SRTSOCKET socket)
{
    // Lock this for the whole function as we need the group
    // to persist the call.
    ScopedLock  glock(uglobal().m_GlobControlLock);
    CUDTSocket* s = uglobal().locateSocket_LOCKED(socket);
    if (!s || !s->m_GroupOf)
        return APIError(MJ_NOTSUP, MN_INVAL, 0);

    return s->m_GroupOf->id();
}

int srt::CUDT::getGroupData(SRTSOCKET groupid, SRT_SOCKGROUPDATA* pdata, size_t* psize)
{
    if ((groupid & SRTGROUP_MASK) == 0 || !psize)
    {
        return APIError(MJ_NOTSUP, MN_INVAL, 0);
    }

    CUDTUnited::GroupKeeper k(uglobal(), groupid, CUDTUnited::ERH_RETURN);
    if (!k.group)
    {
        return APIError(MJ_NOTSUP, MN_INVAL, 0);
    }

    // To get only the size of the group pdata=NULL can be used
    return k.group->getGroupData(pdata, psize);
}
#endif

int srt::CUDT::bind(SRTSOCKET u, const sockaddr* name, int namelen)
{
    try
    {
        sockaddr_any sa(name, namelen);
        if (sa.len == 0)
        {
            // This happens if the namelen check proved it to be
            // too small for particular family, or that family is
            // not recognized (is none of AF_INET, AF_INET6).
            // This is a user error.
            return APIError(MJ_NOTSUP, MN_INVAL, 0);
        }
        CUDTSocket* s = uglobal().locateSocket(u);
        if (!s)
            return APIError(MJ_NOTSUP, MN_INVAL, 0);

        return uglobal().bind(s, sa);
    }
    catch (const CUDTException& e)
    {
        return APIError(e);
    }
    catch (bad_alloc&)
    {
        return APIError(MJ_SYSTEMRES, MN_MEMORY, 0);
    }
    catch (const std::exception& ee)
    {
        LOGC(aclog.Fatal, log << "bind: UNEXPECTED EXCEPTION: " << typeid(ee).name() << ": " << ee.what());
        return APIError(MJ_UNKNOWN, MN_NONE, 0);
    }
}

int srt::CUDT::bind(SRTSOCKET u, UDPSOCKET udpsock)
{
    try
    {
        CUDTSocket* s = uglobal().locateSocket(u);
        if (!s)
            return APIError(MJ_NOTSUP, MN_INVAL, 0);

        return uglobal().bind(s, udpsock);
    }
    catch (const CUDTException& e)
    {
        return APIError(e);
    }
    catch (bad_alloc&)
    {
        return APIError(MJ_SYSTEMRES, MN_MEMORY, 0);
    }
    catch (const std::exception& ee)
    {
        LOGC(aclog.Fatal, log << "bind/udp: UNEXPECTED EXCEPTION: " << typeid(ee).name() << ": " << ee.what());
        return APIError(MJ_UNKNOWN, MN_NONE, 0);
    }
}

int srt::CUDT::listen(SRTSOCKET u, int backlog)
{
    try
    {
        return uglobal().listen(u, backlog);
    }
    catch (const CUDTException& e)
    {
        return APIError(e);
    }
    catch (bad_alloc&)
    {
        return APIError(MJ_SYSTEMRES, MN_MEMORY, 0);
    }
    catch (const std::exception& ee)
    {
        LOGC(aclog.Fatal, log << "listen: UNEXPECTED EXCEPTION: " << typeid(ee).name() << ": " << ee.what());
        return APIError(MJ_UNKNOWN, MN_NONE, 0);
    }
}

SRTSOCKET srt::CUDT::accept_bond(const SRTSOCKET listeners[], int lsize, int64_t msTimeOut)
{
    try
    {
        return uglobal().accept_bond(listeners, lsize, msTimeOut);
    }
    catch (const CUDTException& e)
    {
        SetThreadLocalError(e);
        return INVALID_SOCK;
    }
    catch (bad_alloc&)
    {
        SetThreadLocalError(CUDTException(MJ_SYSTEMRES, MN_MEMORY, 0));
        return INVALID_SOCK;
    }
    catch (const std::exception& ee)
    {
        LOGC(aclog.Fatal, log << "accept_bond: UNEXPECTED EXCEPTION: " << typeid(ee).name() << ": " << ee.what());
        SetThreadLocalError(CUDTException(MJ_UNKNOWN, MN_NONE, 0));
        return INVALID_SOCK;
    }
}

SRTSOCKET srt::CUDT::accept(SRTSOCKET u, sockaddr* addr, int* addrlen)
{
    try
    {
        return uglobal().accept(u, addr, addrlen);
    }
    catch (const CUDTException& e)
    {
        SetThreadLocalError(e);
        return INVALID_SOCK;
    }
    catch (const bad_alloc&)
    {
        SetThreadLocalError(CUDTException(MJ_SYSTEMRES, MN_MEMORY, 0));
        return INVALID_SOCK;
    }
    catch (const std::exception& ee)
    {
        LOGC(aclog.Fatal, log << "accept: UNEXPECTED EXCEPTION: " << typeid(ee).name() << ": " << ee.what());
        SetThreadLocalError(CUDTException(MJ_UNKNOWN, MN_NONE, 0));
        return INVALID_SOCK;
    }
}

int srt::CUDT::connect(SRTSOCKET u, const sockaddr* name, const sockaddr* tname, int namelen)
{
    try
    {
        return uglobal().connect(u, name, tname, namelen);
    }
    catch (const CUDTException& e)
    {
        return APIError(e);
    }
    catch (bad_alloc&)
    {
        return APIError(MJ_SYSTEMRES, MN_MEMORY, 0);
    }
    catch (std::exception& ee)
    {
        LOGC(aclog.Fatal, log << "connect: UNEXPECTED EXCEPTION: " << typeid(ee).name() << ": " << ee.what());
        return APIError(MJ_UNKNOWN, MN_NONE, 0);
    }
}

#if ENABLE_BONDING
int srt::CUDT::connectLinks(SRTSOCKET grp, SRT_SOCKGROUPCONFIG targets[], int arraysize)
{
    if (arraysize <= 0)
        return APIError(MJ_NOTSUP, MN_INVAL, 0);

    if ((grp & SRTGROUP_MASK) == 0)
    {
        // connectLinks accepts only GROUP id, not socket id.
        return APIError(MJ_NOTSUP, MN_SIDINVAL, 0);
    }

    try
    {
        CUDTUnited::GroupKeeper k(uglobal(), grp, CUDTUnited::ERH_THROW);
        return uglobal().groupConnect(k.group, targets, arraysize);
    }
    catch (CUDTException& e)
    {
        return APIError(e);
    }
    catch (bad_alloc&)
    {
        return APIError(MJ_SYSTEMRES, MN_MEMORY, 0);
    }
    catch (std::exception& ee)
    {
        LOGC(aclog.Fatal, log << "connect: UNEXPECTED EXCEPTION: " << typeid(ee).name() << ": " << ee.what());
        return APIError(MJ_UNKNOWN, MN_NONE, 0);
    }
}
#endif

int srt::CUDT::connect(SRTSOCKET u, const sockaddr* name, int namelen, int32_t forced_isn)
{
    try
    {
        return uglobal().connect(u, name, namelen, forced_isn);
    }
    catch (const CUDTException& e)
    {
        return APIError(e);
    }
    catch (bad_alloc&)
    {
        return APIError(MJ_SYSTEMRES, MN_MEMORY, 0);
    }
    catch (const std::exception& ee)
    {
        LOGC(aclog.Fatal, log << "connect: UNEXPECTED EXCEPTION: " << typeid(ee).name() << ": " << ee.what());
        return APIError(MJ_UNKNOWN, MN_NONE, 0);
    }
}

int srt::CUDT::close(SRTSOCKET u)
{
    try
    {
        return uglobal().close(u);
    }
    catch (const CUDTException& e)
    {
        return APIError(e);
    }
    catch (const std::exception& ee)
    {
        LOGC(aclog.Fatal, log << "close: UNEXPECTED EXCEPTION: " << typeid(ee).name() << ": " << ee.what());
        return APIError(MJ_UNKNOWN, MN_NONE, 0);
    }
}

int srt::CUDT::getpeername(SRTSOCKET u, sockaddr* name, int* namelen)
{
    try
    {
        uglobal().getpeername(u, name, namelen);
        return 0;
    }
    catch (const CUDTException& e)
    {
        return APIError(e);
    }
    catch (const std::exception& ee)
    {
        LOGC(aclog.Fatal, log << "getpeername: UNEXPECTED EXCEPTION: " << typeid(ee).name() << ": " << ee.what());
        return APIError(MJ_UNKNOWN, MN_NONE, 0);
    }
}

int srt::CUDT::getsockname(SRTSOCKET u, sockaddr* name, int* namelen)
{
    try
    {
        uglobal().getsockname(u, name, namelen);
        return 0;
    }
    catch (const CUDTException& e)
    {
        return APIError(e);
    }
    catch (const std::exception& ee)
    {
        LOGC(aclog.Fatal, log << "getsockname: UNEXPECTED EXCEPTION: " << typeid(ee).name() << ": " << ee.what());
        return APIError(MJ_UNKNOWN, MN_NONE, 0);
    }
}

int srt::CUDT::getsockopt(SRTSOCKET u, int, SRT_SOCKOPT optname, void* pw_optval, int* pw_optlen)
{
    if (!pw_optval || !pw_optlen)
    {
        return APIError(MJ_NOTSUP, MN_INVAL, 0);
    }

    try
    {
#if ENABLE_BONDING
        if (u & SRTGROUP_MASK)
        {
            CUDTUnited::GroupKeeper k(uglobal(), u, CUDTUnited::ERH_THROW);
            k.group->getOpt(optname, (pw_optval), (*pw_optlen));
            return 0;
        }
#endif

        CUDT& udt = uglobal().locateSocket(u, CUDTUnited::ERH_THROW)->core();
        udt.getOpt(optname, (pw_optval), (*pw_optlen));
        return 0;
    }
    catch (const CUDTException& e)
    {
        return APIError(e);
    }
    catch (const std::exception& ee)
    {
        LOGC(aclog.Fatal, log << "getsockopt: UNEXPECTED EXCEPTION: " << typeid(ee).name() << ": " << ee.what());
        return APIError(MJ_UNKNOWN, MN_NONE, 0);
    }
}

int srt::CUDT::setsockopt(SRTSOCKET u, int, SRT_SOCKOPT optname, const void* optval, int optlen)
{
    if (!optval || optlen < 0)
        return APIError(MJ_NOTSUP, MN_INVAL, 0);

    try
    {
#if ENABLE_BONDING
        if (u & SRTGROUP_MASK)
        {
            CUDTUnited::GroupKeeper k(uglobal(), u, CUDTUnited::ERH_THROW);
            k.group->setOpt(optname, optval, optlen);
            return 0;
        }
#endif

        CUDT& udt = uglobal().locateSocket(u, CUDTUnited::ERH_THROW)->core();
        udt.setOpt(optname, optval, optlen);
        return 0;
    }
    catch (const CUDTException& e)
    {
        return APIError(e);
    }
    catch (const std::exception& ee)
    {
        LOGC(aclog.Fatal, log << "setsockopt: UNEXPECTED EXCEPTION: " << typeid(ee).name() << ": " << ee.what());
        return APIError(MJ_UNKNOWN, MN_NONE, 0);
    }
}

int srt::CUDT::send(SRTSOCKET u, const char* buf, int len, int)
{
    SRT_MSGCTRL mctrl = srt_msgctrl_default;
    return sendmsg2(u, buf, len, (mctrl));
}

// --> CUDT::recv moved down

int srt::CUDT::sendmsg(SRTSOCKET u, const char* buf, int len, int ttl, bool inorder, int64_t srctime)
{
    SRT_MSGCTRL mctrl = srt_msgctrl_default;
    mctrl.msgttl      = ttl;
    mctrl.inorder     = inorder;
    mctrl.srctime     = srctime;
    return sendmsg2(u, buf, len, (mctrl));
}

int srt::CUDT::sendmsg2(SRTSOCKET u, const char* buf, int len, SRT_MSGCTRL& w_m)
{
    try
    {
#if ENABLE_BONDING
        if (u & SRTGROUP_MASK)
        {
            CUDTUnited::GroupKeeper k(uglobal(), u, CUDTUnited::ERH_THROW);
            return k.group->send(buf, len, (w_m));
        }
#endif

        return uglobal().locateSocket(u, CUDTUnited::ERH_THROW)->core().sendmsg2(buf, len, (w_m));
    }
    catch (const CUDTException& e)
    {
        return APIError(e);
    }
    catch (bad_alloc&)
    {
        return APIError(MJ_SYSTEMRES, MN_MEMORY, 0);
    }
    catch (const std::exception& ee)
    {
        LOGC(aclog.Fatal, log << "sendmsg: UNEXPECTED EXCEPTION: " << typeid(ee).name() << ": " << ee.what());
        return APIError(MJ_UNKNOWN, MN_NONE, 0);
    }
}

int srt::CUDT::recv(SRTSOCKET u, char* buf, int len, int)
{
    SRT_MSGCTRL mctrl = srt_msgctrl_default;
    int         ret   = recvmsg2(u, buf, len, (mctrl));
    return ret;
}

int srt::CUDT::recvmsg(SRTSOCKET u, char* buf, int len, int64_t& srctime)
{
    SRT_MSGCTRL mctrl = srt_msgctrl_default;
    int         ret   = recvmsg2(u, buf, len, (mctrl));
    srctime           = mctrl.srctime;
    return ret;
}

int srt::CUDT::recvmsg2(SRTSOCKET u, char* buf, int len, SRT_MSGCTRL& w_m)
{
    try
    {
#if ENABLE_BONDING
        if (u & SRTGROUP_MASK)
        {
            CUDTUnited::GroupKeeper k(uglobal(), u, CUDTUnited::ERH_THROW);
            return k.group->recv(buf, len, (w_m));
        }
#endif

        return uglobal().locateSocket(u, CUDTUnited::ERH_THROW)->core().recvmsg2(buf, len, (w_m));
    }
    catch (const CUDTException& e)
    {
        return APIError(e);
    }
    catch (const std::exception& ee)
    {
        LOGC(aclog.Fatal, log << "recvmsg: UNEXPECTED EXCEPTION: " << typeid(ee).name() << ": " << ee.what());
        return APIError(MJ_UNKNOWN, MN_NONE, 0);
    }
}

int64_t srt::CUDT::sendfile(SRTSOCKET u, fstream& ifs, int64_t& offset, int64_t size, int block)
{
    try
    {
        CUDT& udt = uglobal().locateSocket(u, CUDTUnited::ERH_THROW)->core();
        return udt.sendfile(ifs, offset, size, block);
    }
    catch (const CUDTException& e)
    {
        return APIError(e);
    }
    catch (bad_alloc&)
    {
        return APIError(MJ_SYSTEMRES, MN_MEMORY, 0);
    }
    catch (const std::exception& ee)
    {
        LOGC(aclog.Fatal, log << "sendfile: UNEXPECTED EXCEPTION: " << typeid(ee).name() << ": " << ee.what());
        return APIError(MJ_UNKNOWN, MN_NONE, 0);
    }
}

int64_t srt::CUDT::recvfile(SRTSOCKET u, fstream& ofs, int64_t& offset, int64_t size, int block)
{
    try
    {
        return uglobal().locateSocket(u, CUDTUnited::ERH_THROW)->core().recvfile(ofs, offset, size, block);
    }
    catch (const CUDTException& e)
    {
        return APIError(e);
    }
    catch (const std::exception& ee)
    {
        LOGC(aclog.Fatal, log << "recvfile: UNEXPECTED EXCEPTION: " << typeid(ee).name() << ": " << ee.what());
        return APIError(MJ_UNKNOWN, MN_NONE, 0);
    }
}

int srt::CUDT::select(int, UDT::UDSET* readfds, UDT::UDSET* writefds, UDT::UDSET* exceptfds, const timeval* timeout)
{
    if ((!readfds) && (!writefds) && (!exceptfds))
    {
        return APIError(MJ_NOTSUP, MN_INVAL, 0);
    }

    try
    {
        return uglobal().select(readfds, writefds, exceptfds, timeout);
    }
    catch (const CUDTException& e)
    {
        return APIError(e);
    }
    catch (bad_alloc&)
    {
        return APIError(MJ_SYSTEMRES, MN_MEMORY, 0);
    }
    catch (const std::exception& ee)
    {
        LOGC(aclog.Fatal, log << "select: UNEXPECTED EXCEPTION: " << typeid(ee).name() << ": " << ee.what());
        return APIError(MJ_UNKNOWN, MN_NONE, 0);
    }
}

int srt::CUDT::selectEx(const vector<SRTSOCKET>& fds,
                        vector<SRTSOCKET>*       readfds,
                        vector<SRTSOCKET>*       writefds,
                        vector<SRTSOCKET>*       exceptfds,
                        int64_t                  msTimeOut)
{
    if ((!readfds) && (!writefds) && (!exceptfds))
    {
        return APIError(MJ_NOTSUP, MN_INVAL, 0);
    }

    try
    {
        return uglobal().selectEx(fds, readfds, writefds, exceptfds, msTimeOut);
    }
    catch (const CUDTException& e)
    {
        return APIError(e);
    }
    catch (bad_alloc&)
    {
        return APIError(MJ_SYSTEMRES, MN_MEMORY, 0);
    }
    catch (const std::exception& ee)
    {
        LOGC(aclog.Fatal, log << "selectEx: UNEXPECTED EXCEPTION: " << typeid(ee).name() << ": " << ee.what());
        return APIError(MJ_UNKNOWN);
    }
}

int srt::CUDT::epoll_create()
{
    try
    {
        return uglobal().epoll_create();
    }
    catch (const CUDTException& e)
    {
        return APIError(e);
    }
    catch (const std::exception& ee)
    {
        LOGC(aclog.Fatal, log << "epoll_create: UNEXPECTED EXCEPTION: " << typeid(ee).name() << ": " << ee.what());
        return APIError(MJ_UNKNOWN, MN_NONE, 0);
    }
}

int srt::CUDT::epoll_clear_usocks(int eid)
{
    try
    {
        return uglobal().epoll_clear_usocks(eid);
    }
    catch (const CUDTException& e)
    {
        return APIError(e);
    }
    catch (std::exception& ee)
    {
        LOGC(aclog.Fatal,
             log << "epoll_clear_usocks: UNEXPECTED EXCEPTION: " << typeid(ee).name() << ": " << ee.what());
        return APIError(MJ_UNKNOWN, MN_NONE, 0);
    }
}

int srt::CUDT::epoll_add_usock(const int eid, const SRTSOCKET u, const int* events)
{
    try
    {
        return uglobal().epoll_add_usock(eid, u, events);
    }
    catch (const CUDTException& e)
    {
        return APIError(e);
    }
    catch (const std::exception& ee)
    {
        LOGC(aclog.Fatal, log << "epoll_add_usock: UNEXPECTED EXCEPTION: " << typeid(ee).name() << ": " << ee.what());
        return APIError(MJ_UNKNOWN, MN_NONE, 0);
    }
}

int srt::CUDT::epoll_add_ssock(const int eid, const SYSSOCKET s, const int* events)
{
    try
    {
        return uglobal().epoll_add_ssock(eid, s, events);
    }
    catch (const CUDTException& e)
    {
        return APIError(e);
    }
    catch (const std::exception& ee)
    {
        LOGC(aclog.Fatal, log << "epoll_add_ssock: UNEXPECTED EXCEPTION: " << typeid(ee).name() << ": " << ee.what());
        return APIError(MJ_UNKNOWN, MN_NONE, 0);
    }
}

int srt::CUDT::epoll_update_usock(const int eid, const SRTSOCKET u, const int* events)
{
    try
    {
        return uglobal().epoll_add_usock(eid, u, events);
    }
    catch (const CUDTException& e)
    {
        return APIError(e);
    }
    catch (const std::exception& ee)
    {
        LOGC(aclog.Fatal,
             log << "epoll_update_usock: UNEXPECTED EXCEPTION: " << typeid(ee).name() << ": " << ee.what());
        return APIError(MJ_UNKNOWN, MN_NONE, 0);
    }
}

int srt::CUDT::epoll_update_ssock(const int eid, const SYSSOCKET s, const int* events)
{
    try
    {
        return uglobal().epoll_update_ssock(eid, s, events);
    }
    catch (const CUDTException& e)
    {
        return APIError(e);
    }
    catch (const std::exception& ee)
    {
        LOGC(aclog.Fatal,
             log << "epoll_update_ssock: UNEXPECTED EXCEPTION: " << typeid(ee).name() << ": " << ee.what());
        return APIError(MJ_UNKNOWN, MN_NONE, 0);
    }
}

int srt::CUDT::epoll_remove_usock(const int eid, const SRTSOCKET u)
{
    try
    {
        return uglobal().epoll_remove_usock(eid, u);
    }
    catch (const CUDTException& e)
    {
        return APIError(e);
    }
    catch (const std::exception& ee)
    {
        LOGC(aclog.Fatal,
             log << "epoll_remove_usock: UNEXPECTED EXCEPTION: " << typeid(ee).name() << ": " << ee.what());
        return APIError(MJ_UNKNOWN, MN_NONE, 0);
    }
}

int srt::CUDT::epoll_remove_ssock(const int eid, const SYSSOCKET s)
{
    try
    {
        return uglobal().epoll_remove_ssock(eid, s);
    }
    catch (const CUDTException& e)
    {
        return APIError(e);
    }
    catch (const std::exception& ee)
    {
        LOGC(aclog.Fatal,
             log << "epoll_remove_ssock: UNEXPECTED EXCEPTION: " << typeid(ee).name() << ": " << ee.what());
        return APIError(MJ_UNKNOWN, MN_NONE, 0);
    }
}

int srt::CUDT::epoll_wait(const int       eid,
                          set<SRTSOCKET>* readfds,
                          set<SRTSOCKET>* writefds,
                          int64_t         msTimeOut,
                          set<SYSSOCKET>* lrfds,
                          set<SYSSOCKET>* lwfds)
{
    try
    {
        return uglobal().epoll_ref().wait(eid, readfds, writefds, msTimeOut, lrfds, lwfds);
    }
    catch (const CUDTException& e)
    {
        return APIError(e);
    }
    catch (const std::exception& ee)
    {
        LOGC(aclog.Fatal, log << "epoll_wait: UNEXPECTED EXCEPTION: " << typeid(ee).name() << ": " << ee.what());
        return APIError(MJ_UNKNOWN, MN_NONE, 0);
    }
}

int srt::CUDT::epoll_uwait(const int eid, SRT_EPOLL_EVENT* fdsSet, int fdsSize, int64_t msTimeOut)
{
    try
    {
        return uglobal().epoll_uwait(eid, fdsSet, fdsSize, msTimeOut);
    }
    catch (const CUDTException& e)
    {
        return APIError(e);
    }
    catch (const std::exception& ee)
    {
        LOGC(aclog.Fatal, log << "epoll_uwait: UNEXPECTED EXCEPTION: " << typeid(ee).name() << ": " << ee.what());
        return APIError(MJ_UNKNOWN, MN_NONE, 0);
    }
}

int32_t srt::CUDT::epoll_set(const int eid, int32_t flags)
{
    try
    {
        return uglobal().epoll_set(eid, flags);
    }
    catch (const CUDTException& e)
    {
        return APIError(e);
    }
    catch (const std::exception& ee)
    {
        LOGC(aclog.Fatal, log << "epoll_set: UNEXPECTED EXCEPTION: " << typeid(ee).name() << ": " << ee.what());
        return APIError(MJ_UNKNOWN, MN_NONE, 0);
    }
}

int srt::CUDT::epoll_release(const int eid)
{
    try
    {
        return uglobal().epoll_release(eid);
    }
    catch (const CUDTException& e)
    {
        return APIError(e);
    }
    catch (const std::exception& ee)
    {
        LOGC(aclog.Fatal, log << "epoll_release: UNEXPECTED EXCEPTION: " << typeid(ee).name() << ": " << ee.what());
        return APIError(MJ_UNKNOWN, MN_NONE, 0);
    }
}

srt::CUDTException& srt::CUDT::getlasterror()
{
    return GetThreadLocalError();
}

int srt::CUDT::bstats(SRTSOCKET u, CBytePerfMon* perf, bool clear, bool instantaneous)
{
#if ENABLE_BONDING
    if (u & SRTGROUP_MASK)
        return groupsockbstats(u, perf, clear);
#endif

    try
    {
        CUDT& udt = uglobal().locateSocket(u, CUDTUnited::ERH_THROW)->core();
        udt.bstats(perf, clear, instantaneous);
        return 0;
    }
    catch (const CUDTException& e)
    {
        return APIError(e);
    }
    catch (const std::exception& ee)
    {
        LOGC(aclog.Fatal, log << "bstats: UNEXPECTED EXCEPTION: " << typeid(ee).name() << ": " << ee.what());
        return APIError(MJ_UNKNOWN, MN_NONE, 0);
    }
}

#if ENABLE_BONDING
int srt::CUDT::groupsockbstats(SRTSOCKET u, CBytePerfMon* perf, bool clear)
{
    try
    {
        CUDTUnited::GroupKeeper k(uglobal(), u, CUDTUnited::ERH_THROW);
        k.group->bstatsSocket(perf, clear);
        return 0;
    }
    catch (const CUDTException& e)
    {
        SetThreadLocalError(e);
        return ERROR;
    }
    catch (const std::exception& ee)
    {
        LOGC(aclog.Fatal, log << "bstats: UNEXPECTED EXCEPTION: " << typeid(ee).name() << ": " << ee.what());
        SetThreadLocalError(CUDTException(MJ_UNKNOWN, MN_NONE, 0));
        return ERROR;
    }
}
#endif

srt::CUDT* srt::CUDT::getUDTHandle(SRTSOCKET u)
{
    try
    {
        return &uglobal().locateSocket(u, CUDTUnited::ERH_THROW)->core();
    }
    catch (const CUDTException& e)
    {
        SetThreadLocalError(e);
        return NULL;
    }
    catch (const std::exception& ee)
    {
        LOGC(aclog.Fatal, log << "getUDTHandle: UNEXPECTED EXCEPTION: " << typeid(ee).name() << ": " << ee.what());
        SetThreadLocalError(CUDTException(MJ_UNKNOWN, MN_NONE, 0));
        return NULL;
    }
}

vector<SRTSOCKET> srt::CUDT::existingSockets()
{
    vector<SRTSOCKET> out;
    for (CUDTUnited::sockets_t::iterator i = uglobal().m_Sockets.begin(); i != uglobal().m_Sockets.end(); ++i)
    {
        out.push_back(i->first);
    }
    return out;
}

SRT_SOCKSTATUS srt::CUDT::getsockstate(SRTSOCKET u)
{
    try
    {
#if ENABLE_BONDING
        if (isgroup(u))
        {
            CUDTUnited::GroupKeeper k(uglobal(), u, CUDTUnited::ERH_THROW);
            return k.group->getStatus();
        }
#endif
        return uglobal().getStatus(u);
    }
    catch (const CUDTException& e)
    {
        SetThreadLocalError(e);
        return SRTS_NONEXIST;
    }
    catch (const std::exception& ee)
    {
        LOGC(aclog.Fatal, log << "getsockstate: UNEXPECTED EXCEPTION: " << typeid(ee).name() << ": " << ee.what());
        SetThreadLocalError(CUDTException(MJ_UNKNOWN, MN_NONE, 0));
        return SRTS_NONEXIST;
    }
}

////////////////////////////////////////////////////////////////////////////////

namespace UDT
{

int startup()
{
    return srt::CUDT::startup();
}

int cleanup()
{
    return srt::CUDT::cleanup();
}

int bind(SRTSOCKET u, const struct sockaddr* name, int namelen)
{
    return srt::CUDT::bind(u, name, namelen);
}

int bind2(SRTSOCKET u, UDPSOCKET udpsock)
{
    return srt::CUDT::bind(u, udpsock);
}

int listen(SRTSOCKET u, int backlog)
{
    return srt::CUDT::listen(u, backlog);
}

SRTSOCKET accept(SRTSOCKET u, struct sockaddr* addr, int* addrlen)
{
    return srt::CUDT::accept(u, addr, addrlen);
}

int connect(SRTSOCKET u, const struct sockaddr* name, int namelen)
{
    return srt::CUDT::connect(u, name, namelen, SRT_SEQNO_NONE);
}

int close(SRTSOCKET u)
{
    return srt::CUDT::close(u);
}

int getpeername(SRTSOCKET u, struct sockaddr* name, int* namelen)
{
    return srt::CUDT::getpeername(u, name, namelen);
}

int getsockname(SRTSOCKET u, struct sockaddr* name, int* namelen)
{
    return srt::CUDT::getsockname(u, name, namelen);
}

int getsockopt(SRTSOCKET u, int level, SRT_SOCKOPT optname, void* optval, int* optlen)
{
    return srt::CUDT::getsockopt(u, level, optname, optval, optlen);
}

int setsockopt(SRTSOCKET u, int level, SRT_SOCKOPT optname, const void* optval, int optlen)
{
    return srt::CUDT::setsockopt(u, level, optname, optval, optlen);
}

// DEVELOPER API

int connect_debug(SRTSOCKET u, const struct sockaddr* name, int namelen, int32_t forced_isn)
{
    return srt::CUDT::connect(u, name, namelen, forced_isn);
}

int send(SRTSOCKET u, const char* buf, int len, int flags)
{
    return srt::CUDT::send(u, buf, len, flags);
}

int recv(SRTSOCKET u, char* buf, int len, int flags)
{
    return srt::CUDT::recv(u, buf, len, flags);
}

int sendmsg(SRTSOCKET u, const char* buf, int len, int ttl, bool inorder, int64_t srctime)
{
    return srt::CUDT::sendmsg(u, buf, len, ttl, inorder, srctime);
}

int recvmsg(SRTSOCKET u, char* buf, int len, int64_t& srctime)
{
    return srt::CUDT::recvmsg(u, buf, len, srctime);
}

int recvmsg(SRTSOCKET u, char* buf, int len)
{
    int64_t srctime;
    return srt::CUDT::recvmsg(u, buf, len, srctime);
}

int64_t sendfile(SRTSOCKET u, fstream& ifs, int64_t& offset, int64_t size, int block)
{
    return srt::CUDT::sendfile(u, ifs, offset, size, block);
}

int64_t recvfile(SRTSOCKET u, fstream& ofs, int64_t& offset, int64_t size, int block)
{
    return srt::CUDT::recvfile(u, ofs, offset, size, block);
}

int64_t sendfile2(SRTSOCKET u, const char* path, int64_t* offset, int64_t size, int block)
{
    fstream ifs(path, ios::binary | ios::in);
    int64_t ret = srt::CUDT::sendfile(u, ifs, *offset, size, block);
    ifs.close();
    return ret;
}

int64_t recvfile2(SRTSOCKET u, const char* path, int64_t* offset, int64_t size, int block)
{
    fstream ofs(path, ios::binary | ios::out);
    int64_t ret = srt::CUDT::recvfile(u, ofs, *offset, size, block);
    ofs.close();
    return ret;
}

int select(int nfds, UDSET* readfds, UDSET* writefds, UDSET* exceptfds, const struct timeval* timeout)
{
    return srt::CUDT::select(nfds, readfds, writefds, exceptfds, timeout);
}

int selectEx(const vector<SRTSOCKET>& fds,
             vector<SRTSOCKET>*       readfds,
             vector<SRTSOCKET>*       writefds,
             vector<SRTSOCKET>*       exceptfds,
             int64_t                  msTimeOut)
{
    return srt::CUDT::selectEx(fds, readfds, writefds, exceptfds, msTimeOut);
}

int epoll_create()
{
    return srt::CUDT::epoll_create();
}

int epoll_clear_usocks(int eid)
{
    return srt::CUDT::epoll_clear_usocks(eid);
}

int epoll_add_usock(int eid, SRTSOCKET u, const int* events)
{
    return srt::CUDT::epoll_add_usock(eid, u, events);
}

int epoll_add_ssock(int eid, SYSSOCKET s, const int* events)
{
    return srt::CUDT::epoll_add_ssock(eid, s, events);
}

int epoll_update_usock(int eid, SRTSOCKET u, const int* events)
{
    return srt::CUDT::epoll_update_usock(eid, u, events);
}

int epoll_update_ssock(int eid, SYSSOCKET s, const int* events)
{
    return srt::CUDT::epoll_update_ssock(eid, s, events);
}

int epoll_remove_usock(int eid, SRTSOCKET u)
{
    return srt::CUDT::epoll_remove_usock(eid, u);
}

int epoll_remove_ssock(int eid, SYSSOCKET s)
{
    return srt::CUDT::epoll_remove_ssock(eid, s);
}

int epoll_wait(int             eid,
               set<SRTSOCKET>* readfds,
               set<SRTSOCKET>* writefds,
               int64_t         msTimeOut,
               set<SYSSOCKET>* lrfds,
               set<SYSSOCKET>* lwfds)
{
    return srt::CUDT::epoll_wait(eid, readfds, writefds, msTimeOut, lrfds, lwfds);
}

template <class SOCKTYPE>
inline void set_result(set<SOCKTYPE>* val, int* num, SOCKTYPE* fds)
{
    if (!val || !num || !fds)
        return;

    if (*num > int(val->size()))
        *num = int(val->size()); // will get 0 if val->empty()
    int count = 0;

    // This loop will run 0 times if val->empty()
    for (typename set<SOCKTYPE>::const_iterator it = val->begin(); it != val->end(); ++it)
    {
        if (count >= *num)
            break;
        fds[count++] = *it;
    }
}

int epoll_wait2(int        eid,
                SRTSOCKET* readfds,
                int*       rnum,
                SRTSOCKET* writefds,
                int*       wnum,
                int64_t    msTimeOut,
                SYSSOCKET* lrfds,
                int*       lrnum,
                SYSSOCKET* lwfds,
                int*       lwnum)
{
    // This API is an alternative format for epoll_wait, created for
    // compatibility with other languages. Users need to pass in an array
    // for holding the returned sockets, with the maximum array length
    // stored in *rnum, etc., which will be updated with returned number
    // of sockets.

    set<SRTSOCKET>  readset;
    set<SRTSOCKET>  writeset;
    set<SYSSOCKET>  lrset;
    set<SYSSOCKET>  lwset;
    set<SRTSOCKET>* rval  = NULL;
    set<SRTSOCKET>* wval  = NULL;
    set<SYSSOCKET>* lrval = NULL;
    set<SYSSOCKET>* lwval = NULL;
    if ((readfds != NULL) && (rnum != NULL))
        rval = &readset;
    if ((writefds != NULL) && (wnum != NULL))
        wval = &writeset;
    if ((lrfds != NULL) && (lrnum != NULL))
        lrval = &lrset;
    if ((lwfds != NULL) && (lwnum != NULL))
        lwval = &lwset;

    int ret = srt::CUDT::epoll_wait(eid, rval, wval, msTimeOut, lrval, lwval);
    if (ret > 0)
    {
        // set<SRTSOCKET>::const_iterator i;
        // SET_RESULT(rval, rnum, readfds, i);
        set_result(rval, rnum, readfds);
        // SET_RESULT(wval, wnum, writefds, i);
        set_result(wval, wnum, writefds);

        // set<SYSSOCKET>::const_iterator j;
        // SET_RESULT(lrval, lrnum, lrfds, j);
        set_result(lrval, lrnum, lrfds);
        // SET_RESULT(lwval, lwnum, lwfds, j);
        set_result(lwval, lwnum, lwfds);
    }
    return ret;
}

int epoll_uwait(int eid, SRT_EPOLL_EVENT* fdsSet, int fdsSize, int64_t msTimeOut)
{
    return srt::CUDT::epoll_uwait(eid, fdsSet, fdsSize, msTimeOut);
}

int epoll_release(int eid)
{
    return srt::CUDT::epoll_release(eid);
}

ERRORINFO& getlasterror()
{
    return srt::CUDT::getlasterror();
}

int getlasterror_code()
{
    return srt::CUDT::getlasterror().getErrorCode();
}

const char* getlasterror_desc()
{
    return srt::CUDT::getlasterror().getErrorMessage();
}

int getlasterror_errno()
{
    return srt::CUDT::getlasterror().getErrno();
}

// Get error string of a given error code
const char* geterror_desc(int code, int err)
{
    srt::CUDTException e(CodeMajor(code / 1000), CodeMinor(code % 1000), err);
    return (e.getErrorMessage());
}

int bstats(SRTSOCKET u, SRT_TRACEBSTATS* perf, bool clear)
{
    return srt::CUDT::bstats(u, perf, clear);
}

SRT_SOCKSTATUS getsockstate(SRTSOCKET u)
{
    return srt::CUDT::getsockstate(u);
}

} // namespace UDT

namespace srt
{

void setloglevel(LogLevel::type ll)
{
    ScopedLock gg(srt_logger_config.mutex);
    srt_logger_config.max_level = ll;
}

void addlogfa(LogFA fa)
{
    ScopedLock gg(srt_logger_config.mutex);
    srt_logger_config.enabled_fa.set(fa, true);
}

void dellogfa(LogFA fa)
{
    ScopedLock gg(srt_logger_config.mutex);
    srt_logger_config.enabled_fa.set(fa, false);
}

void resetlogfa(set<LogFA> fas)
{
    ScopedLock gg(srt_logger_config.mutex);
    for (int i = 0; i <= SRT_LOGFA_LASTNONE; ++i)
        srt_logger_config.enabled_fa.set(i, fas.count(i));
}

void resetlogfa(const int* fara, size_t fara_size)
{
    ScopedLock gg(srt_logger_config.mutex);
    srt_logger_config.enabled_fa.reset();
    for (const int* i = fara; i != fara + fara_size; ++i)
        srt_logger_config.enabled_fa.set(*i, true);
}

void setlogstream(std::ostream& stream)
{
    ScopedLock gg(srt_logger_config.mutex);
    srt_logger_config.log_stream = &stream;
}

void setloghandler(void* opaque, SRT_LOG_HANDLER_FN* handler)
{
    ScopedLock gg(srt_logger_config.mutex);
    srt_logger_config.loghandler_opaque = opaque;
    srt_logger_config.loghandler_fn     = handler;
}

void setlogflags(int flags)
{
    ScopedLock gg(srt_logger_config.mutex);
    srt_logger_config.flags = flags;
}

SRT_API bool setstreamid(SRTSOCKET u, const std::string& sid)
{
    return CUDT::setstreamid(u, sid);
}
SRT_API std::string getstreamid(SRTSOCKET u)
{
    return CUDT::getstreamid(u);
}

int getrejectreason(SRTSOCKET u)
{
    return CUDT::rejectReason(u);
}

int setrejectreason(SRTSOCKET u, int value)
{
    return CUDT::rejectReason(u, value);
}

} // namespace srt<|MERGE_RESOLUTION|>--- conflicted
+++ resolved
@@ -2717,7 +2717,8 @@
         s->setClosed();
         tbc.push_back(i->first);
 
-        // NOTE: removal from m_SocketID POSTPONED.
+        // NOTE: removal from m_SocketID POSTPONED
+        // to loop over removal of all from the `tbc` list
         swipeSocket_LOCKED(i->first, s, SWIPE_LATER);
 
         // remove from listener's queue
@@ -2857,12 +2858,7 @@
             CUDTSocket* as = si->second;
 
             as->breakSocket_LOCKED();
-<<<<<<< HEAD
-            swipeSocket_LOCKED(*q, as, SWIPE_NOW);
-=======
-            m_ClosedSockets[q->first] = as;
-            m_Sockets.erase(q->first);
->>>>>>> 9c7206f0
+            swipeSocket_LOCKED(q->first, as, SWIPE_NOW);
         }
     }
 
@@ -2898,11 +2894,8 @@
     HLOGC(smlog.Debug, log << "GC/removeSocket: closing associated UDT @" << u);
     leaveCS(m_GlobControlLock);
     s->core().closeInternal();
-<<<<<<< HEAD
+    enterCS(m_GlobControlLock);
     removeMux(s);
-=======
-    enterCS(m_GlobControlLock);
->>>>>>> 9c7206f0
     HLOGC(smlog.Debug, log << "GC/removeSocket: DELETING SOCKET @" << u);
     delete s;
 }
