--- conflicted
+++ resolved
@@ -1125,11 +1125,7 @@
     return SRT_STATUS_OK;
 }
 
-<<<<<<< HEAD
-void CUDTUnited::bindSocketToMuxer(CUDTSocket* s, const sockaddr_any& address, SRTSOCKET* psocket)
-=======
 void srt::CUDTUnited::bindSocketToMuxer(CUDTSocket* s, const sockaddr_any& address, UDPSOCKET* psocket)
->>>>>>> 393c1229
 {
     if (address.hport() == 0 && s->core().m_config.bRendezvous)
         throw CUDTException(MJ_NOTSUP, MN_ISRENDUNBOUND, 0);
@@ -1393,11 +1389,7 @@
 #if ENABLE_BONDING
 
 // [[using locked(m_GlobControlLock)]]
-<<<<<<< HEAD
-void CUDTUnited::removePendingForGroup(const CUDTGroup* g)
-=======
-void srt::CUDTUnited::removePendingForGroup(const CUDTGroup* g, const vector<SRTSOCKET>& listeners, SRTSOCKET this_socket)
->>>>>>> 393c1229
+void CUDTUnited::removePendingForGroup(const CUDTGroup* g, const vector<SRTSOCKET>& listeners, SRTSOCKET this_socket)
 {
     set<SRTSOCKET> members;
     g->getMemberSockets((members));
@@ -3326,11 +3318,7 @@
 
 
 // [[using locked(m_GlobControlLock)]]
-<<<<<<< HEAD
-void CUDTUnited::removeSocket(const SRTSOCKET u)
-=======
-srt::CMultiplexer* srt::CUDTUnited::tryRemoveClosedSocket(const SRTSOCKET u)
->>>>>>> 393c1229
+CMultiplexer* CUDTUnited::tryRemoveClosedSocket(const SRTSOCKET u)
 {
     sockets_t::iterator i = m_ClosedSockets.find(u);
 
