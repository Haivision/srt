--- conflicted
+++ resolved
@@ -628,25 +628,16 @@
               log << "newConnection: NOT located any peer @" << w_hs.m_iID << " - resuming with initial connection.");
     }
 
-<<<<<<< HEAD
-=======
     // exceeding backlog, refuse the connection request
 
     enterCS(ls->m_AcceptLock);
     size_t backlog = ls->m_QueuedSockets.size();
     leaveCS(ls->m_AcceptLock);
     if (backlog >= ls->m_uiBackLog)
->>>>>>> dca84dba
-    {
-        ScopedLock acceptcg(ls->m_AcceptLock);
-
-        // exceeding backlog, refuse the connection request
-        if (ls->m_QueuedSockets.size() >= ls->m_uiBackLog)
-        {
-            w_error = SRT_REJ_BACKLOG;
-            LOGC(cnlog.Note, log << "newConnection: listen backlog=" << ls->m_uiBackLog << " EXCEEDED");
-            return -1;
-        }
+    {
+        w_error = SRT_REJ_BACKLOG;
+        LOGC(cnlog.Note, log << "newConnection: listen backlog=" << ls->m_uiBackLog << " EXCEEDED");
+        return -1;
     }
 
     try
