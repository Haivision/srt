/*
 * SRT - Secure, Reliable, Transport
 * Copyright (c) 2018 Haivision Systems Inc.
 * 
 * This Source Code Form is subject to the terms of the Mozilla Public
 * License, v. 2.0. If a copy of the MPL was not distributed with this
 * file, You can obtain one at http://mozilla.org/MPL/2.0/.
 * 
 */

/*****************************************************************************
Copyright (c) 2001 - 2011, The Board of Trustees of the University of Illinois.
All rights reserved.

Redistribution and use in source and binary forms, with or without
modification, are permitted provided that the following conditions are
met:

* Redistributions of source code must retain the above
  copyright notice, this list of conditions and the
  following disclaimer.

* Redistributions in binary form must reproduce the
  above copyright notice, this list of conditions
  and the following disclaimer in the documentation
  and/or other materials provided with the distribution.

* Neither the name of the University of Illinois
  nor the names of its contributors may be used to
  endorse or promote products derived from this
  software without specific prior written permission.

THIS SOFTWARE IS PROVIDED BY THE COPYRIGHT HOLDERS AND CONTRIBUTORS "AS
IS" AND ANY EXPRESS OR IMPLIED WARRANTIES, INCLUDING, BUT NOT LIMITED TO,
THE IMPLIED WARRANTIES OF MERCHANTABILITY AND FITNESS FOR A PARTICULAR
PURPOSE ARE DISCLAIMED. IN NO EVENT SHALL THE COPYRIGHT OWNER OR
CONTRIBUTORS BE LIABLE FOR ANY DIRECT, INDIRECT, INCIDENTAL, SPECIAL,
EXEMPLARY, OR CONSEQUENTIAL DAMAGES (INCLUDING, BUT NOT LIMITED TO,
PROCUREMENT OF SUBSTITUTE GOODS OR SERVICES; LOSS OF USE, DATA, OR
PROFITS; OR BUSINESS INTERRUPTION) HOWEVER CAUSED AND ON ANY THEORY OF
LIABILITY, WHETHER IN CONTRACT, STRICT LIABILITY, OR TORT (INCLUDING
NEGLIGENCE OR OTHERWISE) ARISING IN ANY WAY OUT OF THE USE OF THIS
SOFTWARE, EVEN IF ADVISED OF THE POSSIBILITY OF SUCH DAMAGE.
*****************************************************************************/

/*****************************************************************************
written by
   Yunhong Gu, last updated 07/09/2011
modified by
   Haivision Systems Inc.
*****************************************************************************/

#include "platform_sys.h"

#include <exception>
#include <stdexcept>
#include <typeinfo>
#include <iterator>
#include <vector>

#include <cstring>
#include "utilities.h"
#include "netinet_any.h"
#include "api.h"
#include "core.h"
#include "epoll.h"
#include "logging.h"
#include "threadname.h"
#include "srt.h"
#include "udt.h"

#ifdef _WIN32
   #include <win/wintime.h>
#endif

#ifdef _MSC_VER
   #pragma warning(error: 4530)
#endif

using namespace std;
using namespace srt_logging;
using namespace srt::sync;
extern LogConfig srt_logger_config;


void CUDTSocket::construct()
{
<<<<<<< HEAD
    m_IncludedGroup = NULL;
    m_IncludedIter = CUDTGroup::gli_NULL();
    createMutex(m_AcceptLock, "Accept");
    createCond(m_AcceptCond, "Accept");
    createMutex(m_ControlLock, "Control");
=======
   setupMutex(m_AcceptLock, "Accept");
   setupCond(m_AcceptCond, "Accept");
   setupMutex(m_ControlLock, "Control");
>>>>>>> 3a696ecc
}

CUDTSocket::~CUDTSocket()
{

   delete m_pUDT;
   m_pUDT = NULL;

   delete m_pQueuedSockets;
   delete m_pAcceptSockets;

   releaseMutex(m_AcceptLock);
   releaseCond(m_AcceptCond);
   releaseMutex(m_ControlLock);
}


SRT_SOCKSTATUS CUDTSocket::getStatus()
{
    // TTL in CRendezvousQueue::updateConnStatus() will set m_bConnecting to false.
    // Although m_Status is still SRTS_CONNECTING, the connection is in fact to be closed due to TTL expiry.
    // In this case m_bConnected is also false. Both checks are required to avoid hitting
    // a regular state transition from CONNECTING to CONNECTED.

    if (m_pUDT->m_bBroken)
        return SRTS_BROKEN;

    // Connecting timed out
    if ((m_Status == SRTS_CONNECTING) && !m_pUDT->m_bConnecting && !m_pUDT->m_bConnected)
        return SRTS_BROKEN;

    return m_Status;
}

void CUDTSocket::makeClosed()
{
    if (m_IncludedGroup)
    {
        HLOGC(mglog.Debug, log << "@" << m_SocketID << " IS MEMBER OF $" << m_IncludedGroup->id() << " - REMOVING FROM GROUP");
        removeFromGroup();
    }

    HLOGC(mglog.Debug, log << "@" << m_SocketID << " CLOSING AS SOCKET");
    m_pUDT->m_bBroken = true;
    m_pUDT->close();
    m_Status = SRTS_CLOSED;
    m_tsClosureTimeStamp = steady_clock::now();
}

bool CUDTSocket::readReady()
{
    if (m_pUDT->m_bConnected && m_pUDT->m_pRcvBuffer->isRcvDataReady())
        return true;
    if (m_pUDT->m_bListening)
    {
        return m_pQueuedSockets->size() > 0;
    }

    return broken();
}

bool CUDTSocket::writeReady()
{
    return (m_pUDT->m_bConnected
                && (m_pUDT->m_pSndBuffer->getCurrBufSize() < m_pUDT->m_iSndBufSize))
        || broken();
}

bool CUDTSocket::broken()
{
    return m_pUDT->m_bBroken || !m_pUDT->m_bConnected;
}

////////////////////////////////////////////////////////////////////////////////

CUDTUnited::CUDTUnited():
m_Sockets(),
m_GlobControlLock(),
m_IDLock(),
m_TLSError(),
m_mMultiplexer(),
m_MultiplexerLock(),
m_pCache(NULL),
m_bClosing(false),
m_GCStopCond(),
m_InitLock(),
m_iInstanceCount(0),
m_bGCStatus(false),
m_GCThread(),
m_ClosedSockets()
{
   // Socket ID MUST start from a random value
   // Note. Don't use CTimer here, because s_UDTUnited is a static instance of CUDTUnited
   // with dynamic initialization (calling this constructor), while CTimer has
   // a static member s_ullCPUFrequency with dynamic initialization.
   // The order of initialization is not guaranteed.
   timeval t;

   gettimeofday(&t, 0);
   srand((unsigned int)t.tv_usec);
   
   double rand1_0 = double(rand())/RAND_MAX;

   m_SocketIDGenerator = 1 + int(MAX_SOCKET_VAL * rand1_0);
   m_SocketIDGenerator_init = m_SocketIDGenerator;

<<<<<<< HEAD
   createMutex(m_GlobControlLock, "GlobControl");
   createMutex(m_IDLock, "ID");
   createMutex(m_InitLock, "Init");
=======
   setupMutex(m_GlobControlLock, "GlobControl");
   setupMutex(m_IDLock, "ID");
   setupMutex(m_InitLock, "Init");
>>>>>>> 3a696ecc

   pthread_key_create(&m_TLSError, TLSDestroy);

   m_pCache = new CCache<CInfoBlock>;
}

CUDTUnited::~CUDTUnited()
{
    // Call it if it wasn't called already.
    // This will happen at the end of main() of the application,
    // when the user didn't call srt_cleanup().
    if (m_bGCStatus)
    {
        cleanup();
    }

    releaseMutex(m_GlobControlLock);
    releaseMutex(m_IDLock);
    releaseMutex(m_InitLock);

    delete (CUDTException*)pthread_getspecific(m_TLSError);
    pthread_key_delete(m_TLSError);

    delete m_pCache;
}

std::string CUDTUnited::CONID(SRTSOCKET sock)
{
    if ( sock == 0 )
        return "";

    std::ostringstream os;
    os << "@" << sock << ":";
    return os.str();
}

int CUDTUnited::startup()
{
   CGuard gcinit(m_InitLock);

   if (m_iInstanceCount++ > 0)
      return 0;

   // Global initialization code
   #ifdef _WIN32
      WORD wVersionRequested;
      WSADATA wsaData;
      wVersionRequested = MAKEWORD(2, 2);

      if (0 != WSAStartup(wVersionRequested, &wsaData))
         throw CUDTException(MJ_SETUP, MN_NONE,  WSAGetLastError());
   #endif

   PacketFilter::globalInit();

   //init CTimer::EventLock

   if (m_bGCStatus)
      return true;

   m_bClosing = false;
<<<<<<< HEAD
   createMutex(m_GCStopLock, "GCStop");
   createCond_monotonic(m_GCStopCond, "GCStop");
=======

   setupMutex(m_GCStopLock, "GCStop");
   setupCond(m_GCStopCond, "GCStop");
>>>>>>> 3a696ecc
   {
       ThreadName tn("SRT:GC");
       pthread_create(&m_GCThread, NULL, garbageCollect, this);
   }

   m_bGCStatus = true;

   return 0;
}

int CUDTUnited::cleanup()
{
   CGuard gcinit(m_InitLock);

   if (--m_iInstanceCount > 0)
      return 0;

   //destroy CTimer::EventLock

   if (!m_bGCStatus)
      return 0;

   m_bClosing = true;
<<<<<<< HEAD
   HLOGC(mglog.Debug, log << "GarbageCollector: thread EXIT");
=======
>>>>>>> 3a696ecc
   // NOTE: we can do relaxed signaling here because
   // waiting on m_GCStopCond has a 1-second timeout,
   // after which the m_bClosing flag is cheched, which
   // is set here above. Worst case secenario, this
   // pthread_join() call will block for 1 second.
<<<<<<< HEAD
   CSync::signal_relaxed(m_GCStopCond);
=======
   CSyncMono::signal_relaxed(m_GCStopCond);
>>>>>>> 3a696ecc
   pthread_join(m_GCThread, NULL);

   // XXX There's some weird bug here causing this
   // to hangup on Windows. This might be either something
   // bigger, or some problem in pthread-win32. As this is
   // the application cleanup section, this can be temporarily
   // tolerated with simply exit the application without cleanup,
   // counting on that the system will take care of it anyway.
#ifndef _WIN32
<<<<<<< HEAD
   releaseMutex(m_GCStopLock);
=======
>>>>>>> 3a696ecc
   releaseCond(m_GCStopCond);
#endif

   m_bGCStatus = false;

   // Global destruction code
   #ifdef _WIN32
      WSACleanup();
   #endif

   return 0;
}

SRTSOCKET CUDTUnited::generateSocketID(bool for_group)
{
    CGuard guard(m_IDLock);

    int sockval = m_SocketIDGenerator - 1;

    // First problem: zero-value should be avoided by various reasons.

    if (sockval <= 0)
    {
        // We have a rollover on the socket value, so
        // definitely we haven't made the Columbus mistake yet.
        m_SocketIDGenerator = MAX_SOCKET_VAL-1;
    }

    // Check all sockets if any of them has this value.
    // Socket IDs are begin created this way:
    //
    //                              Initial random
    //                              |
    //                             |
    //                            |
    //                           |
    // ...
    // The only problem might be if the number rolls over
    // and reaches the same value from the opposite side.
    // This is still a valid socket value, but this time
    // we have to check, which sockets have been used already.
    if ( sockval == m_SocketIDGenerator_init )
    {
        // Mark that since this point on the checks for
        // whether the socket ID is in use must be done.
        m_SocketIDGenerator_init = 0;
    }

    // This is when all socket numbers have been already used once.
    // This may happen after many years of running an application
    // constantly when the connection breaks and gets restored often.
    if ( m_SocketIDGenerator_init == 0 )
    {
        int startval = sockval;
        for (;;) // Roll until an unused value is found
        {
            bool exists = false;
            {
                CGuard cg(m_GlobControlLock);
                exists = for_group ?
                    m_Groups.count(sockval | SRTGROUP_MASK)
                 :
                    m_Sockets.count(sockval);
            }

            if (exists)
            {
                // The socket value is in use.
                --sockval;
                if (sockval <= 0)
                    sockval = MAX_SOCKET_VAL-1;

                // Before continuing, check if we haven't rolled back to start again
                // This is virtually impossible, so just make an RTI error.
                if (sockval == startval)
                {
                    // Of course, we don't lack memory, but actually this is so impossible
                    // that a complete memory extinction is much more possible than this.
                    // So treat this rather as a formal fallback for something that "should
                    // never happen". This should make the socket creation functions, from
                    // socket_create and accept, return this error.

                    m_SocketIDGenerator = sockval+1; // so that any next call will cause the same error
                    throw CUDTException(MJ_SYSTEMRES, MN_MEMORY, 0);
                }

                // try again, if this is a free socket
                continue;
            }

            // No socket found, this ID is free to use
            m_SocketIDGenerator = sockval;
            break;
        }
    }
    else
    {
        m_SocketIDGenerator = sockval;
    }

    // The socket value counter remains with the value rolled
    // without the group bit set; only the returned value may have
    // the group bit set.

    if (for_group)
        sockval = m_SocketIDGenerator | SRTGROUP_MASK;
    else
        sockval = m_SocketIDGenerator;

    LOGC(mglog.Debug, log << "generateSocketID: " << (for_group ? "(group)" : "") << ": @" << sockval);

    return sockval;
}

SRTSOCKET CUDTUnited::newSocket(CUDTSocket** pps)
{

   CUDTSocket* ns = NULL;

   try
   {
      ns = new CUDTSocket;
      ns->m_pUDT = new CUDT(ns);
   }
   catch (...)
   {
      delete ns;
      throw CUDTException(MJ_SYSTEMRES, MN_MEMORY, 0);
   }

   try
   {
      ns->m_SocketID = generateSocketID();
   }
   catch (...)
   {
       delete ns;
       throw;
   }
   ns->m_Status = SRTS_INIT;
   ns->m_ListenSocket = 0;
   ns->m_pUDT->m_SocketID = ns->m_SocketID;
   ns->m_pUDT->m_pCache = m_pCache;

   try
   {
      HLOGC(mglog.Debug, log << CONID(ns->m_SocketID)
         << "newSocket: mapping socket "
         << ns->m_SocketID);

      // protect the m_Sockets structure.
      CGuard cs(m_GlobControlLock);
      m_Sockets[ns->m_SocketID] = ns;
   }
   catch (...)
   {
      //failure and rollback
      delete ns;
      ns = NULL;
   }

   if (!ns)
      throw CUDTException(MJ_SYSTEMRES, MN_MEMORY, 0);

    if (pps)
        *pps = ns;

   return ns->m_SocketID;
}

int CUDTUnited::newConnection(const SRTSOCKET listen, const sockaddr_any& peer, const CPacket& hspkt,
        CHandShake& w_hs, SRT_REJECT_REASON& w_error)
{
    CUDTSocket* ns = NULL;

    w_error = SRT_REJ_IPE;

    // Can't manage this error through an exception because this is
    // running in the listener loop.
    CUDTSocket* ls = locateSocket(listen);
    if (!ls)
    {
        LOGC(mglog.Error, log << "IPE: newConnection by listener socket id=" << listen << " which DOES NOT EXIST.");
        return -1;
    }

    HLOGC(mglog.Debug, log << "newConnection: creating new socket after listener @"
            << listen << " contacted with backlog=" << ls->m_uiBackLog);

    // if this connection has already been processed
    if ((ns = locatePeer(peer, w_hs.m_iID, w_hs.m_iISN)) != NULL)
    {
        if (ns->m_pUDT->m_bBroken)
        {
            // last connection from the "peer" address has been broken
            ns->m_Status = SRTS_CLOSED;
            ns->m_tsClosureTimeStamp = steady_clock::now();

            CGuard acceptcg(ls->m_AcceptLock);
            ls->m_pQueuedSockets->erase(ns->m_SocketID);
            ls->m_pAcceptSockets->erase(ns->m_SocketID);
        }
        else
        {
            // connection already exist, this is a repeated connection request
            // respond with existing HS information
            HLOGC(mglog.Debug, log
                    << "newConnection: located a WORKING peer @"
                    << w_hs.m_iID << " - ADAPTING.");

            w_hs.m_iISN = ns->m_pUDT->m_iISN;
            w_hs.m_iMSS = ns->m_pUDT->m_iMSS;
            w_hs.m_iFlightFlagSize = ns->m_pUDT->m_iFlightFlagSize;
            w_hs.m_iReqType = URQ_CONCLUSION;
            w_hs.m_iID = ns->m_SocketID;

            return 0;

            //except for this situation a new connection should be started
        }
    }
    else
    {
        HLOGC(mglog.Debug, log << "newConnection: NOT located any peer @"
                << w_hs.m_iID << " - resuming with initial connection.");
    }

<<<<<<< HEAD
    // exceeding backlog, refuse the connection request
    if (ls->m_pQueuedSockets->size() >= ls->m_uiBackLog)
    {
        w_error = SRT_REJ_BACKLOG;
        LOGC(mglog.Error, log << "newConnection: listen backlog=" << ls->m_uiBackLog << " EXCEEDED");
        return -1;
    }
=======
   try
   {
      ns = new CUDTSocket;
      ns->m_pUDT = new CUDT(ns, *(ls->m_pUDT));
      // No need to check the peer, this is the address from which the request has come.
      ns->m_PeerAddr = peer;
   }
   catch (...)
   {
      w_error = SRT_REJ_RESOURCE;
      delete ns;
      LOGC(mglog.Error, log << "IPE: newConnection: unexpected exception (probably std::bad_alloc)");
      return -1;
   }
>>>>>>> 3a696ecc

    try
    {
        ns = new CUDTSocket;
        ns->m_pUDT = new CUDT(ns, *(ls->m_pUDT));
        // No need to check the peer, this is the address from which the request has come.
        ns->m_PeerAddr = peer;
    }
    catch (...)
    {
        w_error = SRT_REJ_RESOURCE;
        delete ns;
        LOGC(mglog.Error, log << "IPE: newConnection: unexpected exception (probably std::bad_alloc)");
        return -1;
    }

    try
    {
        ns->m_SocketID = generateSocketID();
    }
    catch (const CUDTException& e)
    {
        LOGF(mglog.Fatal, "newConnection: IPE: all sockets occupied? Last gen=%d", m_SocketIDGenerator);
        // generateSocketID throws exception, which can be naturally handled
        // when the call is derived from the API call, but here it's called
        // internally in response to receiving a handshake. It must be handled
        // here and turned into an erroneous return value.
        delete ns;
        return -1;
    }

    ns->m_ListenSocket = listen;
    ns->m_pUDT->m_SocketID = ns->m_SocketID;
    ns->m_PeerID = w_hs.m_iID;
    ns->m_iISN = w_hs.m_iISN;

    HLOGC(mglog.Debug, log << "newConnection: DATA: lsnid=" << listen
            << " id=" << ns->m_pUDT->m_SocketID
            << " peerid=" << ns->m_pUDT->m_PeerID
            << " ISN=" << ns->m_iISN);

    int error = 0;
    bool should_submit_to_accept = true;

    // Set the error code for all prospective problems below.
    // It won't be interpreted when result was successful.
    w_error = SRT_REJ_RESOURCE;

    // These can throw exception only when the memory allocation failed.
    // CUDT::connect() translates exception into CUDTException.
    // CUDT::open() may only throw original std::bad_alloc from new.
    // This is only to make the library extra safe (when your machine lacks
    // memory, it will continue to work, but fail to accept connection).
    try
    {
        // This assignment must happen b4 the call to CUDT::connect() because
        // this call causes sending the SRT Handshake through this socket.
        // Without this mapping the socket cannot be found and therefore
        // the SRT Handshake message would fail.
        HLOGF(mglog.Debug,
                "newConnection: incoming %s, mapping socket %d",
                SockaddrToString(peer).c_str(), ns->m_SocketID);
        {
            CGuard cg(m_GlobControlLock);
            m_Sockets[ns->m_SocketID] = ns;
        }

        // bind to the same addr of listening socket
        ns->m_pUDT->open();
        updateListenerMux(ns, ls);
        if (ls->m_pUDT->m_cbAcceptHook)
        {
            if (!ls->m_pUDT->runAcceptHook(ns->m_pUDT, peer.get(), w_hs, hspkt))
            {
                error = 1;
                goto ERR_ROLLBACK;
            }
        }
        ns->m_pUDT->acceptAndRespond(peer, hspkt, (w_hs));
    }
    catch (...)
    {
        // Extract the error that was set in this new failed entity.
        w_error = ns->m_pUDT->m_RejectReason;
        error = 1;
        goto ERR_ROLLBACK;
    }

    ns->m_Status = SRTS_CONNECTED;

<<<<<<< HEAD
    // copy address information of local node
    // Precisely, what happens here is:
    // - Get the IP address and port from the system database
    ns->m_pUDT->m_pSndQueue->m_pChannel->getSockAddr((ns->m_SelfAddr));
    // - OVERWRITE just the IP address itself by a value taken from piSelfIP
    // (the family is used exactly as the one taken from what has been returned
    // by getsockaddr)
    CIPAddress::pton((ns->m_SelfAddr), ns->m_pUDT->m_piSelfIP, ns->m_SelfAddr.family());
=======
   // copy address information of local node
   // Precisely, what happens here is:
   // - Get the IP address and port from the system database
   ns->m_pUDT->m_pSndQueue->m_pChannel->getSockAddr((ns->m_SelfAddr));
   // - OVERWRITE just the IP address itself by a value taken from piSelfIP
   // (the family is used exactly as the one taken from what has been returned
   // by getsockaddr)
   CIPAddress::pton((ns->m_SelfAddr), ns->m_pUDT->m_piSelfIP, ns->m_SelfAddr.family());

   // protect the m_Sockets structure.
   enterCS(m_GlobControlLock);
   try
   {
       HLOGF(mglog.Debug, 
               "newConnection: mapping peer %d to that socket (%d)\n",
               ns->m_PeerID, ns->m_SocketID);
       m_PeerRec[ns->getPeerSpec()].insert(ns->m_SocketID);
   }
   catch (...)
   {
      LOGC(mglog.Error, log << "newConnection: error when mapping peer!");
      error = 2;
   }
   leaveCS(m_GlobControlLock);
>>>>>>> 3a696ecc

    // protect the m_Sockets structure.
    enterCS(m_GlobControlLock);
    try
    {
        HLOGF(mglog.Debug, 
                "newConnection: mapping peer %d to that socket (%d)\n",
                ns->m_PeerID, ns->m_SocketID);
        m_PeerRec[ns->getPeerSpec()].insert(ns->m_SocketID);
    }
    catch (...)
    {
        LOGC(mglog.Error, log << "newConnection: error when mapping peer!");
        error = 2;
    }
    leaveCS(m_GlobControlLock);

    if (ns->m_IncludedGroup)
    {
        // XXX this might require another check of group type.
        // For redundancy group, at least, update the status in the group
        CUDTGroup* g = ns->m_IncludedGroup;
        CGuard glock (g->m_GroupLock);
        CUDTGroup::gli_t gi;

        // Check if this is the first socket in the group.
        // If so, give it up to accept, otherwise just do nothing
        // The client will be informed about the newly added connection at the
        // first moment when attempting to get the group status.
        for (gi = g->m_Group.begin(); gi != g->m_Group.end(); ++gi)
        {
            if (gi->laststatus == SRTS_CONNECTED)
            {
                HLOGC(mglog.Debug, log << "Found another connected socket in the group: $"
                        << gi->id << " - socket will be NOT given up for accepting");
                should_submit_to_accept = false;
                break;
            }
        }

        // Update the status in the group so that the next
        // operation can include the socket in the group operation.
        gi = ns->m_IncludedIter;

        HLOGC(mglog.Debug, log << "newConnection(GROUP): Socket @" << ns->m_SocketID << " BELONGS TO $" << g->id()
                << " - will " << (should_submit_to_accept? "" : "NOT ") << "report in accept");
        gi->sndstate = CUDTGroup::GST_IDLE;
        gi->rcvstate = CUDTGroup::GST_IDLE;
        gi->laststatus = SRTS_CONNECTED;

        if (!g->m_bConnected)
        {
            HLOGC(mglog.Debug, log << "newConnection(GROUP): First socket connected, SETTING GROUP CONNECTED");
            g->m_bConnected = true;
        }

        if (!g->m_listener)
        {
            // Newly created group from the listener, which hasn't yet
            // the listener set.
            g->m_listener = ls;

            // Listen on both first connected socket and continued sockets.
            // This might help with jump-over situations, and in regular continued
            // sockets the IN event won't be reported anyway.
            int listener_modes = SRT_EPOLL_ACCEPT | SRT_EPOLL_UPDATE;
            srt_epoll_add_usock(g->m_RcvEID, ls->m_SocketID, &listener_modes);

            // This listening should be done always when a first connected socket
            // appears as accepted off the listener. This is for the sake of swait() calls
            // inside the group receiving and sending functions so that they get
            // interrupted when a new socket is connected.
        }

        // Add also per-direction subscription for the about-to-be-accepted socket.
        // Both first accepted socket that makes the group-accept and every next
        // socket that adds a new link.
        int read_modes = SRT_EPOLL_IN | SRT_EPOLL_ERR;
        int write_modes = SRT_EPOLL_OUT | SRT_EPOLL_ERR;
        srt_epoll_add_usock(g->m_RcvEID, ns->m_SocketID, &read_modes);
        srt_epoll_add_usock(g->m_SndEID, ns->m_SocketID, &write_modes);

        // With app reader, do not set groupPacketArrival (block the
        // provider array feature completely for now).


        /* SETUP HERE IF NEEDED
           ns->m_pUDT->m_cbPacketArrival.set(ns->m_pUDT, &CUDT::groupPacketArrival);
         */
    }
    else
    {
        HLOGC(mglog.Debug, log << "newConnection: Socket @" << ns->m_SocketID << " is not in a group");
    }

    if (should_submit_to_accept)
    {
        enterCS(ls->m_AcceptLock);
        try
        {
            ls->m_pQueuedSockets->insert(ns->m_SocketID);
        }
        catch (...)
        {
            LOGC(mglog.Error, log << "newConnection: error when queuing socket!");
            error = 3;
        }
        leaveCS(ls->m_AcceptLock);

        HLOGC(mglog.Debug, log << "ACCEPT: new socket @" << ns->m_SocketID << " submitted for acceptance");
        // acknowledge users waiting for new connections on the listening socket
        m_EPoll.update_events(listen, ls->m_pUDT->m_sPollID, SRT_EPOLL_ACCEPT, true);

        CTimer::triggerEvent();

        // XXX the exact value of 'error' is ignored
        if (error > 0)
        {
            goto ERR_ROLLBACK;
        }

        // wake up a waiting accept() call
        CSync::lock_signal(ls->m_AcceptCond, ls->m_AcceptLock);
    }
    else
    {
        HLOGC(mglog.Debug, log << "ACCEPT: new socket @" << ns->m_SocketID
                << " NOT submitted to acceptance, another socket in the group is already connected");
        {
            CGuard cg (ls->m_AcceptLock);
            ls->m_pAcceptSockets->insert(ls->m_pAcceptSockets->end(), ns->m_SocketID);
        }

        // acknowledge INTERNAL users waiting for new connections on the listening socket
        // that are reported when a new socket is connected within an already connected group.
        m_EPoll.update_events(listen, ls->m_pUDT->m_sPollID, SRT_EPOLL_UPDATE, true);
        CTimer::triggerEvent();
    }

ERR_ROLLBACK:
    // XXX the exact value of 'error' is ignored
    if (error > 0)
    {
#if ENABLE_LOGGING
        static const char* why [] = {
            "UNKNOWN ERROR",
            "CONNECTION REJECTED",
            "IPE when mapping a socket",
            "IPE when inserting a socket"
        };
        LOGC(mglog.Error, log << CONID(ns->m_SocketID) << "newConnection: connection rejected due to: " << why[error]);
#endif

        SRTSOCKET id = ns->m_SocketID;
        ns->makeClosed();

        // The mapped socket should be now unmapped to preserve the situation that
        // was in the original UDT code.
        // In SRT additionally the acceptAndRespond() function (it was called probably
        // connect() in UDT code) may fail, in which case this socket should not be
        // further processed and should be removed.
        {
            CGuard cg(m_GlobControlLock);
            m_Sockets.erase(id);
            m_ClosedSockets[id] = ns;
        }

        return -1;
    }

    return 1;
}

// static forwarder
int CUDT::installAcceptHook(SRTSOCKET lsn, srt_listen_callback_fn* hook, void* opaq)
{
    return s_UDTUnited.installAcceptHook(lsn, hook, opaq);
}

int CUDTUnited::installAcceptHook(const SRTSOCKET lsn, srt_listen_callback_fn* hook, void* opaq)
{
    try
    {
        CUDTSocket* s = locateSocket(lsn, ERH_THROW);
        s->m_pUDT->installAcceptHook(hook, opaq);
    }
    catch (CUDTException& e)
    {
        setError(new CUDTException(e));
        return SRT_ERROR;
    }

    return 0;
}

SRT_SOCKSTATUS CUDTUnited::getStatus(const SRTSOCKET u)
{
    // protects the m_Sockets structure
    CGuard cg(m_GlobControlLock);

    sockets_t::const_iterator i = m_Sockets.find(u);

    if (i == m_Sockets.end())
    {
        if (m_ClosedSockets.find(u) != m_ClosedSockets.end())
            return SRTS_CLOSED;

        return SRTS_NONEXIST;
    }
    return i->second->getStatus();
}

int CUDTUnited::bind(CUDTSocket* s, const sockaddr_any& name)
{
   CGuard cg(s->m_ControlLock);

   // cannot bind a socket more than once
   if (s->m_Status != SRTS_INIT)
      throw CUDTException(MJ_NOTSUP, MN_NONE, 0);

   s->m_pUDT->open();
   updateMux(s, name);
   s->m_Status = SRTS_OPENED;

   // copy address information of local node
   s->m_pUDT->m_pSndQueue->m_pChannel->getSockAddr((s->m_SelfAddr));

   return 0;
}

int CUDTUnited::bind(CUDTSocket* s, UDPSOCKET udpsock)
{
   CGuard cg(s->m_ControlLock);

   // cannot bind a socket more than once
   if (s->m_Status != SRTS_INIT)
      throw CUDTException(MJ_NOTSUP, MN_NONE, 0);

   sockaddr_any name;
   socklen_t namelen = sizeof name; // max of inet and inet6

   // This will preset the sa_family as well; the namelen is given simply large
   // enough for any family here.
   if (::getsockname(udpsock, &name.sa, &namelen) == -1)
      throw CUDTException(MJ_NOTSUP, MN_INVAL);

   // Successfully extracted, so update the size
   name.len = namelen;

   s->m_pUDT->open();
   updateMux(s, name, &udpsock);
   s->m_Status = SRTS_OPENED;

   // copy address information of local node
   s->m_pUDT->m_pSndQueue->m_pChannel->getSockAddr((s->m_SelfAddr));

   return 0;
}

int CUDTUnited::listen(const SRTSOCKET u, int backlog)
{
   if (backlog <= 0)
      throw CUDTException(MJ_NOTSUP, MN_INVAL, 0);

   // Don't search for the socket if it's already -1;
   // this never is a valid socket.
   if (u == UDT::INVALID_SOCK)
      throw CUDTException(MJ_NOTSUP, MN_SIDINVAL, 0);

   CUDTSocket* s = locateSocket(u);
   if (!s)
      throw CUDTException(MJ_NOTSUP, MN_SIDINVAL, 0);

   CGuard cg(s->m_ControlLock);

   // NOTE: since now the socket is protected against simultaneous access.
   // In the meantime the socket might have been closed, which means that
   // it could have changed the state. It could be also set listen in another
   // thread, so check it out.

   // do nothing if the socket is already listening
   if (s->m_Status == SRTS_LISTENING)
      return 0;

   // a socket can listen only if is in OPENED status
   if (s->m_Status != SRTS_OPENED)
      throw CUDTException(MJ_NOTSUP, MN_ISUNBOUND, 0);

   // [[using assert(s->m_Status == OPENED)]];

   // listen is not supported in rendezvous connection setup
   if (s->m_pUDT->m_bRendezvous)
      throw CUDTException(MJ_NOTSUP, MN_ISRENDEZVOUS, 0);

   s->m_uiBackLog = backlog;

   try
   {
      s->m_pQueuedSockets = new set<SRTSOCKET>;
      s->m_pAcceptSockets = new set<SRTSOCKET>;
   }
   catch (...)
   {
      delete s->m_pQueuedSockets;
      delete s->m_pAcceptSockets;

      // XXX Translated std::bad_alloc into CUDTException specifying
      // memory allocation failure...
      throw CUDTException(MJ_SYSTEMRES, MN_MEMORY, 0);
   }

   // [[using assert(s->m_Status == OPENED)]]; // (still, unchanged)

   s->m_pUDT->setListenState();  // propagates CUDTException,
                                 // if thrown, remains in OPENED state if so.
   s->m_Status = SRTS_LISTENING;

   return 0;
}

SRTSOCKET CUDTUnited::accept(const SRTSOCKET listen, sockaddr* pw_addr, int* pw_addrlen)
{
   if (pw_addr && !pw_addrlen)
      throw CUDTException(MJ_NOTSUP, MN_INVAL, 0);

   CUDTSocket* ls = locateSocket(listen);

   if (ls == NULL)
      throw CUDTException(MJ_NOTSUP, MN_SIDINVAL, 0);

   // the "listen" socket must be in LISTENING status
   if (ls->m_Status != SRTS_LISTENING)
      throw CUDTException(MJ_NOTSUP, MN_NOLISTEN, 0);

   // no "accept" in rendezvous connection setup
   if (ls->m_pUDT->m_bRendezvous)
      throw CUDTException(MJ_NOTSUP, MN_ISRENDEZVOUS, 0);

   SRTSOCKET u = CUDT::INVALID_SOCK;
   bool accepted = false;

   // !!only one conection can be set up each time!!
   while (!accepted)
   {
       CGuard accept_lock(ls->m_AcceptLock);
       CSync  accept_sync(ls->m_AcceptCond, accept_lock);

       if ((ls->m_Status != SRTS_LISTENING) || ls->m_pUDT->m_bBroken)
       {
           // This socket has been closed.
           accepted = true;
       }
       else if (ls->m_pQueuedSockets->size() > 0)
       {
           // XXX REFACTORING REQUIRED HERE!
           // Actually this should at best be something like that:
           // set<SRTSOCKET>::iterator b = ls->m_pQueuedSockets->begin();
           // u = *b;
           // ls->m_pQueuedSockets->erase(b);
           // ls->m_pAcceptSockets->insert(u);
           //
           // It is also questionable why m_pQueuedSockets should be of type 'set'.
           // There's no quick-searching capabilities of that container used anywhere except
           // checkBrokenSockets and garbageCollect, which aren't performance-critical,
           // whereas it's mainly used for getting the first element and iterating
           // over elements, which is slow in case of std::set. It's also doubtful
           // as to whether the sorting capability of std::set is properly used;
           // the first is taken here, which is actually the socket with lowest
           // possible descriptor value (as default operator< and ascending sorting
           // used for std::set<SRTSOCKET> where SRTSOCKET=int).
           //
           // Consider using std::list or std::vector here.

           u = *(ls->m_pQueuedSockets->begin());
           ls->m_pAcceptSockets->insert(ls->m_pAcceptSockets->end(), u);
           ls->m_pQueuedSockets->erase(ls->m_pQueuedSockets->begin());
           accepted = true;
       }
       else if (!ls->m_pUDT->m_bSynRecving)
       {
           accepted = true;
       }

       if (!accepted && (ls->m_Status == SRTS_LISTENING))
           accept_sync.wait();

       if (ls->m_pQueuedSockets->empty())
           m_EPoll.update_events(listen, ls->m_pUDT->m_sPollID, SRT_EPOLL_ACCEPT, false);
   }

   if (u == CUDT::INVALID_SOCK)
   {
      // non-blocking receiving, no connection available
      if (!ls->m_pUDT->m_bSynRecving)
         throw CUDTException(MJ_AGAIN, MN_RDAVAIL, 0);

      // listening socket is closed
      throw CUDTException(MJ_NOTSUP, MN_NOLISTEN, 0);
   }

   if (pw_addr != NULL && pw_addrlen != NULL)
   {
      CUDTSocket* s = locateSocket(u);
      if (s == NULL)
         throw CUDTException(MJ_NOTSUP, MN_SIDINVAL, 0);

      // Check if LISTENER has the SRTO_GROUPCONNECT flag set,
      // and the already accepted socket has successfully joined
      // the mirror group. If so, RETURN THE GROUP ID, not the socket ID.
      if (ls->m_pUDT->m_bOPT_GroupConnect && s->m_IncludedGroup)
      {
          u = s->m_IncludedGroup->m_GroupID;
      }

      CGuard cg(s->m_ControlLock);

      // Check if the length of the buffer to fill the name in
      // was large enough.
      const int len = s->m_PeerAddr.size();
      if (*pw_addrlen < len)
          throw CUDTException(MJ_NOTSUP, MN_INVAL, 0);

      memcpy((pw_addr), &s->m_PeerAddr, len);
      *pw_addrlen = len;
   }

   return u;
}

int CUDTUnited::connect(SRTSOCKET u, const sockaddr* srcname, int srclen, const sockaddr* tarname, int tarlen)
{
    sockaddr_any source_addr(srcname, srclen);
    if (source_addr.len == 0)
        throw CUDTException(MJ_NOTSUP, MN_INVAL, 0);
    sockaddr_any target_addr(tarname, tarlen);
    if (target_addr.len == 0)
        throw CUDTException(MJ_NOTSUP, MN_INVAL, 0);

    // Check affiliation of the socket. It's now allowed for it to be
    // a group or socket. For a group, add automatically a socket to
    // the group.
    if (u & SRTGROUP_MASK)
    {
        CUDTGroup* g = locateGroup(u, ERH_THROW);
        // Note: forced_isn is ignored when connecting a group.
        // The group manages the ISN by itself ALWAYS, that is,
        // it's generated anew for the very first socket, and then
        // derived by all sockets in the group.
        SRT_SOCKGROUPDATA gd[1] = { srt_prepare_endpoint(tarname, tarlen) };

        // When connecting to exactly one target, only this very target
        // can be returned as a socket, so rewritten back array can be ignored.
        return groupConnect(g, source_addr, gd, 1);
    }

    CUDTSocket* s = locateSocket(u);
    if (s == NULL)
        throw CUDTException(MJ_NOTSUP, MN_SIDINVAL, 0);

    // For a single socket, just do bind, then connect

    bind(s, source_addr);
    return connectIn(s, target_addr, -1);
}

int CUDTUnited::connect(const SRTSOCKET u, const sockaddr* name, int namelen, int32_t forced_isn)
{
    sockaddr_any target_addr(name, namelen);
    if (target_addr.len == 0)
        throw CUDTException(MJ_NOTSUP, MN_INVAL, 0);

    // Check affiliation of the socket. It's now allowed for it to be
    // a group or socket. For a group, add automatically a socket to
    // the group.
    if (u & SRTGROUP_MASK)
    {
        CUDTGroup* g = locateGroup(u, ERH_THROW);

        // Note: forced_isn is ignored when connecting a group.
        // The group manages the ISN by itself ALWAYS, that is,
        // it's generated anew for the very first socket, and then
        // derived by all sockets in the group.
        sockaddr_any any(target_addr.family());
        SRT_SOCKGROUPDATA gd[1] = { srt_prepare_endpoint(name, namelen) };
        return groupConnect(g, any, gd, 1);
    }

    CUDTSocket* s = locateSocket(u);
    if (!s)
        throw CUDTException(MJ_NOTSUP, MN_SIDINVAL, 0);

    return connectIn(s, target_addr, forced_isn);
}

int CUDTUnited::groupConnect(CUDTGroup* pg, const sockaddr_any& source_addr, SRT_SOCKGROUPDATA* targets, int arraysize)
{
    CUDTGroup& g = *pg;
    // The group must be managed to use srt_connect on it,
    // as it must create particular socket automatically.

<<<<<<< HEAD
    // Non-managed groups can't be "connected" - at best you can connect
    // every socket individually.
    if (!g.managed())
        return -1;
=======
   if (s->m_Status == SRTS_INIT)
   {
       if (s->m_pUDT->m_bRendezvous)
           throw CUDTException(MJ_NOTSUP, MN_ISRENDUNBOUND, 0);

       // If bind() was done first on this socket, then the
       // socket will not perform this step. This actually does the
       // same thing as bind() does, just with empty address so that
       // the binding parameters are autoselected.

       s->m_pUDT->open();
       sockaddr_any autoselect_sa (target_addr.family());
       // This will create such a sockaddr_any that
       // will return true from empty(). 
       updateMux(s, autoselect_sa);  // <<---- updateMux
       // -> C(Snd|Rcv)Queue::init
       // -> pthread_create(...C(Snd|Rcv)Queue::worker...)
       s->m_Status = SRTS_OPENED;
   }
   else if (s->m_Status != SRTS_OPENED)
      throw CUDTException(MJ_NOTSUP, MN_ISCONNECTED, 0);

   // connect_complete() may be called before connect() returns.
   // So we need to update the status before connect() is called,
   // otherwise the status may be overwritten with wrong value
   // (CONNECTED vs. CONNECTING).
   s->m_Status = SRTS_CONNECTING;

  /* 
   * In blocking mode, connect can block for up to 30 seconds for
   * rendez-vous mode. Holding the s->m_ControlLock prevent close
   * from cancelling the connect
   */
   try
   {
       // InvertedGuard unlocks in the constructor, then locks in the
       // destructor, no matter if an exception has fired.
       InvertedLock l_unlocker (s->m_pUDT->m_bSynRecving ? &s->m_ControlLock : 0);
       s->m_pUDT->startConnect(target_addr, forced_isn);
   }
   catch (CUDTException& e) // Interceptor, just to change the state.
   {
      s->m_Status = SRTS_OPENED;
      throw e;
   }
>>>>>>> 3a696ecc


    // If the open state switched to OPENED, the blocking mode
    // must make it wait for connecting it. Doing connect when the
    // group is already OPENED returns immediately, regardless if the
    // connection is going to later succeed or fail (this will be
    // known in the group state information).
    bool block_new_opened = !g.m_bOpened && g.m_bSynRecving;
    SRTSOCKET retval = -1;

    int eid = -1;
    int connect_modes = SRT_EPOLL_CONNECT | SRT_EPOLL_ERR;
    if (block_new_opened)
    {
        // Create this eid only to block-wait for the first
        // connection.
        eid = srt_epoll_create();
    }

    // Use private map to avoid searching in the
    // overall map.
    map<SRTSOCKET, CUDTSocket*> spawned;

    HLOGC(mglog.Debug, log << "groupConnect: will connect " << arraysize << " links and "
            << (block_new_opened ? "BLOCK until any is ready" : "leave the process in background"));

    for (int tii = 0; tii < arraysize; ++tii)
    {
        sockaddr_any target_addr(targets[tii].peeraddr);
        SRTSOCKET& sid_rloc = targets[tii].id;
        int &erc_rloc = targets[tii].result;
        HLOGC(mglog.Debug, log << "groupConnect: taking on " << SockaddrToString(targets[tii].peeraddr));

        // Preset this to every state, when there is any notifying
        // the change, this will be changed.
        targets[tii].status = SRTS_CONNECTING;

        CUDTSocket* ns = 0;

        // NOTE: After calling newSocket, the socket is mapped into m_Sockets.
        // It must be MANUALLY removed from this list in case we need it deleted.
        SRTSOCKET sid = newSocket(&ns);

        // XXX Support non-blockin mode:
        // If the group has nonblocking set for connect (SNDSYN),
        // then it must set so on the socket. Then, the connection
        // process is asynchronous. The socket appears first as
        // GST_PENDING state, and only after the socket becomes
        // connected does its status in the group turn into GST_IDLE.

        // Set all options that were requested by the options set on a group
        // prior to connecting.
        try
        {
            for (size_t i = 0; i < g.m_config.size(); ++i)
            {
                HLOGC(mglog.Debug, log << "groupConnect: OPTION @" << sid << " #" << g.m_config[i].so);
                ns->core().setOpt(g.m_config[i].so, &g.m_config[i].value[0], g.m_config[i].value.size());
            }
        }
        catch (...)
        {
            LOGC(mglog.Error, log << "groupConnect: Error during setting options - propagating error");
            CGuard cl (m_GlobControlLock);
            m_Sockets.erase(ns->m_SocketID);
            // Intercept to delete the socket on failure.
            delete ns;

            // NOTE: This problem normally should not happen, but anyway,
            // these options are set on every socket the same way, and
            // every socket is a newly created socket. So it's only possible
            // that the first one will fail, or none will fail.
            throw;
        }

        // Add socket to the group.
        // Do it after setting all stored options, as some of them may
        // influence some group data.
        CUDTGroup::gli_t f = g.add(g.prepareData(ns));
        ns->m_IncludedIter = f;
        ns->m_IncludedGroup = &g;

        // XXX This should be reenabled later, this should
        // be probably still in use to exchange information about
        // packets assymetrically lost. But for no other purpose.
        /*
        ns->m_pUDT->m_cbPacketArrival.set(ns->m_pUDT, &CUDT::groupPacketArrival);
        */

        int isn = g.currentSchedSequence();

        // We got it. Bind the socket, if the source address was set
        if (!source_addr.empty())
            bind(ns, source_addr);

        // Set it the groupconnect option, as all in-group sockets should have.
        ns->m_pUDT->m_bOPT_GroupConnect = true;

        // Every group member will have always nonblocking
        // (this implies also non-blocking connect/accept).
        // The group facility functions will block when necessary
        // using epoll_wait.
        ns->m_pUDT->m_bSynRecving = false;
        ns->m_pUDT->m_bSynSending = false;

        HLOGC(mglog.Debug, log << "groupConnect: NOTIFIED AS PENDING @" << sid << " both read and write");
        // If this socket is not to block the current connect process,
        // it may still be needed for the further check if the redundant
        // connection succeeded or failed and whether the new socket is
        // ready to use or needs to be closed.
        srt_epoll_add_usock(g.m_SndEID, sid, &connect_modes);
        srt_epoll_add_usock(g.m_RcvEID, sid, &connect_modes);

        // Adding a socket on which we need to block to BOTH these tracking EIDs
        // and the blocker EID. We'll simply remove from them later all sockets that
        // got connected state or were broken.

        if (block_new_opened)
        {
            HLOGC(mglog.Debug, log << "groupConnect: WILL BLOCK on @" << sid << " until connected");
            srt_epoll_add_usock(eid, sid, &connect_modes);
        }

        // And connect
        try
        {
            HLOGC(mglog.Debug, log << "groupConnect: connecting a new socket with ISN=" << isn);
            connectIn(ns, target_addr, isn);
        }
        catch (CUDTException& e)
        {
            LOGC(mglog.Error, log << "groupConnect: socket @" << sid << " in group " << pg->id() << " failed to connect");
            // We know it does belong to a group.
            // Remove it first because this involves a mutex, and we want
            // to avoid locking more than one mutex at a time.
            ns->removeFromGroup();
            erc_rloc = e.getErrorCode();

            CGuard cl (m_GlobControlLock);
            m_Sockets.erase(ns->m_SocketID);
            // Intercept to delete the socket on failure.
            delete ns;
            continue;
        }
        catch (...)
        {
            LOGC(mglog.Fatal, log << "groupConnect: UNKNOWN EXCEPTION from connectIn");
            ns->removeFromGroup();
            CGuard cl (m_GlobControlLock);
            m_Sockets.erase(ns->m_SocketID);
            // Intercept to delete the socket on failure.
            delete ns;
            throw;
        }

        SRT_SOCKSTATUS st;
        {
            CGuard grd (ns->m_ControlLock);
            st = ns->getStatus();
        }

        {
            CGuard grd (g.m_GroupLock);

            if (isn == 0)
            {
                g.syncWithSocket(ns->core());
            }

            HLOGC(mglog.Debug, log << "groupConnect: @" << sid << " connection successful, setting group OPEN (was "
                    << (g.m_bOpened ? "ALREADY" : "NOT") << "), will " << (block_new_opened ? "" : "NOT ")
                    << "block the connect call, status:" << SockStatusStr(st));

            // XXX OPEN OR CONNECTED?
            // BLOCK IF NOT OPEN OR BLOCK IF NOT CONNECTED?
            //
            // What happens to blocking when there are 2 connections
            // pending, about to be broken, and srt_connect() is called again?
            // SHOULD BLOCK the latter, even though is OPEN.
            // Or, OPEN should be removed from here and srt_connect(_group)
            // should block always if the group doesn't have neither 1 conencted link
            g.m_bOpened = true;

            f->laststatus = st;
            // Check the socket status and update it.
            // Turn the group state of the socket to IDLE only if
            // connection is established or in progress
            f->agent = source_addr;
            f->peer = target_addr;

            if (st >= SRTS_BROKEN)
            {
                f->sndstate = CUDTGroup::GST_BROKEN;
                f->rcvstate = CUDTGroup::GST_BROKEN;
                srt_epoll_remove_usock(g.m_SndEID, sid);
                srt_epoll_remove_usock(g.m_RcvEID, sid);
            }
            else
            {
                f->sndstate = CUDTGroup::GST_PENDING;
                f->rcvstate = CUDTGroup::GST_PENDING;
                spawned[sid] = ns;

                sid_rloc = sid;
                erc_rloc = 0;
                retval = sid;
            }
        }
    }

    if (retval == -1)
    {
        HLOGC(mglog.Debug, log << "groupConnect: none succeeded as background-spawn, exit with error");
        block_new_opened = false;
    }

    vector<SRTSOCKET> broken;

    while (block_new_opened)
    {
        if (spawned.empty())
        {
            // All were removed due to errors.
            retval = -1;
            break;
        }
        HLOGC(mglog.Debug, log << "groupConnect: first connection, applying EPOLL WAITING.");
        int len = spawned.size();
        vector<SRTSOCKET> ready(spawned.size());
        srt_epoll_wait(eid,
                NULL, NULL,  // IN/ACCEPT
                &ready[0], &len, // OUT/CONNECT
                -1, // indefinitely (XXX REGARD CONNECTION TIMEOUT!)
                NULL, NULL,
                NULL, NULL
                );
        // Check the sockets if they were reported due
        // to have connected or due to have failed.
        // Distill successful ones. If distilled nothing, return -1.
        // If not all sockets were reported in this instance, repeat
        // the call until you get information about all of them.
        for (int i = 0; i < len; ++i)
        {
            map<SRTSOCKET, CUDTSocket*>::iterator x = spawned.find(ready[i]);
            if (x == spawned.end())
            {
                // Sanity; impossible
                continue;
            }

<<<<<<< HEAD
            SRTSOCKET sid = x->first;
            CUDTSocket* s = x->second;

            // Check status. If failed, remove from spawned
            // and try again.
            SRT_SOCKSTATUS st = s->getStatus();
            // Find this socket in targets, as it's filled already, and mark the state.
            for (int y = 0; y < arraysize; ++y)
            {
                if (targets[y].id == sid)
                    targets[y].status = st;
            }
            if (st >= SRTS_BROKEN)
            {
                HLOGC(mglog.Debug, log << "groupConnect: Socket @" << sid << " got BROKEN during background connect, remove & TRY AGAIN");
                // Remove from spawned and try again
                spawned.erase(sid);
                broken.push_back(sid);
                srt_epoll_remove_usock(eid, sid);
                srt_epoll_remove_usock(g.m_SndEID, sid);
                srt_epoll_remove_usock(g.m_RcvEID, sid);

                continue;
            }

            if (st == SRTS_CONNECTED)
            {
                HLOGC(mglog.Debug, log << "groupConnect: Socket @" << sid << " got CONNECTED as first in the group - reporting");
                retval = sid;
                g.m_bConnected = true;
                block_new_opened = false; // Interrupt also rolling epoll (outer loop)

                // Remove this socket from SND EID because it doesn't need to
                // be connection-tracked anymore. Don't remove from the RCV EID
                // however because RCV procedure relies on epoll also for reading
                // and when found this socket connected it will "upgrade" it to
                // read-ready tracking only.
                srt_epoll_remove_usock(g.m_SndEID, sid);
                break;
            }

            // Spurious?
            HLOGC(mglog.Debug, log << "groupConnect: Socket @" << sid << " got spurious wakeup in "
                    << SockStatusStr(st) << " TRY AGAIN");
        }
    }
    // Finished, delete epoll.
    if (eid != -1)
    {
        HLOGC(mglog.Debug, log << "connect FIRST IN THE GROUP finished, removing EID " << eid);
        srt_epoll_release(eid);
    }

    for (vector<SRTSOCKET>::iterator b = broken.begin(); b != broken.end(); ++b)
    {
        CUDTSocket* s = locateSocket(*b, ERH_RETURN);
        if (!s)
            continue;

        // This will also automatically remove it from the group and all eids
        close(s);
    }

    // XXX This is wrong code probably, get that better.
    if (retval == -1)
        throw CUDTException(MJ_SETUP, MN_REJECTED, 0);

    return retval;
}


int CUDTUnited::connectIn(CUDTSocket* s, const sockaddr_any& target_addr, int32_t forced_isn)
{
    CGuard cg(s->m_ControlLock);
    // a socket can "connect" only if it is in the following states:
    // - OPENED: assume the socket binding parameters are configured
    // - INIT: configure binding parameters here
    // - any other (meaning, already connected): report error

    if (s->m_Status == SRTS_INIT)
    {
        if (s->m_pUDT->m_bRendezvous)
            throw CUDTException(MJ_NOTSUP, MN_ISRENDUNBOUND, 0);

        // If bind() was done first on this socket, then the
        // socket will not perform this step. This actually does the
        // same thing as bind() does, just with empty address so that
        // the binding parameters are autoselected.

        s->m_pUDT->open();
        sockaddr_any autoselect_sa (target_addr.family());
        // This will create such a sockaddr_any that
        // will return true from empty(). 
        updateMux(s, autoselect_sa);  // <<---- updateMux
        // -> C(Snd|Rcv)Queue::init
        // -> pthread_create(...C(Snd|Rcv)Queue::worker...)
        s->m_Status = SRTS_OPENED;
    }
    else if (s->m_Status != SRTS_OPENED)
        throw CUDTException(MJ_NOTSUP, MN_ISCONNECTED, 0);

    // connect_complete() may be called before connect() returns.
    // So we need to update the status before connect() is called,
    // otherwise the status may be overwritten with wrong value
    // (CONNECTED vs. CONNECTING).
    s->m_Status = SRTS_CONNECTING;

    /* 
     * In blocking mode, connect can block for up to 30 seconds for
     * rendez-vous mode. Holding the s->m_ControlLock prevent close
     * from cancelling the connect
     */
    try
    {
        // InvertedGuard unlocks in the constructor, then locks in the
        // destructor, no matter if an exception has fired.
        InvertedLock l_unlocker (s->m_pUDT->m_bSynRecving ? &s->m_ControlLock : 0);
        s->m_pUDT->startConnect(target_addr, forced_isn);
    }
    catch (CUDTException& e) // Interceptor, just to change the state.
    {
        s->m_Status = SRTS_OPENED;
        throw e;
    }

    // record peer address
    s->m_PeerAddr = target_addr;

    // CGuard destructor will delete cg and unlock s->m_ControlLock

    return 0;
}


int CUDTUnited::close(const SRTSOCKET u)
{
    if (u & SRTGROUP_MASK)
    {
        CUDTGroup* g = locateGroup(u);
        if (!g)
            throw CUDTException(MJ_NOTSUP, MN_SIDINVAL, 0);

        g->close();
        deleteGroup(g);
        return 0;
    }
   CUDTSocket* s = locateSocket(u);
   if (!s)
      throw CUDTException(MJ_NOTSUP, MN_SIDINVAL, 0);

   return close(s);
}

int CUDTUnited::close(CUDTSocket* s)
{

   HLOGC(mglog.Debug, log << s->m_pUDT->CONID() << " CLOSE. Acquiring control lock");

   CGuard socket_cg(s->m_ControlLock);

   HLOGC(mglog.Debug, log << s->m_pUDT->CONID() << " CLOSING (removing from listening, closing CUDT)");

   bool synch_close_snd = s->m_pUDT->m_bSynSending;

   SRTSOCKET u = s->m_SocketID;

   if (s->m_Status == SRTS_LISTENING)
   {
      if (s->m_pUDT->m_bBroken)
         return 0;

      s->m_tsClosureTimeStamp = steady_clock::now();
      s->m_pUDT->m_bBroken    = true;

      // Change towards original UDT: 
      // Leave all the closing activities for garbageCollect to happen,
      // however remove the listener from the RcvQueue IMMEDIATELY.
      // Even though garbageCollect would eventually remove the listener
      // as well, there would be some time interval between now and the
      // moment when it's done, and during this time the application will
      // be unable to bind to this port that the about-to-delete listener
      // is currently occupying (due to blocked slot in the RcvQueue).

      HLOGC(mglog.Debug, log << s->m_pUDT->CONID() << " CLOSING (removing listener immediately)");
      s->m_pUDT->notListening();

=======
>>>>>>> 3a696ecc
      // broadcast all "accept" waiting
      CSync::lock_broadcast(s->m_AcceptCond, s->m_AcceptLock);
   }
   else
   {
       s->makeClosed();

       // synchronize with garbage collection.
       HLOGC(mglog.Debug, log << "@" << u << "U::close done. GLOBAL CLOSE: " << s->m_pUDT->CONID() << ". Acquiring GLOBAL control lock");
       CGuard manager_cg(m_GlobControlLock);

       // since "s" is located before m_GlobControlLock, locate it again in case
       // it became invalid
       // XXX Seriously? Why not do all things necessary on s prior to deletion?
       sockets_t::iterator i = m_Sockets.find(u);
       if ((i == m_Sockets.end()) || (i->second->m_Status == SRTS_CLOSED))
       {
           HLOGC(mglog.Debug, log << "@" << u << "U::close: NOT AN ACTIVE SOCKET, returning.");
           return 0;
       }
       s = i->second;

       s->m_Status = SRTS_CLOSED;

       // a socket will not be immediately removed when it is closed
       // in order to prevent other methods from accessing invalid address
       // a timer is started and the socket will be removed after approximately
       // 1 second
       s->m_tsClosureTimeStamp = steady_clock::now();

       m_Sockets.erase(s->m_SocketID);
       m_ClosedSockets[s->m_SocketID] = s;
       HLOGC(mglog.Debug, log << "@" << u << "U::close: Socket MOVED TO CLOSED for collecting later.");

       CTimer::triggerEvent();
   }

   HLOGC(mglog.Debug, log << "@" << u << ": GLOBAL: CLOSING DONE");

   // Check if the ID is still in closed sockets before you access it
   // (the last triggerEvent could have deleted it).
   if ( synch_close_snd )
   {
#if SRT_ENABLE_CLOSE_SYNCH

       HLOGC(mglog.Debug, log << "@" << u << " GLOBAL CLOSING: sync-waiting for releasing sender resources...");
       for (;;)
       {
           CSndBuffer* sb = s->m_pUDT->m_pSndBuffer;

           // Disconnected from buffer - nothing more to check.
           if (!sb)
           {
               HLOGC(mglog.Debug, log << "@" << u << " GLOBAL CLOSING: sending buffer disconnected. Allowed to close.");
               break;
           }

           // Sender buffer empty
           if (sb->getCurrBufSize() == 0)
           {
               HLOGC(mglog.Debug, log << "@" << u << " GLOBAL CLOSING: sending buffer depleted. Allowed to close.");
               break;
           }

           // Ok, now you are keeping GC thread hands off the internal data.
           // You can check then if it has already deleted the socket or not.
           // The socket is either in m_ClosedSockets or is already gone.

           // Done the other way, but still done. You can stop waiting.
           bool isgone = false;
           {
               CGuard manager_cg(m_GlobControlLock);
               isgone = m_ClosedSockets.count(u) == 0;
           }
           if (!isgone)
           {
               isgone = !s->m_pUDT->m_bOpened;
           }
           if (isgone)
           {
               HLOGC(mglog.Debug, log << "@" << u << " GLOBAL CLOSING: ... gone in the meantime, whatever. Exiting close().");
               break;
           }

           HLOGC(mglog.Debug, log << "@" << u << " GLOBAL CLOSING: ... still waiting for any update.");
           CTimer::EWait wt = CTimer::waitForEvent();

           if ( wt == CTimer::WT_ERROR )
           {
               HLOGC(mglog.Debug, log << "GLOBAL CLOSING: ... ERROR WHEN WAITING FOR EVENT. Exiting close() to prevent hangup.");
               break;
           }

           // Continue waiting in case when an event happened or 1s waiting time passed for checkpoint.
       }
#endif
   }

   /*
      This code is PUT ASIDE for now.
      Most likely this will be never required.
      It had to hold the closing activity until the time when the receiver buffer is depleted.
      However the closing of the socket should only happen when the receiver has received
      an information about that the reading is no longer possible (error report from recv/recvfile).
      When this happens, the receiver buffer is definitely depleted already and there's no need to check
      anything.

      Should there appear any other conditions in future under which the closing process should be
      delayed until the receiver buffer is empty, this code can be filled here.

   if ( synch_close_rcv )
   {
   ...
   }
   */

   return 0;
}

void CUDTUnited::getpeername(const SRTSOCKET u, sockaddr* pw_name, int* pw_namelen)
{
   if (!pw_name || !pw_namelen)
       throw CUDTException(MJ_NOTSUP, MN_INVAL, 0);

   if (getStatus(u) != SRTS_CONNECTED)
      throw CUDTException(MJ_CONNECTION, MN_NOCONN, 0);

   CUDTSocket* s = locateSocket(u);

   if (!s)
      throw CUDTException(MJ_NOTSUP, MN_SIDINVAL, 0);

   if (!s->m_pUDT->m_bConnected || s->m_pUDT->m_bBroken)
      throw CUDTException(MJ_CONNECTION, MN_NOCONN, 0);

   const int len = s->m_PeerAddr.size();
   if (*pw_namelen < len)
       throw CUDTException(MJ_NOTSUP, MN_INVAL, 0);

   memcpy((pw_name), &s->m_PeerAddr.sa, len);
   *pw_namelen = len;
}

void CUDTUnited::getsockname(const SRTSOCKET u, sockaddr* pw_name, int* pw_namelen)
{
   if (!pw_name || !pw_namelen)
       throw CUDTException(MJ_NOTSUP, MN_INVAL, 0);

   CUDTSocket* s = locateSocket(u);

   if (!s)
      throw CUDTException(MJ_NOTSUP, MN_SIDINVAL, 0);

   if (s->m_pUDT->m_bBroken)
      throw CUDTException(MJ_NOTSUP, MN_SIDINVAL, 0);

   if (s->m_Status == SRTS_INIT)
      throw CUDTException(MJ_CONNECTION, MN_NOCONN, 0);

   const int len = s->m_SelfAddr.size();
   if (*pw_namelen < len)
       throw CUDTException(MJ_NOTSUP, MN_INVAL, 0);

   memcpy((pw_name), &s->m_SelfAddr.sa, len);
   *pw_namelen = len;
}

int CUDTUnited::select(
   ud_set* readfds, ud_set* writefds, ud_set* exceptfds, const timeval* timeout)
{
   const steady_clock::time_point entertime = steady_clock::now();

   const long timeo_us = timeout
       ? timeout->tv_sec * 1000000 + timeout->tv_usec
       : -1;
   const steady_clock::duration timeo(microseconds_from(timeo_us));

   // initialize results
   int count = 0;
   set<SRTSOCKET> rs, ws, es;

   // retrieve related UDT sockets
   vector<CUDTSocket*> ru, wu, eu;
   CUDTSocket* s;
   if (readfds)
      for (set<SRTSOCKET>::iterator i1 = readfds->begin();
         i1 != readfds->end(); ++ i1)
      {
         if (getStatus(*i1) == SRTS_BROKEN)
         {
            rs.insert(*i1);
            ++ count;
         }
         else if (!(s = locateSocket(*i1)))
            throw CUDTException(MJ_NOTSUP, MN_SIDINVAL, 0);
         else
            ru.push_back(s);
      }
   if (writefds)
      for (set<SRTSOCKET>::iterator i2 = writefds->begin();
         i2 != writefds->end(); ++ i2)
      {
         if (getStatus(*i2) == SRTS_BROKEN)
         {
            ws.insert(*i2);
            ++ count;
         }
         else if (!(s = locateSocket(*i2)))
            throw CUDTException(MJ_NOTSUP, MN_SIDINVAL, 0);
         else
            wu.push_back(s);
      }
   if (exceptfds)
      for (set<SRTSOCKET>::iterator i3 = exceptfds->begin();
         i3 != exceptfds->end(); ++ i3)
      {
         if (getStatus(*i3) == SRTS_BROKEN)
         {
            es.insert(*i3);
            ++ count;
         }
         else if (!(s = locateSocket(*i3)))
            throw CUDTException(MJ_NOTSUP, MN_SIDINVAL, 0);
         else
            eu.push_back(s);
      }

   do
   {
      // query read sockets
      for (vector<CUDTSocket*>::iterator j1 = ru.begin(); j1 != ru.end(); ++ j1)
      {
         s = *j1;

         if (s->readReady() || s->m_Status == SRTS_CLOSED)
         {
            rs.insert(s->m_SocketID);
            ++ count;
         }
      }

      // query write sockets
      for (vector<CUDTSocket*>::iterator j2 = wu.begin(); j2 != wu.end(); ++ j2)
      {
         s = *j2;

         if (s->writeReady() || s->m_Status == SRTS_CLOSED)
         {
            ws.insert(s->m_SocketID);
            ++ count;
         }
      }

      // query exceptions on sockets
      for (vector<CUDTSocket*>::iterator j3 = eu.begin(); j3 != eu.end(); ++ j3)
      {
         // check connection request status, not supported now
      }

      if (0 < count)
         break;

      CTimer::waitForEvent();
   } while (timeo > steady_clock::now() - entertime);

   if (readfds)
      *readfds = rs;

   if (writefds)
      *writefds = ws;

   if (exceptfds)
      *exceptfds = es;

   return count;
}

int CUDTUnited::selectEx(
   const vector<SRTSOCKET>& fds,
   vector<SRTSOCKET>* readfds,
   vector<SRTSOCKET>* writefds,
   vector<SRTSOCKET>* exceptfds,
   int64_t msTimeOut)
{
    const steady_clock::time_point entertime = steady_clock::now();

    const long timeo_us = msTimeOut >= 0
        ? msTimeOut * 1000
        : -1;
    const steady_clock::duration timeo(microseconds_from(timeo_us));

   // initialize results
   int count = 0;
   if (readfds)
      readfds->clear();
   if (writefds)
      writefds->clear();
   if (exceptfds)
      exceptfds->clear();

   do
   {
      for (vector<SRTSOCKET>::const_iterator i = fds.begin();
         i != fds.end(); ++ i)
      {
         CUDTSocket* s = locateSocket(*i);

         if ((!s) || s->m_pUDT->m_bBroken || (s->m_Status == SRTS_CLOSED))
         {
            if (exceptfds)
            {
               exceptfds->push_back(*i);
               ++ count;
            }
            continue;
         }

         if (readfds)
         {
            if ((s->m_pUDT->m_bConnected
                  && s->m_pUDT->m_pRcvBuffer->isRcvDataReady()
               )
               || (s->m_pUDT->m_bListening
                  && (s->m_pQueuedSockets->size() > 0)))
            {
               readfds->push_back(s->m_SocketID);
               ++ count;
            }
         }

         if (writefds)
         {
            if (s->m_pUDT->m_bConnected
               && (s->m_pUDT->m_pSndBuffer->getCurrBufSize()
                  < s->m_pUDT->m_iSndBufSize))
            {
               writefds->push_back(s->m_SocketID);
               ++ count;
            }
         }
      }

      if (count > 0)
         break;

      CTimer::waitForEvent();
   } while (timeo > steady_clock::now() - entertime);

   return count;
}

int CUDTUnited::epoll_create()
{
   return m_EPoll.create();
}

int CUDTUnited::epoll_clear_usocks(int eid)
{
    return m_EPoll.clear_usocks(eid);
}

int CUDTUnited::epoll_add_usock(
   const int eid, const SRTSOCKET u, const int* events)
{
    int ret = -1;
    if (u & SRTGROUP_MASK)
    {
        CUDTGroup* g = locateGroup(u);
        if (!g)
            throw CUDTException(MJ_NOTSUP, MN_SIDINVAL, 0);

        ret = m_EPoll.add_usock(eid, u, events);
        g->addEPoll(eid);
        return 0;
    }

    CUDTSocket* s = locateSocket(u);
    if (s)
    {
        ret = m_EPoll.add_usock(eid, u, events);
        s->m_pUDT->addEPoll(eid);
    }
    else
    {
        throw CUDTException(MJ_NOTSUP, MN_SIDINVAL);
    }

    return ret;
}

int CUDTUnited::epoll_add_ssock(
   const int eid, const SYSSOCKET s, const int* events)
{
   return m_EPoll.add_ssock(eid, s, events);
}

int CUDTUnited::epoll_update_usock(
   const int eid, const SRTSOCKET u, const int* events)
{
   CUDTSocket* s = locateSocket(u);
   int ret = -1;
   if (s)
   {
      ret = m_EPoll.update_usock(eid, u, events);
      s->m_pUDT->addEPoll(eid);
   }
   else
   {
      throw CUDTException(MJ_NOTSUP, MN_SIDINVAL);
   }

   return ret;
}

int CUDTUnited::epoll_update_ssock(
   const int eid, const SYSSOCKET s, const int* events)
{
   return m_EPoll.update_ssock(eid, s, events);
}

int CUDTUnited::epoll_remove_usock(const int eid, const SRTSOCKET u)
{
    int ret = m_EPoll.remove_usock(eid, u);

    if (u & SRTGROUP_MASK)
    {
        CUDTGroup* g = locateGroup(u);
        if (g)
            g->removeEPoll(eid);
        return ret;
    }
    CUDTSocket* s = locateSocket(u);
    if (s)
    {
        s->m_pUDT->removeEPoll(eid);
    }
    //else
    //{
    //   throw CUDTException(MJ_NOTSUP, MN_SIDINVAL);
    //}

    return ret;
}

int CUDTUnited::epoll_remove_ssock(const int eid, const SYSSOCKET s)
{
   return m_EPoll.remove_ssock(eid, s);
}

int CUDTUnited::epoll_uwait(
   const int eid,
   SRT_EPOLL_EVENT* fdsSet,
   int fdsSize, 
   int64_t msTimeOut)
{
   return m_EPoll.uwait(eid, fdsSet, fdsSize, msTimeOut);
}

int32_t CUDTUnited::epoll_set(int eid, int32_t flags)
{
    return m_EPoll.setflags(eid, flags);
}

int CUDTUnited::epoll_release(const int eid)
{
   return m_EPoll.release(eid);
}

CUDTSocket* CUDTUnited::locateSocket(const SRTSOCKET u, ErrorHandling erh)
{
    CGuard cg (m_GlobControlLock);

    sockets_t::iterator i = m_Sockets.find(u);

    if ((i == m_Sockets.end()) || (i->second->m_Status == SRTS_CLOSED))
    {
        if (erh == ERH_RETURN)
            return NULL;
        throw CUDTException(MJ_NOTSUP, MN_SIDINVAL, 0);
    }

    return i->second;
}

CUDTGroup* CUDTUnited::locateGroup(SRTSOCKET u, ErrorHandling erh)
{
   CGuard cg (m_GlobControlLock);

   groups_t::iterator i = m_Groups.find(u);
   if ( i == m_Groups.end() )
   {
       if (erh == ERH_THROW)
           throw CUDTException(MJ_NOTSUP, MN_SIDINVAL, 0);
       return NULL;
   }

   return i->second;
}

CUDTSocket* CUDTUnited::locatePeer(
   const sockaddr_any& peer,
   const SRTSOCKET id,
   int32_t isn)
{
   CGuard cg(m_GlobControlLock);

   map<int64_t, set<SRTSOCKET> >::iterator i = m_PeerRec.find(
      CUDTSocket::getPeerSpec(id, isn));
   if (i == m_PeerRec.end())
      return NULL;

   for (set<SRTSOCKET>::iterator j = i->second.begin();
      j != i->second.end(); ++ j)
   {
      sockets_t::iterator k = m_Sockets.find(*j);
      // this socket might have been closed and moved m_ClosedSockets
      if (k == m_Sockets.end())
         continue;

      if (k->second->m_PeerAddr == peer)
      {
         return k->second;
      }
   }

   return NULL;
}

void CUDTUnited::checkBrokenSockets()
{
   CGuard cg(m_GlobControlLock);

   // set of sockets To Be Closed and To Be Removed
   vector<SRTSOCKET> tbc;
   vector<SRTSOCKET> tbr;

   for (sockets_t::iterator i = m_Sockets.begin();
      i != m_Sockets.end(); ++ i)
   {
       CUDTSocket* s = i->second;

      // check broken connection
      if (s->m_pUDT->m_bBroken)
      {
         if (s->m_Status == SRTS_LISTENING)
         {
            const steady_clock::duration elapsed = steady_clock::now() - s->m_tsClosureTimeStamp;
            // for a listening socket, it should wait an extra 3 seconds
            // in case a client is connecting
            if (elapsed < milliseconds_from(CUDT::COMM_CLOSE_BROKEN_LISTENER_TIMEOUT_MS))
            {
               continue;
            }
         }
         else if ((s->m_pUDT->m_pRcvBuffer != NULL)
            // FIXED: calling isRcvDataAvailable() just to get the information
            // whether there are any data waiting in the buffer,
            // NOT WHETHER THEY ARE ALSO READY TO PLAY at the time when
            // this function is called (isRcvDataReady also checks if the
            // available data is "ready to play").
            && s->m_pUDT->m_pRcvBuffer->isRcvDataAvailable()
            && (s->m_pUDT->m_iBrokenCounter -- > 0))
         {
            // HLOGF(mglog.Debug, "STILL KEEPING socket (still have data):
            // %d\n", i->first);
            // if there is still data in the receiver buffer, wait longer
            continue;
         }

         HLOGC(mglog.Debug, log << "checkBrokenSockets: moving BROKEN socket to CLOSED: @" << i->first);

         //close broken connections and start removal timer
         s->m_Status = SRTS_CLOSED;
         s->m_tsClosureTimeStamp = steady_clock::now();
         tbc.push_back(i->first);
         m_ClosedSockets[i->first] = s;

         // remove from listener's queue
         sockets_t::iterator ls = m_Sockets.find(s->m_ListenSocket);
         if (ls == m_Sockets.end())
         {
            ls = m_ClosedSockets.find(s->m_ListenSocket);
            if (ls == m_ClosedSockets.end())
               continue;
         }

         enterCS(ls->second->m_AcceptLock);
         ls->second->m_pQueuedSockets->erase(s->m_SocketID);
         ls->second->m_pAcceptSockets->erase(s->m_SocketID);
         leaveCS(ls->second->m_AcceptLock);
      }
   }

   for (sockets_t::iterator j = m_ClosedSockets.begin();
      j != m_ClosedSockets.end(); ++ j)
   {
      // HLOGF(mglog.Debug, "checking CLOSED socket: %d\n", j->first);
      if (!is_zero(j->second->m_pUDT->m_tsLingerExpiration))
      {
         // asynchronous close:
         if ((!j->second->m_pUDT->m_pSndBuffer)
            || (0 == j->second->m_pUDT->m_pSndBuffer->getCurrBufSize())
            || (j->second->m_pUDT->m_tsLingerExpiration <= steady_clock::now()))
         {
            HLOGC(mglog.Debug, log << "checkBrokenSockets: marking CLOSED qualified @" << j->second->m_SocketID);
            j->second->m_pUDT->m_tsLingerExpiration = steady_clock::time_point();
            j->second->m_pUDT->m_bClosing = true;
            j->second->m_tsClosureTimeStamp = steady_clock::now();
         }
      }

      // timeout 1 second to destroy a socket AND it has been removed from
      // RcvUList
<<<<<<< HEAD
      steady_clock::time_point now = steady_clock::now();
      steady_clock::duration closed_ago = now - j->second->m_tsClosureTimeStamp;
=======
      const steady_clock::time_point now = steady_clock::now();
      const steady_clock::duration closed_ago = now - j->second->m_tsClosureTimeStamp;
>>>>>>> 3a696ecc
      if ((closed_ago > seconds_from(1))
         && ((!j->second->m_pUDT->m_pRNode)
            || !j->second->m_pUDT->m_pRNode->m_bOnList))
      {
<<<<<<< HEAD
          HLOGC(mglog.Debug, log << "checkBrokenSockets: @" << j->second->m_SocketID << " closed "
                  << FormatDuration(closed_ago) << " ago and removed from RcvQ - will remove");
=======
         HLOGC(mglog.Debug, log << "checkBrokenSockets: @" << j->second->m_SocketID << " closed "
                 << FormatDuration(closed_ago) << " ago and removed from RcvQ - will remove");
>>>>>>> 3a696ecc

         // HLOGF(mglog.Debug, "will unref socket: %d\n", j->first);
         tbr.push_back(j->first);
      }
   }

   // move closed sockets to the ClosedSockets structure
   for (vector<SRTSOCKET>::iterator k = tbc.begin(); k != tbc.end(); ++ k)
      m_Sockets.erase(*k);

   // remove those timeout sockets
   for (vector<SRTSOCKET>::iterator l = tbr.begin(); l != tbr.end(); ++ l)
      removeSocket(*l);
}

void CUDTUnited::removeSocket(const SRTSOCKET u)
{
   sockets_t::iterator i = m_ClosedSockets.find(u);

   // invalid socket ID
   if (i == m_ClosedSockets.end())
      return;

   CUDTSocket* const s = i->second;

   // decrease multiplexer reference count, and remove it if necessary
   const int mid = s->m_iMuxID;

   if (s->m_pQueuedSockets)
   {
       CGuard cg(s->m_AcceptLock);

       // if it is a listener, close all un-accepted sockets in its queue
       // and remove them later
       for (set<SRTSOCKET>::iterator q = s->m_pQueuedSockets->begin();
               q != s->m_pQueuedSockets->end(); ++ q)
       {
           sockets_t::iterator si = m_Sockets.find(*q);
           if (si == m_Sockets.end())
           {
               // gone in the meantime
               LOGC(mglog.Error, log << "removeSocket: IPE? socket @" << u
                       << " being queued for listener socket @" << s->m_SocketID
                       << " is GONE in the meantime ???");
               continue;
           }

           CUDTSocket* as = si->second;

           as->makeClosed();
           m_ClosedSockets[*q] = as;
           m_Sockets.erase(*q);
       }

   }

   // remove from peer rec
   map<int64_t, set<SRTSOCKET> >::iterator j = m_PeerRec.find(
      s->getPeerSpec());
   if (j != m_PeerRec.end())
   {
      j->second.erase(u);
      if (j->second.empty())
         m_PeerRec.erase(j);
   }

   /*
   * Socket may be deleted while still having ePoll events set that would
   * remains forever causing epoll_wait to unblock continuously for inexistent
   * sockets. Get rid of all events for this socket.
   */
   m_EPoll.update_events(u, s->m_pUDT->m_sPollID,
      SRT_EPOLL_IN|SRT_EPOLL_OUT|SRT_EPOLL_ERR, false);

   // delete this one
   m_ClosedSockets.erase(i);

   HLOGC(mglog.Debug, log << "GC/removeSocket: closing associated UDT @" << u);
   s->makeClosed();
   HLOGC(mglog.Debug, log << "GC/removeSocket: DELETING SOCKET @" << u);
   delete s;

   if (mid == -1)
       return;

   map<int, CMultiplexer>::iterator m;
   m = m_mMultiplexer.find(mid);
   if (m == m_mMultiplexer.end())
   {
      LOGC(mglog.Fatal, log << "IPE: For socket @" << u << " MUXER id=" << mid << " NOT FOUND!");
      return;
   }

   CMultiplexer& mx = m->second;

   mx.m_iRefCount --;
   // HLOGF(mglog.Debug, "unrefing underlying socket for %u: %u\n",
   //    u, mx.m_iRefCount);
   if (0 == mx.m_iRefCount)
   {
       HLOGC(mglog.Debug, log << "MUXER id=" << mid << " lost last socket @"
           << u << " - deleting muxer bound to port "
           << mx.m_pChannel->bindAddressAny().hport());
      // The channel has no access to the queues and
      // it looks like the multiplexer is the master of all of them.
      // The queues must be silenced before closing the channel
      // because this will cause error to be returned in any operation
      // being currently done in the queues, if any.
      mx.m_pSndQueue->setClosing();
      mx.m_pRcvQueue->setClosing();
      delete mx.m_pSndQueue;
      delete mx.m_pRcvQueue;
      mx.m_pChannel->close();
      delete mx.m_pTimer;
      delete mx.m_pChannel;
      m_mMultiplexer.erase(m);
   }
}

void CUDTUnited::setError(CUDTException* e)
{
    delete (CUDTException*)pthread_getspecific(m_TLSError);
    pthread_setspecific(m_TLSError, e);
}

CUDTException* CUDTUnited::getError()
{
    if(!pthread_getspecific(m_TLSError))
        pthread_setspecific(m_TLSError, new CUDTException);
    return (CUDTException*)pthread_getspecific(m_TLSError);
}


void CUDTUnited::updateMux(
   CUDTSocket* s, const sockaddr_any& addr, const UDPSOCKET* udpsock /*[[nullable]]*/)
{
   CGuard cg(m_GlobControlLock);

   // Don't try to reuse given address, if udpsock was given.
   // In such a case rely exclusively on that very socket and
   // use it the way as it is configured, of course, create also
   // always a new multiplexer for that very socket.
   if (!udpsock && s->m_pUDT->m_bReuseAddr)
   {
      const int port = addr.hport();

      // find a reusable address
      for (map<int, CMultiplexer>::iterator i = m_mMultiplexer.begin();
         i != m_mMultiplexer.end(); ++ i)
      {
          // Use the "family" value blindly from the address; we
          // need to find an existing multiplexer that binds to the
          // given port in the same family as requested address.
          if ((i->second.m_iIPversion == addr.family())
                  && (i->second.m_iMSS == s->m_pUDT->m_iMSS)
#ifdef SRT_ENABLE_IPOPTS
                  &&  (i->second.m_iIpTTL == s->m_pUDT->m_iIpTTL)
                  && (i->second.m_iIpToS == s->m_pUDT->m_iIpToS)
#endif
                  && (i->second.m_iIpV6Only == s->m_pUDT->m_iIpV6Only)
                  &&  i->second.m_bReusable)
          {
            if (i->second.m_iPort == port)
            {
               // HLOGF(mglog.Debug, "reusing multiplexer for port
               // %hd\n", port);
               // reuse the existing multiplexer
               ++ i->second.m_iRefCount;
               s->m_pUDT->m_pSndQueue = i->second.m_pSndQueue;
               s->m_pUDT->m_pRcvQueue = i->second.m_pRcvQueue;
               s->m_iMuxID = i->second.m_iID;
               return;
            }
         }
      }
   }

   // a new multiplexer is needed
   CMultiplexer m;
   m.m_iMSS = s->m_pUDT->m_iMSS;
   m.m_iIPversion = addr.family();
#ifdef SRT_ENABLE_IPOPTS
   m.m_iIpTTL = s->m_pUDT->m_iIpTTL;
   m.m_iIpToS = s->m_pUDT->m_iIpToS;
#endif
   m.m_iRefCount = 1;
   m.m_iIpV6Only = s->m_pUDT->m_iIpV6Only;
   m.m_bReusable = s->m_pUDT->m_bReuseAddr;
   m.m_iID = s->m_SocketID;

   m.m_pChannel = new CChannel();
#ifdef SRT_ENABLE_IPOPTS
   m.m_pChannel->setIpTTL(s->m_pUDT->m_iIpTTL);
   m.m_pChannel->setIpToS(s->m_pUDT->m_iIpToS);
#endif
   m.m_pChannel->setSndBufSize(s->m_pUDT->m_iUDPSndBufSize);
   m.m_pChannel->setRcvBufSize(s->m_pUDT->m_iUDPRcvBufSize);
   if (s->m_pUDT->m_iIpV6Only != -1)
      m.m_pChannel->setIpV6Only(s->m_pUDT->m_iIpV6Only);

   try
   {
       if (udpsock)
       {
           // In this case, addr contains the address
           // that has been extracted already from the
           // given socket
           m.m_pChannel->attach(*udpsock, addr);
       }
       else if (addr.empty())
       {
           // The case of previously used case of a NULL address.
           // This here is used to pass family only, in this case
           // just automatically bind to the "0" address to autoselect
           // everything.
           m.m_pChannel->open(addr.family());
       }
       else
       {
           // If at least the IP address is specified, then bind to that
           // address, but still possibly autoselect the outgoing port, if the
           // port was specified as 0.
           m.m_pChannel->open(addr);
       }
   }
   catch (CUDTException& e)
   {
      m.m_pChannel->close();
      delete m.m_pChannel;
      throw;
   }

   sockaddr_any sa;
   m.m_pChannel->getSockAddr((sa));
   m.m_iPort = sa.hport();

   m.m_pTimer = new CTimer;

   m.m_pSndQueue = new CSndQueue;
   m.m_pSndQueue->init(m.m_pChannel, m.m_pTimer);
   m.m_pRcvQueue = new CRcvQueue;
   m.m_pRcvQueue->init(
      32, s->m_pUDT->maxPayloadSize(), m.m_iIPversion, 1024,
      m.m_pChannel, m.m_pTimer);

   m_mMultiplexer[m.m_iID] = m;

   s->m_pUDT->m_pSndQueue = m.m_pSndQueue;
   s->m_pUDT->m_pRcvQueue = m.m_pRcvQueue;
   s->m_iMuxID = m.m_iID;

   HLOGF(mglog.Debug, 
      "creating new multiplexer for port %i\n", m.m_iPort);
}

// XXX This functionality needs strong refactoring.
//
// This function is going to find a multiplexer for the port contained
// in the 'ls' listening socket, by searching through the multiplexer
// container.
//
// Somehow, however, it's not even predicted a situation that the multiplexer
// for that port doesn't exist - that is, this function WILL find the
// multiplexer. How can it be so certain? It's because the listener has
// already created the multiplexer during the call to bind(), so if it
// didn't, this function wouldn't even have a chance to be called.
//
// Why can't then the multiplexer be recorded in the 'ls' listening socket data
// to be accessed immediately, especially when one listener can't bind to more
// than one multiplexer at a time (well, even if it could, there's still no
// reason why this should be extracted by "querying")?
//
// Maybe because the multiplexer container is a map, not a list.
// Why is this then a map? Because it's addressed by MuxID. Why do we need
// mux id? Because we don't have a list... ?
// 
// But what's the multiplexer ID? It's a socket ID for which it was originally
// created.
//
// Is this then shared? Yes, only between the listener socket and the accepted
// sockets, or in case of "bound" connecting sockets (by binding you can
// enforce the port number, which can be the same for multiple SRT sockets).
// Not shared in case of unbound connecting socket or rendezvous socket.
//
// Ok, in which situation do we need dispatching by mux id? Only when the
// socket is being deleted. How does the deleting procedure know the muxer id?
// Because it is recorded here at the time when it's found, as... the socket ID
// of the actual listener socket being actually the first socket to create the
// multiplexer, so the multiplexer gets its id.
//
// Still, no reasons found why the socket can't contain a list iterator to a
// multiplexer INSTEAD of m_iMuxID. There's no danger in this solution because
// the multiplexer is never deleted until there's at least one socket using it.
//
// The multiplexer may even physically be contained in the CUDTUnited object,
// just track the multiple users of it (the listener and the accepted sockets).
// When deleting, you simply "unsubscribe" yourself from the multiplexer, which
// will unref it and remove the list element by the iterator kept by the
// socket.
void CUDTUnited::updateListenerMux(CUDTSocket* s, const CUDTSocket* ls)
{
   CGuard cg(m_GlobControlLock);
   const int port = ls->m_SelfAddr.hport();

   // find the listener's address
   for (map<int, CMultiplexer>::iterator i = m_mMultiplexer.begin();
      i != m_mMultiplexer.end(); ++ i)
   {
      if (i->second.m_iPort == port)
      {
         HLOGF(mglog.Debug, 
            "updateMux: reusing multiplexer for port %i\n", port);
         // reuse the existing multiplexer
         ++ i->second.m_iRefCount;
         s->m_pUDT->m_pSndQueue = i->second.m_pSndQueue;
         s->m_pUDT->m_pRcvQueue = i->second.m_pRcvQueue;
         s->m_iMuxID = i->second.m_iID;
         return;
      }
   }
}

void* CUDTUnited::garbageCollect(void* p)
{
   CUDTUnited* self = (CUDTUnited*)p;

   THREAD_STATE_INIT("SRT:GC");

   CGuard gcguard(self->m_GCStopLock);
   CSync  gcsync(self->m_GCStopCond, gcguard);

   while (!self->m_bClosing)
   {
       INCREMENT_THREAD_ITERATIONS();
       self->checkBrokenSockets();

       HLOGC(mglog.Debug, log << "GC: sleep 1 s");
<<<<<<< HEAD
       gcsync.wait_for_monotonic(seconds_from(1));
=======
       self->m_GCStopCond.wait_for(gcguard, seconds_from(1));
>>>>>>> 3a696ecc
   }

   // remove all sockets and multiplexers
   HLOGC(mglog.Debug, log << "GC: GLOBAL EXIT - releasing all pending sockets. Acquring control lock...");
   enterCS(self->m_GlobControlLock);
   for (sockets_t::iterator i = self->m_Sockets.begin();
      i != self->m_Sockets.end(); ++ i)
   {
      i->second->makeClosed();
      self->m_ClosedSockets[i->first] = i->second;

      // remove from listener's queue
      sockets_t::iterator ls = self->m_Sockets.find(
         i->second->m_ListenSocket);
      if (ls == self->m_Sockets.end())
      {
         ls = self->m_ClosedSockets.find(i->second->m_ListenSocket);
         if (ls == self->m_ClosedSockets.end())
            continue;
      }

      enterCS(ls->second->m_AcceptLock);
      ls->second->m_pQueuedSockets->erase(i->second->m_SocketID);
      ls->second->m_pAcceptSockets->erase(i->second->m_SocketID);
      leaveCS(ls->second->m_AcceptLock);
   }
   self->m_Sockets.clear();

   for (sockets_t::iterator j = self->m_ClosedSockets.begin();
      j != self->m_ClosedSockets.end(); ++ j)
   {
      j->second->m_tsClosureTimeStamp = steady_clock::time_point();
   }
   leaveCS(self->m_GlobControlLock);

   HLOGC(mglog.Debug, log << "GC: GLOBAL EXIT - releasing all CLOSED sockets.");
   while (true)
   {
      self->checkBrokenSockets();

      enterCS(self->m_GlobControlLock);
      bool empty = self->m_ClosedSockets.empty();
      leaveCS(self->m_GlobControlLock);

      if (empty)
         break;

      SleepFor(milliseconds_from(1));
   }

   THREAD_EXIT();
   return NULL;
}

////////////////////////////////////////////////////////////////////////////////

int CUDT::startup()
{
   return s_UDTUnited.startup();
}

int CUDT::cleanup()
{
   return s_UDTUnited.cleanup();
}

SRTSOCKET CUDT::socket()
{
   if (!s_UDTUnited.m_bGCStatus)
      s_UDTUnited.startup();

   try
   {
      return s_UDTUnited.newSocket();
   }
   catch (const CUDTException& e)
   {
      s_UDTUnited.setError(new CUDTException(e));
      return INVALID_SOCK;
   }
   catch (bad_alloc&)
   {
      s_UDTUnited.setError(new CUDTException(MJ_SYSTEMRES, MN_MEMORY, 0));
      return INVALID_SOCK;
   }
   catch (const std::exception& ee)
   {
      LOGC(mglog.Fatal, log << "socket: UNEXPECTED EXCEPTION: "
         << typeid(ee).name()
         << ": " << ee.what());
      s_UDTUnited.setError(new CUDTException(MJ_UNKNOWN, MN_NONE, 0));
      return INVALID_SOCK;
   }
}

CUDT::APIError::APIError(const CUDTException& e)
{
    CUDT::s_UDTUnited.setError(new CUDTException(e));
}

CUDT::APIError::APIError(CodeMajor mj, CodeMinor mn, int syserr)
{
    CUDT::s_UDTUnited.setError(new CUDTException(mj, mn, syserr));
}

// This is an internal function; 'type' should be pre-checked if it has a correct value.
// This doesn't have argument of GroupType due to header file conflicts.
CUDTGroup& CUDT::newGroup(int type)
{
    CGuard guard (s_UDTUnited.m_IDLock);
    SRTSOCKET id = s_UDTUnited.generateSocketID(true);

    // Now map the group
    return s_UDTUnited.addGroup(id).id(id).type(SRT_GROUP_TYPE(type));
}

SRTSOCKET CUDT::createGroup(SRT_GROUP_TYPE gt)
{
    // Doing the same lazy-startup as with srt_create_socket()
    if (!s_UDTUnited.m_bGCStatus)
        s_UDTUnited.startup();

    try
    {
        return newGroup(gt).id();
    }
    catch (CUDTException& e)
    {
        return setError(e);
    }
    catch (std::bad_alloc& e)
    {
        return setError(MJ_SYSTEMRES, MN_MEMORY, 0);
    }
}


int CUDT::addSocketToGroup(SRTSOCKET socket, SRTSOCKET group)
{
    // Check if socket and group have been set correctly.
    int32_t sid = socket & ~SRTGROUP_MASK;
    int32_t gm = group & SRTGROUP_MASK;

    if ( sid != socket || gm == 0 )
        return setError(MJ_NOTSUP, MN_INVAL, 0);

    // Find the socket and the group
    CUDTSocket* s = s_UDTUnited.locateSocket(socket);
    CUDTGroup* g = s_UDTUnited.locateGroup(group);

    if (!s || !g)
        return setError(MJ_NOTSUP, MN_INVAL, 0);

    // Check if the socket is already IN SOME GROUP.
    if (s->m_IncludedGroup)
        return setError(MJ_NOTSUP, MN_INVAL, 0);

    if (g->managed())
    {
        // This can be changed as long as the group is empty.
        if (!g->empty())
        {
            return setError(MJ_NOTSUP, MN_INVAL, 0);
        }
        g->managed(false);
    }

    CGuard cg (s->m_ControlLock);

    // Check if the socket already is in the group
    CUDTGroup::gli_t f = g->find(socket);
    if (f != CUDTGroup::gli_NULL())
    {
        // XXX This is internal error. Report it, but continue
        LOGC(mglog.Error, log << "IPE (non-fatal): the socket is in the group, but has no clue about it!");
        s->m_IncludedGroup = g;
        s->m_IncludedIter = f;
        return 0;
    }
    s->m_IncludedGroup = g;
    s->m_IncludedIter = g->add(g->prepareData(s));

    return 0;
}

int CUDT::removeSocketFromGroup(SRTSOCKET socket)
{
    CUDTSocket* s = s_UDTUnited.locateSocket(socket);
    if (!s)
        return setError(MJ_NOTSUP, MN_INVAL, 0);

    if (!s->m_IncludedGroup)
        return setError(MJ_NOTSUP, MN_INVAL, 0);

    CGuard grd (s->m_ControlLock);
    s->removeFromGroup();
    return 0;
}

void CUDTSocket::removeFromGroup()
{
    m_IncludedGroup->remove(m_SocketID);
    m_IncludedIter = CUDTGroup::gli_NULL();
    m_IncludedGroup = NULL;
}

SRTSOCKET CUDT::getGroupOfSocket(SRTSOCKET socket)
{
    CUDTSocket* s = s_UDTUnited.locateSocket(socket);
    if (!s)
        return setError(MJ_NOTSUP, MN_INVAL, 0);

    if (!s->m_IncludedGroup)
        return setError(MJ_NOTSUP, MN_INVAL, 0);

    return s->m_IncludedGroup->id();
}

int CUDT::getGroupData(SRTSOCKET groupid, SRT_SOCKGROUPDATA* pdata, size_t* psize)
{
    if ( (groupid & SRTGROUP_MASK) == 0)
    {
        return setError(MJ_NOTSUP, MN_INVAL, 0);
    }

    CUDTGroup* g = s_UDTUnited.locateGroup(groupid, s_UDTUnited.ERH_RETURN);
    if (!g || !pdata || !psize)
    {
        return setError(MJ_NOTSUP, MN_INVAL, 0);
    }

    return g->getGroupData(pdata, psize);
}

int CUDT::bind(SRTSOCKET u, const sockaddr* name, int namelen)
{
   try
   {
       sockaddr_any sa (name, namelen);
       if (sa.len == 0)
       {
           // This happens if the namelen check proved it to be
           // too small for particular family, or that family is
           // not recognized (is none of AF_INET, AF_INET6).
           // This is a user error.
           return APIError(MJ_NOTSUP, MN_INVAL, 0);
       }
       CUDTSocket* s = s_UDTUnited.locateSocket(u);
       if (!s)
           return APIError(MJ_NOTSUP, MN_INVAL, 0);

       return s_UDTUnited.bind(s, sa);
   }
   catch (const CUDTException& e)
   {
       return APIError(e);
   }
   catch (bad_alloc&)
   {
       return APIError(MJ_SYSTEMRES, MN_MEMORY, 0);
   }
   catch (const std::exception& ee)
   {
      LOGC(mglog.Fatal, log << "bind: UNEXPECTED EXCEPTION: "
         << typeid(ee).name()
         << ": " << ee.what());
      return APIError(MJ_UNKNOWN, MN_NONE, 0);
   }
}

int CUDT::bind(SRTSOCKET u, UDPSOCKET udpsock)
{
    try
    {
        CUDTSocket* s = s_UDTUnited.locateSocket(u);
        if (!s)
            return APIError(MJ_NOTSUP, MN_INVAL, 0);

        return s_UDTUnited.bind(s, udpsock);
    }
    catch (const CUDTException& e)
    {
        s_UDTUnited.setError(new CUDTException(e));
        return ERROR;
    }
    catch (bad_alloc&)
    {
        s_UDTUnited.setError(new CUDTException(MJ_SYSTEMRES, MN_MEMORY, 0));
        return ERROR;
    }
    catch (const std::exception& ee)
    {
        LOGC(mglog.Fatal, log << "bind/udp: UNEXPECTED EXCEPTION: "
                << typeid(ee).name() << ": " << ee.what());
        s_UDTUnited.setError(new CUDTException(MJ_UNKNOWN, MN_NONE, 0));
        return ERROR;
    }
}

int CUDT::listen(SRTSOCKET u, int backlog)
{
   try
   {
      return s_UDTUnited.listen(u, backlog);
   }
   catch (const CUDTException& e)
   {
      s_UDTUnited.setError(new CUDTException(e));
      return ERROR;
   }
   catch (bad_alloc&)
   {
      s_UDTUnited.setError(new CUDTException(MJ_SYSTEMRES, MN_MEMORY, 0));
      return ERROR;
   }
   catch (const std::exception& ee)
   {
      LOGC(mglog.Fatal, log << "listen: UNEXPECTED EXCEPTION: "
         << typeid(ee).name() << ": " << ee.what());
      s_UDTUnited.setError(new CUDTException(MJ_UNKNOWN, MN_NONE, 0));
      return ERROR;
   }
}

SRTSOCKET CUDT::accept(SRTSOCKET u, sockaddr* addr, int* addrlen)
{
   try
   {
      return s_UDTUnited.accept(u, addr, addrlen);
   }
   catch (const CUDTException& e)
   {
      s_UDTUnited.setError(new CUDTException(e));
      return INVALID_SOCK;
   }
   catch (bad_alloc&)
   {
      s_UDTUnited.setError(new CUDTException(MJ_SYSTEMRES, MN_MEMORY, 0));
      return INVALID_SOCK;
   }
   catch (const std::exception& ee)
   {
      LOGC(mglog.Fatal, log << "accept: UNEXPECTED EXCEPTION: "
         << typeid(ee).name() << ": " << ee.what());
      s_UDTUnited.setError(new CUDTException(MJ_UNKNOWN, MN_NONE, 0));
      return INVALID_SOCK;
   }
}

int CUDT::connect(
    SRTSOCKET u, const sockaddr* name, int namelen, const sockaddr* tname, int tnamelen)
{
   try
   {
      return s_UDTUnited.connect(u, name, namelen, tname, tnamelen);
   }
   catch (const CUDTException& e)
   {
      s_UDTUnited.setError(new CUDTException(e));
      return ERROR;
   }
   catch (bad_alloc&)
   {
      s_UDTUnited.setError(new CUDTException(MJ_SYSTEMRES, MN_MEMORY, 0));
      return ERROR;
   }
   catch (std::exception& ee)
   {
      LOGC(mglog.Fatal, log << "connect: UNEXPECTED EXCEPTION: "
         << typeid(ee).name() << ": " << ee.what());
      s_UDTUnited.setError(new CUDTException(MJ_UNKNOWN, MN_NONE, 0));
      return ERROR;
   }
}

int CUDT::connectLinks(SRTSOCKET grp, const sockaddr* source /*[[nullable]]*/, int namelen,
        SRT_SOCKGROUPDATA targets [], int arraysize)
{
    if (arraysize <= 0)
        return setError(MJ_NOTSUP, MN_INVAL, 0);

    if ( (grp & SRTGROUP_MASK) == 0)
    {
        // connectLinks accepts only GROUP id, not socket id.
        return setError(MJ_NOTSUP, MN_SIDINVAL, 0);
    }

    int family = targets[0].peeraddr.ss_family;

    sockaddr_any source_addr(family);
    if (source)
    {
        source_addr.set(source, namelen);
        if (source_addr.family() != family
                || source_addr.len == 0)
            return setError(MJ_NOTSUP, MN_INVAL, 0);
    }

    try
    {
        return s_UDTUnited.groupConnect(
                s_UDTUnited.locateGroup(grp, s_UDTUnited.ERH_THROW),
                source_addr, targets, arraysize);
    }
    catch (CUDTException& e)
    {
        return setError(e);
    }
    catch (bad_alloc&)
    {
        return setError(MJ_SYSTEMRES, MN_MEMORY, 0);
    }
    catch (std::exception& ee)
    {
        LOGC(mglog.Fatal, log << "connect: UNEXPECTED EXCEPTION: "
                << typeid(ee).name() << ": " << ee.what());
        return setError(MJ_UNKNOWN, MN_NONE, 0);
    }
}

int CUDT::connect(
   SRTSOCKET u, const sockaddr* name, int namelen, int32_t forced_isn)
{
   try
   {
      return s_UDTUnited.connect(u, name, namelen, forced_isn);
   }
   catch (const CUDTException &e)
   {
      return APIError(e);
   }
   catch (bad_alloc&)
   {
      s_UDTUnited.setError(new CUDTException(MJ_SYSTEMRES, MN_MEMORY, 0));
      return ERROR;
   }
   catch (const std::exception& ee)
   {
      LOGC(mglog.Fatal, log << "connect: UNEXPECTED EXCEPTION: "
         << typeid(ee).name() << ": " << ee.what());
      s_UDTUnited.setError(new CUDTException(MJ_UNKNOWN, MN_NONE, 0));
      return ERROR;
   }
}

int CUDT::close(SRTSOCKET u)
{
   try
   {
      return s_UDTUnited.close(u);
   }
   catch (const CUDTException& e)
   {
      s_UDTUnited.setError(new CUDTException(e));
      return ERROR;
   }
   catch (const std::exception& ee)
   {
      LOGC(mglog.Fatal, log << "close: UNEXPECTED EXCEPTION: "
         << typeid(ee).name() << ": " << ee.what());
      s_UDTUnited.setError(new CUDTException(MJ_UNKNOWN, MN_NONE, 0));
      return ERROR;
   }
}

int CUDT::getpeername(SRTSOCKET u, sockaddr* name, int* namelen)
{
   try
   {
      s_UDTUnited.getpeername(u, name, namelen);
      return 0;
   }
   catch (const CUDTException& e)
   {
      s_UDTUnited.setError(new CUDTException(e));
      return ERROR;
   }
   catch (const std::exception& ee)
   {
      LOGC(mglog.Fatal, log << "getpeername: UNEXPECTED EXCEPTION: "
         << typeid(ee).name() << ": " << ee.what());
      s_UDTUnited.setError(new CUDTException(MJ_UNKNOWN, MN_NONE, 0));
      return ERROR;
   }
}

int CUDT::getsockname(SRTSOCKET u, sockaddr* name, int* namelen)
{
   try
   {
      s_UDTUnited.getsockname(u, name, namelen);
      return 0;
   }
   catch (const CUDTException& e)
   {
      s_UDTUnited.setError(new CUDTException(e));
      return ERROR;
   }
   catch (const std::exception& ee)
   {
      LOGC(mglog.Fatal, log << "getsockname: UNEXPECTED EXCEPTION: "
         << typeid(ee).name() << ": " << ee.what());
      s_UDTUnited.setError(new CUDTException(MJ_UNKNOWN, MN_NONE, 0));
      return ERROR;
   }
}

int CUDT::getsockopt(
   SRTSOCKET u, int, SRT_SOCKOPT optname, void* pw_optval, int* pw_optlen)
{
    if (!pw_optval || !pw_optlen)
    {
        return APIError(MJ_NOTSUP, MN_INVAL, 0);
    }

    try
    {
        if (u & SRTGROUP_MASK)
        {
            CUDTGroup* g = s_UDTUnited.locateGroup(u, s_UDTUnited.ERH_THROW);
            g->getOpt(optname, (pw_optval), (*pw_optlen));
            return 0;
        }

        CUDT* udt = s_UDTUnited.locateSocket(u, s_UDTUnited.ERH_THROW)->m_pUDT;
        udt->getOpt(optname, (pw_optval), (*pw_optlen));
        return 0;
    }
    catch (const CUDTException& e)
    {
        s_UDTUnited.setError(new CUDTException(e));
        return ERROR;
    }
    catch (const std::exception& ee)
    {
        LOGC(mglog.Fatal, log << "getsockopt: UNEXPECTED EXCEPTION: "
                << typeid(ee).name() << ": " << ee.what());
        s_UDTUnited.setError(new CUDTException(MJ_UNKNOWN, MN_NONE, 0));
        return ERROR;
    }
}

int CUDT::setsockopt(SRTSOCKET u, int, SRT_SOCKOPT optname, const void* optval, int optlen)
{
<<<<<<< HEAD
    if (!optval)
    {
        return setError(MJ_NOTSUP, MN_INVAL, 0);
    }

    try
    {
        if (u & SRTGROUP_MASK)
        {
            CUDTGroup* g = s_UDTUnited.locateGroup(u, s_UDTUnited.ERH_THROW);
            g->setOpt(optname, optval, optlen);
            return 0;
        }

        CUDT* udt = s_UDTUnited.locateSocket(u, s_UDTUnited.ERH_THROW)->m_pUDT;
        udt->setOpt(optname, optval, optlen);
        return 0;
    }
    catch (const CUDTException& e)
    {
        s_UDTUnited.setError(new CUDTException(e));
        return ERROR;
    }
    catch (const std::exception& ee)
    {
        LOGC(mglog.Fatal, log << "setsockopt: UNEXPECTED EXCEPTION: "
                << typeid(ee).name() << ": " << ee.what());
        s_UDTUnited.setError(new CUDTException(MJ_UNKNOWN, MN_NONE, 0));
        return ERROR;
    }
=======
   if (!optval)
       return APIError(MJ_NOTSUP, MN_INVAL, 0);

   try
   {
       CUDT* udt = s_UDTUnited.locateSocket(u, s_UDTUnited.ERH_THROW)->m_pUDT;
       udt->setOpt(optname, optval, optlen);
       return 0;
   }
   catch (const CUDTException& e)
   {
       return APIError(e);
   }
   catch (const std::exception& ee)
   {
       LOGC(mglog.Fatal, log << "setsockopt: UNEXPECTED EXCEPTION: "
               << typeid(ee).name() << ": " << ee.what());
       return APIError(MJ_UNKNOWN, MN_NONE, 0);
   }
>>>>>>> 3a696ecc
}

int CUDT::send(SRTSOCKET u, const char* buf, int len, int)
{
    SRT_MSGCTRL mctrl = srt_msgctrl_default;
    return sendmsg2(u, buf, len, (mctrl));
}

<<<<<<< HEAD
int CUDT::sendmsg(SRTSOCKET u, const char* buf, int len, int ttl, bool inorder, uint64_t srctime)
{
    SRT_MSGCTRL mctrl = srt_msgctrl_default;
    mctrl.msgttl = ttl;
    mctrl.inorder = inorder;
    mctrl.srctime = srctime;
    return sendmsg2(u, buf, len, (mctrl));
}
=======
// --> CUDT::recv moved down
>>>>>>> 3a696ecc

int CUDT::sendmsg2( SRTSOCKET u, const char* buf, int len, SRT_MSGCTRL& w_m)
{
<<<<<<< HEAD
    try
    {
        if (u & SRTGROUP_MASK)
        {
            return s_UDTUnited.locateGroup(u, CUDTUnited::ERH_THROW)->send(buf, len, (w_m));
        }

        return s_UDTUnited.locateSocket(u, CUDTUnited::ERH_THROW)->core().sendmsg2(buf, len, (w_m));
    }
    catch (const CUDTException& e)
    {
        s_UDTUnited.setError(new CUDTException(e));
        return ERROR;
    }
    catch (bad_alloc&)
    {
        s_UDTUnited.setError(new CUDTException(MJ_SYSTEMRES, MN_MEMORY, 0));
        return ERROR;
    }
    catch (const std::exception& ee)
    {
        LOGC(mglog.Fatal, log
            << "sendmsg: UNEXPECTED EXCEPTION: "
            << typeid(ee).name() << ": " << ee.what());
        s_UDTUnited.setError(new CUDTException(MJ_UNKNOWN, MN_NONE, 0));
        return ERROR;
    }
=======
    SRT_MSGCTRL mctrl = srt_msgctrl_default;
    mctrl.msgttl = ttl;
    mctrl.inorder = inorder;
    mctrl.srctime = srctime;
    return sendmsg2(u, buf, len, (mctrl));
>>>>>>> 3a696ecc
}

int CUDT::recv(SRTSOCKET u, char* buf, int len, int)
{
    SRT_MSGCTRL mctrl = srt_msgctrl_default;
    int ret = recvmsg2(u, buf, len, (mctrl));
    return ret;
}

int CUDT::recv(SRTSOCKET u, char* buf, int len, int)
{
    SRT_MSGCTRL mctrl = srt_msgctrl_default;
    int ret = recvmsg2(u, buf, len, (mctrl));
    return ret;
}

int CUDT::recvmsg(SRTSOCKET u, char* buf, int len, uint64_t& srctime)
{
    SRT_MSGCTRL mctrl = srt_msgctrl_default;
    int ret = recvmsg2(u, buf, len, (mctrl));
    srctime = mctrl.srctime;
    return ret;
}

int CUDT::recvmsg2(SRTSOCKET u, char* buf, int len, SRT_MSGCTRL& w_m)
{
    try
    {
        if (u & SRTGROUP_MASK)
        {
            return s_UDTUnited.locateGroup(u, CUDTUnited::ERH_THROW)->recv(buf, len, (w_m));
        }

        return s_UDTUnited.locateSocket(u, CUDTUnited::ERH_THROW)->core().recvmsg2(buf, len, (w_m));
    }
    catch (const CUDTException& e)
    {
        s_UDTUnited.setError(new CUDTException(e));
        return ERROR;
    }
    catch (const std::exception& ee)
    {
        LOGC(mglog.Fatal, log
            << "recvmsg: UNEXPECTED EXCEPTION: "
            << typeid(ee).name() << ": " << ee.what());
        s_UDTUnited.setError(new CUDTException(MJ_UNKNOWN, MN_NONE, 0));
        return ERROR;
    }
}

int64_t CUDT::sendfile(
        SRTSOCKET u, fstream& ifs, int64_t& offset, int64_t size, int block)
{
    try
    {
        CUDT* udt = s_UDTUnited.locateSocket(u, s_UDTUnited.ERH_THROW)->m_pUDT;
        return udt->sendfile(ifs, offset, size, block);
    }
    catch (const CUDTException& e)
    {
        s_UDTUnited.setError(new CUDTException(e));
        return ERROR;
    }
    catch (bad_alloc&)
    {
        s_UDTUnited.setError(new CUDTException(MJ_SYSTEMRES, MN_MEMORY, 0));
        return ERROR;
    }
    catch (const std::exception& ee)
    {
        LOGC(mglog.Fatal, log << "sendfile: UNEXPECTED EXCEPTION: "
                << typeid(ee).name() << ": " << ee.what());
        s_UDTUnited.setError(new CUDTException(MJ_UNKNOWN, MN_NONE, 0));
        return ERROR;
    }
}

int64_t CUDT::recvfile(
    SRTSOCKET u, fstream& ofs, int64_t& offset, int64_t size, int block)
{
    try
    {
        return s_UDTUnited.locateSocket(u, CUDTUnited::ERH_THROW)->core().recvfile(ofs, offset, size, block);
    }
    catch (const CUDTException& e)
    {
        s_UDTUnited.setError(new CUDTException(e));
        return ERROR;
    }
    catch (const std::exception& ee)
    {
        LOGC(mglog.Fatal, log
            << "recvfile: UNEXPECTED EXCEPTION: "
            << typeid(ee).name() << ": " << ee.what());
        s_UDTUnited.setError(new CUDTException(MJ_UNKNOWN, MN_NONE, 0));
        return ERROR;
    }
}

int CUDT::select(
   int,
   ud_set* readfds,
   ud_set* writefds,
   ud_set* exceptfds,
   const timeval* timeout)
{
   if ((!readfds) && (!writefds) && (!exceptfds))
   {
      s_UDTUnited.setError(new CUDTException(MJ_NOTSUP, MN_INVAL, 0));
      return ERROR;
   }

   try
   {
      return s_UDTUnited.select(readfds, writefds, exceptfds, timeout);
   }
   catch (const CUDTException& e)
   {
      s_UDTUnited.setError(new CUDTException(e));
      return ERROR;
   }
   catch (bad_alloc&)
   {
      s_UDTUnited.setError(new CUDTException(MJ_SYSTEMRES, MN_MEMORY, 0));
      return ERROR;
   }
   catch (const std::exception& ee)
   {
      LOGC(mglog.Fatal, log << "select: UNEXPECTED EXCEPTION: "
         << typeid(ee).name() << ": " << ee.what());
      s_UDTUnited.setError(new CUDTException(MJ_UNKNOWN, MN_NONE, 0));
      return ERROR;
   }
}

int CUDT::selectEx(
   const vector<SRTSOCKET>& fds,
   vector<SRTSOCKET>* readfds,
   vector<SRTSOCKET>* writefds,
   vector<SRTSOCKET>* exceptfds,
   int64_t msTimeOut)
{
   if ((!readfds) && (!writefds) && (!exceptfds))
   {
      s_UDTUnited.setError(new CUDTException(MJ_NOTSUP, MN_INVAL, 0));
      return ERROR;
   }

   try
   {
      return s_UDTUnited.selectEx(fds, readfds, writefds, exceptfds, msTimeOut);
   }
   catch (const CUDTException& e)
   {
      s_UDTUnited.setError(new CUDTException(e));
      return ERROR;
   }
   catch (bad_alloc&)
   {
      s_UDTUnited.setError(new CUDTException(MJ_SYSTEMRES, MN_MEMORY, 0));
      return ERROR;
   }
   catch (const std::exception& ee)
   {
      LOGC(mglog.Fatal, log << "selectEx: UNEXPECTED EXCEPTION: "
         << typeid(ee).name() << ": " << ee.what());
      s_UDTUnited.setError(new CUDTException(MJ_UNKNOWN));
      return ERROR;
   }
}

int CUDT::epoll_create()
{
   try
   {
      return s_UDTUnited.epoll_create();
   }
   catch (const CUDTException& e)
   {
      s_UDTUnited.setError(new CUDTException(e));
      return ERROR;
   }
   catch (const std::exception& ee)
   {
      LOGC(mglog.Fatal, log << "epoll_create: UNEXPECTED EXCEPTION: "
         << typeid(ee).name() << ": " << ee.what());
      s_UDTUnited.setError(new CUDTException(MJ_UNKNOWN, MN_NONE, 0));
      return ERROR;
   }
}

int CUDT::epoll_clear_usocks(int eid)
{
   try
   {
      return s_UDTUnited.epoll_clear_usocks(eid);
   }
   catch (const CUDTException& e)
   {
      s_UDTUnited.setError(new CUDTException(e));
      return ERROR;
   }
   catch (std::exception& ee)
   {
      LOGC(mglog.Fatal, log << "epoll_clear_usocks: UNEXPECTED EXCEPTION: "
         << typeid(ee).name() << ": " << ee.what());
      s_UDTUnited.setError(new CUDTException(MJ_UNKNOWN, MN_NONE, 0));
      return ERROR;
   }
}

int CUDT::epoll_add_usock(const int eid, const SRTSOCKET u, const int* events)
{
   try
   {
      return s_UDTUnited.epoll_add_usock(eid, u, events);
   }
   catch (const CUDTException& e)
   {
      s_UDTUnited.setError(new CUDTException(e));
      return ERROR;
   }
   catch (const std::exception& ee)
   {
      LOGC(mglog.Fatal, log << "epoll_add_usock: UNEXPECTED EXCEPTION: "
         << typeid(ee).name() << ": " << ee.what());
      s_UDTUnited.setError(new CUDTException(MJ_UNKNOWN, MN_NONE, 0));
      return ERROR;
   }
}

int CUDT::epoll_add_ssock(const int eid, const SYSSOCKET s, const int* events)
{
   try
   {
      return s_UDTUnited.epoll_add_ssock(eid, s, events);
   }
   catch (const CUDTException& e)
   {
      s_UDTUnited.setError(new CUDTException(e));
      return ERROR;
   }
   catch (const std::exception& ee)
   {
      LOGC(mglog.Fatal, log << "epoll_add_ssock: UNEXPECTED EXCEPTION: "
         << typeid(ee).name() << ": " << ee.what());
      s_UDTUnited.setError(new CUDTException(MJ_UNKNOWN, MN_NONE, 0));
      return ERROR;
   }
}

int CUDT::epoll_update_usock(
   const int eid, const SRTSOCKET u, const int* events)
{
   try
   {
      return s_UDTUnited.epoll_update_usock(eid, u, events);
   }
   catch (const CUDTException& e)
   {
      s_UDTUnited.setError(new CUDTException(e));
      return ERROR;
   }
   catch (const std::exception& ee)
   {
      LOGC(mglog.Fatal, log << "epoll_update_usock: UNEXPECTED EXCEPTION: "
         << typeid(ee).name() << ": " << ee.what());
      s_UDTUnited.setError(new CUDTException(MJ_UNKNOWN, MN_NONE, 0));
      return ERROR;
   }
}

int CUDT::epoll_update_ssock(
   const int eid, const SYSSOCKET s, const int* events)
{
   try
   {
      return s_UDTUnited.epoll_update_ssock(eid, s, events);
   }
   catch (const CUDTException& e)
   {
      s_UDTUnited.setError(new CUDTException(e));
      return ERROR;
   }
   catch (const std::exception& ee)
   {
      LOGC(mglog.Fatal, log << "epoll_update_ssock: UNEXPECTED EXCEPTION: "
         << typeid(ee).name() << ": " << ee.what());
      s_UDTUnited.setError(new CUDTException(MJ_UNKNOWN, MN_NONE, 0));
      return ERROR;
   }
}


int CUDT::epoll_remove_usock(const int eid, const SRTSOCKET u)
{
   try
   {
      return s_UDTUnited.epoll_remove_usock(eid, u);
   }
   catch (const CUDTException& e)
   {
      s_UDTUnited.setError(new CUDTException(e));
      return ERROR;
   }
   catch (const std::exception& ee)
   {
      LOGC(mglog.Fatal, log << "epoll_remove_usock: UNEXPECTED EXCEPTION: "
         << typeid(ee).name() << ": " << ee.what());
      s_UDTUnited.setError(new CUDTException(MJ_UNKNOWN, MN_NONE, 0));
      return ERROR;
   }
}

int CUDT::epoll_remove_ssock(const int eid, const SYSSOCKET s)
{
   try
   {
      return s_UDTUnited.epoll_remove_ssock(eid, s);
   }
   catch (const CUDTException& e)
   {
      s_UDTUnited.setError(new CUDTException(e));
      return ERROR;
   }
   catch (const std::exception& ee)
   {
      LOGC(mglog.Fatal, log << "epoll_remove_ssock: UNEXPECTED EXCEPTION: "
         << typeid(ee).name() << ": " << ee.what());
      s_UDTUnited.setError(new CUDTException(MJ_UNKNOWN, MN_NONE, 0));
      return ERROR;
   }
}

int CUDT::epoll_wait(
   const int eid,
   set<SRTSOCKET>* readfds,
   set<SRTSOCKET>* writefds,
   int64_t msTimeOut,
   set<SYSSOCKET>* lrfds,
   set<SYSSOCKET>* lwfds)
{
   try
   {
      return s_UDTUnited.epoll_ref().wait(
              eid, readfds, writefds, msTimeOut, lrfds, lwfds);
   }
   catch (CUDTException e)
   {
      s_UDTUnited.setError(new CUDTException(e));
      return ERROR;
   }
   catch (std::exception& ee)
   {
      LOGC(mglog.Fatal, log << "epoll_wait: UNEXPECTED EXCEPTION: "
         << typeid(ee).name() << ": " << ee.what());
      s_UDTUnited.setError(new CUDTException(MJ_UNKNOWN, MN_NONE, 0));
      return ERROR;
   }
}

int CUDT::epoll_uwait(
   const int eid,
   SRT_EPOLL_EVENT* fdsSet,
   int fdsSize,
   int64_t msTimeOut)
{
   try
   {
      return s_UDTUnited.epoll_uwait(eid, fdsSet, fdsSize, msTimeOut);
   }
   catch (const CUDTException& e)
   {
      s_UDTUnited.setError(new CUDTException(e));
      return ERROR;
   }
   catch (const std::exception& ee)
   {
      LOGC(mglog.Fatal, log << "epoll_uwait: UNEXPECTED EXCEPTION: "
         << typeid(ee).name() << ": " << ee.what());
      s_UDTUnited.setError(new CUDTException(MJ_UNKNOWN, MN_NONE, 0));
      return ERROR;
   }
}

int32_t CUDT::epoll_set(
   const int eid,
   int32_t flags)
{
   try
   {
      return s_UDTUnited.epoll_set(eid, flags);
   }
   catch (const CUDTException& e)
   {
      s_UDTUnited.setError(new CUDTException(e));
      return ERROR;
   }
   catch (const std::exception& ee)
   {
      LOGC(mglog.Fatal, log << "epoll_set: UNEXPECTED EXCEPTION: "
         << typeid(ee).name() << ": " << ee.what());
      s_UDTUnited.setError(new CUDTException(MJ_UNKNOWN, MN_NONE, 0));
      return ERROR;
   }
}

int CUDT::epoll_release(const int eid)
{
   try
   {
      return s_UDTUnited.epoll_release(eid);
   }
   catch (const CUDTException& e)
   {
      s_UDTUnited.setError(new CUDTException(e));
      return ERROR;
   }
   catch (const std::exception& ee)
   {
      LOGC(mglog.Fatal, log << "epoll_release: UNEXPECTED EXCEPTION: "
         << typeid(ee).name() << ": " << ee.what());
      s_UDTUnited.setError(new CUDTException(MJ_UNKNOWN, MN_NONE, 0));
      return ERROR;
   }
}

CUDTException& CUDT::getlasterror()
{
   return *s_UDTUnited.getError();
}

int CUDT::bstats(SRTSOCKET u, CBytePerfMon* perf, bool clear, bool instantaneous)
{
   try
   {
       CUDT* udt = s_UDTUnited.locateSocket(u, s_UDTUnited.ERH_THROW)->m_pUDT;
       udt->bstats(perf, clear, instantaneous);
       return 0;
   }
   catch (const CUDTException& e)
   {
      s_UDTUnited.setError(new CUDTException(e));
      return ERROR;
   }
   catch (const std::exception& ee)
   {
      LOGC(mglog.Fatal, log << "bstats: UNEXPECTED EXCEPTION: "
         << typeid(ee).name() << ": " << ee.what());
      s_UDTUnited.setError(new CUDTException(MJ_UNKNOWN, MN_NONE, 0));
      return ERROR;
   }
}

CUDT* CUDT::getUDTHandle(SRTSOCKET u)
{
   try
   {
      return s_UDTUnited.locateSocket(u, s_UDTUnited.ERH_THROW)->m_pUDT;
   }
   catch (const CUDTException& e)
   {
      s_UDTUnited.setError(new CUDTException(e));
      return NULL;
   }
   catch (const std::exception& ee)
   {
      LOGC(mglog.Fatal, log << "getUDTHandle: UNEXPECTED EXCEPTION: "
         << typeid(ee).name() << ": " << ee.what());
      s_UDTUnited.setError(new CUDTException(MJ_UNKNOWN, MN_NONE, 0));
      return NULL;
   }
}

vector<SRTSOCKET> CUDT::existingSockets()
{
    vector<SRTSOCKET> out;
    for (CUDTUnited::sockets_t::iterator i = s_UDTUnited.m_Sockets.begin();
            i != s_UDTUnited.m_Sockets.end(); ++i)
    {
        out.push_back(i->first);
    }
    return out;
}

SRT_SOCKSTATUS CUDT::getsockstate(SRTSOCKET u)
{
   try
   {
       if (isgroup(u))
       {
           CUDTGroup* g = s_UDTUnited.locateGroup(u, s_UDTUnited.ERH_THROW);
           return g->getStatus();
       }
       return s_UDTUnited.getStatus(u);
   }
   catch (const CUDTException &e)
   {
      s_UDTUnited.setError(new CUDTException(e));
      return SRTS_NONEXIST;
   }
   catch (const std::exception& ee)
   {
      LOGC(mglog.Fatal, log << "getsockstate: UNEXPECTED EXCEPTION: "
         << typeid(ee).name() << ": " << ee.what());
      s_UDTUnited.setError(new CUDTException(MJ_UNKNOWN, MN_NONE, 0));
      return SRTS_NONEXIST;
   }
}


////////////////////////////////////////////////////////////////////////////////

namespace UDT
{

int startup()
{
   return CUDT::startup();
}

int cleanup()
{
   return CUDT::cleanup();
}

int bind(SRTSOCKET u, const struct sockaddr* name, int namelen)
{
   return CUDT::bind(u, name, namelen);
}

int bind2(SRTSOCKET u, UDPSOCKET udpsock)
{
   return CUDT::bind(u, udpsock);
}

int listen(SRTSOCKET u, int backlog)
{
   return CUDT::listen(u, backlog);
}

SRTSOCKET accept(SRTSOCKET u, struct sockaddr* addr, int* addrlen)
{
   return CUDT::accept(u, addr, addrlen);
}

int connect(SRTSOCKET u, const struct sockaddr* name, int namelen)
{
   return CUDT::connect(u, name, namelen, -1);
}

int close(SRTSOCKET u)
{
   return CUDT::close(u);
}

int getpeername(SRTSOCKET u, struct sockaddr* name, int* namelen)
{
   return CUDT::getpeername(u, name, namelen);
}

int getsockname(SRTSOCKET u, struct sockaddr* name, int* namelen)
{
   return CUDT::getsockname(u, name, namelen);
}

int getsockopt(
   SRTSOCKET u, int level, SRT_SOCKOPT optname, void* optval, int* optlen)
{
   return CUDT::getsockopt(u, level, optname, optval, optlen);
}

int setsockopt(
   SRTSOCKET u, int level, SRT_SOCKOPT optname, const void* optval, int optlen)
{
   return CUDT::setsockopt(u, level, optname, optval, optlen);
}

// DEVELOPER API

int connect_debug(
   SRTSOCKET u, const struct sockaddr* name, int namelen, int32_t forced_isn)
{
   return CUDT::connect(u, name, namelen, forced_isn);
}

int send(SRTSOCKET u, const char* buf, int len, int flags)
{
   return CUDT::send(u, buf, len, flags);
}

int recv(SRTSOCKET u, char* buf, int len, int flags)
{
   return CUDT::recv(u, buf, len, flags);
}


int sendmsg(
   SRTSOCKET u, const char* buf, int len, int ttl, bool inorder,
   uint64_t srctime)
{
   return CUDT::sendmsg(u, buf, len, ttl, inorder, srctime);
}

int recvmsg(SRTSOCKET u, char* buf, int len, uint64_t& srctime)
{
   return CUDT::recvmsg(u, buf, len, srctime);
}

int recvmsg(SRTSOCKET u, char* buf, int len)
{
   uint64_t srctime;

   return CUDT::recvmsg(u, buf, len, srctime);
}

int64_t sendfile(
   SRTSOCKET u,
   fstream& ifs,
   int64_t& offset,
   int64_t size,
   int block)
{
   return CUDT::sendfile(u, ifs, offset, size, block);
}

int64_t recvfile(
   SRTSOCKET u,
   fstream& ofs,
   int64_t& offset,
   int64_t size,
   int block)
{
   return CUDT::recvfile(u, ofs, offset, size, block);
}

int64_t sendfile2(
   SRTSOCKET u,
   const char* path,
   int64_t* offset,
   int64_t size,
   int block)
{
   fstream ifs(path, ios::binary | ios::in);
   int64_t ret = CUDT::sendfile(u, ifs, *offset, size, block);
   ifs.close();
   return ret;
}

int64_t recvfile2(
   SRTSOCKET u,
   const char* path,
   int64_t* offset,
   int64_t size,
   int block)
{
   fstream ofs(path, ios::binary | ios::out);
   int64_t ret = CUDT::recvfile(u, ofs, *offset, size, block);
   ofs.close();
   return ret;
}

int select(
   int nfds,
   UDSET* readfds,
   UDSET* writefds,
   UDSET* exceptfds,
   const struct timeval* timeout)
{
   return CUDT::select(nfds, readfds, writefds, exceptfds, timeout);
}

int selectEx(
   const vector<SRTSOCKET>& fds,
   vector<SRTSOCKET>* readfds,
   vector<SRTSOCKET>* writefds,
   vector<SRTSOCKET>* exceptfds,
   int64_t msTimeOut)
{
   return CUDT::selectEx(fds, readfds, writefds, exceptfds, msTimeOut);
}

int epoll_create()
{
   return CUDT::epoll_create();
}

int epoll_clear_usocks(int eid)
{
    return CUDT::epoll_clear_usocks(eid);
}

int epoll_add_usock(int eid, SRTSOCKET u, const int* events)
{
   return CUDT::epoll_add_usock(eid, u, events);
}

int epoll_add_ssock(int eid, SYSSOCKET s, const int* events)
{
   return CUDT::epoll_add_ssock(eid, s, events);
}

int epoll_update_usock(int eid, SRTSOCKET u, const int* events)
{
   return CUDT::epoll_update_usock(eid, u, events);
}

int epoll_update_ssock(int eid, SYSSOCKET s, const int* events)
{
   return CUDT::epoll_update_ssock(eid, s, events);
}

int epoll_remove_usock(int eid, SRTSOCKET u)
{
   return CUDT::epoll_remove_usock(eid, u);
}

int epoll_remove_ssock(int eid, SYSSOCKET s)
{
   return CUDT::epoll_remove_ssock(eid, s);
}

int epoll_wait(
   int eid,
   set<SRTSOCKET>* readfds,
   set<SRTSOCKET>* writefds,
   int64_t msTimeOut,
   set<SYSSOCKET>* lrfds,
   set<SYSSOCKET>* lwfds)
{
   return CUDT::epoll_wait(eid, readfds, writefds, msTimeOut, lrfds, lwfds);
}

/*

#define SET_RESULT(val, num, fds, it) \
   if (val != NULL) \
   { \
      if (val->empty()) \
      { \
         if (num) *num = 0; \
      } \
      else \
      { \
         if (*num > static_cast<int>(val->size())) \
            *num = val->size(); \
         int count = 0; \
         for (it = val->begin(); it != val->end(); ++ it) \
         { \
            if (count >= *num) \
               break; \
            fds[count ++] = *it; \
         } \
      } \
   }

*/

template <class SOCKTYPE>
inline void set_result(set<SOCKTYPE>* val, int* num, SOCKTYPE* fds)
{
    if ( !val || !num || !fds )
        return;

    if (*num > int(val->size()))
        *num = int(val->size()); // will get 0 if val->empty()
    int count = 0;

    // This loop will run 0 times if val->empty()
    for (typename set<SOCKTYPE>::const_iterator it = val->begin(); it != val->end(); ++ it)
    {
        if (count >= *num)
            break;
        fds[count ++] = *it;
    }
}

int epoll_wait2(
   int eid, SRTSOCKET* readfds,
   int* rnum, SRTSOCKET* writefds,
   int* wnum,
   int64_t msTimeOut,
   SYSSOCKET* lrfds,
   int* lrnum,
   SYSSOCKET* lwfds,
   int* lwnum)
{
   // This API is an alternative format for epoll_wait, created for
   // compatability with other languages. Users need to pass in an array
   // for holding the returned sockets, with the maximum array length
   // stored in *rnum, etc., which will be updated with returned number
   // of sockets.

   set<SRTSOCKET> readset;
   set<SRTSOCKET> writeset;
   set<SYSSOCKET> lrset;
   set<SYSSOCKET> lwset;
   set<SRTSOCKET>* rval = NULL;
   set<SRTSOCKET>* wval = NULL;
   set<SYSSOCKET>* lrval = NULL;
   set<SYSSOCKET>* lwval = NULL;
   if ((readfds != NULL) && (rnum != NULL))
      rval = &readset;
   if ((writefds != NULL) && (wnum != NULL))
      wval = &writeset;
   if ((lrfds != NULL) && (lrnum != NULL))
      lrval = &lrset;
   if ((lwfds != NULL) && (lwnum != NULL))
      lwval = &lwset;

   int ret = CUDT::epoll_wait(eid, rval, wval, msTimeOut, lrval, lwval);
   if (ret > 0)
   {
      //set<SRTSOCKET>::const_iterator i;
      //SET_RESULT(rval, rnum, readfds, i);
      set_result(rval, rnum, readfds);
      //SET_RESULT(wval, wnum, writefds, i);
      set_result(wval, wnum, writefds);

      //set<SYSSOCKET>::const_iterator j;
      //SET_RESULT(lrval, lrnum, lrfds, j);
      set_result(lrval, lrnum, lrfds);
      //SET_RESULT(lwval, lwnum, lwfds, j);
      set_result(lwval, lwnum, lwfds);
   }
   return ret;
}

int epoll_uwait(int eid, SRT_EPOLL_EVENT* fdsSet, int fdsSize, int64_t msTimeOut)
{
   return CUDT::epoll_uwait(eid, fdsSet, fdsSize, msTimeOut);
}

int epoll_release(int eid)
{
   return CUDT::epoll_release(eid);
}

ERRORINFO& getlasterror()
{
   return CUDT::getlasterror();
}

int getlasterror_code()
{
   return CUDT::getlasterror().getErrorCode();
}

const char* getlasterror_desc()
{
   return CUDT::getlasterror().getErrorMessage();
}

int getlasterror_errno()
{
   return CUDT::getlasterror().getErrno();
}

// Get error string of a given error code
const char* geterror_desc(int code, int err)
{
   CUDTException e (CodeMajor(code/1000), CodeMinor(code%1000), err);
   return(e.getErrorMessage());
}

int bstats(SRTSOCKET u, TRACEBSTATS* perf, bool clear)
{
   return CUDT::bstats(u, perf, clear);
}

SRT_SOCKSTATUS getsockstate(SRTSOCKET u)
{
   return CUDT::getsockstate(u);
}

void setloglevel(LogLevel::type ll)
{
    srt_logger_config.lock();
    srt_logger_config.max_level = ll;
    srt_logger_config.unlock();
}

void addlogfa(LogFA fa)
{
    srt_logger_config.lock();
    srt_logger_config.enabled_fa.set(fa, true);
    srt_logger_config.unlock();
}

void dellogfa(LogFA fa)
{
    srt_logger_config.lock();
    srt_logger_config.enabled_fa.set(fa, false);
    srt_logger_config.unlock();
}

void resetlogfa(set<LogFA> fas)
{
    srt_logger_config.lock();
    for (int i = 0; i <= SRT_LOGFA_LASTNONE; ++i)
        srt_logger_config.enabled_fa.set(i, fas.count(i));
    srt_logger_config.unlock();
}

void resetlogfa(const int* fara, size_t fara_size)
{
    srt_logger_config.lock();
    srt_logger_config.enabled_fa.reset();
    for (const int* i = fara; i != fara + fara_size; ++i)
        srt_logger_config.enabled_fa.set(*i, true);
    srt_logger_config.unlock();
}

void setlogstream(std::ostream& stream)
{
    srt_logger_config.lock();
    srt_logger_config.log_stream = &stream;
    srt_logger_config.unlock();
}

void setloghandler(void* opaque, SRT_LOG_HANDLER_FN* handler)
{
    srt_logger_config.lock();
    srt_logger_config.loghandler_opaque = opaque;
    srt_logger_config.loghandler_fn = handler;
    srt_logger_config.unlock();
}

void setlogflags(int flags)
{
    srt_logger_config.lock();
    srt_logger_config.flags = flags;
    srt_logger_config.unlock();
}

SRT_API bool setstreamid(SRTSOCKET u, const std::string& sid)
{
    return CUDT::setstreamid(u, sid);
}
SRT_API std::string getstreamid(SRTSOCKET u)
{
    return CUDT::getstreamid(u);
}

SRT_REJECT_REASON getrejectreason(SRTSOCKET u)
{
    return CUDT::rejectReason(u);
}

}  // namespace UDT<|MERGE_RESOLUTION|>--- conflicted
+++ resolved
@@ -85,17 +85,12 @@
 
 void CUDTSocket::construct()
 {
-<<<<<<< HEAD
     m_IncludedGroup = NULL;
     m_IncludedIter = CUDTGroup::gli_NULL();
-    createMutex(m_AcceptLock, "Accept");
-    createCond(m_AcceptCond, "Accept");
-    createMutex(m_ControlLock, "Control");
-=======
-   setupMutex(m_AcceptLock, "Accept");
-   setupCond(m_AcceptCond, "Accept");
-   setupMutex(m_ControlLock, "Control");
->>>>>>> 3a696ecc
+
+    setupMutex(m_AcceptLock, "Accept");
+    setupCond(m_AcceptCond, "Accept");
+    setupMutex(m_ControlLock, "Control");
 }
 
 CUDTSocket::~CUDTSocket()
@@ -202,15 +197,9 @@
    m_SocketIDGenerator = 1 + int(MAX_SOCKET_VAL * rand1_0);
    m_SocketIDGenerator_init = m_SocketIDGenerator;
 
-<<<<<<< HEAD
-   createMutex(m_GlobControlLock, "GlobControl");
-   createMutex(m_IDLock, "ID");
-   createMutex(m_InitLock, "Init");
-=======
    setupMutex(m_GlobControlLock, "GlobControl");
    setupMutex(m_IDLock, "ID");
    setupMutex(m_InitLock, "Init");
->>>>>>> 3a696ecc
 
    pthread_key_create(&m_TLSError, TLSDestroy);
 
@@ -272,14 +261,9 @@
       return true;
 
    m_bClosing = false;
-<<<<<<< HEAD
-   createMutex(m_GCStopLock, "GCStop");
-   createCond_monotonic(m_GCStopCond, "GCStop");
-=======
 
    setupMutex(m_GCStopLock, "GCStop");
    setupCond(m_GCStopCond, "GCStop");
->>>>>>> 3a696ecc
    {
        ThreadName tn("SRT:GC");
        pthread_create(&m_GCThread, NULL, garbageCollect, this);
@@ -303,20 +287,13 @@
       return 0;
 
    m_bClosing = true;
-<<<<<<< HEAD
    HLOGC(mglog.Debug, log << "GarbageCollector: thread EXIT");
-=======
->>>>>>> 3a696ecc
    // NOTE: we can do relaxed signaling here because
    // waiting on m_GCStopCond has a 1-second timeout,
    // after which the m_bClosing flag is cheched, which
    // is set here above. Worst case secenario, this
    // pthread_join() call will block for 1 second.
-<<<<<<< HEAD
-   CSync::signal_relaxed(m_GCStopCond);
-=======
    CSyncMono::signal_relaxed(m_GCStopCond);
->>>>>>> 3a696ecc
    pthread_join(m_GCThread, NULL);
 
    // XXX There's some weird bug here causing this
@@ -326,10 +303,6 @@
    // tolerated with simply exit the application without cleanup,
    // counting on that the system will take care of it anyway.
 #ifndef _WIN32
-<<<<<<< HEAD
-   releaseMutex(m_GCStopLock);
-=======
->>>>>>> 3a696ecc
    releaseCond(m_GCStopCond);
 #endif
 
@@ -557,7 +530,6 @@
                 << w_hs.m_iID << " - resuming with initial connection.");
     }
 
-<<<<<<< HEAD
     // exceeding backlog, refuse the connection request
     if (ls->m_pQueuedSockets->size() >= ls->m_uiBackLog)
     {
@@ -565,22 +537,6 @@
         LOGC(mglog.Error, log << "newConnection: listen backlog=" << ls->m_uiBackLog << " EXCEEDED");
         return -1;
     }
-=======
-   try
-   {
-      ns = new CUDTSocket;
-      ns->m_pUDT = new CUDT(ns, *(ls->m_pUDT));
-      // No need to check the peer, this is the address from which the request has come.
-      ns->m_PeerAddr = peer;
-   }
-   catch (...)
-   {
-      w_error = SRT_REJ_RESOURCE;
-      delete ns;
-      LOGC(mglog.Error, log << "IPE: newConnection: unexpected exception (probably std::bad_alloc)");
-      return -1;
-   }
->>>>>>> 3a696ecc
 
     try
     {
@@ -671,7 +627,6 @@
 
     ns->m_Status = SRTS_CONNECTED;
 
-<<<<<<< HEAD
     // copy address information of local node
     // Precisely, what happens here is:
     // - Get the IP address and port from the system database
@@ -680,32 +635,6 @@
     // (the family is used exactly as the one taken from what has been returned
     // by getsockaddr)
     CIPAddress::pton((ns->m_SelfAddr), ns->m_pUDT->m_piSelfIP, ns->m_SelfAddr.family());
-=======
-   // copy address information of local node
-   // Precisely, what happens here is:
-   // - Get the IP address and port from the system database
-   ns->m_pUDT->m_pSndQueue->m_pChannel->getSockAddr((ns->m_SelfAddr));
-   // - OVERWRITE just the IP address itself by a value taken from piSelfIP
-   // (the family is used exactly as the one taken from what has been returned
-   // by getsockaddr)
-   CIPAddress::pton((ns->m_SelfAddr), ns->m_pUDT->m_piSelfIP, ns->m_SelfAddr.family());
-
-   // protect the m_Sockets structure.
-   enterCS(m_GlobControlLock);
-   try
-   {
-       HLOGF(mglog.Debug, 
-               "newConnection: mapping peer %d to that socket (%d)\n",
-               ns->m_PeerID, ns->m_SocketID);
-       m_PeerRec[ns->getPeerSpec()].insert(ns->m_SocketID);
-   }
-   catch (...)
-   {
-      LOGC(mglog.Error, log << "newConnection: error when mapping peer!");
-      error = 2;
-   }
-   leaveCS(m_GlobControlLock);
->>>>>>> 3a696ecc
 
     // protect the m_Sockets structure.
     enterCS(m_GlobControlLock);
@@ -1206,58 +1135,10 @@
     // The group must be managed to use srt_connect on it,
     // as it must create particular socket automatically.
 
-<<<<<<< HEAD
     // Non-managed groups can't be "connected" - at best you can connect
     // every socket individually.
     if (!g.managed())
         return -1;
-=======
-   if (s->m_Status == SRTS_INIT)
-   {
-       if (s->m_pUDT->m_bRendezvous)
-           throw CUDTException(MJ_NOTSUP, MN_ISRENDUNBOUND, 0);
-
-       // If bind() was done first on this socket, then the
-       // socket will not perform this step. This actually does the
-       // same thing as bind() does, just with empty address so that
-       // the binding parameters are autoselected.
-
-       s->m_pUDT->open();
-       sockaddr_any autoselect_sa (target_addr.family());
-       // This will create such a sockaddr_any that
-       // will return true from empty(). 
-       updateMux(s, autoselect_sa);  // <<---- updateMux
-       // -> C(Snd|Rcv)Queue::init
-       // -> pthread_create(...C(Snd|Rcv)Queue::worker...)
-       s->m_Status = SRTS_OPENED;
-   }
-   else if (s->m_Status != SRTS_OPENED)
-      throw CUDTException(MJ_NOTSUP, MN_ISCONNECTED, 0);
-
-   // connect_complete() may be called before connect() returns.
-   // So we need to update the status before connect() is called,
-   // otherwise the status may be overwritten with wrong value
-   // (CONNECTED vs. CONNECTING).
-   s->m_Status = SRTS_CONNECTING;
-
-  /* 
-   * In blocking mode, connect can block for up to 30 seconds for
-   * rendez-vous mode. Holding the s->m_ControlLock prevent close
-   * from cancelling the connect
-   */
-   try
-   {
-       // InvertedGuard unlocks in the constructor, then locks in the
-       // destructor, no matter if an exception has fired.
-       InvertedLock l_unlocker (s->m_pUDT->m_bSynRecving ? &s->m_ControlLock : 0);
-       s->m_pUDT->startConnect(target_addr, forced_isn);
-   }
-   catch (CUDTException& e) // Interceptor, just to change the state.
-   {
-      s->m_Status = SRTS_OPENED;
-      throw e;
-   }
->>>>>>> 3a696ecc
 
 
     // If the open state switched to OPENED, the blocking mode
@@ -1508,7 +1389,6 @@
                 continue;
             }
 
-<<<<<<< HEAD
             SRTSOCKET sid = x->first;
             CUDTSocket* s = x->second;
 
@@ -1695,8 +1575,6 @@
       HLOGC(mglog.Debug, log << s->m_pUDT->CONID() << " CLOSING (removing listener immediately)");
       s->m_pUDT->notListening();
 
-=======
->>>>>>> 3a696ecc
       // broadcast all "accept" waiting
       CSync::lock_broadcast(s->m_AcceptCond, s->m_AcceptLock);
    }
@@ -2119,26 +1997,26 @@
 
 int CUDTUnited::epoll_remove_usock(const int eid, const SRTSOCKET u)
 {
-    int ret = m_EPoll.remove_usock(eid, u);
-
-    if (u & SRTGROUP_MASK)
-    {
-        CUDTGroup* g = locateGroup(u);
-        if (g)
-            g->removeEPoll(eid);
-        return ret;
-    }
-    CUDTSocket* s = locateSocket(u);
-    if (s)
-    {
-        s->m_pUDT->removeEPoll(eid);
-    }
-    //else
-    //{
-    //   throw CUDTException(MJ_NOTSUP, MN_SIDINVAL);
-    //}
-
-    return ret;
+   int ret = m_EPoll.remove_usock(eid, u);
+
+   if (u & SRTGROUP_MASK)
+   {
+      CUDTGroup* g = locateGroup(u);
+      if (g)
+         g->removeEPoll(eid);
+      return ret;
+   }
+   CUDTSocket* s = locateSocket(u);
+   if (s)
+   {
+      s->m_pUDT->removeEPoll(eid);
+   }
+   //else
+   //{
+   //   throw CUDTException(MJ_NOTSUP, MN_SIDINVAL);
+   //}
+
+   return ret;
 }
 
 int CUDTUnited::epoll_remove_ssock(const int eid, const SYSSOCKET s)
@@ -2310,24 +2188,14 @@
 
       // timeout 1 second to destroy a socket AND it has been removed from
       // RcvUList
-<<<<<<< HEAD
-      steady_clock::time_point now = steady_clock::now();
-      steady_clock::duration closed_ago = now - j->second->m_tsClosureTimeStamp;
-=======
       const steady_clock::time_point now = steady_clock::now();
       const steady_clock::duration closed_ago = now - j->second->m_tsClosureTimeStamp;
->>>>>>> 3a696ecc
       if ((closed_ago > seconds_from(1))
          && ((!j->second->m_pUDT->m_pRNode)
             || !j->second->m_pUDT->m_pRNode->m_bOnList))
       {
-<<<<<<< HEAD
-          HLOGC(mglog.Debug, log << "checkBrokenSockets: @" << j->second->m_SocketID << " closed "
-                  << FormatDuration(closed_ago) << " ago and removed from RcvQ - will remove");
-=======
          HLOGC(mglog.Debug, log << "checkBrokenSockets: @" << j->second->m_SocketID << " closed "
                  << FormatDuration(closed_ago) << " ago and removed from RcvQ - will remove");
->>>>>>> 3a696ecc
 
          // HLOGF(mglog.Debug, "will unref socket: %d\n", j->first);
          tbr.push_back(j->first);
@@ -2358,29 +2226,29 @@
 
    if (s->m_pQueuedSockets)
    {
-       CGuard cg(s->m_AcceptLock);
-
-       // if it is a listener, close all un-accepted sockets in its queue
-       // and remove them later
-       for (set<SRTSOCKET>::iterator q = s->m_pQueuedSockets->begin();
-               q != s->m_pQueuedSockets->end(); ++ q)
-       {
-           sockets_t::iterator si = m_Sockets.find(*q);
-           if (si == m_Sockets.end())
-           {
-               // gone in the meantime
-               LOGC(mglog.Error, log << "removeSocket: IPE? socket @" << u
-                       << " being queued for listener socket @" << s->m_SocketID
-                       << " is GONE in the meantime ???");
-               continue;
-           }
-
-           CUDTSocket* as = si->second;
-
-           as->makeClosed();
-           m_ClosedSockets[*q] = as;
-           m_Sockets.erase(*q);
-       }
+      CGuard cg(s->m_AcceptLock);
+
+      // if it is a listener, close all un-accepted sockets in its queue
+      // and remove them later
+      for (set<SRTSOCKET>::iterator q = s->m_pQueuedSockets->begin();
+         q != s->m_pQueuedSockets->end(); ++ q)
+      {
+         sockets_t::iterator si = m_Sockets.find(*q);
+         if (si == m_Sockets.end())
+         {
+            // gone in the meantime
+            LOGC(mglog.Error, log << "removeSocket: IPE? socket @" << u
+                    << " being queued for listener socket @" << s->m_SocketID
+                    << " is GONE in the meantime ???");
+            continue;
+         }
+
+         CUDTSocket* as = si->second;
+
+         as->makeClosed();
+         m_ClosedSockets[*q] = as;
+         m_Sockets.erase(*q);
+      }
 
    }
 
@@ -2657,7 +2525,6 @@
    THREAD_STATE_INIT("SRT:GC");
 
    CGuard gcguard(self->m_GCStopLock);
-   CSync  gcsync(self->m_GCStopCond, gcguard);
 
    while (!self->m_bClosing)
    {
@@ -2665,11 +2532,7 @@
        self->checkBrokenSockets();
 
        HLOGC(mglog.Debug, log << "GC: sleep 1 s");
-<<<<<<< HEAD
-       gcsync.wait_for_monotonic(seconds_from(1));
-=======
        self->m_GCStopCond.wait_for(gcguard, seconds_from(1));
->>>>>>> 3a696ecc
    }
 
    // remove all sockets and multiplexers
@@ -2798,11 +2661,11 @@
     }
     catch (CUDTException& e)
     {
-        return setError(e);
+        return APIError(e);
     }
     catch (std::bad_alloc& e)
     {
-        return setError(MJ_SYSTEMRES, MN_MEMORY, 0);
+        return APIError(MJ_SYSTEMRES, MN_MEMORY, 0);
     }
 }
 
@@ -2814,25 +2677,25 @@
     int32_t gm = group & SRTGROUP_MASK;
 
     if ( sid != socket || gm == 0 )
-        return setError(MJ_NOTSUP, MN_INVAL, 0);
+        return APIError(MJ_NOTSUP, MN_INVAL, 0);
 
     // Find the socket and the group
     CUDTSocket* s = s_UDTUnited.locateSocket(socket);
     CUDTGroup* g = s_UDTUnited.locateGroup(group);
 
     if (!s || !g)
-        return setError(MJ_NOTSUP, MN_INVAL, 0);
+        return APIError(MJ_NOTSUP, MN_INVAL, 0);
 
     // Check if the socket is already IN SOME GROUP.
     if (s->m_IncludedGroup)
-        return setError(MJ_NOTSUP, MN_INVAL, 0);
+        return APIError(MJ_NOTSUP, MN_INVAL, 0);
 
     if (g->managed())
     {
         // This can be changed as long as the group is empty.
         if (!g->empty())
         {
-            return setError(MJ_NOTSUP, MN_INVAL, 0);
+            return APIError(MJ_NOTSUP, MN_INVAL, 0);
         }
         g->managed(false);
     }
@@ -2859,10 +2722,10 @@
 {
     CUDTSocket* s = s_UDTUnited.locateSocket(socket);
     if (!s)
-        return setError(MJ_NOTSUP, MN_INVAL, 0);
+        return APIError(MJ_NOTSUP, MN_INVAL, 0);
 
     if (!s->m_IncludedGroup)
-        return setError(MJ_NOTSUP, MN_INVAL, 0);
+        return APIError(MJ_NOTSUP, MN_INVAL, 0);
 
     CGuard grd (s->m_ControlLock);
     s->removeFromGroup();
@@ -2880,10 +2743,10 @@
 {
     CUDTSocket* s = s_UDTUnited.locateSocket(socket);
     if (!s)
-        return setError(MJ_NOTSUP, MN_INVAL, 0);
+        return APIError(MJ_NOTSUP, MN_INVAL, 0);
 
     if (!s->m_IncludedGroup)
-        return setError(MJ_NOTSUP, MN_INVAL, 0);
+        return APIError(MJ_NOTSUP, MN_INVAL, 0);
 
     return s->m_IncludedGroup->id();
 }
@@ -2892,13 +2755,13 @@
 {
     if ( (groupid & SRTGROUP_MASK) == 0)
     {
-        return setError(MJ_NOTSUP, MN_INVAL, 0);
+        return APIError(MJ_NOTSUP, MN_INVAL, 0);
     }
 
     CUDTGroup* g = s_UDTUnited.locateGroup(groupid, s_UDTUnited.ERH_RETURN);
     if (!g || !pdata || !psize)
     {
-        return setError(MJ_NOTSUP, MN_INVAL, 0);
+        return APIError(MJ_NOTSUP, MN_INVAL, 0);
     }
 
     return g->getGroupData(pdata, psize);
@@ -3049,12 +2912,12 @@
         SRT_SOCKGROUPDATA targets [], int arraysize)
 {
     if (arraysize <= 0)
-        return setError(MJ_NOTSUP, MN_INVAL, 0);
+        return APIError(MJ_NOTSUP, MN_INVAL, 0);
 
     if ( (grp & SRTGROUP_MASK) == 0)
     {
         // connectLinks accepts only GROUP id, not socket id.
-        return setError(MJ_NOTSUP, MN_SIDINVAL, 0);
+        return APIError(MJ_NOTSUP, MN_SIDINVAL, 0);
     }
 
     int family = targets[0].peeraddr.ss_family;
@@ -3065,7 +2928,7 @@
         source_addr.set(source, namelen);
         if (source_addr.family() != family
                 || source_addr.len == 0)
-            return setError(MJ_NOTSUP, MN_INVAL, 0);
+            return APIError(MJ_NOTSUP, MN_INVAL, 0);
     }
 
     try
@@ -3076,17 +2939,17 @@
     }
     catch (CUDTException& e)
     {
-        return setError(e);
+        return APIError(e);
     }
     catch (bad_alloc&)
     {
-        return setError(MJ_SYSTEMRES, MN_MEMORY, 0);
+        return APIError(MJ_SYSTEMRES, MN_MEMORY, 0);
     }
     catch (std::exception& ee)
     {
         LOGC(mglog.Fatal, log << "connect: UNEXPECTED EXCEPTION: "
                 << typeid(ee).name() << ": " << ee.what());
-        return setError(MJ_UNKNOWN, MN_NONE, 0);
+        return APIError(MJ_UNKNOWN, MN_NONE, 0);
     }
 }
 
@@ -3214,43 +3077,18 @@
 
 int CUDT::setsockopt(SRTSOCKET u, int, SRT_SOCKOPT optname, const void* optval, int optlen)
 {
-<<<<<<< HEAD
-    if (!optval)
-    {
-        return setError(MJ_NOTSUP, MN_INVAL, 0);
-    }
-
-    try
-    {
-        if (u & SRTGROUP_MASK)
-        {
-            CUDTGroup* g = s_UDTUnited.locateGroup(u, s_UDTUnited.ERH_THROW);
-            g->setOpt(optname, optval, optlen);
-            return 0;
-        }
-
-        CUDT* udt = s_UDTUnited.locateSocket(u, s_UDTUnited.ERH_THROW)->m_pUDT;
-        udt->setOpt(optname, optval, optlen);
-        return 0;
-    }
-    catch (const CUDTException& e)
-    {
-        s_UDTUnited.setError(new CUDTException(e));
-        return ERROR;
-    }
-    catch (const std::exception& ee)
-    {
-        LOGC(mglog.Fatal, log << "setsockopt: UNEXPECTED EXCEPTION: "
-                << typeid(ee).name() << ": " << ee.what());
-        s_UDTUnited.setError(new CUDTException(MJ_UNKNOWN, MN_NONE, 0));
-        return ERROR;
-    }
-=======
    if (!optval)
        return APIError(MJ_NOTSUP, MN_INVAL, 0);
 
    try
    {
+       if (u & SRTGROUP_MASK)
+       {
+           CUDTGroup* g = s_UDTUnited.locateGroup(u, s_UDTUnited.ERH_THROW);
+           g->setOpt(optname, optval, optlen);
+           return 0;
+       }
+
        CUDT* udt = s_UDTUnited.locateSocket(u, s_UDTUnited.ERH_THROW)->m_pUDT;
        udt->setOpt(optname, optval, optlen);
        return 0;
@@ -3265,7 +3103,6 @@
                << typeid(ee).name() << ": " << ee.what());
        return APIError(MJ_UNKNOWN, MN_NONE, 0);
    }
->>>>>>> 3a696ecc
 }
 
 int CUDT::send(SRTSOCKET u, const char* buf, int len, int)
@@ -3274,8 +3111,11 @@
     return sendmsg2(u, buf, len, (mctrl));
 }
 
-<<<<<<< HEAD
-int CUDT::sendmsg(SRTSOCKET u, const char* buf, int len, int ttl, bool inorder, uint64_t srctime)
+// --> CUDT::recv moved down
+
+int CUDT::sendmsg(
+   SRTSOCKET u, const char* buf, int len, int ttl, bool inorder,
+   uint64_t srctime)
 {
     SRT_MSGCTRL mctrl = srt_msgctrl_default;
     mctrl.msgttl = ttl;
@@ -3283,54 +3123,36 @@
     mctrl.srctime = srctime;
     return sendmsg2(u, buf, len, (mctrl));
 }
-=======
-// --> CUDT::recv moved down
->>>>>>> 3a696ecc
-
-int CUDT::sendmsg2( SRTSOCKET u, const char* buf, int len, SRT_MSGCTRL& w_m)
-{
-<<<<<<< HEAD
-    try
-    {
-        if (u & SRTGROUP_MASK)
-        {
-            return s_UDTUnited.locateGroup(u, CUDTUnited::ERH_THROW)->send(buf, len, (w_m));
-        }
-
-        return s_UDTUnited.locateSocket(u, CUDTUnited::ERH_THROW)->core().sendmsg2(buf, len, (w_m));
-    }
-    catch (const CUDTException& e)
-    {
-        s_UDTUnited.setError(new CUDTException(e));
-        return ERROR;
-    }
-    catch (bad_alloc&)
-    {
-        s_UDTUnited.setError(new CUDTException(MJ_SYSTEMRES, MN_MEMORY, 0));
-        return ERROR;
-    }
-    catch (const std::exception& ee)
-    {
-        LOGC(mglog.Fatal, log
-            << "sendmsg: UNEXPECTED EXCEPTION: "
-            << typeid(ee).name() << ": " << ee.what());
-        s_UDTUnited.setError(new CUDTException(MJ_UNKNOWN, MN_NONE, 0));
-        return ERROR;
-    }
-=======
-    SRT_MSGCTRL mctrl = srt_msgctrl_default;
-    mctrl.msgttl = ttl;
-    mctrl.inorder = inorder;
-    mctrl.srctime = srctime;
-    return sendmsg2(u, buf, len, (mctrl));
->>>>>>> 3a696ecc
-}
-
-int CUDT::recv(SRTSOCKET u, char* buf, int len, int)
-{
-    SRT_MSGCTRL mctrl = srt_msgctrl_default;
-    int ret = recvmsg2(u, buf, len, (mctrl));
-    return ret;
+
+int CUDT::sendmsg2(
+   SRTSOCKET u, const char* buf, int len, SRT_MSGCTRL& w_m)
+{
+   try
+   {
+       if (u & SRTGROUP_MASK)
+       {
+           return s_UDTUnited.locateGroup(u, CUDTUnited::ERH_THROW)->send(buf, len, (w_m));
+       }
+
+       return s_UDTUnited.locateSocket(u, CUDTUnited::ERH_THROW)->core().sendmsg2(buf, len, (w_m));
+   }
+   catch (const CUDTException& e)
+   {
+      s_UDTUnited.setError(new CUDTException(e));
+      return ERROR;
+   }
+   catch (bad_alloc&)
+   {
+      s_UDTUnited.setError(new CUDTException(MJ_SYSTEMRES, MN_MEMORY, 0));
+      return ERROR;
+   }
+   catch (const std::exception& ee)
+   {
+      LOGC(mglog.Fatal, log << "sendmsg: UNEXPECTED EXCEPTION: "
+         << typeid(ee).name() << ": " << ee.what());
+      s_UDTUnited.setError(new CUDTException(MJ_UNKNOWN, MN_NONE, 0));
+      return ERROR;
+   }
 }
 
 int CUDT::recv(SRTSOCKET u, char* buf, int len, int)
@@ -3350,77 +3172,75 @@
 
 int CUDT::recvmsg2(SRTSOCKET u, char* buf, int len, SRT_MSGCTRL& w_m)
 {
-    try
-    {
-        if (u & SRTGROUP_MASK)
-        {
-            return s_UDTUnited.locateGroup(u, CUDTUnited::ERH_THROW)->recv(buf, len, (w_m));
-        }
-
-        return s_UDTUnited.locateSocket(u, CUDTUnited::ERH_THROW)->core().recvmsg2(buf, len, (w_m));
-    }
-    catch (const CUDTException& e)
-    {
-        s_UDTUnited.setError(new CUDTException(e));
-        return ERROR;
-    }
-    catch (const std::exception& ee)
-    {
-        LOGC(mglog.Fatal, log
-            << "recvmsg: UNEXPECTED EXCEPTION: "
-            << typeid(ee).name() << ": " << ee.what());
-        s_UDTUnited.setError(new CUDTException(MJ_UNKNOWN, MN_NONE, 0));
-        return ERROR;
-    }
+   try
+   {
+       if (u & SRTGROUP_MASK)
+       {
+           return s_UDTUnited.locateGroup(u, CUDTUnited::ERH_THROW)->recv(buf, len, (w_m));
+       }
+
+       return s_UDTUnited.locateSocket(u, CUDTUnited::ERH_THROW)->core().recvmsg2(buf, len, (w_m));
+   }
+   catch (const CUDTException& e)
+   {
+      s_UDTUnited.setError(new CUDTException(e));
+      return ERROR;
+   }
+   catch (const std::exception& ee)
+   {
+      LOGC(mglog.Fatal, log << "recvmsg: UNEXPECTED EXCEPTION: "
+         << typeid(ee).name() << ": " << ee.what());
+      s_UDTUnited.setError(new CUDTException(MJ_UNKNOWN, MN_NONE, 0));
+      return ERROR;
+   }
 }
 
 int64_t CUDT::sendfile(
-        SRTSOCKET u, fstream& ifs, int64_t& offset, int64_t size, int block)
-{
-    try
-    {
-        CUDT* udt = s_UDTUnited.locateSocket(u, s_UDTUnited.ERH_THROW)->m_pUDT;
-        return udt->sendfile(ifs, offset, size, block);
-    }
-    catch (const CUDTException& e)
-    {
-        s_UDTUnited.setError(new CUDTException(e));
-        return ERROR;
-    }
-    catch (bad_alloc&)
-    {
-        s_UDTUnited.setError(new CUDTException(MJ_SYSTEMRES, MN_MEMORY, 0));
-        return ERROR;
-    }
-    catch (const std::exception& ee)
-    {
-        LOGC(mglog.Fatal, log << "sendfile: UNEXPECTED EXCEPTION: "
-                << typeid(ee).name() << ": " << ee.what());
-        s_UDTUnited.setError(new CUDTException(MJ_UNKNOWN, MN_NONE, 0));
-        return ERROR;
-    }
+   SRTSOCKET u, fstream& ifs, int64_t& offset, int64_t size, int block)
+{
+   try
+   {
+      CUDT* udt = s_UDTUnited.locateSocket(u, s_UDTUnited.ERH_THROW)->m_pUDT;
+      return udt->sendfile(ifs, offset, size, block);
+   }
+   catch (const CUDTException& e)
+   {
+      s_UDTUnited.setError(new CUDTException(e));
+      return ERROR;
+   }
+   catch (bad_alloc&)
+   {
+      s_UDTUnited.setError(new CUDTException(MJ_SYSTEMRES, MN_MEMORY, 0));
+      return ERROR;
+   }
+   catch (const std::exception& ee)
+   {
+      LOGC(mglog.Fatal, log << "sendfile: UNEXPECTED EXCEPTION: "
+         << typeid(ee).name() << ": " << ee.what());
+      s_UDTUnited.setError(new CUDTException(MJ_UNKNOWN, MN_NONE, 0));
+      return ERROR;
+   }
 }
 
 int64_t CUDT::recvfile(
-    SRTSOCKET u, fstream& ofs, int64_t& offset, int64_t size, int block)
-{
-    try
-    {
-        return s_UDTUnited.locateSocket(u, CUDTUnited::ERH_THROW)->core().recvfile(ofs, offset, size, block);
-    }
-    catch (const CUDTException& e)
-    {
-        s_UDTUnited.setError(new CUDTException(e));
-        return ERROR;
-    }
-    catch (const std::exception& ee)
-    {
-        LOGC(mglog.Fatal, log
-            << "recvfile: UNEXPECTED EXCEPTION: "
-            << typeid(ee).name() << ": " << ee.what());
-        s_UDTUnited.setError(new CUDTException(MJ_UNKNOWN, MN_NONE, 0));
-        return ERROR;
-    }
+   SRTSOCKET u, fstream& ofs, int64_t& offset, int64_t size, int block)
+{
+   try
+   {
+       return s_UDTUnited.locateSocket(u, CUDTUnited::ERH_THROW)->core().recvfile(ofs, offset, size, block);
+   }
+   catch (const CUDTException& e)
+   {
+      s_UDTUnited.setError(new CUDTException(e));
+      return ERROR;
+   }
+   catch (const std::exception& ee)
+   {
+      LOGC(mglog.Fatal, log << "recvfile: UNEXPECTED EXCEPTION: "
+         << typeid(ee).name() << ": " << ee.what());
+      s_UDTUnited.setError(new CUDTException(MJ_UNKNOWN, MN_NONE, 0));
+      return ERROR;
+   }
 }
 
 int CUDT::select(
@@ -3671,12 +3491,12 @@
       return s_UDTUnited.epoll_ref().wait(
               eid, readfds, writefds, msTimeOut, lrfds, lwfds);
    }
-   catch (CUDTException e)
+   catch (const CUDTException& e)
    {
       s_UDTUnited.setError(new CUDTException(e));
       return ERROR;
    }
-   catch (std::exception& ee)
+   catch (const std::exception& ee)
    {
       LOGC(mglog.Fatal, log << "epoll_wait: UNEXPECTED EXCEPTION: "
          << typeid(ee).name() << ": " << ee.what());
@@ -3760,9 +3580,9 @@
 {
    try
    {
-       CUDT* udt = s_UDTUnited.locateSocket(u, s_UDTUnited.ERH_THROW)->m_pUDT;
-       udt->bstats(perf, clear, instantaneous);
-       return 0;
+      CUDT* udt = s_UDTUnited.locateSocket(u, s_UDTUnited.ERH_THROW)->m_pUDT;
+      udt->bstats(perf, clear, instantaneous);
+      return 0;
    }
    catch (const CUDTException& e)
    {
@@ -3813,12 +3633,12 @@
 {
    try
    {
-       if (isgroup(u))
-       {
-           CUDTGroup* g = s_UDTUnited.locateGroup(u, s_UDTUnited.ERH_THROW);
-           return g->getStatus();
-       }
-       return s_UDTUnited.getStatus(u);
+      if (isgroup(u))
+      {
+          CUDTGroup* g = s_UDTUnited.locateGroup(u, s_UDTUnited.ERH_THROW);
+          return g->getStatus();
+      }
+      return s_UDTUnited.getStatus(u);
    }
    catch (const CUDTException &e)
    {
@@ -4201,62 +4021,54 @@
 
 void setloglevel(LogLevel::type ll)
 {
-    srt_logger_config.lock();
+    CGuard gg(srt_logger_config.mutex);
     srt_logger_config.max_level = ll;
-    srt_logger_config.unlock();
 }
 
 void addlogfa(LogFA fa)
 {
-    srt_logger_config.lock();
+    CGuard gg(srt_logger_config.mutex);
     srt_logger_config.enabled_fa.set(fa, true);
-    srt_logger_config.unlock();
 }
 
 void dellogfa(LogFA fa)
 {
-    srt_logger_config.lock();
+    CGuard gg(srt_logger_config.mutex);
     srt_logger_config.enabled_fa.set(fa, false);
-    srt_logger_config.unlock();
 }
 
 void resetlogfa(set<LogFA> fas)
 {
-    srt_logger_config.lock();
+    CGuard gg(srt_logger_config.mutex);
     for (int i = 0; i <= SRT_LOGFA_LASTNONE; ++i)
         srt_logger_config.enabled_fa.set(i, fas.count(i));
-    srt_logger_config.unlock();
 }
 
 void resetlogfa(const int* fara, size_t fara_size)
 {
-    srt_logger_config.lock();
+    CGuard gg(srt_logger_config.mutex);
     srt_logger_config.enabled_fa.reset();
     for (const int* i = fara; i != fara + fara_size; ++i)
         srt_logger_config.enabled_fa.set(*i, true);
-    srt_logger_config.unlock();
 }
 
 void setlogstream(std::ostream& stream)
 {
-    srt_logger_config.lock();
+    CGuard gg(srt_logger_config.mutex);
     srt_logger_config.log_stream = &stream;
-    srt_logger_config.unlock();
 }
 
 void setloghandler(void* opaque, SRT_LOG_HANDLER_FN* handler)
 {
-    srt_logger_config.lock();
+    CGuard gg(srt_logger_config.mutex);
     srt_logger_config.loghandler_opaque = opaque;
     srt_logger_config.loghandler_fn = handler;
-    srt_logger_config.unlock();
 }
 
 void setlogflags(int flags)
 {
-    srt_logger_config.lock();
+    CGuard gg(srt_logger_config.mutex);
     srt_logger_config.flags = flags;
-    srt_logger_config.unlock();
 }
 
 SRT_API bool setstreamid(SRTSOCKET u, const std::string& sid)
