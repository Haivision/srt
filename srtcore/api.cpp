--- conflicted
+++ resolved
@@ -555,17 +555,13 @@
     return ns->m_SocketID;
 }
 
-<<<<<<< HEAD
 // XXX NOTE: TSan reports here false positive against the call
 // to CRcvQueue::removeListener. This here will apply shared
 // lock on m_GlobControlLock in the call of locateSocket, while
 // having applied a shared lock on CRcvQueue::m_pListener in
 // CRcvQueue::worker_ProcessConnectionRequest. As this thread
 // locks both mutexes as shared, it doesn't form a deadlock.
-int srt::CUDTUnited::newConnection(const SRTSOCKET     listen,
-=======
 int srt::CUDTUnited::newConnection(const SRTSOCKET     listener,
->>>>>>> db14eeba
                                    const sockaddr_any& peer,
                                    const CPacket&      hspkt,
                                    CHandShake&         w_hs,
@@ -868,8 +864,7 @@
 
         // acknowledge INTERNAL users waiting for new connections on the listening socket
         // that are reported when a new socket is connected within an already connected group.
-<<<<<<< HEAD
-        m_EPoll.update_events(listen, ls->core().m_sPollID, SRT_EPOLL_UPDATE, true);
+        m_EPoll.update_events(listener, ls->core().m_sPollID, SRT_EPOLL_UPDATE, true);
 #if ENABLE_BONDING
       // Note that the code in this current IF branch can only be executed in case
       // of group members. Otherwise should_submit_to_accept will be always true.
@@ -879,9 +874,6 @@
           m_EPoll.update_events(ns->m_GroupOf->id(), ns->m_GroupOf->m_sPollID, SRT_EPOLL_UPDATE, true);
       }
 #endif
-=======
-        m_EPoll.update_events(listener, ls->core().m_sPollID, SRT_EPOLL_UPDATE, true);
->>>>>>> db14eeba
         CGlobEvent::triggerEvent();
     }
 
@@ -1355,7 +1347,6 @@
     return u;
 }
 
-<<<<<<< HEAD
 #if ENABLE_BONDING
 
 // [[using locked(m_GlobControlLock)]]
@@ -1429,10 +1420,7 @@
 
 #endif
 
-int srt::CUDTUnited::connect(SRTSOCKET u, const sockaddr* srcname, const sockaddr* tarname, int namelen)
-=======
 SRTSOCKET srt::CUDTUnited::connect(SRTSOCKET u, const sockaddr* srcname, const sockaddr* tarname, int namelen)
->>>>>>> db14eeba
 {
     // Here both srcname and tarname must be specified
     if (!srcname || !tarname || namelen < int(sizeof(sockaddr_in)))
@@ -1801,13 +1789,8 @@
         {
             LOGC(aclog.Fatal, log << "groupConnect: IPE: UNKNOWN EXCEPTION from connectIn");
             targets[tii].errorcode = SRT_ESYSOBJ;
-<<<<<<< HEAD
-            targets[tii].id        = CUDT::INVALID_SOCK;
+            targets[tii].id        = SRT_INVALID_SOCK;
             ExclusiveLock cl(m_GlobControlLock);
-=======
-            targets[tii].id        = SRT_INVALID_SOCK;
-            ScopedLock cl(m_GlobControlLock);
->>>>>>> db14eeba
             ns->removeFromGroup(false);
             // You won't be updating any EIDs anymore.
             m_EPoll.wipe_usock(ns->m_SocketID, ns->core().m_sPollID);
@@ -2710,19 +2693,11 @@
     // The call to epoll_add_usock_INTERNAL is expected
     // to be called under m_GlobControlLock, so use this lock here, too.
     {
-<<<<<<< HEAD
         SharedLock cs (m_GlobControlLock);
         CUDTSocket* s = locateSocket_LOCKED(u);
         if (s)
         {
-            ret = epoll_add_usock_INTERNAL(eid, s, events);
-=======
-        ScopedLock cs (m_GlobControlLock);
-        CUDTSocket* s = locateSocket_LOCKED(u);
-        if (s)
-        {
             epoll_add_usock_INTERNAL(eid, s, events);
->>>>>>> db14eeba
         }
         else
         {
@@ -4140,7 +4115,6 @@
     }
 }
 
-<<<<<<< HEAD
 int srt::CUDT::getsockdevname(SRTSOCKET u, char* name, size_t* namelen)
 {
     try
@@ -4159,10 +4133,7 @@
     }
 }
 
-int srt::CUDT::getsockopt(SRTSOCKET u, int, SRT_SOCKOPT optname, void* pw_optval, int* pw_optlen)
-=======
 SRTSTATUS srt::CUDT::getsockopt(SRTSOCKET u, int, SRT_SOCKOPT optname, void* pw_optval, int* pw_optlen)
->>>>>>> db14eeba
 {
     if (!pw_optval || !pw_optlen)
     {
