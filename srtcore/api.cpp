--- conflicted
+++ resolved
@@ -85,20 +85,11 @@
 
 void CUDTSocket::construct()
 {
-<<<<<<< HEAD
-    m_IncludedGroup = NULL;
-    m_IncludedIter = CUDTGroup::gli_NULL();
-
-    setupMutex(m_AcceptLock, "Accept");
-    setupCond(m_AcceptCond, "Accept");
-    setupMutex(m_ControlLock, "Control");
-=======
    m_IncludedGroup = NULL;
    m_IncludedIter = CUDTGroup::gli_NULL();
    setupMutex(m_AcceptLock, "Accept");
    setupCond(m_AcceptCond, "Accept");
    setupMutex(m_ControlLock, "Control");
->>>>>>> 2e25c452
 }
 
 CUDTSocket::~CUDTSocket()
@@ -199,8 +190,8 @@
 
    gettimeofday(&t, 0);
    srand((unsigned int)t.tv_usec);
-   
-   double rand1_0 = double(rand())/RAND_MAX;
+
+   const double rand1_0 = double(rand())/RAND_MAX;
 
    m_SocketIDGenerator = 1 + int(MAX_SOCKET_VAL * rand1_0);
    m_SocketIDGenerator_init = m_SocketIDGenerator;
@@ -252,14 +243,14 @@
       return 0;
 
    // Global initialization code
-   #ifdef _WIN32
-      WORD wVersionRequested;
-      WSADATA wsaData;
-      wVersionRequested = MAKEWORD(2, 2);
-
-      if (0 != WSAStartup(wVersionRequested, &wsaData))
-         throw CUDTException(MJ_SETUP, MN_NONE,  WSAGetLastError());
-   #endif
+#ifdef _WIN32
+   WORD wVersionRequested;
+   WSADATA wsaData;
+   wVersionRequested = MAKEWORD(2, 2);
+
+   if (0 != WSAStartup(wVersionRequested, &wsaData))
+      throw CUDTException(MJ_SETUP, MN_NONE,  WSAGetLastError());
+#endif
 
    PacketFilter::globalInit();
 
@@ -288,8 +279,6 @@
 
    if (--m_iInstanceCount > 0)
       return 0;
-
-   //destroy CTimer::EventLock
 
    if (!m_bGCStatus)
       return 0;
@@ -317,9 +306,9 @@
    m_bGCStatus = false;
 
    // Global destruction code
-   #ifdef _WIN32
-      WSACleanup();
-   #endif
+#ifdef _WIN32
+   WSACleanup();
+#endif
 
    return 0;
 }
@@ -367,22 +356,11 @@
         int startval = sockval;
         for (;;) // Roll until an unused value is found
         {
-<<<<<<< HEAD
-            bool exists = false;
-            {
-                CGuard cg(m_GlobControlLock);
-                exists = for_group ?
-                    m_Groups.count(sockval | SRTGROUP_MASK)
-                 :
-                    m_Sockets.count(sockval);
-            }
-=======
             enterCS(m_GlobControlLock);
             const bool exists = for_group
                 ? m_Groups.count(sockval | SRTGROUP_MASK)
                 : m_Sockets.count(sockval);
             leaveCS(m_GlobControlLock);
->>>>>>> 2e25c452
 
             if (exists)
             {
@@ -435,7 +413,9 @@
 
 SRTSOCKET CUDTUnited::newSocket(CUDTSocket** pps)
 {
-
+   // XXX consider using some replacement of std::unique_ptr
+   // so that exceptions will clean up the object without the
+   // need for a dedicated code.
    CUDTSocket* ns = NULL;
 
    try
@@ -492,336 +472,336 @@
 int CUDTUnited::newConnection(const SRTSOCKET listen, const sockaddr_any& peer, const CPacket& hspkt,
         CHandShake& w_hs, SRT_REJECT_REASON& w_error)
 {
-    CUDTSocket* ns = NULL;
-
-    w_error = SRT_REJ_IPE;
-
-    // Can't manage this error through an exception because this is
-    // running in the listener loop.
-    CUDTSocket* ls = locateSocket(listen);
-    if (!ls)
-    {
-        LOGC(mglog.Error, log << "IPE: newConnection by listener socket id=" << listen << " which DOES NOT EXIST.");
-        return -1;
-    }
-
-    HLOGC(mglog.Debug, log << "newConnection: creating new socket after listener @"
-            << listen << " contacted with backlog=" << ls->m_uiBackLog);
-
-    // if this connection has already been processed
-    if ((ns = locatePeer(peer, w_hs.m_iID, w_hs.m_iISN)) != NULL)
-    {
-        if (ns->m_pUDT->m_bBroken)
-        {
-            // last connection from the "peer" address has been broken
-            ns->m_Status = SRTS_CLOSED;
-            ns->m_tsClosureTimeStamp = steady_clock::now();
-
-            CGuard acceptcg(ls->m_AcceptLock);
-            ls->m_pQueuedSockets->erase(ns->m_SocketID);
-            ls->m_pAcceptSockets->erase(ns->m_SocketID);
-        }
-        else
-        {
-            // connection already exist, this is a repeated connection request
-            // respond with existing HS information
-            HLOGC(mglog.Debug, log
-                    << "newConnection: located a WORKING peer @"
-                    << w_hs.m_iID << " - ADAPTING.");
-
-            w_hs.m_iISN = ns->m_pUDT->m_iISN;
-            w_hs.m_iMSS = ns->m_pUDT->m_iMSS;
-            w_hs.m_iFlightFlagSize = ns->m_pUDT->m_iFlightFlagSize;
-            w_hs.m_iReqType = URQ_CONCLUSION;
-            w_hs.m_iID = ns->m_SocketID;
-
-            return 0;
-
-            //except for this situation a new connection should be started
-        }
-    }
-    else
-    {
-        HLOGC(mglog.Debug, log << "newConnection: NOT located any peer @"
-                << w_hs.m_iID << " - resuming with initial connection.");
-    }
-
-    // exceeding backlog, refuse the connection request
-    if (ls->m_pQueuedSockets->size() >= ls->m_uiBackLog)
-    {
-        w_error = SRT_REJ_BACKLOG;
-        LOGC(mglog.Error, log << "newConnection: listen backlog=" << ls->m_uiBackLog << " EXCEEDED");
-        return -1;
-    }
-
-    try
-    {
-        ns = new CUDTSocket;
-        ns->m_pUDT = new CUDT(ns, *(ls->m_pUDT));
-        // No need to check the peer, this is the address from which the request has come.
-        ns->m_PeerAddr = peer;
-    }
-    catch (...)
-    {
-        w_error = SRT_REJ_RESOURCE;
-        delete ns;
-        LOGC(mglog.Error, log << "IPE: newConnection: unexpected exception (probably std::bad_alloc)");
-        return -1;
-    }
-
-    try
-    {
-        ns->m_SocketID = generateSocketID();
-    }
-    catch (const CUDTException& e)
-    {
-        LOGF(mglog.Fatal, "newConnection: IPE: all sockets occupied? Last gen=%d", m_SocketIDGenerator);
-        // generateSocketID throws exception, which can be naturally handled
-        // when the call is derived from the API call, but here it's called
-        // internally in response to receiving a handshake. It must be handled
-        // here and turned into an erroneous return value.
-        delete ns;
-        return -1;
-    }
-
-    ns->m_ListenSocket = listen;
-    ns->m_pUDT->m_SocketID = ns->m_SocketID;
-    ns->m_PeerID = w_hs.m_iID;
-    ns->m_iISN = w_hs.m_iISN;
-
-    HLOGC(mglog.Debug, log << "newConnection: DATA: lsnid=" << listen
+   CUDTSocket* ns = NULL;
+
+   w_error = SRT_REJ_IPE;
+
+   // Can't manage this error through an exception because this is
+   // running in the listener loop.
+   CUDTSocket* ls = locateSocket(listen);
+   if (!ls)
+   {
+       LOGC(mglog.Error, log << "IPE: newConnection by listener socket id=" << listen << " which DOES NOT EXIST.");
+       return -1;
+   }
+
+   HLOGC(mglog.Debug, log << "newConnection: creating new socket after listener @"
+         << listen << " contacted with backlog=" << ls->m_uiBackLog);
+
+   // if this connection has already been processed
+   if ((ns = locatePeer(peer, w_hs.m_iID, w_hs.m_iISN)) != NULL)
+   {
+      if (ns->m_pUDT->m_bBroken)
+      {
+         // last connection from the "peer" address has been broken
+         ns->m_Status = SRTS_CLOSED;
+         ns->m_tsClosureTimeStamp = steady_clock::now();
+
+         CGuard acceptcg(ls->m_AcceptLock);
+         ls->m_pQueuedSockets->erase(ns->m_SocketID);
+         ls->m_pAcceptSockets->erase(ns->m_SocketID);
+      }
+      else
+      {
+         // connection already exist, this is a repeated connection request
+         // respond with existing HS information
+         HLOGC(mglog.Debug, log
+               << "newConnection: located a WORKING peer @"
+               << w_hs.m_iID << " - ADAPTING.");
+
+         w_hs.m_iISN = ns->m_pUDT->m_iISN;
+         w_hs.m_iMSS = ns->m_pUDT->m_iMSS;
+         w_hs.m_iFlightFlagSize = ns->m_pUDT->m_iFlightFlagSize;
+         w_hs.m_iReqType = URQ_CONCLUSION;
+         w_hs.m_iID = ns->m_SocketID;
+
+         return 0;
+
+         //except for this situation a new connection should be started
+      }
+   }
+   else
+   {
+       HLOGC(mglog.Debug, log << "newConnection: NOT located any peer @"
+               << w_hs.m_iID << " - resuming with initial connection.");
+   }
+
+   // exceeding backlog, refuse the connection request
+   if (ls->m_pQueuedSockets->size() >= ls->m_uiBackLog)
+   {
+       w_error = SRT_REJ_BACKLOG;
+       LOGC(mglog.Error, log << "newConnection: listen backlog=" << ls->m_uiBackLog << " EXCEEDED");
+       return -1;
+   }
+
+   try
+   {
+      ns = new CUDTSocket;
+      ns->m_pUDT = new CUDT(ns, *(ls->m_pUDT));
+      // No need to check the peer, this is the address from which the request has come.
+      ns->m_PeerAddr = peer;
+   }
+   catch (...)
+   {
+      w_error = SRT_REJ_RESOURCE;
+      delete ns;
+      LOGC(mglog.Error, log << "IPE: newConnection: unexpected exception (probably std::bad_alloc)");
+      return -1;
+   }
+
+   try
+   {
+       ns->m_SocketID = generateSocketID();
+   }
+   catch (const CUDTException& e)
+   {
+       LOGF(mglog.Fatal, "newConnection: IPE: all sockets occupied? Last gen=%d", m_SocketIDGenerator);
+       // generateSocketID throws exception, which can be naturally handled
+       // when the call is derived from the API call, but here it's called
+       // internally in response to receiving a handshake. It must be handled
+       // here and turned into an erroneous return value.
+       delete ns;
+       return -1;
+   }
+
+   ns->m_ListenSocket = listen;
+   ns->m_pUDT->m_SocketID = ns->m_SocketID;
+   ns->m_PeerID = w_hs.m_iID;
+   ns->m_iISN = w_hs.m_iISN;
+
+   HLOGC(mglog.Debug, log << "newConnection: DATA: lsnid=" << listen
             << " id=" << ns->m_pUDT->m_SocketID
             << " peerid=" << ns->m_pUDT->m_PeerID
             << " ISN=" << ns->m_iISN);
 
-    int error = 0;
-    bool should_submit_to_accept = true;
-
-    // Set the error code for all prospective problems below.
-    // It won't be interpreted when result was successful.
-    w_error = SRT_REJ_RESOURCE;
-
-    // These can throw exception only when the memory allocation failed.
-    // CUDT::connect() translates exception into CUDTException.
-    // CUDT::open() may only throw original std::bad_alloc from new.
-    // This is only to make the library extra safe (when your machine lacks
-    // memory, it will continue to work, but fail to accept connection).
-    try
-    {
-        // This assignment must happen b4 the call to CUDT::connect() because
-        // this call causes sending the SRT Handshake through this socket.
-        // Without this mapping the socket cannot be found and therefore
-        // the SRT Handshake message would fail.
-        HLOGF(mglog.Debug,
-                "newConnection: incoming %s, mapping socket %d",
-                SockaddrToString(peer).c_str(), ns->m_SocketID);
-        {
-            CGuard cg(m_GlobControlLock);
-            m_Sockets[ns->m_SocketID] = ns;
-        }
-
-        // bind to the same addr of listening socket
-        ns->m_pUDT->open();
-        updateListenerMux(ns, ls);
-        if (ls->m_pUDT->m_cbAcceptHook)
-        {
-            if (!ls->m_pUDT->runAcceptHook(ns->m_pUDT, peer.get(), w_hs, hspkt))
-            {
-                error = 1;
-                goto ERR_ROLLBACK;
-            }
-        }
-        ns->m_pUDT->acceptAndRespond(peer, hspkt, (w_hs));
-    }
-    catch (...)
-    {
-        // Extract the error that was set in this new failed entity.
-        w_error = ns->m_pUDT->m_RejectReason;
-        error = 1;
-        goto ERR_ROLLBACK;
-    }
-
-    ns->m_Status = SRTS_CONNECTED;
-
-    // copy address information of local node
-    // Precisely, what happens here is:
-    // - Get the IP address and port from the system database
-    ns->m_pUDT->m_pSndQueue->m_pChannel->getSockAddr((ns->m_SelfAddr));
-    // - OVERWRITE just the IP address itself by a value taken from piSelfIP
-    // (the family is used exactly as the one taken from what has been returned
-    // by getsockaddr)
-    CIPAddress::pton((ns->m_SelfAddr), ns->m_pUDT->m_piSelfIP, ns->m_SelfAddr.family());
-
-    // protect the m_Sockets structure.
-    enterCS(m_GlobControlLock);
-    try
-    {
-        HLOGF(mglog.Debug, 
-                "newConnection: mapping peer %d to that socket (%d)\n",
-                ns->m_PeerID, ns->m_SocketID);
-        m_PeerRec[ns->getPeerSpec()].insert(ns->m_SocketID);
-    }
-    catch (...)
-    {
-        LOGC(mglog.Error, log << "newConnection: error when mapping peer!");
-        error = 2;
-    }
-    leaveCS(m_GlobControlLock);
-
-    if (ns->m_IncludedGroup)
-    {
-        // XXX this might require another check of group type.
-        // For redundancy group, at least, update the status in the group
-        CUDTGroup* g = ns->m_IncludedGroup;
-        CGuard glock (g->m_GroupLock);
-        CUDTGroup::gli_t gi;
-
-        // Check if this is the first socket in the group.
-        // If so, give it up to accept, otherwise just do nothing
-        // The client will be informed about the newly added connection at the
-        // first moment when attempting to get the group status.
-        for (gi = g->m_Group.begin(); gi != g->m_Group.end(); ++gi)
-        {
-            if (gi->laststatus == SRTS_CONNECTED)
-            {
-                HLOGC(mglog.Debug, log << "Found another connected socket in the group: $"
-                        << gi->id << " - socket will be NOT given up for accepting");
-                should_submit_to_accept = false;
-                break;
-            }
-        }
-
-        // Update the status in the group so that the next
-        // operation can include the socket in the group operation.
-        gi = ns->m_IncludedIter;
-
-        HLOGC(mglog.Debug, log << "newConnection(GROUP): Socket @" << ns->m_SocketID << " BELONGS TO $" << g->id()
-                << " - will " << (should_submit_to_accept? "" : "NOT ") << "report in accept");
-        gi->sndstate = CUDTGroup::GST_IDLE;
-        gi->rcvstate = CUDTGroup::GST_IDLE;
-        gi->laststatus = SRTS_CONNECTED;
-
-        if (!g->m_bConnected)
-        {
-            HLOGC(mglog.Debug, log << "newConnection(GROUP): First socket connected, SETTING GROUP CONNECTED");
-            g->m_bConnected = true;
-        }
-
-        if (!g->m_listener)
-        {
-            // Newly created group from the listener, which hasn't yet
-            // the listener set.
-            g->m_listener = ls;
-
-            // Listen on both first connected socket and continued sockets.
-            // This might help with jump-over situations, and in regular continued
-            // sockets the IN event won't be reported anyway.
-            int listener_modes = SRT_EPOLL_ACCEPT | SRT_EPOLL_UPDATE;
-            srt_epoll_add_usock(g->m_RcvEID, ls->m_SocketID, &listener_modes);
-
-            // This listening should be done always when a first connected socket
-            // appears as accepted off the listener. This is for the sake of swait() calls
-            // inside the group receiving and sending functions so that they get
-            // interrupted when a new socket is connected.
-        }
-
-        // Add also per-direction subscription for the about-to-be-accepted socket.
-        // Both first accepted socket that makes the group-accept and every next
-        // socket that adds a new link.
-        int read_modes = SRT_EPOLL_IN | SRT_EPOLL_ERR;
-        int write_modes = SRT_EPOLL_OUT | SRT_EPOLL_ERR;
-        srt_epoll_add_usock(g->m_RcvEID, ns->m_SocketID, &read_modes);
-        srt_epoll_add_usock(g->m_SndEID, ns->m_SocketID, &write_modes);
-
-        // With app reader, do not set groupPacketArrival (block the
-        // provider array feature completely for now).
-
-
-        /* SETUP HERE IF NEEDED
-           ns->m_pUDT->m_cbPacketArrival.set(ns->m_pUDT, &CUDT::groupPacketArrival);
-         */
-    }
-    else
-    {
-        HLOGC(mglog.Debug, log << "newConnection: Socket @" << ns->m_SocketID << " is not in a group");
-    }
-
-    if (should_submit_to_accept)
-    {
-        enterCS(ls->m_AcceptLock);
-        try
-        {
-            ls->m_pQueuedSockets->insert(ns->m_SocketID);
-        }
-        catch (...)
-        {
-            LOGC(mglog.Error, log << "newConnection: error when queuing socket!");
-            error = 3;
-        }
-        leaveCS(ls->m_AcceptLock);
-
-        HLOGC(mglog.Debug, log << "ACCEPT: new socket @" << ns->m_SocketID << " submitted for acceptance");
-        // acknowledge users waiting for new connections on the listening socket
-        m_EPoll.update_events(listen, ls->m_pUDT->m_sPollID, SRT_EPOLL_ACCEPT, true);
-
-        CTimer::triggerEvent();
-
-        // XXX the exact value of 'error' is ignored
-        if (error > 0)
-        {
-            goto ERR_ROLLBACK;
-        }
-
-        // wake up a waiting accept() call
-        CSync::lock_signal(ls->m_AcceptCond, ls->m_AcceptLock);
-    }
-    else
-    {
-        HLOGC(mglog.Debug, log << "ACCEPT: new socket @" << ns->m_SocketID
-                << " NOT submitted to acceptance, another socket in the group is already connected");
-        {
-            CGuard cg (ls->m_AcceptLock);
-            ls->m_pAcceptSockets->insert(ls->m_pAcceptSockets->end(), ns->m_SocketID);
-        }
-
-        // acknowledge INTERNAL users waiting for new connections on the listening socket
-        // that are reported when a new socket is connected within an already connected group.
-        m_EPoll.update_events(listen, ls->m_pUDT->m_sPollID, SRT_EPOLL_UPDATE, true);
-        CTimer::triggerEvent();
-    }
+   int error = 0;
+   bool should_submit_to_accept = true;
+
+   // Set the error code for all prospective problems below.
+   // It won't be interpreted when result was successful.
+   w_error = SRT_REJ_RESOURCE;
+
+   // These can throw exception only when the memory allocation failed.
+   // CUDT::connect() translates exception into CUDTException.
+   // CUDT::open() may only throw original std::bad_alloc from new.
+   // This is only to make the library extra safe (when your machine lacks
+   // memory, it will continue to work, but fail to accept connection).
+   try
+   {
+       // This assignment must happen b4 the call to CUDT::connect() because
+       // this call causes sending the SRT Handshake through this socket.
+       // Without this mapping the socket cannot be found and therefore
+       // the SRT Handshake message would fail.
+       HLOGF(mglog.Debug,
+               "newConnection: incoming %s, mapping socket %d",
+               SockaddrToString(peer).c_str(), ns->m_SocketID);
+       {
+           CGuard cg(m_GlobControlLock);
+           m_Sockets[ns->m_SocketID] = ns;
+       }
+
+       // bind to the same addr of listening socket
+       ns->m_pUDT->open();
+       updateListenerMux(ns, ls);
+       if (ls->m_pUDT->m_cbAcceptHook)
+       {
+           if (!ls->m_pUDT->runAcceptHook(ns->m_pUDT, peer.get(), w_hs, hspkt))
+           {
+               error = 1;
+               goto ERR_ROLLBACK;
+           }
+       }
+       ns->m_pUDT->acceptAndRespond(peer, hspkt, (w_hs));
+   }
+   catch (...)
+   {
+       // Extract the error that was set in this new failed entity.
+       w_error = ns->m_pUDT->m_RejectReason;
+       error = 1;
+       goto ERR_ROLLBACK;
+   }
+
+   ns->m_Status = SRTS_CONNECTED;
+
+   // copy address information of local node
+   // Precisely, what happens here is:
+   // - Get the IP address and port from the system database
+   ns->m_pUDT->m_pSndQueue->m_pChannel->getSockAddr((ns->m_SelfAddr));
+   // - OVERWRITE just the IP address itself by a value taken from piSelfIP
+   // (the family is used exactly as the one taken from what has been returned
+   // by getsockaddr)
+   CIPAddress::pton((ns->m_SelfAddr), ns->m_pUDT->m_piSelfIP, ns->m_SelfAddr.family());
+
+   // protect the m_Sockets structure.
+   enterCS(m_GlobControlLock);
+   try
+   {
+       HLOGF(mglog.Debug, 
+               "newConnection: mapping peer %d to that socket (%d)\n",
+               ns->m_PeerID, ns->m_SocketID);
+       m_PeerRec[ns->getPeerSpec()].insert(ns->m_SocketID);
+   }
+   catch (...)
+   {
+      LOGC(mglog.Error, log << "newConnection: error when mapping peer!");
+      error = 2;
+   }
+   leaveCS(m_GlobControlLock);
+
+   if (ns->m_IncludedGroup)
+   {
+      // XXX this might require another check of group type.
+      // For redundancy group, at least, update the status in the group
+      CUDTGroup* g = ns->m_IncludedGroup;
+      CGuard glock (g->m_GroupLock);
+      CUDTGroup::gli_t gi;
+
+      // Check if this is the first socket in the group.
+      // If so, give it up to accept, otherwise just do nothing
+      // The client will be informed about the newly added connection at the
+      // first moment when attempting to get the group status.
+      for (gi = g->m_Group.begin(); gi != g->m_Group.end(); ++gi)
+      {
+         if (gi->laststatus == SRTS_CONNECTED)
+         {
+            HLOGC(mglog.Debug, log << "Found another connected socket in the group: $"
+                  << gi->id << " - socket will be NOT given up for accepting");
+            should_submit_to_accept = false;
+            break;
+         }
+      }
+
+      // Update the status in the group so that the next
+      // operation can include the socket in the group operation.
+      gi = ns->m_IncludedIter;
+
+      HLOGC(mglog.Debug, log << "newConnection(GROUP): Socket @" << ns->m_SocketID << " BELONGS TO $" << g->id()
+            << " - will " << (should_submit_to_accept? "" : "NOT ") << "report in accept");
+      gi->sndstate = CUDTGroup::GST_IDLE;
+      gi->rcvstate = CUDTGroup::GST_IDLE;
+      gi->laststatus = SRTS_CONNECTED;
+
+      if (!g->m_bConnected)
+      {
+         HLOGC(mglog.Debug, log << "newConnection(GROUP): First socket connected, SETTING GROUP CONNECTED");
+         g->m_bConnected = true;
+      }
+
+      if (!g->m_listener)
+      {
+         // Newly created group from the listener, which hasn't yet
+         // the listener set.
+         g->m_listener = ls;
+
+         // Listen on both first connected socket and continued sockets.
+         // This might help with jump-over situations, and in regular continued
+         // sockets the IN event won't be reported anyway.
+         int listener_modes = SRT_EPOLL_ACCEPT | SRT_EPOLL_UPDATE;
+         srt_epoll_add_usock(g->m_RcvEID, ls->m_SocketID, &listener_modes);
+
+         // This listening should be done always when a first connected socket
+         // appears as accepted off the listener. This is for the sake of swait() calls
+         // inside the group receiving and sending functions so that they get
+         // interrupted when a new socket is connected.
+      }
+
+      // Add also per-direction subscription for the about-to-be-accepted socket.
+      // Both first accepted socket that makes the group-accept and every next
+      // socket that adds a new link.
+      int read_modes = SRT_EPOLL_IN | SRT_EPOLL_ERR;
+      int write_modes = SRT_EPOLL_OUT | SRT_EPOLL_ERR;
+      srt_epoll_add_usock(g->m_RcvEID, ns->m_SocketID, &read_modes);
+      srt_epoll_add_usock(g->m_SndEID, ns->m_SocketID, &write_modes);
+
+      // With app reader, do not set groupPacketArrival (block the
+      // provider array feature completely for now).
+
+
+      /* SETUP HERE IF NEEDED
+         ns->m_pUDT->m_cbPacketArrival.set(ns->m_pUDT, &CUDT::groupPacketArrival);
+       */
+   }
+   else
+   {
+      HLOGC(mglog.Debug, log << "newConnection: Socket @" << ns->m_SocketID << " is not in a group");
+   }
+
+   if (should_submit_to_accept)
+   {
+      enterCS(ls->m_AcceptLock);
+      try
+      {
+         ls->m_pQueuedSockets->insert(ns->m_SocketID);
+      }
+      catch (...)
+      {
+         LOGC(mglog.Error, log << "newConnection: error when queuing socket!");
+         error = 3;
+      }
+      leaveCS(ls->m_AcceptLock);
+
+      HLOGC(mglog.Debug, log << "ACCEPT: new socket @" << ns->m_SocketID << " submitted for acceptance");
+      // acknowledge users waiting for new connections on the listening socket
+      m_EPoll.update_events(listen, ls->m_pUDT->m_sPollID, SRT_EPOLL_ACCEPT, true);
+
+      CTimer::triggerEvent();
+
+      // XXX the exact value of 'error' is ignored
+      if (error > 0)
+      {
+         goto ERR_ROLLBACK;
+      }
+
+      // wake up a waiting accept() call
+      CSync::lock_signal(ls->m_AcceptCond, ls->m_AcceptLock);
+   }
+   else
+   {
+      HLOGC(mglog.Debug, log << "ACCEPT: new socket @" << ns->m_SocketID
+            << " NOT submitted to acceptance, another socket in the group is already connected");
+      {
+         CGuard cg (ls->m_AcceptLock);
+         ls->m_pAcceptSockets->insert(ls->m_pAcceptSockets->end(), ns->m_SocketID);
+      }
+
+      // acknowledge INTERNAL users waiting for new connections on the listening socket
+      // that are reported when a new socket is connected within an already connected group.
+      m_EPoll.update_events(listen, ls->m_pUDT->m_sPollID, SRT_EPOLL_UPDATE, true);
+      CTimer::triggerEvent();
+   }
 
 ERR_ROLLBACK:
-    // XXX the exact value of 'error' is ignored
-    if (error > 0)
-    {
+   // XXX the exact value of 'error' is ignored
+   if (error > 0)
+   {
 #if ENABLE_LOGGING
-        static const char* why [] = {
-            "UNKNOWN ERROR",
-            "CONNECTION REJECTED",
-            "IPE when mapping a socket",
-            "IPE when inserting a socket"
-        };
-        LOGC(mglog.Error, log << CONID(ns->m_SocketID) << "newConnection: connection rejected due to: " << why[error]);
+       static const char* why [] = {
+           "UNKNOWN ERROR",
+           "CONNECTION REJECTED",
+           "IPE when mapping a socket",
+           "IPE when inserting a socket"
+       };
+       LOGC(mglog.Error, log << CONID(ns->m_SocketID) << "newConnection: connection rejected due to: " << why[error]);
 #endif
 
-        SRTSOCKET id = ns->m_SocketID;
-        ns->makeClosed();
-
-        // The mapped socket should be now unmapped to preserve the situation that
-        // was in the original UDT code.
-        // In SRT additionally the acceptAndRespond() function (it was called probably
-        // connect() in UDT code) may fail, in which case this socket should not be
-        // further processed and should be removed.
-        {
-            CGuard cg(m_GlobControlLock);
-            m_Sockets.erase(id);
-            m_ClosedSockets[id] = ns;
-        }
-
-        return -1;
-    }
-
-    return 1;
+      SRTSOCKET id = ns->m_SocketID;
+      ns->makeClosed();
+
+      // The mapped socket should be now unmapped to preserve the situation that
+      // was in the original UDT code.
+      // In SRT additionally the acceptAndRespond() function (it was called probably
+      // connect() in UDT code) may fail, in which case this socket should not be
+      // further processed and should be removed.
+      {
+          CGuard cg(m_GlobControlLock);
+          m_Sockets.erase(id);
+          m_ClosedSockets[id] = ns;
+      }
+
+      return -1;
+   }
+
+   return 1;
 }
 
 // static forwarder
@@ -996,7 +976,7 @@
    while (!accepted)
    {
        CGuard accept_lock(ls->m_AcceptLock);
-       CSync  accept_sync(ls->m_AcceptCond, accept_lock);
+       CSync accept_sync(ls->m_AcceptCond, accept_lock);
 
        if ((ls->m_Status != SRTS_LISTENING) || ls->m_pUDT->m_bBroken)
        {
@@ -1478,64 +1458,64 @@
 
 int CUDTUnited::connectIn(CUDTSocket* s, const sockaddr_any& target_addr, int32_t forced_isn)
 {
-    CGuard cg(s->m_ControlLock);
-    // a socket can "connect" only if it is in the following states:
-    // - OPENED: assume the socket binding parameters are configured
-    // - INIT: configure binding parameters here
-    // - any other (meaning, already connected): report error
-
-    if (s->m_Status == SRTS_INIT)
-    {
-        if (s->m_pUDT->m_bRendezvous)
-            throw CUDTException(MJ_NOTSUP, MN_ISRENDUNBOUND, 0);
-
-        // If bind() was done first on this socket, then the
-        // socket will not perform this step. This actually does the
-        // same thing as bind() does, just with empty address so that
-        // the binding parameters are autoselected.
-
-        s->m_pUDT->open();
-        sockaddr_any autoselect_sa (target_addr.family());
-        // This will create such a sockaddr_any that
-        // will return true from empty(). 
-        updateMux(s, autoselect_sa);  // <<---- updateMux
-        // -> C(Snd|Rcv)Queue::init
-        // -> pthread_create(...C(Snd|Rcv)Queue::worker...)
-        s->m_Status = SRTS_OPENED;
-    }
-    else if (s->m_Status != SRTS_OPENED)
-        throw CUDTException(MJ_NOTSUP, MN_ISCONNECTED, 0);
-
-    // connect_complete() may be called before connect() returns.
-    // So we need to update the status before connect() is called,
-    // otherwise the status may be overwritten with wrong value
-    // (CONNECTED vs. CONNECTING).
-    s->m_Status = SRTS_CONNECTING;
-
-    /* 
-     * In blocking mode, connect can block for up to 30 seconds for
-     * rendez-vous mode. Holding the s->m_ControlLock prevent close
-     * from cancelling the connect
-     */
-    try
-    {
-        // InvertedGuard unlocks in the constructor, then locks in the
-        // destructor, no matter if an exception has fired.
-        InvertedLock l_unlocker (s->m_pUDT->m_bSynRecving ? &s->m_ControlLock : 0);
-        s->m_pUDT->startConnect(target_addr, forced_isn);
-    }
-    catch (CUDTException& e) // Interceptor, just to change the state.
-    {
-        s->m_Status = SRTS_OPENED;
-        throw e;
-    }
-
-    // record peer address
-    s->m_PeerAddr = target_addr;
-
-    // CGuard destructor will delete cg and unlock s->m_ControlLock
-
-    return 0;
+   CGuard cg(s->m_ControlLock);
+   // a socket can "connect" only if it is in the following states:
+   // - OPENED: assume the socket binding parameters are configured
+   // - INIT: configure binding parameters here
+   // - any other (meaning, already connected): report error
+
+   if (s->m_Status == SRTS_INIT)
+   {
+       if (s->m_pUDT->m_bRendezvous)
+           throw CUDTException(MJ_NOTSUP, MN_ISRENDUNBOUND, 0);
+
+       // If bind() was done first on this socket, then the
+       // socket will not perform this step. This actually does the
+       // same thing as bind() does, just with empty address so that
+       // the binding parameters are autoselected.
+
+       s->m_pUDT->open();
+       sockaddr_any autoselect_sa (target_addr.family());
+       // This will create such a sockaddr_any that
+       // will return true from empty(). 
+       updateMux(s, autoselect_sa);  // <<---- updateMux
+       // -> C(Snd|Rcv)Queue::init
+       // -> pthread_create(...C(Snd|Rcv)Queue::worker...)
+       s->m_Status = SRTS_OPENED;
+   }
+   else if (s->m_Status != SRTS_OPENED)
+      throw CUDTException(MJ_NOTSUP, MN_ISCONNECTED, 0);
+
+   // connect_complete() may be called before connect() returns.
+   // So we need to update the status before connect() is called,
+   // otherwise the status may be overwritten with wrong value
+   // (CONNECTED vs. CONNECTING).
+   s->m_Status = SRTS_CONNECTING;
+
+  /* 
+   * In blocking mode, connect can block for up to 30 seconds for
+   * rendez-vous mode. Holding the s->m_ControlLock prevent close
+   * from cancelling the connect
+   */
+   try
+   {
+       // InvertedGuard unlocks in the constructor, then locks in the
+       // destructor, no matter if an exception has fired.
+       InvertedLock l_unlocker (s->m_pUDT->m_bSynRecving ? &s->m_ControlLock : 0);
+       s->m_pUDT->startConnect(target_addr, forced_isn);
+   }
+   catch (CUDTException& e) // Interceptor, just to change the state.
+   {
+      s->m_Status = SRTS_OPENED;
+      throw e;
+   }
+
+   // record peer address
+   s->m_PeerAddr = target_addr;
+
+   // CGuard destructor will delete cg and unlock s->m_ControlLock
+
+   return 0;
 }
 
 
@@ -1955,30 +1935,30 @@
 int CUDTUnited::epoll_add_usock(
    const int eid, const SRTSOCKET u, const int* events)
 {
-    int ret = -1;
-    if (u & SRTGROUP_MASK)
-    {
-        CUDTGroup* g = locateGroup(u);
-        if (!g)
-            throw CUDTException(MJ_NOTSUP, MN_SIDINVAL, 0);
-
-        ret = m_EPoll.add_usock(eid, u, events);
-        g->addEPoll(eid);
-        return 0;
-    }
-
-    CUDTSocket* s = locateSocket(u);
-    if (s)
-    {
-        ret = m_EPoll.add_usock(eid, u, events);
-        s->m_pUDT->addEPoll(eid);
-    }
-    else
-    {
-        throw CUDTException(MJ_NOTSUP, MN_SIDINVAL);
-    }
-
-    return ret;
+   int ret = -1;
+   if (u & SRTGROUP_MASK)
+   {
+      CUDTGroup* g = locateGroup(u);
+      if (!g)
+         throw CUDTException(MJ_NOTSUP, MN_SIDINVAL, 0);
+
+      ret = m_EPoll.add_usock(eid, u, events);
+      g->addEPoll(eid);
+      return 0;
+   }
+
+   CUDTSocket* s = locateSocket(u);
+   if (s)
+   {
+      ret = m_EPoll.add_usock(eid, u, events);
+      s->m_pUDT->addEPoll(eid);
+   }
+   else
+   {
+      throw CUDTException(MJ_NOTSUP, MN_SIDINVAL);
+   }
+
+   return ret;
 }
 
 int CUDTUnited::epoll_add_ssock(
@@ -2079,11 +2059,7 @@
 {
    CGuard cg (m_GlobControlLock);
 
-<<<<<<< HEAD
-   groups_t::iterator i = m_Groups.find(u);
-=======
    const groups_t::iterator i = m_Groups.find(u);
->>>>>>> 2e25c452
    if ( i == m_Groups.end() )
    {
        if (erh == ERH_THROW)
@@ -2660,17 +2636,10 @@
 
 // This is an internal function; 'type' should be pre-checked if it has a correct value.
 // This doesn't have argument of GroupType due to header file conflicts.
-<<<<<<< HEAD
-CUDTGroup& CUDT::newGroup(int type)
-{
-    CGuard guard (s_UDTUnited.m_IDLock);
-    SRTSOCKET id = s_UDTUnited.generateSocketID(true);
-=======
 CUDTGroup& CUDT::newGroup(const int type)
 {
     CGuard guard (s_UDTUnited.m_IDLock);
     const SRTSOCKET id = s_UDTUnited.generateSocketID(true);
->>>>>>> 2e25c452
 
     // Now map the group
     return s_UDTUnited.addGroup(id).id(id).type(SRT_GROUP_TYPE(type));
@@ -2686,27 +2655,16 @@
     {
         return newGroup(gt).id();
     }
-<<<<<<< HEAD
-    catch (CUDTException& e)
+    catch (const CUDTException& e)
     {
         return APIError(e);
     }
-    catch (std::bad_alloc& e)
+    catch (const std::bad_alloc& e)
     {
         return APIError(MJ_SYSTEMRES, MN_MEMORY, 0);
     }
-=======
-    catch (const CUDTException& e)
-    {
-        return APIError(e);
-    }
-    catch (const std::bad_alloc& e)
-    {
-        return APIError(MJ_SYSTEMRES, MN_MEMORY, 0);
-    }
 
     return SRT_INVALID_SOCK;
->>>>>>> 2e25c452
 }
 
 
