--- conflicted
+++ resolved
@@ -81,23 +81,7 @@
 extern LogConfig srt_logger_config;
 
 
-<<<<<<< HEAD
 void CUDTSocket::construct()
-=======
-CUDTSocket::CUDTSocket():
-m_Status(SRTS_INIT),
-m_tsClosureTimeStamp(0),
-m_SocketID(0),
-m_ListenSocket(0),
-m_PeerID(0),
-m_iISN(0),
-m_pUDT(NULL),
-m_pQueuedSockets(NULL),
-m_pAcceptSockets(NULL),
-m_AcceptCond(),
-m_uiBackLog(0),
-m_iMuxID(-1)
->>>>>>> 7845bc40
 {
       pthread_cond_init(&m_AcceptCond, NULL);
 }
@@ -412,16 +396,10 @@
       throw CUDTException(MJ_SYSTEMRES, MN_MEMORY, 0);
    }
 
-<<<<<<< HEAD
     {
         CGuard guard(m_IDLock);
         ns->m_SocketID = generateSocketID();
     }
-=======
-   enterCS(m_IDLock);
-   ns->m_SocketID = -- m_SocketIDGenerator;
-   leaveCS(m_IDLock);
->>>>>>> 7845bc40
 
    ns->m_Status = SRTS_INIT;
    ns->m_ListenSocket = 0;
@@ -429,11 +407,7 @@
    ns->m_pUDT->m_pCache = m_pCache;
 
    // protect the m_Sockets structure.
-<<<<<<< HEAD
    CGuard cs(m_GlobControlLock);
-=======
-   enterCS(m_GlobControlLock);
->>>>>>> 7845bc40
    try
    {
       HLOGC(mglog.Debug, log << CONID(ns->m_SocketID)
@@ -447,10 +421,6 @@
       delete ns;
       ns = NULL;
    }
-<<<<<<< HEAD
-=======
-   leaveCS(m_GlobControlLock);
->>>>>>> 7845bc40
 
    if (!ns)
       throw CUDTException(MJ_SYSTEMRES, MN_MEMORY, 0);
@@ -485,16 +455,9 @@
          ns->m_Status = SRTS_CLOSED;
          ns->m_tsClosureTimeStamp = steady_clock::now();
 
-<<<<<<< HEAD
          CGuard acceptcg(ls->m_AcceptLock);
          ls->m_pQueuedSockets->erase(ns->m_SocketID);
          ls->m_pAcceptSockets->erase(ns->m_SocketID);
-=======
-         enterCS(ls->m_AcceptLock);
-         ls->m_pQueuedSockets->erase(ns->m_SocketID);
-         ls->m_pAcceptSockets->erase(ns->m_SocketID);
-         leaveCS(ls->m_AcceptLock);
->>>>>>> 7845bc40
       }
       else
       {
@@ -543,7 +506,6 @@
       return -1;
    }
 
-<<<<<<< HEAD
    try
    {
        CGuard l_idlock(m_IDLock);
@@ -559,12 +521,6 @@
        delete ns;
        return -1;
    }
-=======
-   enterCS(m_IDLock);
-   ns->m_SocketID = -- m_SocketIDGenerator;
-   HLOGF(mglog.Debug, "newConnection: generated socket id %d", ns->m_SocketID);
-   leaveCS(m_IDLock);
->>>>>>> 7845bc40
 
    ns->m_ListenSocket = listen;
    ns->m_pUDT->m_SocketID = ns->m_SocketID;
@@ -2014,13 +1970,8 @@
 
    // remove all sockets and multiplexers
    HLOGC(mglog.Debug, log << "GC: GLOBAL EXIT - releasing all pending sockets. Acquring control lock...");
-<<<<<<< HEAD
-   CGuard::enterCS(self->m_GlobControlLock);
+   enterCS(self->m_GlobControlLock);
    for (sockets_t::iterator i = self->m_Sockets.begin();
-=======
-   enterCS(self->m_GlobControlLock);
-   for (map<SRTSOCKET, CUDTSocket*>::iterator i = self->m_Sockets.begin();
->>>>>>> 7845bc40
       i != self->m_Sockets.end(); ++ i)
    {
       i->second->makeClosed();
