/*
 * SRT - Secure, Reliable, Transport
 * Copyright (c) 2018 Haivision Systems Inc.
 *
 * This Source Code Form is subject to the terms of the Mozilla Public
 * License, v. 2.0. If a copy of the MPL was not distributed with this
 * file, You can obtain one at http://mozilla.org/MPL/2.0/.
 *
 */

/*****************************************************************************
Copyright (c) 2001 - 2011, The Board of Trustees of the University of Illinois.
All rights reserved.

Redistribution and use in source and binary forms, with or without
modification, are permitted provided that the following conditions are
met:

* Redistributions of source code must retain the above
  copyright notice, this list of conditions and the
  following disclaimer.

* Redistributions in binary form must reproduce the
  above copyright notice, this list of conditions
  and the following disclaimer in the documentation
  and/or other materials provided with the distribution.

* Neither the name of the University of Illinois
  nor the names of its contributors may be used to
  endorse or promote products derived from this
  software without specific prior written permission.

THIS SOFTWARE IS PROVIDED BY THE COPYRIGHT HOLDERS AND CONTRIBUTORS "AS
IS" AND ANY EXPRESS OR IMPLIED WARRANTIES, INCLUDING, BUT NOT LIMITED TO,
THE IMPLIED WARRANTIES OF MERCHANTABILITY AND FITNESS FOR A PARTICULAR
PURPOSE ARE DISCLAIMED. IN NO EVENT SHALL THE COPYRIGHT OWNER OR
CONTRIBUTORS BE LIABLE FOR ANY DIRECT, INDIRECT, INCIDENTAL, SPECIAL,
EXEMPLARY, OR CONSEQUENTIAL DAMAGES (INCLUDING, BUT NOT LIMITED TO,
PROCUREMENT OF SUBSTITUTE GOODS OR SERVICES; LOSS OF USE, DATA, OR
PROFITS; OR BUSINESS INTERRUPTION) HOWEVER CAUSED AND ON ANY THEORY OF
LIABILITY, WHETHER IN CONTRACT, STRICT LIABILITY, OR TORT (INCLUDING
NEGLIGENCE OR OTHERWISE) ARISING IN ANY WAY OUT OF THE USE OF THIS
SOFTWARE, EVEN IF ADVISED OF THE POSSIBILITY OF SUCH DAMAGE.
*****************************************************************************/

/*****************************************************************************
written by
   Yunhong Gu, last updated 07/09/2011
modified by
   Haivision Systems Inc.
*****************************************************************************/

#include "platform_sys.h"

#include <exception>
#include <stdexcept>
#include <typeinfo>
#include <iterator>
#include <vector>

#include <cstring>
#include "utilities.h"
#include "netinet_any.h"
#include "api.h"
#include "core.h"
#include "epoll.h"
#include "logging.h"
#include "threadname.h"
#include "srt.h"
#include "udt.h"

#ifdef _WIN32
#include <win/wintime.h>
#endif

#ifdef _MSC_VER
#pragma warning(error : 4530)
#endif

using namespace std;
using namespace srt_logging;
using namespace srt::sync;

void srt::CUDTSocket::construct()
{
#if ENABLE_BONDING
    m_GroupOf         = NULL;
    m_GroupMemberData = NULL;
#endif
    setupMutex(m_AcceptLock, "Accept");
    setupCond(m_AcceptCond, "Accept");
    setupMutex(m_ControlLock, "Control");
}

srt::CUDTSocket::~CUDTSocket()
{
    releaseMutex(m_AcceptLock);
    releaseCond(m_AcceptCond);
    releaseMutex(m_ControlLock);
}

<<<<<<< HEAD
int srt::CUDTSocket::apiAcquire()
{
    ++m_iBusy;
    HLOGC(smlog.Debug, log << core().CONID() << " ++BUSY=" << m_iBusy << " {");
    return m_iBusy;
}

int srt::CUDTSocket::apiRelease()
{
    --m_iBusy;
    HLOGC(smlog.Debug, log << core().CONID() << " --BUSY=" << m_iBusy << " }");
    return m_iBusy;
}

=======
SRT_TSA_DISABLED // Uses m_Status that should be guarded, but for reading it is enough to be atomic
>>>>>>> f03b5c95
SRT_SOCKSTATUS srt::CUDTSocket::getStatus()
{
    // TTL in CRendezvousQueue::updateConnStatus() will set m_bConnecting to false.
    // Although m_Status is still SRTS_CONNECTING, the connection is in fact to be closed due to TTL expiry.
    // In this case m_bConnected is also false. Both checks are required to avoid hitting
    // a regular state transition from CONNECTING to CONNECTED.

    if (m_UDT.m_bBroken)
        return SRTS_BROKEN;

    // Connecting timed out
    if ((m_Status == SRTS_CONNECTING) && !m_UDT.m_bConnecting && !m_UDT.m_bConnected)
        return SRTS_BROKEN;

    return m_Status;
}

// [[using locked(m_GlobControlLock)]]
void srt::CUDTSocket::breakSocket_LOCKED(int reason)
{
    // This function is intended to be called from GC,
    // under a lock of m_GlobControlLock.
    m_UDT.m_bBroken        = true;
    m_UDT.m_iBrokenCounter = 0;
    HLOGC(smlog.Debug, log << "@" << m_UDT.m_SocketID << " CLOSING AS SOCKET");
    m_UDT.closeEntity(reason);
    setClosed();
}

SRT_TSA_DISABLED // Uses m_Status that should be guarded, but for reading it is enough to be atomic
void srt::CUDTSocket::setClosed()
{
    m_Status = SRTS_CLOSED;

    // a socket will not be immediately removed when it is closed
    // in order to prevent other methods from accessing invalid address
    // a timer is started and the socket will be removed after approximately
    // 1 second
    m_tsClosureTimeStamp = steady_clock::now();
}

void srt::CUDTSocket::setBrokenClosed()
{
    m_UDT.m_iBrokenCounter = 60;
    m_UDT.m_bBroken        = true;
    setClosed();
}

bool srt::CUDTSocket::readReady() const
{
    if (m_UDT.m_bConnected && m_UDT.isRcvBufferReady())
        return true;

    if (m_UDT.m_bListening)
        return !m_QueuedSockets.empty();

    return broken();
}

bool srt::CUDTSocket::writeReady() const
{
    return (m_UDT.m_bConnected && (m_UDT.m_pSndBuffer->getCurrBufSize() < m_UDT.m_config.iSndBufSize)) || broken();
}

bool srt::CUDTSocket::broken() const
{
    return m_UDT.m_bBroken || !m_UDT.m_bConnected;
}

int srt::CUDTSocket::notListening()
{
    int id = core().notListening();
    // This removes listener, but DOES NOT dissociate the socket from the muxer
    return id;
}


////////////////////////////////////////////////////////////////////////////////

srt::CUDTUnited::CUDTUnited()
    : m_Sockets()
    , m_GlobControlLock()
    , m_IDLock()
    , m_mMultiplexer()
    , m_pCache(new CCache<CInfoBlock>)
    , m_bGCClosing(false)
    , m_GCStopCond()
    , m_InitLock()
    , m_iInstanceCount(0)
    , m_bGCStatus(false)
{
    // Socket ID MUST start from a random value
    m_SocketIDGenerator      = genRandomInt(1, MAX_SOCKET_VAL);
    m_SocketIDGenerator_init = m_SocketIDGenerator;

    // XXX An unlikely exception thrown from the below calls
    // might destroy the application before `main`. This shouldn't
    // be a problem in general.
    setupMutex(m_GCStartLock, "GCStart");
    setupMutex(m_GCStopLock, "GCStop");
    setupCond(m_GCStopCond, "GCStop");
    setupMutex(m_GlobControlLock, "GlobControl");
    setupMutex(m_IDLock, "ID");
    setupMutex(m_InitLock, "Init");
    // Global initialization code
#ifdef _WIN32
    WORD    wVersionRequested;
    WSADATA wsaData;
    wVersionRequested = MAKEWORD(2, 2);

    if (0 != WSAStartup(wVersionRequested, &wsaData))
        throw CUDTException(MJ_SETUP, MN_NONE, WSAGetLastError());
#endif
    CCryptoControl::globalInit();
    HLOGC(inlog.Debug, log << "SRT Clock Type: " << SRT_SYNC_CLOCK_STR);
}

srt::CUDTUnited::~CUDTUnited()
{
    // Call it if it wasn't called already.
    // This will happen at the end of main() of the application,
    // when the user didn't call srt_cleanup().
    enterCS(m_InitLock);
    stopGarbageCollector();
    leaveCS(m_InitLock);
    closeAllSockets();
    releaseMutex(m_GlobControlLock);
    releaseMutex(m_IDLock);
    releaseMutex(m_InitLock);
    // XXX There's some weird bug here causing this
    // to hangup on Windows. This might be either something
    // bigger, or some problem in pthread-win32. As this is
    // the application cleanup section, this can be temporarily
    // tolerated with simply exit the application without cleanup,
    // counting on that the system will take care of it anyway.
#ifndef _WIN32
    releaseCond(m_GCStopCond);
#endif
    releaseMutex(m_GCStopLock);
    releaseMutex(m_GCStartLock);
    delete m_pCache;
#ifdef _WIN32
    WSACleanup();
#endif
}

string srt::CUDTUnited::CONID(SRTSOCKET sock)
{
    if (int32_t(sock) <= 0) // embraces SRT_INVALID_SOCK, SRT_SOCKID_CONNREQ and illegal negative domain
        return "";

    std::ostringstream os;
    os << "@" << int(sock) << ":";
    return os.str();
}

bool srt::CUDTUnited::startGarbageCollector()
{

    ScopedLock guard(m_GCStartLock);
    if (!m_bGCStatus)
    {
        m_bGCClosing = false;
        m_bGCStatus = StartThread(m_GCThread, garbageCollect, this, "SRT:GC");
    }
    return m_bGCStatus;
}

void srt::CUDTUnited::stopGarbageCollector()
{

    ScopedLock guard(m_GCStartLock);
    if (m_bGCStatus)
    {
        m_bGCStatus = false;
        {
            CUniqueSync gclock (m_GCStopLock, m_GCStopCond);
            m_bGCClosing = true;
            gclock.notify_all();
        }
        m_GCThread.join();
    }
}

void srt::CUDTUnited::closeAllSockets()
{
    // remove all sockets and multiplexers
    HLOGC(inlog.Debug, log << "GC: GLOBAL EXIT - releasing all pending sockets. Acquring control lock...");

    {
        // Pre-closing: run over all open sockets and close them.
        SharedLock glock(m_GlobControlLock);

        for (sockets_t::iterator i = m_Sockets.begin(); i != m_Sockets.end(); ++i)
        {
            CUDTSocket* s = i->second;
            s->breakSocket_LOCKED(SRT_CLS_CLEANUP);

#if ENABLE_BONDING
            if (s->m_GroupOf)
            {
                HLOGC(smlog.Debug,
                      log << "@" << s->id() << " IS MEMBER OF $" << s->m_GroupOf->id()
                          << " (IPE?) - REMOVING FROM GROUP");
                s->removeFromGroup(false);
            }
#endif
        }
    }

    {
        ExclusiveLock glock(m_GlobControlLock);

        // Do not do generative expiry removal - there's no chance
        // anyone can extract the close reason information since this point on.
        m_ClosedDatabase.clear();

        for (sockets_t::iterator i = m_Sockets.begin(); i != m_Sockets.end(); ++i)
        {
            CUDTSocket* s = i->second;

            // NOTE: not removing the socket from m_Sockets.
            // This is a loop over m_Sockets and after this loop ends,
            // this whole container will be cleared.
            swipeSocket_LOCKED(i->first, s, SWIPE_LATER);

            if (s->m_ListenSocket != SRT_SOCKID_CONNREQ)
            {
                // remove from listener's queue
                sockets_t::iterator ls = m_Sockets.find(s->m_ListenSocket);
                if (ls == m_Sockets.end())
                {
                    ls = m_ClosedSockets.find(s->m_ListenSocket);
                    if (ls == m_ClosedSockets.end())
                        continue;
                }

                HLOGC(smlog.Debug, log << "@" << s->id() << " removed from queued sockets of listener @" << ls->second->id());
                enterCS(ls->second->m_AcceptLock);
                ls->second->m_QueuedSockets.erase(s->id());
                leaveCS(ls->second->m_AcceptLock);
            }
        }
        m_Sockets.clear();

        for (sockets_t::iterator j = m_ClosedSockets.begin(); j != m_ClosedSockets.end(); ++j)
        {
            j->second->m_tsClosureTimeStamp = steady_clock::time_point();
        }

#if ENABLE_BONDING
        for (groups_t::iterator j = m_Groups.begin(); j != m_Groups.end(); ++j)
        {
            SRTSOCKET id = j->second->m_GroupID;
            m_ClosedGroups[id] = j->second;
        }
        m_Groups.clear();
#endif
    }

    HLOGC(inlog.Debug, log << "GC: GLOBAL EXIT - releasing all CLOSED sockets.");
    while (true)
    {
        checkBrokenSockets();

        enterCS(m_GlobControlLock);
        bool empty = m_ClosedSockets.empty();
        size_t remmuxer = m_mMultiplexer.size();
        ostringstream om;
        if (remmuxer)
        {
            om << "[";
            for (map<int, CMultiplexer>::iterator i = m_mMultiplexer.begin(); i != m_mMultiplexer.end(); ++i)
                om << " " << i->first;
            om << " ]";

        }

        leaveCS(m_GlobControlLock);

        if (empty && remmuxer == 0)
            break;


        HLOGC(inlog.Debug, log << "GC: checkBrokenSockets didn't wipe all sockets or muxers="
                << remmuxer << om.str() << ", repeating after 0.1s sleep");
        srt::sync::this_thread::sleep_for(milliseconds_from(100));
    }


}


SRTRUNSTATUS srt::CUDTUnited::startup()
{
    ScopedLock gcinit(m_InitLock);
    m_iInstanceCount++;
    if (m_bGCStatus)
        return (m_iInstanceCount == 1) ? SRT_RUN_ALREADY : SRT_RUN_OK;
    else
        return startGarbageCollector() ? SRT_RUN_OK : SRT_RUN_ERROR; 
}

SRTSTATUS srt::CUDTUnited::cleanup()
{
    // IMPORTANT!!!
    // In this function there must be NO LOGGING AT ALL.  This function may
    // potentially be called from within the global program destructor, and
    // therefore some of the facilities used by the logging system - including
    // the default std::cerr object bound to it by default, but also a different
    // stream that the user's app has bound to it, and which got destroyed
    // together with already exited main() - may be already deleted when
    // executing this procedure.
    ScopedLock gcinit(m_InitLock);

    if (--m_iInstanceCount > 0)
        return SRT_STATUS_OK;

    stopGarbageCollector();
    closeAllSockets();
    return SRT_STATUS_OK;
}

SRTSOCKET srt::CUDTUnited::generateSocketID(bool for_group)
{
    ScopedLock guard(m_IDLock);

    int sockval = m_SocketIDGenerator - 1;

    // First problem: zero-value should be avoided by various reasons.

    if (sockval <= 0)
    {
        // We have a rollover on the socket value, so
        // definitely we haven't made the Columbus mistake yet.
        m_SocketIDGenerator = MAX_SOCKET_VAL;
        sockval = MAX_SOCKET_VAL;
    }

    // Check all sockets if any of them has this value.
    // Socket IDs are begin created this way:
    //
    //                              Initial random
    //                              |
    //                             |
    //                            |
    //                           |
    // ...
    // The only problem might be if the number rolls over
    // and reaches the same value from the opposite side.
    // This is still a valid socket value, but this time
    // we have to check, which sockets have been used already.
    if (sockval == m_SocketIDGenerator_init)
    {
        // Mark that since this point on the checks for
        // whether the socket ID is in use must be done.
        m_SocketIDGenerator_init = 0;
    }

    // This is when all socket numbers have been already used once.
    // This may happen after many years of running an application
    // constantly when the connection breaks and gets restored often.
    if (m_SocketIDGenerator_init == 0)
    {
        int startval = sockval;
        for (;;) // Roll until an unused value is found
        {
            enterCS(m_GlobControlLock);
            const bool exists =
#if ENABLE_BONDING
                for_group
                ? m_Groups.count(SRTSOCKET(sockval | SRTGROUP_MASK))
                :
#endif
                m_Sockets.count(SRTSOCKET(sockval));
            leaveCS(m_GlobControlLock);

            if (exists)
            {
                // The socket value is in use.
                --sockval;
                if (sockval <= 0)
                    sockval = MAX_SOCKET_VAL;

                // Before continuing, check if we haven't rolled back to start again
                // This is virtually impossible, so just make an RTI error.
                if (sockval == startval)
                {
                    // Of course, we don't lack memory, but actually this is so impossible
                    // that a complete memory extinction is much more possible than this.
                    // So treat this rather as a formal fallback for something that "should
                    // never happen". This should make the socket creation functions, from
                    // socket_create and accept, return this error.

                    m_SocketIDGenerator = sockval + 1; // so that any next call will cause the same error
                    throw CUDTException(MJ_SYSTEMRES, MN_MEMORY, 0);
                }

                // try again, if this is a free socket
                continue;
            }

            // No socket found, this ID is free to use
            m_SocketIDGenerator = sockval;
            break;
        }
    }
    else
    {
        m_SocketIDGenerator = sockval;
    }

    // The socket value counter remains with the value rolled
    // without the group bit set; only the returned value may have
    // the group bit set.

    if (for_group)
        sockval = m_SocketIDGenerator | SRTGROUP_MASK;
    else
        sockval = m_SocketIDGenerator;

    LOGC(smlog.Debug, log << "generateSocketID: " << (for_group ? "(group)" : "") << ": @" << sockval);

    return SRTSOCKET(sockval);
}

SRTSOCKET srt::CUDTUnited::newSocket(CUDTSocket** pps, bool managed)
{
    // XXX consider using some replacement of std::unique_ptr
    // so that exceptions will clean up the object without the
    // need for a dedicated code.
    CUDTSocket* ns = NULL;

    try
    {
        ns = new CUDTSocket;
    }
    catch (...)
    {
        delete ns;
        throw CUDTException(MJ_SYSTEMRES, MN_MEMORY, 0);
    }

    try
    {
        ns->core().m_SocketID = generateSocketID();
    }
    catch (...)
    {
        delete ns;
        throw;
    }
    ns->m_Status          = SRTS_INIT;
    ns->m_ListenSocket    = SRT_SOCKID_CONNREQ; // A value used for socket if it wasn't listener-spawned
    ns->core().m_pCache   = m_pCache;
    ns->core().m_bManaged = managed;

    try
    {
        HLOGC(smlog.Debug, log << CONID(ns->id()) << "newSocket: mapping socket " << ns->id());

        // protect the m_Sockets structure.
        ExclusiveLock cs(m_GlobControlLock);
        m_Sockets[ns->id()] = ns;
    }
    catch (...)
    {
        // failure and rollback
        delete ns;
        ns = NULL;
        throw CUDTException(MJ_SYSTEMRES, MN_MEMORY, 0);
    }

    {
        ScopedLock glk (m_InitLock);
        startGarbageCollector();
    }
    if (pps)
        *pps = ns;

    return ns->id();
}

// [[using locked(m_GlobControlLock)]]
void srt::CUDTUnited::swipeSocket_LOCKED(SRTSOCKET id, CUDTSocket* s, CUDTUnited::SwipeSocketTerm lateremove)
{
    m_ClosedSockets[id] = s;
    if (!lateremove)
    {
        m_Sockets.erase(id);
    }
}

// XXX NOTE: TSan reports here false positive against the call
// to CRcvQueue::removeListener. This here will apply shared
// lock on m_GlobControlLock in the call of locateSocket, while
// having applied a shared lock on CRcvQueue::m_pListener in
// CRcvQueue::worker_ProcessConnectionRequest. As this thread
// locks both mutexes as shared, it doesn't form a deadlock.
int srt::CUDTUnited::newConnection(const SRTSOCKET     listener,
                                   const sockaddr_any& peer,
                                   const CPacket&      hspkt,
                                   CHandShake&         w_hs,
                                   int&                w_error,
                                   CUDT*&              w_acpu)
{
    CUDTSocket* ns = NULL;
    w_acpu         = NULL;

    w_error = SRT_REJ_IPE;

    // Can't manage this error through an exception because this is
    // running in the listener loop.
    CUDTSocket* ls = locateSocket(listener);
    if (!ls)
    {
        LOGC(cnlog.Error, log << "IPE: newConnection by listener socket id=" << listener << " which DOES NOT EXIST.");
        return -1;
    }

    HLOGC(cnlog.Debug,
          log << "newConnection: creating new socket after listener @" << listener
              << " contacted with backlog=" << ls->m_uiBackLog);

    // if this connection has already been processed
    if ((ns = locatePeer(peer, w_hs.m_iID, w_hs.m_iISN)) != NULL)
    {
        if (ns->core().m_bBroken)
        {
            // last connection from the "peer" address has been broken
            ns->setClosed();
            HLOGC(cnlog.Debug, log << "newConnection: @" << ns->id() << " broken - deleting from queued");

            ScopedLock acceptcg(ls->m_AcceptLock);
            ls->m_QueuedSockets.erase(ns->id());
        }
        else
        {
            // connection already exist, this is a repeated connection request
            // respond with existing HS information
            HLOGC(cnlog.Debug, log << "newConnection: located a WORKING peer @" << w_hs.m_iID << " - ADAPTING.");

            w_hs.m_iISN            = ns->core().m_iISN;
            w_hs.m_iMSS            = ns->core().MSS();
            w_hs.m_iFlightFlagSize = ns->core().m_config.iFlightFlagSize;
            w_hs.m_iReqType        = URQ_CONCLUSION;
            w_hs.m_iID             = ns->id();

            // Report the original UDT because it will be
            // required to complete the HS data for conclusion response.
            w_acpu = &ns->core();

            return 0;

            // except for this situation a new connection should be started
        }
    }
    else
    {
        HLOGC(cnlog.Debug,
              log << "newConnection: NOT located any peer @" << w_hs.m_iID << " - resuming with initial connection.");
    }

    // exceeding backlog, refuse the connection request

    enterCS(ls->m_AcceptLock);
    size_t backlog = ls->m_QueuedSockets.size();
    leaveCS(ls->m_AcceptLock);
    if (backlog >= ls->m_uiBackLog)
    {
        w_error = SRT_REJ_BACKLOG;
        LOGC(cnlog.Note, log << "newConnection: listen backlog=" << ls->m_uiBackLog << " EXCEEDED");
        return -1;
    }

    try
    {
        // Protect the config of the listener socket from a data race.
        ScopedLock lck(ls->core().m_ConnectionLock);
        ns = new CUDTSocket(*ls);
        // No need to check the peer, this is the address from which the request has come.
        ns->m_PeerAddr = peer;
    }
    catch (...)
    {
        w_error = SRT_REJ_RESOURCE;
        delete ns;
        LOGC(cnlog.Error, log << "IPE: newConnection: unexpected exception (probably std::bad_alloc)");
        return -1;
    }

    ns->core().m_RejectReason = SRT_REJ_UNKNOWN; // pre-set a universal value

    try
    {
        ns->core().m_SocketID = generateSocketID();
    }
    catch (const CUDTException&)
    {
        LOGC(cnlog.Fatal, log << "newConnection: IPE: all sockets occupied? Last gen=" << m_SocketIDGenerator);
        // generateSocketID throws exception, which can be naturally handled
        // when the call is derived from the API call, but here it's called
        // internally in response to receiving a handshake. It must be handled
        // here and turned into an erroneous return value.
        delete ns;
        return -1;
    }

    ns->m_ListenSocket    = listener;
    ns->core().m_PeerID          = w_hs.m_iID;
    ns->m_iISN            = w_hs.m_iISN;

    HLOGC(cnlog.Debug,
          log << "newConnection: DATA: lsnid=" << listener << " id=" << ns->id()
              << " peerid=" << ns->core().m_PeerID << " ISN=" << ns->m_iISN);

    int  error                   = 0;
    bool should_submit_to_accept = true;

    // Set the error code for all prospective problems below.
    // It won't be interpreted when result was successful.
    w_error = SRT_REJ_RESOURCE;

    // These can throw exception only when the memory allocation failed.
    // CUDT::connect() translates exception into CUDTException.
    // CUDT::open() may only throw original std::bad_alloc from new.
    // This is only to make the library extra safe (when your machine lacks
    // memory, it will continue to work, but fail to accept connection).

    try
    {
        // This assignment must happen b4 the call to CUDT::connect() because
        // this call causes sending the SRT Handshake through this socket.
        // Without this mapping the socket cannot be found and therefore
        // the SRT Handshake message would fail.
        HLOGC(cnlog.Debug, log <<
                "newConnection: incoming " << peer.str() << ", mapping socket " << ns->id());
        {
            ExclusiveLock cg(m_GlobControlLock);
            m_Sockets[ns->id()] = ns;
        }

        if (ls->core().m_cbAcceptHook)
        {
            if (!ls->core().runAcceptHook(&ns->core(), peer.get(), w_hs, hspkt))
            {
                w_error = ns->core().m_RejectReason;

                error = 1;
                goto ERR_ROLLBACK;
            }
        }

        // bind to the same addr of listening socket
        ns->core().open();
        if (!updateListenerMux(ns, ls))
        {
            // This is highly unlikely if not impossible, but there's
            // a theoretical runtime chance of failure so it should be
            // handled
            ns->core().m_RejectReason = SRT_REJ_IPE;
            throw false; // let it jump directly into the omni exception handler
        }

        ns->core().acceptAndRespond(ls, peer, hspkt, (w_hs));
    }
    catch (...)
    {
        // Extract the error that was set in this new failed entity.
        w_error = ns->core().m_RejectReason;
        error   = 1;
        goto ERR_ROLLBACK;
    }

    ns->m_Status = SRTS_CONNECTED;

    // copy address information of local node
    // Precisely, what happens here is:
    // - Get the IP address and port from the system database
    ns->m_SelfAddr = ns->core().channel()->getSockAddr();
    // - OVERWRITE just the IP address itself by a value taken from piSelfIP
    // (the family is used exactly as the one taken from what has been returned
    // by getsockaddr)
    CIPAddress::pton((ns->m_SelfAddr), ns->core().m_piSelfIP, peer);

    {
        // protect the m_PeerRec structure (and group existence)
        ExclusiveLock glock(m_GlobControlLock);
        try
        {
            HLOGC(cnlog.Debug, log << "newConnection: mapping peer " << ns->core().m_PeerID
                    << " to that socket (" << ns->id() << ")");
            m_PeerRec[ns->getPeerSpec()].insert(ns->id());

            LOGC(cnlog.Note, log << "@" << ns->id() << " connection on listener @" << listener
                << " (" << ns->m_SelfAddr.str() << ") from peer @" << ns->core().m_PeerID << " (" << peer.str() << ")");
        }
        catch (...)
        {
            LOGC(cnlog.Error, log << "newConnection: error when mapping peer!");
            error = 2;
        }

        // The access to m_GroupOf should be also protected, as the group
        // could be requested deletion in the meantime. This will hold any possible
        // removal from group and resetting m_GroupOf field.

#if ENABLE_BONDING
        if (ns->m_GroupOf)
        {
            // XXX this might require another check of group type.
            // For redundancy group, at least, update the status in the group
            CUDTGroup* g = ns->m_GroupOf;
            ScopedLock grlock(g->m_GroupLock);
            if (g->m_bClosing)
            {
                error = 1; // "INTERNAL REJECTION"
                goto ERR_ROLLBACK;
            }

            // Acceptance of the group will have to be done through accepting
            // of one of the pending sockets. There can be, however, multiple
            // such sockets at a time, some of them might get broken before
            // being accepted, and therefore we need to make all sockets ready.
            // But then, acceptance of a group may happen only once, so if any
            // sockets of the same group were submitted to accept, they must
            // be removed from the accept queue at this time.
            should_submit_to_accept = g->groupPending_LOCKED();

            // Update the status in the group so that the next
            // operation can include the socket in the group operation.
            CUDTGroup::SocketData* gm = ns->m_GroupMemberData;

            HLOGC(cnlog.Debug,
                  log << "newConnection(GROUP): Socket @" << ns->id() << " BELONGS TO $" << g->id() << " - will "
                      << (should_submit_to_accept ? "" : "NOT ") << "report in accept");
            gm->sndstate   = SRT_GST_IDLE;
            gm->rcvstate   = SRT_GST_IDLE;
            gm->laststatus = SRTS_CONNECTED;

            g->setGroupConnected();


            // Add also per-direction subscription for the about-to-be-accepted socket.
            // Both first accepted socket that makes the group-accept and every next
            // socket that adds a new link.
            int read_modes  = SRT_EPOLL_IN | SRT_EPOLL_ERR;
            int write_modes = SRT_EPOLL_OUT | SRT_EPOLL_ERR;
            epoll_add_usock_INTERNAL(g->m_RcvEID, ns, &read_modes);
            epoll_add_usock_INTERNAL(g->m_SndEID, ns, &write_modes);

            // With app reader, do not set groupPacketArrival (block the
            // provider array feature completely for now).

            /* SETUP HERE IF NEEDED
               ns->core().m_cbPacketArrival.set(ns->m_pUDT, &CUDT::groupPacketArrival);
             */
        }
        else
        {
            HLOGC(cnlog.Debug, log << "newConnection: Socket @" << ns->id() << " is not in a group");
        }
#endif
    }

    if (should_submit_to_accept)
    {
        enterCS(ls->m_AcceptLock);
        try
        {
            ls->m_QueuedSockets[ns->id()] = ns->m_PeerAddr;
            HLOGC(cnlog.Debug, log << "newConnection: Socket @" << ns->id() << " added to queued of @" << ls->id());
        }
        catch (...)
        {
            LOGC(cnlog.Error, log << "newConnection: error when queuing socket!");
            error = 3;
        }
        leaveCS(ls->m_AcceptLock);

        HLOGC(cnlog.Debug, log << "ACCEPT: new socket @" << ns->id() << " submitted for acceptance");
        // acknowledge users waiting for new connections on the listening socket
        m_EPoll.update_events(listener, ls->core().m_sPollID, SRT_EPOLL_ACCEPT, true);

        CGlobEvent::triggerEvent();

        // XXX the exact value of 'error' is ignored
        if (error > 0)
        {
            goto ERR_ROLLBACK;
        }

        // wake up a waiting accept() call
        CSync::lock_notify_one(ls->m_AcceptCond, ls->m_AcceptLock);
    }
    else
    {
        HLOGC(cnlog.Debug,
              log << "ACCEPT: new socket @" << ns->id()
                  << " NOT submitted to acceptance, another socket in the group is already connected");

        // acknowledge INTERNAL users waiting for new connections on the listening socket
        // that are reported when a new socket is connected within an already connected group.
        m_EPoll.update_events(listener, ls->core().m_sPollID, SRT_EPOLL_UPDATE, true);
#if ENABLE_BONDING
      // Note that the code in this current IF branch can only be executed in case
      // of group members. Otherwise should_submit_to_accept will be always true.
      if (ns->m_GroupOf)
      {
          HLOGC(gmlog.Debug, log << "GROUP UPDATE $" << ns->m_GroupOf->id() << " per connected socket @" << ns->id());
          m_EPoll.update_events(ns->m_GroupOf->id(), ns->m_GroupOf->m_sPollID, SRT_EPOLL_UPDATE, true);
      }
#endif
        CGlobEvent::triggerEvent();
    }

ERR_ROLLBACK:
    // XXX the exact value of 'error' is ignored
    if (error > 0)
    {
#if ENABLE_LOGGING
        static const char* why[] = {
            "UNKNOWN ERROR", "INTERNAL REJECTION", "IPE when mapping a socket", "IPE when inserting a socket"};
        LOGC(cnlog.Warn,
             log << CONID(ns->id()) << "newConnection: connection rejected due to: " << why[error] << " - "
                 << RequestTypeStr(URQFailure(w_error)));
#endif

        SRTSOCKET id = ns->id();
        ns->closeInternal(SRT_CLS_LATE);
        ns->setClosed();

        // The mapped socket should be now unmapped to preserve the situation that
        // was in the original UDT code.
        // In SRT additionally the acceptAndRespond() function (it was called probably
        // connect() in UDT code) may fail, in which case this socket should not be
        // further processed and should be removed.
        {
            ExclusiveLock cg(m_GlobControlLock);

#if ENABLE_BONDING
            if (ns->m_GroupOf)
            {
                HLOGC(smlog.Debug,
                      log << "@" << ns->id() << " IS MEMBER OF $" << ns->m_GroupOf->id()
                          << " - REMOVING FROM GROUP");
                ns->removeFromGroup(true);
            }
#endif
            // You won't be updating any EIDs anymore.
            m_EPoll.wipe_usock(id, ns->core().m_sPollID);

            swipeSocket_LOCKED(id, ns, SWIPE_NOW);
        }

        return -1;
    }

    return 1;
}

SRT_EPOLL_T srt::CUDTSocket::getListenerEvents()
{
    // You need to check EVERY socket that has been queued
    // and verify its internals. With independent socket the
    // matter is simple - if it's present, you light up the
    // SRT_EPOLL_ACCEPT flag.

#if !ENABLE_BONDING
    ScopedLock accept_lock (m_AcceptLock);

    // Make it simplified here - nonempty container = have acceptable sockets.
    // Might make sometimes spurious acceptance, but this can also happen when
    // the incoming accepted socket was suddenly broken.
    return m_QueuedSockets.empty() ? 0 : int(SRT_EPOLL_ACCEPT);

#else // Could do #endif here, but the compiler would complain about unreachable code.

    map<SRTSOCKET, sockaddr_any> sockets_copy;
    {
        ScopedLock accept_lock (m_AcceptLock);
        sockets_copy = m_QueuedSockets;
    }
    return CUDT::uglobal().checkQueuedSocketsEvents(sockets_copy);

#endif
}

#if ENABLE_BONDING
int srt::CUDTUnited::checkQueuedSocketsEvents(const map<SRTSOCKET, sockaddr_any>& sockets)
{
    SRT_EPOLL_T flags = 0;

    // But with the member sockets an appropriate check must be
    // done first: if this socket belongs to a group that is
    // already in the connected state, you should light up the
    // SRT_EPOLL_UPDATE flag instead. This flag is only for
    // internal informing the waiters on the listening sockets
    // that they should re-read the group list and re-check readiness.

    // Now we can do lock once and for all
    for (map<SRTSOCKET, sockaddr_any>::const_iterator i = sockets.begin(); i != sockets.end(); ++i)
    {
        CUDTSocket* s = locateSocket_LOCKED(i->first);
        if (!s)
            continue; // wiped in the meantime - ignore

        // If this pending socket is a group member, but the group
        // to which it belongs is NOT waiting to be accepted, then
        // light up the UPDATE event only. Light up ACCEPT only if
        // this is a single socket, or this single socket has turned
        // the mirror group to be first time available for accept(),
        // and this accept() hasn't been done yet.
        if (s->m_GroupOf && !s->m_GroupOf->groupPending())
            flags |= SRT_EPOLL_UPDATE;
        else
            flags |= SRT_EPOLL_ACCEPT;
    }

    return flags;
}
#endif

// static forwarder
SRTSTATUS srt::CUDT::installAcceptHook(SRTSOCKET lsn, srt_listen_callback_fn* hook, void* opaq)
{
    return uglobal().installAcceptHook(lsn, hook, opaq);
}

SRTSTATUS srt::CUDTUnited::installAcceptHook(const SRTSOCKET lsn, srt_listen_callback_fn* hook, void* opaq)
{
    try
    {
        CUDTSocket* s = locateSocket(lsn, ERH_THROW);
        s->core().installAcceptHook(hook, opaq);
    }
    catch (CUDTException& e)
    {
        SetThreadLocalError(e);
        return SRT_ERROR;
    }

    return SRT_STATUS_OK;
}

SRTSTATUS srt::CUDT::installConnectHook(SRTSOCKET lsn, srt_connect_callback_fn* hook, void* opaq)
{
    return uglobal().installConnectHook(lsn, hook, opaq);
}

SRTSTATUS srt::CUDTUnited::installConnectHook(const SRTSOCKET u, srt_connect_callback_fn* hook, void* opaq)
{
    try
    {
#if ENABLE_BONDING
        if (CUDT::isgroup(u))
        {
            GroupKeeper k(*this, u, ERH_THROW);
            k.group->installConnectHook(hook, opaq);
            return SRT_STATUS_OK;
        }
#endif
        CUDTSocket* s = locateSocket(u, ERH_THROW);
        s->core().installConnectHook(hook, opaq);
    }
    catch (CUDTException& e)
    {
        SetThreadLocalError(e);
        return SRT_ERROR;
    }

    return SRT_STATUS_OK;
}

SRT_SOCKSTATUS srt::CUDTUnited::getStatus(const SRTSOCKET u)
{
    // protects the m_Sockets structure
    SharedLock cg(m_GlobControlLock);

    sockets_t::const_iterator i = m_Sockets.find(u);

    if (i == m_Sockets.end())
    {
        if (m_ClosedSockets.find(u) != m_ClosedSockets.end())
            return SRTS_CLOSED;

        return SRTS_NONEXIST;
    }
    return i->second->getStatus();
}

SRTSTATUS srt::CUDTUnited::getCloseReason(const SRTSOCKET u, SRT_CLOSE_INFO& info)
{
    // protects the m_Sockets structure
    SharedLock cg(m_GlobControlLock);

    // We need to search for the socket in:
    // m_Sockets, if it is somehow still alive,
    // m_ClosedSockets, if it's when it should be,
    // m_ClosedDatabase, if it has been already garbage-collected and deleted.

    sockets_t::const_iterator i = m_Sockets.find(u);
    if (i != m_Sockets.end())
    {
        i->second->core().copyCloseInfo((info));
        return SRT_STATUS_OK;
    }

    i = m_ClosedSockets.find(u);
    if (i != m_ClosedSockets.end())
    {
        i->second->core().copyCloseInfo((info));
    }

    map<SRTSOCKET, CloseInfo>::iterator c = m_ClosedDatabase.find(u);
    if (c == m_ClosedDatabase.end())
        return SRT_ERROR;

    info = c->second.info;
    return SRT_STATUS_OK;
}

SRTSTATUS srt::CUDTUnited::bind(CUDTSocket* s, const sockaddr_any& name)
{
    ScopedLock cg(s->m_ControlLock);

    // cannot bind a socket more than once
    if (s->m_Status != SRTS_INIT)
        throw CUDTException(MJ_NOTSUP, MN_NONE, 0);

    if (s->core().m_config.iIpV6Only == -1 && name.family() == AF_INET6 && name.isany())
    {
        // V6ONLY option must be set explicitly if you want to bind to a wildcard address in IPv6
        HLOGP(smlog.Error,
                "bind: when binding to :: (IPv6 wildcard), SRTO_IPV6ONLY option must be set explicitly to 0 or 1");

        throw CUDTException(MJ_NOTSUP, MN_INVAL, 0);
    }

    bindSocketToMuxer(s, name);
    return SRT_STATUS_OK;
}

SRTSTATUS srt::CUDTUnited::bind(CUDTSocket* s, UDPSOCKET udpsock)
{
    ScopedLock cg(s->m_ControlLock);

    // cannot bind a socket more than once
    if (s->m_Status != SRTS_INIT)
        throw CUDTException(MJ_NOTSUP, MN_NONE, 0);

    sockaddr_any name;
    socklen_t    namelen = sizeof name; // max of inet and inet6

    // This will preset the sa_family as well; the namelen is given simply large
    // enough for any family here.
    if (::getsockname(udpsock, &name.sa, &namelen) == -1)
        throw CUDTException(MJ_NOTSUP, MN_INVAL);

    // Successfully extracted, so update the size
    name.len = namelen;
    bindSocketToMuxer(s, name, &udpsock);
    return SRT_STATUS_OK;
}

void srt::CUDTUnited::bindSocketToMuxer(CUDTSocket* s, const sockaddr_any& address, UDPSOCKET* psocket)
{
    if (address.hport() == 0 && s->core().m_config.bRendezvous)
        throw CUDTException(MJ_NOTSUP, MN_ISRENDUNBOUND, 0);

    s->core().open();
    updateMux(s, address, psocket);
    // -> C(Snd|Rcv)Queue::init
    // -> pthread_create(...C(Snd|Rcv)Queue::worker...)
    s->m_Status = SRTS_OPENED;

    // copy address information of local node
    s->m_SelfAddr = s->core().channel()->getSockAddr();
}

SRTSTATUS srt::CUDTUnited::listen(const SRTSOCKET u, int backlog)
{
    if (backlog <= 0)
        throw CUDTException(MJ_NOTSUP, MN_INVAL, 0);

    // Don't search for the socket if it's already -1;
    // this never is a valid socket.
    if (u == UDT::INVALID_SOCK)
        throw CUDTException(MJ_NOTSUP, MN_SIDINVAL, 0);

    CUDTSocket* s = locateSocket(u);
    if (!s)
        throw CUDTException(MJ_NOTSUP, MN_SIDINVAL, 0);

    ScopedLock cg(s->m_ControlLock);

    // NOTE: since now the socket is protected against simultaneous access.
    // In the meantime the socket might have been closed, which means that
    // it could have changed the state. It could be also set listen in another
    // thread, so check it out.

    // do nothing if the socket is already listening
    if (s->m_Status == SRTS_LISTENING)
        return SRT_STATUS_OK;

    // a socket can listen only if is in OPENED status
    if (s->m_Status != SRTS_OPENED)
        throw CUDTException(MJ_NOTSUP, MN_ISUNBOUND, 0);

    // [[using assert(s->m_Status == OPENED)]];

    // listen is not supported in rendezvous connection setup
    if (s->core().m_config.bRendezvous)
        throw CUDTException(MJ_NOTSUP, MN_ISRENDEZVOUS, 0);

    s->m_uiBackLog = backlog;

    // [[using assert(s->m_Status == OPENED)]]; // (still, unchanged)

    s->core().setListenState(); // propagates CUDTException,
                                // if thrown, remains in OPENED state if so.
    s->m_Status = SRTS_LISTENING;

    return SRT_STATUS_OK;
}

SRTSOCKET srt::CUDTUnited::accept_bond(const SRTSOCKET listeners[], int lsize, int64_t msTimeOut)
{
    CEPollDesc* ed  = 0;
    int         eid = m_EPoll.create(&ed);

    // Destroy it at return - this function can be interrupted
    // by an exception.
    struct AtReturn
    {
        int         eid;
        CUDTUnited* that;
        AtReturn(CUDTUnited* t, int e)
            : eid(e)
            , that(t)
        {
        }
        ~AtReturn() { that->m_EPoll.release(eid); }
    } l_ar(this, eid);

    // Subscribe all of listeners for accept
    int events = SRT_EPOLL_ACCEPT;

    for (int i = 0; i < lsize; ++i)
    {
        srt_epoll_add_usock(eid, listeners[i], &events);
    }

    CEPoll::fmap_t st;
    m_EPoll.swait(*ed, (st), msTimeOut, true);

    if (st.empty())
    {
        // Sanity check
        throw CUDTException(MJ_AGAIN, MN_XMTIMEOUT, 0);
    }

    // Theoretically we can have a situation that more than one
    // listener is ready for accept. In this case simply get
    // only the first found.
    SRTSOCKET        lsn = st.begin()->first;
    sockaddr_storage dummy;
    int              outlen = sizeof dummy;
    return accept(lsn, ((sockaddr*)&dummy), (&outlen));
}

SRTSOCKET srt::CUDTUnited::accept(const SRTSOCKET listen, sockaddr* pw_addr, int* pw_addrlen)
{
    if (pw_addr && !pw_addrlen)
    {
        LOGC(cnlog.Error, log << "srt_accept: provided address, but address length parameter is missing");
        throw CUDTException(MJ_NOTSUP, MN_INVAL, 0);
    }

    CUDTSocket* ls = locateSocket(listen);

    if (ls == NULL)
    {
        LOGC(cnlog.Error, log << "srt_accept: invalid listener socket ID value: " << listen);
        throw CUDTException(MJ_NOTSUP, MN_SIDINVAL, 0);
    }

    // the "listen" socket must be in LISTENING status
    if (ls->m_Status != SRTS_LISTENING)
    {
        LOGC(cnlog.Error, log << "srt_accept: socket @" << listen << " is not in listening state (forgot srt_listen?)");
        throw CUDTException(MJ_NOTSUP, MN_NOLISTEN, 0);
    }

    // no "accept" in rendezvous connection setup
    if (ls->core().m_config.bRendezvous)
    {
        LOGC(cnlog.Fatal,
             log << "CUDTUnited::accept: RENDEZVOUS flag passed through check in srt_listen when it set listen state");
        // This problem should never happen because `srt_listen` function should have
        // checked this situation before and not set listen state in result.
        // Inform the user about the invalid state in the universal way.
        throw CUDTException(MJ_NOTSUP, MN_NOLISTEN, 0);
    }

    SRTSOCKET u        = SRT_INVALID_SOCK;
    bool      accepted = false;

    // !!only one connection can be set up each time!!
    while (!accepted)
    {
        UniqueLock accept_lock(ls->m_AcceptLock);
        CSync      accept_sync(ls->m_AcceptCond, accept_lock);

        if ((ls->m_Status != SRTS_LISTENING) || ls->core().m_bBroken)
        {
            // This socket has been closed.
            accepted = true;
        }
        else if (ls->m_QueuedSockets.size() > 0)
        {
            map<SRTSOCKET, sockaddr_any>::iterator b = ls->m_QueuedSockets.begin();

            if (pw_addr != NULL && pw_addrlen != NULL)
            {
                // Check if the length of the buffer to fill the name in
                // was large enough.
                const int len = b->second.size();
                if (*pw_addrlen < len)
                {
                    // In case when the address cannot be rewritten,
                    // DO NOT accept, but leave the socket in the queue.
                    throw CUDTException(MJ_NOTSUP, MN_INVAL, 0);
                }
            }

            u = b->first;
            HLOGC(cnlog.Debug, log << "accept: @" << u << " extracted from @" << ls->id() << " - deleting from queued");
            ls->m_QueuedSockets.erase(b);
            accepted = true;
        }
        else if (!ls->core().m_config.bSynRecving)
        {
            accepted = true;
        }

        if (!accepted && (ls->m_Status == SRTS_LISTENING))
            accept_sync.wait();

        if (ls->m_QueuedSockets.empty())
            m_EPoll.update_events(listen, ls->core().m_sPollID, SRT_EPOLL_ACCEPT, false);
    }

    if (u == SRT_INVALID_SOCK)
    {
        // non-blocking receiving, no connection available
        if (!ls->core().m_config.bSynRecving)
        {
            LOGC(cnlog.Error, log << "srt_accept: no pending connection available at the moment");
            throw CUDTException(MJ_AGAIN, MN_RDAVAIL, 0);
        }

        LOGC(cnlog.Error, log << "srt_accept: listener socket @" << listen << " is already closed");
        // listening socket is closed
        throw CUDTException(MJ_SETUP, MN_CLOSED, 0);
    }

    CUDTSocket* s = locateSocket(u);
    if (s == NULL)
    {
        LOGC(cnlog.Error, log << "srt_accept: pending connection has unexpectedly closed");
        throw CUDTException(MJ_SETUP, MN_CLOSED, 0);
    }

    // Set properly the SRTO_GROUPCONNECT flag
    s->core().m_config.iGroupConnect = 0;

    // Check if LISTENER has the SRTO_GROUPCONNECT flag set,
    // and the already accepted socket has successfully joined
    // the mirror group. If so, RETURN THE GROUP ID, not the socket ID.
#if ENABLE_BONDING
    if (ls->core().m_config.iGroupConnect == 1 && s->m_GroupOf)
    {
        // Put a lock to protect the group against accidental deletion
        // in the meantime.
        SharedLock glock(m_GlobControlLock);
        // Check again; it's unlikely to happen, but
        // it's a theoretically possible scenario
        if (s->m_GroupOf)
        {
            CUDTGroup* g = s->m_GroupOf;
            // Mark the beginning of the connection at the moment
            // when the group ID is returned to the app caller
            g->m_stats.tsLastSampleTime = steady_clock::now();

            // Ok, now that we have to get the group:
            // 1. Get all listeners that have so far reported any pending connection
            //    for this group.
            // 2. THE VERY LISTENER that provided this connection should be only
            //    checked if it contains ANY FURTHER queued sockets than this.

            HLOGC(cnlog.Debug, log << "accept: reporting group $" << g->m_GroupID << " instead of member socket @" << u);
            u                                = g->m_GroupID;
            s->core().m_config.iGroupConnect = 1; // should be derived from ls, but make sure

            vector<SRTSOCKET> listeners = g->clearPendingListeners();
            CUDT::uglobal().removePendingForGroup(g, listeners, s->id());
        }
        else
        {
            LOGC(smlog.Error, log << "accept: IPE: socket's group deleted in the meantime of accept process???");
        }
    }
#endif

    ScopedLock cg(s->m_ControlLock);

    if (pw_addr != NULL && pw_addrlen != NULL)
    {
        memcpy((pw_addr), s->m_PeerAddr.get(), s->m_PeerAddr.size());
        *pw_addrlen = s->m_PeerAddr.size();
    }

    return u;
}

#if ENABLE_BONDING

// [[using locked(m_GlobControlLock)]]
void srt::CUDTUnited::removePendingForGroup(const CUDTGroup* g, const vector<SRTSOCKET>& listeners, SRTSOCKET this_socket)
{
    set<SRTSOCKET> members;
    g->getMemberSockets((members));

    IF_HEAVY_LOGGING(ostringstream outl);
    IF_HEAVY_LOGGING(for (vector<SRTSOCKET>::const_iterator lp = listeners.begin(); lp != listeners.end(); ++lp) { outl << " @" << (*lp); });

    HLOGC(cnlog.Debug, log << "removePendingForGroup: " << listeners.size() << " listeners collected: " << outl.str());

    // What we need to do is:
    // 1. Walk through the listener sockets and check their accept queue.
    // 2. Skip a socket that:
    //    - Is equal to this_socket (was removed from the queue already and triggered group accept)
    //    - Does not belong to group members (should remain there for other purposes)
    // 3. Any member socket found in that listener:
    //    - this socket must be removed from the queue
    //    - the listener containing this socket must be added UPDATE event.

    map<CUDTSocket*, int> listeners_to_update;

    for (vector<SRTSOCKET>::const_iterator i = listeners.begin(); i != listeners.end(); ++i)
    {
        CUDTSocket* ls = locateSocket_LOCKED(*i);
        if (!ls)
        {
            HLOGC(cnlog.Debug, log << "Group-pending lsn @" << (*i) << " deleted in the meantime");
            continue;
        }
        vector<SRTSOCKET> swipe_members;

        ScopedLock alk (ls->m_AcceptLock);

        for (map<SRTSOCKET, sockaddr_any>::const_iterator q = ls->m_QueuedSockets.begin(); q != ls->m_QueuedSockets.end(); ++q)
        {
            HLOGC(cnlog.Debug, log << "Group-pending lsn @" << (*i) << " queued socket @" << q->first << ":");
            // 1. Check if it was the accept-triggering socket
            if (q->first == this_socket)
            {
                listeners_to_update[ls] += 0;
                HLOGC(cnlog.Debug, log << "... is the accept-trigger; will only possibly silence the listener");
                continue;
            }

            // 2. Check if it was this group's member socket
            if (members.find(q->first) == members.end())
            {
                // Increase the number of not-member-related sockets to know if
                // the read-ready status from the listener should be cleared.
                listeners_to_update[ls]++;
                HLOGC(cnlog.Debug, log << "... is not a member of $" << g->id() << "; skipping");
                continue;
            }

            // 3. Found at least one socket that is this group's member
            //    and is not the socket that triggered accept.
            swipe_members.push_back(q->first);
            listeners_to_update[ls] += 0;
            HLOGC(cnlog.Debug, log << "... is to be unqueued");
        }
        if (ls->m_QueuedSockets.empty())
        {
            HLOGC(cnlog.Debug, log << "Group-pending lsn @" << (*i) << ": NO QUEUED SOCKETS");
        }

        for (vector<SRTSOCKET>::iterator is = swipe_members.begin(); is != swipe_members.end(); ++is)
        {
            ls->m_QueuedSockets.erase(*is);
        }
    }

    // Now; for every listener, which contained at least one socket that is
    // this group's member:
    // - ADD UPDATE event
    // - REMOVE ACCEPT event, if the number of "other sockets" is zero.

    // NOTE: "map" container is used because we need to have unique listener container,
    // while the listener may potentially be added multiple times in the loop of queued sockets.
    for (map<CUDTSocket*, int>::iterator mi = listeners_to_update.begin(); mi != listeners_to_update.end(); ++mi)
    {
        CUDTSocket* s;
        int nothers;
        Tie(s, nothers) = *mi;

        HLOGC(cnlog.Debug, log << "Group-pending lsn @" << s->id() << " had in-group accepted sockets and " << nothers << " other sockets");
        if (nothers == 0)
        {
            m_EPoll.update_events(s->id(), s->core().m_sPollID, SRT_EPOLL_ACCEPT, false);
        }

        m_EPoll.update_events(s->id(), s->core().m_sPollID, SRT_EPOLL_UPDATE, true);
    }

}

#endif

SRTSOCKET srt::CUDTUnited::connect(SRTSOCKET u, const sockaddr* srcname, const sockaddr* tarname, int namelen)
{
    // Here both srcname and tarname must be specified
    if (!srcname || !tarname || namelen < int(sizeof(sockaddr_in)))
    {
        LOGC(aclog.Error,
             log << "connect(with source): invalid call: srcname=" << srcname << " tarname=" << tarname
                 << " namelen=" << namelen);
        throw CUDTException(MJ_NOTSUP, MN_INVAL);
    }

    sockaddr_any source_addr(srcname, namelen);
    if (source_addr.len == 0)
        throw CUDTException(MJ_NOTSUP, MN_INVAL, 0);
    sockaddr_any target_addr(tarname, namelen);
    if (target_addr.len == 0)
        throw CUDTException(MJ_NOTSUP, MN_INVAL, 0);

#if ENABLE_BONDING
    // Check affiliation of the socket. It's now allowed for it to be
    // a group or socket. For a group, add automatically a socket to
    // the group.
    if (CUDT::isgroup(u))
    {
        GroupKeeper k(*this, u, ERH_THROW);
        // Note: forced_isn is ignored when connecting a group.
        // The group manages the ISN by itself ALWAYS, that is,
        // it's generated anew for the very first socket, and then
        // derived by all sockets in the group.
        SRT_SOCKGROUPCONFIG gd[1] = {srt_prepare_endpoint(srcname, tarname, namelen)};

        // When connecting to exactly one target, only this very target
        // can be returned as a socket, so rewritten back array can be ignored.
        return singleMemberConnect(k.group, gd);
    }
#endif

    CUDTSocket* s = locateSocket(u);
    if (s == NULL)
        throw CUDTException(MJ_NOTSUP, MN_SIDINVAL, 0);

    // For a single socket, just do bind, then connect
    bind(s, source_addr);
    connectIn(s, target_addr, SRT_SEQNO_NONE);
    return SRT_SOCKID_CONNREQ;
}

SRTSOCKET srt::CUDTUnited::connect(const SRTSOCKET u, const sockaddr* name, int namelen, int32_t forced_isn)
{
    if (!name || namelen < int(sizeof(sockaddr_in)))
    {
        LOGC(aclog.Error, log << "connect(): invalid call: name=" << name << " namelen=" << namelen);
        throw CUDTException(MJ_NOTSUP, MN_INVAL);
    }

    sockaddr_any target_addr(name, namelen);
    if (target_addr.len == 0)
        throw CUDTException(MJ_NOTSUP, MN_INVAL, 0);

#if ENABLE_BONDING
    // Check affiliation of the socket. It's now allowed for it to be
    // a group or socket. For a group, add automatically a socket to
    // the group.
    if (CUDT::isgroup(u))
    {
        GroupKeeper k(*this, u, ERH_THROW);

        // Note: forced_isn is ignored when connecting a group.
        // The group manages the ISN by itself ALWAYS, that is,
        // it's generated anew for the very first socket, and then
        // derived by all sockets in the group.
        SRT_SOCKGROUPCONFIG gd[1] = {srt_prepare_endpoint(NULL, name, namelen)};
        return singleMemberConnect(k.group, gd);
    }
#endif

    CUDTSocket* s = locateSocket(u);
    if (!s)
        throw CUDTException(MJ_NOTSUP, MN_SIDINVAL, 0);

    connectIn(s, target_addr, forced_isn);
    return SRT_SOCKID_CONNREQ;
}

#if ENABLE_BONDING
SRTSOCKET srt::CUDTUnited::singleMemberConnect(CUDTGroup* pg, SRT_SOCKGROUPCONFIG* gd)
{
    SRTSOCKET gstat = groupConnect(pg, gd, 1);
    if (gstat == SRT_INVALID_SOCK)
    {
        // We have only one element here, so refer to it.
        // Sanity check
        if (gd->errorcode == SRT_SUCCESS)
            gd->errorcode = SRT_EINVPARAM;

        return CUDT::APIError(gd->errorcode), SRT_INVALID_SOCK;
    }

    return gstat;
}

// [[using assert(pg->m_iBusy > 0)]]
SRTSOCKET srt::CUDTUnited::groupConnect(CUDTGroup* pg, SRT_SOCKGROUPCONFIG* targets, int arraysize)
{
    CUDTGroup& g = *pg;
    SRT_ASSERT(g.m_iBusy > 0);

    // Check and report errors on data brought in by srt_prepare_endpoint,
    // as the latter function has no possibility to report errors.
    for (int tii = 0; tii < arraysize; ++tii)
    {
        if (targets[tii].srcaddr.ss_family != targets[tii].peeraddr.ss_family)
        {
            LOGC(aclog.Error, log << "srt_connect/group: family differs on source and target address");
            throw CUDTException(MJ_NOTSUP, MN_INVAL);
        }

        if (targets[tii].weight > CUDT::MAX_WEIGHT)
        {
            LOGC(aclog.Error, log << "srt_connect/group: weight value must be between 0 and " << (+CUDT::MAX_WEIGHT));
            throw CUDTException(MJ_NOTSUP, MN_INVAL);
        }
    }

    // Synchronize on simultaneous group-locking
    enterCS(*g.exp_groupLock());

    // If the open state switched to OPENED, the blocking mode
    // must make it wait for connecting it. Doing connect when the
    // group is already OPENED returns immediately, regardless if the
    // connection is going to later succeed or fail (this will be
    // known in the group state information).
    bool       block_new_opened = !g.m_bOpened && g.m_bSynRecving;
    const bool was_empty        = g.groupEmpty_LOCKED();

    // In case the group was retried connection, clear first all epoll readiness.
    const int ncleared = m_EPoll.update_events(g.id(), g.m_sPollID, SRT_EPOLL_ERR, false);
    if (was_empty || ncleared)
    {
        HLOGC(aclog.Debug,
              log << "srt_connect/group: clearing IN/OUT because was_empty=" << was_empty
                  << " || ncleared=" << ncleared);
        // IN/OUT only in case when the group is empty, otherwise it would
        // clear out correct readiness resulting from earlier calls.
        // This also should happen if ERR flag was set, as IN and OUT could be set, too.
        m_EPoll.update_events(g.id(), g.m_sPollID, SRT_EPOLL_IN | SRT_EPOLL_OUT, false);
    }

    leaveCS(*g.exp_groupLock());

    SRTSOCKET retval = SRT_INVALID_SOCK;

    int eid           = -1;
    int connect_modes = SRT_EPOLL_CONNECT | SRT_EPOLL_ERR;
    if (block_new_opened)
    {
        // Create this eid only to block-wait for the first
        // connection.
        eid = srt_epoll_create();
    }

    // Use private map to avoid searching in the
    // overall map.
    map<SRTSOCKET, CUDTSocket*> spawned;

    HLOGC(aclog.Debug,
          log << "groupConnect: will connect " << arraysize << " links and "
              << (block_new_opened ? "BLOCK until any is ready" : "leave the process in background"));

    for (int tii = 0; tii < arraysize; ++tii)
    {
        sockaddr_any target_addr(targets[tii].peeraddr);
        sockaddr_any source_addr(targets[tii].srcaddr);
        SRTSOCKET&   sid_rloc = targets[tii].id;
        int&         erc_rloc = targets[tii].errorcode;
        erc_rloc              = SRT_SUCCESS; // preinitialized
        HLOGC(aclog.Debug, log << "groupConnect: taking on " << sockaddr_any(targets[tii].peeraddr).str());

        CUDTSocket* ns = 0;

        // NOTE: After calling newSocket, the socket is mapped into m_Sockets.
        // It must be MANUALLY removed from this list in case we need it deleted.
        SRTSOCKET sid = newSocket(&ns, true); // Create MANAGED socket (auto-deleted when broken)

        if (pg->m_cbConnectHook)
        {
            // Derive the connect hook by the socket, if set on the group
            ns->core().m_cbConnectHook = pg->m_cbConnectHook;
        }

        SRT_SocketOptionObject* config = targets[tii].config;

        // XXX Support non-blocking mode:
        // If the group has nonblocking set for connect (SNDSYN),
        // then it must set so on the socket. Then, the connection
        // process is asynchronous. The socket appears first as
        // GST_PENDING state, and only after the socket becomes
        // connected does its status in the group turn into GST_IDLE.

        // Set all options that were requested by the options set on a group
        // prior to connecting.
        string error_reason SRT_ATR_UNUSED;
        try
        {
            for (size_t i = 0; i < g.m_config.size(); ++i)
            {
                HLOGC(aclog.Debug, log << "groupConnect: OPTION @" << sid << " #" << g.m_config[i].so);
                error_reason = "group-derived option: #" + Sprint(g.m_config[i].so);
                ns->core().setOpt(g.m_config[i].so, &g.m_config[i].value[0], (int)g.m_config[i].value.size());
            }

            // Do not try to set a user option if failed already.
            if (config)
            {
                error_reason = "user option";
                ns->core().applyMemberConfigObject(*config);
            }

            error_reason = "bound address";
            // We got it. Bind the socket, if the source address was set
            if (!source_addr.empty())
                bind(ns, source_addr);
        }
        catch (CUDTException& e)
        {
            // Just notify the problem, but the loop must continue.
            // Set the original error as reported.
            targets[tii].errorcode = e.getErrorCode();
            LOGC(aclog.Error, log << "srt_connect_group: failed to set " << error_reason);
        }
        catch (...)
        {
            // Set the general EINVPARAM - this error should never happen
            LOGC(aclog.Error, log << "IPE: CUDT::setOpt reported unknown exception");
            targets[tii].errorcode = SRT_EINVPARAM;
        }

        // Add socket to the group.
        // Do it after setting all stored options, as some of them may
        // influence some group data.

        srt::groups::SocketData data = srt::groups::prepareSocketData(ns);
        if (targets[tii].token != -1)
        {
            // Reuse the token, if specified by the caller
            data.token = targets[tii].token;
        }
        else
        {
            // Otherwise generate and write back the token
            data.token         = CUDTGroup::genToken();
            targets[tii].token = data.token;
        }

        {
            ExclusiveLock cs(m_GlobControlLock);
            if (m_Sockets.count(sid) == 0)
            {
                HLOGC(aclog.Debug, log << "srt_connect_group: socket @" << sid << " deleted in process");
                // Someone deleted the socket in the meantime?
                // Unlikely, but possible in theory.
                // Don't delete anyhting - it's alreay done.
                continue;
            }

            // There's nothing wrong with preparing the data first
            // even if this happens for nothing. But now, under the lock
            // and after checking that the socket still exists, check now
            // if this succeeded, and then also if the group is still usable.
            // The group will surely exist because it's set busy, until the
            // end of this function. But it might be simultaneously requested closed.
            bool proceed = true;

            if (targets[tii].errorcode != SRT_SUCCESS)
            {
                HLOGC(aclog.Debug,
                      log << "srt_connect_group: not processing @" << sid << " due to error in setting options");
                proceed = false;
            }

            if (g.m_bClosing)
            {
                HLOGC(aclog.Debug,
                      log << "srt_connect_group: not processing @" << sid << " due to CLOSED GROUP $" << g.m_GroupID);
                proceed = false;
            }

            if (proceed)
            {
                CUDTGroup::SocketData* f = g.add(data);
                ns->m_GroupMemberData    = f;
                ns->m_GroupOf            = &g;
                f->weight                = targets[tii].weight;
                HLOGC(aclog.Debug, log << "srt_connect_group: socket @" << sid << " added to group $" << g.m_GroupID);
            }
            else
            {
                targets[tii].id = SRT_INVALID_SOCK;
                delete ns;
                m_Sockets.erase(sid);

                // If failed to set options, then do not continue
                // neither with binding, nor with connecting.
                continue;
            }
        }

        // XXX This should be reenabled later, this should
        // be probably still in use to exchange information about
        // packets asymmetrically lost. But for no other purpose.
        /*
        ns->core().m_cbPacketArrival.set(ns->m_pUDT, &CUDT::groupPacketArrival);
        */

        int isn = g.currentSchedSequence();

        // Set it the groupconnect option, as all in-group sockets should have.
        ns->core().m_config.iGroupConnect = 1;

        // Every group member will have always nonblocking
        // (this implies also non-blocking connect/accept).
        // The group facility functions will block when necessary
        // using epoll_wait.
        ns->core().m_config.bSynRecving = false;
        ns->core().m_config.bSynSending = false;

        HLOGC(aclog.Debug, log << "groupConnect: NOTIFIED AS PENDING @" << sid << " both read and write");
        // If this socket is not to block the current connect process,
        // it may still be needed for the further check if the redundant
        // connection succeeded or failed and whether the new socket is
        // ready to use or needs to be closed.
        epoll_add_usock_INTERNAL(g.m_SndEID, ns, &connect_modes);
        epoll_add_usock_INTERNAL(g.m_RcvEID, ns, &connect_modes);

        // Adding a socket on which we need to block to BOTH these tracking EIDs
        // and the blocker EID. We'll simply remove from them later all sockets that
        // got connected state or were broken.

        if (block_new_opened)
        {
            HLOGC(aclog.Debug, log << "groupConnect: WILL BLOCK on @" << sid << " until connected");
            epoll_add_usock_INTERNAL(eid, ns, &connect_modes);
        }

        // And connect
        try
        {
            HLOGC(aclog.Debug, log << "groupConnect: connecting a new socket with ISN=" << isn);
            connectIn(ns, target_addr, isn);
        }
        catch (const CUDTException& e)
        {
            LOGC(aclog.Error,
                 log << "groupConnect: socket @" << sid << " in group " << pg->id() << " failed to connect");
            // We know it does belong to a group.
            // Remove it first because this involves a mutex, and we want
            // to avoid locking more than one mutex at a time.
            erc_rloc               = e.getErrorCode();
            targets[tii].errorcode = e.getErrorCode();
            targets[tii].id        = SRT_INVALID_SOCK;

            ExclusiveLock cl(m_GlobControlLock);

            // You won't be updating any EIDs anymore.
            m_EPoll.wipe_usock(ns->id(), ns->core().m_sPollID);
            ns->removeFromGroup(false);
            m_Sockets.erase(ns->id());
            // Intercept to delete the socket on failure.
            delete ns;
            continue;
        }
        catch (...)
        {
            LOGC(aclog.Fatal, log << "groupConnect: IPE: UNKNOWN EXCEPTION from connectIn");
            targets[tii].errorcode = SRT_ESYSOBJ;
            targets[tii].id        = SRT_INVALID_SOCK;
            ExclusiveLock cl(m_GlobControlLock);
            ns->removeFromGroup(false);
            // You won't be updating any EIDs anymore.
            m_EPoll.wipe_usock(ns->id(), ns->core().m_sPollID);
            m_Sockets.erase(ns->id());
            // Intercept to delete the socket on failure.
            delete ns;

            // Do not use original exception, it may crash off a C API.
            throw CUDTException(MJ_SYSTEMRES, MN_OBJECT);
        }

        SRT_SOCKSTATUS st;
        {
            ScopedLock grd(ns->m_ControlLock);
            st = ns->getStatus();
        }

        {
            // NOTE: Not applying m_GlobControlLock because the group is now
            // set busy, so it won't be deleted, even if it was requested to be closed.
            ScopedLock grd(g.m_GroupLock);

            if (!ns->m_GroupOf)
            {
                // The situation could get changed between the unlock and lock of m_GroupLock.
                // This must be checked again.
                // If a socket has been removed from group, it means that some other thread is
                // currently trying to delete the socket. Therefore it doesn't have, and even shouldn't,
                // be deleted here. Just exit with error report.
                LOGC(aclog.Error, log << "groupConnect: self-created member socket deleted during process, SKIPPING.");

                // Do not report the error from here, just ignore this socket.
                continue;
            }

            // If m_GroupOf is not NULL, the m_IncludedIter is still valid.
            CUDTGroup::SocketData* f = ns->m_GroupMemberData;

            // Now under a group lock, we need to make sure the group isn't being closed
            // in order not to add a socket to a dead group.
            if (g.m_bClosing)
            {
                LOGC(aclog.Error, log << "groupConnect: group deleted while connecting; breaking the process");

                // Set the status as pending so that the socket is taken care of later.
                // Note that all earlier sockets that were processed in this loop were either
                // set BROKEN or PENDING.
                f->sndstate = SRT_GST_PENDING;
                f->rcvstate = SRT_GST_PENDING;
                retval      = SRT_INVALID_SOCK;
                break;
            }

            HLOGC(aclog.Debug,
                  log << "groupConnect: @" << sid << " connection successful, setting group OPEN (was "
                      << (g.m_bOpened ? "ALREADY" : "NOT") << "), will " << (block_new_opened ? "" : "NOT ")
                      << "block the connect call, status:" << SockStatusStr(st));

            // XXX OPEN OR CONNECTED?
            // BLOCK IF NOT OPEN OR BLOCK IF NOT CONNECTED?
            //
            // What happens to blocking when there are 2 connections
            // pending, about to be broken, and srt_connect() is called again?
            // SHOULD BLOCK the latter, even though is OPEN.
            // Or, OPEN should be removed from here and srt_connect(_group)
            // should block always if the group doesn't have neither 1 conencted link
            g.m_bOpened = true;

            g.m_stats.tsLastSampleTime = steady_clock::now();

            f->laststatus = st;
            // Check the socket status and update it.
            // Turn the group state of the socket to IDLE only if
            // connection is established or in progress
            f->agent = source_addr;
            f->peer  = target_addr;

            if (st >= SRTS_BROKEN)
            {
                f->sndstate = SRT_GST_BROKEN;
                f->rcvstate = SRT_GST_BROKEN;
                epoll_remove_socket_INTERNAL(g.m_SndEID, ns);
                epoll_remove_socket_INTERNAL(g.m_RcvEID, ns);
            }
            else
            {
                f->sndstate  = SRT_GST_PENDING;
                f->rcvstate  = SRT_GST_PENDING;
                spawned[sid] = ns;

                sid_rloc = sid;
                erc_rloc = 0;
                retval   = sid;
            }
        }
    }

    if (retval == SRT_INVALID_SOCK)
    {
        HLOGC(aclog.Debug, log << "groupConnect: none succeeded as background-spawn, exit with error");
        block_new_opened = false; // Avoid executing further while loop
    }

    vector<SRTSOCKET> broken;

    while (block_new_opened)
    {
        if (spawned.empty())
        {
            // All were removed due to errors.
            retval = SRT_INVALID_SOCK;
            break;
        }
        HLOGC(aclog.Debug, log << "groupConnect: first connection, applying EPOLL WAITING.");
        int               len = (int)spawned.size();
        vector<SRTSOCKET> ready(spawned.size());
        const int estat = srt_epoll_wait(eid,
                                         NULL,
                                         NULL, // IN/ACCEPT
                                         &ready[0],
                                         &len, // OUT/CONNECT
                                         -1, // indefinitely (FIXME Check if it needs to REGARD CONNECTION TIMEOUT!)
                                         NULL,
                                         NULL,
                                         NULL,
                                         NULL);

        // Sanity check. Shouldn't happen if subs are in sync with spawned.
        if (estat == int(SRT_ERROR))
        {
#if ENABLE_LOGGING
            CUDTException& x = CUDT::getlasterror();
            if (x.getErrorCode() != SRT_EPOLLEMPTY)
            {
                LOGC(aclog.Error,
                     log << "groupConnect: srt_epoll_wait failed not because empty, unexpected IPE:"
                         << x.getErrorMessage());
            }
#endif
            HLOGC(aclog.Debug, log << "groupConnect: srt_epoll_wait failed - breaking the wait loop");
            retval = SRT_INVALID_SOCK;
            break;
        }

        // At the moment when you are going to work with real sockets,
        // lock the groups so that no one messes up with something here
        // in the meantime.

        ScopedLock lock(*g.exp_groupLock());

        // NOTE: UNDER m_GroupLock, NO API FUNCTION CALLS DARE TO HAPPEN BELOW!

        // Check first if a socket wasn't closed in the meantime. It will be
        // automatically removed from all EIDs, but there's no sense in keeping
        // them in 'spawned' map.
        for (map<SRTSOCKET, CUDTSocket*>::iterator y = spawned.begin(); y != spawned.end(); ++y)
        {
            SRTSOCKET sid = y->first;
            if (y->second->getStatus() >= SRTS_BROKEN)
            {
                HLOGC(aclog.Debug,
                      log << "groupConnect: Socket @" << sid
                          << " got BROKEN in the meantine during the check, remove from candidates");
                // Remove from spawned and try again
                broken.push_back(sid);

                epoll_remove_socket_INTERNAL(eid, y->second);
                epoll_remove_socket_INTERNAL(g.m_SndEID, y->second);
                epoll_remove_socket_INTERNAL(g.m_RcvEID, y->second);
            }
        }

        // Remove them outside the loop because this can't be done
        // while iterating over the same container.
        for (size_t i = 0; i < broken.size(); ++i)
            spawned.erase(broken[i]);

        // Check the sockets if they were reported due
        // to have connected or due to have failed.
        // Distill successful ones. If distilled nothing, return -1.
        // If not all sockets were reported in this instance, repeat
        // the call until you get information about all of them.
        for (int i = 0; i < len; ++i)
        {
            map<SRTSOCKET, CUDTSocket*>::iterator x = spawned.find(ready[i]);
            if (x == spawned.end())
            {
                // Might be removed above - ignore it.
                continue;
            }

            SRTSOCKET   sid = x->first;
            CUDTSocket* s   = x->second;

            // Check status. If failed, remove from spawned
            // and try again.
            SRT_SOCKSTATUS st = s->getStatus();
            if (st >= SRTS_BROKEN)
            {
                HLOGC(aclog.Debug,
                      log << "groupConnect: Socket @" << sid
                          << " got BROKEN during background connect, remove & TRY AGAIN");
                // Remove from spawned and try again
                if (spawned.erase(sid))
                    broken.push_back(sid);

                epoll_remove_socket_INTERNAL(eid, s);
                epoll_remove_socket_INTERNAL(g.m_SndEID, s);
                epoll_remove_socket_INTERNAL(g.m_RcvEID, s);

                continue;
            }

            if (st == SRTS_CONNECTED)
            {
                HLOGC(aclog.Debug,
                      log << "groupConnect: Socket @" << sid << " got CONNECTED as first in the group - reporting");
                retval           = sid;

                // XXX Race against postConnect/setGroupConnected in the worker thread.
                // XXX POTENTIAL BUG: Possibly this supersedes the same setting done from postConnect
                //     and this way the epoll readiness isn't set.
                // In this thread the group is also set connected after the connection process is done.
                // Might be that this here isn't required.
                g.m_bConnected   = true;
                block_new_opened = false; // Interrupt also rolling epoll (outer loop)

                // Remove this socket from SND EID because it doesn't need to
                // be connection-tracked anymore. Don't remove from the RCV EID
                // however because RCV procedure relies on epoll also for reading
                // and when found this socket connected it will "upgrade" it to
                // read-ready tracking only.
                epoll_remove_socket_INTERNAL(g.m_SndEID, s);
                break;
            }

            // Spurious?
            HLOGC(aclog.Debug,
                  log << "groupConnect: Socket @" << sid << " got spurious wakeup in " << SockStatusStr(st)
                      << " TRY AGAIN");
        }
        // END of m_GroupLock CS - you can safely use API functions now.
    }
    // Finished, delete epoll.
    if (eid != -1)
    {
        HLOGC(aclog.Debug, log << "connect FIRST IN THE GROUP finished, removing E" << eid);
        srt_epoll_release(eid);
    }

    for (vector<SRTSOCKET>::iterator b = broken.begin(); b != broken.end(); ++b)
    {
        CUDTSocket* s = locateSocket(*b, ERH_RETURN);
        if (!s)
            continue;

        // This will also automatically remove it from the group and all eids
        close(s, SRT_CLS_INTERNAL);
    }

    // There's no possibility to report a problem on every connection
    // separately in case when every single connection has failed. What
    // is more interesting, it's only a matter of luck that all connections
    // fail at exactly the same time. OTOH if all are to fail, this
    // function will still be polling sockets to determine the last man
    // standing. Each one could, however, break by a different reason,
    // for example, one by timeout, another by wrong passphrase. Check
    // the `errorcode` field to determine the reaon for particular link.
    if (retval == SRT_INVALID_SOCK)
        throw CUDTException(MJ_CONNECTION, MN_CONNLOST, 0);

    return retval;
}
#endif

void srt::CUDTUnited::connectIn(CUDTSocket* s, const sockaddr_any& target_addr, int32_t forced_isn)
{
    ScopedLock cg(s->m_ControlLock);
    // a socket can "connect" only if it is in the following states:
    // - OPENED: assume the socket binding parameters are configured
    // - INIT: configure binding parameters here
    // - any other (meaning, already connected): report error

    if (s->m_Status == SRTS_INIT)
    {
        // If bind() was done first on this socket, then the
        // socket will not perform this step. This actually does the
        // same thing as bind() does, just with empty address so that
        // the binding parameters are autoselected.

        // This will create such a sockaddr_any that
        // will return true from empty().
        bindSocketToMuxer(s, sockaddr_any(target_addr.family()));
    }
    else
    {
        if (s->m_Status != SRTS_OPENED)
            throw CUDTException(MJ_NOTSUP, MN_ISCONNECTED, 0);

        // status = SRTS_OPENED, so family should be known already.
        if (target_addr.family() != s->m_SelfAddr.family())
        {
            LOGP(cnlog.Error, "srt_connect: socket is bound to a different family than target address");
            throw CUDTException(MJ_NOTSUP, MN_INVAL, 0);
        }
    }

    // connect_complete() may be called before connect() returns.
    // So we need to update the status before connect() is called,
    // otherwise the status may be overwritten with wrong value
    // (CONNECTED vs. CONNECTING).
    s->m_Status = SRTS_CONNECTING;

    /*
     * In blocking mode, connect can block for up to 30 seconds for
     * rendez-vous mode. Holding the s->m_ControlLock prevent close
     * from cancelling the connect
     */
    try
    {
        // record peer address
        s->m_PeerAddr = target_addr;
        s->core().startConnect(target_addr, forced_isn);
    }
    catch (const CUDTException&) // Interceptor, just to change the state.
    {
        s->m_Status = SRTS_OPENED;
        throw;
    }
}

SRTSTATUS srt::CUDTUnited::close(const SRTSOCKET u, int reason)
{
#if ENABLE_BONDING
    if (CUDT::isgroup(u))
    {
        GroupKeeper k(*this, u, ERH_THROW);
        k.group->close();
        deleteGroup(k.group);
        return SRT_STATUS_OK;
    }
#endif
#if ENABLE_HEAVY_LOGGING
    // Wrapping the log into a destructor so that it
    // is printed AFTER the destructor of SocketKeeper.
    struct ScopedExitLog
    {
        const CUDTSocket* const ps;
        ScopedExitLog(const CUDTSocket* p): ps(p){}
        ~ScopedExitLog()
        {
            if (ps) // Could be not acquired by SocketKeeper, occasionally
            {
                HLOGC(smlog.Debug, log << "CUDTUnited::close/end: @" << ps->id() << " busy=" << ps->isStillBusy());
            }
        }
    };
#endif

    SocketKeeper k(*this, u, ERH_THROW);
    IF_HEAVY_LOGGING(ScopedExitLog slog(k.socket));
    HLOGC(smlog.Debug, log << "CUDTUnited::close/begin: @" << u << " busy=" << k.socket->isStillBusy());

    return close(k.socket, reason);
}

#if ENABLE_BONDING
void srt::CUDTUnited::deleteGroup(CUDTGroup* g)
{
    using srt_logging::gmlog;

    srt::sync::ExclusiveLock cg(m_GlobControlLock);
    return deleteGroup_LOCKED(g);
}

// [[using locked(m_GlobControlLock)]]
void srt::CUDTUnited::deleteGroup_LOCKED(CUDTGroup* g)
{
    SRT_ASSERT(g->groupEmpty());

    // After that the group is no longer findable by GroupKeeper
    m_Groups.erase(g->m_GroupID);
    m_ClosedGroups[g->m_GroupID] = g;

    // Paranoid check: since the group is in m_ClosedGroups
    // it may potentially be deleted. Make sure no socket points
    // to it. Actually all sockets should have been already removed
    // from the group container, so if any does, it's invalid.
    for (sockets_t::iterator i = m_Sockets.begin(); i != m_Sockets.end(); ++i)
    {
        CUDTSocket* s = i->second;
        if (s->m_GroupOf == g)
        {
            HLOGC(smlog.Debug, log << "deleteGroup: IPE: existing @" << s->id() << " points to a dead group!");
            s->m_GroupOf         = NULL;
            s->m_GroupMemberData = NULL;
        }
    }

    // Just in case, do it in closed sockets, too, although this should be
    // always done before moving to it.
    for (sockets_t::iterator i = m_ClosedSockets.begin(); i != m_ClosedSockets.end(); ++i)
    {
        CUDTSocket* s = i->second;
        if (s->m_GroupOf == g)
        {
            HLOGC(smlog.Debug, log << "deleteGroup: IPE: closed @" << s->id() << " points to a dead group!");
            s->m_GroupOf         = NULL;
            s->m_GroupMemberData = NULL;
        }
    }
}
#endif

// [[using locked(m_GlobControlLock)]]
void srt::CUDTUnited::recordCloseReason(CUDTSocket* s)
{
    CloseInfo ci;
    ci.info.agent = SRT_CLOSE_REASON(s->core().m_AgentCloseReason.load());
    ci.info.peer = SRT_CLOSE_REASON(s->core().m_PeerCloseReason.load());
    ci.info.time = s->core().m_CloseTimeStamp.load().time_since_epoch().count();

    m_ClosedDatabase[s->id()] = ci;

    // As a DOS attack prevention, do not allow to keep more than 10 records.
    // In a normal functioning of the application this shouldn't be necessary,
    // but it is still needed that a record of a dead socket is kept for
    // 10 gc cycles more to ensure that the application can obtain it even after
    // the socket has been physically removed. But if we don't limit the number
    // of these records, this could be vulnerable for DOS attack if the user
    // forces the application to create and close SRT sockets very quickly.
    // Hence remove the oldest record, which can be recognized from the `time`
    // field, if the number of records exceeds 10.
    if (m_ClosedDatabase.size() > MAX_CLOSE_RECORD_SIZE)
    {
        // remove the oldest one
        // This can only be done by collecting all time info
        map<int32_t, SRTSOCKET> which;

        for (map<SRTSOCKET, CloseInfo>::iterator x = m_ClosedDatabase.begin();
                x != m_ClosedDatabase.end(); ++x)
        {
            which[x->second.info.time] = x->first;
        }

        map<int32_t, SRTSOCKET>::iterator y = which.begin();
        size_t ntodel = m_ClosedDatabase.size() - MAX_CLOSE_RECORD_SIZE;
        for (size_t i = 0; i < ntodel; ++i)
        {
            // Sanity check - should never happen because it's unlikely
            // that two different sockets were closed exactly at the same
            // nanosecond time.
            if (y == which.end())
                break;

            m_ClosedDatabase.erase(y->second);
            ++y;
        }
    }
}

bool srt::CUDTSocket::closeInternal(int reason) ATR_NOEXCEPT
{
    bool done = m_UDT.closeEntity(reason);
    breakNonAcceptedSockets(); // XXX necessary?

    return done;
}

void srt::CUDTSocket::breakNonAcceptedSockets()
{
    // In case of a listener socket, close also all incoming connection
    // sockets that have not been extracted as accepted.

    vector<SRTSOCKET> accepted;
    if (m_UDT.m_bListening)
    {
        HLOGC(smlog.Debug, log << "breakNonAcceptedSockets: @" << m_UDT.id() << " CHECKING ACCEPTED LEAKS:");
        ScopedLock lk (m_AcceptLock);

        for (map<SRTSOCKET, sockaddr_any>::iterator q = m_QueuedSockets.begin();
                q != m_QueuedSockets.end(); ++ q)
        {
            accepted.push_back(q->first);
        }
    }

    if (!accepted.empty())
    {
        HLOGC(smlog.Debug, log << "breakNonAcceptedSockets: found " << accepted.size() << " leaky accepted sockets");
        for (vector<SRTSOCKET>::iterator i = accepted.begin(); i != accepted.end(); ++i)
        {
            CUDTUnited::SocketKeeper sk(m_UDT.uglobal(), *i);
            if (sk.socket)
            {
                sk.socket->m_UDT.m_bBroken = true;
                sk.socket->m_UDT.m_iBrokenCounter = 0;
                sk.socket->m_UDT.m_bClosing = true;
                sk.socket->m_Status = SRTS_CLOSING;
            }
        }
    }
    else
    {
        HLOGC(smlog.Debug, log << "breakNonAcceptedSockets: no queued sockets");
    }
}

SRTSTATUS srt::CUDTUnited::close(CUDTSocket* s, int reason)
{
    HLOGC(smlog.Debug, log << s->core().CONID() << "CLOSE. Acquiring control lock");
    ScopedLock socket_cg(s->m_ControlLock);

    // The check for whether m_pRcvQueue isn't NULL is safe enough;
    // it can either be NULL after socket creation and without binding
    // and then once it's assigned, it's never reset to NULL even when
    // destroying the socket.
    CUDT& e = s->core();

    // Allow the socket to be closed by gc, if needed.
    e.m_bManaged = true;

    // Status is required to make sure that the socket passed through
    // the updateMux() and inside installMuxer() calls so that m_pRcvQueue
    // has been set to a non-NULL value. The value itself can't be checked
    // as such because it causes a data race. All checked data here are atomic.
    SRT_SOCKSTATUS st = s->m_Status;
    if (e.m_bConnecting && !e.m_bConnected && st >= SRTS_OPENED)
    {
        // Workaround for a design flaw.
        // It's to work around the case when the socket is being
        // closed in another thread while it's in the process of
        // connecting in the blocking mode, that is, it runs the
        // loop in `CUDT::startConnect` whole time under the lock
        // of CUDT::m_ConnectionLock and CUDTSocket::m_ControlLock
        // this way blocking the `srt_close` API call from continuing.
        // We are setting here the m_bClosing flag prematurely so
        // that the loop may check this flag periodically and exit
        // immediately if it's set.
        //
        // The problem is that this flag shall NOT be set in case
        // when you have a CONNECTED socket because not only isn't it
        // not a problem in this case, but also it additionally
        // turns the socket in a "confused" state in which it skips
        // vital part of closing itself and therefore runs an infinite
        // loop when trying to purge the sender buffer of the closing
        // socket.
        //
        // XXX Consider refax on CUDT::startConnect and removing the
        // connecting loop there and replace the "blocking mode specific"
        // connecting procedure with delegation to the receiver queue,
        // which will be then common with non-blocking mode, and synchronize
        // the blocking through a CV.

        e.m_bClosing = true;

        // XXX Kicking rcv q is no longer necessary. This was kicking the CV
        // that was sleeping on packet reception in CRcvQueue::m_mBuffer,
        // which was only used for communication with the blocking-mode
        // caller in original code. This code is now removed and the
        // blocking mode is using non-blocking mode with stalling on CV.
    }

    HLOGC(smlog.Debug, log << s->core().CONID() << "CLOSING (removing from listening, closing CUDT)");

    const bool synch_close_snd = s->core().m_config.bSynSending;

    SRTSOCKET u = s->id();

    if (s->m_Status == SRTS_LISTENING)
    {
        if (s->core().m_bBroken)
            return SRT_STATUS_OK;

        s->m_tsClosureTimeStamp = steady_clock::now();
        s->core().m_bBroken     = true;

        // Change towards original UDT:
        // Leave all the closing activities for garbageCollect to happen,
        // however remove the listener from the RcvQueue IMMEDIATELY.
        // Even though garbageCollect would eventually remove the listener
        // as well, there would be some time interval between now and the
        // moment when it's done, and during this time the application will
        // be unable to bind to this port that the about-to-delete listener
        // is currently occupying (due to blocked slot in the RcvQueue).

        HLOGC(smlog.Debug, log << s->core().CONID() << "CLOSING (removing listener immediately)");
        s->breakNonAcceptedSockets();

        {
            // Do not lock m_GlobControlLock for that call; this would deadlock.
            // We also get the ID of the muxer, not the muxer object because to get
            // the muxer object you need to lock m_GlobControlLock. The ID may exist
            // without a multiplexer and we have a guarantee it will not be reused
            // for a long enough time. Worst case scenario, it won't be dispatched
            // to a multiplexer - already under a lock, of course.
            int muxid = s->notListening();

            // Need to protect the existence of the multiplexer.
            // Multiple threads are allowed to dispose it and only
            // one can succeed. But in this case here we need it
            // out possibly immediately.
            ExclusiveLock manager_cg(m_GlobControlLock);
            CMultiplexer* mux = muxid != -1 ? map_getp(m_mMultiplexer, muxid) : (CMultiplexer*)NULL;
            s->m_Status = SRTS_CLOSING;

            // As the listener that contains no spawned-off accepted
            // socket is being closed, it's withdrawn from the muxer.
            // This is the only way how it can be checked that this
            // multiplexer has lost all its sockets and therefore
            // should be deleted.
            if (mux)
                checkRemoveMux(*mux);
        }

        // broadcast all "accept" waiting
        CSync::lock_notify_all(s->m_AcceptCond, s->m_AcceptLock);

        s->core().setAgentCloseReason(reason);
    }
    else
    {
        s->m_Status = SRTS_CLOSING;
        CMultiplexer* mux = NULL;
        // Note: this call may be done on a socket that hasn't finished
        // sending all packets scheduled for sending, which means, this call
        // may block INDEFINITELY. As long as it's acceptable to block the
        // call to srt_close(), and all functions in all threads where this
        // very socket is used, this shall not block the central database.
        bool is_closed = s->closeInternal(reason);

        ScopedLock manager_cg(m_GlobControlLock);
        // const int mid = s->m_iMuxID;
        if (is_closed)
        {
        }
        /*
        {
            // If this returned TRUE, it means that lingering is not
            // applied, whatever wasn't sent or is expected to be received,
            // can be now forgotten.
            if (mid != -1)
            {
                s->m_iMuxID = -1;
                if (s->core().m_pMuxer->deleteSocket(s->id()))
                    mux = s->core().m_pMuxer;
            }
        }
        */

        // synchronize with garbage collection.
        HLOGC(smlog.Debug,
              log << "@" << u << " U::close done. GLOBAL CLOSE: " << s->core().CONID()
                  << "Acquiring GLOBAL control lock");
<<<<<<< HEAD
=======
        ExclusiveLock manager_cg(m_GlobControlLock);
>>>>>>> f03b5c95
        // since "s" is located before m_GlobControlLock, locate it again in case
        // it became invalid
        // XXX This is very weird; if we state that the CUDTSocket object
        // could not be deleted between locks, then definitely it couldn't
        // also change the pointer value. There's no other reason for getting
        // this iterator but to obtain the 's' pointer, which is impossible to
        // be different than previous 's' (m_Sockets is a map that stores pointers
        // transparently). This iterator isn't even later used to delete the socket
        // from the container, though it would be more efficient.
        // FURTHER RESEARCH REQUIRED.
        sockets_t::iterator i = m_Sockets.find(u);
        if ((i == m_Sockets.end()) || (i->second->m_Status == SRTS_CLOSED))
        {
            HLOGC(smlog.Debug, log << "@" << u << " U::close: NOT AN ACTIVE SOCKET, returning.");
            return SRT_STATUS_OK;
        }

        s->setClosed();

#if ENABLE_BONDING
        if (s->m_GroupOf)
        {
            HLOGC(smlog.Debug,
                  log << "@" << s->id() << " IS MEMBER OF $" << s->m_GroupOf->id() << " - REMOVING FROM GROUP");
            s->removeFromGroup(true);
        }
#endif

        recordCloseReason(s);

        // You won't be updating any EIDs anymore.
        m_EPoll.wipe_usock(s->id(), s->core().m_sPollID);

        swipeSocket_LOCKED(s->id(), s, SWIPE_NOW);

        // Run right now the function that should attempt to delete the socket.
        mux = tryRemoveClosedSocket(u);

        //if (mux)
        //    checkRemoveMux(*mux);

        //*
        if (mux && mux->tryCloseIfEmpty())
        {
            mux->stopWorkers();
        }
        // */

        HLOGC(smlog.Debug, log << "@" << u << "U::close: Socket MOVED TO CLOSED for collecting later.");

        CGlobEvent::triggerEvent();
    }

    HLOGC(smlog.Debug, log << "@" << u << ": GLOBAL: CLOSING DONE");

    // Check if the ID is still in closed sockets before you access it
    // (the last triggerEvent could have deleted it).
    if (synch_close_snd)
    {
#if SRT_ENABLE_CLOSE_SYNCH

        HLOGC(smlog.Debug, log << "@" << u << " GLOBAL CLOSING: sync-waiting for releasing sender resources...");
        for (;;)
        {
            CSndBuffer* sb = s->core().m_pSndBuffer;

            // Disconnected from buffer - nothing more to check.
            if (!sb)
            {
                HLOGC(smlog.Debug,
                      log << "@" << u << " GLOBAL CLOSING: sending buffer disconnected. Allowed to close.");
                break;
            }

            // Sender buffer empty
            if (sb->getCurrBufSize() == 0)
            {
                HLOGC(smlog.Debug, log << "@" << u << " GLOBAL CLOSING: sending buffer depleted. Allowed to close.");
                break;
            }

            // Ok, now you are keeping GC thread hands off the internal data.
            // You can check then if it has already deleted the socket or not.
            // The socket is either in m_ClosedSockets or is already gone.

            // Done the other way, but still done. You can stop waiting.
            bool isgone = false;
            {
                SharedLock manager_cg(m_GlobControlLock);
                isgone = m_ClosedSockets.count(u) == 0;
            }
            if (!isgone)
            {
                isgone = !s->core().m_bOpened;
            }
            if (isgone)
            {
                HLOGC(smlog.Debug,
                      log << "@" << u << " GLOBAL CLOSING: ... gone in the meantime, whatever. Exiting close().");
                break;
            }

            HLOGC(smlog.Debug, log << "@" << u << " GLOBAL CLOSING: ... still waiting for any update.");
            // How to handle a possible error here?
            CGlobEvent::waitForEvent();

            // Continue waiting in case when an event happened or 1s waiting time passed for checkpoint.
        }
#endif
    }

    /*
       This code is PUT ASIDE for now.
       Most likely this will be never required.
       It had to hold the closing activity until the time when the receiver buffer is depleted.
       However the closing of the socket should only happen when the receiver has received
       an information about that the reading is no longer possible (error report from recv/recvfile).
       When this happens, the receiver buffer is definitely depleted already and there's no need to check
       anything.

       Should there appear any other conditions in future under which the closing process should be
       delayed until the receiver buffer is empty, this code can be filled here.

    if ( synch_close_rcv )
    {
    ...
    }
    */
    CSync::notify_one_relaxed(m_GCStopCond);

    return SRT_STATUS_OK;
}

void srt::CUDTUnited::getpeername(const SRTSOCKET u, sockaddr* pw_name, int* pw_namelen)
{
    if (!pw_name || !pw_namelen)
        throw CUDTException(MJ_NOTSUP, MN_INVAL, 0);

    if (getStatus(u) != SRTS_CONNECTED)
        throw CUDTException(MJ_CONNECTION, MN_NOCONN, 0);

    CUDTSocket* s = locateSocket(u);

    if (!s)
        throw CUDTException(MJ_NOTSUP, MN_SIDINVAL, 0);

    if (!s->core().m_bConnected || s->core().m_bBroken)
        throw CUDTException(MJ_CONNECTION, MN_NOCONN, 0);

    const int len = s->m_PeerAddr.size();
    if (*pw_namelen < len)
        throw CUDTException(MJ_NOTSUP, MN_INVAL, 0);

    memcpy((pw_name), &s->m_PeerAddr.sa, len);
    *pw_namelen = len;
}

void srt::CUDTUnited::getsockname(const SRTSOCKET u, sockaddr* pw_name, int* pw_namelen)
{
    if (!pw_name || !pw_namelen)
        throw CUDTException(MJ_NOTSUP, MN_INVAL, 0);

    CUDTSocket* s = locateSocket(u);

    if (!s)
        throw CUDTException(MJ_NOTSUP, MN_SIDINVAL, 0);

    if (s->core().m_bBroken)
        throw CUDTException(MJ_NOTSUP, MN_SIDINVAL, 0);

    if (s->m_Status == SRTS_INIT)
        throw CUDTException(MJ_CONNECTION, MN_NOCONN, 0);

    const int len = s->m_SelfAddr.size();
    if (*pw_namelen < len)
        throw CUDTException(MJ_NOTSUP, MN_INVAL, 0);

    memcpy((pw_name), &s->m_SelfAddr.sa, len);
    *pw_namelen = len;
}

void srt::CUDTUnited::getsockdevname(const SRTSOCKET u, char* pw_name, size_t* pw_namelen)
{
    if (!pw_name || !pw_namelen)
        throw CUDTException(MJ_NOTSUP, MN_INVAL, 0);

    CUDTSocket* s = locateSocket(u);

    if (!s)
        throw CUDTException(MJ_NOTSUP, MN_SIDINVAL, 0);

    if (s->core().m_bBroken)
        throw CUDTException(MJ_NOTSUP, MN_SIDINVAL, 0);

    if (s->m_Status == SRTS_INIT)
        throw CUDTException(MJ_CONNECTION, MN_NOCONN, 0);

    const vector<LocalInterface>& locals = GetLocalInterfaces();

    for (vector<LocalInterface>::const_iterator i = locals.begin(); i != locals.end(); ++i)
    {
        if (i->addr.equal_address(s->m_SelfAddr))
        {
            if (*pw_namelen < i->name.size() + 1)
                throw CUDTException(MJ_NOTSUP, MN_INVAL);
            memcpy((pw_name), i->name.c_str(), i->name.size()+1);
            *pw_namelen = i->name.size();
            return;
        }
    }

    *pw_namelen = 0; // report empty one
}

int srt::CUDTUnited::select(UDT::UDSET* readfds, UDT::UDSET* writefds, UDT::UDSET* exceptfds, const timeval* timeout)
{
    const steady_clock::time_point entertime = steady_clock::now();

    const int64_t timeo_us = timeout ? static_cast<int64_t>(timeout->tv_sec) * 1000000 + timeout->tv_usec : -1;
    const steady_clock::duration timeo(microseconds_from(timeo_us));

    // initialize results
    int            count = 0;
    set<SRTSOCKET> rs, ws, es;

    // retrieve related UDT sockets
    vector<CUDTSocket*> ru, wu, eu;
    CUDTSocket*         s;
    if (readfds)
        for (set<SRTSOCKET>::iterator i1 = readfds->begin(); i1 != readfds->end(); ++i1)
        {
            if (getStatus(*i1) == SRTS_BROKEN)
            {
                rs.insert(*i1);
                ++count;
            }
            else if (!(s = locateSocket(*i1)))
                throw CUDTException(MJ_NOTSUP, MN_SIDINVAL, 0);
            else
                ru.push_back(s);
        }
    if (writefds)
        for (set<SRTSOCKET>::iterator i2 = writefds->begin(); i2 != writefds->end(); ++i2)
        {
            if (getStatus(*i2) == SRTS_BROKEN)
            {
                ws.insert(*i2);
                ++count;
            }
            else if (!(s = locateSocket(*i2)))
                throw CUDTException(MJ_NOTSUP, MN_SIDINVAL, 0);
            else
                wu.push_back(s);
        }
    if (exceptfds)
        for (set<SRTSOCKET>::iterator i3 = exceptfds->begin(); i3 != exceptfds->end(); ++i3)
        {
            if (getStatus(*i3) == SRTS_BROKEN)
            {
                es.insert(*i3);
                ++count;
            }
            else if (!(s = locateSocket(*i3)))
                throw CUDTException(MJ_NOTSUP, MN_SIDINVAL, 0);
            else
                eu.push_back(s);
        }

    do
    {
        // query read sockets
        for (vector<CUDTSocket*>::iterator j1 = ru.begin(); j1 != ru.end(); ++j1)
        {
            s = *j1;

            if (s->readReady() || s->m_Status == SRTS_CLOSED)
            {
                rs.insert(s->id());
                ++count;
            }
        }

        // query write sockets
        for (vector<CUDTSocket*>::iterator j2 = wu.begin(); j2 != wu.end(); ++j2)
        {
            s = *j2;

            if (s->writeReady() || s->m_Status == SRTS_CLOSED)
            {
                ws.insert(s->id());
                ++count;
            }
        }

        // query exceptions on sockets
        for (vector<CUDTSocket*>::iterator j3 = eu.begin(); j3 != eu.end(); ++j3)
        {
            // check connection request status, not supported now
        }

        if (0 < count)
            break;

        CGlobEvent::waitForEvent();
    } while (timeo > steady_clock::now() - entertime);

    if (readfds)
        *readfds = rs;

    if (writefds)
        *writefds = ws;

    if (exceptfds)
        *exceptfds = es;

    return count;
}

int srt::CUDTUnited::selectEx(const vector<SRTSOCKET>& fds,
                              vector<SRTSOCKET>*       readfds,
                              vector<SRTSOCKET>*       writefds,
                              vector<SRTSOCKET>*       exceptfds,
                              int64_t                  msTimeOut)
{
    const steady_clock::time_point entertime = steady_clock::now();

    const int64_t                timeo_us = msTimeOut >= 0 ? msTimeOut * 1000 : -1;
    const steady_clock::duration timeo(microseconds_from(timeo_us));

    // initialize results
    int count = 0;
    if (readfds)
        readfds->clear();
    if (writefds)
        writefds->clear();
    if (exceptfds)
        exceptfds->clear();

    do
    {
        for (vector<SRTSOCKET>::const_iterator i = fds.begin(); i != fds.end(); ++i)
        {
            CUDTSocket* s = locateSocket(*i);

            if ((!s) || s->core().m_bBroken || (s->m_Status == SRTS_CLOSED))
            {
                if (exceptfds)
                {
                    exceptfds->push_back(*i);
                    ++count;
                }
                continue;
            }

            if (readfds)
            {
                if ((s->core().m_bConnected && s->core().isRcvBufferReady()) ||
                    (s->core().m_bListening && (s->m_QueuedSockets.size() > 0)))
                {
                    readfds->push_back(s->id());
                    ++count;
                }
            }

            if (writefds)
            {
                if (s->core().m_bConnected &&
                    (s->core().m_pSndBuffer->getCurrBufSize() < s->core().m_config.iSndBufSize))
                {
                    writefds->push_back(s->id());
                    ++count;
                }
            }
        }

        if (count > 0)
            break;

        CGlobEvent::waitForEvent();
    } while (timeo > steady_clock::now() - entertime);

    return count;
}

int srt::CUDTUnited::epoll_create()
{
    return m_EPoll.create();
}

void srt::CUDTUnited::epoll_clear_usocks(int eid)
{
    return m_EPoll.clear_usocks(eid);
}

void srt::CUDTUnited::epoll_add_usock(const int eid, const SRTSOCKET u, const int* events)
{
#if ENABLE_BONDING
    if (CUDT::isgroup(u))
    {
        GroupKeeper k(*this, u, ERH_THROW);
        m_EPoll.update_usock(eid, u, events);
        k.group->addEPoll(eid);
        return;
    }
#endif

    // The call to epoll_add_usock_INTERNAL is expected
    // to be called under m_GlobControlLock, so use this lock here, too.
    {
        SharedLock cs (m_GlobControlLock);
        CUDTSocket* s = locateSocket_LOCKED(u);
        if (s)
        {
            epoll_add_usock_INTERNAL(eid, s, events);
        }
        else
        {
            throw CUDTException(MJ_NOTSUP, MN_SIDINVAL);
        }
    }
}

// NOTE: WILL LOCK (serially):
// - CEPoll::m_EPollLock
// - CUDT::m_RecvLock
void srt::CUDTUnited::epoll_add_usock_INTERNAL(const int eid, CUDTSocket* s, const int* events)
{
    m_EPoll.update_usock(eid, s->id(), events);
    s->core().addEPoll(eid);
}

void srt::CUDTUnited::epoll_add_ssock(const int eid, const SYSSOCKET s, const int* events)
{
    return m_EPoll.add_ssock(eid, s, events);
}

void srt::CUDTUnited::epoll_update_ssock(const int eid, const SYSSOCKET s, const int* events)
{
    return m_EPoll.update_ssock(eid, s, events);
}

template <class EntityType>
void srt::CUDTUnited::epoll_remove_entity(const int eid, EntityType* ent)
{
    // XXX Not sure if this is anyhow necessary because setting readiness
    // to false doesn't actually trigger any action. Further research needed.
    HLOGC(ealog.Debug, log << "epoll_remove_usock: CLEARING readiness on E" << eid << " of @" << ent->id());
    ent->removeEPollEvents(eid);

    // First remove the EID from the subscribed in the socket so that
    // a possible call to update_events:
    // - if happens before this call, can find the epoll bit update possible
    // - if happens after this call, will not strike this EID
    HLOGC(ealog.Debug, log << "epoll_remove_usock: REMOVING E" << eid << " from back-subscirbers in @" << ent->id());
    ent->removeEPollID(eid);

    HLOGC(ealog.Debug, log << "epoll_remove_usock: CLEARING subscription on E" << eid << " of @" << ent->id());
    int no_events = 0;
    m_EPoll.update_usock(eid, ent->id(), &no_events);
}

// Needed internal access!
void srt::CUDTUnited::epoll_remove_socket_INTERNAL(const int eid, CUDTSocket* s)
{
    return epoll_remove_entity(eid, &s->core());
}

#if ENABLE_BONDING
void srt::CUDTUnited::epoll_remove_group_INTERNAL(const int eid, CUDTGroup* g)
{
    return epoll_remove_entity(eid, g);
}
#endif

void srt::CUDTUnited::epoll_remove_usock(const int eid, const SRTSOCKET u)
{
    CUDTSocket* s = 0;

#if ENABLE_BONDING
    CUDTGroup* g = 0;
    if (CUDT::isgroup(u))
    {
        GroupKeeper k(*this, u, ERH_THROW);
        g = k.group;
        return epoll_remove_entity(eid, g);
    }
    else
#endif
    {
        s = locateSocket(u);
        if (s)
            return epoll_remove_entity(eid, &s->core());
    }

    LOGC(ealog.Error,
         log << "remove_usock: @" << u << " not found as either socket or group. Removing only from epoll system.");
    int no_events = 0;
    return m_EPoll.update_usock(eid, u, &no_events);
}

void srt::CUDTUnited::epoll_remove_ssock(const int eid, const SYSSOCKET s)
{
    return m_EPoll.remove_ssock(eid, s);
}

int srt::CUDTUnited::epoll_uwait(const int eid, SRT_EPOLL_EVENT* fdsSet, int fdsSize, int64_t msTimeOut)
{
    return m_EPoll.uwait(eid, fdsSet, fdsSize, msTimeOut);
}

int32_t srt::CUDTUnited::epoll_set(int eid, int32_t flags)
{
    return m_EPoll.setflags(eid, flags);
}

void srt::CUDTUnited::epoll_release(const int eid)
{
    return m_EPoll.release(eid);
}

srt::CUDTSocket* srt::CUDTUnited::locateSocket(const SRTSOCKET u, ErrorHandling erh)
{
    SharedLock cg(m_GlobControlLock);
    CUDTSocket* s = locateSocket_LOCKED(u);
    if (!s)
    {
        if (erh == ERH_RETURN)
            return NULL;
        throw CUDTException(MJ_NOTSUP, MN_SIDINVAL, 0);
    }

    return s;
}

// [[using locked(m_GlobControlLock)]];
srt::CUDTSocket* srt::CUDTUnited::locateSocket_LOCKED(SRTSOCKET u)
{
    sockets_t::iterator i = m_Sockets.find(u);

    if ((i == m_Sockets.end()) || (i->second->m_Status == SRTS_CLOSED))
    {
        return NULL;
    }

    return i->second;
}

#if ENABLE_BONDING
srt::CUDTGroup* srt::CUDTUnited::locateAcquireGroup(SRTSOCKET u, ErrorHandling erh)
{
    SharedLock cg(m_GlobControlLock);

    const groups_t::iterator i = m_Groups.find(u);
    if (i == m_Groups.end())
    {
        if (erh == ERH_THROW)
            throw CUDTException(MJ_NOTSUP, MN_SIDINVAL, 0);
        return NULL;
    }

    ScopedLock cgroup(*i->second->exp_groupLock());
    i->second->apiAcquire();
    return i->second;
}

srt::CUDTGroup* srt::CUDTUnited::acquireSocketsGroup(CUDTSocket* s)
{
    SharedLock cg(m_GlobControlLock);
    CUDTGroup* g = s->m_GroupOf;
    if (!g)
        return NULL;

    // With m_GlobControlLock locked, we are sure the group
    // still exists, if it wasn't removed from this socket.
    g->apiAcquire();
    return g;
}
#endif

srt::CUDTSocket* srt::CUDTUnited::locateAcquireSocket(SRTSOCKET u, ErrorHandling erh)
{
    SharedLock cg(m_GlobControlLock);

    CUDTSocket* s = locateSocket_LOCKED(u);
    if (!s)
    {
        if (erh == ERH_THROW)
            throw CUDTException(MJ_NOTSUP, MN_SIDINVAL, 0);
        return NULL;
    }

    s->apiAcquire();
    return s;
}

bool srt::CUDTUnited::acquireSocket(CUDTSocket* s)
{
    // Note that before using this function you must be certain
    // that the socket isn't broken already and it still has at least
    // one more GC cycle to live. In other words, you must be certain
    // that this pointer passed here isn't dangling and was obtained
    // directly from m_Sockets, or even better, has been acquired
    // by some other functionality already, which is only about to
    // be released earlier than you need.
    SharedLock cg(m_GlobControlLock);
    s->apiAcquire();
    // Keep the lock so that no one changes anything in the meantime.
    // If the socket m_Status == SRTS_CLOSED (set by setClosed()), then
    // this socket is no longer present in the m_Sockets container
    if (s->m_Status >= SRTS_CLOSED)
    {
        s->apiRelease();
        return false;
    }

    return true;
}

srt::CUDTSocket* srt::CUDTUnited::locatePeer(const sockaddr_any& peer, const SRTSOCKET id, int32_t isn)
{
    SharedLock cg(m_GlobControlLock);

    map<int64_t, set<SRTSOCKET> >::iterator i = m_PeerRec.find(CUDTSocket::getPeerSpec(id, isn));
    if (i == m_PeerRec.end())
        return NULL;

    for (set<SRTSOCKET>::iterator j = i->second.begin(); j != i->second.end(); ++j)
    {
        sockets_t::iterator k = m_Sockets.find(*j);
        // this socket might have been closed and moved m_ClosedSockets
        if (k == m_Sockets.end())
            continue;

        if (k->second->m_PeerAddr == peer)
        {
            return k->second;
        }
    }

    return NULL;
}

void srt::CUDTUnited::checkBrokenSockets()
{
    ExclusiveLock cg(m_GlobControlLock);

#if ENABLE_BONDING
    vector<SRTSOCKET> delgids;

    for (groups_t::iterator i = m_ClosedGroups.begin(); i != m_ClosedGroups.end(); ++i)
    {
        // isStillBusy requires lock on the group, so only after an API
        // function that uses it returns, and so clears the busy flag,
        // a new API function won't be called anyway until it can acquire
        // GlobControlLock, and all functions that have already seen this
        // group as closing will not continue with the API and return.
        // If we caught some API function still using the closed group,
        // it's not going to wait, will be checked next time.
        if (i->second->isStillBusy())
            continue;

        delgids.push_back(i->first);
        delete i->second;
        i->second = NULL; // just for a case, avoid a dangling pointer
    }

    for (vector<SRTSOCKET>::iterator di = delgids.begin(); di != delgids.end(); ++di)
    {
        m_ClosedGroups.erase(*di);
    }
#endif

    // set of sockets To Be Closed and To Be Removed
    vector<SRTSOCKET> tbc;
    vector<SRTSOCKET> tbr;

    for (sockets_t::iterator i = m_Sockets.begin(); i != m_Sockets.end(); ++i)
    {
        CUDTSocket* s = i->second;
        CUDT& c = s->core();
        if (!c.m_bBroken)
            continue;

        if (!m_bGCClosing && !c.m_bManaged)
        {
            LOGC(cnlog.Note, log << "Socket @" << s->id() << " isn't managed and wasn't explicitly closed - NOT collecting");
            continue;
        }

        LOGC(cnlog.Note, log << "Socket @" << s->id() << " considered wiped: managed=" <<
                c.m_bManaged << " broken=" << c.m_bBroken << " closing=" << c.m_bClosing);

        if (s->m_Status == SRTS_LISTENING)
        {
            const steady_clock::duration elapsed = steady_clock::now() - s->m_tsClosureTimeStamp.load();
            // A listening socket should wait an extra 3 seconds
            // in case a client is connecting.
            if (elapsed < milliseconds_from(CUDT::COMM_CLOSE_BROKEN_LISTENER_TIMEOUT_MS))
                continue;
        }
        else
        {
            CUDT& u = s->core();

            enterCS(u.m_RcvBufferLock);
            bool has_avail_packets = u.m_pRcvBuffer && u.m_pRcvBuffer->hasAvailablePackets();
            leaveCS(u.m_RcvBufferLock);

            if (has_avail_packets)
            {
                const int bc = u.m_iBrokenCounter.load();
                if (bc > 0)
                {
                    // if there is still data in the receiver buffer, wait longer
                    s->core().m_iBrokenCounter.store(bc - 1);
                    continue;
                }
            }
        }

#if ENABLE_BONDING
        if (s->m_GroupOf)
        {
            HLOGC(smlog.Debug,
                 log << "@" << s->id() << " IS MEMBER OF $" << s->m_GroupOf->id() << " - REMOVING FROM GROUP");
            s->removeFromGroup(true);
        }
#endif

        HLOGC(smlog.Debug, log << "checkBrokenSockets: moving BROKEN socket to CLOSED: @" << i->first);

        // Note that this will not override the value that has been already
        // set by some other functionality, only set it when not yet set.
        s->core().setAgentCloseReason(SRT_CLS_INTERNAL);

        recordCloseReason(s);

        // close broken connections and start removal timer
        s->setClosed();
        tbc.push_back(i->first);

        // NOTE: removal from m_SocketID POSTPONED
        // to loop over removal of all from the `tbc` list
        swipeSocket_LOCKED(i->first, s, SWIPE_LATER);

        if (s->m_ListenSocket != SRT_SOCKID_CONNREQ)
        {
            // remove from listener's queue
            sockets_t::iterator ls = m_Sockets.find(s->m_ListenSocket);
            if (ls == m_Sockets.end())
            {
                ls = m_ClosedSockets.find(s->m_ListenSocket);
                if (ls == m_ClosedSockets.end())
                    continue;
            }

            HLOGC(smlog.Debug, log << "checkBrokenSockets: removing queued socket: @" << s->id()
                    << " from listener @" << ls->second->id());
            enterCS(ls->second->m_AcceptLock);
            ls->second->m_QueuedSockets.erase(s->id());
            leaveCS(ls->second->m_AcceptLock);
        }
    }

    for (sockets_t::iterator j = m_ClosedSockets.begin(); j != m_ClosedSockets.end(); ++j)
    {
        CUDTSocket* ps = j->second;

        // NOTE: There is still a hypothetical risk here that ps
        // was made busy while the socket was already moved to m_ClosedSocket,
        // if the socket was acquired through CUDTUnited::acquireSocket (that is,
        // busy flag acquisition was done through the CUDTSocket* pointer rather
        // than through the numeric ID). Therefore this way of busy acquisition
        // should be done only if at the moment of acquisition there are certainly
        // other conditions applying on the socket that prevent it from being deleted.
        if (ps->isStillBusy())
        {
            HLOGC(smlog.Debug, log << "checkBrokenSockets: @" << ps->id() << " is still busy, SKIPPING THIS CYCLE.");
            continue;
        }

        CUDT& u = ps->core();

        // HLOGC(smlog.Debug, log << "checking CLOSED socket: " << j->first);
        if (!is_zero(u.m_tsLingerExpiration))
        {
            // asynchronous close:
            if ((!u.m_pSndBuffer) || (0 == u.m_pSndBuffer->getCurrBufSize()) ||
                (u.m_tsLingerExpiration <= steady_clock::now()))
            {
                HLOGC(smlog.Debug, log << "checkBrokenSockets: marking CLOSED linger-expired @" << ps->id());
                u.m_tsLingerExpiration = steady_clock::time_point();
                u.m_bClosing           = true;
                ps->m_tsClosureTimeStamp        = steady_clock::now();
            }
            else
            {
                HLOGC(smlog.Debug, log << "checkBrokenSockets: linger; remains @" << ps->id());
            }
        }

        // timeout 1 second to destroy a socket AND it has been removed from
        // RcvUList
        const steady_clock::time_point now        = steady_clock::now();
        const steady_clock::duration   closed_ago = now - ps->m_tsClosureTimeStamp.load();
        if (closed_ago > seconds_from(1))
        {
            CRNode* rnode = u.m_pRNode;
            if (!rnode || !rnode->m_bOnList)
            {
                HLOGC(smlog.Debug, log << "checkBrokenSockets: @" << ps->id() << " closed "
                          << FormatDuration(closed_ago) << " ago and removed from RcvQ - will remove");

                // HLOGC(smlog.Debug, log << "will unref socket: " << j->first);
                tbr.push_back(j->first);
            }
            else
            {
                HLOGC(smlog.Debug, log << "checkBrokenSockets: @" << ps->id()
                        << " remains: still in RcvQ");
            }
        }
    }

    // move closed sockets to the ClosedSockets structure
    for (vector<SRTSOCKET>::iterator k = tbc.begin(); k != tbc.end(); ++k)
        m_Sockets.erase(*k);

    // remove those timeout sockets
    for (vector<SRTSOCKET>::iterator l = tbr.begin(); l != tbr.end(); ++l)
    {
        CMultiplexer* mux = tryRemoveClosedSocket(*l);
        if (mux)
            checkRemoveMux(*mux);
    }

    HLOGC(smlog.Debug, log << "checkBrokenSockets: after removal: m_ClosedSockets.size()=" << m_ClosedSockets.size());
}

// [[using locked(m_GlobControlLock)]]
void srt::CUDTUnited::closeLeakyAcceptSockets(CUDTSocket* s)
{
    ScopedLock cg(s->m_AcceptLock);

    // if it is a listener, close all un-accepted sockets in its queue
    // and remove them later
    for (map<SRTSOCKET, sockaddr_any>::iterator q = s->m_QueuedSockets.begin();
            q != s->m_QueuedSockets.end(); ++ q)
    {
        sockets_t::iterator si = m_Sockets.find(q->first);
        if (si == m_Sockets.end())
        {
            // gone in the meantime
            LOGC(smlog.Error,
                    log << "closeLeakyAcceptSockets: IPE? socket @" << (q->first) << " being queued for listener socket @"
                    << s->id() << " is GONE in the meantime ???");
            continue;
        }

        CUDTSocket* as = si->second;

        as->breakSocket_LOCKED(SRT_CLS_DEADLSN);

        // You won't be updating any EIDs anymore.
        m_EPoll.wipe_usock(as->id(), as->core().m_sPollID);

        swipeSocket_LOCKED(q->first, as, SWIPE_NOW);
    }
}


// [[using locked(m_GlobControlLock)]]
srt::CMultiplexer* srt::CUDTUnited::tryRemoveClosedSocket(const SRTSOCKET u)
{
    sockets_t::iterator i = m_ClosedSockets.find(u);

    // invalid socket ID
    if (i == m_ClosedSockets.end())
        return NULL;

    CUDTSocket* s = i->second;

    //* Should be no longer in force, but leaving for now.

    // The socket may be in the trashcan now, but could
    // still be under processing in the sender/receiver worker
    // threads. If that's the case, SKIP IT THIS TIME. The
    // socket will be checked next time the GC rollover starts.
    CSNode* sn = s->core().m_pSNode;
    if (sn && sn->m_iHeapLoc != -1)
    {
        LOGC(smlog.Warn, log << "@" << s->id() << " still in CSndUList at [" << sn->m_iHeapLoc << "] - not removing");
        return NULL;
    }

    CRNode* rn = s->core().m_pRNode;
    if (rn && rn->m_bOnList)
    {
        HLOGC(smlog.Debug, log << "@" << s->id() << " still in CRcvUList - not removing");
        return NULL;
    }

     //   */


    if (s->isStillBusy())
    {
        HLOGC(smlog.Debug, log << "@" << s->id() << " is still busy, NOT deleting");
        return NULL;
    }

    LOGC(smlog.Note, log << "@" << s->id() << " busy=" << s->isStillBusy());

#if ENABLE_BONDING
    if (s->m_GroupOf)
    {
        HLOGC(smlog.Debug,
              log << "@" << s->id() << " IS MEMBER OF $" << s->m_GroupOf->id() << " - REMOVING FROM GROUP");
        s->removeFromGroup(true);
    }
#endif

    closeLeakyAcceptSockets(s);

    // remove from peer rec
    map<int64_t, set<SRTSOCKET> >::iterator j = m_PeerRec.find(s->getPeerSpec());
    if (j != m_PeerRec.end())
    {
        j->second.erase(u);
        if (j->second.empty())
            m_PeerRec.erase(j);
    }

    /*
     * Socket may be deleted while still having ePoll events set that would
     * remains forever causing epoll_wait to unblock continuously for inexistent
     * sockets. Get rid of all events for this socket.
     */
    // (just in case, this should be wiped out already)
    m_EPoll.wipe_usock(u, s->core().m_sPollID);

    // delete this one
    m_ClosedSockets.erase(i);

   // XXX This below section can unlock m_GlobControlLock
   // just for calling CUDT::closeInternal(), which is needed
   // to avoid locking m_ConnectionLock after m_GlobControlLock,
   // while m_ConnectionLock orders BEFORE m_GlobControlLock.
   // This should be perfectly safe thing to do after the socket
   // ID has been erased from m_ClosedSockets. No container access
   // is done in this case.
   //
   // Report: P04-1.28, P04-2.27, P04-2.50, P04-2.55

    HLOGC(smlog.Debug, log << "GC/tryRemoveClosedSocket: closing associated UDT @" << u);

    leaveCS(m_GlobControlLock);
    s->closeInternal(SRT_CLS_INTERNAL);
    enterCS(m_GlobControlLock);

    // Check again after reacquisition
    if (s->isStillBusy())
    {
        HLOGC(smlog.Debug, log << "@" << s->id() << " is still busy, NOT deleting");
        return NULL;
    }

    // IMPORTANT!!!
    //
    // The order of deletion must be: first delete socket, then multiplexer.
    // The receiver buffer shares the use of CUnits from the multiplexer's unit queue,
    // which is assigned to the multiplexer because this is where the incoming
    // UDP packets are placed. The receiver buffer must be first deleted and
    // so unreference all CUnits. Then the multiplexer can be deleted and drag all
    // CUnits with itself.
    const int mid = s->m_iMuxID;
    CMultiplexer* mux = NULL;
    if (mid == -1)
    {
        HLOGC(smlog.Debug, log << CONID(u) << "has NO MUXER ASSOCIATED, ok.");
    }
    else
    {
        mux = map_getp(m_mMultiplexer, mid);
        if (!mux)
        {
            LOGC(smlog.Fatal, log << "IPE: MUXER id=" << mid << " NOT FOUND!");
        }
        else
        {
            // Unpin this socket from the multiplexer.
            s->m_iMuxID = -1;
            mux->deleteSocket(u);
            HLOGC(smlog.Debug, log << CONID(u) << "deleted from MUXER and cleared muxer ID");
        }
    }
    HLOGC(smlog.Debug, log << "GC/tryRemoveClosedSocket: DELETING SOCKET @" << u);
    delete s;
    HLOGC(smlog.Debug, log << "GC/tryRemoveClosedSocket: socket @" << u << " DELETED. Checking muxer id=" << mid);

    return mux;
}

/// Check after removal of a socket from the multiplexer if it was the
/// last one and hence the multiplexer itself should be removed.
///
/// @param mid Muxer ID that identifies the multiplexer in the socket
/// @param u Socket ID that was the last multiplexer's user (logging only)
// [[using locked(m_GlobControlLock)]]
void srt::CUDTUnited::checkRemoveMux(CMultiplexer& mx)
{
    const int mid = mx.id();
    HLOGC(smlog.Debug, log << "removeMux: unrefing muxer " << mid << ", with " << mx.nsockets() << " sockets");
    if (mx.empty())
    {
        HLOGC(smlog.Debug, log << "MUXER id=" << mid << " lost last socket - deleting muxer bound to "
                << mx.channel()->bindAddressAny().str());
        // The channel has no access to the queues and
        // it looks like the multiplexer is the master of all of them.
        // The queues must be silenced before closing the channel
        // because this will cause error to be returned in any operation
        // being currently done in the queues, if any.
        mx.setClosing();

        if (mx.reserveDisposal())
        {
            CGlobEvent::triggerEvent(); // make sure no hangs when exitting workers
            HLOGC(smlog.Debug, log << "... RESERVED for disposal. Stopping threads..");
            // Disposal reserved to this thread. Now you can safely
            // unlock m_GlobControlLock and be sure that no other thread
            // is going to dispose this multiplexer. Some may attempt to also
            // reserve disposal, but they will fail.
            {
                leaveCS(m_GlobControlLock);
                mx.stopWorkers();
                HLOGC(smlog.Debug, log << "... Worker threads stopped, reacquiring mutex..");
                enterCS(m_GlobControlLock);
            }
            // After re-locking m_GlobControlLock we are certain
            // that the privilege of deleting this multiplexer is still
            // on this thread.
            HLOGC(smlog.Debug, log << "... Muxer destroyed, removing");
            m_mMultiplexer.erase(mid);
        }
        else
        {
            HLOGC(smlog.Debug, log << "... NOT RESERVED to disposal, already reserved");
            // Some other thread has already reserved disposal for itself
            // hence promising to dispose this multiplexer. You can safely leave
            // it here.
        }
    }
    else
    {
#if ENABLE_HEAVY_LOGGING
        string users = mx.nsockets() ? mx.testAllSocketsClear() : string();

        LOGC(smlog.Debug, log << "MUXER id=" << mid << " has still " << mx.nsockets() << " users" << users);
#endif
    }
}

void srt::CUDTUnited::checkTemporaryDatabases()
{
    ExclusiveLock cg(m_GlobControlLock);

    // It's not very efficient to collect first the keys of all
    // elements to remove and then remove from the map by key.

    // In C++20 this is possible by doing
    //    m_ClosedDatabase.erase_if([](auto& c) { return --c.generation <= 0; });
    // but nothing equivalent in the earlier standards.

    vector<SRTSOCKET> expired;

    for (map<SRTSOCKET, CloseInfo>::iterator c = m_ClosedDatabase.begin();
            c != m_ClosedDatabase.end(); ++c)
    {
        --c->second.generation;
        if (c->second.generation <= 0)
            expired.push_back(c->first);
    }

    for (vector<SRTSOCKET>::iterator i = expired.begin(); i != expired.end(); ++i)
        m_ClosedDatabase.erase(*i);
}

// Muxer in this function is added a socket to its lists and pinning
// it into the socket, but does not modify any multiplexer's data.
void srt::CUDTUnited::installMuxer(CUDTSocket* pw_s, CMultiplexer* fw_pm)
{
    pw_s->core().m_pMuxer    = fw_pm;
    pw_s->m_iMuxID           = fw_pm->id();

    pw_s->m_SelfAddr = fw_pm->selfAddr();
    fw_pm->addSocket(pw_s);
}

bool srt::CUDTUnited::inet6SettingsCompat(const sockaddr_any& muxaddr, const CSrtMuxerConfig& cfgMuxer,
        const sockaddr_any& reqaddr, const CSrtMuxerConfig& cfgSocket)
{
    if (muxaddr.family() != AF_INET6)
        return true; // Don't check - the family has been checked already

    if (reqaddr.isany())
    {
        if (cfgSocket.iIpV6Only == -1) // Treat as "adaptive"
            return true;

        // If set explicitly, then it must be equal to the one of found muxer.
        if (cfgSocket.iIpV6Only != cfgMuxer.iIpV6Only)
        {
#define V6ONLTSET(flag) (flag ? "IPv6-only" : "IPv4+IPv6")
            const char* sockm = V6ONLTSET(cfgSocket.iIpV6Only);
            const char* muxm = V6ONLTSET(cfgMuxer.iIpV6Only);
#undef V6ONLTSET
            LOGC(smlog.Error, log << "inet6SettingsCompat: incompatible IPv6: muxer=" << muxm << " socket=" << sockm);
            return false;
        }
    }

    // If binding to the certain IPv6 address, then this setting doesn't matter.
    return true;
}

bool srt::CUDTUnited::channelSettingsMatch(const CSrtMuxerConfig& cfgMuxer, const CSrtConfig& cfgSocket)
{
    if (!cfgMuxer.bReuseAddr)
    {
        LOGP(smlog.Error, "channelSettingsMatch: fail: the multiplexer is not reusable");
        return false;
    }

    if (cfgMuxer.isCompatWith(cfgSocket))
        return true;

    LOGP(smlog.Error, "channelSettingsMatch: fail: some options have different values");
    return false;
}

void srt::CUDTUnited::updateMux(CUDTSocket* s, const sockaddr_any& reqaddr, const UDPSOCKET* udpsock /*[[nullable]]*/)
{
    ExclusiveLock cg(m_GlobControlLock);

    // If udpsock is provided, then this socket will be simply
    // taken for binding as a good deal. It would be nice to make
    // a sanity check to see if this UDP socket isn't already installed
    // in some multiplexer, but we state this UDP socket isn't accessible
    // anyway so this wouldn't be possible.
    if (!udpsock)
    {
        CMultiplexer* pmux = findSuitableMuxer(s, reqaddr);
        if (pmux)
        {
            HLOGC(smlog.Debug, log << "bind: reusing multiplexer for " << pmux->selfAddr().str());
            // reuse the existing multiplexer
            installMuxer((s), (pmux));
            return;
        }
    }
    // We state that if the user has passed their own UDP socket,
    // it is either bound already - and did so without any conflicts
    // with the existing SRT socket's multiplexer - or is not bound.

    // a new multiplexer is needed
    int muxid = (int32_t)s->id();

    try
    {
        std::pair<CMultiplexer&, bool> is = map_tryinsert(m_mMultiplexer, muxid);

        // Should be impossible, but must be prevented.
        // NOTE: map::insert with a pair simply ignores the passed value,
        // if the key is already found.
        if (!is.second)
        {
            LOGC(smlog.Error, log << "IPE: Trying to add multiplexer with id=" << muxid << " which is already busy");
            throw CUDTException(MJ_NOTSUP, MN_ISBOUND);
        }
        CMultiplexer& m = is.first;
        m.configure(int32_t(s->id()), s->core().m_config, reqaddr, udpsock);
        installMuxer((s), (&m));
    }
    catch (const CUDTException& x)
    {
        IF_HEAVY_LOGGING(char errmsg[161]);
        HLOGC(smlog.Debug, log << "installMuxer: FAILED; removing multiplexer: ERROR #" << x.getErrorCode()
                << ": " << x.getErrorMessage() << ": errno=" << x.getErrno() << SysStrError(x.getErrno(), errmsg, 160));
        m_mMultiplexer.erase(muxid);
        throw;
    }
    catch (...)
    {
        HLOGC(smlog.Debug, log << "installMuxer: FAILED; removing multiplexer (IPE: UNKNOWN EXCEPTION)");
        m_mMultiplexer.erase(muxid);
        throw CUDTException(MJ_SYSTEMRES, MN_MEMORY, 0);
    }

    HLOGC(smlog.Debug, log << "bind: creating new multiplexer bound to " << reqaddr.str());
}

// This function is going to find a multiplexer for the port contained
// in the 'ls' listening socket. The multiplexer must exist when the listener
// exists, otherwise the dispatching procedure wouldn't even call this
// function. By historical reasons there's also a fallback for a case when the
// multiplexer wasn't found by id, the search by port number continues.
bool srt::CUDTUnited::updateListenerMux(CUDTSocket* s, const CUDTSocket* ls)
{
    ExclusiveLock cg(m_GlobControlLock);
    const int  port = ls->m_SelfAddr.hport();

    HLOGC(smlog.Debug,
          log << "updateListenerMux: finding muxer of listener socket @" << ls->id() << " muxid=" << ls->m_iMuxID
              << " bound=" << ls->m_SelfAddr.str() << " FOR @" << s->id() << " addr=" << s->m_SelfAddr.str()
              << "_->_" << s->m_PeerAddr.str());

    // First thing that should be certain here is that there should exist
    // a muxer with the ID written in the listener socket's mux ID.

    CMultiplexer* mux = map_getp(m_mMultiplexer, ls->m_iMuxID);

    // NOTE:
    // THIS BELOW CODE is only for a highly unlikely situation when the listener
    // socket has been closed in the meantime when the accepted socket is being
    // processed. This procedure is different than updateMux because this time we
    // only want to have a multiplexer socket to be assigned to the accepted socket.
    // It is also unlikely that the listener socket is garbage-collected so fast, so
    // this procedure will most likely find the multiplexer of the zombie listener socket,
    // which no longer accepts new connections (the listener is withdrawn immediately from
    // the port) that wasn't yet completely deleted.
    CMultiplexer* fallback = NULL;
    if (!mux)
    {
        LOGC(smlog.Error, log << "updateListenerMux: IPE? listener muxer not found by ID, trying by port");

        // To be used as first found with different IP version

        // find the listener's address
        for (map<int, CMultiplexer>::iterator i = m_mMultiplexer.begin(); i != m_mMultiplexer.end(); ++i)
        {
            CMultiplexer& m = i->second;

#if ENABLE_HEAVY_LOGGING
            ostringstream that_muxer;
            that_muxer << "id=" << m.id() << " addr=" << m.selfAddr().str();
#endif

            if (m.selfAddr().hport() == port)
            {
                HLOGC(smlog.Debug, log << "updateListenerMux: reusing muxer: " << that_muxer.str());
                if (m.selfAddr().family() == s->m_PeerAddr.family())
                {
                    mux = &m; // best match
                    break;
                }
                else if (m.selfAddr().family() == AF_INET6)
                {
                    // Allowed fallback case when we only need an accepted socket.
                    fallback = &m;
                }
            }
            else
            {
                HLOGC(smlog.Debug, log << "updateListenerMux: SKIPPING muxer: " << that_muxer.str());
            }
        }

        if (!mux && fallback)
        {
            // It is allowed to reuse this multiplexer, but the socket must allow both IPv4 and IPv6
            if (fallback->cfg().iIpV6Only == 0)
            {
                HLOGC(smlog.Warn, log << "updateListenerMux: reusing multiplexer from different family");
                mux = fallback;
            }
        }
    }

    // Checking again because the above procedure could have set it
    if (mux)
    {
        // reuse the existing multiplexer
        installMuxer((s), (mux));
        return true;
    }

    return false;
}

srt::CMultiplexer* srt::CUDTUnited::findSuitableMuxer(CUDTSocket* s, const sockaddr_any& reqaddr)
{
    // If not, we need to see if there exist already a multiplexer bound
    // to the same endpoint.
    const int         port      = reqaddr.hport();
    const CSrtConfig& cfgSocket = s->core().m_config;

    // This loop is going to check the attempted binding of
    // address:port and socket settings against every existing
    // multiplexer. Possible results of the check are:

    // 1. MATCH: identical address - reuse it and quit.
    // 2. CONFLICT: report error: the binding partially overlaps
    //    so it neither can be reused nor is free to bind.
    // 3. PASS: different and not overlapping - continue searching.

    // In this function the convention is:
    // MATCH: do nothing and proceed with binding reusage, THEN break.
    // CONFLICT: throw an exception.
    // PASS: use 'continue' to pass to the next element.

    bool reuse_attempt = false;
    for (map<int, CMultiplexer>::iterator i = m_mMultiplexer.begin(); i != m_mMultiplexer.end(); ++i)
    {
        CMultiplexer const& m = i->second;

        sockaddr_any mux_addr = m.selfAddr();

        // Check if the address was reset. If so, this means this muxer is
        // about to be deleted, so definitely don't use it.
        if (mux_addr.family() == AF_UNSPEC)
            continue;

        // First, we need to find a multiplexer with the same port.
        if (mux_addr.hport() != port)
        {
            HLOGC(smlog.Debug,
                    log << "bind: muxer @" << m.id() << " found, but for port " << mux_addr.hport()
                    << " (requested port: " << port << ")");
            continue;
        }

        HLOGC(smlog.Debug,
                log << "bind: Found existing muxer @" << m.id() << " : " << mux_addr.str() << " - check against "
                << reqaddr.str());

        // If this is bound to the wildcard address, it can be reused if:
        // - reqaddr is also a wildcard
        // - channel settings match
        // Otherwise it's a conflict.

        if (mux_addr.isany())
        {
            if (mux_addr.family() == AF_INET6)
            {
                // With IPv6 we need to research two possibilities:
                // iIpV6Only == 1 -> This means that it binds only :: wildcard, but not 0.0.0.0
                // iIpV6Only == 0 -> This means that it binds both :: and 0.0.0.0.
                // iIpV6Only == -1 -> Hard to say what to do, but treat it as a potential conflict in any doubtful case.

                if (m.cfg().iIpV6Only == 1)
                {
                    // PASS IF: candidate is IPv4, no matter the address
                    // MATCH IF: candidate is IPv6 with only=1
                    // CONFLICT IF: candidate is IPv6 with only != 1 or IPv6 non-wildcard.

                    if (reqaddr.family() == AF_INET)
                    {
                        HLOGC(smlog.Debug, log << "bind: muxer @" << m.id()
                                << " is :: v6only - requested IPv4 ANY is NOT IN THE WAY. Searching on.");
                        continue;
                    }

                    // Candidate is AF_INET6

                    if (cfgSocket.iIpV6Only != 1 || !reqaddr.isany())
                    {
                        // CONFLICT:
                        // 1. attempting to make a wildcard IPv4 + IPv6
                        // while the multiplexer for wildcard IPv6 exists.
                        // 2. If binding to a given address, it conflicts with the wildcard
                        LOGC(smlog.Error,
                                log << "bind: Address: " << reqaddr.str()
                                << " conflicts with existing IPv6 wildcard binding: " << mux_addr.str());
                        throw CUDTException(MJ_NOTSUP, MN_BUSYPORT, 0);
                    }

                    // Otherwise, MATCH.
                }
                else if (m.cfg().iIpV6Only == 0)
                {
                    // Muxer's address is a wildcard for :: and 0.0.0.0 at once.
                    // This way only IPv6 wildcard with v6only=0 is a perfect match and everything
                    // else is a conflict.

                    if (reqaddr.family() == AF_INET6 && reqaddr.isany() && cfgSocket.iIpV6Only == 0)
                    {
                        // MATCH
                    }
                    else
                    {
                        // CONFLICT: attempting to make a wildcard IPv4 + IPv6 while
                        // the multiplexer for wildcard IPv6 exists.
                        LOGC(smlog.Error,
                                log << "bind: Address: " << reqaddr.str() << " v6only=" << cfgSocket.iIpV6Only
                                << " conflicts with existing IPv6 + IPv4 wildcard binding: " << mux_addr.str());
                        throw CUDTException(MJ_NOTSUP, MN_BUSYPORT, 0);
                    }
                }
                else // Case -1, by unknown reason. Accept only with -1 setting, others are conflict.
                {
                    if (reqaddr.family() == AF_INET6 && reqaddr.isany() && cfgSocket.iIpV6Only == -1)
                    {
                        // MATCH
                    }
                    else
                    {
                        LOGC(smlog.Error,
                                log << "bind: Address: " << reqaddr.str() << " v6only=" << cfgSocket.iIpV6Only
                                << " conflicts with existing IPv6 v6only=unknown wildcard binding: " << mux_addr.str());
                        throw CUDTException(MJ_NOTSUP, MN_BUSYPORT, 0);
                    }
                }
            }
            else // muxer is IPv4 wildcard
            {
                // Then only IPv4 wildcard is a match and:
                // - IPv6 with only=true is PASS (not a conflict)
                // - IPv6 with only=false is CONFLICT
                // - IPv6 with only=undefined is CONFLICT
                // REASON: we need to make a potential conflict a conflict as there will be
                // no bind() call to check if this wouldn't be a conflict in result. If you want
                // to have a binding to IPv6 that should avoid conflict with IPv4 wildcard binding,
                // then SRTO_IPV6ONLY option must be explicitly set before binding.
                // Also:
                if (reqaddr.family() == AF_INET)
                {
                    if (reqaddr.isany())
                    {
                        // MATCH
                    }
                    else
                    {
                        LOGC(smlog.Error,
                                log << "bind: Address: " << reqaddr.str()
                                << " conflicts with existing IPv4 wildcard binding: " << mux_addr.str());
                        throw CUDTException(MJ_NOTSUP, MN_BUSYPORT, 0);
                    }
                }
                else // AF_INET6
                {
                    if (cfgSocket.iIpV6Only == 1 || !reqaddr.isany())
                    {
                        // PASS
                        HLOGC(smlog.Debug, log << "bind: muxer @" << m.id()
                                << " is IPv4 wildcard - requested " << reqaddr.str() << " v6only=" << cfgSocket.iIpV6Only
                                << " is NOT IN THE WAY. Searching on.");
                        continue;
                    }
                    else
                    {
                        LOGC(smlog.Error,
                                log << "bind: Address: " << reqaddr.str() << " v6only=" << cfgSocket.iIpV6Only
                                << " conflicts with existing IPv4 wildcard binding: " << mux_addr.str());
                        throw CUDTException(MJ_NOTSUP, MN_BUSYPORT, 0);
                    }
                }
            }

            reuse_attempt = true;
            HLOGC(smlog.Debug, log << "bind: wildcard address - multiplexer reusable");
        }
        // Muxer address is NOT a wildcard, so conflicts only with WILDCARD of the same type
        else if (reqaddr.isany() && reqaddr.family() == mux_addr.family())
        {
            LOGC(smlog.Error,
                    log << "bind: Wildcard address: " << reqaddr.str()
                    << " conflicts with existing IP binding: " << mux_addr.str());
            throw CUDTException(MJ_NOTSUP, MN_BUSYPORT, 0);
        }
        // If this is bound to a certain address, AND:
        else if (mux_addr.equal_address(reqaddr))
        {
            // - the address is the same as reqaddr
            reuse_attempt = true;
            HLOGC(smlog.Debug, log << "bind: same IP address - multiplexer reusable");
        }
        else
        {
            HLOGC(smlog.Debug, log << "bind: IP addresses differ - ALLOWED to create a new multiplexer");
            continue;
        }
        // Otherwise:
        // - the address is different than reqaddr
        //   - the address can't be reused, but this can go on with new one.

        // If this is a reusage attempt:
        if (reuse_attempt)
        {
            //   - if the channel settings match, it can be reused
            if (channelSettingsMatch(m.cfg(), cfgSocket)
                    && inet6SettingsCompat(mux_addr, m.cfg(), reqaddr, cfgSocket))
            {
                return &i->second;
            }
            //   - if not, it's a conflict
            LOGC(smlog.Error,
                    log << "bind: Address: " << reqaddr.str() << " conflicts with binding: " << mux_addr.str()
                    << " due to channel settings");
            throw CUDTException(MJ_NOTSUP, MN_BUSYPORT, 0);
        }
        // If not, proceed to the next one, and when there are no reusage
        // candidates, proceed with creating a new multiplexer.

        // Note that a binding to a different IP address is not treated
        // as a candidate for either reusage or conflict.
        LOGC(smlog.Fatal, log << "SHOULD NOT GET HERE!!!");
        SRT_ASSERT(false);
    }

    HLOGC(smlog.Debug, log << "bind: No suitable multiplexer for " << reqaddr.str() << " - can go on with new one");

    // No suitable muxer found - create a new multiplexer.
    return NULL;
}

void* srt::CUDTUnited::garbageCollect(void* p)
{
    CUDTUnited* self = (CUDTUnited*)p;

    THREAD_STATE_INIT("SRT:GC");

    UniqueLock gclock(self->m_GCStopLock);

    // START LIBRARY RUNNING LOOP
    while (!self->m_bGCClosing)
    {
        INCREMENT_THREAD_ITERATIONS();
        self->checkBrokenSockets();
        self->checkTemporaryDatabases();

        HLOGC(inlog.Debug, log << "GC: sleep 1 s");
        self->m_GCStopCond.wait_for(gclock, seconds_from(1));
    }
    // END.

    THREAD_EXIT();
    return NULL;
}

////////////////////////////////////////////////////////////////////////////////

SRTRUNSTATUS srt::CUDT::startup()
{
    return uglobal().startup();
}

SRTSTATUS srt::CUDT::cleanup()
{
    return uglobal().cleanup();
}

SRTSOCKET srt::CUDT::socket()
{
    try
    {
        return uglobal().newSocket();
    }
    catch (const CUDTException& e)
    {
        APIError a(e);
        return SRT_INVALID_SOCK;
    }
    catch (const bad_alloc&)
    {
        APIError a(MJ_SYSTEMRES, MN_MEMORY, 0);
        return SRT_INVALID_SOCK;
    }
    catch (const std::exception& ee)
    {
        LOGC(aclog.Fatal, log << "socket: UNEXPECTED EXCEPTION: " << typeid(ee).name() << ": " << ee.what());
        APIError a(MJ_UNKNOWN, MN_NONE, 0);
        return SRT_INVALID_SOCK;
    }
}

srt::CUDT::APIError::APIError(const CUDTException& e)
{
    SetThreadLocalError(e);
}

srt::CUDT::APIError::APIError(CodeMajor mj, CodeMinor mn, int syserr)
{
    SetThreadLocalError(CUDTException(mj, mn, syserr));
}

srt::CUDT::APIError::APIError(int errorcode)
{
    CodeMajor mj = CodeMajor(errorcode / 1000);
    CodeMinor mn = CodeMinor(errorcode % 1000);
    SetThreadLocalError(CUDTException(mj, mn, 0));
}

#if ENABLE_BONDING
// This is an internal function; 'type' should be pre-checked if it has a correct value.
// This doesn't have argument of GroupType due to header file conflicts.

// [[using locked(s_UDTUnited.m_GlobControlLock)]]
srt::CUDTGroup& srt::CUDTUnited::newGroup(const int type)
{
    const SRTSOCKET id = generateSocketID(true);

    // Now map the group
    return addGroup(id, SRT_GROUP_TYPE(type)).set_id(id);
}

SRTSOCKET srt::CUDT::createGroup(SRT_GROUP_TYPE gt)
{
    try
    {
        srt::sync::ExclusiveLock globlock(uglobal().m_GlobControlLock);
        return uglobal().newGroup(gt).id();
        // Note: potentially, after this function exits, the group
        // could be deleted, immediately, from a separate thread (tho
        // unlikely because the other thread would need some handle to
        // keep it). But then, the first call to any API function would
        // return invalid ID error.
    }
    catch (const CUDTException& e)
    {
        return APIError(e), SRT_INVALID_SOCK;
    }
    catch (...)
    {
        return APIError(MJ_SYSTEMRES, MN_MEMORY, 0), SRT_INVALID_SOCK;
    }
}

// [[using locked(m_ControlLock)]]
// [[using locked(CUDT::s_UDTUnited.m_GlobControlLock)]]
void srt::CUDTSocket::removeFromGroup(bool broken)
{
    CUDTGroup* g = m_GroupOf;
    if (g)
    {
        // Reset group-related fields immediately. They won't be accessed
        // in the below calls, while the iterator will be invalidated for
        // a short moment between removal from the group container and the end,
        // while the GroupLock would be already taken out. It is safer to reset
        // it to a NULL iterator before removal.
        m_GroupOf         = NULL;
        m_GroupMemberData = NULL;

        bool still_have = g->remove(id());
        if (broken)
        {
            // Activate the SRT_EPOLL_UPDATE event on the group
            // if it was because of a socket that was earlier connected
            // and became broken. This is not to be sent in case when
            // it is a failure during connection, or the socket was
            // explicitly removed from the group.
            g->activateUpdateEvent(still_have);
        }

        HLOGC(smlog.Debug,
              log << "removeFromGroup: socket @" << id() << " NO LONGER A MEMBER of $" << g->id() << "; group is "
                  << (still_have ? "still ACTIVE" : "now EMPTY"));
    }
}

SRTSOCKET srt::CUDT::getGroupOfSocket(SRTSOCKET socket)
{
    // Lock this for the whole function as we need the group
    // to persist the call.
    SharedLock glock(uglobal().m_GlobControlLock);
    CUDTSocket* s = uglobal().locateSocket_LOCKED(socket);
    if (!s || !s->m_GroupOf)
        return APIError(MJ_NOTSUP, MN_INVAL, 0), SRT_INVALID_SOCK;

    return s->m_GroupOf->id();
}

SRTSTATUS srt::CUDT::getGroupData(SRTSOCKET groupid, SRT_SOCKGROUPDATA* pdata, size_t* psize)
{
    if (!CUDT::isgroup(groupid) || !psize)
    {
        return APIError(MJ_NOTSUP, MN_INVAL, 0);
    }

    CUDTUnited::GroupKeeper k(uglobal(), groupid, CUDTUnited::ERH_RETURN);
    if (!k.group)
    {
        return APIError(MJ_NOTSUP, MN_INVAL, 0);
    }

    // To get only the size of the group pdata=NULL can be used
    return k.group->getGroupData(pdata, psize);
}
#endif

SRTSTATUS srt::CUDT::bind(SRTSOCKET u, const sockaddr* name, int namelen)
{
    try
    {
        sockaddr_any sa(name, namelen);
        if (sa.len == 0)
        {
            // This happens if the namelen check proved it to be
            // too small for particular family, or that family is
            // not recognized (is none of AF_INET, AF_INET6).
            // This is a user error.
            return APIError(MJ_NOTSUP, MN_INVAL, 0);
        }
        CUDTSocket* s = uglobal().locateSocket(u);
        if (!s)
            return APIError(MJ_NOTSUP, MN_INVAL, 0);

        return uglobal().bind(s, sa);
    }
    catch (const CUDTException& e)
    {
        return APIError(e);
    }
    catch (bad_alloc&)
    {
        return APIError(MJ_SYSTEMRES, MN_MEMORY, 0);
    }
    catch (const std::exception& ee)
    {
        LOGC(aclog.Fatal, log << "bind: UNEXPECTED EXCEPTION: " << typeid(ee).name() << ": " << ee.what());
        return APIError(MJ_UNKNOWN, MN_NONE, 0);
    }
}

SRTSTATUS srt::CUDT::bind(SRTSOCKET u, UDPSOCKET udpsock)
{
    try
    {
        CUDTSocket* s = uglobal().locateSocket(u);
        if (!s)
            return APIError(MJ_NOTSUP, MN_INVAL, 0);

        return uglobal().bind(s, udpsock);
    }
    catch (const CUDTException& e)
    {
        return APIError(e);
    }
    catch (bad_alloc&)
    {
        return APIError(MJ_SYSTEMRES, MN_MEMORY, 0);
    }
    catch (const std::exception& ee)
    {
        LOGC(aclog.Fatal, log << "bind/udp: UNEXPECTED EXCEPTION: " << typeid(ee).name() << ": " << ee.what());
        return APIError(MJ_UNKNOWN, MN_NONE, 0);
    }
}

SRTSTATUS srt::CUDT::listen(SRTSOCKET u, int backlog)
{
    try
    {
        return uglobal().listen(u, backlog);
    }
    catch (const CUDTException& e)
    {
        return APIError(e);
    }
    catch (bad_alloc&)
    {
        return APIError(MJ_SYSTEMRES, MN_MEMORY, 0);
    }
    catch (const std::exception& ee)
    {
        LOGC(aclog.Fatal, log << "listen: UNEXPECTED EXCEPTION: " << typeid(ee).name() << ": " << ee.what());
        return APIError(MJ_UNKNOWN, MN_NONE, 0);
    }
}

SRTSOCKET srt::CUDT::accept_bond(const SRTSOCKET listeners[], int lsize, int64_t msTimeOut)
{
    try
    {
        return uglobal().accept_bond(listeners, lsize, msTimeOut);
    }
    catch (const CUDTException& e)
    {
        SetThreadLocalError(e);
        return SRT_INVALID_SOCK;
    }
    catch (bad_alloc&)
    {
        SetThreadLocalError(CUDTException(MJ_SYSTEMRES, MN_MEMORY, 0));
        return SRT_INVALID_SOCK;
    }
    catch (const std::exception& ee)
    {
        LOGC(aclog.Fatal, log << "accept_bond: UNEXPECTED EXCEPTION: " << typeid(ee).name() << ": " << ee.what());
        SetThreadLocalError(CUDTException(MJ_UNKNOWN, MN_NONE, 0));
        return SRT_INVALID_SOCK;
    }
}

SRTSOCKET srt::CUDT::accept(SRTSOCKET u, sockaddr* addr, int* addrlen)
{
    try
    {
        return uglobal().accept(u, addr, addrlen);
    }
    catch (const CUDTException& e)
    {
        SetThreadLocalError(e);
        return SRT_INVALID_SOCK;
    }
    catch (const bad_alloc&)
    {
        SetThreadLocalError(CUDTException(MJ_SYSTEMRES, MN_MEMORY, 0));
        return SRT_INVALID_SOCK;
    }
    catch (const std::exception& ee)
    {
        LOGC(aclog.Fatal, log << "accept: UNEXPECTED EXCEPTION: " << typeid(ee).name() << ": " << ee.what());
        SetThreadLocalError(CUDTException(MJ_UNKNOWN, MN_NONE, 0));
        return SRT_INVALID_SOCK;
    }
}

SRTSOCKET srt::CUDT::connect(SRTSOCKET u, const sockaddr* name, const sockaddr* tname, int namelen)
{
    try
    {
        return uglobal().connect(u, name, tname, namelen);
    }
    catch (const CUDTException& e)
    {
        return APIError(e), SRT_INVALID_SOCK;
    }
    catch (bad_alloc&)
    {
        return APIError(MJ_SYSTEMRES, MN_MEMORY, 0), SRT_INVALID_SOCK;
    }
    catch (std::exception& ee)
    {
        LOGC(aclog.Fatal, log << "connect: UNEXPECTED EXCEPTION: " << typeid(ee).name() << ": " << ee.what());
        return APIError(MJ_UNKNOWN, MN_NONE, 0), SRT_INVALID_SOCK;
    }
}

#if ENABLE_BONDING
SRTSOCKET srt::CUDT::connectLinks(SRTSOCKET grp, SRT_SOCKGROUPCONFIG targets[], int arraysize)
{
    if (arraysize <= 0)
        return APIError(MJ_NOTSUP, MN_INVAL, 0), SRT_INVALID_SOCK;

    if (!CUDT::isgroup(grp))
    {
        // connectLinks accepts only GROUP id, not socket id.
        return APIError(MJ_NOTSUP, MN_SIDINVAL, 0), SRT_INVALID_SOCK;
    }

    try
    {
        CUDTUnited::GroupKeeper k(uglobal(), grp, CUDTUnited::ERH_THROW);
        return uglobal().groupConnect(k.group, targets, arraysize);
    }
    catch (CUDTException& e)
    {
        return APIError(e), SRT_INVALID_SOCK;
    }
    catch (bad_alloc&)
    {
        return APIError(MJ_SYSTEMRES, MN_MEMORY, 0), SRT_INVALID_SOCK;
    }
    catch (std::exception& ee)
    {
        LOGC(aclog.Fatal, log << "connect: UNEXPECTED EXCEPTION: " << typeid(ee).name() << ": " << ee.what());
        return APIError(MJ_UNKNOWN, MN_NONE, 0), SRT_INVALID_SOCK;
    }
}
#endif

SRTSOCKET srt::CUDT::connect(SRTSOCKET u, const sockaddr* name, int namelen, int32_t forced_isn)
{
    try
    {
        return uglobal().connect(u, name, namelen, forced_isn);
    }
    catch (const CUDTException& e)
    {
        return APIError(e), SRT_INVALID_SOCK;
    }
    catch (bad_alloc&)
    {
        return APIError(MJ_SYSTEMRES, MN_MEMORY, 0), SRT_INVALID_SOCK;
    }
    catch (const std::exception& ee)
    {
        LOGC(aclog.Fatal, log << "connect: UNEXPECTED EXCEPTION: " << typeid(ee).name() << ": " << ee.what());
        return APIError(MJ_UNKNOWN, MN_NONE, 0), SRT_INVALID_SOCK;
    }
}

SRTSTATUS srt::CUDT::close(SRTSOCKET u, int reason)
{
    try
    {
        return uglobal().close(u, reason);
    }
    catch (const CUDTException& e)
    {
        return APIError(e);
    }
    catch (const std::exception& ee)
    {
        LOGC(aclog.Fatal, log << "close: UNEXPECTED EXCEPTION: " << typeid(ee).name() << ": " << ee.what());
        return APIError(MJ_UNKNOWN, MN_NONE, 0);
    }
}

SRTSTATUS srt::CUDT::getpeername(SRTSOCKET u, sockaddr* name, int* namelen)
{
    try
    {
        uglobal().getpeername(u, name, namelen);
        return SRT_STATUS_OK;
    }
    catch (const CUDTException& e)
    {
        return APIError(e);
    }
    catch (const std::exception& ee)
    {
        LOGC(aclog.Fatal, log << "getpeername: UNEXPECTED EXCEPTION: " << typeid(ee).name() << ": " << ee.what());
        return APIError(MJ_UNKNOWN, MN_NONE, 0);
    }
}

SRTSTATUS srt::CUDT::getsockname(SRTSOCKET u, sockaddr* name, int* namelen)
{
    try
    {
        uglobal().getsockname(u, name, namelen);
        return SRT_STATUS_OK;
    }
    catch (const CUDTException& e)
    {
        return APIError(e);
    }
    catch (const std::exception& ee)
    {
        LOGC(aclog.Fatal, log << "getsockname: UNEXPECTED EXCEPTION: " << typeid(ee).name() << ": " << ee.what());
        return APIError(MJ_UNKNOWN, MN_NONE, 0);
    }
}

SRTSTATUS srt::CUDT::getsockdevname(SRTSOCKET u, char* name, size_t* namelen)
{
    try
    {
        uglobal().getsockdevname(u, name, namelen);
        return SRT_STATUS_OK;
    }
    catch (const CUDTException& e)
    {
        return APIError(e);
    }
    catch (const std::exception& ee)
    {
        LOGC(aclog.Fatal, log << "getsockname: UNEXPECTED EXCEPTION: " << typeid(ee).name() << ": " << ee.what());
        return APIError(MJ_UNKNOWN, MN_NONE, 0);
    }
}

SRTSTATUS srt::CUDT::getsockopt(SRTSOCKET u, int, SRT_SOCKOPT optname, void* pw_optval, int* pw_optlen)
{
    if (!pw_optval || !pw_optlen)
    {
        return APIError(MJ_NOTSUP, MN_INVAL, 0);
    }

    try
    {
#if ENABLE_BONDING
        if (CUDT::isgroup(u))
        {
            CUDTUnited::GroupKeeper k(uglobal(), u, CUDTUnited::ERH_THROW);
            k.group->getOpt(optname, (pw_optval), (*pw_optlen));
            return SRT_STATUS_OK;
        }
#endif

        CUDT& udt = uglobal().locateSocket(u, CUDTUnited::ERH_THROW)->core();
        udt.getOpt(optname, (pw_optval), (*pw_optlen));
        return SRT_STATUS_OK;
    }
    catch (const CUDTException& e)
    {
        return APIError(e);
    }
    catch (const std::exception& ee)
    {
        LOGC(aclog.Fatal, log << "getsockopt: UNEXPECTED EXCEPTION: " << typeid(ee).name() << ": " << ee.what());
        return APIError(MJ_UNKNOWN, MN_NONE, 0);
    }
}

SRTSTATUS srt::CUDT::setsockopt(SRTSOCKET u, int, SRT_SOCKOPT optname, const void* optval, int optlen)
{
    if (!optval || optlen < 0)
        return APIError(MJ_NOTSUP, MN_INVAL, 0);

    try
    {
#if ENABLE_BONDING
        if (CUDT::isgroup(u))
        {
            CUDTUnited::GroupKeeper k(uglobal(), u, CUDTUnited::ERH_THROW);
            k.group->setOpt(optname, optval, optlen);
            return SRT_STATUS_OK;
        }
#endif

        CUDT& udt = uglobal().locateSocket(u, CUDTUnited::ERH_THROW)->core();
        udt.setOpt(optname, optval, optlen);
        return SRT_STATUS_OK;
    }
    catch (const CUDTException& e)
    {
        return APIError(e);
    }
    catch (const std::exception& ee)
    {
        LOGC(aclog.Fatal, log << "setsockopt: UNEXPECTED EXCEPTION: " << typeid(ee).name() << ": " << ee.what());
        return APIError(MJ_UNKNOWN, MN_NONE, 0);
    }
}

int srt::CUDT::send(SRTSOCKET u, const char* buf, int len, int)
{
    SRT_MSGCTRL mctrl = srt_msgctrl_default;
    return sendmsg2(u, buf, len, (mctrl));
}

// --> CUDT::recv moved down

int srt::CUDT::sendmsg(SRTSOCKET u, const char* buf, int len, int ttl, bool inorder, int64_t srctime)
{
    SRT_MSGCTRL mctrl = srt_msgctrl_default;
    mctrl.msgttl      = ttl;
    mctrl.inorder     = inorder;
    mctrl.srctime     = srctime;
    return sendmsg2(u, buf, len, (mctrl));
}

int srt::CUDT::sendmsg2(SRTSOCKET u, const char* buf, int len, SRT_MSGCTRL& w_m)
{
    try
    {
#if ENABLE_BONDING
        if (CUDT::isgroup(u))
        {
            CUDTUnited::GroupKeeper k(uglobal(), u, CUDTUnited::ERH_THROW);
            return k.group->send(buf, len, (w_m));
        }
#endif

        return uglobal().locateSocket(u, CUDTUnited::ERH_THROW)->core().sendmsg2(buf, len, (w_m));
    }
    catch (const CUDTException& e)
    {
        return APIError(e).as<int>();
    }
    catch (bad_alloc&)
    {
        return APIError(MJ_SYSTEMRES, MN_MEMORY, 0).as<int>();
    }
    catch (const std::exception& ee)
    {
        LOGC(aclog.Fatal, log << "sendmsg: UNEXPECTED EXCEPTION: " << typeid(ee).name() << ": " << ee.what());
        return APIError(MJ_UNKNOWN, MN_NONE, 0).as<int>();
    }
}

int srt::CUDT::recv(SRTSOCKET u, char* buf, int len, int)
{
    SRT_MSGCTRL mctrl = srt_msgctrl_default;
    int         ret   = recvmsg2(u, buf, len, (mctrl));
    return ret;
}

int srt::CUDT::recvmsg(SRTSOCKET u, char* buf, int len, int64_t& srctime)
{
    SRT_MSGCTRL mctrl = srt_msgctrl_default;
    int         ret   = recvmsg2(u, buf, len, (mctrl));
    srctime           = mctrl.srctime;
    return ret;
}

int srt::CUDT::recvmsg2(SRTSOCKET u, char* buf, int len, SRT_MSGCTRL& w_m)
{
    try
    {
#if ENABLE_BONDING
        if (CUDT::isgroup(u))
        {
            CUDTUnited::GroupKeeper k(uglobal(), u, CUDTUnited::ERH_THROW);
            return k.group->recv(buf, len, (w_m));
        }
#endif

        return uglobal().locateSocket(u, CUDTUnited::ERH_THROW)->core().recvmsg2(buf, len, (w_m));
    }
    catch (const CUDTException& e)
    {
        return APIError(e).as<int>();
    }
    catch (const std::exception& ee)
    {
        LOGC(aclog.Fatal, log << "recvmsg: UNEXPECTED EXCEPTION: " << typeid(ee).name() << ": " << ee.what());
        return APIError(MJ_UNKNOWN, MN_NONE, 0).as<int>();
    }
}

int64_t srt::CUDT::sendfile(SRTSOCKET u, fstream& ifs, int64_t& offset, int64_t size, int block)
{
    try
    {
        CUDT& udt = uglobal().locateSocket(u, CUDTUnited::ERH_THROW)->core();
        return udt.sendfile(ifs, offset, size, block);
    }
    catch (const CUDTException& e)
    {
        return APIError(e).as<int64_t>();
    }
    catch (bad_alloc&)
    {
        return APIError(MJ_SYSTEMRES, MN_MEMORY, 0).as<int64_t>();
    }
    catch (const std::exception& ee)
    {
        LOGC(aclog.Fatal, log << "sendfile: UNEXPECTED EXCEPTION: " << typeid(ee).name() << ": " << ee.what());
        return APIError(MJ_UNKNOWN, MN_NONE, 0).as<int64_t>();
    }
}

int64_t srt::CUDT::recvfile(SRTSOCKET u, fstream& ofs, int64_t& offset, int64_t size, int block)
{
    try
    {
        return uglobal().locateSocket(u, CUDTUnited::ERH_THROW)->core().recvfile(ofs, offset, size, block);
    }
    catch (const CUDTException& e)
    {
        return APIError(e).as<int64_t>();
    }
    catch (const std::exception& ee)
    {
        LOGC(aclog.Fatal, log << "recvfile: UNEXPECTED EXCEPTION: " << typeid(ee).name() << ": " << ee.what());
        return APIError(MJ_UNKNOWN, MN_NONE, 0).as<int64_t>();
    }
}

int srt::CUDT::select(int, UDT::UDSET* readfds, UDT::UDSET* writefds, UDT::UDSET* exceptfds, const timeval* timeout)
{
    if ((!readfds) && (!writefds) && (!exceptfds))
    {
        return APIError(MJ_NOTSUP, MN_INVAL, 0).as<int>();
    }

    try
    {
        return uglobal().select(readfds, writefds, exceptfds, timeout);
    }
    catch (const CUDTException& e)
    {
        return APIError(e).as<int>();
    }
    catch (bad_alloc&)
    {
        return APIError(MJ_SYSTEMRES, MN_MEMORY, 0).as<int>();
    }
    catch (const std::exception& ee)
    {
        LOGC(aclog.Fatal, log << "select: UNEXPECTED EXCEPTION: " << typeid(ee).name() << ": " << ee.what());
        return APIError(MJ_UNKNOWN, MN_NONE, 0).as<int>();
    }
}

int srt::CUDT::selectEx(const vector<SRTSOCKET>& fds,
                        vector<SRTSOCKET>*       readfds,
                        vector<SRTSOCKET>*       writefds,
                        vector<SRTSOCKET>*       exceptfds,
                        int64_t                  msTimeOut)
{
    if ((!readfds) && (!writefds) && (!exceptfds))
    {
        return APIError(MJ_NOTSUP, MN_INVAL, 0).as<int>();
    }

    try
    {
        return uglobal().selectEx(fds, readfds, writefds, exceptfds, msTimeOut);
    }
    catch (const CUDTException& e)
    {
        return APIError(e).as<int>();
    }
    catch (bad_alloc&)
    {
        return APIError(MJ_SYSTEMRES, MN_MEMORY, 0).as<int>();
    }
    catch (const std::exception& ee)
    {
        LOGC(aclog.Fatal, log << "selectEx: UNEXPECTED EXCEPTION: " << typeid(ee).name() << ": " << ee.what());
        return APIError(MJ_UNKNOWN).as<int>();
    }
}

int srt::CUDT::epoll_create()
{
    try
    {
        return uglobal().epoll_create();
    }
    catch (const CUDTException& e)
    {
        return APIError(e).as<int>();
    }
    catch (const std::exception& ee)
    {
        LOGC(aclog.Fatal, log << "epoll_create: UNEXPECTED EXCEPTION: " << typeid(ee).name() << ": " << ee.what());
        return APIError(MJ_UNKNOWN, MN_NONE, 0).as<int>();
    }
}

SRTSTATUS srt::CUDT::epoll_clear_usocks(int eid)
{
    try
    {
        uglobal().epoll_clear_usocks(eid);
        return SRT_STATUS_OK;
    }
    catch (const CUDTException& e)
    {
        return APIError(e);
    }
    catch (std::exception& ee)
    {
        LOGC(aclog.Fatal,
             log << "epoll_clear_usocks: UNEXPECTED EXCEPTION: " << typeid(ee).name() << ": " << ee.what());
        return APIError(MJ_UNKNOWN, MN_NONE, 0);
    }
}

SRTSTATUS srt::CUDT::epoll_add_usock(const int eid, const SRTSOCKET u, const int* events)
{
    try
    {
        uglobal().epoll_add_usock(eid, u, events);
        return SRT_STATUS_OK;
    }
    catch (const CUDTException& e)
    {
        return APIError(e);
    }
    catch (const std::exception& ee)
    {
        LOGC(aclog.Fatal, log << "epoll_add_usock: UNEXPECTED EXCEPTION: " << typeid(ee).name() << ": " << ee.what());
        return APIError(MJ_UNKNOWN, MN_NONE, 0);
    }
}

SRTSTATUS srt::CUDT::epoll_add_ssock(const int eid, const SYSSOCKET s, const int* events)
{
    try
    {
        uglobal().epoll_add_ssock(eid, s, events);
        return SRT_STATUS_OK;
    }
    catch (const CUDTException& e)
    {
        return APIError(e);
    }
    catch (const std::exception& ee)
    {
        LOGC(aclog.Fatal, log << "epoll_add_ssock: UNEXPECTED EXCEPTION: " << typeid(ee).name() << ": " << ee.what());
        return APIError(MJ_UNKNOWN, MN_NONE, 0);
    }
}

SRTSTATUS srt::CUDT::epoll_update_usock(const int eid, const SRTSOCKET u, const int* events)
{
    try
    {
        uglobal().epoll_add_usock(eid, u, events);
        return SRT_STATUS_OK;
    }
    catch (const CUDTException& e)
    {
        return APIError(e);
    }
    catch (const std::exception& ee)
    {
        LOGC(aclog.Fatal,
             log << "epoll_update_usock: UNEXPECTED EXCEPTION: " << typeid(ee).name() << ": " << ee.what());
        return APIError(MJ_UNKNOWN, MN_NONE, 0);
    }
}

SRTSTATUS srt::CUDT::epoll_update_ssock(const int eid, const SYSSOCKET s, const int* events)
{
    try
    {
        uglobal().epoll_update_ssock(eid, s, events);
        return SRT_STATUS_OK;
    }
    catch (const CUDTException& e)
    {
        return APIError(e);
    }
    catch (const std::exception& ee)
    {
        LOGC(aclog.Fatal,
             log << "epoll_update_ssock: UNEXPECTED EXCEPTION: " << typeid(ee).name() << ": " << ee.what());
        return APIError(MJ_UNKNOWN, MN_NONE, 0);
    }
}

SRTSTATUS srt::CUDT::epoll_remove_usock(const int eid, const SRTSOCKET u)
{
    try
    {
        uglobal().epoll_remove_usock(eid, u);
        return SRT_STATUS_OK;
    }
    catch (const CUDTException& e)
    {
        return APIError(e);
    }
    catch (const std::exception& ee)
    {
        LOGC(aclog.Fatal,
             log << "epoll_remove_usock: UNEXPECTED EXCEPTION: " << typeid(ee).name() << ": " << ee.what());
        return APIError(MJ_UNKNOWN, MN_NONE, 0);
    }
}

SRTSTATUS srt::CUDT::epoll_remove_ssock(const int eid, const SYSSOCKET s)
{
    try
    {
        uglobal().epoll_remove_ssock(eid, s);
        return SRT_STATUS_OK;
    }
    catch (const CUDTException& e)
    {
        return APIError(e);
    }
    catch (const std::exception& ee)
    {
        LOGC(aclog.Fatal,
             log << "epoll_remove_ssock: UNEXPECTED EXCEPTION: " << typeid(ee).name() << ": " << ee.what());
        return APIError(MJ_UNKNOWN, MN_NONE, 0);
    }
}

int srt::CUDT::epoll_wait(const int       eid,
                          set<SRTSOCKET>* readfds,
                          set<SRTSOCKET>* writefds,
                          int64_t         msTimeOut,
                          set<SYSSOCKET>* lrfds,
                          set<SYSSOCKET>* lwfds)
{
    try
    {
        return uglobal().epoll_ref().wait(eid, readfds, writefds, msTimeOut, lrfds, lwfds);
    }
    catch (const CUDTException& e)
    {
        return APIError(e).as<int>();
    }
    catch (const std::exception& ee)
    {
        LOGC(aclog.Fatal, log << "epoll_wait: UNEXPECTED EXCEPTION: " << typeid(ee).name() << ": " << ee.what());
        return APIError(MJ_UNKNOWN, MN_NONE, 0).as<int>();
    }
}

int srt::CUDT::epoll_uwait(const int eid, SRT_EPOLL_EVENT* fdsSet, int fdsSize, int64_t msTimeOut)
{
    try
    {
        return uglobal().epoll_uwait(eid, fdsSet, fdsSize, msTimeOut);
    }
    catch (const CUDTException& e)
    {
        return APIError(e).as<int>();
    }
    catch (const std::exception& ee)
    {
        LOGC(aclog.Fatal, log << "epoll_uwait: UNEXPECTED EXCEPTION: " << typeid(ee).name() << ": " << ee.what());
        return APIError(MJ_UNKNOWN, MN_NONE, 0).as<int>();
    }
}

int32_t srt::CUDT::epoll_set(const int eid, int32_t flags)
{
    try
    {
        return uglobal().epoll_set(eid, flags);
    }
    catch (const CUDTException& e)
    {
        return APIError(e).as<int32_t>();
    }
    catch (const std::exception& ee)
    {
        LOGC(aclog.Fatal, log << "epoll_set: UNEXPECTED EXCEPTION: " << typeid(ee).name() << ": " << ee.what());
        return APIError(MJ_UNKNOWN, MN_NONE, 0).as<int32_t>();
    }
}

SRTSTATUS srt::CUDT::epoll_release(const int eid)
{
    try
    {
        uglobal().epoll_release(eid);
        return SRT_STATUS_OK;
    }
    catch (const CUDTException& e)
    {
        return APIError(e);
    }
    catch (const std::exception& ee)
    {
        LOGC(aclog.Fatal, log << "epoll_release: UNEXPECTED EXCEPTION: " << typeid(ee).name() << ": " << ee.what());
        return APIError(MJ_UNKNOWN, MN_NONE, 0);
    }
}

srt::CUDTException& srt::CUDT::getlasterror()
{
    return GetThreadLocalError();
}

SRTSTATUS srt::CUDT::bstats(SRTSOCKET u, CBytePerfMon* perf, bool clear, bool instantaneous)
{
#if ENABLE_BONDING
    if (CUDT::isgroup(u))
        return groupsockbstats(u, perf, clear);
#endif

    try
    {
        CUDT& udt = uglobal().locateSocket(u, CUDTUnited::ERH_THROW)->core();
        udt.bstats(perf, clear, instantaneous);
        return SRT_STATUS_OK;
    }
    catch (const CUDTException& e)
    {
        return APIError(e);
    }
    catch (const std::exception& ee)
    {
        LOGC(aclog.Fatal, log << "bstats: UNEXPECTED EXCEPTION: " << typeid(ee).name() << ": " << ee.what());
        return APIError(MJ_UNKNOWN, MN_NONE, 0);
    }
}

#if ENABLE_BONDING
SRTSTATUS srt::CUDT::groupsockbstats(SRTSOCKET u, CBytePerfMon* perf, bool clear)
{
    try
    {
        CUDTUnited::GroupKeeper k(uglobal(), u, CUDTUnited::ERH_THROW);
        k.group->bstatsSocket(perf, clear);
        return SRT_STATUS_OK;
    }
    catch (const CUDTException& e)
    {
        SetThreadLocalError(e);
        return SRT_ERROR;
    }
    catch (const std::exception& ee)
    {
        LOGC(aclog.Fatal, log << "bstats: UNEXPECTED EXCEPTION: " << typeid(ee).name() << ": " << ee.what());
        SetThreadLocalError(CUDTException(MJ_UNKNOWN, MN_NONE, 0));
        return SRT_ERROR;
    }
}
#endif

srt::CUDT* srt::CUDT::getUDTHandle(SRTSOCKET u)
{
    try
    {
        return &uglobal().locateSocket(u, CUDTUnited::ERH_THROW)->core();
    }
    catch (const CUDTException& e)
    {
        SetThreadLocalError(e);
        return NULL;
    }
    catch (const std::exception& ee)
    {
        LOGC(aclog.Fatal, log << "getUDTHandle: UNEXPECTED EXCEPTION: " << typeid(ee).name() << ": " << ee.what());
        SetThreadLocalError(CUDTException(MJ_UNKNOWN, MN_NONE, 0));
        return NULL;
    }
}

SRT_SOCKSTATUS srt::CUDT::getsockstate(SRTSOCKET u)
{
    try
    {
#if ENABLE_BONDING
        if (CUDT::isgroup(u))
        {
            CUDTUnited::GroupKeeper k(uglobal(), u, CUDTUnited::ERH_THROW);
            return k.group->getStatus();
        }
#endif
        return uglobal().getStatus(u);
    }
    catch (const CUDTException& e)
    {
        SetThreadLocalError(e);
        return SRTS_NONEXIST;
    }
    catch (const std::exception& ee)
    {
        LOGC(aclog.Fatal, log << "getsockstate: UNEXPECTED EXCEPTION: " << typeid(ee).name() << ": " << ee.what());
        SetThreadLocalError(CUDTException(MJ_UNKNOWN, MN_NONE, 0));
        return SRTS_NONEXIST;
    }
}

int srt::CUDT::getMaxPayloadSize(SRTSOCKET id)
{
    return uglobal().getMaxPayloadSize(id);
}

int srt::CUDTUnited::getMaxPayloadSize(SRTSOCKET id)
{
    CUDTSocket* s = locateSocket(id);
    if (!s)
    {
        return CUDT::APIError(MJ_NOTSUP, MN_SIDINVAL).as<int>();
    }

    if (s->m_SelfAddr.family() == AF_UNSPEC)
    {
        return CUDT::APIError(MJ_NOTSUP, MN_ISUNBOUND).as<int>();
    }

    int fam = s->m_SelfAddr.family();
    CUDT& u = s->core();

    std::string errmsg;
    int extra = u.m_config.extraPayloadReserve((errmsg));
    if (extra == -1)
    {
        LOGP(aclog.Error, errmsg);
        return CUDT::APIError(MJ_NOTSUP, MN_INVAL).as<int>();
    }

    // Prefer transfer IP version, if defined. This is defined after
    // the connection is established. Note that the call is rejected
    // if the socket isn't bound, be it explicitly or implicitly by
    // calling srt_connect().
    if (u.m_TransferIPVersion != AF_UNSPEC)
        fam = u.m_TransferIPVersion;

    int payload_size = u.m_config.iMSS - CPacket::HDR_SIZE - CPacket::udpHeaderSize(fam) - extra;

    return payload_size;
}

std::string srt::CUDTUnited::testSocketsClear()
{
    std::ostringstream out;

    SharedLock lk (m_GlobControlLock);

    // The multiplexer should be empty, but even if it isn't by some reason
    // (some sockets were not yet wiped out by gc), it should contain empty its own containers.
    for (std::map<int, CMultiplexer>::iterator i = m_mMultiplexer.begin(); i != m_mMultiplexer.end(); ++i)
    {
        std::string remain = i->second.testAllSocketsClear();
        if (!remain.empty())
            out << " *" << remain << "*";

        if (!i->second.empty())
            out << " ^DANG^" << i->second.id() << "^";
    }

    for (sockets_t::iterator i = m_Sockets.begin(); i != m_Sockets.end(); ++i)
    {
        out << " !" << i->first;
    }

    return out.str();
}

////////////////////////////////////////////////////////////////////////////////

namespace UDT
{

SRTRUNSTATUS startup()
{
    return srt::CUDT::startup();
}

SRTSTATUS cleanup()
{
    return srt::CUDT::cleanup();
}

SRTSTATUS bind(SRTSOCKET u, const struct sockaddr* name, int namelen)
{
    return srt::CUDT::bind(u, name, namelen);
}

SRTSTATUS bind2(SRTSOCKET u, UDPSOCKET udpsock)
{
    return srt::CUDT::bind(u, udpsock);
}

SRTSTATUS listen(SRTSOCKET u, int backlog)
{
    return srt::CUDT::listen(u, backlog);
}

SRTSOCKET accept(SRTSOCKET u, struct sockaddr* addr, int* addrlen)
{
    return srt::CUDT::accept(u, addr, addrlen);
}

SRTSOCKET connect(SRTSOCKET u, const struct sockaddr* name, int namelen)
{
    return srt::CUDT::connect(u, name, namelen, SRT_SEQNO_NONE);
}

SRTSTATUS close(SRTSOCKET u)
{
    return srt::CUDT::close(u, SRT_CLS_API);
}

SRTSTATUS getpeername(SRTSOCKET u, struct sockaddr* name, int* namelen)
{
    return srt::CUDT::getpeername(u, name, namelen);
}

SRTSTATUS getsockname(SRTSOCKET u, struct sockaddr* name, int* namelen)
{
    return srt::CUDT::getsockname(u, name, namelen);
}

SRTSTATUS getsockopt(SRTSOCKET u, int level, SRT_SOCKOPT optname, void* optval, int* optlen)
{
    return srt::CUDT::getsockopt(u, level, optname, optval, optlen);
}

SRTSTATUS setsockopt(SRTSOCKET u, int level, SRT_SOCKOPT optname, const void* optval, int optlen)
{
    return srt::CUDT::setsockopt(u, level, optname, optval, optlen);
}

// DEVELOPER API

SRTSOCKET connect_debug(SRTSOCKET u, const struct sockaddr* name, int namelen, int32_t forced_isn)
{
    return srt::CUDT::connect(u, name, namelen, forced_isn);
}

int send(SRTSOCKET u, const char* buf, int len, int flags)
{
    return srt::CUDT::send(u, buf, len, flags);
}

int recv(SRTSOCKET u, char* buf, int len, int flags)
{
    return srt::CUDT::recv(u, buf, len, flags);
}

int sendmsg(SRTSOCKET u, const char* buf, int len, int ttl, bool inorder, int64_t srctime)
{
    return srt::CUDT::sendmsg(u, buf, len, ttl, inorder, srctime);
}

int recvmsg(SRTSOCKET u, char* buf, int len, int64_t& srctime)
{
    return srt::CUDT::recvmsg(u, buf, len, srctime);
}

int recvmsg(SRTSOCKET u, char* buf, int len)
{
    int64_t srctime;
    return srt::CUDT::recvmsg(u, buf, len, srctime);
}

int64_t sendfile(SRTSOCKET u, fstream& ifs, int64_t& offset, int64_t size, int block)
{
    return srt::CUDT::sendfile(u, ifs, offset, size, block);
}

int64_t recvfile(SRTSOCKET u, fstream& ofs, int64_t& offset, int64_t size, int block)
{
    return srt::CUDT::recvfile(u, ofs, offset, size, block);
}

int64_t sendfile2(SRTSOCKET u, const char* path, int64_t* offset, int64_t size, int block)
{
    fstream ifs(path, ios::binary | ios::in);
    int64_t ret = srt::CUDT::sendfile(u, ifs, *offset, size, block);
    ifs.close();
    return ret;
}

int64_t recvfile2(SRTSOCKET u, const char* path, int64_t* offset, int64_t size, int block)
{
    fstream ofs(path, ios::binary | ios::out);
    int64_t ret = srt::CUDT::recvfile(u, ofs, *offset, size, block);
    ofs.close();
    return ret;
}

int select(int nfds, UDSET* readfds, UDSET* writefds, UDSET* exceptfds, const struct timeval* timeout)
{
    return srt::CUDT::select(nfds, readfds, writefds, exceptfds, timeout);
}

int selectEx(const vector<SRTSOCKET>& fds,
             vector<SRTSOCKET>*       readfds,
             vector<SRTSOCKET>*       writefds,
             vector<SRTSOCKET>*       exceptfds,
             int64_t                  msTimeOut)
{
    return srt::CUDT::selectEx(fds, readfds, writefds, exceptfds, msTimeOut);
}

int epoll_create()
{
    return srt::CUDT::epoll_create();
}

SRTSTATUS epoll_clear_usocks(int eid)
{
    return srt::CUDT::epoll_clear_usocks(eid);
}

SRTSTATUS epoll_add_usock(int eid, SRTSOCKET u, const int* events)
{
    return srt::CUDT::epoll_add_usock(eid, u, events);
}

SRTSTATUS epoll_add_ssock(int eid, SYSSOCKET s, const int* events)
{
    return srt::CUDT::epoll_add_ssock(eid, s, events);
}

SRTSTATUS epoll_update_usock(int eid, SRTSOCKET u, const int* events)
{
    return srt::CUDT::epoll_update_usock(eid, u, events);
}

SRTSTATUS epoll_update_ssock(int eid, SYSSOCKET s, const int* events)
{
    return srt::CUDT::epoll_update_ssock(eid, s, events);
}

SRTSTATUS epoll_remove_usock(int eid, SRTSOCKET u)
{
    return srt::CUDT::epoll_remove_usock(eid, u);
}

SRTSTATUS epoll_remove_ssock(int eid, SYSSOCKET s)
{
    return srt::CUDT::epoll_remove_ssock(eid, s);
}

int epoll_wait(int             eid,
               set<SRTSOCKET>* readfds,
               set<SRTSOCKET>* writefds,
               int64_t         msTimeOut,
               set<SYSSOCKET>* lrfds,
               set<SYSSOCKET>* lwfds)
{
    return srt::CUDT::epoll_wait(eid, readfds, writefds, msTimeOut, lrfds, lwfds);
}

template <class SOCKTYPE>
inline void set_result(set<SOCKTYPE>* val, int* num, SOCKTYPE* fds)
{
    if (!val || !num || !fds)
        return;

    if (*num > int(val->size()))
        *num = int(val->size()); // will get 0 if val->empty()
    int count = 0;

    // This loop will run 0 times if val->empty()
    for (typename set<SOCKTYPE>::const_iterator it = val->begin(); it != val->end(); ++it)
    {
        if (count >= *num)
            break;
        fds[count++] = *it;
    }
}

int epoll_wait2(int        eid,
                SRTSOCKET* readfds,
                int*       rnum,
                SRTSOCKET* writefds,
                int*       wnum,
                int64_t    msTimeOut,
                SYSSOCKET* lrfds,
                int*       lrnum,
                SYSSOCKET* lwfds,
                int*       lwnum)
{
    // This API is an alternative format for epoll_wait, created for
    // compatibility with other languages. Users need to pass in an array
    // for holding the returned sockets, with the maximum array length
    // stored in *rnum, etc., which will be updated with returned number
    // of sockets.

    set<SRTSOCKET>  readset;
    set<SRTSOCKET>  writeset;
    set<SYSSOCKET>  lrset;
    set<SYSSOCKET>  lwset;
    set<SRTSOCKET>* rval  = NULL;
    set<SRTSOCKET>* wval  = NULL;
    set<SYSSOCKET>* lrval = NULL;
    set<SYSSOCKET>* lwval = NULL;
    if ((readfds != NULL) && (rnum != NULL))
        rval = &readset;
    if ((writefds != NULL) && (wnum != NULL))
        wval = &writeset;
    if ((lrfds != NULL) && (lrnum != NULL))
        lrval = &lrset;
    if ((lwfds != NULL) && (lwnum != NULL))
        lwval = &lwset;

    int ret = srt::CUDT::epoll_wait(eid, rval, wval, msTimeOut, lrval, lwval);
    if (ret > 0)
    {
        // set<SRTSOCKET>::const_iterator i;
        // SET_RESULT(rval, rnum, readfds, i);
        set_result(rval, rnum, readfds);
        // SET_RESULT(wval, wnum, writefds, i);
        set_result(wval, wnum, writefds);

        // set<SYSSOCKET>::const_iterator j;
        // SET_RESULT(lrval, lrnum, lrfds, j);
        set_result(lrval, lrnum, lrfds);
        // SET_RESULT(lwval, lwnum, lwfds, j);
        set_result(lwval, lwnum, lwfds);
    }
    return ret;
}

int epoll_uwait(int eid, SRT_EPOLL_EVENT* fdsSet, int fdsSize, int64_t msTimeOut)
{
    return srt::CUDT::epoll_uwait(eid, fdsSet, fdsSize, msTimeOut);
}

SRTSTATUS epoll_release(int eid)
{
    return srt::CUDT::epoll_release(eid);
}

ERRORINFO& getlasterror()
{
    return srt::CUDT::getlasterror();
}

int getlasterror_code()
{
    return srt::CUDT::getlasterror().getErrorCode();
}

const char* getlasterror_desc()
{
    return srt::CUDT::getlasterror().getErrorMessage();
}

int getlasterror_errno()
{
    return srt::CUDT::getlasterror().getErrno();
}

// Get error string of a given error code
const char* geterror_desc(int code, int err)
{
    srt::CUDTException e(CodeMajor(code / 1000), CodeMinor(code % 1000), err);
    return (e.getErrorMessage());
}

SRTSTATUS bstats(SRTSOCKET u, SRT_TRACEBSTATS* perf, bool clear)
{
    return srt::CUDT::bstats(u, perf, clear);
}

SRT_SOCKSTATUS getsockstate(SRTSOCKET u)
{
    return srt::CUDT::getsockstate(u);
}

} // namespace UDT

namespace srt
{

void setloglevel(LogLevel::type ll)
{
    ScopedLock gg(srt_logger_config.mutex);
    srt_logger_config.max_level = ll;
    srt_logger_config.updateLoggersState();
}

void addlogfa(LogFA fa)
{
    ScopedLock gg(srt_logger_config.mutex);
    srt_logger_config.enabled_fa.set(fa, true);
    srt_logger_config.updateLoggersState();
}

void dellogfa(LogFA fa)
{
    ScopedLock gg(srt_logger_config.mutex);
    srt_logger_config.enabled_fa.set(fa, false);
    srt_logger_config.updateLoggersState();
}

void resetlogfa(set<LogFA> fas)
{
    ScopedLock gg(srt_logger_config.mutex);
    for (int i = 0; i <= SRT_LOGFA_LASTNONE; ++i)
        srt_logger_config.enabled_fa.set(i, fas.count(i));
    srt_logger_config.updateLoggersState();
}

void resetlogfa(const int* fara, size_t fara_size)
{
    ScopedLock gg(srt_logger_config.mutex);
    srt_logger_config.enabled_fa.reset();
    for (const int* i = fara; i != fara + fara_size; ++i)
        srt_logger_config.enabled_fa.set(*i, true);
    srt_logger_config.updateLoggersState();
}

void setlogstream(std::ostream& stream)
{
    ScopedLock gg(srt_logger_config.mutex);
    srt_logger_config.log_stream = &stream;
}

void setloghandler(void* opaque, SRT_LOG_HANDLER_FN* handler)
{
    ScopedLock gg(srt_logger_config.mutex);
    srt_logger_config.loghandler_opaque = opaque;
    srt_logger_config.loghandler_fn     = handler;
}

void setlogflags(int flags)
{
    ScopedLock gg(srt_logger_config.mutex);
    srt_logger_config.flags = flags;
}

SRT_API bool setstreamid(SRTSOCKET u, const std::string& sid)
{
    return CUDT::setstreamid(u, sid);
}
SRT_API std::string getstreamid(SRTSOCKET u)
{
    return CUDT::getstreamid(u);
}

int getrejectreason(SRTSOCKET u)
{
    return CUDT::rejectReason(u);
}

SRTSTATUS setrejectreason(SRTSOCKET u, int value)
{
    return CUDT::rejectReason(u, value);
}

} // namespace srt<|MERGE_RESOLUTION|>--- conflicted
+++ resolved
@@ -99,7 +99,6 @@
     releaseMutex(m_ControlLock);
 }
 
-<<<<<<< HEAD
 int srt::CUDTSocket::apiAcquire()
 {
     ++m_iBusy;
@@ -114,9 +113,7 @@
     return m_iBusy;
 }
 
-=======
 SRT_TSA_DISABLED // Uses m_Status that should be guarded, but for reading it is enough to be atomic
->>>>>>> f03b5c95
 SRT_SOCKSTATUS srt::CUDTSocket::getStatus()
 {
     // TTL in CRendezvousQueue::updateConnStatus() will set m_bConnecting to false.
@@ -2551,7 +2548,7 @@
         // very socket is used, this shall not block the central database.
         bool is_closed = s->closeInternal(reason);
 
-        ScopedLock manager_cg(m_GlobControlLock);
+        ExclusiveLock manager_cg(m_GlobControlLock);
         // const int mid = s->m_iMuxID;
         if (is_closed)
         {
@@ -2574,10 +2571,6 @@
         HLOGC(smlog.Debug,
               log << "@" << u << " U::close done. GLOBAL CLOSE: " << s->core().CONID()
                   << "Acquiring GLOBAL control lock");
-<<<<<<< HEAD
-=======
-        ExclusiveLock manager_cg(m_GlobControlLock);
->>>>>>> f03b5c95
         // since "s" is located before m_GlobControlLock, locate it again in case
         // it became invalid
         // XXX This is very weird; if we state that the CUDTSocket object
