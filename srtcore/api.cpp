--- conflicted
+++ resolved
@@ -2598,6 +2598,7 @@
        sockaddr_any sa;
        m.m_pChannel->getSockAddr((sa));
        m.m_iPort = sa.hport();
+   s->m_SelfAddr = sa; // Will be also completed later, but here it's needed for later checks
 
        m.m_pTimer = new CTimer;
 
@@ -2620,35 +2621,12 @@
       delete m.m_pChannel;
       throw;
    }
-<<<<<<< HEAD
    catch (...)
    {
       m.m_pChannel->close();
       delete m.m_pChannel;
       throw CUDTException(MJ_SYSTEMRES, MN_MEMORY, 0);
    }
-=======
-
-   sockaddr_any sa;
-   m.m_pChannel->getSockAddr((sa));
-   m.m_iPort = sa.hport();
-   s->m_SelfAddr = sa; // Will be also completed later, but here it's needed for later checks
-
-   m.m_pTimer = new CTimer;
-
-   m.m_pSndQueue = new CSndQueue;
-   m.m_pSndQueue->init(m.m_pChannel, m.m_pTimer);
-   m.m_pRcvQueue = new CRcvQueue;
-   m.m_pRcvQueue->init(
-      32, s->m_pUDT->maxPayloadSize(), m.m_iIPversion, 1024,
-      m.m_pChannel, m.m_pTimer);
-
-   m_mMultiplexer[m.m_iID] = m;
-
-   s->m_pUDT->m_pSndQueue = m.m_pSndQueue;
-   s->m_pUDT->m_pRcvQueue = m.m_pRcvQueue;
-   s->m_iMuxID = m.m_iID;
->>>>>>> 73c6b37a
 
    HLOGF(mglog.Debug, 
       "creating new multiplexer for port %i\n", m.m_iPort);
