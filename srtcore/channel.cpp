--- conflicted
+++ resolved
@@ -111,7 +111,7 @@
     // construct an socket
     m_iSocket = ::socket(family, SOCK_DGRAM, IPPROTO_UDP);
 
-#ifdef WIN32
+   #ifdef _WIN32
     int invalid = INVALID_SOCKET;
 #else
     int invalid = -1;
@@ -127,17 +127,8 @@
     createSocket(addr.family());
     socklen_t namelen = addr.size();
 
-<<<<<<< HEAD
     if (::bind(m_iSocket, &addr.sa, namelen) == -1)
         throw CUDTException(MJ_SETUP, MN_NORES, NET_ERROR);
-=======
-   #ifdef _WIN32
-      if (INVALID_SOCKET == m_iSocket)
-   #else
-      if (m_iSocket < 0)
-   #endif
-      throw CUDTException(MJ_SETUP, MN_NONE, NET_ERROR);
->>>>>>> e9a5ced4
 
     m_BindAddr = addr;
     m_bBindMasked = m_BindAddr.isany();
@@ -155,14 +146,7 @@
     addrinfo hints;
     addrinfo* res;
 
-<<<<<<< HEAD
     memset(&hints, 0, sizeof(struct addrinfo));
-=======
-      if (0 != ::bind(m_iSocket, res->ai_addr, (int) res->ai_addrlen))
-         throw CUDTException(MJ_SETUP, MN_NORES, NET_ERROR);
-      memcpy(&m_BindAddr, res->ai_addr, res->ai_addrlen);
-      m_BindAddr.len = (socklen_t) res->ai_addrlen;
->>>>>>> e9a5ced4
 
     hints.ai_flags = AI_PASSIVE;
     hints.ai_family = family;
@@ -181,7 +165,8 @@
         throw CUDTException(MJ_SETUP, MN_NORES, eai);
     }
 
-    if (::bind(m_iSocket, res->ai_addr, res->ai_addrlen) == -1)
+    // Cast to (int) necessary on Windows (size_t -> int).
+    if (::bind(m_iSocket, res->ai_addr, (int)res->ai_addrlen) == -1)
         throw CUDTException(MJ_SETUP, MN_NORES, NET_ERROR);
 
     m_BindAddr = sockaddr_any(res->ai_addr, res->ai_addrlen);
@@ -499,40 +484,11 @@
 EReadStatus CChannel::recvfrom(ref_t<sockaddr_any> r_addr, CPacket& packet) const
 {
     EReadStatus status = RST_OK;
-<<<<<<< HEAD
     sockaddr* addr = &r_addr.get();
-
-#ifndef WIN32
-    msghdr mh;   
-    mh.msg_name = addr;
-    mh.msg_namelen = r_addr.get().size();
-    mh.msg_iov = packet.m_PacketVector;
-    mh.msg_iovlen = 2;
-    if (!m_bBindMasked)
-    {
-        // We don't need ancillary data - the source address
-        // will always be the bound address.
-        mh.msg_control = NULL;
-        mh.msg_controllen = 0;
-    }
-    else
-    {
-        // Extract the destination IP address from the ancillary
-        // data. This might be interesting for the connection to
-        // know to which address the packet should be sent back during
-        // the handshake and then addressed when sending during connection.
-        mh.msg_control = m_acCmsgBuffer;
-        mh.msg_controllen = sizeof m_acCmsgBuffer;
-    }
-    mh.msg_flags = 0;
-
-#ifdef UNIX
-=======
     int msg_flags = 0;
     int recv_size = -1;
 
 #if defined(UNIX) || defined(_WIN32)
->>>>>>> e9a5ced4
     fd_set set;
     timeval tv;
     FD_ZERO(&set);
@@ -555,7 +511,7 @@
     {
         msghdr mh;
         mh.msg_name = addr;
-        mh.msg_namelen = m_iSockAddrSize;
+        mh.msg_namelen = r_addr.get().size();
         mh.msg_iov = packet.m_PacketVector;
         mh.msg_iovlen = 2;
         if (!m_bBindMasked)
@@ -586,7 +542,7 @@
             // it will simply set this on the packet so that it behaves as if nothing was
             // extracted (it will "fail the old way").
             packet.m_DestAddr = getTargetAddress(mh);
-            HLOGC(mglog.Debug, log << CONID() << "(sys)recvmsg: ANY BOUND, retrieved DEST ADDR: " << SockaddrToString(&packet.m_DestAddr));
+            HLOGC(mglog.Debug, log << CONID() << "(sys)recvmsg: ANY BOUND, retrieved DEST ADDR: " << SockaddrToString(packet.m_DestAddr));
         }
 
     }
@@ -629,18 +585,6 @@
         goto Return_error;
     }
 
-<<<<<<< HEAD
-    if (m_bBindMasked)
-    {
-        // Extract the address. Set it explicitly; if this returns address that isany(),
-        // it will simply set this on the packet so that it behaves as if nothing was
-        // extracted (it will "fail the old way").
-        packet.m_DestAddr = getTargetAddress(mh);
-        HLOGC(mglog.Debug, log << CONID() << "(sys)recvmsg: ANY BOUND, retrieved DEST ADDR: " << SockaddrToString(packet.m_DestAddr));
-    }
-
-=======
->>>>>>> e9a5ced4
 #else
     // XXX REFACTORING NEEDED!
     // This procedure uses the WSARecvFrom function that just reads
