--- conflicted
+++ resolved
@@ -579,11 +579,7 @@
 #endif
 }
 
-<<<<<<< HEAD
-void srt::CChannel::close()
-=======
-void CChannel::close() const
->>>>>>> 97c2d829
+void CChannel::close()
 {
     if (m_iSocket == INVALID_SOCKET)
         return;
@@ -669,11 +665,7 @@
 }
 
 #ifdef SRT_ENABLE_BINDTODEVICE
-<<<<<<< HEAD
-bool srt::CChannel::getBind(char* dst, size_t len) const
-=======
-bool CChannel::getBind(char* dst, size_t len)
->>>>>>> 97c2d829
+bool CChannel::getBind(char* dst, size_t len) const
 {
     if (m_iSocket == INVALID_SOCKET)
         return false; // No socket to get data from
@@ -714,11 +706,7 @@
     return -1;
 }
 
-<<<<<<< HEAD
-srt::sockaddr_any srt::CChannel::getSockAddr() const
-=======
-void CChannel::getSockAddr(sockaddr_any& w_addr) const
->>>>>>> 97c2d829
+sockaddr_any CChannel::getSockAddr() const
 {
     sockaddr_any addr;
     // The getsockname function requires only to have enough target
@@ -729,11 +717,7 @@
     return addr;
 }
 
-<<<<<<< HEAD
-srt::sockaddr_any srt::CChannel::getPeerAddr() const
-=======
-void CChannel::getPeerAddr(sockaddr_any& w_addr) const
->>>>>>> 97c2d829
+sockaddr_any CChannel::getPeerAddr() const
 {
     sockaddr_any addr;
     ::getpeername(m_iSocket, (addr.get()), (&addr.syslen()));
