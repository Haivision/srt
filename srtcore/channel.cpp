/*
 * SRT - Secure, Reliable, Transport
 * Copyright (c) 2018 Haivision Systems Inc.
 * 
 * This Source Code Form is subject to the terms of the Mozilla Public
 * License, v. 2.0. If a copy of the MPL was not distributed with this
 * file, You can obtain one at http://mozilla.org/MPL/2.0/.
 * 
 */

/*****************************************************************************
Copyright (c) 2001 - 2011, The Board of Trustees of the University of Illinois.
All rights reserved.

Redistribution and use in source and binary forms, with or without
modification, are permitted provided that the following conditions are
met:

* Redistributions of source code must retain the above
  copyright notice, this list of conditions and the
  following disclaimer.

* Redistributions in binary form must reproduce the
  above copyright notice, this list of conditions
  and the following disclaimer in the documentation
  and/or other materials provided with the distribution.

* Neither the name of the University of Illinois
  nor the names of its contributors may be used to
  endorse or promote products derived from this
  software without specific prior written permission.

THIS SOFTWARE IS PROVIDED BY THE COPYRIGHT HOLDERS AND CONTRIBUTORS "AS
IS" AND ANY EXPRESS OR IMPLIED WARRANTIES, INCLUDING, BUT NOT LIMITED TO,
THE IMPLIED WARRANTIES OF MERCHANTABILITY AND FITNESS FOR A PARTICULAR
PURPOSE ARE DISCLAIMED. IN NO EVENT SHALL THE COPYRIGHT OWNER OR
CONTRIBUTORS BE LIABLE FOR ANY DIRECT, INDIRECT, INCIDENTAL, SPECIAL,
EXEMPLARY, OR CONSEQUENTIAL DAMAGES (INCLUDING, BUT NOT LIMITED TO,
PROCUREMENT OF SUBSTITUTE GOODS OR SERVICES; LOSS OF USE, DATA, OR
PROFITS; OR BUSINESS INTERRUPTION) HOWEVER CAUSED AND ON ANY THEORY OF
LIABILITY, WHETHER IN CONTRACT, STRICT LIABILITY, OR TORT (INCLUDING
NEGLIGENCE OR OTHERWISE) ARISING IN ANY WAY OUT OF THE USE OF THIS
SOFTWARE, EVEN IF ADVISED OF THE POSSIBILITY OF SUCH DAMAGE.
****************************************************************************/

/****************************************************************************
written by
   Yunhong Gu, last updated 01/27/2011
modified by
   Haivision Systems Inc.
*****************************************************************************/

#ifndef _WIN32
   #if __APPLE__
      #include "TargetConditionals.h"
   #endif
   #include <sys/socket.h>
   #include <sys/ioctl.h>
   #include <netdb.h>
   #include <arpa/inet.h>
   #include <unistd.h>
   #include <fcntl.h>
   #include <cstring>
   #include <cstdio>
   #include <cerrno>
#else
   #include <winsock2.h>
   #include <ws2tcpip.h>
   #include <mswsock.h>
#endif

#include <iostream>
#include <iomanip> // Logging 
#include <srt_compat.h>
#include <csignal>

#include "channel.h"
#include "packet.h"
#include "api.h" // SockaddrToString - possibly move it to somewhere else
#include "logging.h"
#include "utilities.h"

#ifdef _WIN32
    typedef int socklen_t;
#endif

#ifndef _WIN32
   #define NET_ERROR errno
#else
   #define NET_ERROR WSAGetLastError()
#endif

using namespace std;


extern logging::Logger mglog;

CChannel::CChannel():
m_iIPversion(AF_INET),
m_iSockAddrSize(sizeof(sockaddr_in)),
m_iSocket(),
#ifdef SRT_ENABLE_IPOPTS
m_iIpTTL(-1),   /* IPv4 TTL or IPv6 HOPs [1..255] (-1:undefined) */
m_iIpToS(-1),   /* IPv4 Type of Service or IPv6 Traffic Class [0x00..0xff] (-1:undefined) */
#endif
m_iSndBufSize(65536),
m_iRcvBufSize(65536)
{
}

CChannel::CChannel(int version):
m_iIPversion(version),
m_iSocket(),
#ifdef SRT_ENABLE_IPOPTS
m_iIpTTL(-1),
m_iIpToS(-1),
#endif
m_iSndBufSize(65536),
m_iRcvBufSize(65536),
m_BindAddr(version)
{
   m_iSockAddrSize = (AF_INET == m_iIPversion) ? sizeof(sockaddr_in) : sizeof(sockaddr_in6);
}

CChannel::~CChannel()
{
}

void CChannel::open(const sockaddr* addr)
{
   // construct an socket
   m_iSocket = ::socket(m_iIPversion, SOCK_DGRAM, 0);

   #ifdef _WIN32
      if (INVALID_SOCKET == m_iSocket)
   #else
      if (m_iSocket < 0)
   #endif
      throw CUDTException(MJ_SETUP, MN_NONE, NET_ERROR);

   if (NULL != addr)
   {
      socklen_t namelen = m_iSockAddrSize;

      if (0 != ::bind(m_iSocket, addr, namelen))
         throw CUDTException(MJ_SETUP, MN_NORES, NET_ERROR);
      memcpy(&m_BindAddr, addr, namelen);
      m_BindAddr.len = namelen;
   }
   else
   {
      //sendto or WSASendTo will also automatically bind the socket
      addrinfo hints;
      addrinfo* res;

      memset(&hints, 0, sizeof(struct addrinfo));

      hints.ai_flags = AI_PASSIVE;
      hints.ai_family = m_iIPversion;
      hints.ai_socktype = SOCK_DGRAM;

      if (0 != ::getaddrinfo(NULL, "0", &hints, &res))
         throw CUDTException(MJ_SETUP, MN_NORES, NET_ERROR);

      // On Windows ai_addrlen has type size_t (unsigned), while bind takes int.
      if (0 != ::bind(m_iSocket, res->ai_addr, (socklen_t) res->ai_addrlen))
         throw CUDTException(MJ_SETUP, MN_NORES, NET_ERROR);
      memcpy(&m_BindAddr, res->ai_addr, res->ai_addrlen);
      m_BindAddr.len = (socklen_t) res->ai_addrlen;

      ::freeaddrinfo(res);
   }

   HLOGC(mglog.Debug, log << "CHANNEL: Bound to local address: " << SockaddrToString(&m_BindAddr));

   setUDPSockOpt();
}

void CChannel::attach(UDPSOCKET udpsock)
{
   m_iSocket = udpsock;
   setUDPSockOpt();
}

void CChannel::setUDPSockOpt()
{
   #if defined(BSD) || defined(OSX) || (TARGET_OS_IOS == 1) || (TARGET_OS_TV == 1)
      // BSD system will fail setsockopt if the requested buffer size exceeds system maximum value
      int maxsize = 64000;
      if (0 != ::setsockopt(m_iSocket, SOL_SOCKET, SO_RCVBUF, (char*)&m_iRcvBufSize, sizeof(int)))
         ::setsockopt(m_iSocket, SOL_SOCKET, SO_RCVBUF, (char*)&maxsize, sizeof(int));
      if (0 != ::setsockopt(m_iSocket, SOL_SOCKET, SO_SNDBUF, (char*)&m_iSndBufSize, sizeof(int)))
         ::setsockopt(m_iSocket, SOL_SOCKET, SO_SNDBUF, (char*)&maxsize, sizeof(int));
   #else
      // for other systems, if requested is greated than maximum, the maximum value will be automactally used
      if ((0 != ::setsockopt(m_iSocket, SOL_SOCKET, SO_RCVBUF, (char*)&m_iRcvBufSize, sizeof(int))) ||
          (0 != ::setsockopt(m_iSocket, SOL_SOCKET, SO_SNDBUF, (char*)&m_iSndBufSize, sizeof(int))))
         throw CUDTException(MJ_SETUP, MN_NORES, NET_ERROR);
   #endif

#ifdef SRT_ENABLE_IPOPTS
      if (-1 != m_iIpTTL)
      {
         if(m_iIPversion == AF_INET)
         {
            if(0 != ::setsockopt(m_iSocket, IPPROTO_IP, IP_TTL, (const char*)&m_iIpTTL, sizeof(m_iIpTTL)))
               throw CUDTException(MJ_SETUP, MN_NORES, NET_ERROR);
         }
         else //Assuming AF_INET6
         {
            if(0 != ::setsockopt(m_iSocket, IPPROTO_IPV6, IPV6_UNICAST_HOPS, (const char*)&m_iIpTTL, sizeof(m_iIpTTL)))
               throw CUDTException(MJ_SETUP, MN_NORES, NET_ERROR);
         }
      }   
      if (-1 != m_iIpToS)
      {
         if(m_iIPversion == AF_INET)
         {
            if(0 != ::setsockopt(m_iSocket, IPPROTO_IP, IP_TOS, (const char*)&m_iIpToS, sizeof(m_iIpToS)))
               throw CUDTException(MJ_SETUP, MN_NORES, NET_ERROR);
         }
         else //Assuming AF_INET6
         {
            if(0 != ::setsockopt(m_iSocket, IPPROTO_IPV6, IPV6_TCLASS, (const char*)&m_iIpToS, sizeof(m_iIpToS)))
               throw CUDTException(MJ_SETUP, MN_NORES, NET_ERROR);
         }
      }
#endif


#ifdef UNIX
   // Set non-blocking I/O
   // UNIX does not support SO_RCVTIMEO
   int opts = ::fcntl(m_iSocket, F_GETFL);
   if (-1 == ::fcntl(m_iSocket, F_SETFL, opts | O_NONBLOCK))
      throw CUDTException(MJ_SETUP, MN_NORES, NET_ERROR);
#elif defined(_WIN32)
   u_long nonBlocking = 1;
   if (0 != ioctlsocket (m_iSocket, FIONBIO, &nonBlocking))
      throw CUDTException (MJ_SETUP, MN_NORES, NET_ERROR);
#else
   timeval tv;
   tv.tv_sec = 0;
#if defined (BSD) || defined (OSX) || (TARGET_OS_IOS == 1) || (TARGET_OS_TV == 1)
   // Known BSD bug as the day I wrote this code.
   // A small time out value will cause the socket to block forever.
   tv.tv_usec = 10000;
#else
   tv.tv_usec = 100;
#endif
   // Set receiving time-out value
   if (0 != ::setsockopt(m_iSocket, SOL_SOCKET, SO_RCVTIMEO, (char *)&tv, sizeof(timeval)))
      throw CUDTException(MJ_SETUP, MN_NORES, NET_ERROR);
#endif
}

void CChannel::close() const
{
   #ifndef _WIN32
      ::close(m_iSocket);
   #else
      ::closesocket(m_iSocket);
   #endif
}

int CChannel::getSndBufSize()
{
   socklen_t size = sizeof(socklen_t);
   ::getsockopt(m_iSocket, SOL_SOCKET, SO_SNDBUF, (char *)&m_iSndBufSize, &size);
   return m_iSndBufSize;
}

int CChannel::getRcvBufSize()
{
   socklen_t size = sizeof(socklen_t);
   ::getsockopt(m_iSocket, SOL_SOCKET, SO_RCVBUF, (char *)&m_iRcvBufSize, &size);
   return m_iRcvBufSize;
}

void CChannel::setSndBufSize(int size)
{
   m_iSndBufSize = size;
}

void CChannel::setRcvBufSize(int size)
{
   m_iRcvBufSize = size;
}

#ifdef SRT_ENABLE_IPOPTS
int CChannel::getIpTTL() const
{
   socklen_t size = sizeof(m_iIpTTL);
   if (m_iIPversion == AF_INET)
   {
      ::getsockopt(m_iSocket, IPPROTO_IP, IP_TTL, (char *)&m_iIpTTL, &size);
   }
   else
   {
      ::getsockopt(m_iSocket, IPPROTO_IPV6, IPV6_UNICAST_HOPS, (char *)&m_iIpTTL, &size);
   }
   return m_iIpTTL;
}

int CChannel::getIpToS() const
{
   socklen_t size = sizeof(m_iIpToS);
   if(m_iIPversion == AF_INET)
   {
      ::getsockopt(m_iSocket, IPPROTO_IP, IP_TOS, (char *)&m_iIpToS, &size);
   }
   else
   {
      ::getsockopt(m_iSocket, IPPROTO_IPV6, IPV6_TCLASS, (char *)&m_iIpToS, &size);
   }
   return m_iIpToS;
}

void CChannel::setIpTTL(int ttl)
{
   m_iIpTTL = ttl;
}

void CChannel::setIpToS(int tos)
{
   m_iIpToS = tos;
}

#endif

int CChannel::ioctlQuery(int type) const
{
#ifdef unix
    int value = 0;
    int res = ::ioctl(m_iSocket, type, &value);
    if ( res != -1 )
        return value;
#endif
    return -1;
}

int CChannel::sockoptQuery(int level, int option) const
{
#ifdef unix
    int value = 0;
    socklen_t len = sizeof (int);
    int res = ::getsockopt(m_iSocket, level, option, &value, &len);
    if ( res != -1 )
        return value;
#endif
    return -1;
}

void CChannel::getSockAddr(sockaddr* addr) const
{
   socklen_t namelen = m_iSockAddrSize;
   ::getsockname(m_iSocket, addr, &namelen);
}

void CChannel::getPeerAddr(sockaddr* addr) const
{
   socklen_t namelen = m_iSockAddrSize;
   ::getpeername(m_iSocket, addr, &namelen);
}


int CChannel::sendto(const sockaddr* addr, CPacket& packet) const
{
#if ENABLE_LOGGING
    std::ostringstream spec;

    if (packet.isControl())
    {
        spec << " CONTROL size=" << packet.getLength()
             << " cmd=" << MessageTypeStr(packet.getType(), packet.getExtendedType())
             << " arg=" << packet.getHeader()[CPacket::PH_MSGNO];
    }
    else
    {
        spec << " DATA size=" << packet.getLength()
             << " seq=" << packet.getSeqNo();
        if (packet.getRexmitFlag())
            spec << " [REXMIT]";
    }

    HLOGC(mglog.Debug, log << "CChannel::sendto: SENDING NOW DST=" << SockaddrToString(addr)
        << " target=%" << packet.m_iID
        << spec.str());
#endif

   // convert control information into network order
   // XXX USE HtoNLA!
   if (packet.isControl())
      for (ptrdiff_t i = 0, n = packet.getLength() / 4; i < n; ++i)
         *((uint32_t *)packet.m_pcData + i) = htonl(*((uint32_t *)packet.m_pcData + i));

   // convert packet header into network order
   //for (int j = 0; j < 4; ++ j)
   //   packet.m_nHeader[j] = htonl(packet.m_nHeader[j]);
   uint32_t* p = packet.m_nHeader;
   for (int j = 0; j < 4; ++ j)
   {
      *p = htonl(*p);
      ++ p;
   }

   #ifndef _WIN32
      msghdr mh;
      mh.msg_name = (sockaddr*)addr;
      mh.msg_namelen = m_iSockAddrSize;
      mh.msg_iov = (iovec*)packet.m_PacketVector;
      mh.msg_iovlen = 2;
      mh.msg_control = NULL;
      mh.msg_controllen = 0;
      mh.msg_flags = 0;

      int res = ::sendmsg(m_iSocket, &mh, 0);
   #else
      DWORD size = (DWORD) (CPacket::HDR_SIZE + packet.getLength());
      int addrsize = m_iSockAddrSize;
      int res = ::WSASendTo(m_iSocket, (LPWSABUF)packet.m_PacketVector, 2, &size, 0, addr, addrsize, NULL, NULL);
      res = (0 == res) ? size : -1;
   #endif

   // convert back into local host order
   //for (int k = 0; k < 4; ++ k)
   //   packet.m_nHeader[k] = ntohl(packet.m_nHeader[k]);
   p = packet.m_nHeader;
   for (int k = 0; k < 4; ++ k)
   {
      *p = ntohl(*p);
       ++ p;
   }

   if (packet.isControl())
   {
      for (ptrdiff_t l = 0, n = packet.getLength() / 4; l < n; ++ l)
         *((uint32_t *)packet.m_pcData + l) = ntohl(*((uint32_t *)packet.m_pcData + l));
   }

   return res;
}

EReadStatus CChannel::recvfrom(sockaddr* addr, CPacket& packet) const
{
    EReadStatus status = RST_OK;
    int msg_flags = 0;
    int recv_size = -1;

<<<<<<< HEAD

#ifndef WIN32
    msghdr mh;   
    mh.msg_name = addr;
    mh.msg_namelen = m_iSockAddrSize;
    mh.msg_iov = packet.m_PacketVector;
    mh.msg_iovlen = 2;
    mh.msg_control = NULL;
    mh.msg_controllen = 0;
    mh.msg_flags = 0;
    size_t& ref_data_len = mh.msg_iov[CPacket::PV_DATA].iov_len;

#ifdef UNIX
=======
#if defined(UNIX) || defined(_WIN32)
>>>>>>> 64043965
    fd_set set;
    timeval tv;
    FD_ZERO(&set);
    FD_SET(m_iSocket, &set);
    tv.tv_sec  = 0;
    tv.tv_usec = 10000;
    const int select_ret = ::select((int) m_iSocket + 1, &set, NULL, &set, &tv);
#else
    const int select_ret = 1;   // the socket is expected to be in the blocking mode itself
#endif

    if (select_ret == 0)   // timeout
    {
        packet.setLength(-1);
        return RST_AGAIN;
    }

#ifndef _WIN32
    if (select_ret > 0)
    {
        msghdr mh;
        mh.msg_name = addr;
        mh.msg_namelen = m_iSockAddrSize;
        mh.msg_iov = packet.m_PacketVector;
        mh.msg_iovlen = 2;
        mh.msg_control = NULL;
        mh.msg_controllen = 0;
        mh.msg_flags = 0;

        recv_size = ::recvmsg(m_iSocket, &mh, 0);
        msg_flags = mh.msg_flags;
    }

    // Note that there are exactly four groups of possible errors
    // reported by recvmsg():

    // 1. Temporary error, can't get the data, but you can try again.
    // Codes: EAGAIN/EWOULDBLOCK, EINTR, ECONNREFUSED
    // Return: RST_AGAIN.
    //
    // 2. Problems that should never happen due to unused configurations.
    // Codes: ECONNREFUSED, ENOTCONN
    // Return: RST_ERROR, just formally treat this as IPE.
    //
    // 3. Unexpected runtime errors:
    // Codes: EINVAL, EFAULT, ENOMEM, ENOTSOCK
    // Return: RST_ERROR. Except ENOMEM, this can only be an IPE. ENOMEM
    // should make the program stop as lacking memory will kill the program anyway soon.
    //
    // 4. Expected socket closed in the meantime by another thread.
    // Codes: EBADF
    // Return: RST_ERROR. This will simply make the worker thread exit, which is
    // expected to happen after CChannel::close() is called by another thread.

    // We do not handle <= SOCKET_ERROR as they are handled further by checking the recv_size
    if (select_ret == -1 || recv_size == -1)
    {
        const int err = NET_ERROR;
        if (err == EAGAIN || err == EINTR || err == ECONNREFUSED) // For EAGAIN, this isn't an error, just a useless call.
        {
            status = RST_AGAIN;
        }
        else
        {
            HLOGC(mglog.Debug, log << CONID() << "(sys)recvmsg: " << SysStrError(err) << " [" << err << "]");
            status = RST_ERROR;
        }

        goto Return_error;
    }

#else
    // XXX REFACTORING NEEDED!
    // This procedure uses the WSARecvFrom function that just reads
    // into one buffer. On Windows, the equivalent for recvmsg, WSARecvMsg
    // uses the equivalent of msghdr - WSAMSG, which has different field
    // names and also uses the equivalet of iovec - WSABUF, which has different
    // field names and layout. It is important that this code be translated
    // to the "proper" solution, however this requires that CPacket::m_PacketVector
    // also uses the "platform independent" (or, better, platform-suitable) type
    // which can be appropriate for the appropriate system function, not just iovec
    // (see a specifically provided definition for iovec for windows in packet.h).
    //
    // For the time being, the msg_flags variable is defined in both cases
    // so that it can be checked independently, however it won't have any other
    // value one Windows than 0, unless this procedure below is rewritten
    // to use WSARecvMsg().

    int recv_ret = SOCKET_ERROR;
    DWORD flag = 0;

    if (select_ret > 0)     // the total number of socket handles that are ready
    {
        DWORD size = (DWORD) (CPacket::HDR_SIZE + packet.getLength());
        int addrsize = m_iSockAddrSize;

        recv_ret = ::WSARecvFrom(m_iSocket, (LPWSABUF)packet.m_PacketVector, 2, &size, &flag, addr, &addrsize, NULL, NULL);
        if (recv_ret == 0)
            recv_size = size;
    }

    // We do not handle <= SOCKET_ERROR as they are handled further by checking the recv_size
    if (select_ret == SOCKET_ERROR || recv_ret == SOCKET_ERROR) // == SOCKET_ERROR
    {
        recv_size = -1;
        // On Windows this is a little bit more complicated, so simply treat every error
        // as an "again" situation. This should still be probably fixed, but it needs more
        // thorough research. For example, the problem usually reported from here is
        // WSAETIMEDOUT, which isn't mentioned in the documentation of WSARecvFrom at all.
        //
        // These below errors are treated as "fatal", all others are treated as "again".
        static const int fatals [] =
        {
            WSAEFAULT,
            WSAEINVAL,
            WSAENETDOWN,
            WSANOTINITIALISED,
            WSA_OPERATION_ABORTED
        };
        static const int* fatals_end = fatals + Size(fatals);
        const int err = NET_ERROR;
        if (std::find(fatals, fatals_end, err) != fatals_end)
        {
            HLOGC(mglog.Debug, log << CONID() << "(sys)WSARecvFrom: " << SysStrError(err) << " [" << err << "]");
            status = RST_ERROR;
        }
        else
        {
            status = RST_AGAIN;
        }

        goto Return_error;
    }

    // Not sure if this problem has ever occurred on Windows, just a sanity check.
    if (flag & MSG_PARTIAL)
        msg_flags = 1;
#endif


    // Sanity check for a case when it didn't fill in even the header
    if (size_t(recv_size) < CPacket::HDR_SIZE)
    {
        status = RST_AGAIN;
        HLOGC(mglog.Debug, log << CONID() << "POSSIBLE ATTACK: received too short packet with " << recv_size << " bytes");
        goto Return_error;
    }

    // Fix for an issue with Linux Kernel found during tests at Tencent.
    //
    // There was a bug in older Linux Kernel which caused that when the internal
    // buffer was depleted during reading from the network, not the whole buffer
    // was copied from the packet, EVEN THOUGH THE GIVEN BUFFER WAS OF ENOUGH SIZE.
    // It was still very kind of the buggy procedure, though, that at least
    // they inform the caller about that this has happened by setting MSG_TRUNC
    // flag.
    //
    // Normally this flag should be set only if there was too small buffer given
    // by the caller, so as this code knows that the size is enough, it never
    // predicted this to happen. Just for a case then when you run this on a buggy
    // system that suffers of this problem, the fix for this case is left here.
    //
    // When this happens, then you have at best a fragment of the buffer and it's
    // useless anyway. This is solved by dropping the packet and fake that no
    // packet was received, so the packet will be then retransmitted.
    if ( msg_flags != 0 )
    {
        HLOGC(mglog.Debug, log << CONID() << "NET ERROR: packet size=" << recv_size
            << " msg_flags=0x" << hex << msg_flags << ", possibly MSG_TRUNC (0x" << hex << int(MSG_TRUNC) << ")");
        status = RST_AGAIN;
        goto Return_error;
    }

<<<<<<< HEAD
#ifndef WIN32

    // What is actually happening here is that there are two buffers supplied for the recvmsg call:
    // [ HEADER (size=CPacket::HDR_SIZE) ] [ DATA (size = CUDT::m_zMaxPayloadSize) ]
    // Which returns with:
    // [ HEADER (as above) ] [DATA (size can be shorter)]
    // As we supply only 2 buffers, we know that [DATA] is the last one, and we know
    // that if the received size exceeds CPacket::HDR_SIZE (there's a check above),
    // then the DATA buffer effective size = returned data size - the size of the
    // HEADER buffer, which is CPacket::HDR_SIZE.

    // Theoretically you should walk through the buffers and subsequently decrease
    // the returned size by the size of the iterated buffer, but the check of the
    // header size and decrease by it here will result in the same.
    ref_data_len = res - CPacket::HDR_SIZE;

#else

    packet.setLength(res - CPacket::HDR_SIZE);
#endif
=======
    packet.setLength(recv_size - CPacket::HDR_SIZE);
>>>>>>> 64043965

    // convert back into local host order
    // XXX use NtoHLA().
    //for (int i = 0; i < 4; ++ i)
    //   packet.m_nHeader[i] = ntohl(packet.m_nHeader[i]);
    {
        uint32_t* p = packet.m_nHeader;
        for (size_t i = 0; i < CPacket::PH_SIZE; ++ i)
        {
            *p = ntohl(*p);
            ++ p;
        }
    }

    if (packet.isControl())
    {
        for (size_t j = 0, n = packet.getLength() / sizeof (uint32_t); j < n; ++ j)
            *((uint32_t *)packet.m_pcData + j) = ntohl(*((uint32_t *)packet.m_pcData + j));
    }

    return RST_OK;

Return_error:
    packet.setLength(0); // XXX This probably isn't correctly checked in other parts of code, FIX IT.
    return status;
}<|MERGE_RESOLUTION|>--- conflicted
+++ resolved
@@ -447,23 +447,7 @@
     int msg_flags = 0;
     int recv_size = -1;
 
-<<<<<<< HEAD
-
-#ifndef WIN32
-    msghdr mh;   
-    mh.msg_name = addr;
-    mh.msg_namelen = m_iSockAddrSize;
-    mh.msg_iov = packet.m_PacketVector;
-    mh.msg_iovlen = 2;
-    mh.msg_control = NULL;
-    mh.msg_controllen = 0;
-    mh.msg_flags = 0;
-    size_t& ref_data_len = mh.msg_iov[CPacket::PV_DATA].iov_len;
-
-#ifdef UNIX
-=======
 #if defined(UNIX) || defined(_WIN32)
->>>>>>> 64043965
     fd_set set;
     timeval tv;
     FD_ZERO(&set);
@@ -482,9 +466,9 @@
     }
 
 #ifndef _WIN32
+    msghdr mh;
     if (select_ret > 0)
     {
-        msghdr mh;
         mh.msg_name = addr;
         mh.msg_namelen = m_iSockAddrSize;
         mh.msg_iov = packet.m_PacketVector;
@@ -496,6 +480,7 @@
         recv_size = ::recvmsg(m_iSocket, &mh, 0);
         msg_flags = mh.msg_flags;
     }
+    size_t& ref_data_len = mh.msg_iov[CPacket::PV_DATA].iov_len;
 
     // Note that there are exactly four groups of possible errors
     // reported by recvmsg():
@@ -637,8 +622,7 @@
         goto Return_error;
     }
 
-<<<<<<< HEAD
-#ifndef WIN32
+#ifndef _WIN32
 
     // What is actually happening here is that there are two buffers supplied for the recvmsg call:
     // [ HEADER (size=CPacket::HDR_SIZE) ] [ DATA (size = CUDT::m_zMaxPayloadSize) ]
@@ -652,15 +636,12 @@
     // Theoretically you should walk through the buffers and subsequently decrease
     // the returned size by the size of the iterated buffer, but the check of the
     // header size and decrease by it here will result in the same.
-    ref_data_len = res - CPacket::HDR_SIZE;
+    ref_data_len = recv_size - CPacket::HDR_SIZE;
 
 #else
 
-    packet.setLength(res - CPacket::HDR_SIZE);
-#endif
-=======
     packet.setLength(recv_size - CPacket::HDR_SIZE);
->>>>>>> 64043965
+#endif
 
     // convert back into local host order
     // XXX use NtoHLA().
