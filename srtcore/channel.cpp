--- conflicted
+++ resolved
@@ -484,19 +484,14 @@
              << " !" << BufferStamp(packet.m_pcData, packet.getLength());
     }
 
-<<<<<<< HEAD
-    HLOGC(mglog.Debug, log << "CChannel::sendto: SENDING NOW DST=" << SockaddrToString(addr)
-        << " target=%" << packet.m_iID
-#ifdef SRT_ENABLE_PKTINFO
-        << " sourceIP="
-        << (m_bBindMasked && !source_addr.isany() ? SockaddrToString(&source_addr) : "default")
-#endif
-=======
     LOGC(mglog.Debug, log << "CChannel::sendto: SENDING NOW DST=" << SockaddrToString(addr)
         << " target=@" << packet.m_iID
         << " size=" << packet.getLength()
         << " pkt.ts=" << FormatTime(packet.m_iTimeStamp)
->>>>>>> aaef22a2
+#ifdef SRT_ENABLE_PKTINFO
+        << " sourceIP="
+        << (m_bBindMasked && !source_addr.isany() ? SockaddrToString(&source_addr) : "default")
+#endif
         << spec.str());
 #endif
 
