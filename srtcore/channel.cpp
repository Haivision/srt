--- conflicted
+++ resolved
@@ -79,14 +79,6 @@
 #else
 static const int INVALID_SOCKET = -1;
 #endif
-<<<<<<< HEAD
-m_iSndBufSize(65536),
-m_iRcvBufSize(65536),
-m_iIpV6Only(-1)
-#ifdef SRT_ENABLE_PKTINFO
-, m_bBindMasked(true)
-#endif
-=======
 
 #if ENABLE_SOCK_CLOEXEC
 #ifndef _WIN32
@@ -96,7 +88,6 @@
 
 // Set the CLOEXEC flag using ioctl() function
 static int set_cloexec(int fd, int set)
->>>>>>> 637d439c
 {
     int r;
 
@@ -116,25 +107,42 @@
     int flags;
     int r;
 
-<<<<<<< HEAD
-CChannel::CChannel(int version):
-m_iIPversion(version),
-m_iSocket(),
-#ifdef SRT_ENABLE_IPOPTS
-m_iIpTTL(-1),
-m_iIpToS(-1),
-#endif
-m_iSndBufSize(65536),
-m_iRcvBufSize(65536),
-m_iIpV6Only(-1),
-m_BindAddr(version)
+    do
+        r = fcntl(fd, F_GETFD);
+    while (r == -1 && errno == EINTR);
+
+    if (r == -1)
+        return errno;
+
+    /* Bail out now if already set/clear. */
+    if (!!(r & FD_CLOEXEC) == !!set)
+        return 0;
+
+    if (set)
+        flags = r | FD_CLOEXEC;
+    else
+        flags = r & ~FD_CLOEXEC;
+
+    do
+        r = fcntl(fd, F_SETFD, flags);
+    while (r == -1 && errno == EINTR);
+
+    if (r)
+        return errno;
+
+    return 0;
+}
+#endif // if defined(_AIX) ...
+#endif // ifndef _WIN32
+#endif // if ENABLE_CLOEXEC
+} // namespace srt
+
+srt::CChannel::CChannel()
+    : m_iSocket(INVALID_SOCKET)
 #ifdef SRT_ENABLE_PKTINFO
-, m_bBindMasked(true)
-#endif
-{
-   SRT_ASSERT(version == AF_INET || version == AF_INET6);
-   m_iSockAddrSize = (AF_INET == m_iIPversion) ? sizeof(sockaddr_in) : sizeof(sockaddr_in6);
-
+    , m_bBindMasked(true)
+#endif
+{
 #ifdef SRT_ENABLE_PKTINFO
    // Do the check for ancillary data buffer size, kinda assertion
    static const size_t CMSG_MAX_SPACE = sizeof (CMSGNodeAlike);
@@ -142,49 +150,13 @@
    if (CMSG_MAX_SPACE < CMSG_SPACE(sizeof(in_pktinfo))
            || CMSG_MAX_SPACE < CMSG_SPACE(sizeof(in6_pktinfo)))
    {
-       LOGC(mglog.Fatal, log << "Size of CMSG_MAX_SPACE="
+       LOGC(kmlog.Fatal, log << "Size of CMSG_MAX_SPACE="
                << CMSG_MAX_SPACE << " too short for cmsg "
                << CMSG_SPACE(sizeof(in_pktinfo)) << ", "
                << CMSG_SPACE(sizeof(in6_pktinfo)) << " - PLEASE FIX");
        throw CUDTException(MJ_SETUP, MN_NONE, 0);
    }
 #endif
-
-=======
-    do
-        r = fcntl(fd, F_GETFD);
-    while (r == -1 && errno == EINTR);
-
-    if (r == -1)
-        return errno;
-
-    /* Bail out now if already set/clear. */
-    if (!!(r & FD_CLOEXEC) == !!set)
-        return 0;
-
-    if (set)
-        flags = r | FD_CLOEXEC;
-    else
-        flags = r & ~FD_CLOEXEC;
-
-    do
-        r = fcntl(fd, F_SETFD, flags);
-    while (r == -1 && errno == EINTR);
-
-    if (r)
-        return errno;
-
-    return 0;
-}
-#endif // if defined(_AIX) ...
-#endif // ifndef _WIN32
-#endif // if ENABLE_CLOEXEC
-} // namespace srt
-
-srt::CChannel::CChannel()
-    : m_iSocket(INVALID_SOCKET)
-{
->>>>>>> 637d439c
 }
 
 srt::CChannel::~CChannel() {}
@@ -245,80 +217,19 @@
 
 void srt::CChannel::open(const sockaddr_any& addr)
 {
-<<<<<<< HEAD
-   // construct an socket
-   m_iSocket = ::socket(m_iIPversion, SOCK_DGRAM, 0);
-
-   #ifdef _WIN32
-      if (INVALID_SOCKET == m_iSocket)
-   #else
-      if (m_iSocket < 0)
-   #endif
-      throw CUDTException(MJ_SETUP, MN_NONE, NET_ERROR);
-
-   if ((m_iIpV6Only != -1) && (m_iIPversion == AF_INET6)) // (not an error if it fails)
-      ::setsockopt(m_iSocket, IPPROTO_IPV6, IPV6_V6ONLY, (const char*)(&m_iIpV6Only), sizeof(m_iIpV6Only));
-
-   if (NULL != addr)
-   {
-      socklen_t namelen = m_iSockAddrSize;
-
-      if (0 != ::bind(m_iSocket, addr, namelen))
-         throw CUDTException(MJ_SETUP, MN_NORES, NET_ERROR);
-      memcpy(&m_BindAddr, addr, namelen);
-      m_BindAddr.len = namelen;
+    createSocket(addr.family());
+    socklen_t namelen = addr.size();
+
+    if (::bind(m_iSocket, &addr.sa, namelen) == -1)
+        throw CUDTException(MJ_SETUP, MN_NORES, NET_ERROR);
+
+    m_BindAddr = addr;
 #ifdef SRT_ENABLE_PKTINFO
       m_bBindMasked = m_BindAddr.isany();
 #endif
-   }
-   else
-   {
-      //sendto or WSASendTo will also automatically bind the socket
-      addrinfo hints;
-      addrinfo* res;
-
-      memset(&hints, 0, sizeof(struct addrinfo));
-
-      hints.ai_flags = AI_PASSIVE;
-      hints.ai_family = m_iIPversion;
-      hints.ai_socktype = SOCK_DGRAM;
-
-      if (0 != ::getaddrinfo(NULL, "0", &hints, &res))
-         throw CUDTException(MJ_SETUP, MN_NORES, NET_ERROR);
-
-      // On Windows ai_addrlen has type size_t (unsigned), while bind takes int.
-      if (0 != ::bind(m_iSocket, res->ai_addr, (socklen_t)res->ai_addrlen))
-      {
-          ::freeaddrinfo(res);
-          throw CUDTException(MJ_SETUP, MN_NORES, NET_ERROR);
-      }
-      memcpy(&m_BindAddr, res->ai_addr, res->ai_addrlen);
-      m_BindAddr.len = (socklen_t) res->ai_addrlen;
-
-#ifdef SRT_ENABLE_PKTINFO
-      // We know that this is intentionally bound now to "any",
-      // so the requester-destination address must be remembered and passed.
-      m_bBindMasked = true;
-#endif
-
-      ::freeaddrinfo(res);
-   }
-
-   HLOGC(mglog.Debug, log << "CHANNEL: Bound to local address: " << SockaddrToString(&m_BindAddr));
-
-   setUDPSockOpt();
-=======
-    createSocket(addr.family());
-    socklen_t namelen = addr.size();
-
-    if (::bind(m_iSocket, &addr.sa, namelen) == -1)
-        throw CUDTException(MJ_SETUP, MN_NORES, NET_ERROR);
-
-    m_BindAddr = addr;
     LOGC(kmlog.Debug, log << "CHANNEL: Bound to local address: " << m_BindAddr.str());
 
     setUDPSockOpt();
->>>>>>> 637d439c
 }
 
 void srt::CChannel::open(int family)
@@ -355,6 +266,12 @@
         throw CUDTException(MJ_SETUP, MN_NORES, NET_ERROR);
     }
     m_BindAddr = sockaddr_any(res->ai_addr, (sockaddr_any::len_t)res->ai_addrlen);
+
+#ifdef SRT_ENABLE_PKTINFO
+      // We know that this is intentionally bound now to "any",
+      // so the requester-destination address must be remembered and passed.
+      m_bBindMasked = true;
+#endif
 
     ::freeaddrinfo(res);
 
@@ -585,11 +502,13 @@
 #ifdef SRT_ENABLE_PKTINFO
     if (m_bBindMasked)
     {
-        HLOGP(mglog.Debug, "Socket bound to ANY - setting PKTINFO for address retrieval");
-        const int on = 1, off = 0;
+        HLOGP(kmlog.Debug, "Socket bound to ANY - setting PKTINFO for address retrieval");
+        const int on = 1, off SRT_ATR_UNUSED = 0;
         ::setsockopt(m_iSocket, IPPROTO_IP, IP_PKTINFO, (char*)&on, sizeof(on));
         ::setsockopt(m_iSocket, IPPROTO_IPV6, IPV6_RECVPKTINFO, &on, sizeof(on));
-        ::setsockopt(m_iSocket, IPPROTO_IPV6, IPV6_V6ONLY, &off, sizeof(off));
+
+        // XXX Unknown why this has to be off. RETEST.
+        //::setsockopt(m_iSocket, IPPROTO_IPV6, IPV6_V6ONLY, &off, sizeof(off));
     }
 #endif
 }
@@ -703,17 +622,10 @@
 int srt::CChannel::sockoptQuery(int level SRT_ATR_UNUSED, int option SRT_ATR_UNUSED) const
 {
 #if defined(unix) || defined(__APPLE__)
-<<<<<<< HEAD
-    int value = 0;
-    socklen_t len = sizeof (int);
-    int res = ::getsockopt(m_iSocket, level, option, &value, &len);
-    if ( res != -1 )
-=======
     int       value = 0;
     socklen_t len   = sizeof(int);
     int       res   = ::getsockopt(m_iSocket, level, option, &value, &len);
     if (res != -1)
->>>>>>> 637d439c
         return value;
 #endif
     return -1;
@@ -737,45 +649,16 @@
     w_addr.len = namelen;
 }
 
-<<<<<<< HEAD
-
-int CChannel::sendto(const sockaddr* addr, CPacket& packet, const sockaddr_any& source_addr SRT_ATR_UNUSED) const
-{
-#if ENABLE_HEAVY_LOGGING
-    std::ostringstream spec;
-
-    if (packet.isControl())
-    {
-        spec << " type=CONTROL"
-             << " cmd=" << MessageTypeStr(packet.getType(), packet.getExtendedType())
-             << " arg=" << packet.header(SRT_PH_MSGNO);
-    }
-    else
-    {
-        spec << " type=DATA"
-             << " %" << packet.getSeqNo()
-             << " msgno=" << MSGNO_SEQ::unwrap(packet.m_iMsgNo)
-             << packet.MessageFlagStr()
-             << " !" << BufferStamp(packet.m_pcData, packet.getLength());
-    }
-
-    LOGC(mglog.Debug, log << "CChannel::sendto: SENDING NOW DST=" << SockaddrToString(addr)
-        << " target=@" << packet.m_iID
-        << " size=" << packet.getLength()
-        << " pkt.ts=" << FormatTime(packet.m_iTimeStamp)
+int srt::CChannel::sendto(const sockaddr_any& addr, CPacket& packet, const sockaddr_any& source_addr SRT_ATR_UNUSED) const
+{
+    HLOGC(kslog.Debug,
+          log << "CChannel::sendto: SENDING NOW DST=" << addr.str() << " target=@" << packet.m_iID
+              << " size=" << packet.getLength() << " pkt.ts=" << packet.m_iTimeStamp
 #ifdef SRT_ENABLE_PKTINFO
         << " sourceIP="
-        << (m_bBindMasked && !source_addr.isany() ? SockaddrToString(&source_addr) : "default")
-#endif
-        << spec.str());
-#endif
-=======
-int srt::CChannel::sendto(const sockaddr_any& addr, CPacket& packet) const
-{
-    HLOGC(kslog.Debug,
-          log << "CChannel::sendto: SENDING NOW DST=" << addr.str() << " target=@" << packet.m_iID
-              << " size=" << packet.getLength() << " pkt.ts=" << packet.m_iTimeStamp << " " << packet.Info());
->>>>>>> 637d439c
+        << (m_bBindMasked && !source_addr.isany() ? source_addr.str() : "default")
+#endif
+        << " " << packet.Info());
 
 #ifdef SRT_TEST_FAKE_LOSS
 
@@ -835,79 +718,6 @@
 
 #endif
 
-<<<<<<< HEAD
-   // convert control information into network order
-   // XXX USE HtoNLA!
-   if (packet.isControl())
-      for (ptrdiff_t i = 0, n = packet.getLength() / 4; i < n; ++i)
-         *((uint32_t *)packet.m_pcData + i) = htonl(*((uint32_t *)packet.m_pcData + i));
-
-   // convert packet header into network order
-   //for (int j = 0; j < 4; ++ j)
-   //   packet.m_nHeader[j] = htonl(packet.m_nHeader[j]);
-   uint32_t* p = packet.m_nHeader;
-   for (int j = 0; j < 4; ++ j)
-   {
-      *p = htonl(*p);
-      ++ p;
-   }
-
-   #ifndef _WIN32
-      msghdr mh;
-      mh.msg_name = (sockaddr*)addr;
-      mh.msg_namelen = m_iSockAddrSize;
-      mh.msg_iov = (iovec*)packet.m_PacketVector;
-      mh.msg_iovlen = 2;
-      bool have_set_src = false;
-
-#ifdef SRT_ENABLE_PKTINFO
-      if (m_bBindMasked && !source_addr.isany())
-      {
-          if (!setSourceAddress(mh, source_addr))
-          {
-              LOGC(mglog.Error, log << "CChannel::setSourceAddress: source address invalid family #" << source_addr.family() << ", NOT setting.");
-          }
-          else
-          {
-              HLOGC(mglog.Debug, log << "CChannel::setSourceAddress: setting as " << SockaddrToString(&source_addr));
-              have_set_src = true;
-          }
-      }
-#endif
-
-      if (!have_set_src)
-      {
-          mh.msg_control = NULL;
-          mh.msg_controllen = 0;
-      }
-      mh.msg_flags = 0;
-
-      int res = ::sendmsg(m_iSocket, &mh, 0);
-   #else
-      DWORD size = (DWORD) (CPacket::HDR_SIZE + packet.getLength());
-      int addrsize = m_iSockAddrSize;
-      int res = ::WSASendTo(m_iSocket, (LPWSABUF)packet.m_PacketVector, 2, &size, 0, addr, addrsize, NULL, NULL);
-      res = (0 == res) ? size : -1;
-   #endif
-
-   // convert back into local host order
-   //for (int k = 0; k < 4; ++ k)
-   //   packet.m_nHeader[k] = ntohl(packet.m_nHeader[k]);
-   p = packet.m_nHeader;
-   for (int k = 0; k < 4; ++ k)
-   {
-      *p = ntohl(*p);
-       ++ p;
-   }
-
-   if (packet.isControl())
-   {
-      for (ptrdiff_t l = 0, n = packet.getLength() / 4; l < n; ++ l)
-         *((uint32_t *)packet.m_pcData + l) = ntohl(*((uint32_t *)packet.m_pcData + l));
-   }
-
-   return res;
-=======
     // convert control information into network order
     packet.toNL();
 
@@ -917,8 +727,28 @@
     mh.msg_namelen    = addr.size();
     mh.msg_iov        = (iovec*)packet.m_PacketVector;
     mh.msg_iovlen     = 2;
-    mh.msg_control    = NULL;
-    mh.msg_controllen = 0;
+    bool have_set_src = false;
+
+#ifdef SRT_ENABLE_PKTINFO
+    if (m_bBindMasked && !source_addr.isany())
+    {
+        if (!setSourceAddress(mh, source_addr))
+        {
+            LOGC(kslog.Error, log << "CChannel::setSourceAddress: source address invalid family #" << source_addr.family() << ", NOT setting.");
+        }
+        else
+        {
+            HLOGC(kslog.Debug, log << "CChannel::setSourceAddress: setting as " << source_addr.str());
+            have_set_src = true;
+        }
+    }
+#endif
+
+    if (!have_set_src)
+    {
+        mh.msg_control    = NULL;
+        mh.msg_controllen = 0;
+    }
     mh.msg_flags      = 0;
 
     const int res = ::sendmsg(m_iSocket, &mh, 0);
@@ -932,7 +762,6 @@
     packet.toHL();
 
     return res;
->>>>>>> 637d439c
 }
 
 srt::EReadStatus srt::CChannel::recvfrom(sockaddr_any& w_addr, CPacket& w_packet) const
@@ -964,14 +793,13 @@
 
     if (select_ret > 0)
     {
-<<<<<<< HEAD
-        mh.msg_name = addr;
-        mh.msg_namelen = m_iSockAddrSize;
-        mh.msg_iov = packet.m_PacketVector;
-        mh.msg_iovlen = 2;
+        mh.msg_name       = (w_addr.get());
+        mh.msg_namelen    = w_addr.size();
+        mh.msg_iov        = (w_packet.m_PacketVector);
+        mh.msg_iovlen     = 2;
 
         // Default
-        mh.msg_control = NULL;
+        mh.msg_control    = NULL;
         mh.msg_controllen = 0;
 
 #ifdef SRT_ENABLE_PKTINFO
@@ -983,22 +811,12 @@
             // data. This might be interesting for the connection to
             // know to which address the packet should be sent back during
             // the handshake and then addressed when sending during connection.
-            mh.msg_control = m_acCmsgRecvBuffer;
+            mh.msg_control = (m_acCmsgRecvBuffer);
             mh.msg_controllen = sizeof m_acCmsgRecvBuffer;
         }
 #endif
 
-        mh.msg_flags = 0;
-=======
-        msghdr mh;
-        mh.msg_name       = (w_addr.get());
-        mh.msg_namelen    = w_addr.size();
-        mh.msg_iov        = (w_packet.m_PacketVector);
-        mh.msg_iovlen     = 2;
-        mh.msg_control    = NULL;
-        mh.msg_controllen = 0;
         mh.msg_flags      = 0;
->>>>>>> 637d439c
 
         recv_size = ::recvmsg(m_iSocket, (&mh), 0);
         msg_flags = mh.msg_flags;
@@ -1049,8 +867,8 @@
         // Extract the address. Set it explicitly; if this returns address that isany(),
         // it will simply set this on the packet so that it behaves as if nothing was
         // extracted (it will "fail the old way").
-        packet.m_DestAddr = getTargetAddress(mh);
-        HLOGC(mglog.Debug, log << CONID() << "(sys)recvmsg: ANY BOUND, retrieved DEST ADDR: " << SockaddrToString(&packet.m_DestAddr));
+        w_packet.m_DestAddr = getTargetAddress(mh);
+        HLOGC(krlog.Debug, log << CONID() << "(sys)recvmsg: ANY BOUND, retrieved DEST ADDR: " << w_packet.m_DestAddr.str());
     }
 #endif
 
