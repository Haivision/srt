/*
 * SRT - Secure, Reliable, Transport
 * Copyright (c) 2018 Haivision Systems Inc.
 * 
 * This Source Code Form is subject to the terms of the Mozilla Public
 * License, v. 2.0. If a copy of the MPL was not distributed with this
 * file, You can obtain one at http://mozilla.org/MPL/2.0/.
 * 
 */

/*****************************************************************************
Copyright (c) 2001 - 2011, The Board of Trustees of the University of Illinois.
All rights reserved.

Redistribution and use in source and binary forms, with or without
modification, are permitted provided that the following conditions are
met:

* Redistributions of source code must retain the above
  copyright notice, this list of conditions and the
  following disclaimer.

* Redistributions in binary form must reproduce the
  above copyright notice, this list of conditions
  and the following disclaimer in the documentation
  and/or other materials provided with the distribution.

* Neither the name of the University of Illinois
  nor the names of its contributors may be used to
  endorse or promote products derived from this
  software without specific prior written permission.

THIS SOFTWARE IS PROVIDED BY THE COPYRIGHT HOLDERS AND CONTRIBUTORS "AS
IS" AND ANY EXPRESS OR IMPLIED WARRANTIES, INCLUDING, BUT NOT LIMITED TO,
THE IMPLIED WARRANTIES OF MERCHANTABILITY AND FITNESS FOR A PARTICULAR
PURPOSE ARE DISCLAIMED. IN NO EVENT SHALL THE COPYRIGHT OWNER OR
CONTRIBUTORS BE LIABLE FOR ANY DIRECT, INDIRECT, INCIDENTAL, SPECIAL,
EXEMPLARY, OR CONSEQUENTIAL DAMAGES (INCLUDING, BUT NOT LIMITED TO,
PROCUREMENT OF SUBSTITUTE GOODS OR SERVICES; LOSS OF USE, DATA, OR
PROFITS; OR BUSINESS INTERRUPTION) HOWEVER CAUSED AND ON ANY THEORY OF
LIABILITY, WHETHER IN CONTRACT, STRICT LIABILITY, OR TORT (INCLUDING
NEGLIGENCE OR OTHERWISE) ARISING IN ANY WAY OUT OF THE USE OF THIS
SOFTWARE, EVEN IF ADVISED OF THE POSSIBILITY OF SUCH DAMAGE.
****************************************************************************/

/****************************************************************************
written by
   Yunhong Gu, last updated 01/27/2011
modified by
   Haivision Systems Inc.
*****************************************************************************/

#ifndef _WIN32
   #if __APPLE__
      #include "TargetConditionals.h"
   #endif
   #include <sys/socket.h>
   #include <sys/ioctl.h>
   #include <netdb.h>
   #include <arpa/inet.h>
   #include <unistd.h>
   #include <fcntl.h>
   #include <cstring>
   #include <cstdio>
   #include <cerrno>
#else
   #include <winsock2.h>
   #include <ws2tcpip.h>
   #include <mswsock.h>
#endif

#include <iostream>
#include <iomanip> // Logging 
#include <srt_compat.h>
#include <csignal>

#include "channel.h"
#include "packet.h"
#include "api.h" // SockaddrToString - possibly move it to somewhere else
#include "logging.h"
#include "utilities.h"

#ifdef _WIN32
    typedef int socklen_t;
#endif

#ifndef _WIN32
   #define NET_ERROR errno
#else
   #define NET_ERROR WSAGetLastError()
#endif

using namespace std;


extern logging::Logger mglog;

CChannel::CChannel(int version):
m_iIPversion(version),
m_iSocket(),
#ifdef SRT_ENABLE_IPOPTS
m_iIpTTL(-1),
m_iIpToS(-1),
#endif
m_iSndBufSize(65536),
m_iRcvBufSize(65536),
m_BindAddr(version)
{
   m_iSockAddrSize = (AF_INET == m_iIPversion) ? sizeof(sockaddr_in) : sizeof(sockaddr_in6);
}

CChannel::~CChannel()
{
}

// Windows-only version. This should apply to:
// - MICROSOFT
// - MINGW
#ifdef _WIN32
void EventRunner::init(int socket)
{
    m_fdSocket = socket;
    m_state = PSG_NONE;
    m_sockstate = 0; //no event

    m_Event[WE_TRIGGER] = WSACreateEvent();
    m_Event[WE_SOCKET] = WSACreateEvent();
    if (WSAEventSelect(m_fdSocket, m_Event[WE_SOCKET], FD_READ | FD_CLOSE) != 0)
        throw CUDTException(MJ_SETUP, MN_NONE, NET_ERROR);
}

EventRunner::~EventRunner()
{
    WSACloseEvent(m_Event[WE_TRIGGER]);
    WSACloseEvent(m_Event[WE_SOCKET]);
}

void EventRunner::poll(int64_t timeout_us)
{
    // Round this time up. It has been happening that
    // the exact sleep time even though specified in [ms]
    // was actually less than the given time. If this time
    // was detected as timeout then this wakeup is spurious
    DWORD timeout_ms = (timeout_us+400)/1000;

    HLOGC(mglog.Debug, log << "poll(win32): Wait*, timeout[ms]=" << timeout_ms);
    // Waiting.
    DWORD res = WSAWaitForMultipleEvents(2, m_Event, false, timeout_ms, false);
    if (res == WSA_WAIT_FAILED)
    {
        // Sanity check. This error is reported only in case of
        // a network shutdown or invalid argument. For any case,
        // report readiness of the socket so that the reading
        // happens and fails.
        LOGC(mglog.Error, log << "poll(WIN32): IPE: Error in Wait");
        m_sockstate = 2;
        m_permstate = PSG_CLOSE;
        return;
    }

    if (res == WSA_WAIT_TIMEOUT)
    {
        HLOGC(mglog.Debug, log << "poll(win32): timeout reached");
        // Timeout. Reset readiness on all events.
        m_permstate = PSG_NONE;
        m_sockstate = 0;
        return;
    }

    int eventx = res - WSA_WAIT_EVENT_0;
    HLOGC(mglog.Debug, log << "poll(win32): readiness: "
            << (eventx == WE_TRIGGER ? "TRIGGER" : eventx == WE_SOCKET ? "SOCKET" : "???UNKNOWN???")
            << " (" << eventx << ")");

    // Extra checks.
    // 1. If the returned value represents m_Event[WE_TRIGGER],
    //    rewrite m_permstate. This shall not be changed until this call.
    //    Note that the signalReading function sets m_state.
    if (eventx == WE_TRIGGER)
    {
        WSAResetEvent(m_Event[WE_TRIGGER]);
        m_permstate = m_state;
        // Although continue with checking if an event
        // occurred also on a socket. Both might have happened
        // at once. Therefore if this WASN'T the socket event,
        // clear the socket event, or otherwise this function
        // would exit immediately when called next time even
        // though the event was understood and cleared.
    }

    // 2. If the returned value represents m_Event[WE_SOCKET],
    //    additionally use WSAEnumNetworkEvents to check what
    //    happened and rewrite it into m_sockstate accordingly:
    //    1 - read ready, 2 - error.

    // Remaining is WE_SOCKET, but don't check it,
    // and test the socket anyway. When a socket readiness
    // is reported, but the trigger is also ready, it will have
    // to wait for the next time.

    WSANETWORKEVENTS nev;
    if (m_state == PSG_CLOSE)
    {
        // Don't pick up any network events on the socket because
        // it may be already closed. Note that PSG_CLOSE state is
        // practically permanent, there's no exit from this state.
        nev.lNetworkEvents = FD_CLOSE;
    }
    else
    {
        int resi = WSAEnumNetworkEvents(m_fdSocket, m_Event[WE_SOCKET], &nev);
        if (resi) // 0 == success
        {
            LOGC(mglog.Error, log << "poll(win32): IPE: Error in EnumNetworkEvents code=" << ::WSAGetLastError());
            m_sockstate = 2;
            WSAResetEvent(m_Event[WE_SOCKET]);
            return;
        }
    }

    if (!nev.lNetworkEvents)
    {
        HLOGC(mglog.Debug, log << "WSAEnumNetworkEvents: no events on socket");
        m_sockstate = 0;
        return;
    }

    HLOGC(mglog.Debug, log << "poll(win32): socket readiness flags: " << hex << nev.lNetworkEvents
            << " check for read=" << FD_READ << " close=" << FD_CLOSE);

    WSAResetEvent(m_Event[WE_SOCKET]);

    if (nev.lNetworkEvents & FD_CLOSE)
    {
        // Close event - exit with error
        m_sockstate = 2;
    }
    else if (nev.lNetworkEvents & FD_READ)
    {
        // Check if this reading ended up with error,
        // if so, return 2.
        if (nev.iErrorCode[FD_READ_BIT] != 0)
        {
            HLOGC(mglog.Debug, log << "poll(win32): socket read error flag: " << nev.iErrorCode[FD_READ_BIT]);
            m_sockstate = 2;
        }
        else
        {
            m_sockstate = 1;
        }
    }
}

int EventRunner::socketReady() const
{
    return m_sockstate;
}

int EventRunner::signalReading(PipeSignal val) const
{
    // Setting this value as an intermediate passing storage.
    // This will be picked up by EventRunner::poll as this
    // shall cause immediate exit in WSAWaitForMultipleEvents().
    m_state = val;
    if (WSASetEvent(m_Event[WE_TRIGGER]))
        return 0;
    return WSAGetLastError();
}

PipeSignal EventRunner::clearSignalReading()
{
    WSAResetEvent(m_Event[WE_TRIGGER]);

    // The state that was rewritten once poll() returned.
    PipeSignal laststate = m_permstate;
    m_state = PSG_NONE;
    m_permstate = PSG_NONE;
    return laststate;
}

// POSIX/fallback version. This applies to all systems
// that can use ::select with both pipes and sockets.
#else
void EventRunner::init(int socket)
{
    m_fdSocket = socket;

    if (::pipe(m_fdTrigger) == -1)
        throw CUDTException(MJ_SETUP, MN_NONE, NET_ERROR);

    int opts = ::fcntl(m_fdTrigger[PIPE_IN], F_GETFL);
    if (opts == -1 || ::fcntl(m_fdTrigger[PIPE_IN], F_SETFL, opts | O_NONBLOCK) == -1)
        throw CUDTException(MJ_SETUP, MN_NONE, NET_ERROR);
}

EventRunner::~EventRunner()
{
    ::close(m_fdTrigger[PIPE_IN]);
    ::close(m_fdTrigger[PIPE_OUT]);
}

void EventRunner::poll(int64_t timeout_us)
{
    FD_ZERO(&in_set);
    FD_ZERO(&err_set);

    // Add the UDP socket
    FD_SET(m_fdSocket, &in_set);
    FD_SET(m_fdSocket, &err_set);
    FD_SET(m_fdTrigger[PIPE_IN], &in_set);
    int nsockets = std::max(m_fdSocket, m_fdTrigger[PIPE_IN]) + 1;
    timeval tv;
    tv.tv_usec = timeout_us;
    tv.tv_sec = 0;

    if (::select(nsockets, &in_set, NULL, &err_set, &tv) == -1)
    {
        LOGC(mglog.Error, log << "EventRunner::poll: IPE: select:"
                << SysStrError(NET_ERROR));
        // But continue the work.
    }
}

int EventRunner::socketReady() const
{
    return FD_ISSET(m_fdSocket, &in_set) + 2*FD_ISSET(m_fdSocket, &err_set);
}

int EventRunner::signalReading(PipeSignal val) const
{
    char data[2] = { val, 0 }; // could be 0, but this sounds bad.
    return ::write(m_fdTrigger[PIPE_OUT], data, 1);
}

PipeSignal EventRunner::clearSignalReading()
{
    int value = -1;

    if (!FD_ISSET(m_fdTrigger[PIPE_IN], &in_set))
        return PSG_NONE;

    char onebyte[2];

    // Ignore errors. This is in order to purge
    // the pipe of the data that were stuffed into it just
    // to cause a signal on the select that is waiting for
    // read-readiness of the UDP socket.
    int ret = ::read(m_fdTrigger[PIPE_IN], onebyte, 1);
    if (ret == -1)
        return PSG_NONE;

    value = onebyte[0];
    return PipeSignal(value);
}

#endif

void CChannel::open(const sockaddr* addr)
{
    // construct a socket
    m_iSocket = ::socket(m_iIPversion, SOCK_DGRAM, 0);

#ifdef _WIN32
    const int error = INVALID_SOCKET;
#else
    const int error = -1;
#endif
    if (m_iSocket == error)
        throw CUDTException(MJ_SETUP, MN_NONE, NET_ERROR);

    m_EventRunner.init(m_iSocket);

    if (NULL != addr)
    {
        socklen_t namelen = m_iSockAddrSize;

        if (0 != ::bind(m_iSocket, addr, namelen))
            throw CUDTException(MJ_SETUP, MN_NORES, NET_ERROR);
        memcpy(&m_BindAddr, addr, namelen);
        m_BindAddr.len = namelen;
    }
    else
    {
        //sendto or WSASendTo will also automatically bind the socket
        addrinfo hints;
        addrinfo* res;

        memset(&hints, 0, sizeof(struct addrinfo));

        hints.ai_flags = AI_PASSIVE;
        hints.ai_family = m_iIPversion;
        hints.ai_socktype = SOCK_DGRAM;

<<<<<<< HEAD
        if (0 != ::getaddrinfo(NULL, "0", &hints, &res))
            throw CUDTException(MJ_SETUP, MN_NORES, NET_ERROR);
=======
      // On Windows ai_addrlen has type size_t (unsigned), while bind takes int.
      if (0 != ::bind(m_iSocket, res->ai_addr, (socklen_t) res->ai_addrlen))
         throw CUDTException(MJ_SETUP, MN_NORES, NET_ERROR);
      memcpy(&m_BindAddr, res->ai_addr, res->ai_addrlen);
      m_BindAddr.len = (socklen_t) res->ai_addrlen;
>>>>>>> 64043965

        if (0 != ::bind(m_iSocket, res->ai_addr, (int) res->ai_addrlen))
            throw CUDTException(MJ_SETUP, MN_NORES, NET_ERROR);
        memcpy(&m_BindAddr, res->ai_addr, res->ai_addrlen);
        m_BindAddr.len = (socklen_t) res->ai_addrlen;

        ::freeaddrinfo(res);
    }

    HLOGC(mglog.Debug, log << "CHANNEL: Bound to local address: " << SockaddrToString(&m_BindAddr));

    setUDPSockOpt();
}

void CChannel::attach(UDPSOCKET udpsock)
{
   m_iSocket = udpsock;
   setUDPSockOpt();
}

void CChannel::setUDPSockOpt()
{
   #if defined(BSD) || defined(OSX) || (TARGET_OS_IOS == 1) || (TARGET_OS_TV == 1)
      // BSD system will fail setsockopt if the requested buffer size exceeds system maximum value
      int maxsize = 64000;
      if (0 != ::setsockopt(m_iSocket, SOL_SOCKET, SO_RCVBUF, (char*)&m_iRcvBufSize, sizeof(int)))
         ::setsockopt(m_iSocket, SOL_SOCKET, SO_RCVBUF, (char*)&maxsize, sizeof(int));
      if (0 != ::setsockopt(m_iSocket, SOL_SOCKET, SO_SNDBUF, (char*)&m_iSndBufSize, sizeof(int)))
         ::setsockopt(m_iSocket, SOL_SOCKET, SO_SNDBUF, (char*)&maxsize, sizeof(int));
   #else
      // for other systems, if requested is greated than maximum, the maximum value will be automactally used
      if ((0 != ::setsockopt(m_iSocket, SOL_SOCKET, SO_RCVBUF, (char*)&m_iRcvBufSize, sizeof(int))) ||
          (0 != ::setsockopt(m_iSocket, SOL_SOCKET, SO_SNDBUF, (char*)&m_iSndBufSize, sizeof(int))))
         throw CUDTException(MJ_SETUP, MN_NORES, NET_ERROR);
   #endif

#ifdef SRT_ENABLE_IPOPTS
      if (-1 != m_iIpTTL)
      {
         if(m_iIPversion == AF_INET)
         {
            if(0 != ::setsockopt(m_iSocket, IPPROTO_IP, IP_TTL, (const char*)&m_iIpTTL, sizeof(m_iIpTTL)))
               throw CUDTException(MJ_SETUP, MN_NORES, NET_ERROR);
         }
         else //Assuming AF_INET6
         {
            if(0 != ::setsockopt(m_iSocket, IPPROTO_IPV6, IPV6_UNICAST_HOPS, (const char*)&m_iIpTTL, sizeof(m_iIpTTL)))
               throw CUDTException(MJ_SETUP, MN_NORES, NET_ERROR);
         }
      }   
      if (-1 != m_iIpToS)
      {
         if(m_iIPversion == AF_INET)
         {
            if(0 != ::setsockopt(m_iSocket, IPPROTO_IP, IP_TOS, (const char*)&m_iIpToS, sizeof(m_iIpToS)))
               throw CUDTException(MJ_SETUP, MN_NORES, NET_ERROR);
         }
         else //Assuming AF_INET6
         {
            if(0 != ::setsockopt(m_iSocket, IPPROTO_IPV6, IPV6_TCLASS, (const char*)&m_iIpToS, sizeof(m_iIpToS)))
               throw CUDTException(MJ_SETUP, MN_NORES, NET_ERROR);
         }
      }
#endif


#ifdef UNIX
   // Set non-blocking I/O
   // UNIX does not support SO_RCVTIMEO
   int opts = ::fcntl(m_iSocket, F_GETFL);
   if (-1 == ::fcntl(m_iSocket, F_SETFL, opts | O_NONBLOCK))
      throw CUDTException(MJ_SETUP, MN_NORES, NET_ERROR);
#elif defined(_WIN32)
   u_long nonBlocking = 1;
   if (0 != ioctlsocket (m_iSocket, FIONBIO, &nonBlocking))
      throw CUDTException (MJ_SETUP, MN_NORES, NET_ERROR);
#else
   timeval tv;
   tv.tv_sec = 0;
#if defined (BSD) || defined (OSX) || (TARGET_OS_IOS == 1) || (TARGET_OS_TV == 1)
   // Known BSD bug as the day I wrote this code.
   // A small time out value will cause the socket to block forever.
   tv.tv_usec = 10000;
#else
   tv.tv_usec = 100;
#endif
   // Set receiving time-out value
   if (0 != ::setsockopt(m_iSocket, SOL_SOCKET, SO_RCVTIMEO, (char *)&tv, sizeof(timeval)))
      throw CUDTException(MJ_SETUP, MN_NORES, NET_ERROR);
#endif
}

void CChannel::close() const
{
    int ret SRT_ATR_UNUSED = m_EventRunner.signalReading(PSG_CLOSE);
    HLOGC(mglog.Debug, log << "CChannel::close: sending TRIGGER signal first, ret=" << ret);

    // Need to clear out the socket variable because this function
    // isn't a destructor.
#ifndef _WIN32
      ::close(m_iSocket);
#else
      ::closesocket(m_iSocket);
#endif

}

int CChannel::getSndBufSize()
{
   socklen_t size = sizeof(socklen_t);
   ::getsockopt(m_iSocket, SOL_SOCKET, SO_SNDBUF, (char *)&m_iSndBufSize, &size);
   return m_iSndBufSize;
}

int CChannel::getRcvBufSize()
{
   socklen_t size = sizeof(socklen_t);
   ::getsockopt(m_iSocket, SOL_SOCKET, SO_RCVBUF, (char *)&m_iRcvBufSize, &size);
   return m_iRcvBufSize;
}

void CChannel::setSndBufSize(int size)
{
   m_iSndBufSize = size;
}

void CChannel::setRcvBufSize(int size)
{
   m_iRcvBufSize = size;
}

#ifdef SRT_ENABLE_IPOPTS
int CChannel::getIpTTL() const
{
   socklen_t size = sizeof(m_iIpTTL);
   if (m_iIPversion == AF_INET)
   {
      ::getsockopt(m_iSocket, IPPROTO_IP, IP_TTL, (char *)&m_iIpTTL, &size);
   }
   else
   {
      ::getsockopt(m_iSocket, IPPROTO_IPV6, IPV6_UNICAST_HOPS, (char *)&m_iIpTTL, &size);
   }
   return m_iIpTTL;
}

int CChannel::getIpToS() const
{
   socklen_t size = sizeof(m_iIpToS);
   if(m_iIPversion == AF_INET)
   {
      ::getsockopt(m_iSocket, IPPROTO_IP, IP_TOS, (char *)&m_iIpToS, &size);
   }
   else
   {
      ::getsockopt(m_iSocket, IPPROTO_IPV6, IPV6_TCLASS, (char *)&m_iIpToS, &size);
   }
   return m_iIpToS;
}

void CChannel::setIpTTL(int ttl)
{
   m_iIpTTL = ttl;
}

void CChannel::setIpToS(int tos)
{
   m_iIpToS = tos;
}

#endif

int CChannel::ioctlQuery(int type) const
{
#ifdef unix
    int value = 0;
    int res = ::ioctl(m_iSocket, type, &value);
    if ( res != -1 )
        return value;
#endif
    return -1;
}

int CChannel::sockoptQuery(int level, int option) const
{
#ifdef unix
    int value = 0;
    socklen_t len = sizeof (int);
    int res = ::getsockopt(m_iSocket, level, option, &value, &len);
    if ( res != -1 )
        return value;
#endif
    return -1;
}

void CChannel::getSockAddr(sockaddr* addr) const
{
   socklen_t namelen = m_iSockAddrSize;
   ::getsockname(m_iSocket, addr, &namelen);
}

void CChannel::getPeerAddr(sockaddr* addr) const
{
   socklen_t namelen = m_iSockAddrSize;
   ::getpeername(m_iSocket, addr, &namelen);
}


int CChannel::sendto(const sockaddr* addr, CPacket& packet) const
{
#if ENABLE_HEAVY_LOGGING
    std::ostringstream spec;

    if (packet.isControl())
    {
        spec << " CONTROL size=" << packet.getLength()
             << " cmd=" << MessageTypeStr(packet.getType(), packet.getExtendedType())
             << " arg=" << packet.getHeader()[CPacket::PH_MSGNO];
    }
    else
    {
        spec << " DATA size=" << packet.getLength()
             << " seq=" << packet.getSeqNo();
        if (packet.getRexmitFlag())
            spec << " [REXMIT]";
    }

    LOGC(mglog.Debug, log << "CChannel::sendto: SENDING NOW DST=" << SockaddrToString(addr)
        << " target=%" << packet.m_iID
        << spec.str());
#endif

   // convert control information into network order
   // XXX USE HtoNLA!
   if (packet.isControl())
      for (ptrdiff_t i = 0, n = packet.getLength() / 4; i < n; ++i)
         *((uint32_t *)packet.m_pcData + i) = htonl(*((uint32_t *)packet.m_pcData + i));

   // convert packet header into network order
   //for (int j = 0; j < 4; ++ j)
   //   packet.m_nHeader[j] = htonl(packet.m_nHeader[j]);
   uint32_t* p = packet.m_nHeader;
   for (int j = 0; j < 4; ++ j)
   {
      *p = htonl(*p);
      ++ p;
   }

   #ifndef _WIN32
      msghdr mh;
      mh.msg_name = (sockaddr*)addr;
      mh.msg_namelen = m_iSockAddrSize;
      mh.msg_iov = (iovec*)packet.m_PacketVector;
      mh.msg_iovlen = 2;
      mh.msg_control = NULL;
      mh.msg_controllen = 0;
      mh.msg_flags = 0;

      int res = ::sendmsg(m_iSocket, &mh, 0);
   #else
      DWORD size = DWORD(CPacket::HDR_SIZE + packet.getLength());
      int addrsize = m_iSockAddrSize;
      int res = ::WSASendTo(m_iSocket, (LPWSABUF)packet.m_PacketVector, 2, &size, 0, addr, addrsize, NULL, NULL);
      res = (0 == res) ? size : -1;
   #endif

   // convert back into local host order
   //for (int k = 0; k < 4; ++ k)
   //   packet.m_nHeader[k] = ntohl(packet.m_nHeader[k]);
   p = packet.m_nHeader;
   for (int k = 0; k < 4; ++ k)
   {
      *p = ntohl(*p);
       ++ p;
   }

   if (packet.isControl())
   {
      for (ptrdiff_t l = 0, n = packet.getLength() / 4; l < n; ++ l)
         *((uint32_t *)packet.m_pcData + l) = ntohl(*((uint32_t *)packet.m_pcData + l));
   }

   return res;
}

EReadStatus CChannel::sys_recvmsg(ref_t<CPacket> r_pkt, ref_t<int> r_result, ref_t<int> r_msg_flags, sockaddr* addr) const
{
    CPacket& packet = *r_pkt;

#ifndef _WIN32  // POSIX/fallback version

        msghdr mh;
        mh.msg_name = addr;
        mh.msg_namelen = m_iSockAddrSize;
        mh.msg_iov = packet.m_PacketVector;
        mh.msg_iovlen = 2;
        mh.msg_control = NULL;
        mh.msg_controllen = 0;
        mh.msg_flags = 0;

    *r_result = ::recvmsg(m_iSocket, &mh, 0);
    *r_msg_flags = mh.msg_flags;

    // Note that there are exactly four groups of possible errors
    // reported by recvmsg():

    // 1. Temporary error, can't get the data, but you can try again.
    // Codes: EAGAIN/EWOULDBLOCK, EINTR, ECONNREFUSED
    // Return: RST_AGAIN.
    //
    // 2. Problems that should never happen due to unused configurations.
    // Codes: ECONNREFUSED, ENOTCONN
    // Return: RST_ERROR, just formally treat this as IPE.
    //
    // 3. Unexpected runtime errors:
    // Codes: EINVAL, EFAULT, ENOMEM, ENOTSOCK
    // Return: RST_ERROR. Except ENOMEM, this can only be an IPE. ENOMEM
    // should make the program stop as lacking memory will kill the program anyway soon.
    //
    // 4. Expected socket closed in the meantime by another thread.
    // Codes: EBADF
    // Return: RST_ERROR. This will simply make the worker thread exit, which is
    // expected to happen after CChannel::close() is called by another thread.

    if (*r_result == -1)
    {
        const int err = NET_ERROR;
        if (err == EAGAIN || err == EINTR || err == ECONNREFUSED) // For EAGAIN, this isn't an error, just a useless call.
        {
            return RST_AGAIN;
        }

            HLOGC(mglog.Debug, log << CONID() << "(sys)recvmsg: " << SysStrError(err) << " [" << err << "]");
        return RST_ERROR;
        }

    return RST_OK;

#else // WIN32 version

    // XXX REFACTORING NEEDED!
    // This procedure uses the WSARecvFrom function that just reads
    // into one buffer. On Windows, the equivalent for recvmsg, WSARecvMsg
    // uses the equivalent of msghdr - WSAMSG, which has different field
    // names and also uses the equivalet of iovec - WSABUF, which has different
    // field names and layout. It is important that this code be translated
    // to the "proper" solution, however this requires that CPacket::m_PacketVector
    // also uses the "platform independent" (or, better, platform-suitable) type
    // which can be appropriate for the appropriate system function, not just iovec
    // (see a specifically provided definition for iovec for windows in packet.h).
    //
    // For the time being, the msg_flags variable is defined in both cases
    // so that it can be checked independently, however it won't have any other
    // value one Windows than 0, unless this procedure below is rewritten
    // to use WSARecvMsg().

    int& res = *r_result;
    int& msg_flags = *r_msg_flags;

    DWORD size = CPacket::HDR_SIZE + packet.getLength();
    DWORD flag = 0;
    int addrsize = m_iSockAddrSize;

    msg_flags = 0;
    int sockerror = ::WSARecvFrom(m_iSocket, (LPWSABUF)packet.m_PacketVector, 2, &size, &flag, addr, &addrsize, NULL, NULL);
    if (sockerror == 0)
    {
        res = size;
    }
    else // == SOCKET_ERROR
    {
        EReadStatus status;
        res = -1;
        // On Windows this is a little bit more complicated, so simply treat every error
        // as an "again" situation. This should still be probably fixed, but it needs more
        // thorough research. For example, the problem usually reported from here is
        // WSAETIMEDOUT, which isn't mentioned in the documentation of WSARecvFrom at all.
        //
        // These below errors are treated as "fatal", all others are treated as "again".
        static const int fatals [] =
        {
            WSAEFAULT,
            WSAEINVAL,
            WSAENETDOWN,
            WSANOTINITIALISED,
            WSA_OPERATION_ABORTED
        };
        static const int* fatals_end = fatals + Size(fatals);
        int err = NET_ERROR;
        if (std::find(fatals, fatals_end, err) != fatals_end)
        {
            HLOGC(mglog.Debug, log << CONID() << "(sys)WSARecvFrom: " << SysStrError(err) << " [" << err << "]");
            status = RST_ERROR;
        }
        else
        {
            status = RST_AGAIN;
        }

        return status;
    }

    // Not sure if this problem has ever occurred on Windows, just a sanity check.
    if (flag & MSG_PARTIAL)
        msg_flags = 1;

    return RST_OK;
#endif
}

EReadStatus CChannel::recvfrom(sockaddr* addr, CPacket& packet, uint64_t uptime_us) const
{
    EReadStatus status = RST_OK;

    // uptime_us specifies the absolute time to wait. select uses
    // relative time. As absolute time, it might happen that the
    // uptime is in the past.

    uint64_t currtime_tk;
    CTimer::rdtsc(currtime_tk);
    uint64_t now = CTimer::tk2us(currtime_tk);
    uint64_t timeout_us;

    // The maximum time for poll is defined as 0.5s, so
    // we know it can't exceed 0.99s.
    if (uptime_us)
    {
        if (uptime_us <= now)
            timeout_us = 0; // the time is already in the past, don't wait.
        else
        {
            // Don't wait longer than 0.5s, even if this somehow results
            // from calculations.
            timeout_us = std::min(uptime_us - now, +MAX_POLL_TIME_US);
        }
    }
    else
    {
        // Waiting forever is risky, so in case of no timeout
        // simply wait longer time - 0.5s
        timeout_us = MAX_POLL_TIME_US;
    }

    HLOGC(mglog.Debug, log << "CChannel::recvfrom: poll for event: usec=" << timeout_us);

    m_EventRunner.poll(timeout_us);

    int psg = m_EventRunner.clearSignalReading();
    int socket_ready = m_EventRunner.socketReady();

#if ENABLE_HEAVY_LOGGING
    {
        // The last one is rather impossible, but it is a potential value in the code.
        static const char* type [] = {"none", "read", "error", "read+error"};
        static const char* psgname [] = {"none", "close", "newunit", "newconn"};

        const char* sock_state = type[socket_ready];
        const char* signal_state = psgname[psg+1];

        LOGC(mglog.Debug, log << "CChannel::recvfrom: poll-ready: socket="
                << sock_state << " trigger=" << signal_state);
    }

#endif

    // If the select DID NOT report read-readiness of the UDP socket,
    // do not call the ::recvmsg function - it's useless and won't read
    // anything, but it will still take some CPU.
    if (!socket_ready || psg == PSG_CLOSE )
    {
        HLOGC(mglog.Debug, log << "CChannel::recvfrom: socket "
                << (psg == PSG_CLOSE ? "TO BE CLOSED" : "not ready")
                << ", possibly trigger or timeout. NOT READING.");
        status = psg == PSG_CLOSE ? RST_ERROR : RST_AGAIN;
        goto Return_error;
    }
    // NOTE: allowed to call reading in case when select reported error.
    // This should probably repeat this same error when ::recvfrom is called.
    // The handler of the error will decide what to do with this. It is not
    // expected that the error be reported every time at the call.

    int res, msg_flags;
    status = sys_recvmsg(Ref(packet), Ref(res), Ref(msg_flags), addr);
    if (status != RST_OK)
        goto Return_error;

    // Sanity check for a case when it didn't fill in even the header
    if (size_t(res) < CPacket::HDR_SIZE)
    {
        status = RST_AGAIN;
        HLOGC(mglog.Debug, log << CONID() << "POSSIBLE ATTACK: received too short packet with " << res << " bytes");
        goto Return_error;
    }

    // Fix for an issue with Linux Kernel found during tests at Tencent.
    //
    // There was a bug in older Linux Kernel which caused that when the internal
    // buffer was depleted during reading from the network, not the whole buffer
    // was copied from the packet, EVEN THOUGH THE GIVEN BUFFER WAS OF ENOUGH SIZE.
    // It was still very kind of the buggy procedure, though, that at least
    // they inform the caller about that this has happened by setting MSG_TRUNC
    // flag.
    //
    // Normally this flag should be set only if there was too small buffer given
    // by the caller, so as this code knows that the size is enough, it never
    // predicted this to happen. Just for a case then when you run this on a buggy
    // system that suffers of this problem, the fix for this case is left here.
    //
    // When this happens, then you have at best a fragment of the buffer and it's
    // useless anyway. This is solved by dropping the packet and fake that no
    // packet was received, so the packet will be then retransmitted.
    if ( msg_flags != 0 )
    {
        HLOGC(mglog.Debug, log << CONID() << "NET ERROR: packet size=" << res
            << " msg_flags=0x" << hex << msg_flags << ", possibly MSG_TRUNC (0x" << hex << int(MSG_TRUNC) << ")");
        status = RST_AGAIN;
        goto Return_error;
    }

    packet.setLength(res - CPacket::HDR_SIZE);

    // convert back into local host order
    // XXX use NtoHLA().
    {
        uint32_t* p = packet.m_nHeader;
        for (size_t i = 0; i < CPacket::PH_SIZE; ++ i)
        {
            *p = ntohl(*p);
            ++ p;
        }
    }

    if (packet.isControl())
    {
        for (size_t j = 0, n = packet.getLength() / sizeof (uint32_t); j < n; ++ j)
            *((uint32_t *)packet.m_pcData + j) = ntohl(*((uint32_t *)packet.m_pcData + j));
    }

    return RST_OK;

Return_error:
    packet.setLength(-1);
    return status;
}<|MERGE_RESOLUTION|>--- conflicted
+++ resolved
@@ -391,18 +391,11 @@
         hints.ai_family = m_iIPversion;
         hints.ai_socktype = SOCK_DGRAM;
 
-<<<<<<< HEAD
         if (0 != ::getaddrinfo(NULL, "0", &hints, &res))
             throw CUDTException(MJ_SETUP, MN_NORES, NET_ERROR);
-=======
+
       // On Windows ai_addrlen has type size_t (unsigned), while bind takes int.
       if (0 != ::bind(m_iSocket, res->ai_addr, (socklen_t) res->ai_addrlen))
-         throw CUDTException(MJ_SETUP, MN_NORES, NET_ERROR);
-      memcpy(&m_BindAddr, res->ai_addr, res->ai_addrlen);
-      m_BindAddr.len = (socklen_t) res->ai_addrlen;
->>>>>>> 64043965
-
-        if (0 != ::bind(m_iSocket, res->ai_addr, (int) res->ai_addrlen))
             throw CUDTException(MJ_SETUP, MN_NORES, NET_ERROR);
         memcpy(&m_BindAddr, res->ai_addr, res->ai_addrlen);
         m_BindAddr.len = (socklen_t) res->ai_addrlen;
