/*
 * SRT - Secure, Reliable, Transport
 * Copyright (c) 2018 Haivision Systems Inc.
 * 
 * This Source Code Form is subject to the terms of the Mozilla Public
 * License, v. 2.0. If a copy of the MPL was not distributed with this
 * file, You can obtain one at http://mozilla.org/MPL/2.0/.
 * 
 */

/*****************************************************************************
Copyright (c) 2001 - 2011, The Board of Trustees of the University of Illinois.
All rights reserved.

Redistribution and use in source and binary forms, with or without
modification, are permitted provided that the following conditions are
met:

* Redistributions of source code must retain the above
  copyright notice, this list of conditions and the
  following disclaimer.

* Redistributions in binary form must reproduce the
  above copyright notice, this list of conditions
  and the following disclaimer in the documentation
  and/or other materials provided with the distribution.

* Neither the name of the University of Illinois
  nor the names of its contributors may be used to
  endorse or promote products derived from this
  software without specific prior written permission.

THIS SOFTWARE IS PROVIDED BY THE COPYRIGHT HOLDERS AND CONTRIBUTORS "AS
IS" AND ANY EXPRESS OR IMPLIED WARRANTIES, INCLUDING, BUT NOT LIMITED TO,
THE IMPLIED WARRANTIES OF MERCHANTABILITY AND FITNESS FOR A PARTICULAR
PURPOSE ARE DISCLAIMED. IN NO EVENT SHALL THE COPYRIGHT OWNER OR
CONTRIBUTORS BE LIABLE FOR ANY DIRECT, INDIRECT, INCIDENTAL, SPECIAL,
EXEMPLARY, OR CONSEQUENTIAL DAMAGES (INCLUDING, BUT NOT LIMITED TO,
PROCUREMENT OF SUBSTITUTE GOODS OR SERVICES; LOSS OF USE, DATA, OR
PROFITS; OR BUSINESS INTERRUPTION) HOWEVER CAUSED AND ON ANY THEORY OF
LIABILITY, WHETHER IN CONTRACT, STRICT LIABILITY, OR TORT (INCLUDING
NEGLIGENCE OR OTHERWISE) ARISING IN ANY WAY OUT OF THE USE OF THIS
SOFTWARE, EVEN IF ADVISED OF THE POSSIBILITY OF SUCH DAMAGE.
****************************************************************************/

/****************************************************************************
written by
   Yunhong Gu, last updated 01/27/2011
modified by
   Haivision Systems Inc.
*****************************************************************************/

#ifndef _WIN32
   #if __APPLE__
      #include "TargetConditionals.h"
   #endif
   #include <sys/socket.h>
   #include <sys/ioctl.h>
   #include <netdb.h>
   #include <arpa/inet.h>
   #include <unistd.h>
   #include <fcntl.h>
   #include <cstring>
   #include <cstdio>
   #include <cerrno>
#else
   #include <winsock2.h>
   #include <ws2tcpip.h>
   #include <mswsock.h>
#endif

#include <iostream>
#include <iomanip> // Logging 
#include <srt_compat.h>
#include <csignal>

#include "channel.h"
#include "packet.h"
#include "api.h" // SockaddrToString - possibly move it to somewhere else
#include "logging.h"
#include "utilities.h"

#ifdef _WIN32
    typedef int socklen_t;
#endif

<<<<<<< HEAD
=======
#ifndef _WIN32
   #define NET_ERROR errno
#else
   #define NET_ERROR WSAGetLastError()
#endif

>>>>>>> 3d159f01
using namespace std;
using namespace srt_logging;

CChannel::CChannel():
m_iIPversion(AF_INET),
m_iSockAddrSize(sizeof(sockaddr_in)),
m_iSocket(),
#ifdef SRT_ENABLE_IPOPTS
m_iIpTTL(-1),   /* IPv4 TTL or IPv6 HOPs [1..255] (-1:undefined) */
m_iIpToS(-1),   /* IPv4 Type of Service or IPv6 Traffic Class [0x00..0xff] (-1:undefined) */
#endif
m_iSndBufSize(65536),
m_iRcvBufSize(65536),
m_iIpV6Only(-1)
{
}

CChannel::CChannel(int version):
m_iIPversion(version),
m_iSocket(),
#ifdef SRT_ENABLE_IPOPTS
m_iIpTTL(-1),
m_iIpToS(-1),
#endif
m_iSndBufSize(65536),
m_iRcvBufSize(65536),
m_iIpV6Only(-1),
m_BindAddr(version)
{
   m_iSockAddrSize = (AF_INET == m_iIPversion) ? sizeof(sockaddr_in) : sizeof(sockaddr_in6);
}

CChannel::~CChannel()
{
}

void CChannel::open(const sockaddr* addr)
{
   // construct an socket
   m_iSocket = ::socket(m_iIPversion, SOCK_DGRAM, 0);

   #ifdef _WIN32
      if (INVALID_SOCKET == m_iSocket)
   #else
      if (m_iSocket < 0)
   #endif
      throw CUDTException(MJ_SETUP, MN_NONE, NET_ERROR);

   if ((m_iIpV6Only != -1) && (m_iIPversion == AF_INET6)) // (not an error if it fails)
      ::setsockopt(m_iSocket, IPPROTO_IPV6, IPV6_V6ONLY, (const char*)(&m_iIpV6Only), sizeof(m_iIpV6Only));

   if (NULL != addr)
   {
      socklen_t namelen = m_iSockAddrSize;

      if (0 != ::bind(m_iSocket, addr, namelen))
         throw CUDTException(MJ_SETUP, MN_NORES, NET_ERROR);
      memcpy(&m_BindAddr, addr, namelen);
      m_BindAddr.len = namelen;
      m_bBindMasked = m_BindAddr.isany();
   }
   else
   {
      //sendto or WSASendTo will also automatically bind the socket
      addrinfo hints;
      addrinfo* res;

      memset(&hints, 0, sizeof(struct addrinfo));

      hints.ai_flags = AI_PASSIVE;
      hints.ai_family = m_iIPversion;
      hints.ai_socktype = SOCK_DGRAM;

      if (0 != ::getaddrinfo(NULL, "0", &hints, &res))
         throw CUDTException(MJ_SETUP, MN_NORES, NET_ERROR);

<<<<<<< HEAD
      if (0 != ::bind(m_iSocket, res->ai_addr, (int) res->ai_addrlen))
         throw CUDTException(MJ_SETUP, MN_NORES, NET_ERROR);
      memcpy(&m_BindAddr, res->ai_addr, res->ai_addrlen);
      m_BindAddr.len = (socklen_t) res->ai_addrlen;

      // We know that this is intentionally bound now to "any",
      // so the requester-destination address must be remembered and passed.
      m_bBindMasked = true;
=======
      // On Windows ai_addrlen has type size_t (unsigned), while bind takes int.
      if (0 != ::bind(m_iSocket, res->ai_addr, (socklen_t) res->ai_addrlen))
         throw CUDTException(MJ_SETUP, MN_NORES, NET_ERROR);
      memcpy(&m_BindAddr, res->ai_addr, res->ai_addrlen);
      m_BindAddr.len = (socklen_t) res->ai_addrlen;
>>>>>>> 3d159f01

      ::freeaddrinfo(res);
   }

   HLOGC(mglog.Debug, log << "CHANNEL: Bound to local address: " << SockaddrToString(&m_BindAddr));

   setUDPSockOpt();
}

void CChannel::attach(UDPSOCKET udpsock)
{
   m_iSocket = udpsock;
   setUDPSockOpt();
}

void CChannel::setUDPSockOpt()
{
   #if defined(BSD) || defined(OSX) || (TARGET_OS_IOS == 1) || (TARGET_OS_TV == 1)
      // BSD system will fail setsockopt if the requested buffer size exceeds system maximum value
      int maxsize = 64000;
      if (0 != ::setsockopt(m_iSocket, SOL_SOCKET, SO_RCVBUF, (char*)&m_iRcvBufSize, sizeof(int)))
         ::setsockopt(m_iSocket, SOL_SOCKET, SO_RCVBUF, (char*)&maxsize, sizeof(int));
      if (0 != ::setsockopt(m_iSocket, SOL_SOCKET, SO_SNDBUF, (char*)&m_iSndBufSize, sizeof(int)))
         ::setsockopt(m_iSocket, SOL_SOCKET, SO_SNDBUF, (char*)&maxsize, sizeof(int));
   #else
      // for other systems, if requested is greated than maximum, the maximum value will be automactally used
      if ((0 != ::setsockopt(m_iSocket, SOL_SOCKET, SO_RCVBUF, (char*)&m_iRcvBufSize, sizeof(int))) ||
          (0 != ::setsockopt(m_iSocket, SOL_SOCKET, SO_SNDBUF, (char*)&m_iSndBufSize, sizeof(int))))
         throw CUDTException(MJ_SETUP, MN_NORES, NET_ERROR);
   #endif

#ifdef SRT_ENABLE_IPOPTS
      if (-1 != m_iIpTTL)
      {
         if(m_iIPversion == AF_INET)
         {
            if(0 != ::setsockopt(m_iSocket, IPPROTO_IP, IP_TTL, (const char*)&m_iIpTTL, sizeof(m_iIpTTL)))
               throw CUDTException(MJ_SETUP, MN_NORES, NET_ERROR);
         }
         else //Assuming AF_INET6
         {
            if(0 != ::setsockopt(m_iSocket, IPPROTO_IPV6, IPV6_UNICAST_HOPS, (const char*)&m_iIpTTL, sizeof(m_iIpTTL)))
               throw CUDTException(MJ_SETUP, MN_NORES, NET_ERROR);
         }
      }   
      if (-1 != m_iIpToS)
      {
         if(m_iIPversion == AF_INET)
         {
            if(0 != ::setsockopt(m_iSocket, IPPROTO_IP, IP_TOS, (const char*)&m_iIpToS, sizeof(m_iIpToS)))
               throw CUDTException(MJ_SETUP, MN_NORES, NET_ERROR);
         }
         else //Assuming AF_INET6
         {
#ifdef IPV6_TCLASS
            if(0 != ::setsockopt(m_iSocket, IPPROTO_IPV6, IPV6_TCLASS, (const char*)&m_iIpToS, sizeof(m_iIpToS)))
#endif
               throw CUDTException(MJ_SETUP, MN_NORES, NET_ERROR);
         }
      }
#endif


#ifdef UNIX
   // Set non-blocking I/O
   // UNIX does not support SO_RCVTIMEO
   int opts = ::fcntl(m_iSocket, F_GETFL);
   if (-1 == ::fcntl(m_iSocket, F_SETFL, opts | O_NONBLOCK))
      throw CUDTException(MJ_SETUP, MN_NORES, NET_ERROR);
#elif defined(_WIN32)
   u_long nonBlocking = 1;
   if (0 != ioctlsocket (m_iSocket, FIONBIO, &nonBlocking))
      throw CUDTException (MJ_SETUP, MN_NORES, NET_ERROR);
#else
   timeval tv;
   tv.tv_sec = 0;
#if defined (BSD) || defined (OSX) || (TARGET_OS_IOS == 1) || (TARGET_OS_TV == 1)
   // Known BSD bug as the day I wrote this code.
   // A small time out value will cause the socket to block forever.
   tv.tv_usec = 10000;
#else
   tv.tv_usec = 100;
#endif
   // Set receiving time-out value
   if (0 != ::setsockopt(m_iSocket, SOL_SOCKET, SO_RCVTIMEO, (char *)&tv, sizeof(timeval)))
      throw CUDTException(MJ_SETUP, MN_NORES, NET_ERROR);
#endif
<<<<<<< HEAD

    if (m_bBindMasked)
    {
        HLOGP(mglog.Debug, "Socket bound to ANY - setting PKTINFO for address retrieval");
        int on = 1, off = 0;
        ::setsockopt(m_iSocket, IPPROTO_IP, IP_PKTINFO, (char*)&on, sizeof(on));
        ::setsockopt(m_iSocket, IPPROTO_IPV6, IPV6_RECVPKTINFO, &on, sizeof(on));
        ::setsockopt(m_iSocket, IPPROTO_IPV6, IPV6_V6ONLY, &off, sizeof(off));
    }
=======
>>>>>>> 3d159f01
}

void CChannel::close() const
{
   #ifndef _WIN32
      ::close(m_iSocket);
   #else
      ::closesocket(m_iSocket);
   #endif
}

int CChannel::getSndBufSize()
{
   socklen_t size = sizeof(socklen_t);
   ::getsockopt(m_iSocket, SOL_SOCKET, SO_SNDBUF, (char *)&m_iSndBufSize, &size);
   return m_iSndBufSize;
}

int CChannel::getRcvBufSize()
{
   socklen_t size = sizeof(socklen_t);
   ::getsockopt(m_iSocket, SOL_SOCKET, SO_RCVBUF, (char *)&m_iRcvBufSize, &size);
   return m_iRcvBufSize;
}

void CChannel::setSndBufSize(int size)
{
   m_iSndBufSize = size;
}

void CChannel::setRcvBufSize(int size)
{
   m_iRcvBufSize = size;
}

void CChannel::setIpV6Only(int ipV6Only) 
{
   m_iIpV6Only = ipV6Only;
}

#ifdef SRT_ENABLE_IPOPTS
int CChannel::getIpTTL() const
{
   socklen_t size = sizeof(m_iIpTTL);
   if (m_iIPversion == AF_INET)
   {
      ::getsockopt(m_iSocket, IPPROTO_IP, IP_TTL, (char *)&m_iIpTTL, &size);
   }
   else
   {
      ::getsockopt(m_iSocket, IPPROTO_IPV6, IPV6_UNICAST_HOPS, (char *)&m_iIpTTL, &size);
   }
   return m_iIpTTL;
}

int CChannel::getIpToS() const
{
   socklen_t size = sizeof(m_iIpToS);
   if(m_iIPversion == AF_INET)
   {
      ::getsockopt(m_iSocket, IPPROTO_IP, IP_TOS, (char *)&m_iIpToS, &size);
   }
   else
   {
#ifdef IPV6_TCLASS
      ::getsockopt(m_iSocket, IPPROTO_IPV6, IPV6_TCLASS, (char *)&m_iIpToS, &size);
#endif
   }
   return m_iIpToS;
}

void CChannel::setIpTTL(int ttl)
{
   m_iIpTTL = ttl;
}

void CChannel::setIpToS(int tos)
{
   m_iIpToS = tos;
}

#endif

int CChannel::ioctlQuery(int type) const
{
#ifdef unix
    int value = 0;
    int res = ::ioctl(m_iSocket, type, &value);
    if ( res != -1 )
        return value;
#endif
    return -1;
}

int CChannel::sockoptQuery(int level, int option) const
{
#ifdef unix
    int value = 0;
    socklen_t len = sizeof (int);
    int res = ::getsockopt(m_iSocket, level, option, &value, &len);
    if ( res != -1 )
        return value;
#endif
    return -1;
}

void CChannel::getSockAddr(sockaddr* addr) const
{
   socklen_t namelen = m_iSockAddrSize;
   ::getsockname(m_iSocket, addr, &namelen);
}

void CChannel::getPeerAddr(sockaddr* addr) const
{
   socklen_t namelen = m_iSockAddrSize;
   ::getpeername(m_iSocket, addr, &namelen);
}


int CChannel::sendto(const sockaddr* addr, CPacket& packet, const sockaddr_any& source_addr) const
{
#if ENABLE_HEAVY_LOGGING
    std::ostringstream spec;

    if (packet.isControl())
    {
        spec << " CONTROL size=" << packet.getLength()
             << " cmd=" << MessageTypeStr(packet.getType(), packet.getExtendedType())
             << " arg=" << packet.getHeader()[CPacket::PH_MSGNO];
    }
    else
    {
        spec << " DATA size=" << packet.getLength()
             << " seq=" << packet.getSeqNo();
        if (packet.getRexmitFlag())
            spec << " [REXMIT]";
    }

    HLOGC(mglog.Debug, log << "CChannel::sendto: SENDING NOW DST=" << SockaddrToString(addr)
        << " target=%" << packet.m_iID << " sourceIP="
        << (m_bBindMasked && !source_addr.isany() ? SockaddrToString(&source_addr) : "default")
        << spec.str());
#endif

   // convert control information into network order
   // XXX USE HtoNLA!
   if (packet.isControl())
<<<<<<< HEAD
      for (ptrdiff_t i = 0, n = (ptrdiff_t) packet.getLength() / 4; i < n; ++i)
=======
      for (ptrdiff_t i = 0, n = packet.getLength() / 4; i < n; ++i)
>>>>>>> 3d159f01
         *((uint32_t *)packet.m_pcData + i) = htonl(*((uint32_t *)packet.m_pcData + i));

   // convert packet header into network order
   //for (int j = 0; j < 4; ++ j)
   //   packet.m_nHeader[j] = htonl(packet.m_nHeader[j]);
   uint32_t* p = packet.m_nHeader;
   for (int j = 0; j < 4; ++ j)
   {
      *p = htonl(*p);
      ++ p;
   }

   #ifndef _WIN32
      msghdr mh;
      mh.msg_name = (sockaddr*)addr;
      mh.msg_namelen = m_iSockAddrSize;
      mh.msg_iov = (iovec*)packet.m_PacketVector;
      mh.msg_iovlen = 2;
      bool have_set_src = false;
      if (m_bBindMasked && !source_addr.isany())
      {
          if ( !setSourceAddress(mh, source_addr))
          {
              LOGC(mglog.Error, log << "CChannel::setSourceAddress: source address invalid family #" << source_addr.family() << ", NOT setting.");
          }
          else
          {
              HLOGC(mglog.Debug, log << "CChannel::setSourceAddress: setting as " << SockaddrToString(&source_addr));
              have_set_src = true;
          }
      }

      if (!have_set_src)
      {
          mh.msg_control = NULL;
          mh.msg_controllen = 0;
      }
      mh.msg_flags = 0;

      int res = ::sendmsg(m_iSocket, &mh, 0);
   #else
      DWORD size = (DWORD) (CPacket::HDR_SIZE + packet.getLength());
      int addrsize = m_iSockAddrSize;
      int res = ::WSASendTo(m_iSocket, (LPWSABUF)packet.m_PacketVector, 2, &size, 0, addr, addrsize, NULL, NULL);
      res = (0 == res) ? size : -1;
   #endif

   // convert back into local host order
   //for (int k = 0; k < 4; ++ k)
   //   packet.m_nHeader[k] = ntohl(packet.m_nHeader[k]);
   p = packet.m_nHeader;
   for (int k = 0; k < 4; ++ k)
   {
      *p = ntohl(*p);
       ++ p;
   }

   if (packet.isControl())
   {
      for (ptrdiff_t l = 0, n = packet.getLength() / 4; l < n; ++ l)
         *((uint32_t *)packet.m_pcData + l) = ntohl(*((uint32_t *)packet.m_pcData + l));
   }

   return res;
}

EReadStatus CChannel::recvfrom(sockaddr* addr, CPacket& packet) const
{
    EReadStatus status = RST_OK;
    int msg_flags = 0;
    int recv_size = -1;

#if defined(UNIX) || defined(_WIN32)
    fd_set set;
    timeval tv;
    FD_ZERO(&set);
    FD_SET(m_iSocket, &set);
    tv.tv_sec  = 0;
    tv.tv_usec = 10000;
    const int select_ret = ::select((int) m_iSocket + 1, &set, NULL, &set, &tv);
#else
    const int select_ret = 1;   // the socket is expected to be in the blocking mode itself
#endif

    if (select_ret == 0)   // timeout
    {
        packet.setLength(-1);
        return RST_AGAIN;
    }

#ifndef _WIN32
    if (select_ret > 0)
    {
        msghdr mh;
        mh.msg_name = addr;
        mh.msg_namelen = m_iSockAddrSize;
        mh.msg_iov = packet.m_PacketVector;
        mh.msg_iovlen = 2;
<<<<<<< HEAD
        if (!m_bBindMasked)
        {
            // We don't need ancillary data - the source address
            // will always be the bound address.
            mh.msg_control = NULL;
            mh.msg_controllen = 0;
        }
        else
        {
            // Extract the destination IP address from the ancillary
            // data. This might be interesting for the connection to
            // know to which address the packet should be sent back during
            // the handshake and then addressed when sending during connection.
            mh.msg_control = m_acCmsgBuffer;
            mh.msg_controllen = sizeof m_acCmsgBuffer;
        }
        mh.msg_flags = 0;


        recv_size = ::recvmsg(m_iSocket, &mh, 0);
        msg_flags = mh.msg_flags;

        if (m_bBindMasked && recv_size != -1)
        {
            // Extract the address. Set it explicitly; if this returns address that isany(),
            // it will simply set this on the packet so that it behaves as if nothing was
            // extracted (it will "fail the old way").
            packet.m_DestAddr = getTargetAddress(mh);
            HLOGC(mglog.Debug, log << CONID() << "(sys)recvmsg: ANY BOUND, retrieved DEST ADDR: " << SockaddrToString(&packet.m_DestAddr));
        }

=======
        mh.msg_control = NULL;
        mh.msg_controllen = 0;
        mh.msg_flags = 0;

        recv_size = ::recvmsg(m_iSocket, &mh, 0);
        msg_flags = mh.msg_flags;
>>>>>>> 3d159f01
    }

    // Note that there are exactly four groups of possible errors
    // reported by recvmsg():

    // 1. Temporary error, can't get the data, but you can try again.
    // Codes: EAGAIN/EWOULDBLOCK, EINTR, ECONNREFUSED
    // Return: RST_AGAIN.
    //
    // 2. Problems that should never happen due to unused configurations.
    // Codes: ECONNREFUSED, ENOTCONN
    // Return: RST_ERROR, just formally treat this as IPE.
    //
    // 3. Unexpected runtime errors:
    // Codes: EINVAL, EFAULT, ENOMEM, ENOTSOCK
    // Return: RST_ERROR. Except ENOMEM, this can only be an IPE. ENOMEM
    // should make the program stop as lacking memory will kill the program anyway soon.
    //
    // 4. Expected socket closed in the meantime by another thread.
    // Codes: EBADF
    // Return: RST_ERROR. This will simply make the worker thread exit, which is
    // expected to happen after CChannel::close() is called by another thread.

    // We do not handle <= SOCKET_ERROR as they are handled further by checking the recv_size
    if (select_ret == -1 || recv_size == -1)
    {
        const int err = NET_ERROR;
        if (err == EAGAIN || err == EINTR || err == ECONNREFUSED) // For EAGAIN, this isn't an error, just a useless call.
        {
            status = RST_AGAIN;
        }
        else
        {
            HLOGC(mglog.Debug, log << CONID() << "(sys)recvmsg: " << SysStrError(err) << " [" << err << "]");
            status = RST_ERROR;
        }

        goto Return_error;
    }

#else
    // XXX REFACTORING NEEDED!
    // This procedure uses the WSARecvFrom function that just reads
    // into one buffer. On Windows, the equivalent for recvmsg, WSARecvMsg
    // uses the equivalent of msghdr - WSAMSG, which has different field
    // names and also uses the equivalet of iovec - WSABUF, which has different
    // field names and layout. It is important that this code be translated
    // to the "proper" solution, however this requires that CPacket::m_PacketVector
    // also uses the "platform independent" (or, better, platform-suitable) type
    // which can be appropriate for the appropriate system function, not just iovec
    // (see a specifically provided definition for iovec for windows in packet.h).
    //
    // For the time being, the msg_flags variable is defined in both cases
    // so that it can be checked independently, however it won't have any other
    // value one Windows than 0, unless this procedure below is rewritten
    // to use WSARecvMsg().

    int recv_ret = SOCKET_ERROR;
    DWORD flag = 0;

    if (select_ret > 0)     // the total number of socket handles that are ready
    {
        DWORD size = (DWORD) (CPacket::HDR_SIZE + packet.getLength());
        int addrsize = m_iSockAddrSize;

        recv_ret = ::WSARecvFrom(m_iSocket, (LPWSABUF)packet.m_PacketVector, 2, &size, &flag, addr, &addrsize, NULL, NULL);
        if (recv_ret == 0)
            recv_size = size;
    }

    // We do not handle <= SOCKET_ERROR as they are handled further by checking the recv_size
    if (select_ret == SOCKET_ERROR || recv_ret == SOCKET_ERROR) // == SOCKET_ERROR
    {
        recv_size = -1;
        // On Windows this is a little bit more complicated, so simply treat every error
        // as an "again" situation. This should still be probably fixed, but it needs more
        // thorough research. For example, the problem usually reported from here is
        // WSAETIMEDOUT, which isn't mentioned in the documentation of WSARecvFrom at all.
        //
        // These below errors are treated as "fatal", all others are treated as "again".
        static const int fatals [] =
        {
            WSAEFAULT,
            WSAEINVAL,
            WSAENETDOWN,
            WSANOTINITIALISED,
            WSA_OPERATION_ABORTED
        };
        static const int* fatals_end = fatals + Size(fatals);
        const int err = NET_ERROR;
        if (std::find(fatals, fatals_end, err) != fatals_end)
        {
            HLOGC(mglog.Debug, log << CONID() << "(sys)WSARecvFrom: " << SysStrError(err) << " [" << err << "]");
            status = RST_ERROR;
        }
        else
        {
            status = RST_AGAIN;
        }

        goto Return_error;
    }

    // Not sure if this problem has ever occurred on Windows, just a sanity check.
    if (flag & MSG_PARTIAL)
        msg_flags = 1;
#endif


    // Sanity check for a case when it didn't fill in even the header
    if (size_t(recv_size) < CPacket::HDR_SIZE)
    {
        status = RST_AGAIN;
        HLOGC(mglog.Debug, log << CONID() << "POSSIBLE ATTACK: received too short packet with " << recv_size << " bytes");
        goto Return_error;
    }

    // Fix for an issue with Linux Kernel found during tests at Tencent.
    //
    // There was a bug in older Linux Kernel which caused that when the internal
    // buffer was depleted during reading from the network, not the whole buffer
    // was copied from the packet, EVEN THOUGH THE GIVEN BUFFER WAS OF ENOUGH SIZE.
    // It was still very kind of the buggy procedure, though, that at least
    // they inform the caller about that this has happened by setting MSG_TRUNC
    // flag.
    //
    // Normally this flag should be set only if there was too small buffer given
    // by the caller, so as this code knows that the size is enough, it never
    // predicted this to happen. Just for a case then when you run this on a buggy
    // system that suffers of this problem, the fix for this case is left here.
    //
    // When this happens, then you have at best a fragment of the buffer and it's
    // useless anyway. This is solved by dropping the packet and fake that no
    // packet was received, so the packet will be then retransmitted.
    if ( msg_flags != 0 )
    {
        HLOGC(mglog.Debug, log << CONID() << "NET ERROR: packet size=" << recv_size
            << " msg_flags=0x" << hex << msg_flags << ", possibly MSG_TRUNC (0x" << hex << int(MSG_TRUNC) << ")");
        status = RST_AGAIN;
        goto Return_error;
    }

    packet.setLength(recv_size - CPacket::HDR_SIZE);

    // convert back into local host order
    // XXX use NtoHLA().
    //for (int i = 0; i < 4; ++ i)
    //   packet.m_nHeader[i] = ntohl(packet.m_nHeader[i]);
    {
        uint32_t* p = packet.m_nHeader;
        for (size_t i = 0; i < CPacket::PH_SIZE; ++ i)
        {
            *p = ntohl(*p);
            ++ p;
        }
    }

    if (packet.isControl())
    {
        for (size_t j = 0, n = packet.getLength() / sizeof (uint32_t); j < n; ++ j)
            *((uint32_t *)packet.m_pcData + j) = ntohl(*((uint32_t *)packet.m_pcData + j));
    }

    return RST_OK;

Return_error:
    packet.setLength(-1);
    return status;
}<|MERGE_RESOLUTION|>--- conflicted
+++ resolved
@@ -84,15 +84,6 @@
     typedef int socklen_t;
 #endif
 
-<<<<<<< HEAD
-=======
-#ifndef _WIN32
-   #define NET_ERROR errno
-#else
-   #define NET_ERROR WSAGetLastError()
-#endif
-
->>>>>>> 3d159f01
 using namespace std;
 using namespace srt_logging;
 
@@ -169,22 +160,15 @@
       if (0 != ::getaddrinfo(NULL, "0", &hints, &res))
          throw CUDTException(MJ_SETUP, MN_NORES, NET_ERROR);
 
-<<<<<<< HEAD
-      if (0 != ::bind(m_iSocket, res->ai_addr, (int) res->ai_addrlen))
-         throw CUDTException(MJ_SETUP, MN_NORES, NET_ERROR);
-      memcpy(&m_BindAddr, res->ai_addr, res->ai_addrlen);
-      m_BindAddr.len = (socklen_t) res->ai_addrlen;
-
-      // We know that this is intentionally bound now to "any",
-      // so the requester-destination address must be remembered and passed.
-      m_bBindMasked = true;
-=======
       // On Windows ai_addrlen has type size_t (unsigned), while bind takes int.
       if (0 != ::bind(m_iSocket, res->ai_addr, (socklen_t) res->ai_addrlen))
          throw CUDTException(MJ_SETUP, MN_NORES, NET_ERROR);
       memcpy(&m_BindAddr, res->ai_addr, res->ai_addrlen);
       m_BindAddr.len = (socklen_t) res->ai_addrlen;
->>>>>>> 3d159f01
+
+      // We know that this is intentionally bound now to "any",
+      // so the requester-destination address must be remembered and passed.
+      m_bBindMasked = true;
 
       ::freeaddrinfo(res);
    }
@@ -272,7 +256,6 @@
    if (0 != ::setsockopt(m_iSocket, SOL_SOCKET, SO_RCVTIMEO, (char *)&tv, sizeof(timeval)))
       throw CUDTException(MJ_SETUP, MN_NORES, NET_ERROR);
 #endif
-<<<<<<< HEAD
 
     if (m_bBindMasked)
     {
@@ -282,8 +265,6 @@
         ::setsockopt(m_iSocket, IPPROTO_IPV6, IPV6_RECVPKTINFO, &on, sizeof(on));
         ::setsockopt(m_iSocket, IPPROTO_IPV6, IPV6_V6ONLY, &off, sizeof(off));
     }
-=======
->>>>>>> 3d159f01
 }
 
 void CChannel::close() const
@@ -431,11 +412,7 @@
    // convert control information into network order
    // XXX USE HtoNLA!
    if (packet.isControl())
-<<<<<<< HEAD
       for (ptrdiff_t i = 0, n = (ptrdiff_t) packet.getLength() / 4; i < n; ++i)
-=======
-      for (ptrdiff_t i = 0, n = packet.getLength() / 4; i < n; ++i)
->>>>>>> 3d159f01
          *((uint32_t *)packet.m_pcData + i) = htonl(*((uint32_t *)packet.m_pcData + i));
 
    // convert packet header into network order
@@ -534,7 +511,6 @@
         mh.msg_namelen = m_iSockAddrSize;
         mh.msg_iov = packet.m_PacketVector;
         mh.msg_iovlen = 2;
-<<<<<<< HEAD
         if (!m_bBindMasked)
         {
             // We don't need ancillary data - the source address
@@ -566,14 +542,6 @@
             HLOGC(mglog.Debug, log << CONID() << "(sys)recvmsg: ANY BOUND, retrieved DEST ADDR: " << SockaddrToString(&packet.m_DestAddr));
         }
 
-=======
-        mh.msg_control = NULL;
-        mh.msg_controllen = 0;
-        mh.msg_flags = 0;
-
-        recv_size = ::recvmsg(m_iSocket, &mh, 0);
-        msg_flags = mh.msg_flags;
->>>>>>> 3d159f01
     }
 
     // Note that there are exactly four groups of possible errors
