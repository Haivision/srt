/*
 * SRT - Secure, Reliable, Transport
 * Copyright (c) 2018 Haivision Systems Inc.
 * 
 * This Source Code Form is subject to the terms of the Mozilla Public
 * License, v. 2.0. If a copy of the MPL was not distributed with this
 * file, You can obtain one at http://mozilla.org/MPL/2.0/.
 * 
 */


// This is a controversial thing, so temporarily blocking
//#define SRT_ENABLE_SYSTEMBUFFER_TRACE

#include "platform_sys.h"


#ifdef SRT_ENABLE_SYSTEMBUFFER_TRACE
#if defined(unix)
// XXX will be nonportable
#include <sys/ioctl.h>
#endif
#endif

#include <string>
#include <cmath>


#include "common.h"
#include "core.h"
#include "queue.h"
#include "packet.h"
#include "congctl.h"
#include "logging.h"

using namespace std;
using namespace srt::sync;
using namespace srt_logging;

namespace srt {

SrtCongestionControlBase::SrtCongestionControlBase(CUDT* parent)
{
    m_parent = parent;
    m_dMaxCWndSize = m_parent->flowWindowSize();
    // RcvRate (deliveryRate()), RTT and Bandwidth can be read directly from CUDT when needed.
    m_dCWndSize = 1000;
    m_dPktSndPeriod = 1;
}

void SrtCongestion::Check()
{
    if (!congctl)
        throw CUDTException(MJ_CONNECTION, MN_NOCONN, 0);
}

// Useful macro to shorthand passing a method as argument
// Requires "Me" name by which a class refers to itself
#define SSLOT(method) MakeEventSlot(this, &Me:: method)

class LiveCC: public SrtCongestionControlBase
{
    int64_t  m_llSndMaxBW;          //Max bandwidth (bytes/sec)
    srt::sync::atomic<size_t>   m_zSndAvgPayloadSize;  //Average Payload Size of packets to xmit
    size_t   m_zMaxPayloadSize;
    size_t   m_zHeaderSize;

    // NAKREPORT stuff.
    int m_iMinNakInterval_us;                       // Minimum NAK Report Period (usec)
    int m_iNakReportAccel;                       // NAK Report Period (RTT) accelerator

    typedef LiveCC Me; // required for SSLOT macro

public:

    LiveCC(CUDT* parent)
        : SrtCongestionControlBase(parent)
    {
        m_llSndMaxBW = BW_INFINITE;    // 1 Gbbps in Bytes/sec BW_INFINITE
        m_zMaxPayloadSize = parent->OPT_PayloadSize();
        if (m_zMaxPayloadSize == 0)
            m_zMaxPayloadSize = parent->maxPayloadSize();
        m_zSndAvgPayloadSize = m_zMaxPayloadSize;

        m_zHeaderSize = parent->m_config.iMSS - parent->maxPayloadSize();

        m_iMinNakInterval_us = 20000;   //Minimum NAK Report Period (usec)
        m_iNakReportAccel = 2;       //Default NAK Report Period (RTT) accelerator (send periodic NAK every RTT/2)

        HLOGC(cclog.Debug, log << "Creating LiveCC: bw=" << m_llSndMaxBW << " avgplsize=" << m_zSndAvgPayloadSize);

        updatePktSndPeriod();


        // NOTE: TEV_SEND gets dispatched from Sending thread, all others
        // from receiving thread.
        parent->ConnectSignal<TEV_SEND>(SSLOT(updatePayloadSize));

<<<<<<< HEAD
        /*
         * Readjust the max SndPeriod onACK (and onTimeout)
         */
        parent->ConnectSignal<TEV_CHECKTIMER>(SSLOT(updatePktSndPeriod_onTimer));
        parent->ConnectSignal<TEV_ACK>(SSLOT(updatePktSndPeriod_onAck));
=======
        //
        // Adjust the max SndPeriod onACK and onTimeout.
        //
        parent->ConnectSignal(TEV_CHECKTIMER, SSLOT(onRTO));
        parent->ConnectSignal(TEV_ACK, SSLOT(onAck));
>>>>>>> c506764d
    }

    bool checkTransArgs(SrtCongestion::TransAPI api, SrtCongestion::TransDir dir, const char* , size_t size, int , bool ) ATR_OVERRIDE
    {
        if (api != SrtCongestion::STA_MESSAGE)
        {
            LOGC(cclog.Error, log << "LiveCC: invalid API use. Only sendmsg/recvmsg allowed.");
            return false;
        }

        if (dir == SrtCongestion::STAD_SEND)
        {
            // For sending, check if the size of data doesn't exceed the maximum live packet size.
            if (size > m_zMaxPayloadSize)
            {
                LOGC(cclog.Error, log << "LiveCC: payload size: " << size << " exceeds maximum allowed " << m_zMaxPayloadSize);
                return false;
            }
        }
        else
        {
            // For receiving, check if the buffer has enough space to keep the payload.
            if (size < m_zMaxPayloadSize)
            {
                LOGC(cclog.Error, log << "LiveCC: buffer size: " << size << " is too small for the maximum possible " << m_zMaxPayloadSize);
                return false;
            }
        }

        return true;
    }

    // XXX You can decide here if the not-fully-packed packet should require immediate ACK or not.
    // bool needsQuickACK(const CPacket& pkt) ATR_OVERRIDE

    virtual int64_t sndBandwidth() ATR_OVERRIDE { return m_llSndMaxBW; }

private:
    // SLOTS:

    // TEV_SEND -> CPacket*.
    void updatePayloadSize(ETransmissionEvent, CPacket* pkt)
    {

        // XXX NOTE: TEV_SEND is sent from CSndQueue::worker thread, which is
        // different to threads running any other events (TEV_CHECKTIMER and TEV_ACK).
        // The m_zSndAvgPayloadSize field is however left unguarded because 
        // there's no other modifier of this field.
        // Worst case scenario, the procedure running in CRcvQueue::worker
        // thread will pick up a "slightly outdated" average value from this
        // field - this is insignificant.
<<<<<<< HEAD
        m_zSndAvgPayloadSize = avg_iir<128, size_t>(m_zSndAvgPayloadSize, pkt->getLength());
        HLOGC(mglog.Debug, log << "LiveCC: avg payload size updated: " << m_zSndAvgPayloadSize);
    }

    void updatePktSndPeriod_onTimer(ETransmissionEvent, ECheckTimerStage stage)
    {
        HLOGC(mglog.Debug, log << "LiveCC: updatePktSndPeriod_onTimer");
        if ( stage != TEV_CHT_INIT )
            updatePktSndPeriod();
    }

    void updatePktSndPeriod_onAck(ETransmissionEvent , int32_t )
=======
        m_zSndAvgPayloadSize = avg_iir<128, size_t>(m_zSndAvgPayloadSize, packet.getLength());
        HLOGC(cclog.Debug, log << "LiveCC: avg payload size updated: " << m_zSndAvgPayloadSize);
    }

    /// @brief On RTO event update an inter-packet send interval.
    /// @param arg EventVariant::STAGE to distinguish between INIT and actual RTO.
    void onRTO(ETransmissionEvent , EventVariant var)
    {
        if (var.get<EventVariant::STAGE>() != TEV_CHT_INIT )
            updatePktSndPeriod();
    }

    /// @brief Handle an incoming ACK event.
    /// Mainly updates a send interval between packets relying on the maximum BW limit.
    void onAck(ETransmissionEvent, EventVariant )
>>>>>>> c506764d
    {
        HLOGC(mglog.Debug, log << "LiveCC: updatePktSndPeriod_onAck");
        updatePktSndPeriod();
    }

    /// @brief Updates a send interval between packets relying on the maximum BW limit.
    void updatePktSndPeriod()
    {
        // packet = payload + header
        const double pktsize = (double) m_zSndAvgPayloadSize.load() + m_zHeaderSize;
        m_dPktSndPeriod = 1000 * 1000.0 * (pktsize / m_llSndMaxBW);
        HLOGC(cclog.Debug, log << "LiveCC: sending period updated: " << m_dPktSndPeriod
                << " by avg pktsize=" << m_zSndAvgPayloadSize
                << ", bw=" << m_llSndMaxBW);
    }

    void setMaxBW(int64_t maxbw)
    {
        HLOGC(mglog.Debug, log << "LiveCC: updating MaxBW: " << maxbw);
        m_llSndMaxBW = maxbw > 0 ? maxbw : BW_INFINITE;
        updatePktSndPeriod();

        /*
         * UDT default flow control should not trigger under normal SRT operation
         * UDT stops sending if the number of packets in transit (not acknowledged)
         * is larger than the congestion window.
         * Up to SRT 1.0.6, this value was set at 1000 pkts, which may be insufficient
         * for satellite links with ~1000 msec RTT and high bit rate.
         */
        // XXX Consider making this a socket option.
        m_dCWndSize = m_dMaxCWndSize;
    }

    void updateBandwidth(int64_t maxbw, int64_t bw) ATR_OVERRIDE
    {
        // bw is the bandwidth calculated with regard to the
        // SRTO_INPUTBW and SRTO_OHEADBW parameters. The maxbw
        // value simply represents the SRTO_MAXBW setting.
        if (maxbw)
        {
            setMaxBW(maxbw);
            return;
        }

        if (bw == 0)
        {
            return;
        }

        setMaxBW(bw);
    }

    SrtCongestion::RexmitMethod rexmitMethod() ATR_OVERRIDE
    {
        return SrtCongestion::SRM_FASTREXMIT;
    }

    int64_t updateNAKInterval(int64_t nakint_us, int /*rcv_speed*/, size_t /*loss_length*/) ATR_OVERRIDE
    {
        /*
         * duB:
         * The RTT accounts for the time for the last NAK to reach sender and start resending lost pkts.
         * The rcv_speed add the time to resend all the pkts in the loss list.
         * 
         * For realtime Transport Stream content, pkts/sec is not a good indication of time to transmit
         * since packets are not filled to m_iMSS and packet size average is lower than (7*188)
         * for low bit rates.
         * If NAK report is lost, another cycle (RTT) is required which is bad for low latency so we
         * accelerate the NAK Reports frequency, at the cost of possible duplicate resend.
         * Finally, the UDT4 native minimum NAK interval (m_ullMinNakInt_tk) is 300 ms which is too high
         * (~10 i30 video frames) to maintain low latency.
         */

        // Note: this value will still be reshaped to defined minimum,
        // as per minNAKInterval.
        return nakint_us / m_iNakReportAccel;
    }

    int64_t minNAKInterval() ATR_OVERRIDE
    {
        return m_iMinNakInterval_us;
    }

};


class FileCC : public SrtCongestionControlBase
{
    typedef FileCC Me; // Required by SSLOT macro

    // Fields from CUDTCC
    int m_iRCInterval;          // UDT Rate control interval
    steady_clock::time_point m_LastRCTime;      // last rate increase time
    bool m_bSlowStart;          // if in slow start phase
    int32_t m_iLastAck;         // last ACKed seq no
    bool m_bLoss;               // if loss happened since last rate increase
    int32_t m_iLastDecSeq;      // max pkt seq no sent out when last decrease happened
    double m_dLastDecPeriod;    // value of pktsndperiod when last decrease happened
    int m_iNAKCount;            // NAK counter
    int m_iDecRandom;           // random threshold on decrease by number of loss events
    int m_iAvgNAKNum;           // average number of NAKs per congestion
    int m_iDecCount;            // number of decreases in a congestion epoch

    int64_t m_maxSR;

public:

    FileCC(CUDT* parent)
        : SrtCongestionControlBase(parent)
        , m_iRCInterval(CUDT::COMM_SYN_INTERVAL_US)
        , m_LastRCTime(steady_clock::now())
        , m_bSlowStart(true)
        , m_iLastAck(parent->sndSeqNo())
        , m_bLoss(false)
        , m_iLastDecSeq(CSeqNo::decseq(m_iLastAck))
        , m_dLastDecPeriod(1)
        , m_iNAKCount(0)
        , m_iDecRandom(1)
        , m_iAvgNAKNum(0)
        , m_iDecCount(0)
        , m_maxSR(0)
    {
        // Note that this function is called at the moment of
        // calling m_CongCtl.configure(this). It is placed more less
        // at the same position as the series-of-parameter-setting-then-init
        // in the original UDT code. So, old CUDTCC::init() can be moved
        // to constructor.

        // SmotherBase
        m_dCWndSize = 16;
        m_dPktSndPeriod = 1;

<<<<<<< HEAD
        parent->ConnectSignal<TEV_ACK>(       SSLOT(updateSndPeriod));
        parent->ConnectSignal<TEV_LOSSREPORT>(SSLOT(slowdownSndPeriod));
        parent->ConnectSignal<TEV_CHECKTIMER>(SSLOT(speedupToWindowSize));
=======
        parent->ConnectSignal(TEV_ACK,        SSLOT(onACK));
        parent->ConnectSignal(TEV_LOSSREPORT, SSLOT(onLossReport));
        parent->ConnectSignal(TEV_CHECKTIMER, SSLOT(onRTO));
>>>>>>> c506764d

        HLOGC(cclog.Debug, log << "Creating FileCC");
    }

    bool checkTransArgs(SrtCongestion::TransAPI, SrtCongestion::TransDir, const char*, size_t, int, bool) ATR_OVERRIDE
    {
        // XXX
        // The FileCC has currently no restrictions, although it should be
        // rather required that the "message" mode or "buffer" mode be used on both sides the same.
        // This must be somehow checked separately.
        return true;
    }

    /// Tells if an early ACK is needed (before the next Full ACK happening every 10ms).
    /// In FileCC, treat non-full-payload as an end-of-message (stream)
    /// and request ACK to be sent immediately.
    bool needsQuickACK(const CPacket& pkt) ATR_OVERRIDE
    {
        if (pkt.getLength() < m_parent->maxPayloadSize())
        {
            // This is not a regular fixed size packet...
            // an irregular sized packet usually indicates the end of a message, so send an ACK immediately
            return true;
        }

        return false;
    }

    void updateBandwidth(int64_t maxbw, int64_t) ATR_OVERRIDE
    {
        if (maxbw != 0)
        {
            m_maxSR = maxbw;
            HLOGC(cclog.Debug, log << "FileCC: updated BW: " << m_maxSR);
        }
    }

private:
<<<<<<< HEAD

    // SLOTS
    void updateSndPeriod(ETransmissionEvent, const int32_t ack)
=======
    /// Handle icoming ACK event.
    /// In slow start stage increase CWND. Leave slow start once maximum CWND is reached.
    /// In congestion avoidance stage adjust inter packet send interval value to achieve maximum rate.
    void onACK(ETransmissionEvent, EventVariant arg)
>>>>>>> c506764d
    {

        const steady_clock::time_point currtime = steady_clock::now();
        if (count_microseconds(currtime - m_LastRCTime) < m_iRCInterval)
            return;

        m_LastRCTime = currtime;

        if (m_bSlowStart)
        {
            m_dCWndSize += CSeqNo::seqlen(m_iLastAck, ack);
            m_iLastAck = ack;

            if (m_dCWndSize > m_dMaxCWndSize)
            {
                m_bSlowStart = false;
                if (m_parent->deliveryRate() > 0)
                {
                    m_dPktSndPeriod = 1000000.0 / m_parent->deliveryRate();
                    HLOGC(cclog.Debug, log << "FileCC: UPD (slowstart:ENDED) wndsize="
                        << m_dCWndSize << "/" << m_dMaxCWndSize
                        << " sndperiod=" << m_dPktSndPeriod << "us = 1M/("
                        << m_parent->deliveryRate() << " pkts/s)");
                }
                else
                {
                    m_dPktSndPeriod = m_dCWndSize / (m_parent->SRTT() + m_iRCInterval);
                    HLOGC(cclog.Debug, log << "FileCC: UPD (slowstart:ENDED) wndsize="
                        << m_dCWndSize << "/" << m_dMaxCWndSize
                        << " sndperiod=" << m_dPktSndPeriod << "us = wndsize/(RTT+RCIV) RTT="
                        << m_parent->SRTT() << " RCIV=" << m_iRCInterval);
                }
            }
            else
            {
                HLOGC(cclog.Debug, log << "FileCC: UPD (slowstart:KEPT) wndsize="
                    << m_dCWndSize << "/" << m_dMaxCWndSize
                    << " sndperiod=" << m_dPktSndPeriod << "us");
            }
        }
        else
        {
            m_dCWndSize = m_parent->deliveryRate() / 1000000.0 * (m_parent->SRTT() + m_iRCInterval) + 16;
            HLOGC(cclog.Debug, log << "FileCC: UPD (speed mode) wndsize="
                << m_dCWndSize << "/" << m_dMaxCWndSize << " RTT = " << m_parent->SRTT()
                << " sndperiod=" << m_dPktSndPeriod << "us. deliverRate = "
                << m_parent->deliveryRate() << " pkts/s)");
        }

        if (!m_bSlowStart)
        {
            if (m_bLoss)
            {
                m_bLoss = false;
            }
            // During Slow Start, no rate increase
            else
            {
                double inc = 0;
                const int loss_bw = static_cast<int>(2 * (1000000 / m_dLastDecPeriod)); // 2 times last loss point
                const int bw_pktps = min(loss_bw, m_parent->bandwidth());

                int64_t B = (int64_t)(bw_pktps - 1000000.0 / m_dPktSndPeriod);
                if ((m_dPktSndPeriod > m_dLastDecPeriod) && ((bw_pktps / 9) < B))
                    B = bw_pktps / 9;
                if (B <= 0)
                    inc = 1.0 / m_parent->MSS();
                else
                {
                    // inc = max(10 ^ ceil(log10( B * MSS * 8 ) * Beta / MSS, 1/MSS)
                    // Beta = 1.5 * 10^(-6)

                    inc = pow(10.0, ceil(log10(B * m_parent->MSS() * 8.0))) * 0.0000015 / m_parent->MSS();
                    inc = max(inc, 1.0 / m_parent->MSS());
                }

                HLOGC(cclog.Debug, log << "FileCC: UPD (slowstart:OFF) loss_bw=" << loss_bw
                    << " bandwidth=" << m_parent->bandwidth() << " inc=" << inc
                    << " m_dPktSndPeriod=" << m_dPktSndPeriod
                    << "->" << (m_dPktSndPeriod * m_iRCInterval) / (m_dPktSndPeriod * inc + m_iRCInterval));

                m_dPktSndPeriod = (m_dPktSndPeriod * m_iRCInterval) / (m_dPktSndPeriod * inc + m_iRCInterval);
            }
        }

#if ENABLE_HEAVY_LOGGING
        // Try to do reverse-calculation for m_dPktSndPeriod, as per minSP below
        // sndperiod = mega / (maxbw / MSS)
        // 1/sndperiod = (maxbw/MSS) / mega
        // mega/sndperiod = maxbw/MSS
        // maxbw = (MSS*mega)/sndperiod
        uint64_t usedbw = (m_parent->MSS() * 1000000.0) / m_dPktSndPeriod;

#if defined(unix) && defined (SRT_ENABLE_SYSTEMBUFFER_TRACE)
        // Check the outgoing system queue level
        int udp_buffer_size = m_parent->sndQueue()->sockoptQuery(SOL_SOCKET, SO_SNDBUF);
        int udp_buffer_level = m_parent->sndQueue()->ioctlQuery(TIOCOUTQ);
        int udp_buffer_free = udp_buffer_size - udp_buffer_level;
#else
        int udp_buffer_free = -1;
#endif

        HLOGC(cclog.Debug, log << "FileCC: UPD (slowstart:"
            << (m_bSlowStart ? "ON" : "OFF") << ") wndsize=" << m_dCWndSize
            << " sndperiod=" << m_dPktSndPeriod << "us BANDWIDTH USED:" << usedbw << " (limit: " << m_maxSR << ")"
            " SYSTEM BUFFER LEFT: " << udp_buffer_free);
#endif

        //set maximum transfer rate
        if (m_maxSR)
        {
            double minSP = 1000000.0 / (double(m_maxSR) / m_parent->MSS());
            if (m_dPktSndPeriod < minSP)
            {
                m_dPktSndPeriod = minSP;
                HLOGC(cclog.Debug, log << "FileCC: BW limited to " << m_maxSR
                    << " - SLOWDOWN sndperiod=" << m_dPktSndPeriod << "us");
            }
        }

    }

<<<<<<< HEAD
    // When a lossreport has been received, it might be due to having
    // reached the available bandwidth limit. Slowdown to avoid further losses.
    void slowdownSndPeriod(ETransmissionEvent, TevSeqArray arg)
=======
    /// When a lossreport has been received, it might be due to having
    /// reached the available bandwidth limit. Slowdown to avoid further losses.
    /// Leave the slow start stage if it was active.
    void onLossReport(ETransmissionEvent, EventVariant arg)
>>>>>>> c506764d
    {
        const int32_t* losslist = arg.first;
        size_t losslist_size = arg.second;

        // Sanity check. Should be impossible that TEV_LOSSREPORT event
        // is called with a nonempty loss list.
        if (losslist_size == 0)
        {
            LOGC(cclog.Error, log << "IPE: FileCC: empty loss list!");
            return;
        }

        //Slow Start stopped, if it hasn't yet
        if (m_bSlowStart)
        {
            m_bSlowStart = false;
            if (m_parent->deliveryRate() > 0)
            {
                m_dPktSndPeriod = 1000000.0 / m_parent->deliveryRate();
                HLOGC(cclog.Debug, log << "FileCC: LOSS, SLOWSTART:OFF, sndperiod=" << m_dPktSndPeriod << "us AS mega/rate (rate="
                    << m_parent->deliveryRate() << ")");
            }
            else
            {
                m_dPktSndPeriod = m_dCWndSize / (m_parent->SRTT() + m_iRCInterval);
                HLOGC(cclog.Debug, log << "FileCC: LOSS, SLOWSTART:OFF, sndperiod=" << m_dPktSndPeriod << "us AS wndsize/(RTT+RCIV) (RTT="
                    << m_parent->SRTT() << " RCIV=" << m_iRCInterval << ")");
            }

        }

        m_bLoss = true;

        // TODO: const int pktsInFlight = CSeqNo::seqoff(m_iLastAck, m_parent->sndSeqNo());
        const int pktsInFlight = static_cast<int>(m_parent->SRTT() / m_dPktSndPeriod);
        const int numPktsLost = m_parent->sndLossLength();
        const int lost_pcent_x10 = pktsInFlight > 0 ? (numPktsLost * 1000) / pktsInFlight : 0;

<<<<<<< HEAD
        HLOGC(mglog.Debug, log << "FileCCV2: LOSS: "
=======
        HLOGC(cclog.Debug, log << "FileCC: LOSS: "
>>>>>>> c506764d
            << "sent=" << CSeqNo::seqlen(m_iLastAck, m_parent->sndSeqNo()) << ", inFlight=" << pktsInFlight
            << ", lost=" << numPktsLost << " ("
            << lost_pcent_x10 / 10 << "." << lost_pcent_x10 % 10 << "%)");
        if (lost_pcent_x10 < 20)    // 2.0%
        {
<<<<<<< HEAD
            HLOGC(mglog.Debug, log << "FileCCV2: LOSS: m_dLastDecPeriod=" << m_dLastDecPeriod << "->" << m_dPktSndPeriod);
=======
            HLOGC(cclog.Debug, log << "FileCC: LOSS: m_dLastDecPeriod=" << m_dLastDecPeriod << "->" << m_dPktSndPeriod);
>>>>>>> c506764d
            m_dLastDecPeriod = m_dPktSndPeriod;
            return;
        }

        // In contradiction to UDT, TEV_LOSSREPORT will be reported also when
        // the lossreport is being sent again, periodically, as a result of
        // NAKREPORT feature. You should make sure that NAKREPORT is off when
        // using FileCC, so relying on SRTO_TRANSTYPE rather than
        // just SRTO_CONGESTION is recommended.
        int32_t lossbegin = SEQNO_VALUE::unwrap(losslist[0]);

        if (CSeqNo::seqcmp(lossbegin, m_iLastDecSeq) > 0)
        {
            m_dLastDecPeriod = m_dPktSndPeriod;
            m_dPktSndPeriod = ceil(m_dPktSndPeriod * 1.03);

            const double loss_share_factor = 0.03;
            m_iAvgNAKNum = (int)ceil(m_iAvgNAKNum * (1 - loss_share_factor) + m_iNAKCount * loss_share_factor);
            m_iNAKCount = 1;
            m_iDecCount = 1;

            m_iLastDecSeq = m_parent->sndSeqNo();

            m_iDecRandom = m_iAvgNAKNum > 1 ? genRandomInt(1, m_iAvgNAKNum) : 1;
            SRT_ASSERT(m_iDecRandom >= 1);
            HLOGC(cclog.Debug, log << "FileCC: LOSS:NEW lseqno=" << lossbegin
                << ", lastsentseqno=" << m_iLastDecSeq
                << ", seqdiff=" << CSeqNo::seqoff(m_iLastDecSeq, lossbegin)
                << ", rand=" << m_iDecRandom
                << " avg NAK:" << m_iAvgNAKNum
                << ", sndperiod=" << m_dPktSndPeriod << "us");
        }
        else if ((m_iDecCount++ < 5) && (0 == (++m_iNAKCount % m_iDecRandom)))
        {
            // 0.875^5 = 0.51, rate should not be decreased by more than half within a congestion period
            m_dPktSndPeriod = ceil(m_dPktSndPeriod * 1.03);
            m_iLastDecSeq = m_parent->sndSeqNo();
            HLOGC(cclog.Debug, log << "FileCC: LOSS:PERIOD lseqno=" << lossbegin
                << ", lastsentseqno=" << m_iLastDecSeq
                << ", seqdiff=" << CSeqNo::seqoff(m_iLastDecSeq, lossbegin)
                << ", deccnt=" << m_iDecCount
                << ", decrnd=" << m_iDecRandom
                << ", sndperiod=" << m_dPktSndPeriod << "us");
        }
        else
        {
            HLOGC(cclog.Debug, log << "FileCC: LOSS:STILL lseqno=" << lossbegin
                << ", lastsentseqno=" << m_iLastDecSeq
                << ", seqdiff=" << CSeqNo::seqoff(m_iLastDecSeq, lossbegin)
                << ", deccnt=" << m_iDecCount
                << ", decrnd=" << m_iDecRandom
                << ", sndperiod=" << m_dPktSndPeriod << "us");
        }
    }

<<<<<<< HEAD
    void speedupToWindowSize(ETransmissionEvent, ECheckTimerStage stg)
=======
    /// @brief  On retransmission timeout leave slow start stage if it was active.
    /// @param arg EventVariant::STAGE to distinguish between INIT and actual RTO.
    void onRTO(ETransmissionEvent, EventVariant arg)
>>>>>>> c506764d
    {
        // TEV_INIT is in the beginning of checkTimers(), used
        // only to synchronize back the values (which is done in updateCC
        // after emitting the signal).
        if (stg == TEV_CHT_INIT)
            return;

        if (m_bSlowStart)
        {
            m_bSlowStart = false;
            if (m_parent->deliveryRate() > 0)
            {
                m_dPktSndPeriod = 1000000.0 / m_parent->deliveryRate();
                HLOGC(cclog.Debug, log << "FileCC: CHKTIMER, SLOWSTART:OFF, sndperiod=" << m_dPktSndPeriod << "us AS mega/rate (rate="
                    << m_parent->deliveryRate() << ")");
            }
            else
            {
                m_dPktSndPeriod = m_dCWndSize / (m_parent->SRTT() + m_iRCInterval);
                HLOGC(cclog.Debug, log << "FileCC: CHKTIMER, SLOWSTART:OFF, sndperiod=" << m_dPktSndPeriod << "us AS wndsize/(RTT+RCIV) (wndsize="
                    << setprecision(6) << m_dCWndSize << " RTT=" << m_parent->SRTT() << " RCIV=" << m_iRCInterval << ")");
            }
        }
        else
        {
            // XXX This code is a copy of legacy CUDTCC::onTimeout() body.
            // This part was commented out there already.
            /*
               m_dLastDecPeriod = m_dPktSndPeriod;
               m_dPktSndPeriod = ceil(m_dPktSndPeriod * 2);
               m_iLastDecSeq = m_iLastAck;
             */
        }
    }

    SrtCongestion::RexmitMethod rexmitMethod() ATR_OVERRIDE
    {
        return SrtCongestion::SRM_LATEREXMIT;
    }
};


#undef SSLOT

template <class Target>
struct Creator
{
    static SrtCongestionControlBase* Create(CUDT* parent) { return new Target(parent); }
};

SrtCongestion::NamePtr SrtCongestion::congctls[N_CONTROLLERS] =
{
    {"live", Creator<LiveCC>::Create },
    {"file", Creator<FileCC>::Create }
};


bool SrtCongestion::configure(CUDT* parent)
{
    if (selector == N_CONTROLLERS)
        return false;

    // Found a congctl, so call the creation function
    congctl = (*congctls[selector].second)(parent);

    // The congctl should have pinned in all events
    // that are of its interest. It's stated that
    // it's ready after creation.
    return !!congctl;
}

void SrtCongestion::dispose()
{
    if (congctl)
    {
        delete congctl;
        congctl = 0;
    }
}

SrtCongestion::~SrtCongestion()
{
    dispose();
}

} // namespace srt<|MERGE_RESOLUTION|>--- conflicted
+++ resolved
@@ -96,19 +96,11 @@
         // from receiving thread.
         parent->ConnectSignal<TEV_SEND>(SSLOT(updatePayloadSize));
 
-<<<<<<< HEAD
-        /*
-         * Readjust the max SndPeriod onACK (and onTimeout)
-         */
-        parent->ConnectSignal<TEV_CHECKTIMER>(SSLOT(updatePktSndPeriod_onTimer));
-        parent->ConnectSignal<TEV_ACK>(SSLOT(updatePktSndPeriod_onAck));
-=======
         //
         // Adjust the max SndPeriod onACK and onTimeout.
         //
-        parent->ConnectSignal(TEV_CHECKTIMER, SSLOT(onRTO));
-        parent->ConnectSignal(TEV_ACK, SSLOT(onAck));
->>>>>>> c506764d
+        parent->ConnectSignal<TEV_CHECKTIMER>(SSLOT(onRTO));
+        parent->ConnectSignal<TEV_ACK>(SSLOT(onAck));
     }
 
     bool checkTransArgs(SrtCongestion::TransAPI api, SrtCongestion::TransDir dir, const char* , size_t size, int , bool ) ATR_OVERRIDE
@@ -160,38 +152,24 @@
         // Worst case scenario, the procedure running in CRcvQueue::worker
         // thread will pick up a "slightly outdated" average value from this
         // field - this is insignificant.
-<<<<<<< HEAD
         m_zSndAvgPayloadSize = avg_iir<128, size_t>(m_zSndAvgPayloadSize, pkt->getLength());
-        HLOGC(mglog.Debug, log << "LiveCC: avg payload size updated: " << m_zSndAvgPayloadSize);
-    }
-
-    void updatePktSndPeriod_onTimer(ETransmissionEvent, ECheckTimerStage stage)
-    {
-        HLOGC(mglog.Debug, log << "LiveCC: updatePktSndPeriod_onTimer");
-        if ( stage != TEV_CHT_INIT )
-            updatePktSndPeriod();
-    }
-
-    void updatePktSndPeriod_onAck(ETransmissionEvent , int32_t )
-=======
-        m_zSndAvgPayloadSize = avg_iir<128, size_t>(m_zSndAvgPayloadSize, packet.getLength());
         HLOGC(cclog.Debug, log << "LiveCC: avg payload size updated: " << m_zSndAvgPayloadSize);
     }
 
     /// @brief On RTO event update an inter-packet send interval.
     /// @param arg EventVariant::STAGE to distinguish between INIT and actual RTO.
-    void onRTO(ETransmissionEvent , EventVariant var)
-    {
-        if (var.get<EventVariant::STAGE>() != TEV_CHT_INIT )
+    
+    void onRTO(ETransmissionEvent , ECheckTimerStage stage)
+    {
+        if (stage != TEV_CHT_INIT)
             updatePktSndPeriod();
     }
 
     /// @brief Handle an incoming ACK event.
     /// Mainly updates a send interval between packets relying on the maximum BW limit.
-    void onAck(ETransmissionEvent, EventVariant )
->>>>>>> c506764d
-    {
-        HLOGC(mglog.Debug, log << "LiveCC: updatePktSndPeriod_onAck");
+    void onAck(ETransmissionEvent, int32_t)
+    {
+        HLOGC(cclog.Debug, log << "LiveCC: onAck");
         updatePktSndPeriod();
     }
 
@@ -208,7 +186,7 @@
 
     void setMaxBW(int64_t maxbw)
     {
-        HLOGC(mglog.Debug, log << "LiveCC: updating MaxBW: " << maxbw);
+        HLOGC(cclog.Debug, log << "LiveCC: updating MaxBW: " << maxbw);
         m_llSndMaxBW = maxbw > 0 ? maxbw : BW_INFINITE;
         updatePktSndPeriod();
 
@@ -322,15 +300,9 @@
         m_dCWndSize = 16;
         m_dPktSndPeriod = 1;
 
-<<<<<<< HEAD
-        parent->ConnectSignal<TEV_ACK>(       SSLOT(updateSndPeriod));
-        parent->ConnectSignal<TEV_LOSSREPORT>(SSLOT(slowdownSndPeriod));
-        parent->ConnectSignal<TEV_CHECKTIMER>(SSLOT(speedupToWindowSize));
-=======
-        parent->ConnectSignal(TEV_ACK,        SSLOT(onACK));
-        parent->ConnectSignal(TEV_LOSSREPORT, SSLOT(onLossReport));
-        parent->ConnectSignal(TEV_CHECKTIMER, SSLOT(onRTO));
->>>>>>> c506764d
+        parent->ConnectSignal<TEV_ACK>(       SSLOT(onACK));
+        parent->ConnectSignal<TEV_LOSSREPORT>(SSLOT(onLossReport));
+        parent->ConnectSignal<TEV_CHECKTIMER>(SSLOT(onRTO));
 
         HLOGC(cclog.Debug, log << "Creating FileCC");
     }
@@ -369,16 +341,10 @@
     }
 
 private:
-<<<<<<< HEAD
-
-    // SLOTS
-    void updateSndPeriod(ETransmissionEvent, const int32_t ack)
-=======
     /// Handle icoming ACK event.
     /// In slow start stage increase CWND. Leave slow start once maximum CWND is reached.
     /// In congestion avoidance stage adjust inter packet send interval value to achieve maximum rate.
-    void onACK(ETransmissionEvent, EventVariant arg)
->>>>>>> c506764d
+    void onACK(ETransmissionEvent, const int32_t ack)
     {
 
         const steady_clock::time_point currtime = steady_clock::now();
@@ -501,16 +467,10 @@
 
     }
 
-<<<<<<< HEAD
-    // When a lossreport has been received, it might be due to having
-    // reached the available bandwidth limit. Slowdown to avoid further losses.
-    void slowdownSndPeriod(ETransmissionEvent, TevSeqArray arg)
-=======
     /// When a lossreport has been received, it might be due to having
     /// reached the available bandwidth limit. Slowdown to avoid further losses.
     /// Leave the slow start stage if it was active.
-    void onLossReport(ETransmissionEvent, EventVariant arg)
->>>>>>> c506764d
+    void onLossReport(ETransmissionEvent, TevSeqArray arg)
     {
         const int32_t* losslist = arg.first;
         size_t losslist_size = arg.second;
@@ -549,21 +509,13 @@
         const int numPktsLost = m_parent->sndLossLength();
         const int lost_pcent_x10 = pktsInFlight > 0 ? (numPktsLost * 1000) / pktsInFlight : 0;
 
-<<<<<<< HEAD
-        HLOGC(mglog.Debug, log << "FileCCV2: LOSS: "
-=======
         HLOGC(cclog.Debug, log << "FileCC: LOSS: "
->>>>>>> c506764d
             << "sent=" << CSeqNo::seqlen(m_iLastAck, m_parent->sndSeqNo()) << ", inFlight=" << pktsInFlight
             << ", lost=" << numPktsLost << " ("
             << lost_pcent_x10 / 10 << "." << lost_pcent_x10 % 10 << "%)");
         if (lost_pcent_x10 < 20)    // 2.0%
         {
-<<<<<<< HEAD
-            HLOGC(mglog.Debug, log << "FileCCV2: LOSS: m_dLastDecPeriod=" << m_dLastDecPeriod << "->" << m_dPktSndPeriod);
-=======
             HLOGC(cclog.Debug, log << "FileCC: LOSS: m_dLastDecPeriod=" << m_dLastDecPeriod << "->" << m_dPktSndPeriod);
->>>>>>> c506764d
             m_dLastDecPeriod = m_dPktSndPeriod;
             return;
         }
@@ -619,13 +571,9 @@
         }
     }
 
-<<<<<<< HEAD
-    void speedupToWindowSize(ETransmissionEvent, ECheckTimerStage stg)
-=======
     /// @brief  On retransmission timeout leave slow start stage if it was active.
     /// @param arg EventVariant::STAGE to distinguish between INIT and actual RTO.
-    void onRTO(ETransmissionEvent, EventVariant arg)
->>>>>>> c506764d
+    void onRTO(ETransmissionEvent, ECheckTimerStage stg)
     {
         // TEV_INIT is in the beginning of checkTimers(), used
         // only to synchronize back the values (which is done in updateCC
