--- conflicted
+++ resolved
@@ -723,12 +723,6 @@
     return os.str();
 }
 
-<<<<<<< HEAD
-
-
-
-=======
->>>>>>> 808d86bf
 template<typename InputIterator, typename OutputIterator, typename TransFunction>
 void FilterIf(InputIterator bg, InputIterator nd,
         OutputIterator out, TransFunction fn)
@@ -1082,8 +1076,5 @@
 #define SRTU_PROPERTY_RW_CHAIN(otype, type, name, field) SRTU_PROPERTY_RO(type, name, field); SRTU_PROPERTY_WO_CHAIN(otype, type, name, field)
 #define SRTU_PROPERTY_RRW_CHAIN(otype, type, name, field) SRTU_PROPERTY_RR(type, name, field); SRTU_PROPERTY_WO_CHAIN(otype, type, name, field)
 
-<<<<<<< HEAD
-
-=======
->>>>>>> 808d86bf
+
 #endif