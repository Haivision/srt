/*
 * SRT - Secure, Reliable, Transport
 * Copyright (c) 2018 Haivision Systems Inc.
 * 
 * This Source Code Form is subject to the terms of the Mozilla Public
 * License, v. 2.0. If a copy of the MPL was not distributed with this
 * file, You can obtain one at http://mozilla.org/MPL/2.0/.
 * 
 */

/*****************************************************************************
written by
   Haivision Systems Inc.
 *****************************************************************************/

#ifndef INC__SRT_UTILITIES_H
#define INC__SRT_UTILITIES_H

// ATTRIBUTES:
//
// ATR_UNUSED: declare an entity ALLOWED to be unused (prevents warnings)
// ATR_DEPRECATED: declare an entity deprecated (compiler should warn when used)
// ATR_NOEXCEPT: The true `noexcept` from C++11, or nothing if compiling in pre-C++11 mode
// ATR_NOTHROW: In C++11: `noexcept`. In pre-C++11: `throw()`. Required for GNU libstdc++.
// ATR_CONSTEXPR: In C++11: `constexpr`. Otherwise empty.
// ATR_OVERRIDE: In C++11: `override`. Otherwise empty.
// ATR_FINAL: In C++11: `final`. Otherwise empty.


#ifdef __GNUG__
#define ATR_UNUSED __attribute__((unused))
#define ATR_DEPRECATED __attribute__((deprecated))
#else
#define ATR_UNUSED
#define ATR_DEPRECATED
#endif

#if defined(__cplusplus) && __cplusplus > 199711L
#define HAVE_CXX11 1

// For gcc 4.7, claim C++11 is supported, as long as experimental C++0x is on,
// however it's only the "most required C++11 support".
#if defined(__GXX_EXPERIMENTAL_CXX0X__) && __GNUC__ == 4 && __GNUC_MINOR__ >= 7 // 4.7 only!
#define ATR_NOEXCEPT
#define ATR_NOTHROW throw()
#define ATR_CONSTEXPR
#define ATR_OVERRIDE
#define ATR_FINAL
#else
#define HAVE_FULL_CXX11 1
#define ATR_NOEXCEPT noexcept
#define ATR_NOTHROW noexcept
#define ATR_CONSTEXPR constexpr
#define ATR_OVERRIDE override
#define ATR_FINAL final
#endif

// Microsoft Visual Studio supports C++11, but not fully,
// and still did not change the value of __cplusplus. Treat
// this special way.
// _MSC_VER == 1800  means Microsoft Visual Studio 2013.
#elif defined(_MSC_VER) && _MSC_VER >= 1800
#define HAVE_CXX11 1
#if defined(_MSC_FULL_VER) && _MSC_FULL_VER >= 190023026
#define HAVE_FULL_CXX11 1
#define ATR_NOEXCEPT noexcept
#define ATR_NOTHROW noexcept
#define ATR_CONSTEXPR constexpr
#define ATR_OVERRIDE override
#define ATR_FINAL final
#else
#define ATR_NOEXCEPT
#define ATR_NOTHROW throw()
#define ATR_CONSTEXPR
#define ATR_OVERRIDE
#define ATR_FINAL
#endif
#else
#define HAVE_CXX11 0
#define ATR_NOEXCEPT
#define ATR_NOTHROW throw()
#define ATR_CONSTEXPR
#define ATR_OVERRIDE
#define ATR_FINAL

#endif

#if !HAVE_CXX11 && defined(REQUIRE_CXX11) && REQUIRE_CXX11 == 1
#error "The currently compiled application required C++11, but your compiler doesn't support it."
#endif


// Windows warning disabler
#define _CRT_SECURE_NO_WARNINGS 1

#include "platform_sys.h"

// Happens that these are defined, undefine them in advance
#undef min
#undef max

#include <string>
#include <algorithm>
#include <bitset>
#include <map>
#include <functional>
#include <memory>
#include <iomanip>
#include <sstream>
#include <iomanip>

#if HAVE_CXX11
#include <type_traits>
#endif

#include <cstdlib>
#include <cerrno>
#include <cstring>

// -------------- UTILITIES ------------------------

// --- ENDIAN ---
// Copied from: https://gist.github.com/panzi/6856583
// License: Public Domain.

#if (defined(_WIN16) || defined(_WIN32) || defined(_WIN64)) && !defined(__WINDOWS__)

#	define __WINDOWS__

#endif

#if defined(__linux__) || defined(__CYGWIN__) || defined(__GNU__)

#	include <endian.h>

// GLIBC-2.8 and earlier does not provide these macros.
// See http://linux.die.net/man/3/endian
// From https://gist.github.com/panzi/6856583
#   if defined(__GLIBC__) \
      && ( !defined(__GLIBC_MINOR__) \
         || ((__GLIBC__ < 2) \
         || ((__GLIBC__ == 2) && (__GLIBC_MINOR__ < 9))) )
#       include <arpa/inet.h>
#       if defined(__BYTE_ORDER) && (__BYTE_ORDER == __LITTLE_ENDIAN)

#           define htole32(x) (x)
#           define le32toh(x) (x)

#       elif defined(__BYTE_ORDER) && (__BYTE_ORDER == __BIG_ENDIAN)

#           define htole16(x) ((((((uint16_t)(x)) >> 8))|((((uint16_t)(x)) << 8)))
#           define le16toh(x) ((((((uint16_t)(x)) >> 8))|((((uint16_t)(x)) << 8)))

#           define htole32(x) (((uint32_t)htole16(((uint16_t)(((uint32_t)(x)) >> 16)))) | (((uint32_t)htole16(((uint16_t)(x)))) << 16))
#           define le32toh(x) (((uint32_t)le16toh(((uint16_t)(((uint32_t)(x)) >> 16)))) | (((uint32_t)le16toh(((uint16_t)(x)))) << 16))

#       else
#           error Byte Order not supported or not defined.
#       endif
#   endif

#elif defined(__APPLE__)

#	include <libkern/OSByteOrder.h>

#	define htobe16(x) OSSwapHostToBigInt16(x)
#	define htole16(x) OSSwapHostToLittleInt16(x)
#	define be16toh(x) OSSwapBigToHostInt16(x)
#	define le16toh(x) OSSwapLittleToHostInt16(x)
 
#	define htobe32(x) OSSwapHostToBigInt32(x)
#	define htole32(x) OSSwapHostToLittleInt32(x)
#	define be32toh(x) OSSwapBigToHostInt32(x)
#	define le32toh(x) OSSwapLittleToHostInt32(x)
 
#	define htobe64(x) OSSwapHostToBigInt64(x)
#	define htole64(x) OSSwapHostToLittleInt64(x)
#	define be64toh(x) OSSwapBigToHostInt64(x)
#	define le64toh(x) OSSwapLittleToHostInt64(x)

#	define __BYTE_ORDER    BYTE_ORDER
#	define __BIG_ENDIAN    BIG_ENDIAN
#	define __LITTLE_ENDIAN LITTLE_ENDIAN
#	define __PDP_ENDIAN    PDP_ENDIAN

#elif defined(__OpenBSD__)

#	include <sys/endian.h>

#elif defined(__NetBSD__) || defined(__FreeBSD__) || defined(__DragonFly__)

#	include <sys/endian.h>

#ifndef be16toh
#	define be16toh(x) betoh16(x)
#endif
#ifndef le16toh
#	define le16toh(x) letoh16(x)
#endif

#ifndef be32toh
#	define be32toh(x) betoh32(x)
#endif
#ifndef le32toh
#	define le32toh(x) letoh32(x)
#endif

#ifndef be64toh
#	define be64toh(x) betoh64(x)
#endif
#ifndef le64toh
#	define le64toh(x) letoh64(x)
#endif

#elif defined(__WINDOWS__)

#	include <winsock2.h>

#	if BYTE_ORDER == LITTLE_ENDIAN

#		define htobe16(x) htons(x)
#		define htole16(x) (x)
#		define be16toh(x) ntohs(x)
#		define le16toh(x) (x)
 
#		define htobe32(x) htonl(x)
#		define htole32(x) (x)
#		define be32toh(x) ntohl(x)
#		define le32toh(x) (x)
 
#		define htobe64(x) htonll(x)
#		define htole64(x) (x)
#		define be64toh(x) ntohll(x)
#		define le64toh(x) (x)

#	elif BYTE_ORDER == BIG_ENDIAN

		/* that would be xbox 360 */
#		define htobe16(x) (x)
#		define htole16(x) __builtin_bswap16(x)
#		define be16toh(x) (x)
#		define le16toh(x) __builtin_bswap16(x)
 
#		define htobe32(x) (x)
#		define htole32(x) __builtin_bswap32(x)
#		define be32toh(x) (x)
#		define le32toh(x) __builtin_bswap32(x)
 
#		define htobe64(x) (x)
#		define htole64(x) __builtin_bswap64(x)
#		define be64toh(x) (x)
#		define le64toh(x) __builtin_bswap64(x)

#	else

#		error byte order not supported

#	endif

#	define __BYTE_ORDER    BYTE_ORDER
#	define __BIG_ENDIAN    BIG_ENDIAN
#	define __LITTLE_ENDIAN LITTLE_ENDIAN
#	define __PDP_ENDIAN    PDP_ENDIAN

#else

#	error Endian: platform not supported

#endif

// Hardware <--> Network (big endian) convention
inline void HtoNLA(uint32_t* dst, const uint32_t* src, size_t size)
{
    for (size_t i = 0; i < size; ++ i)
        dst[i] = htonl(src[i]);
}

inline void NtoHLA(uint32_t* dst, const uint32_t* src, size_t size)
{
    for (size_t i = 0; i < size; ++ i)
        dst[i] = ntohl(src[i]);
}

// Hardware <--> Intel (little endian) convention
inline void HtoILA(uint32_t* dst, const uint32_t* src, size_t size)
{
    for (size_t i = 0; i < size; ++ i)
        dst[i] = htole32(src[i]);
}

inline void ItoHLA(uint32_t* dst, const uint32_t* src, size_t size)
{
    for (size_t i = 0; i < size; ++ i)
        dst[i] = le32toh(src[i]);
}

// Bit numbering utility.
//
// This is something that allows you to turn 32-bit integers into bit fields.
// Although bitfields are part of C++ language, they are not designed to be
// interchanged with 32-bit numbers, and any attempt to doing it (by placing
// inside a union, for example) is nonportable (order of bitfields inside
// same-covering 32-bit integer number is dependent on the endian), so they are
// popularly disregarded as useless. Instead the 32-bit numbers with bits
// individually selected is preferred, with usually manual playing around with
// & and | operators, as well as << and >>. This tool is designed to simplify
// the use of them. This can be used to qualify a range of bits inside a 32-bit
// number to be a separate number, you can "wrap" it by placing the integer
// value in the range of these bits, as well as "unwrap" (extract) it from
// the given place. For your own safety, use one prefix to all constants that
// concern bit ranges intended to be inside the same "bit container".
//
// Usage: typedef Bits<leftmost, rightmost> MASKTYPE;  // MASKTYPE is a name of your choice.
//
// With this defined, you can use the following members:
// - MASKTYPE::mask - to get the int32_t value with bimask (used bits set to 1, others to 0)
// - MASKTYPE::offset - to get the lowermost bit number, or number of bits to shift
// - MASKTYPE::wrap(int value) - to create a bitset where given value is encoded in given bits
// - MASKTYPE::unwrap(int bitset) - to extract an integer value from the bitset basing on mask definition
// (rightmost defaults to leftmost)
// REMEMBER: leftmost > rightmost because bit 0 is the LEAST significant one!

template <size_t L, size_t R, bool parent_correct = true>
struct BitsetMask
{
    static const bool correct = L >= R;
    static const uint32_t value = (1u << L) | BitsetMask<L-1, R, correct>::value;
};

// This is kind-of functional programming. This describes a special case that is
// a "terminal case" in case when decreased L-1 (see above) reached == R.
template<size_t R>
struct BitsetMask<R, R, true>
{
    static const bool correct = true;
    static const uint32_t value = 1 << R;
};

// This is a trap for a case that BitsetMask::correct in the master template definition
// evaluates to false. This trap causes compile error and prevents from continuing
// recursive unwinding in wrong direction (and challenging the compiler's resistiveness
// for infinite loops).
template <size_t L, size_t R>
struct BitsetMask<L, R, false>
{
};

template <size_t L, size_t R = L>
struct Bits
{
    // DID YOU GET a kind-of error: 'mask' is not a member of 'Bits<3u, 5u, false>'?
    // See the the above declaration of 'correct'!
    static const uint32_t mask = BitsetMask<L, R>::value;
    static const uint32_t offset = R;
    static const size_t size = L - R + 1;

    // Example: if our bitset mask is 00111100, this checks if given value fits in
    // 00001111 mask (that is, does not exceed <0, 15>.
    static bool fit(uint32_t value) { return (BitsetMask<L-R, 0>::value & value) == value; }

    /// 'wrap' gets some given value that should be placed in appropriate bit range and
    /// returns a whole 32-bit word that has the value already at specified place.
    /// To create a 32-bit container that contains already all values destined for different
    /// bit ranges, simply use wrap() for each of them and bind them with | operator.
    static uint32_t wrap(uint32_t baseval) { return (baseval << offset) & mask; }

    /// Extracts appropriate bit range and returns them as normal integer value.
    static uint32_t unwrap(uint32_t bitset) { return (bitset & mask) >> offset; }

    template<class T>
    static T unwrapt(uint32_t bitset) { return static_cast<T>(unwrap(bitset)); }
};


//inline int32_t Bit(size_t b) { return 1 << b; }
// XXX This would work only with 'constexpr', but this is
// available only in C++11. In C++03 this can be only done
// using a macro.
//
// Actually this can be expressed in C++11 using a better technique,
// such as user-defined literals:
// 2_bit  --> 1 >> 2

#ifdef BIT
#undef BIT
#endif
#define BIT(x) (1 << (x))


// ------------------------------------------------------------
// This is something that reminds a structure consisting of fields
// of the same type, implemented as an array. It's parametrized
// by the type of fields and the type, which's values should be
// used for indexing (preferably an enum type). Whatever type is
// used for indexing, it is converted to size_t for indexing the
// actual array.
// 
// The user should use it as an array: ds[DS_NAME], stating
// that DS_NAME is of enum type passed as 3rd parameter.
// However trying to do ds[0] would cause a compile error.
template <typename FieldType, size_t NoOfFields, typename IndexerType>
struct DynamicStruct
{
    FieldType inarray[NoOfFields];

    void clear()
    {
        // As a standard library, it can be believed that this call
        // can be optimized when FieldType is some integer.
        std::fill(inarray, inarray + NoOfFields, FieldType());
    }

    FieldType operator[](IndexerType ix) const { return inarray[size_t(ix)]; }
    FieldType& operator[](IndexerType ix) { return inarray[size_t(ix)]; }

    template<class AnyOther>
    FieldType operator[](AnyOther ix) const
    {
        // If you can see a compile error here ('int' is not a class or struct, or
        // that there's no definition of 'type' in given type), it means that you
        // have used invalid data type passed to [] operator. See the definition
        // of this type as DynamicStruct and see which type is required for indexing.
        typename AnyOther::type wrong_usage_of_operator_index = AnyOther::type;
        return inarray[size_t(ix)];
    }

    template<class AnyOther>
    FieldType& operator[](AnyOther ix)
    {
        // If you can see a compile error here ('int' is not a class or struct, or
        // that there's no definition of 'type' in given type), it means that you
        // have used invalid data type passed to [] operator. See the definition
        // of this type as DynamicStruct and see which type is required for indexing.
        typename AnyOther::type wrong_usage_of_operator_index = AnyOther::type;
        return inarray[size_t(ix)];
    }

    operator FieldType* () { return inarray; }
    operator const FieldType* () const { return inarray; }

    char* raw() { return (char*)inarray; }
};


// ------------------------------------------------------------



inline bool IsSet(int32_t bitset, int32_t flagset)
{
    return (bitset & flagset) == flagset;
}

<<<<<<< HEAD
=======
// std::addressof in C++11,
// needs to be provided for C++03
template <class RefType>
inline RefType* AddressOf(RefType& r)
{
    return (RefType*)(&(unsigned char&)(r));
}

template <class T>
struct explicit_t
{
    T inobject;
    explicit_t(const T& uo): inobject(uo) {}
    operator T() const { return inobject; }

private:
    template <class X>
    explicit_t(const X& another);
};

// Homecooked version of ref_t. It's a copy of std::reference_wrapper
// voided of unwanted properties and renamed to ref_t.


#if HAVE_CXX11
#include <functional>
#endif

template<typename Type>
class ref_t
{
    Type* m_data;

public:
    typedef Type type;

#if HAVE_CXX11
    explicit ref_t(Type& __indata)
        : m_data(std::addressof(__indata))
        { }
#else
    explicit ref_t(Type& __indata)
        : m_data((Type*)(&(char&)(__indata)))
        { }
#endif

    ref_t(const ref_t<Type>& inref)
        : m_data(inref.m_data)
    { }

#if HAVE_CXX11
    ref_t(const std::reference_wrapper<Type>& i): m_data(std::addressof(i.get())) {}
#endif

    Type& operator*() { return *m_data; }

    Type& get() const
    { return *m_data; }

    Type operator->() const
    { return *m_data; }
};

>>>>>>> ed32d9b6
// This is required for Printable function if you have a container of pairs,
// but this function has a different definition for C++11 and C++03.
namespace srt_pair_op
{
    template <class Value1, class Value2>
    std::ostream& operator<<(std::ostream& s, const std::pair<Value1, Value2>& v)
    {
        s << "{" << v.first << " " << v.second << "}";
        return s;
    }
}

#if HAVE_CXX11

template <class In>
inline auto Move(In& i) -> decltype(std::move(i)) { return std::move(i); }

// Gluing string of any type, wrapper for operator <<

template <class Stream>
inline Stream& Print(Stream& in) { return in;}

template <class Stream, class Arg1, class... Args>
inline Stream& Print(Stream& sout, Arg1&& arg1, Args&&... args)
{
    sout << arg1;
    return Print(sout, args...);
}

template <class... Args>
inline std::string Sprint(Args&&... args)
{
    std::ostringstream sout;
    Print(sout, args...);
    return sout.str();
}

// We need to use UniquePtr, in the form of C++03 it will be a #define.
// Naturally will be used std::move() so that it can later painlessly
// switch to C++11.
template <class T>
using UniquePtr = std::unique_ptr<T>;

// Some utilities borrowed from tumux, as this is using options
// similar way.
template <class Container, class Value = typename Container::value_type, typename... Args> inline
std::string Printable(const Container& in, Value /*pseudoargument*/, Args&&... args)
{
    using namespace srt_pair_op;
    std::ostringstream os;
    Print(os, args...);
    os << "[ ";
    for (auto i: in)
        os << Value(i) << " ";
    os << "]";
    return os.str();
}

template <class Container> inline
std::string Printable(const Container& in)
{
    using namespace srt_pair_op;
    using Value = typename Container::value_type;
    return Printable(in, Value());
}

template<typename Map, typename Key>
auto map_get(Map& m, const Key& key, typename Map::mapped_type def = typename Map::mapped_type()) -> typename Map::mapped_type
{
    auto it = m.find(key);
    return it == m.end() ? def : it->second;
}

template<typename Map, typename Key>
auto map_getp(Map& m, const Key& key) -> typename Map::mapped_type*
{
    auto it = m.find(key);
    return it == m.end() ? nullptr : std::addressof(it->second);
}

template<typename Map, typename Key>
auto map_getp(const Map& m, const Key& key) -> typename Map::mapped_type const*
{
    auto it = m.find(key);
    return it == m.end() ? nullptr : std::addressof(it->second);
}


#else

// The unique_ptr requires C++11, and the rvalue-reference feature,
// so here we're simulate the behavior using the old std::auto_ptr.

// This is only to make a "move" call transparent and look ok towards
// the C++11 code.
template <class T>
std::auto_ptr_ref<T> Move(const std::auto_ptr_ref<T>& in) { return in; }

// We need to provide also some fixes for this type that were not present in auto_ptr,
// but they are present in unique_ptr.

// C++03 doesn't have a templated typedef, but still we need some things
// that can only function as a class.
template <class T>
class UniquePtr: public std::auto_ptr<T>
{
    typedef std::auto_ptr<T> Base;

public:

    // This is a template - so method names must be declared explicitly
    typedef typename Base::element_type element_type;
    using Base::get;
    using Base::reset;

    // All constructor declarations must be repeated.
    // "Constructor delegation" is also only C++11 feature.
    explicit UniquePtr(element_type* __p = 0) throw() : Base(__p) {}
    UniquePtr(UniquePtr& __a) throw() : Base(__a) { }
    template<typename _Tp1>
    UniquePtr(UniquePtr<_Tp1>& __a) throw() : Base(__a) {}

    UniquePtr& operator=(UniquePtr& __a) throw() { return Base::operator=(__a); }
    template<typename _Tp1>
    UniquePtr& operator=(UniquePtr<_Tp1>& __a) throw() { return Base::operator=(__a); }

    // Good, now we need to add some parts of the API of unique_ptr.

    bool operator==(const UniquePtr& two) const { return get() == two.get(); }
    bool operator!=(const UniquePtr& two) const { return get() != two.get(); }

    bool operator==(const element_type* two) const { return get() == two; }
    bool operator!=(const element_type* two) const { return get() != two; }

    operator bool () { return 0!= get(); }
};

// A primitive one-argument versions of Sprint and Printable
template <class Arg1>
inline std::string Sprint(const Arg1& arg)
{
    std::ostringstream sout;
    sout << arg;
    return sout.str();
}

template <class Container> inline
std::string Printable(const Container& in)
{
    using namespace srt_pair_op;
    typedef typename Container::value_type Value;
    std::ostringstream os;
    os << "[ ";
    for (typename Container::const_iterator i = in.begin(); i != in.end(); ++i)
        os << Value(*i) << " ";
    os << "]";

    return os.str();
}

template<typename Map, typename Key>
typename Map::mapped_type map_get(Map& m, const Key& key, typename Map::mapped_type def = typename Map::mapped_type())
{
    typename Map::iterator it = m.find(key);
    return it == m.end() ? def : it->second;
}

template<typename Map, typename Key>
typename Map::mapped_type map_get(const Map& m, const Key& key, typename Map::mapped_type def = typename Map::mapped_type())
{
    typename Map::const_iterator it = m.find(key);
    return it == m.end() ? def : it->second;
}

template<typename Map, typename Key>
typename Map::mapped_type* map_getp(Map& m, const Key& key)
{
    typename Map::iterator it = m.find(key);
    return it == m.end() ? (typename Map::mapped_type*)0 : &(it->second);
}

template<typename Map, typename Key>
typename Map::mapped_type const* map_getp(const Map& m, const Key& key)
{
    typename Map::const_iterator it = m.find(key);
    return it == m.end() ? (typename Map::mapped_type*)0 : &(it->second);
}

#endif

// Printable with prefix added for every element.
// Useful when printing a container of sockets or sequence numbers.
template <class Container> inline
std::string PrintableMod(const Container& in, const std::string& prefix)
{
    using namespace srt_pair_op;
    typedef typename Container::value_type Value;
    std::ostringstream os;
    os << "[ ";
    for (typename Container::const_iterator y = in.begin(); y != in.end(); ++y)
        os << prefix << Value(*y) << " ";
    os << "]";
    return os.str();
}

template<typename InputIterator, typename OutputIterator, typename TransFunction>
void FilterIf(InputIterator bg, InputIterator nd,
        OutputIterator out, TransFunction fn)
{
    for (InputIterator i = bg; i != nd; ++i)
    {
        std::pair<typename TransFunction::result_type, bool> result = fn(*i);
        if (!result.second)
            continue;
        *out++ = result.first;
    }
}

template <class Signature>
struct CallbackHolder
{
    void* opaque;
    Signature* fn;

    CallbackHolder(): opaque(NULL), fn(NULL)  {}

    void set(void* o, Signature* f)
    {
        // Test if the pointer is a pointer to function. Don't let
        // other type of pointers here.
#if HAVE_CXX11
        static_assert(std::is_function<Signature>::value, "CallbackHolder is for functions only!");
#else
        // This is a poor-man's replacement, which should in most compilers
        // generate a warning, if `Signature` resolves to a value type.
        // This would make an illegal pointer cast from a value to a function type.
        // Casting function-to-function, however, should not. Unfortunately
        // newer compilers disallow that, too (when a signature differs), but
        // then they should better use the C++11 way, much more reliable and safer.
        void* (*testfn)(void*) ATR_UNUSED = (void*(*)(void*))f;
#endif
        opaque = o;
        fn = f;
    }

    operator bool() { return fn != NULL; }
};

#define CALLBACK_CALL(holder,...) (*holder.fn)(holder.opaque, __VA_ARGS__)

inline std::string FormatBinaryString(const uint8_t* bytes, size_t size)
{
    if ( size == 0 )
        return "";

    //char buf[256];
    using namespace std;

    ostringstream os;

    // I know, it's funny to use sprintf and ostringstream simultaneously,
    // but " %02X" in iostream is: << " " << hex << uppercase << setw(2) << setfill('0') << VALUE << setw(1)
    // Too noisy. OTOH ostringstream solves the problem of memory allocation
    // for a string of unpredictable size.
    //sprintf(buf, "%02X", int(bytes[0]));

    os.fill('0');
    os.width(2);
    os.setf(ios::basefield, ios::hex);
    os.setf(ios::uppercase);

    //os << buf;
    os << int(bytes[0]);


    for (size_t i = 1; i < size; ++i)
    {
        //sprintf(buf, " %02X", int(bytes[i]));
        //os << buf;
        os << int(bytes[i]);
    }
    return os.str();
}


/// This class is useful in every place where
/// the time drift should be traced. It's currently in use in every
/// solution that implements any kind of TSBPD.
template<unsigned MAX_SPAN, int MAX_DRIFT, bool CLEAR_ON_UPDATE = true>
class DriftTracer
{
    int64_t  m_qDrift;
    int64_t  m_qOverdrift;

    int64_t  m_qDriftSum;
    unsigned m_uDriftSpan;

public:
    DriftTracer()
        : m_qDrift(0)
        , m_qOverdrift(0)
        , m_qDriftSum(0)
        , m_uDriftSpan(0)
    {}

    bool update(int64_t driftval)
    {
        m_qDriftSum += driftval;
        ++m_uDriftSpan;

        if (m_uDriftSpan < MAX_SPAN)
            return false;

        if (CLEAR_ON_UPDATE)
            m_qOverdrift = 0;

        // Calculate the median of all drift values.
        // In most cases, the divisor should be == MAX_SPAN.
        m_qDrift = m_qDriftSum / m_uDriftSpan;

        // And clear the collection
        m_qDriftSum = 0;
        m_uDriftSpan = 0;

        // In case of "overdrift", save the overdriven value in 'm_qOverdrift'.
        // In clear mode, you should add this value to the time base when update()
        // returns true. The drift value will be since now measured with the
        // overdrift assumed to be added to the base.
        if (std::abs(m_qDrift) > MAX_DRIFT)
        {
            m_qOverdrift = m_qDrift < 0 ? -MAX_DRIFT : MAX_DRIFT;
            m_qDrift -= m_qOverdrift;
        }

        // printDriftOffset(m_qOverdrift, m_qDrift);

        // Timebase is separate
        // m_qTimeBase += m_qOverdrift;

        return true;
    }

    // For group overrides
    void forceDrift(int64_t driftval)
    {
        m_qDrift = driftval;
    }

    // These values can be read at any time, however if you want
    // to depend on the fact that they have been changed lately,
    // you have to check the return value from update().
    //
    // IMPORTANT: drift() can be called at any time, just remember
    // that this value may look different than before only if the
    // last update() returned true, which need not be important for you.
    //
    // CASE: CLEAR_ON_UPDATE = true
    // overdrift() should be read only immediately after update() returned
    // true. It will stay available with this value until the next time when
    // update() returns true, in which case the value will be cleared.
    // Therefore, after calling update() if it retuns true, you should read
    // overdrift() immediately an make some use of it. Next valid overdrift
    // will be then relative to every previous overdrift.
    //
    // CASE: CLEAR_ON_UPDATE = false
    // overdrift() will start from 0, but it will always keep track on
    // any changes in overdrift. By manipulating the MAX_DRIFT parameter
    // you can decide how high the drift can go relatively to stay below
    // overdrift.
    int64_t drift() const { return m_qDrift; }
    int64_t overdrift() const { return m_qOverdrift; }
};

template <class KeyType, class ValueType>
struct MapProxy
{
    std::map<KeyType, ValueType>& mp;
    const KeyType& key;

    MapProxy(std::map<KeyType, ValueType>& m, const KeyType& k): mp(m), key(k) {}

    void operator=(const ValueType& val)
    {
        mp[key] = val;
    }

    typename std::map<KeyType, ValueType>::iterator find()
    {
        return mp.find(key);
    }

    typename std::map<KeyType, ValueType>::const_iterator find() const
    {
        return mp.find(key);
    }

    operator ValueType() const
    {
        typename std::map<KeyType, ValueType>::const_iterator p = find();
        if (p == mp.end())
            return "";
        return p->second;
    }

    ValueType deflt(const ValueType& defval) const
    {
        typename std::map<KeyType, ValueType>::const_iterator p = find();
        if (p == mp.end())
            return defval;
        return p->second;
    }

    bool exists() const
    {
        return find() != mp.end();
    }
};

inline std::string BufferStamp(const char* mem, size_t size)
{
    using namespace std;
    char spread[16];

    int n = 16-size;
    if (n > 0)
        memset((spread + 16 - n), 0, n);
    memcpy((spread), mem, min(size_t(16), size));

    // Now prepare 4 cells for uint32_t.
    union
    {
        uint32_t sum;
        char cells[4];
    };
    memset((cells), 0, 4);

    for (size_t x = 0; x < 4; ++x)
        for (size_t y = 0; y < 4; ++y)
        {
            cells[x] += spread[x+4*y];
        }

    // Convert to hex string

    ostringstream os;

    os << hex << uppercase << setfill('0') << setw(8) << sum;

    return os.str();
}

template <class OutputIterator>
inline void Split(const std::string & str, char delimiter, OutputIterator tokens)
{
    if ( str.empty() )
        return; // May cause crash and won't extract anything anyway

    std::size_t start;
    std::size_t end = -1;

    do
    {
        start = end + 1;
        end = str.find(delimiter, start);
        *tokens = str.substr(
                start,
                (end == std::string::npos) ? std::string::npos : end - start);
        ++tokens;
    } while (end != std::string::npos);
}

inline std::string SelectNot(const std::string& unwanted, const std::string& s1, const std::string& s2)
{
    if (s1 == unwanted)
        return s2; // might be unwanted, too, but then, there's nothing you can do anyway
    if (s2 == unwanted)
        return s1;

    // Both have wanted values, so now compare if they are same
    if (s1 == s2)
        return s1; // occasionally there's a winner

    // Irresolvable situation.
    return std::string();
}

inline std::string SelectDefault(const std::string& checked, const std::string& def)
{
    if (checked == "")
        return def;
    return checked;
}

template <class It>
inline size_t safe_advance(It& it, size_t num, It end)
{
    while ( it != end && num )
    {
        --num;
        ++it;
    }

    return num; // will be effectively 0, if reached the required point, or >0, if end was by that number earlier
}

// This is available only in C++17, dunno why not C++11 as it's pretty useful.
template <class V, size_t N> inline
ATR_CONSTEXPR size_t Size(const V (&)[N]) ATR_NOEXCEPT { return N; }

template <size_t DEPRLEN, typename ValueType>
inline ValueType avg_iir(ValueType old_value, ValueType new_value)
{
    return (old_value * (DEPRLEN - 1) + new_value) / DEPRLEN;
}

// Property accessor definitions
//
// "Property" is a special method that accesses given field.
// This relies only on a convention, which is the following:
//
// V x = object.prop(); <-- get the property's value
// object.prop(x); <-- set the property a value
//
// Properties might be also chained when setting:
//
// object.prop1(v1).prop2(v2).prop3(v3);
//
// Properties may be defined various even very complicated
// ways, which is simply providing a method with body. In order
// to define a property simplest possible way, that is, refer
// directly to the field that keeps it, here are the following macros:
//
// Prefix: SRTU_PROPERTY_
// Followed by:
//  - access type: RO, WO, RW, RR, RRW
//  - chain flag: optional _CHAIN
// Where access type is:
// - RO - read only. Defines reader accessor. The accessor method will be const.
// - RR - read reference. The accessor isn't const to allow reference passthrough.
// - WO - write only. Defines writer accessor.
// - RW - combines RO and WO.
// - RRW - combines RR and WO.
//
// The _CHAIN marker is optional for macros providing writable accessors
// for properties. The difference is that while simple write accessors return
// void, the chaining accessors return the reference to the object for which
// the write accessor was called so that you can call the next accessor (or
// any other method as well) for the result.

#define SRTU_PROPERTY_RR(type, name, field) type name() { return field; }
#define SRTU_PROPERTY_RO(type, name, field) type name() const { return field; }
#define SRTU_PROPERTY_WO(type, name, field) void name(type arg) { field = arg; }
#define SRTU_PROPERTY_WO_CHAIN(otype, type, name, field) otype& name(type arg) { field = arg; return *this; }
#define SRTU_PROPERTY_RW(type, name, field) SRTU_PROPERTY_RO(type, name, field); SRTU_PROPERTY_WO(type, name, field)
#define SRTU_PROPERTY_RRW(type, name, field) SRTU_PROPERTY_RR(type, name, field); SRTU_PROPERTY_WO(type, name, field)
#define SRTU_PROPERTY_RW_CHAIN(otype, type, name, field) SRTU_PROPERTY_RO(type, name, field); SRTU_PROPERTY_WO_CHAIN(otype, type, name, field)
#define SRTU_PROPERTY_RRW_CHAIN(otype, type, name, field) SRTU_PROPERTY_RR(type, name, field); SRTU_PROPERTY_WO_CHAIN(otype, type, name, field)

#endif<|MERGE_RESOLUTION|>--- conflicted
+++ resolved
@@ -451,8 +451,6 @@
     return (bitset & flagset) == flagset;
 }
 
-<<<<<<< HEAD
-=======
 // std::addressof in C++11,
 // needs to be provided for C++03
 template <class RefType>
@@ -473,50 +471,6 @@
     explicit_t(const X& another);
 };
 
-// Homecooked version of ref_t. It's a copy of std::reference_wrapper
-// voided of unwanted properties and renamed to ref_t.
-
-
-#if HAVE_CXX11
-#include <functional>
-#endif
-
-template<typename Type>
-class ref_t
-{
-    Type* m_data;
-
-public:
-    typedef Type type;
-
-#if HAVE_CXX11
-    explicit ref_t(Type& __indata)
-        : m_data(std::addressof(__indata))
-        { }
-#else
-    explicit ref_t(Type& __indata)
-        : m_data((Type*)(&(char&)(__indata)))
-        { }
-#endif
-
-    ref_t(const ref_t<Type>& inref)
-        : m_data(inref.m_data)
-    { }
-
-#if HAVE_CXX11
-    ref_t(const std::reference_wrapper<Type>& i): m_data(std::addressof(i.get())) {}
-#endif
-
-    Type& operator*() { return *m_data; }
-
-    Type& get() const
-    { return *m_data; }
-
-    Type operator->() const
-    { return *m_data; }
-};
-
->>>>>>> ed32d9b6
 // This is required for Printable function if you have a container of pairs,
 // but this function has a different definition for C++11 and C++03.
 namespace srt_pair_op
