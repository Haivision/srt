--- conflicted
+++ resolved
@@ -869,15 +869,12 @@
 struct PassFilter
 {
     T lower, median, upper;
-<<<<<<< HEAD
-=======
 
     bool encloses(const T& value)
     {
         // Throw away those that don't fit in the filter
         return value > lower && value < upper;
     }
->>>>>>> 2eb47e3e
 };
 
 // This utility is used in window.cpp where it is required to calculate
@@ -925,16 +922,6 @@
 // This function sums up all values in the array (from p to end),
 // except those that don't fit in the low- and high-pass filter.
 // Returned is the sum and the number of elements taken into account.
-<<<<<<< HEAD
-inline std::pair<int, int> AccumulatePassFilter(const int* p, const int* end, PassFilter<int> filter)
-{
-    int count = 0;
-    int sum = 0;
-    for (; p != end; ++p)
-    {
-        // Throw away those that don't fit in the filter
-        if (*p < filter.lower || *p > filter.upper)
-=======
 inline std::pair<int, int> AccumulatePassFilter(const int* p, size_t size, PassFilter<int> filter)
 {
     int count = 0;
@@ -944,7 +931,6 @@
     {
         // Throw away those that don't fit in the filter
         if (!filter.encloses(*p))
->>>>>>> 2eb47e3e
             continue;
 
         sum += *p;
@@ -962,29 +948,18 @@
 // of the elements passed from the first array and from the `para`
 // array, as well as the number of included elements.
 template <class IntCount, class IntParaCount>
-<<<<<<< HEAD
-inline void AccumulatePassFilterParallel(const int* p, const int* end, PassFilter<int> filter,
-=======
 inline void AccumulatePassFilterParallel(const int* p, size_t size, PassFilter<int> filter,
->>>>>>> 2eb47e3e
         const int* para,
         int& w_sum, IntCount& w_count, IntParaCount& w_paracount)
 {
     IntCount count = 0;
     int sum = 0;
     IntParaCount parasum = 0;
-<<<<<<< HEAD
-    for (; p != end; ++p, ++para)
-    {
-        // Throw away those that don't fit in the filter
-        if (*p < filter.lower || *p > filter.upper)
-=======
     const int* const end = p + size;
     for (; p != end; ++p, ++para)
     {
         // Throw away those that don't fit in the filter
         if (!filter.encloses(*p))
->>>>>>> 2eb47e3e
             continue;
 
         sum += *p;
@@ -996,7 +971,6 @@
     w_paracount = parasum;
 }
 
-<<<<<<< HEAD
 template<unsigned SEGMENT_SPAN_I, unsigned SEGMENT_NUMBER_I, int MAX_DRIFT_I>
 class FastDriftTracer
 {
@@ -1130,8 +1104,6 @@
 };
 
 
-=======
->>>>>>> 2eb47e3e
 
 inline std::string FormatBinaryString(const uint8_t* bytes, size_t size)
 {
