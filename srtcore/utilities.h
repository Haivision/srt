/*
 * SRT - Secure, Reliable, Transport
 * Copyright (c) 2018 Haivision Systems Inc.
 * 
 * This Source Code Form is subject to the terms of the Mozilla Public
 * License, v. 2.0. If a copy of the MPL was not distributed with this
 * file, You can obtain one at http://mozilla.org/MPL/2.0/.
 * 
 */

/*****************************************************************************
written by
   Haivision Systems Inc.
 *****************************************************************************/

#ifndef INC_SRT_UTILITIES_H
#define INC_SRT_UTILITIES_H

// Windows warning disabler
#define _CRT_SECURE_NO_WARNINGS 1

#include "platform_sys.h"
#include "srt_attr_defs.h" // defines HAVE_CXX11

// Happens that these are defined, undefine them in advance
#ifdef min
#undef min
#endif
#ifdef max
#undef max
#endif

#include <string>
#include <algorithm>
#include <bitset>
#include <map>
#include <vector>
#include <functional>
#include <memory>
#include <iomanip>
#include <utility>

#if HAVE_CXX11
#include <type_traits>
#include <unordered_map>
#else

<<<<<<< HEAD
#if !defined(__linux__) || !defined(__GNUG__)
#error C++03 compilation only allowed for Linux with GNU Compiler
=======
#if !defined(__GNUG__) || !(defined(__linux__) || defined(__MINGW32__))
#error C++03 compilation only allowed for Linux or MinGW with GNU Compiler
>>>>>>> 1fd2cd6a
#endif

#include <ext/hash_map>
#endif

#include <cstdlib>
#include <cerrno>
#include <cstring>
#include <stdexcept>

#include "ofmt.h"
#include "byte_order.h"


namespace srt {

// -------------- UTILITIES ------------------------

// ENDIAN-dependent array copying functions

/// Hardware --> Network (big-endian) byte order conversion
/// @param size source length in four octets
inline void HtoNLA(uint32_t* dst, const uint32_t* src, size_t size)
{
    for (size_t i = 0; i < size; ++ i)
        dst[i] = htobe32(src[i]);
}

/// Network (big-endian) --> Hardware byte order conversion
/// @param size source length in four octets
inline void NtoHLA(uint32_t* dst, const uint32_t* src, size_t size)
{
    for (size_t i = 0; i < size; ++ i)
        dst[i] = be32toh(src[i]);
}

// Hardware <--> Intel (little endian) convention
inline void HtoILA(uint32_t* dst, const uint32_t* src, size_t size)
{
    for (size_t i = 0; i < size; ++ i)
        dst[i] = htole32(src[i]);
}

inline void ItoHLA(uint32_t* dst, const uint32_t* src, size_t size)
{
    for (size_t i = 0; i < size; ++ i)
        dst[i] = le32toh(src[i]);
}

// Bit numbering utility. See docs/dev/utilities.md.

template <size_t L, size_t R, bool parent_correct = true>
struct BitsetMask
{
    static const bool correct = L >= R;
    static const uint32_t value = (1u << L) | BitsetMask<L-1, R, correct>::value;
};

// This is kind-of functional programming. This describes a special case that is
// a "terminal case" in case when decreased L-1 (see above) reached == R.
template<size_t R>
struct BitsetMask<R, R, true>
{
    static const bool correct = true;
    static const uint32_t value = 1u << R;
};

// This is a trap for a case that BitsetMask::correct in the master template definition
// evaluates to false - stops infinite template instantiation recursion with error.
template <size_t L, size_t R>
struct BitsetMask<L, R, false>
{
};

template <size_t L, size_t R = L>
struct Bits
{
    // DID YOU GET a kind-of error: 'mask' is not a member of 'Bits<3u, 5u, false>'?
    // See the declaration of 'correct' in the master definition of struct BitsetMask.
    static const uint32_t mask = BitsetMask<L, R>::value;
    static const uint32_t offset = R;
    static const size_t size = L - R + 1;

    static bool fit(uint32_t value) { return (BitsetMask<L-R, 0>::value & value) == value; }

    static uint32_t wrap(uint32_t baseval) { return (baseval << offset) & mask; }

    static uint32_t unwrap(uint32_t bitset) { return (bitset & mask) >> offset; }

    template<class T>
    static T unwrapt(uint32_t bitset) { return static_cast<T>(unwrap(bitset)); }
};


//inline int32_t Bit(size_t b) { return 1 << b; }
// XXX This would work only with 'constexpr', but this is
// available only in C++11. In C++03 this can be only done
// using a macro.
//
// Actually this can be expressed in C++11 using a better technique,
// such as user-defined literals:
// 2_bit  --> 1 >> 2

#ifdef BIT
#undef BIT
#endif
#define BIT(x) (1 << (x))

inline bool IsSet(int32_t bitset, int32_t flagset)
{
    return (bitset & flagset) == flagset;
}


template <typename FieldType, size_t NoOfFields, typename IndexerType>
struct DynamicStruct
{
    FieldType inarray[NoOfFields];

    void clear()
    {
        // As a standard library, it can be believed that this call
        // can be optimized when FieldType is some integer.
        std::fill(inarray, inarray + NoOfFields, FieldType());
    }

    FieldType operator[](IndexerType ix) const { return inarray[size_t(ix)]; }
    FieldType& operator[](IndexerType ix) { return inarray[size_t(ix)]; }

    template<class AnyOther>
    FieldType operator[](AnyOther ix) const
    {
        // Compile error pointing here (like 'int' is not a class or struct...)
        // means you have used invalid data type for operator[].
        typename AnyOther::type wrong_usage_of_operator_index = AnyOther::type;
        return inarray[size_t(ix)];
    }

    template<class AnyOther>
    FieldType& operator[](AnyOther ix)
    {
        // Compile error pointing here (like 'int' is not a class or struct...)
        // means you have used invalid data type for operator[].
        typename AnyOther::type wrong_usage_of_operator_index = AnyOther::type;
        return inarray[size_t(ix)];
    }

    operator FieldType* () { return inarray; }
    operator const FieldType* () const { return inarray; }

    char* raw() { return (char*)inarray; }
};


/// Fixed-size array template class.
template <class T, class Indexer = size_t>
class FixedArray
{
public:
    FixedArray(size_t size)
        : m_size(size)
        , m_entries(new T[size])
    {
    }

    ~FixedArray()
    {
        delete [] m_entries;
    }

public:
    const T& operator[](Indexer index) const
    {
        if (int(index) >= int(m_size))
            throw_invalid_index(int(index));

        return m_entries[int(index)];
    }

    T& operator[](Indexer index)
    {
        if (int(index) >= int(m_size))
            throw_invalid_index(int(index));

        return m_entries[int(index)];
    }


    size_t size() const { return m_size; }

    typedef T* iterator;
    typedef const T* const_iterator;

    iterator begin() { return m_entries; }
    iterator end() { return m_entries + m_size; }

    const_iterator cbegin() const { return m_entries; }
    const_iterator cend() const { return m_entries + m_size; }

    T* data() { return m_entries; }

private:
    FixedArray(const FixedArray<T>& );
    FixedArray<T>& operator=(const FixedArray<T>&);

    void throw_invalid_index(int i) const
    {
        throw std::runtime_error(hvu::fmtcat(OFMT_RAWSTR("Index "), i, OFMT_RAWSTR(" out of range")));
    }

private:
    size_t      m_size;
    T* const    m_entries;
};

<<<<<<< HEAD
// NOTE: ALL logging instructions are commented-out here.
// They were used for debugging and can be also restored,
// but this header file should not include logging, hence
// this isn't implemented.
template <class NodeType, class Access = NodeType>
class HeapSet
{
    std::vector<NodeType> m_HeapArray;

    typename Access::key_type keyat(size_t position) const
    {
        return Access::key(m_HeapArray[position]);
    }

public:

    static const size_t npos = std::string::npos;

    // Constructor
    HeapSet(size_t capa = 0)
    {
        if (capa)
            m_HeapArray.reserve(capa);
    }

    const std::vector<NodeType>& raw() const { return m_HeapArray; }

    bool empty() const { return m_HeapArray.empty(); }
    bool size() const { return m_HeapArray.size(); }
    const NodeType operator[](size_t ix) const
    {
        return m_HeapArray[ix];
    }

    static size_t parent(size_t i) { return (i-1)/2; }

    // to get index of left child of node at index i
    static size_t left(size_t i) { return (2*i + 1); }

    // to get index of right child of node at index i
    static size_t right(size_t i) { return (2*i + 2); }

    NodeType find_next(typename Access::key_type limit) const
    {
        // This function should find the first node that is next in order
        // towards the key value of 'limit'.

        // This is done by recursive search through the tree. The search
        // goes deeper, when found an element that is still earlier than
        // limit. When found elements in the path of both siblings, the
        // earlier of these two is returned. There could be none found,
        // and in this case none() is returned.

        if (m_HeapArray.empty())
            return Access::none();

        // Check the very first candidate; if it's already later, you
        // can return it. Otherwise check the children.

        if (!Access::order(keyat(0), limit))
            return m_HeapArray[0];

        if (left(0) >= m_HeapArray.size())
        {
            // There's no left, so there's no right either.
            return Access::none();
        }

        // We have left, but not necessarily right.
        size_t left_candidate = find_next_candidate(left(0), limit);

        size_t right_candidate = 0;
        if (right(0) < m_HeapArray.size())
            right_candidate = find_next_candidate(right(0), limit);

        if (right_candidate == 0)
        {
            // Only left can be taken into account, so return
            // whatever was found
            if (left_candidate == 0)
                return Access::none();
            return m_HeapArray[left_candidate];
        }

        if (left_candidate == 0 || Access::order(keyat(right_candidate), keyat(left_candidate)))
            return m_HeapArray[right_candidate];

        return m_HeapArray[left_candidate];
    }

private:

    // This function, per given node, should find the element that is next in
    // order towards 'limit', or return 0 if not found (0 can be used here as
    // a trap value because the first 3 items are checked on a fast path).
    size_t find_next_candidate(size_t position, typename Access::key_type limit) const
    {
        // It should be guaranteed before the call that position is still
        // within the range of existing elements.

        // Ok, so first you check the element at position. If this element
        // is already the next after limit, return it.
        if (!Access::order(keyat(position), limit))
            return position;

        // Otherwise check the children and if both are next to it, select the
        // earlier one in order.

        // If both children are prior to limit, call this function for both
        // children and select tne next one.

        size_t left_pos = left(position), right_pos = right(position);

        // Directional 3-way value:
        // -1 : no element here
        // 0 : the element is earlier, so follow down
        // 1 : the element is later, so it's a candidate
        int left_check = -1, right_check = -1;
        if (left_pos < m_HeapArray.size())
        {
            // Exists, so add 0/1 that define the order condition
            left_check = Access::order(limit, keyat(left_pos));
        }

        if (right_pos < m_HeapArray.size())
        {
            right_check = Access::order(limit, keyat(right_pos));
        }

        // Ok, now start from the left one, then take the right one.
        // If left doesn't exist, right wouldn't exist, too.
        if (left_check == -1)
            return 0; // no later found, so return none.

        // --- "ELIMINATE ZERO" phase
        // This does it first for the left_check, but then right_check.
        // For both, if they are 0, it is now turned into either 1 or -1.

        if (left_check == 0)
        {
            size_t deep_left = find_next_candidate(left_pos, limit);
            if (deep_left == 0)
                left_check = -1;
            else
            {
                left_check = 1;
                left_pos = deep_left;
            }
        }

        if (right_check == 0)
        {
            size_t deep_right = find_next_candidate(right_pos, limit);
            if (deep_right == 0) // not found anything
                right_check = -1; // pretend this element doesn't exist
            else
            {
                right_check = 1;
                right_pos = deep_right;
            }
        }

        // SINCE THIS LINE ON:
        // Both left_check and right_check can be either 1 or -1.

        // But potentially can have only left == -1.

        if (left_check == -1)
        {
            if (right_check == -1)
                return 0;

            // Otherwise we have left: -1 , right : 1
            return right_pos;
        }

        // [[assert(left_check == 1)]]
        // right_check can be 1 or -1

        if (right_check == 1) // Meaning: "BOTH", select the best one.
        {
            // Return right only if it's better.
            if (Access::order(keyat(left_pos), keyat(right_pos)))
                return left_pos;
            return right_pos;
        }

        // Otherwise right_check is -1, so left is the only one.
        // (this branch is execited if left_check == 1).
        return left_pos;
    }

    NodeType pop_last()
    {
        NodeType out = m_HeapArray[m_HeapArray.size()-1];
        //LOG("POP-LAST: reheap after removal of: ", Access::print(out));
        m_HeapArray.pop_back();
        Access::position(out) = npos;
        return out;
    }

    // This function shall only be called if m_HeapArray.size() == 1.
    // It simply removes and returns one and the only element it contains.
    NodeType pop_one()
    {
        NodeType nod = m_HeapArray[0];
        Access::position(nod) = npos;
        m_HeapArray.clear();
        return nod;
    }

public:

    // to extract the root which is the minimum element
    NodeType pop()
    {
        size_t s = m_HeapArray.size();
        if (s == 0)
        {
            //LOG("POP: empty");
            return Access::none();
        }
        if (s == 1)
        {
            //LOG("POP: one");
            return pop_one();
        }

        //LOG("POP: SWAP [0]", Access::print(m_HeapArray[0]), " <-> [", (s-1), "]", Access::print(m_HeapArray[s-1]) );

        std::swap(m_HeapArray[0], m_HeapArray[s-1]);
        Access::position(m_HeapArray[0]) = 0;

        NodeType last = pop_last();
        reheap(0);
        return last;
    }

    // Decreases key value of key at index i to new_val
    //void decreaseKey(int i, int new_val);

    // Returns the minimum key (key at root) from min heap
    NodeType top() { return m_HeapArray[0]; }

    // Inserts a new key 'k'
    size_t insert(NodeType node)
    {
        // First insert the new key at the end
        Access::position(node) = m_HeapArray.size();
        m_HeapArray.push_back(node);

        // LOG("INSERT: ", Access::print(node), " initial position: ", Access::position(node) );

        // Fix the min heap property if it is violated
        for (size_t i = m_HeapArray.size() - 1; i != 0; i = parent(i))
        {
            // LOG("INSERT: CHECK ORDER: [", i, "]", Access::print(m_HeapArray[i]), "  <  [", parent(i), "]", Access::print(m_HeapArray[parent(i)]) );
            if (Access::order(Access::key(m_HeapArray[i]), Access::key(m_HeapArray[parent(i)])))
            {
                // LOG("INSERT: SWAP ", Access::print(m_HeapArray[i]), " <-> ", Access::print(m_HeapArray[parent(i)]) );
                std::swap(m_HeapArray[i], m_HeapArray[parent(i)]);
                // After swapping restore their original positions
                Access::position(m_HeapArray[i]) = i;
                Access::position(m_HeapArray[parent(i)]) = parent(i);
            }
            else
                break;
        }
        return Access::position(node);
    }

    bool erase(NodeType node)
    {
        // Assume the node is in the hash; make sure about the position first.
        size_t pos = Access::position(node);
        if (pos == npos)
           return false;

        //assert(pos < m_HeapArray.size() && m_HeapArray[pos] == node);

        size_t lastx = m_HeapArray.size() - 1;
        if (lastx == 0)
        {
            // LOG("ERASE: one element, clearing");
            // One and the only element; enough to clear the container.
            Access::position(node) = npos;
            m_HeapArray.clear();
            return true;
        }

        // If position is the last element in the array, there's
        // nothing to swap anyway.
        if (pos != lastx)
        {
            // LOG("ERASE: SWAP ", Access::print(m_HeapArray[pos]), " <-> ", Access::print(m_HeapArray[lastx]) );
            std::swap(m_HeapArray[pos], m_HeapArray[lastx]);
            Access::position(m_HeapArray[pos]) = pos;
        }

        pop_last();
        reheap(0);
        if (pos != lastx)
        {
            reheap(pos);
        }
        return true;
    }

    // to heapify a subtree with the root at given index
    void reheap(size_t i)
    {
        size_t l = left(i);
        size_t r = right(i);
        size_t earliest = i;

#if 0 // ENABLE_LOGGING
        std::string which = "parent";
        // LOGN("REHEAP: [", i, "]", Access::print(m_HeapArray[i]), " -> ");
        if (l < m_HeapArray.size())
        {
            // LOGN("[", l, "]", Access::print(m_HeapArray[l]));
            if (r < m_HeapArray.size())
            {
                // LOGN(" , [", r, "]", Access::print(m_HeapArray[r]));
            }
            else
            {
            // LOGN("[", r, "] (OVER ", m_HeapArray.size(), ")");
            }
        }
        else
        {
            // LOGN("[", l, "] (OVER ", m_HeapArray.size(), ")");
        }
        // LOG();
#endif

        if (l < m_HeapArray.size() && Access::order(Access::key(m_HeapArray[l]), Access::key(m_HeapArray[i])))
        {
            earliest = l;
            // IF_LOGGING(which = "left");
        }
        if (r < m_HeapArray.size() && Access::order(Access::key(m_HeapArray[r]), Access::key(m_HeapArray[earliest])))
        {
            earliest = r;
            // IF_LOGGING(which = "right");
        }
        // LOG("REHEAP: EARLIEST: ", which, ": -> [", earliest, "]", Access::print(m_HeapArray[earliest]) );

        if (earliest != i)
        {
            // LOG("REHEAP: SWAP ", Access::print(m_HeapArray[i]), " <-> ", Access::print(m_HeapArray[earliest]), " CONTINUE FROM [", earliest, "]");
            std::swap(m_HeapArray[i], m_HeapArray[earliest]);
            Access::position(m_HeapArray[i]) = i;
            Access::position(m_HeapArray[earliest]) = earliest;
            reheap(earliest);
        }
        else
        {
            // LOG("REHEAP: parent earlier than children, exitting procedure");
        }
    }

    // Change the key value and let the element flow through
    template <class KeyType>
    void update(NodeType node, const KeyType& newkey)
    {
        size_t pos = Access::position(node);
        return update(pos, newkey);
    }

    template <class KeyType>
    void update(size_t pos, const KeyType& newkey)
    {
        NodeType node = m_HeapArray[pos];
        const KeyType& oldkey = Access::key(node);
        Access::key(node) = newkey;

        // LOG("UPDATE: rewind from [", pos, "]:");
        for (size_t i = pos; i != 0; i = parent(i))
        {
            if (Access::order(Access::key(m_HeapArray[i]), Access::key(m_HeapArray[parent(i)])))
            {
                // LOG("UPDATE: SWAP ", Access::print(m_HeapArray[i]), " <-> ", Access::print(m_HeapArray[parent(i)]), " CONTINUE FROM [", parent(i), "]");
                std::swap(m_HeapArray[i], m_HeapArray[parent(i)]);
                Access::position(m_HeapArray[i]) = i;
                Access::position(m_HeapArray[parent(i)]) = parent(i);
            }
            else
                break;
        }
    }

    // Note: Access::print is optional, as long as you don't use this function.
    void print_tree(std::ostream& out, size_t from = 0, int tabs = 0) const
    {
        for (size_t t = 0; t < tabs; ++t)
            out << "  ";
        out << "[" << from << "]";
        if (from != Access::position(m_HeapArray[from]))
            out << "!POS=" << Access::position(m_HeapArray[from]) << "!";
        out << "=" << Access::print(m_HeapArray[from]) << std::endl;
        size_t l = left(from), r = right(from);
        size_t size = m_HeapArray.size();

        if (l < size)
        {
            print_tree(out, l, tabs + 1);
            if (r < size)
                print_tree(out, r, tabs + 1);
        }
    }

};

// ------------------------------------------------------------
=======
// HeapSet: The container implementing the heap tree algorithm.
// See docs/dev/utilities.md.
>>>>>>> 1fd2cd6a

// NOTE: ALL logging instructions are commented-out here.
// They were used for debugging and can be also restored,
// but this header file should not include logging, hence
// this isn't implemented.
template <class NodeType, class Access = NodeType>
class HeapSet
{
    std::vector<NodeType> m_HeapArray;

public:

    // Convenience functions:

    // Return the key at given position
    typename Access::key_type keyat(size_t position) const
    {
        return Access::key(m_HeapArray[position]);
    }

    // Retuirn the value to compare as "no element"
    static NodeType none()
    {
        return Access::none();
    }

    // Provide the "npos" value to define a position value for
    // a node that is not in the heap.
    static const size_t npos = std::string::npos;

    // Constructor
    HeapSet(size_t capa = 0)
    {
        if (capa)
            m_HeapArray.reserve(capa);
    }

    const std::vector<NodeType>& raw() const { return m_HeapArray; }

    bool empty() const { return m_HeapArray.empty(); }
    bool size() const { return m_HeapArray.size(); }
    const NodeType operator[](size_t ix) const
    {
        return m_HeapArray[ix];
    }

    static size_t parent(size_t i) { return (i-1)/2; }

    // to get index of left child of node at index i
    static size_t left(size_t i) { return (2*i + 1); }

    // to get index of right child of node at index i
    static size_t right(size_t i) { return (2*i + 2); }

    NodeType find_next(typename Access::key_type limit) const
    {
        // This function should find the first node that is next in order
        // towards the key value of 'limit'.

        // This is done by recursive search through the tree. The search
        // goes deeper, when found an element that is still earlier than
        // limit. When found elements in the path of both siblings, the
        // earlier of these two is returned. There could be none found,
        // and in this case none() is returned.

        if (m_HeapArray.empty())
            return Access::none();

        // Check the very first candidate; if it's already later, you
        // can return it. Otherwise check the children.

        if (!Access::order(keyat(0), limit))
            return m_HeapArray[0];

        if (left(0) >= m_HeapArray.size())
        {
            // There's no left, so there's no right either.
            return Access::none();
        }

        // We have left, but not necessarily right.
        size_t left_candidate = find_next_candidate(left(0), limit);

        size_t right_candidate = 0;
        if (right(0) < m_HeapArray.size())
            right_candidate = find_next_candidate(right(0), limit);

        if (right_candidate == 0)
        {
            // Only left can be taken into account, so return
            // whatever was found
            if (left_candidate == 0)
                return Access::none();
            return m_HeapArray[left_candidate];
        }

        if (left_candidate == 0 || Access::order(keyat(right_candidate), keyat(left_candidate)))
            return m_HeapArray[right_candidate];

        return m_HeapArray[left_candidate];
    }

private:

    // This function, per given node, should find the element that is next in
    // order towards 'limit', or return 0 if not found (0 can be used here as
    // a trap value because the first 3 items are checked on a fast path).
    size_t find_next_candidate(size_t position, typename Access::key_type limit) const
    {
        // It should be guaranteed before the call that position is still
        // within the range of existing elements.

        // Ok, so first you check the element at position. If this element
        // is already the next after limit, return it.
        if (!Access::order(keyat(position), limit))
            return position;

        // Otherwise check the children and if both are next to it, select the
        // earlier one in order.

        // If both children are prior to limit, call this function for both
        // children and select tne next one.

        size_t left_pos = left(position), right_pos = right(position);

        // Directional 3-way value:
        // -1 : no element here
        // 0 : the element is earlier, so follow down
        // 1 : the element is later, so it's a candidate
        int left_check = -1, right_check = -1;
        if (left_pos < m_HeapArray.size())
        {
            // Exists, so add 0/1 that define the order condition
            left_check = Access::order(limit, keyat(left_pos));
        }

        if (right_pos < m_HeapArray.size())
        {
            right_check = Access::order(limit, keyat(right_pos));
        }

        // Ok, now start from the left one, then take the right one.
        // If left doesn't exist, right wouldn't exist, too.
        if (left_check == -1)
            return 0; // no later found, so return none.

        // --- "ELIMINATE ZERO" phase
        // This does it first for the left_check, but then right_check.
        // For both, if they are 0, it is now turned into either 1 or -1.

        if (left_check == 0)
        {
            size_t deep_left = find_next_candidate(left_pos, limit);
            if (deep_left == 0)
                left_check = -1;
            else
            {
                left_check = 1;
                left_pos = deep_left;
            }
        }

        if (right_check == 0)
        {
            size_t deep_right = find_next_candidate(right_pos, limit);
            if (deep_right == 0) // not found anything
                right_check = -1; // pretend this element doesn't exist
            else
            {
                right_check = 1;
                right_pos = deep_right;
            }
        }

        // SINCE THIS LINE ON:
        // Both left_check and right_check can be either 1 or -1.

        // But potentially can have only left == -1.

        if (left_check == -1)
        {
            if (right_check == -1)
                return 0;

            // Otherwise we have left: -1 , right : 1
            return right_pos;
        }

        // [[assert(left_check == 1)]]
        // right_check can be 1 or -1

        if (right_check == 1) // Meaning: "BOTH", select the best one.
        {
            // Return right only if it's better.
            if (Access::order(keyat(left_pos), keyat(right_pos)))
                return left_pos;
            return right_pos;
        }

        // Otherwise right_check is -1, so left is the only one.
        // (this branch is execited if left_check == 1).
        return left_pos;
    }

    NodeType pop_last()
    {
        NodeType out = m_HeapArray[m_HeapArray.size()-1];
        //LOG("POP-LAST: reheap after removal of: ", Access::print(out));
        m_HeapArray.pop_back();
        Access::position(out) = npos;
        return out;
    }

    // This function shall only be called if m_HeapArray.size() == 1.
    // It simply removes and returns one and the only element it contains.
    NodeType pop_one()
    {
        NodeType nod = m_HeapArray[0];
        Access::position(nod) = npos;
        m_HeapArray.clear();
        return nod;
    }

public:

    // to extract the root which is the minimum element
    NodeType pop()
    {
        size_t s = m_HeapArray.size();
        if (s == 0)
        {
            //LOG("POP: empty");
            return Access::none();
        }
        if (s == 1)
        {
            //LOG("POP: one");
            return pop_one();
        }

        //LOG("POP: SWAP [0]", Access::print(m_HeapArray[0]), " <-> [", (s-1), "]", Access::print(m_HeapArray[s-1]) );

        std::swap(m_HeapArray[0], m_HeapArray[s-1]);
        Access::position(m_HeapArray[0]) = 0;

        NodeType last = pop_last();
        reheap(0);
        return last;
    }

    // Returns the minimum key (key at root) from min heap
    // This function is UNCHECKED. Call it only if you are
    // certain that the heap contains at least one element.
    NodeType top_raw()
    {
        return m_HeapArray[0];
    }

    NodeType top()
    {
        if (m_HeapArray.empty())
            return Access::none();
        return top_raw();
    }

    // Convenience wrapper to insert the node at the new key.
    // You can still assign the key first yourself and then request to insert it,
    // but this serves better as map-like insert.
    size_t insert(const typename Access::key_type& key, NodeType node)
    {
        Access::key(node) = key;
        return insert(node);
    }

    // Inserts a new key 'k'
    size_t insert(NodeType node)
    {
        // First insert the new key at the end
        Access::position(node) = m_HeapArray.size();
        m_HeapArray.push_back(node);

        // LOG("INSERT: ", Access::print(node), " initial position: ", Access::position(node) );

        // Fix the min heap property if it is violated
        for (size_t i = m_HeapArray.size() - 1; i != 0; i = parent(i))
        {
            // LOG("INSERT: CHECK ORDER: [", i, "]", Access::print(m_HeapArray[i]), "  <  [", parent(i), "]", Access::print(m_HeapArray[parent(i)]) );
            if (Access::order(Access::key(m_HeapArray[i]), Access::key(m_HeapArray[parent(i)])))
            {
                // LOG("INSERT: SWAP ", Access::print(m_HeapArray[i]), " <-> ", Access::print(m_HeapArray[parent(i)]) );
                std::swap(m_HeapArray[i], m_HeapArray[parent(i)]);
                // After swapping restore their original positions
                Access::position(m_HeapArray[i]) = i;
                Access::position(m_HeapArray[parent(i)]) = parent(i);
            }
            else
                break;
        }
        return Access::position(node);
    }

    bool erase(NodeType node)
    {
        // Assume the node is in the heap; make sure about the position first.
        size_t pos = Access::position(node);
        if (pos == npos)
           return false;

        //assert(pos < m_HeapArray.size() && m_HeapArray[pos] == node);

        size_t lastx = m_HeapArray.size() - 1;
        if (lastx == 0)
        {
            // LOG("ERASE: one element, clearing");
            // One and the only element; enough to clear the container.
            Access::position(node) = npos;
            m_HeapArray.clear();
            return true;
        }

        // If position is the last element in the array, there's
        // nothing to swap anyway.
        if (pos != lastx)
        {
            // LOG("ERASE: SWAP ", Access::print(m_HeapArray[pos]), " <-> ", Access::print(m_HeapArray[lastx]) );
            std::swap(m_HeapArray[pos], m_HeapArray[lastx]);
            Access::position(m_HeapArray[pos]) = pos;
        }

        pop_last();
        reheap(0);
        if (pos != lastx)
        {
            reheap(pos);
        }
        return true;
    }

    // to heapify a subtree with the root at given index
    void reheap(size_t i)
    {
        size_t l = left(i);
        size_t r = right(i);
        size_t earliest = i;

#if 0 // ENABLE_LOGGING
        std::string which = "parent";
        // LOGN("REHEAP: [", i, "]", Access::print(m_HeapArray[i]), " -> ");
        if (l < m_HeapArray.size())
        {
            // LOGN("[", l, "]", Access::print(m_HeapArray[l]));
            if (r < m_HeapArray.size())
            {
                // LOGN(" , [", r, "]", Access::print(m_HeapArray[r]));
            }
            else
            {
            // LOGN("[", r, "] (OVER ", m_HeapArray.size(), ")");
            }
        }
        else
        {
            // LOGN("[", l, "] (OVER ", m_HeapArray.size(), ")");
        }
        // LOG();
#endif

        if (l < m_HeapArray.size() && Access::order(Access::key(m_HeapArray[l]), Access::key(m_HeapArray[i])))
        {
            earliest = l;
            // IF_LOGGING(which = "left");
        }
        if (r < m_HeapArray.size() && Access::order(Access::key(m_HeapArray[r]), Access::key(m_HeapArray[earliest])))
        {
            earliest = r;
            // IF_LOGGING(which = "right");
        }
        // LOG("REHEAP: EARLIEST: ", which, ": -> [", earliest, "]", Access::print(m_HeapArray[earliest]) );

        if (earliest != i)
        {
            // LOG("REHEAP: SWAP ", Access::print(m_HeapArray[i]), " <-> ", Access::print(m_HeapArray[earliest]), " CONTINUE FROM [", earliest, "]");
            std::swap(m_HeapArray[i], m_HeapArray[earliest]);
            Access::position(m_HeapArray[i]) = i;
            Access::position(m_HeapArray[earliest]) = earliest;
            reheap(earliest);
        }
        else
        {
            // LOG("REHEAP: parent earlier than children, exitting procedure");
        }
    }

    // Change the key value and let the element flow through
    template <class KeyType>
    void update(NodeType node, const KeyType& newkey)
    {
        size_t pos = Access::position(node);
        return update(pos, newkey);
    }

    template <class KeyType>
    void update(size_t pos, const KeyType& newkey)
    {
        NodeType node = m_HeapArray[pos];
        Access::key(node) = newkey;

        // LOG("UPDATE: rewind from [", pos, "]:");
        for (size_t i = pos; i != 0; i = parent(i))
        {
            if (Access::order(Access::key(m_HeapArray[i]), Access::key(m_HeapArray[parent(i)])))
            {
                // LOG("UPDATE: SWAP ", Access::print(m_HeapArray[i]), " <-> ", Access::print(m_HeapArray[parent(i)]), " CONTINUE FROM [", parent(i), "]");
                std::swap(m_HeapArray[i], m_HeapArray[parent(i)]);
                Access::position(m_HeapArray[i]) = i;
                Access::position(m_HeapArray[parent(i)]) = parent(i);
            }
            else
                break;
        }
    }

    // Note: Access::print is optional, as long as you don't use this function.
    void print_tree(std::ostream& out, size_t from = 0, int tabs = 0) const
    {
        for (size_t t = 0; t < tabs; ++t)
            out << "  ";
        out << "[" << from << "]";
        if (from != Access::position(m_HeapArray[from]))
            out << "!POS=" << Access::position(m_HeapArray[from]) << "!";
        out << "=" << Access::print(m_HeapArray[from]) << std::endl;
        size_t l = left(from), r = right(from);
        size_t size = m_HeapArray.size();

        if (l < size)
        {
            print_tree(out, l, tabs + 1);
            if (r < size)
                print_tree(out, r, tabs + 1);
        }
    }

};

// std::addressof in C++11,
// needs to be provided for C++03
template <class RefType>
inline RefType* AddressOf(RefType& r)
{
    return (RefType*)(&(unsigned char&)(r));
}

template <class T>
struct explicit_t
{
    T inobject;
    explicit_t(const T& uo): inobject(uo) {}

    operator T() const { return inobject; }

private:
    template <class X>
    explicit_t(const X& another);
};

// This is required for Printable function if you have a container of pairs,
// but this function has a different definition for C++11 and C++03.
namespace srt_pair_op
{
    template <class Stream, class Value1, class Value2>
    Stream& operator<<(Stream& s, const std::pair<Value1, Value2>& v)
    {
        s << "{" << v.first << " " << v.second << "}";
        return s;
    }
}

namespace any_op
{
    template <class T>
    struct AnyProxy
    {
        const T& value;
        bool result;

        AnyProxy(const T& x, bool res): value(x), result(res) {}

        AnyProxy<T>& operator,(const T& val)
        {
            if (result)
                return *this;
            result = value == val;
            return *this;
        }

        operator bool() { return result; }
    };

    template <class T> inline
    AnyProxy<T> EqualAny(const T& checked_val)
    {
        return AnyProxy<T>(checked_val, false);
    }
}

#if HAVE_CXX11

template <class In>
inline auto Move(In& i) -> decltype(std::move(i)) { return std::move(i); }

// Gluing string of any type, wrapper for operator <<


// We need to use UniquePtr, in the form of C++03 it will be a #define.
// Naturally will be used std::move() so that it can later painlessly
// switch to C++11.
template <class T>
using UniquePtr = std::unique_ptr<T>;

template<typename Map, typename Key>
auto map_get(Map& m, const Key& key, typename Map::mapped_type def = typename Map::mapped_type()) -> typename Map::mapped_type
{
    auto it = m.find(key);
    return it == m.end() ? def : it->second;
}

template<typename Map, typename Key>
auto map_getp(Map& m, const Key& key) -> typename Map::mapped_type*
{
    auto it = m.find(key);
    return it == m.end() ? nullptr : std::addressof(it->second);
}

template<typename Map, typename Key>
auto map_getp(const Map& m, const Key& key) -> typename Map::mapped_type const*
{
    auto it = m.find(key);
    return it == m.end() ? nullptr : std::addressof(it->second);
}


// C++11 allows us creating template type aliases, so we can rename unordered_map
// into hash_map easily.

template<class _Key, class _Tp, class _HashFn = std::hash<_Key>,
	   class _EqualKey = std::equal_to<_Key>>
using hash_map = std::unordered_map<_Key, _Tp, _HashFn, _EqualKey>;

#else

// The unique_ptr requires C++11, and the rvalue-reference feature,
// so here we're simulate the behavior using the old std::auto_ptr.

// This is only to make a "move" call transparent and look ok towards
// the C++11 code.
template <class T>
std::auto_ptr_ref<T> Move(const std::auto_ptr_ref<T>& in) { return in; }

// We need to provide also some fixes for this type that were not present in auto_ptr,
// but they are present in unique_ptr.

// C++03 doesn't have a templated typedef, but still we need some things
// that can only function as a class.
template <class T>
class UniquePtr: public std::auto_ptr<T>
{
    typedef std::auto_ptr<T> Base;

public:

    // This is a template - so method names must be declared explicitly
    typedef typename Base::element_type element_type;
    using Base::get;
    using Base::reset;

    // All constructor declarations must be repeated.
    // "Constructor delegation" is also only C++11 feature.
    explicit UniquePtr(element_type* p = 0) throw() : Base(p) {}
    UniquePtr(UniquePtr& a) throw() : Base(a) { }
    template<typename Type1>
    UniquePtr(UniquePtr<Type1>& a) throw() : Base(a) {}

    UniquePtr& operator=(UniquePtr& a) throw() { return Base::operator=(a); }
    template<typename Type1>
    UniquePtr& operator=(UniquePtr<Type1>& a) throw() { return Base::operator=(a); }

    // Good, now we need to add some parts of the API of unique_ptr.

    bool operator==(const UniquePtr& two) const { return get() == two.get(); }
    bool operator!=(const UniquePtr& two) const { return get() != two.get(); }

    bool operator==(const element_type* two) const { return get() == two; }
    bool operator!=(const element_type* two) const { return get() != two; }

    operator bool () const { return 0!= get(); }
};

template<typename Map, typename Key>
typename Map::mapped_type map_get(Map& m, const Key& key, typename Map::mapped_type def = typename Map::mapped_type())
{
    typename Map::iterator it = m.find(key);
    return it == m.end() ? def : it->second;
}

template<typename Map, typename Key>
typename Map::mapped_type map_get(const Map& m, const Key& key, typename Map::mapped_type def = typename Map::mapped_type())
{
    typename Map::const_iterator it = m.find(key);
    return it == m.end() ? def : it->second;
}

template<typename Map, typename Key>
typename Map::mapped_type* map_getp(Map& m, const Key& key)
{
    typename Map::iterator it = m.find(key);
    return it == m.end() ? (typename Map::mapped_type*)0 : &(it->second);
}

template<typename Map, typename Key>
typename Map::mapped_type const* map_getp(const Map& m, const Key& key)
{
    typename Map::const_iterator it = m.find(key);
    return it == m.end() ? (typename Map::mapped_type*)0 : &(it->second);
}

// Hash map: simply use the original name "hash_map".
// NOTE: Since 1.6.0 version, the only allowed build configuration for
// using C++03 is GCC on Linux. For all other compiler and platform types
// a C++11 capable compiler is requried.
<<<<<<< HEAD
namespace srt
{
    using __gnu_cxx::hash_map;
}

#endif

// This function replaces partially the functionality of std::map::insert.
// Differences:
// - inserts only a default value
// - returns the reference to the value in the map
// - works for value types that are not copyable
// The reference is returned because to return the node you would have
// to search for it after using operator[].
// NOTE: In C++17 it's possible to simply use map::try_emplace with only
// the key argument and this would do the same thing, while returning a
// pair with iterator.
=======
using __gnu_cxx::hash_map;

#endif

>>>>>>> 1fd2cd6a
template<typename Map, typename Key>
inline std::pair<typename Map::mapped_type&, bool> map_tryinsert(Map& mp, const Key& k)
{
    typedef typename Map::mapped_type Value;
    size_t sizeb4 = mp.size();
    Value& ref = mp[k];

    return std::pair<Value&, bool>(ref, mp.size() > sizeb4);
}

<<<<<<< HEAD
=======
template <class Container> inline
std::string Printable(const Container& in)
{
    using namespace srt_pair_op;
    typedef typename Container::value_type Value;

    std::ostringstream os;
    os << "[ ";
    typedef typename Container::const_iterator it_t;
    for (it_t i = in.begin(); i != in.end(); ++i)
        os << Value(*i) << " ";
    os << "]";
    return os.str();
}

>>>>>>> 1fd2cd6a
// Printable with prefix added for every element.
// Useful when printing a container of sockets or sequence numbers.
template <class Container> inline
std::string PrintableMod(const Container& in, const std::string& prefix)
{
    using namespace srt_pair_op;
    typedef typename Container::value_type Value;
    std::ostringstream os;
    os << "[ ";
    for (typename Container::const_iterator y = in.begin(); y != in.end(); ++y)
        os << prefix << Value(*y) << " ";
    os << "]";
    return os.str();
}

template<typename InputIterator, typename OutputIterator, typename TransFunction>
inline void FilterIf(InputIterator bg, InputIterator nd,
        OutputIterator out, TransFunction fn)
{
    for (InputIterator i = bg; i != nd; ++i)
    {
        std::pair<typename TransFunction::result_type, bool> result = fn(*i);
        if (!result.second)
            continue;
        *out++ = result.first;
    }
}

template <class Value, class ArgValue>
inline void insert_uniq(std::vector<Value>& v, const ArgValue& val)
{
    typename std::vector<Value>::iterator i = std::find(v.begin(), v.end(), val);
    if (i != v.end())
        return;

    v.push_back(val);
}

template <class Type1, class Type2>
struct pair_proxy
{
    Type1& v1;
    Type2& v2;

    pair_proxy(Type1& t1, Type2& t2): v1(t1), v2(t2) {}

    pair_proxy& operator=(const std::pair<Type1, Type2>& in)
    {
        v1 = in.first;
        v2 = in.second;
        return *this;
    }
};

template <class Type1, class Type2>
inline pair_proxy<Type1, Type2> Tie(Type1& var1, Type2& var2)
{
    return pair_proxy<Type1, Type2>(var1, var2);
}

// This can be used in conjunction with Tie to simplify the code
// in loops around a whole container:
// list<string>::const_iterator it, end;
// Tie(it, end) = All(list_container);
template<class Container>
std::pair<typename Container::iterator, typename Container::iterator>
inline All(Container& c) { return std::make_pair(c.begin(), c.end()); }

template<class Container>
std::pair<typename Container::const_iterator, typename Container::const_iterator>
inline All(const Container& c) { return std::make_pair(c.begin(), c.end()); }


template <class Container, class Value>
inline void FringeValues(const Container& from, std::map<Value, size_t>& out)
{
    for (typename Container::const_iterator i = from.begin(); i != from.end(); ++i)
        ++out[*i];
}

template <class Signature, class Opaque = void*>
struct CallbackHolder
{
    Opaque opaque;
    Signature* fn;

    CallbackHolder(): opaque(NULL), fn(NULL)  {}
    CallbackHolder(Opaque o, Signature* f): opaque(o), fn(f) {}

    void set(Opaque o, Signature* f)
    {
        // Test if the pointer is a pointer to function. Don't let
        // other type of pointers here.
#if HAVE_CXX11
        // NOTE: No poor-man's replacement can be done for C++03 because it's
        // not possible to fake calling a function without calling it and no
        // other operation can be done without extensive transformations on
        // the Signature type, still in C++03 possible only on functions up to
        // 2 arguments (callbacks in SRT usually have more).
        static_assert(std::is_function<Signature>::value, "CallbackHolder is for functions only!");
<<<<<<< HEAD
#else
        // This is a poor-man's replacement, which should in most compilers
        // generate a warning, if `Signature` resolves to a value type.
        // This would make an illegal pointer cast from a value to a function type.
        // Casting function-to-function, however, should not. Unfortunately
        // newer compilers disallow that, too (when a signature differs), but
        // then they should better use the C++11 way, much more reliable and safer.
        Opaque (*testfn)(Opaque) = (Opaque(*)(Opaque))f;
        (void)(testfn);
=======
>>>>>>> 1fd2cd6a
#endif

        opaque = o;
        fn = f;
    }

    operator bool() { return fn != NULL; }
};

#define CALLBACK_CALL(holder,...) (*holder.fn)(holder.opaque, __VA_ARGS__)
// The version of std::tie from C++11, but for pairs only.
template <class T1, class T2>
struct PairProxy
{
    T1& v1;
    T2& v2;

    PairProxy(T1& c1, T2& c2): v1(c1), v2(c2) {}

    void operator=(const std::pair<T1, T2>& p)
    {
        v1 = p.first;
        v2 = p.second;
    }
};

template <class T1, class T2> inline
PairProxy<T1, T2> Tie2(T1& v1, T2& v2)
{
    return PairProxy<T1, T2>(v1, v2);
}

template<class T>
struct PassFilter
{
    T lower, median, upper;

    bool encloses(const T& value)
    {
        // Throw away those that don't fit in the filter
        return value > lower && value < upper;
    }
};

// Utilities used in window.cpp. See docs/dev/utilities.md for description.

inline PassFilter<int> GetPeakRange(const int* window, int* replica, size_t size)
{
    // get median value, but cannot change the original value order in the window
    std::copy(window, window + size, replica);
    std::nth_element(replica, replica + (size / 2), replica + size);
    //std::sort(replica, replica + psize); <--- was used for debug, just leave it as a mark

    PassFilter<int> filter;
    filter.median = replica[size / 2];
    filter.upper = filter.median << 3; // median*8
    filter.lower = filter.median >> 3; // median/8

    return filter;
}

inline std::pair<int, int> AccumulatePassFilter(const int* p, size_t size, PassFilter<int> filter)
{
    int count = 0;
    int sum = 0;
    const int* const end = p + size;
    for (; p != end; ++p)
    {
        // Throw away those that don't fit in the filter
        if (!filter.encloses(*p))
            continue;

        sum += *p;
        ++count;
    }

    return std::make_pair(sum, count);
}

template <class IntCount, class IntParaCount>
inline void AccumulatePassFilterParallel(const int* p, size_t size, PassFilter<int> filter,
        const int* para,
        int& w_sum, IntCount& w_count, IntParaCount& w_paracount)
{
    IntCount count = 0;
    int sum = 0;
    IntParaCount parasum = 0;
    const int* const end = p + size;
    for (; p != end; ++p, ++para)
    {
        // Throw away those that don't fit in the filter
        if (!filter.encloses(*p))
            continue;

        sum += *p;
        parasum += *para;
        ++count;
    }
    w_count = count;
    w_sum = sum;
    w_paracount = parasum;
}


template<unsigned MAX_SPAN, int MAX_DRIFT, bool CLEAR_ON_UPDATE = true>
class DriftTracer
{
    int64_t  m_qDrift;
    int64_t  m_qOverdrift;

    int64_t  m_qDriftSum;
    unsigned m_uDriftSpan;

public:
    DriftTracer()
        : m_qDrift(0)
        , m_qOverdrift(0)
        , m_qDriftSum(0)
        , m_uDriftSpan(0)
    {}

    bool update(int64_t driftval)
    {
        m_qDriftSum += driftval;
        ++m_uDriftSpan;

        // I moved it here to calculate accumulated overdrift.
        if (CLEAR_ON_UPDATE)
            m_qOverdrift = 0;

        if (m_uDriftSpan < MAX_SPAN)
            return false;


        // Calculate the median of all drift values.
        // In most cases, the divisor should be == MAX_SPAN.
        m_qDrift = m_qDriftSum / m_uDriftSpan;

        // And clear the collection
        m_qDriftSum = 0;
        m_uDriftSpan = 0;

        // In case of "overdrift", save the overdriven value in 'm_qOverdrift'.
        // In clear mode, you should add this value to the time base when update()
        // returns true. The drift value will be since now measured with the
        // overdrift assumed to be added to the base.
        if (std::abs(m_qDrift) > MAX_DRIFT)
        {
            m_qOverdrift = m_qDrift < 0 ? -MAX_DRIFT : MAX_DRIFT;
            m_qDrift -= m_qOverdrift;
        }

        // printDriftOffset(m_qOverdrift, m_qDrift);

        // Timebase is separate
        // m_qTimeBase += m_qOverdrift;

        return true;
    }

    // For group overrides
    void forceDrift(int64_t driftval)
    {
        m_qDrift = driftval;
    }
    int64_t drift() const { return m_qDrift; }
    int64_t overdrift() const { return m_qOverdrift; }
};

template <class KeyType, class ValueType>
struct MapProxy
{
    std::map<KeyType, ValueType>& mp;
    const KeyType& key;

    MapProxy(std::map<KeyType, ValueType>& m, const KeyType& k): mp(m), key(k) {}

    void operator=(const ValueType& val)
    {
        mp[key] = val;
    }

    typename std::map<KeyType, ValueType>::iterator find()
    {
        return mp.find(key);
    }

    typename std::map<KeyType, ValueType>::const_iterator find() const
    {
        return mp.find(key);
    }

    operator ValueType() const
    {
        typename std::map<KeyType, ValueType>::const_iterator p = find();
        if (p == mp.end())
            return ValueType();
        return p->second;
    }

    ValueType deflt(const ValueType& defval) const
    {
        typename std::map<KeyType, ValueType>::const_iterator p = find();
        if (p == mp.end())
            return defval;
        return p->second;
    }

    bool exists() const
    {
        return find() != mp.end();
    }

    std::pair<ValueType&, bool> dig()
    {
        return map_tryinsert(mp, key);
    }
};

inline std::string FormatBinaryString(const uint8_t* bytes, size_t size)
{
    using namespace hvu;

    if ( size == 0 )
        return "";

    ofmtbufstream os;
    os.setup(fmtc().fillzero().uhex());

    for (size_t i = 0; i < size; ++i)
    {
        os << fmtx<int>(bytes[i], fmtc().width(2));
    }
    return os.str();
}

/// Print some hash-based stamp of the first 16 bytes in the buffer
inline std::string BufferStamp(const char* mem, size_t size)
{
    using namespace std;
    char spread[16];

    if (size < 16)
        memset((spread + size), 0, 16 - size);
    memcpy((spread), mem, min(size_t(16), size));

    // Now prepare 4 cells for uint32_t.
    union
    {
        uint32_t sum;
        char cells[4];
    };
    memset((cells), 0, 4);

    for (size_t x = 0; x < 4; ++x)
        for (size_t y = 0; y < 4; ++y)
        {
            cells[x] += spread[x+4*y];
        }

    // Convert to hex string
    return hvu::fmts(sum, hvu::fmtc().fillzero().width(8).uhex());
}

template <class OutputIterator>
inline void Split(const std::string & str, char delimiter, OutputIterator tokens)
{
    if ( str.empty() )
        return; // May cause crash and won't extract anything anyway

    std::size_t start;
    std::size_t end = -1;

    do
    {
        start = end + 1;
        end = str.find(delimiter, start);
        *tokens = str.substr(
                start,
                (end == std::string::npos) ? std::string::npos : end - start);
        ++tokens;
    } while (end != std::string::npos);
}

inline std::string SelectNot(const std::string& unwanted, const std::string& s1, const std::string& s2)
{
    if (s1 == unwanted)
        return s2; // might be unwanted, too, but then, there's nothing you can do anyway
    if (s2 == unwanted)
        return s1;

    // Both have wanted values, so now compare if they are same
    if (s1 == s2)
        return s1; // occasionally there's a winner

    // Irresolvable situation.
    return std::string();
}

inline std::string SelectDefault(const std::string& checked, const std::string& def)
{
    if (checked == "")
        return def;
    return checked;
}

template <class It>
inline size_t safe_advance(It& it, size_t num, It end)
{
    while ( it != end && num )
    {
        --num;
        ++it;
    }

    return num; // will be effectively 0, if reached the required point, or >0, if end was by that number earlier
}

// This is available only in C++17, dunno why not C++11 as it's pretty useful.
template <class V, size_t N> inline
ATR_CONSTEXPR size_t Size(const V (&)[N]) ATR_NOEXCEPT { return N; }

template <size_t DEPRLEN, typename ValueType>
inline ValueType avg_iir(ValueType old_value, ValueType new_value)
{
    return (old_value * (DEPRLEN - 1) + new_value) / DEPRLEN;
}

template <size_t DEPRLEN, typename ValueType>
inline ValueType avg_iir_w(ValueType old_value, ValueType new_value, size_t new_val_weight)
{
    return (old_value * (DEPRLEN - new_val_weight) + new_value * new_val_weight) / DEPRLEN;
}

template <class T>
inline T CountIIR(T base, T newval, double factor)
{
    if ( base == 0.0 )
        return newval;

    T diff = newval - base;
    return base+T(diff*factor);
}


// Property accessor definitions
//
// "Property" is a special method that accesses given field.
// This relies only on a convention, which is the following:
//
// V x = object.prop(); <-- get the property's value
// object.set_prop(x); <-- set the property a value
//
// See docs/dev/utilities.md for details.
#define SRTU_PROPERTY_RR(type, name, field) type name() { return field; }
#define SRTU_PROPERTY_RO(type, name, field) type name() const { return field; }
#define SRTU_PROPERTY_WO(type, name, field) void set_##name(type arg) { field = arg; }
#define SRTU_PROPERTY_WO_ARG(type, name, expr) void set_##name(type arg) { expr; }
#define SRTU_PROPERTY_WO_CHAIN(otype, type, name, field) otype& set_##name(type arg) { field = arg; return *this; }
#define SRTU_PROPERTY_RW(type, name, field) SRTU_PROPERTY_RO(type, name, field); SRTU_PROPERTY_WO(type, name, field)
#define SRTU_PROPERTY_RRW(type, name, field) SRTU_PROPERTY_RR(type, name, field); SRTU_PROPERTY_WO(type, name, field)
#define SRTU_PROPERTY_RW_CHAIN(otype, type, name, field) SRTU_PROPERTY_RO(type, name, field); SRTU_PROPERTY_WO_CHAIN(otype, type, name, field)
#define SRTU_PROPERTY_RRW_CHAIN(otype, type, name, field) SRTU_PROPERTY_RR(type, name, field); SRTU_PROPERTY_WO_CHAIN(otype, type, name, field)

} // namespace srt

#endif<|MERGE_RESOLUTION|>--- conflicted
+++ resolved
@@ -45,13 +45,8 @@
 #include <unordered_map>
 #else
 
-<<<<<<< HEAD
-#if !defined(__linux__) || !defined(__GNUG__)
-#error C++03 compilation only allowed for Linux with GNU Compiler
-=======
 #if !defined(__GNUG__) || !(defined(__linux__) || defined(__MINGW32__))
 #error C++03 compilation only allowed for Linux or MinGW with GNU Compiler
->>>>>>> 1fd2cd6a
 #endif
 
 #include <ext/hash_map>
@@ -267,7 +262,9 @@
     T* const    m_entries;
 };
 
-<<<<<<< HEAD
+// HeapSet: The container implementing the heap tree algorithm.
+// See docs/dev/utilities.md.
+
 // NOTE: ALL logging instructions are commented-out here.
 // They were used for debugging and can be also restored,
 // but this header file should not include logging, hence
@@ -277,13 +274,24 @@
 {
     std::vector<NodeType> m_HeapArray;
 
+public:
+
+    // Convenience functions:
+
+    // Return the key at given position
     typename Access::key_type keyat(size_t position) const
     {
         return Access::key(m_HeapArray[position]);
     }
 
-public:
-
+    // Retuirn the value to compare as "no element"
+    static NodeType none()
+    {
+        return Access::none();
+    }
+
+    // Provide the "npos" value to define a position value for
+    // a node that is not in the heap.
     static const size_t npos = std::string::npos;
 
     // Constructor
@@ -506,11 +514,29 @@
         return last;
     }
 
-    // Decreases key value of key at index i to new_val
-    //void decreaseKey(int i, int new_val);
-
     // Returns the minimum key (key at root) from min heap
-    NodeType top() { return m_HeapArray[0]; }
+    // This function is UNCHECKED. Call it only if you are
+    // certain that the heap contains at least one element.
+    NodeType top_raw()
+    {
+        return m_HeapArray[0];
+    }
+
+    NodeType top()
+    {
+        if (m_HeapArray.empty())
+            return Access::none();
+        return top_raw();
+    }
+
+    // Convenience wrapper to insert the node at the new key.
+    // You can still assign the key first yourself and then request to insert it,
+    // but this serves better as map-like insert.
+    size_t insert(const typename Access::key_type& key, NodeType node)
+    {
+        Access::key(node) = key;
+        return insert(node);
+    }
 
     // Inserts a new key 'k'
     size_t insert(NodeType node)
@@ -541,7 +567,7 @@
 
     bool erase(NodeType node)
     {
-        // Assume the node is in the hash; make sure about the position first.
+        // Assume the node is in the heap; make sure about the position first.
         size_t pos = Access::position(node);
         if (pos == npos)
            return false;
@@ -643,7 +669,6 @@
     void update(size_t pos, const KeyType& newkey)
     {
         NodeType node = m_HeapArray[pos];
-        const KeyType& oldkey = Access::key(node);
         Access::key(node) = newkey;
 
         // LOG("UPDATE: rewind from [", pos, "]:");
@@ -683,455 +708,6 @@
 
 };
 
-// ------------------------------------------------------------
-=======
-// HeapSet: The container implementing the heap tree algorithm.
-// See docs/dev/utilities.md.
->>>>>>> 1fd2cd6a
-
-// NOTE: ALL logging instructions are commented-out here.
-// They were used for debugging and can be also restored,
-// but this header file should not include logging, hence
-// this isn't implemented.
-template <class NodeType, class Access = NodeType>
-class HeapSet
-{
-    std::vector<NodeType> m_HeapArray;
-
-public:
-
-    // Convenience functions:
-
-    // Return the key at given position
-    typename Access::key_type keyat(size_t position) const
-    {
-        return Access::key(m_HeapArray[position]);
-    }
-
-    // Retuirn the value to compare as "no element"
-    static NodeType none()
-    {
-        return Access::none();
-    }
-
-    // Provide the "npos" value to define a position value for
-    // a node that is not in the heap.
-    static const size_t npos = std::string::npos;
-
-    // Constructor
-    HeapSet(size_t capa = 0)
-    {
-        if (capa)
-            m_HeapArray.reserve(capa);
-    }
-
-    const std::vector<NodeType>& raw() const { return m_HeapArray; }
-
-    bool empty() const { return m_HeapArray.empty(); }
-    bool size() const { return m_HeapArray.size(); }
-    const NodeType operator[](size_t ix) const
-    {
-        return m_HeapArray[ix];
-    }
-
-    static size_t parent(size_t i) { return (i-1)/2; }
-
-    // to get index of left child of node at index i
-    static size_t left(size_t i) { return (2*i + 1); }
-
-    // to get index of right child of node at index i
-    static size_t right(size_t i) { return (2*i + 2); }
-
-    NodeType find_next(typename Access::key_type limit) const
-    {
-        // This function should find the first node that is next in order
-        // towards the key value of 'limit'.
-
-        // This is done by recursive search through the tree. The search
-        // goes deeper, when found an element that is still earlier than
-        // limit. When found elements in the path of both siblings, the
-        // earlier of these two is returned. There could be none found,
-        // and in this case none() is returned.
-
-        if (m_HeapArray.empty())
-            return Access::none();
-
-        // Check the very first candidate; if it's already later, you
-        // can return it. Otherwise check the children.
-
-        if (!Access::order(keyat(0), limit))
-            return m_HeapArray[0];
-
-        if (left(0) >= m_HeapArray.size())
-        {
-            // There's no left, so there's no right either.
-            return Access::none();
-        }
-
-        // We have left, but not necessarily right.
-        size_t left_candidate = find_next_candidate(left(0), limit);
-
-        size_t right_candidate = 0;
-        if (right(0) < m_HeapArray.size())
-            right_candidate = find_next_candidate(right(0), limit);
-
-        if (right_candidate == 0)
-        {
-            // Only left can be taken into account, so return
-            // whatever was found
-            if (left_candidate == 0)
-                return Access::none();
-            return m_HeapArray[left_candidate];
-        }
-
-        if (left_candidate == 0 || Access::order(keyat(right_candidate), keyat(left_candidate)))
-            return m_HeapArray[right_candidate];
-
-        return m_HeapArray[left_candidate];
-    }
-
-private:
-
-    // This function, per given node, should find the element that is next in
-    // order towards 'limit', or return 0 if not found (0 can be used here as
-    // a trap value because the first 3 items are checked on a fast path).
-    size_t find_next_candidate(size_t position, typename Access::key_type limit) const
-    {
-        // It should be guaranteed before the call that position is still
-        // within the range of existing elements.
-
-        // Ok, so first you check the element at position. If this element
-        // is already the next after limit, return it.
-        if (!Access::order(keyat(position), limit))
-            return position;
-
-        // Otherwise check the children and if both are next to it, select the
-        // earlier one in order.
-
-        // If both children are prior to limit, call this function for both
-        // children and select tne next one.
-
-        size_t left_pos = left(position), right_pos = right(position);
-
-        // Directional 3-way value:
-        // -1 : no element here
-        // 0 : the element is earlier, so follow down
-        // 1 : the element is later, so it's a candidate
-        int left_check = -1, right_check = -1;
-        if (left_pos < m_HeapArray.size())
-        {
-            // Exists, so add 0/1 that define the order condition
-            left_check = Access::order(limit, keyat(left_pos));
-        }
-
-        if (right_pos < m_HeapArray.size())
-        {
-            right_check = Access::order(limit, keyat(right_pos));
-        }
-
-        // Ok, now start from the left one, then take the right one.
-        // If left doesn't exist, right wouldn't exist, too.
-        if (left_check == -1)
-            return 0; // no later found, so return none.
-
-        // --- "ELIMINATE ZERO" phase
-        // This does it first for the left_check, but then right_check.
-        // For both, if they are 0, it is now turned into either 1 or -1.
-
-        if (left_check == 0)
-        {
-            size_t deep_left = find_next_candidate(left_pos, limit);
-            if (deep_left == 0)
-                left_check = -1;
-            else
-            {
-                left_check = 1;
-                left_pos = deep_left;
-            }
-        }
-
-        if (right_check == 0)
-        {
-            size_t deep_right = find_next_candidate(right_pos, limit);
-            if (deep_right == 0) // not found anything
-                right_check = -1; // pretend this element doesn't exist
-            else
-            {
-                right_check = 1;
-                right_pos = deep_right;
-            }
-        }
-
-        // SINCE THIS LINE ON:
-        // Both left_check and right_check can be either 1 or -1.
-
-        // But potentially can have only left == -1.
-
-        if (left_check == -1)
-        {
-            if (right_check == -1)
-                return 0;
-
-            // Otherwise we have left: -1 , right : 1
-            return right_pos;
-        }
-
-        // [[assert(left_check == 1)]]
-        // right_check can be 1 or -1
-
-        if (right_check == 1) // Meaning: "BOTH", select the best one.
-        {
-            // Return right only if it's better.
-            if (Access::order(keyat(left_pos), keyat(right_pos)))
-                return left_pos;
-            return right_pos;
-        }
-
-        // Otherwise right_check is -1, so left is the only one.
-        // (this branch is execited if left_check == 1).
-        return left_pos;
-    }
-
-    NodeType pop_last()
-    {
-        NodeType out = m_HeapArray[m_HeapArray.size()-1];
-        //LOG("POP-LAST: reheap after removal of: ", Access::print(out));
-        m_HeapArray.pop_back();
-        Access::position(out) = npos;
-        return out;
-    }
-
-    // This function shall only be called if m_HeapArray.size() == 1.
-    // It simply removes and returns one and the only element it contains.
-    NodeType pop_one()
-    {
-        NodeType nod = m_HeapArray[0];
-        Access::position(nod) = npos;
-        m_HeapArray.clear();
-        return nod;
-    }
-
-public:
-
-    // to extract the root which is the minimum element
-    NodeType pop()
-    {
-        size_t s = m_HeapArray.size();
-        if (s == 0)
-        {
-            //LOG("POP: empty");
-            return Access::none();
-        }
-        if (s == 1)
-        {
-            //LOG("POP: one");
-            return pop_one();
-        }
-
-        //LOG("POP: SWAP [0]", Access::print(m_HeapArray[0]), " <-> [", (s-1), "]", Access::print(m_HeapArray[s-1]) );
-
-        std::swap(m_HeapArray[0], m_HeapArray[s-1]);
-        Access::position(m_HeapArray[0]) = 0;
-
-        NodeType last = pop_last();
-        reheap(0);
-        return last;
-    }
-
-    // Returns the minimum key (key at root) from min heap
-    // This function is UNCHECKED. Call it only if you are
-    // certain that the heap contains at least one element.
-    NodeType top_raw()
-    {
-        return m_HeapArray[0];
-    }
-
-    NodeType top()
-    {
-        if (m_HeapArray.empty())
-            return Access::none();
-        return top_raw();
-    }
-
-    // Convenience wrapper to insert the node at the new key.
-    // You can still assign the key first yourself and then request to insert it,
-    // but this serves better as map-like insert.
-    size_t insert(const typename Access::key_type& key, NodeType node)
-    {
-        Access::key(node) = key;
-        return insert(node);
-    }
-
-    // Inserts a new key 'k'
-    size_t insert(NodeType node)
-    {
-        // First insert the new key at the end
-        Access::position(node) = m_HeapArray.size();
-        m_HeapArray.push_back(node);
-
-        // LOG("INSERT: ", Access::print(node), " initial position: ", Access::position(node) );
-
-        // Fix the min heap property if it is violated
-        for (size_t i = m_HeapArray.size() - 1; i != 0; i = parent(i))
-        {
-            // LOG("INSERT: CHECK ORDER: [", i, "]", Access::print(m_HeapArray[i]), "  <  [", parent(i), "]", Access::print(m_HeapArray[parent(i)]) );
-            if (Access::order(Access::key(m_HeapArray[i]), Access::key(m_HeapArray[parent(i)])))
-            {
-                // LOG("INSERT: SWAP ", Access::print(m_HeapArray[i]), " <-> ", Access::print(m_HeapArray[parent(i)]) );
-                std::swap(m_HeapArray[i], m_HeapArray[parent(i)]);
-                // After swapping restore their original positions
-                Access::position(m_HeapArray[i]) = i;
-                Access::position(m_HeapArray[parent(i)]) = parent(i);
-            }
-            else
-                break;
-        }
-        return Access::position(node);
-    }
-
-    bool erase(NodeType node)
-    {
-        // Assume the node is in the heap; make sure about the position first.
-        size_t pos = Access::position(node);
-        if (pos == npos)
-           return false;
-
-        //assert(pos < m_HeapArray.size() && m_HeapArray[pos] == node);
-
-        size_t lastx = m_HeapArray.size() - 1;
-        if (lastx == 0)
-        {
-            // LOG("ERASE: one element, clearing");
-            // One and the only element; enough to clear the container.
-            Access::position(node) = npos;
-            m_HeapArray.clear();
-            return true;
-        }
-
-        // If position is the last element in the array, there's
-        // nothing to swap anyway.
-        if (pos != lastx)
-        {
-            // LOG("ERASE: SWAP ", Access::print(m_HeapArray[pos]), " <-> ", Access::print(m_HeapArray[lastx]) );
-            std::swap(m_HeapArray[pos], m_HeapArray[lastx]);
-            Access::position(m_HeapArray[pos]) = pos;
-        }
-
-        pop_last();
-        reheap(0);
-        if (pos != lastx)
-        {
-            reheap(pos);
-        }
-        return true;
-    }
-
-    // to heapify a subtree with the root at given index
-    void reheap(size_t i)
-    {
-        size_t l = left(i);
-        size_t r = right(i);
-        size_t earliest = i;
-
-#if 0 // ENABLE_LOGGING
-        std::string which = "parent";
-        // LOGN("REHEAP: [", i, "]", Access::print(m_HeapArray[i]), " -> ");
-        if (l < m_HeapArray.size())
-        {
-            // LOGN("[", l, "]", Access::print(m_HeapArray[l]));
-            if (r < m_HeapArray.size())
-            {
-                // LOGN(" , [", r, "]", Access::print(m_HeapArray[r]));
-            }
-            else
-            {
-            // LOGN("[", r, "] (OVER ", m_HeapArray.size(), ")");
-            }
-        }
-        else
-        {
-            // LOGN("[", l, "] (OVER ", m_HeapArray.size(), ")");
-        }
-        // LOG();
-#endif
-
-        if (l < m_HeapArray.size() && Access::order(Access::key(m_HeapArray[l]), Access::key(m_HeapArray[i])))
-        {
-            earliest = l;
-            // IF_LOGGING(which = "left");
-        }
-        if (r < m_HeapArray.size() && Access::order(Access::key(m_HeapArray[r]), Access::key(m_HeapArray[earliest])))
-        {
-            earliest = r;
-            // IF_LOGGING(which = "right");
-        }
-        // LOG("REHEAP: EARLIEST: ", which, ": -> [", earliest, "]", Access::print(m_HeapArray[earliest]) );
-
-        if (earliest != i)
-        {
-            // LOG("REHEAP: SWAP ", Access::print(m_HeapArray[i]), " <-> ", Access::print(m_HeapArray[earliest]), " CONTINUE FROM [", earliest, "]");
-            std::swap(m_HeapArray[i], m_HeapArray[earliest]);
-            Access::position(m_HeapArray[i]) = i;
-            Access::position(m_HeapArray[earliest]) = earliest;
-            reheap(earliest);
-        }
-        else
-        {
-            // LOG("REHEAP: parent earlier than children, exitting procedure");
-        }
-    }
-
-    // Change the key value and let the element flow through
-    template <class KeyType>
-    void update(NodeType node, const KeyType& newkey)
-    {
-        size_t pos = Access::position(node);
-        return update(pos, newkey);
-    }
-
-    template <class KeyType>
-    void update(size_t pos, const KeyType& newkey)
-    {
-        NodeType node = m_HeapArray[pos];
-        Access::key(node) = newkey;
-
-        // LOG("UPDATE: rewind from [", pos, "]:");
-        for (size_t i = pos; i != 0; i = parent(i))
-        {
-            if (Access::order(Access::key(m_HeapArray[i]), Access::key(m_HeapArray[parent(i)])))
-            {
-                // LOG("UPDATE: SWAP ", Access::print(m_HeapArray[i]), " <-> ", Access::print(m_HeapArray[parent(i)]), " CONTINUE FROM [", parent(i), "]");
-                std::swap(m_HeapArray[i], m_HeapArray[parent(i)]);
-                Access::position(m_HeapArray[i]) = i;
-                Access::position(m_HeapArray[parent(i)]) = parent(i);
-            }
-            else
-                break;
-        }
-    }
-
-    // Note: Access::print is optional, as long as you don't use this function.
-    void print_tree(std::ostream& out, size_t from = 0, int tabs = 0) const
-    {
-        for (size_t t = 0; t < tabs; ++t)
-            out << "  ";
-        out << "[" << from << "]";
-        if (from != Access::position(m_HeapArray[from]))
-            out << "!POS=" << Access::position(m_HeapArray[from]) << "!";
-        out << "=" << Access::print(m_HeapArray[from]) << std::endl;
-        size_t l = left(from), r = right(from);
-        size_t size = m_HeapArray.size();
-
-        if (l < size)
-        {
-            print_tree(out, l, tabs + 1);
-            if (r < size)
-                print_tree(out, r, tabs + 1);
-        }
-    }
-
-};
-
 // std::addressof in C++11,
 // needs to be provided for C++03
 template <class RefType>
@@ -1317,30 +893,10 @@
 // NOTE: Since 1.6.0 version, the only allowed build configuration for
 // using C++03 is GCC on Linux. For all other compiler and platform types
 // a C++11 capable compiler is requried.
-<<<<<<< HEAD
-namespace srt
-{
-    using __gnu_cxx::hash_map;
-}
+using __gnu_cxx::hash_map;
 
 #endif
 
-// This function replaces partially the functionality of std::map::insert.
-// Differences:
-// - inserts only a default value
-// - returns the reference to the value in the map
-// - works for value types that are not copyable
-// The reference is returned because to return the node you would have
-// to search for it after using operator[].
-// NOTE: In C++17 it's possible to simply use map::try_emplace with only
-// the key argument and this would do the same thing, while returning a
-// pair with iterator.
-=======
-using __gnu_cxx::hash_map;
-
-#endif
-
->>>>>>> 1fd2cd6a
 template<typename Map, typename Key>
 inline std::pair<typename Map::mapped_type&, bool> map_tryinsert(Map& mp, const Key& k)
 {
@@ -1351,8 +907,6 @@
     return std::pair<Value&, bool>(ref, mp.size() > sizeb4);
 }
 
-<<<<<<< HEAD
-=======
 template <class Container> inline
 std::string Printable(const Container& in)
 {
@@ -1368,7 +922,6 @@
     return os.str();
 }
 
->>>>>>> 1fd2cd6a
 // Printable with prefix added for every element.
 // Useful when printing a container of sockets or sequence numbers.
 template <class Container> inline
@@ -1469,18 +1022,6 @@
         // the Signature type, still in C++03 possible only on functions up to
         // 2 arguments (callbacks in SRT usually have more).
         static_assert(std::is_function<Signature>::value, "CallbackHolder is for functions only!");
-<<<<<<< HEAD
-#else
-        // This is a poor-man's replacement, which should in most compilers
-        // generate a warning, if `Signature` resolves to a value type.
-        // This would make an illegal pointer cast from a value to a function type.
-        // Casting function-to-function, however, should not. Unfortunately
-        // newer compilers disallow that, too (when a signature differs), but
-        // then they should better use the C++11 way, much more reliable and safer.
-        Opaque (*testfn)(Opaque) = (Opaque(*)(Opaque))f;
-        (void)(testfn);
-=======
->>>>>>> 1fd2cd6a
 #endif
 
         opaque = o;
