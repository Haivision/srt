/*
 * SRT - Secure, Reliable, Transport
 * Copyright (c) 2018 Haivision Systems Inc.
 * 
 * This Source Code Form is subject to the terms of the Mozilla Public
 * License, v. 2.0. If a copy of the MPL was not distributed with this
 * file, You can obtain one at http://mozilla.org/MPL/2.0/.
 * 
 */

/*****************************************************************************
written by
   Haivision Systems Inc.
 *****************************************************************************/

#ifndef INC__SRT_UTILITIES_H
#define INC__SRT_UTILITIES_H


#ifdef __GNUG__
#define ATR_UNUSED __attribute__((unused))
#define ATR_DEPRECATED __attribute__((deprecated))
#else
#define ATR_UNUSED
#define ATR_DEPRECATED
#endif

#if defined(__cplusplus) && __cplusplus > 199711L
#define HAVE_CXX11 1

// For gcc 4.7, claim C++11 is supported, as long as experimental C++0x is on,
// however it's only the "most required C++11 support".
#if defined(__GXX_EXPERIMENTAL_CXX0X__) && __GNUC__ == 4 && __GNUC_MINOR__ >= 7 // 4.7 only!
#define ATR_NOEXCEPT
#define ATR_CONSTEXPR
#define ATR_OVERRIDE
#define ATR_FINAL
#else
#define HAVE_FULL_CXX11 1
#define ATR_NOEXCEPT noexcept
#define ATR_CONSTEXPR constexpr
#define ATR_OVERRIDE override
#define ATR_FINAL final
#endif

// Microsoft Visual Studio supports C++11, but not fully,
// and still did not change the value of __cplusplus. Treat
// this special way.
// _MSC_VER == 1800  means Microsoft Visual Studio 2013.
#elif defined(_MSC_VER) && _MSC_VER >= 1800
#define HAVE_CXX11 1
#if defined(_MSC_FULL_VER) && _MSC_FULL_VER >= 190023026
#define HAVE_FULL_CXX11 1
#define ATR_NOEXCEPT noexcept
#define ATR_CONSTEXPR constexpr
#define ATR_OVERRIDE override
#define ATR_FINAL final
#else
#define ATR_NOEXCEPT
#define ATR_CONSTEXPR
#define ATR_OVERRIDE
#define ATR_FINAL
#endif
#else
#define HAVE_CXX11 0
#define ATR_NOEXCEPT // throw() - bad idea
#define ATR_CONSTEXPR
#define ATR_OVERRIDE
#define ATR_FINAL

#if defined(REQUIRE_CXX11) && REQUIRE_CXX11 == 1
#error "The currently compiled application required C++11, but your compiler doesn't support it."
#endif

#endif

// Windows warning disabler
#define _CRT_SECURE_NO_WARNINGS 1

#include "platform_sys.h"

// Happens that these are defined, undefine them in advance
#undef min
#undef max

#include <string>
#include <algorithm>
#include <bitset>
#include <map>
#include <functional>
#include <memory>
#include <sstream>
#include <iomanip>
#include <cstdlib>
#include <cerrno>
#include <cstring>

// -------------- UTILITIES ------------------------

// --- ENDIAN ---
// Copied from: https://gist.github.com/panzi/6856583
// License: Public Domain.

#if (defined(_WIN16) || defined(_WIN32) || defined(_WIN64)) && !defined(__WINDOWS__)

#	define __WINDOWS__

#endif

#if defined(__linux__) || defined(__CYGWIN__)

#	include <endian.h>

#elif defined(__APPLE__)

#	include <libkern/OSByteOrder.h>

#	define htobe16(x) OSSwapHostToBigInt16(x)
#	define htole16(x) OSSwapHostToLittleInt16(x)
#	define be16toh(x) OSSwapBigToHostInt16(x)
#	define le16toh(x) OSSwapLittleToHostInt16(x)
 
#	define htobe32(x) OSSwapHostToBigInt32(x)
#	define htole32(x) OSSwapHostToLittleInt32(x)
#	define be32toh(x) OSSwapBigToHostInt32(x)
#	define le32toh(x) OSSwapLittleToHostInt32(x)
 
#	define htobe64(x) OSSwapHostToBigInt64(x)
#	define htole64(x) OSSwapHostToLittleInt64(x)
#	define be64toh(x) OSSwapBigToHostInt64(x)
#	define le64toh(x) OSSwapLittleToHostInt64(x)

#	define __BYTE_ORDER    BYTE_ORDER
#	define __BIG_ENDIAN    BIG_ENDIAN
#	define __LITTLE_ENDIAN LITTLE_ENDIAN
#	define __PDP_ENDIAN    PDP_ENDIAN

#elif defined(__OpenBSD__)

#	include <sys/endian.h>

#elif defined(__NetBSD__) || defined(__FreeBSD__) || defined(__DragonFly__)

#	include <sys/endian.h>

#ifndef be16toh
#	define be16toh(x) betoh16(x)
#endif
#ifndef le16toh
#	define le16toh(x) letoh16(x)
#endif

#ifndef be32toh
#	define be32toh(x) betoh32(x)
#endif
#ifndef le32toh
#	define le32toh(x) letoh32(x)
#endif

#ifndef be64toh
#	define be64toh(x) betoh64(x)
#endif
#ifndef le64toh
#	define le64toh(x) letoh64(x)
#endif

#elif defined(__WINDOWS__)

#	include <winsock2.h>

#	if BYTE_ORDER == LITTLE_ENDIAN

#		define htobe16(x) htons(x)
#		define htole16(x) (x)
#		define be16toh(x) ntohs(x)
#		define le16toh(x) (x)
 
#		define htobe32(x) htonl(x)
#		define htole32(x) (x)
#		define be32toh(x) ntohl(x)
#		define le32toh(x) (x)
 
#		define htobe64(x) htonll(x)
#		define htole64(x) (x)
#		define be64toh(x) ntohll(x)
#		define le64toh(x) (x)

#	elif BYTE_ORDER == BIG_ENDIAN

		/* that would be xbox 360 */
#		define htobe16(x) (x)
#		define htole16(x) __builtin_bswap16(x)
#		define be16toh(x) (x)
#		define le16toh(x) __builtin_bswap16(x)
 
#		define htobe32(x) (x)
#		define htole32(x) __builtin_bswap32(x)
#		define be32toh(x) (x)
#		define le32toh(x) __builtin_bswap32(x)
 
#		define htobe64(x) (x)
#		define htole64(x) __builtin_bswap64(x)
#		define be64toh(x) (x)
#		define le64toh(x) __builtin_bswap64(x)

#	else

#		error byte order not supported

#	endif

#	define __BYTE_ORDER    BYTE_ORDER
#	define __BIG_ENDIAN    BIG_ENDIAN
#	define __LITTLE_ENDIAN LITTLE_ENDIAN
#	define __PDP_ENDIAN    PDP_ENDIAN

#else

#	error Endian: platform not supported

#endif

// Hardware <--> Network (big endian) convention
inline void HtoNLA(uint32_t* dst, const uint32_t* src, size_t size)
{
    for (size_t i = 0; i < size; ++ i)
        dst[i] = htonl(src[i]);
}

inline void NtoHLA(uint32_t* dst, const uint32_t* src, size_t size)
{
    for (size_t i = 0; i < size; ++ i)
        dst[i] = ntohl(src[i]);
}

// Hardware <--> Intel (little endian) convention
inline void HtoILA(uint32_t* dst, const uint32_t* src, size_t size)
{
    for (size_t i = 0; i < size; ++ i)
        dst[i] = htole32(src[i]);
}

inline void ItoHLA(uint32_t* dst, const uint32_t* src, size_t size)
{
    for (size_t i = 0; i < size; ++ i)
        dst[i] = le32toh(src[i]);
}

// Bit numbering utility.
//
// This is something that allows you to turn 32-bit integers into bit fields.
// Although bitfields are part of C++ language, they are not designed to be
// interchanged with 32-bit numbers, and any attempt to doing it (by placing
// inside a union, for example) is nonportable (order of bitfields inside
// same-covering 32-bit integer number is dependent on the endian), so they are
// popularly disregarded as useless. Instead the 32-bit numbers with bits
// individually selected is preferred, with usually manual playing around with
// & and | operators, as well as << and >>. This tool is designed to simplify
// the use of them. This can be used to qualify a range of bits inside a 32-bit
// number to be a separate number, you can "wrap" it by placing the integer
// value in the range of these bits, as well as "unwrap" (extract) it from
// the given place. For your own safety, use one prefix to all constants that
// concern bit ranges intended to be inside the same "bit container".
//
// Usage: typedef Bits<leftmost, rightmost> MASKTYPE;  // MASKTYPE is a name of your choice.
//
// With this defined, you can use the following members:
// - MASKTYPE::mask - to get the int32_t value with bimask (used bits set to 1, others to 0)
// - MASKTYPE::offset - to get the lowermost bit number, or number of bits to shift
// - MASKTYPE::wrap(int value) - to create a bitset where given value is encoded in given bits
// - MASKTYPE::unwrap(int bitset) - to extract an integer value from the bitset basing on mask definition
// (rightmost defaults to leftmost)
// REMEMBER: leftmost > rightmost because bit 0 is the LEAST significant one!

template <size_t L, size_t R, bool parent_correct = true>
struct BitsetMask
{
    static const bool correct = L >= R;
    static const uint32_t value = (1u << L) | BitsetMask<L-1, R, correct>::value;
};

// This is kind-of functional programming. This describes a special case that is
// a "terminal case" in case when decreased L-1 (see above) reached == R.
template<size_t R>
struct BitsetMask<R, R, true>
{
    static const bool correct = true;
    static const uint32_t value = 1 << R;
};

// This is a trap for a case that BitsetMask::correct in the master template definition
// evaluates to false. This trap causes compile error and prevents from continuing
// recursive unwinding in wrong direction (and challenging the compiler's resistiveness
// for infinite loops).
template <size_t L, size_t R>
struct BitsetMask<L, R, false>
{
};

template <size_t L, size_t R = L>
struct Bits
{
    // DID YOU GET a kind-of error: 'mask' is not a member of 'Bits<3u, 5u, false>'?
    // See the the above declaration of 'correct'!
    static const uint32_t mask = BitsetMask<L, R>::value;
    static const uint32_t offset = R;
    static const size_t size = L - R + 1;

    // Example: if our bitset mask is 00111100, this checks if given value fits in
    // 00001111 mask (that is, does not exceed <0, 15>.
    static bool fit(uint32_t value) { return (BitsetMask<L-R, 0>::value & value) == value; }

    /// 'wrap' gets some given value that should be placed in appropriate bit range and
    /// returns a whole 32-bit word that has the value already at specified place.
    /// To create a 32-bit container that contains already all values destined for different
    /// bit ranges, simply use wrap() for each of them and bind them with | operator.
    static uint32_t wrap(uint32_t baseval) { return (baseval << offset) & mask; }

    /// Extracts appropriate bit range and returns them as normal integer value.
    static uint32_t unwrap(uint32_t bitset) { return (bitset & mask) >> offset; }

    template<class T>
    static T unwrapt(uint32_t bitset) { return static_cast<T>(unwrap(bitset)); }
};


//inline int32_t Bit(size_t b) { return 1 << b; }
// XXX This would work only with 'constexpr', but this is
// available only in C++11. In C++03 this can be only done
// using a macro.
//
// Actually this can be expressed in C++11 using a better technique,
// such as user-defined literals:
// 2_bit  --> 1 >> 2

#ifdef BIT
#undef BIT
#endif
#define BIT(x) (1 << (x))


// ------------------------------------------------------------
// This is something that reminds a structure consisting of fields
// of the same type, implemented as an array. It's parametrized
// by the type of fields and the type, which's values should be
// used for indexing (preferably an enum type). Whatever type is
// used for indexing, it is converted to size_t for indexing the
// actual array.
// 
// The user should use it as an array: ds[DS_NAME], stating
// that DS_NAME is of enum type passed as 3rd parameter.
// However trying to do ds[0] would cause a compile error.
template <typename FieldType, size_t NoOfFields, typename IndexerType>
struct DynamicStruct
{
    FieldType inarray[NoOfFields];

    void clear()
    {
        // As a standard library, it can be believed that this call
        // can be optimized when FieldType is some integer.
        std::fill(inarray, inarray + NoOfFields, FieldType());
    }

    FieldType operator[](IndexerType ix) const { return inarray[size_t(ix)]; }
    FieldType& operator[](IndexerType ix) { return inarray[size_t(ix)]; }

    template<class AnyOther>
    FieldType operator[](AnyOther ix) const
    {
        // If you can see a compile error here ('int' is not a class or struct, or
        // that there's no definition of 'type' in given type), it means that you
        // have used invalid data type passed to [] operator. See the definition
        // of this type as DynamicStruct and see which type is required for indexing.
        typename AnyOther::type wrong_usage_of_operator_index = AnyOther::type;
        return inarray[size_t(ix)];
    }

    template<class AnyOther>
    FieldType& operator[](AnyOther ix)
    {
        // If you can see a compile error here ('int' is not a class or struct, or
        // that there's no definition of 'type' in given type), it means that you
        // have used invalid data type passed to [] operator. See the definition
        // of this type as DynamicStruct and see which type is required for indexing.
        typename AnyOther::type wrong_usage_of_operator_index = AnyOther::type;
        return inarray[size_t(ix)];
    }

    operator FieldType* () { return inarray; }
    operator const FieldType* () const { return inarray; }

    char* raw() { return (char*)inarray; }
};


// ------------------------------------------------------------



inline bool IsSet(int32_t bitset, int32_t flagset)
{
    return (bitset & flagset) == flagset;
}

// Homecooked version of ref_t. It's a copy of std::reference_wrapper
// voided of unwanted properties and renamed to ref_t.


#if HAVE_CXX11
#include <functional>
#endif

template<typename Type>
class ref_t
{
    Type* m_data;

public:
    typedef Type type;

#if HAVE_CXX11
    explicit ref_t(Type& __indata)
        : m_data(std::addressof(__indata))
        { }
#else
    explicit ref_t(Type& __indata)
        : m_data((Type*)(&(char&)(__indata)))
        { }
#endif

    ref_t(const ref_t<Type>& inref)
        : m_data(inref.m_data)
    { }

#if HAVE_CXX11
    ref_t(const std::reference_wrapper<Type>& i): m_data(std::addressof(i.get())) {}
#endif

    Type& operator*() { return *m_data; }

    Type& get() const
    { return *m_data; }

    Type operator->() const
    { return *m_data; }
};

// This is required for Printable function if you have a container of pairs,
// but this function has a different definition for C++11 and C++03.
namespace srt_pair_op
{
    template <class Value1, class Value2>
    std::ostream& operator<<(std::ostream& s, const std::pair<Value1, Value2>& v)
    {
        s << "{" << v.first << " " << v.second << "}";
        return s;
    }
}

#if HAVE_CXX11

// This alias was created so that 'Ref' (not 'ref') is used everywhere.
// Normally the C++11 'ref' fits perfectly here, however in C++03 mode
// it would have to be newly created. This would then cause a conflict
// between C++03 SRT and C++11 applications as well as between C++ standard
// library and SRT when SRT is compiled in C++11 mode (as it happens on
// Darwin/clang).
template <class In>
inline auto Ref(In& i) -> decltype(std::ref(i)) { return std::ref(i); }

template <class In>
inline auto Move(In& i) -> decltype(std::move(i)) { return std::move(i); }

// Gluing string of any type, wrapper for operator <<

template <class Stream>
inline Stream& Print(Stream& in) { return in;}

template <class Stream, class Arg1, class... Args>
inline Stream& Print(Stream& sout, Arg1&& arg1, Args&&... args)
{
    sout << arg1;
    return Print(sout, args...);
}

template <class... Args>
inline std::string Sprint(Args&&... args)
{
    std::ostringstream sout;
    Print(sout, args...);
    return sout.str();
}

// We need to use UniquePtr, in the form of C++03 it will be a #define.
// Naturally will be used std::move() so that it can later painlessly
// switch to C++11.
template <class T>
using UniquePtr = std::unique_ptr<T>;

// Some utilities borrowed from tumux, as this is using options
// similar way.
template <class Container, class Value = typename Container::value_type, typename... Args> inline
std::string Printable(const Container& in, Value /*pseudoargument*/, Args&&... args)
{
    using namespace srt_pair_op;
    std::ostringstream os;
    Print(os, args...);
    os << "[ ";
    for (auto i: in)
        os << Value(i) << " ";
    os << "]";
    return os.str();
}

template <class Container> inline
std::string Printable(const Container& in)
{
    using namespace srt_pair_op;
    using Value = typename Container::value_type;
    return Printable(in, Value());
}

template<typename Map, typename Key>
auto map_get(Map& m, const Key& key, typename Map::mapped_type def = typename Map::mapped_type()) -> typename Map::mapped_type
{
    auto it = m.find(key);
    return it == m.end() ? def : it->second;
}

template<typename Map, typename Key>
auto map_getp(Map& m, const Key& key) -> typename Map::mapped_type*
{
    auto it = m.find(key);
    return it == m.end() ? nullptr : std::addressof(it->second);
}

template<typename Map, typename Key>
auto map_getp(const Map& m, const Key& key) -> typename Map::mapped_type const*
{
    auto it = m.find(key);
    return it == m.end() ? nullptr : std::addressof(it->second);
}


#else

template <class Type>
ref_t<Type> Ref(Type& arg)
{
    return ref_t<Type>(arg);
}

// The unique_ptr requires C++11, and the rvalue-reference feature,
// so here we're simulate the behavior using the old std::auto_ptr.

// This is only to make a "move" call transparent and look ok towards
// the C++11 code.
template <class T>
std::auto_ptr_ref<T> Move(const std::auto_ptr_ref<T>& in) { return in; }

// We need to provide also some fixes for this type that were not present in auto_ptr,
// but they are present in unique_ptr.

// C++03 doesn't have a templated typedef, but still we need some things
// that can only function as a class.
template <class T>
class UniquePtr: public std::auto_ptr<T>
{
    typedef std::auto_ptr<T> Base;

public:

    // This is a template - so method names must be declared explicitly
    typedef typename Base::element_type element_type;
    using Base::get;
    using Base::reset;

    // All constructor declarations must be repeated.
    // "Constructor delegation" is also only C++11 feature.
    explicit UniquePtr(element_type* __p = 0) throw() : Base(__p) {}
    UniquePtr(UniquePtr& __a) throw() : Base(__a) { }
    template<typename _Tp1>
    UniquePtr(UniquePtr<_Tp1>& __a) throw() : Base(__a) {}

    UniquePtr& operator=(UniquePtr& __a) throw() { return Base::operator=(__a); }
    template<typename _Tp1>
    UniquePtr& operator=(UniquePtr<_Tp1>& __a) throw() { return Base::operator=(__a); }

    // Good, now we need to add some parts of the API of unique_ptr.

    bool operator==(const UniquePtr& two) const { return get() == two.get(); }
    bool operator!=(const UniquePtr& two) const { return get() != two.get(); }

    bool operator==(const element_type* two) const { return get() == two; }
    bool operator!=(const element_type* two) const { return get() != two; }

    operator bool () { return 0!= get(); }
};

// A primitive one-argument version of Printable
template <class Container> inline
std::string Printable(const Container& in)
{
    using namespace srt_pair_op;
    typedef typename Container::value_type Value;
    std::ostringstream os;
    os << "[ ";
    for (typename Container::const_iterator i = in.begin(); i != in.end(); ++i)
        os << Value(*i) << " ";
    os << "]";

    return os.str();
}

template<typename Map, typename Key>
typename Map::mapped_type map_get(Map& m, const Key& key, typename Map::mapped_type def = typename Map::mapped_type())
{
    typename Map::iterator it = m.find(key);
    return it == m.end() ? def : it->second;
}

template<typename Map, typename Key>
typename Map::mapped_type map_get(const Map& m, const Key& key, typename Map::mapped_type def = typename Map::mapped_type())
{
    typename Map::const_iterator it = m.find(key);
    return it == m.end() ? def : it->second;
}

template<typename Map, typename Key>
typename Map::mapped_type* map_getp(Map& m, const Key& key)
{
    typename Map::iterator it = m.find(key);
    return it == m.end() ? (typename Map::mapped_type*)0 : &(it->second);
}

template<typename Map, typename Key>
typename Map::mapped_type const* map_getp(const Map& m, const Key& key)
{
    typename Map::const_iterator it = m.find(key);
    return it == m.end() ? (typename Map::mapped_type*)0 : &(it->second);
}

#endif

template <class Signature>
struct CallbackHolder
{
    void* opaque;
    Signature* fn;

    CallbackHolder(): opaque(NULL), fn(NULL)  {}

    void set(void* o, Signature* f)
    {
        // Test if the pointer is a pointer to function. Don't let
        // other type of pointers here.
        void* (*testfn)(void*) ATR_UNUSED = (void*(*)(void*))f;
        opaque = o;
        fn = f;
    }

    operator bool() { return fn != NULL; }
};

#define CALLBACK_CALL(holder,...) (*holder.fn)(holder.opaque, __VA_ARGS__)

inline std::string FormatBinaryString(const uint8_t* bytes, size_t size)
{
    if ( size == 0 )
        return "";

    //char buf[256];
    using namespace std;

    ostringstream os;

    // I know, it's funny to use sprintf and ostringstream simultaneously,
    // but " %02X" in iostream is: << " " << hex << uppercase << setw(2) << setfill('0') << VALUE << setw(1)
    // Too noisy. OTOH ostringstream solves the problem of memory allocation
    // for a string of unpredictable size.
    //sprintf(buf, "%02X", int(bytes[0]));

    os.fill('0');
    os.width(2);
    os.setf(ios::basefield, ios::hex);
    os.setf(ios::uppercase);

    //os << buf;
    os << int(bytes[0]);


    for (size_t i = 1; i < size; ++i)
    {
        //sprintf(buf, " %02X", int(bytes[i]));
        //os << buf;
        os << int(bytes[i]);
    }
    return os.str();
}


/// This class is useful in every place where
/// the time drift should be traced. It's currently in use in every
/// solution that implements any kind of TSBPD.
template<unsigned MAX_SPAN, int MAX_DRIFT, bool CLEAR_ON_UPDATE = true>
class DriftTracer
{
    int64_t  m_qDrift;
    int64_t  m_qOverdrift;

    int64_t  m_qDriftSum;
    unsigned m_uDriftSpan;

public:
    DriftTracer()
        : m_qDrift(0)
        , m_qOverdrift(0)
        , m_qDriftSum(0)
        , m_uDriftSpan(0)
    {}

    bool update(int64_t driftval)
    {
        m_qDriftSum += driftval;
        ++m_uDriftSpan;

        if (m_uDriftSpan < MAX_SPAN)
            return false;

        if (CLEAR_ON_UPDATE)
            m_qOverdrift = 0;

        // Calculate the median of all drift values.
        // In most cases, the divisor should be == MAX_SPAN.
        m_qDrift = m_qDriftSum / m_uDriftSpan;

        // And clear the collection
        m_qDriftSum = 0;
        m_uDriftSpan = 0;

        // In case of "overdrift", save the overdriven value in 'm_qOverdrift'.
        // In clear mode, you should add this value to the time base when update()
        // returns true. The drift value will be since now measured with the
        // overdrift assumed to be added to the base.
        if (std::abs(m_qDrift) > MAX_DRIFT)
        {
            m_qOverdrift = m_qDrift < 0 ? -MAX_DRIFT : MAX_DRIFT;
            m_qDrift -= m_qOverdrift;
        }

        // printDriftOffset(m_qOverdrift, m_qDrift);

        // Timebase is separate
        // m_qTimeBase += m_qOverdrift;

        return true;
    }

    // These values can be read at any time, however if you want
    // to depend on the fact that they have been changed lately,
    // you have to check the return value from update().
    //
    // IMPORTANT: drift() can be called at any time, just remember
    // that this value may look different than before only if the
    // last update() returned true, which need not be important for you.
    //
    // CASE: CLEAR_ON_UPDATE = true
    // overdrift() should be read only immediately after update() returned
    // true. It will stay available with this value until the next time when
    // update() returns true, in which case the value will be cleared.
    // Therefore, after calling update() if it retuns true, you should read
    // overdrift() immediately an make some use of it. Next valid overdrift
    // will be then relative to every previous overdrift.
    //
    // CASE: CLEAR_ON_UPDATE = false
    // overdrift() will start from 0, but it will always keep track on
    // any changes in overdrift. By manipulating the MAX_DRIFT parameter
    // you can decide how high the drift can go relatively to stay below
    // overdrift.
    int64_t drift() const { return m_qDrift; }
    int64_t overdrift() const { return m_qOverdrift; }
};

template <class KeyType, class ValueType>
struct MapProxy
{
    std::map<KeyType, ValueType>& mp;
    const KeyType& key;

    MapProxy(std::map<KeyType, ValueType>& m, const KeyType& k): mp(m), key(k) {}

    void operator=(const ValueType& val)
    {
        mp[key] = val;
    }

    typename std::map<KeyType, ValueType>::iterator find()
    {
        return mp.find(key);
    }

    typename std::map<KeyType, ValueType>::const_iterator find() const
    {
        return mp.find(key);
    }

    operator ValueType() const
    {
        typename std::map<KeyType, ValueType>::const_iterator p = find();
        if (p == mp.end())
            return "";
        return p->second;
    }

    ValueType deflt(const ValueType& defval) const
    {
        typename std::map<KeyType, ValueType>::const_iterator p = find();
        if (p == mp.end())
            return defval;
        return p->second;
    }

    bool exists() const
    {
        return find() != mp.end();
    }
};

inline std::string BufferStamp(const char* mem, size_t size)
{
    using namespace std;
<<<<<<< HEAD

    union
    {
        char spread[16];
        uint32_t testin[4];
    };
=======
    char spread[16];

>>>>>>> 9b01aacc
    int n = 16-size;
    if (n > 0)
        memset(spread+16-n, 0, n);
    memcpy(spread, mem, min(size_t(16), size));

    // Now prepare 4 cells for uint32_t.
    union
    {
        uint32_t sum;
        char cells[4];
    };
    memset(cells, 0, 4);

    for (size_t x = 0; x < 4; ++x)
        for (size_t y = 0; y < 4; ++y)
        {
            cells[x] += spread[x+4*y];
        }

    // Convert to hex string

    ostringstream os;

<<<<<<< HEAD
    //os << hex << uppercase << setfill('0') << setw(8) << testin[3] << testin[2] << testin[1] << testin[0];
    //os << "|";
=======
>>>>>>> 9b01aacc
    os << hex << uppercase << setfill('0') << setw(8) << sum;

    return os.str();
}

template <class OutputIterator>
inline void Split(const std::string & str, char delimiter, OutputIterator tokens)
{
    if ( str.empty() )
        return; // May cause crash and won't extract anything anyway

    std::size_t start;
    std::size_t end = -1;

    do
    {
        start = end + 1;
        end = str.find(delimiter, start);
        *tokens = str.substr(
                start,
                (end == std::string::npos) ? std::string::npos : end - start);
        ++tokens;
    } while (end != std::string::npos);
}

inline std::string SelectNot(const std::string& unwanted, const std::string& s1, const std::string& s2)
{
    if (s1 == unwanted)
        return s2; // might be unwanted, too, but then, there's nothing you can do anyway
    if (s2 == unwanted)
        return s1;

    // Both have wanted values, so now compare if they are same
    if (s1 == s2)
        return s1; // occasionally there's a winner

    // Irresolvable situation.
    return std::string();
}

inline std::string SelectDefault(const std::string& checked, const std::string& def)
{
    if (checked == "")
        return def;
    return checked;
}

template <class It>
inline size_t safe_advance(It& it, size_t num, It end)
{
    while ( it != end && num )
    {
        --num;
        ++it;
    }

    return num; // will be effectively 0, if reached the required point, or >0, if end was by that number earlier
}

// This is available only in C++17, dunno why not C++11 as it's pretty useful.
template <class V, size_t N> inline
ATR_CONSTEXPR size_t Size(const V (&)[N]) ATR_NOEXCEPT { return N; }

template <size_t DEPRLEN, typename ValueType>
inline ValueType avg_iir(ValueType old_value, ValueType new_value)
{
    return (old_value*(DEPRLEN-1) + new_value)/DEPRLEN;
}

#endif<|MERGE_RESOLUTION|>--- conflicted
+++ resolved
@@ -830,17 +830,8 @@
 inline std::string BufferStamp(const char* mem, size_t size)
 {
     using namespace std;
-<<<<<<< HEAD
-
-    union
-    {
-        char spread[16];
-        uint32_t testin[4];
-    };
-=======
     char spread[16];
 
->>>>>>> 9b01aacc
     int n = 16-size;
     if (n > 0)
         memset(spread+16-n, 0, n);
@@ -864,11 +855,6 @@
 
     ostringstream os;
 
-<<<<<<< HEAD
-    //os << hex << uppercase << setfill('0') << setw(8) << testin[3] << testin[2] << testin[1] << testin[0];
-    //os << "|";
-=======
->>>>>>> 9b01aacc
     os << hex << uppercase << setfill('0') << setw(8) << sum;
 
     return os.str();
