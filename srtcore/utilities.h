/*
 * SRT - Secure, Reliable, Transport
 * Copyright (c) 2018 Haivision Systems Inc.
 * 
 * This Source Code Form is subject to the terms of the Mozilla Public
 * License, v. 2.0. If a copy of the MPL was not distributed with this
 * file, You can obtain one at http://mozilla.org/MPL/2.0/.
 * 
 */

/*****************************************************************************
written by
   Haivision Systems Inc.
 *****************************************************************************/

#ifndef INC_SRT_UTILITIES_H
#define INC_SRT_UTILITIES_H

// Windows warning disabler
#define _CRT_SECURE_NO_WARNINGS 1

#include "platform_sys.h"
#include "srt_attr_defs.h" // defines HAVE_CXX11

// Happens that these are defined, undefine them in advance
#undef min
#undef max

#include <string>
#include <algorithm>
#include <bitset>
#include <map>
#include <vector>
#include <functional>
#include <memory>
#include <iomanip>
#include <utility>

#if HAVE_CXX11
#include <type_traits>
#endif

#include <cstdlib>
#include <cerrno>
#include <cstring>
#include <stdexcept>

#include "ofmt.h"

// -------------- UTILITIES ------------------------

// --- ENDIAN ---
// Copied from: https://gist.github.com/panzi/6856583
// License: Public Domain.

#if (defined(_WIN16) || defined(_WIN32) || defined(_WIN64)) && !defined(__WINDOWS__)

#	define __WINDOWS__

#endif

#if defined(__linux__) || defined(__CYGWIN__) || defined(__GNU__) || defined(__GLIBC__)

#	include <endian.h>

// GLIBC-2.8 and earlier does not provide these macros.
// See http://linux.die.net/man/3/endian
// From https://gist.github.com/panzi/6856583
#   if defined(__GLIBC__) \
      && ( !defined(__GLIBC_MINOR__) \
         || ((__GLIBC__ < 2) \
         || ((__GLIBC__ == 2) && (__GLIBC_MINOR__ < 9))) )
#       include <arpa/inet.h>
#       if defined(__BYTE_ORDER) && (__BYTE_ORDER == __LITTLE_ENDIAN)

#           define htole32(x) (x)
#           define le32toh(x) (x)

#       elif defined(__BYTE_ORDER) && (__BYTE_ORDER == __BIG_ENDIAN)

#           define htole16(x) ((((((uint16_t)(x)) >> 8))|((((uint16_t)(x)) << 8)))
#           define le16toh(x) ((((((uint16_t)(x)) >> 8))|((((uint16_t)(x)) << 8)))

#           define htole32(x) (((uint32_t)htole16(((uint16_t)(((uint32_t)(x)) >> 16)))) | (((uint32_t)htole16(((uint16_t)(x)))) << 16))
#           define le32toh(x) (((uint32_t)le16toh(((uint16_t)(((uint32_t)(x)) >> 16)))) | (((uint32_t)le16toh(((uint16_t)(x)))) << 16))

#       else
#           error Byte Order not supported or not defined.
#       endif
#   endif

#elif defined(__APPLE__)

#	include <libkern/OSByteOrder.h>

#	define htobe16(x) OSSwapHostToBigInt16(x)
#	define htole16(x) OSSwapHostToLittleInt16(x)
#	define be16toh(x) OSSwapBigToHostInt16(x)
#	define le16toh(x) OSSwapLittleToHostInt16(x)
 
#	define htobe32(x) OSSwapHostToBigInt32(x)
#	define htole32(x) OSSwapHostToLittleInt32(x)
#	define be32toh(x) OSSwapBigToHostInt32(x)
#	define le32toh(x) OSSwapLittleToHostInt32(x)
 
#	define htobe64(x) OSSwapHostToBigInt64(x)
#	define htole64(x) OSSwapHostToLittleInt64(x)
#	define be64toh(x) OSSwapBigToHostInt64(x)
#	define le64toh(x) OSSwapLittleToHostInt64(x)

#	define __BYTE_ORDER    BYTE_ORDER
#	define __BIG_ENDIAN    BIG_ENDIAN
#	define __LITTLE_ENDIAN LITTLE_ENDIAN
#	define __PDP_ENDIAN    PDP_ENDIAN

#elif defined(__OpenBSD__)

#	include <sys/endian.h>

#elif defined(__NetBSD__) || defined(__FreeBSD__) || defined(__DragonFly__) || defined(__FreeBSD_kernel__)

#	include <sys/endian.h>

#ifndef be16toh
#	define be16toh(x) betoh16(x)
#endif
#ifndef le16toh
#	define le16toh(x) letoh16(x)
#endif

#ifndef be32toh
#	define be32toh(x) betoh32(x)
#endif
#ifndef le32toh
#	define le32toh(x) letoh32(x)
#endif

#ifndef be64toh
#	define be64toh(x) betoh64(x)
#endif
#ifndef le64toh
#	define le64toh(x) letoh64(x)
#endif

#elif defined(SUNOS)

   // SunOS/Solaris

   #include <sys/byteorder.h>
   #include <sys/isa_defs.h>

   #define __LITTLE_ENDIAN 1234
   #define __BIG_ENDIAN 4321

   # if defined(_BIG_ENDIAN)
   #define __BYTE_ORDER __BIG_ENDIAN
   #define be64toh(x) (x)
   #define be32toh(x) (x)
   #define be16toh(x) (x)
   #define le16toh(x) ((uint16_t)BSWAP_16(x))
   #define le32toh(x) BSWAP_32(x)
   #define le64toh(x) BSWAP_64(x)
   #define htobe16(x) (x)
   #define htole16(x) ((uint16_t)BSWAP_16(x))
   #define htobe32(x) (x)
   #define htole32(x) BSWAP_32(x)
   #define htobe64(x) (x)
   #define htole64(x) BSWAP_64(x)
   # else
   #define __BYTE_ORDER __LITTLE_ENDIAN
   #define be64toh(x) BSWAP_64(x)
   #define be32toh(x) ntohl(x)
   #define be16toh(x) ntohs(x)
   #define le16toh(x) (x)
   #define le32toh(x) (x)
   #define le64toh(x) (x)
   #define htobe16(x) htons(x)
   #define htole16(x) (x)
   #define htobe32(x) htonl(x)
   #define htole32(x) (x)
   #define htobe64(x) BSWAP_64(x)
   #define htole64(x) (x)
   # endif

#elif defined(__WINDOWS__)

#	include <winsock2.h>

#	if BYTE_ORDER == LITTLE_ENDIAN

#		define htobe16(x) htons(x)
#		define htole16(x) (x)
#		define be16toh(x) ntohs(x)
#		define le16toh(x) (x)
 
#		define htobe32(x) htonl(x)
#		define htole32(x) (x)
#		define be32toh(x) ntohl(x)
#		define le32toh(x) (x)
 
#		define htobe64(x) htonll(x)
#		define htole64(x) (x)
#		define be64toh(x) ntohll(x)
#		define le64toh(x) (x)

#	elif BYTE_ORDER == BIG_ENDIAN

		/* that would be xbox 360 */
#		define htobe16(x) (x)
#		define htole16(x) __builtin_bswap16(x)
#		define be16toh(x) (x)
#		define le16toh(x) __builtin_bswap16(x)
 
#		define htobe32(x) (x)
#		define htole32(x) __builtin_bswap32(x)
#		define be32toh(x) (x)
#		define le32toh(x) __builtin_bswap32(x)
 
#		define htobe64(x) (x)
#		define htole64(x) __builtin_bswap64(x)
#		define be64toh(x) (x)
#		define le64toh(x) __builtin_bswap64(x)

#	else

#		error byte order not supported

#	endif

#	define __BYTE_ORDER    BYTE_ORDER
#	define __BIG_ENDIAN    BIG_ENDIAN
#	define __LITTLE_ENDIAN LITTLE_ENDIAN
#	define __PDP_ENDIAN    PDP_ENDIAN

#else

#	error Endian: platform not supported

#endif

/// Hardware --> Network (big-endian) byte order conversion
/// @param size source length in four octets
inline void HtoNLA(uint32_t* dst, const uint32_t* src, size_t size)
{
    for (size_t i = 0; i < size; ++ i)
        dst[i] = htobe32(src[i]);
}

/// Network (big-endian) --> Hardware byte order conversion
/// @param size source length in four octets
inline void NtoHLA(uint32_t* dst, const uint32_t* src, size_t size)
{
    for (size_t i = 0; i < size; ++ i)
        dst[i] = be32toh(src[i]);
}

// Hardware <--> Intel (little endian) convention
inline void HtoILA(uint32_t* dst, const uint32_t* src, size_t size)
{
    for (size_t i = 0; i < size; ++ i)
        dst[i] = htole32(src[i]);
}

inline void ItoHLA(uint32_t* dst, const uint32_t* src, size_t size)
{
    for (size_t i = 0; i < size; ++ i)
        dst[i] = le32toh(src[i]);
}

// Bit numbering utility.
//
// This is something that allows you to turn 32-bit integers into bit fields.
// Although bitfields are part of C++ language, they are not designed to be
// interchanged with 32-bit numbers, and any attempt to doing it (by placing
// inside a union, for example) is nonportable (order of bitfields inside
// same-covering 32-bit integer number is dependent on the endian), so they are
// popularly disregarded as useless. Instead the 32-bit numbers with bits
// individually selected is preferred, with usually manual playing around with
// & and | operators, as well as << and >>. This tool is designed to simplify
// the use of them. This can be used to qualify a range of bits inside a 32-bit
// number to be a separate number, you can "wrap" it by placing the integer
// value in the range of these bits, as well as "unwrap" (extract) it from
// the given place. For your own safety, use one prefix to all constants that
// concern bit ranges intended to be inside the same "bit container".
//
// Usage: typedef Bits<leftmost, rightmost> MASKTYPE;  // MASKTYPE is a name of your choice.
//
// With this defined, you can use the following members:
// - MASKTYPE::mask - to get the int32_t value with bimask (used bits set to 1, others to 0)
// - MASKTYPE::offset - to get the lowermost bit number, or number of bits to shift
// - MASKTYPE::wrap(int value) - to create a bitset where given value is encoded in given bits
// - MASKTYPE::unwrap(int bitset) - to extract an integer value from the bitset basing on mask definition
// (rightmost defaults to leftmost)
// REMEMBER: leftmost > rightmost because bit 0 is the LEAST significant one!

template <size_t L, size_t R, bool parent_correct = true>
struct BitsetMask
{
    static const bool correct = L >= R;
    static const uint32_t value = (1u << L) | BitsetMask<L-1, R, correct>::value;
};

// This is kind-of functional programming. This describes a special case that is
// a "terminal case" in case when decreased L-1 (see above) reached == R.
template<size_t R>
struct BitsetMask<R, R, true>
{
    static const bool correct = true;
    static const uint32_t value = 1u << R;
};

// This is a trap for a case that BitsetMask::correct in the master template definition
// evaluates to false. This trap causes compile error and prevents from continuing
// recursive unwinding in wrong direction (and challenging the compiler's resistiveness
// for infinite loops).
template <size_t L, size_t R>
struct BitsetMask<L, R, false>
{
};

template <size_t L, size_t R = L>
struct Bits
{
    // DID YOU GET a kind-of error: 'mask' is not a member of 'Bits<3u, 5u, false>'?
    // See the the above declaration of 'correct'!
    static const uint32_t mask = BitsetMask<L, R>::value;
    static const uint32_t offset = R;
    static const size_t size = L - R + 1;

    // Example: if our bitset mask is 00111100, this checks if given value fits in
    // 00001111 mask (that is, does not exceed <0, 15>.
    static bool fit(uint32_t value) { return (BitsetMask<L-R, 0>::value & value) == value; }

    /// 'wrap' gets some given value that should be placed in appropriate bit range and
    /// returns a whole 32-bit word that has the value already at specified place.
    /// To create a 32-bit container that contains already all values destined for different
    /// bit ranges, simply use wrap() for each of them and bind them with | operator.
    static uint32_t wrap(uint32_t baseval) { return (baseval << offset) & mask; }

    /// Extracts appropriate bit range and returns them as normal integer value.
    static uint32_t unwrap(uint32_t bitset) { return (bitset & mask) >> offset; }

    template<class T>
    static T unwrapt(uint32_t bitset) { return static_cast<T>(unwrap(bitset)); }
};


//inline int32_t Bit(size_t b) { return 1 << b; }
// XXX This would work only with 'constexpr', but this is
// available only in C++11. In C++03 this can be only done
// using a macro.
//
// Actually this can be expressed in C++11 using a better technique,
// such as user-defined literals:
// 2_bit  --> 1 >> 2

#ifdef BIT
#undef BIT
#endif
#define BIT(x) (1 << (x))


// ------------------------------------------------------------
// This is something that reminds a structure consisting of fields
// of the same type, implemented as an array. It's parametrized
// by the type of fields and the type, which's values should be
// used for indexing (preferably an enum type). Whatever type is
// used for indexing, it is converted to size_t for indexing the
// actual array.
// 
// The user should use it as an array: ds[DS_NAME], stating
// that DS_NAME is of enum type passed as 3rd parameter.
// However trying to do ds[0] would cause a compile error.
template <typename FieldType, size_t NoOfFields, typename IndexerType>
struct DynamicStruct
{
    FieldType inarray[NoOfFields];

    void clear()
    {
        // As a standard library, it can be believed that this call
        // can be optimized when FieldType is some integer.
        std::fill(inarray, inarray + NoOfFields, FieldType());
    }

    FieldType operator[](IndexerType ix) const { return inarray[size_t(ix)]; }
    FieldType& operator[](IndexerType ix) { return inarray[size_t(ix)]; }

    template<class AnyOther>
    FieldType operator[](AnyOther ix) const
    {
        // If you can see a compile error here ('int' is not a class or struct, or
        // that there's no definition of 'type' in given type), it means that you
        // have used invalid data type passed to [] operator. See the definition
        // of this type as DynamicStruct and see which type is required for indexing.
        typename AnyOther::type wrong_usage_of_operator_index = AnyOther::type;
        return inarray[size_t(ix)];
    }

    template<class AnyOther>
    FieldType& operator[](AnyOther ix)
    {
        // If you can see a compile error here ('int' is not a class or struct, or
        // that there's no definition of 'type' in given type), it means that you
        // have used invalid data type passed to [] operator. See the definition
        // of this type as DynamicStruct and see which type is required for indexing.
        typename AnyOther::type wrong_usage_of_operator_index = AnyOther::type;
        return inarray[size_t(ix)];
    }

    operator FieldType* () { return inarray; }
    operator const FieldType* () const { return inarray; }

    char* raw() { return (char*)inarray; }
};


/// Fixed-size array template class.
namespace srt {

template <class T, class Indexer = size_t>
class FixedArray
{
public:
    FixedArray(size_t size)
        : m_size(size)
        , m_entries(new T[size])
    {
    }

    ~FixedArray()
    {
        delete [] m_entries;
    }

public:
    const T& operator[](Indexer index) const
    {
        if (int(index) >= int(m_size))
            throw_invalid_index(int(index));

        return m_entries[int(index)];
    }

    T& operator[](Indexer index)
    {
        if (int(index) >= int(m_size))
            throw_invalid_index(int(index));

        return m_entries[int(index)];
    }


    size_t size() const { return m_size; }

    typedef T* iterator;
    typedef const T* const_iterator;

    iterator begin() { return m_entries; }
    iterator end() { return m_entries + m_size; }

    const_iterator cbegin() const { return m_entries; }
    const_iterator cend() const { return m_entries + m_size; }

    T* data() { return m_entries; }

private:
    FixedArray(const FixedArray<T>& );
    FixedArray<T>& operator=(const FixedArray<T>&);

    void throw_invalid_index(int i) const
    {
<<<<<<< HEAD
        hvu::ofmtbufstream ss;
=======
        srt::ofmtbufstream ss;
>>>>>>> 3e4ab20a
        ss << OFMT_RAWSTR("Index ") << i << OFMT_RAWSTR("out of range");
        throw std::runtime_error(ss.str());
    }

private:
    size_t      m_size;
    T* const    m_entries;
};

} // namespace srt

// ------------------------------------------------------------



inline bool IsSet(int32_t bitset, int32_t flagset)
{
    return (bitset & flagset) == flagset;
}

// std::addressof in C++11,
// needs to be provided for C++03
template <class RefType>
inline RefType* AddressOf(RefType& r)
{
    return (RefType*)(&(unsigned char&)(r));
}

template <class T>
struct explicit_t
{
    T inobject;
    explicit_t(const T& uo): inobject(uo) {}

    operator T() const { return inobject; }

private:
    template <class X>
    explicit_t(const X& another);
};

// This is required for Printable function if you have a container of pairs,
// but this function has a different definition for C++11 and C++03.
namespace srt_pair_op
{
    template <class Stream, class Value1, class Value2>
    Stream& operator<<(Stream& s, const std::pair<Value1, Value2>& v)
    {
        s << "{" << v.first << " " << v.second << "}";
        return s;
    }
}

namespace any_op
{
    template <class T>
    struct AnyProxy
    {
        const T& value;
        bool result;

        AnyProxy(const T& x, bool res): value(x), result(res) {}

        AnyProxy<T>& operator,(const T& val)
        {
            if (result)
                return *this;
            result = value == val;
            return *this;
        }

        operator bool() { return result; }
    };

    template <class T> inline
    AnyProxy<T> EqualAny(const T& checked_val)
    {
        return AnyProxy<T>(checked_val, false);
    }
}

#if HAVE_CXX11

template <class In>
inline auto Move(In& i) -> decltype(std::move(i)) { return std::move(i); }

// Gluing string of any type, wrapper for operator <<


// We need to use UniquePtr, in the form of C++03 it will be a #define.
// Naturally will be used std::move() so that it can later painlessly
// switch to C++11.
template <class T>
using UniquePtr = std::unique_ptr<T>;

template<typename Map, typename Key>
auto map_get(Map& m, const Key& key, typename Map::mapped_type def = typename Map::mapped_type()) -> typename Map::mapped_type
{
    auto it = m.find(key);
    return it == m.end() ? def : it->second;
}

template<typename Map, typename Key>
auto map_getp(Map& m, const Key& key) -> typename Map::mapped_type*
{
    auto it = m.find(key);
    return it == m.end() ? nullptr : std::addressof(it->second);
}

template<typename Map, typename Key>
auto map_getp(const Map& m, const Key& key) -> typename Map::mapped_type const*
{
    auto it = m.find(key);
    return it == m.end() ? nullptr : std::addressof(it->second);
}


#else

// The unique_ptr requires C++11, and the rvalue-reference feature,
// so here we're simulate the behavior using the old std::auto_ptr.

// This is only to make a "move" call transparent and look ok towards
// the C++11 code.
template <class T>
std::auto_ptr_ref<T> Move(const std::auto_ptr_ref<T>& in) { return in; }

// We need to provide also some fixes for this type that were not present in auto_ptr,
// but they are present in unique_ptr.

// C++03 doesn't have a templated typedef, but still we need some things
// that can only function as a class.
template <class T>
class UniquePtr: public std::auto_ptr<T>
{
    typedef std::auto_ptr<T> Base;

public:

    // This is a template - so method names must be declared explicitly
    typedef typename Base::element_type element_type;
    using Base::get;
    using Base::reset;

    // All constructor declarations must be repeated.
    // "Constructor delegation" is also only C++11 feature.
    explicit UniquePtr(element_type* p = 0) throw() : Base(p) {}
    UniquePtr(UniquePtr& a) throw() : Base(a) { }
    template<typename Type1>
    UniquePtr(UniquePtr<Type1>& a) throw() : Base(a) {}

    UniquePtr& operator=(UniquePtr& a) throw() { return Base::operator=(a); }
    template<typename Type1>
    UniquePtr& operator=(UniquePtr<Type1>& a) throw() { return Base::operator=(a); }

    // Good, now we need to add some parts of the API of unique_ptr.

    bool operator==(const UniquePtr& two) const { return get() == two.get(); }
    bool operator!=(const UniquePtr& two) const { return get() != two.get(); }

    bool operator==(const element_type* two) const { return get() == two; }
    bool operator!=(const element_type* two) const { return get() != two; }

    operator bool () const { return 0!= get(); }
};

template<typename Map, typename Key>
typename Map::mapped_type map_get(Map& m, const Key& key, typename Map::mapped_type def = typename Map::mapped_type())
{
    typename Map::iterator it = m.find(key);
    return it == m.end() ? def : it->second;
}

template<typename Map, typename Key>
typename Map::mapped_type map_get(const Map& m, const Key& key, typename Map::mapped_type def = typename Map::mapped_type())
{
    typename Map::const_iterator it = m.find(key);
    return it == m.end() ? def : it->second;
}

template<typename Map, typename Key>
typename Map::mapped_type* map_getp(Map& m, const Key& key)
{
    typename Map::iterator it = m.find(key);
    return it == m.end() ? (typename Map::mapped_type*)0 : &(it->second);
}

template<typename Map, typename Key>
typename Map::mapped_type const* map_getp(const Map& m, const Key& key)
{
    typename Map::const_iterator it = m.find(key);
    return it == m.end() ? (typename Map::mapped_type*)0 : &(it->second);
}

#endif

<<<<<<< HEAD
=======
#if 0
template <class Container, class Value, class Manip> inline
std::string Printable(const Container& in, Value /*pseudoargument*/, const char* fmt = 0)
{
    std::ostringstream os;
    os << "[ ";
    typedef typename Container::const_iterator it_t;
    for (it_t i = in.begin(); i != in.end(); ++i)
        os << srt::sfmt<Value>(*i, fmt) << " ";
    os << "]";
    return os.str();
}

// Separate version for pairs, used for std::map
template <class Container, class Key, class Value> inline
std::string Printable(const Container& in, std::pair<Key, Value>/*pseudoargument*/, const char* fmtk = 0, const char* fmtv = 0)
{
    using namespace srt_pair_op;
    std::ostringstream os;
    os << "[ ";
    typedef typename Container::const_iterator it_t;
    for (it_t i = in.begin(); i != in.end(); ++i)
        os << srt::sfmt<Key>(i->first, fmtk) << ":" << srt::sfmt<Value>(i->second, fmtv) << " ";
    os << "]";
    return os.str();
}
#endif

>>>>>>> 3e4ab20a
template <class Container> inline
std::string Printable(const Container& in)
{
    using namespace srt_pair_op;
    typedef typename Container::value_type Value;

    std::ostringstream os;
    os << "[ ";
    typedef typename Container::const_iterator it_t;
    for (it_t i = in.begin(); i != in.end(); ++i)
        os << Value(*i) << " ";
    os << "]";
    return os.str();
}

// Printable with prefix added for every element.
// Useful when printing a container of sockets or sequence numbers.
template <class Container> inline
std::string PrintableMod(const Container& in, const std::string& prefix)
{
    using namespace srt_pair_op;
    typedef typename Container::value_type Value;
    std::ostringstream os;
    os << "[ ";
    for (typename Container::const_iterator y = in.begin(); y != in.end(); ++y)
        os << prefix << Value(*y) << " ";
    os << "]";
    return os.str();
}

template<typename InputIterator, typename OutputIterator, typename TransFunction>
inline void FilterIf(InputIterator bg, InputIterator nd,
        OutputIterator out, TransFunction fn)
{
    for (InputIterator i = bg; i != nd; ++i)
    {
        std::pair<typename TransFunction::result_type, bool> result = fn(*i);
        if (!result.second)
            continue;
        *out++ = result.first;
    }
}

template <class Value, class ArgValue>
inline void insert_uniq(std::vector<Value>& v, const ArgValue& val)
{
    typename std::vector<Value>::iterator i = std::find(v.begin(), v.end(), val);
    if (i != v.end())
        return;

    v.push_back(val);
}

template <class Type1, class Type2>
inline std::pair<Type1&, Type2&> Tie(Type1& var1, Type2& var2)
{
    return std::pair<Type1&, Type2&>(var1, var2);
}

// This can be used in conjunction with Tie to simplify the code
// in loops around a whole container:
// list<string>::const_iterator it, end;
// Tie(it, end) = All(list_container);
template<class Container>
std::pair<typename Container::iterator, typename Container::iterator>
inline All(Container& c) { return std::make_pair(c.begin(), c.end()); }

template<class Container>
std::pair<typename Container::const_iterator, typename Container::const_iterator>
inline All(const Container& c) { return std::make_pair(c.begin(), c.end()); }


template <class Container, class Value>
inline void FringeValues(const Container& from, std::map<Value, size_t>& out)
{
    for (typename Container::const_iterator i = from.begin(); i != from.end(); ++i)
        ++out[*i];
}

template <class Signature>
struct CallbackHolder
{
    void* opaque;
    Signature* fn;

    CallbackHolder(): opaque(NULL), fn(NULL)  {}

    void set(void* o, Signature* f)
    {
        // Test if the pointer is a pointer to function. Don't let
        // other type of pointers here.
#if HAVE_CXX11
        static_assert(std::is_function<Signature>::value, "CallbackHolder is for functions only!");
#else
        // This is a poor-man's replacement, which should in most compilers
        // generate a warning, if `Signature` resolves to a value type.
        // This would make an illegal pointer cast from a value to a function type.
        // Casting function-to-function, however, should not. Unfortunately
        // newer compilers disallow that, too (when a signature differs), but
        // then they should better use the C++11 way, much more reliable and safer.
        void* (*testfn)(void*) = (void*(*)(void*))f;
        (void)(testfn);
#endif
        opaque = o;
        fn = f;
    }

    operator bool() { return fn != NULL; }
};

#define CALLBACK_CALL(holder,...) (*holder.fn)(holder.opaque, __VA_ARGS__)
// The version of std::tie from C++11, but for pairs only.
template <class T1, class T2>
struct PairProxy
{
    T1& v1;
    T2& v2;

    PairProxy(T1& c1, T2& c2): v1(c1), v2(c2) {}

    void operator=(const std::pair<T1, T2>& p)
    {
        v1 = p.first;
        v2 = p.second;
    }
};

template <class T1, class T2> inline
PairProxy<T1, T2> Tie2(T1& v1, T2& v2)
{
    return PairProxy<T1, T2>(v1, v2);
}

template<class T>
struct PassFilter
{
    T lower, median, upper;

    bool encloses(const T& value)
    {
        // Throw away those that don't fit in the filter
        return value > lower && value < upper;
    }
};

// This utility is used in window.cpp where it is required to calculate
// the median value basing on the value in the very middle and filtered
// out values exceeding its range of 1/8 and 8 times. Returned is a structure
// that shows the median and also the lower and upper value used for filtering.
inline PassFilter<int> GetPeakRange(const int* window, int* replica, size_t size)
{
    // This calculation does more-less the following:
    //
    // 1. Having example window:
    //  - 50, 51, 100, 55, 80, 1000, 600, 1500, 1200, 10, 90
    // 2. This window is now sorted, but we only know the value in the middle:
    //  - 10, 50, 51, 55, 80, [[90]], 100, 600, 1000, 1200, 1500
    // 3. Now calculate:
    //   - lower: 90/8 = 11.25
    //   - upper: 90*8 = 720
    // 4. Now calculate the arithmetic median from all these values,
    //    but drop those from outside the <lower, upper> range:
    //  - 10, (11<) [ 50, 51, 55, 80, 90, 100, 600, ] (>720) 1000, 1200, 1500
    // 5. Calculate the median from the extracted range,
    //    NOTE: the median is actually repeated once, so size is +1.
    //
    //    values = { 50, 51, 55, 80, 90, 100, 600 };
    //    sum = 90 + accumulate(values); ==> 1026
    //    median = sum/(1 + values.size()); ==> 147
    //
    // For comparison: the overall arithmetic median from this window == 430
    //
    // 6. Returned value = 1M/median

    // get median value, but cannot change the original value order in the window
    std::copy(window, window + size, replica);
    std::nth_element(replica, replica + (size / 2), replica + size);
    //std::sort(replica, replica + psize); <--- was used for debug, just leave it as a mark

    PassFilter<int> filter;
    filter.median = replica[size / 2];
    filter.upper = filter.median << 3; // median*8
    filter.lower = filter.median >> 3; // median/8

    return filter;
}

// This function sums up all values in the array (from p to end),
// except those that don't fit in the low- and high-pass filter.
// Returned is the sum and the number of elements taken into account.
inline std::pair<int, int> AccumulatePassFilter(const int* p, size_t size, PassFilter<int> filter)
{
    int count = 0;
    int sum = 0;
    const int* const end = p + size;
    for (; p != end; ++p)
    {
        // Throw away those that don't fit in the filter
        if (!filter.encloses(*p))
            continue;

        sum += *p;
        ++count;
    }

    return std::make_pair(sum, count);
}

// This function sums up all values in the array (from p to end)
// and simultaneously elements from `para`, stated it points to
// an array of the same size. The first array is used as a driver
// for which elements to include and which to skip, and this is done
// for both arrays at particular index position. Returner is the sum
// of the elements passed from the first array and from the `para`
// array, as well as the number of included elements.
template <class IntCount, class IntParaCount>
inline void AccumulatePassFilterParallel(const int* p, size_t size, PassFilter<int> filter,
        const int* para,
        int& w_sum, IntCount& w_count, IntParaCount& w_paracount)
{
    IntCount count = 0;
    int sum = 0;
    IntParaCount parasum = 0;
    const int* const end = p + size;
    for (; p != end; ++p, ++para)
    {
        // Throw away those that don't fit in the filter
        if (!filter.encloses(*p))
            continue;

        sum += *p;
        parasum += *para;
        ++count;
    }
    w_count = count;
    w_sum = sum;
    w_paracount = parasum;
}


inline std::string FormatBinaryString(const uint8_t* bytes, size_t size)
{
    if ( size == 0 )
        return "";

    using namespace std;

    ostringstream os;
    os << setfill('0') << setw(2) << hex << uppercase;

    for (size_t i = 0; i < size; ++i)
    {
        os << int(bytes[i]);
    }
    return os.str();
}


/// This class is useful in every place where
/// the time drift should be traced. It's currently in use in every
/// solution that implements any kind of TSBPD.
template<unsigned MAX_SPAN, int MAX_DRIFT, bool CLEAR_ON_UPDATE = true>
class DriftTracer
{
    int64_t  m_qDrift;
    int64_t  m_qOverdrift;

    int64_t  m_qDriftSum;
    unsigned m_uDriftSpan;

public:
    DriftTracer()
        : m_qDrift(0)
        , m_qOverdrift(0)
        , m_qDriftSum(0)
        , m_uDriftSpan(0)
    {}

    bool update(int64_t driftval)
    {
        m_qDriftSum += driftval;
        ++m_uDriftSpan;

        // I moved it here to calculate accumulated overdrift.
        if (CLEAR_ON_UPDATE)
            m_qOverdrift = 0;

        if (m_uDriftSpan < MAX_SPAN)
            return false;


        // Calculate the median of all drift values.
        // In most cases, the divisor should be == MAX_SPAN.
        m_qDrift = m_qDriftSum / m_uDriftSpan;

        // And clear the collection
        m_qDriftSum = 0;
        m_uDriftSpan = 0;

        // In case of "overdrift", save the overdriven value in 'm_qOverdrift'.
        // In clear mode, you should add this value to the time base when update()
        // returns true. The drift value will be since now measured with the
        // overdrift assumed to be added to the base.
        if (std::abs(m_qDrift) > MAX_DRIFT)
        {
            m_qOverdrift = m_qDrift < 0 ? -MAX_DRIFT : MAX_DRIFT;
            m_qDrift -= m_qOverdrift;
        }

        // printDriftOffset(m_qOverdrift, m_qDrift);

        // Timebase is separate
        // m_qTimeBase += m_qOverdrift;

        return true;
    }

    // For group overrides
    void forceDrift(int64_t driftval)
    {
        m_qDrift = driftval;
    }

    // These values can be read at any time, however if you want
    // to depend on the fact that they have been changed lately,
    // you have to check the return value from update().
    //
    // IMPORTANT: drift() can be called at any time, just remember
    // that this value may look different than before only if the
    // last update() returned true, which need not be important for you.
    //
    // CASE: CLEAR_ON_UPDATE = true
    // overdrift() should be read only immediately after update() returned
    // true. It will stay available with this value until the next time when
    // update() returns true, in which case the value will be cleared.
    // Therefore, after calling update() if it retuns true, you should read
    // overdrift() immediately an make some use of it. Next valid overdrift
    // will be then relative to every previous overdrift.
    //
    // CASE: CLEAR_ON_UPDATE = false
    // overdrift() will start from 0, but it will always keep track on
    // any changes in overdrift. By manipulating the MAX_DRIFT parameter
    // you can decide how high the drift can go relatively to stay below
    // overdrift.
    int64_t drift() const { return m_qDrift; }
    int64_t overdrift() const { return m_qOverdrift; }
};

template <class KeyType, class ValueType>
struct MapProxy
{
    std::map<KeyType, ValueType>& mp;
    const KeyType& key;

    MapProxy(std::map<KeyType, ValueType>& m, const KeyType& k): mp(m), key(k) {}

    void operator=(const ValueType& val)
    {
        mp[key] = val;
    }

    typename std::map<KeyType, ValueType>::iterator find()
    {
        return mp.find(key);
    }

    typename std::map<KeyType, ValueType>::const_iterator find() const
    {
        return mp.find(key);
    }

    operator ValueType() const
    {
        typename std::map<KeyType, ValueType>::const_iterator p = find();
        if (p == mp.end())
            return "";
        return p->second;
    }

    ValueType deflt(const ValueType& defval) const
    {
        typename std::map<KeyType, ValueType>::const_iterator p = find();
        if (p == mp.end())
            return defval;
        return p->second;
    }

    bool exists() const
    {
        return find() != mp.end();
    }
};

/// Print some hash-based stamp of the first 16 bytes in the buffer
inline std::string BufferStamp(const char* mem, size_t size)
{
    using namespace std;
    char spread[16];

    if (size < 16)
        memset((spread + size), 0, 16 - size);
    memcpy((spread), mem, min(size_t(16), size));

    // Now prepare 4 cells for uint32_t.
    union
    {
        uint32_t sum;
        char cells[4];
    };
    memset((cells), 0, 4);

    for (size_t x = 0; x < 4; ++x)
        for (size_t y = 0; y < 4; ++y)
        {
            cells[x] += spread[x+4*y];
        }

    // Convert to hex string
<<<<<<< HEAD
    return hvu::fmts(sum, hvu::fmtc().fillzero().width(8).uhex());
=======
    return srt::fmts(sum, srt::fmtc().fillzero().width(8).uhex());
>>>>>>> 3e4ab20a
}

template <class OutputIterator>
inline void Split(const std::string & str, char delimiter, OutputIterator tokens)
{
    if ( str.empty() )
        return; // May cause crash and won't extract anything anyway

    std::size_t start;
    std::size_t end = -1;

    do
    {
        start = end + 1;
        end = str.find(delimiter, start);
        *tokens = str.substr(
                start,
                (end == std::string::npos) ? std::string::npos : end - start);
        ++tokens;
    } while (end != std::string::npos);
}

inline std::string SelectNot(const std::string& unwanted, const std::string& s1, const std::string& s2)
{
    if (s1 == unwanted)
        return s2; // might be unwanted, too, but then, there's nothing you can do anyway
    if (s2 == unwanted)
        return s1;

    // Both have wanted values, so now compare if they are same
    if (s1 == s2)
        return s1; // occasionally there's a winner

    // Irresolvable situation.
    return std::string();
}

inline std::string SelectDefault(const std::string& checked, const std::string& def)
{
    if (checked == "")
        return def;
    return checked;
}

template <class It>
inline size_t safe_advance(It& it, size_t num, It end)
{
    while ( it != end && num )
    {
        --num;
        ++it;
    }

    return num; // will be effectively 0, if reached the required point, or >0, if end was by that number earlier
}

// This is available only in C++17, dunno why not C++11 as it's pretty useful.
template <class V, size_t N> inline
ATR_CONSTEXPR size_t Size(const V (&)[N]) ATR_NOEXCEPT { return N; }

template <size_t DEPRLEN, typename ValueType>
inline ValueType avg_iir(ValueType old_value, ValueType new_value)
{
    return (old_value * (DEPRLEN - 1) + new_value) / DEPRLEN;
}

template <size_t DEPRLEN, typename ValueType>
inline ValueType avg_iir_w(ValueType old_value, ValueType new_value, size_t new_val_weight)
{
    return (old_value * (DEPRLEN - new_val_weight) + new_value * new_val_weight) / DEPRLEN;
}

// Property accessor definitions
//
// "Property" is a special method that accesses given field.
// This relies only on a convention, which is the following:
//
// V x = object.prop(); <-- get the property's value
// object.set_prop(x); <-- set the property a value
//
// Properties might be also chained when setting:
//
// object.set_prop1(v1).set_prop2(v2).set_prop3(v3);
//
// Properties may be defined various even very complicated
// ways, which is simply providing a method with body. In order
// to define a property simplest possible way, that is, refer
// directly to the field that keeps it, here are the following macros:
//
// Prefix: SRTU_PROPERTY_
// Followed by:
//  - access type: RO, WO, RW, RR, RRW
//  - chain flag: optional _CHAIN
// Where access type is:
// - RO - read only. Defines reader accessor. The accessor method will be const.
// - RR - read reference. The accessor isn't const to allow reference passthrough.
// - WO - write only. Defines writer accessor.
// - RW - combines RO and WO.
// - RRW - combines RR and WO.
//
// The _CHAIN marker is optional for macros providing writable accessors
// for properties. The difference is that while simple write accessors return
// void, the chaining accessors return the reference to the object for which
// the write accessor was called so that you can call the next accessor (or
// any other method as well) for the result.

#define SRTU_PROPERTY_RR(type, name, field) type name() { return field; }
#define SRTU_PROPERTY_RO(type, name, field) type name() const { return field; }
#define SRTU_PROPERTY_WO(type, name, field) void set_##name(type arg) { field = arg; }
#define SRTU_PROPERTY_WO_ARG(type, name, expr) void set_##name(type arg) { expr; }
#define SRTU_PROPERTY_WO_CHAIN(otype, type, name, field) otype& set_##name(type arg) { field = arg; return *this; }
#define SRTU_PROPERTY_RW(type, name, field) SRTU_PROPERTY_RO(type, name, field); SRTU_PROPERTY_WO(type, name, field)
#define SRTU_PROPERTY_RRW(type, name, field) SRTU_PROPERTY_RR(type, name, field); SRTU_PROPERTY_WO(type, name, field)
#define SRTU_PROPERTY_RW_CHAIN(otype, type, name, field) SRTU_PROPERTY_RO(type, name, field); SRTU_PROPERTY_WO_CHAIN(otype, type, name, field)
#define SRTU_PROPERTY_RRW_CHAIN(otype, type, name, field) SRTU_PROPERTY_RR(type, name, field); SRTU_PROPERTY_WO_CHAIN(otype, type, name, field)

#endif<|MERGE_RESOLUTION|>--- conflicted
+++ resolved
@@ -470,12 +470,8 @@
 
     void throw_invalid_index(int i) const
     {
-<<<<<<< HEAD
         hvu::ofmtbufstream ss;
-=======
-        srt::ofmtbufstream ss;
->>>>>>> 3e4ab20a
-        ss << OFMT_RAWSTR("Index ") << i << OFMT_RAWSTR("out of range");
+        ss << OFMT_RAWSTR("Index ") << i << OFMT_RAWSTR(" out of range");
         throw std::runtime_error(ss.str());
     }
 
@@ -671,37 +667,6 @@
 
 #endif
 
-<<<<<<< HEAD
-=======
-#if 0
-template <class Container, class Value, class Manip> inline
-std::string Printable(const Container& in, Value /*pseudoargument*/, const char* fmt = 0)
-{
-    std::ostringstream os;
-    os << "[ ";
-    typedef typename Container::const_iterator it_t;
-    for (it_t i = in.begin(); i != in.end(); ++i)
-        os << srt::sfmt<Value>(*i, fmt) << " ";
-    os << "]";
-    return os.str();
-}
-
-// Separate version for pairs, used for std::map
-template <class Container, class Key, class Value> inline
-std::string Printable(const Container& in, std::pair<Key, Value>/*pseudoargument*/, const char* fmtk = 0, const char* fmtv = 0)
-{
-    using namespace srt_pair_op;
-    std::ostringstream os;
-    os << "[ ";
-    typedef typename Container::const_iterator it_t;
-    for (it_t i = in.begin(); i != in.end(); ++i)
-        os << srt::sfmt<Key>(i->first, fmtk) << ":" << srt::sfmt<Value>(i->second, fmtv) << " ";
-    os << "]";
-    return os.str();
-}
-#endif
-
->>>>>>> 3e4ab20a
 template <class Container> inline
 std::string Printable(const Container& in)
 {
@@ -1120,11 +1085,7 @@
         }
 
     // Convert to hex string
-<<<<<<< HEAD
     return hvu::fmts(sum, hvu::fmtc().fillzero().width(8).uhex());
-=======
-    return srt::fmts(sum, srt::fmtc().fillzero().width(8).uhex());
->>>>>>> 3e4ab20a
 }
 
 template <class OutputIterator>
