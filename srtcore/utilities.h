--- conflicted
+++ resolved
@@ -289,13 +289,7 @@
 
     void throw_invalid_index(int i) const
     {
-<<<<<<< HEAD
-        hvu::ofmtbufstream ss;
-        ss << OFMT_RAWSTR("Index ") << i << OFMT_RAWSTR(" out of range");
-        throw std::runtime_error(ss.str());
-=======
-        throw std::runtime_error(fmtcat(OFMT_RAWSTR("Index "), i, OFMT_RAWSTR(" out of range")));
->>>>>>> df805b2c
+        throw std::runtime_error(hvu::fmtcat(OFMT_RAWSTR("Index "), i, OFMT_RAWSTR(" out of range")));
     }
 
 private:
