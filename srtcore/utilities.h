--- conflicted
+++ resolved
@@ -455,35 +455,6 @@
 // needs to be provided for C++03
 template <class RefType>
 inline RefType* AddressOf(RefType& r)
-<<<<<<< HEAD
-{
-    return (RefType*)(&(unsigned char&)(r));
-}
-
-template <class T>
-struct explicit_t
-{
-    T inobject;
-    explicit_t(const T& uo): inobject(uo) {}
-    operator T() const { return inobject; }
-
-private:
-    template <class X>
-    explicit_t(const X& another);
-};
-
-// Homecooked version of ref_t. It's a copy of std::reference_wrapper
-// voided of unwanted properties and renamed to ref_t.
-
-
-#if HAVE_CXX11
-#include <functional>
-#endif
-
-template<typename Type>
-class ref_t
-=======
->>>>>>> dde44aaf
 {
     return (RefType*)(&(unsigned char&)(r));
 }
