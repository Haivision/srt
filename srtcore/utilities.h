/*
 * SRT - Secure, Reliable, Transport
 * Copyright (c) 2018 Haivision Systems Inc.
 * 
 * This Source Code Form is subject to the terms of the Mozilla Public
 * License, v. 2.0. If a copy of the MPL was not distributed with this
 * file, You can obtain one at http://mozilla.org/MPL/2.0/.
 * 
 */

/*****************************************************************************
written by
   Haivision Systems Inc.
 *****************************************************************************/

#ifndef INC__SRT_UTILITIES_H
#define INC__SRT_UTILITIES_H

// ATTRIBUTES:
//
// ATR_UNUSED: declare an entity ALLOWED to be unused (prevents warnings)
// ATR_DEPRECATED: declare an entity deprecated (compiler should warn when used)
// ATR_NOEXCEPT: The true `noexcept` from C++11, or nothing if compiling in pre-C++11 mode
// ATR_NOTHROW: In C++11: `noexcept`. In pre-C++11: `throw()`. Required for GNU libstdc++.
// ATR_CONSTEXPR: In C++11: `constexpr`. Otherwise empty.
// ATR_OVERRIDE: In C++11: `override`. Otherwise empty.
// ATR_FINAL: In C++11: `final`. Otherwise empty.


#ifdef __GNUG__
#define ATR_UNUSED __attribute__((unused))
#define ATR_DEPRECATED __attribute__((deprecated))
#else
#define ATR_UNUSED
#define ATR_DEPRECATED
#endif

#if defined(__cplusplus) && __cplusplus > 199711L
#define HAVE_CXX11 1

// For gcc 4.7, claim C++11 is supported, as long as experimental C++0x is on,
// however it's only the "most required C++11 support".
#if defined(__GXX_EXPERIMENTAL_CXX0X__) && __GNUC__ == 4 && __GNUC_MINOR__ >= 7 // 4.7 only!
#define ATR_NOEXCEPT
#define ATR_NOTHROW throw()
#define ATR_CONSTEXPR
#define ATR_OVERRIDE
#define ATR_FINAL
#else
#define HAVE_FULL_CXX11 1
#define ATR_NOEXCEPT noexcept
#define ATR_NOTHROW noexcept
#define ATR_CONSTEXPR constexpr
#define ATR_OVERRIDE override
#define ATR_FINAL final
#endif

// Microsoft Visual Studio supports C++11, but not fully,
// and still did not change the value of __cplusplus. Treat
// this special way.
// _MSC_VER == 1800  means Microsoft Visual Studio 2013.
#elif defined(_MSC_VER) && _MSC_VER >= 1800
#define HAVE_CXX11 1
#if defined(_MSC_FULL_VER) && _MSC_FULL_VER >= 190023026
#define HAVE_FULL_CXX11 1
#define ATR_NOEXCEPT noexcept
#define ATR_NOTHROW noexcept
#define ATR_CONSTEXPR constexpr
#define ATR_OVERRIDE override
#define ATR_FINAL final
#else
#define ATR_NOEXCEPT
#define ATR_NOTHROW throw()
#define ATR_CONSTEXPR
#define ATR_OVERRIDE
#define ATR_FINAL
#endif
#else
#define HAVE_CXX11 0
#define ATR_NOEXCEPT
#define ATR_NOTHROW throw()
#define ATR_CONSTEXPR
#define ATR_OVERRIDE
#define ATR_FINAL

#endif

#if !HAVE_CXX11 && defined(REQUIRE_CXX11) && REQUIRE_CXX11 == 1
#error "The currently compiled application required C++11, but your compiler doesn't support it."
#endif


// Windows warning disabler
#define _CRT_SECURE_NO_WARNINGS 1

#include "platform_sys.h"

// Happens that these are defined, undefine them in advance
#undef min
#undef max

#include <string>
#include <algorithm>
#include <bitset>
#include <map>
#include <functional>
#include <memory>
#include <iomanip>
#include <sstream>
#include <iomanip>

#if HAVE_CXX11
#include <type_traits>
#endif

#include <cstdlib>
#include <cerrno>
#include <cstring>

// -------------- UTILITIES ------------------------

// --- ENDIAN ---
// Copied from: https://gist.github.com/panzi/6856583
// License: Public Domain.

#if (defined(_WIN16) || defined(_WIN32) || defined(_WIN64)) && !defined(__WINDOWS__)

#	define __WINDOWS__

#endif

#if defined(__linux__) || defined(__CYGWIN__) || defined(__GNU__)

#	include <endian.h>

// GLIBC-2.8 and earlier does not provide these macros.
// See http://linux.die.net/man/3/endian
// From https://gist.github.com/panzi/6856583
#   if defined(__GLIBC__) \
      && ( !defined(__GLIBC_MINOR__) \
         || ((__GLIBC__ < 2) \
         || ((__GLIBC__ == 2) && (__GLIBC_MINOR__ < 9))) )
#       include <arpa/inet.h>
#       if defined(__BYTE_ORDER) && (__BYTE_ORDER == __LITTLE_ENDIAN)

#           define htole32(x) (x)
#           define le32toh(x) (x)

#       elif defined(__BYTE_ORDER) && (__BYTE_ORDER == __BIG_ENDIAN)

#           define htole16(x) ((((((uint16_t)(x)) >> 8))|((((uint16_t)(x)) << 8)))
#           define le16toh(x) ((((((uint16_t)(x)) >> 8))|((((uint16_t)(x)) << 8)))

#           define htole32(x) (((uint32_t)htole16(((uint16_t)(((uint32_t)(x)) >> 16)))) | (((uint32_t)htole16(((uint16_t)(x)))) << 16))
#           define le32toh(x) (((uint32_t)le16toh(((uint16_t)(((uint32_t)(x)) >> 16)))) | (((uint32_t)le16toh(((uint16_t)(x)))) << 16))

#       else
#           error Byte Order not supported or not defined.
#       endif
#   endif

#elif defined(__APPLE__)

#	include <libkern/OSByteOrder.h>

#	define htobe16(x) OSSwapHostToBigInt16(x)
#	define htole16(x) OSSwapHostToLittleInt16(x)
#	define be16toh(x) OSSwapBigToHostInt16(x)
#	define le16toh(x) OSSwapLittleToHostInt16(x)
 
#	define htobe32(x) OSSwapHostToBigInt32(x)
#	define htole32(x) OSSwapHostToLittleInt32(x)
#	define be32toh(x) OSSwapBigToHostInt32(x)
#	define le32toh(x) OSSwapLittleToHostInt32(x)
 
#	define htobe64(x) OSSwapHostToBigInt64(x)
#	define htole64(x) OSSwapHostToLittleInt64(x)
#	define be64toh(x) OSSwapBigToHostInt64(x)
#	define le64toh(x) OSSwapLittleToHostInt64(x)

#	define __BYTE_ORDER    BYTE_ORDER
#	define __BIG_ENDIAN    BIG_ENDIAN
#	define __LITTLE_ENDIAN LITTLE_ENDIAN
#	define __PDP_ENDIAN    PDP_ENDIAN

#elif defined(__OpenBSD__)

#	include <sys/endian.h>

#elif defined(__NetBSD__) || defined(__FreeBSD__) || defined(__DragonFly__)

#	include <sys/endian.h>

#ifndef be16toh
#	define be16toh(x) betoh16(x)
#endif
#ifndef le16toh
#	define le16toh(x) letoh16(x)
#endif

#ifndef be32toh
#	define be32toh(x) betoh32(x)
#endif
#ifndef le32toh
#	define le32toh(x) letoh32(x)
#endif

#ifndef be64toh
#	define be64toh(x) betoh64(x)
#endif
#ifndef le64toh
#	define le64toh(x) letoh64(x)
#endif

#elif defined(__WINDOWS__)

#	include <winsock2.h>

#	if BYTE_ORDER == LITTLE_ENDIAN

#		define htobe16(x) htons(x)
#		define htole16(x) (x)
#		define be16toh(x) ntohs(x)
#		define le16toh(x) (x)
 
#		define htobe32(x) htonl(x)
#		define htole32(x) (x)
#		define be32toh(x) ntohl(x)
#		define le32toh(x) (x)
 
#		define htobe64(x) htonll(x)
#		define htole64(x) (x)
#		define be64toh(x) ntohll(x)
#		define le64toh(x) (x)

#	elif BYTE_ORDER == BIG_ENDIAN

		/* that would be xbox 360 */
#		define htobe16(x) (x)
#		define htole16(x) __builtin_bswap16(x)
#		define be16toh(x) (x)
#		define le16toh(x) __builtin_bswap16(x)
 
#		define htobe32(x) (x)
#		define htole32(x) __builtin_bswap32(x)
#		define be32toh(x) (x)
#		define le32toh(x) __builtin_bswap32(x)
 
#		define htobe64(x) (x)
#		define htole64(x) __builtin_bswap64(x)
#		define be64toh(x) (x)
#		define le64toh(x) __builtin_bswap64(x)

#	else

#		error byte order not supported

#	endif

#	define __BYTE_ORDER    BYTE_ORDER
#	define __BIG_ENDIAN    BIG_ENDIAN
#	define __LITTLE_ENDIAN LITTLE_ENDIAN
#	define __PDP_ENDIAN    PDP_ENDIAN

#else

#	error Endian: platform not supported

#endif

// Hardware <--> Network (big endian) convention
inline void HtoNLA(uint32_t* dst, const uint32_t* src, size_t size)
{
    for (size_t i = 0; i < size; ++ i)
        dst[i] = htonl(src[i]);
}

inline void NtoHLA(uint32_t* dst, const uint32_t* src, size_t size)
{
    for (size_t i = 0; i < size; ++ i)
        dst[i] = ntohl(src[i]);
}

// Hardware <--> Intel (little endian) convention
inline void HtoILA(uint32_t* dst, const uint32_t* src, size_t size)
{
    for (size_t i = 0; i < size; ++ i)
        dst[i] = htole32(src[i]);
}

inline void ItoHLA(uint32_t* dst, const uint32_t* src, size_t size)
{
    for (size_t i = 0; i < size; ++ i)
        dst[i] = le32toh(src[i]);
}

// Bit numbering utility.
//
// This is something that allows you to turn 32-bit integers into bit fields.
// Although bitfields are part of C++ language, they are not designed to be
// interchanged with 32-bit numbers, and any attempt to doing it (by placing
// inside a union, for example) is nonportable (order of bitfields inside
// same-covering 32-bit integer number is dependent on the endian), so they are
// popularly disregarded as useless. Instead the 32-bit numbers with bits
// individually selected is preferred, with usually manual playing around with
// & and | operators, as well as << and >>. This tool is designed to simplify
// the use of them. This can be used to qualify a range of bits inside a 32-bit
// number to be a separate number, you can "wrap" it by placing the integer
// value in the range of these bits, as well as "unwrap" (extract) it from
// the given place. For your own safety, use one prefix to all constants that
// concern bit ranges intended to be inside the same "bit container".
//
// Usage: typedef Bits<leftmost, rightmost> MASKTYPE;  // MASKTYPE is a name of your choice.
//
// With this defined, you can use the following members:
// - MASKTYPE::mask - to get the int32_t value with bimask (used bits set to 1, others to 0)
// - MASKTYPE::offset - to get the lowermost bit number, or number of bits to shift
// - MASKTYPE::wrap(int value) - to create a bitset where given value is encoded in given bits
// - MASKTYPE::unwrap(int bitset) - to extract an integer value from the bitset basing on mask definition
// (rightmost defaults to leftmost)
// REMEMBER: leftmost > rightmost because bit 0 is the LEAST significant one!

template <size_t L, size_t R, bool parent_correct = true>
struct BitsetMask
{
    static const bool correct = L >= R;
    static const uint32_t value = (1u << L) | BitsetMask<L-1, R, correct>::value;
};

// This is kind-of functional programming. This describes a special case that is
// a "terminal case" in case when decreased L-1 (see above) reached == R.
template<size_t R>
struct BitsetMask<R, R, true>
{
    static const bool correct = true;
    static const uint32_t value = 1 << R;
};

// This is a trap for a case that BitsetMask::correct in the master template definition
// evaluates to false. This trap causes compile error and prevents from continuing
// recursive unwinding in wrong direction (and challenging the compiler's resistiveness
// for infinite loops).
template <size_t L, size_t R>
struct BitsetMask<L, R, false>
{
};

template <size_t L, size_t R = L>
struct Bits
{
    // DID YOU GET a kind-of error: 'mask' is not a member of 'Bits<3u, 5u, false>'?
    // See the the above declaration of 'correct'!
    static const uint32_t mask = BitsetMask<L, R>::value;
    static const uint32_t offset = R;
    static const size_t size = L - R + 1;

    // Example: if our bitset mask is 00111100, this checks if given value fits in
    // 00001111 mask (that is, does not exceed <0, 15>.
    static bool fit(uint32_t value) { return (BitsetMask<L-R, 0>::value & value) == value; }

    /// 'wrap' gets some given value that should be placed in appropriate bit range and
    /// returns a whole 32-bit word that has the value already at specified place.
    /// To create a 32-bit container that contains already all values destined for different
    /// bit ranges, simply use wrap() for each of them and bind them with | operator.
    static uint32_t wrap(uint32_t baseval) { return (baseval << offset) & mask; }

    /// Extracts appropriate bit range and returns them as normal integer value.
    static uint32_t unwrap(uint32_t bitset) { return (bitset & mask) >> offset; }

    template<class T>
    static T unwrapt(uint32_t bitset) { return static_cast<T>(unwrap(bitset)); }
};


//inline int32_t Bit(size_t b) { return 1 << b; }
// XXX This would work only with 'constexpr', but this is
// available only in C++11. In C++03 this can be only done
// using a macro.
//
// Actually this can be expressed in C++11 using a better technique,
// such as user-defined literals:
// 2_bit  --> 1 >> 2

#ifdef BIT
#undef BIT
#endif
#define BIT(x) (1 << (x))


// ------------------------------------------------------------
// This is something that reminds a structure consisting of fields
// of the same type, implemented as an array. It's parametrized
// by the type of fields and the type, which's values should be
// used for indexing (preferably an enum type). Whatever type is
// used for indexing, it is converted to size_t for indexing the
// actual array.
// 
// The user should use it as an array: ds[DS_NAME], stating
// that DS_NAME is of enum type passed as 3rd parameter.
// However trying to do ds[0] would cause a compile error.
template <typename FieldType, size_t NoOfFields, typename IndexerType>
struct DynamicStruct
{
    FieldType inarray[NoOfFields];

    void clear()
    {
        // As a standard library, it can be believed that this call
        // can be optimized when FieldType is some integer.
        std::fill(inarray, inarray + NoOfFields, FieldType());
    }

    FieldType operator[](IndexerType ix) const { return inarray[size_t(ix)]; }
    FieldType& operator[](IndexerType ix) { return inarray[size_t(ix)]; }

    template<class AnyOther>
    FieldType operator[](AnyOther ix) const
    {
        // If you can see a compile error here ('int' is not a class or struct, or
        // that there's no definition of 'type' in given type), it means that you
        // have used invalid data type passed to [] operator. See the definition
        // of this type as DynamicStruct and see which type is required for indexing.
        typename AnyOther::type wrong_usage_of_operator_index = AnyOther::type;
        return inarray[size_t(ix)];
    }

    template<class AnyOther>
    FieldType& operator[](AnyOther ix)
    {
        // If you can see a compile error here ('int' is not a class or struct, or
        // that there's no definition of 'type' in given type), it means that you
        // have used invalid data type passed to [] operator. See the definition
        // of this type as DynamicStruct and see which type is required for indexing.
        typename AnyOther::type wrong_usage_of_operator_index = AnyOther::type;
        return inarray[size_t(ix)];
    }

    operator FieldType* () { return inarray; }
    operator const FieldType* () const { return inarray; }

    char* raw() { return (char*)inarray; }
};


// ------------------------------------------------------------



inline bool IsSet(int32_t bitset, int32_t flagset)
{
    return (bitset & flagset) == flagset;
}

// std::addressof in C++11,
// needs to be provided for C++03
template <class RefType>
inline RefType* AddressOf(RefType& r)
{
    return (RefType*)(&(unsigned char&)(r));
}
<<<<<<< HEAD
=======

>>>>>>> 4f411304
template <class T>
struct explicit_t
{
    T inobject;
    explicit_t(const T& uo): inobject(uo) {}
<<<<<<< HEAD
=======

>>>>>>> 4f411304
    operator T() const { return inobject; }

private:
    template <class X>
    explicit_t(const X& another);
};

// This is required for Printable function if you have a container of pairs,
// but this function has a different definition for C++11 and C++03.
namespace srt_pair_op
{
    template <class Value1, class Value2>
    std::ostream& operator<<(std::ostream& s, const std::pair<Value1, Value2>& v)
    {
        s << "{" << v.first << " " << v.second << "}";
        return s;
    }
}

#if HAVE_CXX11

template <class In>
inline auto Move(In& i) -> decltype(std::move(i)) { return std::move(i); }

// Gluing string of any type, wrapper for operator <<

template <class Stream>
inline Stream& Print(Stream& in) { return in;}

template <class Stream, class Arg1, class... Args>
inline Stream& Print(Stream& sout, Arg1&& arg1, Args&&... args)
{
    sout << arg1;
    return Print(sout, args...);
}

template <class... Args>
inline std::string Sprint(Args&&... args)
{
    std::ostringstream sout;
    Print(sout, args...);
    return sout.str();
}

// We need to use UniquePtr, in the form of C++03 it will be a #define.
// Naturally will be used std::move() so that it can later painlessly
// switch to C++11.
template <class T>
using UniquePtr = std::unique_ptr<T>;

// Some utilities borrowed from tumux, as this is using options
// similar way.
template <class Container, class Value = typename Container::value_type, typename... Args> inline
std::string Printable(const Container& in, Value /*pseudoargument*/, Args&&... args)
{
    using namespace srt_pair_op;
    std::ostringstream os;
    Print(os, args...);
    os << "[ ";
    for (auto i: in)
        os << Value(i) << " ";
    os << "]";
    return os.str();
}

template <class Container> inline
std::string Printable(const Container& in)
{
    using namespace srt_pair_op;
    using Value = typename Container::value_type;
    return Printable(in, Value());
}

template<typename Map, typename Key>
auto map_get(Map& m, const Key& key, typename Map::mapped_type def = typename Map::mapped_type()) -> typename Map::mapped_type
{
    auto it = m.find(key);
    return it == m.end() ? def : it->second;
}

template<typename Map, typename Key>
auto map_getp(Map& m, const Key& key) -> typename Map::mapped_type*
{
    auto it = m.find(key);
    return it == m.end() ? nullptr : std::addressof(it->second);
}

template<typename Map, typename Key>
auto map_getp(const Map& m, const Key& key) -> typename Map::mapped_type const*
{
    auto it = m.find(key);
    return it == m.end() ? nullptr : std::addressof(it->second);
}


#else

// The unique_ptr requires C++11, and the rvalue-reference feature,
// so here we're simulate the behavior using the old std::auto_ptr.

// This is only to make a "move" call transparent and look ok towards
// the C++11 code.
template <class T>
std::auto_ptr_ref<T> Move(const std::auto_ptr_ref<T>& in) { return in; }

// We need to provide also some fixes for this type that were not present in auto_ptr,
// but they are present in unique_ptr.

// C++03 doesn't have a templated typedef, but still we need some things
// that can only function as a class.
template <class T>
class UniquePtr: public std::auto_ptr<T>
{
    typedef std::auto_ptr<T> Base;

public:

    // This is a template - so method names must be declared explicitly
    typedef typename Base::element_type element_type;
    using Base::get;
    using Base::reset;

    // All constructor declarations must be repeated.
    // "Constructor delegation" is also only C++11 feature.
    explicit UniquePtr(element_type* __p = 0) throw() : Base(__p) {}
    UniquePtr(UniquePtr& __a) throw() : Base(__a) { }
    template<typename _Tp1>
    UniquePtr(UniquePtr<_Tp1>& __a) throw() : Base(__a) {}

    UniquePtr& operator=(UniquePtr& __a) throw() { return Base::operator=(__a); }
    template<typename _Tp1>
    UniquePtr& operator=(UniquePtr<_Tp1>& __a) throw() { return Base::operator=(__a); }

    // Good, now we need to add some parts of the API of unique_ptr.

    bool operator==(const UniquePtr& two) const { return get() == two.get(); }
    bool operator!=(const UniquePtr& two) const { return get() != two.get(); }

    bool operator==(const element_type* two) const { return get() == two; }
    bool operator!=(const element_type* two) const { return get() != two; }

    operator bool () { return 0!= get(); }
};

// A primitive one-argument versions of Sprint and Printable
template <class Arg1>
inline std::string Sprint(const Arg1& arg)
{
    std::ostringstream sout;
    sout << arg;
    return sout.str();
}

template <class Container> inline
std::string Printable(const Container& in)
{
    using namespace srt_pair_op;
    typedef typename Container::value_type Value;
    std::ostringstream os;
    os << "[ ";
    for (typename Container::const_iterator i = in.begin(); i != in.end(); ++i)
        os << Value(*i) << " ";
    os << "]";

    return os.str();
}

template<typename Map, typename Key>
typename Map::mapped_type map_get(Map& m, const Key& key, typename Map::mapped_type def = typename Map::mapped_type())
{
    typename Map::iterator it = m.find(key);
    return it == m.end() ? def : it->second;
}

template<typename Map, typename Key>
typename Map::mapped_type map_get(const Map& m, const Key& key, typename Map::mapped_type def = typename Map::mapped_type())
{
    typename Map::const_iterator it = m.find(key);
    return it == m.end() ? def : it->second;
}

template<typename Map, typename Key>
typename Map::mapped_type* map_getp(Map& m, const Key& key)
{
    typename Map::iterator it = m.find(key);
    return it == m.end() ? (typename Map::mapped_type*)0 : &(it->second);
}

template<typename Map, typename Key>
typename Map::mapped_type const* map_getp(const Map& m, const Key& key)
{
    typename Map::const_iterator it = m.find(key);
    return it == m.end() ? (typename Map::mapped_type*)0 : &(it->second);
}

#endif

// Printable with prefix added for every element.
// Useful when printing a container of sockets or sequence numbers.
template <class Container> inline
std::string PrintableMod(const Container& in, const std::string& prefix)
{
    using namespace srt_pair_op;
    typedef typename Container::value_type Value;
    std::ostringstream os;
    os << "[ ";
    for (typename Container::const_iterator y = in.begin(); y != in.end(); ++y)
        os << prefix << Value(*y) << " ";
    os << "]";
    return os.str();
}

template<typename InputIterator, typename OutputIterator, typename TransFunction>
void FilterIf(InputIterator bg, InputIterator nd,
        OutputIterator out, TransFunction fn)
{
    for (InputIterator i = bg; i != nd; ++i)
    {
        std::pair<typename TransFunction::result_type, bool> result = fn(*i);
        if (!result.second)
            continue;
        *out++ = result.first;
    }
}

template <class Signature>
struct CallbackHolder
{
    void* opaque;
    Signature* fn;

    CallbackHolder(): opaque(NULL), fn(NULL)  {}

    void set(void* o, Signature* f)
    {
        // Test if the pointer is a pointer to function. Don't let
        // other type of pointers here.
#if HAVE_CXX11
        static_assert(std::is_function<Signature>::value, "CallbackHolder is for functions only!");
#else
        // This is a poor-man's replacement, which should in most compilers
        // generate a warning, if `Signature` resolves to a value type.
        // This would make an illegal pointer cast from a value to a function type.
        // Casting function-to-function, however, should not. Unfortunately
        // newer compilers disallow that, too (when a signature differs), but
        // then they should better use the C++11 way, much more reliable and safer.
        void* (*testfn)(void*) ATR_UNUSED = (void*(*)(void*))f;
#endif
        opaque = o;
        fn = f;
    }

    operator bool() { return fn != NULL; }
};

#define CALLBACK_CALL(holder,...) (*holder.fn)(holder.opaque, __VA_ARGS__)

inline std::string FormatBinaryString(const uint8_t* bytes, size_t size)
{
    if ( size == 0 )
        return "";

    //char buf[256];
    using namespace std;

    ostringstream os;

    // I know, it's funny to use sprintf and ostringstream simultaneously,
    // but " %02X" in iostream is: << " " << hex << uppercase << setw(2) << setfill('0') << VALUE << setw(1)
    // Too noisy. OTOH ostringstream solves the problem of memory allocation
    // for a string of unpredictable size.
    //sprintf(buf, "%02X", int(bytes[0]));

    os.fill('0');
    os.width(2);
    os.setf(ios::basefield, ios::hex);
    os.setf(ios::uppercase);

    //os << buf;
    os << int(bytes[0]);


    for (size_t i = 1; i < size; ++i)
    {
        //sprintf(buf, " %02X", int(bytes[i]));
        //os << buf;
        os << int(bytes[i]);
    }
    return os.str();
}


/// This class is useful in every place where
/// the time drift should be traced. It's currently in use in every
/// solution that implements any kind of TSBPD.
template<unsigned MAX_SPAN, int MAX_DRIFT, bool CLEAR_ON_UPDATE = true>
class DriftTracer
{
    int64_t  m_qDrift;
    int64_t  m_qOverdrift;

    int64_t  m_qDriftSum;
    unsigned m_uDriftSpan;

public:
    DriftTracer()
        : m_qDrift(0)
        , m_qOverdrift(0)
        , m_qDriftSum(0)
        , m_uDriftSpan(0)
    {}

    bool update(int64_t driftval)
    {
        m_qDriftSum += driftval;
        ++m_uDriftSpan;

        if (m_uDriftSpan < MAX_SPAN)
            return false;

        if (CLEAR_ON_UPDATE)
            m_qOverdrift = 0;

        // Calculate the median of all drift values.
        // In most cases, the divisor should be == MAX_SPAN.
        m_qDrift = m_qDriftSum / m_uDriftSpan;

        // And clear the collection
        m_qDriftSum = 0;
        m_uDriftSpan = 0;

        // In case of "overdrift", save the overdriven value in 'm_qOverdrift'.
        // In clear mode, you should add this value to the time base when update()
        // returns true. The drift value will be since now measured with the
        // overdrift assumed to be added to the base.
        if (std::abs(m_qDrift) > MAX_DRIFT)
        {
            m_qOverdrift = m_qDrift < 0 ? -MAX_DRIFT : MAX_DRIFT;
            m_qDrift -= m_qOverdrift;
        }

        // printDriftOffset(m_qOverdrift, m_qDrift);

        // Timebase is separate
        // m_qTimeBase += m_qOverdrift;

        return true;
    }

    // For group overrides
    void forceDrift(int64_t driftval)
    {
        m_qDrift = driftval;
    }

    // These values can be read at any time, however if you want
    // to depend on the fact that they have been changed lately,
    // you have to check the return value from update().
    //
    // IMPORTANT: drift() can be called at any time, just remember
    // that this value may look different than before only if the
    // last update() returned true, which need not be important for you.
    //
    // CASE: CLEAR_ON_UPDATE = true
    // overdrift() should be read only immediately after update() returned
    // true. It will stay available with this value until the next time when
    // update() returns true, in which case the value will be cleared.
    // Therefore, after calling update() if it retuns true, you should read
    // overdrift() immediately an make some use of it. Next valid overdrift
    // will be then relative to every previous overdrift.
    //
    // CASE: CLEAR_ON_UPDATE = false
    // overdrift() will start from 0, but it will always keep track on
    // any changes in overdrift. By manipulating the MAX_DRIFT parameter
    // you can decide how high the drift can go relatively to stay below
    // overdrift.
    int64_t drift() const { return m_qDrift; }
    int64_t overdrift() const { return m_qOverdrift; }
};

template <class KeyType, class ValueType>
struct MapProxy
{
    std::map<KeyType, ValueType>& mp;
    const KeyType& key;

    MapProxy(std::map<KeyType, ValueType>& m, const KeyType& k): mp(m), key(k) {}

    void operator=(const ValueType& val)
    {
        mp[key] = val;
    }

    typename std::map<KeyType, ValueType>::iterator find()
    {
        return mp.find(key);
    }

    typename std::map<KeyType, ValueType>::const_iterator find() const
    {
        return mp.find(key);
    }

    operator ValueType() const
    {
        typename std::map<KeyType, ValueType>::const_iterator p = find();
        if (p == mp.end())
            return "";
        return p->second;
    }

    ValueType deflt(const ValueType& defval) const
    {
        typename std::map<KeyType, ValueType>::const_iterator p = find();
        if (p == mp.end())
            return defval;
        return p->second;
    }

    bool exists() const
    {
        return find() != mp.end();
    }
};

inline std::string BufferStamp(const char* mem, size_t size)
{
    using namespace std;
    char spread[16];

    int n = 16-size;
    if (n > 0)
        memset((spread + 16 - n), 0, n);
    memcpy((spread), mem, min(size_t(16), size));

    // Now prepare 4 cells for uint32_t.
    union
    {
        uint32_t sum;
        char cells[4];
    };
    memset((cells), 0, 4);

    for (size_t x = 0; x < 4; ++x)
        for (size_t y = 0; y < 4; ++y)
        {
            cells[x] += spread[x+4*y];
        }

    // Convert to hex string

    ostringstream os;

    os << hex << uppercase << setfill('0') << setw(8) << sum;

    return os.str();
}

template <class OutputIterator>
inline void Split(const std::string & str, char delimiter, OutputIterator tokens)
{
    if ( str.empty() )
        return; // May cause crash and won't extract anything anyway

    std::size_t start;
    std::size_t end = -1;

    do
    {
        start = end + 1;
        end = str.find(delimiter, start);
        *tokens = str.substr(
                start,
                (end == std::string::npos) ? std::string::npos : end - start);
        ++tokens;
    } while (end != std::string::npos);
}

inline std::string SelectNot(const std::string& unwanted, const std::string& s1, const std::string& s2)
{
    if (s1 == unwanted)
        return s2; // might be unwanted, too, but then, there's nothing you can do anyway
    if (s2 == unwanted)
        return s1;

    // Both have wanted values, so now compare if they are same
    if (s1 == s2)
        return s1; // occasionally there's a winner

    // Irresolvable situation.
    return std::string();
}

inline std::string SelectDefault(const std::string& checked, const std::string& def)
{
    if (checked == "")
        return def;
    return checked;
}

template <class It>
inline size_t safe_advance(It& it, size_t num, It end)
{
    while ( it != end && num )
    {
        --num;
        ++it;
    }

    return num; // will be effectively 0, if reached the required point, or >0, if end was by that number earlier
}

// This is available only in C++17, dunno why not C++11 as it's pretty useful.
template <class V, size_t N> inline
ATR_CONSTEXPR size_t Size(const V (&)[N]) ATR_NOEXCEPT { return N; }

template <size_t DEPRLEN, typename ValueType>
inline ValueType avg_iir(ValueType old_value, ValueType new_value)
{
    return (old_value * (DEPRLEN - 1) + new_value) / DEPRLEN;
}

// Property accessor definitions
//
// "Property" is a special method that accesses given field.
// This relies only on a convention, which is the following:
//
// V x = object.prop(); <-- get the property's value
// object.prop(x); <-- set the property a value
//
// Properties might be also chained when setting:
//
// object.prop1(v1).prop2(v2).prop3(v3);
//
// Properties may be defined various even very complicated
// ways, which is simply providing a method with body. In order
// to define a property simplest possible way, that is, refer
// directly to the field that keeps it, here are the following macros:
//
// Prefix: SRTU_PROPERTY_
// Followed by:
//  - access type: RO, WO, RW, RR, RRW
//  - chain flag: optional _CHAIN
// Where access type is:
// - RO - read only. Defines reader accessor. The accessor method will be const.
// - RR - read reference. The accessor isn't const to allow reference passthrough.
// - WO - write only. Defines writer accessor.
// - RW - combines RO and WO.
// - RRW - combines RR and WO.
//
// The _CHAIN marker is optional for macros providing writable accessors
// for properties. The difference is that while simple write accessors return
// void, the chaining accessors return the reference to the object for which
// the write accessor was called so that you can call the next accessor (or
// any other method as well) for the result.

#define SRTU_PROPERTY_RR(type, name, field) type name() { return field; }
#define SRTU_PROPERTY_RO(type, name, field) type name() const { return field; }
#define SRTU_PROPERTY_WO(type, name, field) void name(type arg) { field = arg; }
#define SRTU_PROPERTY_WO_CHAIN(otype, type, name, field) otype& name(type arg) { field = arg; return *this; }
#define SRTU_PROPERTY_RW(type, name, field) SRTU_PROPERTY_RO(type, name, field); SRTU_PROPERTY_WO(type, name, field)
#define SRTU_PROPERTY_RRW(type, name, field) SRTU_PROPERTY_RR(type, name, field); SRTU_PROPERTY_WO(type, name, field)
#define SRTU_PROPERTY_RW_CHAIN(otype, type, name, field) SRTU_PROPERTY_RO(type, name, field); SRTU_PROPERTY_WO_CHAIN(otype, type, name, field)
#define SRTU_PROPERTY_RRW_CHAIN(otype, type, name, field) SRTU_PROPERTY_RR(type, name, field); SRTU_PROPERTY_WO_CHAIN(otype, type, name, field)

#endif<|MERGE_RESOLUTION|>--- conflicted
+++ resolved
@@ -458,19 +458,13 @@
 {
     return (RefType*)(&(unsigned char&)(r));
 }
-<<<<<<< HEAD
-=======
-
->>>>>>> 4f411304
+
 template <class T>
 struct explicit_t
 {
     T inobject;
     explicit_t(const T& uo): inobject(uo) {}
-<<<<<<< HEAD
-=======
-
->>>>>>> 4f411304
+
     operator T() const { return inobject; }
 
 private:
