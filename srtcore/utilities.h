--- conflicted
+++ resolved
@@ -485,13 +485,8 @@
 
     void throw_invalid_index(int i) const
     {
-<<<<<<< HEAD
-        std::ostringstream ss;
-        ss << "Index " << i << "out of range";
-=======
         srt::ofmtstream ss;
         ss << OFMT_RAWSTR("Index ") << i << OFMT_RAWSTR("out of range");
->>>>>>> 99ca9b46
         throw std::runtime_error(ss.str());
     }
 
@@ -579,26 +574,6 @@
 
 // Gluing string of any type, wrapper for operator <<
 
-<<<<<<< HEAD
-template <class Stream>
-inline Stream& Print(Stream& in) { return in;}
-
-template <class Stream, class Arg1, class... Args>
-inline Stream& Print(Stream& sout, Arg1&& arg1, Args&&... args)
-{
-    sout << std::forward<Arg1>(arg1);
-    return Print(sout, args...);
-}
-
-template <class... Args>
-inline std::string Sprint(Args&&... args)
-{
-    hvu::ofmtstream sout;
-    Print(sout, args...);
-    return sout.str();
-}
-=======
->>>>>>> 99ca9b46
 
 // We need to use UniquePtr, in the form of C++03 it will be a #define.
 // Naturally will be used std::move() so that it can later painlessly
@@ -677,26 +652,6 @@
     operator bool () const { return 0!= get(); }
 };
 
-<<<<<<< HEAD
-// A primitive one-argument versions of Sprint and Printable
-template <class Arg1>
-inline std::string Sprint(const Arg1& arg)
-{
-    return hvu::fmts(arg);
-}
-
-// Ok, let's make another version with two arguments to sweeten
-// a bit the API for C++03 users.
-template <class Arg1, class Arg2>
-inline std::string Sprint(const Arg1& arg, const Arg2& arg2)
-{
-    hvu::ofmtstream out;
-    out << arg << arg2;
-    return out.str();
-}
-
-=======
->>>>>>> 99ca9b46
 template<typename Map, typename Key>
 typename Map::mapped_type map_get(Map& m, const Key& key, typename Map::mapped_type def = typename Map::mapped_type())
 {
@@ -727,37 +682,6 @@
 
 #endif
 
-<<<<<<< HEAD
-=======
-#if 0
-template <class Container, class Value, class Manip> inline
-std::string Printable(const Container& in, Value /*pseudoargument*/, const char* fmt = 0)
-{
-    std::ostringstream os;
-    os << "[ ";
-    typedef typename Container::const_iterator it_t;
-    for (it_t i = in.begin(); i != in.end(); ++i)
-        os << srt::sfmt<Value>(*i, fmt) << " ";
-    os << "]";
-    return os.str();
-}
-
-// Separate version for pairs, used for std::map
-template <class Container, class Key, class Value> inline
-std::string Printable(const Container& in, std::pair<Key, Value>/*pseudoargument*/, const char* fmtk = 0, const char* fmtv = 0)
-{
-    using namespace srt_pair_op;
-    std::ostringstream os;
-    os << "[ ";
-    typedef typename Container::const_iterator it_t;
-    for (it_t i = in.begin(); i != in.end(); ++i)
-        os << srt::sfmt<Key>(i->first, fmtk) << ":" << srt::sfmt<Value>(i->second, fmtv) << " ";
-    os << "]";
-    return os.str();
-}
-#endif
-
->>>>>>> 99ca9b46
 template <class Container> inline
 std::string Printable(const Container& in)
 {
@@ -1176,11 +1100,7 @@
         }
 
     // Convert to hex string
-<<<<<<< HEAD
     return hvu::fmts(sum, hvu::fmtc().fillzero().width(8).uhex());
-=======
-    return srt::fmts(sum, srt::fmtc().fillzero().width(8).uhex());
->>>>>>> 99ca9b46
 }
 
 template <class OutputIterator>
