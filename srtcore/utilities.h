/*
 * SRT - Secure, Reliable, Transport
 * Copyright (c) 2018 Haivision Systems Inc.
 * 
 * This Source Code Form is subject to the terms of the Mozilla Public
 * License, v. 2.0. If a copy of the MPL was not distributed with this
 * file, You can obtain one at http://mozilla.org/MPL/2.0/.
 * 
 */

/*****************************************************************************
written by
   Haivision Systems Inc.
 *****************************************************************************/

#ifndef INC_SRT_UTILITIES_H
#define INC_SRT_UTILITIES_H

// Windows warning disabler
#define _CRT_SECURE_NO_WARNINGS 1

#include "platform_sys.h"
#include "srt_attr_defs.h" // defines HAVE_CXX11

// Happens that these are defined, undefine them in advance
#undef min
#undef max

#include <string>
#include <algorithm>
#include <bitset>
#include <map>
#include <vector>
#include <functional>
#include <memory>
#include <iomanip>
#include <sstream>

#if HAVE_CXX11
#include <type_traits>
#endif

#include <cstdlib>
#include <cerrno>
#include <cstring>
#include <stdexcept>

// -------------- UTILITIES ------------------------

// --- ENDIAN ---
// Copied from: https://gist.github.com/panzi/6856583
// License: Public Domain.

#if (defined(_WIN16) || defined(_WIN32) || defined(_WIN64)) && !defined(__WINDOWS__)

#	define __WINDOWS__

#endif

#if defined(__linux__) || defined(__CYGWIN__) || defined(__GNU__) || defined(__GLIBC__)

#	include <endian.h>

// GLIBC-2.8 and earlier does not provide these macros.
// See http://linux.die.net/man/3/endian
// From https://gist.github.com/panzi/6856583
#   if defined(__GLIBC__) \
      && ( !defined(__GLIBC_MINOR__) \
         || ((__GLIBC__ < 2) \
         || ((__GLIBC__ == 2) && (__GLIBC_MINOR__ < 9))) )
#       include <arpa/inet.h>
#       if defined(__BYTE_ORDER) && (__BYTE_ORDER == __LITTLE_ENDIAN)

#           define htole32(x) (x)
#           define le32toh(x) (x)

#       elif defined(__BYTE_ORDER) && (__BYTE_ORDER == __BIG_ENDIAN)

#           define htole16(x) ((((((uint16_t)(x)) >> 8))|((((uint16_t)(x)) << 8)))
#           define le16toh(x) ((((((uint16_t)(x)) >> 8))|((((uint16_t)(x)) << 8)))

#           define htole32(x) (((uint32_t)htole16(((uint16_t)(((uint32_t)(x)) >> 16)))) | (((uint32_t)htole16(((uint16_t)(x)))) << 16))
#           define le32toh(x) (((uint32_t)le16toh(((uint16_t)(((uint32_t)(x)) >> 16)))) | (((uint32_t)le16toh(((uint16_t)(x)))) << 16))

#       else
#           error Byte Order not supported or not defined.
#       endif
#   endif

#elif defined(__APPLE__)

#	include <libkern/OSByteOrder.h>

#	define htobe16(x) OSSwapHostToBigInt16(x)
#	define htole16(x) OSSwapHostToLittleInt16(x)
#	define be16toh(x) OSSwapBigToHostInt16(x)
#	define le16toh(x) OSSwapLittleToHostInt16(x)
 
#	define htobe32(x) OSSwapHostToBigInt32(x)
#	define htole32(x) OSSwapHostToLittleInt32(x)
#	define be32toh(x) OSSwapBigToHostInt32(x)
#	define le32toh(x) OSSwapLittleToHostInt32(x)
 
#	define htobe64(x) OSSwapHostToBigInt64(x)
#	define htole64(x) OSSwapHostToLittleInt64(x)
#	define be64toh(x) OSSwapBigToHostInt64(x)
#	define le64toh(x) OSSwapLittleToHostInt64(x)

#	define __BYTE_ORDER    BYTE_ORDER
#	define __BIG_ENDIAN    BIG_ENDIAN
#	define __LITTLE_ENDIAN LITTLE_ENDIAN
#	define __PDP_ENDIAN    PDP_ENDIAN

#elif defined(__OpenBSD__)

#	include <sys/endian.h>

#elif defined(__NetBSD__) || defined(__FreeBSD__) || defined(__DragonFly__) || defined(__FreeBSD_kernel__)

#	include <sys/endian.h>

#ifndef be16toh
#	define be16toh(x) betoh16(x)
#endif
#ifndef le16toh
#	define le16toh(x) letoh16(x)
#endif

#ifndef be32toh
#	define be32toh(x) betoh32(x)
#endif
#ifndef le32toh
#	define le32toh(x) letoh32(x)
#endif

#ifndef be64toh
#	define be64toh(x) betoh64(x)
#endif
#ifndef le64toh
#	define le64toh(x) letoh64(x)
#endif

#elif defined(SUNOS)

   // SunOS/Solaris

   #include <sys/byteorder.h>
   #include <sys/isa_defs.h>

   #define __LITTLE_ENDIAN 1234
   #define __BIG_ENDIAN 4321

   # if defined(_BIG_ENDIAN)
   #define __BYTE_ORDER __BIG_ENDIAN
   #define be64toh(x) (x)
   #define be32toh(x) (x)
   #define be16toh(x) (x)
   #define le16toh(x) ((uint16_t)BSWAP_16(x))
   #define le32toh(x) BSWAP_32(x)
   #define le64toh(x) BSWAP_64(x)
   #define htobe16(x) (x)
   #define htole16(x) ((uint16_t)BSWAP_16(x))
   #define htobe32(x) (x)
   #define htole32(x) BSWAP_32(x)
   #define htobe64(x) (x)
   #define htole64(x) BSWAP_64(x)
   # else
   #define __BYTE_ORDER __LITTLE_ENDIAN
   #define be64toh(x) BSWAP_64(x)
   #define be32toh(x) ntohl(x)
   #define be16toh(x) ntohs(x)
   #define le16toh(x) (x)
   #define le32toh(x) (x)
   #define le64toh(x) (x)
   #define htobe16(x) htons(x)
   #define htole16(x) (x)
   #define htobe32(x) htonl(x)
   #define htole32(x) (x)
   #define htobe64(x) BSWAP_64(x)
   #define htole64(x) (x)
   # endif

#elif defined(__WINDOWS__)

#	include <winsock2.h>

#	if BYTE_ORDER == LITTLE_ENDIAN

#		define htobe16(x) htons(x)
#		define htole16(x) (x)
#		define be16toh(x) ntohs(x)
#		define le16toh(x) (x)
 
#		define htobe32(x) htonl(x)
#		define htole32(x) (x)
#		define be32toh(x) ntohl(x)
#		define le32toh(x) (x)
 
#		define htobe64(x) htonll(x)
#		define htole64(x) (x)
#		define be64toh(x) ntohll(x)
#		define le64toh(x) (x)

#	elif BYTE_ORDER == BIG_ENDIAN

		/* that would be xbox 360 */
#		define htobe16(x) (x)
#		define htole16(x) __builtin_bswap16(x)
#		define be16toh(x) (x)
#		define le16toh(x) __builtin_bswap16(x)
 
#		define htobe32(x) (x)
#		define htole32(x) __builtin_bswap32(x)
#		define be32toh(x) (x)
#		define le32toh(x) __builtin_bswap32(x)
 
#		define htobe64(x) (x)
#		define htole64(x) __builtin_bswap64(x)
#		define be64toh(x) (x)
#		define le64toh(x) __builtin_bswap64(x)

#	else

#		error byte order not supported

#	endif

#	define __BYTE_ORDER    BYTE_ORDER
#	define __BIG_ENDIAN    BIG_ENDIAN
#	define __LITTLE_ENDIAN LITTLE_ENDIAN
#	define __PDP_ENDIAN    PDP_ENDIAN

#else

#	error Endian: platform not supported

#endif

// Hardware <--> Network (big endian) convention
inline void HtoNLA(uint32_t* dst, const uint32_t* src, size_t size)
{
    for (size_t i = 0; i < size; ++ i)
        dst[i] = htonl(src[i]);
}

inline void NtoHLA(uint32_t* dst, const uint32_t* src, size_t size)
{
    for (size_t i = 0; i < size; ++ i)
        dst[i] = ntohl(src[i]);
}

// Hardware <--> Intel (little endian) convention
inline void HtoILA(uint32_t* dst, const uint32_t* src, size_t size)
{
    for (size_t i = 0; i < size; ++ i)
        dst[i] = htole32(src[i]);
}

inline void ItoHLA(uint32_t* dst, const uint32_t* src, size_t size)
{
    for (size_t i = 0; i < size; ++ i)
        dst[i] = le32toh(src[i]);
}

// Bit numbering utility.
//
// This is something that allows you to turn 32-bit integers into bit fields.
// Although bitfields are part of C++ language, they are not designed to be
// interchanged with 32-bit numbers, and any attempt to doing it (by placing
// inside a union, for example) is nonportable (order of bitfields inside
// same-covering 32-bit integer number is dependent on the endian), so they are
// popularly disregarded as useless. Instead the 32-bit numbers with bits
// individually selected is preferred, with usually manual playing around with
// & and | operators, as well as << and >>. This tool is designed to simplify
// the use of them. This can be used to qualify a range of bits inside a 32-bit
// number to be a separate number, you can "wrap" it by placing the integer
// value in the range of these bits, as well as "unwrap" (extract) it from
// the given place. For your own safety, use one prefix to all constants that
// concern bit ranges intended to be inside the same "bit container".
//
// Usage: typedef Bits<leftmost, rightmost> MASKTYPE;  // MASKTYPE is a name of your choice.
//
// With this defined, you can use the following members:
// - MASKTYPE::mask - to get the int32_t value with bimask (used bits set to 1, others to 0)
// - MASKTYPE::offset - to get the lowermost bit number, or number of bits to shift
// - MASKTYPE::wrap(int value) - to create a bitset where given value is encoded in given bits
// - MASKTYPE::unwrap(int bitset) - to extract an integer value from the bitset basing on mask definition
// (rightmost defaults to leftmost)
// REMEMBER: leftmost > rightmost because bit 0 is the LEAST significant one!

template <size_t L, size_t R, bool parent_correct = true>
struct BitsetMask
{
    static const bool correct = L >= R;
    static const uint32_t value = (1u << L) | BitsetMask<L-1, R, correct>::value;
};

// This is kind-of functional programming. This describes a special case that is
// a "terminal case" in case when decreased L-1 (see above) reached == R.
template<size_t R>
struct BitsetMask<R, R, true>
{
    static const bool correct = true;
    static const uint32_t value = 1u << R;
};

// This is a trap for a case that BitsetMask::correct in the master template definition
// evaluates to false. This trap causes compile error and prevents from continuing
// recursive unwinding in wrong direction (and challenging the compiler's resistiveness
// for infinite loops).
template <size_t L, size_t R>
struct BitsetMask<L, R, false>
{
};

template <size_t L, size_t R = L>
struct Bits
{
    // DID YOU GET a kind-of error: 'mask' is not a member of 'Bits<3u, 5u, false>'?
    // See the the above declaration of 'correct'!
    static const uint32_t mask = BitsetMask<L, R>::value;
    static const uint32_t offset = R;
    static const size_t size = L - R + 1;

    // Example: if our bitset mask is 00111100, this checks if given value fits in
    // 00001111 mask (that is, does not exceed <0, 15>.
    static bool fit(uint32_t value) { return (BitsetMask<L-R, 0>::value & value) == value; }

    /// 'wrap' gets some given value that should be placed in appropriate bit range and
    /// returns a whole 32-bit word that has the value already at specified place.
    /// To create a 32-bit container that contains already all values destined for different
    /// bit ranges, simply use wrap() for each of them and bind them with | operator.
    static uint32_t wrap(uint32_t baseval) { return (baseval << offset) & mask; }

    /// Extracts appropriate bit range and returns them as normal integer value.
    static uint32_t unwrap(uint32_t bitset) { return (bitset & mask) >> offset; }

    template<class T>
    static T unwrapt(uint32_t bitset) { return static_cast<T>(unwrap(bitset)); }
};


//inline int32_t Bit(size_t b) { return 1 << b; }
// XXX This would work only with 'constexpr', but this is
// available only in C++11. In C++03 this can be only done
// using a macro.
//
// Actually this can be expressed in C++11 using a better technique,
// such as user-defined literals:
// 2_bit  --> 1 >> 2

#ifdef BIT
#undef BIT
#endif
#define BIT(x) (1 << (x))


// ------------------------------------------------------------
// This is something that reminds a structure consisting of fields
// of the same type, implemented as an array. It's parametrized
// by the type of fields and the type, which's values should be
// used for indexing (preferably an enum type). Whatever type is
// used for indexing, it is converted to size_t for indexing the
// actual array.
// 
// The user should use it as an array: ds[DS_NAME], stating
// that DS_NAME is of enum type passed as 3rd parameter.
// However trying to do ds[0] would cause a compile error.
template <typename FieldType, size_t NoOfFields, typename IndexerType>
struct DynamicStruct
{
    FieldType inarray[NoOfFields];

    void clear()
    {
        // As a standard library, it can be believed that this call
        // can be optimized when FieldType is some integer.
        std::fill(inarray, inarray + NoOfFields, FieldType());
    }

    FieldType operator[](IndexerType ix) const { return inarray[size_t(ix)]; }
    FieldType& operator[](IndexerType ix) { return inarray[size_t(ix)]; }

    template<class AnyOther>
    FieldType operator[](AnyOther ix) const
    {
        // If you can see a compile error here ('int' is not a class or struct, or
        // that there's no definition of 'type' in given type), it means that you
        // have used invalid data type passed to [] operator. See the definition
        // of this type as DynamicStruct and see which type is required for indexing.
        typename AnyOther::type wrong_usage_of_operator_index = AnyOther::type;
        return inarray[size_t(ix)];
    }

    template<class AnyOther>
    FieldType& operator[](AnyOther ix)
    {
        // If you can see a compile error here ('int' is not a class or struct, or
        // that there's no definition of 'type' in given type), it means that you
        // have used invalid data type passed to [] operator. See the definition
        // of this type as DynamicStruct and see which type is required for indexing.
        typename AnyOther::type wrong_usage_of_operator_index = AnyOther::type;
        return inarray[size_t(ix)];
    }

    operator FieldType* () { return inarray; }
    operator const FieldType* () const { return inarray; }

    char* raw() { return (char*)inarray; }
};


/// Fixed-size array template class.
namespace srt {

template <class T>
class FixedArray
{
public:
    FixedArray(size_t size)
        : m_size(size)
        , m_entries(new T[size])
    {
    }

    ~FixedArray()
    {
        delete [] m_entries;
    }

public:
    const T& operator[](size_t index) const
    {
        if (index >= m_size)
            throw_invalid_index(index);

        return m_entries[index];
    }

    T& operator[](size_t index)
    {
        if (index >= m_size)
            throw_invalid_index(index);

        return m_entries[index];
    }

    const T& operator[](int index) const
    {
        if (index < 0 || static_cast<size_t>(index) >= m_size)
            throw_invalid_index(index);

        return m_entries[index];
    }

    T& operator[](int index)
    {
        if (index < 0 || static_cast<size_t>(index) >= m_size)
            throw_invalid_index(index);

        return m_entries[index];
    }

    size_t size() const { return m_size; }

    typedef T* iterator;
    typedef const T* const_iterator;

    iterator begin() { return m_entries; }
    iterator end() { return m_entries + m_size; }

    const_iterator cbegin() const { return m_entries; }
    const_iterator cend() const { return m_entries + m_size; }

    T* data() { return m_entries; }

private:
    FixedArray(const FixedArray<T>& );
    FixedArray<T>& operator=(const FixedArray<T>&);

    void throw_invalid_index(int i) const
    {
        std::stringstream ss;
        ss << "Index " << i << "out of range";
        throw std::runtime_error(ss.str());
    }

private:
    size_t      m_size;
    T* const    m_entries;
};

} // namespace srt

// ------------------------------------------------------------



inline bool IsSet(int32_t bitset, int32_t flagset)
{
    return (bitset & flagset) == flagset;
}

// std::addressof in C++11,
// needs to be provided for C++03
template <class RefType>
inline RefType* AddressOf(RefType& r)
{
    return (RefType*)(&(unsigned char&)(r));
}

template <class T>
struct explicit_t
{
    T inobject;
    explicit_t(const T& uo): inobject(uo) {}

    operator T() const { return inobject; }

private:
    template <class X>
    explicit_t(const X& another);
};

// This is required for Printable function if you have a container of pairs,
// but this function has a different definition for C++11 and C++03.
namespace srt_pair_op
{
    template <class Value1, class Value2>
    std::ostream& operator<<(std::ostream& s, const std::pair<Value1, Value2>& v)
    {
        s << "{" << v.first << " " << v.second << "}";
        return s;
    }
}

namespace any_op
{
    template <class T>
    struct AnyProxy
    {
        const T& value;
        bool result;

<<<<<<< HEAD
// This alias was created so that 'Ref' (not 'ref') is used everywhere.
// Normally the C++11 'ref' fits perfectly here, however in C++03 mode
// it would have to be newly created. This would then cause a conflict
// between C++03 SRT and C++11 applications as well as between C++ standard
// library and SRT when SRT is compiled in C++11 mode (as it happens on
// Darwin/clang).
// An additional problem is though that std::reference_wrapper<T> will
// not match the ref_t<X> type when it's a function parameter for a function
// template where X is a template parameter. Therefore it must return
// the ref_t<X> type, not std::reference_wrapper<X>.
template <class In>
inline ref_t<In> Ref(In& i) { return std::ref(i); }
=======
        AnyProxy(const T& x, bool res): value(x), result(res) {}

        AnyProxy<T>& operator,(const T& val)
        {
            if (result)
                return *this;
            result = value == val;
            return *this;
        }

        operator bool() { return result; }
    };

    template <class T> inline
    AnyProxy<T> EqualAny(const T& checked_val)
    {
        return AnyProxy<T>(checked_val, false);
    }
}

#if HAVE_CXX11
>>>>>>> c506764d

template <class In>
inline auto Move(In& i) -> decltype(std::move(i)) { return std::move(i); }

// Gluing string of any type, wrapper for operator <<

template <class Stream>
inline Stream& Print(Stream& in) { return in;}

template <class Stream, class Arg1, class... Args>
inline Stream& Print(Stream& sout, Arg1&& arg1, Args&&... args)
{
    sout << arg1;
    return Print(sout, args...);
}

template <class... Args>
inline std::string Sprint(Args&&... args)
{
    std::ostringstream sout;
    Print(sout, args...);
    return sout.str();
}

// We need to use UniquePtr, in the form of C++03 it will be a #define.
// Naturally will be used std::move() so that it can later painlessly
// switch to C++11.
template <class T>
using UniquePtr = std::unique_ptr<T>;

template <class Container, class Value = typename Container::value_type, typename... Args> inline
std::string Printable(const Container& in, Value /*pseudoargument*/, Args&&... args)
{
    using namespace srt_pair_op;
    std::ostringstream os;
    Print(os, args...);
    os << "[ ";
    for (auto i: in)
        os << Value(i) << " ";
    os << "]";
    return os.str();
}

template <class Container> inline
std::string Printable(const Container& in)
{
    using namespace srt_pair_op;
    using Value = typename Container::value_type;
    return Printable(in, Value());
}

template<typename Map, typename Key>
auto map_get(Map& m, const Key& key, typename Map::mapped_type def = typename Map::mapped_type()) -> typename Map::mapped_type
{
    auto it = m.find(key);
    return it == m.end() ? def : it->second;
}

template<typename Map, typename Key>
auto map_getp(Map& m, const Key& key) -> typename Map::mapped_type*
{
    auto it = m.find(key);
    return it == m.end() ? nullptr : std::addressof(it->second);
}

template<typename Map, typename Key>
auto map_getp(const Map& m, const Key& key) -> typename Map::mapped_type const*
{
    auto it = m.find(key);
    return it == m.end() ? nullptr : std::addressof(it->second);
}


#else

// The unique_ptr requires C++11, and the rvalue-reference feature,
// so here we're simulate the behavior using the old std::auto_ptr.

// This is only to make a "move" call transparent and look ok towards
// the C++11 code.
template <class T>
std::auto_ptr_ref<T> Move(const std::auto_ptr_ref<T>& in) { return in; }

// We need to provide also some fixes for this type that were not present in auto_ptr,
// but they are present in unique_ptr.

// C++03 doesn't have a templated typedef, but still we need some things
// that can only function as a class.
template <class T>
class UniquePtr: public std::auto_ptr<T>
{
    typedef std::auto_ptr<T> Base;

public:

    // This is a template - so method names must be declared explicitly
    typedef typename Base::element_type element_type;
    using Base::get;
    using Base::reset;

    // All constructor declarations must be repeated.
    // "Constructor delegation" is also only C++11 feature.
    explicit UniquePtr(element_type* p = 0) throw() : Base(p) {}
    UniquePtr(UniquePtr& a) throw() : Base(a) { }
    template<typename Type1>
    UniquePtr(UniquePtr<Type1>& a) throw() : Base(a) {}

    UniquePtr& operator=(UniquePtr& a) throw() { return Base::operator=(a); }
    template<typename Type1>
    UniquePtr& operator=(UniquePtr<Type1>& a) throw() { return Base::operator=(a); }

    // Good, now we need to add some parts of the API of unique_ptr.

    bool operator==(const UniquePtr& two) const { return get() == two.get(); }
    bool operator!=(const UniquePtr& two) const { return get() != two.get(); }

    bool operator==(const element_type* two) const { return get() == two; }
    bool operator!=(const element_type* two) const { return get() != two; }

    operator bool () { return 0!= get(); }
};

// A primitive one-argument versions of Sprint and Printable
template <class Arg1>
inline std::string Sprint(const Arg1& arg)
{
    std::ostringstream sout;
    sout << arg;
    return sout.str();
}

// Ok, let it be 2-arg, in case when a manipulator is needed
template <class Arg1, class Arg2>
inline std::string Sprint(const Arg1& arg1, const Arg2& arg2)
{
    std::ostringstream sout;
    sout << arg1 << arg2;
    return sout.str();
}

template <class Container> inline
std::string Printable(const Container& in)
{
    using namespace srt_pair_op;
    typedef typename Container::value_type Value;
    std::ostringstream os;
    os << "[ ";
    for (typename Container::const_iterator i = in.begin(); i != in.end(); ++i)
        os << Value(*i) << " ";
    os << "]";

    return os.str();
}

template<typename Map, typename Key>
typename Map::mapped_type map_get(Map& m, const Key& key, typename Map::mapped_type def = typename Map::mapped_type())
{
    typename Map::iterator it = m.find(key);
    return it == m.end() ? def : it->second;
}

template<typename Map, typename Key>
typename Map::mapped_type map_get(const Map& m, const Key& key, typename Map::mapped_type def = typename Map::mapped_type())
{
    typename Map::const_iterator it = m.find(key);
    return it == m.end() ? def : it->second;
}

template<typename Map, typename Key>
typename Map::mapped_type* map_getp(Map& m, const Key& key)
{
    typename Map::iterator it = m.find(key);
    return it == m.end() ? (typename Map::mapped_type*)0 : &(it->second);
}

template<typename Map, typename Key>
typename Map::mapped_type const* map_getp(const Map& m, const Key& key)
{
    typename Map::const_iterator it = m.find(key);
    return it == m.end() ? (typename Map::mapped_type*)0 : &(it->second);
}

#endif

// Printable with prefix added for every element.
// Useful when printing a container of sockets or sequence numbers.
template <class Container> inline
std::string PrintableMod(const Container& in, const std::string& prefix)
{
    using namespace srt_pair_op;
    typedef typename Container::value_type Value;
    std::ostringstream os;
    os << "[ ";
    for (typename Container::const_iterator y = in.begin(); y != in.end(); ++y)
        os << prefix << Value(*y) << " ";
    os << "]";
    return os.str();
}

template<typename InputIterator, typename OutputIterator, typename TransFunction>
inline void FilterIf(InputIterator bg, InputIterator nd,
        OutputIterator out, TransFunction fn)
{
    for (InputIterator i = bg; i != nd; ++i)
    {
        std::pair<typename TransFunction::result_type, bool> result = fn(*i);
        if (!result.second)
            continue;
        *out++ = result.first;
    }
}

template <class Value, class ArgValue>
inline void insert_uniq(std::vector<Value>& v, const ArgValue& val)
{
    typename std::vector<Value>::iterator i = std::find(v.begin(), v.end(), val);
    if (i != v.end())
        return;

    v.push_back(val);
}

template <class Type1, class Type2>
inline std::pair<Type1&, Type2&> Tie(Type1& var1, Type2& var2)
{
    return std::pair<Type1&, Type2&>(var1, var2);
}

// This can be used in conjunction with Tie to simplify the code
// in loops around a whole container:
// list<string>::const_iterator it, end;
// Tie(it, end) = All(list_container);
template<class Container>
std::pair<typename Container::iterator, typename Container::iterator>
inline All(Container& c) { return std::make_pair(c.begin(), c.end()); }

template<class Container>
std::pair<typename Container::const_iterator, typename Container::const_iterator>
inline All(const Container& c) { return std::make_pair(c.begin(), c.end()); }


template <class Container, class Value>
inline void FringeValues(const Container& from, std::map<Value, size_t>& out)
{
    for (typename Container::const_iterator i = from.begin(); i != from.end(); ++i)
        ++out[*i];
}

template <class Signature>
struct CallbackHolder
{
    void* opaque;
    Signature* fn;

    CallbackHolder(): opaque(NULL), fn(NULL)  {}

    void set(void* o, Signature* f)
    {
        // Test if the pointer is a pointer to function. Don't let
        // other type of pointers here.
#if HAVE_CXX11
        static_assert(std::is_function<Signature>::value, "CallbackHolder is for functions only!");
#else
        // This is a poor-man's replacement, which should in most compilers
        // generate a warning, if `Signature` resolves to a value type.
        // This would make an illegal pointer cast from a value to a function type.
        // Casting function-to-function, however, should not. Unfortunately
        // newer compilers disallow that, too (when a signature differs), but
        // then they should better use the C++11 way, much more reliable and safer.
        void* (*testfn)(void*) = (void*(*)(void*))f;
        (void)(testfn);
#endif
        opaque = o;
        fn = f;
    }

    operator bool() { return fn != NULL; }
};

#define CALLBACK_CALL(holder,...) (*holder.fn)(holder.opaque, __VA_ARGS__)
// The version of std::tie from C++11, but for pairs only.
template <class T1, class T2>
struct PairProxy
{
    T1& v1;
    T2& v2;

    PairProxy(T1& c1, T2& c2): v1(c1), v2(c2) {}

    void operator=(const std::pair<T1, T2>& p)
    {
        v1 = p.first;
        v2 = p.second;
    }
};

template <class T1, class T2> inline
PairProxy<T1, T2> Tie2(T1& v1, T2& v2)
{
    return PairProxy<T1, T2>(v1, v2);
}

template<class T>
struct PassFilter
{
    T lower, median, upper;
};

inline PassFilter<int> GetPeakRange(const int* window, int* replica, size_t size)
{
    // This calculation does more-less the following:
    //
    // 1. Having example window:
    //  - 50, 51, 100, 55, 80, 1000, 600, 1500, 1200, 10, 90
    // 2. This window is now sorted, but we only know the value in the middle:
    //  - 10, 50, 51, 55, 80, [[90]], 100, 600, 1000, 1200, 1500
    // 3. Now calculate:
    //   - lower: 90/8 = 11.25
    //   - upper: 90*8 = 720
    // 4. Now calculate the arithmetic median from all these values,
    //    but drop those from outside the <lower, upper> range:
    //  - 10, (11<) [ 50, 51, 55, 80, 90, 100, 600, ] (>720) 1000, 1200, 1500
    // 5. Calculate the median from the extracted range,
    //    NOTE: the median is actually repeated once, so size is +1.
    //
    //    values = { 50, 51, 55, 80, 90, 100, 600 };
    //    sum = 90 + accumulate(values); ==> 1026
    //    median = sum/(1 + values.size()); ==> 147
    //
    // For comparison: the overall arithmetic median from this window == 430
    //
    // 6. Returned value = 1M/median

    // get median value, but cannot change the original value order in the window
    std::copy(window, window + size, replica);
    std::nth_element(replica, replica + (size / 2), replica + size);
    //std::sort(replica, replica + psize); <--- was used for debug, just leave it as a mark

    PassFilter<int> filter;
    filter.median = replica[size / 2];
    filter.upper = filter.median << 3; // median*8
    filter.lower = filter.median >> 3; // median/8

    return filter;
}

inline std::pair<int, int> AccumulatePassFilter(const int* p, const int* end, PassFilter<int> filter)
{
    int count = 0;
    int sum = 0;
    for (; p != end; ++p)
    {
        // Throw away those that don't fit in the filter
        if (*p < filter.lower || *p > filter.upper)
            continue;

        sum += *p;
        ++count;
    }

    return std::make_pair(sum, count);
}

template <class IntCount, class IntParaCount>
inline void AccumulatePassFilterParallel(const int* p, const int* end, PassFilter<int> filter,
        const int* para,
        ref_t<int> r_sum, ref_t<IntCount> r_count, ref_t<IntParaCount> r_paracount)
{
    IntCount count = 0;
    int sum = 0;
    IntParaCount parasum = 0;
    for (; p != end; ++p, ++para)
    {
        // Throw away those that don't fit in the filter
        if (*p < filter.lower || *p > filter.upper)
            continue;

        sum += *p;
        parasum += *para;
        ++count;
    }
    *r_count= count;
    *r_sum = sum;
    *r_paracount = parasum;
}

template<unsigned SEGMENT_SPAN_I, unsigned SEGMENT_NUMBER_I, int MAX_DRIFT_I>
class FastDriftTracer
{
    int64_t m_qDriftSumSeg[SEGMENT_NUMBER_I];

    unsigned m_uDriftSpan; // how many elements are filled.

    int64_t m_qDrift;
    int64_t m_qOverdrift;

    static void size_assertion()
    {
        // SEGMENT_NUMBER_I must be at least 2.
        // Segment number 10 is extraordinary, so this is
        // tested as well (as possibly falsely overridden unsigned)
        static const int X = 1/(SEGMENT_NUMBER_I < 2 || SEGMENT_NUMBER_I > 10 ? 0: 1);
        (void)X;
    }

public:

    static const unsigned MAX_SPAN = SEGMENT_SPAN_I * SEGMENT_NUMBER_I;
    static const int MAX_DRIFT = MAX_DRIFT_I;

    FastDriftTracer():
        m_qDriftSumSeg(),
        m_uDriftSpan(0),
        m_qDrift(0),
        m_qOverdrift(0)
    {
        size_assertion();
    }

    void shiftSegments()
    {
        // Copy over. Ranges overlap, but source range is in front
        // of the target range.
        std::copy(m_qDriftSumSeg+1, m_qDriftSumSeg+SEGMENT_NUMBER_I,
                m_qDriftSumSeg);

        // Clear the newly shifted-in segment
        m_qDriftSumSeg[SEGMENT_NUMBER_I-1] = 0;

        // Should be same as m_uDriftSpan -= SEGMENT_SPAN_I, but don't be too trusftul.
        m_uDriftSpan = SEGMENT_SPAN_I * (SEGMENT_NUMBER_I-1);
    }

    bool update(int64_t driftval)
    {
        // We start from value 0, and m_uDriftSpan is under control

        // Calculate which segment should be updated.
        unsigned nseg = m_uDriftSpan/SEGMENT_SPAN_I;
        // Sanity check
        if (nseg >= SEGMENT_NUMBER_I)
        {
            // Maybe report error?
            m_uDriftSpan = 0;
            return false;
        }

        m_qDriftSumSeg[nseg] += driftval;
        ++m_uDriftSpan;
        if (m_uDriftSpan == MAX_SPAN)
        {
            // Only when this size was achieved, should the average be calculated.
            // (This does the same as std::accumulate, but accepts arrays of constant size
            // and does not use a loop - enforces compiler to expand the + expression in place).
            m_qOverdrift = 0;
            m_qDrift = accumulate_array(m_qDriftSumSeg)/MAX_SPAN;
            shiftSegments();

            // In case of "overdrift", save the overdriven value in 'm_qOverdrift'.
            // In clear mode, you should add this value to the time base when update()
            // returns true. The drift value will be since now measured with the
            // overdrift assumed to be added to the base.
            if (std::abs(m_qDrift) > MAX_DRIFT)
            {
                m_qOverdrift = m_qDrift < 0 ? -MAX_DRIFT : MAX_DRIFT;
                m_qDrift -= m_qOverdrift;
            }

            // Inform that the values were just updated.
            return true;
        }

        return false;
    }

    std::string stats()
    {
        std::ostringstream os;
        unsigned nseg = m_uDriftSpan/SEGMENT_SPAN_I;

        os << "DRIFT STATS: SUMS: [ ";

        for (unsigned i = 0; i < SEGMENT_NUMBER_I; ++i)
        {
            unsigned size = i == nseg ? (m_uDriftSpan-(nseg*SEGMENT_SPAN_I)) : SEGMENT_SPAN_I;
            os << m_qDriftSumSeg[i] << "~" << (size ? m_qDriftSumSeg[i]/size : 0) <<  " ";
        }
        os << "] seg=" << nseg << " span=" << m_uDriftSpan;
        return os.str();
    }

    // These values can be read at any time, however if you want
    // to depend on the fact that they have been changed lately,
    // you have to check the return value from update().
    //
    // IMPORTANT: drift() can be called at any time, just remember
    // that this value may look different than before only if the
    // last update() returned true, which need not be important for you.
    //
    // CASE: CLEAR_ON_UPDATE = true
    // overdrift() should be read only immediately after update() returned
    // true. It will stay available with this value until the next time when
    // update() returns true, in which case the value will be cleared.
    // Therefore, after calling update() if it retuns true, you should read
    // overdrift() immediately an make some use of it. Next valid overdrift
    // will be then relative to every previous overdrift.
    //
    // CASE: CLEAR_ON_UPDATE = false
    // overdrift() will start from 0, but it will always keep track on
    // any changes in overdrift. By manipulating the MAX_DRIFT parameter
    // you can decide how high the drift can go relatively to stay below
    // overdrift.
    int64_t drift() { return m_qDrift; }
    int64_t overdrift() { return m_qOverdrift; }
    unsigned span() { return m_uDriftSpan; }
    static unsigned max() { return MAX_SPAN; }
};



inline std::string FormatBinaryString(const uint8_t* bytes, size_t size)
{
    if ( size == 0 )
        return "";

    //char buf[256];
    using namespace std;

    ostringstream os;

    // I know, it's funny to use sprintf and ostringstream simultaneously,
    // but " %02X" in iostream is: << " " << hex << uppercase << setw(2) << setfill('0') << VALUE << setw(1)
    // Too noisy. OTOH ostringstream solves the problem of memory allocation
    // for a string of unpredictable size.
    //sprintf(buf, "%02X", int(bytes[0]));

    os.fill('0');
    os.width(2);
    os.setf(ios::basefield, ios::hex);
    os.setf(ios::uppercase);

    //os << buf;
    os << int(bytes[0]);


    for (size_t i = 1; i < size; ++i)
    {
        //sprintf(buf, " %02X", int(bytes[i]));
        //os << buf;
        os << int(bytes[i]);
    }
    return os.str();
}


/// This class is useful in every place where
/// the time drift should be traced. It's currently in use in every
/// solution that implements any kind of TSBPD.
template<unsigned MAX_SPAN, int MAX_DRIFT, bool CLEAR_ON_UPDATE = true>
class DriftTracer
{
    int64_t  m_qDrift;
    int64_t  m_qOverdrift;

    int64_t  m_qDriftSum;
    unsigned m_uDriftSpan;

public:
    DriftTracer()
        : m_qDrift(0)
        , m_qOverdrift(0)
        , m_qDriftSum(0)
        , m_uDriftSpan(0)
    {}

    bool update(int64_t driftval)
    {
        m_qDriftSum += driftval;
        ++m_uDriftSpan;

        // I moved it here to calculate accumulated overdrift.
        if (CLEAR_ON_UPDATE)
            m_qOverdrift = 0;

        if (m_uDriftSpan < MAX_SPAN)
            return false;


        // Calculate the median of all drift values.
        // In most cases, the divisor should be == MAX_SPAN.
        m_qDrift = m_qDriftSum / m_uDriftSpan;

        // And clear the collection
        m_qDriftSum = 0;
        m_uDriftSpan = 0;

        // In case of "overdrift", save the overdriven value in 'm_qOverdrift'.
        // In clear mode, you should add this value to the time base when update()
        // returns true. The drift value will be since now measured with the
        // overdrift assumed to be added to the base.
        if (std::abs(m_qDrift) > MAX_DRIFT)
        {
            m_qOverdrift = m_qDrift < 0 ? -MAX_DRIFT : MAX_DRIFT;
            m_qDrift -= m_qOverdrift;
        }

        // printDriftOffset(m_qOverdrift, m_qDrift);

        // Timebase is separate
        // m_qTimeBase += m_qOverdrift;

        return true;
    }

    // For group overrides
    void forceDrift(int64_t driftval)
    {
        m_qDrift = driftval;
    }

    // These values can be read at any time, however if you want
    // to depend on the fact that they have been changed lately,
    // you have to check the return value from update().
    //
    // IMPORTANT: drift() can be called at any time, just remember
    // that this value may look different than before only if the
    // last update() returned true, which need not be important for you.
    //
    // CASE: CLEAR_ON_UPDATE = true
    // overdrift() should be read only immediately after update() returned
    // true. It will stay available with this value until the next time when
    // update() returns true, in which case the value will be cleared.
    // Therefore, after calling update() if it retuns true, you should read
    // overdrift() immediately an make some use of it. Next valid overdrift
    // will be then relative to every previous overdrift.
    //
    // CASE: CLEAR_ON_UPDATE = false
    // overdrift() will start from 0, but it will always keep track on
    // any changes in overdrift. By manipulating the MAX_DRIFT parameter
    // you can decide how high the drift can go relatively to stay below
    // overdrift.
    int64_t drift() const { return m_qDrift; }
    int64_t overdrift() const { return m_qOverdrift; }
};

template <class KeyType, class ValueType>
struct MapProxy
{
    std::map<KeyType, ValueType>& mp;
    const KeyType& key;

    MapProxy(std::map<KeyType, ValueType>& m, const KeyType& k): mp(m), key(k) {}

    void operator=(const ValueType& val)
    {
        mp[key] = val;
    }

    typename std::map<KeyType, ValueType>::iterator find()
    {
        return mp.find(key);
    }

    typename std::map<KeyType, ValueType>::const_iterator find() const
    {
        return mp.find(key);
    }

    operator ValueType() const
    {
        typename std::map<KeyType, ValueType>::const_iterator p = find();
        if (p == mp.end())
            return "";
        return p->second;
    }

    ValueType deflt(const ValueType& defval) const
    {
        typename std::map<KeyType, ValueType>::const_iterator p = find();
        if (p == mp.end())
            return defval;
        return p->second;
    }

    bool exists() const
    {
        return find() != mp.end();
    }
};

/// Print some hash-based stamp of the first 16 bytes in the buffer
inline std::string BufferStamp(const char* mem, size_t size)
{
    using namespace std;
    char spread[16];

    if (size < 16)
        memset((spread + size), 0, 16 - size);
    memcpy((spread), mem, min(size_t(16), size));

    // Now prepare 4 cells for uint32_t.
    union
    {
        uint32_t sum;
        char cells[4];
    };
    memset((cells), 0, 4);

    for (size_t x = 0; x < 4; ++x)
        for (size_t y = 0; y < 4; ++y)
        {
            cells[x] += spread[x+4*y];
        }

    // Convert to hex string
    ostringstream os;
    os << hex << uppercase << setfill('0') << setw(8) << sum;

    return os.str();
}

template <class OutputIterator>
inline void Split(const std::string & str, char delimiter, OutputIterator tokens)
{
    if ( str.empty() )
        return; // May cause crash and won't extract anything anyway

    using namespace std;

    size_t start = 0;
    size_t end;

    for (;;)
    {
        end = str.find(delimiter, start);
        bool isend = (end == string::npos);
        *tokens = str.substr(start,
                isend ? string::npos : end - start);
        ++tokens;
        if (isend)
            break;
        start = end + 1;
    }
}

inline std::string SelectNot(const std::string& unwanted, const std::string& s1, const std::string& s2)
{
    if (s1 == unwanted)
        return s2; // might be unwanted, too, but then, there's nothing you can do anyway
    if (s2 == unwanted)
        return s1;

    // Both have wanted values, so now compare if they are same
    if (s1 == s2)
        return s1; // occasionally there's a winner

    // Irresolvable situation.
    return std::string();
}

inline std::string SelectDefault(const std::string& checked, const std::string& def)
{
    if (checked == "")
        return def;
    return checked;
}

template <class It>
inline size_t safe_advance(It& it, size_t num, It end)
{
    while ( it != end && num )
    {
        --num;
        ++it;
    }

    return num; // will be effectively 0, if reached the required point, or >0, if end was by that number earlier
}

// This is available only in C++17, dunno why not C++11 as it's pretty useful.
template <class V, size_t N> inline
ATR_CONSTEXPR size_t Size(const V (&)[N]) ATR_NOEXCEPT { return N; }

template <size_t DEPRLEN, typename ValueType>
inline ValueType avg_iir(ValueType old_value, ValueType new_value)
{
    return (old_value * (DEPRLEN - 1) + new_value) / DEPRLEN;
}

template <size_t DEPRLEN, typename ValueType>
inline ValueType avg_iir_w(ValueType old_value, ValueType new_value, size_t new_val_weight)
{
    return (old_value * (DEPRLEN - new_val_weight) + new_value * new_val_weight) / DEPRLEN;
}

// Property accessor definitions
//
// "Property" is a special method that accesses given field.
// This relies only on a convention, which is the following:
//
// V x = object.prop(); <-- get the property's value
// object.set_prop(x); <-- set the property a value
//
// Properties might be also chained when setting:
//
// object.set_prop1(v1).set_prop2(v2).set_prop3(v3);
//
// Properties may be defined various even very complicated
// ways, which is simply providing a method with body. In order
// to define a property simplest possible way, that is, refer
// directly to the field that keeps it, here are the following macros:
//
// Prefix: SRTU_PROPERTY_
// Followed by:
//  - access type: RO, WO, RW, RR, RRW
//  - chain flag: optional _CHAIN
// Where access type is:
// - RO - read only. Defines reader accessor. The accessor method will be const.
// - RR - read reference. The accessor isn't const to allow reference passthrough.
// - WO - write only. Defines writer accessor.
// - RW - combines RO and WO.
// - RRW - combines RR and WO.
//
// The _CHAIN marker is optional for macros providing writable accessors
// for properties. The difference is that while simple write accessors return
// void, the chaining accessors return the reference to the object for which
// the write accessor was called so that you can call the next accessor (or
// any other method as well) for the result.

#define SRTU_PROPERTY_RR(type, name, field) type name() { return field; }
#define SRTU_PROPERTY_RO(type, name, field) type name() const { return field; }
#define SRTU_PROPERTY_WO(type, name, field) void set_##name(type arg) { field = arg; }
#define SRTU_PROPERTY_WO_CHAIN(otype, type, name, field) otype& set_##name(type arg) { field = arg; return *this; }
#define SRTU_PROPERTY_RW(type, name, field) SRTU_PROPERTY_RO(type, name, field); SRTU_PROPERTY_WO(type, name, field)
#define SRTU_PROPERTY_RRW(type, name, field) SRTU_PROPERTY_RR(type, name, field); SRTU_PROPERTY_WO(type, name, field)
#define SRTU_PROPERTY_RW_CHAIN(otype, type, name, field) SRTU_PROPERTY_RO(type, name, field); SRTU_PROPERTY_WO_CHAIN(otype, type, name, field)
#define SRTU_PROPERTY_RRW_CHAIN(otype, type, name, field) SRTU_PROPERTY_RR(type, name, field); SRTU_PROPERTY_WO_CHAIN(otype, type, name, field)

#endif<|MERGE_RESOLUTION|>--- conflicted
+++ resolved
@@ -542,20 +542,6 @@
         const T& value;
         bool result;
 
-<<<<<<< HEAD
-// This alias was created so that 'Ref' (not 'ref') is used everywhere.
-// Normally the C++11 'ref' fits perfectly here, however in C++03 mode
-// it would have to be newly created. This would then cause a conflict
-// between C++03 SRT and C++11 applications as well as between C++ standard
-// library and SRT when SRT is compiled in C++11 mode (as it happens on
-// Darwin/clang).
-// An additional problem is though that std::reference_wrapper<T> will
-// not match the ref_t<X> type when it's a function parameter for a function
-// template where X is a template parameter. Therefore it must return
-// the ref_t<X> type, not std::reference_wrapper<X>.
-template <class In>
-inline ref_t<In> Ref(In& i) { return std::ref(i); }
-=======
         AnyProxy(const T& x, bool res): value(x), result(res) {}
 
         AnyProxy<T>& operator,(const T& val)
@@ -577,7 +563,6 @@
 }
 
 #if HAVE_CXX11
->>>>>>> c506764d
 
 template <class In>
 inline auto Move(In& i) -> decltype(std::move(i)) { return std::move(i); }
@@ -944,7 +929,7 @@
 template <class IntCount, class IntParaCount>
 inline void AccumulatePassFilterParallel(const int* p, const int* end, PassFilter<int> filter,
         const int* para,
-        ref_t<int> r_sum, ref_t<IntCount> r_count, ref_t<IntParaCount> r_paracount)
+        int& w_sum, IntCount& w_count, IntParaCount& w_paracount)
 {
     IntCount count = 0;
     int sum = 0;
@@ -959,9 +944,9 @@
         parasum += *para;
         ++count;
     }
-    *r_count= count;
-    *r_sum = sum;
-    *r_paracount = parasum;
+    w_count = count;
+    w_sum = sum;
+    w_paracount = parasum;
 }
 
 template<unsigned SEGMENT_SPAN_I, unsigned SEGMENT_NUMBER_I, int MAX_DRIFT_I>
