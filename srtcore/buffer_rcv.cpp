/*
 * SRT - Secure, Reliable, Transport
 * Copyright (c) 2018 Haivision Systems Inc.
 *
 * This Source Code Form is subject to the terms of the Mozilla Public
 * License, v. 2.0. If a copy of the MPL was not distributed with this
 * file, You can obtain one at http://mozilla.org/MPL/2.0/.
 *
 */

/*****************************************************************************
Copyright (c) 2001 - 2009, The Board of Trustees of the University of Illinois.
All rights reserved.

Redistribution and use in source and binary forms, with or without
modification, are permitted provided that the following conditions are
met:

* Redistributions of source code must retain the above
  copyright notice, this list of conditions and the
  following disclaimer.

* Redistributions in binary form must reproduce the
  above copyright notice, this list of conditions
  and the following disclaimer in the documentation
  and/or other materials provided with the distribution.

* Neither the name of the University of Illinois
  nor the names of its contributors may be used to
  endorse or promote products derived from this
  software without specific prior written permission.

THIS SOFTWARE IS PROVIDED BY THE COPYRIGHT HOLDERS AND CONTRIBUTORS "AS
IS" AND ANY EXPRESS OR IMPLIED WARRANTIES, INCLUDING, BUT NOT LIMITED TO,
THE IMPLIED WARRANTIES OF MERCHANTABILITY AND FITNESS FOR A PARTICULAR
PURPOSE ARE DISCLAIMED. IN NO EVENT SHALL THE COPYRIGHT OWNER OR
CONTRIBUTORS BE LIABLE FOR ANY DIRECT, INDIRECT, INCIDENTAL, SPECIAL,
EXEMPLARY, OR CONSEQUENTIAL DAMAGES (INCLUDING, BUT NOT LIMITED TO,
PROCUREMENT OF SUBSTITUTE GOODS OR SERVICES; LOSS OF USE, DATA, OR
PROFITS; OR BUSINESS INTERRUPTION) HOWEVER CAUSED AND ON ANY THEORY OF
LIABILITY, WHETHER IN CONTRACT, STRICT LIABILITY, OR TORT (INCLUDING
NEGLIGENCE OR OTHERWISE) ARISING IN ANY WAY OUT OF THE USE OF THIS
SOFTWARE, EVEN IF ADVISED OF THE POSSIBILITY OF SUCH DAMAGE.
*****************************************************************************/

#include <cmath>
#include <limits>
#include "buffer_rcv.h"
#include "logging.h"

using namespace std;

using namespace srt::sync;
using namespace srt_logging;
namespace srt_logging
{
    extern Logger brlog;
}
#define rbuflog brlog

namespace srt {

namespace {
    struct ScopedLog
    {
        ScopedLog() {}

        ~ScopedLog()
        {
            LOGC(rbuflog.Warn, log << ss.str());
        }

        stringstream ss;
    };

#define IF_RCVBUF_DEBUG(instr) (void)0

    // Check if iFirstNonreadPos is in range [iStartPos, (iStartPos + iMaxPosOff) % iSize].
    // The right edge is included because we expect iFirstNonreadPos to be
    // right after the last valid packet position if all packets are available.
    bool isInRange(int iStartPos, int iMaxPosOff, size_t iSize, int iFirstNonreadPos)
    {
        if (iFirstNonreadPos == iStartPos)
            return true;

        const int iLastPos = (iStartPos + iMaxPosOff) % iSize;
        const bool isOverrun = iLastPos < iStartPos;

        if (isOverrun)
            return iFirstNonreadPos > iStartPos || iFirstNonreadPos <= iLastPos;

        return iFirstNonreadPos > iStartPos && iFirstNonreadPos <= iLastPos;
    }
}


/*
 *   RcvBufferNew (circular buffer):
 *
 *   |<------------------- m_iSize ----------------------------->|
 *   |       |<----------- m_iMaxPosOff ------------>|           |
 *   |       |                                       |           |
 *   +---+---+---+---+---+---+---+---+---+---+---+---+---+   +---+
 *   | 0 | 0 | 1 | 1 | 1 | 0 | 1 | 1 | 1 | 1 | 0 | 1 | 0 |...| 0 | m_pUnit[]
 *   +---+---+---+---+---+---+---+---+---+---+---+---+---+   +---+
 *             |                                   |
 *             |                                   |__last pkt received
 *             |___ m_iStartPos: first message to read
 *
 *   m_pUnit[i]->m_iFlag: 0:free, 1:good, 2:passack, 3:dropped
 *
 *   thread safety:
 *    m_iStartPos:   CUDT::m_RecvLock
 *    m_iLastAckPos: CUDT::m_AckLock
 *    m_iMaxPosOff:     none? (modified on add and ack
 */

CRcvBuffer::CRcvBuffer(int initSeqNo, size_t size, CUnitQueue* unitqueue, bool bMessageAPI)
    : m_entries(size)
    , m_szSize(size) // TODO: maybe just use m_entries.size()
    , m_pUnitQueue(unitqueue)
    , m_iStartSeqNo(initSeqNo) // NOTE: SRT_SEQNO_NONE is allowed here.
    , m_iStartPos(0)
    , m_iEndPos(0)
    , m_iDropPos(0)
    , m_iFirstNonreadPos(0)
    , m_iMaxPosOff(0)
    , m_iNotch(0)
    , m_numRandomPackets(0)
    , m_iFirstRandomMsgPos(-1)
    , m_bPeerRexmitFlag(true)
    , m_bMessageAPI(bMessageAPI)
    , m_iBytesCount(0)
    , m_iPktsCount(0)
    , m_uAvgPayloadSz(SRT_LIVE_DEF_PLSIZE)
{
    SRT_ASSERT(size < size_t(std::numeric_limits<int>::max())); // All position pointers are integers
}

CRcvBuffer::~CRcvBuffer()
{
    // Can be optimized by only iterating m_iMaxPosOff from m_iStartPos.
    for (FixedArray<Entry>::iterator it = m_entries.begin(); it != m_entries.end(); ++it)
    {
        if (!it->pUnit)
            continue;
        
        m_pUnitQueue->makeUnitFree(it->pUnit);
        it->pUnit = NULL;
    }
}

void CRcvBuffer::debugShowState(const char* source SRT_ATR_UNUSED)
{
    HLOGC(brlog.Debug, log << "RCV-BUF-STATE(" << source << ") start=" << m_iStartPos << " end=" << m_iEndPos
            << " drop=" << m_iDropPos << " max-off=+" << m_iMaxPosOff << " seq[start]=%" << m_iStartSeqNo);
}

CRcvBuffer::InsertInfo CRcvBuffer::insert(CUnit* unit)
{
    SRT_ASSERT(unit != NULL);
    const int32_t seqno  = unit->m_Packet.getSeqNo();
    const int     offset = CSeqNo::seqoff(m_iStartSeqNo, seqno);

    IF_RCVBUF_DEBUG(ScopedLog scoped_log);
    IF_RCVBUF_DEBUG(scoped_log.ss << "CRcvBuffer::insert: seqno " << seqno);
    IF_RCVBUF_DEBUG(scoped_log.ss << " msgno " << unit->m_Packet.getMsgSeq(m_bPeerRexmitFlag));
    IF_RCVBUF_DEBUG(scoped_log.ss << " m_iStartSeqNo " << m_iStartSeqNo << " offset " << offset);

    int32_t avail_seq;
    int avail_range;

    if (offset < 0)
    {
        IF_RCVBUF_DEBUG(scoped_log.ss << " returns -2");
        return InsertInfo(InsertInfo::BELATED);
    }
    IF_HEAVY_LOGGING(string debug_source = "insert %" + Sprint(seqno));

    if (offset >= (int)capacity())
    {
        IF_RCVBUF_DEBUG(scoped_log.ss << " returns -3");

        // Calculation done for the sake of possible discrepancy
        // in order to inform the caller what to do.
        if (m_entries[m_iStartPos].status == EntryState_Avail)
        {
            avail_seq = packetAt(m_iStartPos).getSeqNo();
            avail_range = m_iEndPos - m_iStartPos;
        }
        else if (m_iDropPos == m_iEndPos)
        {
            avail_seq = SRT_SEQNO_NONE;
            avail_range = 0;
        }
        else
        {
            avail_seq = packetAt(m_iDropPos).getSeqNo();

            // We don't know how many packets follow it exactly,
            // but in this case it doesn't matter. We know that
            // at least one is there.
            avail_range = 1;
        }

        IF_HEAVY_LOGGING(debugShowState((debug_source + " overflow").c_str()));

        return InsertInfo(InsertInfo::DISCREPANCY, avail_seq, avail_range);
    }

    // TODO: Don't do assert here. Process this situation somehow.
    // If >= 2, then probably there is a long gap, and buffer needs to be reset.
    SRT_ASSERT((m_iStartPos + offset) / m_szSize < 2);

    const int newpktpos = incPos(m_iStartPos, offset);
    const int prev_max_off = m_iMaxPosOff;
    bool extended_end = false;
    if (offset >= m_iMaxPosOff)
    {
        m_iMaxPosOff = offset + 1;
        extended_end = true;
    }

    // Packet already exists
    // (NOTE: the above extension of m_iMaxPosOff is
    // possible even before checking that the packet
    // exists because existence of a packet beyond
    // the current max position is not possible).
    SRT_ASSERT(newpktpos >= 0 && newpktpos < int(m_szSize));
    if (m_entries[newpktpos].status != EntryState_Empty)
    {
        IF_RCVBUF_DEBUG(scoped_log.ss << " returns -1");
        IF_HEAVY_LOGGING(debugShowState((debug_source + " redundant").c_str()));
        return InsertInfo(InsertInfo::REDUNDANT);
    }
    SRT_ASSERT(m_entries[newpktpos].pUnit == NULL);

    m_pUnitQueue->makeUnitTaken(unit);
    m_entries[newpktpos].pUnit  = unit;
    m_entries[newpktpos].status = EntryState_Avail;
    countBytes(1, (int)unit->m_Packet.getLength());

    // Set to a value, if due to insertion there was added
    // a packet that is earlier to be retrieved than the earliest
    // currently available packet.
    time_point earlier_time;

    int prev_max_pos = incPos(m_iStartPos, prev_max_off);

    // Update flags
    // Case [A]
    if (extended_end)
    {
        // THIS means that the buffer WAS CONTIGUOUS BEFORE.
        if (m_iEndPos == prev_max_pos)
        {
            // THIS means that the new packet didn't CAUSE a gap
            if (m_iMaxPosOff == prev_max_off + 1)
            {
                // This means that m_iEndPos now shifts by 1,
                // and m_iDropPos must be shifted together with it,
                // as there's no drop to point.
                m_iEndPos = incPos(m_iStartPos, m_iMaxPosOff);
                m_iDropPos = m_iEndPos;
            }
            else
            {
                // Otherwise we have a drop-after-gap candidate
                // which is the currently inserted packet.
                // Therefore m_iEndPos STAYS WHERE IT IS.
                m_iDropPos = incPos(m_iStartPos, m_iMaxPosOff - 1);
            }
        }
    }
    //
    // Since this place, every newpktpos is in the range
    // between m_iEndPos (inclusive) and a position for m_iMaxPosOff.

    // Here you can use prev_max_pos as the position represented
    // by m_iMaxPosOff, as if !extended_end, it was unchanged.
    else if (newpktpos == m_iEndPos)
    {
        // Case [D]: inserted a packet at the first gap following the
        // contiguous region. This makes a potential to extend the
        // contiguous region and we need to find its end.

        // If insertion happened at the very first packet, it is the
        // new earliest packet now. In any other situation under this
        // condition there's some contiguous packet range preceding
        // this position.
        if (m_iEndPos == m_iStartPos)
        {
            earlier_time = getPktTsbPdTime(unit->m_Packet.getMsgTimeStamp());
        }

        updateGapInfo(prev_max_pos);
    }
    // XXX Not sure if that's the best performant comparison
    // What is meant here is that newpktpos is between
    // m_iEndPos and m_iDropPos, though we know it's after m_iEndPos.
    // CONSIDER: make m_iDropPos rather m_iDropOff, this will make
    // this comparison a simple subtraction. Note that offset will
    // have to be updated on every shift of m_iStartPos.
    else if (cmpPos(newpktpos, m_iDropPos) < 0)
    {
        // Case [C]: the newly inserted packet precedes the
        // previous earliest delivery position after drop,
        // that is, there is now a "better" after-drop delivery
        // candidate.

        // New position updated a valid packet on an earlier
        // position than the drop position was before, although still
        // following a gap.
        //
        // We know it because if the position has filled a gap following
        // a valid packet, this preceding valid packet would be pointed
        // by m_iDropPos, or it would point to some earlier packet in a
        // contiguous series of valid packets following a gap, hence
        // the above condition wouldn't be satisfied.
        m_iDropPos = newpktpos;

        // If there's an inserted packet BEFORE drop-pos (which makes it
        // a new drop-pos), while the very first packet is absent (the
        // below condition), it means we have a new earliest-available
        // packet. Otherwise we would have only a newly updated drop
        // position, but still following some earlier contiguous range
        // of valid packets - so it's earlier than previous drop, but
        // not earlier than the earliest packet.
        if (m_iStartPos == m_iEndPos)
        {
            earlier_time = getPktTsbPdTime(unit->m_Packet.getMsgTimeStamp());
        }
    }
    // OTHERWISE: case [D] in which nothing is to be updated.

    // If packet "in order" flag is zero, it can be read out of order.
    // With TSBPD enabled packets are always assumed in order (the flag is ignored).
    if (!m_tsbpd.isEnabled() && m_bMessageAPI && !unit->m_Packet.getMsgOrderFlag())
    {
        ++m_numRandomPackets;
        onInsertNotInOrderPacket(newpktpos);
    }

    updateNonreadPos();

    CPacket* avail_packet = NULL;

    if (m_entries[m_iStartPos].pUnit && m_entries[m_iStartPos].status == EntryState_Avail)
    {
        avail_packet = &packetAt(m_iStartPos);
        avail_range = offPos(m_iStartPos, m_iEndPos);
    }
    else if (!m_tsbpd.isEnabled() && m_iFirstRandomMsgPos != -1)
    {
        // In case when TSBPD is off, we take into account the message mode
        // where messages may potentially span for multiple packets, therefore
        // the only "next deliverable" is the first complete message that satisfies
        // the order requirement.
        avail_packet = &packetAt(m_iFirstRandomMsgPos);
        avail_range = 1;
    }
    else if (m_iDropPos != m_iEndPos)
    {
        avail_packet = &packetAt(m_iDropPos);
        avail_range = 1;
    }

    IF_RCVBUF_DEBUG(scoped_log.ss << " returns 0 (OK)");
    IF_HEAVY_LOGGING(debugShowState((debug_source + " ok").c_str()));

    if (avail_packet)
        return InsertInfo(InsertInfo::INSERTED, avail_packet->getSeqNo(), avail_range, earlier_time);
    else
        return InsertInfo(InsertInfo::INSERTED); // No packet candidate (NOTE: impossible in live mode)
}

// This function should be called after having m_iEndPos
// has somehow be set to position of a non-empty cell.
// This can happen by two reasons:
// - the cell has been filled by incoming packet
// - the value has been reset due to shifted m_iStartPos
// This means that you have to search for a new gap and
// update the m_iEndPos and m_iDropPos fields, or set them
// both to the end of range.
//
// prev_max_pos should be the position represented by m_iMaxPosOff.
// Passed because it is already calculated in insert(), otherwise
// it would have to be calculated here again.
void CRcvBuffer::updateGapInfo(int prev_max_pos)
{
    int pos = m_iEndPos;

    // First, search for the next gap, max until m_iMaxPosOff.
    for ( ; pos != prev_max_pos; pos = incPos(pos))
    {
        if (m_entries[pos].status == EntryState_Empty)
        {
            break;
        }
    }
    if (pos == prev_max_pos)
    {
        // Reached the end and found no gaps.
        m_iEndPos = prev_max_pos;
        m_iDropPos = prev_max_pos;
    }
    else
    {
        // Found a gap at pos
        m_iEndPos = pos;
        m_iDropPos = pos; // fallback, although SHOULD be impossible
        // So, search for the first position to drop up to.
        for ( ; pos != prev_max_pos; pos = incPos(pos))
        {
            if (m_entries[pos].status != EntryState_Empty)
            {
                m_iDropPos = pos;
                break;
            }
        }
    }
}

/// Request to remove from the receiver buffer
/// all packets with earlier sequence than @a seqno.
/// (Meaning, the packet with given sequence shall
/// be the first packet in the buffer after the operation).
int CRcvBuffer::dropUpTo(int32_t seqno)
{
    IF_RCVBUF_DEBUG(ScopedLog scoped_log);
    IF_RCVBUF_DEBUG(scoped_log.ss << "CRcvBuffer::dropUpTo: seqno " << seqno << " m_iStartSeqNo " << m_iStartSeqNo);

    int len = CSeqNo::seqoff(m_iStartSeqNo, seqno);
    if (len <= 0)
    {
        IF_RCVBUF_DEBUG(scoped_log.ss << ". Nothing to drop.");
        return 0;
    }

    m_iMaxPosOff -= len;
    if (m_iMaxPosOff < 0)
        m_iMaxPosOff = 0;

    const int iDropCnt = len;
    while (len > 0)
    {
        dropUnitInPos(m_iStartPos);
        m_entries[m_iStartPos].status = EntryState_Empty;
        SRT_ASSERT(m_entries[m_iStartPos].pUnit == NULL && m_entries[m_iStartPos].status == EntryState_Empty);
        m_iStartPos = incPos(m_iStartPos);
        --len;
    }

    // Update positions
    m_iStartSeqNo = seqno;
    // Move forward if there are "read/drop" entries.
    // (This call MAY shift m_iStartSeqNo further.)
    releaseNextFillerEntries();

<<<<<<< HEAD
    // Start from here and search fort the next gap
    m_iEndPos = m_iDropPos = m_iStartPos;
    updateGapInfo(incPos(m_iStartPos, m_iMaxPosOff));

    // Set nonread position to the starting position before updating,
    // because start position was increased, and preceding packets are invalid.
    m_iFirstNonreadPos = m_iStartPos;
    updateNonreadPos();
=======
    // If the nonread position is now behind the starting position, set it to the starting position and update.
    // Preceding packets were likely missing, and the non read position can probably be moved further now.
    if (CSeqNo::seqcmp(m_iFirstNonreadPos, m_iStartPos) < 0)
    {
        m_iFirstNonreadPos = m_iStartPos;
        updateNonreadPos();
    }
>>>>>>> 09f35c0f
    if (!m_tsbpd.isEnabled() && m_bMessageAPI)
        updateFirstReadableRandom();

    IF_HEAVY_LOGGING(debugShowState(("drop %" + Sprint(seqno)).c_str()));
    return iDropCnt;
}

int CRcvBuffer::dropAll()
{
    if (empty())
        return 0;

    const int end_seqno = CSeqNo::incseq(m_iStartSeqNo, m_iMaxPosOff);
    return dropUpTo(end_seqno);
}

int CRcvBuffer::dropMessage(int32_t seqnolo, int32_t seqnohi, int32_t msgno, DropActionIfExists actionOnExisting)
{
    IF_RCVBUF_DEBUG(ScopedLog scoped_log);
    IF_RCVBUF_DEBUG(scoped_log.ss << "CRcvBuffer::dropMessage(): %(" << seqnolo << " - " << seqnohi << ")"
                                  << " #" << msgno << " actionOnExisting=" << actionOnExisting << " m_iStartSeqNo=%"
                                  << m_iStartSeqNo);

    // Drop by packet seqno range to also wipe those packets that do not exist in the buffer.
    const int offset_a = CSeqNo::seqoff(m_iStartSeqNo, seqnolo);
    const int offset_b = CSeqNo::seqoff(m_iStartSeqNo, seqnohi);
    if (offset_b < 0)
    {
        LOGC(rbuflog.Debug, log << "CRcvBuffer.dropMessage(): nothing to drop. Requested [" << seqnolo << "; "
            << seqnohi << "]. Buffer start " << m_iStartSeqNo << ".");
        return 0;
    }

    const bool bKeepExisting = (actionOnExisting == KEEP_EXISTING);
    int minDroppedOffset = -1;
    int iDropCnt = 0;
    const int start_off = max(0, offset_a);
    const int start_pos = incPos(m_iStartPos, start_off);
    const int end_off = min((int) m_szSize - 1, offset_b + 1);
    const int end_pos = incPos(m_iStartPos, end_off);
    bool bDropByMsgNo = msgno > SRT_MSGNO_CONTROL; // Excluding both SRT_MSGNO_NONE (-1) and SRT_MSGNO_CONTROL (0).
    for (int i = start_pos; i != end_pos; i = incPos(i))
    {
        // Check if the unit was already dropped earlier.
        if (m_entries[i].status == EntryState_Drop)
            continue;

        if (m_entries[i].pUnit)
        {
            const PacketBoundary bnd = packetAt(i).getMsgBoundary();

            // Don't drop messages, if all its packets are already in the buffer.
            // TODO: Don't drop a several-packet message if all packets are in the buffer.
            if (bKeepExisting && bnd == PB_SOLO)
            {
                bDropByMsgNo = false; // Solo packet, don't search for the rest of the message.
                LOGC(rbuflog.Debug,
                     log << "CRcvBuffer::dropMessage(): Skipped dropping an existing SOLO packet %"
                         << packetAt(i).getSeqNo() << ".");
                continue;
            }

            const int32_t msgseq = packetAt(i).getMsgSeq(m_bPeerRexmitFlag);
            if (msgno > SRT_MSGNO_CONTROL && msgseq != msgno)
            {
                LOGC(rbuflog.Warn, log << "CRcvBuffer.dropMessage(): Packet seqno %" << packetAt(i).getSeqNo() << " has msgno " << msgseq << " differs from requested " << msgno);
            }

            if (bDropByMsgNo && bnd == PB_FIRST)
            {
                // First packet of the message is about to be dropped. That was the only reason to search for msgno.
                bDropByMsgNo = false;
            }
        }

        dropUnitInPos(i);
        ++iDropCnt;
        m_entries[i].status = EntryState_Drop;
        if (minDroppedOffset == -1)
            minDroppedOffset = offPos(m_iStartPos, i);
    }

    if (bDropByMsgNo)
    {
        // If msgno is specified, potentially not the whole message was dropped using seqno range.
        // The sender might have removed the first packets of the message, and thus @a seqnolo may point to a packet in the middle.
        // The sender should have the last packet of the message it is requesting to be dropped.
        // Therefore we don't search forward, but need to check earlier packets in the RCV buffer.
        // Try to drop by the message number in case the message starts earlier than @a seqnolo.
        const int stop_pos = decPos(m_iStartPos);
        for (int i = start_pos; i != stop_pos; i = decPos(i))
        {
            // Can't drop if message number is not known.
            if (!m_entries[i].pUnit) // also dropped earlier.
                continue;

            const PacketBoundary bnd = packetAt(i).getMsgBoundary();
            const int32_t msgseq = packetAt(i).getMsgSeq(m_bPeerRexmitFlag);
            if (msgseq != msgno)
                break;

            if (bKeepExisting && bnd == PB_SOLO)
            {
                LOGC(rbuflog.Debug,
                     log << "CRcvBuffer::dropMessage(): Skipped dropping an existing SOLO message packet %"
                         << packetAt(i).getSeqNo() << ".");
                break;
            }

            ++iDropCnt;
            dropUnitInPos(i);
            m_entries[i].status = EntryState_Drop;
            // As the search goes backward, i is always earlier than minDroppedOffset.
            minDroppedOffset = offPos(m_iStartPos, i);

            // Break the loop if the start of the message has been found. No need to search further.
            if (bnd == PB_FIRST)
                break;
        }
        IF_RCVBUF_DEBUG(scoped_log.ss << " iDropCnt " << iDropCnt);
    }

    // Check if units before m_iFirstNonreadPos are dropped.
    const bool needUpdateNonreadPos = (minDroppedOffset != -1 && minDroppedOffset <= getRcvDataSize());
    releaseNextFillerEntries();

    // XXX TEST AND FIX
    // Start from the last updated start pos and search fort the next gap
    m_iEndPos = m_iDropPos = m_iStartPos;
    updateGapInfo(end_pos);
    IF_HEAVY_LOGGING(debugShowState(
                ("dropmsg off %" + Sprint(seqnolo) + " #" + Sprint(msgno)).c_str()));

    if (needUpdateNonreadPos)
    {
        m_iFirstNonreadPos = m_iStartPos;
        updateNonreadPos();
    }
    if (!m_tsbpd.isEnabled() && m_bMessageAPI)
    {
        if (!checkFirstReadableRandom())
            m_iFirstRandomMsgPos = -1;
        updateFirstReadableRandom();
    }

    IF_HEAVY_LOGGING(debugShowState(("dropmsg off %" + Sprint(seqnolo)).c_str()));
    return iDropCnt;
}

bool CRcvBuffer::getContiguousEnd(int32_t& w_seq) const
{
    if (m_iStartPos == m_iEndPos)
    {
        // Initial contiguous region empty (including empty buffer).
        HLOGC(rbuflog.Debug, log << "CONTIG: empty, give up base=%" << m_iStartSeqNo);
        w_seq = m_iStartSeqNo;
        return m_iMaxPosOff > 0;
    }

    int end_off = offPos(m_iStartPos, m_iEndPos);

    w_seq = CSeqNo::incseq(m_iStartSeqNo, end_off);

    HLOGC(rbuflog.Debug, log << "CONTIG: endD=" << end_off << " maxD=" << m_iMaxPosOff << " base=%" << m_iStartSeqNo
            << " end=%" << w_seq);

    return (end_off < m_iMaxPosOff);
}

int CRcvBuffer::readMessage(char* data, size_t len, SRT_MSGCTRL* msgctrl, pair<int32_t, int32_t>* pw_seqrange)
{
    const bool canReadInOrder = hasReadableInorderPkts();
    if (!canReadInOrder && m_iFirstRandomMsgPos < 0)
    {
        LOGC(rbuflog.Warn, log << "CRcvBuffer.readMessage(): nothing to read. Ignored isRcvDataReady() result?");
        return 0;
    }

    //const bool canReadInOrder = m_iFirstNonreadPos != m_iStartPos;
    const int readPos = canReadInOrder ? m_iStartPos : m_iFirstRandomMsgPos;
    const bool isReadingFromStart = (readPos == m_iStartPos); // Indicates if the m_iStartPos can be changed

    IF_RCVBUF_DEBUG(ScopedLog scoped_log);
    IF_RCVBUF_DEBUG(scoped_log.ss << "CRcvBuffer::readMessage. m_iStartSeqNo " << m_iStartSeqNo << " m_iStartPos " << m_iStartPos << " readPos " << readPos);

    size_t remain = len;
    char* dst = data;
    int    pkts_read = 0;
    int    bytes_extracted = 0; // The total number of bytes extracted from the buffer.

    int32_t out_seqlo = SRT_SEQNO_NONE;
    int32_t out_seqhi = SRT_SEQNO_NONE;

    for (int i = readPos;; i = incPos(i))
    {
        SRT_ASSERT(m_entries[i].pUnit);
        if (!m_entries[i].pUnit)
        {
            LOGC(rbuflog.Error, log << "CRcvBuffer::readMessage(): null packet encountered.");
            break;
        }

        const CPacket& packet  = packetAt(i);
        const size_t   pktsize = packet.getLength();
        const int32_t pktseqno = packet.getSeqNo();

        if (out_seqlo == SRT_SEQNO_NONE)
            out_seqlo = pktseqno;

        out_seqhi = pktseqno;

        // unitsize can be zero
        const size_t unitsize = std::min(remain, pktsize);
        memcpy(dst, packet.m_pcData, unitsize);
        remain -= unitsize;
        dst += unitsize;

        ++pkts_read;
        bytes_extracted += (int) pktsize;

        if (m_tsbpd.isEnabled())
            updateTsbPdTimeBase(packet.getMsgTimeStamp());

        if (m_numRandomPackets && !packet.getMsgOrderFlag())
            --m_numRandomPackets;

        const bool pbLast  = packet.getMsgBoundary() & PB_LAST;
        if (msgctrl && (packet.getMsgBoundary() & PB_FIRST))
        {
            msgctrl->msgno  = packet.getMsgSeq(m_bPeerRexmitFlag);
        }
        if (msgctrl && pbLast)
        {
            msgctrl->srctime = count_microseconds(getPktTsbPdTime(packet.getMsgTimeStamp()).time_since_epoch());
        }
        if (msgctrl)
            msgctrl->pktseq = pktseqno;

        releaseUnitInPos(i);
        if (isReadingFromStart)
        {
            m_iStartPos = incPos(i);
            --m_iMaxPosOff;

            // m_iEndPos and m_iDropPos should be
            // equal to m_iStartPos only if the buffer
            // is empty - but in this case the extraction will
            // not be done. Otherwise m_iEndPos should
            // point to the first empty cell, and m_iDropPos
            // point to the first busy cell after a gap, or
            // at worst be equal to m_iEndPos.

            // Therefore none of them should be updated
            // because they should be constantly updated
            // on an incoming packet, while this function
            // should not read further than to the first
            // empty cell at worst.

            SRT_ASSERT(m_iMaxPosOff >= 0);
            m_iStartSeqNo = CSeqNo::incseq(pktseqno);
        }
        else
        {
            // If out of order, only mark it read.
            m_entries[i].status = EntryState_Read;
        }

        if (pbLast)
        {
            if (readPos == m_iFirstRandomMsgPos)
                m_iFirstRandomMsgPos = -1;
            break;
        }
    }

    countBytes(-pkts_read, -bytes_extracted);

    releaseNextFillerEntries();

    if (!isInRange(m_iStartPos, m_iMaxPosOff, m_szSize, m_iFirstNonreadPos))
    {
        m_iFirstNonreadPos = m_iStartPos;
        //updateNonreadPos();
    }

    // Now that we have m_iStartPos potentially shifted, reinitialize
    // m_iEndPos and m_iDropPos.

    int pend_pos = incPos(m_iStartPos, m_iMaxPosOff);

    // First check: is anything in the beginning
    if (m_entries[m_iStartPos].status == EntryState_Avail)
    {
        // If so, shift m_iEndPos up to the first nonexistent unit
        // XXX Try to optimize search by splitting into two loops if necessary.

        m_iEndPos = incPos(m_iStartPos);
        while (m_entries[m_iEndPos].status == EntryState_Avail)
        {
            m_iEndPos = incPos(m_iEndPos);
            if (m_iEndPos == pend_pos)
                break;
        }

        // If we had first packet available, then there's also no drop pos.
        m_iDropPos = m_iEndPos;

    }
    else
    {
        // If not, reset m_iEndPos and search for the first after-drop candidate.
        m_iEndPos = m_iStartPos;
        m_iDropPos = m_iEndPos;

        while (m_entries[m_iDropPos].status != EntryState_Avail)
        {
            m_iDropPos = incPos(m_iDropPos);
            if (m_iDropPos == pend_pos)
            {
                // Nothing found - set drop pos equal to end pos,
                // which means there's no drop
                m_iDropPos = m_iEndPos;
                break;
            }
        }
    }


    if (!m_tsbpd.isEnabled())
        // We need updateFirstReadableRandom() here even if we are reading inorder,
        // incase readable inorder packets are all read out.
        updateFirstReadableRandom();

    const int bytes_read = int(dst - data);
    if (bytes_read < bytes_extracted)
    {
        LOGC(rbuflog.Error, log << "readMessage: small dst buffer, copied only " << bytes_read << "/" << bytes_extracted << " bytes.");
    }

    IF_RCVBUF_DEBUG(scoped_log.ss << " pldi64 " << *reinterpret_cast<uint64_t*>(data));

    if (pw_seqrange)
        *pw_seqrange = make_pair(out_seqlo, out_seqhi);

    IF_HEAVY_LOGGING(debugShowState("readmsg"));
    return bytes_read;
}

namespace {
    /// @brief Writes bytes to file stream.
    /// @param data pointer to data to write.
    /// @param len the number of bytes to write
    /// @param dst_offset ignored
    /// @param arg a void pointer to the fstream to write to.
    /// @return true on success, false on failure
    bool writeBytesToFile(char* data, int len, int dst_offset SRT_ATR_UNUSED, void* arg)
    {
        fstream* pofs = reinterpret_cast<fstream*>(arg);
        pofs->write(data, len);
        return !pofs->fail();
    }

    /// @brief Copies bytes to the destination buffer.
    /// @param data pointer to data to copy.
    /// @param len the number of bytes to copy
    /// @param dst_offset offset in destination buffer
    /// @param arg A pointer to the destination buffer
    /// @return true on success, false on failure
    bool copyBytesToBuf(char* data, int len, int dst_offset, void* arg)
    {
        char* dst = reinterpret_cast<char*>(arg) + dst_offset;
        memcpy(dst, data, len);
        return true;
    }
}

int CRcvBuffer::readBufferTo(int len, copy_to_dst_f funcCopyToDst, void* arg)
{
    int p = m_iStartPos;
    const int end_pos = m_iFirstNonreadPos;

    const bool bTsbPdEnabled = m_tsbpd.isEnabled();
    const steady_clock::time_point now = (bTsbPdEnabled ? steady_clock::now() : steady_clock::time_point());

    int rs = len;
    while ((p != end_pos) && (rs > 0))
    {
        if (!m_entries[p].pUnit)
        {
            p = incPos(p);
            LOGC(rbuflog.Error, log << "readBufferTo: IPE: NULL unit found in file transmission");
            return -1;
        }

        const srt::CPacket& pkt = packetAt(p);

        if (bTsbPdEnabled)
        {
            const steady_clock::time_point tsPlay = getPktTsbPdTime(pkt.getMsgTimeStamp());
            HLOGC(rbuflog.Debug,
                log << "readBuffer: check if time to play:"
                << " NOW=" << FormatTime(now)
                << " PKT TS=" << FormatTime(tsPlay));

            if ((tsPlay > now))
                break; /* too early for this unit, return whatever was copied */
        }

        const int pktlen = (int)pkt.getLength();
        const int remain_pktlen = pktlen - m_iNotch;
        const int unitsize = std::min(remain_pktlen, rs);

        if (!funcCopyToDst(pkt.m_pcData + m_iNotch, unitsize, len - rs, arg))
            break;

        if (rs >= remain_pktlen)
        {
            releaseUnitInPos(p);
            p = incPos(p);
            m_iNotch = 0;

            m_iStartPos = p;
            --m_iMaxPosOff;
            SRT_ASSERT(m_iMaxPosOff >= 0);
            m_iStartSeqNo = CSeqNo::incseq(m_iStartSeqNo);
        }
        else
            m_iNotch += rs;

        rs -= unitsize;
    }

    const int iBytesRead = len - rs;
    /* we removed acked bytes form receive buffer */
    countBytes(-1, -iBytesRead);

    // Update positions
    // Set nonread position to the starting position before updating,
    // because start position was increased, and preceding packets are invalid.
    if (!isInRange(m_iStartPos, m_iMaxPosOff, m_szSize, m_iFirstNonreadPos))
    {
        m_iFirstNonreadPos = m_iStartPos;
    }

    if (iBytesRead == 0)
    {
        LOGC(rbuflog.Error, log << "readBufferTo: 0 bytes read. m_iStartPos=" << m_iStartPos << ", m_iFirstNonreadPos=" << m_iFirstNonreadPos);
    }

    IF_HEAVY_LOGGING(debugShowState("readbuf"));
    return iBytesRead;
}

int CRcvBuffer::readBuffer(char* dst, int len)
{
    return readBufferTo(len, copyBytesToBuf, reinterpret_cast<void*>(dst));
}

int CRcvBuffer::readBufferToFile(fstream& ofs, int len)
{
    return readBufferTo(len, writeBytesToFile, reinterpret_cast<void*>(&ofs));
}

bool CRcvBuffer::hasAvailablePackets() const
{
    return hasReadableInorderPkts() || (m_numRandomPackets > 0 && m_iFirstRandomMsgPos != -1);
}

int CRcvBuffer::getRcvDataSize() const
{
    return offPos(m_iStartPos, m_iFirstNonreadPos);
}

int CRcvBuffer::getTimespan_ms() const
{
    if (!m_tsbpd.isEnabled())
        return 0;

    if (m_iMaxPosOff == 0)
        return 0;

    int lastpos = incPos(m_iStartPos, m_iMaxPosOff - 1);
    // Normally the last position should always be non empty
    // if TSBPD is enabled (reading out of order is not allowed).
    // However if decryption of the last packet fails, it may be dropped
    // from the buffer (AES-GCM), and the position will be empty.
    SRT_ASSERT(m_entries[lastpos].pUnit != NULL || m_entries[lastpos].status == EntryState_Drop);
    while (m_entries[lastpos].pUnit == NULL && lastpos != m_iStartPos)
    {
        lastpos = decPos(lastpos);
    }
    
    if (m_entries[lastpos].pUnit == NULL)
        return 0;

    int startpos = m_iStartPos;
    while (m_entries[startpos].pUnit == NULL && startpos != lastpos)
    {
        startpos = incPos(startpos);
    }

    if (m_entries[startpos].pUnit == NULL)
        return 0;

    const steady_clock::time_point startstamp =
        getPktTsbPdTime(packetAt(startpos).getMsgTimeStamp());
    const steady_clock::time_point endstamp = getPktTsbPdTime(packetAt(lastpos).getMsgTimeStamp());
    if (endstamp < startstamp)
        return 0;

    // One millisecond is added as a duration of a packet in the buffer.
    // If there is only one packet in the buffer, one millisecond is returned.
    return static_cast<int>(count_milliseconds(endstamp - startstamp) + 1);
}

int CRcvBuffer::getRcvDataSize(int& bytes, int& timespan) const
{
    ScopedLock lck(m_BytesCountLock);
    bytes = m_iBytesCount;
    timespan = getTimespan_ms();
    return m_iPktsCount;
}

CRcvBuffer::PacketInfo CRcvBuffer::getFirstValidPacketInfo() const
{
    // Check the state of the very first packet first
    if (m_entries[m_iStartPos].status == EntryState_Avail)
    {
        SRT_ASSERT(m_entries[m_iStartPos].pUnit);
        return { m_iStartSeqNo, false /*no gap*/, getPktTsbPdTime(packetAt(m_iStartPos).getMsgTimeStamp()) };
    }
    // If not, get the information from the drop
    if (m_iDropPos != m_iEndPos)
    {
        const CPacket& pkt = packetAt(m_iDropPos);
        return { pkt.getSeqNo(), true, getPktTsbPdTime(pkt.getMsgTimeStamp()) };
    }

    return { SRT_SEQNO_NONE, false, time_point() };
}

std::pair<int, int> CRcvBuffer::getAvailablePacketsRange() const
{
    const int seqno_last = CSeqNo::incseq(m_iStartSeqNo, offPos(m_iStartPos, m_iFirstNonreadPos));
    return std::pair<int, int>(m_iStartSeqNo, seqno_last);
}

bool CRcvBuffer::isRcvDataReady(time_point time_now) const
{
    const bool haveInorderPackets = hasReadableInorderPkts();
    if (!m_tsbpd.isEnabled())
    {
        if (haveInorderPackets)
            return true;

        SRT_ASSERT((!m_bMessageAPI && m_numRandomPackets == 0) || m_bMessageAPI);
        return (m_numRandomPackets > 0 && m_iFirstRandomMsgPos != -1);
    }

    if (!haveInorderPackets)
        return false;

    const PacketInfo info = getFirstValidPacketInfo();

    return info.tsbpd_time <= time_now;
}

CRcvBuffer::PacketInfo CRcvBuffer::getFirstReadablePacketInfo(time_point time_now) const
{
    const PacketInfo unreadableInfo    = {SRT_SEQNO_NONE, false, time_point()};
    const bool       hasInorderPackets = hasReadableInorderPkts();

    if (!m_tsbpd.isEnabled())
    {
        if (hasInorderPackets)
        {
            const CPacket&   packet = packetAt(m_iStartPos);
            const PacketInfo info   = {packet.getSeqNo(), false, time_point()};
            return info;
        }
        SRT_ASSERT((!m_bMessageAPI && m_numRandomPackets == 0) || m_bMessageAPI);
        if (m_iFirstRandomMsgPos >= 0)
        {
            SRT_ASSERT(m_numRandomPackets > 0);
            const CPacket&   packet = packetAt(m_iFirstRandomMsgPos);
            const PacketInfo info   = {packet.getSeqNo(), true, time_point()};
            return info;
        }
        return unreadableInfo;
    }

    if (!hasInorderPackets)
        return unreadableInfo;

    const PacketInfo info = getFirstValidPacketInfo();

    if (info.tsbpd_time <= time_now)
        return info;
    else
        return unreadableInfo;
}

void CRcvBuffer::countBytes(int pkts, int bytes)
{
    ScopedLock lock(m_BytesCountLock);
    m_iBytesCount += bytes; // added or removed bytes from rcv buffer
    m_iPktsCount  += pkts;
    if (bytes > 0)          // Assuming one pkt when adding bytes
        m_uAvgPayloadSz = avg_iir<100>(m_uAvgPayloadSz, (unsigned) bytes);
}

void CRcvBuffer::releaseUnitInPos(int pos)
{
    CUnit* tmp = m_entries[pos].pUnit;
    m_entries[pos] = Entry(); // pUnit = NULL; status = Empty
    if (tmp != NULL)
        m_pUnitQueue->makeUnitFree(tmp);
}

bool CRcvBuffer::dropUnitInPos(int pos)
{
    if (!m_entries[pos].pUnit)
        return false;
    if (m_tsbpd.isEnabled())
    {
        updateTsbPdTimeBase(packetAt(pos).getMsgTimeStamp());
    }
    else if (m_bMessageAPI && !packetAt(pos).getMsgOrderFlag())
    {
        --m_numRandomPackets;
        if (pos == m_iFirstRandomMsgPos)
            m_iFirstRandomMsgPos = -1;
    }
    releaseUnitInPos(pos);
    return true;
}

void CRcvBuffer::releaseNextFillerEntries()
{
    int pos = m_iStartPos;
    while (m_entries[pos].status == EntryState_Read || m_entries[pos].status == EntryState_Drop)
    {
        m_iStartSeqNo = CSeqNo::incseq(m_iStartSeqNo);
        releaseUnitInPos(pos);
        pos = incPos(pos);
        m_iStartPos = pos;
        --m_iMaxPosOff;
        if (m_iMaxPosOff < 0)
            m_iMaxPosOff = 0;
    }
}

// TODO: Is this function complete? There are some comments left inside.
void CRcvBuffer::updateNonreadPos()
{
    if (m_iMaxPosOff == 0)
        return;

    const int end_pos = incPos(m_iStartPos, m_iMaxPosOff); // The empty position right after the last valid entry.

    int pos = m_iFirstNonreadPos;
    while (m_entries[pos].pUnit && m_entries[pos].status == EntryState_Avail)
    {
        if (m_bMessageAPI && (packetAt(pos).getMsgBoundary() & PB_FIRST) == 0)
            break;

        for (int i = pos; i != end_pos; i = incPos(i))
        {
            if (!m_entries[i].pUnit || m_entries[pos].status != EntryState_Avail)
            {
                break;
            }

            // m_iFirstNonreadPos is moved to the first position BEHIND
            // the PB_LAST packet of the message. There's no guaratnee that
            // the cell at this position isn't empty.

            // Check PB_LAST only in message mode.
            if (!m_bMessageAPI || packetAt(i).getMsgBoundary() & PB_LAST)
            {
                m_iFirstNonreadPos = incPos(i);
                break;
            }
        }

        if (pos == m_iFirstNonreadPos || !m_entries[m_iFirstNonreadPos].pUnit)
            break;

        pos = m_iFirstNonreadPos;
    }
}

int CRcvBuffer::findLastMessagePkt()
{
    for (int i = m_iStartPos; i != m_iFirstNonreadPos; i = incPos(i))
    {
        SRT_ASSERT(m_entries[i].pUnit);

        if (packetAt(i).getMsgBoundary() & PB_LAST)
        {
            return i;
        }
    }

    return -1;
}

void CRcvBuffer::onInsertNotInOrderPacket(int insertPos)
{
    if (m_numRandomPackets == 0)
        return;

    // If the following condition is true, there is already a packet,
    // that can be read out of order. We don't need to search for
    // another one. The search should be done when that packet is read out from the buffer.
    //
    // There might happen that the packet being added precedes the previously found one.
    // However, it is allowed to re bead out of order, so no need to update the position.
    if (m_iFirstRandomMsgPos >= 0)
        return;

    // Just a sanity check. This function is called when a new packet is added.
    // So the should be unacknowledged packets.
    SRT_ASSERT(m_iMaxPosOff > 0);
    SRT_ASSERT(m_entries[insertPos].pUnit);
    const CPacket& pkt = packetAt(insertPos);
    const PacketBoundary boundary = pkt.getMsgBoundary();

    //if ((boundary & PB_FIRST) && (boundary & PB_LAST))
    //{
    //    // This packet can be read out of order
    //    m_iFirstRandomMsgPos = insertPos;
    //    return;
    //}

    const int msgNo = pkt.getMsgSeq(m_bPeerRexmitFlag);
    // First check last packet, because it is expected to be received last.
    const bool hasLast = (boundary & PB_LAST) || (-1 < scanNotInOrderMessageRight(insertPos, msgNo));
    if (!hasLast)
        return;

    const int firstPktPos = (boundary & PB_FIRST)
        ? insertPos
        : scanNotInOrderMessageLeft(insertPos, msgNo);
    if (firstPktPos < 0)
        return;

    m_iFirstRandomMsgPos = firstPktPos;
    return;
}

bool CRcvBuffer::checkFirstReadableRandom()
{
    if (m_numRandomPackets <= 0 || m_iFirstRandomMsgPos < 0 || m_iMaxPosOff == 0)
        return false;

    const int endPos = incPos(m_iStartPos, m_iMaxPosOff);
    int msgno = -1;
    for (int pos = m_iFirstRandomMsgPos; pos != endPos; pos = incPos(pos))
    {
        if (!m_entries[pos].pUnit)
            return false;

        const CPacket& pkt = packetAt(pos);
        if (pkt.getMsgOrderFlag())
            return false;

        if (msgno == -1)
            msgno = pkt.getMsgSeq(m_bPeerRexmitFlag);
        else if (msgno != pkt.getMsgSeq(m_bPeerRexmitFlag))
            return false;

        if (pkt.getMsgBoundary() & PB_LAST)
            return true;
    }

    return false;
}

void CRcvBuffer::updateFirstReadableRandom()
{
    if (hasReadableInorderPkts() || m_numRandomPackets <= 0 || m_iFirstRandomMsgPos >= 0)
        return;

    if (m_iMaxPosOff == 0)
        return;

    // TODO: unused variable outOfOrderPktsRemain?
    int outOfOrderPktsRemain = (int) m_numRandomPackets;

    // Search further packets to the right.
    // First check if there are packets to the right.
    const int lastPos = (m_iStartPos + m_iMaxPosOff - 1) % m_szSize;

    int posFirst = -1;
    int posLast = -1;
    int msgNo = -1;

    for (int pos = m_iStartPos; outOfOrderPktsRemain; pos = incPos(pos))
    {
        if (!m_entries[pos].pUnit)
        {
            posFirst = posLast = msgNo = -1;
            continue;
        }

        const CPacket& pkt = packetAt(pos);

        if (pkt.getMsgOrderFlag())   // Skip in order packet
        {
            posFirst = posLast = msgNo = -1;
            continue;
        }

        --outOfOrderPktsRemain;

        const PacketBoundary boundary = pkt.getMsgBoundary();
        if (boundary & PB_FIRST)
        {
            posFirst = pos;
            msgNo = pkt.getMsgSeq(m_bPeerRexmitFlag);
        }

        if (pkt.getMsgSeq(m_bPeerRexmitFlag) != msgNo)
        {
            posFirst = posLast = msgNo = -1;
            continue;
        }

        if (boundary & PB_LAST)
        {
            m_iFirstRandomMsgPos = posFirst;
            return;
        }

        if (pos == lastPos)
            break;
    }

    return;
}

int CRcvBuffer::scanNotInOrderMessageRight(const int startPos, int msgNo) const
{
    // Search further packets to the right.
    // First check if there are packets to the right.
    const int lastPos = (m_iStartPos + m_iMaxPosOff - 1) % m_szSize;
    if (startPos == lastPos)
        return -1;

    int pos = startPos;
    do
    {
        pos = incPos(pos);
        if (!m_entries[pos].pUnit)
            break;

        const CPacket& pkt = packetAt(pos);

        if (pkt.getMsgSeq(m_bPeerRexmitFlag) != msgNo)
        {
            LOGC(rbuflog.Error, log << "Missing PB_LAST packet for msgNo " << msgNo);
            return -1;
        }

        const PacketBoundary boundary = pkt.getMsgBoundary();
        if (boundary & PB_LAST)
            return pos;
    } while (pos != lastPos);

    return -1;
}

int CRcvBuffer::scanNotInOrderMessageLeft(const int startPos, int msgNo) const
{
    // Search preceding packets to the left.
    // First check if there are packets to the left.
    if (startPos == m_iStartPos)
        return -1;

    int pos = startPos;
    do
    {
        pos = decPos(pos);

        if (!m_entries[pos].pUnit)
            return -1;

        const CPacket& pkt = packetAt(pos);

        if (pkt.getMsgSeq(m_bPeerRexmitFlag) != msgNo)
        {
            LOGC(rbuflog.Error, log << "Missing PB_FIRST packet for msgNo " << msgNo);
            return -1;
        }

        const PacketBoundary boundary = pkt.getMsgBoundary();
        if (boundary & PB_FIRST)
            return pos;
    } while (pos != m_iStartPos);

    return -1;
}

bool CRcvBuffer::addRcvTsbPdDriftSample(uint32_t usTimestamp, const time_point& tsPktArrival, int usRTTSample)
{
    return m_tsbpd.addDriftSample(usTimestamp, tsPktArrival, usRTTSample);
}

void CRcvBuffer::setTsbPdMode(const steady_clock::time_point& timebase, bool wrap, duration delay)
{
    m_tsbpd.setTsbPdMode(timebase, wrap, delay);
}

void CRcvBuffer::applyGroupTime(const steady_clock::time_point& timebase,
    bool                            wrp,
    uint32_t                        delay,
    const steady_clock::duration& udrift)
{
    m_tsbpd.applyGroupTime(timebase, wrp, delay, udrift);
}

void CRcvBuffer::applyGroupDrift(const steady_clock::time_point& timebase,
    bool                            wrp,
    const steady_clock::duration& udrift)
{
    m_tsbpd.applyGroupDrift(timebase, wrp, udrift);
}

CRcvBuffer::time_point CRcvBuffer::getTsbPdTimeBase(uint32_t usPktTimestamp) const
{
    return m_tsbpd.getTsbPdTimeBase(usPktTimestamp);
}

void CRcvBuffer::updateTsbPdTimeBase(uint32_t usPktTimestamp)
{
    m_tsbpd.updateTsbPdTimeBase(usPktTimestamp);
}

string CRcvBuffer::strFullnessState(int iFirstUnackSeqNo, const time_point& tsNow) const
{
    stringstream ss;

    ss << "iFirstUnackSeqNo=" << iFirstUnackSeqNo << " m_iStartSeqNo=" << m_iStartSeqNo
       << " m_iStartPos=" << m_iStartPos << " m_iMaxPosOff=" << m_iMaxPosOff << ". ";

    ss << "Space avail " << getAvailSize(iFirstUnackSeqNo) << "/" << m_szSize << " pkts. ";

    if (m_tsbpd.isEnabled() && m_iMaxPosOff > 0)
    {
        const PacketInfo nextValidPkt = getFirstValidPacketInfo();
        ss << "(TSBPD ready in ";
        if (!is_zero(nextValidPkt.tsbpd_time))
        {
            ss << count_milliseconds(nextValidPkt.tsbpd_time - tsNow) << "ms";
            const int iLastPos = incPos(m_iStartPos, m_iMaxPosOff - 1);
            if (m_entries[iLastPos].pUnit)
            {
                ss << ", timespan ";
                const uint32_t usPktTimestamp = packetAt(iLastPos).getMsgTimeStamp();
                ss << count_milliseconds(m_tsbpd.getPktTsbPdTime(usPktTimestamp) - nextValidPkt.tsbpd_time);
                ss << " ms";
            }
        }
        else
        {
            ss << "n/a";
        }
        ss << "). ";
    }

    ss << SRT_SYNC_CLOCK_STR " drift " << getDrift() / 1000 << " ms.";
    return ss.str();
}

CRcvBuffer::time_point CRcvBuffer::getPktTsbPdTime(uint32_t usPktTimestamp) const
{
    return m_tsbpd.getPktTsbPdTime(usPktTimestamp);
}

/* Return moving average of acked data pkts, bytes, and timespan (ms) of the receive buffer */
int CRcvBuffer::getRcvAvgDataSize(int& bytes, int& timespan)
{
    // Average number of packets and timespan could be small,
    // so rounding is beneficial, while for the number of
    // bytes in the buffer is a higher value, so rounding can be omitted,
    // but probably better to round all three values.
    timespan = static_cast<int>(round((m_mavg.timespan_ms())));
    bytes = static_cast<int>(round((m_mavg.bytes())));
    return static_cast<int>(round(m_mavg.pkts()));
}

/* Update moving average of acked data pkts, bytes, and timespan (ms) of the receive buffer */
void CRcvBuffer::updRcvAvgDataSize(const steady_clock::time_point& now)
{
    if (!m_mavg.isTimeToUpdate(now))
        return;

    int       bytes = 0;
    int       timespan_ms = 0;
    const int pkts = getRcvDataSize(bytes, timespan_ms);
    m_mavg.update(now, pkts, bytes, timespan_ms);
}

int32_t CRcvBuffer::getFirstLossSeq(int32_t fromseq, int32_t* pw_end)
{
    int offset = CSeqNo::seqoff(m_iStartSeqNo, fromseq);

    // Check if it's still inside the buffer
    if (offset < 0 || offset >= m_iMaxPosOff)
    {
        HLOGC(rbuflog.Debug, log << "getFirstLossSeq: offset=" << offset << " for %" << fromseq
                << " (with max=" << m_iMaxPosOff << ") - NO LOSS FOUND");
        return SRT_SEQNO_NONE;
    }

    // Start position
    int pos = incPos(m_iStartPos, offset);

    // Ok; likely we should stand at the m_iEndPos position.
    // If this given position is earlier than this, then
    // m_iEnd stands on the first loss, unless it's equal
    // to the position pointed by m_iMaxPosOff.

    int32_t ret_seq = SRT_SEQNO_NONE;
    int ret_off = m_iMaxPosOff;

    int end_off = offPos(m_iStartPos, m_iEndPos);
    if (pos < end_off)
    {
        // If m_iEndPos has such a value, then there are
        // no loss packets at all.
        if (end_off != m_iMaxPosOff)
        {
            ret_seq = CSeqNo::incseq(m_iStartSeqNo, end_off);
            ret_off = end_off;
        }
    }
    else
    {
        // Could be strange, but just as the caller wishes:
        // find the first loss since this point on
        // You can't rely on m_iEndPos, you are beyond that now.
        // So simply find the next hole.

        // REUSE offset as a control variable
        for (; offset < m_iMaxPosOff; ++offset)
        {
            int pos = incPos(m_iStartPos, offset);
            if (m_entries[pos].status == EntryState_Empty)
            {
                ret_off = offset;
                ret_seq = CSeqNo::incseq(m_iStartSeqNo, offset);
                break;
            }
        }
    }

    // If found no loss, just return this value and do not
    // rewrite nor look for anything.

    // Also no need to search anything if only the beginning was
    // being looked for.
    if (ret_seq == SRT_SEQNO_NONE || !pw_end)
        return ret_seq;

    // We want also the end range, so continue from where you
    // stopped.

    // Start from ret_off + 1 because we know already that ret_off
    // points to an empty cell.
    for (int off = ret_off + 1; off < m_iMaxPosOff; ++off)
    {
        int pos = incPos(m_iStartPos, off);
        if (m_entries[pos].status != EntryState_Empty)
        {
            *pw_end = CSeqNo::incseq(m_iStartSeqNo, off - 1);
            return ret_seq;
        }
    }

    // Fallback - this should be impossible, so issue a log.
    LOGC(rbuflog.Error, log << "IPE: empty cell pos=" << pos << " %" << CSeqNo::incseq(m_iStartSeqNo, ret_off) << " not followed by any valid cell");

    // Return this in the last resort - this could only be a situation when
    // a packet has somehow disappeared, but it contains empty cells up to the
    // end of buffer occupied range. This shouldn't be possible at all because
    // there must be a valid packet at least at the last occupied cell.
    return SRT_SEQNO_NONE;
}


} // namespace srt<|MERGE_RESOLUTION|>--- conflicted
+++ resolved
@@ -457,16 +457,10 @@
     // (This call MAY shift m_iStartSeqNo further.)
     releaseNextFillerEntries();
 
-<<<<<<< HEAD
     // Start from here and search fort the next gap
     m_iEndPos = m_iDropPos = m_iStartPos;
     updateGapInfo(incPos(m_iStartPos, m_iMaxPosOff));
 
-    // Set nonread position to the starting position before updating,
-    // because start position was increased, and preceding packets are invalid.
-    m_iFirstNonreadPos = m_iStartPos;
-    updateNonreadPos();
-=======
     // If the nonread position is now behind the starting position, set it to the starting position and update.
     // Preceding packets were likely missing, and the non read position can probably be moved further now.
     if (CSeqNo::seqcmp(m_iFirstNonreadPos, m_iStartPos) < 0)
@@ -474,7 +468,6 @@
         m_iFirstNonreadPos = m_iStartPos;
         updateNonreadPos();
     }
->>>>>>> 09f35c0f
     if (!m_tsbpd.isEnabled() && m_bMessageAPI)
         updateFirstReadableRandom();
 
@@ -1083,7 +1076,12 @@
     m_iBytesCount += bytes; // added or removed bytes from rcv buffer
     m_iPktsCount  += pkts;
     if (bytes > 0)          // Assuming one pkt when adding bytes
-        m_uAvgPayloadSz = avg_iir<100>(m_uAvgPayloadSz, (unsigned) bytes);
+    {
+        if (!m_uAvgPayloadSz)
+            m_uAvgPayloadSz = bytes;
+        else
+            m_uAvgPayloadSz = avg_iir<100>(m_uAvgPayloadSz, (unsigned) bytes);
+    }
 }
 
 void CRcvBuffer::releaseUnitInPos(int pos)
