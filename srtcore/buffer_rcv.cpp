/*
 * SRT - Secure, Reliable, Transport
 * Copyright (c) 2018 Haivision Systems Inc.
 *
 * This Source Code Form is subject to the terms of the Mozilla Public
 * License, v. 2.0. If a copy of the MPL was not distributed with this
 * file, You can obtain one at http://mozilla.org/MPL/2.0/.
 *
 */

/*****************************************************************************
Copyright (c) 2001 - 2009, The Board of Trustees of the University of Illinois.
All rights reserved.

Redistribution and use in source and binary forms, with or without
modification, are permitted provided that the following conditions are
met:

* Redistributions of source code must retain the above
  copyright notice, this list of conditions and the
  following disclaimer.

* Redistributions in binary form must reproduce the
  above copyright notice, this list of conditions
  and the following disclaimer in the documentation
  and/or other materials provided with the distribution.

* Neither the name of the University of Illinois
  nor the names of its contributors may be used to
  endorse or promote products derived from this
  software without specific prior written permission.

THIS SOFTWARE IS PROVIDED BY THE COPYRIGHT HOLDERS AND CONTRIBUTORS "AS
IS" AND ANY EXPRESS OR IMPLIED WARRANTIES, INCLUDING, BUT NOT LIMITED TO,
THE IMPLIED WARRANTIES OF MERCHANTABILITY AND FITNESS FOR A PARTICULAR
PURPOSE ARE DISCLAIMED. IN NO EVENT SHALL THE COPYRIGHT OWNER OR
CONTRIBUTORS BE LIABLE FOR ANY DIRECT, INDIRECT, INCIDENTAL, SPECIAL,
EXEMPLARY, OR CONSEQUENTIAL DAMAGES (INCLUDING, BUT NOT LIMITED TO,
PROCUREMENT OF SUBSTITUTE GOODS OR SERVICES; LOSS OF USE, DATA, OR
PROFITS; OR BUSINESS INTERRUPTION) HOWEVER CAUSED AND ON ANY THEORY OF
LIABILITY, WHETHER IN CONTRACT, STRICT LIABILITY, OR TORT (INCLUDING
NEGLIGENCE OR OTHERWISE) ARISING IN ANY WAY OUT OF THE USE OF THIS
SOFTWARE, EVEN IF ADVISED OF THE POSSIBILITY OF SUCH DAMAGE.
*****************************************************************************/

#include <cmath>
#include <limits>
#include "buffer_rcv.h"
#include "logging.h"
#include "logger_fas.h"

using namespace std;

using namespace srt::sync;
using namespace srt::logging;
using namespace hvu;
#define rbuflog brlog

namespace srt {

namespace {
    struct ScopedLog
    {
        ScopedLog() {}

        ~ScopedLog()
        {
            LOGC(rbuflog.Warn, log << ss.str());
        }

        stringstream ss;
    };

#define IF_RCVBUF_DEBUG(instr) (void)0

}


/*
 *   RcvBufferNew (circular buffer):
 *
 *   |<------------------- m_iSize ----------------------------->|
 *   |       |<----------- m_iMaxPosOff ------------>|           |
 *   |       |                                       |           |
 *   +---+---+---+---+---+---+---+---+---+---+---+---+---+   +---+
 *   | 0 | 0 | 1 | 1 | 1 | 0 | 1 | 1 | 1 | 1 | 0 | 1 | 0 |...| 0 | m_pUnit[]
 *   +---+---+---+---+---+---+---+---+---+---+---+---+---+   +---+
 *             |                                   |
 *             |                                   |__last pkt received
 *             |___ m_iStartPos: first message to read
 *
 *   m_pUnit[i]->m_iFlag: 0:free, 1:good, 2:passack, 3:dropped
 *
 *   thread safety:
 *    m_iStartPos:   CUDT::m_RecvLock
 *    m_iLastAckPos: CUDT::m_AckLock
 *    m_iMaxPosOff:     none? (modified on add and ack
 */

CRcvBuffer::CRcvBuffer(int initSeqNo, size_t size, CUnitQueue* unitqueue, bool bMessageAPI)
    : m_entries(size)
    , m_szSize(size) // TODO: maybe just use m_entries.size()
    , m_pUnitQueue(unitqueue)
    , m_iStartSeqNo(initSeqNo) // NOTE: SRT_SEQNO_NONE is allowed here.
    , m_iStartPos(0)
    , m_iEndOff(0)
    , m_iDropOff(0)
    , m_iFirstNonreadPos(0)
    , m_iMaxPosOff(0)
    , m_iNotch(0)
    , m_numNonOrderPackets(0)
    , m_iFirstNonOrderMsgPos(CPos_TRAP)
    , m_bPeerRexmitFlag(true)
    , m_bMessageAPI(bMessageAPI)
    , m_iBytesCount(0)
    , m_iPktsCount(0)
    , m_uAvgPayloadSz(0)
{
    SRT_ASSERT(size < size_t(std::numeric_limits<int>::max())); // All position pointers are integers
}

CRcvBuffer::~CRcvBuffer()
{
    // Can be optimized by only iterating m_iMaxPosOff from m_iStartPos.
    for (FixedArray<Entry>::iterator it = m_entries.begin(); it != m_entries.end(); ++it)
    {
        if (!it->pUnit)
            continue;

        m_pUnitQueue->makeUnitFree(it->pUnit);
        it->pUnit = NULL;
    }
}

void CRcvBuffer::debugShowState(const char* source SRT_ATR_UNUSED)
{
    HLOGC(brlog.Debug, log << "RCV-BUF-STATE(" << source
            << ") start=" << m_iStartPos
            << " end=+" << m_iEndOff
            << " drop=+" << m_iDropOff
            << " max-off=+" << m_iMaxPosOff
            << " seq[start]=%" << m_iStartSeqNo.val());
}

CRcvBuffer::InsertInfo CRcvBuffer::insert(CUnit* unit)
{
    SRT_ASSERT(unit != NULL);
    const int32_t seqno  = unit->m_Packet.getSeqNo();
    const COff offset = COff(SeqNo(seqno) - m_iStartSeqNo);

    IF_RCVBUF_DEBUG(ScopedLog scoped_log);
    IF_RCVBUF_DEBUG(scoped_log.ss << "CRcvBuffer::insert: seqno " << seqno);
    IF_RCVBUF_DEBUG(scoped_log.ss << " msgno " << unit->m_Packet.getMsgSeq(m_bPeerRexmitFlag));
    IF_RCVBUF_DEBUG(scoped_log.ss << " m_iStartSeqNo " << m_iStartSeqNo << " offset " << offset);

    if (offset < COff(0))
    {
        IF_RCVBUF_DEBUG(scoped_log.ss << " returns -2");
        return InsertInfo(InsertInfo::BELATED);
    }
<<<<<<< HEAD
    IF_HEAVY_LOGGING(string debug_source = "insert %" + fmts(seqno));
=======
    IF_HEAVY_LOGGING(string debug_source = fmtcat("insert %", seqno));
>>>>>>> 3e4ab20a

    if (offset >= COff(capacity()))
    {
        IF_RCVBUF_DEBUG(scoped_log.ss << " returns -3");

        InsertInfo ireport (InsertInfo::DISCREPANCY);
        getAvailInfo((ireport));

        IF_HEAVY_LOGGING(debugShowState((debug_source + " overflow").c_str()));

        return ireport;
    }

    // TODO: Don't do assert here. Process this situation somehow.
    // If >= 2, then probably there is a long gap, and buffer needs to be reset.
    SRT_ASSERT((m_iStartPos + offset) / m_szSize < 2);

    const CPos newpktpos = incPos(m_iStartPos, offset);
    const COff prev_max_off = m_iMaxPosOff;
    bool extended_end = false;
    if (offset >= m_iMaxPosOff)
    {
        m_iMaxPosOff = offset + COff(1);
        extended_end = true;
    }

    // Packet already exists
    // (NOTE: the above extension of m_iMaxPosOff is
    // possible even before checking that the packet
    // exists because existence of a packet beyond
    // the current max position is not possible).
    SRT_ASSERT(newpktpos >= 0 && newpktpos < int(m_szSize));
    if (m_entries[newpktpos].status != EntryState_Empty)
    {
        IF_RCVBUF_DEBUG(scoped_log.ss << " returns -1");
        IF_HEAVY_LOGGING(debugShowState((debug_source + " redundant").c_str()));
        return InsertInfo(InsertInfo::REDUNDANT);
    }
    SRT_ASSERT(m_entries[newpktpos].pUnit == NULL);

    m_pUnitQueue->makeUnitTaken(unit);
    m_entries[newpktpos].pUnit  = unit;
    m_entries[newpktpos].status = EntryState_Avail;
    countBytes(1, (int)unit->m_Packet.getLength());

    // Set to a value, if due to insertion there was added
    // a packet that is earlier to be retrieved than the earliest
    // currently available packet.
    time_point earlier_time = updatePosInfo(unit, prev_max_off, offset, extended_end);

    InsertInfo ireport (InsertInfo::INSERTED);
    ireport.first_time = earlier_time;

    // If packet "in order" flag is zero, it can be read out of order.
    // With TSBPD enabled packets are always assumed in order (the flag is ignored).
    if (!m_tsbpd.isEnabled() && m_bMessageAPI && !unit->m_Packet.getMsgOrderFlag())
    {
        ++m_numNonOrderPackets;
        onInsertNonOrderPacket(newpktpos);
    }

    updateNonreadPos();

    // This updates only the first_seq and avail_range fields.
    getAvailInfo((ireport));

    IF_RCVBUF_DEBUG(scoped_log.ss << " returns 0 (OK)");
    IF_HEAVY_LOGGING(debugShowState((debug_source + " ok").c_str()));

    return ireport;
}

void CRcvBuffer::getAvailInfo(CRcvBuffer::InsertInfo& w_if)
{
    // This finds the first possible available packet, which is
    // preferably at cell 0, but if not available, try also with
    // given fallback position, if it's set
    if (m_entries[m_iStartPos].status == EntryState_Avail)
    {
        const CPacket* pkt = &packetAt(m_iStartPos);
        SRT_ASSERT(pkt);
        w_if.avail_range = m_iEndOff;
        w_if.first_seq = SeqNo(pkt->getSeqNo());
        return;
    }

    // If not the first position, probe the skipped positions:
    // - for live mode, check the DROP position
    //   (for potential after-drop reading)
    // - for message mode, check the non-order message position
    //   (for potential out-of-oder message delivery)

    const CPacket* pkt = NULL;
    if (m_tsbpd.isEnabled())
    {
        // With TSBPD you can rely on drop position, if set
        // Drop position must point always to a valid packet.
        // Drop position must start from +1; 0 means no drop.
        if (m_iDropOff)
        {
            pkt = &packetAt(incPos(m_iStartPos, m_iDropOff));
            SRT_ASSERT(pkt);
        }
    }
    else
    {
        // Message-mode: try non-order read position.
        if (m_iFirstNonOrderMsgPos != CPos_TRAP)
        {
            pkt = &packetAt(m_iFirstNonOrderMsgPos);
            SRT_ASSERT(pkt);
        }
    }

    if (!pkt)
    {
        // This is default, but set just in case
        // The default seq is SRT_SEQNO_NONE.
        w_if.avail_range = COff(0);
        return;
    }

    // TODO: we know that at least 1 packet is available, but only
    // with m_iEndOff we know where the true range is. This could also
    // be implemented for message mode, but still this would employ
    // a separate begin-end range declared for a complete out-of-order
    // message.
    w_if.avail_range = COff(1);
    w_if.first_seq = SeqNo(pkt->getSeqNo());
}


// This function is called exclusively after packet insertion.
// This will update also m_iEndOff and m_iDropOff fields (the latter
// regardless of the TSBPD mode).
CRcvBuffer::time_point CRcvBuffer::updatePosInfo(const CUnit* unit, const COff prev_max_off,
        const COff offset,
        const bool extended_end)
{
   time_point earlier_time;

   // Update flags
   // Case [A]: insertion of the packet has extended the busy region.
   if (extended_end)
   {
       // THIS means that the buffer WAS CONTIGUOUS BEFORE.
       if (m_iEndOff == prev_max_off)
       {
           // THIS means that the new packet didn't CAUSE a gap
           if (m_iMaxPosOff == prev_max_off + 1)
           {
               // This means that m_iEndOff now shifts by 1,
               // and m_iDropOff is set to 0 as there's no gap.
               m_iEndOff = m_iMaxPosOff;
               m_iDropOff = 0;
           }
           else
           {
               // Otherwise we have a drop-after-gap candidate
               // which is the currently inserted packet.
               // Therefore m_iEndOff STAYS WHERE IT IS.
               m_iDropOff = m_iMaxPosOff - 1;
           }
       }
   }
   //
   // Since this place, every 'offset' is in the range
   // between m_iEndOff (inclusive) and m_iMaxPosOff.
   else if (offset == m_iEndOff)
   {
       // Case [D]: inserted a packet at the first gap following the
       // contiguous region. This makes a potential to extend the
       // contiguous region and we need to find its end.

       // If insertion happened at the very first packet, it is the
       // new earliest packet now. In any other situation under this
       // condition there's some contiguous packet range preceding
       // this position.
       if (m_iEndOff == 0)
       {
           earlier_time = getPktTsbPdTime(unit->m_Packet.getMsgTimeStamp());
       }

       updateGapInfo();
   }
   else if (offset < m_iDropOff)
   {
       // Case [C]: the newly inserted packet precedes the
       // previous earliest delivery position after drop,
       // that is, there is now a "better" after-drop delivery
       // candidate.

       // New position updated a valid packet on an earlier
       // position than the drop position was before, although still
       // following a gap.
       //
       // We know it because if the position has filled a gap following
       // a valid packet, this preceding valid packet would be pointed
       // by m_iDropOff, or it would point to some earlier packet in a
       // contiguous series of valid packets following a gap, hence
       // the above condition wouldn't be satisfied.
       m_iDropOff = offset;

       // If there's an inserted packet BEFORE drop-pos (which makes it
       // a new drop-pos), while the very first packet is absent (the
       // below condition), it means we have a new earliest-available
       // packet. Otherwise we would have only a newly updated drop
       // position, but still following some earlier contiguous range
       // of valid packets - so it's earlier than previous drop, but
       // not earlier than the earliest packet.
       if (m_iEndOff == 0)
       {
           earlier_time = getPktTsbPdTime(unit->m_Packet.getMsgTimeStamp());
       }
   }
   // OTHERWISE: case [B] in which nothing is to be updated.

   return earlier_time;
}

// This function is called when the m_iEndOff has been set to a new
// position and the m_iDropOff should be calculated since that position again.
void CRcvBuffer::updateGapInfo()
{
    COff from = m_iEndOff;
    SRT_ASSERT(m_entries[incPos(m_iStartPos, m_iMaxPosOff)].status == EntryState_Empty);

    CPos pos = incPos(m_iStartPos, from);

    if (m_entries[pos].status == EntryState_Avail)
    {
        CPos end_pos = incPos(m_iStartPos, m_iMaxPosOff);

        for (; pos != end_pos; pos = incPos(pos))
        {
            if (m_entries[pos].status != EntryState_Avail)
                break;
        }

        m_iEndOff = offPos(m_iStartPos, pos);
    }

    // XXX This should be this way, but there are still inconsistencies
    // in the message code.
    //USE: SRT_ASSERT(m_entries[incPos(m_iStartPos, m_iEndOff)].status == EntryState_Empty);
    SRT_ASSERT(m_entries[incPos(m_iStartPos, m_iEndOff)].status != EntryState_Avail);

    // XXX Controversy: m_iDropOff is only used in case when SRTO_TLPKTDROP
    // is set. This option is not handled in message mode, only in live mode.
    // Dropping by packet makes sense only in case of packetwise reading,
    // which isn't the case of neither stream nor message mode.
    if (!m_tsbpd.isEnabled())
    {
        m_iDropOff = 0;
        return;
    }

    // Do not touch m_iDropOff if it's still beside the contiguous
    // region. DO NOT SEARCH for m_iDropOff if m_iEndOff is max
    // because this means that the whole buffer is contiguous.
    // That would simply find nothing and only uselessly burden the
    // performance by searching for a not present empty cell.

    // Also check if the current drop position is a readable packet.
    // If not, start over.
    CPos drop_pos = incPos(m_iStartPos, m_iDropOff);

    if (m_iDropOff < m_iEndOff || m_entries[drop_pos].status != EntryState_Avail)
    {
        m_iDropOff = 0;
        if (m_iEndOff < m_iMaxPosOff)
        {
            CPos start = incPos(m_iStartPos, m_iEndOff + 1),
                 end = incPos(m_iStartPos, m_iEndOff);

            for (CPos i = start; i != end; i = incPos(i))
            {
                if (m_entries[i].status == EntryState_Avail)
                {
                    m_iDropOff = offPos(m_iStartPos, i);
                    break;
                }
            }

            // Must be found somewhere, worst case at the position
            // of m_iMaxPosOff-1. If no finding loop caught it somehow,
            // it will remain at 0. The case when you have empty packets
            // in the busy range is only with message mode after reading
            // packets out-of-order, but this doesn't use tsbpd mode.
            SRT_ASSERT(m_iDropOff != 0);
        }
    }
}

/// Request to remove from the receiver buffer
/// all packets with earlier sequence than @a seqno.
/// (Meaning, the packet with given sequence shall
/// be the first packet in the buffer after the operation).
std::pair<int, int> CRcvBuffer::dropUpTo(int32_t seqno)
{
    IF_RCVBUF_DEBUG(ScopedLog scoped_log);
    IF_RCVBUF_DEBUG(scoped_log.ss << "CRcvBuffer::dropUpTo: seqno " << seqno << " m_iStartSeqNo " << m_iStartSeqNo);

    COff len = COff(SeqNo(seqno) - m_iStartSeqNo);
    if (len <= 0)
    {
        IF_RCVBUF_DEBUG(scoped_log.ss << ". Nothing to drop.");
        return std::make_pair(0, 0);
    }

    m_iMaxPosOff = decOff(m_iMaxPosOff, len);
    m_iEndOff = decOff(m_iEndOff, len);
    m_iDropOff = decOff(m_iDropOff, len);

    int iNumDropped = 0; // Number of dropped packets that were missing.
    int iNumDiscarded = 0; // The number of dropped packets that existed in the buffer.
    while (len > 0)
    {
        // Note! Dropping a EntryState_Read must not be counted as a drop because it was read.
        // Note! Dropping a EntryState_Drop must not be counted as a drop because it was already dropped and counted earlier.
        if (m_entries[m_iStartPos].status == EntryState_Avail)
            ++iNumDiscarded;
        else if (m_entries[m_iStartPos].status == EntryState_Empty)
            ++iNumDropped;
        dropUnitInPos(m_iStartPos);
        m_entries[m_iStartPos].status = EntryState_Empty;
        SRT_ASSERT(m_entries[m_iStartPos].pUnit == NULL && m_entries[m_iStartPos].status == EntryState_Empty);
        m_iStartPos = incPos(m_iStartPos);
        --len;
    }

    // Update positions
    m_iStartSeqNo.set(seqno);
    // Move forward if there are "read/drop" entries.
    // (This call MAY shift m_iStartSeqNo further.)
    releaseNextFillerEntries();

    updateGapInfo();

    // If the nonread position is now behind the starting position, set it to the starting position and update.
    // Preceding packets were likely missing, and the non read position can probably be moved further now.
    if (!isInUsedRange(m_iFirstNonreadPos))
    {
        m_iFirstNonreadPos = m_iStartPos;
        updateNonreadPos();
    }
    if (!m_tsbpd.isEnabled() && m_bMessageAPI)
        updateFirstReadableNonOrder();
<<<<<<< HEAD
    IF_HEAVY_LOGGING(debugShowState(("drop %" + fmts(seqno)).c_str()));
=======
    IF_HEAVY_LOGGING(debugShowState(fmtcat("drop %", seqno).c_str()));
>>>>>>> 3e4ab20a
    return std::make_pair(iNumDropped, iNumDiscarded);
}

int CRcvBuffer::dropAll()
{
    if (empty())
        return 0;

    const int32_t end_seqno = CSeqNo::incseq(m_iStartSeqNo.val(), m_iMaxPosOff);
    const std::pair<int, int> numDropped = dropUpTo(end_seqno);
    return numDropped.first + numDropped.second;
}

int CRcvBuffer::dropMessage(int32_t seqnolo, int32_t seqnohi, int32_t msgno, DropActionIfExists actionOnExisting)
{
    IF_RCVBUF_DEBUG(ScopedLog scoped_log);
    IF_RCVBUF_DEBUG(scoped_log.ss << "CRcvBuffer::dropMessage(): %(" << seqnolo << " - " << seqnohi << ")"
                                  << " #" << msgno << " actionOnExisting=" << actionOnExisting << " m_iStartSeqNo=%"
                                  << m_iStartSeqNo);
    if (msgno < 0) // Note that only SRT_MSGNO_CONTROL is allowed in the protocol.
    {
        HLOGC(rbuflog.Error, log << "EPE: received UMSG_DROPREQ with msgflag field set to a negative value!");
    }

    // Drop by packet seqno range to also wipe those packets that do not exist in the buffer.
    const int offset_a = SeqNo(seqnolo) - m_iStartSeqNo;
    const int offset_b = SeqNo(seqnohi) - m_iStartSeqNo;
    if (offset_b < 0)
    {
        LOGC(rbuflog.Debug, log << "CRcvBuffer.dropMessage(): nothing to drop. Requested [" << seqnolo << "; "
            << seqnohi << "]. Buffer start " << m_iStartSeqNo.val() << ".");
        return 0;
    }

    const bool bKeepExisting = (actionOnExisting == KEEP_EXISTING);
    COff minDroppedOffset (-1);
    int iDropCnt = 0;
    const COff start_off = COff(max(0, offset_a));
    const CPos start_pos = incPos(m_iStartPos, start_off);
    const COff end_off = COff(min((int) m_szSize - 1, offset_b + 1));
    const CPos end_pos = incPos(m_iStartPos, end_off);
    bool bDropByMsgNo = msgno > SRT_MSGNO_CONTROL; // Excluding both SRT_MSGNO_NONE (-1) and SRT_MSGNO_CONTROL (0).
    for (CPos i = start_pos; i != end_pos; i = incPos(i))
    {
        // Check if the unit was already dropped earlier.
        if (m_entries[i].status == EntryState_Drop)
            continue;

        if (m_entries[i].pUnit)
        {
            const PacketBoundary bnd = packetAt(i).getMsgBoundary();

            // Don't drop messages, if all its packets are already in the buffer.
            // TODO: Don't drop a several-packet message if all packets are in the buffer.
            if (bKeepExisting && bnd == PB_SOLO)
            {
                bDropByMsgNo = false; // Solo packet, don't search for the rest of the message.
                HLOGC(rbuflog.Debug,
                     log << "CRcvBuffer::dropMessage(): Skipped dropping an existing SOLO packet %"
                         << packetAt(i).getSeqNo() << ".");
                continue;
            }

            const int32_t msgseq = packetAt(i).getMsgSeq(m_bPeerRexmitFlag);
            if (msgno > SRT_MSGNO_CONTROL && msgseq != msgno)
            {
                LOGC(rbuflog.Warn, log << "CRcvBuffer.dropMessage(): Packet seqno %" << packetAt(i).getSeqNo() << " has msgno " << msgseq << " differs from requested " << msgno);
            }

            if (bDropByMsgNo && bnd == PB_FIRST)
            {
                // First packet of the message is about to be dropped. That was the only reason to search for msgno.
                bDropByMsgNo = false;
            }
        }

        dropUnitInPos(i);
        ++iDropCnt;
        m_entries[i].status = EntryState_Drop;
        if (minDroppedOffset == -1)
            minDroppedOffset = offPos(m_iStartPos, i);
    }

    if (end_off > m_iMaxPosOff)
    {
        HLOGC(rbuflog.Debug, log << "CRcvBuffer::dropMessage: requested to drop up to %" << seqnohi
                << " with highest in the buffer %" << CSeqNo::incseq(m_iStartSeqNo.val(), end_off)
                << " - updating the busy region");
        m_iMaxPosOff = end_off;
    }

    if (bDropByMsgNo)
    {
        // If msgno is specified, potentially not the whole message was dropped using seqno range.
        // The sender might have removed the first packets of the message, and thus @a seqnolo may point to a packet in the middle.
        // The sender should have the last packet of the message it is requesting to be dropped.
        // Therefore we don't search forward, but need to check earlier packets in the RCV buffer.
        // Try to drop by the message number in case the message starts earlier than @a seqnolo.
        const CPos stop_pos = decPos(m_iStartPos);
        for (CPos i = start_pos; i != stop_pos; i = decPos(i))
        {
            // Can't drop if message number is not known.
            if (!m_entries[i].pUnit) // also dropped earlier.
                continue;

            const PacketBoundary bnd = packetAt(i).getMsgBoundary();
            const int32_t msgseq = packetAt(i).getMsgSeq(m_bPeerRexmitFlag);
            if (msgseq != msgno)
                break;

            if (bKeepExisting && bnd == PB_SOLO)
            {
                LOGC(rbuflog.Debug,
                     log << "CRcvBuffer::dropMessage(): Skipped dropping an existing SOLO message packet %"
                         << packetAt(i).getSeqNo() << ".");
                break;
            }

            ++iDropCnt;
            dropUnitInPos(i);
            m_entries[i].status = EntryState_Drop;
            // As the search goes backward, i is always earlier than minDroppedOffset.
            minDroppedOffset = offPos(m_iStartPos, i);

            // Break the loop if the start of the message has been found. No need to search further.
            if (bnd == PB_FIRST)
                break;
        }
        IF_RCVBUF_DEBUG(scoped_log.ss << " iDropCnt " << iDropCnt);
    }

    if (iDropCnt)
    {
        // We don't need the drop position, if we allow to drop messages by number
        // and with that value we risk that drop was pointing to a dropped packet.
        // Theoretically to make it consistent we need to shift the value to the
        // next found packet, but we don't need this information if we use the message
        // mode (because drop-by-packet is not supported in this mode) and this
        // will burden the performance for nothing.
        m_iDropOff = 0;
    }

    // Check if units before m_iFirstNonreadPos are dropped.
    const bool needUpdateNonreadPos = (minDroppedOffset != -1 && minDroppedOffset <= getRcvDataSize());
    releaseNextFillerEntries();

    updateGapInfo();

    IF_HEAVY_LOGGING(debugShowState(
                ("dropmsg off %" + fmts(seqnolo) + " #" + fmts(msgno)).c_str()));

    if (needUpdateNonreadPos)
    {
        m_iFirstNonreadPos = m_iStartPos;
        updateNonreadPos();
    }
    if (!m_tsbpd.isEnabled() && m_bMessageAPI)
    {
        if (!checkFirstReadableNonOrder())
            m_iFirstNonOrderMsgPos = CPos_TRAP;
        updateFirstReadableNonOrder();
    }

    IF_HEAVY_LOGGING(debugShowState(("dropmsg off %" + fmts(seqnolo)).c_str()));
    return iDropCnt;
}

bool CRcvBuffer::getContiguousEnd(int32_t& w_seq) const
{
    if (m_iEndOff == 0)
    {
        // Initial contiguous region empty (including empty buffer).
        HLOGC(rbuflog.Debug, log << "CONTIG: empty, give up base=%" << m_iStartSeqNo.val());
        w_seq = m_iStartSeqNo.val();
        return m_iMaxPosOff > 0;
    }

    w_seq = CSeqNo::incseq(m_iStartSeqNo.val(), m_iEndOff);

    HLOGC(rbuflog.Debug, log << "CONTIG: endD=" << m_iEndOff
            << " maxD=" << m_iMaxPosOff
            << " base=%" << m_iStartSeqNo.val()
            << " end=%" << w_seq);

    return (m_iEndOff < m_iMaxPosOff);
}

int CRcvBuffer::readMessage(char* data, size_t len, SRT_MSGCTRL* msgctrl, pair<int32_t, int32_t>* pw_seqrange)
{
    const bool canReadInOrder = hasReadableInorderPkts();
    if (!canReadInOrder && m_iFirstNonOrderMsgPos == CPos_TRAP)
    {
        LOGC(rbuflog.Warn, log << "CRcvBuffer.readMessage(): nothing to read. Ignored isRcvDataReady() result?");
        return 0;
    }

    const CPos readPos = canReadInOrder ? m_iStartPos : m_iFirstNonOrderMsgPos;
    const bool isReadingFromStart = (readPos == m_iStartPos); // Indicates if the m_iStartPos can be changed

    IF_RCVBUF_DEBUG(ScopedLog scoped_log);
    IF_RCVBUF_DEBUG(scoped_log.ss << "CRcvBuffer::readMessage. m_iStartSeqNo " << m_iStartSeqNo << " m_iStartPos " << m_iStartPos << " readPos " << readPos);

    size_t remain = len;
    char* dst = data;
    int    pkts_read = 0;
    int    bytes_extracted = 0; // The total number of bytes extracted from the buffer.

    int32_t out_seqlo = SRT_SEQNO_NONE;
    int32_t out_seqhi = SRT_SEQNO_NONE;

    // As we have a green light for reading, it is already known that
    // we're going to either remove or extract packets from the buffer,
    // so drop position won't count anymore.
    //
    // The END position should be updated, that is:
    // - remain just updated by the shifted start position if it's still ahead
    // - recalculated from 0 again otherwise
    m_iDropOff = 0;
    int nskipped = 0;

    for (CPos i = readPos;; i = incPos(i))
    {
        SRT_ASSERT(m_entries[i].pUnit);
        if (!m_entries[i].pUnit)
        {
            LOGC(rbuflog.Error, log << "CRcvBuffer::readMessage(): null packet encountered.");
            break;
        }

        const CPacket& packet  = packetAt(i);
        const size_t   pktsize = packet.getLength();
        const int32_t pktseqno = packet.getSeqNo();

        if (out_seqlo == SRT_SEQNO_NONE)
            out_seqlo = pktseqno;

        out_seqhi = pktseqno;

        // unitsize can be zero
        const size_t unitsize = std::min(remain, pktsize);
        memcpy(dst, packet.m_pcData, unitsize);
        remain -= unitsize;
        dst += unitsize;

        ++pkts_read;
        bytes_extracted += (int) pktsize;

        if (m_tsbpd.isEnabled())
            updateTsbPdTimeBase(packet.getMsgTimeStamp());

        if (m_numNonOrderPackets && !packet.getMsgOrderFlag())
            --m_numNonOrderPackets;

        const bool pbLast  = packet.getMsgBoundary() & PB_LAST;
        if (msgctrl && (packet.getMsgBoundary() & PB_FIRST))
        {
            msgctrl->msgno  = packet.getMsgSeq(m_bPeerRexmitFlag);
        }
        if (msgctrl && pbLast)
        {
            msgctrl->srctime = count_microseconds(getPktTsbPdTime(packet.getMsgTimeStamp()).time_since_epoch());
        }
        if (msgctrl)
            msgctrl->pktseq = pktseqno;

        releaseUnitInPos(i);
        if (isReadingFromStart)
        {
            m_iStartPos = incPos(i);
            m_iStartSeqNo = SeqNo(pktseqno) + 1;
            ++nskipped;
        }
        else
        {
            // If out of order, only mark it read.
            m_entries[i].status = EntryState_Read;
        }

        if (pbLast)
        {
            if (readPos == m_iFirstNonOrderMsgPos)
            {
                m_iFirstNonOrderMsgPos = CPos_TRAP;
                m_iDropOff = 0; // always set to 0 in this mode.
            }
            break;
        }
    }

    if (nskipped)
    {
        // This means that m_iStartPos HAS BEEN shifted by that many packets.
        // Update offset variables
        m_iMaxPosOff = m_iMaxPosOff - nskipped;

        // This is checked as the PB_LAST flag marked packet should still
        // be extracted in the existing period.
        SRT_ASSERT(m_iMaxPosOff >= 0);

        m_iEndOff = decOff(m_iEndOff, len);
    }
    countBytes(-pkts_read, -bytes_extracted);

    releaseNextFillerEntries();

    // This will update the end position
    updateGapInfo();

    if (!isInUsedRange(m_iFirstNonreadPos))
    {
        m_iFirstNonreadPos = m_iStartPos;
        //updateNonreadPos();
    }

    if (!m_tsbpd.isEnabled())
        // We need updateFirstReadableNonOrder() here even if we are reading inorder,
        // incase readable inorder packets are all read out.
        updateFirstReadableNonOrder();

    const int bytes_read = int(dst - data);
    if (bytes_read < bytes_extracted)
    {
        LOGC(rbuflog.Error, log << "readMessage: small dst buffer, copied only " << bytes_read << "/" << bytes_extracted << " bytes.");
    }

    IF_RCVBUF_DEBUG(scoped_log.ss << " pldi64 " << *reinterpret_cast<uint64_t*>(data));

    if (pw_seqrange)
        *pw_seqrange = make_pair(out_seqlo, out_seqhi);

    IF_HEAVY_LOGGING(debugShowState("readmsg"));
    return bytes_read;
}

namespace {
    /// @brief Writes bytes to file stream.
    /// @param data pointer to data to write.
    /// @param len the number of bytes to write
    /// @param dst_offset ignored
    /// @param arg a void pointer to the fstream to write to.
    /// @return true on success, false on failure
    bool writeBytesToFile(char* data, int len, int dst_offset SRT_ATR_UNUSED, void* arg)
    {
        fstream* pofs = reinterpret_cast<fstream*>(arg);
        pofs->write(data, len);
        return !pofs->fail();
    }

    /// @brief Copies bytes to the destination buffer.
    /// @param data pointer to data to copy.
    /// @param len the number of bytes to copy
    /// @param dst_offset offset in destination buffer
    /// @param arg A pointer to the destination buffer
    /// @return true on success, false on failure
    bool copyBytesToBuf(char* data, int len, int dst_offset, void* arg)
    {
        char* dst = reinterpret_cast<char*>(arg) + dst_offset;
        memcpy(dst, data, len);
        return true;
    }
}

int CRcvBuffer::readBufferTo(int len, copy_to_dst_f funcCopyToDst, void* arg)
{
    CPos p = m_iStartPos;
    const CPos end_pos = m_iFirstNonreadPos;

    const bool bTsbPdEnabled = m_tsbpd.isEnabled();
    const steady_clock::time_point now = (bTsbPdEnabled ? steady_clock::now() : steady_clock::time_point());

    int rs = len;
    while ((p != end_pos) && (rs > 0))
    {
        if (!m_entries[p].pUnit)
        {
            // REDUNDANT? p = incPos(p); // Return abandons the loop anyway.
            LOGC(rbuflog.Error, log << "readBufferTo: IPE: NULL unit found in file transmission");
            return -1;
        }

        const srt::CPacket& pkt = packetAt(p);

        if (bTsbPdEnabled)
        {
            const steady_clock::time_point tsPlay = getPktTsbPdTime(pkt.getMsgTimeStamp());
            HLOGC(rbuflog.Debug,
                log << "readBuffer: check if time to play:"
                << " NOW=" << FormatTime(now)
                << " PKT TS=" << FormatTime(tsPlay));

            if ((tsPlay > now))
                break; // too early for this unit, return whatever was copied
        }

        const int pktlen = (int)pkt.getLength();
        const int remain_pktlen = pktlen - m_iNotch;
        const int unitsize = std::min(remain_pktlen, rs);

        if (!funcCopyToDst(pkt.m_pcData + m_iNotch, unitsize, len - rs, arg))
            break;

        if (rs >= remain_pktlen)
        {
            releaseUnitInPos(p);
            p = incPos(p);
            m_iNotch = 0;

            m_iStartPos = p;
            --m_iMaxPosOff;
            SRT_ASSERT(m_iMaxPosOff >= 0);
            m_iEndOff = decOff(m_iEndOff, 1);
            m_iDropOff = decOff(m_iDropOff, 1);

            m_iStartSeqNo = m_iStartSeqNo.inc();
        }
        else
            m_iNotch += rs;

        rs -= unitsize;
    }

    const int iBytesRead = len - rs;
    /* we removed acked bytes form receive buffer */
    countBytes(-1, -iBytesRead);

    // Update positions
    // Set nonread position to the starting position before updating,
    // because start position was increased, and preceding packets are invalid.
    if (!isInUsedRange( m_iFirstNonreadPos))
    {
        m_iFirstNonreadPos = m_iStartPos;
    }

    if (iBytesRead == 0)
    {
        LOGC(rbuflog.Error, log << "readBufferTo: 0 bytes read. m_iStartPos=" << m_iStartPos
                << ", m_iFirstNonreadPos=" << m_iFirstNonreadPos);
    }

    IF_HEAVY_LOGGING(debugShowState("readbuf"));
    return iBytesRead;
}

int CRcvBuffer::readBuffer(char* dst, int len)
{
    return readBufferTo(len, copyBytesToBuf, reinterpret_cast<void*>(dst));
}

int CRcvBuffer::readBufferToFile(fstream& ofs, int len)
{
    return readBufferTo(len, writeBytesToFile, reinterpret_cast<void*>(&ofs));
}

bool CRcvBuffer::hasAvailablePackets() const
{
    return hasReadableInorderPkts() || (m_numNonOrderPackets > 0 && m_iFirstNonOrderMsgPos != CPos_TRAP);
}

int CRcvBuffer::getRcvDataSize() const
{
    return offPos(m_iStartPos, m_iFirstNonreadPos);
}

int CRcvBuffer::getTimespan_ms() const
{
    if (!m_tsbpd.isEnabled())
        return 0;

    if (m_iMaxPosOff == 0)
        return 0;

    CPos lastpos = incPos(m_iStartPos, m_iMaxPosOff - 1);
    // Normally the last position should always be non empty
    // if TSBPD is enabled (reading out of order is not allowed).
    // However if decryption of the last packet fails, it may be dropped
    // from the buffer (AES-GCM), and the position will be empty.
    SRT_ASSERT(m_entries[lastpos].pUnit != NULL || m_entries[lastpos].status == EntryState_Drop);
    while (m_entries[lastpos].pUnit == NULL && lastpos != m_iStartPos)
    {
        lastpos = decPos(lastpos);
    }

    if (m_entries[lastpos].pUnit == NULL)
        return 0;

    CPos startpos = m_iStartPos;
    while (m_entries[startpos].pUnit == NULL && startpos != lastpos)
    {
        startpos = incPos(startpos);
    }

    if (m_entries[startpos].pUnit == NULL)
        return 0;

    const steady_clock::time_point startstamp =
        getPktTsbPdTime(packetAt(startpos).getMsgTimeStamp());
    const steady_clock::time_point endstamp = getPktTsbPdTime(packetAt(lastpos).getMsgTimeStamp());
    if (endstamp < startstamp)
        return 0;

    // One millisecond is added as a duration of a packet in the buffer.
    // If there is only one packet in the buffer, one millisecond is returned.
    return static_cast<int>(count_milliseconds(endstamp - startstamp) + 1);
}

int CRcvBuffer::getRcvDataSize(int& bytes, int& timespan) const
{
    ScopedLock lck(m_BytesCountLock);
    bytes = m_iBytesCount;
    timespan = getTimespan_ms();
    return m_iPktsCount;
}

CRcvBuffer::PacketInfo CRcvBuffer::getFirstValidPacketInfo() const
{
    // Default: no packet available.
    PacketInfo pi = { SRT_SEQNO_NONE, false, time_point() };

    const CPacket* pkt = NULL;

    // Very first packet available with no gap.
    if (m_entries[m_iStartPos].status == EntryState_Avail)
    {
        SRT_ASSERT(m_entries[m_iStartPos].pUnit);
        pkt = &packetAt(m_iStartPos);
    }
    // If not, get the information from the drop
    else if (m_iDropOff)
    {
        CPos drop_pos = incPos(m_iStartPos, m_iDropOff);
        SRT_ASSERT(m_entries[drop_pos].pUnit);
        pkt = &packetAt(drop_pos);
        pi.seq_gap = true; // Available, but after a drop.
    }
    else
    {
        // If none of them point to a valid packet,
        // there is no packet available;
        return pi;
    }

    pi.seqno = pkt->getSeqNo();
    pi.tsbpd_time = getPktTsbPdTime(pkt->getMsgTimeStamp());
    return pi;
}

std::pair<int, int> CRcvBuffer::getAvailablePacketsRange() const
{
    const COff nonread_off = offPos(m_iStartPos, m_iFirstNonreadPos);
    const SeqNo seqno_last = m_iStartSeqNo + nonread_off;
    return std::pair<int, int>(m_iStartSeqNo.val(), seqno_last.val());
}

bool CRcvBuffer::isRcvDataReady(time_point time_now) const
{
    const bool haveInorderPackets = hasReadableInorderPkts();
    if (!m_tsbpd.isEnabled())
    {
        if (haveInorderPackets)
            return true;

        SRT_ASSERT((!m_bMessageAPI && m_numNonOrderPackets == 0) || m_bMessageAPI);
        return (m_numNonOrderPackets > 0 && m_iFirstNonOrderMsgPos != CPos_TRAP);
    }

    if (!haveInorderPackets)
        return false;

    const PacketInfo info = getFirstValidPacketInfo();

    return info.tsbpd_time <= time_now;
}

CRcvBuffer::PacketInfo CRcvBuffer::getFirstReadablePacketInfo(time_point time_now) const
{
    const PacketInfo unreadableInfo    = {SRT_SEQNO_NONE, false, time_point()};
    const bool       hasInorderPackets = hasReadableInorderPkts();

    if (!m_tsbpd.isEnabled())
    {
        if (hasInorderPackets)
        {
            const CPacket&   packet = packetAt(m_iStartPos);
            const PacketInfo info   = {packet.getSeqNo(), false, time_point()};
            return info;
        }
        SRT_ASSERT((!m_bMessageAPI && m_numNonOrderPackets == 0) || m_bMessageAPI);
        if (m_iFirstNonOrderMsgPos != CPos_TRAP)
        {
            SRT_ASSERT(m_numNonOrderPackets > 0);
            const CPacket&   packet = packetAt(m_iFirstNonOrderMsgPos);
            const PacketInfo info   = {packet.getSeqNo(), true, time_point()};
            return info;
        }
        return unreadableInfo;
    }

    if (!hasInorderPackets)
        return unreadableInfo;

    const PacketInfo info = getFirstValidPacketInfo();

    if (info.tsbpd_time <= time_now)
        return info;
    else
        return unreadableInfo;
}

int32_t CRcvBuffer::getFirstNonreadSeqNo() const
{
    const int offset = offPos(m_iStartPos, m_iFirstNonreadPos);
    return m_iStartSeqNo.inc(offset).val();
}

void CRcvBuffer::countBytes(int pkts, int bytes)
{
    ScopedLock lock(m_BytesCountLock);
    m_iBytesCount += bytes; // added or removed bytes from rcv buffer
    m_iPktsCount  += pkts;
    if (bytes > 0)          // Assuming one pkt when adding bytes
    {
        if (!m_uAvgPayloadSz)
            m_uAvgPayloadSz = bytes;
        else
            m_uAvgPayloadSz = avg_iir<100, unsigned>(m_uAvgPayloadSz, bytes);
    }
}

void CRcvBuffer::releaseUnitInPos(CPos pos)
{
    CUnit* tmp = m_entries[pos].pUnit;
    m_entries[pos] = Entry(); // pUnit = NULL; status = Empty
    if (tmp != NULL)
        m_pUnitQueue->makeUnitFree(tmp);
}

bool CRcvBuffer::dropUnitInPos(CPos pos)
{
    if (!m_entries[pos].pUnit)
        return false;
    if (m_tsbpd.isEnabled())
    {
        updateTsbPdTimeBase(packetAt(pos).getMsgTimeStamp());
    }
    else if (m_bMessageAPI && !packetAt(pos).getMsgOrderFlag())
    {
        --m_numNonOrderPackets;
        if (pos == m_iFirstNonOrderMsgPos)
            m_iFirstNonOrderMsgPos = CPos_TRAP;
    }
    releaseUnitInPos(pos);
    return true;
}

int CRcvBuffer::releaseNextFillerEntries()
{
    CPos pos = m_iStartPos;
    int nskipped = 0;

    while (m_entries[pos].status == EntryState_Read || m_entries[pos].status == EntryState_Drop)
    {
        if (nskipped == m_iMaxPosOff)
        {
            // This should never happen. All the previously read- or drop-marked
            // packets should be contained in the range up to m_iMaxPosOff. Do not
            // let the buffer ride any further and report the problem. Still stay there.
            LOGC(rbuflog.Error, log << "releaseNextFillerEntries: IPE: Read/Drop status outside the busy range!");
            break;
        }

        m_iStartSeqNo = m_iStartSeqNo.inc();
        releaseUnitInPos(pos);
        pos = incPos(pos);
        m_iStartPos = pos;
        ++nskipped;
    }

    if (!nskipped)
    {
        return nskipped;
    }

    m_iMaxPosOff = m_iMaxPosOff - nskipped;
    m_iEndOff = decOff(m_iEndOff, nskipped);

    // Drop off will be updated after that call, if needed.
    m_iDropOff = 0;

    return nskipped;
}

// TODO: Is this function complete? There are some comments left inside.
void CRcvBuffer::updateNonreadPos()
{
    if (m_iMaxPosOff == 0)
        return;

    const CPos end_pos = incPos(m_iStartPos, m_iMaxPosOff); // The empty position right after the last valid entry.

    CPos pos = m_iFirstNonreadPos;
    while (m_entries[pos].pUnit && m_entries[pos].status == EntryState_Avail)
    {
        if (m_bMessageAPI && (packetAt(pos).getMsgBoundary() & PB_FIRST) == 0)
            break;

        for (CPos i = pos; i != end_pos; i = incPos(i))
        {
            if (!m_entries[i].pUnit || m_entries[pos].status != EntryState_Avail)
            {
                break;
            }

            // m_iFirstNonreadPos is moved to the first position BEHIND
            // the PB_LAST packet of the message. There's no guaratnee that
            // the cell at this position isn't empty.

            // Check PB_LAST only in message mode.
            if (!m_bMessageAPI || packetAt(i).getMsgBoundary() & PB_LAST)
            {
                m_iFirstNonreadPos = incPos(i);
                break;
            }
        }

        if (pos == m_iFirstNonreadPos || !m_entries[m_iFirstNonreadPos].pUnit)
            break;

        pos = m_iFirstNonreadPos;
    }
}

CPos CRcvBuffer::findLastMessagePkt()
{
    for (CPos i = m_iStartPos; i != m_iFirstNonreadPos; i = incPos(i))
    {
        SRT_ASSERT(m_entries[i].pUnit);

        if (packetAt(i).getMsgBoundary() & PB_LAST)
        {
            return i;
        }
    }

    return CPos_TRAP;
}

void CRcvBuffer::onInsertNonOrderPacket(CPos insertPos)
{
    if (m_numNonOrderPackets == 0)
        return;

    // If the following condition is true, there is already a packet,
    // that can be read out of order. We don't need to search for
    // another one. The search should be done when that packet is read out from the buffer.
    //
    // There might happen that the packet being added precedes the previously found one.
    // However, it is allowed to re bead out of order, so no need to update the position.
    if (m_iFirstNonOrderMsgPos != CPos_TRAP)
        return;

    // Just a sanity check. This function is called when a new packet is added.
    // So the should be unacknowledged packets.
    SRT_ASSERT(m_iMaxPosOff > 0);
    SRT_ASSERT(m_entries[insertPos].pUnit);
    const CPacket& pkt = packetAt(insertPos);
    const PacketBoundary boundary = pkt.getMsgBoundary();

    //if ((boundary & PB_FIRST) && (boundary & PB_LAST))
    //{
    //    // This packet can be read out of order
    //    m_iFirstNonOrderMsgPos = insertPos;
    //    return;
    //}

    const int msgNo = pkt.getMsgSeq(m_bPeerRexmitFlag);
    // First check last packet, because it is expected to be received last.
    const bool hasLast = (boundary & PB_LAST) || (scanNonOrderMessageRight(insertPos, msgNo) != CPos_TRAP);
    if (!hasLast)
        return;

    const CPos firstPktPos = (boundary & PB_FIRST)
        ? insertPos
        : scanNonOrderMessageLeft(insertPos, msgNo);
    if (firstPktPos == CPos_TRAP)
        return;

    m_iFirstNonOrderMsgPos = firstPktPos;
    return;
}

bool CRcvBuffer::checkFirstReadableNonOrder()
{
    if (m_numNonOrderPackets <= 0 || m_iFirstNonOrderMsgPos == CPos_TRAP || m_iMaxPosOff == COff(0))
        return false;

    const CPos endPos = incPos(m_iStartPos, m_iMaxPosOff);
    int msgno = -1;
    for (CPos pos = m_iFirstNonOrderMsgPos; pos != endPos; pos = incPos(pos)) //   ++pos)
    {
        if (!m_entries[pos].pUnit)
            return false;

        const CPacket& pkt = packetAt(pos);
        if (pkt.getMsgOrderFlag())
            return false;

        if (msgno == -1)
            msgno = pkt.getMsgSeq(m_bPeerRexmitFlag);
        else if (msgno != pkt.getMsgSeq(m_bPeerRexmitFlag))
            return false;

        if (pkt.getMsgBoundary() & PB_LAST)
            return true;
    }

    return false;
}

void CRcvBuffer::updateFirstReadableNonOrder()
{
    if (hasReadableInorderPkts() || m_numNonOrderPackets <= 0 || m_iFirstNonOrderMsgPos != CPos_TRAP)
        return;

    if (m_iMaxPosOff == 0)
        return;

    // TODO: unused variable outOfOrderPktsRemain?
    int outOfOrderPktsRemain = (int) m_numNonOrderPackets;

    // Search further packets to the right.
    // First check if there are packets to the right.
    const CPos lastPos = incPos(m_iStartPos, m_iMaxPosOff - 1);

    CPos posFirst = CPos_TRAP;
    CPos posLast = CPos_TRAP;
    int msgNo = -1;

    for (CPos pos = m_iStartPos; outOfOrderPktsRemain; pos = incPos(pos))
    {
        if (!m_entries[pos].pUnit)
        {
            posFirst = posLast = CPos_TRAP;
            msgNo = -1;
            continue;
        }

        const CPacket& pkt = packetAt(pos);

        if (pkt.getMsgOrderFlag())   // Skip in order packet
        {
            posFirst = posLast = CPos_TRAP;
            msgNo = -1;
            continue;
        }

        --outOfOrderPktsRemain;

        const PacketBoundary boundary = pkt.getMsgBoundary();
        if (boundary & PB_FIRST)
        {
            posFirst = pos;
            msgNo = pkt.getMsgSeq(m_bPeerRexmitFlag);
        }

        if (pkt.getMsgSeq(m_bPeerRexmitFlag) != msgNo)
        {
            posFirst = posLast = CPos_TRAP;
            msgNo = -1;
            continue;
        }

        if (boundary & PB_LAST)
        {
            m_iFirstNonOrderMsgPos = posFirst;
            return;
        }

        if (pos == lastPos)
            break;
    }

    return;
}

CPos CRcvBuffer::scanNonOrderMessageRight(const CPos startPos, int msgNo) const
{
    // Search further packets to the right.
    // First check if there are packets to the right.
    const CPos lastPos = incPos(m_iStartPos, m_iMaxPosOff - 1);
    if (startPos == lastPos)
        return CPos_TRAP;

    CPos pos = startPos;
    do
    {
        pos = incPos(pos);
        if (!m_entries[pos].pUnit)
            break;

        const CPacket& pkt = packetAt(pos);

        if (pkt.getMsgSeq(m_bPeerRexmitFlag) != msgNo)
        {
            LOGC(rbuflog.Error, log << "Missing PB_LAST packet for msgNo " << msgNo);
            return CPos_TRAP;
        }

        const PacketBoundary boundary = pkt.getMsgBoundary();
        if (boundary & PB_LAST)
            return pos;
    } while (pos != lastPos);

    return CPos_TRAP;
}

CPos CRcvBuffer::scanNonOrderMessageLeft(const CPos startPos, int msgNo) const
{
    // Search preceding packets to the left.
    // First check if there are packets to the left.
    if (startPos == m_iStartPos)
        return CPos_TRAP;

    CPos pos = startPos;
    do
    {
        pos = decPos(pos);

        if (!m_entries[pos].pUnit)
            return CPos_TRAP;

        const CPacket& pkt = packetAt(pos);

        if (pkt.getMsgSeq(m_bPeerRexmitFlag) != msgNo)
        {
            LOGC(rbuflog.Error, log << "Missing PB_FIRST packet for msgNo " << msgNo);
            return CPos_TRAP;
        }

        const PacketBoundary boundary = pkt.getMsgBoundary();
        if (boundary & PB_FIRST)
            return pos;
    } while (pos != m_iStartPos);

    return CPos_TRAP;
}

bool CRcvBuffer::addRcvTsbPdDriftSample(uint32_t usTimestamp, const time_point& tsPktArrival, int usRTTSample)
{
    return m_tsbpd.addDriftSample(usTimestamp, tsPktArrival, usRTTSample);
}

void CRcvBuffer::setTsbPdMode(const steady_clock::time_point& timebase, bool wrap, duration delay)
{
    m_tsbpd.setTsbPdMode(timebase, wrap, delay);
}

void CRcvBuffer::applyGroupTime(const steady_clock::time_point& timebase,
    bool                            wrp,
    uint32_t                        delay,
    const steady_clock::duration& udrift)
{
    m_tsbpd.applyGroupTime(timebase, wrp, delay, udrift);
}

void CRcvBuffer::applyGroupDrift(const steady_clock::time_point& timebase,
    bool                            wrp,
    const steady_clock::duration& udrift)
{
    m_tsbpd.applyGroupDrift(timebase, wrp, udrift);
}

CRcvBuffer::time_point CRcvBuffer::getTsbPdTimeBase(uint32_t usPktTimestamp) const
{
    return m_tsbpd.getBaseTime(usPktTimestamp);
}

void CRcvBuffer::updateTsbPdTimeBase(uint32_t usPktTimestamp)
{
    m_tsbpd.updateBaseTime(usPktTimestamp);
}

string CRcvBuffer::strFullnessState(int32_t iFirstUnackSeqNo, const time_point& tsNow) const
{
    stringstream ss;

    ss << "iFirstUnackSeqNo=" << iFirstUnackSeqNo << " m_iStartSeqNo=" << m_iStartSeqNo.val()
       << " m_iStartPos=" << m_iStartPos << " m_iMaxPosOff=" << m_iMaxPosOff << ". ";

    ss << "Space avail " << getAvailSize(iFirstUnackSeqNo) << "/" << m_szSize << " pkts. ";

    if (m_tsbpd.isEnabled() && m_iMaxPosOff > 0)
    {
        const PacketInfo nextValidPkt = getFirstValidPacketInfo();
        ss << "(TSBPD ready in ";
        if (!is_zero(nextValidPkt.tsbpd_time))
        {
            ss << count_milliseconds(nextValidPkt.tsbpd_time - tsNow) << "ms";
            const CPos iLastPos = incPos(m_iStartPos, m_iMaxPosOff - 1);
            if (m_entries[iLastPos].pUnit)
            {
                ss << ", timespan ";
                const uint32_t usPktTimestamp = packetAt(iLastPos).getMsgTimeStamp();
                ss << count_milliseconds(m_tsbpd.getPktTime(usPktTimestamp) - nextValidPkt.tsbpd_time);
                ss << " ms";
            }
        }
        else
        {
            ss << "n/a";
        }
        ss << "). ";
    }

    ss << SRT_SYNC_CLOCK_STR " drift " << getDrift() / 1000 << " ms.";
    return ss.str();
}

CRcvBuffer::time_point CRcvBuffer::getPktTsbPdTime(uint32_t usPktTimestamp) const
{
    return m_tsbpd.getPktTime(usPktTimestamp);
}

/* Return moving average of acked data pkts, bytes, and timespan (ms) of the receive buffer */
int CRcvBuffer::getRcvAvgDataSize(int& bytes, int& timespan)
{
    // Average number of packets and timespan could be small,
    // so rounding is beneficial, while for the number of
    // bytes in the buffer is a higher value, so rounding can be omitted,
    // but probably better to round all three values.
    timespan = static_cast<int>(round((m_mavg.timespan_ms())));
    bytes = static_cast<int>(round((m_mavg.bytes())));
    return static_cast<int>(round(m_mavg.pkts()));
}

/* Update moving average of acked data pkts, bytes, and timespan (ms) of the receive buffer */
void CRcvBuffer::updRcvAvgDataSize(const steady_clock::time_point& now)
{
    if (!m_mavg.isTimeToUpdate(now))
        return;

    int       bytes = 0;
    int       timespan_ms = 0;
    const int pkts = getRcvDataSize(bytes, timespan_ms);
    m_mavg.update(now, pkts, bytes, timespan_ms);
}

int32_t CRcvBuffer::getFirstLossSeq(int32_t fromseq, int32_t* pw_end)
{
    // This means that there are no lost seqs at all, no matter
    // from which position they would have to be checked.
    if (m_iEndOff == m_iMaxPosOff)
        return SRT_SEQNO_NONE;

    COff offset = COff(SeqNo(fromseq) - m_iStartSeqNo);

    // Check if it's still inside the buffer.
    // Skip the region from 0 to m_iEndOff because this
    // region is by definition contiguous and contains no loss.
    if (offset < m_iEndOff || offset >= m_iMaxPosOff)
    {
        HLOGC(rbuflog.Debug, log << "getFirstLossSeq: offset=" << offset << " for %" << fromseq
                << " (with max=" << m_iMaxPosOff << ") - NO LOSS FOUND");
        return SRT_SEQNO_NONE;
    }

    // Check if this offset is equal to m_iEndOff. If it is,
    // then you have the loss sequence exactly the one that
    // was passed. Skip now, pw_end was not requested.
    if (offset == m_iEndOff)
    {
        if (pw_end)
        {
            // If the offset is exactly at m_iEndOff, then
            // m_iDropOff will mark the end of gap.
            if (m_iDropOff)
                *pw_end = CSeqNo::incseq(m_iStartSeqNo.val(), m_iDropOff);
            else
            {
                LOGC(rbuflog.Error, log << "getFirstLossSeq: IPE: drop-off=0 while seq-off == end-off != max-off");
                *pw_end = fromseq;
            }
        }
        return fromseq;
    }

    int ret_seq = SRT_SEQNO_NONE;
    int loss_off = 0;
    // Now find the first empty position since here,
    // up to m_iMaxPosOff. Checking against m_iDropOff
    // makes no sense because if it is not 0, you'll 
    // find it earlier by checking packet presence.
    for (int off = offset; off < m_iMaxPosOff; ++off)
    {
        CPos ipos ((m_iStartPos + off) % m_szSize);
        if (m_entries[ipos].status == EntryState_Empty)
        {
            ret_seq = CSeqNo::incseq(m_iStartSeqNo.val(), off);
            loss_off = off;
            break;
        }
    }

    if (ret_seq == SRT_SEQNO_NONE)
    {
        // This is theoretically possible if we search from behind m_iEndOff,
        // after m_iDropOff. This simply means that we are trying to search
        // behind the last gap in the buffer.
        return ret_seq;
    }

    // We get this position, so search for the end of gap
    if (pw_end)
    {
        for (int off = loss_off+1; off < m_iMaxPosOff; ++off)
        {
            CPos ipos ((m_iStartPos + off) % m_szSize);
            if (m_entries[ipos].status != EntryState_Empty)
            {
                *pw_end = CSeqNo::incseq(m_iStartSeqNo.val(), off);
                return ret_seq;
            }
        }

        // Should not be possible to not find an existing packet
        // following the gap, otherwise there would be no gap.
        LOGC(rbuflog.Error, log << "getFirstLossSeq: IPE: gap since %" << ret_seq << " not covered by existing packet");
        *pw_end = ret_seq;
    }
    return ret_seq;
}


} // namespace srt<|MERGE_RESOLUTION|>--- conflicted
+++ resolved
@@ -158,11 +158,7 @@
         IF_RCVBUF_DEBUG(scoped_log.ss << " returns -2");
         return InsertInfo(InsertInfo::BELATED);
     }
-<<<<<<< HEAD
-    IF_HEAVY_LOGGING(string debug_source = "insert %" + fmts(seqno));
-=======
     IF_HEAVY_LOGGING(string debug_source = fmtcat("insert %", seqno));
->>>>>>> 3e4ab20a
 
     if (offset >= COff(capacity()))
     {
@@ -511,11 +507,7 @@
     }
     if (!m_tsbpd.isEnabled() && m_bMessageAPI)
         updateFirstReadableNonOrder();
-<<<<<<< HEAD
-    IF_HEAVY_LOGGING(debugShowState(("drop %" + fmts(seqno)).c_str()));
-=======
     IF_HEAVY_LOGGING(debugShowState(fmtcat("drop %", seqno).c_str()));
->>>>>>> 3e4ab20a
     return std::make_pair(iNumDropped, iNumDiscarded);
 }
 
