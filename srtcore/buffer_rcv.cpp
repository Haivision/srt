--- conflicted
+++ resolved
@@ -1052,16 +1052,8 @@
 {
     stringstream ss;
 
-<<<<<<< HEAD
-    if (enable_debug_log)
-    {
-        ss << "iFirstUnackSeqNo=" << iFirstUnackSeqNo << " m_iStartSeqNo=" << m_iStartSeqNo
-           << " m_iStartPos=" << m_iStartPos << " m_iMaxPosOff=" << m_iMaxPosOff << ". ";
-    }
-=======
     ss << "iFirstUnackSeqNo=" << iFirstUnackSeqNo << " m_iStartSeqNo=" << m_iStartSeqNo
-        << " m_iStartPos=" << m_iStartPos << " m_iMaxPosInc=" << m_iMaxPosInc << ". ";
->>>>>>> fc82eace
+       << " m_iStartPos=" << m_iStartPos << " m_iMaxPosOff=" << m_iMaxPosOff << ". ";
 
     ss << "Space avail " << getAvailSize(iFirstUnackSeqNo) << "/" << m_szSize << " pkts. ";
 
