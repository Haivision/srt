--- conflicted
+++ resolved
@@ -486,13 +486,8 @@
     IF_RCVBUF_DEBUG(ScopedLog scoped_log);
     IF_RCVBUF_DEBUG(scoped_log.ss << "CRcvBuffer::dropMessage: seqnolo " << seqnolo << " seqnohi " << seqnohi << " m_iStartSeqNo " << m_iStartSeqNo);
     // TODO: count bytes as removed?
-<<<<<<< HEAD
     const int end_pos = incPos(m_iStartPos, m_iMaxPosOff);
-    if (msgno != 0)
-=======
-    const int end_pos = incPos(m_iStartPos, m_iMaxPosInc);
     if (msgno > 0) // including SRT_MSGNO_NONE and SRT_MSGNO_CONTROL
->>>>>>> ea86302a
     {
         IF_RCVBUF_DEBUG(scoped_log.ss << " msgno " << msgno);
         int minDroppedOffset = -1;
