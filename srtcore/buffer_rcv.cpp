/*
 * SRT - Secure, Reliable, Transport
 * Copyright (c) 2018 Haivision Systems Inc.
 *
 * This Source Code Form is subject to the terms of the Mozilla Public
 * License, v. 2.0. If a copy of the MPL was not distributed with this
 * file, You can obtain one at http://mozilla.org/MPL/2.0/.
 *
 */

/*****************************************************************************
Copyright (c) 2001 - 2009, The Board of Trustees of the University of Illinois.
All rights reserved.

Redistribution and use in source and binary forms, with or without
modification, are permitted provided that the following conditions are
met:

* Redistributions of source code must retain the above
  copyright notice, this list of conditions and the
  following disclaimer.

* Redistributions in binary form must reproduce the
  above copyright notice, this list of conditions
  and the following disclaimer in the documentation
  and/or other materials provided with the distribution.

* Neither the name of the University of Illinois
  nor the names of its contributors may be used to
  endorse or promote products derived from this
  software without specific prior written permission.

THIS SOFTWARE IS PROVIDED BY THE COPYRIGHT HOLDERS AND CONTRIBUTORS "AS
IS" AND ANY EXPRESS OR IMPLIED WARRANTIES, INCLUDING, BUT NOT LIMITED TO,
THE IMPLIED WARRANTIES OF MERCHANTABILITY AND FITNESS FOR A PARTICULAR
PURPOSE ARE DISCLAIMED. IN NO EVENT SHALL THE COPYRIGHT OWNER OR
CONTRIBUTORS BE LIABLE FOR ANY DIRECT, INDIRECT, INCIDENTAL, SPECIAL,
EXEMPLARY, OR CONSEQUENTIAL DAMAGES (INCLUDING, BUT NOT LIMITED TO,
PROCUREMENT OF SUBSTITUTE GOODS OR SERVICES; LOSS OF USE, DATA, OR
PROFITS; OR BUSINESS INTERRUPTION) HOWEVER CAUSED AND ON ANY THEORY OF
LIABILITY, WHETHER IN CONTRACT, STRICT LIABILITY, OR TORT (INCLUDING
NEGLIGENCE OR OTHERWISE) ARISING IN ANY WAY OUT OF THE USE OF THIS
SOFTWARE, EVEN IF ADVISED OF THE POSSIBILITY OF SUCH DAMAGE.
*****************************************************************************/

#include <cmath>
#include <limits>
#include "buffer_rcv.h"
#include "logging.h"

using namespace std;

using namespace srt::sync;
using namespace srt_logging;
namespace srt_logging
{
    extern Logger brlog;
}
#define rbuflog brlog

namespace srt {

namespace {
    struct ScopedLog
    {
        ScopedLog() {}

        ~ScopedLog()
        {
            LOGC(rbuflog.Warn, log << ss.str());
        }

        stringstream ss;
    };

#define IF_RCVBUF_DEBUG(instr) (void)0

}


/*
 *   RcvBufferNew (circular buffer):
 *
 *   |<------------------- m_iSize ----------------------------->|
 *   |       |<----------- m_iMaxPosOff ------------>|           |
 *   |       |                                       |           |
 *   +---+---+---+---+---+---+---+---+---+---+---+---+---+   +---+
 *   | 0 | 0 | 1 | 1 | 1 | 0 | 1 | 1 | 1 | 1 | 0 | 1 | 0 |...| 0 | m_pUnit[]
 *   +---+---+---+---+---+---+---+---+---+---+---+---+---+   +---+
 *             |                                   |
 *             |                                   |__last pkt received
 *             |___ m_iStartPos: first message to read
 *
 *   m_pUnit[i]->m_iFlag: 0:free, 1:good, 2:passack, 3:dropped
 *
 *   thread safety:
 *    m_iStartPos:   CUDT::m_RecvLock
 *    m_iLastAckPos: CUDT::m_AckLock
 *    m_iMaxPosOff:     none? (modified on add and ack
 */

CRcvBuffer::CRcvBuffer(int initSeqNo, size_t size, CUnitQueue* unitqueue, bool bMessageAPI)
    : m_entries(size)
    , m_szSize(size) // TODO: maybe just use m_entries.size()
    , m_pUnitQueue(unitqueue)
    , m_iStartSeqNo(initSeqNo) // NOTE: SRT_SEQNO_NONE is allowed here.
    , m_iStartPos(0)
    , m_iEndOff(0)
    , m_iDropOff(0)
    , m_iFirstNonreadPos(0)
    , m_iMaxPosOff(0)
    , m_iNotch(0)
    , m_numNonOrderPackets(0)
    , m_iFirstNonOrderMsgPos(CPos_TRAP)
    , m_bPeerRexmitFlag(true)
    , m_bMessageAPI(bMessageAPI)
    , m_iBytesCount(0)
    , m_iPktsCount(0)
    , m_uAvgPayloadSz(0)
{
    SRT_ASSERT(size < size_t(std::numeric_limits<int>::max())); // All position pointers are integers
}

CRcvBuffer::~CRcvBuffer()
{
    // Can be optimized by only iterating m_iMaxPosOff from m_iStartPos.
    for (FixedArray<Entry>::iterator it = m_entries.begin(); it != m_entries.end(); ++it)
    {
        if (!it->pUnit)
            continue;

        m_pUnitQueue->makeUnitFree(it->pUnit);
        it->pUnit = NULL;
    }
}

void CRcvBuffer::debugShowState(const char* source SRT_ATR_UNUSED)
{
    HLOGC(brlog.Debug, log << "RCV-BUF-STATE(" << source
            << ") start=" << m_iStartPos
            << " end=+" << m_iEndOff
            << " drop=+" << m_iDropOff
            << " max-off=+" << m_iMaxPosOff
            << " seq[start]=%" << m_iStartSeqNo.val());
}

CRcvBuffer::InsertInfo CRcvBuffer::insert(CUnit* unit)
{
    SRT_ASSERT(unit != NULL);
    const int32_t seqno  = unit->m_Packet.getSeqNo();
<<<<<<< HEAD
    const COff offset = COff(CSeqNo(seqno) - m_iStartSeqNo);
=======
    const COff offset = COff(SeqNo(seqno) - m_iStartSeqNo);
>>>>>>> 74fc1c67

    IF_RCVBUF_DEBUG(ScopedLog scoped_log);
    IF_RCVBUF_DEBUG(scoped_log.ss << "CRcvBuffer::insert: seqno " << seqno);
    IF_RCVBUF_DEBUG(scoped_log.ss << " msgno " << unit->m_Packet.getMsgSeq(m_bPeerRexmitFlag));
    IF_RCVBUF_DEBUG(scoped_log.ss << " m_iStartSeqNo " << m_iStartSeqNo << " offset " << offset);

    if (offset < COff(0))
    {
        IF_RCVBUF_DEBUG(scoped_log.ss << " returns -2");
        return InsertInfo(InsertInfo::BELATED);
    }
    IF_HEAVY_LOGGING(string debug_source = "insert %" + Sprint(seqno));

    if (offset >= COff(capacity()))
    {
        IF_RCVBUF_DEBUG(scoped_log.ss << " returns -3");

        InsertInfo ireport (InsertInfo::DISCREPANCY);
        getAvailInfo((ireport));

        IF_HEAVY_LOGGING(debugShowState((debug_source + " overflow").c_str()));

        return ireport;
    }

    // TODO: Don't do assert here. Process this situation somehow.
    // If >= 2, then probably there is a long gap, and buffer needs to be reset.
    SRT_ASSERT((m_iStartPos + offset) / m_szSize < 2);

    const CPos newpktpos = incPos(m_iStartPos, offset);
    const COff prev_max_off = m_iMaxPosOff;
    bool extended_end = false;
    if (offset >= m_iMaxPosOff)
    {
        m_iMaxPosOff = offset + COff(1);
        extended_end = true;
    }

    // Packet already exists
    // (NOTE: the above extension of m_iMaxPosOff is
    // possible even before checking that the packet
    // exists because existence of a packet beyond
    // the current max position is not possible).
    SRT_ASSERT(newpktpos >= 0 && newpktpos < int(m_szSize));
    if (m_entries[newpktpos].status != EntryState_Empty)
    {
        IF_RCVBUF_DEBUG(scoped_log.ss << " returns -1");
        IF_HEAVY_LOGGING(debugShowState((debug_source + " redundant").c_str()));
        return InsertInfo(InsertInfo::REDUNDANT);
    }
    SRT_ASSERT(m_entries[newpktpos].pUnit == NULL);

    m_pUnitQueue->makeUnitTaken(unit);
    m_entries[newpktpos].pUnit  = unit;
    m_entries[newpktpos].status = EntryState_Avail;
    countBytes(1, (int)unit->m_Packet.getLength());

    // Set to a value, if due to insertion there was added
    // a packet that is earlier to be retrieved than the earliest
    // currently available packet.
    time_point earlier_time = updatePosInfo(unit, prev_max_off, offset, extended_end);

    InsertInfo ireport (InsertInfo::INSERTED);
    ireport.first_time = earlier_time;

    // If packet "in order" flag is zero, it can be read out of order.
    // With TSBPD enabled packets are always assumed in order (the flag is ignored).
    if (!m_tsbpd.isEnabled() && m_bMessageAPI && !unit->m_Packet.getMsgOrderFlag())
    {
        ++m_numNonOrderPackets;
        onInsertNonOrderPacket(newpktpos);
    }

    updateNonreadPos();

    // This updates only the first_seq and avail_range fields.
    getAvailInfo((ireport));

    IF_RCVBUF_DEBUG(scoped_log.ss << " returns 0 (OK)");
    IF_HEAVY_LOGGING(debugShowState((debug_source + " ok").c_str()));

    return ireport;
}

void CRcvBuffer::getAvailInfo(CRcvBuffer::InsertInfo& w_if)
{
    // This finds the first possible available packet, which is
    // preferably at cell 0, but if not available, try also with
    // given fallback position, if it's set
    if (m_entries[m_iStartPos].status == EntryState_Avail)
    {
        const CPacket* pkt = &packetAt(m_iStartPos);
        SRT_ASSERT(pkt);
        w_if.avail_range = m_iEndOff;
<<<<<<< HEAD
        w_if.first_seq = CSeqNo(pkt->getSeqNo());
=======
        w_if.first_seq = SeqNo(pkt->getSeqNo());
>>>>>>> 74fc1c67
        return;
    }

    // If not the first position, probe the skipped positions:
    // - for live mode, check the DROP position
    //   (for potential after-drop reading)
    // - for message mode, check the non-order message position
    //   (for potential out-of-oder message delivery)

    const CPacket* pkt = NULL;
    if (m_tsbpd.isEnabled())
    {
        // With TSBPD you can rely on drop position, if set
        // Drop position must point always to a valid packet.
        // Drop position must start from +1; 0 means no drop.
        if (m_iDropOff)
        {
            pkt = &packetAt(incPos(m_iStartPos, m_iDropOff));
            SRT_ASSERT(pkt);
        }
    }
    else
    {
        // Message-mode: try non-order read position.
        if (m_iFirstNonOrderMsgPos != CPos_TRAP)
        {
            pkt = &packetAt(m_iFirstNonOrderMsgPos);
            SRT_ASSERT(pkt);
        }
    }

    if (!pkt)
    {
        // This is default, but set just in case
        // The default seq is SRT_SEQNO_NONE.
        w_if.avail_range = COff(0);
        return;
    }

    // TODO: we know that at least 1 packet is available, but only
    // with m_iEndOff we know where the true range is. This could also
    // be implemented for message mode, but still this would employ
    // a separate begin-end range declared for a complete out-of-order
    // message.
    w_if.avail_range = COff(1);
<<<<<<< HEAD
    w_if.first_seq = CSeqNo(pkt->getSeqNo());
=======
    w_if.first_seq = SeqNo(pkt->getSeqNo());
>>>>>>> 74fc1c67
}


// This function is called exclusively after packet insertion.
// This will update also m_iEndOff and m_iDropOff fields (the latter
// regardless of the TSBPD mode).
CRcvBuffer::time_point CRcvBuffer::updatePosInfo(const CUnit* unit, const COff prev_max_off,
        const COff offset,
        const bool extended_end)
{
   time_point earlier_time;

   // Update flags
   // Case [A]: insertion of the packet has extended the busy region.
   if (extended_end)
   {
       // THIS means that the buffer WAS CONTIGUOUS BEFORE.
       if (m_iEndOff == prev_max_off)
       {
           // THIS means that the new packet didn't CAUSE a gap
           if (m_iMaxPosOff == prev_max_off + 1)
           {
               // This means that m_iEndOff now shifts by 1,
               // and m_iDropOff is set to 0 as there's no gap.
               m_iEndOff = m_iMaxPosOff;
               m_iDropOff = 0;
           }
           else
           {
               // Otherwise we have a drop-after-gap candidate
               // which is the currently inserted packet.
               // Therefore m_iEndOff STAYS WHERE IT IS.
               m_iDropOff = m_iMaxPosOff - 1;
           }
       }
   }
   //
   // Since this place, every 'offset' is in the range
   // between m_iEndOff (inclusive) and m_iMaxPosOff.
   else if (offset == m_iEndOff)
   {
       // Case [D]: inserted a packet at the first gap following the
       // contiguous region. This makes a potential to extend the
       // contiguous region and we need to find its end.

       // If insertion happened at the very first packet, it is the
       // new earliest packet now. In any other situation under this
       // condition there's some contiguous packet range preceding
       // this position.
       if (m_iEndOff == 0)
       {
           earlier_time = getPktTsbPdTime(unit->m_Packet.getMsgTimeStamp());
       }

       updateGapInfo();
   }
   else if (offset < m_iDropOff)
   {
       // Case [C]: the newly inserted packet precedes the
       // previous earliest delivery position after drop,
       // that is, there is now a "better" after-drop delivery
       // candidate.

       // New position updated a valid packet on an earlier
       // position than the drop position was before, although still
       // following a gap.
       //
       // We know it because if the position has filled a gap following
       // a valid packet, this preceding valid packet would be pointed
       // by m_iDropOff, or it would point to some earlier packet in a
       // contiguous series of valid packets following a gap, hence
       // the above condition wouldn't be satisfied.
       m_iDropOff = offset;

       // If there's an inserted packet BEFORE drop-pos (which makes it
       // a new drop-pos), while the very first packet is absent (the
       // below condition), it means we have a new earliest-available
       // packet. Otherwise we would have only a newly updated drop
       // position, but still following some earlier contiguous range
       // of valid packets - so it's earlier than previous drop, but
       // not earlier than the earliest packet.
       if (m_iEndOff == 0)
       {
           earlier_time = getPktTsbPdTime(unit->m_Packet.getMsgTimeStamp());
       }
   }
   // OTHERWISE: case [B] in which nothing is to be updated.

   return earlier_time;
}

// This function is called when the m_iEndOff has been set to a new
// position and the m_iDropOff should be calculated since that position again.
void CRcvBuffer::updateGapInfo()
{
    COff from = m_iEndOff;
    SRT_ASSERT(m_entries[incPos(m_iStartPos, m_iMaxPosOff)].status == EntryState_Empty);

    CPos pos = incPos(m_iStartPos, from);

    if (m_entries[pos].status == EntryState_Avail)
    {
        CPos end_pos = incPos(m_iStartPos, m_iMaxPosOff);

        for (; pos != end_pos; pos = incPos(pos))
        {
            if (m_entries[pos].status != EntryState_Avail)
                break;
        }

        m_iEndOff = offPos(m_iStartPos, pos);
    }

    // XXX This should be this way, but there are still inconsistencies
    // in the message code.
    //USE: SRT_ASSERT(m_entries[incPos(m_iStartPos, m_iEndOff)].status == EntryState_Empty);
    SRT_ASSERT(m_entries[incPos(m_iStartPos, m_iEndOff)].status != EntryState_Avail);

    // XXX Controversy: m_iDropOff is only used in case when SRTO_TLPKTDROP
    // is set. This option is not handled in message mode, only in live mode.
    // Dropping by packet makes sense only in case of packetwise reading,
    // which isn't the case of neither stream nor message mode.
    if (!m_tsbpd.isEnabled())
    {
        m_iDropOff = 0;
        return;
    }

    // Do not touch m_iDropOff if it's still beside the contiguous
    // region. DO NOT SEARCH for m_iDropOff if m_iEndOff is max
    // because this means that the whole buffer is contiguous.
    // That would simply find nothing and only uselessly burden the
    // performance by searching for a not present empty cell.

    // Also check if the current drop position is a readable packet.
    // If not, start over.
    CPos drop_pos = incPos(m_iStartPos, m_iDropOff);

    if (m_iDropOff < m_iEndOff || m_entries[drop_pos].status != EntryState_Avail)
    {
        m_iDropOff = 0;
        if (m_iEndOff < m_iMaxPosOff)
        {
            CPos start = incPos(m_iStartPos, m_iEndOff + 1),
                 end = incPos(m_iStartPos, m_iEndOff);

            for (CPos i = start; i != end; i = incPos(i))
            {
                if (m_entries[i].status == EntryState_Avail)
                {
                    m_iDropOff = offPos(m_iStartPos, i);
                    break;
                }
            }

            // Must be found somewhere, worst case at the position
            // of m_iMaxPosOff-1. If no finding loop caught it somehow,
            // it will remain at 0. The case when you have empty packets
            // in the busy range is only with message mode after reading
            // packets out-of-order, but this doesn't use tsbpd mode.
            SRT_ASSERT(m_iDropOff != 0);
        }
    }
}

/// Request to remove from the receiver buffer
/// all packets with earlier sequence than @a seqno.
/// (Meaning, the packet with given sequence shall
/// be the first packet in the buffer after the operation).
std::pair<int, int> CRcvBuffer::dropUpTo(int32_t seqno)
{
    IF_RCVBUF_DEBUG(ScopedLog scoped_log);
    IF_RCVBUF_DEBUG(scoped_log.ss << "CRcvBuffer::dropUpTo: seqno " << seqno << " m_iStartSeqNo " << m_iStartSeqNo);

<<<<<<< HEAD
    COff len = COff(CSeqNo(seqno) - m_iStartSeqNo);
=======
    COff len = COff(SeqNo(seqno) - m_iStartSeqNo);
>>>>>>> 74fc1c67
    if (len <= 0)
    {
        IF_RCVBUF_DEBUG(scoped_log.ss << ". Nothing to drop.");
        return std::make_pair(0, 0);
    }

    m_iMaxPosOff = decOff(m_iMaxPosOff, len);
    m_iEndOff = decOff(m_iEndOff, len);
    m_iDropOff = decOff(m_iDropOff, len);

    int iNumDropped = 0; // Number of dropped packets that were missing.
    int iNumDiscarded = 0; // The number of dropped packets that existed in the buffer.
    while (len > 0)
    {
        // Note! Dropping a EntryState_Read must not be counted as a drop because it was read.
        // Note! Dropping a EntryState_Drop must not be counted as a drop because it was already dropped and counted earlier.
        if (m_entries[m_iStartPos].status == EntryState_Avail)
            ++iNumDiscarded;
        else if (m_entries[m_iStartPos].status == EntryState_Empty)
            ++iNumDropped;
        dropUnitInPos(m_iStartPos);
        m_entries[m_iStartPos].status = EntryState_Empty;
        SRT_ASSERT(m_entries[m_iStartPos].pUnit == NULL && m_entries[m_iStartPos].status == EntryState_Empty);
        m_iStartPos = incPos(m_iStartPos);
        --len;
    }

    // Update positions
<<<<<<< HEAD
    m_iStartSeqNo = CSeqNo(seqno);
=======
    m_iStartSeqNo.set(seqno);
>>>>>>> 74fc1c67
    // Move forward if there are "read/drop" entries.
    // (This call MAY shift m_iStartSeqNo further.)
    releaseNextFillerEntries();

    updateGapInfo();

    // If the nonread position is now behind the starting position, set it to the starting position and update.
    // Preceding packets were likely missing, and the non read position can probably be moved further now.
    if (!isInUsedRange(m_iFirstNonreadPos))
    {
        m_iFirstNonreadPos = m_iStartPos;
        updateNonreadPos();
    }
    if (!m_tsbpd.isEnabled() && m_bMessageAPI)
        updateFirstReadableNonOrder();
    IF_HEAVY_LOGGING(debugShowState(("drop %" + Sprint(seqno)).c_str()));
    return std::make_pair(iNumDropped, iNumDiscarded);
}

int CRcvBuffer::dropAll()
{
    if (empty())
        return 0;

    const int32_t end_seqno = CSeqNo::incseq(m_iStartSeqNo.val(), m_iMaxPosOff);
    const std::pair<int, int> numDropped = dropUpTo(end_seqno);
    return numDropped.first + numDropped.second;
}

int CRcvBuffer::dropMessage(int32_t seqnolo, int32_t seqnohi, int32_t msgno, DropActionIfExists actionOnExisting)
{
    IF_RCVBUF_DEBUG(ScopedLog scoped_log);
    IF_RCVBUF_DEBUG(scoped_log.ss << "CRcvBuffer::dropMessage(): %(" << seqnolo << " - " << seqnohi << ")"
                                  << " #" << msgno << " actionOnExisting=" << actionOnExisting << " m_iStartSeqNo=%"
                                  << m_iStartSeqNo);
    if (msgno < 0) // Note that only SRT_MSGNO_CONTROL is allowed in the protocol.
    {
        HLOGC(rbuflog.Error, log << "EPE: received UMSG_DROPREQ with msgflag field set to a negative value!");
    }

    // Drop by packet seqno range to also wipe those packets that do not exist in the buffer.
<<<<<<< HEAD
    const int offset_a = CSeqNo(seqnolo) - m_iStartSeqNo;
    const int offset_b = CSeqNo(seqnohi) - m_iStartSeqNo;
=======
    const int offset_a = SeqNo(seqnolo) - m_iStartSeqNo;
    const int offset_b = SeqNo(seqnohi) - m_iStartSeqNo;
>>>>>>> 74fc1c67
    if (offset_b < 0)
    {
        LOGC(rbuflog.Debug, log << "CRcvBuffer.dropMessage(): nothing to drop. Requested [" << seqnolo << "; "
            << seqnohi << "]. Buffer start " << m_iStartSeqNo.val() << ".");
        return 0;
    }

    const bool bKeepExisting = (actionOnExisting == KEEP_EXISTING);
    COff minDroppedOffset (-1);
    int iDropCnt = 0;
    const COff start_off = COff(max(0, offset_a));
    const CPos start_pos = incPos(m_iStartPos, start_off);
    const COff end_off = COff(min((int) m_szSize - 1, offset_b + 1));
    const CPos end_pos = incPos(m_iStartPos, end_off);
    bool bDropByMsgNo = msgno > SRT_MSGNO_CONTROL; // Excluding both SRT_MSGNO_NONE (-1) and SRT_MSGNO_CONTROL (0).
    for (CPos i = start_pos; i != end_pos; i = incPos(i))
    {
        // Check if the unit was already dropped earlier.
        if (m_entries[i].status == EntryState_Drop)
            continue;

        if (m_entries[i].pUnit)
        {
            const PacketBoundary bnd = packetAt(i).getMsgBoundary();

            // Don't drop messages, if all its packets are already in the buffer.
            // TODO: Don't drop a several-packet message if all packets are in the buffer.
            if (bKeepExisting && bnd == PB_SOLO)
            {
                bDropByMsgNo = false; // Solo packet, don't search for the rest of the message.
                HLOGC(rbuflog.Debug,
                     log << "CRcvBuffer::dropMessage(): Skipped dropping an existing SOLO packet %"
                         << packetAt(i).getSeqNo() << ".");
                continue;
            }

            const int32_t msgseq = packetAt(i).getMsgSeq(m_bPeerRexmitFlag);
            if (msgno > SRT_MSGNO_CONTROL && msgseq != msgno)
            {
                LOGC(rbuflog.Warn, log << "CRcvBuffer.dropMessage(): Packet seqno %" << packetAt(i).getSeqNo() << " has msgno " << msgseq << " differs from requested " << msgno);
            }

            if (bDropByMsgNo && bnd == PB_FIRST)
            {
                // First packet of the message is about to be dropped. That was the only reason to search for msgno.
                bDropByMsgNo = false;
            }
        }

        dropUnitInPos(i);
        ++iDropCnt;
        m_entries[i].status = EntryState_Drop;
        if (minDroppedOffset == -1)
            minDroppedOffset = offPos(m_iStartPos, i);
    }

    if (end_off > m_iMaxPosOff)
    {
        HLOGC(rbuflog.Debug, log << "CRcvBuffer::dropMessage: requested to drop up to %" << seqnohi
                << " with highest in the buffer %" << CSeqNo::incseq(m_iStartSeqNo.val(), end_off)
                << " - updating the busy region");
        m_iMaxPosOff = end_off;
    }

    if (bDropByMsgNo)
    {
        // If msgno is specified, potentially not the whole message was dropped using seqno range.
        // The sender might have removed the first packets of the message, and thus @a seqnolo may point to a packet in the middle.
        // The sender should have the last packet of the message it is requesting to be dropped.
        // Therefore we don't search forward, but need to check earlier packets in the RCV buffer.
        // Try to drop by the message number in case the message starts earlier than @a seqnolo.
        const CPos stop_pos = decPos(m_iStartPos);
        for (CPos i = start_pos; i != stop_pos; i = decPos(i))
        {
            // Can't drop if message number is not known.
            if (!m_entries[i].pUnit) // also dropped earlier.
                continue;

            const PacketBoundary bnd = packetAt(i).getMsgBoundary();
            const int32_t msgseq = packetAt(i).getMsgSeq(m_bPeerRexmitFlag);
            if (msgseq != msgno)
                break;

            if (bKeepExisting && bnd == PB_SOLO)
            {
                LOGC(rbuflog.Debug,
                     log << "CRcvBuffer::dropMessage(): Skipped dropping an existing SOLO message packet %"
                         << packetAt(i).getSeqNo() << ".");
                break;
            }

            ++iDropCnt;
            dropUnitInPos(i);
            m_entries[i].status = EntryState_Drop;
            // As the search goes backward, i is always earlier than minDroppedOffset.
            minDroppedOffset = offPos(m_iStartPos, i);

            // Break the loop if the start of the message has been found. No need to search further.
            if (bnd == PB_FIRST)
                break;
        }
        IF_RCVBUF_DEBUG(scoped_log.ss << " iDropCnt " << iDropCnt);
    }

    if (iDropCnt)
    {
        // We don't need the drop position, if we allow to drop messages by number
        // and with that value we risk that drop was pointing to a dropped packet.
        // Theoretically to make it consistent we need to shift the value to the
        // next found packet, but we don't need this information if we use the message
        // mode (because drop-by-packet is not supported in this mode) and this
        // will burden the performance for nothing.
        m_iDropOff = 0;
    }

    // Check if units before m_iFirstNonreadPos are dropped.
    const bool needUpdateNonreadPos = (minDroppedOffset != -1 && minDroppedOffset <= getRcvDataSize());
    releaseNextFillerEntries();

    updateGapInfo();

    IF_HEAVY_LOGGING(debugShowState(
                ("dropmsg off %" + Sprint(seqnolo) + " #" + Sprint(msgno)).c_str()));

    if (needUpdateNonreadPos)
    {
        m_iFirstNonreadPos = m_iStartPos;
        updateNonreadPos();
    }
    if (!m_tsbpd.isEnabled() && m_bMessageAPI)
    {
        if (!checkFirstReadableNonOrder())
            m_iFirstNonOrderMsgPos = CPos_TRAP;
        updateFirstReadableNonOrder();
    }

    IF_HEAVY_LOGGING(debugShowState(("dropmsg off %" + Sprint(seqnolo)).c_str()));
    return iDropCnt;
}

bool CRcvBuffer::getContiguousEnd(int32_t& w_seq) const
{
    if (m_iEndOff == 0)
    {
        // Initial contiguous region empty (including empty buffer).
        HLOGC(rbuflog.Debug, log << "CONTIG: empty, give up base=%" << m_iStartSeqNo.val());
        w_seq = m_iStartSeqNo.val();
        return m_iMaxPosOff > 0;
    }

    w_seq = CSeqNo::incseq(m_iStartSeqNo.val(), m_iEndOff);

    HLOGC(rbuflog.Debug, log << "CONTIG: endD=" << m_iEndOff
            << " maxD=" << m_iMaxPosOff
            << " base=%" << m_iStartSeqNo.val()
            << " end=%" << w_seq);

    return (m_iEndOff < m_iMaxPosOff);
}

int CRcvBuffer::readMessage(char* data, size_t len, SRT_MSGCTRL* msgctrl, pair<int32_t, int32_t>* pw_seqrange)
{
    const bool canReadInOrder = hasReadableInorderPkts();
    if (!canReadInOrder && m_iFirstNonOrderMsgPos == CPos_TRAP)
    {
        LOGC(rbuflog.Warn, log << "CRcvBuffer.readMessage(): nothing to read. Ignored isRcvDataReady() result?");
        return 0;
    }

    const CPos readPos = canReadInOrder ? m_iStartPos : m_iFirstNonOrderMsgPos;
    const bool isReadingFromStart = (readPos == m_iStartPos); // Indicates if the m_iStartPos can be changed

    IF_RCVBUF_DEBUG(ScopedLog scoped_log);
    IF_RCVBUF_DEBUG(scoped_log.ss << "CRcvBuffer::readMessage. m_iStartSeqNo " << m_iStartSeqNo << " m_iStartPos " << m_iStartPos << " readPos " << readPos);

    size_t remain = len;
    char* dst = data;
    int    pkts_read = 0;
    int    bytes_extracted = 0; // The total number of bytes extracted from the buffer.

    int32_t out_seqlo = SRT_SEQNO_NONE;
    int32_t out_seqhi = SRT_SEQNO_NONE;

    // As we have a green light for reading, it is already known that
    // we're going to either remove or extract packets from the buffer,
    // so drop position won't count anymore.
    //
    // The END position should be updated, that is:
    // - remain just updated by the shifted start position if it's still ahead
    // - recalculated from 0 again otherwise
    m_iDropOff = 0;
    int nskipped = 0;

    for (CPos i = readPos;; i = incPos(i))
    {
        SRT_ASSERT(m_entries[i].pUnit);
        if (!m_entries[i].pUnit)
        {
            LOGC(rbuflog.Error, log << "CRcvBuffer::readMessage(): null packet encountered.");
            break;
        }

        const CPacket& packet  = packetAt(i);
        const size_t   pktsize = packet.getLength();
        const int32_t pktseqno = packet.getSeqNo();

        if (out_seqlo == SRT_SEQNO_NONE)
            out_seqlo = pktseqno;

        out_seqhi = pktseqno;

        // unitsize can be zero
        const size_t unitsize = std::min(remain, pktsize);
        memcpy(dst, packet.m_pcData, unitsize);
        remain -= unitsize;
        dst += unitsize;

        ++pkts_read;
        bytes_extracted += (int) pktsize;

        if (m_tsbpd.isEnabled())
            updateTsbPdTimeBase(packet.getMsgTimeStamp());

        if (m_numNonOrderPackets && !packet.getMsgOrderFlag())
            --m_numNonOrderPackets;

        const bool pbLast  = packet.getMsgBoundary() & PB_LAST;
        if (msgctrl && (packet.getMsgBoundary() & PB_FIRST))
        {
            msgctrl->msgno  = packet.getMsgSeq(m_bPeerRexmitFlag);
        }
        if (msgctrl && pbLast)
        {
            msgctrl->srctime = count_microseconds(getPktTsbPdTime(packet.getMsgTimeStamp()).time_since_epoch());
        }
        if (msgctrl)
            msgctrl->pktseq = pktseqno;

        releaseUnitInPos(i);
        if (isReadingFromStart)
        {
            m_iStartPos = incPos(i);
<<<<<<< HEAD
            m_iStartSeqNo = CSeqNo(pktseqno) + 1;
=======
            m_iStartSeqNo = SeqNo(pktseqno) + 1;
>>>>>>> 74fc1c67
            ++nskipped;
        }
        else
        {
            // If out of order, only mark it read.
            m_entries[i].status = EntryState_Read;
        }

        if (pbLast)
        {
            if (readPos == m_iFirstNonOrderMsgPos)
            {
                m_iFirstNonOrderMsgPos = CPos_TRAP;
                m_iDropOff = 0; // always set to 0 in this mode.
            }
            break;
        }
    }

    if (nskipped)
    {
        // This means that m_iStartPos HAS BEEN shifted by that many packets.
        // Update offset variables
<<<<<<< HEAD
        m_iMaxPosOff -= nskipped;
=======
        m_iMaxPosOff = m_iMaxPosOff - nskipped;
>>>>>>> 74fc1c67

        // This is checked as the PB_LAST flag marked packet should still
        // be extracted in the existing period.
        SRT_ASSERT(m_iMaxPosOff >= 0);

        m_iEndOff = decOff(m_iEndOff, len);
    }
    countBytes(-pkts_read, -bytes_extracted);

    releaseNextFillerEntries();

    // This will update the end position
    updateGapInfo();

    if (!isInUsedRange(m_iFirstNonreadPos))
    {
        m_iFirstNonreadPos = m_iStartPos;
        //updateNonreadPos();
    }

    if (!m_tsbpd.isEnabled())
        // We need updateFirstReadableNonOrder() here even if we are reading inorder,
        // incase readable inorder packets are all read out.
        updateFirstReadableNonOrder();

    const int bytes_read = int(dst - data);
    if (bytes_read < bytes_extracted)
    {
        LOGC(rbuflog.Error, log << "readMessage: small dst buffer, copied only " << bytes_read << "/" << bytes_extracted << " bytes.");
    }

    IF_RCVBUF_DEBUG(scoped_log.ss << " pldi64 " << *reinterpret_cast<uint64_t*>(data));

    if (pw_seqrange)
        *pw_seqrange = make_pair(out_seqlo, out_seqhi);

    IF_HEAVY_LOGGING(debugShowState("readmsg"));
    return bytes_read;
}

namespace {
    /// @brief Writes bytes to file stream.
    /// @param data pointer to data to write.
    /// @param len the number of bytes to write
    /// @param dst_offset ignored
    /// @param arg a void pointer to the fstream to write to.
    /// @return true on success, false on failure
    bool writeBytesToFile(char* data, int len, int dst_offset SRT_ATR_UNUSED, void* arg)
    {
        fstream* pofs = reinterpret_cast<fstream*>(arg);
        pofs->write(data, len);
        return !pofs->fail();
    }

    /// @brief Copies bytes to the destination buffer.
    /// @param data pointer to data to copy.
    /// @param len the number of bytes to copy
    /// @param dst_offset offset in destination buffer
    /// @param arg A pointer to the destination buffer
    /// @return true on success, false on failure
    bool copyBytesToBuf(char* data, int len, int dst_offset, void* arg)
    {
        char* dst = reinterpret_cast<char*>(arg) + dst_offset;
        memcpy(dst, data, len);
        return true;
    }
}

int CRcvBuffer::readBufferTo(int len, copy_to_dst_f funcCopyToDst, void* arg)
{
    CPos p = m_iStartPos;
    const CPos end_pos = m_iFirstNonreadPos;

    const bool bTsbPdEnabled = m_tsbpd.isEnabled();
    const steady_clock::time_point now = (bTsbPdEnabled ? steady_clock::now() : steady_clock::time_point());

    int rs = len;
    while ((p != end_pos) && (rs > 0))
    {
        if (!m_entries[p].pUnit)
        {
            // REDUNDANT? p = incPos(p); // Return abandons the loop anyway.
            LOGC(rbuflog.Error, log << "readBufferTo: IPE: NULL unit found in file transmission");
            return -1;
        }

        const srt::CPacket& pkt = packetAt(p);

        if (bTsbPdEnabled)
        {
            const steady_clock::time_point tsPlay = getPktTsbPdTime(pkt.getMsgTimeStamp());
            HLOGC(rbuflog.Debug,
                log << "readBuffer: check if time to play:"
                << " NOW=" << FormatTime(now)
                << " PKT TS=" << FormatTime(tsPlay));

            if ((tsPlay > now))
                break; // too early for this unit, return whatever was copied
        }

        const int pktlen = (int)pkt.getLength();
        const int remain_pktlen = pktlen - m_iNotch;
        const int unitsize = std::min(remain_pktlen, rs);

        if (!funcCopyToDst(pkt.m_pcData + m_iNotch, unitsize, len - rs, arg))
            break;

        if (rs >= remain_pktlen)
        {
            releaseUnitInPos(p);
            p = incPos(p);
            m_iNotch = 0;

            m_iStartPos = p;
            --m_iMaxPosOff;
            SRT_ASSERT(m_iMaxPosOff >= 0);
            m_iEndOff = decOff(m_iEndOff, 1);
            m_iDropOff = decOff(m_iDropOff, 1);

            m_iStartSeqNo = m_iStartSeqNo.inc();
        }
        else
            m_iNotch += rs;

        rs -= unitsize;
    }

    const int iBytesRead = len - rs;
    /* we removed acked bytes form receive buffer */
    countBytes(-1, -iBytesRead);

    // Update positions
    // Set nonread position to the starting position before updating,
    // because start position was increased, and preceding packets are invalid.
    if (!isInUsedRange( m_iFirstNonreadPos))
    {
        m_iFirstNonreadPos = m_iStartPos;
    }

    if (iBytesRead == 0)
    {
        LOGC(rbuflog.Error, log << "readBufferTo: 0 bytes read. m_iStartPos=" << m_iStartPos
                << ", m_iFirstNonreadPos=" << m_iFirstNonreadPos);
    }

    IF_HEAVY_LOGGING(debugShowState("readbuf"));
    return iBytesRead;
}

int CRcvBuffer::readBuffer(char* dst, int len)
{
    return readBufferTo(len, copyBytesToBuf, reinterpret_cast<void*>(dst));
}

int CRcvBuffer::readBufferToFile(fstream& ofs, int len)
{
    return readBufferTo(len, writeBytesToFile, reinterpret_cast<void*>(&ofs));
}

bool CRcvBuffer::hasAvailablePackets() const
{
    return hasReadableInorderPkts() || (m_numNonOrderPackets > 0 && m_iFirstNonOrderMsgPos != CPos_TRAP);
}

int CRcvBuffer::getRcvDataSize() const
{
    return offPos(m_iStartPos, m_iFirstNonreadPos);
}

int CRcvBuffer::getTimespan_ms() const
{
    if (!m_tsbpd.isEnabled())
        return 0;

    if (m_iMaxPosOff == 0)
        return 0;

    CPos lastpos = incPos(m_iStartPos, m_iMaxPosOff - 1);
    // Normally the last position should always be non empty
    // if TSBPD is enabled (reading out of order is not allowed).
    // However if decryption of the last packet fails, it may be dropped
    // from the buffer (AES-GCM), and the position will be empty.
    SRT_ASSERT(m_entries[lastpos].pUnit != NULL || m_entries[lastpos].status == EntryState_Drop);
    while (m_entries[lastpos].pUnit == NULL && lastpos != m_iStartPos)
    {
        lastpos = decPos(lastpos);
    }

    if (m_entries[lastpos].pUnit == NULL)
        return 0;

    CPos startpos = m_iStartPos;
    while (m_entries[startpos].pUnit == NULL && startpos != lastpos)
    {
        startpos = incPos(startpos);
    }

    if (m_entries[startpos].pUnit == NULL)
        return 0;

    const steady_clock::time_point startstamp =
        getPktTsbPdTime(packetAt(startpos).getMsgTimeStamp());
    const steady_clock::time_point endstamp = getPktTsbPdTime(packetAt(lastpos).getMsgTimeStamp());
    if (endstamp < startstamp)
        return 0;

    // One millisecond is added as a duration of a packet in the buffer.
    // If there is only one packet in the buffer, one millisecond is returned.
    return static_cast<int>(count_milliseconds(endstamp - startstamp) + 1);
}

int CRcvBuffer::getRcvDataSize(int& bytes, int& timespan) const
{
    ScopedLock lck(m_BytesCountLock);
    bytes = m_iBytesCount;
    timespan = getTimespan_ms();
    return m_iPktsCount;
}

CRcvBuffer::PacketInfo CRcvBuffer::getFirstValidPacketInfo() const
{
    // Default: no packet available.
    PacketInfo pi = { SRT_SEQNO_NONE, false, time_point() };

    const CPacket* pkt = NULL;

    // Very first packet available with no gap.
    if (m_entries[m_iStartPos].status == EntryState_Avail)
    {
        SRT_ASSERT(m_entries[m_iStartPos].pUnit);
        pkt = &packetAt(m_iStartPos);
    }
    // If not, get the information from the drop
    else if (m_iDropOff)
    {
        CPos drop_pos = incPos(m_iStartPos, m_iDropOff);
        SRT_ASSERT(m_entries[drop_pos].pUnit);
        pkt = &packetAt(drop_pos);
        pi.seq_gap = true; // Available, but after a drop.
    }
    else
    {
        // If none of them point to a valid packet,
        // there is no packet available;
        return pi;
    }

    pi.seqno = pkt->getSeqNo();
    pi.tsbpd_time = getPktTsbPdTime(pkt->getMsgTimeStamp());
    return pi;
}

std::pair<int, int> CRcvBuffer::getAvailablePacketsRange() const
{
    const COff nonread_off = offPos(m_iStartPos, m_iFirstNonreadPos);
<<<<<<< HEAD
    const CSeqNo seqno_last = m_iStartSeqNo + nonread_off;
=======
    const SeqNo seqno_last = m_iStartSeqNo + nonread_off;
>>>>>>> 74fc1c67
    return std::pair<int, int>(m_iStartSeqNo.val(), seqno_last.val());
}

bool CRcvBuffer::isRcvDataReady(time_point time_now) const
{
    const bool haveInorderPackets = hasReadableInorderPkts();
    if (!m_tsbpd.isEnabled())
    {
        if (haveInorderPackets)
            return true;

        SRT_ASSERT((!m_bMessageAPI && m_numNonOrderPackets == 0) || m_bMessageAPI);
        return (m_numNonOrderPackets > 0 && m_iFirstNonOrderMsgPos != CPos_TRAP);
    }

    if (!haveInorderPackets)
        return false;

    const PacketInfo info = getFirstValidPacketInfo();

    return info.tsbpd_time <= time_now;
}

CRcvBuffer::PacketInfo CRcvBuffer::getFirstReadablePacketInfo(time_point time_now) const
{
    const PacketInfo unreadableInfo    = {SRT_SEQNO_NONE, false, time_point()};
    const bool       hasInorderPackets = hasReadableInorderPkts();

    if (!m_tsbpd.isEnabled())
    {
        if (hasInorderPackets)
        {
            const CPacket&   packet = packetAt(m_iStartPos);
            const PacketInfo info   = {packet.getSeqNo(), false, time_point()};
            return info;
        }
        SRT_ASSERT((!m_bMessageAPI && m_numNonOrderPackets == 0) || m_bMessageAPI);
        if (m_iFirstNonOrderMsgPos != CPos_TRAP)
        {
            SRT_ASSERT(m_numNonOrderPackets > 0);
            const CPacket&   packet = packetAt(m_iFirstNonOrderMsgPos);
            const PacketInfo info   = {packet.getSeqNo(), true, time_point()};
            return info;
        }
        return unreadableInfo;
    }

    if (!hasInorderPackets)
        return unreadableInfo;

    const PacketInfo info = getFirstValidPacketInfo();

    if (info.tsbpd_time <= time_now)
        return info;
    else
        return unreadableInfo;
}

int32_t CRcvBuffer::getFirstNonreadSeqNo() const
{
    const int offset = offPos(m_iStartPos, m_iFirstNonreadPos);
    return m_iStartSeqNo.inc(offset).val();
}

void CRcvBuffer::countBytes(int pkts, int bytes)
{
    ScopedLock lock(m_BytesCountLock);
    m_iBytesCount += bytes; // added or removed bytes from rcv buffer
    m_iPktsCount  += pkts;
    if (bytes > 0)          // Assuming one pkt when adding bytes
    {
        if (!m_uAvgPayloadSz)
            m_uAvgPayloadSz = bytes;
        else
            m_uAvgPayloadSz = avg_iir<100, unsigned>(m_uAvgPayloadSz, bytes);
    }
}

void CRcvBuffer::releaseUnitInPos(CPos pos)
{
    CUnit* tmp = m_entries[pos].pUnit;
    m_entries[pos] = Entry(); // pUnit = NULL; status = Empty
    if (tmp != NULL)
        m_pUnitQueue->makeUnitFree(tmp);
}

bool CRcvBuffer::dropUnitInPos(CPos pos)
{
    if (!m_entries[pos].pUnit)
        return false;
    if (m_tsbpd.isEnabled())
    {
        updateTsbPdTimeBase(packetAt(pos).getMsgTimeStamp());
    }
    else if (m_bMessageAPI && !packetAt(pos).getMsgOrderFlag())
    {
        --m_numNonOrderPackets;
        if (pos == m_iFirstNonOrderMsgPos)
            m_iFirstNonOrderMsgPos = CPos_TRAP;
    }
    releaseUnitInPos(pos);
    return true;
}

int CRcvBuffer::releaseNextFillerEntries()
{
    CPos pos = m_iStartPos;
    int nskipped = 0;

    while (m_entries[pos].status == EntryState_Read || m_entries[pos].status == EntryState_Drop)
    {
        if (nskipped == m_iMaxPosOff)
        {
            // This should never happen. All the previously read- or drop-marked
            // packets should be contained in the range up to m_iMaxPosOff. Do not
            // let the buffer ride any further and report the problem. Still stay there.
            LOGC(rbuflog.Error, log << "releaseNextFillerEntries: IPE: Read/Drop status outside the busy range!");
            break;
        }

        m_iStartSeqNo = m_iStartSeqNo.inc();
        releaseUnitInPos(pos);
        pos = incPos(pos);
        m_iStartPos = pos;
        ++nskipped;
    }

    if (!nskipped)
    {
        return nskipped;
    }

<<<<<<< HEAD
    m_iMaxPosOff -= nskipped;
=======
    m_iMaxPosOff = m_iMaxPosOff - nskipped;
>>>>>>> 74fc1c67
    m_iEndOff = decOff(m_iEndOff, nskipped);

    // Drop off will be updated after that call, if needed.
    m_iDropOff = 0;

    return nskipped;
}

// TODO: Is this function complete? There are some comments left inside.
void CRcvBuffer::updateNonreadPos()
{
    if (m_iMaxPosOff == 0)
        return;

    const CPos end_pos = incPos(m_iStartPos, m_iMaxPosOff); // The empty position right after the last valid entry.

    CPos pos = m_iFirstNonreadPos;
    while (m_entries[pos].pUnit && m_entries[pos].status == EntryState_Avail)
    {
        if (m_bMessageAPI && (packetAt(pos).getMsgBoundary() & PB_FIRST) == 0)
            break;

        for (CPos i = pos; i != end_pos; i = incPos(i))
        {
            if (!m_entries[i].pUnit || m_entries[pos].status != EntryState_Avail)
            {
                break;
            }

            // m_iFirstNonreadPos is moved to the first position BEHIND
            // the PB_LAST packet of the message. There's no guaratnee that
            // the cell at this position isn't empty.

            // Check PB_LAST only in message mode.
            if (!m_bMessageAPI || packetAt(i).getMsgBoundary() & PB_LAST)
            {
                m_iFirstNonreadPos = incPos(i);
                break;
            }
        }

        if (pos == m_iFirstNonreadPos || !m_entries[m_iFirstNonreadPos].pUnit)
            break;

        pos = m_iFirstNonreadPos;
    }
}

CPos CRcvBuffer::findLastMessagePkt()
{
    for (CPos i = m_iStartPos; i != m_iFirstNonreadPos; i = incPos(i))
    {
        SRT_ASSERT(m_entries[i].pUnit);

        if (packetAt(i).getMsgBoundary() & PB_LAST)
        {
            return i;
        }
    }

    return CPos_TRAP;
}

void CRcvBuffer::onInsertNonOrderPacket(CPos insertPos)
{
    if (m_numNonOrderPackets == 0)
        return;

    // If the following condition is true, there is already a packet,
    // that can be read out of order. We don't need to search for
    // another one. The search should be done when that packet is read out from the buffer.
    //
    // There might happen that the packet being added precedes the previously found one.
    // However, it is allowed to re bead out of order, so no need to update the position.
    if (m_iFirstNonOrderMsgPos != CPos_TRAP)
        return;

    // Just a sanity check. This function is called when a new packet is added.
    // So the should be unacknowledged packets.
    SRT_ASSERT(m_iMaxPosOff > 0);
    SRT_ASSERT(m_entries[insertPos].pUnit);
    const CPacket& pkt = packetAt(insertPos);
    const PacketBoundary boundary = pkt.getMsgBoundary();

    //if ((boundary & PB_FIRST) && (boundary & PB_LAST))
    //{
    //    // This packet can be read out of order
    //    m_iFirstNonOrderMsgPos = insertPos;
    //    return;
    //}

    const int msgNo = pkt.getMsgSeq(m_bPeerRexmitFlag);
    // First check last packet, because it is expected to be received last.
    const bool hasLast = (boundary & PB_LAST) || (scanNonOrderMessageRight(insertPos, msgNo) != CPos_TRAP);
    if (!hasLast)
        return;

    const CPos firstPktPos = (boundary & PB_FIRST)
        ? insertPos
        : scanNonOrderMessageLeft(insertPos, msgNo);
    if (firstPktPos == CPos_TRAP)
        return;

    m_iFirstNonOrderMsgPos = firstPktPos;
    return;
}

bool CRcvBuffer::checkFirstReadableNonOrder()
{
    if (m_numNonOrderPackets <= 0 || m_iFirstNonOrderMsgPos == CPos_TRAP || m_iMaxPosOff == COff(0))
        return false;

    const CPos endPos = incPos(m_iStartPos, m_iMaxPosOff);
    int msgno = -1;
    for (CPos pos = m_iFirstNonOrderMsgPos; pos != endPos; pos = incPos(pos)) //   ++pos)
    {
        if (!m_entries[pos].pUnit)
            return false;

        const CPacket& pkt = packetAt(pos);
        if (pkt.getMsgOrderFlag())
            return false;

        if (msgno == -1)
            msgno = pkt.getMsgSeq(m_bPeerRexmitFlag);
        else if (msgno != pkt.getMsgSeq(m_bPeerRexmitFlag))
            return false;

        if (pkt.getMsgBoundary() & PB_LAST)
            return true;
    }

    return false;
}

void CRcvBuffer::updateFirstReadableNonOrder()
{
    if (hasReadableInorderPkts() || m_numNonOrderPackets <= 0 || m_iFirstNonOrderMsgPos != CPos_TRAP)
        return;

    if (m_iMaxPosOff == 0)
        return;

    // TODO: unused variable outOfOrderPktsRemain?
    int outOfOrderPktsRemain = (int) m_numNonOrderPackets;

    // Search further packets to the right.
    // First check if there are packets to the right.
    const CPos lastPos = incPos(m_iStartPos, m_iMaxPosOff - 1);

    CPos posFirst = CPos_TRAP;
    CPos posLast = CPos_TRAP;
    int msgNo = -1;

    for (CPos pos = m_iStartPos; outOfOrderPktsRemain; pos = incPos(pos))
    {
        if (!m_entries[pos].pUnit)
        {
            posFirst = posLast = CPos_TRAP;
            msgNo = -1;
            continue;
        }

        const CPacket& pkt = packetAt(pos);

        if (pkt.getMsgOrderFlag())   // Skip in order packet
        {
            posFirst = posLast = CPos_TRAP;
            msgNo = -1;
            continue;
        }

        --outOfOrderPktsRemain;

        const PacketBoundary boundary = pkt.getMsgBoundary();
        if (boundary & PB_FIRST)
        {
            posFirst = pos;
            msgNo = pkt.getMsgSeq(m_bPeerRexmitFlag);
        }

        if (pkt.getMsgSeq(m_bPeerRexmitFlag) != msgNo)
        {
            posFirst = posLast = CPos_TRAP;
            msgNo = -1;
            continue;
        }

        if (boundary & PB_LAST)
        {
            m_iFirstNonOrderMsgPos = posFirst;
            return;
        }

        if (pos == lastPos)
            break;
    }

    return;
}

CPos CRcvBuffer::scanNonOrderMessageRight(const CPos startPos, int msgNo) const
{
    // Search further packets to the right.
    // First check if there are packets to the right.
    const CPos lastPos = incPos(m_iStartPos, m_iMaxPosOff - 1);
    if (startPos == lastPos)
        return CPos_TRAP;

    CPos pos = startPos;
    do
    {
        pos = incPos(pos);
        if (!m_entries[pos].pUnit)
            break;

        const CPacket& pkt = packetAt(pos);

        if (pkt.getMsgSeq(m_bPeerRexmitFlag) != msgNo)
        {
            LOGC(rbuflog.Error, log << "Missing PB_LAST packet for msgNo " << msgNo);
            return CPos_TRAP;
        }

        const PacketBoundary boundary = pkt.getMsgBoundary();
        if (boundary & PB_LAST)
            return pos;
    } while (pos != lastPos);

    return CPos_TRAP;
}

CPos CRcvBuffer::scanNonOrderMessageLeft(const CPos startPos, int msgNo) const
{
    // Search preceding packets to the left.
    // First check if there are packets to the left.
    if (startPos == m_iStartPos)
        return CPos_TRAP;

    CPos pos = startPos;
    do
    {
        pos = decPos(pos);

        if (!m_entries[pos].pUnit)
            return CPos_TRAP;

        const CPacket& pkt = packetAt(pos);

        if (pkt.getMsgSeq(m_bPeerRexmitFlag) != msgNo)
        {
            LOGC(rbuflog.Error, log << "Missing PB_FIRST packet for msgNo " << msgNo);
            return CPos_TRAP;
        }

        const PacketBoundary boundary = pkt.getMsgBoundary();
        if (boundary & PB_FIRST)
            return pos;
    } while (pos != m_iStartPos);

    return CPos_TRAP;
}

bool CRcvBuffer::addRcvTsbPdDriftSample(uint32_t usTimestamp, const time_point& tsPktArrival, int usRTTSample)
{
    return m_tsbpd.addDriftSample(usTimestamp, tsPktArrival, usRTTSample);
}

void CRcvBuffer::setTsbPdMode(const steady_clock::time_point& timebase, bool wrap, duration delay)
{
    m_tsbpd.setTsbPdMode(timebase, wrap, delay);
}

void CRcvBuffer::applyGroupTime(const steady_clock::time_point& timebase,
    bool                            wrp,
    uint32_t                        delay,
    const steady_clock::duration& udrift)
{
    m_tsbpd.applyGroupTime(timebase, wrp, delay, udrift);
}

void CRcvBuffer::applyGroupDrift(const steady_clock::time_point& timebase,
    bool                            wrp,
    const steady_clock::duration& udrift)
{
    m_tsbpd.applyGroupDrift(timebase, wrp, udrift);
}

CRcvBuffer::time_point CRcvBuffer::getTsbPdTimeBase(uint32_t usPktTimestamp) const
{
    return m_tsbpd.getBaseTime(usPktTimestamp);
}

void CRcvBuffer::updateTsbPdTimeBase(uint32_t usPktTimestamp)
{
    m_tsbpd.updateBaseTime(usPktTimestamp);
}

string CRcvBuffer::strFullnessState(int32_t iFirstUnackSeqNo, const time_point& tsNow) const
{
    stringstream ss;

    ss << "iFirstUnackSeqNo=" << iFirstUnackSeqNo << " m_iStartSeqNo=" << m_iStartSeqNo.val()
       << " m_iStartPos=" << m_iStartPos << " m_iMaxPosOff=" << m_iMaxPosOff << ". ";

    ss << "Space avail " << getAvailSize(iFirstUnackSeqNo) << "/" << m_szSize << " pkts. ";

    if (m_tsbpd.isEnabled() && m_iMaxPosOff > 0)
    {
        const PacketInfo nextValidPkt = getFirstValidPacketInfo();
        ss << "(TSBPD ready in ";
        if (!is_zero(nextValidPkt.tsbpd_time))
        {
            ss << count_milliseconds(nextValidPkt.tsbpd_time - tsNow) << "ms";
            const CPos iLastPos = incPos(m_iStartPos, m_iMaxPosOff - 1);
            if (m_entries[iLastPos].pUnit)
            {
                ss << ", timespan ";
                const uint32_t usPktTimestamp = packetAt(iLastPos).getMsgTimeStamp();
                ss << count_milliseconds(m_tsbpd.getPktTime(usPktTimestamp) - nextValidPkt.tsbpd_time);
                ss << " ms";
            }
        }
        else
        {
            ss << "n/a";
        }
        ss << "). ";
    }

    ss << SRT_SYNC_CLOCK_STR " drift " << getDrift() / 1000 << " ms.";
    return ss.str();
}

CRcvBuffer::time_point CRcvBuffer::getPktTsbPdTime(uint32_t usPktTimestamp) const
{
    return m_tsbpd.getPktTime(usPktTimestamp);
}

/* Return moving average of acked data pkts, bytes, and timespan (ms) of the receive buffer */
int CRcvBuffer::getRcvAvgDataSize(int& bytes, int& timespan)
{
    // Average number of packets and timespan could be small,
    // so rounding is beneficial, while for the number of
    // bytes in the buffer is a higher value, so rounding can be omitted,
    // but probably better to round all three values.
    timespan = static_cast<int>(round((m_mavg.timespan_ms())));
    bytes = static_cast<int>(round((m_mavg.bytes())));
    return static_cast<int>(round(m_mavg.pkts()));
}

/* Update moving average of acked data pkts, bytes, and timespan (ms) of the receive buffer */
void CRcvBuffer::updRcvAvgDataSize(const steady_clock::time_point& now)
{
    if (!m_mavg.isTimeToUpdate(now))
        return;

    int       bytes = 0;
    int       timespan_ms = 0;
    const int pkts = getRcvDataSize(bytes, timespan_ms);
    m_mavg.update(now, pkts, bytes, timespan_ms);
}

int32_t CRcvBuffer::getFirstLossSeq(int32_t fromseq, int32_t* pw_end)
{
    // This means that there are no lost seqs at all, no matter
    // from which position they would have to be checked.
    if (m_iEndOff == m_iMaxPosOff)
        return SRT_SEQNO_NONE;

<<<<<<< HEAD
    COff offset = COff(CSeqNo(fromseq) - m_iStartSeqNo);
=======
    COff offset = COff(SeqNo(fromseq) - m_iStartSeqNo);
>>>>>>> 74fc1c67

    // Check if it's still inside the buffer.
    // Skip the region from 0 to m_iEndOff because this
    // region is by definition contiguous and contains no loss.
    if (offset < m_iEndOff || offset >= m_iMaxPosOff)
    {
        HLOGC(rbuflog.Debug, log << "getFirstLossSeq: offset=" << offset << " for %" << fromseq
                << " (with max=" << m_iMaxPosOff << ") - NO LOSS FOUND");
        return SRT_SEQNO_NONE;
    }

    // Check if this offset is equal to m_iEndOff. If it is,
    // then you have the loss sequence exactly the one that
    // was passed. Skip now, pw_end was not requested.
    if (offset == m_iEndOff)
    {
        if (pw_end)
        {
            // If the offset is exactly at m_iEndOff, then
            // m_iDropOff will mark the end of gap.
            if (m_iDropOff)
                *pw_end = CSeqNo::incseq(m_iStartSeqNo.val(), m_iDropOff);
            else
            {
                LOGC(rbuflog.Error, log << "getFirstLossSeq: IPE: drop-off=0 while seq-off == end-off != max-off");
                *pw_end = fromseq;
            }
        }
        return fromseq;
    }

    int ret_seq = SRT_SEQNO_NONE;
    int loss_off = 0;
    // Now find the first empty position since here,
    // up to m_iMaxPosOff. Checking against m_iDropOff
    // makes no sense because if it is not 0, you'll 
    // find it earlier by checking packet presence.
    for (int off = offset; off < m_iMaxPosOff; ++off)
    {
        CPos ipos ((m_iStartPos + off) % m_szSize);
        if (m_entries[ipos].status == EntryState_Empty)
        {
            ret_seq = CSeqNo::incseq(m_iStartSeqNo.val(), off);
            loss_off = off;
            break;
        }
    }

    if (ret_seq == SRT_SEQNO_NONE)
    {
        // This is theoretically possible if we search from behind m_iEndOff,
        // after m_iDropOff. This simply means that we are trying to search
        // behind the last gap in the buffer.
        return ret_seq;
    }

    // We get this position, so search for the end of gap
    if (pw_end)
    {
        for (int off = loss_off+1; off < m_iMaxPosOff; ++off)
        {
            CPos ipos ((m_iStartPos + off) % m_szSize);
            if (m_entries[ipos].status != EntryState_Empty)
            {
                *pw_end = CSeqNo::incseq(m_iStartSeqNo.val(), off);
                return ret_seq;
            }
        }

        // Should not be possible to not find an existing packet
        // following the gap, otherwise there would be no gap.
        LOGC(rbuflog.Error, log << "getFirstLossSeq: IPE: gap since %" << ret_seq << " not covered by existing packet");
        *pw_end = ret_seq;
    }
    return ret_seq;
}


} // namespace srt<|MERGE_RESOLUTION|>--- conflicted
+++ resolved
@@ -148,11 +148,7 @@
 {
     SRT_ASSERT(unit != NULL);
     const int32_t seqno  = unit->m_Packet.getSeqNo();
-<<<<<<< HEAD
-    const COff offset = COff(CSeqNo(seqno) - m_iStartSeqNo);
-=======
     const COff offset = COff(SeqNo(seqno) - m_iStartSeqNo);
->>>>>>> 74fc1c67
 
     IF_RCVBUF_DEBUG(ScopedLog scoped_log);
     IF_RCVBUF_DEBUG(scoped_log.ss << "CRcvBuffer::insert: seqno " << seqno);
@@ -247,11 +243,7 @@
         const CPacket* pkt = &packetAt(m_iStartPos);
         SRT_ASSERT(pkt);
         w_if.avail_range = m_iEndOff;
-<<<<<<< HEAD
-        w_if.first_seq = CSeqNo(pkt->getSeqNo());
-=======
         w_if.first_seq = SeqNo(pkt->getSeqNo());
->>>>>>> 74fc1c67
         return;
     }
 
@@ -297,11 +289,7 @@
     // a separate begin-end range declared for a complete out-of-order
     // message.
     w_if.avail_range = COff(1);
-<<<<<<< HEAD
-    w_if.first_seq = CSeqNo(pkt->getSeqNo());
-=======
     w_if.first_seq = SeqNo(pkt->getSeqNo());
->>>>>>> 74fc1c67
 }
 
 
@@ -476,11 +464,7 @@
     IF_RCVBUF_DEBUG(ScopedLog scoped_log);
     IF_RCVBUF_DEBUG(scoped_log.ss << "CRcvBuffer::dropUpTo: seqno " << seqno << " m_iStartSeqNo " << m_iStartSeqNo);
 
-<<<<<<< HEAD
-    COff len = COff(CSeqNo(seqno) - m_iStartSeqNo);
-=======
     COff len = COff(SeqNo(seqno) - m_iStartSeqNo);
->>>>>>> 74fc1c67
     if (len <= 0)
     {
         IF_RCVBUF_DEBUG(scoped_log.ss << ". Nothing to drop.");
@@ -509,11 +493,7 @@
     }
 
     // Update positions
-<<<<<<< HEAD
-    m_iStartSeqNo = CSeqNo(seqno);
-=======
     m_iStartSeqNo.set(seqno);
->>>>>>> 74fc1c67
     // Move forward if there are "read/drop" entries.
     // (This call MAY shift m_iStartSeqNo further.)
     releaseNextFillerEntries();
@@ -555,13 +535,8 @@
     }
 
     // Drop by packet seqno range to also wipe those packets that do not exist in the buffer.
-<<<<<<< HEAD
-    const int offset_a = CSeqNo(seqnolo) - m_iStartSeqNo;
-    const int offset_b = CSeqNo(seqnohi) - m_iStartSeqNo;
-=======
     const int offset_a = SeqNo(seqnolo) - m_iStartSeqNo;
     const int offset_b = SeqNo(seqnohi) - m_iStartSeqNo;
->>>>>>> 74fc1c67
     if (offset_b < 0)
     {
         LOGC(rbuflog.Debug, log << "CRcvBuffer.dropMessage(): nothing to drop. Requested [" << seqnolo << "; "
@@ -804,11 +779,7 @@
         if (isReadingFromStart)
         {
             m_iStartPos = incPos(i);
-<<<<<<< HEAD
-            m_iStartSeqNo = CSeqNo(pktseqno) + 1;
-=======
             m_iStartSeqNo = SeqNo(pktseqno) + 1;
->>>>>>> 74fc1c67
             ++nskipped;
         }
         else
@@ -832,11 +803,7 @@
     {
         // This means that m_iStartPos HAS BEEN shifted by that many packets.
         // Update offset variables
-<<<<<<< HEAD
-        m_iMaxPosOff -= nskipped;
-=======
         m_iMaxPosOff = m_iMaxPosOff - nskipped;
->>>>>>> 74fc1c67
 
         // This is checked as the PB_LAST flag marked packet should still
         // be extracted in the existing period.
@@ -1092,11 +1059,7 @@
 std::pair<int, int> CRcvBuffer::getAvailablePacketsRange() const
 {
     const COff nonread_off = offPos(m_iStartPos, m_iFirstNonreadPos);
-<<<<<<< HEAD
-    const CSeqNo seqno_last = m_iStartSeqNo + nonread_off;
-=======
     const SeqNo seqno_last = m_iStartSeqNo + nonread_off;
->>>>>>> 74fc1c67
     return std::pair<int, int>(m_iStartSeqNo.val(), seqno_last.val());
 }
 
@@ -1229,11 +1192,7 @@
         return nskipped;
     }
 
-<<<<<<< HEAD
-    m_iMaxPosOff -= nskipped;
-=======
     m_iMaxPosOff = m_iMaxPosOff - nskipped;
->>>>>>> 74fc1c67
     m_iEndOff = decOff(m_iEndOff, nskipped);
 
     // Drop off will be updated after that call, if needed.
@@ -1604,11 +1563,7 @@
     if (m_iEndOff == m_iMaxPosOff)
         return SRT_SEQNO_NONE;
 
-<<<<<<< HEAD
-    COff offset = COff(CSeqNo(fromseq) - m_iStartSeqNo);
-=======
     COff offset = COff(SeqNo(fromseq) - m_iStartSeqNo);
->>>>>>> 74fc1c67
 
     // Check if it's still inside the buffer.
     // Skip the region from 0 to m_iEndOff because this
