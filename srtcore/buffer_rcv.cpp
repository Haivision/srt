--- conflicted
+++ resolved
@@ -259,6 +259,8 @@
     if (m_tsbpd.isEnabled())
     {
         // With TSBPD you can rely on drop position, if set
+        // Drop position must point always to a valid packet.
+        // Drop position must start from +1; 0 means no drop.
         if (m_iDropOff)
         {
             pkt = &packetAt(incPos(m_iStartPos, m_iDropOff));
@@ -292,7 +294,6 @@
     w_if.first_seq = CSeqNo(pkt->getSeqNo());
 }
 
-<<<<<<< HEAD
 
 // This function is called exclusively after packet insertion.
 // This will update also m_iEndOff and m_iDropOff fields (the latter
@@ -304,7 +305,7 @@
    time_point earlier_time;
 
    // Update flags
-   // Case [A]
+   // Case [A]: insertion of the packet has extended the busy region.
    if (extended_end)
    {
        // THIS means that the buffer WAS CONTIGUOUS BEFORE.
@@ -314,8 +315,7 @@
            if (m_iMaxPosOff == prev_max_off + 1)
            {
                // This means that m_iEndOff now shifts by 1,
-               // and m_iDropOff must be shifted together with it,
-               // as there's no drop to point.
+               // and m_iDropOff is set to 0 as there's no gap.
                m_iEndOff = m_iMaxPosOff;
                m_iDropOff = 0;
            }
@@ -331,9 +331,6 @@
    //
    // Since this place, every 'offset' is in the range
    // between m_iEndOff (inclusive) and m_iMaxPosOff.
-
-   // Here you can use prev_max_pos as the position represented
-   // by m_iMaxPosOff, as if !extended_end, it was unchanged.
    else if (offset == m_iEndOff)
    {
        // Case [D]: inserted a packet at the first gap following the
@@ -381,7 +378,7 @@
            earlier_time = getPktTsbPdTime(unit->m_Packet.getMsgTimeStamp());
        }
    }
-   // OTHERWISE: case [D] in which nothing is to be updated.
+   // OTHERWISE: case [B] in which nothing is to be updated.
 
    return earlier_time;
 }
@@ -397,7 +394,6 @@
 
     if (m_entries[pos].status == EntryState_Avail)
     {
-
         CPos end_pos = incPos(m_iStartPos, m_iMaxPosOff);
 
         for (; pos != end_pos; pos = incPos(pos))
@@ -482,10 +478,7 @@
 /// all packets with earlier sequence than @a seqno.
 /// (Meaning, the packet with given sequence shall
 /// be the first packet in the buffer after the operation).
-int CRcvBuffer::dropUpTo(int32_t seqno)
-=======
 std::pair<int, int> CRcvBuffer::dropUpTo(int32_t seqno)
->>>>>>> 72303d79
 {
     IF_RCVBUF_DEBUG(ScopedLog scoped_log);
     IF_RCVBUF_DEBUG(scoped_log.ss << "CRcvBuffer::dropUpTo: seqno " << seqno << " m_iStartSeqNo " << m_iStartSeqNo);
@@ -502,26 +495,20 @@
     m_iEndOff = decOff(m_iEndOff, len);
     m_iDropOff = decOff(m_iDropOff, len);
 
-<<<<<<< HEAD
-    const int iDropCnt = len VALUE;
-    while (len VALUE > 0)
-=======
     int iNumDropped = 0; // Number of dropped packets that were missing.
     int iNumDiscarded = 0; // The number of dropped packets that existed in the buffer.
-    while (len > 0)
->>>>>>> 72303d79
+    while (len VALUE > 0)
     {
         // Note! Dropping a EntryState_Read must not be counted as a drop because it was read.
         // Note! Dropping a EntryState_Drop must not be counted as a drop because it was already dropped and counted earlier.
         if (m_entries[m_iStartPos].status == EntryState_Avail)
-			++iNumDiscarded;
+            ++iNumDiscarded;
         else if (m_entries[m_iStartPos].status == EntryState_Empty)
-			++iNumDropped;
+            ++iNumDropped;
         dropUnitInPos(m_iStartPos);
         m_entries[m_iStartPos].status = EntryState_Empty;
         SRT_ASSERT(m_entries[m_iStartPos].pUnit == NULL && m_entries[m_iStartPos].status == EntryState_Empty);
         m_iStartPos = incPos(m_iStartPos);
-        //++m_iStartPos;
         --len;
     }
 
@@ -535,21 +522,15 @@
 
     // If the nonread position is now behind the starting position, set it to the starting position and update.
     // Preceding packets were likely missing, and the non read position can probably be moved further now.
-    if (!isInUsedRange( m_iFirstNonreadPos))
+    if (!isInUsedRange(m_iFirstNonreadPos))
     {
         m_iFirstNonreadPos = m_iStartPos;
         updateNonreadPos();
     }
     if (!m_tsbpd.isEnabled() && m_bMessageAPI)
-<<<<<<< HEAD
         updateFirstReadableNonOrder();
-
     IF_HEAVY_LOGGING(debugShowState(("drop %" + Sprint(seqno)).c_str()));
-    return iDropCnt;
-=======
-        updateFirstReadableOutOfOrder();
     return std::make_pair(iNumDropped, iNumDiscarded);
->>>>>>> 72303d79
 }
 
 int CRcvBuffer::dropAll()
@@ -557,15 +538,9 @@
     if (empty())
         return 0;
 
-<<<<<<< HEAD
     const int32_t end_seqno = CSeqNo::incseq(m_iStartSeqNo.val(), m_iMaxPosOff);
-    //const int end_seqno = (m_iStartSeqNo + m_iMaxPosOff VALUE) VALUE;
-    return dropUpTo(end_seqno);
-=======
-    const int end_seqno = CSeqNo::incseq(m_iStartSeqNo, m_iMaxPosOff);
     const std::pair<int, int> numDropped = dropUpTo(end_seqno);
     return numDropped.first + numDropped.second;
->>>>>>> 72303d79
 }
 
 int CRcvBuffer::dropMessage(int32_t seqnolo, int32_t seqnohi, int32_t msgno, DropActionIfExists actionOnExisting)
@@ -588,16 +563,14 @@
     }
 
     const bool bKeepExisting = (actionOnExisting == KEEP_EXISTING);
-    COff minDroppedOffset = COff(-1);
+    COff minDroppedOffset (-1);
     int iDropCnt = 0;
     const COff start_off = COff(max(0, offset_a));
     const CPos start_pos = incPos(m_iStartPos, start_off);
-    //const CPos start_pos = m_iStartPos + start_off;
     const COff end_off = COff(min((int) m_szSize - 1, offset_b + 1));
     const CPos end_pos = incPos(m_iStartPos, end_off);
-    //const CPos end_pos = m_iStartPos + end_off;
     bool bDropByMsgNo = msgno > SRT_MSGNO_CONTROL; // Excluding both SRT_MSGNO_NONE (-1) and SRT_MSGNO_CONTROL (0).
-    for (CPos i = start_pos; i != end_pos; i = incPos(i)) //  ++i)
+    for (CPos i = start_pos; i != end_pos; i = incPos(i))
     {
         // Check if the unit was already dropped earlier.
         if (m_entries[i].status == EntryState_Drop)
@@ -655,7 +628,6 @@
         // Therefore we don't search forward, but need to check earlier packets in the RCV buffer.
         // Try to drop by the message number in case the message starts earlier than @a seqnolo.
         const CPos stop_pos = decPos(m_iStartPos);
-        //const CPos stop_pos = m_iStartPos - COff(1);
         for (CPos i = start_pos; i != stop_pos; i = decPos(i))
         {
             // Can't drop if message number is not known.
@@ -680,7 +652,6 @@
             m_entries[i].status = EntryState_Drop;
             // As the search goes backward, i is always earlier than minDroppedOffset.
             minDroppedOffset = offPos(m_iStartPos, i);
-            //minDroppedOffset = i - m_iStartPos;
 
             // Break the loop if the start of the message has been found. No need to search further.
             if (bnd == PB_FIRST)
@@ -736,7 +707,6 @@
     }
 
     w_seq = CSeqNo::incseq(m_iStartSeqNo.val(), m_iEndOff VALUE);
-    //w_seq = (m_iStartSeqNo + m_iEndOff VALUE) VALUE;
 
     HLOGC(rbuflog.Debug, log << "CONTIG: endD=" << m_iEndOff VALUE
             << " maxD=" << m_iMaxPosOff VALUE
@@ -936,7 +906,6 @@
         if (!m_entries[p].pUnit)
         {
             //p = incPos(p); // WTF? Return abandons the loop anyway.
-            //++p;
             LOGC(rbuflog.Error, log << "readBufferTo: IPE: NULL unit found in file transmission");
             return -1;
         }
@@ -966,20 +935,13 @@
         {
             releaseUnitInPos(p);
             p = incPos(p);
-            //++p;
             m_iNotch = 0;
 
             m_iStartPos = p;
             --m_iMaxPosOff;
             SRT_ASSERT(m_iMaxPosOff VALUE >= 0);
-
-            --m_iEndOff;
-            if (m_iEndOff < 0)
-                m_iEndOff = 0;
-
-            --m_iDropOff;
-            if (m_iDropOff < 0)
-                m_iDropOff = 0;
+            m_iEndOff = decOff(m_iEndOff, 1);
+            m_iDropOff = decOff(m_iDropOff, 1);
 
             //m_iStartSeqNo = CSeqNo::incseq(m_iStartSeqNo);
             ++m_iStartSeqNo;
@@ -1030,7 +992,6 @@
 int CRcvBuffer::getRcvDataSize() const
 {
     return offPos(m_iStartPos, m_iFirstNonreadPos) VALUE;
-    //return (m_iFirstNonreadPos - m_iStartPos) VALUE;
 }
 
 int CRcvBuffer::getTimespan_ms() const
@@ -1042,8 +1003,6 @@
         return 0;
 
     CPos lastpos = incPos(m_iStartPos, m_iMaxPosOff - 1);
-    //CPos lastpos = m_iStartPos + (m_iMaxPosOff - COff(1));
-
     // Normally the last position should always be non empty
     // if TSBPD is enabled (reading out of order is not allowed).
     // However if decryption of the last packet fails, it may be dropped
@@ -1052,7 +1011,6 @@
     while (m_entries[lastpos].pUnit == NULL && lastpos != m_iStartPos)
     {
         lastpos = decPos(lastpos);
-        //--lastpos;
     }
 
     if (m_entries[lastpos].pUnit == NULL)
@@ -1062,7 +1020,6 @@
     while (m_entries[startpos].pUnit == NULL && startpos != lastpos)
     {
         startpos = incPos(startpos);
-        //++startpos;
     }
 
     if (m_entries[startpos].pUnit == NULL)
@@ -1293,7 +1250,6 @@
             if (!m_bMessageAPI || packetAt(i).getMsgBoundary() & PB_LAST)
             {
                 m_iFirstNonreadPos = incPos(i);
-                //m_iFirstNonreadPos = i + COff(1);
                 break;
             }
         }
@@ -1370,7 +1326,6 @@
         return false;
 
     const CPos endPos = incPos(m_iStartPos, m_iMaxPosOff);
-    //const CPos endPos = m_iStartPos + m_iMaxPosOff;
     int msgno = -1;
     for (CPos pos = m_iFirstNonOrderMsgPos; pos != endPos; pos = incPos(pos)) //   ++pos)
     {
@@ -1406,8 +1361,6 @@
 
     // Search further packets to the right.
     // First check if there are packets to the right.
-    //const int lastPos = (m_iStartPos + m_iMaxPosOff - 1) % m_szSize;
-    //const CPos lastPos = m_iStartPos + m_iMaxPosOff - COff(1);
     const CPos lastPos = incPos(m_iStartPos, m_iMaxPosOff - 1);
 
     CPos posFirst = CPos_TRAP;
@@ -1465,8 +1418,6 @@
 {
     // Search further packets to the right.
     // First check if there are packets to the right.
-    //const int lastPos = (m_iStartPos + m_iMaxPosOff - 1) % m_szSize;
-    //const CPos lastPos = m_iStartPos + m_iMaxPosOff - COff(1);
     const CPos lastPos = incPos(m_iStartPos, m_iMaxPosOff - 1);
     if (startPos == lastPos)
         return CPos_TRAP;
@@ -1506,7 +1457,6 @@
     do
     {
         pos = decPos(pos);
-        //--pos;
 
         if (!m_entries[pos].pUnit)
             return CPos_TRAP;
@@ -1579,7 +1529,6 @@
         {
             ss << count_milliseconds(nextValidPkt.tsbpd_time - tsNow) << "ms";
             const CPos iLastPos = incPos(m_iStartPos, m_iMaxPosOff - 1);
-            //const CPos iLastPos = m_iStartPos + m_iMaxPosOff - COff(1);
             if (m_entries[iLastPos].pUnit)
             {
                 ss << ", timespan ";
