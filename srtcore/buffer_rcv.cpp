/*
 * SRT - Secure, Reliable, Transport
 * Copyright (c) 2018 Haivision Systems Inc.
 *
 * This Source Code Form is subject to the terms of the Mozilla Public
 * License, v. 2.0. If a copy of the MPL was not distributed with this
 * file, You can obtain one at http://mozilla.org/MPL/2.0/.
 *
 */

/*****************************************************************************
Copyright (c) 2001 - 2009, The Board of Trustees of the University of Illinois.
All rights reserved.

Redistribution and use in source and binary forms, with or without
modification, are permitted provided that the following conditions are
met:

* Redistributions of source code must retain the above
  copyright notice, this list of conditions and the
  following disclaimer.

* Redistributions in binary form must reproduce the
  above copyright notice, this list of conditions
  and the following disclaimer in the documentation
  and/or other materials provided with the distribution.

* Neither the name of the University of Illinois
  nor the names of its contributors may be used to
  endorse or promote products derived from this
  software without specific prior written permission.

THIS SOFTWARE IS PROVIDED BY THE COPYRIGHT HOLDERS AND CONTRIBUTORS "AS
IS" AND ANY EXPRESS OR IMPLIED WARRANTIES, INCLUDING, BUT NOT LIMITED TO,
THE IMPLIED WARRANTIES OF MERCHANTABILITY AND FITNESS FOR A PARTICULAR
PURPOSE ARE DISCLAIMED. IN NO EVENT SHALL THE COPYRIGHT OWNER OR
CONTRIBUTORS BE LIABLE FOR ANY DIRECT, INDIRECT, INCIDENTAL, SPECIAL,
EXEMPLARY, OR CONSEQUENTIAL DAMAGES (INCLUDING, BUT NOT LIMITED TO,
PROCUREMENT OF SUBSTITUTE GOODS OR SERVICES; LOSS OF USE, DATA, OR
PROFITS; OR BUSINESS INTERRUPTION) HOWEVER CAUSED AND ON ANY THEORY OF
LIABILITY, WHETHER IN CONTRACT, STRICT LIABILITY, OR TORT (INCLUDING
NEGLIGENCE OR OTHERWISE) ARISING IN ANY WAY OUT OF THE USE OF THIS
SOFTWARE, EVEN IF ADVISED OF THE POSSIBILITY OF SUCH DAMAGE.
*****************************************************************************/

#include <cmath>
#include <limits>
#include "buffer_rcv.h"
#include "logging.h"

using namespace std;

using namespace srt::sync;
using namespace srt_logging;
namespace srt_logging
{
    extern Logger brlog;
}
#define rbuflog brlog

namespace srt {

namespace {
    struct ScopedLog
    {
        ScopedLog() {}

        ~ScopedLog()
        {
            LOGC(rbuflog.Warn, log << ss.str());
        }

        stringstream ss;
    };

#define IF_RCVBUF_DEBUG(instr) (void)0

    // Check if iFirstNonreadPos is in range [iStartPos, (iStartPos + iMaxPosOff) % iSize].
    // The right edge is included because we expect iFirstNonreadPos to be
    // right after the last valid packet position if all packets are available.
    bool isInRange(int iStartPos, int iMaxPosOff, size_t iSize, int iFirstNonreadPos)
    {
        if (iFirstNonreadPos == iStartPos)
            return true;

        const int iLastPos = (iStartPos + iMaxPosOff) % iSize;
        const bool isOverrun = iLastPos < iStartPos;

        if (isOverrun)
            return iFirstNonreadPos > iStartPos || iFirstNonreadPos <= iLastPos;

        return iFirstNonreadPos > iStartPos && iFirstNonreadPos <= iLastPos;
    }
}


/*
 *   RcvBufferNew (circular buffer):
 *
 *   |<------------------- m_iSize ----------------------------->|
 *   |       |<----------- m_iMaxPosOff ------------>|           |
 *   |       |                                       |           |
 *   +---+---+---+---+---+---+---+---+---+---+---+---+---+   +---+
 *   | 0 | 0 | 1 | 1 | 1 | 0 | 1 | 1 | 1 | 1 | 0 | 1 | 0 |...| 0 | m_pUnit[]
 *   +---+---+---+---+---+---+---+---+---+---+---+---+---+   +---+
 *             |                                   |
 *             |                                   |__last pkt received
 *             |___ m_iStartPos: first message to read
 *
 *   m_pUnit[i]->m_iFlag: 0:free, 1:good, 2:passack, 3:dropped
 *
 *   thread safety:
 *    m_iStartPos:   CUDT::m_RecvLock
 *    m_iLastAckPos: CUDT::m_AckLock
 *    m_iMaxPosOff:     none? (modified on add and ack
 */

CRcvBuffer::CRcvBuffer(int initSeqNo, size_t size, CUnitQueue* unitqueue, bool bMessageAPI)
    : m_entries(size)
    , m_szSize(size) // TODO: maybe just use m_entries.size()
    , m_pUnitQueue(unitqueue)
    , m_iStartSeqNo(initSeqNo)
    , m_iStartPos(0)
    , m_iFirstNonreadPos(0)
    , m_iMaxPosOff(0)
    , m_iNotch(0)
    , m_numOutOfOrderPackets(0)
    , m_iFirstReadableOutOfOrder(-1)
    , m_bPeerRexmitFlag(true)
    , m_bMessageAPI(bMessageAPI)
    , m_iBytesCount(0)
    , m_iPktsCount(0)
    , m_uAvgPayloadSz(0)
{
    SRT_ASSERT(size < size_t(std::numeric_limits<int>::max())); // All position pointers are integers
}

CRcvBuffer::~CRcvBuffer()
{
    // Can be optimized by only iterating m_iMaxPosOff from m_iStartPos.
    for (FixedArray<Entry>::iterator it = m_entries.begin(); it != m_entries.end(); ++it)
    {
        if (!it->pUnit)
            continue;
        
        m_pUnitQueue->makeUnitFree(it->pUnit);
        it->pUnit = NULL;
    }
}

int CRcvBuffer::insert(CUnit* unit)
{
    SRT_ASSERT(unit != NULL);
    const int32_t seqno  = unit->m_Packet.getSeqNo();
    const int     offset = CSeqNo::seqoff(m_iStartSeqNo, seqno);

    IF_RCVBUF_DEBUG(ScopedLog scoped_log);
    IF_RCVBUF_DEBUG(scoped_log.ss << "CRcvBuffer::insert: seqno " << seqno);
    IF_RCVBUF_DEBUG(scoped_log.ss << " msgno " << unit->m_Packet.getMsgSeq(m_bPeerRexmitFlag));
    IF_RCVBUF_DEBUG(scoped_log.ss << " m_iStartSeqNo " << m_iStartSeqNo << " offset " << offset);

    if (offset < 0)
    {
        IF_RCVBUF_DEBUG(scoped_log.ss << " returns -2");
        return -2;
    }

    if (offset >= (int)capacity())
    {
        IF_RCVBUF_DEBUG(scoped_log.ss << " returns -3");
        return -3;
    }

    // TODO: Don't do assert here. Process this situation somehow.
    // If >= 2, then probably there is a long gap, and buffer needs to be reset.
    SRT_ASSERT((m_iStartPos + offset) / m_szSize < 2);

    const int pos = (m_iStartPos + offset) % m_szSize;
    if (offset >= m_iMaxPosOff)
        m_iMaxPosOff = offset + 1;

    // Packet already exists
    SRT_ASSERT(pos >= 0 && pos < int(m_szSize));
    if (m_entries[pos].status != EntryState_Empty)
    {
        IF_RCVBUF_DEBUG(scoped_log.ss << " returns -1");
        return -1;
    }
    SRT_ASSERT(m_entries[pos].pUnit == NULL);

    m_pUnitQueue->makeUnitTaken(unit);
    m_entries[pos].pUnit  = unit;
    m_entries[pos].status = EntryState_Avail;
    countBytes(1, (int)unit->m_Packet.getLength());

    // If packet "in order" flag is zero, it can be read out of order.
    // With TSBPD enabled packets are always assumed in order (the flag is ignored).
    if (!m_tsbpd.isEnabled() && m_bMessageAPI && !unit->m_Packet.getMsgOrderFlag())
    {
        ++m_numOutOfOrderPackets;
        onInsertNotInOrderPacket(pos);
    }

    updateNonreadPos();
    IF_RCVBUF_DEBUG(scoped_log.ss << " returns 0 (OK)");
    return 0;
}

int CRcvBuffer::dropUpTo(int32_t seqno)
{
    IF_RCVBUF_DEBUG(ScopedLog scoped_log);
    IF_RCVBUF_DEBUG(scoped_log.ss << "CRcvBuffer::dropUpTo: seqno " << seqno << " m_iStartSeqNo " << m_iStartSeqNo);

    int len = CSeqNo::seqoff(m_iStartSeqNo, seqno);
    if (len <= 0)
    {
        IF_RCVBUF_DEBUG(scoped_log.ss << ". Nothing to drop.");
        return 0;
    }

    m_iMaxPosOff -= len;
    if (m_iMaxPosOff < 0)
        m_iMaxPosOff = 0;

    const int iDropCnt = len;
    while (len > 0)
    {
        dropUnitInPos(m_iStartPos);
        m_entries[m_iStartPos].status = EntryState_Empty;
        SRT_ASSERT(m_entries[m_iStartPos].pUnit == NULL && m_entries[m_iStartPos].status == EntryState_Empty);
        m_iStartPos = incPos(m_iStartPos);
        --len;
    }

    // Update positions
    m_iStartSeqNo = seqno;
    // Move forward if there are "read/drop" entries.
    releaseNextFillerEntries();

    // If the nonread position is now behind the starting position, set it to the starting position and update.
    // Preceding packets were likely missing, and the non read position can probably be moved further now.
    if (CSeqNo::seqcmp(m_iFirstNonreadPos, m_iStartPos) < 0)
    {
        m_iFirstNonreadPos = m_iStartPos;
        updateNonreadPos();
    }
    if (!m_tsbpd.isEnabled() && m_bMessageAPI)
        updateFirstReadableOutOfOrder();
    return iDropCnt;
}

int CRcvBuffer::dropAll()
{
    if (empty())
        return 0;

    const int end_seqno = CSeqNo::incseq(m_iStartSeqNo, m_iMaxPosOff);
    return dropUpTo(end_seqno);
}

int CRcvBuffer::dropMessage(int32_t seqnolo, int32_t seqnohi, int32_t msgno, DropActionIfExists actionOnExisting)
{
    IF_RCVBUF_DEBUG(ScopedLog scoped_log);
<<<<<<< HEAD
    IF_RCVBUF_DEBUG(scoped_log.ss << "CRcvBuffer::dropMessage: seqnolo " << seqnolo << " seqnohi " << seqnohi
        << ", msgno " << msgno << " m_iStartSeqNo " << m_iStartSeqNo);
    if (msgno < 0) // Note that only SRT_MSGNO_CONTROL is allowed in the protocol.
    {
        HLOGC(rbuflog.Error, log << "EPE: received UMSG_DROPREQ with msgflag field set to a negative value!");
    }
=======
    IF_RCVBUF_DEBUG(scoped_log.ss << "CRcvBuffer::dropMessage(): %(" << seqnolo << " - " << seqnohi << ")"
                                  << " #" << msgno << " actionOnExisting=" << actionOnExisting << " m_iStartSeqNo=%"
                                  << m_iStartSeqNo);
>>>>>>> 41a86bfc

    // Drop by packet seqno range to also wipe those packets that do not exist in the buffer.
    const int offset_a = CSeqNo::seqoff(m_iStartSeqNo, seqnolo);
    const int offset_b = CSeqNo::seqoff(m_iStartSeqNo, seqnohi);
    if (offset_b < 0)
    {
        LOGC(rbuflog.Debug, log << "CRcvBuffer.dropMessage(): nothing to drop. Requested [" << seqnolo << "; "
            << seqnohi << "]. Buffer start " << m_iStartSeqNo << ".");
        return 0;
    }

    const bool bKeepExisting = (actionOnExisting == KEEP_EXISTING);
    int minDroppedOffset = -1;
    int iDropCnt = 0;
    const int start_off = max(0, offset_a);
    const int start_pos = incPos(m_iStartPos, start_off);
    const int end_off = min((int) m_szSize - 1, offset_b + 1);
    const int end_pos = incPos(m_iStartPos, end_off);
    bool bDropByMsgNo = msgno > SRT_MSGNO_CONTROL; // Excluding both SRT_MSGNO_NONE (-1) and SRT_MSGNO_CONTROL (0).
    for (int i = start_pos; i != end_pos; i = incPos(i))
    {
        // Check if the unit was already dropped earlier.
        if (m_entries[i].status == EntryState_Drop)
            continue;

        if (m_entries[i].pUnit)
        {
            const PacketBoundary bnd = packetAt(i).getMsgBoundary();

            // Don't drop messages, if all its packets are already in the buffer.
            // TODO: Don't drop a several-packet message if all packets are in the buffer.
            if (bKeepExisting && bnd == PB_SOLO)
            {
                bDropByMsgNo = false; // Solo packet, don't search for the rest of the message.
                LOGC(rbuflog.Debug,
                     log << "CRcvBuffer::dropMessage(): Skipped dropping an existing SOLO packet %"
                         << packetAt(i).getSeqNo() << ".");
                continue;
            }

            const int32_t msgseq = packetAt(i).getMsgSeq(m_bPeerRexmitFlag);
            if (msgno > SRT_MSGNO_CONTROL && msgseq != msgno)
            {
                LOGC(rbuflog.Warn, log << "CRcvBuffer.dropMessage(): Packet seqno %" << packetAt(i).getSeqNo() << " has msgno " << msgseq << " differs from requested " << msgno);
            }

            if (bDropByMsgNo && bnd == PB_FIRST)
            {
                // First packet of the message is about to be dropped. That was the only reason to search for msgno.
                bDropByMsgNo = false;
            }
        }

        dropUnitInPos(i);
        ++iDropCnt;
        m_entries[i].status = EntryState_Drop;
        if (minDroppedOffset == -1)
            minDroppedOffset = offPos(m_iStartPos, i);
    }

    if (bDropByMsgNo)
    {
        // If msgno is specified, potentially not the whole message was dropped using seqno range.
        // The sender might have removed the first packets of the message, and thus @a seqnolo may point to a packet in the middle.
        // The sender should have the last packet of the message it is requesting to be dropped.
        // Therefore we don't search forward, but need to check earlier packets in the RCV buffer.
        // Try to drop by the message number in case the message starts earlier than @a seqnolo.
        const int stop_pos = decPos(m_iStartPos);
        for (int i = start_pos; i != stop_pos; i = decPos(i))
        {
            // Can't drop if message number is not known.
            if (!m_entries[i].pUnit) // also dropped earlier.
                continue;

            const PacketBoundary bnd = packetAt(i).getMsgBoundary();
            const int32_t msgseq = packetAt(i).getMsgSeq(m_bPeerRexmitFlag);
            if (msgseq != msgno)
                break;            

            if (bKeepExisting && bnd == PB_SOLO)
            {
                LOGC(rbuflog.Debug,
                     log << "CRcvBuffer::dropMessage(): Skipped dropping an existing SOLO message packet %"
                         << packetAt(i).getSeqNo() << ".");
                break;
            }

            ++iDropCnt;
            dropUnitInPos(i);
            m_entries[i].status = EntryState_Drop;
            // As the search goes backward, i is always earlier than minDroppedOffset.
            minDroppedOffset = offPos(m_iStartPos, i);

            // Break the loop if the start of the message has been found. No need to search further.
            if (bnd == PB_FIRST)
                break;
        }
        IF_RCVBUF_DEBUG(scoped_log.ss << " iDropCnt " << iDropCnt);
    }

    // Check if units before m_iFirstNonreadPos are dropped.
    const bool needUpdateNonreadPos = (minDroppedOffset != -1 && minDroppedOffset <= getRcvDataSize());
    releaseNextFillerEntries();
    if (needUpdateNonreadPos)
    {
        m_iFirstNonreadPos = m_iStartPos;
        updateNonreadPos();
    }
    if (!m_tsbpd.isEnabled() && m_bMessageAPI)
    {
        if (!checkFirstReadableOutOfOrder())
            m_iFirstReadableOutOfOrder = -1;
        updateFirstReadableOutOfOrder();
    }

    return iDropCnt;
}

int CRcvBuffer::readMessage(char* data, size_t len, SRT_MSGCTRL* msgctrl)
{
    const bool canReadInOrder = hasReadableInorderPkts();
    if (!canReadInOrder && m_iFirstReadableOutOfOrder < 0)
    {
        LOGC(rbuflog.Warn, log << "CRcvBuffer.readMessage(): nothing to read. Ignored isRcvDataReady() result?");
        return 0;
    }

    const int readPos = canReadInOrder ? m_iStartPos : m_iFirstReadableOutOfOrder;

    IF_RCVBUF_DEBUG(ScopedLog scoped_log);
    IF_RCVBUF_DEBUG(scoped_log.ss << "CRcvBuffer::readMessage. m_iStartSeqNo " << m_iStartSeqNo << " m_iStartPos " << m_iStartPos << " readPos " << readPos);

    size_t remain = len;
    char* dst = data;
    int    pkts_read = 0;
    int    bytes_extracted = 0; // The total number of bytes extracted from the buffer.
    const bool updateStartPos = (readPos == m_iStartPos); // Indicates if the m_iStartPos can be changed
    for (int i = readPos;; i = incPos(i))
    {
        SRT_ASSERT(m_entries[i].pUnit);
        if (!m_entries[i].pUnit)
        {
            LOGC(rbuflog.Error, log << "CRcvBuffer::readMessage(): null packet encountered.");
            break;
        }

        const CPacket& packet  = packetAt(i);
        const size_t   pktsize = packet.getLength();
        const int32_t pktseqno = packet.getSeqNo();

        // unitsize can be zero
        const size_t unitsize = std::min(remain, pktsize);
        memcpy(dst, packet.m_pcData, unitsize);
        remain -= unitsize;
        dst += unitsize;

        ++pkts_read;
        bytes_extracted += (int) pktsize;

        if (m_tsbpd.isEnabled())
            updateTsbPdTimeBase(packet.getMsgTimeStamp());

        if (m_numOutOfOrderPackets && !packet.getMsgOrderFlag())
            --m_numOutOfOrderPackets;

        const bool pbLast  = packet.getMsgBoundary() & PB_LAST;
        if (msgctrl && (packet.getMsgBoundary() & PB_FIRST))
        {
            msgctrl->msgno  = packet.getMsgSeq(m_bPeerRexmitFlag);
        }
        if (msgctrl && pbLast)
        {
            msgctrl->srctime = count_microseconds(getPktTsbPdTime(packet.getMsgTimeStamp()).time_since_epoch());
        }
        if (msgctrl)
            msgctrl->pktseq = pktseqno;

        releaseUnitInPos(i);
        if (updateStartPos)
        {
            m_iStartPos = incPos(i);
            --m_iMaxPosOff;
            SRT_ASSERT(m_iMaxPosOff >= 0);
            m_iStartSeqNo = CSeqNo::incseq(pktseqno);
        }
        else
        {
            // If out of order, only mark it read.
            m_entries[i].status = EntryState_Read;
        }

        if (pbLast)
        {
            if (readPos == m_iFirstReadableOutOfOrder)
                m_iFirstReadableOutOfOrder = -1;
            break;
        }
    }

    countBytes(-pkts_read, -bytes_extracted);

    releaseNextFillerEntries();

    if (!isInRange(m_iStartPos, m_iMaxPosOff, m_szSize, m_iFirstNonreadPos))
    {
        m_iFirstNonreadPos = m_iStartPos;
        //updateNonreadPos();
    }

    if (!m_tsbpd.isEnabled())
        // We need updateFirstReadableOutOfOrder() here even if we are reading inorder,
        // incase readable inorder packets are all read out.
        updateFirstReadableOutOfOrder();

    const int bytes_read = int(dst - data);
    if (bytes_read < bytes_extracted)
    {
        LOGC(rbuflog.Error, log << "readMessage: small dst buffer, copied only " << bytes_read << "/" << bytes_extracted << " bytes.");
    }

    IF_RCVBUF_DEBUG(scoped_log.ss << " pldi64 " << *reinterpret_cast<uint64_t*>(data));

    return bytes_read;
}

namespace {
    /// @brief Writes bytes to file stream.
    /// @param data pointer to data to write.
    /// @param len the number of bytes to write
    /// @param dst_offset ignored
    /// @param arg a void pointer to the fstream to write to.
    /// @return true on success, false on failure
    bool writeBytesToFile(char* data, int len, int dst_offset SRT_ATR_UNUSED, void* arg)
    {
        fstream* pofs = reinterpret_cast<fstream*>(arg);
        pofs->write(data, len);
        return !pofs->fail();
    }

    /// @brief Copies bytes to the destination buffer.
    /// @param data pointer to data to copy.
    /// @param len the number of bytes to copy
    /// @param dst_offset offset in destination buffer
    /// @param arg A pointer to the destination buffer
    /// @return true on success, false on failure
    bool copyBytesToBuf(char* data, int len, int dst_offset, void* arg)
    {
        char* dst = reinterpret_cast<char*>(arg) + dst_offset;
        memcpy(dst, data, len);
        return true;
    }
}

int CRcvBuffer::readBufferTo(int len, copy_to_dst_f funcCopyToDst, void* arg)
{
    int p = m_iStartPos;
    const int end_pos = m_iFirstNonreadPos;

    const bool bTsbPdEnabled = m_tsbpd.isEnabled();
    const steady_clock::time_point now = (bTsbPdEnabled ? steady_clock::now() : steady_clock::time_point());

    int rs = len;
    while ((p != end_pos) && (rs > 0))
    {
        if (!m_entries[p].pUnit)
        {
            p = incPos(p);
            LOGC(rbuflog.Error, log << "readBufferTo: IPE: NULL unit found in file transmission");
            return -1;
        }

        const srt::CPacket& pkt = packetAt(p);

        if (bTsbPdEnabled)
        {
            const steady_clock::time_point tsPlay = getPktTsbPdTime(pkt.getMsgTimeStamp());
            HLOGC(rbuflog.Debug,
                log << "readBuffer: check if time to play:"
                << " NOW=" << FormatTime(now)
                << " PKT TS=" << FormatTime(tsPlay));

            if ((tsPlay > now))
                break; /* too early for this unit, return whatever was copied */
        }

        const int pktlen = (int)pkt.getLength();
        const int remain_pktlen = pktlen - m_iNotch;
        const int unitsize = std::min(remain_pktlen, rs);

        if (!funcCopyToDst(pkt.m_pcData + m_iNotch, unitsize, len - rs, arg))
            break;

        if (rs >= remain_pktlen)
        {
            releaseUnitInPos(p);
            p = incPos(p);
            m_iNotch = 0;

            m_iStartPos = p;
            --m_iMaxPosOff;
            SRT_ASSERT(m_iMaxPosOff >= 0);
            m_iStartSeqNo = CSeqNo::incseq(m_iStartSeqNo);
        }
        else
            m_iNotch += rs;

        rs -= unitsize;
    }

    const int iBytesRead = len - rs;
    /* we removed acked bytes form receive buffer */
    countBytes(-1, -iBytesRead);

    // Update positions
    // Set nonread position to the starting position before updating,
    // because start position was increased, and preceding packets are invalid.
    if (!isInRange(m_iStartPos, m_iMaxPosOff, m_szSize, m_iFirstNonreadPos))
    {
        m_iFirstNonreadPos = m_iStartPos;
    }

    if (iBytesRead == 0)
    {
        LOGC(rbuflog.Error, log << "readBufferTo: 0 bytes read. m_iStartPos=" << m_iStartPos << ", m_iFirstNonreadPos=" << m_iFirstNonreadPos);
    }

    return iBytesRead;
}

int CRcvBuffer::readBuffer(char* dst, int len)
{
    return readBufferTo(len, copyBytesToBuf, reinterpret_cast<void*>(dst));
}

int CRcvBuffer::readBufferToFile(fstream& ofs, int len)
{
    return readBufferTo(len, writeBytesToFile, reinterpret_cast<void*>(&ofs));
}

bool CRcvBuffer::hasAvailablePackets() const
{
    return hasReadableInorderPkts() || (m_numOutOfOrderPackets > 0 && m_iFirstReadableOutOfOrder != -1);
}

int CRcvBuffer::getRcvDataSize() const
{
    if (m_iFirstNonreadPos >= m_iStartPos)
        return m_iFirstNonreadPos - m_iStartPos;

    return int(m_szSize + m_iFirstNonreadPos - m_iStartPos);
}

int CRcvBuffer::getTimespan_ms() const
{
    if (!m_tsbpd.isEnabled())
        return 0;

    if (m_iMaxPosOff == 0)
        return 0;

    int lastpos = incPos(m_iStartPos, m_iMaxPosOff - 1);
    // Normally the last position should always be non empty
    // if TSBPD is enabled (reading out of order is not allowed).
    // However if decryption of the last packet fails, it may be dropped
    // from the buffer (AES-GCM), and the position will be empty.
    SRT_ASSERT(m_entries[lastpos].pUnit != NULL || m_entries[lastpos].status == EntryState_Drop);
    while (m_entries[lastpos].pUnit == NULL && lastpos != m_iStartPos)
    {
        lastpos = decPos(lastpos);
    }
    
    if (m_entries[lastpos].pUnit == NULL)
        return 0;

    int startpos = m_iStartPos;
    while (m_entries[startpos].pUnit == NULL && startpos != lastpos)
    {
        startpos = incPos(startpos);
    }

    if (m_entries[startpos].pUnit == NULL)
        return 0;

    const steady_clock::time_point startstamp =
        getPktTsbPdTime(packetAt(startpos).getMsgTimeStamp());
    const steady_clock::time_point endstamp = getPktTsbPdTime(packetAt(lastpos).getMsgTimeStamp());
    if (endstamp < startstamp)
        return 0;

    // One millisecond is added as a duration of a packet in the buffer.
    // If there is only one packet in the buffer, one millisecond is returned.
    return static_cast<int>(count_milliseconds(endstamp - startstamp) + 1);
}

int CRcvBuffer::getRcvDataSize(int& bytes, int& timespan) const
{
    ScopedLock lck(m_BytesCountLock);
    bytes = m_iBytesCount;
    timespan = getTimespan_ms();
    return m_iPktsCount;
}

CRcvBuffer::PacketInfo CRcvBuffer::getFirstValidPacketInfo() const
{
    const int end_pos = incPos(m_iStartPos, m_iMaxPosOff);
    for (int i = m_iStartPos; i != end_pos; i = incPos(i))
    {
        // TODO: Maybe check status?
        if (!m_entries[i].pUnit)
            continue;

        const CPacket& packet = packetAt(i);
        const PacketInfo info = { packet.getSeqNo(), i != m_iStartPos, getPktTsbPdTime(packet.getMsgTimeStamp()) };
        return info;
    }

    const PacketInfo info = { -1, false, time_point() };
    return info;
}

std::pair<int, int> CRcvBuffer::getAvailablePacketsRange() const
{
    const int seqno_last = CSeqNo::incseq(m_iStartSeqNo, (int) countReadable());
    return std::pair<int, int>(m_iStartSeqNo, seqno_last);
}

size_t CRcvBuffer::countReadable() const
{
    if (m_iFirstNonreadPos >= m_iStartPos)
        return m_iFirstNonreadPos - m_iStartPos;
    return m_szSize + m_iFirstNonreadPos - m_iStartPos;
}

bool CRcvBuffer::isRcvDataReady(time_point time_now) const
{
    const bool haveInorderPackets = hasReadableInorderPkts();
    if (!m_tsbpd.isEnabled())
    {
        if (haveInorderPackets)
            return true;

        SRT_ASSERT((!m_bMessageAPI && m_numOutOfOrderPackets == 0) || m_bMessageAPI);
        return (m_numOutOfOrderPackets > 0 && m_iFirstReadableOutOfOrder != -1);
    }

    if (!haveInorderPackets)
        return false;

    const PacketInfo info = getFirstValidPacketInfo();

    return info.tsbpd_time <= time_now;
}

CRcvBuffer::PacketInfo CRcvBuffer::getFirstReadablePacketInfo(time_point time_now) const
{
    const PacketInfo unreadableInfo    = {SRT_SEQNO_NONE, false, time_point()};
    const bool       hasInorderPackets = hasReadableInorderPkts();

    if (!m_tsbpd.isEnabled())
    {
        if (hasInorderPackets)
        {
            const CPacket&   packet = packetAt(m_iStartPos);
            const PacketInfo info   = {packet.getSeqNo(), false, time_point()};
            return info;
        }
        SRT_ASSERT((!m_bMessageAPI && m_numOutOfOrderPackets == 0) || m_bMessageAPI);
        if (m_iFirstReadableOutOfOrder >= 0)
        {
            SRT_ASSERT(m_numOutOfOrderPackets > 0);
            const CPacket&   packet = packetAt(m_iFirstReadableOutOfOrder);
            const PacketInfo info   = {packet.getSeqNo(), true, time_point()};
            return info;
        }
        return unreadableInfo;
    }

    if (!hasInorderPackets)
        return unreadableInfo;

    const PacketInfo info = getFirstValidPacketInfo();

    if (info.tsbpd_time <= time_now)
        return info;
    else
        return unreadableInfo;
}

void CRcvBuffer::countBytes(int pkts, int bytes)
{
    ScopedLock lock(m_BytesCountLock);
    m_iBytesCount += bytes; // added or removed bytes from rcv buffer
    m_iPktsCount  += pkts;
    if (bytes > 0)          // Assuming one pkt when adding bytes
    {
        if (!m_uAvgPayloadSz)
            m_uAvgPayloadSz = bytes;
        else
            m_uAvgPayloadSz = avg_iir<100>(m_uAvgPayloadSz, (unsigned) bytes);
    }
}

void CRcvBuffer::releaseUnitInPos(int pos)
{
    CUnit* tmp = m_entries[pos].pUnit;
    m_entries[pos] = Entry(); // pUnit = NULL; status = Empty
    if (tmp != NULL)
        m_pUnitQueue->makeUnitFree(tmp);
}

bool CRcvBuffer::dropUnitInPos(int pos)
{
    if (!m_entries[pos].pUnit)
        return false;
    if (m_tsbpd.isEnabled())
    {
        updateTsbPdTimeBase(packetAt(pos).getMsgTimeStamp());
    }
    else if (m_bMessageAPI && !packetAt(pos).getMsgOrderFlag())
    {
        --m_numOutOfOrderPackets;
        if (pos == m_iFirstReadableOutOfOrder)
            m_iFirstReadableOutOfOrder = -1;
    }
    releaseUnitInPos(pos);
    return true;
}

void CRcvBuffer::releaseNextFillerEntries()
{
    int pos = m_iStartPos;
    while (m_entries[pos].status == EntryState_Read || m_entries[pos].status == EntryState_Drop)
    {
        m_iStartSeqNo = CSeqNo::incseq(m_iStartSeqNo);
        releaseUnitInPos(pos);
        pos = incPos(pos);
        m_iStartPos = pos;
        --m_iMaxPosOff;
        if (m_iMaxPosOff < 0)
            m_iMaxPosOff = 0;
    }
}

// TODO: Is this function complete? There are some comments left inside.
void CRcvBuffer::updateNonreadPos()
{
    if (m_iMaxPosOff == 0)
        return;

    const int end_pos = incPos(m_iStartPos, m_iMaxPosOff); // The empty position right after the last valid entry.

    int pos = m_iFirstNonreadPos;
    while (m_entries[pos].pUnit && m_entries[pos].status == EntryState_Avail)
    {
        if (m_bMessageAPI && (packetAt(pos).getMsgBoundary() & PB_FIRST) == 0)
            break;

        for (int i = pos; i != end_pos; i = incPos(i))
        {
            if (!m_entries[i].pUnit || m_entries[pos].status != EntryState_Avail)
            {
                break;
            }

            // Check PB_LAST only in message mode.
            if (!m_bMessageAPI || packetAt(i).getMsgBoundary() & PB_LAST)
            {
                m_iFirstNonreadPos = incPos(i);
                break;
            }
        }

        if (pos == m_iFirstNonreadPos || !m_entries[m_iFirstNonreadPos].pUnit)
            break;

        pos = m_iFirstNonreadPos;
    }
}

int CRcvBuffer::findLastMessagePkt()
{
    for (int i = m_iStartPos; i != m_iFirstNonreadPos; i = incPos(i))
    {
        SRT_ASSERT(m_entries[i].pUnit);

        if (packetAt(i).getMsgBoundary() & PB_LAST)
        {
            return i;
        }
    }

    return -1;
}

void CRcvBuffer::onInsertNotInOrderPacket(int insertPos)
{
    if (m_numOutOfOrderPackets == 0)
        return;

    // If the following condition is true, there is already a packet,
    // that can be read out of order. We don't need to search for
    // another one. The search should be done when that packet is read out from the buffer.
    //
    // There might happen that the packet being added precedes the previously found one.
    // However, it is allowed to re bead out of order, so no need to update the position.
    if (m_iFirstReadableOutOfOrder >= 0)
        return;

    // Just a sanity check. This function is called when a new packet is added.
    // So the should be unacknowledged packets.
    SRT_ASSERT(m_iMaxPosOff > 0);
    SRT_ASSERT(m_entries[insertPos].pUnit);
    const CPacket& pkt = packetAt(insertPos);
    const PacketBoundary boundary = pkt.getMsgBoundary();

    //if ((boundary & PB_FIRST) && (boundary & PB_LAST))
    //{
    //    // This packet can be read out of order
    //    m_iFirstReadableOutOfOrder = insertPos;
    //    return;
    //}

    const int msgNo = pkt.getMsgSeq(m_bPeerRexmitFlag);
    // First check last packet, because it is expected to be received last.
    const bool hasLast = (boundary & PB_LAST) || (-1 < scanNotInOrderMessageRight(insertPos, msgNo));
    if (!hasLast)
        return;

    const int firstPktPos = (boundary & PB_FIRST)
        ? insertPos
        : scanNotInOrderMessageLeft(insertPos, msgNo);
    if (firstPktPos < 0)
        return;

    m_iFirstReadableOutOfOrder = firstPktPos;
    return;
}

bool CRcvBuffer::checkFirstReadableOutOfOrder()
{
    if (m_numOutOfOrderPackets <= 0 || m_iFirstReadableOutOfOrder < 0 || m_iMaxPosOff == 0)
        return false;

    const int endPos = incPos(m_iStartPos, m_iMaxPosOff);
    int msgno = -1;
    for (int pos = m_iFirstReadableOutOfOrder; pos != endPos; pos = incPos(pos))
    {
        if (!m_entries[pos].pUnit)
            return false;

        const CPacket& pkt = packetAt(pos);
        if (pkt.getMsgOrderFlag())
            return false;

        if (msgno == -1)
            msgno = pkt.getMsgSeq(m_bPeerRexmitFlag);
        else if (msgno != pkt.getMsgSeq(m_bPeerRexmitFlag))
            return false;

        if (pkt.getMsgBoundary() & PB_LAST)
            return true;
    }

    return false;
}

void CRcvBuffer::updateFirstReadableOutOfOrder()
{
    if (hasReadableInorderPkts() || m_numOutOfOrderPackets <= 0 || m_iFirstReadableOutOfOrder >= 0)
        return;

    if (m_iMaxPosOff == 0)
        return;

    // TODO: unused variable outOfOrderPktsRemain?
    int outOfOrderPktsRemain = (int) m_numOutOfOrderPackets;

    // Search further packets to the right.
    // First check if there are packets to the right.
    const int lastPos = (m_iStartPos + m_iMaxPosOff - 1) % m_szSize;

    int posFirst = -1;
    int posLast = -1;
    int msgNo = -1;

    for (int pos = m_iStartPos; outOfOrderPktsRemain; pos = incPos(pos))
    {
        if (!m_entries[pos].pUnit)
        {
            posFirst = posLast = msgNo = -1;
            continue;
        }

        const CPacket& pkt = packetAt(pos);

        if (pkt.getMsgOrderFlag())   // Skip in order packet
        {
            posFirst = posLast = msgNo = -1;
            continue;
        }

        --outOfOrderPktsRemain;

        const PacketBoundary boundary = pkt.getMsgBoundary();
        if (boundary & PB_FIRST)
        {
            posFirst = pos;
            msgNo = pkt.getMsgSeq(m_bPeerRexmitFlag);
        }

        if (pkt.getMsgSeq(m_bPeerRexmitFlag) != msgNo)
        {
            posFirst = posLast = msgNo = -1;
            continue;
        }

        if (boundary & PB_LAST)
        {
            m_iFirstReadableOutOfOrder = posFirst;
            return;
        }

        if (pos == lastPos)
            break;
    }

    return;
}

int CRcvBuffer::scanNotInOrderMessageRight(const int startPos, int msgNo) const
{
    // Search further packets to the right.
    // First check if there are packets to the right.
    const int lastPos = (m_iStartPos + m_iMaxPosOff - 1) % m_szSize;
    if (startPos == lastPos)
        return -1;

    int pos = startPos;
    do
    {
        pos = incPos(pos);
        if (!m_entries[pos].pUnit)
            break;

        const CPacket& pkt = packetAt(pos);

        if (pkt.getMsgSeq(m_bPeerRexmitFlag) != msgNo)
        {
            LOGC(rbuflog.Error, log << "Missing PB_LAST packet for msgNo " << msgNo);
            return -1;
        }

        const PacketBoundary boundary = pkt.getMsgBoundary();
        if (boundary & PB_LAST)
            return pos;
    } while (pos != lastPos);

    return -1;
}

int CRcvBuffer::scanNotInOrderMessageLeft(const int startPos, int msgNo) const
{
    // Search preceding packets to the left.
    // First check if there are packets to the left.
    if (startPos == m_iStartPos)
        return -1;

    int pos = startPos;
    do
    {
        pos = decPos(pos);

        if (!m_entries[pos].pUnit)
            return -1;

        const CPacket& pkt = packetAt(pos);

        if (pkt.getMsgSeq(m_bPeerRexmitFlag) != msgNo)
        {
            LOGC(rbuflog.Error, log << "Missing PB_FIRST packet for msgNo " << msgNo);
            return -1;
        }

        const PacketBoundary boundary = pkt.getMsgBoundary();
        if (boundary & PB_FIRST)
            return pos;
    } while (pos != m_iStartPos);

    return -1;
}

bool CRcvBuffer::addRcvTsbPdDriftSample(uint32_t usTimestamp, const time_point& tsPktArrival, int usRTTSample)
{
    return m_tsbpd.addDriftSample(usTimestamp, tsPktArrival, usRTTSample);
}

void CRcvBuffer::setTsbPdMode(const steady_clock::time_point& timebase, bool wrap, duration delay)
{
    m_tsbpd.setTsbPdMode(timebase, wrap, delay);
}

void CRcvBuffer::applyGroupTime(const steady_clock::time_point& timebase,
    bool                            wrp,
    uint32_t                        delay,
    const steady_clock::duration& udrift)
{
    m_tsbpd.applyGroupTime(timebase, wrp, delay, udrift);
}

void CRcvBuffer::applyGroupDrift(const steady_clock::time_point& timebase,
    bool                            wrp,
    const steady_clock::duration& udrift)
{
    m_tsbpd.applyGroupDrift(timebase, wrp, udrift);
}

CRcvBuffer::time_point CRcvBuffer::getTsbPdTimeBase(uint32_t usPktTimestamp) const
{
    return m_tsbpd.getTsbPdTimeBase(usPktTimestamp);
}

void CRcvBuffer::updateTsbPdTimeBase(uint32_t usPktTimestamp)
{
    m_tsbpd.updateTsbPdTimeBase(usPktTimestamp);
}

string CRcvBuffer::strFullnessState(int iFirstUnackSeqNo, const time_point& tsNow) const
{
    stringstream ss;

    ss << "iFirstUnackSeqNo=" << iFirstUnackSeqNo << " m_iStartSeqNo=" << m_iStartSeqNo
       << " m_iStartPos=" << m_iStartPos << " m_iMaxPosOff=" << m_iMaxPosOff << ". ";

    ss << "Space avail " << getAvailSize(iFirstUnackSeqNo) << "/" << m_szSize << " pkts. ";

    if (m_tsbpd.isEnabled() && m_iMaxPosOff > 0)
    {
        const PacketInfo nextValidPkt = getFirstValidPacketInfo();
        ss << "(TSBPD ready in ";
        if (!is_zero(nextValidPkt.tsbpd_time))
        {
            ss << count_milliseconds(nextValidPkt.tsbpd_time - tsNow) << "ms";
            const int iLastPos = incPos(m_iStartPos, m_iMaxPosOff - 1);
            if (m_entries[iLastPos].pUnit)
            {
                ss << ", timespan ";
                const uint32_t usPktTimestamp = packetAt(iLastPos).getMsgTimeStamp();
                ss << count_milliseconds(m_tsbpd.getPktTsbPdTime(usPktTimestamp) - nextValidPkt.tsbpd_time);
                ss << " ms";
            }
        }
        else
        {
            ss << "n/a";
        }
        ss << "). ";
    }

    ss << SRT_SYNC_CLOCK_STR " drift " << getDrift() / 1000 << " ms.";
    return ss.str();
}

CRcvBuffer::time_point CRcvBuffer::getPktTsbPdTime(uint32_t usPktTimestamp) const
{
    return m_tsbpd.getPktTsbPdTime(usPktTimestamp);
}

/* Return moving average of acked data pkts, bytes, and timespan (ms) of the receive buffer */
int CRcvBuffer::getRcvAvgDataSize(int& bytes, int& timespan)
{
    // Average number of packets and timespan could be small,
    // so rounding is beneficial, while for the number of
    // bytes in the buffer is a higher value, so rounding can be omitted,
    // but probably better to round all three values.
    timespan = static_cast<int>(round((m_mavg.timespan_ms())));
    bytes = static_cast<int>(round((m_mavg.bytes())));
    return static_cast<int>(round(m_mavg.pkts()));
}

/* Update moving average of acked data pkts, bytes, and timespan (ms) of the receive buffer */
void CRcvBuffer::updRcvAvgDataSize(const steady_clock::time_point& now)
{
    if (!m_mavg.isTimeToUpdate(now))
        return;

    int       bytes = 0;
    int       timespan_ms = 0;
    const int pkts = getRcvDataSize(bytes, timespan_ms);
    m_mavg.update(now, pkts, bytes, timespan_ms);
}

} // namespace srt<|MERGE_RESOLUTION|>--- conflicted
+++ resolved
@@ -261,18 +261,13 @@
 int CRcvBuffer::dropMessage(int32_t seqnolo, int32_t seqnohi, int32_t msgno, DropActionIfExists actionOnExisting)
 {
     IF_RCVBUF_DEBUG(ScopedLog scoped_log);
-<<<<<<< HEAD
-    IF_RCVBUF_DEBUG(scoped_log.ss << "CRcvBuffer::dropMessage: seqnolo " << seqnolo << " seqnohi " << seqnohi
-        << ", msgno " << msgno << " m_iStartSeqNo " << m_iStartSeqNo);
-    if (msgno < 0) // Note that only SRT_MSGNO_CONTROL is allowed in the protocol.
-    {
-        HLOGC(rbuflog.Error, log << "EPE: received UMSG_DROPREQ with msgflag field set to a negative value!");
-    }
-=======
     IF_RCVBUF_DEBUG(scoped_log.ss << "CRcvBuffer::dropMessage(): %(" << seqnolo << " - " << seqnohi << ")"
                                   << " #" << msgno << " actionOnExisting=" << actionOnExisting << " m_iStartSeqNo=%"
                                   << m_iStartSeqNo);
->>>>>>> 41a86bfc
+    if (msgno < 0) // Note that only SRT_MSGNO_CONTROL is allowed in the protocol.
+    {
+        HLOGC(rbuflog.Error, log << "EPE: received UMSG_DROPREQ with msgflag field set to a negative value!");
+    }
 
     // Drop by packet seqno range to also wipe those packets that do not exist in the buffer.
     const int offset_a = CSeqNo::seqoff(m_iStartSeqNo, seqnolo);
