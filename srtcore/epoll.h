--- conflicted
+++ resolved
@@ -237,9 +237,6 @@
        removeExistingNotices(wait);
    }
 
-<<<<<<< HEAD
-   bool checkEdge(enotice_t::iterator i)
-=======
    // This function removes notices referring to
    // events that are NOT present in @a nevts, but
    // may be among subscriptions and therefore potentially
@@ -271,8 +268,7 @@
        }
    }
 
-   void checkEdge(enotice_t::iterator i)
->>>>>>> b9a4d1f5
+   bool checkEdge(enotice_t::iterator i)
    {
        // This function should check if this event was subscribed
        // as edge-triggered, and if so, clear the event from the notice.
