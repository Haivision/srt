--- conflicted
+++ resolved
@@ -390,17 +390,10 @@
 
 private:
    int m_iIDSeed;                            // seed to generate a new ID
-<<<<<<< HEAD
-   srt::sync::CMutex m_SeedLock;
-
-   std::map<int, CEPollDesc> m_mPolls;       // all epolls
-   srt::sync::CMutex m_EPollLock;
-=======
    srt::sync::Mutex m_SeedLock;
 
    std::map<int, CEPollDesc> m_mPolls;       // all epolls
    srt::sync::Mutex m_EPollLock;
->>>>>>> 4f411304
 };
 
 
