/*
 * SRT - Secure, Reliable, Transport
 * Copyright (c) 2018 Haivision Systems Inc.
 * 
 * This Source Code Form is subject to the terms of the Mozilla Public
 * License, v. 2.0. If a copy of the MPL was not distributed with this
 * file, You can obtain one at http://mozilla.org/MPL/2.0/.
 * 
 */

/*****************************************************************************
Copyright (c) 2001 - 2010, The Board of Trustees of the University of Illinois.
All rights reserved.

Redistribution and use in source and binary forms, with or without
modification, are permitted provided that the following conditions are
met:

* Redistributions of source code must retain the above
  copyright notice, this list of conditions and the
  following disclaimer.

* Redistributions in binary form must reproduce the
  above copyright notice, this list of conditions
  and the following disclaimer in the documentation
  and/or other materials provided with the distribution.

* Neither the name of the University of Illinois
  nor the names of its contributors may be used to
  endorse or promote products derived from this
  software without specific prior written permission.

THIS SOFTWARE IS PROVIDED BY THE COPYRIGHT HOLDERS AND CONTRIBUTORS "AS
IS" AND ANY EXPRESS OR IMPLIED WARRANTIES, INCLUDING, BUT NOT LIMITED TO,
THE IMPLIED WARRANTIES OF MERCHANTABILITY AND FITNESS FOR A PARTICULAR
PURPOSE ARE DISCLAIMED. IN NO EVENT SHALL THE COPYRIGHT OWNER OR
CONTRIBUTORS BE LIABLE FOR ANY DIRECT, INDIRECT, INCIDENTAL, SPECIAL,
EXEMPLARY, OR CONSEQUENTIAL DAMAGES (INCLUDING, BUT NOT LIMITED TO,
PROCUREMENT OF SUBSTITUTE GOODS OR SERVICES; LOSS OF USE, DATA, OR
PROFITS; OR BUSINESS INTERRUPTION) HOWEVER CAUSED AND ON ANY THEORY OF
LIABILITY, WHETHER IN CONTRACT, STRICT LIABILITY, OR TORT (INCLUDING
NEGLIGENCE OR OTHERWISE) ARISING IN ANY WAY OUT OF THE USE OF THIS
SOFTWARE, EVEN IF ADVISED OF THE POSSIBILITY OF SUCH DAMAGE.
*****************************************************************************/

/*****************************************************************************
written by
   Yunhong Gu, last updated 08/20/2010
modified by
   Haivision Systems Inc.
*****************************************************************************/

#ifndef INC_SRT_EPOLL_H
#define INC_SRT_EPOLL_H


#include <map>
#include <set>
#include <list>
#include "udt.h"

namespace srt
{

class CUDT;
class CRendezvousQueue;
class CUDTGroup;


class CEPollDesc
{
#ifdef __GNUG__
   const int m_iID;                                // epoll ID
#else
   const int m_iID SRT_ATR_UNUSED;                 // epoll ID
#endif
   struct Wait;

   struct Notice: public SRT_EPOLL_EVENT
   {
       Wait* parent;

       Notice(Wait* p, SRTSOCKET sock, int ev): parent(p)
       {
           fd = sock;
           events = ev;
       }
   };

   /// The type for `m_USockEventNotice`, the pair contains:
   /// * The back-pointer to the subscriber object for which this event notice serves
   /// * The events currently being on
   typedef std::list<Notice> enotice_t;

   struct Wait
   {
       /// Events the subscriber is interested with. Only those will be
       /// regarded when updating event flags.
       int32_t watch;

       /// Which events should be edge-triggered. When the event isn't
       /// mentioned in `watch`, this bit flag is disregarded. Otherwise
       /// it means that the event is to be waited for persistent state
       /// if this flag is not present here, and for edge trigger, if
       /// the flag is present here.
       int32_t edge;

       /// The current persistent state. This is usually duplicated in
       /// a dedicated state object in `m_USockEventNotice`, however the state
       /// here will stay forever as is, regardless of the edge/persistent
       /// subscription mode for the event.
       int32_t state;

       /// The iterator to `m_USockEventNotice` container that contains the
       /// event notice object for this subscription, or the value from
       /// `nullNotice()` if there is no such object.
       enotice_t::iterator notit;

       Wait(explicit_t<int32_t> sub, explicit_t<int32_t> etr, enotice_t::iterator i)
           :watch(sub)
           ,edge(etr)
           ,state(0)
           ,notit(i)
       {
       }

       int edgeOnly() { return edge & watch; }

       /// Clear all flags for given direction from the notices
       /// and subscriptions, and checks if this made the event list
       /// for this watch completely empty.
       /// @param direction event type that has to be cleared
       /// @return true, if this cleared the last event (the caller
       /// want to remove the subscription for this socket)
       bool clear(int32_t direction)
       {
           if (watch & direction)
           {
               watch &= ~direction;
               edge &= ~direction;
               state &= ~direction;

               return watch == 0;
           }

           return false;
       }
   };

   typedef std::map<SRTSOCKET, Wait> ewatch_t;

#if ENABLE_HEAVY_LOGGING
std::string DisplayEpollWatch();
#endif

   /// Sockets that are subscribed for events in this eid.
   ewatch_t m_USockWatchState;

   /// Objects representing changes in SRT sockets.
   /// Objects are removed from here when an event is registerred as edge-triggered.
   /// Otherwise it is removed only when all events as per subscription
   /// are no longer on.
   enotice_t m_USockEventNotice;

   // Special behavior
   int32_t m_Flags;

   enotice_t::iterator nullNotice() { return m_USockEventNotice.end(); }

   // Only CEPoll class should have access to it.
   // Guarding private access to the class is not necessary
   // within the epoll module.
   friend class CEPoll;

   CEPollDesc(int id, int localID)
       : m_iID(id)
       , m_Flags(0)
       , m_iLocalID(localID)
    {
    }

   static const int32_t EF_NOCHECK_EMPTY = 1 << 0;
   static const int32_t EF_CHECK_REP = 1 << 1;

   int32_t flags() const { return m_Flags; }
   bool flags(int32_t f) const { return (m_Flags & f) != 0; }
   void set_flags(int32_t flg) { m_Flags |= flg; }
   void clr_flags(int32_t flg) { m_Flags &= ~flg; }

   // Container accessors for ewatch_t.
   bool watch_empty() const { return m_USockWatchState.empty(); }
   Wait* watch_find(SRTSOCKET sock)
   {
       ewatch_t::iterator i = m_USockWatchState.find(sock);
       if (i == m_USockWatchState.end())
           return NULL;
       return &i->second;
   }

   // Container accessors for enotice_t.
   enotice_t::iterator enotice_begin() { return m_USockEventNotice.begin(); }
   enotice_t::iterator enotice_end() { return m_USockEventNotice.end(); }
   enotice_t::const_iterator enotice_begin() const { return m_USockEventNotice.begin(); }
   enotice_t::const_iterator enotice_end() const { return m_USockEventNotice.end(); }
   bool enotice_empty() const { return m_USockEventNotice.empty(); }

   const int m_iLocalID;                           // local system epoll ID
   std::set<SYSSOCKET> m_sLocals;            // set of local (non-UDT) descriptors

   std::pair<ewatch_t::iterator, bool> addWatch(SRTSOCKET sock, explicit_t<int32_t> events, explicit_t<int32_t> et_events)
   {
        return m_USockWatchState.insert(std::make_pair(sock, Wait(events, et_events, nullNotice())));
   }

   void addEventNotice(Wait& wait, SRTSOCKET sock, int events)
   {
       // `events` contains bits to be set, so:
       //
       // 1. If no notice object exists, add it exactly with `events`.
       // 2. If it exists, only set the bits from `events`.
       // ASSUME: 'events' is not 0, that is, we have some readiness

       if (wait.notit == nullNotice()) // No notice object
       {
           // Add new event notice and bind to the wait object.
           m_USockEventNotice.push_back(Notice(&wait, sock, events));
           wait.notit = --m_USockEventNotice.end();

           return;
       }

       // We have an existing event notice, so update it
       wait.notit->events |= events;
   }

   // This function only updates the corresponding event notice object
   // according to the change in the events.
   void updateEventNotice(Wait& wait, SRTSOCKET sock, int events, bool enable)
   {
       if (enable)
       {
           addEventNotice(wait, sock, events);
       }
       else
       {
           removeExcessEvents(wait, ~events);
       }
   }

   void removeSubscription(SRTSOCKET u)
   {
       std::map<SRTSOCKET, Wait>::iterator i = m_USockWatchState.find(u);
       if (i == m_USockWatchState.end())
           return;

       if (i->second.notit != nullNotice())
       {
           m_USockEventNotice.erase(i->second.notit);
           // NOTE: no need to update the Wait::notit field
           // because the Wait object is about to be removed anyway.
       }
       m_USockWatchState.erase(i);
   }

   void clearAll()
   {
       m_USockEventNotice.clear();
       m_USockWatchState.clear();
   }

   void removeExistingNotices(Wait& wait)
   {
       m_USockEventNotice.erase(wait.notit);
       wait.notit = nullNotice();
   }

   void removeEvents(Wait& wait)
   {
       if (wait.notit == nullNotice())
           return;
       removeExistingNotices(wait);
   }

   // This function removes notices referring to
   // events that are NOT present in @a nevts, but
   // may be among subscriptions and therefore potentially
   // have an associated notice.
   void removeExcessEvents(Wait& wait, int nevts)
   {
       // Update the event notice, should it exist
       // If the watch points to a null notice, there's simply
       // no notice there, so nothing to update or prospectively
       // remove - but may be something to add.
       if (wait.notit == nullNotice())
           return;

       // `events` contains bits to be cleared.
       // 1. If there is no notice event, do nothing - clear already.
       // 2. If there is a notice event, update by clearing the bits
       // 2.1. If this made resulting state to be 0, also remove the notice.

       const int newstate = wait.notit->events & nevts;
       if (newstate)
       {
           wait.notit->events = newstate;
       }
       else
       {
           // If the new state is full 0 (no events),
           // then remove the corresponding notice object
           removeExistingNotices(wait);
       }
   }

   bool checkEdge(enotice_t::iterator i)
   {
       // This function should check if this event was subscribed
       // as edge-triggered, and if so, clear the event from the notice.
       // Update events and check edge mode at the subscriber
       i->events &= ~i->parent->edgeOnly();
       if(!i->events)
       {
           removeExistingNotices(*i->parent);
           return true;
       }
       return false;
   }

   /// This should work in a loop around the notice container of
   /// the given eid container and clear out the notice for
   /// particular event type. If this has cleared effectively the
   /// last existing event, it should return the socket id
   /// so that the caller knows to remove it also from subscribers.
   ///
   /// @param i iterator in the notice container
   /// @param event event type to be cleared
   /// @retval (socket) Socket to be removed from subscriptions
   /// @retval SRT_INVALID_SOCK Nothing to be done (associated socket
   ///         still has other subscriptions)
   SRTSOCKET clearEventSub(enotice_t::iterator i, int event)
   {
       // We need to remove the notice and subscription
       // for this event. The 'i' iterator is safe to
       // delete, even indirectly.

       // This works merely like checkEdge, just on request to clear the
       // identified event, if found.
       if (i->events & event)
       {
           // The notice has a readiness flag on this event.
           // This means that there exists also a subscription.
           Wait* w = i->parent;
           if (w->clear(event))
               return i->fd;
       }

       return SRT_INVALID_SOCK;
   }
};

class CEPoll
{
friend class srt::CUDT;
friend class srt::CUDTGroup;
friend class srt::CRendezvousQueue;

public:
   CEPoll();
   ~CEPoll();

public: // for CUDTUnited API

   /// create a new EPoll.
   /// @return new EPoll ID if success, otherwise an error number.
   int create(CEPollDesc** ppd = 0);


   /// delete all user sockets (SRT sockets) from an EPoll
   /// @param [in] eid EPoll ID.
   void clear_usocks(int eid);

   /// add a system socket to an EPoll.
   /// @param [in] eid EPoll ID.
   /// @param [in] s system Socket ID.
   /// @param [in] events events to watch.
   void add_ssock(const int eid, const SYSSOCKET& s, const int* events = NULL);

   /// remove a system socket event from an EPoll; socket will be removed if no events to watch.
   /// @param [in] eid EPoll ID.
   /// @param [in] s system socket ID.
   void remove_ssock(const int eid, const SYSSOCKET& s);
   /// update a UDT socket events from an EPoll.
   /// @param [in] eid EPoll ID.
   /// @param [in] u UDT socket ID.
   /// @param [in] events events to watch.
   void update_usock(const int eid, const SRTSOCKET& u, const int* events);

   /// update a system socket events from an EPoll.
   /// @param [in] eid EPoll ID.
   /// @param [in] u UDT socket ID.
   /// @param [in] events events to watch.
   void update_ssock(const int eid, const SYSSOCKET& s, const int* events = NULL);

   /// wait for EPoll events or timeout.
   /// @param [in] eid EPoll ID.
   /// @param [out] readfds UDT sockets available for reading.
   /// @param [out] writefds UDT sockets available for writing.
   /// @param [in] msTimeOut timeout threshold, in milliseconds.
   /// @param [out] lrfds system file descriptors for reading.
   /// @param [out] lwfds system file descriptors for writing.
   /// @return number of sockets available for IO.

   int wait(const int eid, std::set<SRTSOCKET>* readfds, std::set<SRTSOCKET>* writefds, int64_t msTimeOut, std::set<SYSSOCKET>* lrfds, std::set<SYSSOCKET>* lwfds);

   typedef std::map<SRTSOCKET, int> fmap_t;

   /// Lightweit and more internal-reaching version of `uwait` for internal use only.
   /// This function wait for sockets to be ready and reports them in `st` map.
   ///
   /// @param d the internal structure of the epoll container
   /// @param st output container for the results: { socket_type, event }
   /// @param msTimeOut timeout after which return with empty output is allowed
   /// @param report_by_exception if true, errors will result in exception intead of returning -1
   /// @retval -1 error occurred
   /// @retval >=0 number of ready sockets (actually size of `st`)
   int swait(CEPollDesc& d, fmap_t& st, int64_t msTimeOut, bool report_by_exception = true);

   /// Empty subscription check - for internal use only.
   bool empty(const CEPollDesc& d) const;

   /// Reports which events are ready on the given socket.
   /// @param mp socket event map retirned by `swait`
   /// @param sock which socket to ask
   /// @return event flags for given socket, or 0 if none
   static int ready(const fmap_t& mp, SRTSOCKET sock)
   {
       fmap_t::const_iterator y = mp.find(sock);
       if (y == mp.end())
           return 0;
       return y->second;
   }

   /// Reports whether socket is ready for given event.
   /// @param mp socket event map retirned by `swait`
   /// @param sock which socket to ask
   /// @param event which events it should be ready for
   /// @return true if the given socket is ready for given event
   static bool isready(const fmap_t& mp, SRTSOCKET sock, SRT_EPOLL_OPT event)
   {
       return (ready(mp, sock) & event) != 0;
   }

   // Could be a template directly, but it's now hidden in the imp file.
   void clear_ready_usocks(CEPollDesc& d, int direction);

   /// wait for EPoll events or timeout optimized with explicit EPOLL_ERR event and the edge mode option.
   /// @param [in] eid EPoll ID.
   /// @param [out] fdsSet array of user socket events (SRT_EPOLL_IN | SRT_EPOLL_OUT | SRT_EPOLL_ERR).
   /// @param [int] fdsSize of fds array
   /// @param [in] msTimeOut timeout threshold, in milliseconds.
   /// @return total of available events in the epoll system (can be greater than fdsSize)

   int uwait(const int eid, SRT_EPOLL_EVENT* fdsSet, int fdsSize, int64_t msTimeOut);

   /// close and release an EPoll.
   /// @param [in] eid EPoll ID.
   /// @return 0 if success, otherwise an error number.

   void release(const int eid);

public: // for CUDT to acknowledge IO status

   /// Update events available for a UDT socket. At the end this function
   /// counts the number of updated EIDs with given events.
   /// @param [in] uid UDT socket ID.
   /// @param [in] eids EPoll IDs to be set
   /// @param [in] events Combination of events to update
   /// @param [in] enable true -> enable, otherwise disable
   /// @return -1 if invalid events, otherwise the number of changes

   int update_events(const SRTSOCKET& uid, std::set<int>& eids, int events, bool enable);

<<<<<<< HEAD
   void wipe_usock(const SRTSOCKET uid, std::set<int>& eids);

   int setflags(const int eid, int32_t flags);
=======
   int32_t setflags(const int eid, int32_t flags);
>>>>>>> db14eeba

private:
   int m_iIDSeed;                            // seed to generate a new ID
   srt::sync::Mutex m_SeedLock;

   std::map<int, CEPollDesc> m_mPolls;       // all epolls
   mutable srt::sync::Mutex m_EPollLock;
};

#if ENABLE_HEAVY_LOGGING
std::string DisplayEpollResults(const std::map<SRTSOCKET, int>& sockset);
#endif

} // namespace srt


#endif<|MERGE_RESOLUTION|>--- conflicted
+++ resolved
@@ -480,13 +480,9 @@
 
    int update_events(const SRTSOCKET& uid, std::set<int>& eids, int events, bool enable);
 
-<<<<<<< HEAD
    void wipe_usock(const SRTSOCKET uid, std::set<int>& eids);
 
-   int setflags(const int eid, int32_t flags);
-=======
    int32_t setflags(const int eid, int32_t flags);
->>>>>>> db14eeba
 
 private:
    int m_iIDSeed;                            // seed to generate a new ID
