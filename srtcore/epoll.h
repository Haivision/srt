/*
 * SRT - Secure, Reliable, Transport
 * Copyright (c) 2018 Haivision Systems Inc.
 * 
 * This Source Code Form is subject to the terms of the Mozilla Public
 * License, v. 2.0. If a copy of the MPL was not distributed with this
 * file, You can obtain one at http://mozilla.org/MPL/2.0/.
 * 
 */

/*****************************************************************************
Copyright (c) 2001 - 2010, The Board of Trustees of the University of Illinois.
All rights reserved.

Redistribution and use in source and binary forms, with or without
modification, are permitted provided that the following conditions are
met:

* Redistributions of source code must retain the above
  copyright notice, this list of conditions and the
  following disclaimer.

* Redistributions in binary form must reproduce the
  above copyright notice, this list of conditions
  and the following disclaimer in the documentation
  and/or other materials provided with the distribution.

* Neither the name of the University of Illinois
  nor the names of its contributors may be used to
  endorse or promote products derived from this
  software without specific prior written permission.

THIS SOFTWARE IS PROVIDED BY THE COPYRIGHT HOLDERS AND CONTRIBUTORS "AS
IS" AND ANY EXPRESS OR IMPLIED WARRANTIES, INCLUDING, BUT NOT LIMITED TO,
THE IMPLIED WARRANTIES OF MERCHANTABILITY AND FITNESS FOR A PARTICULAR
PURPOSE ARE DISCLAIMED. IN NO EVENT SHALL THE COPYRIGHT OWNER OR
CONTRIBUTORS BE LIABLE FOR ANY DIRECT, INDIRECT, INCIDENTAL, SPECIAL,
EXEMPLARY, OR CONSEQUENTIAL DAMAGES (INCLUDING, BUT NOT LIMITED TO,
PROCUREMENT OF SUBSTITUTE GOODS OR SERVICES; LOSS OF USE, DATA, OR
PROFITS; OR BUSINESS INTERRUPTION) HOWEVER CAUSED AND ON ANY THEORY OF
LIABILITY, WHETHER IN CONTRACT, STRICT LIABILITY, OR TORT (INCLUDING
NEGLIGENCE OR OTHERWISE) ARISING IN ANY WAY OUT OF THE USE OF THIS
SOFTWARE, EVEN IF ADVISED OF THE POSSIBILITY OF SUCH DAMAGE.
*****************************************************************************/

/*****************************************************************************
written by
   Yunhong Gu, last updated 08/20/2010
modified by
   Haivision Systems Inc.
*****************************************************************************/

#ifndef INC_SRT_EPOLL_H
#define INC_SRT_EPOLL_H


#include <map>
#include <set>
#include <list>
#include "udt.h"

namespace srt
{

class CUDT;
class CRendezvousQueue;
class CUDTGroup;


class CEPollDesc
{
#ifdef __GNUG__
   const int m_iID;                                // epoll ID
#else
   const int m_iID SRT_ATR_UNUSED;                 // epoll ID
#endif
   struct Wait;

   struct Notice: public SRT_EPOLL_EVENT
   {
       Wait* parent;

       Notice(Wait* p, SRTSOCKET sock, int ev): parent(p)
       {
           fd = sock;
           events = ev;
       }
   };

   /// The type for `m_USockEventNotice`, the pair contains:
   /// * The back-pointer to the subscriber object for which this event notice serves
   /// * The events currently being on
   typedef std::list<Notice> enotice_t;

   struct Wait
   {
       /// Events the subscriber is interested with. Only those will be
       /// regarded when updating event flags.
       int32_t watch;

       /// Which events should be edge-triggered. When the event isn't
       /// mentioned in `watch`, this bit flag is disregarded. Otherwise
       /// it means that the event is to be waited for persistent state
       /// if this flag is not present here, and for edge trigger, if
       /// the flag is present here.
       int32_t edge;

       /// The current persistent state. This is usually duplicated in
       /// a dedicated state object in `m_USockEventNotice`, however the state
       /// here will stay forever as is, regardless of the edge/persistent
       /// subscription mode for the event.
       int32_t state;

       /// The iterator to `m_USockEventNotice` container that contains the
       /// event notice object for this subscription, or the value from
       /// `nullNotice()` if there is no such object.
       enotice_t::iterator notit;

       Wait(explicit_t<int32_t> sub, explicit_t<int32_t> etr, enotice_t::iterator i)
           :watch(sub)
           ,edge(etr)
           ,state(0)
           ,notit(i)
       {
       }

       int edgeOnly() { return edge & watch; }

       /// Clear all flags for given direction from the notices
       /// and subscriptions, and checks if this made the event list
       /// for this watch completely empty.
       /// @param direction event type that has to be cleared
       /// @return true, if this cleared the last event (the caller
       /// want to remove the subscription for this socket)
       bool clear(int32_t direction)
       {
           if (watch & direction)
           {
               watch &= ~direction;
               edge &= ~direction;
               state &= ~direction;

               return watch == 0;
           }

           return false;
       }
   };

   typedef std::map<SRTSOCKET, Wait> ewatch_t;

#if ENABLE_HEAVY_LOGGING
std::string DisplayEpollWatch();
#endif

   /// Sockets that are subscribed for events in this eid.
   ewatch_t m_USockWatchState;

   /// Objects representing changes in SRT sockets.
   /// Objects are removed from here when an event is registerred as edge-triggered.
   /// Otherwise it is removed only when all events as per subscription
   /// are no longer on.
   enotice_t m_USockEventNotice;

   // Special behavior
   int32_t m_Flags;

   enotice_t::iterator nullNotice() { return m_USockEventNotice.end(); }

   // Only CEPoll class should have access to it.
   // Guarding private access to the class is not necessary
   // within the epoll module.
   friend class CEPoll;

   CEPollDesc(int id, int localID)
       : m_iID(id)
       , m_Flags(0)
       , m_iLocalID(localID)
    {
    }

   static const int32_t EF_NOCHECK_EMPTY = 1 << 0;
   static const int32_t EF_CHECK_REP = 1 << 1;

   int32_t flags() const { return m_Flags; }
   bool flags(int32_t f) const { return (m_Flags & f) != 0; }
   void set_flags(int32_t flg) { m_Flags |= flg; }
   void clr_flags(int32_t flg) { m_Flags &= ~flg; }

   // Container accessors for ewatch_t.
   bool watch_empty() const { return m_USockWatchState.empty(); }
   Wait* watch_find(SRTSOCKET sock)
   {
       ewatch_t::iterator i = m_USockWatchState.find(sock);
       if (i == m_USockWatchState.end())
           return NULL;
       return &i->second;
   }

   // Container accessors for enotice_t.
   enotice_t::iterator enotice_begin() { return m_USockEventNotice.begin(); }
   enotice_t::iterator enotice_end() { return m_USockEventNotice.end(); }
   enotice_t::const_iterator enotice_begin() const { return m_USockEventNotice.begin(); }
   enotice_t::const_iterator enotice_end() const { return m_USockEventNotice.end(); }
   bool enotice_empty() const { return m_USockEventNotice.empty(); }

   const int m_iLocalID;                           // local system epoll ID
   std::set<SYSSOCKET> m_sLocals;            // set of local (non-UDT) descriptors

   std::pair<ewatch_t::iterator, bool> addWatch(SRTSOCKET sock, explicit_t<int32_t> events, explicit_t<int32_t> et_events)
   {
        return m_USockWatchState.insert(std::make_pair(sock, Wait(events, et_events, nullNotice())));
   }

   void addEventNotice(Wait& wait, SRTSOCKET sock, int events)
   {
       // `events` contains bits to be set, so:
       //
       // 1. If no notice object exists, add it exactly with `events`.
       // 2. If it exists, only set the bits from `events`.
       // ASSUME: 'events' is not 0, that is, we have some readiness

       if (wait.notit == nullNotice()) // No notice object
       {
           // Add new event notice and bind to the wait object.
           m_USockEventNotice.push_back(Notice(&wait, sock, events));
           wait.notit = --m_USockEventNotice.end();

           return;
       }

       // We have an existing event notice, so update it
       wait.notit->events |= events;
   }

   // This function only updates the corresponding event notice object
   // according to the change in the events.
   void updateEventNotice(Wait& wait, SRTSOCKET sock, int events, bool enable)
   {
       if (enable)
       {
           addEventNotice(wait, sock, events);
       }
       else
       {
           removeExcessEvents(wait, ~events);
       }
   }

   void removeSubscription(SRTSOCKET u)
   {
       std::map<SRTSOCKET, Wait>::iterator i = m_USockWatchState.find(u);
       if (i == m_USockWatchState.end())
           return;

       if (i->second.notit != nullNotice())
       {
           m_USockEventNotice.erase(i->second.notit);
           // NOTE: no need to update the Wait::notit field
           // because the Wait object is about to be removed anyway.
       }
       m_USockWatchState.erase(i);
   }

   void clearAll()
   {
       m_USockEventNotice.clear();
       m_USockWatchState.clear();
   }

   void removeExistingNotices(Wait& wait)
   {
       m_USockEventNotice.erase(wait.notit);
       wait.notit = nullNotice();
   }

   void removeEvents(Wait& wait)
   {
       if (wait.notit == nullNotice())
           return;
       removeExistingNotices(wait);
   }

   // This function removes notices referring to
   // events that are NOT present in @a nevts, but
   // may be among subscriptions and therefore potentially
   // have an associated notice.
   void removeExcessEvents(Wait& wait, int nevts)
   {
       // Update the event notice, should it exist
       // If the watch points to a null notice, there's simply
       // no notice there, so nothing to update or prospectively
       // remove - but may be something to add.
       if (wait.notit == nullNotice())
           return;

       // `events` contains bits to be cleared.
       // 1. If there is no notice event, do nothing - clear already.
       // 2. If there is a notice event, update by clearing the bits
       // 2.1. If this made resulting state to be 0, also remove the notice.

       const int newstate = wait.notit->events & nevts;
       if (newstate)
       {
           wait.notit->events = newstate;
       }
       else
       {
           // If the new state is full 0 (no events),
           // then remove the corresponding notice object
           removeExistingNotices(wait);
       }
   }

   bool checkEdge(enotice_t::iterator i)
   {
       // This function should check if this event was subscribed
       // as edge-triggered, and if so, clear the event from the notice.
       // Update events and check edge mode at the subscriber
       i->events &= ~i->parent->edgeOnly();
       if(!i->events)
       {
           removeExistingNotices(*i->parent);
           return true;
       }
       return false;
   }

   /// This should work in a loop around the notice container of
   /// the given eid container and clear out the notice for
   /// particular event type. If this has cleared effectively the
   /// last existing event, it should return the socket id
   /// so that the caller knows to remove it also from subscribers.
   ///
   /// @param i iterator in the notice container
   /// @param event event type to be cleared
   /// @retval (socket) Socket to be removed from subscriptions
   /// @retval SRT_INVALID_SOCK Nothing to be done (associated socket
   ///         still has other subscriptions)
   SRTSOCKET clearEventSub(enotice_t::iterator i, int event)
   {
       // We need to remove the notice and subscription
       // for this event. The 'i' iterator is safe to
       // delete, even indirectly.

       // This works merely like checkEdge, just on request to clear the
       // identified event, if found.
       if (i->events & event)
       {
           // The notice has a readiness flag on this event.
           // This means that there exists also a subscription.
           Wait* w = i->parent;
           if (w->clear(event))
               return i->fd;
       }

       return SRT_INVALID_SOCK;
   }
};

class CEPoll
{
friend class srt::CUDT;
friend class srt::CUDTGroup;
friend class srt::CRendezvousQueue;

public:
   CEPoll();
   ~CEPoll();

public: // for CUDTUnited API

   /// create a new EPoll.
   /// @return new EPoll ID if success, otherwise an error number.
   int create(CEPollDesc** ppd = 0);


   /// delete all user sockets (SRT sockets) from an EPoll
   /// @param [in] eid EPoll ID.
   void clear_usocks(int eid);

   /// add a system socket to an EPoll.
   /// @param [in] eid EPoll ID.
   /// @param [in] s system Socket ID.
   /// @param [in] events events to watch.
   void add_ssock(const int eid, const SYSSOCKET& s, const int* events = NULL);

   /// remove a system socket event from an EPoll; socket will be removed if no events to watch.
   /// @param [in] eid EPoll ID.
   /// @param [in] s system socket ID.
   void remove_ssock(const int eid, const SYSSOCKET& s);
   /// update a UDT socket events from an EPoll.
   /// @param [in] eid EPoll ID.
   /// @param [in] u UDT socket ID.
   /// @param [in] events events to watch.
   void update_usock(const int eid, const SRTSOCKET& u, const int* events);

   /// update a system socket events from an EPoll.
   /// @param [in] eid EPoll ID.
   /// @param [in] u UDT socket ID.
   /// @param [in] events events to watch.
   void update_ssock(const int eid, const SYSSOCKET& s, const int* events = NULL);

   /// wait for EPoll events or timeout.
   /// @param [in] eid EPoll ID.
   /// @param [out] readfds UDT sockets available for reading.
   /// @param [out] writefds UDT sockets available for writing.
   /// @param [in] msTimeOut timeout threshold, in milliseconds.
   /// @param [out] lrfds system file descriptors for reading.
   /// @param [out] lwfds system file descriptors for writing.
   /// @return number of sockets available for IO.

   int wait(const int eid, std::set<SRTSOCKET>* readfds, std::set<SRTSOCKET>* writefds, int64_t msTimeOut, std::set<SYSSOCKET>* lrfds, std::set<SYSSOCKET>* lwfds);

   typedef std::map<SRTSOCKET, int> fmap_t;

   /// Lightweit and more internal-reaching version of `uwait` for internal use only.
   /// This function wait for sockets to be ready and reports them in `st` map.
   ///
   /// @param d the internal structure of the epoll container
   /// @param st output container for the results: { socket_type, event }
   /// @param msTimeOut timeout after which return with empty output is allowed
   /// @param report_by_exception if true, errors will result in exception intead of returning -1
   /// @retval -1 error occurred
   /// @retval >=0 number of ready sockets (actually size of `st`)
   int swait(CEPollDesc& d, fmap_t& st, int64_t msTimeOut, bool report_by_exception = true);

   /// Empty subscription check - for internal use only.
   bool empty(const CEPollDesc& d) const;

   /// Reports which events are ready on the given socket.
   /// @param mp socket event map retirned by `swait`
   /// @param sock which socket to ask
   /// @return event flags for given socket, or 0 if none
   static int ready(const fmap_t& mp, SRTSOCKET sock)
   {
       fmap_t::const_iterator y = mp.find(sock);
       if (y == mp.end())
           return 0;
       return y->second;
   }

   /// Reports whether socket is ready for given event.
   /// @param mp socket event map retirned by `swait`
   /// @param sock which socket to ask
   /// @param event which events it should be ready for
   /// @return true if the given socket is ready for given event
   static bool isready(const fmap_t& mp, SRTSOCKET sock, SRT_EPOLL_OPT event)
   {
       return (ready(mp, sock) & event) != 0;
   }

   // Could be a template directly, but it's now hidden in the imp file.
   void clear_ready_usocks(CEPollDesc& d, int direction);

   /// wait for EPoll events or timeout optimized with explicit EPOLL_ERR event and the edge mode option.
   /// @param [in] eid EPoll ID.
   /// @param [out] fdsSet array of user socket events (SRT_EPOLL_IN | SRT_EPOLL_OUT | SRT_EPOLL_ERR).
   /// @param [int] fdsSize of fds array
   /// @param [in] msTimeOut timeout threshold, in milliseconds.
   /// @return total of available events in the epoll system (can be greater than fdsSize)

   int uwait(const int eid, SRT_EPOLL_EVENT* fdsSet, int fdsSize, int64_t msTimeOut);

   /// close and release an EPoll.
   /// @param [in] eid EPoll ID.
   /// @return 0 if success, otherwise an error number.

   void release(const int eid);

public: // for CUDT to acknowledge IO status

   /// Update events available for a UDT socket. At the end this function
   /// counts the number of updated EIDs with given events.
   /// @param [in] uid UDT socket ID.
   /// @param [in] eids EPoll IDs to be set
   /// @param [in] events Combination of events to update
   /// @param [in] enable true -> enable, otherwise disable
   /// @return -1 if invalid events, otherwise the number of changes

   int update_events(const SRTSOCKET& uid, std::set<int>& eids, int events, bool enable);

   void wipe_usock(const SRTSOCKET uid, std::set<int>& eids);
<<<<<<< HEAD
   int32_t setflags(const int eid, int32_t flags);

=======

   int32_t setflags(const int eid, int32_t flags);
>>>>>>> 695302da

private:
   int m_iIDSeed;                            // seed to generate a new ID
   srt::sync::Mutex m_SeedLock;

   std::map<int, CEPollDesc> m_mPolls;       // all epolls
   mutable srt::sync::Mutex m_EPollLock;
};

#if ENABLE_HEAVY_LOGGING
std::string DisplayEpollResults(const std::map<SRTSOCKET, int>& sockset);
#endif

} // namespace srt


#endif<|MERGE_RESOLUTION|>--- conflicted
+++ resolved
@@ -481,13 +481,8 @@
    int update_events(const SRTSOCKET& uid, std::set<int>& eids, int events, bool enable);
 
    void wipe_usock(const SRTSOCKET uid, std::set<int>& eids);
-<<<<<<< HEAD
+
    int32_t setflags(const int eid, int32_t flags);
-
-=======
-
-   int32_t setflags(const int eid, int32_t flags);
->>>>>>> 695302da
 
 private:
    int m_iIDSeed;                            // seed to generate a new ID
