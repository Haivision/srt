--- conflicted
+++ resolved
@@ -78,10 +78,7 @@
    #define NET_ERROR WSAGetLastError()
 #endif
 
-<<<<<<< HEAD
-=======
 // SRT_ENABLE_THREADCHECK is set in CMakeLists.txt
->>>>>>> 766ad0d3
 #if defined(SRT_ENABLE_THREADCHECK)
 #include "threadcheck.h"
 #else
@@ -94,7 +91,6 @@
 
 // Defined here because it relies on SRT_ASSERT macro provided in utilities.h
 #define SRT_ASSERT_AFFINITY(id) SRT_ASSERT(::srt::sync::CheckAffinity(id))
-
 
 namespace srt
 {
