--- conflicted
+++ resolved
@@ -103,9 +103,8 @@
 #define INCREMENT_THREAD_ITERATIONS()
 #endif
 
-<<<<<<< HEAD
-#define SRT_ASSERT_AFFINITY(id) SRT_ASSERT(srt::sync::CheckAffinity(id))
-=======
+#define SRT_ASSERT_AFFINITY(id) SRT_ASSERT(::srt::sync::CheckAffinity(id))
+
 // This is a log configuration used inside SRT.
 // Applications using SRT, if they want to use the logging mechanism
 // are free to create their own logger configuration objects for their
@@ -114,7 +113,6 @@
 namespace srt_logging { struct LogConfig; }
 SRT_API extern srt_logging::LogConfig srt_logger_config;
 
->>>>>>> 97c2d829
 
 namespace srt
 {
