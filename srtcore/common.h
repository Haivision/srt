/*
 * SRT - Secure, Reliable, Transport
 * Copyright (c) 2018 Haivision Systems Inc.
 * 
 * This Source Code Form is subject to the terms of the Mozilla Public
 * License, v. 2.0. If a copy of the MPL was not distributed with this
 * file, You can obtain one at http://mozilla.org/MPL/2.0/.
 * 
 */

/*****************************************************************************
Copyright (c) 2001 - 2009, The Board of Trustees of the University of Illinois.
All rights reserved.

Redistribution and use in source and binary forms, with or without
modification, are permitted provided that the following conditions are
met:

* Redistributions of source code must retain the above
  copyright notice, this list of conditions and the
  following disclaimer.

* Redistributions in binary form must reproduce the
  above copyright notice, this list of conditions
  and the following disclaimer in the documentation
  and/or other materials provided with the distribution.

* Neither the name of the University of Illinois
  nor the names of its contributors may be used to
  endorse or promote products derived from this
  software without specific prior written permission.

THIS SOFTWARE IS PROVIDED BY THE COPYRIGHT HOLDERS AND CONTRIBUTORS "AS
IS" AND ANY EXPRESS OR IMPLIED WARRANTIES, INCLUDING, BUT NOT LIMITED TO,
THE IMPLIED WARRANTIES OF MERCHANTABILITY AND FITNESS FOR A PARTICULAR
PURPOSE ARE DISCLAIMED. IN NO EVENT SHALL THE COPYRIGHT OWNER OR
CONTRIBUTORS BE LIABLE FOR ANY DIRECT, INDIRECT, INCIDENTAL, SPECIAL,
EXEMPLARY, OR CONSEQUENTIAL DAMAGES (INCLUDING, BUT NOT LIMITED TO,
PROCUREMENT OF SUBSTITUTE GOODS OR SERVICES; LOSS OF USE, DATA, OR
PROFITS; OR BUSINESS INTERRUPTION) HOWEVER CAUSED AND ON ANY THEORY OF
LIABILITY, WHETHER IN CONTRACT, STRICT LIABILITY, OR TORT (INCLUDING
NEGLIGENCE OR OTHERWISE) ARISING IN ANY WAY OUT OF THE USE OF THIS
SOFTWARE, EVEN IF ADVISED OF THE POSSIBILITY OF SUCH DAMAGE.
*****************************************************************************/

/*****************************************************************************
written by
   Yunhong Gu, last updated 08/01/2009
modified by
   Haivision Systems Inc.
*****************************************************************************/

#ifndef __UDT_COMMON_H__
#define __UDT_COMMON_H__

#define _CRT_SECURE_NO_WARNINGS 1 // silences windows complaints for sscanf
#include <memory>
#include <cstdlib>
#include <cstdio>
#ifndef _WIN32
   #include <sys/time.h>
   #include <sys/uio.h>
#else
   // #include <winsock2.h>
   //#include <windows.h>
#endif

#include "srt.h"
#include "utilities.h"
#include "sync.h"
#include "netinet_any.h"

// System-independent errno
#ifndef _WIN32
   #define NET_ERROR errno
#else
   #define NET_ERROR WSAGetLastError()
#endif


#ifdef _DEBUG
#include <assert.h>
#define SRT_ASSERT(cond) assert(cond)
#else
#define SRT_ASSERT(cond)
#endif

#include <exception>

// Class CUDTException exposed for C++ API.
// This is actually useless, unless you'd use a DIRECT C++ API,
// however there's no such API so far. The current C++ API for UDT/SRT
// is predicted to NEVER LET ANY EXCEPTION out of implementation,
// so it's useless to catch this exception anyway.

class SRT_API CUDTException: public std::exception
{
public:

    CUDTException(CodeMajor major = MJ_SUCCESS, CodeMinor minor = MN_NONE, int err = -1);
    virtual ~CUDTException() ATR_NOTHROW {}

    /// Get the description of the exception.
    /// @return Text message for the exception description.
    const char* getErrorMessage() const ATR_NOTHROW;

    virtual const char* what() const ATR_NOTHROW ATR_OVERRIDE
    {
        return getErrorMessage();
    }

    const std::string& getErrorString() const;

    /// Get the system errno for the exception.
    /// @return errno.
    int getErrorCode() const;

    /// Get the system network errno for the exception.
    /// @return errno.
    int getErrno() const;

    /// Clear the error code.
    void clear();

private:
    CodeMajor m_iMajor;        // major exception categories
    CodeMinor m_iMinor;		// for specific error reasons
    int m_iErrno;		// errno returned by the system if there is any
    mutable std::string m_strMsg; // text error message (cache)

    std::string m_strAPI;	// the name of UDT function that returns the error
    std::string m_strDebug;	// debug information, set to the original place that causes the error

public: // Legacy Error Code

    static const int EUNKNOWN = SRT_EUNKNOWN;
    static const int SUCCESS = SRT_SUCCESS;
    static const int ECONNSETUP = SRT_ECONNSETUP;
    static const int ENOSERVER = SRT_ENOSERVER;
    static const int ECONNREJ = SRT_ECONNREJ;
    static const int ESOCKFAIL = SRT_ESOCKFAIL;
    static const int ESECFAIL = SRT_ESECFAIL;
    static const int ECONNFAIL = SRT_ECONNFAIL;
    static const int ECONNLOST = SRT_ECONNLOST;
    static const int ENOCONN = SRT_ENOCONN;
    static const int ERESOURCE = SRT_ERESOURCE;
    static const int ETHREAD = SRT_ETHREAD;
    static const int ENOBUF = SRT_ENOBUF;
    static const int EFILE = SRT_EFILE;
    static const int EINVRDOFF = SRT_EINVRDOFF;
    static const int ERDPERM = SRT_ERDPERM;
    static const int EINVWROFF = SRT_EINVWROFF;
    static const int EWRPERM = SRT_EWRPERM;
    static const int EINVOP = SRT_EINVOP;
    static const int EBOUNDSOCK = SRT_EBOUNDSOCK;
    static const int ECONNSOCK = SRT_ECONNSOCK;
    static const int EINVPARAM = SRT_EINVPARAM;
    static const int EINVSOCK = SRT_EINVSOCK;
    static const int EUNBOUNDSOCK = SRT_EUNBOUNDSOCK;
    static const int ESTREAMILL = SRT_EINVALMSGAPI;
    static const int EDGRAMILL = SRT_EINVALBUFFERAPI;
    static const int ENOLISTEN = SRT_ENOLISTEN;
    static const int ERDVNOSERV = SRT_ERDVNOSERV;
    static const int ERDVUNBOUND = SRT_ERDVUNBOUND;
    static const int EINVALMSGAPI = SRT_EINVALMSGAPI;
    static const int EINVALBUFFERAPI = SRT_EINVALBUFFERAPI;
    static const int EDUPLISTEN = SRT_EDUPLISTEN;
    static const int ELARGEMSG = SRT_ELARGEMSG;
    static const int EINVPOLLID = SRT_EINVPOLLID;
    static const int EASYNCFAIL = SRT_EASYNCFAIL;
    static const int EASYNCSND = SRT_EASYNCSND;
    static const int EASYNCRCV = SRT_EASYNCRCV;
    static const int ETIMEOUT = SRT_ETIMEOUT;
    static const int ECONGEST = SRT_ECONGEST;
    static const int EPEERERR = SRT_EPEERERR;
};



enum UDTSockType
{
    UDT_UNDEFINED = 0, // initial trap representation
    UDT_STREAM = 1,
    UDT_DGRAM
};


/// The message types used by UDT protocol. This is a part of UDT
/// protocol and should never be changed.
enum UDTMessageType
{
    UMSG_HANDSHAKE = 0, //< Connection Handshake. Control: see @a CHandShake.
    UMSG_KEEPALIVE = 1, //< Keep-alive.
    UMSG_ACK = 2, //< Acknowledgement. Control: past-the-end sequence number up to which packets have been received.
    UMSG_LOSSREPORT = 3, //< Negative Acknowledgement (NAK). Control: Loss list.
    UMSG_CGWARNING = 4, //< Congestion warning.
    UMSG_SHUTDOWN = 5, //< Shutdown.
    UMSG_ACKACK = 6, //< Acknowledgement of Acknowledgement. Add info: The ACK sequence number
    UMSG_DROPREQ = 7, //< Message Drop Request. Add info: Message ID. Control Info: (first, last) number of the message.
    UMSG_PEERERROR = 8, //< Signal from the Peer side. Add info: Error code.
    // ... add extra code types here
    UMSG_END_OF_TYPES,
    UMSG_EXT = 0x7FFF //< For the use of user-defined control packets.
};

// This side's role is: INITIATOR prepares the environment first, and sends
// appropriate information to the peer. The peer must be RESPONDER and be ready
// to receive it. It's important for the encryption: the INITIATOR side generates
// the KM, and sends it to RESPONDER. RESPONDER awaits KM received from the
// INITIATOR. Note that in bidirectional mode - that is always with HSv5 - the
// INITIATOR creates both sending and receiving contexts, then sends the key to
// RESPONDER, which creates both sending and receiving contexts, using the same
// key received from INITIATOR.
//
// The method of selection:
//
// In HSv4, it's always data sender (the party that sets SRTO_SENDER flag on the
// socket) INITIATOR, and receiver - RESPONDER. The HSREQ and KMREQ are done
// AFTER the UDT connection is done using UMSG_EXT extension messages. As this
// is unidirectional, the INITIATOR prepares the sending context only, the
// RESPONDER - receiving context only.
//
// In HSv5, for caller-listener configuration, it's simple: caller is INITIATOR,
// listener is RESPONDER. In case of rendezvous the parties are equivalent,
// so the role is resolved by "cookie contest". Rendezvous sockets both know
// each other's cookie generated during the URQ_WAVEAHAND handshake phase.
// The cookies are simply compared as integer numbers; the party which's cookie
// is a greater number becomes an INITIATOR, and the other party becomes a
// RESPONDER. 
//
// The case of a draw - that both occasionally have baked identical cookies -
// is treated as an extremely rare and virtually impossible case, so this
// results in connection rejected.
enum HandshakeSide
{
    HSD_DRAW,
    HSD_INITIATOR,    //< Side that initiates HSREQ/KMREQ. HSv4: data sender, HSv5: connecting socket or winner rendezvous socket
    HSD_RESPONDER  //< Side that expects HSREQ/KMREQ from the peer. HSv4: data receiver, HSv5: accepted socket or loser rendezvous socket
};

// For debug
std::string MessageTypeStr(UDTMessageType mt, uint32_t extt = 0);

////////////////////////////////////////////////////////////////////////////////

// Commonly used by various reading facilities
enum EReadStatus
{
    RST_OK = 0,      //< A new portion of data has been received
    RST_AGAIN,       //< Nothing has been received, try again
    RST_ERROR = -1   //< Irrecoverable error, please close descriptor and stop reading.
};

enum EConnectStatus
{
    CONN_ACCEPT = 0,     //< Received final handshake that confirms connection established
    CONN_REJECT = -1,    //< Error during processing handshake.
    CONN_CONTINUE = 1,   //< induction->conclusion phase
    CONN_RENDEZVOUS = 2, //< pass to a separate rendezvous processing (HSv5 only)
    CONN_CONFUSED = 3,   //< listener thinks it's connected, but caller missed conclusion
    CONN_RUNNING = 10,   //< no connection in progress, already connected
    CONN_AGAIN = -2      //< No data was read, don't change any state.
};

enum EConnectMethod
{
    COM_ASYNCHRO,
    COM_SYNCHRO
};

std::string ConnectStatusStr(EConnectStatus est);


const int64_t BW_INFINITE =  1000000000/8;         //Infinite=> 1 Gbps


enum ETransmissionEvent
{
    TEV_INIT,       // --> After creation, and after any parameters were updated.
    TEV_ACK,        // --> When handling UMSG_ACK - older CCC:onAck()
    TEV_ACKACK,     // --> UDT does only RTT sync, can be read from CUDT::RTT().
    TEV_LOSSREPORT, // --> When handling UMSG_LOSSREPORT - older CCC::onLoss()
    TEV_CHECKTIMER, // --> See TEV_CHT_REXMIT
    TEV_SEND,       // --> When the packet is scheduled for sending - older CCC::onPktSent
    TEV_RECEIVE,    // --> When a data packet was received - older CCC::onPktReceived
    TEV_CUSTOM,     // --> probably dead call - older CCC::processCustomMsg

    TEV__SIZE
};

std::string TransmissionEventStr(ETransmissionEvent ev);

// Special parameter for TEV_CHECKTIMER
enum ECheckTimerStage
{
    TEV_CHT_INIT,       // --> UDT: just update parameters, don't call any CCC::*
    TEV_CHT_FASTREXMIT, // --> not available on UDT
    TEV_CHT_REXMIT      // --> CCC::onTimeout() in UDT
};

enum EInitEvent
{
    TEV_INIT_RESET = 0,
    TEV_INIT_INPUTBW,
    TEV_INIT_OHEADBW
};

class CPacket;

// XXX Use some more standard less hand-crafted solution, if possible
// XXX Consider creating a mapping between TEV_* values and associated types,
// so that the type is compiler-enforced when calling updateCC() and when
// connecting signals to slots.
struct EventVariant
{
    enum Type {UNDEFINED, PACKET, ARRAY, ACK, STAGE, INIT} type;
    union U
    {
        CPacket* packet;
        int32_t ack;
        struct
        {
            const int32_t* ptr;
            size_t len;
        } array;
        ECheckTimerStage stage;
        EInitEvent init;
    } u;

    EventVariant()
    {
        type = UNDEFINED;
        memset(&u, 0, sizeof u);
    }

    template<Type t>
    struct VariantFor;

    template <Type tp, typename Arg>
    void Assign(Arg arg)
    {
        type = tp;
        (u.*(VariantFor<tp>::field())) = arg;
        //(u.*field) = arg;
    }

    void operator=(CPacket* arg) { Assign<PACKET>(arg); };
    void operator=(int32_t  arg) { Assign<ACK>(arg); };
    void operator=(ECheckTimerStage arg) { Assign<STAGE>(arg); };
    void operator=(EInitEvent arg) { Assign<INIT>(arg); };

    // Note: UNDEFINED and ARRAY don't have assignment operator.
    // For ARRAY you'll use 'set' function. For UNDEFINED there's nothing.


    template <class T>
    EventVariant(const T arg)
    {
        *this = arg;
    }

    const int32_t* get_ptr() const
    {
        return u.array.ptr;
    }

    size_t get_len() const
    {
        return u.array.len;
    }

    void set(const int32_t* ptr, size_t len)
    {
        type = ARRAY;
        u.array.ptr = ptr;
        u.array.len = len;
    }

    EventVariant(const int32_t* ptr, size_t len)
    {
        set(ptr, len);
    }

    template<Type T>
    typename VariantFor<T>::type get() const
    {
        return u.*(VariantFor<T>::field());
    }
};

/*
    Maybe later.
    This had to be a solution for automatic extraction of the
    type hidden in particular EventArg for particular event so
    that it's not runtime-mistaken.

    In order that this make sense there would be required an array
    indexed by event id (just like a slot array m_Slots in CUDT),
    where the "type distiller" function would be extracted and then
    combined with the user-connected slot function this would call
    it already with correct type. Note that also the ConnectSignal
    function would have to get the signal id by template parameter,
    not function parameter. For example:

    m_parent->ConnectSignal<TEV_ACK>(SSLOT(updateOnSent));

    in which updateOnSent would have to receive an appropriate type.
    This has a disadvantage that you can't connect multiple signals
    with different argument types to the same slot, you'd have to
    make slot wrappers to translate arguments.

    It seems that a better idea would be to create binders that would
    translate the argument from EventArg to the correct type according
    to the rules imposed by particular event id. But I'd not make it
    until there's a green light on C++11 for SRT, so maybe in a far future.

template <ETransmissionEvent type>
class EventArgType;
#define MAP_EVENT_TYPE(tev, tp) template<> class EventArgType<tev> { typedef tp type; }
*/


// The 'type' field wouldn't be even necessary if we

template<> struct EventVariant::VariantFor<EventVariant::PACKET>
{
    typedef CPacket* type;
    static type U::*field() {return &U::packet;}
};

template<> struct EventVariant::VariantFor<EventVariant::ACK>
{
    typedef int32_t type;
    static type U::*field() { return &U::ack; }
};

template<> struct EventVariant::VariantFor<EventVariant::STAGE>
{
    typedef ECheckTimerStage type;
    static type U::*field() { return &U::stage; }
};

template<> struct EventVariant::VariantFor<EventVariant::INIT>
{
    typedef EInitEvent type;
    static type U::*field() { return &U::init; }
};

// Using a hand-crafted solution because there's a non-backward-compatible
// change between C++03 and others on the way up to C++17 (and we want this
// code to be compliant with all C++ standards):
//
// - there's std::mem_fun in C++03 - deprecated in C++11, removed in C++17
// - std::function in C++11 would be perfect, but not in C++03

// This can be changed in future to use C++11 way, but only after C++03
// compatibility is finally abaondoned. Until then, this stays with a custom
// class.

class EventSlotBase
{
public:
    virtual void emit(ETransmissionEvent tev, EventVariant var) = 0;
    typedef void dispatcher_t(void* opaque, ETransmissionEvent tev, EventVariant var);

    virtual ~EventSlotBase() {}
};

class SimpleEventSlot: public EventSlotBase
{
public:
    void* opaque;
    dispatcher_t* dispatcher;

    SimpleEventSlot(void* op, dispatcher_t* disp): opaque(op), dispatcher(disp) {}

    void emit(ETransmissionEvent tev, EventVariant var) ATR_OVERRIDE
    {
        (*dispatcher)(opaque, tev, var);
    }
};

template <class Class>
class ObjectEventSlot: public EventSlotBase
{
public:
    typedef void (Class::*method_ptr_t)(ETransmissionEvent tev, EventVariant var);

    method_ptr_t pm;
    Class* po;

    ObjectEventSlot(Class* o, method_ptr_t m): pm(m), po(o) {}

    void emit(ETransmissionEvent tev, EventVariant var) ATR_OVERRIDE
    {
        (po->*pm)(tev, var);
    }
};


struct EventSlot
{
    mutable EventSlotBase* slot;
    // Create empty slot. Calls are ignored.
    EventSlot(): slot(0) {}

    // "Stealing" copy constructor, following the auto_ptr method.
    // This isn't very nice, but no other way to do it in C++03
    // without rvalue-reference and move.
    EventSlot(const EventSlot& victim)
    {
        slot = victim.slot; // Should MOVE.
        victim.slot = 0;
    }

    EventSlot(void* op, EventSlotBase::dispatcher_t* disp)
    {
        slot = new SimpleEventSlot(op, disp);
    }

    template <class ObjectClass>
    EventSlot(ObjectClass* obj, typename ObjectEventSlot<ObjectClass>::method_ptr_t method)
    {
        slot = new ObjectEventSlot<ObjectClass>(obj, method);
    }

    void emit(ETransmissionEvent tev, EventVariant var)
    {
        if (!slot)
            return;
        slot->emit(tev, var);
    }

    ~EventSlot()
    {
        delete slot;
    }
};


// Old UDT library specific classes, moved from utilities as utilities
// should now be general-purpose.

class CTimer
{
public:
   CTimer();
   ~CTimer();

public:

      /// Seelp until CC "nexttime_tk".
      /// @param [in] nexttime_tk next time the caller is waken up.

   void sleepto(const srt::sync::steady_clock::time_point &nexttime);

      /// Stop the sleep() or sleepto() methods.

   void interrupt();

      /// trigger the clock for a tick, for better granuality in no_busy_waiting timer.

   void tick();

public:

      /// trigger an event such as new connection, close, new data, etc. for "select" call.

   static void triggerEvent();

   enum EWait {WT_EVENT, WT_ERROR, WT_TIMEOUT};

      /// wait for an event to br triggered by "triggerEvent".
      /// @retval WT_EVENT The event has happened
      /// @retval WT_TIMEOUT The event hasn't happened, the function exited due to timeout
      /// @retval WT_ERROR The function has exit due to an error

   static EWait waitForEvent();
   
      /// Wait for condition with timeout 
      /// @param [in] cond Condition variable to wait for
      /// @param [in] mutex locked mutex associated with the condition variable
      /// @param [in] delay timeout in microseconds
      /// @retval 0 Wait was successfull
      /// @retval ETIMEDOUT The wait timed out

private:
   srt::sync::steady_clock::time_point m_tsSchedTime;             // next schedulled time

   pthread_cond_t m_TickCond;
   srt::sync::Mutex m_TickLock;

   static pthread_cond_t m_EventCond;
   static srt::sync::Mutex m_EventLock;
};

// UDT Sequence Number 0 - (2^31 - 1)

// seqcmp: compare two seq#, considering the wraping
// seqlen: length from the 1st to the 2nd seq#, including both
// seqoff: offset from the 2nd to the 1st seq#
// incseq: increase the seq# by 1
// decseq: decrease the seq# by 1
// incseq: increase the seq# by a given offset

class CSeqNo
{
    int32_t value;

public:

   explicit CSeqNo(int32_t v): value(v) {}

   // Comparison
   bool operator == (const CSeqNo& other) const { return other.value == value; }
   bool operator < (const CSeqNo& other) const
   {
       return seqcmp(value, other.value) < 0;
   }

   // The std::rel_ops namespace cannot be "imported"
   // as a whole into the class - it can only be used
   // in the application code. 
   bool operator != (const CSeqNo& other) const { return other.value != value; }
   bool operator > (const CSeqNo& other) const { return other < *this; }
   bool operator >= (const CSeqNo& other) const
   {
       return seqcmp(value, other.value) >= 0;
   }
   bool operator <=(const CSeqNo& other) const
   {
       return seqcmp(value, other.value) <= 0;
   }

   // circular arithmetics
   friend int operator-(const CSeqNo& c1, const CSeqNo& c2)
   {
       return seqoff(c2.value, c1.value);
   }

   friend CSeqNo operator-(const CSeqNo& c1, int off)
   {
       return CSeqNo(decseq(c1.value, off));
   }

   friend CSeqNo operator+(const CSeqNo& c1, int off)
   {
       return CSeqNo(incseq(c1.value, off));
   }

   friend CSeqNo operator+(int off, const CSeqNo& c1)
   {
       return CSeqNo(incseq(c1.value, off));
   }

   CSeqNo& operator++()
   {
       value = incseq(value);
       return *this;
   }

   /// This behaves like seq1 - seq2, in comparison to numbers,
   /// and with the statement that only the sign of the result matters.
   /// That is, it returns a negative value if seq1 < seq2,
   /// positive if seq1 > seq2, and zero if they are equal.
   /// The only correct application of this function is when you
   /// compare two values and it works faster than seqoff. However
   /// the result's meaning is only in its sign. DO NOT USE THE
   /// VALUE for any other purpose. It is not meant to be the
   /// distance between two sequence numbers.
   ///
   /// Example: to check if (seq1 %> seq2): seqcmp(seq1, seq2) > 0.
   inline static int seqcmp(int32_t seq1, int32_t seq2)
   {return (abs(seq1 - seq2) < m_iSeqNoTH) ? (seq1 - seq2) : (seq2 - seq1);}

   /// This function measures a length of the range from seq1 to seq2,
   /// WITH A PRECONDITION that certainly @a seq1 is earlier than @a seq2.
   /// This can also include an enormously large distance between them,
   /// that is, exceeding the m_iSeqNoTH value (can be also used to test
   /// if this distance is larger). Prior to calling this function the
   /// caller must be certain that @a seq2 is a sequence coming from a
   /// later time than @a seq1, and still, of course, this distance didn't
   /// exceed m_iMaxSeqNo.
   inline static int seqlen(int32_t seq1, int32_t seq2)
   {return (seq1 <= seq2) ? (seq2 - seq1 + 1) : (seq2 - seq1 + m_iMaxSeqNo + 2);}

   /// This behaves like seq2 - seq1, with the precondition that the true
   /// distance between two sequence numbers never exceeds m_iSeqNoTH.
   /// That is, if the difference in numeric values of these two arguments
   /// exceeds m_iSeqNoTH, it is treated as if the later of these two
   /// sequence numbers has overflown and actually a segment of the
   /// MAX+1 value should be added to it to get the proper result.
   ///
   /// Note: this function does more calculations than seqcmp, so it should
   /// be used if you need the exact distance between two sequences. If 
   /// you are only interested with their relationship, use seqcmp.
   inline static int seqoff(int32_t seq1, int32_t seq2)
   {
      if (abs(seq1 - seq2) < m_iSeqNoTH)
         return seq2 - seq1;

      if (seq1 < seq2)
         return seq2 - seq1 - m_iMaxSeqNo - 1;

      return seq2 - seq1 + m_iMaxSeqNo + 1;
   }

   inline static int32_t incseq(int32_t seq)
   {return (seq == m_iMaxSeqNo) ? 0 : seq + 1;}

   inline static int32_t decseq(int32_t seq)
   {return (seq == 0) ? m_iMaxSeqNo : seq - 1;}

   inline static int32_t incseq(int32_t seq, int32_t inc)
   {return (m_iMaxSeqNo - seq >= inc) ? seq + inc : seq - m_iMaxSeqNo + inc - 1;}
   // m_iMaxSeqNo >= inc + sec  --- inc + sec <= m_iMaxSeqNo
   // if inc + sec > m_iMaxSeqNo then return seq + inc - (m_iMaxSeqNo+1)

   inline static int32_t decseq(int32_t seq, int32_t dec)
   {
       // Check if seq - dec < 0, but before it would have happened
       if ( seq < dec )
       {
           int32_t left = dec - seq; // This is so many that is left after dragging dec to 0
           // So now decrement the (m_iMaxSeqNo+1) by "left"
           return m_iMaxSeqNo - left + 1;
       }
       return seq - dec;
   }

   static int32_t maxseq(int32_t seq1, int32_t seq2)
   {
       if (seqcmp(seq1, seq2) < 0)
           return seq2;
       return seq1;
   }

public:
   static const int32_t m_iSeqNoTH = 0x3FFFFFFF;             // threshold for comparing seq. no.
   static const int32_t m_iMaxSeqNo = 0x7FFFFFFF;            // maximum sequence number used in UDT
};

////////////////////////////////////////////////////////////////////////////////

// UDT ACK Sub-sequence Number: 0 - (2^31 - 1)

class CAckNo
{
public:
   inline static int32_t incack(int32_t ackno)
   {return (ackno == m_iMaxAckSeqNo) ? 0 : ackno + 1;}

public:
   static const int32_t m_iMaxAckSeqNo = 0x7FFFFFFF;         // maximum ACK sub-sequence number used in UDT
};

template <size_t BITS, uint32_t MIN = 0>
class RollNumber
{
    typedef RollNumber<BITS, MIN> this_t;
    typedef Bits<BITS, 0> number_t;
    uint32_t number;

public:

    static const size_t OVER = number_t::mask+1;
    static const size_t HALF = (OVER-MIN)/2;
<<<<<<< HEAD

private:

    static int Diff(uint32_t left, uint32_t right)
    {
        // UNExpected order, diff is negative
        if ( left < right )
        {
            int32_t diff = right - left;
            if ( diff >= int32_t(HALF) ) // over barrier
            {
                // It means that left is less than right because it was overflown
                // For example: left = 0x0005, right = 0xFFF0; diff = 0xFFEB > HALF
                left += OVER - MIN;  // left was really 0x00010005, just narrowed.
                // Now the difference is 0x0015, not 0xFFFF0015
            }
        }
        else
        {
            int32_t diff = left - right;
            if ( diff >= int32_t(HALF) )
            {
                right += OVER - MIN;
            }
        }

        return left - right;
    }

public:

    explicit RollNumber(uint32_t val): number(val)
    {
    }

    bool operator<(const this_t& right) const
    {
        int32_t ndiff = number - right.number;
        if (ndiff < -int32_t(HALF))
        {
            // it' like ndiff > 0
            return false;
        }

        if (ndiff > int32_t(HALF))
        {
            // it's like ndiff < 0
            return true;
        }

        return ndiff < 0;
    }

    bool operator>(const this_t& right) const
    {
        return right < *this;
    }

    bool operator=(const this_t& right) const
    {
        return number == right.number;
    }

    bool operator<=(const this_t& right) const
    {
        return !(*this > right);
    }

    bool operator>=(const this_t& right) const
    {
        return !(*this < right);
    }

    void operator++(int)
    {
        ++number;
        if (number > number_t::mask)
            number = MIN;
    }

    this_t& operator++() { (*this)++; return *this; }

    void operator--(int)
    {
        if (number == MIN)
            number = number_t::mask;
        else
            --number;
    }
    this_t& operator--() { (*this)--; return *this; }

=======

private:
    static int Diff(uint32_t left, uint32_t right)
    {
        // UNExpected order, diff is negative
        if ( left < right )
        {
            int32_t diff = right - left;
            if ( diff >= int32_t(HALF) ) // over barrier
            {
                // It means that left is less than right because it was overflown
                // For example: left = 0x0005, right = 0xFFF0; diff = 0xFFEB > HALF
                left += OVER - MIN;  // left was really 0x00010005, just narrowed.
                // Now the difference is 0x0015, not 0xFFFF0015
            }
        }
        else
        {
            int32_t diff = left - right;
            if ( diff >= int32_t(HALF) )
            {
                right += OVER - MIN;
            }
        }

        return left - right;
    }

public:
    explicit RollNumber(uint32_t val): number(val)
    {
    }

    bool operator<(const this_t& right) const
    {
        int32_t ndiff = number - right.number;
        if (ndiff < -int32_t(HALF))
        {
            // it' like ndiff > 0
            return false;
        }

        if (ndiff > int32_t(HALF))
        {
            // it's like ndiff < 0
            return true;
        }

        return ndiff < 0;
    }

    bool operator>(const this_t& right) const
    {
        return right < *this;
    }

    bool operator=(const this_t& right) const
    {
        return number == right.number;
    }

    bool operator<=(const this_t& right) const
    {
        return !(*this > right);
    }

    bool operator>=(const this_t& right) const
    {
        return !(*this < right);
    }

    void operator++(int)
    {
        ++number;
        if (number > number_t::mask)
            number = MIN;
    }

    this_t& operator++() { (*this)++; return *this; }

    void operator--(int)
    {
        if (number == MIN)
            number = number_t::mask;
        else
            --number;
    }
    this_t& operator--() { (*this)--; return *this; }

>>>>>>> fdd87dc5
    int32_t operator-(this_t right)
    {
        return Diff(this->number, right.number);
    }

    void operator+=(int32_t delta)
    {
        // NOTE: this condition in practice tests if delta is negative.
        // That's because `number` is always positive, so negated delta
        // can't be ever greater than this, unless it's negative.
        if (-delta > int64_t(number))
        {
            number = OVER - MIN + number + delta; // NOTE: delta is negative
        }
        else
        {
            number += delta;
            if (number >= OVER)
                number -= OVER - MIN;
        }
    }

    operator uint32_t() const { return number; }
};

////////////////////////////////////////////////////////////////////////////////

struct CIPAddress
{
   static bool ipcmp(const struct sockaddr* addr1, const struct sockaddr* addr2, int ver = AF_INET);
   static void ntop(const struct sockaddr_any& addr, uint32_t ip[4]);
   static void pton(sockaddr_any& addr, const uint32_t ip[4], int sa_family);
   static std::string show(const struct sockaddr* adr);
};

////////////////////////////////////////////////////////////////////////////////

struct CMD5
{
   static void compute(const char* input, unsigned char result[16]);
};

// Debug stats
template <size_t SIZE>
class StatsLossRecords
{
    int32_t initseq;
    std::bitset<SIZE> array;

public:
    StatsLossRecords(): initseq(-1) {}

    // To check if this structure still keeps record of that sequence.
    // This is to check if the information about this not being found
    // is still reliable.
    bool exists(int32_t seq)
    {
        return initseq != -1 && CSeqNo::seqcmp(seq, initseq) >= 0;
    }

    int32_t base() { return initseq; }

    void clear()
    {
        initseq = -1;
        array.reset();
    }

    void add(int32_t lo, int32_t hi)
    {
        int32_t end = CSeqNo::incseq(hi);
        for (int32_t i = lo; i != end; i = CSeqNo::incseq(i))
            add(i);
    }

    void add(int32_t seq)
    {
        if ( array.none() )
        {
            // May happen it wasn't initialized. Set it as initial loss sequence.
            initseq = seq;
            array[0] = true;
            return;
        }

        // Calculate the distance between this seq and the oldest one.
        int seqdiff = CSeqNo::seqoff(initseq, seq);
        if ( seqdiff > int(SIZE) )
        {
            // Size exceeded. Drop the oldest sequences.
            // First calculate how many must be removed.
            size_t toremove = seqdiff - SIZE;
            // Now, since that position, find the nearest 1
            while ( !array[toremove] && toremove <= SIZE )
                ++toremove;

            // All have to be dropped, so simply reset the array
            if ( toremove == SIZE )
            {
                initseq = seq;
                array[0] = true;
                return;
            }

            // Now do the shift of the first found 1 to position 0
            // and its index add to initseq
            initseq += toremove;
            seqdiff -= toremove;
            array >>= toremove;
        }

        // Now set appropriate bit that represents this seq
        array[seqdiff] = true;
    }

    StatsLossRecords& operator << (int32_t seq)
    {
        add(seq);
        return *this;
    }

    void remove(int32_t seq)
    {
        // Check if is in range. If not, ignore.
        int seqdiff = CSeqNo::seqoff(initseq, seq);
        if ( seqdiff < 0 )
            return; // already out of array
        if ( seqdiff > SIZE )
            return; // never was added!

        array[seqdiff] = true;
    }

    bool find(int32_t seq) const
    {
        int seqdiff = CSeqNo::seqoff(initseq, seq);
        if ( seqdiff < 0 )
            return false; // already out of array
        if ( size_t(seqdiff) > SIZE )
            return false; // never was added!

        return array[seqdiff];
    }

#if HAVE_CXX11

    std::string to_string() const
    {
        std::string out;
        for (size_t i = 0; i < SIZE; ++i)
        {
            if ( array[i] )
                out += std::to_string(initseq+i) + " ";
        }

        return out;
    }
#endif
};


// There are some better or worse things you can find outside,
// there's also boost::circular_buffer, but it's too overspoken
// to be included here. We also can't rely on boost. Maybe in future
// when it's added to the standard and SRT can heighten C++ standard
// requirements; until then it needs this replacement.
template <class Value>
class CircularBuffer
{
#ifdef SRT_TEST_CIRCULAR_BUFFER
public:
#endif
    int m_iSize;
    Value* m_aStorage;
    int m_xBegin;
    int m_xEnd;

    static void destr(Value& v)
    {
        v.~Value();
    }

    static void constr(Value& v)
    {
        new ((void*)&v) Value();
    }

    template <class V>
    static void constr(Value& v, const V& source)
    {
        new ((void*)&v) Value(source);
    }

    // Wipe the copy constructor
    CircularBuffer(const CircularBuffer&);

public:
    typedef Value value_type;

    CircularBuffer(int size)
        :m_iSize(size+1),
         m_xBegin(0),
         m_xEnd(0)
    {
        // We reserve one spare element just for a case.
        if (size == 0)
            m_aStorage = 0;
        else
            m_aStorage = (Value*)::operator new (sizeof(Value) * m_iSize);
    }

    void set_capacity(int size)
    {
        reset();

        // This isn't called resize (the size is 0 after the operation)
        // nor reserve (the existing elements are removed).
        if (size != m_iSize)
        {
            if (m_aStorage)
                ::operator delete (m_aStorage);
            m_iSize = size+1;
            m_aStorage = (Value*)::operator new (sizeof(Value) * m_iSize);
        }
    }

    void reset()
    {
        if (m_xEnd < m_xBegin)
        {
            for (int i = m_xBegin; i < m_iSize; ++i)
                destr(m_aStorage[i]);
            for (int i = 0; i < m_xEnd; ++i)
                destr(m_aStorage[i]);
        }
        else
        {
            for (int i = m_xBegin; i < m_xEnd; ++i)
                destr(m_aStorage[i]);
        }

        m_xBegin = 0;
        m_xEnd = 0;
    }

    ~CircularBuffer()
    {
        reset();
        ::operator delete (m_aStorage);
    }

    // In the beginning, m_xBegin == m_xEnd, which
    // means that the container is empty. Adding can
    // be done exactly at the place pointed to by m_xEnd,
    // and m_xEnd must be then shifted to the next unused one.
    // When (m_xEnd + 1) % m_zSize == m_xBegin, the container
    // is considered full and the element adding is rejected.
    //
    // This container is not designed to be STL-compatible
    // because it doesn't make much sense. It's not a typical
    // container, even treated as random-access container.

    int shift(int basepos, int shift) const
    {
        return (basepos + shift) % m_iSize;
    }

    // Simplified versions with ++ and --; avoid using division instruction
    int shift_forward(int basepos) const
    {
        if (++basepos == m_iSize)
            return 0;
        return basepos;
    }

    int shift_backward(int basepos) const
    {
        if (basepos == 0)
            return m_iSize-1;
        return --basepos;
    }

    int size() const
    {
        // Count the distance between begin and end
        if (m_xEnd < m_xBegin)
        {
            // Use "merge two slices" method.
            // (BEGIN - END) is the distance of the unused
            // space in the middle. Used space is left to END
            // and right to BEGIN, the sum of the left and right
            // slice and the free space is the size.

            // This includes also a case when begin and end
            // are equal, which means that it's empty, so
            // spaceleft() should simply return m_iSize.
            return m_iSize - (m_xBegin - m_xEnd);
        }

        return m_xEnd - m_xBegin;
    }

    bool empty() const { return m_xEnd == m_xBegin; }

    size_t capacity() const { return m_iSize-1; }

    int spaceleft() const
    {
        // It's kinda tautology, but this will be more efficient.
        if (m_xEnd < m_xBegin)
        {
            return m_xBegin - m_xEnd;
        }

        return m_iSize - (m_xEnd - m_xBegin);
    }

    // This is rather written for testing and rather won't
    // be used in the real code.
    template <class V>
    int push(const V& v)
    {
        // Check if you can add
        int nend = shift_forward(m_xEnd);
        if ( nend == m_xBegin)
            return -1;

        constr(m_aStorage[m_xEnd], v);
        m_xEnd = nend;
        return size() - 1;
    }

    Value* push()
    {
        int nend = shift_forward(m_xEnd);
        if ( nend == m_xBegin)
            return NULL;

        Value* pos = &m_aStorage[m_xEnd];
        constr(*pos);
        m_xEnd = nend;
        return pos;
    }

    bool access(int position, Value*& w_v)
    {
        // This version doesn't require the boolean value to report
        // whether the element is newly added because it never adds
        // a new element.
        int ipos, vend;

        if (!INT_checkAccess(position, ipos, vend))
            return false;
        if (ipos >= vend) // exceeds
            return false;

        INT_access(ipos, false, (w_v)); // never exceeds
        return true;
    }

    // Ok, now it's the real deal.
    bool access(int position, Value*& w_v, bool& w_isnew)
    {
        int ipos, vend;

        if (!INT_checkAccess(position, ipos, vend))
            return false;
        bool exceeds = (ipos >= vend);
        w_isnew = exceeds;

        INT_access(ipos, exceeds, (w_v));
        return true;
    }

private:
    bool INT_checkAccess(int position, int& ipos, int& vend)
    {
        // Reject if no space left.
        // Also INVAL if negative position.
        if (position >= (m_iSize-1) || position < 0)
            return false; // That's way to far, we can't even calculate

        ipos = m_xBegin + position;

        vend = m_xEnd;
        if (m_xEnd < m_xBegin)
            vend += m_iSize;

        return true;
    }

    void INT_access(int ipos, bool exceeds, Value*& w_v)
    {
        if (ipos >= m_iSize)
            ipos -= m_iSize; // wrap around

        // Update the end position.
        if (exceeds)
        {
            int nend = ipos+1;
            if (m_xEnd > nend)
            {
                // Here we know that the current index exceeds the size.
                // So, if this happens, it's m_xEnd wrapped around.
                // Clear out elements in two slices:
                // - from m_xEnd to m_iSize-1
                // - from 0 to nend
                for (int i = m_xEnd; i < m_iSize; ++i)
                    constr(m_aStorage[i]);
                for (int i = 0; i < nend; ++i)
                    constr(m_aStorage[i]);
            }
            else
            {
                for (int i = m_xEnd; i < nend; ++i)
                    constr(m_aStorage[i]);
            }

            if (nend == m_iSize)
                nend = 0;

            m_xEnd = nend;
        }

        w_v = &m_aStorage[ipos];
    }

public:
    bool set(int position, const Value& newval, bool overwrite = true)
    {
        Value* pval = 0;
        bool isnew = false;
        if (!access(position, (pval), (isnew)))
            return false;

        if (isnew || overwrite)
            *pval = newval;
        return true;
    }

    template<class Updater>
    bool update(int position, Updater updater)
    {
        Value* pval = 0;
        bool isnew = false;
        if (!access(position, (pval), (isnew)))
            return false;

        updater(*pval, isnew);
        return true;
    }

    int getIndexFor(int position) const
    {
        int ipos = m_xBegin + position;

        int vend = m_xEnd;
        if (vend < m_xBegin)
            vend += m_iSize;

        if (ipos >= vend)
            return -1;

        if (ipos >= m_iSize)
            ipos -= m_iSize;

        return ipos;
    }

    bool get(int position, Value& w_out) const
    {
        // Check if that position is occupied
        if (position > m_iSize || position < 0)
            return false;

        int ipos = getIndexFor(position);
        if (ipos == -1)
            return false;

        w_out = m_aStorage[ipos];
        return true;
    }

    bool drop(int position)
    {
        // This function "deletes" items by shifting the
        // given position to position 0. That is,
        // elements from the beginning are being deleted
        // up to (including) the given position.
        if (position > m_iSize || position < 1)
            return false;

        int ipos = m_xBegin + position;
        int vend = m_xEnd;
        if (vend < m_xBegin)
            vend += m_iSize;

        // Destroy the elements in the removed range

        if (ipos >= vend)
        {
            // There was a request to drop; the position
            // is higher than the number of items. Allow this
            // and simply make the container empty.
            reset();
            return true;
        }

        // Otherwise we have a new beginning.
        int nbegin = ipos;

        // Destroy the old elements
        if (nbegin >= m_iSize)
        {
            nbegin -= m_iSize;

            for (int i = m_xBegin; i < m_iSize; ++i)
                destr(m_aStorage[i]);
            for (int i = 0; i < nbegin; ++i)
                destr(m_aStorage[i]);
        }
        else
        {
            for (int i = m_xBegin; i < nbegin; ++i)
                destr(m_aStorage[i]);
        }

        m_xBegin = nbegin;

        return true;
    }

    // This function searches for an element that satisfies
    // the given predicate. If none found, returns -1.
    template <class Predicate>
    int find_if(Predicate pred)
    {
        if (m_xEnd < m_xBegin)
        {
            // Loop in two slices
            for (int i = m_xBegin; i < m_iSize; ++i)
                if (pred(m_aStorage[i]))
                    return i - m_xBegin;

            for (int i = 0; i < m_xEnd; ++i)
                if (pred(m_aStorage[i]))
                    return i + m_iSize - m_xBegin;
        }
        else
        {
            for (int i = m_xBegin; i < m_xEnd; ++i)
                if (pred(m_aStorage[i]))
                    return i - m_xBegin;
        }

        return -1;
    }
};

namespace srt_logging
{
std::string SockStatusStr(SRT_SOCKSTATUS s);
}

// Version parsing
inline ATR_CONSTEXPR uint32_t SrtVersion(int major, int minor, int patch)
{
    return patch + minor*0x100 + major*0x10000;
}

inline int32_t SrtParseVersion(const char* v)
{
    int major, minor, patch;
    int result = sscanf(v, "%d.%d.%d", &major, &minor, &patch);

    if (result != 3)
    {
        return 0;
    }

    return major*0x10000 + minor*0x100 + patch;
}

inline std::string SrtVersionString(int version)
{
    int patch = version % 0x100;
    int minor = (version/0x100)%0x100;
    int major = version/0x10000;

    char buf[20];
    sprintf(buf, "%d.%d.%d", major, minor, patch);
    return buf;
}

#endif<|MERGE_RESOLUTION|>--- conflicted
+++ resolved
@@ -765,7 +765,6 @@
 
     static const size_t OVER = number_t::mask+1;
     static const size_t HALF = (OVER-MIN)/2;
-<<<<<<< HEAD
 
 private:
 
@@ -857,97 +856,6 @@
     }
     this_t& operator--() { (*this)--; return *this; }
 
-=======
-
-private:
-    static int Diff(uint32_t left, uint32_t right)
-    {
-        // UNExpected order, diff is negative
-        if ( left < right )
-        {
-            int32_t diff = right - left;
-            if ( diff >= int32_t(HALF) ) // over barrier
-            {
-                // It means that left is less than right because it was overflown
-                // For example: left = 0x0005, right = 0xFFF0; diff = 0xFFEB > HALF
-                left += OVER - MIN;  // left was really 0x00010005, just narrowed.
-                // Now the difference is 0x0015, not 0xFFFF0015
-            }
-        }
-        else
-        {
-            int32_t diff = left - right;
-            if ( diff >= int32_t(HALF) )
-            {
-                right += OVER - MIN;
-            }
-        }
-
-        return left - right;
-    }
-
-public:
-    explicit RollNumber(uint32_t val): number(val)
-    {
-    }
-
-    bool operator<(const this_t& right) const
-    {
-        int32_t ndiff = number - right.number;
-        if (ndiff < -int32_t(HALF))
-        {
-            // it' like ndiff > 0
-            return false;
-        }
-
-        if (ndiff > int32_t(HALF))
-        {
-            // it's like ndiff < 0
-            return true;
-        }
-
-        return ndiff < 0;
-    }
-
-    bool operator>(const this_t& right) const
-    {
-        return right < *this;
-    }
-
-    bool operator=(const this_t& right) const
-    {
-        return number == right.number;
-    }
-
-    bool operator<=(const this_t& right) const
-    {
-        return !(*this > right);
-    }
-
-    bool operator>=(const this_t& right) const
-    {
-        return !(*this < right);
-    }
-
-    void operator++(int)
-    {
-        ++number;
-        if (number > number_t::mask)
-            number = MIN;
-    }
-
-    this_t& operator++() { (*this)++; return *this; }
-
-    void operator--(int)
-    {
-        if (number == MIN)
-            number = number_t::mask;
-        else
-            --number;
-    }
-    this_t& operator--() { (*this)--; return *this; }
-
->>>>>>> fdd87dc5
     int32_t operator-(this_t right)
     {
         return Diff(this->number, right.number);
@@ -969,7 +877,6 @@
                 number -= OVER - MIN;
         }
     }
-
     operator uint32_t() const { return number; }
 };
 
