--- conflicted
+++ resolved
@@ -1431,7 +1431,6 @@
 }
 
 
-<<<<<<< HEAD
 
 inline std::string FormatLossArray(const std::vector< std::pair<int32_t, int32_t> >& lra)
 {
@@ -1452,8 +1451,6 @@
 }
 
 
-=======
->>>>>>> fabb85f7
 } // namespace srt
 
 #endif