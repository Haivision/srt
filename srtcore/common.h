/*
 * SRT - Secure, Reliable, Transport
 * Copyright (c) 2018 Haivision Systems Inc.
 * 
 * This Source Code Form is subject to the terms of the Mozilla Public
 * License, v. 2.0. If a copy of the MPL was not distributed with this
 * file, You can obtain one at http://mozilla.org/MPL/2.0/.
 * 
 */

/*****************************************************************************
Copyright (c) 2001 - 2009, The Board of Trustees of the University of Illinois.
All rights reserved.

Redistribution and use in source and binary forms, with or without
modification, are permitted provided that the following conditions are
met:

* Redistributions of source code must retain the above
  copyright notice, this list of conditions and the
  following disclaimer.

* Redistributions in binary form must reproduce the
  above copyright notice, this list of conditions
  and the following disclaimer in the documentation
  and/or other materials provided with the distribution.

* Neither the name of the University of Illinois
  nor the names of its contributors may be used to
  endorse or promote products derived from this
  software without specific prior written permission.

THIS SOFTWARE IS PROVIDED BY THE COPYRIGHT HOLDERS AND CONTRIBUTORS "AS
IS" AND ANY EXPRESS OR IMPLIED WARRANTIES, INCLUDING, BUT NOT LIMITED TO,
THE IMPLIED WARRANTIES OF MERCHANTABILITY AND FITNESS FOR A PARTICULAR
PURPOSE ARE DISCLAIMED. IN NO EVENT SHALL THE COPYRIGHT OWNER OR
CONTRIBUTORS BE LIABLE FOR ANY DIRECT, INDIRECT, INCIDENTAL, SPECIAL,
EXEMPLARY, OR CONSEQUENTIAL DAMAGES (INCLUDING, BUT NOT LIMITED TO,
PROCUREMENT OF SUBSTITUTE GOODS OR SERVICES; LOSS OF USE, DATA, OR
PROFITS; OR BUSINESS INTERRUPTION) HOWEVER CAUSED AND ON ANY THEORY OF
LIABILITY, WHETHER IN CONTRACT, STRICT LIABILITY, OR TORT (INCLUDING
NEGLIGENCE OR OTHERWISE) ARISING IN ANY WAY OUT OF THE USE OF THIS
SOFTWARE, EVEN IF ADVISED OF THE POSSIBILITY OF SUCH DAMAGE.
*****************************************************************************/

/*****************************************************************************
written by
   Yunhong Gu, last updated 08/01/2009
modified by
   Haivision Systems Inc.
*****************************************************************************/

#ifndef INC_SRT_COMMON_H
#define INC_SRT_COMMON_H

#define _CRT_SECURE_NO_WARNINGS 1 // silences windows complaints for sscanf
#include <memory>
#include <cstdlib>
#include <cstdio>
#ifndef _WIN32
   #include <sys/time.h>
   #include <sys/uio.h>
#else
   // #include <winsock2.h>
   //#include <windows.h>
#endif

#include "srt.h"
#include "utilities.h"
#include "sync.h"
#include "netinet_any.h"
#include "packetfilter_api.h"

// System-independent errno
#ifndef _WIN32
   #define NET_ERROR errno
#else
   #define NET_ERROR WSAGetLastError()
#endif

#ifdef _DEBUG
#include <assert.h>
#define SRT_ASSERT(cond) assert(cond)
#else
#define SRT_ASSERT(cond)
#endif

#if HAVE_FULL_CXX11
#define SRT_STATIC_ASSERT(cond, msg) static_assert(cond, msg)
#else
#define SRT_STATIC_ASSERT(cond, msg)
#endif

#include <exception>

namespace srt_logging
{
    std::string SockStatusStr(SRT_SOCKSTATUS s);
#if ENABLE_BONDING
    std::string MemberStatusStr(SRT_MEMBERSTATUS s);
#endif
}

namespace srt
{

// Class CUDTException exposed for C++ API.
// This is actually useless, unless you'd use a DIRECT C++ API,
// however there's no such API so far. The current C++ API for UDT/SRT
// is predicted to NEVER LET ANY EXCEPTION out of implementation,
// so it's useless to catch this exception anyway.

class CUDTException: public std::exception
{
public:

    CUDTException(CodeMajor major = MJ_SUCCESS, CodeMinor minor = MN_NONE, int err = -1);
    virtual ~CUDTException() ATR_NOTHROW {}

    /// Get the description of the exception.
    /// @return Text message for the exception description.
    const char* getErrorMessage() const ATR_NOTHROW;

    virtual const char* what() const ATR_NOTHROW ATR_OVERRIDE
    {
        return getErrorMessage();
    }

    std::string getErrorString() const;

    /// Get the system errno for the exception.
    /// @return errno.
    int getErrorCode() const;

    /// Get the system network errno for the exception.
    /// @return errno.
    int getErrno() const;

    /// Clear the error code.
    void clear();

private:
    CodeMajor m_iMajor;        // major exception categories
    CodeMinor m_iMinor;		// for specific error reasons
    int m_iErrno;		// errno returned by the system if there is any
    mutable std::string m_strMsg; // text error message (cache)

    std::string m_strAPI;	// the name of UDT function that returns the error
    std::string m_strDebug;	// debug information, set to the original place that causes the error

public: // Legacy Error Code

    static const int EUNKNOWN = SRT_EUNKNOWN;
    static const int SUCCESS = SRT_SUCCESS;
    static const int ECONNSETUP = SRT_ECONNSETUP;
    static const int ENOSERVER = SRT_ENOSERVER;
    static const int ECONNREJ = SRT_ECONNREJ;
    static const int ESOCKFAIL = SRT_ESOCKFAIL;
    static const int ESECFAIL = SRT_ESECFAIL;
    static const int ECONNFAIL = SRT_ECONNFAIL;
    static const int ECONNLOST = SRT_ECONNLOST;
    static const int ENOCONN = SRT_ENOCONN;
    static const int ERESOURCE = SRT_ERESOURCE;
    static const int ETHREAD = SRT_ETHREAD;
    static const int ENOBUF = SRT_ENOBUF;
    static const int EFILE = SRT_EFILE;
    static const int EINVRDOFF = SRT_EINVRDOFF;
    static const int ERDPERM = SRT_ERDPERM;
    static const int EINVWROFF = SRT_EINVWROFF;
    static const int EWRPERM = SRT_EWRPERM;
    static const int EINVOP = SRT_EINVOP;
    static const int EBOUNDSOCK = SRT_EBOUNDSOCK;
    static const int ECONNSOCK = SRT_ECONNSOCK;
    static const int EINVPARAM = SRT_EINVPARAM;
    static const int EINVSOCK = SRT_EINVSOCK;
    static const int EUNBOUNDSOCK = SRT_EUNBOUNDSOCK;
    static const int ESTREAMILL = SRT_EINVALMSGAPI;
    static const int EDGRAMILL = SRT_EINVALBUFFERAPI;
    static const int ENOLISTEN = SRT_ENOLISTEN;
    static const int ERDVNOSERV = SRT_ERDVNOSERV;
    static const int ERDVUNBOUND = SRT_ERDVUNBOUND;
    static const int EINVALMSGAPI = SRT_EINVALMSGAPI;
    static const int EINVALBUFFERAPI = SRT_EINVALBUFFERAPI;
    static const int EDUPLISTEN = SRT_EDUPLISTEN;
    static const int ELARGEMSG = SRT_ELARGEMSG;
    static const int EINVPOLLID = SRT_EINVPOLLID;
    static const int EASYNCFAIL = SRT_EASYNCFAIL;
    static const int EASYNCSND = SRT_EASYNCSND;
    static const int EASYNCRCV = SRT_EASYNCRCV;
    static const int ETIMEOUT = SRT_ETIMEOUT;
    static const int ECONGEST = SRT_ECONGEST;
    static const int EPEERERR = SRT_EPEERERR;
};



enum UDTSockType
{
    UDT_UNDEFINED = 0, // initial trap representation
    UDT_STREAM = 1,
    UDT_DGRAM
};


/// The message types used by UDT protocol. This is a part of UDT
/// protocol and should never be changed.
enum UDTMessageType
{
    UMSG_HANDSHAKE = 0, //< Connection Handshake. Control: see @a CHandShake.
    UMSG_KEEPALIVE = 1, //< Keep-alive.
    UMSG_ACK = 2, //< Acknowledgement. Control: past-the-end sequence number up to which packets have been received.
    UMSG_LOSSREPORT = 3, //< Negative Acknowledgement (NAK). Control: Loss list.
    UMSG_CGWARNING = 4, //< Congestion warning.
    UMSG_SHUTDOWN = 5, //< Shutdown.
    UMSG_ACKACK = 6, //< Acknowledgement of Acknowledgement. Add info: The ACK sequence number
    UMSG_DROPREQ = 7, //< Message Drop Request. Add info: Message ID. Control Info: (first, last) number of the message.
    UMSG_PEERERROR = 8, //< Signal from the Peer side. Add info: Error code.
    // ... add extra code types here
    UMSG_END_OF_TYPES,
    UMSG_EXT = 0x7FFF //< For the use of user-defined control packets.
};

// This side's role is: INITIATOR prepares the environment first, and sends
// appropriate information to the peer. The peer must be RESPONDER and be ready
// to receive it. It's important for the encryption: the INITIATOR side generates
// the KM, and sends it to RESPONDER. RESPONDER awaits KM received from the
// INITIATOR. Note that in bidirectional mode - that is always with HSv5 - the
// INITIATOR creates both sending and receiving contexts, then sends the key to
// RESPONDER, which creates both sending and receiving contexts, using the same
// key received from INITIATOR.
//
// The method of selection:
//
// In HSv4, it's always data sender (the party that sets SRTO_SENDER flag on the
// socket) INITIATOR, and receiver - RESPONDER. The HSREQ and KMREQ are done
// AFTER the UDT connection is done using UMSG_EXT extension messages. As this
// is unidirectional, the INITIATOR prepares the sending context only, the
// RESPONDER - receiving context only.
//
// In HSv5, for caller-listener configuration, it's simple: caller is INITIATOR,
// listener is RESPONDER. In case of rendezvous the parties are equivalent,
// so the role is resolved by "cookie contest". Rendezvous sockets both know
// each other's cookie generated during the URQ_WAVEAHAND handshake phase.
// The cookies are simply compared as integer numbers; the party which's cookie
// is a greater number becomes an INITIATOR, and the other party becomes a
// RESPONDER. 
//
// The case of a draw - that both occasionally have baked identical cookies -
// is treated as an extremely rare and virtually impossible case, so this
// results in connection rejected.
enum HandshakeSide
{
    HSD_DRAW,
    HSD_INITIATOR,    //< Side that initiates HSREQ/KMREQ. HSv4: data sender, HSv5: connecting socket or winner rendezvous socket
    HSD_RESPONDER  //< Side that expects HSREQ/KMREQ from the peer. HSv4: data receiver, HSv5: accepted socket or loser rendezvous socket
};

// For debug
std::string MessageTypeStr(UDTMessageType mt, uint32_t extt = 0);

////////////////////////////////////////////////////////////////////////////////

// Commonly used by various reading facilities
enum EReadStatus
{
    RST_OK = 0,      //< A new portion of data has been received
    RST_AGAIN,       //< Nothing has been received, try again
    RST_ERROR = -1   //< Irrecoverable error, please close descriptor and stop reading.
};

enum EConnectStatus
{
    CONN_ACCEPT = 0,     //< Received final handshake that confirms connection established
    CONN_REJECT = -1,    //< Error during processing handshake.
    CONN_CONTINUE = 1,   //< induction->conclusion phase
    CONN_RENDEZVOUS = 2, //< pass to a separate rendezvous processing (HSv5 only)
    CONN_CONFUSED = 3,   //< listener thinks it's connected, but caller missed conclusion
    CONN_RUNNING = 10,   //< no connection in progress, already connected
    CONN_AGAIN = -2      //< No data was read, don't change any state.
};

enum EConnectMethod
{
    COM_ASYNCHRO,
    COM_SYNCHRO
};

std::string ConnectStatusStr(EConnectStatus est);


const int64_t BW_INFINITE =  1000000000/8;         //Infinite=> 1 Gbps


enum ETransmissionEvent
{
    TEV_INIT,       // --> After creation, and after any parameters were updated.
    TEV_ACK,        // --> When handling UMSG_ACK - older CCC:onAck()
    TEV_ACKACK,     // --> UDT does only RTT sync, can be read from CUDT::SRTT().
    TEV_LOSSREPORT, // --> When handling UMSG_LOSSREPORT - older CCC::onLoss()
    TEV_CHECKTIMER, // --> See TEV_CHT_REXMIT
    TEV_SEND,       // --> When the packet is scheduled for sending - older CCC::onPktSent
    TEV_RECEIVE,    // --> When a data packet was received - older CCC::onPktReceived
    TEV_CUSTOM,     // --> probably dead call - older CCC::processCustomMsg
    TEV_SYNC,       // --> Backup group. When rate estimation is derived from an active member, and update is needed.

    TEV_E_SIZE
};

std::string TransmissionEventStr(ETransmissionEvent ev);

// Special parameter for TEV_CHECKTIMER
enum ECheckTimerStage
{
    TEV_CHT_INIT,       // --> UDT: just update parameters, don't call any CCC::*
    TEV_CHT_FASTREXMIT, // --> not available on UDT
    TEV_CHT_REXMIT      // --> CCC::onTimeout() in UDT
};

enum EInitEvent
{
    TEV_INIT_RESET = 0,
    TEV_INIT_INPUTBW,
    TEV_INIT_OHEADBW
};

class CPacket;

// XXX Use some more standard less hand-crafted solution, if possible
// XXX Consider creating a mapping between TEV_* values and associated types,
// so that the type is compiler-enforced when calling updateCC() and when
// connecting signals to slots.
struct EventVariant
{
    enum Type {UNDEFINED, PACKET, ARRAY, ACK, STAGE, INIT} type;
    union U
    {
        const srt::CPacket* packet;
        int32_t ack;
        struct
        {
            const int32_t* ptr;
            size_t len;
        } array;
        ECheckTimerStage stage;
        EInitEvent init;
    } u;


    template<Type t>
    struct VariantFor;


    // Note: UNDEFINED and ARRAY don't have assignment operator.
    // For ARRAY you'll use 'set' function. For UNDEFINED there's nothing.

    explicit EventVariant(const srt::CPacket* arg)
    {
        type = PACKET;
        u.packet = arg;
    }

    explicit EventVariant(int32_t arg)
    {
        type = ACK;
        u.ack = arg;
    }

    explicit EventVariant(ECheckTimerStage arg)
    {
        type = STAGE;
        u.stage = arg;
    }

    explicit EventVariant(EInitEvent arg)
    {
        type = INIT;
        u.init = arg;
    }

    const int32_t* get_ptr() const
    {
        return u.array.ptr;
    }

    size_t get_len() const
    {
        return u.array.len;
    }

    void set(const int32_t* ptr, size_t len)
    {
        type = ARRAY;
        u.array.ptr = ptr;
        u.array.len = len;
    }

    EventVariant(const int32_t* ptr, size_t len)
    {
        set(ptr, len);
    }

    template<Type T>
    typename VariantFor<T>::type get() const
    {
        return u.*(VariantFor<T>::field());
    }
};

/*
    Maybe later.
    This had to be a solution for automatic extraction of the
    type hidden in particular EventArg for particular event so
    that it's not runtime-mistaken.

    In order that this make sense there would be required an array
    indexed by event id (just like a slot array m_Slots in CUDT),
    where the "type distiller" function would be extracted and then
    combined with the user-connected slot function this would call
    it already with correct type. Note that also the ConnectSignal
    function would have to get the signal id by template parameter,
    not function parameter. For example:

    m_parent->ConnectSignal<TEV_ACK>(SSLOT(updateOnSent));

    in which updateOnSent would have to receive an appropriate type.
    This has a disadvantage that you can't connect multiple signals
    with different argument types to the same slot, you'd have to
    make slot wrappers to translate arguments.

    It seems that a better idea would be to create binders that would
    translate the argument from EventArg to the correct type according
    to the rules imposed by particular event id. But I'd not make it
    until there's a green light on C++11 for SRT, so maybe in a far future.

template <ETransmissionEvent type>
class EventArgType;
#define MAP_EVENT_TYPE(tev, tp) template<> class EventArgType<tev> { typedef tp type; }
*/


// The 'type' field wouldn't be even necessary if we
// use a full-templated version. TBD.
template<> struct EventVariant::VariantFor<EventVariant::PACKET>
{
    typedef const srt::CPacket* type;
    static type U::*field() {return &U::packet;}
};

template<> struct EventVariant::VariantFor<EventVariant::ACK>
{
    typedef int32_t type;
    static type U::*field() { return &U::ack; }
};

template<> struct EventVariant::VariantFor<EventVariant::STAGE>
{
    typedef ECheckTimerStage type;
    static type U::*field() { return &U::stage; }
};

template<> struct EventVariant::VariantFor<EventVariant::INIT>
{
    typedef EInitEvent type;
    static type U::*field() { return &U::init; }
};

// Using a hand-crafted solution because there's a non-backward-compatible
// change between C++03 and others on the way up to C++17 (and we want this
// code to be compliant with all C++ standards):
//
// - there's std::mem_fun in C++03 - deprecated in C++11, removed in C++17
// - std::function in C++11 would be perfect, but not in C++03

// This can be changed in future to use C++11 way, but only after C++03
// compatibility is finally abaondoned. Until then, this stays with a custom
// class.

class EventSlotBase
{
public:
    virtual void emit(ETransmissionEvent tev, EventVariant var) = 0;
    typedef void dispatcher_t(void* opaque, ETransmissionEvent tev, EventVariant var);

    virtual ~EventSlotBase() {}
};

class SimpleEventSlot: public EventSlotBase
{
public:
    void* opaque;
    dispatcher_t* dispatcher;

    SimpleEventSlot(void* op, dispatcher_t* disp): opaque(op), dispatcher(disp) {}

    void emit(ETransmissionEvent tev, EventVariant var) ATR_OVERRIDE
    {
        (*dispatcher)(opaque, tev, var);
    }
};

template <class Class>
class ObjectEventSlot: public EventSlotBase
{
public:
    typedef void (Class::*method_ptr_t)(ETransmissionEvent tev, EventVariant var);

    method_ptr_t pm;
    Class* po;

    ObjectEventSlot(Class* o, method_ptr_t m): pm(m), po(o) {}

    void emit(ETransmissionEvent tev, EventVariant var) ATR_OVERRIDE
    {
        (po->*pm)(tev, var);
    }
};


struct EventSlot
{
    mutable EventSlotBase* slot;
    // Create empty slot. Calls are ignored.
    EventSlot(): slot(0) {}

    // "Stealing" copy constructor, following the auto_ptr method.
    // This isn't very nice, but no other way to do it in C++03
    // without rvalue-reference and move.
    void moveFrom(const EventSlot& victim)
    {
        slot = victim.slot; // Should MOVE.
        victim.slot = 0;
    }

    EventSlot(const EventSlot& victim) { moveFrom(victim); }
    EventSlot& operator=(const EventSlot& victim) { moveFrom(victim); return *this; }

    EventSlot(void* op, EventSlotBase::dispatcher_t* disp)
    {
        slot = new SimpleEventSlot(op, disp);
    }

    template <class ObjectClass>
    EventSlot(ObjectClass* obj, typename ObjectEventSlot<ObjectClass>::method_ptr_t method)
    {
        slot = new ObjectEventSlot<ObjectClass>(obj, method);
    }

    void emit(ETransmissionEvent tev, EventVariant var)
    {
        if (!slot)
            return;
        slot->emit(tev, var);
    }

    ~EventSlot()
    {
        delete slot;
    }
};


// UDT Sequence Number 0 - (2^31 - 1)

// seqcmp: compare two seq#, considering the wraping
// seqlen: length from the 1st to the 2nd seq#, including both
// seqoff: offset from the 2nd to the 1st seq#
// incseq: increase the seq# by 1
// decseq: decrease the seq# by 1
// incseq: increase the seq# by a given offset

class CSeqNo
{
    int32_t value;

public:

   explicit CSeqNo(int32_t v): value(v) {}

   // Comparison
   bool operator == (const CSeqNo& other) const { return other.value == value; }
   bool operator < (const CSeqNo& other) const
   {
       return seqcmp(value, other.value) < 0;
   }

   // The std::rel_ops namespace cannot be "imported"
   // as a whole into the class - it can only be used
   // in the application code. 
   bool operator != (const CSeqNo& other) const { return other.value != value; }
   bool operator > (const CSeqNo& other) const { return other < *this; }
   bool operator >= (const CSeqNo& other) const
   {
       return seqcmp(value, other.value) >= 0;
   }
   bool operator <=(const CSeqNo& other) const
   {
       return seqcmp(value, other.value) <= 0;
   }

   // circular arithmetics
   friend int operator-(const CSeqNo& c1, const CSeqNo& c2)
   {
       return seqoff(c2.value, c1.value);
   }

   friend CSeqNo operator-(const CSeqNo& c1, int off)
   {
       return CSeqNo(decseq(c1.value, off));
   }

   friend CSeqNo operator+(const CSeqNo& c1, int off)
   {
       return CSeqNo(incseq(c1.value, off));
   }

   friend CSeqNo operator+(int off, const CSeqNo& c1)
   {
       return CSeqNo(incseq(c1.value, off));
   }

   CSeqNo& operator++()
   {
       value = incseq(value);
       return *this;
   }

   /// This behaves like seq1 - seq2, in comparison to numbers,
   /// and with the statement that only the sign of the result matters.
   /// Returns a negative value if seq1 < seq2,
   /// positive if seq1 > seq2, and zero if they are equal.
   /// The only correct application of this function is when you
   /// compare two values and it works faster than seqoff. However
   /// the result's meaning is only in its sign. DO NOT USE THE
   /// VALUE for any other purpose. It is not meant to be the
   /// distance between two sequence numbers.
   ///
   /// Example: to check if (seq1 %> seq2): seqcmp(seq1, seq2) > 0.
   /// Note: %> stands for "later than".
   inline static int seqcmp(int32_t seq1, int32_t seq2)
   {return (abs(seq1 - seq2) < m_iSeqNoTH) ? (seq1 - seq2) : (seq2 - seq1);}

   /// This function measures a length of the range from seq1 to seq2,
   /// including endpoints (seqlen(a, a) = 1; seqlen(a, a + 1) = 2),
   /// WITH A PRECONDITION that certainly @a seq1 is earlier than @a seq2.
   /// This can also include an enormously large distance between them,
   /// that is, exceeding the m_iSeqNoTH value (can be also used to test
   /// if this distance is larger).
   /// Prior to calling this function the caller must be certain that
   /// @a seq2 is a sequence coming from a later time than @a seq1,
   /// and that the distance does not exceed m_iMaxSeqNo.
   inline static int seqlen(int32_t seq1, int32_t seq2)
   {
       SRT_ASSERT(seq1 >= 0 && seq1 <= m_iMaxSeqNo);
       SRT_ASSERT(seq2 >= 0 && seq2 <= m_iMaxSeqNo);
       return (seq1 <= seq2) ? (seq2 - seq1 + 1) : (seq2 - seq1 + m_iMaxSeqNo + 2);
   }

   /// This behaves like seq2 - seq1, with the precondition that the true
   /// distance between two sequence numbers never exceeds m_iSeqNoTH.
   /// That is, if the difference in numeric values of these two arguments
   /// exceeds m_iSeqNoTH, it is treated as if the later of these two
   /// sequence numbers has overflown and actually a segment of the
   /// MAX+1 value should be added to it to get the proper result.
   ///
   /// Note: this function does more calculations than seqcmp, so it should
   /// be used if you need the exact distance between two sequences. If 
   /// you are only interested with their relationship, use seqcmp.
   inline static int seqoff(int32_t seq1, int32_t seq2)
   {
      if (abs(seq1 - seq2) < m_iSeqNoTH)
         return seq2 - seq1;

      if (seq1 < seq2)
         return seq2 - seq1 - m_iMaxSeqNo - 1;

      return seq2 - seq1 + m_iMaxSeqNo + 1;
   }

   inline static int32_t incseq(int32_t seq)
   {return (seq == m_iMaxSeqNo) ? 0 : seq + 1;}

   inline static int32_t decseq(int32_t seq)
   {return (seq == 0) ? m_iMaxSeqNo : seq - 1;}

   inline static int32_t incseq(int32_t seq, int32_t inc)
   {return (m_iMaxSeqNo - seq >= inc) ? seq + inc : seq - m_iMaxSeqNo + inc - 1;}
   // m_iMaxSeqNo >= inc + sec  --- inc + sec <= m_iMaxSeqNo
   // if inc + sec > m_iMaxSeqNo then return seq + inc - (m_iMaxSeqNo+1)

   inline static int32_t decseq(int32_t seq, int32_t dec)
   {
       // Check if seq - dec < 0, but before it would have happened
       if ( seq < dec )
       {
           int32_t left = dec - seq; // This is so many that is left after dragging dec to 0
           // So now decrement the (m_iMaxSeqNo+1) by "left"
           return m_iMaxSeqNo - left + 1;
       }
       return seq - dec;
   }

   static int32_t maxseq(int32_t seq1, int32_t seq2)
   {
       if (seqcmp(seq1, seq2) < 0)
           return seq2;
       return seq1;
   }

public:
   static const int32_t m_iSeqNoTH = 0x3FFFFFFF;             // threshold for comparing seq. no.
   static const int32_t m_iMaxSeqNo = 0x7FFFFFFF;            // maximum sequence number used in UDT
};

////////////////////////////////////////////////////////////////////////////////

// UDT ACK Sub-sequence Number: 0 - (2^31 - 1)

class CAckNo
{
public:
   inline static int32_t incack(int32_t ackno)
   {return (ackno == m_iMaxAckSeqNo) ? 0 : ackno + 1;}

public:
   static const int32_t m_iMaxAckSeqNo = 0x7FFFFFFF;         // maximum ACK sub-sequence number used in UDT
};

template <size_t BITS, uint32_t MIN = 0>
class RollNumber
{
    typedef RollNumber<BITS, MIN> this_t;
    typedef Bits<BITS, 0> number_t;
    uint32_t number;

public:

    static const size_t OVER = number_t::mask+1;
    static const size_t HALF = (OVER-MIN)/2;

private:
    static int Diff(uint32_t left, uint32_t right)
    {
        // UNExpected order, diff is negative
        if ( left < right )
        {
            int32_t diff = right - left;
            if ( diff >= int32_t(HALF) ) // over barrier
            {
                // It means that left is less than right because it was overflown
                // For example: left = 0x0005, right = 0xFFF0; diff = 0xFFEB > HALF
                left += OVER - MIN;  // left was really 0x00010005, just narrowed.
                // Now the difference is 0x0015, not 0xFFFF0015
            }
        }
        else
        {
            int32_t diff = left - right;
            if ( diff >= int32_t(HALF) )
            {
                right += OVER - MIN;
            }
        }

        return left - right;
    }

public:
    explicit RollNumber(uint32_t val): number(val)
    {
    }

    bool operator<(const this_t& right) const
    {
        int32_t ndiff = number - right.number;
        if (ndiff < -int32_t(HALF))
        {
            // it' like ndiff > 0
            return false;
        }

        if (ndiff > int32_t(HALF))
        {
            // it's like ndiff < 0
            return true;
        }

        return ndiff < 0;
    }

    bool operator>(const this_t& right) const
    {
        return right < *this;
    }

    bool operator==(const this_t& right) const
    {
        return number == right.number;
    }

    bool operator<=(const this_t& right) const
    {
        return !(*this > right);
    }

    bool operator>=(const this_t& right) const
    {
        return !(*this < right);
    }

    void operator++(int)
    {
        ++number;
        if (number > number_t::mask)
            number = MIN;
    }

    this_t& operator++() { (*this)++; return *this; }

    void operator--(int)
    {
        if (number == MIN)
            number = number_t::mask;
        else
            --number;
    }
    this_t& operator--() { (*this)--; return *this; }

    int32_t operator-(this_t right)
    {
        return Diff(this->number, right.number);
    }

    void operator+=(int32_t delta)
    {
        // NOTE: this condition in practice tests if delta is negative.
        // That's because `number` is always positive, so negated delta
        // can't be ever greater than this, unless it's negative.
        if (-delta > int64_t(number))
        {
            number = OVER - MIN + number + delta; // NOTE: delta is negative
        }
        else
        {
            number += delta;
            if (number >= OVER)
                number -= OVER - MIN;
        }
    }

    operator uint32_t() const { return number; }
};

////////////////////////////////////////////////////////////////////////////////

struct CIPAddress
{
   static bool ipcmp(const struct sockaddr* addr1, const struct sockaddr* addr2, int ver = AF_INET);
   static void ntop(const struct sockaddr_any& addr, uint32_t ip[4]);
   static void pton(sockaddr_any& addr, const uint32_t ip[4], const sockaddr_any& peer);
   static std::string show(const struct sockaddr* adr);
};

////////////////////////////////////////////////////////////////////////////////

struct CMD5
{
   static void compute(const char* input, unsigned char result[16]);
};

// Debug stats
template <size_t SIZE>
class StatsLossRecords
{
    int32_t initseq;
    std::bitset<SIZE> array;

public:
    StatsLossRecords(): initseq(SRT_SEQNO_NONE) {}

    // To check if this structure still keeps record of that sequence.
    // This is to check if the information about this not being found
    // is still reliable.
    bool exists(int32_t seq)
    {
        return initseq != SRT_SEQNO_NONE && CSeqNo::seqcmp(seq, initseq) >= 0;
    }

    int32_t base() { return initseq; }

    void clear()
    {
        initseq = SRT_SEQNO_NONE;
        array.reset();
    }

    void add(int32_t lo, int32_t hi)
    {
        int32_t end = CSeqNo::incseq(hi);
        for (int32_t i = lo; i != end; i = CSeqNo::incseq(i))
            add(i);
    }

    void add(int32_t seq)
    {
        if ( array.none() )
        {
            // May happen it wasn't initialized. Set it as initial loss sequence.
            initseq = seq;
            array[0] = true;
            return;
        }

        // Calculate the distance between this seq and the oldest one.
        int seqdiff = CSeqNo::seqoff(initseq, seq);
        if ( seqdiff > int(SIZE) )
        {
            // Size exceeded. Drop the oldest sequences.
            // First calculate how many must be removed.
            size_t toremove = seqdiff - SIZE;
            // Now, since that position, find the nearest 1
            while ( !array[toremove] && toremove <= SIZE )
                ++toremove;

            // All have to be dropped, so simply reset the array
            if ( toremove == SIZE )
            {
                initseq = seq;
                array[0] = true;
                return;
            }

            // Now do the shift of the first found 1 to position 0
            // and its index add to initseq
            initseq += toremove;
            seqdiff -= toremove;
            array >>= toremove;
        }

        // Now set appropriate bit that represents this seq
        array[seqdiff] = true;
    }

    StatsLossRecords& operator << (int32_t seq)
    {
        add(seq);
        return *this;
    }

    void remove(int32_t seq)
    {
        // Check if is in range. If not, ignore.
        int seqdiff = CSeqNo::seqoff(initseq, seq);
        if ( seqdiff < 0 )
            return; // already out of array
        if ( seqdiff > SIZE )
            return; // never was added!

        array[seqdiff] = true;
    }

    bool find(int32_t seq) const
    {
        int seqdiff = CSeqNo::seqoff(initseq, seq);
        if ( seqdiff < 0 )
            return false; // already out of array
        if ( size_t(seqdiff) > SIZE )
            return false; // never was added!

        return array[seqdiff];
    }

#if HAVE_CXX11

    std::string to_string() const
    {
        std::string out;
        for (size_t i = 0; i < SIZE; ++i)
        {
            if ( array[i] )
                out += std::to_string(initseq+i) + " ";
        }

        return out;
    }
#endif
};


// There are some better or worse things you can find outside,
// there's also boost::circular_buffer, but it's too overspoken
// to be included here. We also can't rely on boost. Maybe in future
// when it's added to the standard and SRT can heighten C++ standard
// requirements; until then it needs this replacement.
template <class Value>
class CircularBuffer
{
#ifdef SRT_TEST_CIRCULAR_BUFFER
public:
#endif
    int m_iSize;
    Value* m_aStorage;
    int m_xBegin;
    int m_xEnd;

    static void destr(Value& v)
    {
        v.~Value();
    }

    static void constr(Value& v)
    {
        new ((void*)&v) Value();
    }

    template <class V>
    static void constr(Value& v, const V& source)
    {
        new ((void*)&v) Value(source);
    }

    // Wipe the copy constructor
    CircularBuffer(const CircularBuffer&);

public:
    typedef Value value_type;

    CircularBuffer(int size)
        :m_iSize(size+1),
         m_xBegin(0),
         m_xEnd(0)
    {
        // We reserve one spare element just for a case.
        if (size == 0)
            m_aStorage = 0;
        else
            m_aStorage = (Value*)::operator new (sizeof(Value) * m_iSize);
    }

    void set_capacity(int size)
    {
        reset();

        // This isn't called resize (the size is 0 after the operation)
        // nor reserve (the existing elements are removed).
        if (size != m_iSize)
        {
            if (m_aStorage)
                ::operator delete (m_aStorage);
            m_iSize = size+1;
            m_aStorage = (Value*)::operator new (sizeof(Value) * m_iSize);
        }
    }

    void reset()
    {
        if (m_xEnd < m_xBegin)
        {
            for (int i = m_xBegin; i < m_iSize; ++i)
                destr(m_aStorage[i]);
            for (int i = 0; i < m_xEnd; ++i)
                destr(m_aStorage[i]);
        }
        else
        {
            for (int i = m_xBegin; i < m_xEnd; ++i)
                destr(m_aStorage[i]);
        }

        m_xBegin = 0;
        m_xEnd = 0;
    }

    ~CircularBuffer()
    {
        reset();
        ::operator delete (m_aStorage);
    }

    // In the beginning, m_xBegin == m_xEnd, which
    // means that the container is empty. Adding can
    // be done exactly at the place pointed to by m_xEnd,
    // and m_xEnd must be then shifted to the next unused one.
    // When (m_xEnd + 1) % m_zSize == m_xBegin, the container
    // is considered full and the element adding is rejected.
    //
    // This container is not designed to be STL-compatible
    // because it doesn't make much sense. It's not a typical
    // container, even treated as random-access container.

    int shift(int basepos, int shift) const
    {
        return (basepos + shift) % m_iSize;
    }

    // Simplified versions with ++ and --; avoid using division instruction
    int shift_forward(int basepos) const
    {
        if (++basepos == m_iSize)
            return 0;
        return basepos;
    }

    int shift_backward(int basepos) const
    {
        if (basepos == 0)
            return m_iSize-1;
        return --basepos;
    }

    int size() const
    {
        // Count the distance between begin and end
        if (m_xEnd < m_xBegin)
        {
            // Use "merge two slices" method.
            // (BEGIN - END) is the distance of the unused
            // space in the middle. Used space is left to END
            // and right to BEGIN, the sum of the left and right
            // slice and the free space is the size.

            // This includes also a case when begin and end
            // are equal, which means that it's empty, so
            // spaceleft() should simply return m_iSize.
            return m_iSize - (m_xBegin - m_xEnd);
        }

        return m_xEnd - m_xBegin;
    }

    bool empty() const { return m_xEnd == m_xBegin; }

    size_t capacity() const { return m_iSize-1; }

    int spaceleft() const
    {
        // It's kinda tautology, but this will be more efficient.
        if (m_xEnd < m_xBegin)
        {
            return m_xBegin - m_xEnd;
        }

        return m_iSize - (m_xEnd - m_xBegin);
    }

    // This is rather written for testing and rather won't
    // be used in the real code.
    template <class V>
    int push(const V& v)
    {
        // Check if you can add
        int nend = shift_forward(m_xEnd);
        if ( nend == m_xBegin)
            return -1;

        constr(m_aStorage[m_xEnd], v);
        m_xEnd = nend;
        return size() - 1;
    }

    Value* push()
    {
        int nend = shift_forward(m_xEnd);
        if ( nend == m_xBegin)
            return NULL;

        Value* pos = &m_aStorage[m_xEnd];
        constr(*pos);
        m_xEnd = nend;
        return pos;
    }

    bool access(int position, Value*& w_v)
    {
        // This version doesn't require the boolean value to report
        // whether the element is newly added because it never adds
        // a new element.
        int ipos, vend;

        if (!INT_checkAccess(position, ipos, vend))
            return false;
        if (ipos >= vend) // exceeds
            return false;

        INT_access(ipos, false, (w_v)); // never exceeds
        return true;
    }

    // Ok, now it's the real deal.
    bool access(int position, Value*& w_v, bool& w_isnew)
    {
        int ipos, vend;

        if (!INT_checkAccess(position, ipos, vend))
            return false;
        bool exceeds = (ipos >= vend);
        w_isnew = exceeds;

        INT_access(ipos, exceeds, (w_v));
        return true;
    }

private:
    bool INT_checkAccess(int position, int& ipos, int& vend)
    {
        // Reject if no space left.
        // Also INVAL if negative position.
        if (position >= (m_iSize-1) || position < 0)
            return false; // That's way to far, we can't even calculate

        ipos = m_xBegin + position;

        vend = m_xEnd;
        if (m_xEnd < m_xBegin)
            vend += m_iSize;

        return true;
    }

    void INT_access(int ipos, bool exceeds, Value*& w_v)
    {
        if (ipos >= m_iSize)
            ipos -= m_iSize; // wrap around

        // Update the end position.
        if (exceeds)
        {
            int nend = ipos+1;
            if (m_xEnd > nend)
            {
                // Here we know that the current index exceeds the size.
                // So, if this happens, it's m_xEnd wrapped around.
                // Clear out elements in two slices:
                // - from m_xEnd to m_iSize-1
                // - from 0 to nend
                for (int i = m_xEnd; i < m_iSize; ++i)
                    constr(m_aStorage[i]);
                for (int i = 0; i < nend; ++i)
                    constr(m_aStorage[i]);
            }
            else
            {
                for (int i = m_xEnd; i < nend; ++i)
                    constr(m_aStorage[i]);
            }

            if (nend == m_iSize)
                nend = 0;

            m_xEnd = nend;
        }

        w_v = &m_aStorage[ipos];
    }

public:
    bool set(int position, const Value& newval, bool overwrite = true)
    {
        Value* pval = 0;
        bool isnew = false;
        if (!access(position, (pval), (isnew)))
            return false;

        if (isnew || overwrite)
            *pval = newval;
        return true;
    }

    template<class Updater>
    bool update(int position, Updater updater)
    {
        Value* pval = 0;
        bool isnew = false;
        if (!access(position, (pval), (isnew)))
            return false;

        updater(*pval, isnew);
        return true;
    }

    int getIndexFor(int position) const
    {
        int ipos = m_xBegin + position;

        int vend = m_xEnd;
        if (vend < m_xBegin)
            vend += m_iSize;

        if (ipos >= vend)
            return -1;

        if (ipos >= m_iSize)
            ipos -= m_iSize;

        return ipos;
    }

    bool get(int position, Value& w_out) const
    {
        // Check if that position is occupied
        if (position > m_iSize || position < 0)
            return false;

        int ipos = getIndexFor(position);
        if (ipos == -1)
            return false;

        w_out = m_aStorage[ipos];
        return true;
    }

    bool drop(int position)
    {
        // This function "deletes" items by shifting the
        // given position to position 0. That is,
        // elements from the beginning are being deleted
        // up to (including) the given position.
        if (position > m_iSize || position < 1)
            return false;

        int ipos = m_xBegin + position;
        int vend = m_xEnd;
        if (vend < m_xBegin)
            vend += m_iSize;

        // Destroy the elements in the removed range

        if (ipos >= vend)
        {
            // There was a request to drop; the position
            // is higher than the number of items. Allow this
            // and simply make the container empty.
            reset();
            return true;
        }

        // Otherwise we have a new beginning.
        int nbegin = ipos;

        // Destroy the old elements
        if (nbegin >= m_iSize)
        {
            nbegin -= m_iSize;

            for (int i = m_xBegin; i < m_iSize; ++i)
                destr(m_aStorage[i]);
            for (int i = 0; i < nbegin; ++i)
                destr(m_aStorage[i]);
        }
        else
        {
            for (int i = m_xBegin; i < nbegin; ++i)
                destr(m_aStorage[i]);
        }

        m_xBegin = nbegin;

        return true;
    }

    // This function searches for an element that satisfies
    // the given predicate. If none found, returns -1.
    template <class Predicate>
    int find_if(Predicate pred)
    {
        if (m_xEnd < m_xBegin)
        {
            // Loop in two slices
            for (int i = m_xBegin; i < m_iSize; ++i)
                if (pred(m_aStorage[i]))
                    return i - m_xBegin;

            for (int i = 0; i < m_xEnd; ++i)
                if (pred(m_aStorage[i]))
                    return i + m_iSize - m_xBegin;
        }
        else
        {
            for (int i = m_xBegin; i < m_xEnd; ++i)
                if (pred(m_aStorage[i]))
                    return i - m_xBegin;
        }

        return -1;
    }
};

// Version parsing
inline ATR_CONSTEXPR uint32_t SrtVersion(int major, int minor, int patch)
{
    return patch + minor*0x100 + major*0x10000;
}

inline int32_t SrtParseVersion(const char* v)
{
    int major, minor, patch;
    int result = sscanf(v, "%d.%d.%d", &major, &minor, &patch);

    if (result != 3)
    {
        return 0;
    }

    return SrtVersion(major, minor, patch);
}

inline std::string SrtVersionString(int version)
{
    int patch = version % 0x100;
    int minor = (version/0x100)%0x100;
    int major = version/0x10000;

<<<<<<< HEAD
    char buf[20];
#if defined(_MSC_VER) && _MSC_VER < 1900
    _snprintf(buf, sizeof(buf) - 1, "%d.%d.%d", major, minor, patch);
#else
    snprintf(buf, sizeof(buf), "%d.%d.%d", major, minor, patch);
#endif
=======
    char buf[22];
    sprintf(buf, "%d.%d.%d", major, minor, patch);
>>>>>>> f57beb6e
    return buf;
}

bool SrtParseConfig(const std::string& s, SrtConfig& w_config);

} // namespace srt

#endif<|MERGE_RESOLUTION|>--- conflicted
+++ resolved
@@ -1409,17 +1409,12 @@
     int minor = (version/0x100)%0x100;
     int major = version/0x10000;
 
-<<<<<<< HEAD
-    char buf[20];
+    char buf[22];
 #if defined(_MSC_VER) && _MSC_VER < 1900
     _snprintf(buf, sizeof(buf) - 1, "%d.%d.%d", major, minor, patch);
 #else
     snprintf(buf, sizeof(buf), "%d.%d.%d", major, minor, patch);
 #endif
-=======
-    char buf[22];
-    sprintf(buf, "%d.%d.%d", major, minor, patch);
->>>>>>> f57beb6e
     return buf;
 }
 
