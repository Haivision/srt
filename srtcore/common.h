--- conflicted
+++ resolved
@@ -117,7 +117,6 @@
 namespace srt
 {
 
-<<<<<<< HEAD
 // export import .api default;
 class CUDTUnited;
 class CUDTSocket;
@@ -129,7 +128,6 @@
     ERH_ABORT
 };
 
-=======
 #if HAVE_FULL_CXX11
 #define SRT_STATIC_ASSERT(cond, msg) static_assert(cond, msg)
 #else
@@ -163,7 +161,6 @@
 
 #endif
 
->>>>>>> 31a3c781
 struct CNetworkInterface
 {
     sockaddr_any address;
