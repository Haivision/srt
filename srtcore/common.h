--- conflicted
+++ resolved
@@ -187,7 +187,6 @@
     }
 };
 
-<<<<<<< HEAD
 #if ENABLE_HEAVY_LOGGING
 inline std::string RecordLocation(const char* file, int line)
 {
@@ -224,6 +223,10 @@
         return *this;
     }
 
+    void acquire_LOCKED(CUDTSocket* s);
+
+    bool release();
+
     ~SocketKeeper()
     {
         if (socket)
@@ -238,9 +241,6 @@
 };
 
 
-}
-=======
->>>>>>> 1fd2cd6a
 
 std::string SockStatusStr(SRT_SOCKSTATUS s);
 std::string MemberStatusStr(SRT_MEMBERSTATUS s);
