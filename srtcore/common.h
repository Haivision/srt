--- conflicted
+++ resolved
@@ -1427,8 +1427,6 @@
 
 bool SrtParseConfig(const std::string& s, SrtConfig& w_config);
 
-<<<<<<< HEAD
-=======
 bool checkMappedIPv4(const uint16_t* sa);
 
 inline bool checkMappedIPv4(const sockaddr_in6& sa)
@@ -1436,7 +1434,6 @@
     const uint16_t* addr = reinterpret_cast<const uint16_t*>(&sa.sin6_addr.s6_addr);
     return checkMappedIPv4(addr);
 }
->>>>>>> 072a8c48
 
 inline std::string FormatLossArray(const std::vector< std::pair<int32_t, int32_t> >& lra)
 {
@@ -1456,10 +1453,6 @@
     return os.str();
 }
 
-<<<<<<< HEAD
-
-=======
->>>>>>> 072a8c48
 } // namespace srt
 
 #endif