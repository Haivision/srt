/*
 * SRT - Secure, Reliable, Transport
 * Copyright (c) 2018 Haivision Systems Inc.
 * 
 * This Source Code Form is subject to the terms of the Mozilla Public
 * License, v. 2.0. If a copy of the MPL was not distributed with this
 * file, You can obtain one at http://mozilla.org/MPL/2.0/.
 * 
 */

/*****************************************************************************
Copyright (c) 2001 - 2009, The Board of Trustees of the University of Illinois.
All rights reserved.

Redistribution and use in source and binary forms, with or without
modification, are permitted provided that the following conditions are
met:

* Redistributions of source code must retain the above
  copyright notice, this list of conditions and the
  following disclaimer.

* Redistributions in binary form must reproduce the
  above copyright notice, this list of conditions
  and the following disclaimer in the documentation
  and/or other materials provided with the distribution.

* Neither the name of the University of Illinois
  nor the names of its contributors may be used to
  endorse or promote products derived from this
  software without specific prior written permission.

THIS SOFTWARE IS PROVIDED BY THE COPYRIGHT HOLDERS AND CONTRIBUTORS "AS
IS" AND ANY EXPRESS OR IMPLIED WARRANTIES, INCLUDING, BUT NOT LIMITED TO,
THE IMPLIED WARRANTIES OF MERCHANTABILITY AND FITNESS FOR A PARTICULAR
PURPOSE ARE DISCLAIMED. IN NO EVENT SHALL THE COPYRIGHT OWNER OR
CONTRIBUTORS BE LIABLE FOR ANY DIRECT, INDIRECT, INCIDENTAL, SPECIAL,
EXEMPLARY, OR CONSEQUENTIAL DAMAGES (INCLUDING, BUT NOT LIMITED TO,
PROCUREMENT OF SUBSTITUTE GOODS OR SERVICES; LOSS OF USE, DATA, OR
PROFITS; OR BUSINESS INTERRUPTION) HOWEVER CAUSED AND ON ANY THEORY OF
LIABILITY, WHETHER IN CONTRACT, STRICT LIABILITY, OR TORT (INCLUDING
NEGLIGENCE OR OTHERWISE) ARISING IN ANY WAY OUT OF THE USE OF THIS
SOFTWARE, EVEN IF ADVISED OF THE POSSIBILITY OF SUCH DAMAGE.
*****************************************************************************/

/*****************************************************************************
written by
   Yunhong Gu, last updated 08/01/2009
modified by
   Haivision Systems Inc.
*****************************************************************************/

#ifndef __UDT_COMMON_H__
#define __UDT_COMMON_H__

#define _CRT_SECURE_NO_WARNINGS 1 // silences windows complaints for sscanf

#include <cstdlib>
#include <cstdio>
#ifndef _WIN32
   #include <sys/time.h>
   #include <sys/uio.h>
#else
   // #include <winsock2.h>
   //#include <windows.h>
#endif
#include <pthread.h>
#include "srt.h"
#include "utilities.h"
#include "netinet_any.h"

// System-independent errno
#ifndef _WIN32
   #define NET_ERROR errno
#else
   #define NET_ERROR WSAGetLastError()
#endif


#ifdef _DEBUG
#include <assert.h>
#define SRT_ASSERT(cond) assert(cond)
#else
#define SRT_ASSERT(cond)
#endif


enum UDTSockType
{
    UDT_UNDEFINED = 0, // initial trap representation
    UDT_STREAM = 1,
    UDT_DGRAM
};


/// The message types used by UDT protocol. This is a part of UDT
/// protocol and should never be changed.
enum UDTMessageType
{
    UMSG_HANDSHAKE = 0, //< Connection Handshake. Control: see @a CHandShake.
    UMSG_KEEPALIVE = 1, //< Keep-alive.
    UMSG_ACK = 2, //< Acknowledgement. Control: past-the-end sequence number up to which packets have been received.
    UMSG_LOSSREPORT = 3, //< Negative Acknowledgement (NAK). Control: Loss list.
    UMSG_CGWARNING = 4, //< Congestion warning.
    UMSG_SHUTDOWN = 5, //< Shutdown.
    UMSG_ACKACK = 6, //< Acknowledgement of Acknowledgement. Add info: The ACK sequence number
    UMSG_DROPREQ = 7, //< Message Drop Request. Add info: Message ID. Control Info: (first, last) number of the message.
    UMSG_PEERERROR = 8, //< Signal from the Peer side. Add info: Error code.
    // ... add extra code types here
    UMSG_END_OF_TYPES,
    UMSG_EXT = 0x7FFF //< For the use of user-defined control packets.
};

// This side's role is: INITIATOR prepares the environment first, and sends
// appropriate information to the peer. The peer must be RESPONDER and be ready
// to receive it. It's important for the encryption: the INITIATOR side generates
// the KM, and sends it to RESPONDER. RESPONDER awaits KM received from the
// INITIATOR. Note that in bidirectional mode - that is always with HSv5 - the
// INITIATOR creates both sending and receiving contexts, then sends the key to
// RESPONDER, which creates both sending and receiving contexts, using the same
// key received from INITIATOR.
//
// The method of selection:
//
// In HSv4, it's always data sender (the party that sets SRTO_SENDER flag on the
// socket) INITIATOR, and receiver - RESPONDER. The HSREQ and KMREQ are done
// AFTER the UDT connection is done using UMSG_EXT extension messages. As this
// is unidirectional, the INITIATOR prepares the sending context only, the
// RESPONDER - receiving context only.
//
// In HSv5, for caller-listener configuration, it's simple: caller is INITIATOR,
// listener is RESPONDER. In case of rendezvous the parties are equivalent,
// so the role is resolved by "cookie contest". Rendezvous sockets both know
// each other's cookie generated during the URQ_WAVEAHAND handshake phase.
// The cookies are simply compared as integer numbers; the party which's cookie
// is a greater number becomes an INITIATOR, and the other party becomes a
// RESPONDER. 
//
// The case of a draw - that both occasionally have baked identical cookies -
// is treated as an extremely rare and virtually impossible case, so this
// results in connection rejected.
enum HandshakeSide
{
    HSD_DRAW,
    HSD_INITIATOR,    //< Side that initiates HSREQ/KMREQ. HSv4: data sender, HSv5: connecting socket or winner rendezvous socket
    HSD_RESPONDER  //< Side that expects HSREQ/KMREQ from the peer. HSv4: data receiver, HSv5: accepted socket or loser rendezvous socket
};

// For debug
std::string MessageTypeStr(UDTMessageType mt, uint32_t extt = 0);

////////////////////////////////////////////////////////////////////////////////

// Commonly used by various reading facilities
enum EReadStatus
{
    RST_OK = 0,      //< A new portion of data has been received
    RST_AGAIN,       //< Nothing has been received, try again
    RST_ERROR = -1   //< Irrecoverable error, please close descriptor and stop reading.
};

enum EConnectStatus
{
    CONN_ACCEPT = 0,     //< Received final handshake that confirms connection established
    CONN_REJECT = -1,    //< Error during processing handshake.
    CONN_CONTINUE = 1,   //< induction->conclusion phase
    CONN_RENDEZVOUS = 2, //< pass to a separate rendezvous processing (HSv5 only)
<<<<<<< HEAD
=======
    CONN_CONFUSED = 3,   //< listener thinks it's connected, but caller missed conclusion
>>>>>>> 6a131691
    CONN_RUNNING = 10,   //< no connection in progress, already connected
    CONN_AGAIN = -2      //< No data was read, don't change any state.
};

enum EConnectMethod
{
    COM_ASYNCHRO,
    COM_SYNCHRO
};

std::string ConnectStatusStr(EConnectStatus est);


const int64_t BW_INFINITE =  30000000/8;         //Infinite=> 30Mbps


enum ETransmissionEvent
{
    TEV_INIT,       // --> After creation, and after any parameters were updated.
    TEV_ACK,        // --> When handling UMSG_ACK - older CCC:onAck()
    TEV_ACKACK,     // --> UDT does only RTT sync, can be read from CUDT::RTT().
    TEV_LOSSREPORT, // --> When handling UMSG_LOSSREPORT - older CCC::onLoss()
    TEV_CHECKTIMER, // --> See TEV_CHT_REXMIT
    TEV_SEND,       // --> When the packet is scheduled for sending - older CCC::onPktSent
    TEV_RECEIVE,    // --> When a data packet was received - older CCC::onPktReceived
    TEV_CUSTOM,     // --> probably dead call - older CCC::processCustomMsg

    TEV__SIZE
};

std::string TransmissionEventStr(ETransmissionEvent ev);

// Special parameter for TEV_CHECKTIMER
enum ECheckTimerStage
{
    TEV_CHT_INIT,       // --> UDT: just update parameters, don't call any CCC::*
    TEV_CHT_FASTREXMIT, // --> not available on UDT
    TEV_CHT_REXMIT      // --> CCC::onTimeout() in UDT
};

enum EInitEvent
{
    TEV_INIT_RESET = 0,
    TEV_INIT_INPUTBW,
    TEV_INIT_OHEADBW
};

class CPacket;

// XXX Use some more standard less hand-crafted solution, if possible
// XXX Consider creating a mapping between TEV_* values and associated types,
// so that the type is compiler-enforced when calling updateCC() and when
// connecting signals to slots.
struct EventVariant
{
    enum Type {UNDEFINED, PACKET, ARRAY, ACK, STAGE, INIT} type;
    union U
    {
        CPacket* packet;
        uint32_t ack;
        struct
        {
            int32_t* ptr;
            size_t len;
        } array;
        ECheckTimerStage stage;
        EInitEvent init;
    } u;

    EventVariant()
    {
        type = UNDEFINED;
        memset(&u, 0, sizeof u);
    }

    template<Type t>
    struct VariantFor;

    template <Type tp, typename Arg>
    void Assign(Arg arg)
    {
        type = tp;
        (u.*(VariantFor<tp>::field())) = arg;
        //(u.*field) = arg;
    }

    void operator=(CPacket* arg) { Assign<PACKET>(arg); };
    void operator=(uint32_t arg) { Assign<ACK>(arg); };
    void operator=(ECheckTimerStage arg) { Assign<STAGE>(arg); };
    void operator=(EInitEvent arg) { Assign<INIT>(arg); };

    // Note: UNDEFINED and ARRAY don't have assignment operator.
    // For ARRAY you'll use 'set' function. For UNDEFINED there's nothing.


    template <class T>
    EventVariant(T arg)
    {
        *this = arg;
    }

    const int32_t* get_ptr() const
    {
        return u.array.ptr;
    }

    size_t get_len()
    {
        return u.array.len;
    }

    void set(int32_t* ptr, size_t len)
    {
        type = ARRAY;
        u.array.ptr = ptr;
        u.array.len = len;
    }

    EventVariant(int32_t* ptr, size_t len)
    {
        set(ptr, len);
    }

    template<Type T>
    typename VariantFor<T>::type get()
    {
        return u.*(VariantFor<T>::field());
    }
};

/*
    Maybe later.
    This had to be a solution for automatic extraction of the
    type hidden in particular EventArg for particular event so
    that it's not runtime-mistaken.

    In order that this make sense there would be required an array
    indexed by event id (just like a slot array m_Slots in CUDT),
    where the "type distiller" function would be extracted and then
    combined with the user-connected slot function this would call
    it already with correct type. Note that also the ConnectSignal
    function would have to get the signal id by template parameter,
    not function parameter. For example:

    m_parent->ConnectSignal<TEV_ACK>(SSLOT(updateOnSent));

    in which updateOnSent would have to receive an appropriate type.
    This has a disadvantage that you can't connect multiple signals
    with different argument types to the same slot, you'd have to
    make slot wrappers to translate arguments.

    It seems that a better idea would be to create binders that would
    translate the argument from EventArg to the correct type according
    to the rules imposed by particular event id. But I'd not make it
    until there's a green light on C++11 for SRT, so maybe in a far future.

template <ETransmissionEvent type>
class EventArgType;
#define MAP_EVENT_TYPE(tev, tp) template<> class EventArgType<tev> { typedef tp type; }
*/


// The 'type' field wouldn't be even necessary if we

template<> struct EventVariant::VariantFor<EventVariant::PACKET>
{
    typedef CPacket* type;
    static type U::*field() {return &U::packet;}
};

template<> struct EventVariant::VariantFor<EventVariant::ACK>
{
    typedef uint32_t type;
    static type U::*field() { return &U::ack; }
};

template<> struct EventVariant::VariantFor<EventVariant::STAGE>
{
    typedef ECheckTimerStage type;
    static type U::*field() { return &U::stage; }
};

template<> struct EventVariant::VariantFor<EventVariant::INIT>
{
    typedef EInitEvent type;
    static type U::*field() { return &U::init; }
};

// Using a hand-crafted solution because there's a non-backward-compatible
// change between C++03 and others on the way up to C++17 (and we want this
// code to be compliant with all C++ standards):
//
// - there's std::mem_fun in C++03 - deprecated in C++11, removed in C++17
// - std::function in C++11 would be perfect, but not in C++03

// This can be changed in future to use C++11 way, but only after C++03
// compatibility is finally abaondoned. Until then, this stays with a custom
// class.

class EventSlotBase
{
public:
    virtual void emit(ETransmissionEvent tev, EventVariant var) = 0;
    typedef void dispatcher_t(void* opaque, ETransmissionEvent tev, EventVariant var);

    virtual ~EventSlotBase() {}
};

class SimpleEventSlot: public EventSlotBase
{
public:
    void* opaque;
    dispatcher_t* dispatcher;

    SimpleEventSlot(void* op, dispatcher_t* disp): opaque(op), dispatcher(disp) {}

    void emit(ETransmissionEvent tev, EventVariant var) ATR_OVERRIDE
    {
        (*dispatcher)(opaque, tev, var);
    }
};

template <class Class>
class ObjectEventSlot: public EventSlotBase
{
public:
    typedef void (Class::*method_ptr_t)(ETransmissionEvent tev, EventVariant var);

    method_ptr_t pm;
    Class* po;

    ObjectEventSlot(Class* o, method_ptr_t m): pm(m), po(o) {}

    void emit(ETransmissionEvent tev, EventVariant var) ATR_OVERRIDE
    {
        (po->*pm)(tev, var);
    }
};


struct EventSlot
{
    mutable EventSlotBase* slot;
    // Create empty slot. Calls are ignored.
    EventSlot(): slot(0) {}

    // "Stealing" copy constructor, following the auto_ptr method.
    // This isn't very nice, but no other way to do it in C++03
    // without rvalue-reference and move.
    EventSlot(const EventSlot& victim)
    {
        slot = victim.slot; // Should MOVE.
        victim.slot = 0;
    }

    EventSlot(void* op, EventSlotBase::dispatcher_t* disp)
    {
        slot = new SimpleEventSlot(op, disp);
    }

    template <class ObjectClass>
    EventSlot(ObjectClass* obj, typename ObjectEventSlot<ObjectClass>::method_ptr_t method)
    {
        slot = new ObjectEventSlot<ObjectClass>(obj, method);
    }

    void emit(ETransmissionEvent tev, EventVariant var)
    {
        if (!slot)
            return;
        slot->emit(tev, var);
    }

    ~EventSlot()
    {
        if (slot)
            delete slot;
    }
};


// Old UDT library specific classes, moved from utilities as utilities
// should now be general-purpose.

class CTimer
{
public:
   CTimer();
   ~CTimer();

public:

      /// Sleep for "interval" CCs.
      /// @param [in] interval CCs to sleep.

   void sleep(uint64_t interval);

      /// Seelp until CC "nexttime".
      /// @param [in] nexttime next time the caller is waken up.

   void sleepto(uint64_t nexttime);

      /// Stop the sleep() or sleepto() methods.

   void interrupt();

      /// trigger the clock for a tick, for better granuality in no_busy_waiting timer.

   void tick();

public:

      /// Read the CPU clock cycle into x.
      /// @param [out] x to record cpu clock cycles.

   static void rdtsc(uint64_t &x);

      /// return the CPU frequency.
      /// @return CPU frequency.

   static uint64_t getCPUFrequency();

      /// check the current time, 64bit, in microseconds.
      /// @return current time in microseconds.

   static uint64_t getTime();

      /// trigger an event such as new connection, close, new data, etc. for "select" call.

   static void triggerEvent();

   enum EWait {WT_EVENT, WT_ERROR, WT_TIMEOUT};

      /// wait for an event to br triggered by "triggerEvent".
      /// @retval WT_EVENT The event has happened
      /// @retval WT_TIMEOUT The event hasn't happened, the function exited due to timeout
      /// @retval WT_ERROR The function has exit due to an error

   static EWait waitForEvent();

      /// sleep for a short interval. exact sleep time does not matter

   static void sleep();
   
      /// Wait for condition with timeout 
      /// @param [in] cond Condition variable to wait for
      /// @param [in] mutex locked mutex associated with the condition variable
      /// @param [in] delay timeout in microseconds
      /// @retval 0 Wait was successfull
      /// @retval ETIMEDOUT The wait timed out

   static int condTimedWaitUS(pthread_cond_t* cond, pthread_mutex_t* mutex, uint64_t delay);

private:
   uint64_t getTimeInMicroSec();

private:
   uint64_t m_ullSchedTime;             // next schedulled time

   pthread_cond_t m_TickCond;
   pthread_mutex_t m_TickLock;

   static pthread_cond_t m_EventCond;
   static pthread_mutex_t m_EventLock;

private:
   static uint64_t s_ullCPUFrequency;	// CPU frequency : clock cycles per microsecond
   static uint64_t readCPUFrequency();
   static bool m_bUseMicroSecond;       // No higher resolution timer available, use gettimeofday().
};

////////////////////////////////////////////////////////////////////////////////

class CGuard
{
#if ENABLE_THREAD_LOGGING
    std::string lockname;
#endif
public:
   /// Constructs CGuard, which locks the given mutex for
   /// the scope where this object exists.
   /// @param lock Mutex to lock
   /// @param if_condition If this is false, CGuard will do completely nothing
   CGuard(pthread_mutex_t& lock, const char* ln = 0, bool if_condition = true);
   ~CGuard();

public:

   // The force-Lock/Unlock mechanism can be used to forcefully
   // change the lock on the CGuard object. This is in order to
   // temporarily change the lock status on the given mutex, but
   // still do the right job in the destructor. For example, if
   // a lock has been forcefully unlocked by forceUnlock, then
   // the CGuard object will not try to unlock it in the destructor,
   // but again, if the forceLock() was done again, the destructor
   // will still unlock the mutex.
   void forceLock()
   {
       if (m_iLocked == 0)
           return;
       Lock();
   }

   // After calling this on a scoped lock wrapper (CGuard),
   // the mutex will be unlocked right now, and no longer
   // in destructor
   void forceUnlock()
   {
       if (m_iLocked == 0)
       {
           m_iLocked = -1;
           Unlock();
       }
   }

   static int enterCS(pthread_mutex_t& lock, const char* ln = 0, bool block = true);
   static int leaveCS(pthread_mutex_t& lock, const char* ln = 0);

   static bool isthread(const pthread_t& thrval);

   static bool join(pthread_t& thr, void*& result);
   static bool join(pthread_t& thr);

   static void createMutex(pthread_mutex_t& lock);
   static void releaseMutex(pthread_mutex_t& lock);

   static void createCond(pthread_cond_t& cond);
   static void releaseCond(pthread_cond_t& cond);

#if ENABLE_LOGGING

   // Turned explicitly to string because this is exposed only for logging purposes.
   std::string show_mutex()
   {
       return Sprint(&m_Mutex);
   }
#endif

private:

   void Lock()
   {
       m_iLocked = pthread_mutex_lock(&m_Mutex);
   }

   void Unlock()
   {
        pthread_mutex_unlock(&m_Mutex);
   }

   pthread_mutex_t& m_Mutex;            // Alias name of the mutex to be protected
   int m_iLocked;                       // Locking status

   CGuard& operator=(const CGuard&);

   friend class CCondDelegate;
};

class InvertedGuard
{
    pthread_mutex_t* m_pMutex;
#if ENABLE_THREAD_LOGGING
    std::string lockid;
#endif
public:

    InvertedGuard(pthread_mutex_t* smutex, const char* ln = NULL): m_pMutex(smutex)
    {
        if ( !smutex )
            return;
#if ENABLE_THREAD_LOGGING
        if (ln)
            lockid = ln;
#endif
        CGuard::leaveCS(*smutex, ln);
    }

    ~InvertedGuard()
    {
        if ( !m_pMutex )
            return;

#if ENABLE_THREAD_LOGGING
        CGuard::enterCS(*m_pMutex, lockid.empty() ? (const char*)0 : lockid.c_str());
#else
        CGuard::enterCS(*m_pMutex);
#endif
    }
};

// This class is used for condition variable combined with mutex by different ways.
// This should provide a cleaner API around locking with debug-logging inside.
class CCondDelegate
{
    pthread_cond_t* m_cond;
    pthread_mutex_t* m_mutex;
#if ENABLE_THREAD_LOGGING
    bool nolock;
    std::string cvname;
    std::string lockname;
#endif

public:

    enum Nolock { NOLOCK };

    // Locked version: must be declared only after the declaration of CGuard,
    // which has locked the mutex. On this delegate you should call only
    // signal_locked() and pass the CGuard variable that should remain locked.
    // Also wait() and wait_until() can be used only with this socket.
    CCondDelegate(pthread_cond_t& cond, CGuard& g, const char* ln = 0);

    // This is only for one-shot signaling. This doesn't need a CGuard
    // variable, only the mutex itself. Only lock_signal() can be used.
    CCondDelegate(pthread_cond_t& cond, pthread_mutex_t& mutex, Nolock, const char* cn = 0, const char* ln = 0);

    // Wait indefinitely, until getting a signal on CV.
    void wait();

    // Wait only up to given time (microseconds since epoch, the same unit as
    // for CTimer::getTime()).
    // Return: true, if interrupted by a signal. False if exit on timeout.
    bool wait_until(uint64_t timestamp);

    // Wait only for a given time delay (in microseconds). This function
    // extracts first current time using gettimeofday().
    bool wait_for(uint64_t delay);

    // You can signal using two methods:
    // - lock_signal: expect the mutex NOT locked, lock it, signal, then unlock.
    // - signal: expect the mutex locked, so only issue a signal, but you must pass the CGuard that keeps the lock.
    void lock_signal();
    void signal_locked(CGuard& lk);
    void signal_relaxed();
};

////////////////////////////////////////////////////////////////////////////////

// UDT Sequence Number 0 - (2^31 - 1)

// seqcmp: compare two seq#, considering the wraping
// seqlen: length from the 1st to the 2nd seq#, including both
// seqoff: offset from the 2nd to the 1st seq#
// incseq: increase the seq# by 1
// decseq: decrease the seq# by 1
// incseq: increase the seq# by a given offset

class CSeqNo
{
public:
   inline static int seqcmp(int32_t seq1, int32_t seq2)
   {return (abs(seq1 - seq2) < m_iSeqNoTH) ? (seq1 - seq2) : (seq2 - seq1);}

   inline static int seqlen(int32_t seq1, int32_t seq2)
   {return (seq1 <= seq2) ? (seq2 - seq1 + 1) : (seq2 - seq1 + m_iMaxSeqNo + 2);}

   inline static int seqoff(int32_t seq1, int32_t seq2)
   {
      if (abs(seq1 - seq2) < m_iSeqNoTH)
         return seq2 - seq1;

      if (seq1 < seq2)
         return seq2 - seq1 - m_iMaxSeqNo - 1;

      return seq2 - seq1 + m_iMaxSeqNo + 1;
   }

   inline static int32_t incseq(int32_t seq)
   {return (seq == m_iMaxSeqNo) ? 0 : seq + 1;}

   inline static int32_t decseq(int32_t seq)
   {return (seq == 0) ? m_iMaxSeqNo : seq - 1;}

   inline static int32_t incseq(int32_t seq, int32_t inc)
   {return (m_iMaxSeqNo - seq >= inc) ? seq + inc : seq - m_iMaxSeqNo + inc - 1;}
   // m_iMaxSeqNo >= inc + sec  --- inc + sec <= m_iMaxSeqNo
   // if inc + sec > m_iMaxSeqNo then return seq + inc - (m_iMaxSeqNo+1)

   inline static int32_t decseq(int32_t seq, int32_t dec)
   {
       // Check if seq - dec < 0, but before it would have happened
       if ( seq < dec )
       {
           int32_t left = dec - seq; // This is so many that is left after dragging dec to 0
           // So now decrement the (m_iMaxSeqNo+1) by "left"
           return m_iMaxSeqNo - left + 1;
       }
       return seq - dec;
   }

   static int32_t maxseq(int32_t seq1, int32_t seq2)
   {
       if (seqcmp(seq1, seq2) < 0)
           return seq2;
       return seq1;
   }

public:
   static const int32_t m_iSeqNoTH = 0x3FFFFFFF;             // threshold for comparing seq. no.
   static const int32_t m_iMaxSeqNo = 0x7FFFFFFF;            // maximum sequence number used in UDT
};

////////////////////////////////////////////////////////////////////////////////

// UDT ACK Sub-sequence Number: 0 - (2^31 - 1)

class CAckNo
{
public:
   inline static int32_t incack(int32_t ackno)
   {return (ackno == m_iMaxAckSeqNo) ? 0 : ackno + 1;}

public:
   static const int32_t m_iMaxAckSeqNo = 0x7FFFFFFF;         // maximum ACK sub-sequence number used in UDT
};



////////////////////////////////////////////////////////////////////////////////

struct CIPAddress
{
   static bool ipcmp(const struct sockaddr* addr1, const struct sockaddr* addr2, int ver = AF_INET);
   static void ntop(const struct sockaddr_any& addr, uint32_t ip[4]);
   static void pton(ref_t<sockaddr_any> addr, const uint32_t ip[4], int sa_family);
   static std::string show(const struct sockaddr* adr);
};

////////////////////////////////////////////////////////////////////////////////

struct CMD5
{
   static void compute(const char* input, unsigned char result[16]);
};

// Debug stats
template <size_t SIZE>
class StatsLossRecords
{
    int32_t initseq;
    std::bitset<SIZE> array;

public:

    StatsLossRecords(): initseq(-1) {}

    // To check if this structure still keeps record of that sequence.
    // This is to check if the information about this not being found
    // is still reliable.
    bool exists(int32_t seq)
    {
        return initseq != -1 && CSeqNo::seqcmp(seq, initseq) >= 0;
    }

    int32_t base() { return initseq; }

    void clear()
    {
        initseq = -1;
        array.reset();
    }

    void add(int32_t lo, int32_t hi)
    {
        int32_t end = CSeqNo::incseq(hi);
        for (int32_t i = lo; i != end; i = CSeqNo::incseq(i))
            add(i);
    }

    void add(int32_t seq)
    {
        if ( array.none() )
        {
            // May happen it wasn't initialized. Set it as initial loss sequence.
            initseq = seq;
            array[0] = true;
            return;
        }

        // Calculate the distance between this seq and the oldest one.
        int seqdiff = CSeqNo::seqoff(initseq, seq);
        if ( seqdiff > int(SIZE) )
        {
            // Size exceeded. Drop the oldest sequences.
            // First calculate how many must be removed.
            size_t toremove = seqdiff - SIZE;
            // Now, since that position, find the nearest 1
            while ( !array[toremove] && toremove <= SIZE )
                ++toremove;

            // All have to be dropped, so simply reset the array
            if ( toremove == SIZE )
            {
                initseq = seq;
                array[0] = true;
                return;
            }

            // Now do the shift of the first found 1 to position 0
            // and its index add to initseq
            initseq += toremove;
            seqdiff -= toremove;
            array >>= toremove;
        }

        // Now set appropriate bit that represents this seq
        array[seqdiff] = true;
    }

    StatsLossRecords& operator << (int32_t seq)
    {
        add(seq);
        return *this;
    }

    void remove(int32_t seq)
    {
        // Check if is in range. If not, ignore.
        int seqdiff = CSeqNo::seqoff(initseq, seq);
        if ( seqdiff < 0 )
            return; // already out of array
        if ( seqdiff > SIZE )
            return; // never was added!

        array[seqdiff] = true;
    }

    bool find(int32_t seq) const
    {
        int seqdiff = CSeqNo::seqoff(initseq, seq);
        if ( seqdiff < 0 )
            return false; // already out of array
        if ( size_t(seqdiff) > SIZE )
            return false; // never was added!

        return array[seqdiff];
    }

#if HAVE_CXX11

    std::string to_string() const
    {
        std::string out;
        for (size_t i = 0; i < SIZE; ++i)
        {
            if ( array[i] )
                out += std::to_string(initseq+i) + " ";
        }

        return out;
    }
#endif
};

std::string SockStatusStr(SRT_SOCKSTATUS s);

// Version parsing
inline ATR_CONSTEXPR uint32_t SrtVersion(int major, int minor, int patch)
{
    return patch + minor*0x100 + major*0x10000;
}

inline int32_t SrtParseVersion(const char* v)
{
    int major, minor, patch;
    int result = sscanf(v, "%d.%d.%d", &major, &minor, &patch);

    if ( result != 3 )
    {
        return 0;
        fprintf(stderr, "Invalid version format for HAISRT_VERSION: %s - use m.n.p\n", v);
        throw v; // Throwing exception, as this function will be run before main()
    }

    return major*0x10000 + minor*0x100 + patch;
}

inline std::string SrtVersionString(int version)
{
    int patch = version % 0x100;
    int minor = (version/0x100)%0x100;
    int major = version/0x10000;

    char buf[20];
    sprintf(buf, "%d.%d.%d", major, minor, patch);
    return buf;
}

#endif<|MERGE_RESOLUTION|>--- conflicted
+++ resolved
@@ -165,10 +165,7 @@
     CONN_REJECT = -1,    //< Error during processing handshake.
     CONN_CONTINUE = 1,   //< induction->conclusion phase
     CONN_RENDEZVOUS = 2, //< pass to a separate rendezvous processing (HSv5 only)
-<<<<<<< HEAD
-=======
     CONN_CONFUSED = 3,   //< listener thinks it's connected, but caller missed conclusion
->>>>>>> 6a131691
     CONN_RUNNING = 10,   //< no connection in progress, already connected
     CONN_AGAIN = -2      //< No data was read, don't change any state.
 };
