--- conflicted
+++ resolved
@@ -484,15 +484,12 @@
 
 const char* srt_rejectreason_str(int id)
 {
-<<<<<<< HEAD
     using namespace srt_logging;
-=======
     if (id == SRT_REJX_FALLBACK)
     {
         return "Application fallback (default) rejection reason";
     }
 
->>>>>>> 9982596a
     if (id >= SRT_REJC_PREDEFINED)
     {
         return "Application-defined rejection reason";
