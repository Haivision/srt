--- conflicted
+++ resolved
@@ -29,10 +29,7 @@
 
 using namespace std;
 using namespace srt;
-<<<<<<< HEAD
 using namespace srt::logging;
-=======
-
 namespace srt
 {
 // This is provided in strerror_defs.cpp, which doesn't have
@@ -41,7 +38,6 @@
 const char* strerror_get_message(size_t major, size_t minor);
 }
 
->>>>>>> bab40374
 
 extern "C" {
 
