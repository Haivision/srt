--- conflicted
+++ resolved
@@ -157,7 +157,6 @@
         return SRT_ERROR;
 
     return SRT_STATUS_OK;
-<<<<<<< HEAD
 }
 
 SRTSTATUS srt_close(SRTSOCKET u)
@@ -176,11 +175,6 @@
 }
 
 SRTSTATUS srt_close_withreason(SRTSOCKET u, int reason)
-=======
-}
-
-SRTSTATUS srt_close(SRTSOCKET u)
->>>>>>> 25ff9377
 {
     SRT_SOCKSTATUS st = srt_getsockstate(u);
 
@@ -198,7 +192,6 @@
     return CUDT::close(u, reason);
 }
 
-<<<<<<< HEAD
 SRTSTATUS srt_close_getreason(SRTSOCKET u, SRT_CLOSE_INFO* info)
 {
     if (!info || u == SRT_INVALID_SOCK)
@@ -209,11 +202,9 @@
 
 SRTSTATUS srt_getpeername(SRTSOCKET u, struct sockaddr * name, int * namelen) { return CUDT::getpeername(u, name, namelen); }
 SRTSTATUS srt_getsockname(SRTSOCKET u, struct sockaddr * name, int * namelen) { return CUDT::getsockname(u, name, namelen); }
-=======
-SRTSTATUS srt_getpeername(SRTSOCKET u, struct sockaddr * name, int * namelen) { return CUDT::getpeername(u, name, namelen); }
-SRTSTATUS srt_getsockname(SRTSOCKET u, struct sockaddr * name, int * namelen) { return CUDT::getsockname(u, name, namelen); }
-SRTSTATUS srt_getsockdevname(SRTSOCKET u, char* devname, size_t * devnamelen) { return CUDT::getsockdevname(u, devname, devnamelen); }
->>>>>>> 25ff9377
+SRTSTATUS srt_getsockdevname(SRTSOCKET u, char* devname, size_t * devnamelen)
+{ return CUDT::getsockdevname(u, devname, devnamelen); }
+
 SRTSTATUS srt_getsockopt(SRTSOCKET u, int level, SRT_SOCKOPT optname, void * optval, int * optlen)
 { return CUDT::getsockopt(u, level, optname, optval, optlen); }
 SRTSTATUS srt_setsockopt(SRTSOCKET u, int level, SRT_SOCKOPT optname, const void * optval, int optlen)
@@ -223,10 +214,10 @@
 SRTSTATUS srt_setsockflag(SRTSOCKET u, SRT_SOCKOPT opt, const void* optval, int optlen)
 { return CUDT::setsockopt(u, 0, opt, optval, optlen); }
 
-SRTSTATUS srt_getsockdevname(SRTSOCKET u, char* devname, size_t * devnamelen)
-{ return CUDT::getsockdevname(u, devname, devnamelen); }
-
-int srt_getmaxpayloadsize(SRTSOCKET u) { return CUDT::getMaxPayloadSize(u); }
+int srt_getmaxpayloadsize(SRTSOCKET u)
+{
+    return CUDT::getMaxPayloadSize(u);
+}
 
 int srt_send(SRTSOCKET u, const char * buf, int len) { return CUDT::send(u, buf, len, 0); }
 int srt_recv(SRTSOCKET u, char * buf, int len) { return CUDT::recv(u, buf, len, 0); }
