--- conflicted
+++ resolved
@@ -449,40 +449,14 @@
     "Invalid configuration"
 };
 
-// Deprecated, available in SRT API.
-extern const char* const srt_rejectreason_msg[] = {
-    srt_rejection_reason_msg[0],
-    srt_rejection_reason_msg[1],
-    srt_rejection_reason_msg[2],
-    srt_rejection_reason_msg[3],
-    srt_rejection_reason_msg[4],
-    srt_rejection_reason_msg[5],
-    srt_rejection_reason_msg[6],
-    srt_rejection_reason_msg[7],
-    srt_rejection_reason_msg[8],
-    srt_rejection_reason_msg[9],
-    srt_rejection_reason_msg[10],
-    srt_rejection_reason_msg[11],
-    srt_rejection_reason_msg[12],
-    srt_rejection_reason_msg[13],
-    srt_rejection_reason_msg[14],
-    srt_rejection_reason_msg[15],
-    srt_rejection_reason_msg[16],
-    srt_rejection_reason_msg[17],
-    srt_rejection_reason_msg[18]
-};
-
 const char* srt_rejectreason_str(int id)
 {
-<<<<<<< HEAD
+    using namespace srt_logging;
     if (id == SRT_REJX_FALLBACK)
     {
         return "Application fallback (default) rejection reason";
     }
 
-=======
-    using namespace srt_logging;
->>>>>>> 4ce17572
     if (id >= SRT_REJC_PREDEFINED)
     {
         return "Application-defined rejection reason";
@@ -498,7 +472,7 @@
 }
 
 // NOTE: values in the first field must be sorted by numbers.
-pair<int, const char* const> srt_rejectionx_reason_msg [] = {
+static pair<int, const char* const> srt_rejectionx_reason_msg [] = {
 
     // Internal
     make_pair(SRT_REJX_FALLBACK, "Default fallback reason"),
