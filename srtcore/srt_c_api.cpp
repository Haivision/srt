--- conflicted
+++ resolved
@@ -168,29 +168,21 @@
     return CUDT::close(u);
 }
 
-<<<<<<< HEAD
 SRTSTATUS srt_getpeername(SRTSOCKET u, struct sockaddr * name, int * namelen) { return CUDT::getpeername(u, name, namelen); }
 SRTSTATUS srt_getsockname(SRTSOCKET u, struct sockaddr * name, int * namelen) { return CUDT::getsockname(u, name, namelen); }
 SRTSTATUS srt_getsockopt(SRTSOCKET u, int level, SRT_SOCKOPT optname, void * optval, int * optlen)
-=======
-int srt_getpeername(SRTSOCKET u, struct sockaddr * name, int * namelen) { return CUDT::getpeername(u, name, namelen); }
-int srt_getsockname(SRTSOCKET u, struct sockaddr * name, int * namelen) { return CUDT::getsockname(u, name, namelen); }
-int srt_getsockdevname(SRTSOCKET u, char* devname, size_t * devnamelen) { return CUDT::getsockdevname(u, devname, devnamelen); }
-int srt_getsockopt(SRTSOCKET u, int level, SRT_SOCKOPT optname, void * optval, int * optlen)
->>>>>>> 314b6d22
 { return CUDT::getsockopt(u, level, optname, optval, optlen); }
 SRTSTATUS srt_setsockopt(SRTSOCKET u, int level, SRT_SOCKOPT optname, const void * optval, int optlen)
 { return CUDT::setsockopt(u, level, optname, optval, optlen); }
-
 SRTSTATUS srt_getsockflag(SRTSOCKET u, SRT_SOCKOPT opt, void* optval, int* optlen)
 { return CUDT::getsockopt(u, 0, opt, optval, optlen); }
 SRTSTATUS srt_setsockflag(SRTSOCKET u, SRT_SOCKOPT opt, const void* optval, int optlen)
 { return CUDT::setsockopt(u, 0, opt, optval, optlen); }
 
-int srt_getmaxpayloadsize(SRTSOCKET u)
-{
-    return CUDT::getMaxPayloadSize(u);
-}
+SRTSTATUS srt_getsockdevname(SRTSOCKET u, char* devname, size_t * devnamelen)
+{ return CUDT::getsockdevname(u, devname, devnamelen); }
+
+int srt_getmaxpayloadsize(SRTSOCKET u) { return CUDT::getMaxPayloadSize(u); }
 
 int srt_send(SRTSOCKET u, const char * buf, int len) { return CUDT::send(u, buf, len, 0); }
 int srt_recv(SRTSOCKET u, char * buf, int len) { return CUDT::recv(u, buf, len, 0); }
