/*
 * SRT - Secure, Reliable, Transport
 * Copyright (c) 2018 Haivision Systems Inc.
 * 
 * This Source Code Form is subject to the terms of the Mozilla Public
 * License, v. 2.0. If a copy of the MPL was not distributed with this
 * file, You can obtain one at http://mozilla.org/MPL/2.0/.
 * 
 */

/*****************************************************************************
written by
   Haivision Systems Inc.
 *****************************************************************************/

#include "platform_sys.h"

#include <iterator>
#include <fstream>
#include <utility>
#include <algorithm>
#include "srt.h"
#include "access_control.h"
#include "common.h"
#include "packet.h"
#include "core.h"
#include "utilities.h"

using namespace std;
using namespace srt;


extern "C" {

int srt_startup() { return CUDT::startup(); }
int srt_cleanup() { return CUDT::cleanup(); }

// Socket creation.
SRTSOCKET srt_socket(int , int , int ) { return CUDT::socket(); }
SRTSOCKET srt_create_socket() { return CUDT::socket(); }

#if defined(ENABLE_BONDING) && ENABLE_BONDING == 1
// Group management.
SRTSOCKET srt_create_group(SRT_GROUP_TYPE gt) { return CUDT::createGroup(gt); }
SRTSOCKET srt_groupof(SRTSOCKET socket) { return CUDT::getGroupOfSocket(socket); }
int srt_group_data(SRTSOCKET socketgroup, SRT_SOCKGROUPDATA* output, size_t* inoutlen)
{
    return CUDT::getGroupData(socketgroup, output, inoutlen);
}

SRT_SOCKOPT_CONFIG* srt_create_config()
{
    return new SRT_SocketOptionObject;
}

int srt_config_add(SRT_SOCKOPT_CONFIG* config, SRT_SOCKOPT option, const void* contents, int len)
{
    if (!config)
        return -1;

    if (!config->add(option, contents, len))
        return -1;

    return 0;
}

int srt_connect_group(SRTSOCKET group,
    SRT_SOCKGROUPCONFIG name[], int arraysize)
{
    return CUDT::connectLinks(group, name, arraysize);
}

void srt_delete_config(SRT_SOCKOPT_CONFIG* in)
{
    delete in;
}

#else

SRTSOCKET srt_create_group(SRT_GROUP_TYPE) { return srt::CUDT::APIError(MJ_NOTSUP, MN_INVAL), SRT_INVALID_SOCK; }
SRTSOCKET srt_groupof(SRTSOCKET) { return srt::CUDT::APIError(MJ_NOTSUP, MN_INVAL), SRT_INVALID_SOCK; }
int srt_group_data(SRTSOCKET, SRT_SOCKGROUPDATA*, size_t*) { return srt::CUDT::APIError(MJ_NOTSUP, MN_INVAL, 0); }
SRT_SOCKOPT_CONFIG* srt_create_config() { return NULL; }
int srt_config_add(SRT_SOCKOPT_CONFIG*, SRT_SOCKOPT, const void*, int) { return srt::CUDT::APIError(MJ_NOTSUP, MN_INVAL, 0); }

int srt_connect_group(SRTSOCKET, SRT_SOCKGROUPCONFIG[], int) { return srt::CUDT::APIError(MJ_NOTSUP, MN_INVAL, 0); }

void srt_delete_config(SRT_SOCKOPT_CONFIG*) { }

#endif

SRT_SOCKGROUPCONFIG srt_prepare_endpoint(const struct sockaddr* src, const struct sockaddr* dst, int namelen)
{
    SRT_SOCKGROUPCONFIG data;
#if ENABLE_BONDING
    data.errorcode = SRT_SUCCESS;
#else
    data.errorcode = SRT_EINVOP;
#endif
    data.id = -1;
    data.token = -1;
    data.weight = 0;
    data.config = NULL;
    if (src)
        memcpy(&data.srcaddr, src, namelen);
    else
    {
        memset(&data.srcaddr, 0, sizeof data.srcaddr);
        // Still set the family according to the target address
        data.srcaddr.ss_family = dst->sa_family;
    }
    memcpy(&data.peeraddr, dst, namelen);
    return data;
}

// Binding and connection management
int srt_bind(SRTSOCKET u, const struct sockaddr * name, int namelen) { return CUDT::bind(u, name, namelen); }
int srt_bind_acquire(SRTSOCKET u, UDPSOCKET udpsock) { return CUDT::bind(u, udpsock); }
int srt_listen(SRTSOCKET u, int backlog) { return CUDT::listen(u, backlog); }
SRTSOCKET srt_accept(SRTSOCKET u, struct sockaddr * addr, int * addrlen) { return CUDT::accept(u, addr, addrlen); }
SRTSOCKET srt_accept_bond(const SRTSOCKET lsns[], int lsize, int64_t msTimeOut) { return CUDT::accept_bond(lsns, lsize, msTimeOut); }
int srt_connect(SRTSOCKET u, const struct sockaddr * name, int namelen) { return CUDT::connect(u, name, namelen, SRT_SEQNO_NONE); }
int srt_connect_debug(SRTSOCKET u, const struct sockaddr * name, int namelen, int forced_isn) { return CUDT::connect(u, name, namelen, forced_isn); }
int srt_connect_bind(SRTSOCKET u,
        const struct sockaddr* source,
        const struct sockaddr* target, int target_len)
{
    return CUDT::connect(u, source, target, target_len);
}

int srt_rendezvous(SRTSOCKET u, const struct sockaddr* local_name, int local_namelen,
        const struct sockaddr* remote_name, int remote_namelen)
{
    bool yes = 1;
    CUDT::setsockopt(u, 0, SRTO_RENDEZVOUS, &yes, sizeof yes);

    // Note: PORT is 16-bit and at the same location in both sockaddr_in and sockaddr_in6.
    // Just as a safety precaution, check the structs.
    if ( (local_name->sa_family != AF_INET && local_name->sa_family != AF_INET6)
            || local_name->sa_family != remote_name->sa_family)
        return CUDT::APIError(MJ_NOTSUP, MN_INVAL, 0);

    const int st = srt_bind(u, local_name, local_namelen);
    if (st != 0)
        return st;

    return srt_connect(u, remote_name, remote_namelen);
}

int srt_close(SRTSOCKET u)
{
    SRT_SOCKSTATUS st = srt_getsockstate(u);

    if ((st == SRTS_NONEXIST) ||
        (st == SRTS_CLOSED)   ||
        (st == SRTS_CLOSING) )
    {
        // It's closed already. Do nothing.
        return 0;
    }

    return CUDT::close(u);
}

int srt_getpeername(SRTSOCKET u, struct sockaddr * name, int * namelen) { return CUDT::getpeername(u, name, namelen); }
int srt_getsockname(SRTSOCKET u, struct sockaddr * name, int * namelen) { return CUDT::getsockname(u, name, namelen); }
int srt_getsockdevname(SRTSOCKET u, char* devname, size_t * devnamelen) { return CUDT::getsockdevname(u, devname, devnamelen); }
int srt_getsockopt(SRTSOCKET u, int level, SRT_SOCKOPT optname, void * optval, int * optlen)
{ return CUDT::getsockopt(u, level, optname, optval, optlen); }
int srt_setsockopt(SRTSOCKET u, int level, SRT_SOCKOPT optname, const void * optval, int optlen)
{ return CUDT::setsockopt(u, level, optname, optval, optlen); }

int srt_getsockflag(SRTSOCKET u, SRT_SOCKOPT opt, void* optval, int* optlen)
{ return CUDT::getsockopt(u, 0, opt, optval, optlen); }
int srt_setsockflag(SRTSOCKET u, SRT_SOCKOPT opt, const void* optval, int optlen)
{ return CUDT::setsockopt(u, 0, opt, optval, optlen); }

int srt_getmaxpayloadsize(SRTSOCKET u)
{
    return CUDT::getMaxPayloadSize(u);
}

int srt_send(SRTSOCKET u, const char * buf, int len) { return CUDT::send(u, buf, len, 0); }
int srt_recv(SRTSOCKET u, char * buf, int len) { return CUDT::recv(u, buf, len, 0); }
int srt_sendmsg(SRTSOCKET u, const char * buf, int len, int ttl, int inorder) { return CUDT::sendmsg(u, buf, len, ttl, 0!=  inorder); }
int srt_recvmsg(SRTSOCKET u, char * buf, int len) { int64_t ign_srctime; return CUDT::recvmsg(u, buf, len, ign_srctime); }
int64_t srt_sendfile(SRTSOCKET u, const char* path, int64_t* offset, int64_t size, int block)
{
    if (!path || !offset )
    {
        return CUDT::APIError(MJ_NOTSUP, MN_INVAL, 0);
    }
    fstream ifs(path, ios::binary | ios::in);
    if (!ifs)
    {
        return CUDT::APIError(MJ_FILESYSTEM, MN_READFAIL, 0);
    }
    int64_t ret = CUDT::sendfile(u, ifs, *offset, size, block);
    ifs.close();
    return ret;
}

int64_t srt_recvfile(SRTSOCKET u, const char* path, int64_t* offset, int64_t size, int block)
{
    if (!path || !offset )
    {
        return CUDT::APIError(MJ_NOTSUP, MN_INVAL, 0);
    }
    fstream ofs(path, ios::binary | ios::out);
    if (!ofs)
    {
        return CUDT::APIError(MJ_FILESYSTEM, MN_WRAVAIL, 0);
    }
    int64_t ret = CUDT::recvfile(u, ofs, *offset, size, block);
    ofs.close();
    return ret;
}

extern const SRT_MSGCTRL srt_msgctrl_default = {
    0,     // no flags set
    SRT_MSGTTL_INF,
    false, // not in order (matters for msg mode only)
    PB_SUBSEQUENT,
    0,     // srctime: take "now" time
    SRT_SEQNO_NONE,
    SRT_MSGNO_NONE,
    NULL,  // grpdata not supplied
    0      // idem
};

void srt_msgctrl_init(SRT_MSGCTRL* mctrl)
{
    *mctrl = srt_msgctrl_default;
}

int srt_sendmsg2(SRTSOCKET u, const char * buf, int len, SRT_MSGCTRL *mctrl)
{
    // Allow NULL mctrl in the API, but not internally.
    if (mctrl)
        return CUDT::sendmsg2(u, buf, len, (*mctrl));
    SRT_MSGCTRL mignore = srt_msgctrl_default;
    return CUDT::sendmsg2(u, buf, len, (mignore));
}

int srt_recvmsg2(SRTSOCKET u, char * buf, int len, SRT_MSGCTRL *mctrl)
{
    if (mctrl)
        return CUDT::recvmsg2(u, buf, len, (*mctrl));
    SRT_MSGCTRL mignore = srt_msgctrl_default;
    return CUDT::recvmsg2(u, buf, len, (mignore));
}

const char* srt_getlasterror_str() { return UDT::getlasterror().getErrorMessage(); }

int srt_getlasterror(int* loc_errno)
{
    if ( loc_errno )
        *loc_errno = UDT::getlasterror().getErrno();
    return CUDT::getlasterror().getErrorCode();
}

const char* srt_strerror(int code, int err)
{
    static srt::CUDTException e;
    e = srt::CUDTException(CodeMajor(code/1000), CodeMinor(code%1000), err);
    return(e.getErrorMessage());
}


void srt_clearlasterror()
{
    UDT::getlasterror().clear();
}

int srt_bstats(SRTSOCKET u, SRT_TRACEBSTATS * perf, int clear) { return CUDT::bstats(u, perf, 0!=  clear); }
int srt_bistats(SRTSOCKET u, SRT_TRACEBSTATS * perf, int clear, int instantaneous) { return CUDT::bstats(u, perf, 0!=  clear, 0!= instantaneous); }

SRT_SOCKSTATUS srt_getsockstate(SRTSOCKET u) { return SRT_SOCKSTATUS((int)CUDT::getsockstate(u)); }

// event mechanism
int srt_epoll_create() { return CUDT::epoll_create(); }

int srt_epoll_clear_usocks(int eit) { return CUDT::epoll_clear_usocks(eit); }

// You can use either SRT_EPOLL_* flags or EPOLL* flags from <sys/epoll.h>, both are the same. IN/OUT/ERR only.
// events == NULL accepted, in which case all flags are set.
int srt_epoll_add_usock(int eid, SRTSOCKET u, const int * events) { return CUDT::epoll_add_usock(eid, u, events); }

int srt_epoll_add_ssock(int eid, SYSSOCKET s, const int * events)
{
    int flag = 0;

    if (events) {
        flag = *events;
    } else {
        flag = SRT_EPOLL_IN | SRT_EPOLL_OUT | SRT_EPOLL_ERR;
    }

    // call UDT native function
    return CUDT::epoll_add_ssock(eid, s, &flag);
}

int srt_epoll_remove_usock(int eid, SRTSOCKET u) { return CUDT::epoll_remove_usock(eid, u); }
int srt_epoll_remove_ssock(int eid, SYSSOCKET s) { return CUDT::epoll_remove_ssock(eid, s); }

int srt_epoll_update_usock(int eid, SRTSOCKET u, const int * events)
{
    return CUDT::epoll_update_usock(eid, u, events);
}

int srt_epoll_update_ssock(int eid, SYSSOCKET s, const int * events)
{
    int flag = 0;

    if (events) {
        flag = *events;
    } else {
        flag = SRT_EPOLL_IN | SRT_EPOLL_OUT | SRT_EPOLL_ERR;
    }

    // call UDT native function
    return CUDT::epoll_update_ssock(eid, s, &flag);
}

int srt_epoll_wait(
      int eid,
      SRTSOCKET* readfds, int* rnum, SRTSOCKET* writefds, int* wnum,
      int64_t msTimeOut,
      SYSSOCKET* lrfds, int* lrnum, SYSSOCKET* lwfds, int* lwnum)
  {
    return UDT::epoll_wait2(
        eid,
        readfds, rnum, writefds, wnum,
        msTimeOut,
        lrfds, lrnum, lwfds, lwnum);
}

int srt_epoll_uwait(int eid, SRT_EPOLL_EVENT* fdsSet, int fdsSize, int64_t msTimeOut)
{
    return UDT::epoll_uwait(
        eid,
        fdsSet,
        fdsSize,
        msTimeOut);
}

// use this function to set flags. Default flags are always "everything unset".
// Pass 0 here to clear everything, or nonzero to set a desired flag.
// Pass -1 to not change anything (but still get the current flag value).
int32_t srt_epoll_set(int eid, int32_t flags) { return CUDT::epoll_set(eid, flags); }

int srt_epoll_release(int eid) { return CUDT::epoll_release(eid); }

void srt_setloglevel(int ll)
{
    UDT::setloglevel(srt_logging::LogLevel::type(ll));
}

void srt_addlogfa(int fa)
{
    UDT::addlogfa(srt_logging::LogFA(fa));
}

void srt_dellogfa(int fa)
{
    UDT::dellogfa(srt_logging::LogFA(fa));
}

void srt_resetlogfa(const int* fara, size_t fara_size)
{
    UDT::resetlogfa(fara, fara_size);
}

void srt_setloghandler(void* opaque, SRT_LOG_HANDLER_FN* handler)
{
    UDT::setloghandler(opaque, handler);
}

void srt_setlogflags(int flags)
{
    UDT::setlogflags(flags);
}

int srt_getsndbuffer(SRTSOCKET sock, size_t* blocks, size_t* bytes)
{
    return CUDT::getsndbuffer(sock, blocks, bytes);
}

int srt_getrejectreason(SRTSOCKET sock)
{
    return CUDT::rejectReason(sock);
}

int srt_setrejectreason(SRTSOCKET sock, int value)
{
    return CUDT::rejectReason(sock, value);
}

int srt_listen_callback(SRTSOCKET lsn, srt_listen_callback_fn* hook, void* opaq)
{
    return CUDT::installAcceptHook(lsn, hook, opaq);
}

int srt_connect_callback(SRTSOCKET lsn, srt_connect_callback_fn* hook, void* opaq)
{
    return CUDT::installConnectHook(lsn, hook, opaq);
}

uint32_t srt_getversion()
{
    return SrtVersion(SRT_VERSION_MAJOR, SRT_VERSION_MINOR, SRT_VERSION_PATCH);
}

int64_t srt_time_now()
{
    return srt::sync::count_microseconds(srt::sync::steady_clock::now().time_since_epoch());
}

int64_t srt_connection_time(SRTSOCKET sock)
{
    return CUDT::socketStartTime(sock);
}

int srt_clock_type()
{
    return SRT_SYNC_CLOCK;
}

// NOTE: crypto mode is defined regardless of the setting of
// ENABLE_AEAD_API_PREVIEW symbol. This can only block the symbol,
// but it doesn't change the symbol layout.
const char* const srt_rejection_reason_msg [] = {
    "Unknown or erroneous",
    "Error in system calls",
    "Peer rejected connection",
    "Resource allocation failure",
    "Rogue peer or incorrect parameters",
    "Listener's backlog exceeded",
    "Internal Program Error",
    "Socket is being closed",
    "Peer version too old",
    "Rendezvous-mode cookie collision",
    "Incorrect passphrase",
    "Password required or unexpected",
    "MessageAPI/StreamAPI collision",
    "Congestion controller type collision",
    "Packet Filter settings error",
    "Group settings collision",
    "Connection timeout",
<<<<<<< HEAD
    "Crypto mode"
};

// Deprecated, available in SRT API.
extern const char* const srt_rejectreason_msg[] = {
    srt_rejection_reason_msg[0],
    srt_rejection_reason_msg[1],
    srt_rejection_reason_msg[2],
    srt_rejection_reason_msg[3],
    srt_rejection_reason_msg[4],
    srt_rejection_reason_msg[5],
    srt_rejection_reason_msg[6],
    srt_rejection_reason_msg[7],
    srt_rejection_reason_msg[8],
    srt_rejection_reason_msg[9],
    srt_rejection_reason_msg[10],
    srt_rejection_reason_msg[11],
    srt_rejection_reason_msg[12],
    srt_rejection_reason_msg[13],
    srt_rejection_reason_msg[14],
    srt_rejection_reason_msg[15],
    srt_rejection_reason_msg[16],
    srt_rejection_reason_msg[17]
=======
    "Crypto mode",
    "Invalid configuration"
>>>>>>> 20cef08f
};

const char* srt_rejectreason_str(int id)
{
    using namespace srt_logging;
    if (id == SRT_REJX_FALLBACK)
    {
        return "Application fallback (default) rejection reason";
    }

    if (id >= SRT_REJC_PREDEFINED)
    {
        return "Application-defined rejection reason";
    }

    static const size_t ra_size = Size(srt_rejection_reason_msg);
    if (size_t(id) >= ra_size)
    {
        HLOGC(gglog.Error, log << "Invalid rejection code #" << id);
        return srt_rejection_reason_msg[0];
    }
    return srt_rejection_reason_msg[id];
}

// NOTE: values in the first field must be sorted by numbers.
static pair<int, const char* const> srt_rejectionx_reason_msg [] = {

    // Internal
    make_pair(SRT_REJX_FALLBACK, "Default fallback reason"),
    make_pair(SRT_REJX_KEY_NOTSUP, "Unsupported streamid key"),
    make_pair(SRT_REJX_FILEPATH, "Incorrect resource path"),
    make_pair(SRT_REJX_HOSTNOTFOUND, "Unrecognized host under h key"),

    // HTTP adopted codes
    make_pair(SRT_REJX_BAD_REQUEST, "Bad request"),
    make_pair(SRT_REJX_UNAUTHORIZED, "Unauthorized"),
    make_pair(SRT_REJX_OVERLOAD, "Server overloaded or underpaid"),
    make_pair(SRT_REJX_FORBIDDEN, "Resource access forbidden"),
    make_pair(SRT_REJX_BAD_MODE, "Bad mode specified with m key"),
    make_pair(SRT_REJX_UNACCEPTABLE, "Unacceptable parameters for specified resource"),
    make_pair(SRT_REJX_CONFLICT, "Access conflict for a locked resource"),
    make_pair(SRT_REJX_NOTSUP_MEDIA, "Unsupported media type specified with t key"),
    make_pair(SRT_REJX_LOCKED, "Resource locked for any access"),
    make_pair(SRT_REJX_FAILED_DEPEND, "Dependent session id expired"),
    make_pair(SRT_REJX_ISE, "Internal server error"),
    make_pair(SRT_REJX_GW, "Gateway target rejected connection"),
    make_pair(SRT_REJX_DOWN, "Service is down for maintenance"),
    make_pair(SRT_REJX_VERSION, "Unsupported version for the request"),
    make_pair(SRT_REJX_NOROOM, "Storage capacity exceeded"),
};

struct FCompareItems
{
    bool operator()(const pair<int, const char* const>& a, int b)
    {
        return a.first < b;
    }
};

const char* srt_rejectreasonx_str(int id)
{
    if (id < SRT_REJX_FALLBACK)
    {
        return "System-defined rejection reason (not extended)";
    }

    pair<int, const char* const>* begin = srt_rejectionx_reason_msg;
    pair<int, const char* const>* end = begin + Size(srt_rejectionx_reason_msg);
    pair<int, const char* const>* found = lower_bound(begin, end, id, FCompareItems());

    if (found == end || found->first != id)
    {
        return "Undefined extended rejection code";
    }

    return found->second;
}

}<|MERGE_RESOLUTION|>--- conflicted
+++ resolved
@@ -447,34 +447,8 @@
     "Packet Filter settings error",
     "Group settings collision",
     "Connection timeout",
-<<<<<<< HEAD
-    "Crypto mode"
-};
-
-// Deprecated, available in SRT API.
-extern const char* const srt_rejectreason_msg[] = {
-    srt_rejection_reason_msg[0],
-    srt_rejection_reason_msg[1],
-    srt_rejection_reason_msg[2],
-    srt_rejection_reason_msg[3],
-    srt_rejection_reason_msg[4],
-    srt_rejection_reason_msg[5],
-    srt_rejection_reason_msg[6],
-    srt_rejection_reason_msg[7],
-    srt_rejection_reason_msg[8],
-    srt_rejection_reason_msg[9],
-    srt_rejection_reason_msg[10],
-    srt_rejection_reason_msg[11],
-    srt_rejection_reason_msg[12],
-    srt_rejection_reason_msg[13],
-    srt_rejection_reason_msg[14],
-    srt_rejection_reason_msg[15],
-    srt_rejection_reason_msg[16],
-    srt_rejection_reason_msg[17]
-=======
     "Crypto mode",
     "Invalid configuration"
->>>>>>> 20cef08f
 };
 
 const char* srt_rejectreason_str(int id)
