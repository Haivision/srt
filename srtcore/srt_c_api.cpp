/*
 * SRT - Secure, Reliable, Transport
 * Copyright (c) 2018 Haivision Systems Inc.
 * 
 * This Source Code Form is subject to the terms of the Mozilla Public
 * License, v. 2.0. If a copy of the MPL was not distributed with this
 * file, You can obtain one at http://mozilla.org/MPL/2.0/.
 * 
 */

/*****************************************************************************
written by
   Haivision Systems Inc.
 *****************************************************************************/

#include "platform_sys.h"

#include <iterator>
#include <fstream>
#include "srt.h"
#include "common.h"
#include "packet.h"
#include "core.h"
#include "utilities.h"

using namespace std;


extern "C" {

int srt_startup() { return CUDT::startup(); }
int srt_cleanup() { return CUDT::cleanup(); }

// Socket creation.
SRTSOCKET srt_socket(int , int , int ) { return CUDT::socket(); }
SRTSOCKET srt_create_socket() { return CUDT::socket(); }

// Group management.
SRTSOCKET srt_create_group(SRT_GROUP_TYPE gt) { return CUDT::createGroup(gt); }
int srt_include(SRTSOCKET socket, SRTSOCKET group) { return CUDT::addSocketToGroup(socket, group); }
int srt_exclude(SRTSOCKET socket) { return CUDT::removeSocketFromGroup(socket); }
SRTSOCKET srt_groupof(SRTSOCKET socket) { return CUDT::getGroupOfSocket(socket); }
int srt_group_data(SRTSOCKET socketgroup, SRT_SOCKGROUPDATA* output, size_t* inoutlen)
{ return CUDT::getGroupData(socketgroup, output, inoutlen); }
int srt_group_configure(SRTSOCKET socketgroup, const char* str)
{
    return CUDT::configureGroup(socketgroup, str);
}
// int srt_bind_multicast()

// Binding and connection management
int srt_bind(SRTSOCKET u, const struct sockaddr * name, int namelen) { return CUDT::bind(u, name, namelen); }
int srt_bind_acquire(SRTSOCKET u, UDPSOCKET udpsock) { return CUDT::bind(u, udpsock); }
int srt_listen(SRTSOCKET u, int backlog) { return CUDT::listen(u, backlog); }
SRTSOCKET srt_accept(SRTSOCKET u, struct sockaddr * addr, int * addrlen) { return CUDT::accept(u, addr, addrlen); }
SRTSOCKET srt_accept_bond(const SRTSOCKET lsns[], int lsize, int64_t msTimeOut) { return CUDT::accept_bond(lsns, lsize, msTimeOut); }
int srt_connect(SRTSOCKET u, const struct sockaddr * name, int namelen) { return CUDT::connect(u, name, namelen, -1); }
int srt_connect_debug(SRTSOCKET u, const struct sockaddr * name, int namelen, int forced_isn) { return CUDT::connect(u, name, namelen, forced_isn); }
int srt_connect_bind(SRTSOCKET u,
        const struct sockaddr* source,
        const struct sockaddr* target, int target_len)
{
    return CUDT::connect(u, source, target, target_len);
}

SRT_SOCKGROUPDATA srt_prepare_endpoint(const struct sockaddr* src, const struct sockaddr* adr, int namelen)
{
    SRT_SOCKGROUPDATA data;
    data.result = 0;
    data.status = SRTS_INIT;
    data.id = -1;
    data.priority = 0;
    if (src)
        memcpy(&data.srcaddr, src, namelen);
    else
    {
        memset(&data.srcaddr, 0, sizeof data.srcaddr);
        // Still set the family according to the target address
        data.srcaddr.ss_family = adr->sa_family;
    }
    memcpy(&data.peeraddr, adr, namelen);
    return data;
}

int srt_connect_group(SRTSOCKET group,
        SRT_SOCKGROUPDATA name [], int arraysize)
{
    return CUDT::connectLinks(group, name, arraysize);
}

int srt_rendezvous(SRTSOCKET u, const struct sockaddr* local_name, int local_namelen,
        const struct sockaddr* remote_name, int remote_namelen)
{
    bool yes = 1;
    CUDT::setsockopt(u, 0, UDT_RENDEZVOUS, &yes, sizeof yes);

    // Note: PORT is 16-bit and at the same location in both sockaddr_in and sockaddr_in6.
    // Just as a safety precaution, check the structs.
    if ( (local_name->sa_family != AF_INET && local_name->sa_family != AF_INET6)
            || local_name->sa_family != remote_name->sa_family)
        return SRT_EINVPARAM;

    sockaddr_in* local_sin = (sockaddr_in*)local_name;
    sockaddr_in* remote_sin = (sockaddr_in*)remote_name;

    if (local_sin->sin_port != remote_sin->sin_port)
        return SRT_EINVPARAM;

    int st = srt_bind(u, local_name, local_namelen);
    if ( st != 0 )
        return st;

    return srt_connect(u, remote_name, remote_namelen);
}

int srt_close(SRTSOCKET u)
{
    SRT_SOCKSTATUS st = srt_getsockstate(u);

    if ((st == SRTS_NONEXIST) ||
        (st == SRTS_CLOSED)   ||
        (st == SRTS_CLOSING) )
    {
        // It's closed already. Do nothing.
        return 0;
    }

    return CUDT::close(u);
}

int srt_getpeername(SRTSOCKET u, struct sockaddr * name, int * namelen) { return CUDT::getpeername(u, name, namelen); }
int srt_getsockname(SRTSOCKET u, struct sockaddr * name, int * namelen) { return CUDT::getsockname(u, name, namelen); }
int srt_getsockopt(SRTSOCKET u, int level, SRT_SOCKOPT optname, void * optval, int * optlen)
{ return CUDT::getsockopt(u, level, optname, optval, optlen); }
int srt_setsockopt(SRTSOCKET u, int level, SRT_SOCKOPT optname, const void * optval, int optlen)
{ return CUDT::setsockopt(u, level, optname, optval, optlen); }

int srt_getsockflag(SRTSOCKET u, SRT_SOCKOPT opt, void* optval, int* optlen)
{ return CUDT::getsockopt(u, 0, opt, optval, optlen); }
int srt_setsockflag(SRTSOCKET u, SRT_SOCKOPT opt, const void* optval, int optlen)
{ return CUDT::setsockopt(u, 0, opt, optval, optlen); }

int srt_send(SRTSOCKET u, const char * buf, int len) { return CUDT::send(u, buf, len, 0); }
int srt_recv(SRTSOCKET u, char * buf, int len) { return CUDT::recv(u, buf, len, 0); }
int srt_sendmsg(SRTSOCKET u, const char * buf, int len, int ttl, int inorder) { return CUDT::sendmsg(u, buf, len, ttl, 0!=  inorder); }
int srt_recvmsg(SRTSOCKET u, char * buf, int len) { uint64_t ign_srctime; return CUDT::recvmsg(u, buf, len, ign_srctime); }
int64_t srt_sendfile(SRTSOCKET u, const char* path, int64_t* offset, int64_t size, int block)
{
    if (!path || !offset )
    {
        return CUDT::APIError(MJ_NOTSUP, MN_INVAL, 0);
    }
    fstream ifs(path, ios::binary | ios::in);
    if (!ifs)
    {
        return CUDT::APIError(MJ_FILESYSTEM, MN_READFAIL, 0);
    }
    int64_t ret = CUDT::sendfile(u, ifs, *offset, size, block);
    ifs.close();
    return ret;
}

int64_t srt_recvfile(SRTSOCKET u, const char* path, int64_t* offset, int64_t size, int block)
{
    if (!path || !offset )
    {
        return CUDT::APIError(MJ_NOTSUP, MN_INVAL, 0);
    }
    fstream ofs(path, ios::binary | ios::out);
    if (!ofs)
    {
        return CUDT::APIError(MJ_FILESYSTEM, MN_WRAVAIL, 0);
    }
    int64_t ret = CUDT::recvfile(u, ofs, *offset, size, block);
    ofs.close();
    return ret;
}

extern const SRT_MSGCTRL srt_msgctrl_default = {
    0,     // no flags set
    -1,    // -1 = infinity
    false, // not in order (matters for msg mode only)
    PB_SUBSEQUENT,
    0,     // srctime: take "now" time
    -1,    // -1: no seq (0 is a valid seqno!)
<<<<<<< HEAD
    -1,     // 0: no msg/control packet
=======
    -1,    // -1: unset (0 is control, numbers start from 1)
>>>>>>> 7fda3652
    NULL,  // grpdata not supplied
    0      // idem
};

void srt_msgctrl_init(SRT_MSGCTRL* mctrl)
{
    *mctrl = srt_msgctrl_default;
}

int srt_sendmsg2(SRTSOCKET u, const char * buf, int len, SRT_MSGCTRL *mctrl)
{
    // Allow NULL mctrl in the API, but not internally.
    if (mctrl)
        return CUDT::sendmsg2(u, buf, len, (*mctrl));
    SRT_MSGCTRL mignore = srt_msgctrl_default;
    return CUDT::sendmsg2(u, buf, len, (mignore));
}

int srt_recvmsg2(SRTSOCKET u, char * buf, int len, SRT_MSGCTRL *mctrl)
{
    if (mctrl)
        return CUDT::recvmsg2(u, buf, len, (*mctrl));
    SRT_MSGCTRL mignore = srt_msgctrl_default;
    return CUDT::recvmsg2(u, buf, len, (mignore));
}

const char* srt_getlasterror_str() { return UDT::getlasterror().getErrorMessage(); }

int srt_getlasterror(int* loc_errno)
{
    if ( loc_errno )
        *loc_errno = UDT::getlasterror().getErrno();
    return CUDT::getlasterror().getErrorCode();
}

const char* srt_strerror(int code, int err)
{
    static CUDTException e;
    e = CUDTException(CodeMajor(code/1000), CodeMinor(code%1000), err);
    return(e.getErrorMessage());
}


void srt_clearlasterror()
{
    UDT::getlasterror().clear();
}

int srt_bstats(SRTSOCKET u, SRT_TRACEBSTATS * perf, int clear) { return CUDT::bstats(u, perf, 0!=  clear); }
int srt_bistats(SRTSOCKET u, SRT_TRACEBSTATS * perf, int clear, int instantaneous) { return CUDT::bstats(u, perf, 0!=  clear, 0!= instantaneous); }

SRT_SOCKSTATUS srt_getsockstate(SRTSOCKET u) { return SRT_SOCKSTATUS((int)CUDT::getsockstate(u)); }

// event mechanism
int srt_epoll_create() { return CUDT::epoll_create(); }

int srt_epoll_clear_usocks(int eit) { return CUDT::epoll_clear_usocks(eit); }

// You can use either SRT_EPOLL_* flags or EPOLL* flags from <sys/epoll.h>, both are the same. IN/OUT/ERR only.
// events == NULL accepted, in which case all flags are set.
int srt_epoll_add_usock(int eid, SRTSOCKET u, const int * events) { return CUDT::epoll_add_usock(eid, u, events); }

int srt_epoll_add_ssock(int eid, SYSSOCKET s, const int * events)
{
    int flag = 0;

    if (events) {
        flag = *events;
    } else {
        flag = SRT_EPOLL_IN | SRT_EPOLL_OUT | SRT_EPOLL_ERR;
    }

    // call UDT native function
    return CUDT::epoll_add_ssock(eid, s, &flag);
}

int srt_epoll_remove_usock(int eid, SRTSOCKET u) { return CUDT::epoll_remove_usock(eid, u); }
int srt_epoll_remove_ssock(int eid, SYSSOCKET s) { return CUDT::epoll_remove_ssock(eid, s); }

int srt_epoll_update_usock(int eid, SRTSOCKET u, const int * events)
{
    return CUDT::epoll_update_usock(eid, u, events);
}

int srt_epoll_update_ssock(int eid, SYSSOCKET s, const int * events)
{
    int flag = 0;

    if (events) {
        flag = *events;
    } else {
        flag = SRT_EPOLL_IN | SRT_EPOLL_OUT | SRT_EPOLL_ERR;
    }

    // call UDT native function
    return CUDT::epoll_update_ssock(eid, s, &flag);
}

int srt_epoll_wait(
      int eid,
      SRTSOCKET* readfds, int* rnum, SRTSOCKET* writefds, int* wnum,
      int64_t msTimeOut,
      SYSSOCKET* lrfds, int* lrnum, SYSSOCKET* lwfds, int* lwnum)
  {
    return UDT::epoll_wait2(
        eid,
        readfds, rnum, writefds, wnum,
        msTimeOut,
        lrfds, lrnum, lwfds, lwnum);
}

int srt_epoll_uwait(int eid, SRT_EPOLL_EVENT* fdsSet, int fdsSize, int64_t msTimeOut)
{
    return UDT::epoll_uwait(
        eid,
        fdsSet,
        fdsSize,
        msTimeOut);
}

// use this function to set flags. Default flags are always "everything unset".
// Pass 0 here to clear everything, or nonzero to set a desired flag.
// Pass -1 to not change anything (but still get the current flag value).
int32_t srt_epoll_set(int eid, int32_t flags) { return CUDT::epoll_set(eid, flags); }

int srt_epoll_release(int eid) { return CUDT::epoll_release(eid); }

void srt_setloglevel(int ll)
{
    UDT::setloglevel(srt_logging::LogLevel::type(ll));
}

void srt_addlogfa(int fa)
{
    UDT::addlogfa(srt_logging::LogFA(fa));
}

void srt_dellogfa(int fa)
{
    UDT::dellogfa(srt_logging::LogFA(fa));
}

void srt_resetlogfa(const int* fara, size_t fara_size)
{
    UDT::resetlogfa(fara, fara_size);
}

void srt_setloghandler(void* opaque, SRT_LOG_HANDLER_FN* handler)
{
    UDT::setloghandler(opaque, handler);
}

void srt_setlogflags(int flags)
{
    UDT::setlogflags(flags);
}

int srt_getsndbuffer(SRTSOCKET sock, size_t* blocks, size_t* bytes)
{
    return CUDT::getsndbuffer(sock, blocks, bytes);
}

enum SRT_REJECT_REASON srt_getrejectreason(SRTSOCKET sock)
{
    return CUDT::rejectReason(sock);
}

int srt_listen_callback(SRTSOCKET lsn, srt_listen_callback_fn* hook, void* opaq)
{
    if (!hook)
        return CUDT::APIError(MJ_NOTSUP, MN_INVAL);

    return CUDT::installAcceptHook(lsn, hook, opaq);
}

uint32_t srt_getversion()
{
    return SrtVersion(SRT_VERSION_MAJOR, SRT_VERSION_MINOR, SRT_VERSION_PATCH);
}

}<|MERGE_RESOLUTION|>--- conflicted
+++ resolved
@@ -183,11 +183,7 @@
     PB_SUBSEQUENT,
     0,     // srctime: take "now" time
     -1,    // -1: no seq (0 is a valid seqno!)
-<<<<<<< HEAD
-    -1,     // 0: no msg/control packet
-=======
     -1,    // -1: unset (0 is control, numbers start from 1)
->>>>>>> 7fda3652
     NULL,  // grpdata not supplied
     0      // idem
 };
