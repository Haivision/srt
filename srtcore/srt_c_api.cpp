/*
 * SRT - Secure, Reliable, Transport
 * Copyright (c) 2018 Haivision Systems Inc.
 * 
 * This Source Code Form is subject to the terms of the Mozilla Public
 * License, v. 2.0. If a copy of the MPL was not distributed with this
 * file, You can obtain one at http://mozilla.org/MPL/2.0/.
 * 
 */

/*****************************************************************************
written by
   Haivision Systems Inc.
 *****************************************************************************/

#include "platform_sys.h"

#include <iterator>
#include <fstream>
#include <utility>
#include <algorithm>
#include "srt.h"
#include "access_control.h"
#include "common.h"
#include "packet.h"
#include "core.h"
#include "utilities.h"

using namespace std;
using namespace srt;


extern "C" {

SRTRUNSTATUS srt_startup() { return CUDT::startup(); }
SRTSTATUS srt_cleanup() { return CUDT::cleanup(); }

// Socket creation.
SRTSOCKET srt_socket(int , int , int ) { return CUDT::socket(); }
SRTSOCKET srt_create_socket() { return CUDT::socket(); }

#if defined(ENABLE_BONDING) && ENABLE_BONDING == 1
// Group management.
SRTSOCKET srt_create_group(SRT_GROUP_TYPE gt) { return CUDT::createGroup(gt); }
SRTSOCKET srt_groupof(SRTSOCKET socket) { return CUDT::getGroupOfSocket(socket); }
SRTSTATUS srt_group_data(SRTSOCKET socketgroup, SRT_SOCKGROUPDATA* output, size_t* inoutlen)
{
    return CUDT::getGroupData(socketgroup, output, inoutlen);
}

SRT_SOCKOPT_CONFIG* srt_create_config()
{
    return new SRT_SocketOptionObject;
}

SRTSTATUS srt_config_add(SRT_SOCKOPT_CONFIG* config, SRT_SOCKOPT option, const void* contents, int len)
{
    if (!config)
        return SRT_ERROR;

    if (!config->add(option, contents, len))
        return SRT_ERROR;

    return SRT_STATUS_OK;
}

SRTSOCKET srt_connect_group(SRTSOCKET group,
    SRT_SOCKGROUPCONFIG name[], int arraysize)
{
    return CUDT::connectLinks(group, name, arraysize);
}

void srt_delete_config(SRT_SOCKOPT_CONFIG* in)
{
    delete in;
}

#else

<<<<<<< HEAD
SRTSOCKET srt_create_group(SRT_GROUP_TYPE) { return srt::CUDT::APIError(MJ_NOTSUP, MN_INVAL), SRT_INVALID_SOCK; }
SRTSOCKET srt_groupof(SRTSOCKET) { return srt::CUDT::APIError(MJ_NOTSUP, MN_INVAL), SRT_INVALID_SOCK; }
SRTSTATUS srt_group_data(SRTSOCKET, SRT_SOCKGROUPDATA*, size_t*) { return srt::CUDT::APIError(MJ_NOTSUP, MN_INVAL, 0); }
SRT_SOCKOPT_CONFIG* srt_create_config() { return NULL; }
SRTSTATUS srt_config_add(SRT_SOCKOPT_CONFIG*, SRT_SOCKOPT, const void*, int) { return srt::CUDT::APIError(MJ_NOTSUP, MN_INVAL, 0); }

SRTSOCKET srt_connect_group(SRTSOCKET, SRT_SOCKGROUPCONFIG[], int) { return srt::CUDT::APIError(MJ_NOTSUP, MN_INVAL, 0), SRT_INVALID_SOCK; }

void srt_delete_config(SRT_SOCKOPT_CONFIG*) { }
=======
SRTSOCKET srt_create_group(SRT_GROUP_TYPE) { return SRT_INVALID_SOCK; }
SRTSOCKET srt_groupof(SRTSOCKET) { return SRT_INVALID_SOCK; }
SRTSTATUS srt_group_data(SRTSOCKET, SRT_SOCKGROUPDATA*, size_t*) { return srt::CUDT::APIError(MJ_NOTSUP, MN_INVAL, 0); }
SRT_SOCKOPT_CONFIG* srt_create_config() { return NULL; }
SRTSTATUS srt_config_add(SRT_SOCKOPT_CONFIG*, SRT_SOCKOPT, const void*, int) { return srt::CUDT::APIError(MJ_NOTSUP, MN_INVAL, 0); }

SRTSOCKET srt_connect_group(SRTSOCKET, SRT_SOCKGROUPCONFIG[], int) { return srt::CUDT::APIError(MJ_NOTSUP, MN_INVAL, 0), SRT_INVALID_SOCK; }
>>>>>>> f0d2a865

#endif

SRT_SOCKGROUPCONFIG srt_prepare_endpoint(const struct sockaddr* src, const struct sockaddr* dst, int namelen)
{
    SRT_SOCKGROUPCONFIG data;
#if ENABLE_BONDING
    data.errorcode = SRT_SUCCESS;
#else
    data.errorcode = SRT_EINVOP;
#endif
    data.id = SRT_INVALID_SOCK;
    data.token = -1;
    data.weight = 0;
    data.config = NULL;
    if (src)
        memcpy(&data.srcaddr, src, namelen);
    else
    {
        memset(&data.srcaddr, 0, sizeof data.srcaddr);
        // Still set the family according to the target address
        data.srcaddr.ss_family = dst->sa_family;
    }
    memcpy(&data.peeraddr, dst, namelen);
    return data;
}

// Binding and connection management
SRTSTATUS srt_bind(SRTSOCKET u, const struct sockaddr * name, int namelen) { return CUDT::bind(u, name, namelen); }
SRTSTATUS srt_bind_acquire(SRTSOCKET u, UDPSOCKET udpsock) { return CUDT::bind(u, udpsock); }
SRTSTATUS srt_listen(SRTSOCKET u, int backlog) { return CUDT::listen(u, backlog); }
SRTSOCKET srt_accept(SRTSOCKET u, struct sockaddr * addr, int * addrlen) { return CUDT::accept(u, addr, addrlen); }
SRTSOCKET srt_accept_bond(const SRTSOCKET lsns[], int lsize, int64_t msTimeOut) { return CUDT::accept_bond(lsns, lsize, msTimeOut); }
SRTSOCKET srt_connect(SRTSOCKET u, const struct sockaddr * name, int namelen) { return CUDT::connect(u, name, namelen, SRT_SEQNO_NONE); }
SRTSOCKET srt_connect_debug(SRTSOCKET u, const struct sockaddr * name, int namelen, int forced_isn) { return CUDT::connect(u, name, namelen, forced_isn); }
SRTSOCKET srt_connect_bind(SRTSOCKET u,
        const struct sockaddr* source,
        const struct sockaddr* target, int target_len)
{
    return CUDT::connect(u, source, target, target_len);
}

SRTSTATUS srt_rendezvous(SRTSOCKET u, const struct sockaddr* local_name, int local_namelen,
        const struct sockaddr* remote_name, int remote_namelen)
{
#if ENABLE_BONDING
    if (CUDT::isgroup(u))
        return CUDT::APIError(MJ_NOTSUP, MN_INVAL, 0);
#endif

    bool yes = 1;
    CUDT::setsockopt(u, 0, SRTO_RENDEZVOUS, &yes, sizeof yes);

    // Note: PORT is 16-bit and at the same location in both sockaddr_in and sockaddr_in6.
    // Just as a safety precaution, check the structs.
    if ( (local_name->sa_family != AF_INET && local_name->sa_family != AF_INET6)
            || local_name->sa_family != remote_name->sa_family)
        return CUDT::APIError(MJ_NOTSUP, MN_INVAL, 0);

    const SRTSTATUS st = srt_bind(u, local_name, local_namelen);
    if (st != SRT_STATUS_OK)
        return st;

    // Note: srt_connect may potentially return a socket value if it is used
    // to connect a group. But rendezvous is not supported for groups.
    const SRTSOCKET sst = srt_connect(u, remote_name, remote_namelen);
    if (sst == SRT_INVALID_SOCK)
        return SRT_ERROR;

    return SRT_STATUS_OK;
}

SRTSTATUS srt_close(SRTSOCKET u)
{
    SRT_SOCKSTATUS st = srt_getsockstate(u);

    if ((st == SRTS_NONEXIST) ||
        (st == SRTS_CLOSED)   ||
        (st == SRTS_CLOSING) )
    {
        // It's closed already. Do nothing.
        return SRT_STATUS_OK;
    }

    return CUDT::close(u);
}

SRTSTATUS srt_getpeername(SRTSOCKET u, struct sockaddr * name, int * namelen) { return CUDT::getpeername(u, name, namelen); }
SRTSTATUS srt_getsockname(SRTSOCKET u, struct sockaddr * name, int * namelen) { return CUDT::getsockname(u, name, namelen); }
<<<<<<< HEAD
SRTSTATUS srt_getsockdevname(SRTSOCKET u, char* devname, size_t * devnamelen) { return CUDT::getsockdevname(u, devname, devnamelen); }
=======
>>>>>>> f0d2a865
SRTSTATUS srt_getsockopt(SRTSOCKET u, int level, SRT_SOCKOPT optname, void * optval, int * optlen)
{ return CUDT::getsockopt(u, level, optname, optval, optlen); }
SRTSTATUS srt_setsockopt(SRTSOCKET u, int level, SRT_SOCKOPT optname, const void * optval, int optlen)
{ return CUDT::setsockopt(u, level, optname, optval, optlen); }
SRTSTATUS srt_getsockflag(SRTSOCKET u, SRT_SOCKOPT opt, void* optval, int* optlen)
{ return CUDT::getsockopt(u, 0, opt, optval, optlen); }
SRTSTATUS srt_setsockflag(SRTSOCKET u, SRT_SOCKOPT opt, const void* optval, int optlen)
{ return CUDT::setsockopt(u, 0, opt, optval, optlen); }

<<<<<<< HEAD
int srt_getmaxpayloadsize(SRTSOCKET u)
{
    return CUDT::getMaxPayloadSize(u);
}
=======
SRTSTATUS srt_getsockdevname(SRTSOCKET u, char* devname, size_t * devnamelen)
{ return CUDT::getsockdevname(u, devname, devnamelen); }

int srt_getmaxpayloadsize(SRTSOCKET u) { return CUDT::getMaxPayloadSize(u); }
>>>>>>> f0d2a865

int srt_send(SRTSOCKET u, const char * buf, int len) { return CUDT::send(u, buf, len, 0); }
int srt_recv(SRTSOCKET u, char * buf, int len) { return CUDT::recv(u, buf, len, 0); }
int srt_sendmsg(SRTSOCKET u, const char * buf, int len, int ttl, int inorder) { return CUDT::sendmsg(u, buf, len, ttl, 0!=  inorder); }
int srt_recvmsg(SRTSOCKET u, char * buf, int len) { int64_t ign_srctime; return CUDT::recvmsg(u, buf, len, ign_srctime); }
int64_t srt_sendfile(SRTSOCKET u, const char* path, int64_t* offset, int64_t size, int block)
{
    if (!path || !offset )
    {
        return CUDT::APIError(MJ_NOTSUP, MN_INVAL, 0).as<int>();
    }
    fstream ifs(path, ios::binary | ios::in);
    if (!ifs)
    {
        return CUDT::APIError(MJ_FILESYSTEM, MN_READFAIL, 0).as<int>();
    }
    int64_t ret = CUDT::sendfile(u, ifs, *offset, size, block);
    ifs.close();
    return ret;
}

int64_t srt_recvfile(SRTSOCKET u, const char* path, int64_t* offset, int64_t size, int block)
{
    if (!path || !offset )
    {
        return CUDT::APIError(MJ_NOTSUP, MN_INVAL, 0).as<int>();
    }
    fstream ofs(path, ios::binary | ios::out);
    if (!ofs)
    {
        return CUDT::APIError(MJ_FILESYSTEM, MN_WRAVAIL, 0).as<int>();
    }
    int64_t ret = CUDT::recvfile(u, ofs, *offset, size, block);
    ofs.close();
    return ret;
}

extern const SRT_MSGCTRL srt_msgctrl_default = {
    0,     // no flags set
    SRT_MSGTTL_INF,
    false, // not in order (matters for msg mode only)
    PB_SUBSEQUENT,
    0,     // srctime: take "now" time
    SRT_SEQNO_NONE,
    SRT_MSGNO_NONE,
    NULL,  // grpdata not supplied
    0      // idem
};

void srt_msgctrl_init(SRT_MSGCTRL* mctrl)
{
    *mctrl = srt_msgctrl_default;
}

int srt_sendmsg2(SRTSOCKET u, const char * buf, int len, SRT_MSGCTRL *mctrl)
{
    // Allow NULL mctrl in the API, but not internally.
    if (mctrl)
        return CUDT::sendmsg2(u, buf, len, (*mctrl));
    SRT_MSGCTRL mignore = srt_msgctrl_default;
    return CUDT::sendmsg2(u, buf, len, (mignore));
}

int srt_recvmsg2(SRTSOCKET u, char * buf, int len, SRT_MSGCTRL *mctrl)
{
    if (mctrl)
        return CUDT::recvmsg2(u, buf, len, (*mctrl));
    SRT_MSGCTRL mignore = srt_msgctrl_default;
    return CUDT::recvmsg2(u, buf, len, (mignore));
}

const char* srt_getlasterror_str() { return UDT::getlasterror().getErrorMessage(); }

int srt_getlasterror(int* loc_errno)
{
    if ( loc_errno )
        *loc_errno = UDT::getlasterror().getErrno();
    return CUDT::getlasterror().getErrorCode();
}

const char* srt_strerror(int code, int err)
{
    static srt::CUDTException e;
    e = srt::CUDTException(CodeMajor(code/1000), CodeMinor(code%1000), err);
    return(e.getErrorMessage());
}


void srt_clearlasterror()
{
    UDT::getlasterror().clear();
}

SRTSTATUS srt_bstats(SRTSOCKET u, SRT_TRACEBSTATS * perf, int clear) { return CUDT::bstats(u, perf, 0!=  clear); }
SRTSTATUS srt_bistats(SRTSOCKET u, SRT_TRACEBSTATS * perf, int clear, int instantaneous) { return CUDT::bstats(u, perf, 0!=  clear, 0!= instantaneous); }

SRT_SOCKSTATUS srt_getsockstate(SRTSOCKET u) { return SRT_SOCKSTATUS((int)CUDT::getsockstate(u)); }

// event mechanism
int srt_epoll_create() { return CUDT::epoll_create(); }

SRTSTATUS srt_epoll_clear_usocks(int eit) { return CUDT::epoll_clear_usocks(eit); }

// You can use either SRT_EPOLL_* flags or EPOLL* flags from <sys/epoll.h>, both are the same. IN/OUT/ERR only.
// events == NULL accepted, in which case all flags are set.
SRTSTATUS srt_epoll_add_usock(int eid, SRTSOCKET u, const int * events) { return CUDT::epoll_add_usock(eid, u, events); }

SRTSTATUS srt_epoll_add_ssock(int eid, SYSSOCKET s, const int * events)
{
    int flag = 0;

    if (events) {
        flag = *events;
    } else {
        flag = SRT_EPOLL_IN | SRT_EPOLL_OUT | SRT_EPOLL_ERR;
    }

    // call UDT native function
    return CUDT::epoll_add_ssock(eid, s, &flag);
}

SRTSTATUS srt_epoll_remove_usock(int eid, SRTSOCKET u) { return CUDT::epoll_remove_usock(eid, u); }
SRTSTATUS srt_epoll_remove_ssock(int eid, SYSSOCKET s) { return CUDT::epoll_remove_ssock(eid, s); }

SRTSTATUS srt_epoll_update_usock(int eid, SRTSOCKET u, const int * events)
{
    return CUDT::epoll_update_usock(eid, u, events);
}

SRTSTATUS srt_epoll_update_ssock(int eid, SYSSOCKET s, const int * events)
{
    int flag = 0;

    if (events) {
        flag = *events;
    } else {
        flag = SRT_EPOLL_IN | SRT_EPOLL_OUT | SRT_EPOLL_ERR;
    }

    // call UDT native function
    return CUDT::epoll_update_ssock(eid, s, &flag);
}

int srt_epoll_wait(
      int eid,
      SRTSOCKET* readfds, int* rnum, SRTSOCKET* writefds, int* wnum,
      int64_t msTimeOut,
      SYSSOCKET* lrfds, int* lrnum, SYSSOCKET* lwfds, int* lwnum)
  {
    return UDT::epoll_wait2(
        eid,
        readfds, rnum, writefds, wnum,
        msTimeOut,
        lrfds, lrnum, lwfds, lwnum);
}

int srt_epoll_uwait(int eid, SRT_EPOLL_EVENT* fdsSet, int fdsSize, int64_t msTimeOut)
{
    return UDT::epoll_uwait(
        eid,
        fdsSet,
        fdsSize,
        msTimeOut);
}

// use this function to set flags. Default flags are always "everything unset".
// Pass 0 here to clear everything, or nonzero to set a desired flag.
// Pass -1 to not change anything (but still get the current flag value).
int32_t srt_epoll_set(int eid, int32_t flags) { return CUDT::epoll_set(eid, flags); }

SRTSTATUS srt_epoll_release(int eid) { return CUDT::epoll_release(eid); }

void srt_setloglevel(int ll)
{
    UDT::setloglevel(srt_logging::LogLevel::type(ll));
}

void srt_addlogfa(int fa)
{
    UDT::addlogfa(srt_logging::LogFA(fa));
}

void srt_dellogfa(int fa)
{
    UDT::dellogfa(srt_logging::LogFA(fa));
}

void srt_resetlogfa(const int* fara, size_t fara_size)
{
    UDT::resetlogfa(fara, fara_size);
}

void srt_setloghandler(void* opaque, SRT_LOG_HANDLER_FN* handler)
{
    UDT::setloghandler(opaque, handler);
}

void srt_setlogflags(int flags)
{
    UDT::setlogflags(flags);
}

int srt_getsndbuffer(SRTSOCKET sock, size_t* blocks, size_t* bytes)
{
    return CUDT::getsndbuffer(sock, blocks, bytes);
}

int srt_getrejectreason(SRTSOCKET sock)
{
    return CUDT::rejectReason(sock);
}

SRTSTATUS srt_setrejectreason(SRTSOCKET sock, int value)
{
    return CUDT::rejectReason(sock, value);
}

SRTSTATUS srt_listen_callback(SRTSOCKET lsn, srt_listen_callback_fn* hook, void* opaq)
{
    return CUDT::installAcceptHook(lsn, hook, opaq);
}

SRTSTATUS srt_connect_callback(SRTSOCKET lsn, srt_connect_callback_fn* hook, void* opaq)
{
    return CUDT::installConnectHook(lsn, hook, opaq);
}

uint32_t srt_getversion()
{
    return SrtVersion(SRT_VERSION_MAJOR, SRT_VERSION_MINOR, SRT_VERSION_PATCH);
}

int64_t srt_time_now()
{
    return srt::sync::count_microseconds(srt::sync::steady_clock::now().time_since_epoch());
}

int64_t srt_connection_time(SRTSOCKET sock)
{
    return CUDT::socketStartTime(sock);
}

int srt_clock_type()
{
    return SRT_SYNC_CLOCK;
}

// NOTE: crypto mode is defined regardless of the setting of
// ENABLE_AEAD_API_PREVIEW symbol. This can only block the symbol,
// but it doesn't change the symbol layout.
const char* const srt_rejection_reason_msg [] = {
    "Unknown or erroneous",
    "Error in system calls",
    "Peer rejected connection",
    "Resource allocation failure",
    "Rogue peer or incorrect parameters",
    "Listener's backlog exceeded",
    "Internal Program Error",
    "Socket is being closed",
    "Peer version too old",
    "Rendezvous-mode cookie collision",
    "Incorrect passphrase",
    "Password required or unexpected",
    "MessageAPI/StreamAPI collision",
    "Congestion controller type collision",
    "Packet Filter settings error",
    "Group settings collision",
    "Connection timeout",
    "Crypto mode",
    "Invalid configuration"
<<<<<<< HEAD
};

// Deprecated, available in SRT API.
extern const char* const srt_rejectreason_msg[] = {
    srt_rejection_reason_msg[0],
    srt_rejection_reason_msg[1],
    srt_rejection_reason_msg[2],
    srt_rejection_reason_msg[3],
    srt_rejection_reason_msg[4],
    srt_rejection_reason_msg[5],
    srt_rejection_reason_msg[6],
    srt_rejection_reason_msg[7],
    srt_rejection_reason_msg[8],
    srt_rejection_reason_msg[9],
    srt_rejection_reason_msg[10],
    srt_rejection_reason_msg[11],
    srt_rejection_reason_msg[12],
    srt_rejection_reason_msg[13],
    srt_rejection_reason_msg[14],
    srt_rejection_reason_msg[15],
    srt_rejection_reason_msg[16],
    srt_rejection_reason_msg[17],
    srt_rejection_reason_msg[18]
=======
>>>>>>> f0d2a865
};

const char* srt_rejectreason_str(int id)
{
    using namespace srt_logging;
<<<<<<< HEAD
=======
    if (id == SRT_REJX_FALLBACK)
    {
        return "Application fallback (default) rejection reason";
    }

>>>>>>> f0d2a865
    if (id >= SRT_REJC_PREDEFINED)
    {
        return "Application-defined rejection reason";
    }

    static const size_t ra_size = Size(srt_rejection_reason_msg);
    if (size_t(id) >= ra_size)
    {
        HLOGC(gglog.Error, log << "Invalid rejection code #" << id);
        return srt_rejection_reason_msg[0];
    }
    return srt_rejection_reason_msg[id];
}

// NOTE: values in the first field must be sorted by numbers.
static pair<int, const char* const> srt_rejectionx_reason_msg [] = {

    // Internal
    make_pair(SRT_REJX_FALLBACK, "Default fallback reason"),
    make_pair(SRT_REJX_KEY_NOTSUP, "Unsupported streamid key"),
    make_pair(SRT_REJX_FILEPATH, "Incorrect resource path"),
    make_pair(SRT_REJX_HOSTNOTFOUND, "Unrecognized host under h key"),

    // HTTP adopted codes
    make_pair(SRT_REJX_BAD_REQUEST, "Bad request"),
    make_pair(SRT_REJX_UNAUTHORIZED, "Unauthorized"),
    make_pair(SRT_REJX_OVERLOAD, "Server overloaded or underpaid"),
    make_pair(SRT_REJX_FORBIDDEN, "Resource access forbidden"),
    make_pair(SRT_REJX_BAD_MODE, "Bad mode specified with m key"),
    make_pair(SRT_REJX_UNACCEPTABLE, "Unacceptable parameters for specified resource"),
    make_pair(SRT_REJX_CONFLICT, "Access conflict for a locked resource"),
    make_pair(SRT_REJX_NOTSUP_MEDIA, "Unsupported media type specified with t key"),
    make_pair(SRT_REJX_LOCKED, "Resource locked for any access"),
    make_pair(SRT_REJX_FAILED_DEPEND, "Dependent session id expired"),
    make_pair(SRT_REJX_ISE, "Internal server error"),
    make_pair(SRT_REJX_GW, "Gateway target rejected connection"),
    make_pair(SRT_REJX_DOWN, "Service is down for maintenance"),
    make_pair(SRT_REJX_VERSION, "Unsupported version for the request"),
    make_pair(SRT_REJX_NOROOM, "Storage capacity exceeded"),
};

struct FCompareItems
{
    bool operator()(const pair<int, const char* const>& a, int b)
    {
        return a.first < b;
    }
};

const char* srt_rejectreasonx_str(int id)
{
    if (id < SRT_REJX_FALLBACK)
    {
        return "System-defined rejection reason (not extended)";
    }

    pair<int, const char* const>* begin = srt_rejectionx_reason_msg;
    pair<int, const char* const>* end = begin + Size(srt_rejectionx_reason_msg);
    pair<int, const char* const>* found = lower_bound(begin, end, id, FCompareItems());

    if (found == end || found->first != id)
    {
        return "Undefined extended rejection code";
    }

    return found->second;
}

}<|MERGE_RESOLUTION|>--- conflicted
+++ resolved
@@ -77,7 +77,6 @@
 
 #else
 
-<<<<<<< HEAD
 SRTSOCKET srt_create_group(SRT_GROUP_TYPE) { return srt::CUDT::APIError(MJ_NOTSUP, MN_INVAL), SRT_INVALID_SOCK; }
 SRTSOCKET srt_groupof(SRTSOCKET) { return srt::CUDT::APIError(MJ_NOTSUP, MN_INVAL), SRT_INVALID_SOCK; }
 SRTSTATUS srt_group_data(SRTSOCKET, SRT_SOCKGROUPDATA*, size_t*) { return srt::CUDT::APIError(MJ_NOTSUP, MN_INVAL, 0); }
@@ -87,15 +86,6 @@
 SRTSOCKET srt_connect_group(SRTSOCKET, SRT_SOCKGROUPCONFIG[], int) { return srt::CUDT::APIError(MJ_NOTSUP, MN_INVAL, 0), SRT_INVALID_SOCK; }
 
 void srt_delete_config(SRT_SOCKOPT_CONFIG*) { }
-=======
-SRTSOCKET srt_create_group(SRT_GROUP_TYPE) { return SRT_INVALID_SOCK; }
-SRTSOCKET srt_groupof(SRTSOCKET) { return SRT_INVALID_SOCK; }
-SRTSTATUS srt_group_data(SRTSOCKET, SRT_SOCKGROUPDATA*, size_t*) { return srt::CUDT::APIError(MJ_NOTSUP, MN_INVAL, 0); }
-SRT_SOCKOPT_CONFIG* srt_create_config() { return NULL; }
-SRTSTATUS srt_config_add(SRT_SOCKOPT_CONFIG*, SRT_SOCKOPT, const void*, int) { return srt::CUDT::APIError(MJ_NOTSUP, MN_INVAL, 0); }
-
-SRTSOCKET srt_connect_group(SRTSOCKET, SRT_SOCKGROUPCONFIG[], int) { return srt::CUDT::APIError(MJ_NOTSUP, MN_INVAL, 0), SRT_INVALID_SOCK; }
->>>>>>> f0d2a865
 
 #endif
 
@@ -185,10 +175,7 @@
 
 SRTSTATUS srt_getpeername(SRTSOCKET u, struct sockaddr * name, int * namelen) { return CUDT::getpeername(u, name, namelen); }
 SRTSTATUS srt_getsockname(SRTSOCKET u, struct sockaddr * name, int * namelen) { return CUDT::getsockname(u, name, namelen); }
-<<<<<<< HEAD
 SRTSTATUS srt_getsockdevname(SRTSOCKET u, char* devname, size_t * devnamelen) { return CUDT::getsockdevname(u, devname, devnamelen); }
-=======
->>>>>>> f0d2a865
 SRTSTATUS srt_getsockopt(SRTSOCKET u, int level, SRT_SOCKOPT optname, void * optval, int * optlen)
 { return CUDT::getsockopt(u, level, optname, optval, optlen); }
 SRTSTATUS srt_setsockopt(SRTSOCKET u, int level, SRT_SOCKOPT optname, const void * optval, int optlen)
@@ -198,17 +185,10 @@
 SRTSTATUS srt_setsockflag(SRTSOCKET u, SRT_SOCKOPT opt, const void* optval, int optlen)
 { return CUDT::setsockopt(u, 0, opt, optval, optlen); }
 
-<<<<<<< HEAD
 int srt_getmaxpayloadsize(SRTSOCKET u)
 {
     return CUDT::getMaxPayloadSize(u);
 }
-=======
-SRTSTATUS srt_getsockdevname(SRTSOCKET u, char* devname, size_t * devnamelen)
-{ return CUDT::getsockdevname(u, devname, devnamelen); }
-
-int srt_getmaxpayloadsize(SRTSOCKET u) { return CUDT::getMaxPayloadSize(u); }
->>>>>>> f0d2a865
 
 int srt_send(SRTSOCKET u, const char * buf, int len) { return CUDT::send(u, buf, len, 0); }
 int srt_recv(SRTSOCKET u, char * buf, int len) { return CUDT::recv(u, buf, len, 0); }
@@ -479,45 +459,16 @@
     "Connection timeout",
     "Crypto mode",
     "Invalid configuration"
-<<<<<<< HEAD
 };
 
-// Deprecated, available in SRT API.
-extern const char* const srt_rejectreason_msg[] = {
-    srt_rejection_reason_msg[0],
-    srt_rejection_reason_msg[1],
-    srt_rejection_reason_msg[2],
-    srt_rejection_reason_msg[3],
-    srt_rejection_reason_msg[4],
-    srt_rejection_reason_msg[5],
-    srt_rejection_reason_msg[6],
-    srt_rejection_reason_msg[7],
-    srt_rejection_reason_msg[8],
-    srt_rejection_reason_msg[9],
-    srt_rejection_reason_msg[10],
-    srt_rejection_reason_msg[11],
-    srt_rejection_reason_msg[12],
-    srt_rejection_reason_msg[13],
-    srt_rejection_reason_msg[14],
-    srt_rejection_reason_msg[15],
-    srt_rejection_reason_msg[16],
-    srt_rejection_reason_msg[17],
-    srt_rejection_reason_msg[18]
-=======
->>>>>>> f0d2a865
-};
-
 const char* srt_rejectreason_str(int id)
 {
     using namespace srt_logging;
-<<<<<<< HEAD
-=======
     if (id == SRT_REJX_FALLBACK)
     {
         return "Application fallback (default) rejection reason";
     }
 
->>>>>>> f0d2a865
     if (id >= SRT_REJC_PREDEFINED)
     {
         return "Application-defined rejection reason";
