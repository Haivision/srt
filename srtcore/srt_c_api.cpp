--- conflicted
+++ resolved
@@ -317,18 +317,17 @@
     return CUDT::getsndbuffer(sock, blocks, bytes);
 }
 
-<<<<<<< HEAD
 enum SRT_REJECT_REASON srt_getrejectreason(SRTSOCKET sock)
 {
     return CUDT::rejectReason(sock);
-=======
+}
+
 int srt_listen_callback(SRTSOCKET lsn, srt_listen_callback_fn* hook, void* opaq)
 {
     if (!hook)
         return CUDT::setError(CUDTException(MJ_NOTSUP, MN_INVAL));
 
     return CUDT::installAcceptHook(lsn, hook, opaq);
->>>>>>> 5781e763
 }
 
 }