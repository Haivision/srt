--- conflicted
+++ resolved
@@ -23,7 +23,6 @@
 // ATR_OVERRIDE: In C++11: `override`. Otherwise empty.
 // ATR_FINAL: In C++11: `final`. Otherwise empty.
 
-<<<<<<< HEAD
 
 #ifdef __GNUG__
 #define HAVE_GCC 1
@@ -33,14 +32,6 @@
 
 #if defined(__cplusplus) && __cplusplus > 199711L \
  || (defined(_MSVC_LANG) && _MSVC_LANG > 199711L) // Some earlier versions get this wrong
-=======
-
-#ifdef __GNUG__
-#define HAVE_GCC 1
-#else
-#define HAVE_GCC 0
-#endif
->>>>>>> f0d2a865
 
 #define HAVE_CXX11 1
 // For gcc 4.7, claim C++11 is supported, as long as experimental C++0x is on,
@@ -49,11 +40,7 @@
 #else
 #define HAVE_FULL_CXX11 1
 
-<<<<<<< HEAD
 #if __cplusplus >= 201703L
-=======
-#if __cplusplus > 201406
->>>>>>> f0d2a865
 #define HAVE_CXX17 1
 #else
 #define HAVE_CXX17 0
@@ -69,11 +56,7 @@
 #if defined(_MSC_FULL_VER) && _MSC_FULL_VER >= 190023026
 #define HAVE_FULL_CXX11 1
 
-<<<<<<< HEAD
 #if __cplusplus >= 201703L
-=======
-#if __cplusplus > 201406
->>>>>>> f0d2a865
 #define HAVE_CXX17 1
 #else
 #define HAVE_CXX17 0
@@ -107,18 +90,6 @@
 #else
 #define SRT_ATR_ALIGNAS(n)
 #endif
-<<<<<<< HEAD
-
-
-#if HAVE_CXX11
-#define SRT_ATR_ALIGNAS(n) alignas(n)
-#elif HAVE_GCC
-#define SRT_ATR_ALIGNAS(n) __attribute__((aligned(n)))
-#else
-#define SRT_ATR_ALIGNAS(n)
-#endif
-=======
->>>>>>> f0d2a865
 
 #if !HAVE_CXX11 && defined(REQUIRE_CXX11) && REQUIRE_CXX11 == 1
 #error "The currently compiled application required C++11, but your compiler doesn't support it."
