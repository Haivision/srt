/*
 * SRT - Secure, Reliable, Transport
 * Copyright (c) 2019 Haivision Systems Inc.
 *
 * This Source Code Form is subject to the terms of the Mozilla Public
 * License, v.2.0. If a copy of the MPL was not distributed with this
 * file, You can obtain one at http://mozilla.org/MPL/2.0/.
 *
 */
/*****************************************************************************
The file contains various planform and compiler dependent attribute definitions
used by SRT library internally.
 *****************************************************************************/

#ifndef INC_SRT_ATTR_DEFS_H
#define INC_SRT_ATTR_DEFS_H

// ATTRIBUTES:
//
// ATR_NOEXCEPT: The true `noexcept` from C++11, or nothing if compiling in pre-C++11 mode
// ATR_NOTHROW: In C++11: `noexcept`. In pre-C++11: `throw()`. Required for GNU libstdc++.
// ATR_CONSTEXPR: In C++11: `constexpr`. Otherwise empty.
// ATR_OVERRIDE: In C++11: `override`. Otherwise empty.
// ATR_FINAL: In C++11: `final`. Otherwise empty.


<<<<<<< HEAD
#if (defined(__cplusplus) && __cplusplus > 199711L) \
 || (defined(_MSVC_LANG) && _MSVC_LANG > 199711L) // Some earlier versions get this wrong
=======
#ifdef __GNUG__
#define HAVE_GCC 1
#else
#define HAVE_GCC 0
#endif

#if defined(__cplusplus) && __cplusplus > 199711L
>>>>>>> 3c9678ec
#define HAVE_CXX11 1
// For gcc 4.7, claim C++11 is supported, as long as experimental C++0x is on,
// however it's only the "most required C++11 support".
#if defined(__GXX_EXPERIMENTAL_CXX0X__) && __GNUC__ == 4 && __GNUC_MINOR__ >= 7 // 4.7 only!
#else
#define HAVE_FULL_CXX11 1

#if __cplusplus >= 201703L
#define HAVE_CXX17 1
#else
#define HAVE_CXX17 0
#endif

#endif
#elif defined(_MSC_VER) && _MSC_VER >= 1800
// Microsoft Visual Studio supports C++11, but not fully,
// and still did not change the value of __cplusplus. Treat
// this special way.
// _MSC_VER == 1800  means Microsoft Visual Studio 2013.
#define HAVE_CXX11 1
#if defined(_MSC_FULL_VER) && _MSC_FULL_VER >= 190023026
#define HAVE_FULL_CXX11 1

#if __cplusplus >= 201703L
#define HAVE_CXX17 1
#else
#define HAVE_CXX17 0
#endif

#endif
#else
#define HAVE_CXX11 0
#define HAVE_CXX17 0
#endif // __cplusplus

#if HAVE_FULL_CXX11
#define ATR_NOEXCEPT noexcept
#define ATR_NOTHROW noexcept
#define ATR_CONSTEXPR constexpr
#define ATR_OVERRIDE override
#define ATR_FINAL final
#else
// These are both for HAVE_CXX11 == 1 and 0.
#define ATR_NOEXCEPT
#define ATR_NOTHROW throw()
#define ATR_CONSTEXPR
#define ATR_OVERRIDE
#define ATR_FINAL
#endif

#if HAVE_CXX11
#define SRT_ATR_ALIGNAS(n) alignas(n)
#elif HAVE_GCC
#define SRT_ATR_ALIGNAS(n) __attribute__((aligned(n)))
#else
#define SRT_ATR_ALIGNAS(n)
#endif


#if HAVE_CXX11
#define SRT_ATR_ALIGNAS(n) alignas(n)
#elif HAVE_GCC
#define SRT_ATR_ALIGNAS(n) __attribute__((aligned(n)))
#else
#define SRT_ATR_ALIGNAS(n)
#endif

#if !HAVE_CXX11 && defined(REQUIRE_CXX11) && REQUIRE_CXX11 == 1
#error "The currently compiled application required C++11, but your compiler doesn't support it."
#endif

///////////////////////////////////////////////////////////////////////////////
// Attributes for thread safety analysis
// - Clang TSA (https://clang.llvm.org/docs/ThreadSafetyAnalysis.html#mutexheader).
// - MSVC SAL (partially).
// - Other compilers: none.
///////////////////////////////////////////////////////////////////////////////

// TSA SYMBOLS available:
//
// * SRT_TSA_CAPABILITY(x)
// The defined C++ class type has a lockable object capability.
//
// * SRT_TSA_SCOPED_CAPABILITY
// The defined C++ class type has a scoped locking capability.
//
// * SRT_TSA_GUARDED_BY(x)
// Accessing THIS object requires locking x for access.
//
// * SRT_TSA_PT_GUARDED_BY(x)
// The pointer-type field points to an object that should be guarded access by x
//
// * SRT_TSA_LOCK_ORDERS_BEFORE(...)
// THIS mutex must be locked prior to locking given mutex objects
//
// * SRT_TSA_LOCK_ORDERS_AFTER(...)
// THIS mutex must be locked next to locking given mutex objects
// 
// * SRT_TSA_NEEDS_LOCKED(...)
// This function requires that given mutexes be locked prior to calling it
//
// * SRT_TSA_NEEDS_LOCKED2(...)
// Same as SRT_TSA_NEEDS_LOCKED, provided for portability with MSVC
//
// * SRT_TSA_NEEDS_LOCKED_SHARED(...)
// Same as SRT_TSA_NEEDS_LOCKED, but requires a shared lock.
//
// * SRT_TSA_WILL_LOCK(...)
// Declares that after this function has been called, it will leave given mutexes locked.
//
// * SRT_TSA_WILL_LOCK_SHARED(...)
// Like SRT_TSA_WILL_LOCK, but applies to a shared lock
//
// * SRT_TSA_WILL_UNLOCK(...)
// Declares that this function's call will leave given mutexes unlocked.
//
// * SRT_TSA_WILL_UNLOCK_SHARED(...)
// Like SRT_TSA_WILL_UNLOCK, but a shared lock.
//
// * SRT_TSA_WILL_UNLOCK_GENERIC(...)
// Like SRT_TSA_WILL_UNLOCK, but any kind of lock.
//
// * SRT_TSA_WILL_TRY_LOCK(...)
// * SRT_TSA_WILL_TRY_LOCK_SHARED(...)
// This function will try to lock and leave with locked if succeeded
//
// * SRT_TSA_NEEDS_NONLOCKED(...)
// Requires that to call this function the given mutexes must not be locked.
//
// * SRT_TSA_ASSERT_CAPABILITY(x)
// * SRT_TSA_ASSERT_SHARED_CAPABILITY(x)
// Will assert that the mutex is locked

// * SRT_TSA_RETURN_CAPABILITY(x)
// This function will return an access to an object that is a mutex.

// * SRT_TSA_DISABLED
// For this function the TSA will not be done.

#if _MSC_VER >= 1920
// In case of MSVC these attributes have to precede the attributed objects (variable, function).
// E.g. SRT_TSA_GUARDED_BY(mtx) int object;
// It is tricky to annotate e.g. the following function, as clang complaints it does not know 'm'.
// SRT_TSA_NEEDS_NONLOCKED(m) SRT_TSA_WILL_LOCK(m)
// inline void enterCS(Mutex& m) { m.lock(); }
#define SRT_TSA_CAPABILITY(expr)
#define SRT_TSA_SCOPED_CAPABILITY
#define SRT_TSA_GUARDED_BY(expr) _Guarded_by_(expr)
#define SRT_TSA_PT_GUARDED_BY(expr)
#define SRT_TSA_LOCK_ORDERS_BEFORE(...)
#define SRT_TSA_LOCK_ORDERS_AFTER(...)
#define SRT_TSA_NEEDS_LOCKED(expr) _Requires_lock_held_(expr)
#define SRT_TSA_NEEDS_LOCKED2(expr1, expr2) _Requires_lock_held_(expr1) _Requires_lock_held_(expr2)
#define SRT_TSA_NEEDS_LOCKED_SHARED(...)
#define SRT_TSA_WILL_LOCK(expr) _Acquires_nonreentrant_lock_(expr)
#define SRT_TSA_WILL_LOCK_SHARED(...)
#define SRT_TSA_WILL_UNLOCK(expr) _Releases_lock_(expr)
#define SRT_TSA_WILL_UNLOCK_SHARED(...)
#define SRT_TSA_WILL_UNLOCK_GENERIC(...)
#define SRT_TSA_WILL_TRY_LOCK(...) _Acquires_nonreentrant_lock_(expr)
#define SRT_TSA_WILL_TRY_LOCK_SHARED(...)
#define SRT_TSA_NEEDS_NONLOCKED(...)
#define SRT_TSA_ASSERT_CAPABILITY(expr)
#define SRT_TSA_ASSERT_SHARED_CAPABILITY(x)
#define SRT_TSA_RETURN_CAPABILITY(x)
#define SRT_TSA_DISABLED
#else

// Common for clang supporting TCA and unsupported.
#if defined(SRT_ENABLE_CLANG_TSA) && defined(__clang__) && defined(__clang_major__) && (__clang_major__ > 5)
#define SRT_TSA_EXPR(x)   __attribute__((x))
#else
#define SRT_TSA_EXPR(x)   // no-op
#endif

#define SRT_TSA_CAPABILITY(x)   SRT_TSA_EXPR(capability(x))
#define SRT_TSA_SCOPED_CAPABILITY   SRT_TSA_EXPR(scoped_lockable)
#define SRT_TSA_GUARDED_BY(x)   SRT_TSA_EXPR(guarded_by(x))
#define SRT_TSA_PT_GUARDED_BY(x)   SRT_TSA_EXPR(pt_guarded_by(x))
#define SRT_TSA_LOCK_ORDERS_BEFORE(...)   SRT_TSA_EXPR(acquired_before(__VA_ARGS__))
#define SRT_TSA_LOCK_ORDERS_AFTER(...)   SRT_TSA_EXPR(acquired_after(__VA_ARGS__))
#define SRT_TSA_NEEDS_LOCKED(...)   SRT_TSA_EXPR(requires_capability(__VA_ARGS__))
#define SRT_TSA_NEEDS_LOCKED2(...)   SRT_TSA_EXPR(requires_capability(__VA_ARGS__))
#define SRT_TSA_NEEDS_LOCKED_SHARED(...)   SRT_TSA_EXPR(requires_shared_capability(__VA_ARGS__))
#define SRT_TSA_WILL_LOCK(...)   SRT_TSA_EXPR(acquire_capability(__VA_ARGS__))
#define SRT_TSA_WILL_LOCK_SHARED(...)   SRT_TSA_EXPR(acquire_shared_capability(__VA_ARGS__))
#define SRT_TSA_WILL_UNLOCK(...)   SRT_TSA_EXPR(release_capability(__VA_ARGS__))
#define SRT_TSA_WILL_UNLOCK_SHARED(...)   SRT_TSA_EXPR(release_shared_capability(__VA_ARGS__))
#define SRT_TSA_WILL_UNLOCK_GENERIC(...)   SRT_TSA_EXPR(release_generic_capability(__VA_ARGS__))
#define SRT_TSA_WILL_TRY_LOCK(...)   SRT_TSA_EXPR(try_acquire_capability(__VA_ARGS__))
#define SRT_TSA_WILL_TRY_LOCK_SHARED(...)   SRT_TSA_EXPR(try_acquire_shared_capability(__VA_ARGS__))
#define SRT_TSA_NEEDS_NONLOCKED(...)   SRT_TSA_EXPR(locks_excluded(__VA_ARGS__))
#define SRT_TSA_ASSERT_CAPABILITY(x)   SRT_TSA_EXPR(assert_capability(x))
#define SRT_TSA_ASSERT_SHARED_CAPABILITY(x)   SRT_TSA_EXPR(assert_shared_capability(x))
#define SRT_TSA_RETURN_CAPABILITY(x)   SRT_TSA_EXPR(lock_returned(x))
#define SRT_TSA_DISABLED   SRT_TSA_EXPR(no_thread_safety_analysis)
// The caller must not hold the given capabilities.
#endif // not _MSC_VER

#endif // INC_SRT_ATTR_DEFS_H<|MERGE_RESOLUTION|>--- conflicted
+++ resolved
@@ -24,18 +24,15 @@
 // ATR_FINAL: In C++11: `final`. Otherwise empty.
 
 
-<<<<<<< HEAD
-#if (defined(__cplusplus) && __cplusplus > 199711L) \
- || (defined(_MSVC_LANG) && _MSVC_LANG > 199711L) // Some earlier versions get this wrong
-=======
 #ifdef __GNUG__
 #define HAVE_GCC 1
 #else
 #define HAVE_GCC 0
 #endif
 
-#if defined(__cplusplus) && __cplusplus > 199711L
->>>>>>> 3c9678ec
+#if defined(__cplusplus) && __cplusplus > 199711L \
+ || (defined(_MSVC_LANG) && _MSVC_LANG > 199711L) // Some earlier versions get this wrong
+
 #define HAVE_CXX11 1
 // For gcc 4.7, claim C++11 is supported, as long as experimental C++0x is on,
 // however it's only the "most required C++11 support".
