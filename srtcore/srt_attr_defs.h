/*
 * SRT - Secure, Reliable, Transport
 * Copyright (c) 2019 Haivision Systems Inc.
 *
 * This Source Code Form is subject to the terms of the Mozilla Public
 * License, v.2.0. If a copy of the MPL was not distributed with this
 * file, You can obtain one at http://mozilla.org/MPL/2.0/.
 *
 */
/*****************************************************************************
The file contains various planform and compiler dependent attribute definitions
used by SRT library internally.
 *****************************************************************************/

#ifndef INC_SRT_ATTR_DEFS_H
#define INC_SRT_ATTR_DEFS_H

// ATTRIBUTES:
//
// ATR_NOEXCEPT: The true `noexcept` from C++11, or nothing if compiling in pre-C++11 mode
// ATR_NOTHROW: In C++11: `noexcept`. In pre-C++11: `throw()`. Required for GNU libstdc++.
// ATR_CONSTEXPR: In C++11: `constexpr`. Otherwise empty.
// ATR_OVERRIDE: In C++11: `override`. Otherwise empty.
// ATR_FINAL: In C++11: `final`. Otherwise empty.

<<<<<<< HEAD

#ifdef __GNUG__
#define HAVE_GCC 1
#else
#define HAVE_GCC 0
#endif
=======

#ifdef __GNUG__
#define HAVE_GCC 1
#else
#define HAVE_GCC 0
#endif

#if defined(__cplusplus) && __cplusplus > 199711L \
 || (defined(_MSVC_LANG) && _MSVC_LANG > 199711L) // Some earlier versions get this wrong
>>>>>>> 74fc1c67

#define HAVE_CXX11 1
// For gcc 4.7, claim C++11 is supported, as long as experimental C++0x is on,
// however it's only the "most required C++11 support".
#if defined(__GXX_EXPERIMENTAL_CXX0X__) && __GNUC__ == 4 && __GNUC_MINOR__ >= 7 // 4.7 only!
#else
#define HAVE_FULL_CXX11 1

<<<<<<< HEAD
#if __cplusplus > 201406
=======
#if __cplusplus >= 201703L
>>>>>>> 74fc1c67
#define HAVE_CXX17 1
#else
#define HAVE_CXX17 0
#endif

#endif
#elif defined(_MSC_VER) && _MSC_VER >= 1800
// Microsoft Visual Studio supports C++11, but not fully,
// and still did not change the value of __cplusplus. Treat
// this special way.
// _MSC_VER == 1800  means Microsoft Visual Studio 2013.
#define HAVE_CXX11 1
#if defined(_MSC_FULL_VER) && _MSC_FULL_VER >= 190023026
#define HAVE_FULL_CXX11 1

<<<<<<< HEAD
#if __cplusplus > 201406
=======
#if __cplusplus >= 201703L
>>>>>>> 74fc1c67
#define HAVE_CXX17 1
#else
#define HAVE_CXX17 0
#endif

#endif
#else
#define HAVE_CXX11 0
#define HAVE_CXX17 0
#endif // __cplusplus

#if HAVE_FULL_CXX11
#define ATR_NOEXCEPT noexcept
#define ATR_NOTHROW noexcept
#define ATR_CONSTEXPR constexpr
#define ATR_OVERRIDE override
#define ATR_FINAL final
#else
// These are both for HAVE_CXX11 == 1 and 0.
#define ATR_NOEXCEPT
#define ATR_NOTHROW throw()
#define ATR_CONSTEXPR
#define ATR_OVERRIDE
#define ATR_FINAL
#endif

#if HAVE_CXX11
#define SRT_ATR_ALIGNAS(n) alignas(n)
#elif HAVE_GCC
#define SRT_ATR_ALIGNAS(n) __attribute__((aligned(n)))
#else
#define SRT_ATR_ALIGNAS(n)
#endif

#if !HAVE_CXX11 && defined(REQUIRE_CXX11) && REQUIRE_CXX11 == 1
#error "The currently compiled application required C++11, but your compiler doesn't support it."
#endif

///////////////////////////////////////////////////////////////////////////////
// Attributes for thread safety analysis
// - Clang TSA (https://clang.llvm.org/docs/ThreadSafetyAnalysis.html#mutexheader).
// - MSVC SAL (partially).
// - Other compilers: none.
///////////////////////////////////////////////////////////////////////////////

// TSA SYMBOLS available:
//
// * SRT_TSA_CAPABILITY(x)
// The defined C++ class type has a lockable object capability.
//
// * SRT_TSA_SCOPED_CAPABILITY
// The defined C++ class type has a scoped locking capability.
//
// * SRT_TSA_GUARDED_BY(x)
// Accessing THIS object requires locking x for access.
//
// * SRT_TSA_PT_GUARDED_BY(x)
// The pointer-type field points to an object that should be guarded access by x
//
// * SRT_TSA_LOCK_ORDERS_BEFORE(...)
// THIS mutex must be locked prior to locking given mutex objects
//
// * SRT_TSA_LOCK_ORDERS_AFTER(...)
// THIS mutex must be locked next to locking given mutex objects
// 
// * SRT_TSA_NEEDS_LOCKED(...)
// This function requires that given mutexes be locked prior to calling it
//
// * SRT_TSA_NEEDS_LOCKED2(...)
// Same as SRT_TSA_NEEDS_LOCKED, provided for portability with MSVC
//
// * SRT_TSA_NEEDS_LOCKED_SHARED(...)
// Same as SRT_TSA_NEEDS_LOCKED, but requires a shared lock.
//
// * SRT_TSA_WILL_LOCK(...)
// Declares that after this function has been called, it will leave given mutexes locked.
//
// * SRT_TSA_WILL_LOCK_SHARED(...)
// Like SRT_TSA_WILL_LOCK, but applies to a shared lock
//
// * SRT_TSA_WILL_UNLOCK(...)
// Declares that this function's call will leave given mutexes unlocked.
//
// * SRT_TSA_WILL_UNLOCK_SHARED(...)
// Like SRT_TSA_WILL_UNLOCK, but a shared lock.
//
// * SRT_TSA_WILL_UNLOCK_GENERIC(...)
// Like SRT_TSA_WILL_UNLOCK, but any kind of lock.
//
// * SRT_TSA_WILL_TRY_LOCK(...)
// * SRT_TSA_WILL_TRY_LOCK_SHARED(...)
// This function will try to lock and leave with locked if succeeded
//
// * SRT_TSA_NEEDS_NONLOCKED(...)
// Requires that to call this function the given mutexes must not be locked.
//
// * SRT_TSA_ASSERT_CAPABILITY(x)
// * SRT_TSA_ASSERT_SHARED_CAPABILITY(x)
// Will assert that the mutex is locked

// * SRT_TSA_RETURN_CAPABILITY(x)
// This function will return an access to an object that is a mutex.

// * SRT_TSA_DISABLED
// For this function the TSA will not be done.

#if _MSC_VER >= 1920
// In case of MSVC these attributes have to precede the attributed objects (variable, function).
// E.g. SRT_TSA_GUARDED_BY(mtx) int object;
// It is tricky to annotate e.g. the following function, as clang complaints it does not know 'm'.
// SRT_TSA_NEEDS_NONLOCKED(m) SRT_TSA_WILL_LOCK(m)
// inline void enterCS(Mutex& m) { m.lock(); }
#define SRT_TSA_CAPABILITY(expr)
#define SRT_TSA_SCOPED_CAPABILITY
#define SRT_TSA_GUARDED_BY(expr) _Guarded_by_(expr)
#define SRT_TSA_PT_GUARDED_BY(expr)
#define SRT_TSA_LOCK_ORDERS_BEFORE(...)
#define SRT_TSA_LOCK_ORDERS_AFTER(...)
#define SRT_TSA_NEEDS_LOCKED(expr) _Requires_lock_held_(expr)
#define SRT_TSA_NEEDS_LOCKED2(expr1, expr2) _Requires_lock_held_(expr1) _Requires_lock_held_(expr2)
#define SRT_TSA_NEEDS_LOCKED_SHARED(...)
#define SRT_TSA_WILL_LOCK(expr) _Acquires_nonreentrant_lock_(expr)
#define SRT_TSA_WILL_LOCK_SHARED(...)
#define SRT_TSA_WILL_UNLOCK(expr) _Releases_lock_(expr)
#define SRT_TSA_WILL_UNLOCK_SHARED(...)
#define SRT_TSA_WILL_UNLOCK_GENERIC(...)
#define SRT_TSA_WILL_TRY_LOCK(...) _Acquires_nonreentrant_lock_(expr)
#define SRT_TSA_WILL_TRY_LOCK_SHARED(...)
#define SRT_TSA_NEEDS_NONLOCKED(...)
#define SRT_TSA_ASSERT_CAPABILITY(expr)
#define SRT_TSA_ASSERT_SHARED_CAPABILITY(x)
#define SRT_TSA_RETURN_CAPABILITY(x)
#define SRT_TSA_DISABLED
#else

// Common for clang supporting TCA and unsupported.
#if defined(SRT_ENABLE_CLANG_TSA) && defined(__clang__) && defined(__clang_major__) && (__clang_major__ > 5)
#define SRT_TSA_EXPR(x)   __attribute__((x))
#else
#define SRT_TSA_EXPR(x)   // no-op
#endif

#define SRT_TSA_CAPABILITY(x)   SRT_TSA_EXPR(capability(x))
#define SRT_TSA_SCOPED_CAPABILITY   SRT_TSA_EXPR(scoped_lockable)
#define SRT_TSA_GUARDED_BY(x)   SRT_TSA_EXPR(guarded_by(x))
#define SRT_TSA_PT_GUARDED_BY(x)   SRT_TSA_EXPR(pt_guarded_by(x))
#define SRT_TSA_LOCK_ORDERS_BEFORE(...)   SRT_TSA_EXPR(acquired_before(__VA_ARGS__))
#define SRT_TSA_LOCK_ORDERS_AFTER(...)   SRT_TSA_EXPR(acquired_after(__VA_ARGS__))
#define SRT_TSA_NEEDS_LOCKED(...)   SRT_TSA_EXPR(requires_capability(__VA_ARGS__))
#define SRT_TSA_NEEDS_LOCKED2(...)   SRT_TSA_EXPR(requires_capability(__VA_ARGS__))
#define SRT_TSA_NEEDS_LOCKED_SHARED(...)   SRT_TSA_EXPR(requires_shared_capability(__VA_ARGS__))
#define SRT_TSA_WILL_LOCK(...)   SRT_TSA_EXPR(acquire_capability(__VA_ARGS__))
#define SRT_TSA_WILL_LOCK_SHARED(...)   SRT_TSA_EXPR(acquire_shared_capability(__VA_ARGS__))
#define SRT_TSA_WILL_UNLOCK(...)   SRT_TSA_EXPR(release_capability(__VA_ARGS__))
#define SRT_TSA_WILL_UNLOCK_SHARED(...)   SRT_TSA_EXPR(release_shared_capability(__VA_ARGS__))
#define SRT_TSA_WILL_UNLOCK_GENERIC(...)   SRT_TSA_EXPR(release_generic_capability(__VA_ARGS__))
#define SRT_TSA_WILL_TRY_LOCK(...)   SRT_TSA_EXPR(try_acquire_capability(__VA_ARGS__))
#define SRT_TSA_WILL_TRY_LOCK_SHARED(...)   SRT_TSA_EXPR(try_acquire_shared_capability(__VA_ARGS__))
#define SRT_TSA_NEEDS_NONLOCKED(...)   SRT_TSA_EXPR(locks_excluded(__VA_ARGS__))
#define SRT_TSA_ASSERT_CAPABILITY(x)   SRT_TSA_EXPR(assert_capability(x))
#define SRT_TSA_ASSERT_SHARED_CAPABILITY(x)   SRT_TSA_EXPR(assert_shared_capability(x))
#define SRT_TSA_RETURN_CAPABILITY(x)   SRT_TSA_EXPR(lock_returned(x))
#define SRT_TSA_DISABLED   SRT_TSA_EXPR(no_thread_safety_analysis)
// The caller must not hold the given capabilities.
#endif // not _MSC_VER

#endif // INC_SRT_ATTR_DEFS_H<|MERGE_RESOLUTION|>--- conflicted
+++ resolved
@@ -23,24 +23,15 @@
 // ATR_OVERRIDE: In C++11: `override`. Otherwise empty.
 // ATR_FINAL: In C++11: `final`. Otherwise empty.
 
-<<<<<<< HEAD
 
 #ifdef __GNUG__
 #define HAVE_GCC 1
 #else
 #define HAVE_GCC 0
 #endif
-=======
-
-#ifdef __GNUG__
-#define HAVE_GCC 1
-#else
-#define HAVE_GCC 0
-#endif
 
 #if defined(__cplusplus) && __cplusplus > 199711L \
  || (defined(_MSVC_LANG) && _MSVC_LANG > 199711L) // Some earlier versions get this wrong
->>>>>>> 74fc1c67
 
 #define HAVE_CXX11 1
 // For gcc 4.7, claim C++11 is supported, as long as experimental C++0x is on,
@@ -49,11 +40,7 @@
 #else
 #define HAVE_FULL_CXX11 1
 
-<<<<<<< HEAD
-#if __cplusplus > 201406
-=======
 #if __cplusplus >= 201703L
->>>>>>> 74fc1c67
 #define HAVE_CXX17 1
 #else
 #define HAVE_CXX17 0
@@ -69,11 +56,7 @@
 #if defined(_MSC_FULL_VER) && _MSC_FULL_VER >= 190023026
 #define HAVE_FULL_CXX11 1
 
-<<<<<<< HEAD
-#if __cplusplus > 201406
-=======
 #if __cplusplus >= 201703L
->>>>>>> 74fc1c67
 #define HAVE_CXX17 1
 #else
 #define HAVE_CXX17 0
