/*
 * SRT - Secure, Reliable, Transport
 * Copyright (c) 2018 Haivision Systems Inc.
 *
 * This Source Code Form is subject to the terms of the Mozilla Public
 * License, v. 2.0. If a copy of the MPL was not distributed with this
 * file, You can obtain one at http://mozilla.org/MPL/2.0/.
 *
 */

/*****************************************************************************
Copyright (c) 2001 - 2010, The Board of Trustees of the University of Illinois.
All rights reserved.

Redistribution and use in source and binary forms, with or without
modification, are permitted provided that the following conditions are
met:

* Redistributions of source code must retain the above
  copyright notice, this list of conditions and the
  following disclaimer.

* Redistributions in binary form must reproduce the
  above copyright notice, this list of conditions
  and the following disclaimer in the documentation
  and/or other materials provided with the distribution.

* Neither the name of the University of Illinois
  nor the names of its contributors may be used to
  endorse or promote products derived from this
  software without specific prior written permission.

THIS SOFTWARE IS PROVIDED BY THE COPYRIGHT HOLDERS AND CONTRIBUTORS "AS
IS" AND ANY EXPRESS OR IMPLIED WARRANTIES, INCLUDING, BUT NOT LIMITED TO,
THE IMPLIED WARRANTIES OF MERCHANTABILITY AND FITNESS FOR A PARTICULAR
PURPOSE ARE DISCLAIMED. IN NO EVENT SHALL THE COPYRIGHT OWNER OR
CONTRIBUTORS BE LIABLE FOR ANY DIRECT, INDIRECT, INCIDENTAL, SPECIAL,
EXEMPLARY, OR CONSEQUENTIAL DAMAGES (INCLUDING, BUT NOT LIMITED TO,
PROCUREMENT OF SUBSTITUTE GOODS OR SERVICES; LOSS OF USE, DATA, OR
PROFITS; OR BUSINESS INTERRUPTION) HOWEVER CAUSED AND ON ANY THEORY OF
LIABILITY, WHETHER IN CONTRACT, STRICT LIABILITY, OR TORT (INCLUDING
NEGLIGENCE OR OTHERWISE) ARISING IN ANY WAY OUT OF THE USE OF THIS
SOFTWARE, EVEN IF ADVISED OF THE POSSIBILITY OF SUCH DAMAGE.
*****************************************************************************/

/*****************************************************************************
written by
    Yunhong Gu, last updated 09/28/2010
modified by
    Haivision Systems Inc.
*****************************************************************************/

#ifndef INC_SRT_API_H
#define INC_SRT_API_H

#include <map>
#include <vector>
#include <string>
#include "netinet_any.h"
#include "udt.h"
#include "packet.h"
#include "queue.h"
#include "cache.h"
#include "epoll.h"
#include "handshake.h"
#include "core.h"
#if ENABLE_BONDING
#include "group.h"
#endif

// Please refer to structure and locking information provided in the
// docs/dev/low-level-info.md document.

namespace srt
{

class CUDT;

/// @brief Class CUDTSocket is a control layer on top of the CUDT core functionality layer.
/// CUDTSocket owns CUDT.
class CUDTSocket
{
public:
    CUDTSocket()
        : m_Status(SRTS_INIT)
        , m_SocketID(0)
        , m_ListenSocket(0)
        , m_PeerID(0)
#if ENABLE_BONDING
        , m_GroupMemberData()
        , m_GroupOf()
#endif
        , m_iISN(0)
        , m_UDT(this)
        , m_AcceptCond()
        , m_AcceptLock()
        , m_uiBackLog(0)
        , m_iMuxID(-1)
    {
        construct();
    }

    CUDTSocket(const CUDTSocket& ancestor)
        : m_Status(SRTS_INIT)
        , m_SocketID(0)
        , m_ListenSocket(0)
        , m_PeerID(0)
#if ENABLE_BONDING
        , m_GroupMemberData()
        , m_GroupOf()
#endif
        , m_iISN(0)
        , m_UDT(this, ancestor.m_UDT)
        , m_AcceptCond()
        , m_AcceptLock()
        , m_uiBackLog(0)
        , m_iMuxID(-1)
    {
        construct();
    }

    ~CUDTSocket();

    void construct();

private:
    srt::sync::atomic<int> m_iBusy;
public:
    void apiAcquire() { ++m_iBusy; }
    void apiRelease() { --m_iBusy; }

    int isStillBusy() const
    {
        return m_iBusy;
    }


    // Controversial whether it should stand. This lock is mainly
    // for API things connected to this socket, while status is also
    // set as atomic to allow multi-thread access.
    // SRT_TSA_GUARDED_BY(m_ControlLock)
    sync::atomic<SRT_SOCKSTATUS> m_Status; //< current socket state

    /// Time when the socket is closed.
    /// When the socket is closed, it is not removed immediately from the list
    /// of sockets in order to prevent other methods from accessing invalid address.
    /// A timer is started and the socket will be removed after approximately
    /// 1 second (see CUDTUnited::checkBrokenSockets()).
    //sync::steady_clock::time_point m_tsClosureTimeStamp;
    sync::AtomicClock<sync::steady_clock> m_tsClosureTimeStamp;

    sockaddr_any m_SelfAddr; //< local address of the socket
    sockaddr_any m_PeerAddr; //< peer address of the socket

    SRTSOCKET m_SocketID;     //< socket ID
    SRTSOCKET m_ListenSocket; //< ID of the listener socket; 0 means this is an independent socket

    SRTSOCKET m_PeerID; //< peer socket ID
#if ENABLE_BONDING
    groups::SocketData* m_GroupMemberData; //< Pointer to group member data, or NULL if not a group member
    CUDTGroup*          m_GroupOf;         //< Group this socket is a member of, or NULL if it isn't
#endif

    int32_t m_iISN; //< initial sequence number, used to tell different connection from same IP:port

private:
    CUDT m_UDT; //< internal SRT socket logic

public:
    std::map<SRTSOCKET, sockaddr_any> m_QueuedSockets; //< set of connections waiting for accept()

    sync::Condition m_AcceptCond; //< used to block "accept" call
    sync::Mutex     m_AcceptLock; //< mutex associated to m_AcceptCond

    unsigned int m_uiBackLog; //< maximum number of connections in queue

    SRT_EPOLL_T getListenerEvents();

    // XXX A refactoring might be needed here.

    // There are no reasons found why the socket can't contain a list iterator to a
    // multiplexer INSTEAD of m_iMuxID. There's no danger in this solution because
    // the multiplexer is never deleted until there's at least one socket using it.
    //
    // The multiplexer may even physically be contained in the CUDTUnited object,
    // just track the multiple users of it (the listener and the accepted sockets).
    // When deleting, you simply "unsubscribe" yourself from the multiplexer, which
    // will unref it and remove the list element by the iterator kept by the
    // socket.
    int m_iMuxID; //< multiplexer ID

    sync::Mutex m_ControlLock; //< lock this socket exclusively for control APIs: bind/listen/connect

    CUDT&       core() { return m_UDT; }
    const CUDT& core() const { return m_UDT; }

    static int64_t getPeerSpec(SRTSOCKET id, int32_t isn) { return (int64_t(id) << 30) + isn; }
    int64_t        getPeerSpec() { return getPeerSpec(m_PeerID, m_iISN); }

    SRT_SOCKSTATUS getStatus();

    /// This function shall be called always wherever
    /// you'd like to call cudtsocket->m_pUDT->close(),
    /// from within the GC thread only (that is, only when
    /// the socket should be no longer visible in the
    /// connection, including for sending remaining data).
    void breakSocket_LOCKED();

    /// This makes the socket no longer capable of performing any transmission
    /// operation, but continues to be responsive in the connection in order
    /// to finish sending the data that were scheduled for sending so far.
    void setClosed();

    // This is necessary to be called from the group before the group clears
    // the connection with the socket. As for managed groups (and there are
    // currently no other group types), a socket disconnected from the group
    // is no longer usable.
    void setClosing()
    {
        core().m_bClosing = true;
    }

    /// This does the same as setClosed, plus sets the m_bBroken to true.
    /// Such a socket can still be read from so that remaining data from
    /// the receiver buffer can be read, but no longer sends anything.
    void setBrokenClosed();
    void removeFromGroup(bool broken);

    // Instrumentally used by select() and also required for non-blocking
    // mode check in groups
    bool readReady();
    bool writeReady() const;
    bool broken() const;

private:
    CUDTSocket& operator=(const CUDTSocket&);
};

////////////////////////////////////////////////////////////////////////////////

class CUDTUnited
{
    friend class CUDT;
    friend class CUDTGroup;
    friend class CRendezvousQueue;
    friend class CCryptoControl;

public:
    CUDTUnited();
    ~CUDTUnited();

    // Public constants
    static const int32_t MAX_SOCKET_VAL = SRTGROUP_MASK - 1; // maximum value for a regular socket

public:
    enum ErrorHandling
    {
        ERH_RETURN,
        ERH_THROW,
        ERH_ABORT
    };
    static std::string CONID(SRTSOCKET sock);

    /// initialize the UDT library.
    /// @return 0 if success, otherwise -1 is returned.
    int startup();

    /// release the UDT library.
    /// @return 0 if success, otherwise -1 is returned.
    int cleanup();

    /// Create a new UDT socket.
    /// @param [out] pps Variable (optional) to which the new socket will be written, if succeeded
    /// @return The new UDT socket ID, or INVALID_SOCK.
    SRTSOCKET newSocket(CUDTSocket** pps = NULL);

    /// Create (listener-side) a new socket associated with the incoming connection request.
    /// @param [in] listen the listening socket ID.
    /// @param [in] peer peer address.
    /// @param [in,out] hs handshake information from peer side (in), negotiated value (out);
    /// @param [out] w_error error code in case of failure.
    /// @param [out] w_acpu reference to the existing associated socket if already exists.
    /// @return  1: if the new connection was successfully created (accepted), @a w_acpu is NULL;
    ///          0: the connection already exists (reference to the corresponding socket is returned in @a w_acpu).
    ///         -1: The connection processing failed due to memory alloation error, exceeding listener's backlog,
    ///             any error propagated from CUDT::open and CUDT::acceptAndRespond.
    int newConnection(const SRTSOCKET     listen,
                      const sockaddr_any& peer,
                      const CPacket&      hspkt,
                      CHandShake&         w_hs,
                      int&                w_error,
                      CUDT*&              w_acpu);

#if ENABLE_BONDING
    SRT_ATTR_REQUIRES(m_GlobControlLock)
    int checkQueuedSocketsEvents(const std::map<SRTSOCKET, sockaddr_any>& sockets);
    void removePendingForGroup(const CUDTGroup* g);
#endif

    int installAcceptHook(const SRTSOCKET lsn, srt_listen_callback_fn* hook, void* opaq);
    int installConnectHook(const SRTSOCKET lsn, srt_connect_callback_fn* hook, void* opaq);

    /// Check the status of the UDT socket.
    /// @param [in] u the UDT socket ID.
    /// @return UDT socket status, or NONEXIST if not found.
    SRT_SOCKSTATUS getStatus(const SRTSOCKET u);

    // socket APIs

    int       bind(CUDTSocket* u, const sockaddr_any& name);
    int       bind(CUDTSocket* u, UDPSOCKET udpsock);
    int       listen(const SRTSOCKET u, int backlog);
    SRTSOCKET accept(const SRTSOCKET listen, sockaddr* addr, int* addrlen);
    SRTSOCKET accept_bond(const SRTSOCKET listeners[], int lsize, int64_t msTimeOut);
    int       connect(SRTSOCKET u, const sockaddr* srcname, const sockaddr* tarname, int tarlen);
    int       connect(const SRTSOCKET u, const sockaddr* name, int namelen, int32_t forced_isn);
    int       connectIn(CUDTSocket* s, const sockaddr_any& target, int32_t forced_isn);
#if ENABLE_BONDING
    int groupConnect(CUDTGroup* g, SRT_SOCKGROUPCONFIG targets[], int arraysize);
    int singleMemberConnect(CUDTGroup* g, SRT_SOCKGROUPCONFIG* target);
#endif
    int  close(const SRTSOCKET u);
    int  close(CUDTSocket* s);
    void getpeername(const SRTSOCKET u, sockaddr* name, int* namelen);
    void getsockname(const SRTSOCKET u, sockaddr* name, int* namelen);
    void getsockdevname(const SRTSOCKET u, char* name, size_t* namelen);
    int  select(UDT::UDSET* readfds, UDT::UDSET* writefds, UDT::UDSET* exceptfds, const timeval* timeout);
    int  selectEx(const std::vector<SRTSOCKET>& fds,
                  std::vector<SRTSOCKET>*       readfds,
                  std::vector<SRTSOCKET>*       writefds,
                  std::vector<SRTSOCKET>*       exceptfds,
                  int64_t                       msTimeOut);
    int  epoll_create();
    int  epoll_clear_usocks(int eid);
    int  epoll_add_usock(const int eid, const SRTSOCKET u, const int* events = NULL);
    int  epoll_add_usock_INTERNAL(const int eid, CUDTSocket* s, const int* events);
    int  epoll_add_ssock(const int eid, const SYSSOCKET s, const int* events = NULL);
    int  epoll_remove_usock(const int eid, const SRTSOCKET u);
    template <class EntityType>
    int epoll_remove_entity(const int eid, EntityType* ent);
    int epoll_remove_socket_INTERNAL(const int eid, CUDTSocket* ent);
#if ENABLE_BONDING
    int epoll_remove_group_INTERNAL(const int eid, CUDTGroup* ent);
#endif
    int     epoll_remove_ssock(const int eid, const SYSSOCKET s);
    int     epoll_update_ssock(const int eid, const SYSSOCKET s, const int* events = NULL);
    int     epoll_uwait(const int eid, SRT_EPOLL_EVENT* fdsSet, int fdsSize, int64_t msTimeOut);
    int32_t epoll_set(const int eid, int32_t flags);
    int     epoll_release(const int eid);

#if ENABLE_BONDING
    SRT_ATR_NODISCARD
    SRT_TSA_NEEDS_LOCKED(m_GlobControlLock)
    CUDTGroup& addGroup(SRTSOCKET id, SRT_GROUP_TYPE type)
    {
        // This only ensures that the element exists.
        // If the element was newly added, it will be NULL.
        CUDTGroup*& g = m_Groups[id];
        if (!g)
        {
            // This is a reference to the cell, so it will
            // rewrite it into the map.
            g = new CUDTGroup(type);
        }

        // Now we are sure that g is not NULL,
        // and persistence of this object is in the map.
        // The reference to the object can be safely returned here.
        return *g;
    }

    // This is an internal function; 'type' should be pre-checked if it has a correct value.
    // This doesn't have argument of GroupType due to cross-interface conflicts.
    SRT_TSA_NEEDS_LOCKED(m_GlobControlLock)
    srt::CUDTGroup& newGroup(const int type);

    SRT_TSA_NEEDS_NONLOCKED(m_GlobControlLock)
    void deleteGroup(CUDTGroup* g);

    SRT_TSA_NEEDS_LOCKED(m_GlobControlLock)
    void deleteGroup_LOCKED(CUDTGroup* g);

    SRT_ATR_NODISCARD
    SRT_TSA_NEEDS_LOCKED(m_GlobControlLock)
    CUDTGroup* findPeerGroup_LOCKED(SRTSOCKET peergroup)
    {
        for (groups_t::iterator i = m_Groups.begin(); i != m_Groups.end(); ++i)
        {
            if (i->second->peerid() == peergroup)
                return i->second;
        }
        return NULL;
    }
#endif

    CEPoll& epoll_ref() { return m_EPoll; }

private:
    /// Generates a new socket ID. This function starts from a randomly
    /// generated value (at initialization time) and goes backward with
    /// with next calls. The possible values come from the range without
    /// the SRTGROUP_MASK bit, and the group bit is set when the ID is
    /// generated for groups. It is also internally checked if the
    /// newly generated ID isn't already used by an existing socket or group.
    ///
    /// Socket ID value range.
    /// - [0]: reserved for handshake procedure. If the destination Socket ID is 0
    ///   (destination Socket ID unknown) the packet will be sent to the listening socket
    ///   or to a socket that is in the rendezvous connection phase.
    /// - [1; 2 ^ 30): single socket ID range.
    /// - (2 ^ 30; 2 ^ 31): group socket ID range. Effectively any positive number
    ///   from [1; 2 ^ 30) with bit 30 set to 1. Bit 31 is zero.
    /// The most significant bit 31 (sign bit) is left unused so that checking for a value <= 0 identifies an invalid
    /// socket ID.
    ///
    /// @param group The socket id should be for socket group.
    /// @return The new socket ID.
    /// @throw CUDTException if after rolling over all possible ID values nothing can be returned
    SRTSOCKET generateSocketID(bool group = false);

private:
    typedef std::map<SRTSOCKET, CUDTSocket*> sockets_t; // stores all the socket structures
    SRT_TSA_GUARDED_BY(m_GlobControlLock)
    sockets_t m_Sockets;

#if ENABLE_BONDING
    typedef std::map<SRTSOCKET, CUDTGroup*> groups_t;
    SRT_TSA_GUARDED_BY(m_GlobControlLock)
    groups_t m_Groups;
#endif

<<<<<<< HEAD
    sync::SharedMutex m_GlobControlLock; // used to synchronize UDT API
=======
    // XXX Desired, but blocked because the older clang compilers
    // do not handle this declaration correctly. Unblock in devel builds
    // for checking.
    // SRT_TSA_LOCK_ORDERS_AFTER(CUDT::m_ConnectionLock)
    sync::Mutex m_GlobControlLock; // used to synchronize UDT API
>>>>>>> 9dd2f83c

    sync::Mutex m_IDLock; // used to synchronize ID generation

    SRTSOCKET m_SocketIDGenerator;      // seed to generate a new unique socket ID
    SRTSOCKET m_SocketIDGenerator_init; // Keeps track of the very first one

    SRT_TSA_GUARDED_BY(m_GlobControlLock)
    std::map<int64_t, std::set<SRTSOCKET> >
        m_PeerRec; // record sockets from peers to avoid repeated connection request, int64_t = (socker_id << 30) + isn

private:
    friend struct FLookupSocketWithEvent_LOCKED;

    SRT_TSA_NEEDS_NONLOCKED(m_GlobControlLock)
    CUDTSocket* locateSocket(SRTSOCKET u, ErrorHandling erh = ERH_RETURN);
    // This function does the same as locateSocket, except that:
    // - lock on m_GlobControlLock is expected (so that you don't unlock between finding and using)
    // - only return NULL if not found
    SRT_TSA_NEEDS_LOCKED(m_GlobControlLock)
    CUDTSocket* locateSocket_LOCKED(SRTSOCKET u);
    CUDTSocket* locatePeer(const sockaddr_any& peer, const SRTSOCKET id, int32_t isn);

    int getMaxPayloadSize(SRTSOCKET u);

#if ENABLE_BONDING
    SRT_TSA_NEEDS_NONLOCKED(m_GlobControlLock)
    CUDTGroup* locateAcquireGroup(SRTSOCKET u, ErrorHandling erh = ERH_RETURN);

    SRT_TSA_NEEDS_NONLOCKED(m_GlobControlLock)
    CUDTGroup* acquireSocketsGroup(CUDTSocket* s);

    struct GroupKeeper
    {
        CUDTGroup* group;

        // This is intended for API functions to lock the group's existence
        // for the lifetime of their call.
        GroupKeeper(CUDTUnited& glob, SRTSOCKET id, ErrorHandling erh) { group = glob.locateAcquireGroup(id, erh); }

        // This is intended for TSBPD thread that should lock the group's
        // existence until it exits.
        GroupKeeper(CUDTUnited& glob, CUDTSocket* s) { group = glob.acquireSocketsGroup(s); }

        ~GroupKeeper()
        {
            if (group)
            {
                // We have a guarantee that if `group` was set
                // as non-NULL here, it is also acquired and will not
                // be deleted until this busy flag is set back to false.
                sync::ScopedLock cgroup(*group->exp_groupLock());
                group->apiRelease();
                // Only now that the group lock is lifted, can the
                // group be now deleted and this pointer potentially dangling
            }
        }
    };
#endif

    CUDTSocket* locateAcquireSocket(SRTSOCKET u, ErrorHandling erh = ERH_RETURN);
    bool acquireSocket(CUDTSocket* s);

    SRT_TSA_NEEDS_LOCKED(m_InitLock)
    bool startGarbageCollector();

    SRT_TSA_NEEDS_LOCKED(m_InitLock)
    void stopGarbageCollector();

    void closeAllSockets();

public:
    struct SocketKeeper
    {
        CUDTSocket* socket;

        SocketKeeper(): socket(NULL) {}

        // This is intended for API functions to lock the socket's existence
        // for the lifetime of their call.
        SocketKeeper(CUDTUnited& glob, SRTSOCKET id, ErrorHandling erh = ERH_RETURN) { socket = glob.locateAcquireSocket(id, erh); }

        // This is intended for TSBPD thread that should lock the socket's
        // existence until it exits.
        SocketKeeper(CUDTUnited& glob, CUDTSocket* s)
        {
            acquire(glob, s);
        }

        // Note: acquire doesn't check if the keeper already keeps anything.
        // This is only for a use together with an empty constructor.
        bool acquire(CUDTUnited& glob, CUDTSocket* s)
        {
            if (s == NULL)
            {
                socket = NULL;
                return false;
            }

            const bool caught = glob.acquireSocket(s);
            socket = caught ? s : NULL;
            return caught;
        }

        ~SocketKeeper()
        {
            if (socket)
            {
                SRT_ASSERT(socket->isStillBusy() > 0);
                socket->apiRelease();
            }
        }
    };

private:

    void updateMux(CUDTSocket* s, const sockaddr_any& addr, const UDPSOCKET* = NULL);
    bool updateListenerMux(CUDTSocket* s, const CUDTSocket* ls);

    // Utility functions for updateMux
    void     configureMuxer(CMultiplexer& w_m, const CUDTSocket* s, int af);
    uint16_t installMuxer(CUDTSocket* w_s, CMultiplexer& sm);

    /// @brief Checks if channel configuration matches the socket configuration.
    /// @param cfgMuxer multiplexer configuration.
    /// @param cfgSocket socket configuration.
    /// @return tru if configurations match, false otherwise.
    static bool channelSettingsMatch(const CSrtMuxerConfig& cfgMuxer, const CSrtConfig& cfgSocket);
    static bool inet6SettingsCompat(const sockaddr_any& muxaddr, const CSrtMuxerConfig& cfgMuxer,
        const sockaddr_any& reqaddr, const CSrtMuxerConfig& cfgSocket);

private:
    SRT_TSA_GUARDED_BY(m_GlobControlLock)
    std::map<int, CMultiplexer> m_mMultiplexer; // UDP multiplexer

    /// UDT network information cache.
    /// Existence is guarded by m_GlobControlLock, but the cache itself is thread-safe.
    SRT_TSA_PT_GUARDED_BY(m_GlobControlLock)
    CCache<CInfoBlock>* const m_pCache;

private:
    sync::atomic<bool> m_bClosing;
    sync::Mutex             m_GCStartLock;
    sync::Mutex             m_GCStopLock;
    sync::Condition         m_GCStopCond;

    sync::Mutex m_InitLock;
    SRT_TSA_GUARDED_BY(m_InitLock)
    int         m_iInstanceCount; // number of startup() called by application
    sync::atomic<bool>        m_bGCStatus;      // if the GC thread is working (true)

    SRT_TSA_GUARDED_BY(m_InitLock)
    sync::CThread m_GCThread;
    static void*  garbageCollect(void*);

    SRT_TSA_GUARDED_BY(m_GlobControlLock)
    sockets_t m_ClosedSockets; // temporarily store closed sockets
#if ENABLE_BONDING
    SRT_TSA_GUARDED_BY(m_GlobControlLock)
    groups_t m_ClosedGroups;
#endif

    void checkBrokenSockets();

    SRT_TSA_NEEDS_LOCKED(m_GlobControlLock)
    void removeSocket(const SRTSOCKET u);

    CEPoll m_EPoll; // handling epoll data structures and events

private:
    CUDTUnited(const CUDTUnited&);
    CUDTUnited& operator=(const CUDTUnited&);
};

} // namespace srt

#endif<|MERGE_RESOLUTION|>--- conflicted
+++ resolved
@@ -292,7 +292,7 @@
                       CUDT*&              w_acpu);
 
 #if ENABLE_BONDING
-    SRT_ATTR_REQUIRES(m_GlobControlLock)
+    SRT_TSA_NEEDS_LOCKED_SHARED(m_GlobControlLock)
     int checkQueuedSocketsEvents(const std::map<SRTSOCKET, sockaddr_any>& sockets);
     void removePendingForGroup(const CUDTGroup* g);
 #endif
@@ -429,15 +429,11 @@
     groups_t m_Groups;
 #endif
 
-<<<<<<< HEAD
-    sync::SharedMutex m_GlobControlLock; // used to synchronize UDT API
-=======
     // XXX Desired, but blocked because the older clang compilers
     // do not handle this declaration correctly. Unblock in devel builds
     // for checking.
     // SRT_TSA_LOCK_ORDERS_AFTER(CUDT::m_ConnectionLock)
-    sync::Mutex m_GlobControlLock; // used to synchronize UDT API
->>>>>>> 9dd2f83c
+    sync::SharedMutex m_GlobControlLock; // used to synchronize UDT API
 
     sync::Mutex m_IDLock; // used to synchronize ID generation
 
