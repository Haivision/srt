--- conflicted
+++ resolved
@@ -275,29 +275,16 @@
     SRTSOCKET newSocket(CUDTSocket** pps = NULL);
 
     enum SwipeSocketTerm { SWIPE_NOW = 0, SWIPE_LATER = 1 };
-<<<<<<< HEAD
     /// Removes the socket from the global socket container
     /// and place it in the socket trashcan. The socket should
     /// remain there until all still pending activities are
     /// finished and there are no more users of this socket.
     /// Note that the swiped socket is no longer dispatchable
     /// by id.
-   /// @param id socket ID to swipe.
-   /// @param s pointer to the socket to swipe.
-   /// @param action only add to closed list or remove completely
+    /// @param id socket ID to swipe.
+    /// @param s pointer to the socket to swipe.
+    /// @param action only add to closed list or remove completely
     void swipeSocket_LOCKED(SRTSOCKET id, CUDTSocket* s, SwipeSocketTerm);
-=======
-   /// Removes the socket from the global socket container
-   /// and place it in the socket trashcan. The socket should
-   /// remain there until all still pending activities are
-   /// finished and there are no more users of this socket.
-   /// Note that the swiped socket is no longer dispatchable
-   /// by id.
-   /// @param id socket ID to swipe.
-   /// @param s pointer to the socket to swipe.
-   /// @param action only add to closed list or remove completely
-   void swipeSocket_LOCKED(SRTSOCKET id, CUDTSocket* s, SwipeSocketTerm);
->>>>>>> acb56b8b
 
     /// Create (listener-side) a new socket associated with the incoming connection request.
     /// @param [in] listen the listening socket ID.
@@ -553,12 +540,10 @@
     void updateMux(CUDTSocket* s, const sockaddr_any& addr, const UDPSOCKET* = NULL);
     bool updateListenerMux(CUDTSocket* s, const CUDTSocket* ls);
     void removeMux(const int mid);
-<<<<<<< HEAD
 
     // m_GlobControlLock must be NOT locked to call this.
+    SRT_ATTR_EXCLUDES(m_GlobControlLock)
     void killMux(CUDTSocket* s);
-=======
->>>>>>> acb56b8b
 
     // Utility functions for updateMux
     void     configureMuxer(CMultiplexer& w_m, const CUDTSocket* s, int af);
