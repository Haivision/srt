/*
 * SRT - Secure, Reliable, Transport
 * Copyright (c) 2018 Haivision Systems Inc.
 *
 * This Source Code Form is subject to the terms of the Mozilla Public
 * License, v. 2.0. If a copy of the MPL was not distributed with this
 * file, You can obtain one at http://mozilla.org/MPL/2.0/.
 *
 */

/*****************************************************************************
Copyright (c) 2001 - 2010, The Board of Trustees of the University of Illinois.
All rights reserved.

Redistribution and use in source and binary forms, with or without
modification, are permitted provided that the following conditions are
met:

* Redistributions of source code must retain the above
  copyright notice, this list of conditions and the
  following disclaimer.

* Redistributions in binary form must reproduce the
  above copyright notice, this list of conditions
  and the following disclaimer in the documentation
  and/or other materials provided with the distribution.

* Neither the name of the University of Illinois
  nor the names of its contributors may be used to
  endorse or promote products derived from this
  software without specific prior written permission.

THIS SOFTWARE IS PROVIDED BY THE COPYRIGHT HOLDERS AND CONTRIBUTORS "AS
IS" AND ANY EXPRESS OR IMPLIED WARRANTIES, INCLUDING, BUT NOT LIMITED TO,
THE IMPLIED WARRANTIES OF MERCHANTABILITY AND FITNESS FOR A PARTICULAR
PURPOSE ARE DISCLAIMED. IN NO EVENT SHALL THE COPYRIGHT OWNER OR
CONTRIBUTORS BE LIABLE FOR ANY DIRECT, INDIRECT, INCIDENTAL, SPECIAL,
EXEMPLARY, OR CONSEQUENTIAL DAMAGES (INCLUDING, BUT NOT LIMITED TO,
PROCUREMENT OF SUBSTITUTE GOODS OR SERVICES; LOSS OF USE, DATA, OR
PROFITS; OR BUSINESS INTERRUPTION) HOWEVER CAUSED AND ON ANY THEORY OF
LIABILITY, WHETHER IN CONTRACT, STRICT LIABILITY, OR TORT (INCLUDING
NEGLIGENCE OR OTHERWISE) ARISING IN ANY WAY OUT OF THE USE OF THIS
SOFTWARE, EVEN IF ADVISED OF THE POSSIBILITY OF SUCH DAMAGE.
*****************************************************************************/

/*****************************************************************************
written by
    Yunhong Gu, last updated 09/28/2010
modified by
    Haivision Systems Inc.
*****************************************************************************/

#ifndef INC_SRT_API_H
#define INC_SRT_API_H

#include <map>
#include <vector>
#include <string>
#include "netinet_any.h"
#include "udt.h"
#include "packet.h"
#include "queue.h"
#include "cache.h"
#include "epoll.h"
#include "handshake.h"
#include "core.h"
#if ENABLE_BONDING
#include "group.h"
#endif

// Please refer to structure and locking information provided in the
// docs/dev/low-level-info.md document.

namespace srt
{

class CUDT;

/// @brief Class CUDTSocket is a control layer on top of the CUDT core functionality layer.
/// CUDTSocket owns CUDT.
class CUDTSocket
{
public:
    CUDTSocket()
        : m_Status(SRTS_INIT)
        , m_SocketID(0)
        , m_ListenSocket(0)
        , m_PeerID(0)
#if ENABLE_BONDING
        , m_GroupMemberData()
        , m_GroupOf()
#endif
        , m_iISN(0)
        , m_UDT(this)
        , m_AcceptCond()
        , m_AcceptLock()
        , m_uiBackLog(0)
        , m_iMuxID(-1)
    {
        construct();
    }

    CUDTSocket(const CUDTSocket& ancestor)
        : m_Status(SRTS_INIT)
        , m_SocketID(0)
        , m_ListenSocket(0)
        , m_PeerID(0)
#if ENABLE_BONDING
        , m_GroupMemberData()
        , m_GroupOf()
#endif
        , m_iISN(0)
        , m_UDT(this, ancestor.m_UDT)
        , m_AcceptCond()
        , m_AcceptLock()
        , m_uiBackLog(0)
        , m_iMuxID(-1)
    {
        construct();
    }

    ~CUDTSocket();

    void construct();

private:
    srt::sync::atomic<int> m_iBusy;
public:
    void apiAcquire() { ++m_iBusy; }
    void apiRelease() { --m_iBusy; }

    int isStillBusy() const
    {
        return m_iBusy;
    }


    // Controversial whether it should stand. This lock is mainly
    // for API things connected to this socket, while status is also
    // set as atomic to allow multi-thread access.
    // SRT_TSA_GUARDED_BY(m_ControlLock)
    sync::atomic<SRT_SOCKSTATUS> m_Status; //< current socket state

    /// Time when the socket is closed.
    /// When the socket is closed, it is not removed immediately from the list
    /// of sockets in order to prevent other methods from accessing invalid address.
    /// A timer is started and the socket will be removed after approximately
    /// 1 second (see CUDTUnited::checkBrokenSockets()).
    //sync::steady_clock::time_point m_tsClosureTimeStamp;
    sync::AtomicClock<sync::steady_clock> m_tsClosureTimeStamp;

    sockaddr_any m_SelfAddr; //< local address of the socket
    sockaddr_any m_PeerAddr; //< peer address of the socket

    SRTSOCKET m_SocketID;     //< socket ID
    SRTSOCKET m_ListenSocket; //< ID of the listener socket; 0 means this is an independent socket

    SRTSOCKET m_PeerID; //< peer socket ID
#if ENABLE_BONDING
    groups::SocketData* m_GroupMemberData; //< Pointer to group member data, or NULL if not a group member
    CUDTGroup*          m_GroupOf;         //< Group this socket is a member of, or NULL if it isn't
#endif

    int32_t m_iISN; //< initial sequence number, used to tell different connection from same IP:port

private:
    CUDT m_UDT; //< internal SRT socket logic

public:
    std::map<SRTSOCKET, sockaddr_any> m_QueuedSockets; //< set of connections waiting for accept()

    sync::Condition m_AcceptCond; //< used to block "accept" call
    sync::Mutex     m_AcceptLock; //< mutex associated to m_AcceptCond

    unsigned int m_uiBackLog; //< maximum number of connections in queue

    // XXX A refactoring might be needed here.

    // There are no reasons found why the socket can't contain a list iterator to a
    // multiplexer INSTEAD of m_iMuxID. There's no danger in this solution because
    // the multiplexer is never deleted until there's at least one socket using it.
    //
    // The multiplexer may even physically be contained in the CUDTUnited object,
    // just track the multiple users of it (the listener and the accepted sockets).
    // When deleting, you simply "unsubscribe" yourself from the multiplexer, which
    // will unref it and remove the list element by the iterator kept by the
    // socket.
    int m_iMuxID; //< multiplexer ID

    sync::Mutex m_ControlLock; //< lock this socket exclusively for control APIs: bind/listen/connect

    CUDT&       core() { return m_UDT; }
    const CUDT& core() const { return m_UDT; }

    static int64_t getPeerSpec(SRTSOCKET id, int32_t isn) { return (int64_t(id) << 30) + isn; }
    int64_t        getPeerSpec() { return getPeerSpec(m_PeerID, m_iISN); }

    SRT_SOCKSTATUS getStatus();

    /// This function shall be called always wherever
    /// you'd like to call cudtsocket->m_pUDT->close(),
    /// from within the GC thread only (that is, only when
    /// the socket should be no longer visible in the
    /// connection, including for sending remaining data).
    void breakSocket_LOCKED();

    /// This makes the socket no longer capable of performing any transmission
    /// operation, but continues to be responsive in the connection in order
    /// to finish sending the data that were scheduled for sending so far.
    void setClosed();

    // This is necessary to be called from the group before the group clears
    // the connection with the socket. As for managed groups (and there are
    // currently no other group types), a socket disconnected from the group
    // is no longer usable.
    void setClosing()
    {
        core().m_bClosing = true;
    }

    /// This does the same as setClosed, plus sets the m_bBroken to true.
    /// Such a socket can still be read from so that remaining data from
    /// the receiver buffer can be read, but no longer sends anything.
    void setBrokenClosed();
    void removeFromGroup(bool broken);

    // Instrumentally used by select() and also required for non-blocking
    // mode check in groups
    bool readReady();
    bool writeReady() const;
    bool broken() const;

private:
    CUDTSocket& operator=(const CUDTSocket&);
};

////////////////////////////////////////////////////////////////////////////////

class CUDTUnited
{
    friend class CUDT;
    friend class CUDTGroup;
    friend class CRendezvousQueue;
    friend class CCryptoControl;

public:
    CUDTUnited();
    ~CUDTUnited();

    // Public constants
    static const int32_t MAX_SOCKET_VAL = SRTGROUP_MASK - 1; // maximum value for a regular socket

public:
    enum ErrorHandling
    {
        ERH_RETURN,
        ERH_THROW,
        ERH_ABORT
    };
    static std::string CONID(SRTSOCKET sock);

    /// initialize the UDT library.
    /// @return 0 if success, otherwise -1 is returned.
    int startup();

    /// release the UDT library.
    /// @return 0 if success, otherwise -1 is returned.
    int cleanup();

    /// Create a new UDT socket.
    /// @param [out] pps Variable (optional) to which the new socket will be written, if succeeded
    /// @return The new UDT socket ID, or INVALID_SOCK.
    SRTSOCKET newSocket(CUDTSocket** pps = NULL);

#if ENABLE_BONDING
    // This is an internal function; 'type' should be pre-checked if it has a correct value.
    // This doesn't have argument of GroupType due to header file conflicts.

    SRT_TSA_NEEDS_LOCKED(m_GlobControlLock)
    srt::CUDTGroup& newGroup(const int type);
#endif
    /// Create (listener-side) a new socket associated with the incoming connection request.
    /// @param [in] listen the listening socket ID.
    /// @param [in] peer peer address.
    /// @param [in,out] hs handshake information from peer side (in), negotiated value (out);
    /// @param [out] w_error error code in case of failure.
    /// @param [out] w_acpu reference to the existing associated socket if already exists.
    /// @return  1: if the new connection was successfully created (accepted), @a w_acpu is NULL;
    ///          0: the connection already exists (reference to the corresponding socket is returned in @a w_acpu).
    ///         -1: The connection processing failed due to memory alloation error, exceeding listener's backlog,
    ///             any error propagated from CUDT::open and CUDT::acceptAndRespond.
    int newConnection(const SRTSOCKET     listen,
                      const sockaddr_any& peer,
                      const CPacket&      hspkt,
                      CHandShake&         w_hs,
                      int&                w_error,
                      CUDT*&              w_acpu);

    int installAcceptHook(const SRTSOCKET lsn, srt_listen_callback_fn* hook, void* opaq);
    int installConnectHook(const SRTSOCKET lsn, srt_connect_callback_fn* hook, void* opaq);

    /// Check the status of the UDT socket.
    /// @param [in] u the UDT socket ID.
    /// @return UDT socket status, or NONEXIST if not found.
    SRT_SOCKSTATUS getStatus(const SRTSOCKET u);

    // socket APIs

    int       bind(CUDTSocket* u, const sockaddr_any& name);
    int       bind(CUDTSocket* u, UDPSOCKET udpsock);
    int       listen(const SRTSOCKET u, int backlog);
    SRTSOCKET accept(const SRTSOCKET listen, sockaddr* addr, int* addrlen);
    SRTSOCKET accept_bond(const SRTSOCKET listeners[], int lsize, int64_t msTimeOut);
    int       connect(SRTSOCKET u, const sockaddr* srcname, const sockaddr* tarname, int tarlen);
    int       connect(const SRTSOCKET u, const sockaddr* name, int namelen, int32_t forced_isn);
    int       connectIn(CUDTSocket* s, const sockaddr_any& target, int32_t forced_isn);
#if ENABLE_BONDING
    int groupConnect(CUDTGroup* g, SRT_SOCKGROUPCONFIG targets[], int arraysize);
    int singleMemberConnect(CUDTGroup* g, SRT_SOCKGROUPCONFIG* target);
#endif
    int  close(const SRTSOCKET u);
    int  close(CUDTSocket* s);
    void getpeername(const SRTSOCKET u, sockaddr* name, int* namelen);
    void getsockname(const SRTSOCKET u, sockaddr* name, int* namelen);
    int  select(UDT::UDSET* readfds, UDT::UDSET* writefds, UDT::UDSET* exceptfds, const timeval* timeout);
    int  selectEx(const std::vector<SRTSOCKET>& fds,
                  std::vector<SRTSOCKET>*       readfds,
                  std::vector<SRTSOCKET>*       writefds,
                  std::vector<SRTSOCKET>*       exceptfds,
                  int64_t                       msTimeOut);
    int  epoll_create();
    int  epoll_clear_usocks(int eid);
    int  epoll_add_usock(const int eid, const SRTSOCKET u, const int* events = NULL);
    int  epoll_add_usock_INTERNAL(const int eid, CUDTSocket* s, const int* events);
    int  epoll_add_ssock(const int eid, const SYSSOCKET s, const int* events = NULL);
    int  epoll_remove_usock(const int eid, const SRTSOCKET u);
    template <class EntityType>
    int epoll_remove_entity(const int eid, EntityType* ent);
    int epoll_remove_socket_INTERNAL(const int eid, CUDTSocket* ent);
#if ENABLE_BONDING
    int epoll_remove_group_INTERNAL(const int eid, CUDTGroup* ent);
#endif
    int     epoll_remove_ssock(const int eid, const SYSSOCKET s);
    int     epoll_update_ssock(const int eid, const SYSSOCKET s, const int* events = NULL);
    int     epoll_uwait(const int eid, SRT_EPOLL_EVENT* fdsSet, int fdsSize, int64_t msTimeOut);
    int32_t epoll_set(const int eid, int32_t flags);
    int     epoll_release(const int eid);

#if ENABLE_BONDING
    SRT_ATR_NODISCARD
    SRT_TSA_NEEDS_LOCKED(m_GlobControlLock)
    CUDTGroup& addGroup(SRTSOCKET id, SRT_GROUP_TYPE type)
    {
        // This only ensures that the element exists.
        // If the element was newly added, it will be NULL.
        CUDTGroup*& g = m_Groups[id];
        if (!g)
        {
            // This is a reference to the cell, so it will
            // rewrite it into the map.
            g = new CUDTGroup(type);
        }

        // Now we are sure that g is not NULL,
        // and persistence of this object is in the map.
        // The reference to the object can be safely returned here.
        return *g;
    }

    SRT_TSA_NEEDS_NONLOCKED(m_GlobControlLock)
    void deleteGroup(CUDTGroup* g);

    SRT_TSA_NEEDS_LOCKED(m_GlobControlLock)
    void deleteGroup_LOCKED(CUDTGroup* g);

    SRT_ATR_NODISCARD
    SRT_TSA_NEEDS_LOCKED(m_GlobControlLock)
    CUDTGroup* findPeerGroup_LOCKED(SRTSOCKET peergroup)
    {
        for (groups_t::iterator i = m_Groups.begin(); i != m_Groups.end(); ++i)
        {
            if (i->second->peerid() == peergroup)
                return i->second;
        }
        return NULL;
    }
#endif

    CEPoll& epoll_ref() { return m_EPoll; }

private:
    /// Generates a new socket ID. This function starts from a randomly
    /// generated value (at initialization time) and goes backward with
    /// with next calls. The possible values come from the range without
    /// the SRTGROUP_MASK bit, and the group bit is set when the ID is
    /// generated for groups. It is also internally checked if the
    /// newly generated ID isn't already used by an existing socket or group.
    ///
    /// Socket ID value range.
    /// - [0]: reserved for handshake procedure. If the destination Socket ID is 0
    ///   (destination Socket ID unknown) the packet will be sent to the listening socket
    ///   or to a socket that is in the rendezvous connection phase.
    /// - [1; 2 ^ 30): single socket ID range.
    /// - (2 ^ 30; 2 ^ 31): group socket ID range. Effectively any positive number
    ///   from [1; 2 ^ 30) with bit 30 set to 1. Bit 31 is zero.
    /// The most significant bit 31 (sign bit) is left unused so that checking for a value <= 0 identifies an invalid
    /// socket ID.
    ///
    /// @param group The socket id should be for socket group.
    /// @return The new socket ID.
    /// @throw CUDTException if after rolling over all possible ID values nothing can be returned
    SRTSOCKET generateSocketID(bool group = false);

private:
    typedef std::map<SRTSOCKET, CUDTSocket*> sockets_t; // stores all the socket structures
    SRT_TSA_GUARDED_BY(m_GlobControlLock)
    sockets_t m_Sockets;

#if ENABLE_BONDING
    typedef std::map<SRTSOCKET, CUDTGroup*> groups_t;
    SRT_TSA_GUARDED_BY(m_GlobControlLock)
    groups_t m_Groups;
#endif

    // XXX Desired, but blocked because the older clang compilers
    // do not handle this declaration correctly. Unblock in devel builds
    // for checking.
    // SRT_TSA_LOCK_ORDERS_AFTER(CUDT::m_ConnectionLock)
    sync::Mutex m_GlobControlLock; // used to synchronize UDT API

    sync::Mutex m_IDLock; // used to synchronize ID generation

    SRTSOCKET m_SocketIDGenerator;      // seed to generate a new unique socket ID
    SRTSOCKET m_SocketIDGenerator_init; // Keeps track of the very first one

    SRT_TSA_GUARDED_BY(m_GlobControlLock)
    std::map<int64_t, std::set<SRTSOCKET> >
        m_PeerRec; // record sockets from peers to avoid repeated connection request, int64_t = (socker_id << 30) + isn

private:
    friend struct FLookupSocketWithEvent_LOCKED;

    SRT_TSA_NEEDS_NONLOCKED(m_GlobControlLock)
    CUDTSocket* locateSocket(SRTSOCKET u, ErrorHandling erh = ERH_RETURN);
    // This function does the same as locateSocket, except that:
    // - lock on m_GlobControlLock is expected (so that you don't unlock between finding and using)
    // - only return NULL if not found
    SRT_TSA_NEEDS_LOCKED(m_GlobControlLock)
    CUDTSocket* locateSocket_LOCKED(SRTSOCKET u);
    CUDTSocket* locatePeer(const sockaddr_any& peer, const SRTSOCKET id, int32_t isn);

#if ENABLE_BONDING
    SRT_TSA_NEEDS_NONLOCKED(m_GlobControlLock)
    CUDTGroup* locateAcquireGroup(SRTSOCKET u, ErrorHandling erh = ERH_RETURN);

    SRT_TSA_NEEDS_NONLOCKED(m_GlobControlLock)
    CUDTGroup* acquireSocketsGroup(CUDTSocket* s);

    struct GroupKeeper
    {
        CUDTGroup* group;

        // This is intended for API functions to lock the group's existence
        // for the lifetime of their call.
        GroupKeeper(CUDTUnited& glob, SRTSOCKET id, ErrorHandling erh) { group = glob.locateAcquireGroup(id, erh); }

        // This is intended for TSBPD thread that should lock the group's
        // existence until it exits.
        GroupKeeper(CUDTUnited& glob, CUDTSocket* s) { group = glob.acquireSocketsGroup(s); }

        ~GroupKeeper()
        {
            if (group)
            {
                // We have a guarantee that if `group` was set
                // as non-NULL here, it is also acquired and will not
                // be deleted until this busy flag is set back to false.
                sync::ScopedLock cgroup(*group->exp_groupLock());
                group->apiRelease();
                // Only now that the group lock is lifted, can the
                // group be now deleted and this pointer potentially dangling
            }
        }
    };
#endif

    CUDTSocket* locateAcquireSocket(SRTSOCKET u, ErrorHandling erh = ERH_RETURN);
    bool acquireSocket(CUDTSocket* s);
    bool startGarbageCollector();
    void stopGarbageCollector();
    void closeAllSockets();

public:
    struct SocketKeeper
    {
        CUDTSocket* socket;

        SocketKeeper(): socket(NULL) {}

        // This is intended for API functions to lock the socket's existence
        // for the lifetime of their call.
        SocketKeeper(CUDTUnited& glob, SRTSOCKET id, ErrorHandling erh = ERH_RETURN) { socket = glob.locateAcquireSocket(id, erh); }

        // This is intended for TSBPD thread that should lock the socket's
        // existence until it exits.
        SocketKeeper(CUDTUnited& glob, CUDTSocket* s)
        {
            acquire(glob, s);
        }

        // Note: acquire doesn't check if the keeper already keeps anything.
        // This is only for a use together with an empty constructor.
        bool acquire(CUDTUnited& glob, CUDTSocket* s)
        {
            if (s == NULL)
            {
                socket = NULL;
                return false;
            }

            const bool caught = glob.acquireSocket(s);
            socket = caught ? s : NULL;
            return caught;
        }

        ~SocketKeeper()
        {
            if (socket)
            {
                SRT_ASSERT(socket->isStillBusy() > 0);
                socket->apiRelease();
            }
        }
    };

private:

    void updateMux(CUDTSocket* s, const sockaddr_any& addr, const UDPSOCKET* = NULL);
    bool updateListenerMux(CUDTSocket* s, const CUDTSocket* ls);

    // Utility functions for updateMux
    void     configureMuxer(CMultiplexer& w_m, const CUDTSocket* s, int af);
    uint16_t installMuxer(CUDTSocket* w_s, CMultiplexer& sm);

    /// @brief Checks if channel configuration matches the socket configuration.
    /// @param cfgMuxer multiplexer configuration.
    /// @param cfgSocket socket configuration.
    /// @return tru if configurations match, false otherwise.
    static bool channelSettingsMatch(const CSrtMuxerConfig& cfgMuxer, const CSrtConfig& cfgSocket);
    static bool inet6SettingsCompat(const sockaddr_any& muxaddr, const CSrtMuxerConfig& cfgMuxer,
        const sockaddr_any& reqaddr, const CSrtMuxerConfig& cfgSocket);

private:
    SRT_TSA_GUARDED_BY(m_GlobControlLock)
    std::map<int, CMultiplexer> m_mMultiplexer; // UDP multiplexer

    /// UDT network information cache.
    /// Existence is guarded by m_GlobControlLock, but the cache itself is thread-safe.
    SRT_TSA_PT_GUARDED_BY(m_GlobControlLock)
    CCache<CInfoBlock>* const m_pCache;

private:
<<<<<<< HEAD
    sync::atomic<bool> m_bClosing;
=======
    srt::sync::atomic<bool> m_bClosing;
    sync::Mutex             m_GCStartLock;
>>>>>>> 5d80411f
    sync::Mutex             m_GCStopLock;
    sync::Condition         m_GCStopCond;

    sync::Mutex m_InitLock;
    SRT_TSA_GUARDED_BY(m_InitLock)
    int         m_iInstanceCount; // number of startup() called by application
    sync::atomic<bool>        m_bGCStatus;      // if the GC thread is working (true)

    SRT_TSA_GUARDED_BY(m_InitLock)
    sync::CThread m_GCThread;
    static void*  garbageCollect(void*);

    SRT_TSA_GUARDED_BY(m_GlobControlLock)
    sockets_t m_ClosedSockets; // temporarily store closed sockets
#if ENABLE_BONDING
    SRT_TSA_GUARDED_BY(m_GlobControlLock)
    groups_t m_ClosedGroups;
#endif

    void checkBrokenSockets();

    SRT_TSA_NEEDS_LOCKED(m_GlobControlLock)
    void removeSocket(const SRTSOCKET u);

    CEPoll m_EPoll; // handling epoll data structures and events

private:
    CUDTUnited(const CUDTUnited&);
    CUDTUnited& operator=(const CUDTUnited&);
};

} // namespace srt

#endif<|MERGE_RESOLUTION|>--- conflicted
+++ resolved
@@ -272,13 +272,6 @@
     /// @return The new UDT socket ID, or INVALID_SOCK.
     SRTSOCKET newSocket(CUDTSocket** pps = NULL);
 
-#if ENABLE_BONDING
-    // This is an internal function; 'type' should be pre-checked if it has a correct value.
-    // This doesn't have argument of GroupType due to header file conflicts.
-
-    SRT_TSA_NEEDS_LOCKED(m_GlobControlLock)
-    srt::CUDTGroup& newGroup(const int type);
-#endif
     /// Create (listener-side) a new socket associated with the incoming connection request.
     /// @param [in] listen the listening socket ID.
     /// @param [in] peer peer address.
@@ -366,6 +359,11 @@
         // The reference to the object can be safely returned here.
         return *g;
     }
+
+    // This is an internal function; 'type' should be pre-checked if it has a correct value.
+    // This doesn't have argument of GroupType due to cross-interface conflicts.
+    SRT_TSA_NEEDS_LOCKED(m_GlobControlLock)
+    srt::CUDTGroup& newGroup(const int type);
 
     SRT_TSA_NEEDS_NONLOCKED(m_GlobControlLock)
     void deleteGroup(CUDTGroup* g);
@@ -486,8 +484,13 @@
 
     CUDTSocket* locateAcquireSocket(SRTSOCKET u, ErrorHandling erh = ERH_RETURN);
     bool acquireSocket(CUDTSocket* s);
+
+    SRT_TSA_NEEDS_LOCKED(m_InitLock)
     bool startGarbageCollector();
+
+    SRT_TSA_NEEDS_LOCKED(m_InitLock)
     void stopGarbageCollector();
+
     void closeAllSockets();
 
 public:
@@ -560,12 +563,8 @@
     CCache<CInfoBlock>* const m_pCache;
 
 private:
-<<<<<<< HEAD
     sync::atomic<bool> m_bClosing;
-=======
-    srt::sync::atomic<bool> m_bClosing;
     sync::Mutex             m_GCStartLock;
->>>>>>> 5d80411f
     sync::Mutex             m_GCStopLock;
     sync::Condition         m_GCStopCond;
 
