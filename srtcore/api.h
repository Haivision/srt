--- conflicted
+++ resolved
@@ -70,21 +70,6 @@
 class CUDTSocket
 {
 public:
-<<<<<<< HEAD
-   CUDTSocket():
-       m_Status(SRTS_INIT),
-       m_SocketID(0),
-       m_ListenSocket(0),
-       m_PeerID(0),
-       m_iISN(0),
-       m_pUDT(NULL),
-       m_pQueuedSockets(NULL),
-       m_pAcceptSockets(NULL),
-       m_AcceptCond(),
-       m_AcceptLock(),
-       m_uiBackLog(0),
-       m_iMuxID(-1)
-=======
    CUDTSocket()
        : m_Status(SRTS_INIT)
        , m_SocketID(0)
@@ -98,7 +83,6 @@
        , m_AcceptLock()
        , m_uiBackLog(0)
        , m_iMuxID(-1)
->>>>>>> 3923aa24
    {
        construct();
    }
@@ -154,19 +138,11 @@
    // you'd like to call cudtsocket->m_pUDT->close().
    void makeClosed();
 
-<<<<<<< HEAD
    // Instrumentally used by select() and also required for non-blocking
    // mode check in groups
    bool readReady();
    bool writeReady();
    bool broken();
-=======
-    // Instrumentally used by select() and also required for non-blocking
-    // mode check in groups
-    bool readReady();
-    bool writeReady();
-    bool broken();
->>>>>>> 3923aa24
 
 private:
    CUDTSocket(const CUDTSocket&);
