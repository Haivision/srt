/*
 * SRT - Secure, Reliable, Transport
 * Copyright (c) 2018 Haivision Systems Inc.
 *
 * This Source Code Form is subject to the terms of the Mozilla Public
 * License, v. 2.0. If a copy of the MPL was not distributed with this
 * file, You can obtain one at http://mozilla.org/MPL/2.0/.
 *
 */

/*****************************************************************************
Copyright (c) 2001 - 2010, The Board of Trustees of the University of Illinois.
All rights reserved.

Redistribution and use in source and binary forms, with or without
modification, are permitted provided that the following conditions are
met:

* Redistributions of source code must retain the above
  copyright notice, this list of conditions and the
  following disclaimer.

* Redistributions in binary form must reproduce the
  above copyright notice, this list of conditions
  and the following disclaimer in the documentation
  and/or other materials provided with the distribution.

* Neither the name of the University of Illinois
  nor the names of its contributors may be used to
  endorse or promote products derived from this
  software without specific prior written permission.

THIS SOFTWARE IS PROVIDED BY THE COPYRIGHT HOLDERS AND CONTRIBUTORS "AS
IS" AND ANY EXPRESS OR IMPLIED WARRANTIES, INCLUDING, BUT NOT LIMITED TO,
THE IMPLIED WARRANTIES OF MERCHANTABILITY AND FITNESS FOR A PARTICULAR
PURPOSE ARE DISCLAIMED. IN NO EVENT SHALL THE COPYRIGHT OWNER OR
CONTRIBUTORS BE LIABLE FOR ANY DIRECT, INDIRECT, INCIDENTAL, SPECIAL,
EXEMPLARY, OR CONSEQUENTIAL DAMAGES (INCLUDING, BUT NOT LIMITED TO,
PROCUREMENT OF SUBSTITUTE GOODS OR SERVICES; LOSS OF USE, DATA, OR
PROFITS; OR BUSINESS INTERRUPTION) HOWEVER CAUSED AND ON ANY THEORY OF
LIABILITY, WHETHER IN CONTRACT, STRICT LIABILITY, OR TORT (INCLUDING
NEGLIGENCE OR OTHERWISE) ARISING IN ANY WAY OUT OF THE USE OF THIS
SOFTWARE, EVEN IF ADVISED OF THE POSSIBILITY OF SUCH DAMAGE.
*****************************************************************************/

/*****************************************************************************
written by
    Yunhong Gu, last updated 09/28/2010
modified by
    Haivision Systems Inc.
*****************************************************************************/

#ifndef INC_SRT_API_H
#define INC_SRT_API_H

#include <map>
#include <vector>
#include <string>
#include "netinet_any.h"
#include "udt.h"
#include "packet.h"
#include "queue.h"
#include "cache.h"
#include "epoll.h"
#include "handshake.h"
#include "core.h"
#if ENABLE_BONDING
#include "group.h"
#endif

// Please refer to structure and locking information provided in the
// docs/dev/low-level-info.md document.

namespace srt
{

class CUDT;

/// @brief Class CUDTSocket is a control layer on top of the CUDT core functionality layer.
/// CUDTSocket owns CUDT.
class CUDTSocket
{
public:
    CUDTSocket()
        : m_Status(SRTS_INIT)
        , m_SocketID(0)
        , m_ListenSocket(SRT_SOCKID_CONNREQ)
        , m_PeerID(0)
#if ENABLE_BONDING
        , m_GroupMemberData()
        , m_GroupOf()
#endif
        , m_iISN(0)
        , m_UDT(this)
        , m_AcceptCond()
        , m_AcceptLock()
        , m_uiBackLog(0)
        , m_iMuxID(-1)
    {
        construct();
    }

    CUDTSocket(const CUDTSocket& ancestor)
        : m_Status(SRTS_INIT)
        , m_SocketID(0)
        , m_ListenSocket(SRT_SOCKID_CONNREQ)
        , m_PeerID(0)
#if ENABLE_BONDING
        , m_GroupMemberData()
        , m_GroupOf()
#endif
        , m_iISN(0)
        , m_UDT(this, ancestor.m_UDT)
        , m_AcceptCond()
        , m_AcceptLock()
        , m_uiBackLog(0)
        , m_iMuxID(-1)
    {
        construct();
    }

    ~CUDTSocket();

    void construct();

private:
    srt::sync::atomic<int> m_iBusy;
public:
    void apiAcquire() { ++m_iBusy; }
    void apiRelease() { --m_iBusy; }

    int isStillBusy() const
    {
        return m_iBusy;
    }


    SRT_ATTR_GUARDED_BY(m_ControlLock)
    sync::atomic<SRT_SOCKSTATUS> m_Status; //< current socket state

    /// Time when the socket is closed.
    /// When the socket is closed, it is not removed immediately from the list
    /// of sockets in order to prevent other methods from accessing invalid address.
    /// A timer is started and the socket will be removed after approximately
    /// 1 second (see CUDTUnited::checkBrokenSockets()).
    //sync::steady_clock::time_point m_tsClosureTimeStamp;
    sync::AtomicClock<sync::steady_clock> m_tsClosureTimeStamp;

    sockaddr_any m_SelfAddr; //< local address of the socket
    sockaddr_any m_PeerAddr; //< peer address of the socket

    SRTSOCKET m_SocketID;     //< socket ID
    SRTSOCKET m_ListenSocket; //< ID of the listener socket; 0 means this is an independent socket

    SRTSOCKET m_PeerID; //< peer socket ID
#if ENABLE_BONDING
    groups::SocketData* m_GroupMemberData; //< Pointer to group member data, or NULL if not a group member
    CUDTGroup*          m_GroupOf;         //< Group this socket is a member of, or NULL if it isn't
#endif

    int32_t m_iISN; //< initial sequence number, used to tell different connection from same IP:port

private:
    CUDT m_UDT; //< internal SRT socket logic

public:
    std::map<SRTSOCKET, sockaddr_any> m_QueuedSockets; //< set of connections waiting for accept()

    sync::Condition m_AcceptCond; //< used to block "accept" call
    sync::Mutex     m_AcceptLock; //< mutex associated to m_AcceptCond

    unsigned int m_uiBackLog; //< maximum number of connections in queue

    SRT_EPOLL_T getListenerEvents();

    // XXX A refactoring might be needed here.

    // There are no reasons found why the socket can't contain a list iterator to a
    // multiplexer INSTEAD of m_iMuxID. There's no danger in this solution because
    // the multiplexer is never deleted until there's at least one socket using it.
    //
    // The multiplexer may even physically be contained in the CUDTUnited object,
    // just track the multiple users of it (the listener and the accepted sockets).
    // When deleting, you simply "unsubscribe" yourself from the multiplexer, which
    // will unref it and remove the list element by the iterator kept by the
    // socket.
    int m_iMuxID; //< multiplexer ID

    sync::Mutex m_ControlLock; //< lock this socket exclusively for control APIs: bind/listen/connect

    CUDT&       core() { return m_UDT; }
    const CUDT& core() const { return m_UDT; }

    static int64_t getPeerSpec(SRTSOCKET id, int32_t isn) { return (int64_t(int32_t(id)) << 30) + isn; }
    int64_t        getPeerSpec() { return getPeerSpec(m_PeerID, m_iISN); }

    SRT_SOCKSTATUS getStatus();

    /// This function shall be called always wherever
    /// you'd like to call cudtsocket->m_pUDT->close(),
    /// from within the GC thread only (that is, only when
    /// the socket should be no longer visible in the
    /// connection, including for sending remaining data).
    void breakSocket_LOCKED();

    /// This makes the socket no longer capable of performing any transmission
    /// operation, but continues to be responsive in the connection in order
    /// to finish sending the data that were scheduled for sending so far.
    void setClosed();

    // This is necessary to be called from the group before the group clears
    // the connection with the socket. As for managed groups (and there are
    // currently no other group types), a socket disconnected from the group
    // is no longer usable.
    void setClosing()
    {
        core().m_bClosing = true;
    }

    /// This does the same as setClosed, plus sets the m_bBroken to true.
    /// Such a socket can still be read from so that remaining data from
    /// the receiver buffer can be read, but no longer sends anything.
    void setBrokenClosed();
    void removeFromGroup(bool broken);

    // Instrumentally used by select() and also required for non-blocking
    // mode check in groups
    bool readReady();
    bool writeReady() const;
    bool broken() const;

private:
    CUDTSocket& operator=(const CUDTSocket&);
};

////////////////////////////////////////////////////////////////////////////////

class CUDTUnited
{
    friend class CUDT;
    friend class CUDTGroup;
    friend class CRendezvousQueue;
    friend class CCryptoControl;

public:
    CUDTUnited();
    ~CUDTUnited();

    // Public constants
    static const int32_t MAX_SOCKET_VAL = SRTGROUP_MASK - 1; // maximum value for a regular socket

public:
    enum ErrorHandling
    {
        ERH_RETURN,
        ERH_THROW,
        ERH_ABORT
    };
    static std::string CONID(SRTSOCKET sock);

    /// initialize the UDT library.
    /// @return 0 if success, otherwise -1 is returned.
    SRTRUNSTATUS startup();

    /// release the UDT library.
    /// @return 0 if success, otherwise -1 is returned.
    SRTSTATUS cleanup();

    /// Create a new UDT socket.
    /// @param [out] pps Variable (optional) to which the new socket will be written, if succeeded
    /// @return The new UDT socket ID, or INVALID_SOCK.
    SRTSOCKET newSocket(CUDTSocket** pps = NULL);

    /// Create (listener-side) a new socket associated with the incoming connection request.
    /// @param [in] listen the listening socket ID.
    /// @param [in] peer peer address.
    /// @param [in,out] hs handshake information from peer side (in), negotiated value (out);
    /// @param [out] w_error error code in case of failure.
    /// @param [out] w_acpu reference to the existing associated socket if already exists.
    /// @return  1: if the new connection was successfully created (accepted), @a w_acpu is NULL;
    ///          0: the connection already exists (reference to the corresponding socket is returned in @a w_acpu).
    ///         -1: The connection processing failed due to memory alloation error, exceeding listener's backlog,
    ///             any error propagated from CUDT::open and CUDT::acceptAndRespond.
    int newConnection(const SRTSOCKET     listen,
                      const sockaddr_any& peer,
                      const CPacket&      hspkt,
                      CHandShake&         w_hs,
                      int&                w_error,
                      CUDT*&              w_acpu);

<<<<<<< HEAD
    SRTSTATUS installAcceptHook(const SRTSOCKET lsn, srt_listen_callback_fn* hook, void* opaq);
    SRTSTATUS installConnectHook(const SRTSOCKET lsn, srt_connect_callback_fn* hook, void* opaq);
=======
#if ENABLE_BONDING
    SRT_ATTR_REQUIRES(m_GlobControlLock)
    int checkQueuedSocketsEvents(const std::map<SRTSOCKET, sockaddr_any>& sockets);
    void removePendingForGroup(const CUDTGroup* g);
#endif

    int installAcceptHook(const SRTSOCKET lsn, srt_listen_callback_fn* hook, void* opaq);
    int installConnectHook(const SRTSOCKET lsn, srt_connect_callback_fn* hook, void* opaq);
>>>>>>> 314b6d22

    /// Check the status of the UDT socket.
    /// @param [in] u the UDT socket ID.
    /// @return UDT socket status, or NONEXIST if not found.
    SRT_SOCKSTATUS getStatus(const SRTSOCKET u);

    // socket APIs

    SRTSTATUS bind(CUDTSocket* u, const sockaddr_any& name);
    SRTSTATUS bind(CUDTSocket* u, UDPSOCKET udpsock);
    SRTSTATUS listen(const SRTSOCKET u, int backlog);
    SRTSOCKET accept(const SRTSOCKET listen, sockaddr* addr, int* addrlen);
    SRTSOCKET accept_bond(const SRTSOCKET listeners[], int lsize, int64_t msTimeOut);
    SRTSOCKET connect(SRTSOCKET u, const sockaddr* srcname, const sockaddr* tarname, int tarlen);
    SRTSOCKET connect(const SRTSOCKET u, const sockaddr* name, int namelen, int32_t forced_isn);
    void      connectIn(CUDTSocket* s, const sockaddr_any& target, int32_t forced_isn);
#if ENABLE_BONDING
    SRTSOCKET groupConnect(CUDTGroup* g, SRT_SOCKGROUPCONFIG targets[], int arraysize);
    SRTSOCKET singleMemberConnect(CUDTGroup* g, SRT_SOCKGROUPCONFIG* target);
#endif
    SRTSTATUS close(const SRTSOCKET u);
    SRTSTATUS close(CUDTSocket* s);
    void getpeername(const SRTSOCKET u, sockaddr* name, int* namelen);
    void getsockname(const SRTSOCKET u, sockaddr* name, int* namelen);
    void getsockdevname(const SRTSOCKET u, char* name, size_t* namelen);
    int  select(UDT::UDSET* readfds, UDT::UDSET* writefds, UDT::UDSET* exceptfds, const timeval* timeout);
    int  selectEx(const std::vector<SRTSOCKET>& fds,
                  std::vector<SRTSOCKET>*       readfds,
                  std::vector<SRTSOCKET>*       writefds,
                  std::vector<SRTSOCKET>*       exceptfds,
                  int64_t                       msTimeOut);
    int  epoll_create();
    void epoll_clear_usocks(int eid);
    void epoll_add_usock(const int eid, const SRTSOCKET u, const int* events = NULL);
    void epoll_add_usock_INTERNAL(const int eid, CUDTSocket* s, const int* events);
    void epoll_add_ssock(const int eid, const SYSSOCKET s, const int* events = NULL);
    void epoll_remove_usock(const int eid, const SRTSOCKET u);
    template <class EntityType>
    void epoll_remove_entity(const int eid, EntityType* ent);
    void epoll_remove_socket_INTERNAL(const int eid, CUDTSocket* ent);
#if ENABLE_BONDING
    void epoll_remove_group_INTERNAL(const int eid, CUDTGroup* ent);
#endif
    void epoll_remove_ssock(const int eid, const SYSSOCKET s);
    void epoll_update_ssock(const int eid, const SYSSOCKET s, const int* events = NULL);
    int epoll_uwait(const int eid, SRT_EPOLL_EVENT* fdsSet, int fdsSize, int64_t msTimeOut);
    int32_t epoll_set(const int eid, int32_t flags);
    void epoll_release(const int eid);

#if ENABLE_BONDING
    SRT_ATR_NODISCARD SRT_ATTR_REQUIRES(m_GlobControlLock)
    CUDTGroup& addGroup(SRTSOCKET id, SRT_GROUP_TYPE type)
    {
        // This only ensures that the element exists.
        // If the element was newly added, it will be NULL.
        CUDTGroup*& g = m_Groups[id];
        if (!g)
        {
            // This is a reference to the cell, so it will
            // rewrite it into the map.
            g = new CUDTGroup(type);
        }

        // Now we are sure that g is not NULL,
        // and persistence of this object is in the map.
        // The reference to the object can be safely returned here.
        return *g;
    }

    void deleteGroup(CUDTGroup* g);
    void deleteGroup_LOCKED(CUDTGroup* g);

    SRT_ATR_NODISCARD SRT_ATTR_REQUIRES(m_GlobControlLock)
    CUDTGroup* findPeerGroup_LOCKED(SRTSOCKET peergroup)
    {
        for (groups_t::iterator i = m_Groups.begin(); i != m_Groups.end(); ++i)
        {
            if (i->second->peerid() == peergroup)
                return i->second;
        }
        return NULL;
    }
#endif

    CEPoll& epoll_ref() { return m_EPoll; }

private:
    /// Generates a new socket ID. This function starts from a randomly
    /// generated value (at initialization time) and goes backward with
    /// with next calls. The possible values come from the range without
    /// the SRTGROUP_MASK bit, and the group bit is set when the ID is
    /// generated for groups. It is also internally checked if the
    /// newly generated ID isn't already used by an existing socket or group.
    ///
    /// Socket ID value range.
    /// - [0]: reserved for handshake procedure. If the destination Socket ID is 0
    ///   (destination Socket ID unknown) the packet will be sent to the listening socket
    ///   or to a socket that is in the rendezvous connection phase.
    /// - [1; 2 ^ 30): single socket ID range.
    /// - (2 ^ 30; 2 ^ 31): group socket ID range. Effectively any positive number
    ///   from [1; 2 ^ 30) with bit 30 set to 1. Bit 31 is zero.
    /// The most significant bit 31 (sign bit) is left unused so that checking for a value <= 0 identifies an invalid
    /// socket ID.
    ///
    /// @param group The socket id should be for socket group.
    /// @return The new socket ID.
    /// @throw CUDTException if after rolling over all possible ID values nothing can be returned
    SRTSOCKET generateSocketID(bool group = false);

private:
    typedef std::map<SRTSOCKET, CUDTSocket*> sockets_t; // stores all the socket structures
    SRT_ATTR_GUARDED_BY(m_GlobControlLock)
    sockets_t m_Sockets;

#if ENABLE_BONDING
    typedef std::map<SRTSOCKET, CUDTGroup*> groups_t;
    SRT_ATTR_GUARDED_BY(m_GlobControlLock)
    groups_t m_Groups;
#endif

    sync::Mutex m_GlobControlLock; // used to synchronize UDT API

    sync::Mutex m_IDLock; // used to synchronize ID generation

    int32_t m_SocketIDGenerator;      // seed to generate a new unique socket ID
    int32_t m_SocketIDGenerator_init; // Keeps track of the very first one

    SRT_ATTR_GUARDED_BY(m_GlobControlLock)
    std::map<int64_t, std::set<SRTSOCKET> >
        m_PeerRec; // record sockets from peers to avoid repeated connection request, int64_t = (socker_id << 30) + isn

private:
    friend struct FLookupSocketWithEvent_LOCKED;

    CUDTSocket* locateSocket(SRTSOCKET u, ErrorHandling erh = ERH_RETURN);
    // This function does the same as locateSocket, except that:
    // - lock on m_GlobControlLock is expected (so that you don't unlock between finding and using)
    // - only return NULL if not found
    CUDTSocket* locateSocket_LOCKED(SRTSOCKET u);
    CUDTSocket* locatePeer(const sockaddr_any& peer, const SRTSOCKET id, int32_t isn);

    int getMaxPayloadSize(SRTSOCKET u);

#if ENABLE_BONDING
    CUDTGroup* locateAcquireGroup(SRTSOCKET u, ErrorHandling erh = ERH_RETURN);
    CUDTGroup* acquireSocketsGroup(CUDTSocket* s);

    struct GroupKeeper
    {
        CUDTGroup* group;

        // This is intended for API functions to lock the group's existence
        // for the lifetime of their call.
        GroupKeeper(CUDTUnited& glob, SRTSOCKET id, ErrorHandling erh) { group = glob.locateAcquireGroup(id, erh); }

        // This is intended for TSBPD thread that should lock the group's
        // existence until it exits.
        GroupKeeper(CUDTUnited& glob, CUDTSocket* s) { group = glob.acquireSocketsGroup(s); }

        ~GroupKeeper()
        {
            if (group)
            {
                // We have a guarantee that if `group` was set
                // as non-NULL here, it is also acquired and will not
                // be deleted until this busy flag is set back to false.
                sync::ScopedLock cgroup(*group->exp_groupLock());
                group->apiRelease();
                // Only now that the group lock is lifted, can the
                // group be now deleted and this pointer potentially dangling
            }
        }
    };
#endif

    CUDTSocket* locateAcquireSocket(SRTSOCKET u, ErrorHandling erh = ERH_RETURN);
    bool acquireSocket(CUDTSocket* s);
    bool startGarbageCollector();
    void stopGarbageCollector();
    void closeAllSockets();

public:
    struct SocketKeeper
    {
        CUDTSocket* socket;

        SocketKeeper(): socket(NULL) {}

        // This is intended for API functions to lock the socket's existence
        // for the lifetime of their call.
        SocketKeeper(CUDTUnited& glob, SRTSOCKET id, ErrorHandling erh = ERH_RETURN) { socket = glob.locateAcquireSocket(id, erh); }

        // This is intended for TSBPD thread that should lock the socket's
        // existence until it exits.
        SocketKeeper(CUDTUnited& glob, CUDTSocket* s)
        {
            acquire(glob, s);
        }

        // Note: acquire doesn't check if the keeper already keeps anything.
        // This is only for a use together with an empty constructor.
        bool acquire(CUDTUnited& glob, CUDTSocket* s)
        {
            if (s == NULL)
            {
                socket = NULL;
                return false;
            }

            const bool caught = glob.acquireSocket(s);
            socket = caught ? s : NULL;
            return caught;
        }

        ~SocketKeeper()
        {
            if (socket)
            {
                SRT_ASSERT(socket->isStillBusy() > 0);
                socket->apiRelease();
            }
        }
    };

private:

    void updateMux(CUDTSocket* s, const sockaddr_any& addr, const UDPSOCKET* = NULL);
    bool updateListenerMux(CUDTSocket* s, const CUDTSocket* ls);

    // Utility functions for updateMux
    void     configureMuxer(CMultiplexer& w_m, const CUDTSocket* s, int af);
    uint16_t installMuxer(CUDTSocket* w_s, CMultiplexer& sm);

    /// @brief Checks if channel configuration matches the socket configuration.
    /// @param cfgMuxer multiplexer configuration.
    /// @param cfgSocket socket configuration.
    /// @return tru if configurations match, false otherwise.
    static bool channelSettingsMatch(const CSrtMuxerConfig& cfgMuxer, const CSrtConfig& cfgSocket);
    static bool inet6SettingsCompat(const sockaddr_any& muxaddr, const CSrtMuxerConfig& cfgMuxer,
        const sockaddr_any& reqaddr, const CSrtMuxerConfig& cfgSocket);

private:
    SRT_ATTR_GUARDED_BY(m_GlobControlLock)
    std::map<int, CMultiplexer> m_mMultiplexer; // UDP multiplexer

    /// UDT network information cache.
    /// Existence is guarded by m_GlobControlLock, but the cache itself is thread-safe.
    SRT_ATTR_GUARDED_BY(m_GlobControlLock)
    CCache<CInfoBlock>* const m_pCache;

private:
    srt::sync::atomic<bool> m_bClosing;
    sync::Mutex             m_GCStartLock;
    sync::Mutex             m_GCStopLock;
    sync::Condition         m_GCStopCond;

    sync::Mutex m_InitLock;
    SRT_ATTR_GUARDED_BY(m_InitLock)
    int         m_iInstanceCount; // number of startup() called by application
    SRT_ATTR_GUARDED_BY(m_InitLock)
    bool        m_bGCStatus;      // if the GC thread is working (true)

    SRT_ATTR_GUARDED_BY(m_InitLock)
    sync::CThread m_GCThread;
    static void*  garbageCollect(void*);

    SRT_ATTR_GUARDED_BY(m_GlobControlLock)
    sockets_t m_ClosedSockets; // temporarily store closed sockets
#if ENABLE_BONDING
    SRT_ATTR_GUARDED_BY(m_GlobControlLock)
    groups_t m_ClosedGroups;
#endif

    void checkBrokenSockets();
    void removeSocket(const SRTSOCKET u);

    CEPoll m_EPoll; // handling epoll data structures and events

private:
    CUDTUnited(const CUDTUnited&);
    CUDTUnited& operator=(const CUDTUnited&);
};

} // namespace srt

#endif<|MERGE_RESOLUTION|>--- conflicted
+++ resolved
@@ -288,19 +288,14 @@
                       int&                w_error,
                       CUDT*&              w_acpu);
 
-<<<<<<< HEAD
-    SRTSTATUS installAcceptHook(const SRTSOCKET lsn, srt_listen_callback_fn* hook, void* opaq);
-    SRTSTATUS installConnectHook(const SRTSOCKET lsn, srt_connect_callback_fn* hook, void* opaq);
-=======
 #if ENABLE_BONDING
     SRT_ATTR_REQUIRES(m_GlobControlLock)
     int checkQueuedSocketsEvents(const std::map<SRTSOCKET, sockaddr_any>& sockets);
     void removePendingForGroup(const CUDTGroup* g);
 #endif
 
-    int installAcceptHook(const SRTSOCKET lsn, srt_listen_callback_fn* hook, void* opaq);
-    int installConnectHook(const SRTSOCKET lsn, srt_connect_callback_fn* hook, void* opaq);
->>>>>>> 314b6d22
+    SRTSTATUS installAcceptHook(const SRTSOCKET lsn, srt_listen_callback_fn* hook, void* opaq);
+    SRTSTATUS installConnectHook(const SRTSOCKET lsn, srt_connect_callback_fn* hook, void* opaq);
 
     /// Check the status of the UDT socket.
     /// @param [in] u the UDT socket ID.
