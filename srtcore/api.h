--- conflicted
+++ resolved
@@ -224,7 +224,6 @@
     void setBrokenClosed();
     void removeFromGroup(bool broken);
 
-    int notListening();
     void breakNonAcceptedSockets();
 
     // Instrumentally used by select() and also required for non-blocking
@@ -310,10 +309,7 @@
 #if ENABLE_BONDING
     SRT_TSA_NEEDS_LOCKED_SHARED(m_GlobControlLock)
     int checkQueuedSocketsEvents(const std::map<SRTSOCKET, sockaddr_any>& sockets);
-<<<<<<< HEAD
     SRT_TSA_NEEDS_LOCKED_SHARED(m_GlobControlLock)
-=======
->>>>>>> 47bf67f1
     void removePendingForGroup(const CUDTGroup* g, const std::vector<SRTSOCKET>& listeners, SRTSOCKET this_socket);
 #endif
 
@@ -650,7 +646,7 @@
 
     // Attempts to remove the socket that is already closed.
     // Returns non-null multiplexer if this multiplexer was
-    // holding this socket.
+    // holding this socket and removal has succeeded.
     SRT_TSA_NEEDS_LOCKED(m_GlobControlLock)
     CMultiplexer* tryRemoveClosedSocket(const SRTSOCKET u);
     SRT_TSA_NEEDS_LOCKED(m_GlobControlLock)
