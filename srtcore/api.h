/*
 * SRT - Secure, Reliable, Transport
 * Copyright (c) 2018 Haivision Systems Inc.
 * 
 * This Source Code Form is subject to the terms of the Mozilla Public
 * License, v. 2.0. If a copy of the MPL was not distributed with this
 * file, You can obtain one at http://mozilla.org/MPL/2.0/.
 * 
 */

/*****************************************************************************
Copyright (c) 2001 - 2010, The Board of Trustees of the University of Illinois.
All rights reserved.

Redistribution and use in source and binary forms, with or without
modification, are permitted provided that the following conditions are
met:

* Redistributions of source code must retain the above
  copyright notice, this list of conditions and the
  following disclaimer.

* Redistributions in binary form must reproduce the
  above copyright notice, this list of conditions
  and the following disclaimer in the documentation
  and/or other materials provided with the distribution.

* Neither the name of the University of Illinois
  nor the names of its contributors may be used to
  endorse or promote products derived from this
  software without specific prior written permission.

THIS SOFTWARE IS PROVIDED BY THE COPYRIGHT HOLDERS AND CONTRIBUTORS "AS
IS" AND ANY EXPRESS OR IMPLIED WARRANTIES, INCLUDING, BUT NOT LIMITED TO,
THE IMPLIED WARRANTIES OF MERCHANTABILITY AND FITNESS FOR A PARTICULAR
PURPOSE ARE DISCLAIMED. IN NO EVENT SHALL THE COPYRIGHT OWNER OR
CONTRIBUTORS BE LIABLE FOR ANY DIRECT, INDIRECT, INCIDENTAL, SPECIAL,
EXEMPLARY, OR CONSEQUENTIAL DAMAGES (INCLUDING, BUT NOT LIMITED TO,
PROCUREMENT OF SUBSTITUTE GOODS OR SERVICES; LOSS OF USE, DATA, OR
PROFITS; OR BUSINESS INTERRUPTION) HOWEVER CAUSED AND ON ANY THEORY OF
LIABILITY, WHETHER IN CONTRACT, STRICT LIABILITY, OR TORT (INCLUDING
NEGLIGENCE OR OTHERWISE) ARISING IN ANY WAY OUT OF THE USE OF THIS
SOFTWARE, EVEN IF ADVISED OF THE POSSIBILITY OF SUCH DAMAGE.
*****************************************************************************/

/*****************************************************************************
written by
   Yunhong Gu, last updated 09/28/2010
modified by
   Haivision Systems Inc.
*****************************************************************************/

#ifndef __UDT_API_H__
#define __UDT_API_H__


#include <map>
#include <vector>
#include <string>
#include "netinet_any.h"
#include "udt.h"
#include "packet.h"
#include "queue.h"
#include "cache.h"
#include "epoll.h"
#include "handshake.h"

class CUDT;

class CUDTSocket
{
public:
   CUDTSocket():
       m_Status(SRTS_INIT),
       m_TimeStamp(0),
       m_SocketID(0),
       m_ListenSocket(0),
       m_PeerID(0),
       m_iISN(0),
       m_pUDT(NULL),
       m_pQueuedSockets(NULL),
       m_pAcceptSockets(NULL),
       m_AcceptCond(),
       m_AcceptLock(),
       m_uiBackLog(0),
       m_iMuxID(-1)
   {
       construct();
   }

   ~CUDTSocket();

   void construct();

   SRT_SOCKSTATUS m_Status;                  //< current socket state

   uint64_t m_TimeStamp;                     //< time when the socket is closed

   sockaddr_any m_SelfAddr;                    //< local address of the socket
   sockaddr_any m_PeerAddr;                    //< peer address of the socket

   SRTSOCKET m_SocketID;                     //< socket ID
   SRTSOCKET m_ListenSocket;                 //< ID of the listener socket; 0 means this is an independent socket

   SRTSOCKET m_PeerID;                       //< peer socket ID
   int32_t m_iISN;                           //< initial sequence number, used to tell different connection from same IP:port

   CUDT* m_pUDT;                             //< pointer to the UDT entity

   std::set<SRTSOCKET>* m_pQueuedSockets;    //< set of connections waiting for accept()
   std::set<SRTSOCKET>* m_pAcceptSockets;    //< set of accept()ed connections

   pthread_cond_t m_AcceptCond;              //< used to block "accept" call
   pthread_mutex_t m_AcceptLock;             //< mutex associated to m_AcceptCond

   unsigned int m_uiBackLog;                 //< maximum number of connections in queue

   int m_iMuxID;                             //< multiplexer ID

   pthread_mutex_t m_ControlLock;            //< lock this socket exclusively for control APIs: bind/listen/connect

   static int64_t getPeerSpec(SRTSOCKET id, int32_t isn)
   {
       return (id << 30) + isn;
   }
   int64_t getPeerSpec()
   {
       return getPeerSpec(m_PeerID, m_iISN);
   }

   SRT_SOCKSTATUS getStatus();

   // This function shall be called always wherever
   // you'd like to call cudtsocket->m_pUDT->close().
   void makeClosed();

    // Instrumentally used by select() and also required for non-blocking
    // mode check in groups
    bool readReady();
    bool writeReady();
    bool broken();

private:
   CUDTSocket(const CUDTSocket&);
   CUDTSocket& operator=(const CUDTSocket&);
};

////////////////////////////////////////////////////////////////////////////////

class CUDTUnited
{
friend class CUDT;
friend class CRendezvousQueue;

public:
   CUDTUnited();
   ~CUDTUnited();

public:

   enum ErrorHandling { ERH_RETURN, ERH_THROW, ERH_ABORT };
   static std::string CONID(SRTSOCKET sock);

      /// initialize the UDT library.
      /// @return 0 if success, otherwise -1 is returned.

   int startup();

      /// release the UDT library.
      /// @return 0 if success, otherwise -1 is returned.

   int cleanup();

      /// Create a new UDT socket.
      /// @return The new UDT socket ID, or INVALID_SOCK.

   SRTSOCKET newSocket();

      /// Create a new UDT connection.
      /// @param [in] listen the listening UDT socket;
      /// @param [in] peer peer address.
      /// @param [in,out] hs handshake information from peer side (in), negotiated value (out);
      /// @return If the new connection is successfully created: 1 success, 0 already exist, -1 error.

   int newConnection(const SRTSOCKET listen, const sockaddr_any& peer, CHandShake* hs, const CPacket& hspkt);

<<<<<<< HEAD
=======
   int installAcceptHook(const SRTSOCKET lsn, srt_listen_callback_fn* hook, void* opaq);

      /// look up the UDT entity according to its ID.
      /// @param [in] u the UDT socket ID.
      /// @return Pointer to the UDT entity.

   CUDT* lookup(const SRTSOCKET u);

>>>>>>> cdf9b3ba
      /// Check the status of the UDT socket.
      /// @param [in] u the UDT socket ID.
      /// @return UDT socket status, or NONEXIST if not found.

   SRT_SOCKSTATUS getStatus(const SRTSOCKET u);

      // socket APIs

   int bind(CUDTSocket* u, const sockaddr_any& name);
   int bind(CUDTSocket* u, int udpsock);
   int listen(const SRTSOCKET u, int backlog);
   SRTSOCKET accept(const SRTSOCKET listen, sockaddr* addr, int* addrlen);
   int connect(SRTSOCKET u, const sockaddr* srcname, int srclen, const sockaddr* tarname, int tarlen);
   int connect(const SRTSOCKET u, const sockaddr* name, int namelen, int32_t forced_isn);
   int connectIn(CUDTSocket* s, const sockaddr_any& target, int32_t forced_isn);
   int close(const SRTSOCKET u);
   int close(CUDTSocket* s);
   void getpeername(const SRTSOCKET u, sockaddr* name, int* namelen);
   void getsockname(const SRTSOCKET u, sockaddr* name, int* namelen);
   int select(ud_set* readfds, ud_set* writefds, ud_set* exceptfds, const timeval* timeout);
   int selectEx(const std::vector<SRTSOCKET>& fds, std::vector<SRTSOCKET>* readfds, std::vector<SRTSOCKET>* writefds, std::vector<SRTSOCKET>* exceptfds, int64_t msTimeOut);
   int epoll_create();
   int epoll_add_usock(const int eid, const SRTSOCKET u, const int* events = NULL);
   int epoll_add_ssock(const int eid, const SYSSOCKET s, const int* events = NULL);
   int epoll_remove_usock(const int eid, const SRTSOCKET u);
   int epoll_remove_ssock(const int eid, const SYSSOCKET s);
   int epoll_update_usock(const int eid, const SRTSOCKET u, const int* events = NULL);
   int epoll_update_ssock(const int eid, const SYSSOCKET s, const int* events = NULL);
   int epoll_wait(const int eid, std::set<SRTSOCKET>* readfds, std::set<SRTSOCKET>* writefds, int64_t msTimeOut, std::set<SYSSOCKET>* lrfds = NULL, std::set<SYSSOCKET>* lwfds = NULL);
   int epoll_release(const int eid);

      /// record the UDT exception.
      /// @param [in] e pointer to a UDT exception instance.

   void setError(CUDTException* e);

      /// look up the most recent UDT exception.
      /// @return pointer to a UDT exception instance.

   CUDTException* getError();

private:
//   void init();

   SRTSOCKET generateSocketID();

private:
   typedef std::map<SRTSOCKET, CUDTSocket*> sockets_t;       // stores all the socket structures
   sockets_t m_Sockets;

   pthread_mutex_t m_GlobControlLock;              // used to synchronize UDT API

   pthread_mutex_t m_IDLock;                         // used to synchronize ID generation

   static const int32_t MAX_SOCKET_VAL = 1 << 29;    // maximum value for a regular socket

   SRTSOCKET m_SocketIDGenerator;                    // seed to generate a new unique socket ID
   SRTSOCKET m_SocketIDGenerator_init;               // Keeps track of the very first one

   std::map<int64_t, std::set<SRTSOCKET> > m_PeerRec;// record sockets from peers to avoid repeated connection request, int64_t = (socker_id << 30) + isn

private:
   pthread_key_t m_TLSError;                         // thread local error record (last error)
   static void TLSDestroy(void* e) {if (NULL != e) delete (CUDTException*)e;}

private:
   void connect_complete(SRTSOCKET u);
   CUDTSocket* locateSocket(SRTSOCKET u, ErrorHandling erh = ERH_RETURN);
   CUDTSocket* locatePeer(const sockaddr_any& peer, const SRTSOCKET id, int32_t isn);
   void updateMux(CUDTSocket* s, const sockaddr_any& addr, const int* udp_sockets = NULL);
   void updateListenerMux(CUDTSocket* s, const CUDTSocket* ls);

private:
   std::map<int, CMultiplexer> m_mMultiplexer;		// UDP multiplexer
   pthread_mutex_t m_MultiplexerLock;

private:
   CCache<CInfoBlock>* m_pCache;			// UDT network information cache

private:
   volatile bool m_bClosing;
   pthread_mutex_t m_GCStopLock;
   pthread_cond_t m_GCStopCond;

   pthread_mutex_t m_InitLock;
   int m_iInstanceCount;				// number of startup() called by application
   bool m_bGCStatus;					// if the GC thread is working (true)

   pthread_t m_GCThread;
   static void* garbageCollect(void*);

   sockets_t m_ClosedSockets;   // temporarily store closed sockets

   void checkBrokenSockets();
   void removeSocket(const SRTSOCKET u);

   CEPoll m_EPoll;                                     // handling epoll data structures and events

private:
   CUDTUnited(const CUDTUnited&);
   CUDTUnited& operator=(const CUDTUnited&);
};

// Debug support
inline std::string SockaddrToString(const sockaddr_any& sadr)
{
    void* addr =
        sadr.family() == AF_INET ?
            (void*)&sadr.sin.sin_addr
        : sadr.family() == AF_INET6 ?
            (void*)&sadr.sin6.sin6_addr
        : 0;
    // (cast to (void*) is required because otherwise the 2-3 arguments
    // of ?: operator would have different types, which isn't allowed in C++.
    if ( !addr )
        return "unknown:0";

    std::ostringstream output;
    char hostbuf[1024];
    int flags;

#if ENABLE_GETNAMEINFO
    flags = NI_NAMEREQD;
#else
    flags = NI_NUMERICHOST | NI_NUMERICSERV;
#endif

    if (!getnameinfo(sadr.get(), sadr.size(), hostbuf, 1024, NULL, 0, flags))
    {
        output << hostbuf;
    }

    output << ":" << sadr.hport();
    return output.str();
}


#endif<|MERGE_RESOLUTION|>--- conflicted
+++ resolved
@@ -184,17 +184,8 @@
 
    int newConnection(const SRTSOCKET listen, const sockaddr_any& peer, CHandShake* hs, const CPacket& hspkt);
 
-<<<<<<< HEAD
-=======
    int installAcceptHook(const SRTSOCKET lsn, srt_listen_callback_fn* hook, void* opaq);
 
-      /// look up the UDT entity according to its ID.
-      /// @param [in] u the UDT socket ID.
-      /// @return Pointer to the UDT entity.
-
-   CUDT* lookup(const SRTSOCKET u);
-
->>>>>>> cdf9b3ba
       /// Check the status of the UDT socket.
       /// @param [in] u the UDT socket ID.
       /// @return UDT socket status, or NONEXIST if not found.
