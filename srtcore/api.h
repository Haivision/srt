--- conflicted
+++ resolved
@@ -421,15 +421,9 @@
    CCache<CInfoBlock>* m_pCache;			// UDT network information cache
 
 private:
-<<<<<<< HEAD
    srt::sync::atomic<bool> m_bClosing;
-   srt::sync::Mutex m_GCStopLock;
-   srt::sync::Condition m_GCStopCond;
-=======
-   volatile bool m_bClosing;
    sync::Mutex m_GCStopLock;
    sync::Condition m_GCStopCond;
->>>>>>> e2a00aa0
 
    sync::Mutex m_InitLock;
    int m_iInstanceCount;				// number of startup() called by application
