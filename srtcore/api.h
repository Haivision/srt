/*
 * SRT - Secure, Reliable, Transport
 * Copyright (c) 2018 Haivision Systems Inc.
 *
 * This Source Code Form is subject to the terms of the Mozilla Public
 * License, v. 2.0. If a copy of the MPL was not distributed with this
 * file, You can obtain one at http://mozilla.org/MPL/2.0/.
 *
 */

/*****************************************************************************
Copyright (c) 2001 - 2010, The Board of Trustees of the University of Illinois.
All rights reserved.

Redistribution and use in source and binary forms, with or without
modification, are permitted provided that the following conditions are
met:

* Redistributions of source code must retain the above
  copyright notice, this list of conditions and the
  following disclaimer.

* Redistributions in binary form must reproduce the
  above copyright notice, this list of conditions
  and the following disclaimer in the documentation
  and/or other materials provided with the distribution.

* Neither the name of the University of Illinois
  nor the names of its contributors may be used to
  endorse or promote products derived from this
  software without specific prior written permission.

THIS SOFTWARE IS PROVIDED BY THE COPYRIGHT HOLDERS AND CONTRIBUTORS "AS
IS" AND ANY EXPRESS OR IMPLIED WARRANTIES, INCLUDING, BUT NOT LIMITED TO,
THE IMPLIED WARRANTIES OF MERCHANTABILITY AND FITNESS FOR A PARTICULAR
PURPOSE ARE DISCLAIMED. IN NO EVENT SHALL THE COPYRIGHT OWNER OR
CONTRIBUTORS BE LIABLE FOR ANY DIRECT, INDIRECT, INCIDENTAL, SPECIAL,
EXEMPLARY, OR CONSEQUENTIAL DAMAGES (INCLUDING, BUT NOT LIMITED TO,
PROCUREMENT OF SUBSTITUTE GOODS OR SERVICES; LOSS OF USE, DATA, OR
PROFITS; OR BUSINESS INTERRUPTION) HOWEVER CAUSED AND ON ANY THEORY OF
LIABILITY, WHETHER IN CONTRACT, STRICT LIABILITY, OR TORT (INCLUDING
NEGLIGENCE OR OTHERWISE) ARISING IN ANY WAY OUT OF THE USE OF THIS
SOFTWARE, EVEN IF ADVISED OF THE POSSIBILITY OF SUCH DAMAGE.
*****************************************************************************/

/*****************************************************************************
written by
    Yunhong Gu, last updated 09/28/2010
modified by
    Haivision Systems Inc.
*****************************************************************************/

#ifndef INC_SRT_API_H
#define INC_SRT_API_H

#include <map>
#include <vector>
#include <string>
#include "netinet_any.h"
#include "udt.h"
#include "packet.h"
#include "queue.h"
#include "cache.h"
#include "epoll.h"
#include "handshake.h"
#include "core.h"
#if ENABLE_BONDING
#include "group.h"
#endif

// Please refer to structure and locking information provided in the
// docs/dev/low-level-info.md document.

namespace srt
{

class CUDT;

/// @brief Class CUDTSocket is a control layer on top of the CUDT core functionality layer.
/// CUDTSocket owns CUDT.
class CUDTSocket
{
public:
    CUDTSocket()
        : m_Status(SRTS_INIT)
        , m_SocketID(0)
        , m_ListenSocket(SRT_SOCKID_CONNREQ)
        , m_PeerID(0)
#if ENABLE_BONDING
        , m_GroupMemberData()
        , m_GroupOf()
#endif
        , m_iISN(0)
        , m_UDT(this)
        , m_AcceptCond()
        , m_AcceptLock()
        , m_uiBackLog(0)
        , m_iMuxID(-1)
    {
        construct();
    }

    CUDTSocket(const CUDTSocket& ancestor)
        : m_Status(SRTS_INIT)
        , m_SocketID(0)
        , m_ListenSocket(SRT_SOCKID_CONNREQ)
        , m_PeerID(0)
#if ENABLE_BONDING
        , m_GroupMemberData()
        , m_GroupOf()
#endif
        , m_iISN(0)
        , m_UDT(this, ancestor.m_UDT)
        , m_AcceptCond()
        , m_AcceptLock()
        , m_uiBackLog(0)
        , m_iMuxID(-1)
    {
        construct();
    }

    ~CUDTSocket();

    void construct();

private:
    srt::sync::atomic<int> m_iBusy;
public:
    void apiAcquire() { ++m_iBusy; }
    void apiRelease() { --m_iBusy; }

    int isStillBusy() const
    {
        return m_iBusy;
    }


    SRT_ATTR_GUARDED_BY(m_ControlLock)
    sync::atomic<SRT_SOCKSTATUS> m_Status; //< current socket state

    /// Time when the socket is closed.
    /// When the socket is closed, it is not removed immediately from the list
    /// of sockets in order to prevent other methods from accessing invalid address.
    /// A timer is started and the socket will be removed after approximately
    /// 1 second (see CUDTUnited::checkBrokenSockets()).
    //sync::steady_clock::time_point m_tsClosureTimeStamp;
    sync::AtomicClock<sync::steady_clock> m_tsClosureTimeStamp;

    sockaddr_any m_SelfAddr; //< local address of the socket
    sockaddr_any m_PeerAddr; //< peer address of the socket

    SRTSOCKET m_SocketID;     //< socket ID
    SRTSOCKET m_ListenSocket; //< ID of the listener socket; 0 means this is an independent socket

    SRTSOCKET m_PeerID; //< peer socket ID
#if ENABLE_BONDING
    groups::SocketData* m_GroupMemberData; //< Pointer to group member data, or NULL if not a group member
    CUDTGroup*          m_GroupOf;         //< Group this socket is a member of, or NULL if it isn't
#endif

    int32_t m_iISN; //< initial sequence number, used to tell different connection from same IP:port

private:
    CUDT m_UDT; //< internal SRT socket logic

public:
    std::map<SRTSOCKET, sockaddr_any> m_QueuedSockets; //< set of connections waiting for accept()

    sync::Condition m_AcceptCond; //< used to block "accept" call
    sync::Mutex     m_AcceptLock; //< mutex associated to m_AcceptCond

    unsigned int m_uiBackLog; //< maximum number of connections in queue

    SRT_EPOLL_T getListenerEvents();

    // XXX A refactoring might be needed here.

    // There are no reasons found why the socket can't contain a list iterator to a
    // multiplexer INSTEAD of m_iMuxID. There's no danger in this solution because
    // the multiplexer is never deleted until there's at least one socket using it.
    //
    // The multiplexer may even physically be contained in the CUDTUnited object,
    // just track the multiple users of it (the listener and the accepted sockets).
    // When deleting, you simply "unsubscribe" yourself from the multiplexer, which
    // will unref it and remove the list element by the iterator kept by the
    // socket.
    int m_iMuxID; //< multiplexer ID

    sync::Mutex m_ControlLock; //< lock this socket exclusively for control APIs: bind/listen/connect

    CUDT&       core() { return m_UDT; }
    const CUDT& core() const { return m_UDT; }

    static int64_t getPeerSpec(SRTSOCKET id, int32_t isn) { return (int64_t(int32_t(id)) << 30) + isn; }
    int64_t        getPeerSpec() { return getPeerSpec(m_PeerID, m_iISN); }

    SRT_SOCKSTATUS getStatus();

    /// This function shall be called always wherever
    /// you'd like to call cudtsocket->m_pUDT->close(),
    /// from within the GC thread only (that is, only when
    /// the socket should be no longer visible in the
    /// connection, including for sending remaining data).
    void breakSocket_LOCKED(int reason);

    /// This makes the socket no longer capable of performing any transmission
    /// operation, but continues to be responsive in the connection in order
    /// to finish sending the data that were scheduled for sending so far.
    void setClosed();

    // This is necessary to be called from the group before the group clears
    // the connection with the socket. As for managed groups (and there are
    // currently no other group types), a socket disconnected from the group
    // is no longer usable.
    void setClosing()
    {
        core().m_bClosing = true;
    }

    /// This does the same as setClosed, plus sets the m_bBroken to true.
    /// Such a socket can still be read from so that remaining data from
    /// the receiver buffer can be read, but no longer sends anything.
    void setBrokenClosed();
    void removeFromGroup(bool broken);

    // Instrumentally used by select() and also required for non-blocking
    // mode check in groups
    bool readReady();
    bool writeReady() const;
    bool broken() const;

private:
    CUDTSocket& operator=(const CUDTSocket&);
};

////////////////////////////////////////////////////////////////////////////////

class CUDTUnited
{
    friend class CUDT;
    friend class CUDTGroup;
    friend class CRendezvousQueue;
    friend class CCryptoControl;

public:
    CUDTUnited();
    ~CUDTUnited();

    // Public constants
    static const int32_t MAX_SOCKET_VAL = SRTGROUP_MASK - 1; // maximum value for a regular socket
    static const int MAX_CLOSE_RECORD_TTL = 10;
    static const size_t MAX_CLOSE_RECORD_SIZE = 10;

public:
    enum ErrorHandling
    {
        ERH_RETURN,
        ERH_THROW,
        ERH_ABORT
    };
    static std::string CONID(SRTSOCKET sock);

    /// initialize the UDT library.
    /// @return 0 if success, otherwise -1 is returned.
    SRTRUNSTATUS startup();

    /// release the UDT library.
    /// @return 0 if success, otherwise -1 is returned.
    SRTSTATUS cleanup();

    /// Create a new UDT socket.
    /// @param [out] pps Variable (optional) to which the new socket will be written, if succeeded
    /// @return The new UDT socket ID, or INVALID_SOCK.
    SRTSOCKET newSocket(CUDTSocket** pps = NULL);

    /// Create (listener-side) a new socket associated with the incoming connection request.
    /// @param [in] listen the listening socket ID.
    /// @param [in] peer peer address.
    /// @param [in,out] hs handshake information from peer side (in), negotiated value (out);
    /// @param [out] w_error error code in case of failure.
    /// @param [out] w_acpu reference to the existing associated socket if already exists.
    /// @return  1: if the new connection was successfully created (accepted), @a w_acpu is NULL;
    ///          0: the connection already exists (reference to the corresponding socket is returned in @a w_acpu).
    ///         -1: The connection processing failed due to memory alloation error, exceeding listener's backlog,
    ///             any error propagated from CUDT::open and CUDT::acceptAndRespond.
    int newConnection(const SRTSOCKET     listen,
                      const sockaddr_any& peer,
                      const CPacket&      hspkt,
                      CHandShake&         w_hs,
                      int&                w_error,
                      CUDT*&              w_acpu);

#if ENABLE_BONDING
    SRT_ATTR_REQUIRES(m_GlobControlLock)
    int checkQueuedSocketsEvents(const std::map<SRTSOCKET, sockaddr_any>& sockets);
    void removePendingForGroup(const CUDTGroup* g);
#endif

    SRTSTATUS installAcceptHook(const SRTSOCKET lsn, srt_listen_callback_fn* hook, void* opaq);
    SRTSTATUS installConnectHook(const SRTSOCKET lsn, srt_connect_callback_fn* hook, void* opaq);

    /// Check the status of the UDT socket.
    /// @param [in] u the UDT socket ID.
    /// @return UDT socket status, or NONEXIST if not found.
    SRT_SOCKSTATUS getStatus(const SRTSOCKET u);

    // socket APIs

    SRTSTATUS bind(CUDTSocket* u, const sockaddr_any& name);
    SRTSTATUS bind(CUDTSocket* u, UDPSOCKET udpsock);
    SRTSTATUS listen(const SRTSOCKET u, int backlog);
    SRTSOCKET accept(const SRTSOCKET listen, sockaddr* addr, int* addrlen);
    SRTSOCKET accept_bond(const SRTSOCKET listeners[], int lsize, int64_t msTimeOut);
    SRTSOCKET connect(SRTSOCKET u, const sockaddr* srcname, const sockaddr* tarname, int tarlen);
    SRTSOCKET connect(const SRTSOCKET u, const sockaddr* name, int namelen, int32_t forced_isn);
    void      connectIn(CUDTSocket* s, const sockaddr_any& target, int32_t forced_isn);
#if ENABLE_BONDING
    SRTSOCKET groupConnect(CUDTGroup* g, SRT_SOCKGROUPCONFIG targets[], int arraysize);
    SRTSOCKET singleMemberConnect(CUDTGroup* g, SRT_SOCKGROUPCONFIG* target);
#endif
<<<<<<< HEAD
    int  close(const SRTSOCKET u, int reason);
    int  close(CUDTSocket* s, int reason);
=======
    SRTSTATUS close(const SRTSOCKET u);
    SRTSTATUS close(CUDTSocket* s);
>>>>>>> 9746d349
    void getpeername(const SRTSOCKET u, sockaddr* name, int* namelen);
    void getsockname(const SRTSOCKET u, sockaddr* name, int* namelen);
    void getsockdevname(const SRTSOCKET u, char* name, size_t* namelen);
    int  select(UDT::UDSET* readfds, UDT::UDSET* writefds, UDT::UDSET* exceptfds, const timeval* timeout);
    int  selectEx(const std::vector<SRTSOCKET>& fds,
                  std::vector<SRTSOCKET>*       readfds,
                  std::vector<SRTSOCKET>*       writefds,
                  std::vector<SRTSOCKET>*       exceptfds,
                  int64_t                       msTimeOut);
    int  epoll_create();
    void epoll_clear_usocks(int eid);
    void epoll_add_usock(const int eid, const SRTSOCKET u, const int* events = NULL);
    void epoll_add_usock_INTERNAL(const int eid, CUDTSocket* s, const int* events);
    void epoll_add_ssock(const int eid, const SYSSOCKET s, const int* events = NULL);
    void epoll_remove_usock(const int eid, const SRTSOCKET u);
    template <class EntityType>
    void epoll_remove_entity(const int eid, EntityType* ent);
    void epoll_remove_socket_INTERNAL(const int eid, CUDTSocket* ent);
#if ENABLE_BONDING
    void epoll_remove_group_INTERNAL(const int eid, CUDTGroup* ent);
#endif
    void epoll_remove_ssock(const int eid, const SYSSOCKET s);
    void epoll_update_ssock(const int eid, const SYSSOCKET s, const int* events = NULL);
    int epoll_uwait(const int eid, SRT_EPOLL_EVENT* fdsSet, int fdsSize, int64_t msTimeOut);
    int32_t epoll_set(const int eid, int32_t flags);
    void epoll_release(const int eid);

#if ENABLE_BONDING
    SRT_ATR_NODISCARD SRT_ATTR_REQUIRES(m_GlobControlLock)
    CUDTGroup& addGroup(SRTSOCKET id, SRT_GROUP_TYPE type)
    {
        // This only ensures that the element exists.
        // If the element was newly added, it will be NULL.
        CUDTGroup*& g = m_Groups[id];
        if (!g)
        {
            // This is a reference to the cell, so it will
            // rewrite it into the map.
            g = new CUDTGroup(type);
        }

        // Now we are sure that g is not NULL,
        // and persistence of this object is in the map.
        // The reference to the object can be safely returned here.
        return *g;
    }

    void deleteGroup(CUDTGroup* g);
    void deleteGroup_LOCKED(CUDTGroup* g);

    SRT_ATR_NODISCARD SRT_ATTR_REQUIRES(m_GlobControlLock)
    CUDTGroup* findPeerGroup_LOCKED(SRTSOCKET peergroup)
    {
        for (groups_t::iterator i = m_Groups.begin(); i != m_Groups.end(); ++i)
        {
            if (i->second->peerid() == peergroup)
                return i->second;
        }
        return NULL;
    }
#endif

    CEPoll& epoll_ref() { return m_EPoll; }

private:
    /// Generates a new socket ID. This function starts from a randomly
    /// generated value (at initialization time) and goes backward with
    /// with next calls. The possible values come from the range without
    /// the SRTGROUP_MASK bit, and the group bit is set when the ID is
    /// generated for groups. It is also internally checked if the
    /// newly generated ID isn't already used by an existing socket or group.
    ///
    /// Socket ID value range.
    /// - [0]: reserved for handshake procedure. If the destination Socket ID is 0
    ///   (destination Socket ID unknown) the packet will be sent to the listening socket
    ///   or to a socket that is in the rendezvous connection phase.
    /// - [1; 2 ^ 30): single socket ID range.
    /// - (2 ^ 30; 2 ^ 31): group socket ID range. Effectively any positive number
    ///   from [1; 2 ^ 30) with bit 30 set to 1. Bit 31 is zero.
    /// The most significant bit 31 (sign bit) is left unused so that checking for a value <= 0 identifies an invalid
    /// socket ID.
    ///
    /// @param group The socket id should be for socket group.
    /// @return The new socket ID.
    /// @throw CUDTException if after rolling over all possible ID values nothing can be returned
    SRTSOCKET generateSocketID(bool group = false);

private:
    typedef std::map<SRTSOCKET, CUDTSocket*> sockets_t; // stores all the socket structures
    SRT_ATTR_GUARDED_BY(m_GlobControlLock)
    sockets_t m_Sockets;

#if ENABLE_BONDING
    typedef std::map<SRTSOCKET, CUDTGroup*> groups_t;
    SRT_ATTR_GUARDED_BY(m_GlobControlLock)
    groups_t m_Groups;
#endif

    sync::Mutex m_GlobControlLock; // used to synchronize UDT API

    sync::Mutex m_IDLock; // used to synchronize ID generation

    int32_t m_SocketIDGenerator;      // seed to generate a new unique socket ID
    int32_t m_SocketIDGenerator_init; // Keeps track of the very first one

    SRT_ATTR_GUARDED_BY(m_GlobControlLock)
    std::map<int64_t, std::set<SRTSOCKET> >
        m_PeerRec; // record sockets from peers to avoid repeated connection request, int64_t = (socker_id << 30) + isn

private:
    friend struct FLookupSocketWithEvent_LOCKED;

    CUDTSocket* locateSocket(SRTSOCKET u, ErrorHandling erh = ERH_RETURN);
    // This function does the same as locateSocket, except that:
    // - lock on m_GlobControlLock is expected (so that you don't unlock between finding and using)
    // - only return NULL if not found
    CUDTSocket* locateSocket_LOCKED(SRTSOCKET u);
    CUDTSocket* locatePeer(const sockaddr_any& peer, const SRTSOCKET id, int32_t isn);

    int getMaxPayloadSize(SRTSOCKET u);

#if ENABLE_BONDING
    CUDTGroup* locateAcquireGroup(SRTSOCKET u, ErrorHandling erh = ERH_RETURN);
    CUDTGroup* acquireSocketsGroup(CUDTSocket* s);

    struct GroupKeeper
    {
        CUDTGroup* group;

        // This is intended for API functions to lock the group's existence
        // for the lifetime of their call.
        GroupKeeper(CUDTUnited& glob, SRTSOCKET id, ErrorHandling erh) { group = glob.locateAcquireGroup(id, erh); }

        // This is intended for TSBPD thread that should lock the group's
        // existence until it exits.
        GroupKeeper(CUDTUnited& glob, CUDTSocket* s) { group = glob.acquireSocketsGroup(s); }

        ~GroupKeeper()
        {
            if (group)
            {
                // We have a guarantee that if `group` was set
                // as non-NULL here, it is also acquired and will not
                // be deleted until this busy flag is set back to false.
                sync::ScopedLock cgroup(*group->exp_groupLock());
                group->apiRelease();
                // Only now that the group lock is lifted, can the
                // group be now deleted and this pointer potentially dangling
            }
        }
    };
#endif

    CUDTSocket* locateAcquireSocket(SRTSOCKET u, ErrorHandling erh = ERH_RETURN);
    bool acquireSocket(CUDTSocket* s);
    bool startGarbageCollector();
    void stopGarbageCollector();
    void closeAllSockets();

public:
    struct SocketKeeper
    {
        CUDTSocket* socket;

        SocketKeeper(): socket(NULL) {}

        // This is intended for API functions to lock the socket's existence
        // for the lifetime of their call.
        SocketKeeper(CUDTUnited& glob, SRTSOCKET id, ErrorHandling erh = ERH_RETURN) { socket = glob.locateAcquireSocket(id, erh); }

        // This is intended for TSBPD thread that should lock the socket's
        // existence until it exits.
        SocketKeeper(CUDTUnited& glob, CUDTSocket* s)
        {
            acquire(glob, s);
        }

        // Note: acquire doesn't check if the keeper already keeps anything.
        // This is only for a use together with an empty constructor.
        bool acquire(CUDTUnited& glob, CUDTSocket* s)
        {
            if (s == NULL)
            {
                socket = NULL;
                return false;
            }

            const bool caught = glob.acquireSocket(s);
            socket = caught ? s : NULL;
            return caught;
        }

        ~SocketKeeper()
        {
            if (socket)
            {
                SRT_ASSERT(socket->isStillBusy() > 0);
                socket->apiRelease();
            }
        }
    };

private:

    void updateMux(CUDTSocket* s, const sockaddr_any& addr, const UDPSOCKET* = NULL);
    bool updateListenerMux(CUDTSocket* s, const CUDTSocket* ls);

    // Utility functions for updateMux
    void     configureMuxer(CMultiplexer& w_m, const CUDTSocket* s, int af);
    uint16_t installMuxer(CUDTSocket* w_s, CMultiplexer& sm);

    /// @brief Checks if channel configuration matches the socket configuration.
    /// @param cfgMuxer multiplexer configuration.
    /// @param cfgSocket socket configuration.
    /// @return tru if configurations match, false otherwise.
    static bool channelSettingsMatch(const CSrtMuxerConfig& cfgMuxer, const CSrtConfig& cfgSocket);
    static bool inet6SettingsCompat(const sockaddr_any& muxaddr, const CSrtMuxerConfig& cfgMuxer,
        const sockaddr_any& reqaddr, const CSrtMuxerConfig& cfgSocket);

private:
    SRT_ATTR_GUARDED_BY(m_GlobControlLock)
    std::map<int, CMultiplexer> m_mMultiplexer; // UDP multiplexer

    /// UDT network information cache.
    /// Existence is guarded by m_GlobControlLock, but the cache itself is thread-safe.
    SRT_ATTR_GUARDED_BY(m_GlobControlLock)
    CCache<CInfoBlock>* const m_pCache;

private:
    srt::sync::atomic<bool> m_bClosing;
    sync::Mutex             m_GCStartLock;
    sync::Mutex             m_GCStopLock;
    sync::Condition         m_GCStopCond;

    sync::Mutex m_InitLock;
    SRT_ATTR_GUARDED_BY(m_InitLock)
    int         m_iInstanceCount; // number of startup() called by application
    SRT_ATTR_GUARDED_BY(m_InitLock)
    bool        m_bGCStatus;      // if the GC thread is working (true)

    SRT_ATTR_GUARDED_BY(m_InitLock)
    sync::CThread m_GCThread;
    static void*  garbageCollect(void*);

    SRT_ATTR_GUARDED_BY(m_GlobControlLock)
    sockets_t m_ClosedSockets; // temporarily store closed sockets
#if ENABLE_BONDING
    SRT_ATTR_GUARDED_BY(m_GlobControlLock)
    groups_t m_ClosedGroups;
#endif

    void checkBrokenSockets();
    void removeSocket(const SRTSOCKET u);

    CEPoll m_EPoll; // handling epoll data structures and events

    struct CloseInfo
    {
        SRT_CLOSE_INFO info;
        int generation;

        // The value here defines how many GC rolls it takes
        // to remove the record. As GC rolls every 1 second,
        // this is more-less the number of seconds this record
        // will be alive AFTER you close the socket.
        CloseInfo(): generation(MAX_CLOSE_RECORD_TTL) {}
    };
    std::map<SRTSOCKET, CloseInfo> m_ClosedDatabase;

    void checkTemporaryDatabases();
    void recordCloseReason(CUDTSocket* s);

public:
    int getCloseReason(const SRTSOCKET u, SRT_CLOSE_INFO& info);

private:
    CUDTUnited(const CUDTUnited&);
    CUDTUnited& operator=(const CUDTUnited&);
};

} // namespace srt

#endif<|MERGE_RESOLUTION|>--- conflicted
+++ resolved
@@ -318,13 +318,8 @@
     SRTSOCKET groupConnect(CUDTGroup* g, SRT_SOCKGROUPCONFIG targets[], int arraysize);
     SRTSOCKET singleMemberConnect(CUDTGroup* g, SRT_SOCKGROUPCONFIG* target);
 #endif
-<<<<<<< HEAD
-    int  close(const SRTSOCKET u, int reason);
-    int  close(CUDTSocket* s, int reason);
-=======
-    SRTSTATUS close(const SRTSOCKET u);
-    SRTSTATUS close(CUDTSocket* s);
->>>>>>> 9746d349
+    SRTSTATUS  close(const SRTSOCKET u, int reason);
+    SRTSTATUS  close(CUDTSocket* s, int reason);
     void getpeername(const SRTSOCKET u, sockaddr* name, int* namelen);
     void getsockname(const SRTSOCKET u, sockaddr* name, int* namelen);
     void getsockdevname(const SRTSOCKET u, char* name, size_t* namelen);
@@ -598,7 +593,7 @@
     void recordCloseReason(CUDTSocket* s);
 
 public:
-    int getCloseReason(const SRTSOCKET u, SRT_CLOSE_INFO& info);
+    SRTSTATUS getCloseReason(const SRTSOCKET u, SRT_CLOSE_INFO& info);
 
 private:
     CUDTUnited(const CUDTUnited&);
