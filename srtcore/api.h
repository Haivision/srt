/*
 * SRT - Secure, Reliable, Transport
 * Copyright (c) 2018 Haivision Systems Inc.
 * 
 * This Source Code Form is subject to the terms of the Mozilla Public
 * License, v. 2.0. If a copy of the MPL was not distributed with this
 * file, You can obtain one at http://mozilla.org/MPL/2.0/.
 * 
 */

/*****************************************************************************
Copyright (c) 2001 - 2010, The Board of Trustees of the University of Illinois.
All rights reserved.

Redistribution and use in source and binary forms, with or without
modification, are permitted provided that the following conditions are
met:

* Redistributions of source code must retain the above
  copyright notice, this list of conditions and the
  following disclaimer.

* Redistributions in binary form must reproduce the
  above copyright notice, this list of conditions
  and the following disclaimer in the documentation
  and/or other materials provided with the distribution.

* Neither the name of the University of Illinois
  nor the names of its contributors may be used to
  endorse or promote products derived from this
  software without specific prior written permission.

THIS SOFTWARE IS PROVIDED BY THE COPYRIGHT HOLDERS AND CONTRIBUTORS "AS
IS" AND ANY EXPRESS OR IMPLIED WARRANTIES, INCLUDING, BUT NOT LIMITED TO,
THE IMPLIED WARRANTIES OF MERCHANTABILITY AND FITNESS FOR A PARTICULAR
PURPOSE ARE DISCLAIMED. IN NO EVENT SHALL THE COPYRIGHT OWNER OR
CONTRIBUTORS BE LIABLE FOR ANY DIRECT, INDIRECT, INCIDENTAL, SPECIAL,
EXEMPLARY, OR CONSEQUENTIAL DAMAGES (INCLUDING, BUT NOT LIMITED TO,
PROCUREMENT OF SUBSTITUTE GOODS OR SERVICES; LOSS OF USE, DATA, OR
PROFITS; OR BUSINESS INTERRUPTION) HOWEVER CAUSED AND ON ANY THEORY OF
LIABILITY, WHETHER IN CONTRACT, STRICT LIABILITY, OR TORT (INCLUDING
NEGLIGENCE OR OTHERWISE) ARISING IN ANY WAY OUT OF THE USE OF THIS
SOFTWARE, EVEN IF ADVISED OF THE POSSIBILITY OF SUCH DAMAGE.
*****************************************************************************/

/*****************************************************************************
written by
   Yunhong Gu, last updated 09/28/2010
modified by
   Haivision Systems Inc.
*****************************************************************************/

#ifndef __UDT_API_H__
#define __UDT_API_H__


#include <map>
#include <vector>
#include <string>
#include "netinet_any.h"
#include "udt.h"
#include "packet.h"
#include "queue.h"
#include "cache.h"
#include "epoll.h"
#include "handshake.h"
#include "core.h"


class CUDT;

class CUDTSocket
{
public:
   CUDTSocket()
       : m_Status(SRTS_INIT)
       , m_SocketID(0)
       , m_ListenSocket(0)
       , m_PeerID(0)
       , m_IncludedGroup()
       , m_iISN(0)
       , m_pUDT(NULL)
       , m_pQueuedSockets(NULL)
       , m_pAcceptSockets(NULL)
       , m_AcceptCond()
       , m_AcceptLock()
       , m_uiBackLog(0)
       , m_iMuxID(-1)
   {
       construct();
   }

   ~CUDTSocket();

   void construct();

   SRT_SOCKSTATUS m_Status;                  //< current socket state

   /// Time when the socket is closed.
   /// When the socket is closed, it is not removed immediately from the list
   /// of sockets in order to prevent other methods from accessing invalid address.
   /// A timer is started and the socket will be removed after approximately
   /// 1 second (see CUDTUnited::checkBrokenSockets()).
   srt::sync::steady_clock::time_point m_tsClosureTimeStamp;

   sockaddr_any m_SelfAddr;                    //< local address of the socket
   sockaddr_any m_PeerAddr;                    //< peer address of the socket

   SRTSOCKET m_SocketID;                     //< socket ID
   SRTSOCKET m_ListenSocket;                 //< ID of the listener socket; 0 means this is an independent socket

   SRTSOCKET m_PeerID;                       //< peer socket ID
   CUDTGroup::gli_t m_IncludedIter;          //< Container's iterator of the group to which it belongs, or gli_NULL() if it isn't
   CUDTGroup* m_IncludedGroup;               //< Group this socket is a member of, or NULL if it isn't

   int32_t m_iISN;                           //< initial sequence number, used to tell different connection from same IP:port

   CUDT* m_pUDT;                             //< pointer to the UDT entity

   std::set<SRTSOCKET>* m_pQueuedSockets;    //< set of connections waiting for accept()
   std::set<SRTSOCKET>* m_pAcceptSockets;    //< set of accept()ed connections

   srt::sync::Condition m_AcceptCond;        //< used to block "accept" call
   srt::sync::Mutex m_AcceptLock;            //< mutex associated to m_AcceptCond

   unsigned int m_uiBackLog;                 //< maximum number of connections in queue

   int m_iMuxID;                             //< multiplexer ID

   srt::sync::Mutex m_ControlLock;           //< lock this socket exclusively for control APIs: bind/listen/connect

   CUDT& core() { return *m_pUDT; }

   static int64_t getPeerSpec(SRTSOCKET id, int32_t isn)
   {
       return (id << 30) + isn;
   }
   int64_t getPeerSpec()
   {
       return getPeerSpec(m_PeerID, m_iISN);
   }

   SRT_SOCKSTATUS getStatus();

   /// This function shall be called always wherever
   /// you'd like to call cudtsocket->m_pUDT->close(),
   /// from within the GC thread only (that is, only when
   /// the socket should be no longer visible in the
   /// connection, including for sending remaining data).
   void makeClosed();

   /// This makes the socket no longer capable of performing any transmission
   /// operation, but continues to be responsive in the connection in order
   /// to finish sending the data that were scheduled for sending so far.
   void makeShutdown();
   void removeFromGroup();

   // Instrumentally used by select() and also required for non-blocking
   // mode check in groups
   bool readReady();
   bool writeReady();
   bool broken();

private:
   CUDTSocket(const CUDTSocket&);
   CUDTSocket& operator=(const CUDTSocket&);
};

////////////////////////////////////////////////////////////////////////////////

class CUDTUnited
{
friend class CUDT;
friend class CUDTGroup;
friend class CRendezvousQueue;

public:
   CUDTUnited();
   ~CUDTUnited();

public:

   enum ErrorHandling { ERH_RETURN, ERH_THROW, ERH_ABORT };
   static std::string CONID(SRTSOCKET sock);

      /// initialize the UDT library.
      /// @return 0 if success, otherwise -1 is returned.

   int startup();

      /// release the UDT library.
      /// @return 0 if success, otherwise -1 is returned.

   int cleanup();

      /// Create a new UDT socket.
      /// @param [out] pps Variable (optional) to which the new socket will be written, if succeeded
      /// @return The new UDT socket ID, or INVALID_SOCK.

   SRTSOCKET newSocket(CUDTSocket** pps = NULL);

      /// Create a new UDT connection.
      /// @param [in] listen the listening UDT socket;
      /// @param [in] peer peer address.
      /// @param [in,out] hs handshake information from peer side (in), negotiated value (out);
      /// @return If the new connection is successfully created: 1 success, 0 already exist, -1 error.

   int newConnection(const SRTSOCKET listen, const sockaddr_any& peer, const CPacket& hspkt,
           CHandShake& w_hs, SRT_REJECT_REASON& w_error);

   int installAcceptHook(const SRTSOCKET lsn, srt_listen_callback_fn* hook, void* opaq);

      /// Check the status of the UDT socket.
      /// @param [in] u the UDT socket ID.
      /// @return UDT socket status, or NONEXIST if not found.

   SRT_SOCKSTATUS getStatus(const SRTSOCKET u);

      // socket APIs

   int bind(CUDTSocket* u, const sockaddr_any& name);
   int bind(CUDTSocket* u, UDPSOCKET udpsock);
   int listen(const SRTSOCKET u, int backlog);
   SRTSOCKET accept(const SRTSOCKET listen, sockaddr* addr, int* addrlen);
   SRTSOCKET accept_bond(const SRTSOCKET listeners [], int lsize, int64_t msTimeOut);
   int connect(SRTSOCKET u, const sockaddr* srcname, const sockaddr* tarname, int tarlen);
   int connect(const SRTSOCKET u, const sockaddr* name, int namelen, int32_t forced_isn);
   int connectIn(CUDTSocket* s, const sockaddr_any& target, int32_t forced_isn);
   int groupConnect(CUDTGroup* g, SRT_SOCKGROUPDATA targets [], int arraysize);
   int close(const SRTSOCKET u);
   int close(CUDTSocket* s);
   void getpeername(const SRTSOCKET u, sockaddr* name, int* namelen);
   void getsockname(const SRTSOCKET u, sockaddr* name, int* namelen);
   int select(ud_set* readfds, ud_set* writefds, ud_set* exceptfds, const timeval* timeout);
   int selectEx(const std::vector<SRTSOCKET>& fds, std::vector<SRTSOCKET>* readfds, std::vector<SRTSOCKET>* writefds, std::vector<SRTSOCKET>* exceptfds, int64_t msTimeOut);
   int epoll_create();
   int epoll_clear_usocks(int eid);
   int epoll_add_usock(const int eid, const SRTSOCKET u, const int* events = NULL);
   int epoll_add_ssock(const int eid, const SYSSOCKET s, const int* events = NULL);
   int epoll_remove_usock(const int eid, const SRTSOCKET u);
   int epoll_remove_ssock(const int eid, const SYSSOCKET s);
   int epoll_update_usock(const int eid, const SRTSOCKET u, const int* events = NULL);
   int epoll_update_ssock(const int eid, const SYSSOCKET s, const int* events = NULL);
   int epoll_uwait(const int eid, SRT_EPOLL_EVENT* fdsSet, int fdsSize, int64_t msTimeOut);
   int32_t epoll_set(const int eid, int32_t flags);
   int epoll_release(const int eid);

      /// record the UDT exception.
      /// @param [in] e pointer to a UDT exception instance.

   void setError(CUDTException* e);

      /// look up the most recent UDT exception.
      /// @return pointer to a UDT exception instance.

   CUDTException* getError();

   CUDTGroup& addGroup(SRTSOCKET id, SRT_GROUP_TYPE type)
   {
       srt::sync::CGuard cg (m_GlobControlLock);
       // This only ensures that the element exists.
       // If the element was newly added, it will be NULL.
       CUDTGroup*& g = m_Groups[id];
       if (!g)
       {
           // This is a reference to the cell, so it will
           // rewrite it into the map.
           g = new CUDTGroup(type);
       }

       // Now we are sure that g is not NULL,
       // and persistence of this object is in the map.
       // The reference to the object can be safely returned here.
       return *g;
   }

   void deleteGroup(CUDTGroup* g)
   {
       using srt_logging::mglog;

       srt::sync::CGuard cg (m_GlobControlLock);

       CUDTGroup* pg = map_get(m_Groups, g->m_GroupID, NULL);
       if (pg)
       {
           // Everything ok, group was found, delete it, and its
           // associated entry.
           m_Groups.erase(g->m_GroupID);
           if (g != pg) // sanity check -- only report
           {
               LOGC(mglog.Error, log << "IPE: the group id=" << g->m_GroupID << " had DIFFERENT OBJECT mapped!");
           }
           delete pg; // still delete it
           return;
       }

       LOGC(mglog.Error, log << "IPE: the group id=" << g->m_GroupID << " not found in the map!");
       delete g; // still delete it.
       // Do not remove anything from the map - it's not found, anyway
   }

   CUDTGroup* findPeerGroup(SRTSOCKET peergroup)
   {
       srt::sync::CGuard cg (m_GlobControlLock);

       for (groups_t::iterator i = m_Groups.begin();
               i != m_Groups.end(); ++i)
       {
           if (i->second->peerid() == peergroup)
               return i->second;
       }
       return NULL;
   }

   CEPoll& epoll_ref() { return m_EPoll; }

private:
//   void init();

   /// Generates a new socket ID. This function starts from a randomly
   /// generated value (at initialization time) and goes backward with
   /// with next calls. The possible values come from the range without
   /// the SRTGROUP_MASK bit, and the group bit is set when the ID is
   /// generated for groups. It is also internally checked if the
   /// newly generated ID isn't already used by an existing socket or group.
   ///
   /// @param group The socket id should be for socket group.
   /// @return The new socket ID.
   /// @throw CUDTException if after rolling over all possible ID values nothing can be returned
   SRTSOCKET generateSocketID(bool group = false);

private:
   typedef std::map<SRTSOCKET, CUDTSocket*> sockets_t;       // stores all the socket structures
   typedef std::map<SRTSOCKET, CUDTGroup*> groups_t;

   sockets_t m_Sockets;
   groups_t m_Groups;
   srt::sync::Mutex m_GlobControlLock;               // used to synchronize UDT API

   srt::sync::Mutex m_IDLock;                        // used to synchronize ID generation

   static const int32_t MAX_SOCKET_VAL = 1 << 29;    // maximum value for a regular socket

   SRTSOCKET m_SocketIDGenerator;                    // seed to generate a new unique socket ID
   SRTSOCKET m_SocketIDGenerator_init;               // Keeps track of the very first one

   std::map<int64_t, std::set<SRTSOCKET> > m_PeerRec;// record sockets from peers to avoid repeated connection request, int64_t = (socker_id << 30) + isn

private:
   pthread_key_t m_TLSError;                         // thread local error record (last error)
   static void TLSDestroy(void* e) {if (NULL != e) delete (CUDTException*)e;}

private:
<<<<<<< HEAD
   CUDTSocket* locate(const SRTSOCKET u);
   CUDTSocket* locate(const sockaddr* peer, const SRTSOCKET id, int32_t isn);
   void updateMux(CUDTSocket* s, const sockaddr* addr = NULL, const UDPSOCKET* = NULL);
=======
   friend struct FLookupSocketWithEvent;

   CUDTSocket* locateSocket(SRTSOCKET u, ErrorHandling erh = ERH_RETURN);
   CUDTSocket* locatePeer(const sockaddr_any& peer, const SRTSOCKET id, int32_t isn);
   CUDTGroup* locateGroup(SRTSOCKET u, ErrorHandling erh = ERH_RETURN);
   void updateMux(CUDTSocket* s, const sockaddr_any& addr, const UDPSOCKET* = NULL);
>>>>>>> ebfc6126
   void updateListenerMux(CUDTSocket* s, const CUDTSocket* ls);

private:
   std::map<int, CMultiplexer> m_mMultiplexer;		// UDP multiplexer
   srt::sync::Mutex            m_MultiplexerLock;

private:
   CCache<CInfoBlock>* m_pCache;			// UDT network information cache

private:
   volatile bool m_bClosing;
   srt::sync::Mutex m_GCStopLock;
   srt::sync::Condition m_GCStopCond;

   srt::sync::Mutex m_InitLock;
   int m_iInstanceCount;				// number of startup() called by application
   bool m_bGCStatus;					// if the GC thread is working (true)

   srt::sync::CThread m_GCThread;
   static void* garbageCollect(void*);

   sockets_t m_ClosedSockets;   // temporarily store closed sockets

   void checkBrokenSockets();
   void removeSocket(const SRTSOCKET u);

   CEPoll m_EPoll;                                     // handling epoll data structures and events

private:
   CUDTUnited(const CUDTUnited&);
   CUDTUnited& operator=(const CUDTUnited&);
};

// Debug support
inline std::string SockaddrToString(const sockaddr_any& sadr)
{
    if (sadr.family() != AF_INET && sadr.family() != AF_INET6)
        return "unknown:0";

    std::ostringstream output;
    char hostbuf[1024];
    int flags;

#if ENABLE_GETNAMEINFO
    flags = NI_NAMEREQD;
#else
    flags = NI_NUMERICHOST | NI_NUMERICSERV;
#endif

    if (!getnameinfo(sadr.get(), sadr.size(), hostbuf, 1024, NULL, 0, flags))
    {
        output << hostbuf;
    }

    output << ":" << sadr.hport();
    return output.str();
}


#endif<|MERGE_RESOLUTION|>--- conflicted
+++ resolved
@@ -351,18 +351,12 @@
    static void TLSDestroy(void* e) {if (NULL != e) delete (CUDTException*)e;}
 
 private:
-<<<<<<< HEAD
-   CUDTSocket* locate(const SRTSOCKET u);
-   CUDTSocket* locate(const sockaddr* peer, const SRTSOCKET id, int32_t isn);
-   void updateMux(CUDTSocket* s, const sockaddr* addr = NULL, const UDPSOCKET* = NULL);
-=======
    friend struct FLookupSocketWithEvent;
 
    CUDTSocket* locateSocket(SRTSOCKET u, ErrorHandling erh = ERH_RETURN);
    CUDTSocket* locatePeer(const sockaddr_any& peer, const SRTSOCKET id, int32_t isn);
    CUDTGroup* locateGroup(SRTSOCKET u, ErrorHandling erh = ERH_RETURN);
    void updateMux(CUDTSocket* s, const sockaddr_any& addr, const UDPSOCKET* = NULL);
->>>>>>> ebfc6126
    void updateListenerMux(CUDTSocket* s, const CUDTSocket* ls);
 
 private:
