--- conflicted
+++ resolved
@@ -769,11 +769,7 @@
     {
 #if ENABLE_LOGGING
         std::ostringstream os;
-<<<<<<< HEAD
-        os << "$" << m_GroupID << ":";
-=======
         os << "$" << int(m_GroupID) << ":";
->>>>>>> f0d2a865
         return os.str();
 #else
         return "";
