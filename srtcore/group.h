/*
 * SRT - Secure, Reliable, Transport
 * Copyright (c) 2020 Haivision Systems Inc.
 *
 * This Source Code Form is subject to the terms of the Mozilla Public
 * License, v. 2.0. If a copy of the MPL was not distributed with this
 * file, You can obtain one at http://mozilla.org/MPL/2.0/.
 *
 */

/*****************************************************************************
Written by
   Haivision Systems Inc.
*****************************************************************************/

#ifndef INC_SRT_GROUP_H
#define INC_SRT_GROUP_H

#include "srt.h"
#include "common.h"
#include "packet.h"
#include "group_common.h"
#include "group_backup.h"

namespace srt
{

#if ENABLE_HEAVY_LOGGING
const char* const srt_log_grp_state[] = {"PENDING", "IDLE", "RUNNING", "BROKEN"};
#endif


class CUDTGroup
{
    friend class CUDTUnited;

    typedef sync::steady_clock::time_point time_point;
    typedef sync::steady_clock::duration   duration;
    typedef sync::AtomicDuration<sync::steady_clock> atomic_duration;
    typedef sync::steady_clock             steady_clock;
    typedef groups::SocketData SocketData;
    typedef groups::SendBackupCtx SendBackupCtx;
    typedef groups::BackupMemberState BackupMemberState;

public:
    typedef SRT_MEMBERSTATUS GroupState;

    // Note that the use of states may differ in particular group types:
    //
    // Broadcast: links that are freshly connected become PENDING and then IDLE only
    // for a short moment to be activated immediately at the nearest sending operation.
    //
    // Balancing: like with broadcast, just that the link activation gets its shared percentage
    // of traffic balancing
    //
    // Multicast: The link is never idle. The data are always sent over the UDP multicast link
    // and the receiver simply gets subscribed and reads packets once it's ready.
    //
    // Backup: The link stays idle until it's activated, and the activation can only happen
    // at the moment when the currently active link is "suspected of being likely broken"
    // (the current active link fails to receive ACK in a time when two ACKs should already
    // be received). After a while when the current active link is confirmed broken, it turns
    // into broken state.

    static const char* StateStr(GroupState);

    static int32_t s_tokenGen;
    static int32_t genToken() { ++s_tokenGen; if (s_tokenGen < 0) s_tokenGen = 0; return s_tokenGen;}

    struct ConfigItem
    {
        SRT_SOCKOPT                so;
        std::vector<unsigned char> value;

        template <class T>
        bool get(T& refr)
        {
            if (sizeof(T) > value.size())
                return false;
            refr = *(T*)&value[0];
            return true;
        }

        ConfigItem(SRT_SOCKOPT o, const void* val, int size)
            : so(o)
        {
            value.resize(size);
            unsigned char* begin = (unsigned char*)val;
            std::copy(begin, begin + size, value.begin());
        }

        struct OfType
        {
            SRT_SOCKOPT so;
            OfType(SRT_SOCKOPT soso)
                : so(soso)
            {
            }
            bool operator()(ConfigItem& ci) { return ci.so == so; }
        };
    };

    typedef std::list<SocketData> group_t;
    typedef group_t::iterator     gli_t;
    typedef group_t::const_iterator     cgli_t;
    typedef std::vector< std::pair<SRTSOCKET, srt::CUDTSocket*> > sendable_t;

    struct Sendstate
    {
        SRTSOCKET id;
        SocketData* mb;
        int   stat;
        int   code;
    };

    CUDTGroup(SRT_GROUP_TYPE);
    ~CUDTGroup();

    void createBuffers(int32_t isn, const time_point& tsbpd_start_time, int flow_winsize);

    SocketData* add(SocketData data);

    struct HaveID
    {
        SRTSOCKET id;
        HaveID(SRTSOCKET sid)
            : id(sid)
        {
        }
        bool operator()(const SocketData& s) { return s.id == id; }
    };

    bool contains(SRTSOCKET id, SocketData*& w_f)
    {
        srt::sync::ScopedLock g(m_GroupLock);
        gli_t f = std::find_if(m_Group.begin(), m_Group.end(), HaveID(id));
        if (f == m_Group.end())
        {
            w_f = NULL;
            return false;
        }
        w_f = &*f;
        return true;
    }

    // NEED LOCKING
    SRT_ATTR_REQUIRES(m_GroupLock)
    gli_t begin() { return m_Group.begin(); }
    SRT_ATTR_REQUIRES(m_GroupLock)
    gli_t end() { return m_Group.end(); }

    /// Remove the socket from the group container.
    /// REMEMBER: the group spec should be taken from the socket
    /// (set m_GroupOf and m_GroupMemberData to NULL
    /// PRIOR TO calling this function.
    /// @param id Socket ID to look for in the container to remove
    /// @return true if the container still contains any sockets after the operation
    bool remove(SRTSOCKET id)
    {
        using srt_logging::gmlog;
        srt::sync::ScopedLock g(m_GroupLock);

        bool empty = false;
        LOGC(gmlog.Note, log << "group/remove: removing member @" << id << " from group $" << m_GroupID);

        gli_t f = std::find_if(m_Group.begin(), m_Group.end(), HaveID(id));
        if (f != m_Group.end())
        {
            m_Group.erase(f);
            updateErasedLink();

            // Reset sequence numbers on a dead group so that they are
            // initialized anew with the new alive connection within
            // the group.
            // XXX The problem is that this should be done after the
            // socket is considered DISCONNECTED, not when it's being
            // closed. After being disconnected, the sequence numbers
            // are no longer valid, and will be reinitialized when the
            // socket is connected again. This may stay as is for now
            // as in SRT it's not predicted to do anything with the socket
            // that was disconnected other than immediately closing it.
            if (m_Group.empty())
            {
                // When the group is empty, there's no danger that this
                // number will collide with any ISN provided by a socket.
                // Also since now every socket will derive this ISN.
                m_iLastSchedSeqNo = generateISN();
                // XXX resetInitialRxSequence() was here, but
                // this uses a field that is removed, and replaced by
                // m_RcvLastSeqNo
                empty = true;
            }
        }
        else
        {
            HLOGC(gmlog.Debug, log << "group/remove: IPE: id @" << id << " NOT FOUND");
            empty = true; // not exactly true, but this is to cause error on group in the APP
        }

        if (m_Group.empty())
        {
            m_bOpened    = false;
            m_bConnected = false;
        }

        return !empty;
    }

    bool groupEmpty()
    {
        srt::sync::ScopedLock g(m_GroupLock);
        return m_Group.empty();
    }

    bool groupPending()
    {
        return m_bPending;
    }

    void setGroupConnected();

    int send(const char* buf, int len, SRT_MSGCTRL& w_mc);
    int sendBroadcast(const char* buf, int len, SRT_MSGCTRL& w_mc);
    int sendBackup(const char* buf, int len, SRT_MSGCTRL& w_mc);
    int sendBalancing(const char* buf, int len, SRT_MSGCTRL& w_mc);

    // XXX deprecated code
    int sendBalancing_orig(const char* buf, int len, SRT_MSGCTRL& w_mc);

    int sendSelectable(const char* buf, int len, SRT_MSGCTRL& w_mc, bool use_select);

    static int32_t generateISN();

private:
    // For Backup, sending all previous packet
    int sendBackupRexmit(srt::CUDT& core, SRT_MSGCTRL& w_mc);

    // Support functions for sendBackup and sendBroadcast
    /// Check if group member is idle.
    /// @param d group member
    /// @param[in,out] w_wipeme array of sockets to remove from group
    /// @param[in,out] w_pendingLinks array of sockets pending for connection
    /// @returns true if d is idle (standby), false otherwise
    bool send_CheckIdle(const gli_t d, std::vector<SRTSOCKET>& w_wipeme, std::vector<SRTSOCKET>& w_pendingLinks);


    /// This function checks if the member has just become idle (check if sender buffer is empty) to send a KEEPALIVE immidiatelly.
    /// @todo Check it is some abandoned logic.
    void sendBackup_CheckIdleTime(gli_t w_d);
    
    /// Qualify states of member links.
    /// [[using locked(this->m_GroupLock, m_pGlobal->m_GlobControlLock)]]
    /// @param[out] w_sendBackupCtx  the context will be updated with state qualifications
    /// @param[in] currtime          current timestamp
    void sendBackup_QualifyMemberStates(SendBackupCtx& w_sendBackupCtx, const steady_clock::time_point& currtime);

    void sendBackup_AssignBackupState(srt::CUDT& socket, BackupMemberState state, const steady_clock::time_point& currtime);

    /// Qualify the state of the active link: fresh, stable, unstable, wary.
    /// @retval active backup member state: fresh, stable, unstable, wary.
    BackupMemberState sendBackup_QualifyActiveState(const gli_t d, const time_point currtime);

    BackupMemberState sendBackup_QualifyIfStandBy(const gli_t d);

    /// Sends the same payload over all active members.
    /// @param[in] buf payload
    /// @param[in] len payload length in bytes
    /// @param[in,out] w_mc message control
    /// @param[in] currtime current time
    /// @param[in] currseq current packet sequence number
    /// @param[out] w_nsuccessful number of members with successfull sending.
    /// @param[in,out] maxActiveWeight
    /// @param[in,out] sendBackupCtx context
    /// @param[in,out] w_cx error
    /// @return group send result: -1 if sending over all members has failed; number of bytes sent overwise.
    int sendBackup_SendOverActive(const char* buf, int len, SRT_MSGCTRL& w_mc, const steady_clock::time_point& currtime, int32_t& w_curseq,
        size_t& w_nsuccessful, uint16_t& w_maxActiveWeight, SendBackupCtx& w_sendBackupCtx, CUDTException& w_cx);
    
    /// Check link sending status
    /// @param[in]  currtime       Current time (logging only)
    /// @param[in]  send_status    Result of sending over the socket
    /// @param[in]  lastseq        Last sent sequence number before the current sending operation
    /// @param[in]  pktseq         Packet sequence number currently tried to be sent
    /// @param[out] w_u            CUDT unit of the current member (to allow calling overrideSndSeqNo)
    /// @param[out] w_curseq       Group's current sequence number (either -1 or the value used already for other links)
    /// @param[out] w_final_stat   w_final_stat = send_status if sending succeeded.
    ///
    /// @returns true if the sending operation result (submitted in stat) is a success, false otherwise.
    bool sendBackup_CheckSendStatus(const time_point&   currtime,
                                    const int           send_status,
                                    const int32_t       lastseq,
                                    const int32_t       pktseq,
                                    CUDT&               w_u,
                                    int32_t&            w_curseq,
                                    int&                w_final_stat);
    void sendBackup_Buffering(const char* buf, const int len, int32_t& curseq, SRT_MSGCTRL& w_mc);

    size_t sendBackup_TryActivateStandbyIfNeeded(
        const char* buf,
        const int   len,
        bool& w_none_succeeded,
        SRT_MSGCTRL& w_mc,
        int32_t& w_curseq,
        int32_t& w_final_stat,
        SendBackupCtx& w_sendBackupCtx,
        CUDTException& w_cx,
        const steady_clock::time_point& currtime);

    /// Check if pending sockets are to be qualified as broken.
    /// This qualification later results in removing the socket from a group and closing it.
    /// @param[in,out]  a context with a list of member sockets, some pending might qualified broken
    void sendBackup_CheckPendingSockets(SendBackupCtx& w_sendBackupCtx, const steady_clock::time_point& currtime);

    /// Check if unstable sockets are to be qualified as broken.
    /// The main reason for such qualification is if a socket is unstable for too long.
    /// This qualification later results in removing the socket from a group and closing it.
    /// @param[in,out]  a context with a list of member sockets, some pending might qualified broken
    void sendBackup_CheckUnstableSockets(SendBackupCtx& w_sendBackupCtx, const steady_clock::time_point& currtime);

    /// @brief Marks broken sockets as closed. Used in broadcast sending.
    /// @param w_wipeme a list of sockets to close
    void send_CloseBrokenSockets(std::vector<SRTSOCKET>& w_wipeme);

    /// @brief Marks broken sockets as closed. Used in backup sending.
    /// @param w_sendBackupCtx the context with a list of broken sockets
    void sendBackup_CloseBrokenSockets(SendBackupCtx& w_sendBackupCtx);

    void sendBackup_RetryWaitBlocked(SendBackupCtx& w_sendBackupCtx,
                                     int&                      w_final_stat,
                                     bool&                     w_none_succeeded,
                                     SRT_MSGCTRL&              w_mc,
                                     CUDTException&            w_cx);
    void sendBackup_SilenceRedundantLinks(SendBackupCtx& w_sendBackupCtx, const steady_clock::time_point& currtime);

    void send_CheckValidSockets();

    SRT_KM_STATE getGroupEncryptionState();

public:
    int recv(char* buf, int len, SRT_MSGCTRL& w_mc);
    int recv_old(char* buf, int len, SRT_MSGCTRL& w_mc);

    // XXX not sure if taking time here is right
    bool isRcvBufferReady() const
    {
        srt::sync::ScopedLock lck(m_RcvBufferLock);
        return m_pRcvBuffer->isRcvDataReady(steady_clock::now());
    }

    size_t getAvailBufSize(int32_t last_ack) const
    {
        srt::sync::ScopedLock lck(m_RcvBufferLock);
        return m_pRcvBuffer->getAvailSize(last_ack);
    }

    void close();

    void setOpt(SRT_SOCKOPT optname, const void* optval, int optlen);
    void getOpt(SRT_SOCKOPT optName, void* optval, int& w_optlen);
    void deriveSettings(srt::CUDT* source);
    bool applyFlags(uint32_t flags, HandshakeSide);

    SRT_SOCKSTATUS getStatus();

    void debugMasterData(SRTSOCKET slave);

    bool isGroupReceiver()
    {
        // XXX add here also other group types, which
        // predict group receiving.
        return m_type == SRT_GTYPE_BROADCAST;
    }

    sync::Mutex* exp_groupLock() { return &m_GroupLock; }
    void         addEPoll(int eid);
    void         removeEPollEvents(const int eid);
    void         removeEPollID(const int eid);

    /// @brief Update read-ready state.
    /// @param sock member socket ID (unused)
    /// @param sequence the latest packet sequence number available for reading.
    void         updateReadState(SRTSOCKET sock, int32_t sequence);

    void         updateWriteState();
    void         updateFailedLink();
    void         activateUpdateEvent(bool still_have_items);
    int32_t      getRcvBaseSeqNo();

    /// Update the in-group array of packet providers per sequence number.
    /// Also basing on the information already provided by possibly other sockets,
    /// report the real status of packet loss, including packets maybe lost
    /// by the caller provider, but already received from elsewhere. Note that
    /// these packets are not ready for extraction until ACK-ed.
    ///
    /// @param exp_sequence The previously received sequence at this socket
    /// @param sequence The sequence of this packet
    /// @param provider The core of the socket for which the packet was dispatched
    /// @param time TSBPD time of this packet
    /// @return The bitmap that marks by 'false' packets lost since next to exp_sequence
    std::vector<bool> providePacket(int32_t exp_sequence, int32_t sequence, srt::CUDT* provider, uint64_t time);

    /// This is called from the ACK action by particular socket, which
    /// actually signs off the packet for extraction.
    ///
    /// @param core The socket core for which the ACK was sent
    /// @param ack The past-the-last-received ACK sequence number
    void readyPackets(srt::CUDT* core, int32_t ack);

<<<<<<< HEAD
    void syncWithFirstSocket(const srt::CUDT& core, const HandshakeSide side);
    int  getGroupData(SRT_SOCKGROUPDATA* pdata, size_t* psize);
    int  getGroupData_LOCKED(SRT_SOCKGROUPDATA* pdata, size_t* psize);
=======
    void syncWithSocket(const srt::CUDT& core, const HandshakeSide side);
    SRTSTATUS getGroupData(SRT_SOCKGROUPDATA* pdata, size_t* psize);
    SRTSTATUS getGroupData_LOCKED(SRT_SOCKGROUPDATA* pdata, size_t* psize);
>>>>>>> 64b6ac1b

    /// Predicted to be called from the reading function to fill
    /// the group data array as requested.
    void fillGroupData(SRT_MSGCTRL&       w_out, //< MSGCTRL to be written
                       const SRT_MSGCTRL& in     //< MSGCTRL read from the data-providing socket
    );

    void copyGroupData(const CUDTGroup::SocketData& source, SRT_SOCKGROUPDATA& w_target);

#if ENABLE_HEAVY_LOGGING
    void debugGroup();
#else
    void debugGroup() {}
#endif

    void ackMessage(int32_t msgno);
    void processKeepalive(SocketData*, const CPacket&, const time_point& tsArrival);
    void internalKeepalive(SocketData*);

private:
    // Check if there's at least one connected socket.
    // If so, grab the status of all member sockets.
    void getGroupCount(size_t& w_size, bool& w_still_alive);

    srt::CUDTUnited&  m_Global;
    mutable srt::sync::Mutex  m_GroupLock;

    SRTSOCKET m_GroupID;
    SRTSOCKET m_PeerGroupID;

    struct GroupContainer
    {
    private:
        std::list<SocketData> m_List;
        sync::atomic<size_t>  m_SizeCache;
        sync::atomic<size_t>  m_zNumberRunning;

        /// This field is used only by some types of groups that need
        /// to keep track as to which link was lately used. Note that
        /// by removal of a node from the m_List container, this link
        /// must be appropriately reset.
        gli_t m_LastActiveLink;

    public:

        GroupContainer()
            : m_SizeCache(0)
            , m_zNumberRunning(0)
            , m_LastActiveLink(m_List.end())
        {
        }

        // Property<gli_t> active = { m_LastActiveLink; }
        SRTU_PROPERTY_RW(gli_t, active, m_LastActiveLink);

        gli_t        begin() { return m_List.begin(); }
        gli_t        end() { return m_List.end(); }
        cgli_t       begin() const { return m_List.begin(); }
        cgli_t       end() const { return m_List.end(); }
        bool         empty() { return m_List.empty(); }
        void         push_back(const SocketData& data) { m_List.push_back(data); ++m_SizeCache; }
        void         clear()
        {
            m_LastActiveLink = end();
            m_List.clear();
            m_SizeCache = 0;
        }

        void erase(gli_t it);

        // NOTE: These methods below don't need locking in RO version.
        SRTU_PROPERTY_RO(size_t, size, m_SizeCache);

        // UPDATED BY: updateRcvRunningState() (which needs locking).
        SRTU_PROPERTY_RW(size_t, number_running, m_zNumberRunning);
    };

    sync::atomic<size_t> m_zLongestDistance;
    atomic_duration m_tdLongestDistance;
public:
    SRT_ATTR_REQUIRES(m_GroupLock)
    void updateRcvRunningState();

    SRT_ATTR_REQUIRES(m_GroupLock)
    void updateErasedLink();

    void updateInterlinkDistance();
private:

    SRT_ATTR_GUARDED_BY(m_GroupLock)
    GroupContainer m_Group;
    SRT_GROUP_TYPE m_type;
    srt::sync::atomic<int> m_iBusy;
    CallbackHolder<srt_connect_callback_fn> m_cbConnectHook;
    void installConnectHook(srt_connect_callback_fn* hook, void* opaq)
    {
        m_cbConnectHook.set(opaq, hook);
    }

public:
    void apiAcquire() { ++m_iBusy; }
    void apiRelease() { --m_iBusy; }

    // A normal cycle of the send/recv functions is the following:
    // - [Initial API call for a group]
    // - GroupKeeper - ctor
    //    - LOCK: GlobControlLock
    //       - Find the group ID in the group container (break if not found)
    //       - LOCK: GroupLock of that group
    //           - Set BUSY flag
    //       - UNLOCK GroupLock
    //    - UNLOCK GlobControlLock
    // - [Call the sending function (sendBroadcast/sendBackup)]
    //    - LOCK GroupLock
    //       - Preparation activities
    //       - Loop over group members
    //       - Send over a single socket
    //       - Check send status and conditions
    //       - Exit, if nothing else to be done
    //       - Check links to send extra
    //           - UNLOCK GroupLock
    //               - Wait for first ready link
    //           - LOCK GroupLock
    //       - Check status and find sendable link
    //       - Send over a single socket
    //       - Check status and update data
    //    - UNLOCK GroupLock, Exit
    // - GroupKeeper - dtor
    // - LOCK GroupLock
    //    - Clear BUSY flag
    // - UNLOCK GroupLock
    // END.
    //
    // The possibility for isStillBusy to go on is only the following:
    // 1. Before calling the API function. As GlobControlLock is locked,
    //    the nearest lock on GlobControlLock by GroupKeeper can happen:
    //    - before the group is moved to ClosedGroups (this allows it to be found)
    //    - after the group is moved to ClosedGroups (this makes the group not found)
    //    - NOT after the group was deleted, as it could not be found and occupied.
    //    
    // 2. Before release of GlobControlLock (acquired by GC), but before the
    //    API function locks GroupLock:
    //    - the GC call to isStillBusy locks GroupLock, but BUSY flag is already set
    //    - GC then avoids deletion of the group
    //
    // 3. In any further place up to the exit of the API implementation function,
    // the BUSY flag is still set.
    // 
    // 4. After exit of GroupKeeper destructor and unlock of GroupLock
    //    - the group is no longer being accessed and can be freely deleted.
    //    - the group also can no longer be found by ID.

    bool isStillBusy()
    {
        sync::ScopedLock glk(m_GroupLock);
        return m_iBusy || !m_Group.empty();
    }

    struct BufferedMessageStorage
    {
        size_t             blocksize;
        size_t             maxstorage;
        std::vector<char*> storage;

        BufferedMessageStorage(size_t blk, size_t max = 0)
            : blocksize(blk)
            , maxstorage(max)
            , storage()
        {
        }

        char* get()
        {
            if (storage.empty())
                return new char[blocksize];

            // Get the element from the end
            char* block = storage.back();
            storage.pop_back();
            return block;
        }

        void put(char* block)
        {
            if (storage.size() >= maxstorage)
            {
                // Simply delete
                delete[] block;
                return;
            }

            // Put the block into the spare buffer
            storage.push_back(block);
        }

        ~BufferedMessageStorage()
        {
            for (size_t i = 0; i < storage.size(); ++i)
                delete[] storage[i];
        }
    };

    struct BufferedMessage
    {
        static BufferedMessageStorage storage;

        SRT_MSGCTRL   mc;
        mutable char* data;
        size_t        size;

        BufferedMessage()
            : data()
            , size()
        {
        }
        ~BufferedMessage()
        {
            if (data)
                storage.put(data);
        }

        // NOTE: size 's' must be checked against SRT_LIVE_MAX_PLSIZE
        // before calling
        void copy(const char* buf, size_t s)
        {
            size = s;
            data = storage.get();
            memcpy(data, buf, s);
        }

        BufferedMessage(const BufferedMessage& foreign)
            : mc(foreign.mc)
            , data(foreign.data)
            , size(foreign.size)
        {
            foreign.data = 0;
        }

        BufferedMessage& operator=(const BufferedMessage& foreign)
        {
            data = foreign.data;
            size = foreign.size;
            mc = foreign.mc;

            foreign.data = 0;
            return *this;
        }

    private:
        void swap_with(BufferedMessage& b)
        {
            std::swap(this->mc, b.mc);
            std::swap(this->data, b.data);
            std::swap(this->size, b.size);
        }
    };

    typedef std::deque<BufferedMessage> senderBuffer_t;
    // typedef StaticBuffer<BufferedMessage, 1000> senderBuffer_t;

private:

    UniquePtr<CSndBuffer>    m_pSndBuffer; // XXX for future.

    SRT_ATTR_PT_GUARDED_BY(m_RcvBufferLock)
    UniquePtr<CRcvBuffer> m_pRcvBuffer;

    SRT_ATTR_PT_GUARDED_BY(m_LossAckLock)
    UniquePtr<CSndLossList> m_pSndLossList;

    sync::CThread m_RcvTsbPdThread;              // Rcv TsbPD Thread handle

    static void* tsbpd(void* param);

    struct ScopedGroupKeeper
    {
        CUDTGroup* me;

        ScopedGroupKeeper(CUDTGroup* meme): me(meme)
        {
            srt::sync::ScopedLock lk(me->m_GroupLock);
            me->apiAcquire();
        }

        ~ScopedGroupKeeper()
        {
            srt::sync::ScopedLock lk(me->m_GroupLock);
            me->apiRelease();
        }
    };
    friend ScopedGroupKeeper;

    sync::atomic<int32_t> m_iRcvPossibleLossSeq;

    // Fields required for SRT_GTYPE_BACKUP groups.
    senderBuffer_t        m_SenderBuffer; // This mechanism is to be removed on group-common sndbuf
    int32_t               m_iSndOldestMsgNo; // oldest position in the sender buffer
    sync::atomic<int32_t> m_iSndAckedMsgNo;
    uint32_t              m_uOPT_MinStabilityTimeout_us;

    // THIS function must be called only in a function for a group type
    // that does use sender buffer.
    int32_t addMessageToBuffer(const char* buf, size_t len, SRT_MSGCTRL& w_mc);

    std::set<int>      m_sPollID; // set of epoll ID to trigger
    int                m_iMaxPayloadSize;
    int                m_iAvgPayloadSize;
    bool               m_bSynRecving;
    bool               m_bSynSending;
    bool               m_bTsbPd;
    bool               m_bTLPktDrop;
    int64_t            m_iTsbPdDelay_us;
    int                m_SndEID;
    class CEPollDesc*  m_SndEpolld;

    int m_iSndTimeOut; // sending timeout in milliseconds
    int m_iRcvTimeOut; // receiving timeout in milliseconds

    bool m_bOPT_MessageAPI; // XXX false not supported
    int m_iOPT_RcvBufSize;
    bool m_bOPT_DriftTracer;

    // Start times for TsbPd. These times shall be synchronized
    // between all sockets in the group. The first connected one
    // defines it, others shall derive it. The value 0 decides if
    // this has been already set.
    time_point m_tsStartTime;
    time_point m_tsRcvPeerStartTime;

    sync::atomic<int32_t> m_RcvLastSeqNo;
    sync::AtomicClock<sync::steady_clock> m_RcvFurthestPacketTime;
    sync::atomic<int32_t> m_SndLastDataAck;

    // This is required as a value with its own lock.
    // There's no point in locking the whole group for this,
    // but for a Sequence type data atomic is not enough
    // because the update uses a roll-number comparison.
    // It is however enough for reading the current value.

    sync::Mutex m_SndLastSeqLock;

    SRT_ATTR_GUARDED_BY(m_SndLastSeqLock)
    sync::atomic<int32_t> m_SndLastSeqNo;

public:
    int32_t updateSentSeq(int32_t seqno)
    {
        sync::ScopedLock lk(m_SndLastSeqLock);

        if (CSeqNo::seqcmp(seqno, m_SndLastSeqNo) > 0)
        {
            m_SndLastSeqNo = seqno;
        }
        return m_SndLastSeqNo;
    }

    SRT_ATTR_REQUIRES(m_SndLastSeqLock)
    int32_t getSentSeq() const
    {
        return m_SndLastSeqNo;
    }

private:

    /// True: at least one socket has joined the group in at least pending state
    bool m_bOpened;

    /// True: at least one socket is connected, even if pending from the listener
    bool m_bConnected;

    /// True: this group was created on the listner side for the first socket
    /// that is pending connection, so the group is about to be reported for the
    /// srt_accept() call, but the application hasn't retrieved the group yet.
    /// Not in use in case of caller-side groups.
    // NOTE: using atomic in otder to allow this variable to be changed independently
    // on any mutex locks.
    sync::atomic<bool> m_bPending;

    /// True: the group was requested to close and it should not allow any operations.
    bool m_bClosing;

    bool stillConnected()
    {
        return m_bOpened
            && m_bConnected
            && !m_bClosing;
    }

    // There's no simple way of transforming config
    // items that are predicted to be used on socket.
    // Use some options for yourself, store the others
    // for setting later on a socket.
    std::vector<ConfigItem> m_config;

    // Signal for the blocking user thread that the packet
    // is ready to deliver.
    sync::Condition       m_RcvDataCond;
    sync::Mutex           m_RcvDataLock;
    sync::Condition       m_RcvTsbPdCond;
    sync::atomic<bool>    m_bTsbpdWaitForNewPacket; // TSBPD forever-wait should be signaled by new packet reception
    sync::atomic<bool>    m_bTsbpdWaitForExtraction;// TSBPD forever-wait should be signaled by extracting the last ready packet
    mutable sync::Mutex   m_RcvBufferLock;         // Protects the state of the m_pRcvBuffer
    mutable sync::Mutex   m_LossAckLock;

    sync::atomic<int32_t> m_iLastSchedSeqNo; // represetnts the value of CUDT::m_iSndNextSeqNo for each running socket
    sync::atomic<int32_t> m_iLastSchedMsgNo;

    // Fields required for balancing groups
    unsigned int m_uBalancingRoll;

    /// This is initialized with some number that should be
    /// decreased with every packet sent. Any decision and
    /// analysis for a decision concerning bonding group behavior
    /// should be taken only when this value is 0. During some
    /// of the analysis steps this value may be reset to some
    /// higer value so that for particular number of packets
    /// no analysis is being done (this prevents taking measurement
    /// data too early when the number of collected data was
    /// too little and therefore any average is little reliable).
    unsigned int m_RandomCredit;

    struct BalancingLinkState
    {
        gli_t ilink; // previously used link
        int status;  // 0 = normal first entry; -1 = repeated selection
        int errorcode;
    };

    int configure(const char* str);
    typedef gli_t selectLink_cb(void*, const BalancingLinkState&);
    CallbackHolder<selectLink_cb> m_cbSelectLink;

    // Plain algorithm: simply distribute the load
    // on all links equally.
    gli_t linkSelect_plain(const BalancingLinkState&);
    static gli_t linkSelect_plain_fw(void* opaq, const BalancingLinkState& st)
    {
        CUDTGroup* g = (CUDTGroup*)opaq;
        return g->linkSelect_plain(st);
    }

    // Window algorihm: keep balance, but 
    gli_t linkSelect_window(const BalancingLinkState&);
    static gli_t linkSelect_window_fw(void* opaq, const BalancingLinkState& st)
    {
        CUDTGroup* g = (CUDTGroup*)opaq;
        return g->linkSelect_window(st);
    }

    // Statistics
    struct Stats
    {
        // Stats state
        time_point tsActivateTime;   // Time when this group sent or received the first data packet
        time_point tsLastSampleTime; // Time reset when clearing stats

        stats::Metric<stats::BytesPackets> sent; // number of packets sent from the application
        stats::Metric<stats::BytesPackets> recv; // number of packets delivered from the group to the application
        stats::Metric<stats::BytesPackets> recvDrop; // number of packets dropped by the group receiver (not received from any member)
        stats::Metric<stats::BytesPackets> recvDiscard; // number of packets discarded as already delivered

        void init()
        {
            tsActivateTime = srt::sync::steady_clock::time_point();
            tsLastSampleTime = srt::sync::steady_clock::now();
            sent.reset();
            recv.reset();
            recvDrop.reset();
            recvDiscard.reset();
        }

        void reset()
        {
            tsLastSampleTime = srt::sync::steady_clock::now();

            sent.resetTrace();
            recv.resetTrace();
            recvDrop.resetTrace();
            recvDiscard.resetTrace();
        }
    } m_stats;

    void updateAvgPayloadSize(int size)
    {
        if (m_iAvgPayloadSize == -1)
            m_iAvgPayloadSize = size;
        else
            m_iAvgPayloadSize = avg_iir<4>(m_iAvgPayloadSize, size);
    }

    int avgRcvPacketSize()
    {
        // In case when no packet has been received yet, but already notified
        // a dropped packet, its size will be SRT_LIVE_DEF_PLSIZE. It will be
        // the value most matching in the typical uses, although no matter what
        // value would be used here, each one would be wrong from some points
        // of view. This one is simply the best choice for typical uses of groups
        // provided that they are to be ued only for live mode.
        return m_iAvgPayloadSize == -1 ? SRT_LIVE_DEF_PLSIZE : m_iAvgPayloadSize;
    }

public:
    void bstatsSocket(CBytePerfMon* perf, bool clear);

    // Required after the call on newGroup on the listener side.
    // On the listener side the group is lazily created just before
    // accepting a new socket and therefore always open.
    // However, after creation it will be still waiting for being
    // extracted by the application in `srt_accept`, and until then
    // it stays as pending.
    void setOpenPending()
    {
        m_bOpened = true;
        m_bPending = true;
    }

    std::string CONID() const
    {
#if ENABLE_LOGGING
        std::ostringstream os;
<<<<<<< HEAD
        os << "$" << m_GroupID << ":";
=======
        os << "$" << int(m_GroupID) << ":";
>>>>>>> 64b6ac1b
        return os.str();
#else
        return "";
#endif
    }

    int checkLazySpawnTsbPdThread();
    CRcvBuffer::InsertInfo addDataUnit(SocketData* member, CUnit* u, CUDT::loss_seqs_t&, bool&);
    bool checkPacketArrivalLoss(SocketData* member, const CPacket& rpkt, CUDT::loss_seqs_t&);

    SRT_ATTR_REQUIRES(m_RcvBufferLock)
    bool checkBalancingLoss(const CPacket& rpkt, CUDT::loss_seqs_t&);

    SRT_ATTR_REQUIRES(m_RcvBufferLock)
    int rcvDropTooLateUpTo(int32_t seqno);
    void synchronizeLoss(int32_t seqno);
    void addGroupDriftSample(uint32_t timestamp, const time_point& tsArrival, int rtt);
    bool getFirstNoncontSequence(int32_t& w_seq, std::string& w_log_reason);

    bool applyGroupTime(time_point& w_start_time, time_point& w_peer_start_time)
    {
        using srt::sync::is_zero;
        using srt_logging::gmlog;

        if (is_zero(m_tsStartTime))
        {
            // The first socket, defines the group time for the whole group.
            m_tsStartTime        = w_start_time;
            m_tsRcvPeerStartTime = w_peer_start_time;
            return true;
        }

        // Sanity check. This should never happen, fix the bug if found!
        if (is_zero(m_tsRcvPeerStartTime))
        {
            LOGC(gmlog.Error, log << "IPE: only StartTime is set, RcvPeerStartTime still 0!");
            // Kinda fallback, but that's not too safe.
            m_tsRcvPeerStartTime = w_peer_start_time;
        }

        // The redundant connection, derive the times
        w_start_time      = m_tsStartTime;
        w_peer_start_time = m_tsRcvPeerStartTime;

        return false;
    }

    SRT_ATTR_REQUIRES(m_GroupLock)
    bool applyGroupSequences(SRTSOCKET, int32_t& w_snd_isn, int32_t& w_rcv_isn);

    void updateLatestRcv(srt::CUDTSocket*);

<<<<<<< HEAD
    SRT_ATR_NODISCARD bool updateSendPacketUnique_LOCKED(int32_t single_seq);
    SRT_ATR_NODISCARD bool updateSendPacketLoss(bool use_send_sched, const std::vector< std::pair<int32_t, int32_t> >& seqlist);

    SRT_ATR_NODISCARD bool getSendSchedule(SocketData* d, std::vector<groups::SchedSeq>& w_sched);
    void discardSendSchedule(SocketData* d, int ndiscard);
    void updateOnACK(int32_t ackdata_seqno);
    int packLostData(CUDT* core, CPacket& w_packet, int32_t exp_seq);

    SRT_ATTR_REQUIRES(m_RcvBufferLock)
    time_point getPktTsbPdTime(uint32_t usPktTimestamp) const
    {
        return m_pRcvBuffer->getPktTsbPdTime(usPktTimestamp);
    }
=======
    void getMemberSockets(std::list<SRTSOCKET>&) const;
>>>>>>> 64b6ac1b

    // Property accessors
    SRTU_PROPERTY_RW_CHAIN(CUDTGroup, SRTSOCKET, id, m_GroupID);
    SRTU_PROPERTY_RW_CHAIN(CUDTGroup, SRTSOCKET, peerid, m_PeerGroupID);
    SRTU_PROPERTY_RW_CHAIN(CUDTGroup, SRT_GROUP_TYPE, type, m_type);
    SRTU_PROPERTY_RW_CHAIN(CUDTGroup, int32_t, currentSchedSequence, m_iLastSchedSeqNo);
    SRTU_PROPERTY_RRW(std::set<int>&, epollset, m_sPollID);
    SRTU_PROPERTY_RW_CHAIN(CUDTGroup, int64_t, latency_us, m_iTsbPdDelay_us);
    SRTU_PROPERTY_RO(bool, closing, m_bClosing);

    SRT_ATTR_REQUIRES(m_RcvBufferLock) // RO provides only one getter method
    SRTU_PROPERTY_RO(int32_t, getOldestRcvSeqNo, m_pRcvBuffer->getStartSeqNo());
};

} // namespace srt

#endif // INC_SRT_GROUP_H<|MERGE_RESOLUTION|>--- conflicted
+++ resolved
@@ -406,15 +406,9 @@
     /// @param ack The past-the-last-received ACK sequence number
     void readyPackets(srt::CUDT* core, int32_t ack);
 
-<<<<<<< HEAD
     void syncWithFirstSocket(const srt::CUDT& core, const HandshakeSide side);
-    int  getGroupData(SRT_SOCKGROUPDATA* pdata, size_t* psize);
-    int  getGroupData_LOCKED(SRT_SOCKGROUPDATA* pdata, size_t* psize);
-=======
-    void syncWithSocket(const srt::CUDT& core, const HandshakeSide side);
     SRTSTATUS getGroupData(SRT_SOCKGROUPDATA* pdata, size_t* psize);
     SRTSTATUS getGroupData_LOCKED(SRT_SOCKGROUPDATA* pdata, size_t* psize);
->>>>>>> 64b6ac1b
 
     /// Predicted to be called from the reading function to fill
     /// the group data array as requested.
@@ -935,11 +929,7 @@
     {
 #if ENABLE_LOGGING
         std::ostringstream os;
-<<<<<<< HEAD
-        os << "$" << m_GroupID << ":";
-=======
         os << "$" << int(m_GroupID) << ":";
->>>>>>> 64b6ac1b
         return os.str();
 #else
         return "";
@@ -992,7 +982,8 @@
 
     void updateLatestRcv(srt::CUDTSocket*);
 
-<<<<<<< HEAD
+    void getMemberSockets(std::list<SRTSOCKET>&) const;
+
     SRT_ATR_NODISCARD bool updateSendPacketUnique_LOCKED(int32_t single_seq);
     SRT_ATR_NODISCARD bool updateSendPacketLoss(bool use_send_sched, const std::vector< std::pair<int32_t, int32_t> >& seqlist);
 
@@ -1006,9 +997,6 @@
     {
         return m_pRcvBuffer->getPktTsbPdTime(usPktTimestamp);
     }
-=======
-    void getMemberSockets(std::list<SRTSOCKET>&) const;
->>>>>>> 64b6ac1b
 
     // Property accessors
     SRTU_PROPERTY_RW_CHAIN(CUDTGroup, SRTSOCKET, id, m_GroupID);
