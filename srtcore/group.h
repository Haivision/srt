--- conflicted
+++ resolved
@@ -152,13 +152,8 @@
     /// @return true if the container still contains any sockets after the operation
     bool remove(SRTSOCKET id)
     {
-<<<<<<< HEAD
         using srt::logging::gmlog;
-        srt::sync::ScopedLock g(m_GroupLock);
-=======
-        using srt_logging::gmlog;
         sync::ScopedLock g(m_GroupLock);
->>>>>>> df805b2c
 
         bool empty = false;
         LOGC(gmlog.Note, log << "group/remove: removing member @" << id << " from group $" << m_GroupID);
@@ -840,13 +835,8 @@
 
     bool applyGroupTime(time_point& w_start_time, time_point& w_peer_start_time)
     {
-<<<<<<< HEAD
-        using srt::sync::is_zero;
+        using sync::is_zero;
         using srt::logging::gmlog;
-=======
-        using sync::is_zero;
-        using srt_logging::gmlog;
->>>>>>> df805b2c
 
         if (is_zero(m_tsStartTime))
         {
