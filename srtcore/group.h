/*
 * SRT - Secure, Reliable, Transport
 * Copyright (c) 2020 Haivision Systems Inc.
 *
 * This Source Code Form is subject to the terms of the Mozilla Public
 * License, v. 2.0. If a copy of the MPL was not distributed with this
 * file, You can obtain one at http://mozilla.org/MPL/2.0/.
 *
 */

/*****************************************************************************
Written by
   Haivision Systems Inc.
*****************************************************************************/

#ifndef INC_SRT_GROUP_H
#define INC_SRT_GROUP_H

#include "srt.h"
#include "common.h"
#include "packet.h"
#include "group_common.h"
#include "group_backup.h"

namespace srt
{

#if ENABLE_HEAVY_LOGGING
const char* const srt_log_grp_state[] = {"PENDING", "IDLE", "RUNNING", "BROKEN"};
#endif


class CUDTGroup
{
    friend class CUDTUnited;

    typedef sync::steady_clock::time_point time_point;
    typedef sync::steady_clock::duration   duration;
    typedef sync::steady_clock             steady_clock;
    typedef groups::SocketData SocketData;
    typedef groups::SendBackupCtx SendBackupCtx;
    typedef groups::BackupMemberState BackupMemberState;

public:
    typedef SRT_MEMBERSTATUS GroupState;

    // Note that the use of states may differ in particular group types:
    //
    // Broadcast: links that are freshly connected become PENDING and then IDLE only
    // for a short moment to be activated immediately at the nearest sending operation.
    //
    // Balancing: like with broadcast, just that the link activation gets its shared percentage
    // of traffic balancing
    //
    // Multicast: The link is never idle. The data are always sent over the UDP multicast link
    // and the receiver simply gets subscribed and reads packets once it's ready.
    //
    // Backup: The link stays idle until it's activated, and the activation can only happen
    // at the moment when the currently active link is "suspected of being likely broken"
    // (the current active link fails to receive ACK in a time when two ACKs should already
    // be received). After a while when the current active link is confirmed broken, it turns
    // into broken state.

    static const char* StateStr(GroupState);

    static int32_t s_tokenGen;
    static int32_t genToken() { ++s_tokenGen; if (s_tokenGen < 0) s_tokenGen = 0; return s_tokenGen;}

    struct ConfigItem
    {
        SRT_SOCKOPT                so;
        std::vector<unsigned char> value;

        template <class T>
        bool get(T& refr)
        {
            if (sizeof(T) > value.size())
                return false;
            refr = *(T*)&value[0];
            return true;
        }

        ConfigItem(SRT_SOCKOPT o, const void* val, int size)
            : so(o)
        {
            value.resize(size);
            unsigned char* begin = (unsigned char*)val;
            std::copy(begin, begin + size, value.begin());
        }

        struct OfType
        {
            SRT_SOCKOPT so;
            OfType(SRT_SOCKOPT soso)
                : so(soso)
            {
            }
            bool operator()(ConfigItem& ci) { return ci.so == so; }
        };
    };

    typedef std::list<SocketData> group_t;
    typedef group_t::iterator     gli_t;
    typedef std::vector< std::pair<SRTSOCKET, srt::CUDTSocket*> > sendable_t;

    struct Sendstate
    {
        SRTSOCKET id;
        SocketData* mb;
        int   stat;
        int   code;
    };

    CUDTGroup(SRT_GROUP_TYPE);
    ~CUDTGroup();

    SocketData* add(SocketData data);

    struct HaveID
    {
        SRTSOCKET id;
        HaveID(SRTSOCKET sid)
            : id(sid)
        {
        }
        bool operator()(const SocketData& s) { return s.id == id; }
    };

    bool contains(SRTSOCKET id, SocketData*& w_f)
    {
        srt::sync::ScopedLock g(m_GroupLock);
        gli_t f = std::find_if(m_Group.begin(), m_Group.end(), HaveID(id));
        if (f == m_Group.end())
        {
            w_f = NULL;
            return false;
        }
        w_f = &*f;
        return true;
    }

    // NEED LOCKING
    gli_t begin() { return m_Group.begin(); }
    gli_t end() { return m_Group.end(); }

    /// Remove the socket from the group container.
    /// REMEMBER: the group spec should be taken from the socket
    /// (set m_GroupOf and m_GroupMemberData to NULL
    /// PRIOR TO calling this function.
    /// @param id Socket ID to look for in the container to remove
    /// @return true if the container still contains any sockets after the operation
    bool remove(SRTSOCKET id)
    {
        using srt_logging::gmlog;
        srt::sync::ScopedLock g(m_GroupLock);

        bool empty = false;
        LOGC(gmlog.Note, log << "group/remove: removing member @" << id << " from group $" << m_GroupID);

        gli_t f = std::find_if(m_Group.begin(), m_Group.end(), HaveID(id));
        if (f != m_Group.end())
        {
            m_Group.erase(f);

            // Reset sequence numbers on a dead group so that they are
            // initialized anew with the new alive connection within
            // the group.
            // XXX The problem is that this should be done after the
            // socket is considered DISCONNECTED, not when it's being
            // closed. After being disconnected, the sequence numbers
            // are no longer valid, and will be reinitialized when the
            // socket is connected again. This may stay as is for now
            // as in SRT it's not predicted to do anything with the socket
            // that was disconnected other than immediately closing it.
            if (m_Group.empty())
            {
                // When the group is empty, there's no danger that this
                // number will collide with any ISN provided by a socket.
                // Also since now every socket will derive this ISN.
                m_iLastSchedSeqNo = generateISN();
                resetInitialRxSequence();
                empty = true;
            }
        }
        else
        {
            HLOGC(gmlog.Debug, log << "group/remove: IPE: id @" << id << " NOT FOUND");
            empty = true; // not exactly true, but this is to cause error on group in the APP
        }

        if (m_Group.empty())
        {
            m_bOpened    = false;
            m_bConnected = false;
        }

        return !empty;
    }

    bool groupEmpty()
    {
        srt::sync::ScopedLock g(m_GroupLock);
        return m_Group.empty();
    }

    void setGroupConnected();

    int            send(const char* buf, int len, SRT_MSGCTRL& w_mc);
    int            sendBroadcast(const char* buf, int len, SRT_MSGCTRL& w_mc);
    int            sendBackup(const char* buf, int len, SRT_MSGCTRL& w_mc);
    static int32_t generateISN();

private:
    // For Backup, sending all previous packet
    int sendBackupRexmit(srt::CUDT& core, SRT_MSGCTRL& w_mc);

    // Support functions for sendBackup and sendBroadcast
    /// Check if group member is idle.
    /// @param d group member
    /// @param[in,out] w_wipeme array of sockets to remove from group
    /// @param[in,out] w_pendingLinks array of sockets pending for connection
    /// @returns true if d is idle (standby), false otherwise
    bool send_CheckIdle(const gli_t d, std::vector<SRTSOCKET>& w_wipeme, std::vector<SRTSOCKET>& w_pendingLinks);


    /// This function checks if the member has just become idle (check if sender buffer is empty) to send a KEEPALIVE immidiatelly.
    /// @todo Check it is some abandoned logic.
    void sendBackup_CheckIdleTime(gli_t w_d);
    
    /// Qualify states of member links.
    /// [[using locked(this->m_GroupLock, m_pGlobal->m_GlobControlLock)]]
    /// @param[out] w_sendBackupCtx  the context will be updated with state qualifications
    /// @param[in] currtime          current timestamp
    void sendBackup_QualifyMemberStates(SendBackupCtx& w_sendBackupCtx, const steady_clock::time_point& currtime);

    void sendBackup_AssignBackupState(srt::CUDT& socket, BackupMemberState state, const steady_clock::time_point& currtime);

    /// Qualify the state of the active link: fresh, stable, unstable, wary.
    /// @retval active backup member state: fresh, stable, unstable, wary.
    BackupMemberState sendBackup_QualifyActiveState(const gli_t d, const time_point currtime);

    BackupMemberState sendBackup_QualifyIfStandBy(const gli_t d);

    /// Sends the same payload over all active members.
    /// @param[in] buf payload
    /// @param[in] len payload length in bytes
    /// @param[in,out] w_mc message control
    /// @param[in] currtime current time
    /// @param[in] currseq current packet sequence number
    /// @param[out] w_nsuccessful number of members with successfull sending.
    /// @param[in,out] maxActiveWeight
    /// @param[in,out] sendBackupCtx context
    /// @param[in,out] w_cx error
    /// @return group send result: -1 if sending over all members has failed; number of bytes sent overwise.
    int sendBackup_SendOverActive(const char* buf, int len, SRT_MSGCTRL& w_mc, const steady_clock::time_point& currtime, int32_t& w_curseq,
        size_t& w_nsuccessful, uint16_t& w_maxActiveWeight, SendBackupCtx& w_sendBackupCtx, CUDTException& w_cx);
    
    /// Check link sending status
    /// @param[in]  currtime       Current time (logging only)
    /// @param[in]  send_status    Result of sending over the socket
    /// @param[in]  lastseq        Last sent sequence number before the current sending operation
    /// @param[in]  pktseq         Packet sequence number currently tried to be sent
    /// @param[out] w_u            CUDT unit of the current member (to allow calling overrideSndSeqNo)
    /// @param[out] w_curseq       Group's current sequence number (either -1 or the value used already for other links)
    /// @param[out] w_final_stat   w_final_stat = send_status if sending succeeded.
    ///
    /// @returns true if the sending operation result (submitted in stat) is a success, false otherwise.
    bool sendBackup_CheckSendStatus(const time_point&   currtime,
                                    const int           send_status,
                                    const int32_t       lastseq,
                                    const int32_t       pktseq,
                                    CUDT&               w_u,
                                    int32_t&            w_curseq,
                                    int&                w_final_stat);
    void sendBackup_Buffering(const char* buf, const int len, int32_t& curseq, SRT_MSGCTRL& w_mc);

    size_t sendBackup_TryActivateStandbyIfNeeded(
        const char* buf,
        const int   len,
        bool& w_none_succeeded,
        SRT_MSGCTRL& w_mc,
        int32_t& w_curseq,
        int32_t& w_final_stat,
        SendBackupCtx& w_sendBackupCtx,
        CUDTException& w_cx,
        const steady_clock::time_point& currtime);

    /// Check if pending sockets are to be qualified as broken.
    /// This qualification later results in removing the socket from a group and closing it.
    /// @param[in,out]  a context with a list of member sockets, some pending might qualified broken
    void sendBackup_CheckPendingSockets(SendBackupCtx& w_sendBackupCtx, const steady_clock::time_point& currtime);

    /// Check if unstable sockets are to be qualified as broken.
    /// The main reason for such qualification is if a socket is unstable for too long.
    /// This qualification later results in removing the socket from a group and closing it.
    /// @param[in,out]  a context with a list of member sockets, some pending might qualified broken
    void sendBackup_CheckUnstableSockets(SendBackupCtx& w_sendBackupCtx, const steady_clock::time_point& currtime);

    /// @brief Marks broken sockets as closed. Used in broadcast sending.
    /// @param w_wipeme a list of sockets to close
    void send_CloseBrokenSockets(std::vector<SRTSOCKET>& w_wipeme);

    /// @brief Marks broken sockets as closed. Used in backup sending.
    /// @param w_sendBackupCtx the context with a list of broken sockets
    void sendBackup_CloseBrokenSockets(SendBackupCtx& w_sendBackupCtx);

    void sendBackup_RetryWaitBlocked(SendBackupCtx& w_sendBackupCtx,
                                     int&                      w_final_stat,
                                     bool&                     w_none_succeeded,
                                     SRT_MSGCTRL&              w_mc,
                                     CUDTException&            w_cx);
    void sendBackup_SilenceRedundantLinks(SendBackupCtx& w_sendBackupCtx, const steady_clock::time_point& currtime);

    void send_CheckValidSockets();

    SRT_KM_STATE getGroupEncryptionState();

public:
    int recv(char* buf, int len, SRT_MSGCTRL& w_mc);

    void close();

    void setOpt(SRT_SOCKOPT optname, const void* optval, int optlen);
    void getOpt(SRT_SOCKOPT optName, void* optval, int& w_optlen);
    void deriveSettings(srt::CUDT* source);
    bool applyFlags(uint32_t flags, HandshakeSide);

    SRT_SOCKSTATUS getStatus();

    void debugMasterData(SRTSOCKET slave);

    bool isGroupReceiver()
    {
        // XXX add here also other group types, which
        // predict group receiving.
        return m_type == SRT_GTYPE_BROADCAST;
    }

    sync::Mutex* exp_groupLock() { return &m_GroupLock; }
    void         addEPoll(int eid);
    void         removeEPollEvents(const int eid);
    void         removeEPollID(const int eid);

    /// @brief Update read-ready state.
    /// @param sock member socket ID (unused)
    /// @param sequence the latest packet sequence number available for reading.
    void         updateReadState(SRTSOCKET sock, int32_t sequence);

    void         updateWriteState();
    void         updateFailedLink();
    void         activateUpdateEvent(bool still_have_items);
    int32_t      getRcvBaseSeqNo();

    /// Update the in-group array of packet providers per sequence number.
    /// Also basing on the information already provided by possibly other sockets,
    /// report the real status of packet loss, including packets maybe lost
    /// by the caller provider, but already received from elsewhere. Note that
    /// these packets are not ready for extraction until ACK-ed.
    ///
    /// @param exp_sequence The previously received sequence at this socket
    /// @param sequence The sequence of this packet
    /// @param provider The core of the socket for which the packet was dispatched
    /// @param time TSBPD time of this packet
    /// @return The bitmap that marks by 'false' packets lost since next to exp_sequence
    std::vector<bool> providePacket(int32_t exp_sequence, int32_t sequence, srt::CUDT* provider, uint64_t time);

    /// This is called from the ACK action by particular socket, which
    /// actually signs off the packet for extraction.
    ///
    /// @param core The socket core for which the ACK was sent
    /// @param ack The past-the-last-received ACK sequence number
    void readyPackets(srt::CUDT* core, int32_t ack);

    void syncWithSocket(const srt::CUDT& core, const HandshakeSide side);
    int  getGroupData(SRT_SOCKGROUPDATA* pdata, size_t* psize);
    int  getGroupData_LOCKED(SRT_SOCKGROUPDATA* pdata, size_t* psize);

    /// Predicted to be called from the reading function to fill
    /// the group data array as requested.
    void fillGroupData(SRT_MSGCTRL&       w_out, //< MSGCTRL to be written
                       const SRT_MSGCTRL& in     //< MSGCTRL read from the data-providing socket
    );

    void copyGroupData(const CUDTGroup::SocketData& source, SRT_SOCKGROUPDATA& w_target);

#if ENABLE_HEAVY_LOGGING
    void debugGroup();
#else
    void debugGroup() {}
#endif

    void ackMessage(int32_t msgno);
    void processKeepalive(SocketData*);
    void internalKeepalive(SocketData*);

private:
    // Check if there's at least one connected socket.
    // If so, grab the status of all member sockets.
    void getGroupCount(size_t& w_size, bool& w_still_alive);

    srt::CUDTUnited&  m_Global;
    srt::sync::Mutex  m_GroupLock;

    SRTSOCKET m_GroupID;
    SRTSOCKET m_PeerGroupID;
    struct GroupContainer
    {
    private:
        std::list<SocketData>  m_List;
        sync::atomic<size_t>   m_SizeCache;

        /// This field is used only by some types of groups that need
        /// to keep track as to which link was lately used. Note that
        /// by removal of a node from the m_List container, this link
        /// must be appropriately reset.
        gli_t m_LastActiveLink;

    public:

        GroupContainer()
            : m_SizeCache(0)
            , m_LastActiveLink(m_List.end())
        {
        }

        // Property<gli_t> active = { m_LastActiveLink; }
        SRTU_PROPERTY_RW(gli_t, active, m_LastActiveLink);

        gli_t        begin() { return m_List.begin(); }
        gli_t        end() { return m_List.end(); }
        bool         empty() { return m_List.empty(); }
        void         push_back(const SocketData& data) { m_List.push_back(data); ++m_SizeCache; }
        void         clear()
        {
            m_LastActiveLink = end();
            m_List.clear();
            m_SizeCache = 0;
        }
        size_t size() { return m_SizeCache; }

        void erase(gli_t it);
    };
    GroupContainer m_Group;
    SRT_GROUP_TYPE m_type;
<<<<<<< HEAD
    int            m_iBusy;
=======
    CUDTSocket*    m_listener; // A "group" can only have one listener.
    srt::sync::atomic<int> m_iBusy;
>>>>>>> ab000e30
    CallbackHolder<srt_connect_callback_fn> m_cbConnectHook;
    void installConnectHook(srt_connect_callback_fn* hook, void* opaq)
    {
        m_cbConnectHook.set(opaq, hook);
    }

public:
    void apiAcquire() { ++m_iBusy; }
    void apiRelease() { --m_iBusy; }

    // A normal cycle of the send/recv functions is the following:
    // - [Initial API call for a group]
    // - GroupKeeper - ctor
    //    - LOCK: GlobControlLock
    //       - Find the group ID in the group container (break if not found)
    //       - LOCK: GroupLock of that group
    //           - Set BUSY flag
    //       - UNLOCK GroupLock
    //    - UNLOCK GlobControlLock
    // - [Call the sending function (sendBroadcast/sendBackup)]
    //    - LOCK GroupLock
    //       - Preparation activities
    //       - Loop over group members
    //       - Send over a single socket
    //       - Check send status and conditions
    //       - Exit, if nothing else to be done
    //       - Check links to send extra
    //           - UNLOCK GroupLock
    //               - Wait for first ready link
    //           - LOCK GroupLock
    //       - Check status and find sendable link
    //       - Send over a single socket
    //       - Check status and update data
    //    - UNLOCK GroupLock, Exit
    // - GroupKeeper - dtor
    // - LOCK GroupLock
    //    - Clear BUSY flag
    // - UNLOCK GroupLock
    // END.
    //
    // The possibility for isStillBusy to go on is only the following:
    // 1. Before calling the API function. As GlobControlLock is locked,
    //    the nearest lock on GlobControlLock by GroupKeeper can happen:
    //    - before the group is moved to ClosedGroups (this allows it to be found)
    //    - after the group is moved to ClosedGroups (this makes the group not found)
    //    - NOT after the group was deleted, as it could not be found and occupied.
    //    
    // 2. Before release of GlobControlLock (acquired by GC), but before the
    //    API function locks GroupLock:
    //    - the GC call to isStillBusy locks GroupLock, but BUSY flag is already set
    //    - GC then avoids deletion of the group
    //
    // 3. In any further place up to the exit of the API implementation function,
    // the BUSY flag is still set.
    // 
    // 4. After exit of GroupKeeper destructor and unlock of GroupLock
    //    - the group is no longer being accessed and can be freely deleted.
    //    - the group also can no longer be found by ID.

    bool isStillBusy()
    {
        sync::ScopedLock glk(m_GroupLock);
        return m_iBusy || !m_Group.empty();
    }

    struct BufferedMessageStorage
    {
        size_t             blocksize;
        size_t             maxstorage;
        std::vector<char*> storage;

        BufferedMessageStorage(size_t blk, size_t max = 0)
            : blocksize(blk)
            , maxstorage(max)
            , storage()
        {
        }

        char* get()
        {
            if (storage.empty())
                return new char[blocksize];

            // Get the element from the end
            char* block = storage.back();
            storage.pop_back();
            return block;
        }

        void put(char* block)
        {
            if (storage.size() >= maxstorage)
            {
                // Simply delete
                delete[] block;
                return;
            }

            // Put the block into the spare buffer
            storage.push_back(block);
        }

        ~BufferedMessageStorage()
        {
            for (size_t i = 0; i < storage.size(); ++i)
                delete[] storage[i];
        }
    };

    struct BufferedMessage
    {
        static BufferedMessageStorage storage;

        SRT_MSGCTRL   mc;
        mutable char* data;
        size_t        size;

        BufferedMessage()
            : data()
            , size()
        {
        }
        ~BufferedMessage()
        {
            if (data)
                storage.put(data);
        }

        // NOTE: size 's' must be checked against SRT_LIVE_MAX_PLSIZE
        // before calling
        void copy(const char* buf, size_t s)
        {
            size = s;
            data = storage.get();
            memcpy(data, buf, s);
        }

        BufferedMessage(const BufferedMessage& foreign)
            : mc(foreign.mc)
            , data(foreign.data)
            , size(foreign.size)
        {
            foreign.data = 0;
        }

        BufferedMessage& operator=(const BufferedMessage& foreign)
        {
            data = foreign.data;
            size = foreign.size;
            mc = foreign.mc;

            foreign.data = 0;
            return *this;
        }

    private:
        void swap_with(BufferedMessage& b)
        {
            std::swap(this->mc, b.mc);
            std::swap(this->data, b.data);
            std::swap(this->size, b.size);
        }
    };

    typedef std::deque<BufferedMessage> senderBuffer_t;
    // typedef StaticBuffer<BufferedMessage, 1000> senderBuffer_t;

private:
    // Fields required for SRT_GTYPE_BACKUP groups.
    senderBuffer_t        m_SenderBuffer; // This mechanism is to be removed on group-common sndbuf
    int32_t               m_iSndOldestMsgNo; // oldest position in the sender buffer
    sync::atomic<int32_t> m_iSndAckedMsgNo;
    uint32_t              m_uOPT_MinStabilityTimeout_us;

    // THIS function must be called only in a function for a group type
    // that does use sender buffer.
    int32_t addMessageToBuffer(const char* buf, size_t len, SRT_MSGCTRL& w_mc);

    std::set<int>      m_sPollID; // set of epoll ID to trigger
    int                m_iMaxPayloadSize;
    int                m_iAvgPayloadSize;
    bool               m_bSynRecving;
    bool               m_bSynSending;
    bool               m_bTsbPd;
    bool               m_bTLPktDrop;
    int64_t            m_iTsbPdDelay_us;
    int                m_RcvEID;
    class CEPollDesc*  m_RcvEpolld;
    int                m_SndEID;
    class CEPollDesc*  m_SndEpolld;

    int m_iSndTimeOut; // sending timeout in milliseconds
    int m_iRcvTimeOut; // receiving timeout in milliseconds

    // Start times for TsbPd. These times shall be synchronized
    // between all sockets in the group. The first connected one
    // defines it, others shall derive it. The value 0 decides if
    // this has been already set.
    time_point m_tsStartTime;
    time_point m_tsRcvPeerStartTime;

    void recv_CollectAliveAndBroken(std::vector<srt::CUDTSocket*>& w_alive, std::set<srt::CUDTSocket*>& w_broken);

    /// The function polls alive member sockets and retrieves a list of read-ready.
    /// [acquires lock for CUDT::uglobal()->m_GlobControlLock]
    /// [[using locked(m_GroupLock)]] temporally unlocks-locks internally
    ///
    /// @returns list of read-ready sockets
    /// @throws CUDTException(MJ_CONNECTION, MN_NOCONN, 0)
    /// @throws CUDTException(MJ_AGAIN, MN_RDAVAIL, 0)
    std::vector<srt::CUDTSocket*> recv_WaitForReadReady(const std::vector<srt::CUDTSocket*>& aliveMembers, std::set<srt::CUDTSocket*>& w_broken);

    // This is the sequence number of a packet that has been previously
    // delivered. Initially it should be set to SRT_SEQNO_NONE so that the sequence read
    // from the first delivering socket will be taken as a good deal.
    sync::atomic<int32_t> m_RcvBaseSeqNo;

    bool m_bOpened;    // Set to true when at least one link is at least pending
    bool m_bConnected; // Set to true on first link confirmed connected
    bool m_bClosing;

    // There's no simple way of transforming config
    // items that are predicted to be used on socket.
    // Use some options for yourself, store the others
    // for setting later on a socket.
    std::vector<ConfigItem> m_config;

    // Signal for the blocking user thread that the packet
    // is ready to deliver.
    sync::Condition       m_RcvDataCond;
    sync::Mutex           m_RcvDataLock;
    sync::atomic<int32_t> m_iLastSchedSeqNo; // represetnts the value of CUDT::m_iSndNextSeqNo for each running socket
    sync::atomic<int32_t> m_iLastSchedMsgNo;
    // Statistics

    struct Stats
    {
        // Stats state
        time_point tsActivateTime;   // Time when this group sent or received the first data packet
        time_point tsLastSampleTime; // Time reset when clearing stats

        stats::Metric<stats::BytesPackets> sent; // number of packets sent from the application
        stats::Metric<stats::BytesPackets> recv; // number of packets delivered from the group to the application
        stats::Metric<stats::BytesPackets> recvDrop; // number of packets dropped by the group receiver (not received from any member)
        stats::Metric<stats::BytesPackets> recvDiscard; // number of packets discarded as already delivered

        void init()
        {
            tsActivateTime = srt::sync::steady_clock::time_point();
            tsLastSampleTime = srt::sync::steady_clock::now();
            sent.reset();
            recv.reset();
            recvDrop.reset();
            recvDiscard.reset();
        }

        void reset()
        {
            tsLastSampleTime = srt::sync::steady_clock::now();

            sent.resetTrace();
            recv.resetTrace();
            recvDrop.resetTrace();
            recvDiscard.resetTrace();
        }
    } m_stats;

    void updateAvgPayloadSize(int size)
    {
        if (m_iAvgPayloadSize == -1)
            m_iAvgPayloadSize = size;
        else
            m_iAvgPayloadSize = avg_iir<4>(m_iAvgPayloadSize, size);
    }

    int avgRcvPacketSize()
    {
        // In case when no packet has been received yet, but already notified
        // a dropped packet, its size will be SRT_LIVE_DEF_PLSIZE. It will be
        // the value most matching in the typical uses, although no matter what
        // value would be used here, each one would be wrong from some points
        // of view. This one is simply the best choice for typical uses of groups
        // provided that they are to be ued only for live mode.
        return m_iAvgPayloadSize == -1 ? SRT_LIVE_DEF_PLSIZE : m_iAvgPayloadSize;
    }

public:
    void bstatsSocket(CBytePerfMon* perf, bool clear);

    // Required after the call on newGroup on the listener side.
    // On the listener side the group is lazily created just before
    // accepting a new socket and therefore always open.
    void setOpen() { m_bOpened = true; }

    std::string CONID() const
    {
#if ENABLE_LOGGING
        std::ostringstream os;
        os << "@" << m_GroupID << ":";
        return os.str();
#else
        return "";
#endif
    }

    void resetInitialRxSequence()
    {
        // The app-reader doesn't care about the real sequence number.
        // The first provided one will be taken as a good deal; even if
        // this is going to be past the ISN, at worst it will be caused
        // by TLPKTDROP.
        m_RcvBaseSeqNo = SRT_SEQNO_NONE;
    }

    bool applyGroupTime(time_point& w_start_time, time_point& w_peer_start_time)
    {
        using srt::sync::is_zero;
        using srt_logging::gmlog;

        if (is_zero(m_tsStartTime))
        {
            // The first socket, defines the group time for the whole group.
            m_tsStartTime        = w_start_time;
            m_tsRcvPeerStartTime = w_peer_start_time;
            return true;
        }

        // Sanity check. This should never happen, fix the bug if found!
        if (is_zero(m_tsRcvPeerStartTime))
        {
            LOGC(gmlog.Error, log << "IPE: only StartTime is set, RcvPeerStartTime still 0!");
            // Kinda fallback, but that's not too safe.
            m_tsRcvPeerStartTime = w_peer_start_time;
        }

        // The redundant connection, derive the times
        w_start_time      = m_tsStartTime;
        w_peer_start_time = m_tsRcvPeerStartTime;

        return false;
    }

    // Live state synchronization
    bool getBufferTimeBase(srt::CUDT* forthesakeof, time_point& w_tb, bool& w_wp, duration& w_dr);
    bool applyGroupSequences(SRTSOCKET, int32_t& w_snd_isn, int32_t& w_rcv_isn);

<<<<<<< HEAD
    void updateLatestRcv(CUDTSocket*);
    void subscribeUpdate();
=======
    /// @brief Synchronize TSBPD base time and clock drift among members using the @a srcMember as a reference.
    /// @param srcMember a reference for synchronization.
    void synchronizeDrift(const srt::CUDT* srcMember);

    void updateLatestRcv(srt::CUDTSocket*);
>>>>>>> ab000e30

    // Property accessors
    SRTU_PROPERTY_RW_CHAIN(CUDTGroup, SRTSOCKET, id, m_GroupID);
    SRTU_PROPERTY_RW_CHAIN(CUDTGroup, SRTSOCKET, peerid, m_PeerGroupID);
    SRTU_PROPERTY_RW_CHAIN(CUDTGroup, SRT_GROUP_TYPE, type, m_type);
    SRTU_PROPERTY_RW_CHAIN(CUDTGroup, int32_t, currentSchedSequence, m_iLastSchedSeqNo);
    SRTU_PROPERTY_RRW(std::set<int>&, epollset, m_sPollID);
    SRTU_PROPERTY_RW_CHAIN(CUDTGroup, int64_t, latency_us, m_iTsbPdDelay_us);
    SRTU_PROPERTY_RO(bool, closing, m_bClosing);
};

} // namespace srt

#endif // INC_SRT_GROUP_H<|MERGE_RESOLUTION|>--- conflicted
+++ resolved
@@ -442,12 +442,7 @@
     };
     GroupContainer m_Group;
     SRT_GROUP_TYPE m_type;
-<<<<<<< HEAD
-    int            m_iBusy;
-=======
-    CUDTSocket*    m_listener; // A "group" can only have one listener.
     srt::sync::atomic<int> m_iBusy;
->>>>>>> ab000e30
     CallbackHolder<srt_connect_callback_fn> m_cbConnectHook;
     void installConnectHook(srt_connect_callback_fn* hook, void* opaq)
     {
@@ -794,16 +789,12 @@
     bool getBufferTimeBase(srt::CUDT* forthesakeof, time_point& w_tb, bool& w_wp, duration& w_dr);
     bool applyGroupSequences(SRTSOCKET, int32_t& w_snd_isn, int32_t& w_rcv_isn);
 
-<<<<<<< HEAD
-    void updateLatestRcv(CUDTSocket*);
+    /// @brief Synchronize TSBPD base time and clock drift among members using the @a srcMember as a reference.
     void subscribeUpdate();
-=======
-    /// @brief Synchronize TSBPD base time and clock drift among members using the @a srcMember as a reference.
     /// @param srcMember a reference for synchronization.
     void synchronizeDrift(const srt::CUDT* srcMember);
 
     void updateLatestRcv(srt::CUDTSocket*);
->>>>>>> ab000e30
 
     // Property accessors
     SRTU_PROPERTY_RW_CHAIN(CUDTGroup, SRTSOCKET, id, m_GroupID);
