--- conflicted
+++ resolved
@@ -769,11 +769,7 @@
     {
 #if ENABLE_LOGGING
         std::ostringstream os;
-<<<<<<< HEAD
         os << "$" << int(m_GroupID) << ":";
-=======
-        os << "$" << m_GroupID << ":";
->>>>>>> 314b6d22
         return os.str();
 #else
         return "";
