--- conflicted
+++ resolved
@@ -1387,16 +1387,10 @@
    timespan = 0;
    if (m_bTsbPdMode)
    {
-<<<<<<< HEAD
-      /* skip invalid entries */
-      int i,n;
-      for (i = m_iStartPos, n = m_iLastAckPos; i != n; i = shift_forward(i))
-=======
       // Get a valid startpos.
       // Skip invalid entries in the beginning, if any.
       int startpos = m_iStartPos;
-      for (; startpos != m_iLastAckPos; startpos = (startpos + 1) % m_iSize)
->>>>>>> 325dc3fe
+      for (; startpos != m_iLastAckPos; startpos = shift_forward(startpos))
       {
          if ((NULL != m_pUnit[startpos]) && (CUnit::GOOD == m_pUnit[startpos]->m_iFlag))
              break;
