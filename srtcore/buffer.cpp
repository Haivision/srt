--- conflicted
+++ resolved
@@ -1,19 +1,11 @@
 /*
  * SRT - Secure, Reliable, Transport
  * Copyright (c) 2018 Haivision Systems Inc.
-<<<<<<< HEAD
  * 
  * This Source Code Form is subject to the terms of the Mozilla Public
  * License, v. 2.0. If a copy of the MPL was not distributed with this
  * file, You can obtain one at http://mozilla.org/MPL/2.0/.
  * 
-=======
- * 
- * This Source Code Form is subject to the terms of the Mozilla Public
- * License, v. 2.0. If a copy of the MPL was not distributed with this
- * file, You can obtain one at http://mozilla.org/MPL/2.0/.
- * 
->>>>>>> 22d8d320
  */
 
 /*****************************************************************************
@@ -209,15 +201,8 @@
     CGuard::enterCS(m_BufLock);
     m_iCount += size;
 
-<<<<<<< HEAD
-#ifdef SRT_ENABLE_BSTATS
-   m_iBytesCount += len;
-   m_LastOriginTime = time;
-#endif /* SRT_ENABLE_BSTATS */
-=======
     m_iBytesCount += len;
     m_ullLastOriginTime_us = time;
->>>>>>> 22d8d320
 
     updInputRate(time, size, len);
 
@@ -582,11 +567,7 @@
    * Also, if there is only one pkt in buffer, the time difference will be 0.
    * Therefore, always add 1 ms if not empty.
    */
-<<<<<<< HEAD
-   timespan = 0 < m_iCount ? int((m_LastOriginTime - m_pFirstBlock->m_OriginTime) / 1000) + 1 : 0;
-=======
    *timespan = 0 < m_iCount ? int((m_ullLastOriginTime_us - m_pFirstBlock->m_ullOriginTime_us) / 1000) + 1 : 0;
->>>>>>> 22d8d320
 
    return m_iCount;
 }
