/*
 * SRT - Secure, Reliable, Transport
 * Copyright (c) 2018 Haivision Systems Inc.
 * 
 * This Source Code Form is subject to the terms of the Mozilla Public
 * License, v. 2.0. If a copy of the MPL was not distributed with this
 * file, You can obtain one at http://mozilla.org/MPL/2.0/.
 * 
 */

/*****************************************************************************
Copyright (c) 2001 - 2011, The Board of Trustees of the University of Illinois.
All rights reserved.

Redistribution and use in source and binary forms, with or without
modification, are permitted provided that the following conditions are
met:

* Redistributions of source code must retain the above
  copyright notice, this list of conditions and the
  following disclaimer.

* Redistributions in binary form must reproduce the
  above copyright notice, this list of conditions
  and the following disclaimer in the documentation
  and/or other materials provided with the distribution.

* Neither the name of the University of Illinois
  nor the names of its contributors may be used to
  endorse or promote products derived from this
  software without specific prior written permission.

THIS SOFTWARE IS PROVIDED BY THE COPYRIGHT HOLDERS AND CONTRIBUTORS "AS
IS" AND ANY EXPRESS OR IMPLIED WARRANTIES, INCLUDING, BUT NOT LIMITED TO,
THE IMPLIED WARRANTIES OF MERCHANTABILITY AND FITNESS FOR A PARTICULAR
PURPOSE ARE DISCLAIMED. IN NO EVENT SHALL THE COPYRIGHT OWNER OR
CONTRIBUTORS BE LIABLE FOR ANY DIRECT, INDIRECT, INCIDENTAL, SPECIAL,
EXEMPLARY, OR CONSEQUENTIAL DAMAGES (INCLUDING, BUT NOT LIMITED TO,
PROCUREMENT OF SUBSTITUTE GOODS OR SERVICES; LOSS OF USE, DATA, OR
PROFITS; OR BUSINESS INTERRUPTION) HOWEVER CAUSED AND ON ANY THEORY OF
LIABILITY, WHETHER IN CONTRACT, STRICT LIABILITY, OR TORT (INCLUDING
NEGLIGENCE OR OTHERWISE) ARISING IN ANY WAY OUT OF THE USE OF THIS
SOFTWARE, EVEN IF ADVISED OF THE POSSIBILITY OF SUCH DAMAGE.
*****************************************************************************/

/*****************************************************************************
written by
   Yunhong Gu, last updated 03/12/2011
modified by
   Haivision Systems Inc.
*****************************************************************************/

#include <cstring>
#include <cmath>
#include "buffer.h"
#include "packet.h"
#include "core.h" // provides some constants
#include "logging.h"

using namespace std;
using namespace srt_logging;

CSndBuffer::CSndBuffer(int size, int mss)
    : m_BufLock()
    , m_pBlock(NULL)
    , m_pFirstBlock(NULL)
    , m_pCurrBlock(NULL)
    , m_pLastBlock(NULL)
    , m_pBuffer(NULL)
    , m_iNextMsgNo(1)
    , m_iSize(size)
    , m_iMSS(mss)
    , m_iCount(0)
    , m_iBytesCount(0)
    , m_ullLastOriginTime_us(0)
#ifdef SRT_ENABLE_SNDBUFSZ_MAVG
    , m_LastSamplingTime(0)
    , m_iCountMAvg(0)
    , m_iBytesCountMAvg(0)
    , m_TimespanMAvg(0)
#endif
    , m_iInRatePktsCount(0)
    , m_iInRateBytesCount(0)
    , m_InRateStartTime(0)
    , m_InRatePeriod(INPUTRATE_FAST_START_US)   // 0.5 sec (fast start)
    , m_iInRateBps(INPUTRATE_INITIAL_BYTESPS)
{
   // initial physical buffer of "size"
   m_pBuffer = new Buffer;
   m_pBuffer->m_pcData = new char [m_iSize * m_iMSS];
   m_pBuffer->m_iSize = m_iSize;
   m_pBuffer->m_pNext = NULL;

   // circular linked list for out bound packets
   m_pBlock = new Block;
   Block* pb = m_pBlock;
   for (int i = 1; i < m_iSize; ++ i)
   {
      pb->m_pNext = new Block;
      pb->m_iMsgNoBitset = 0;
      pb = pb->m_pNext;
   }
   pb->m_pNext = m_pBlock;

   pb = m_pBlock;
   char* pc = m_pBuffer->m_pcData;
   for (int i = 0; i < m_iSize; ++ i)
   {
      pb->m_pcData = pc;
      pb = pb->m_pNext;
      pc += m_iMSS;
   }

   m_pFirstBlock = m_pCurrBlock = m_pLastBlock = m_pBlock;

   pthread_mutex_init(&m_BufLock, NULL);
}

CSndBuffer::~CSndBuffer()
{
   Block* pb = m_pBlock->m_pNext;
   while (pb != m_pBlock)
   {
      Block* temp = pb;
      pb = pb->m_pNext;
      delete temp;
   }
   delete m_pBlock;

   while (m_pBuffer != NULL)
   {
      Buffer* temp = m_pBuffer;
      m_pBuffer = m_pBuffer->m_pNext;
      delete [] temp->m_pcData;
      delete temp;
   }

   pthread_mutex_destroy(&m_BufLock);
}

void CSndBuffer::addBuffer(const char* data, int len, int ttl, bool order, uint64_t srctime, ref_t<int32_t> r_msgno)
{
    int32_t& msgno = *r_msgno;

    int size = len / m_iMSS;
    if ((len % m_iMSS) != 0)
        size ++;

    HLOGC(mglog.Debug, log << "addBuffer: size=" << m_iCount << " reserved=" << m_iSize << " needs=" << size << " buffers for " << len << " bytes");

    // dynamically increase sender buffer
    while (size + m_iCount >= m_iSize)
    {
        HLOGC(mglog.Debug, log << "addBuffer: ... still lacking " << (size + m_iCount - m_iSize) << " buffers...");
        increase();
    }

    const uint64_t time = CTimer::getTime();
    int32_t inorder = order ? MSGNO_PACKET_INORDER::mask : 0;

    HLOGC(dlog.Debug, log << CONID() << "addBuffer: adding "
        << size << " packets (" << len << " bytes) to send, msgno=" << m_iNextMsgNo
        << (inorder ? "" : " NOT") << " in order");

    Block* s = m_pLastBlock;
    msgno = m_iNextMsgNo;
    for (int i = 0; i < size; ++ i)
    {
        int pktlen = len - i * m_iMSS;
        if (pktlen > m_iMSS)
            pktlen = m_iMSS;

        HLOGC(dlog.Debug, log << "addBuffer: spreading from=" << (i*m_iMSS) << " size=" << pktlen << " TO BUFFER:" << (void*)s->m_pcData);
        memcpy(s->m_pcData, data + i * m_iMSS, pktlen);
        s->m_iLength = pktlen;

        s->m_iMsgNoBitset = m_iNextMsgNo | inorder;
        if (i == 0)
            s->m_iMsgNoBitset |= PacketBoundaryBits(PB_FIRST);
        if (i == size - 1)
            s->m_iMsgNoBitset |= PacketBoundaryBits(PB_LAST);
        // NOTE: if i is neither 0 nor size-1, it resuls with PB_SUBSEQUENT.
        //       if i == 0 == size-1, it results with PB_SOLO. 
        // Packets assigned to one message can be:
        // [PB_FIRST] [PB_SUBSEQUENT] [PB_SUBSEQUENT] [PB_LAST] - 4 packets per message
        // [PB_FIRST] [PB_LAST] - 2 packets per message
        // [PB_SOLO] - 1 packet per message

        s->m_ullSourceTime_us = srctime;
        s->m_ullOriginTime_us = time;
        s->m_iTTL = ttl;

        // XXX unchecked condition: s->m_pNext == NULL.
        // Should never happen, as the call to increase() should ensure enough buffers.
        s = s->m_pNext;
    }
    m_pLastBlock = s;

    CGuard::enterCS(m_BufLock);
    m_iCount += size;

    m_iBytesCount += len;
    m_ullLastOriginTime_us = time;

    updateInputRate(time, size, len);

#ifdef SRT_ENABLE_SNDBUFSZ_MAVG
    updAvgBufSize(time);
#endif

    CGuard::leaveCS(m_BufLock);


    // MSGNO_SEQ::mask has a form: 00000011111111...
    // At least it's known that it's from some index inside til the end (to bit 0).
    // If this value has been reached in a step of incrementation, it means that the
    // maximum value has been reached. Casting to int32_t to ensure the same sign
    // in comparison, although it's far from reaching the sign bit.

    m_iNextMsgNo ++;
    if (m_iNextMsgNo == int32_t(MSGNO_SEQ::mask))
        m_iNextMsgNo = 1;
}

void CSndBuffer::setInputRateSmpPeriod(int period)
{
    m_InRatePeriod = (uint64_t)period; //(usec) 0=no input rate calculation
}

void CSndBuffer::updateInputRate(uint64_t time, int pkts, int bytes)
{
    //no input rate calculation
    if (m_InRatePeriod == 0)
        return;

    if (m_InRateStartTime == 0)
    {
        m_InRateStartTime = time;
        return;
    }

    m_iInRatePktsCount  += pkts;
    m_iInRateBytesCount += bytes;

    // Trigger early update in fast start mode
    const bool early_update = (m_InRatePeriod < INPUTRATE_RUNNING_US)
        && (m_iInRatePktsCount > INPUTRATE_MAX_PACKETS);

    const uint64_t period_us = (time - m_InRateStartTime);
    if (early_update || period_us > m_InRatePeriod)
    {
        //Required Byte/sec rate (payload + headers)
        m_iInRateBytesCount += (m_iInRatePktsCount * CPacket::SRT_DATA_HDR_SIZE);
        m_iInRateBps = (int)(((int64_t)m_iInRateBytesCount * 1000000) / period_us);
        HLOGC(dlog.Debug, log << "updateInputRate: pkts:" << m_iInRateBytesCount << " bytes:" << m_iInRatePktsCount
                << " rate=" << (m_iInRateBps*8)/1000
                << "kbps interval=" << period_us);
        m_iInRatePktsCount = 0;
        m_iInRateBytesCount = 0;
        m_InRateStartTime = time;

        setInputRateSmpPeriod(INPUTRATE_RUNNING_US);
    }
}


int CSndBuffer::addBufferFromFile(fstream& ifs, int len)
{
   int size = len / m_iMSS;
   if ((len % m_iMSS) != 0)
      size ++;

   HLOGC(mglog.Debug, log << "addBufferFromFile: size=" << m_iCount << " reserved=" << m_iSize << " needs=" << size << " buffers for " << len << " bytes");

   // dynamically increase sender buffer
   while (size + m_iCount >= m_iSize)
   {
      HLOGC(mglog.Debug, log << "addBufferFromFile: ... still lacking " << (size + m_iCount - m_iSize) << " buffers...");
      increase();
   }

   HLOGC(dlog.Debug, log << CONID() << "addBufferFromFile: adding "
       << size << " packets (" << len << " bytes) to send, msgno=" << m_iNextMsgNo);

   Block* s = m_pLastBlock;
   int total = 0;
   for (int i = 0; i < size; ++ i)
   {
      if (ifs.bad() || ifs.fail() || ifs.eof())
         break;

      int pktlen = len - i * m_iMSS;
      if (pktlen > m_iMSS)
         pktlen = m_iMSS;

      HLOGC(dlog.Debug, log << "addBufferFromFile: reading from=" << (i*m_iMSS) << " size=" << pktlen << " TO BUFFER:" << (void*)s->m_pcData);
      ifs.read(s->m_pcData, pktlen);
      if ((pktlen = int(ifs.gcount())) <= 0)
         break;

      // currently file transfer is only available in streaming mode, message is always in order, ttl = infinite
      s->m_iMsgNoBitset = m_iNextMsgNo | MSGNO_PACKET_INORDER::mask;
      if (i == 0)
         s->m_iMsgNoBitset |= PacketBoundaryBits(PB_FIRST);
      if (i == size - 1)
         s->m_iMsgNoBitset |= PacketBoundaryBits(PB_LAST);
      // NOTE: PB_FIRST | PB_LAST == PB_SOLO.
      // none of PB_FIRST & PB_LAST == PB_SUBSEQUENT.

      s->m_iLength = pktlen;
      s->m_iTTL = -1;
      s = s->m_pNext;

      total += pktlen;
   }
   m_pLastBlock = s;

   CGuard::enterCS(m_BufLock);
   m_iCount += size;
   m_iBytesCount += total;

   CGuard::leaveCS(m_BufLock);

   m_iNextMsgNo ++;
   if (m_iNextMsgNo == int32_t(MSGNO_SEQ::mask))
      m_iNextMsgNo = 1;

   return total;
}

int CSndBuffer::readData(char** data, int32_t& msgno_bitset, uint64_t& srctime, int kflgs)
{
   // No data to read
   if (m_pCurrBlock == m_pLastBlock)
      return 0;

   // Make the packet REFLECT the data stored in the buffer.
   *data = m_pCurrBlock->m_pcData;
   int readlen = m_pCurrBlock->m_iLength;

   // XXX This is probably done because the encryption should happen
   // just once, and so this sets the encryption flags to both msgno bitset
   // IN THE PACKET and IN THE BLOCK. This is probably to make the encryption
   // happen at the time when scheduling a new packet to send, but the packet
   // must remain in the send buffer until it's ACKed. For the case of rexmit
   // the packet will be taken "as is" (that is, already encrypted).
   //
   // The problem is in the order of things:
   // 0. When the application stores the data, some of the flags for PH_MSGNO are set.
   // 1. The readData() is called to get the original data sent by the application.
   // 2. The data are original and must be encrypted. They WILL BE encrypted, later.
   // 3. So far we are in readData() so the encryption flags must be updated NOW because
   //    later we won't have access to the block's data.
   // 4. After exiting from readData(), the packet is being encrypted. It's immediately
   //    sent, however the data must remain in the sending buffer until they are ACKed.
   // 5. In case when rexmission is needed, the second overloaded version of readData
   //    is being called, and the buffer + PH_MSGNO value is extracted. All interesting
   //    flags must be present and correct at that time.
   //
   // The only sensible way to fix this problem is to encrypt the packet not after
   // extracting from here, but when the packet is stored into CSndBuffer. The appropriate
   // flags for PH_MSGNO will be applied directly there. Then here the value for setting
   // PH_MSGNO will be set as is.

   if (kflgs == -1)
   {
       HLOGC(dlog.Debug, log << CONID() << " CSndBuffer: ERROR: encryption required and not possible. NOT SENDING.");
       readlen = 0;
   }
   else
   {
       m_pCurrBlock->m_iMsgNoBitset |= MSGNO_ENCKEYSPEC::wrap(kflgs);
   }
   msgno_bitset = m_pCurrBlock->m_iMsgNoBitset;

   srctime =
      m_pCurrBlock->m_ullSourceTime_us ? m_pCurrBlock->m_ullSourceTime_us :
      m_pCurrBlock->m_ullOriginTime_us;

   m_pCurrBlock = m_pCurrBlock->m_pNext;

   HLOGC(dlog.Debug, log << CONID() << "CSndBuffer: extracting packet size=" << readlen << " to send");

   return readlen;
}

int CSndBuffer::readData(char** data, const int offset, int32_t& msgno_bitset, uint64_t& srctime, int& msglen)
{
   CGuard bufferguard(m_BufLock);

   Block* p = m_pFirstBlock;

   // XXX Suboptimal procedure to keep the blocks identifiable
   // by sequence number. Consider using some circular buffer.
   for (int i = 0; i < offset; ++ i)
      p = p->m_pNext;

   // Check if the block that is the next candidate to send (m_pCurrBlock pointing) is stale.

   // If so, then inform the caller that it should first take care of the whole
   // message (all blocks with that message id). Shift the m_pCurrBlock pointer
   // to the position past the last of them. Then return -1 and set the
   // msgno_bitset return reference to the message id that should be dropped as
   // a whole.

   // After taking care of that, the caller should immediately call this function again,
   // this time possibly in order to find the real data to be sent.

   // if found block is stale
   // (This is for messages that have declared TTL - messages that fail to be sent
   // before the TTL defined time comes, will be dropped).
   if ((p->m_iTTL >= 0) && ((CTimer::getTime() - p->m_ullOriginTime_us) / 1000 > (uint64_t)p->m_iTTL))
   {
      int32_t msgno = p->getMsgSeq();
      msglen = 1;
      p = p->m_pNext;
      bool move = false;
      while (msgno == p->getMsgSeq())
      {
         if (p == m_pCurrBlock)
            move = true;
         p = p->m_pNext;
         if (move)
            m_pCurrBlock = p;
         msglen ++;
      }

      HLOGC(dlog.Debug, log << "CSndBuffer::readData: due to TTL exceeded, " << msglen << " messages to drop, up to " << msgno);

      // If readData returns -1, then msgno_bitset is understood as a Message ID to drop.
      // This means that in this case it should be written by the message sequence value only
      // (not the whole 4-byte bitset written at PH_MSGNO).
      msgno_bitset = msgno;
      return -1;
   }

   *data = p->m_pcData;
   int readlen = p->m_iLength;

   // XXX Here the value predicted to be applied to PH_MSGNO field is extracted.
   // As this function is predicted to extract the data to send as a rexmited packet,
   // the packet must be in the form ready to send - so, in case of encryption,
   // encrypted, and with all ENC flags already set. So, the first call to send
   // the packet originally (the other overload of this function) must set these
   // flags.
   msgno_bitset = p->m_iMsgNoBitset;

   srctime = 
      p->m_ullSourceTime_us ? p->m_ullSourceTime_us :
      p->m_ullOriginTime_us;

   HLOGC(dlog.Debug, log << CONID() << "CSndBuffer: extracting packet size=" << readlen << " to send [REXMIT]");

   return readlen;
}

void CSndBuffer::ackData(int offset)
{
   CGuard bufferguard(m_BufLock);

   bool move = false;
   for (int i = 0; i < offset; ++ i)
   {
      m_iBytesCount -= m_pFirstBlock->m_iLength;
      if (m_pFirstBlock == m_pCurrBlock)
          move = true;
      m_pFirstBlock = m_pFirstBlock->m_pNext;
   }
   if (move)
       m_pCurrBlock = m_pFirstBlock;

   m_iCount -= offset;

#ifdef SRT_ENABLE_SNDBUFSZ_MAVG
   updAvgBufSize(CTimer::getTime());
#endif

   CTimer::triggerEvent();
}

int CSndBuffer::getCurrBufSize() const
{
   return m_iCount;
}

#ifdef SRT_ENABLE_SNDBUFSZ_MAVG

int CSndBuffer::getAvgBufSize(ref_t<int> r_bytes, ref_t<int> r_tsp)
{
    int& bytes = *r_bytes;
    int& timespan = *r_tsp;
    CGuard bufferguard(m_BufLock); /* Consistency of pkts vs. bytes vs. spantime */

    /* update stats in case there was no add/ack activity lately */
    updAvgBufSize(CTimer::getTime());

    bytes = m_iBytesCountMAvg;
    timespan = m_TimespanMAvg;
    return(m_iCountMAvg);
}

void CSndBuffer::updAvgBufSize(uint64_t now)
{
   const uint64_t elapsed_ms = (now - m_LastSamplingTime) / 1000; //ms since last sampling

   if ((1000000 / SRT_MAVG_SAMPLING_RATE) / 1000 > elapsed_ms)
      return;

   if (1000 < elapsed_ms)
   {
      /* No sampling in last 1 sec, initialize average */
      m_iCountMAvg = getCurrBufSize(Ref(m_iBytesCountMAvg), Ref(m_TimespanMAvg));
      m_LastSamplingTime = now;
   } 
   else //((1000000 / SRT_MAVG_SAMPLING_RATE) / 1000 <= elapsed_ms)
   {
      /*
      * weight last average value between -1 sec and last sampling time (LST)
      * and new value between last sampling time and now
      *                                      |elapsed_ms|
      *   +----------------------------------+-------+
      *  -1                                 LST      0(now)
      */
      int instspan;
      int bytescount;
      int count = getCurrBufSize(Ref(bytescount), Ref(instspan));

      HLOGC(dlog.Debug, log << "updAvgBufSize: " << elapsed_ms
              << ": " << count << " " << bytescount
              << " " << instspan << "ms");

      m_iCountMAvg      = (int)(((count      * (1000 - elapsed_ms)) + (count      * elapsed_ms)) / 1000);
      m_iBytesCountMAvg = (int)(((bytescount * (1000 - elapsed_ms)) + (bytescount * elapsed_ms)) / 1000);
      m_TimespanMAvg    = (int)(((instspan   * (1000 - elapsed_ms)) + (instspan   * elapsed_ms)) / 1000);
      m_LastSamplingTime = now;
   }
}

#endif /* SRT_ENABLE_SNDBUFSZ_MAVG */

int CSndBuffer::getCurrBufSize(ref_t<int> bytes, ref_t<int> timespan)
{
   *bytes = m_iBytesCount;
   /* 
   * Timespan can be less then 1000 us (1 ms) if few packets. 
   * Also, if there is only one pkt in buffer, the time difference will be 0.
   * Therefore, always add 1 ms if not empty.
   */
   *timespan = 0 < m_iCount ? int((m_ullLastOriginTime_us - m_pFirstBlock->m_ullOriginTime_us) / 1000) + 1 : 0;

   return m_iCount;
}

int CSndBuffer::dropLateData(int &bytes, uint64_t latetime)
{
   int dpkts = 0;
   int dbytes = 0;
   bool move = false;

   CGuard bufferguard(m_BufLock);
   for (int i = 0; i < m_iCount && m_pFirstBlock->m_ullOriginTime_us < latetime; ++ i)
   {
      dpkts++;
      dbytes += m_pFirstBlock->m_iLength;

      if (m_pFirstBlock == m_pCurrBlock) move = true;
      m_pFirstBlock = m_pFirstBlock->m_pNext;
   }
   if (move) m_pCurrBlock = m_pFirstBlock;
   m_iCount -= dpkts;

   m_iBytesCount -= dbytes;
   bytes = dbytes;

#ifdef SRT_ENABLE_SNDBUFSZ_MAVG
   updAvgBufSize(CTimer::getTime());
#endif /* SRT_ENABLE_SNDBUFSZ_MAVG */

// CTimer::triggerEvent();
   return(dpkts);
}

void CSndBuffer::increase()
{
   int unitsize = m_pBuffer->m_iSize;

   // new physical buffer
   Buffer* nbuf = NULL;
   try
   {
      nbuf  = new Buffer;
      nbuf->m_pcData = new char [unitsize * m_iMSS];
   }
   catch (...)
   {
      delete nbuf;
      throw CUDTException(MJ_SYSTEMRES, MN_MEMORY, 0);
   }
   nbuf->m_iSize = unitsize;
   nbuf->m_pNext = NULL;

   // insert the buffer at the end of the buffer list
   Buffer* p = m_pBuffer;
   while (p->m_pNext != NULL)
      p = p->m_pNext;
   p->m_pNext = nbuf;

   // new packet blocks
   Block* nblk = NULL;
   try
   {
      nblk = new Block;
   }
   catch (...)
   {
      delete nblk;
      throw CUDTException(MJ_SYSTEMRES, MN_MEMORY, 0);
   }
   Block* pb = nblk;
   for (int i = 1; i < unitsize; ++ i)
   {
      pb->m_pNext = new Block;
      pb = pb->m_pNext;
   }

   // insert the new blocks onto the existing one
   pb->m_pNext = m_pLastBlock->m_pNext;
   m_pLastBlock->m_pNext = nblk;

   pb = nblk;
   char* pc = nbuf->m_pcData;
   for (int i = 0; i < unitsize; ++ i)
   {
      pb->m_pcData = pc;
      pb = pb->m_pNext;
      pc += m_iMSS;
   }

   m_iSize += unitsize;

   HLOGC(dlog.Debug, log << "CSndBuffer: BUFFER FULL - adding " << (unitsize*m_iMSS) << " bytes spread to " << unitsize << " blocks"
       << " (total size: " << m_iSize << " bytes)");

}

////////////////////////////////////////////////////////////////////////////////

/*
*   RcvBuffer (circular buffer):
*
*   |<------------------- m_iSize ----------------------------->|
*   |       |<--- acked pkts -->|<--- m_iMaxPos --->|           |
*   |       |                   |                   |           |
*   +---+---+---+---+---+---+---+---+---+---+---+---+---+   +---+
*   | 0 | 0 | 1 | 1 | 1 | 0 | 1 | 1 | 1 | 1 | 0 | 1 | 0 |...| 0 | m_pUnit[]
*   +---+---+---+---+---+---+---+---+---+---+---+---+---+   +---+
*             |                 | |               |
*             |                   |               \__last pkt received
*             |                   \___ m_iLastAckPos: last ack sent
*             \___ m_iStartPos: first message to read
*                      
*   m_pUnit[i]->m_iFlag: 0:free, 1:good, 2:passack, 3:dropped
* 
*   thread safety:
*    m_iStartPos:   CUDT::m_RecvLock 
*    m_iLastAckPos: CUDT::m_AckLock 
*    m_iMaxPos:     none? (modified on add and ack
*/


// XXX Init values moved to in-class.
//const uint32_t CRcvBuffer::TSBPD_WRAP_PERIOD = (30*1000000);    //30 seconds (in usec)
//const int CRcvBuffer::TSBPD_DRIFT_MAX_VALUE   = 5000;  // usec
//const int CRcvBuffer::TSBPD_DRIFT_MAX_SAMPLES = 1000;  // ACK-ACK packets
#ifdef SRT_DEBUG_TSBPD_DRIFT
//const int CRcvBuffer::TSBPD_DRIFT_PRT_SAMPLES = 200;   // ACK-ACK packets
#endif

<<<<<<< HEAD
CRcvBuffer::CRcvBuffer(CUnitQueue* queue, int bufsize, bool use_fast_drift):
=======
CRcvBuffer::CRcvBuffer(CUnitQueue* queue, int bufsize_pkts):
>>>>>>> 75221315
m_pUnit(NULL),
m_iSize(bufsize_pkts),
m_pUnitQueue(queue),
m_iStartPos(0),
m_iLastAckPos(0),
m_iMaxPos(0),
m_iNotch(0)
,m_BytesCountLock()
,m_iBytesCount(0)
,m_iAckedPktsCount(0)
,m_iAckedBytesCount(0)
,m_iAvgPayloadSz(7*188)
,m_bTsbPdMode(false)
,m_uTsbPdDelay(0)
,m_ullTsbPdTimeBase(0)
,m_bTsbPdWrapCheck(false)
,m_bUseFastDriftTracer(use_fast_drift)
#ifdef SRT_ENABLE_RCVBUFSZ_MAVG
,m_LastSamplingTime(0)
,m_TimespanMAvg(0)
,m_iCountMAvg(0)
,m_iBytesCountMAvg(0)
#endif
{
   m_pUnit = new CUnit* [m_iSize];
   for (int i = 0; i < m_iSize; ++ i)
      m_pUnit[i] = NULL;

#ifdef SRT_DEBUG_TSBPD_DRIFT
   memset(m_TsbPdDriftHisto100us, 0, sizeof(m_TsbPdDriftHisto100us));
   memset(m_TsbPdDriftHisto1ms, 0, sizeof(m_TsbPdDriftHisto1ms));
#endif

   pthread_mutex_init(&m_BytesCountLock, NULL);
}

CRcvBuffer::~CRcvBuffer()
{
   for (int i = 0; i < m_iSize; ++ i)
   {
      if (m_pUnit[i] != NULL)
      {
          m_pUnitQueue->makeUnitFree(m_pUnit[i]);
      }
   }

   delete [] m_pUnit;

   pthread_mutex_destroy(&m_BytesCountLock);
}

void CRcvBuffer::countBytes(int pkts, int bytes, bool acked)
{
   /*
   * Byte counter changes from both sides (Recv & Ack) of the buffer
   * so the higher level lock is not enough for thread safe op.
   *
   * pkts are...
   *  added (bytes>0, acked=false),
   *  acked (bytes>0, acked=true),
   *  removed (bytes<0, acked=n/a)
   */
   CGuard cg(m_BytesCountLock);

   if (!acked) //adding new pkt in RcvBuffer
   {
       m_iBytesCount += bytes; /* added or removed bytes from rcv buffer */
       if (bytes > 0) /* Assuming one pkt when adding bytes */
          m_iAvgPayloadSz = ((m_iAvgPayloadSz * (100 - 1)) + bytes) / 100; 
   }
   else // acking/removing pkts to/from buffer
   {
       m_iAckedPktsCount += pkts; /* acked or removed pkts from rcv buffer */
       m_iAckedBytesCount += bytes; /* acked or removed bytes from rcv buffer */

       if (bytes < 0) m_iBytesCount += bytes; /* removed bytes from rcv buffer */
   }
}

int CRcvBuffer::addData(CUnit* unit, int offset)
{
   SRT_ASSERT(unit != NULL);
   if (offset >= getAvailBufSize())
       return -1;

   const int pos = (m_iLastAckPos + offset) % m_iSize;
   if (offset >= m_iMaxPos)
      m_iMaxPos = offset + 1;

   if (m_pUnit[pos] != NULL) {
      HLOGC(dlog.Debug, log << "addData: unit %" << unit->m_Packet.m_iSeqNo
              << " rejected, already exists");
      return -1;
   }
   m_pUnit[pos] = unit;
   countBytes(1, (int) unit->m_Packet.getLength());

   m_pUnitQueue->makeUnitGood(unit);

   HLOGC(dlog.Debug, log << "addData: unit %" << unit->m_Packet.m_iSeqNo
           << " accepted, off=" << offset << " POS=" << pos);
   return 0;
}

// This is a value to be compared to offset to know
// if the offset designates a completely new packet or
// an old packet. For old packets you should treat the
// incoming time kinda "less seriously".
int CRcvBuffer::getMaxOffset() const
{
   return m_iMaxPos;
}

int CRcvBuffer::readBuffer(char* data, int len)
{
    int p = m_iStartPos;
    int lastack = m_iLastAckPos;
    int rs = len;
#if ENABLE_HEAVY_LOGGING
    char* begin = data;
#endif

    const uint64_t now = (m_bTsbPdMode ? CTimer::getTime() : uint64_t());

    HLOGC(dlog.Debug, log << CONID() << "readBuffer: start=" << p << " lastack=" << lastack);
    while ((p != lastack) && (rs > 0))
    {
        if (m_pUnit[p] == NULL)
        {
            LOGC(dlog.Error, log << CONID() << " IPE readBuffer on null packet pointer");
            return -1;
        }

        if (m_bTsbPdMode)
        {
            HLOGC(dlog.Debug, log << CONID() << "readBuffer: chk if time2play: NOW=" << now << " PKT TS=" << getPktTsbPdTime(m_pUnit[p]->m_Packet.getMsgTimeStamp()));
            if ((getPktTsbPdTime(m_pUnit[p]->m_Packet.getMsgTimeStamp()) > now))
                break; /* too early for this unit, return whatever was copied */
        }

        int unitsize = (int) m_pUnit[p]->m_Packet.getLength() - m_iNotch;
        if (unitsize > rs)
            unitsize = rs;

        HLOGC(dlog.Debug, log << CONID() << "readBuffer: copying buffer #" << p
                << " targetpos=" << int(data-begin) << " sourcepos=" << m_iNotch << " size=" << unitsize << " left=" << (unitsize-rs));
        memcpy(data, m_pUnit[p]->m_Packet.m_pcData + m_iNotch, unitsize);
        data += unitsize;

        if ((rs > unitsize) || (rs == int(m_pUnit[p]->m_Packet.getLength()) - m_iNotch))
        {
            CUnit* tmp = m_pUnit[p];
            m_pUnit[p] = NULL;
            m_pUnitQueue->makeUnitFree(tmp);

            if (++ p == m_iSize)
                p = 0;

            m_iNotch = 0;
        }
        else
            m_iNotch += rs;

        rs -= unitsize;
    }

    /* we removed acked bytes form receive buffer */
    countBytes(-1, -(len - rs), true);
    m_iStartPos = p;

    return len - rs;
}

int CRcvBuffer::readBufferToFile(fstream& ofs, int len)
{
   int p = m_iStartPos;
   int lastack = m_iLastAckPos;
   int rs = len;

   while ((p != lastack) && (rs > 0))
   {
      int unitsize = (int) m_pUnit[p]->m_Packet.getLength() - m_iNotch;
      if (unitsize > rs)
         unitsize = rs;

      ofs.write(m_pUnit[p]->m_Packet.m_pcData + m_iNotch, unitsize);
      if (ofs.fail())
         break;

      if ((rs > unitsize) || (rs == int(m_pUnit[p]->m_Packet.getLength()) - m_iNotch))
      {
         CUnit* tmp = m_pUnit[p];
         m_pUnit[p] = NULL;
         m_pUnitQueue->makeUnitFree(tmp);

         if (++ p == m_iSize)
            p = 0;

         m_iNotch = 0;
      }
      else
         m_iNotch += rs;

      rs -= unitsize;
   }

   /* we removed acked bytes form receive buffer */
   countBytes(-1, -(len - rs), true);
   m_iStartPos = p;

   return len - rs;
}

void CRcvBuffer::ackData(int len)
{
   SRT_ASSERT(len < m_iSize);
   SRT_ASSERT(len > 0);

   {
      int pkts = 0;
      int bytes = 0;
      for (int i = m_iLastAckPos, n = (m_iLastAckPos + len) % m_iSize; i != n; i = (i + 1) % m_iSize)
      {
          if (m_pUnit[i] == NULL)
              continue;

          pkts++;
          bytes += (int) m_pUnit[i]->m_Packet.getLength();
      }
      if (pkts > 0) countBytes(pkts, bytes, true);
   }
   m_iLastAckPos = (m_iLastAckPos + len) % m_iSize;
   m_iMaxPos -= len;
   if (m_iMaxPos < 0)
      m_iMaxPos = 0;

   CTimer::triggerEvent();
}

void CRcvBuffer::skipData(int len)
{
   /* 
   * Caller need protect both AckLock and RecvLock
   * to move both m_iStartPos and m_iLastAckPost
   */
   if (m_iStartPos == m_iLastAckPos)
      m_iStartPos = (m_iStartPos + len) % m_iSize;
   m_iLastAckPos = (m_iLastAckPos + len) % m_iSize;
   m_iMaxPos -= len;
   if (m_iMaxPos < 0)
      m_iMaxPos = 0;
}

bool CRcvBuffer::getRcvFirstMsg(ref_t<uint64_t> r_tsbpdtime, ref_t<bool> r_passack, ref_t<int32_t> r_skipseqno, ref_t<int32_t> r_curpktseq)
{
    int32_t& skipseqno = *r_skipseqno;
    bool& passack = *r_passack;
    skipseqno = -1;
    passack = false;
    // tsbpdtime will be retrieved by the below call
    // Returned values:
    // - tsbpdtime: real time when the packet is ready to play (whether ready to play or not)
    // - passack: false (the report concerns a packet with an exactly next sequence)
    // - skipseqno == -1: no packets to skip towards the first RTP
    // - ppkt: that exactly packet that is reported (for debugging purposes)
    // - @return: whether the reported packet is ready to play

    /* Check the acknowledged packets */
    if (getRcvReadyMsg(r_tsbpdtime, r_curpktseq))
    {
        HLOGC(dlog.Debug, log << "getRcvFirstMsg: ready CONTIG packet: %" << (*r_curpktseq));
        return true;
    }
    else if (*r_tsbpdtime != 0)
    {
        HLOGC(dlog.Debug, log << "getRcvFirstMsg: no packets found");
        return false;
    }

    // getRcvReadyMsg returned false and tsbpdtime == 0.

    // Below this line we have only two options:
    // - m_iMaxPos == 0, which means that no more packets are in the buffer
    //    - returned: tsbpdtime=0, passack=true, skipseqno=-1, ppkt=0, @return false
    // - m_iMaxPos > 0, which means that there are packets arrived after a lost packet:
    //    - returned: tsbpdtime=PKT.TS, passack=true, skipseqno=PKT.SEQ, ppkt=PKT, @return LOCAL(PKT.TS) <= NOW

    /* 
     * No acked packets ready but caller want to know next packet to wait for
     * Check the not yet acked packets that may be stuck by missing packet(s).
     */
    bool haslost = false;
    *r_tsbpdtime = 0; // redundant, for clarity
    passack = true;

    // XXX SUSPECTED ISSUE with this algorithm:
    // The above call to getRcvReadyMsg() should report as to whether:
    // - there is an EXACTLY NEXT SEQUENCE packet
    // - this packet is ready to play.
    //
    // Situations handled after the call are when:
    // - there's the next sequence packet available and it is ready to play
    // - there are no packets at all, ready to play or not
    //
    // So, the remaining situation is that THERE ARE PACKETS that follow
    // the current sequence, but they are not ready to play. This includes
    // packets that have the exactly next sequence and packets that jump
    // over a lost packet.
    //
    // As the getRcvReadyMsg() function walks through the incoming units
    // to see if there's anything that satisfies these conditions, it *SHOULD*
    // be also capable of checking if the next available packet, if it is
    // there, is the next sequence packet or not. Retrieving this exactly
    // packet would be most useful, as the test for play-readiness and
    // sequentiality can be done on it directly.
    //
    // When done so, the below loop would be completely unnecessary.

    // Logical description of the below algorithm:
    // 1. Check if the VERY FIRST PACKET is valid; if so then:
    //    - check if it's ready to play, return boolean value that marks it.

    for (int i = m_iLastAckPos, n = (m_iLastAckPos + m_iMaxPos) % m_iSize; i != n; i = (i + 1) % m_iSize)
    {
        if ( !m_pUnit[i]
                || m_pUnit[i]->m_iFlag != CUnit::GOOD )
        {
            /* There are packets in the sequence not received yet */
            haslost = true;
            HLOGC(dlog.Debug, log << "getRcvFirstMsg: empty hole at *" << i);
        }
        else
        {
            /* We got the 1st valid packet */
            *r_tsbpdtime = getPktTsbPdTime(m_pUnit[i]->m_Packet.getMsgTimeStamp());
            if (*r_tsbpdtime <= CTimer::getTime())
            {
                /* Packet ready to play */
                if (haslost)
                {
                    /* 
                     * Packet stuck on non-acked side because of missing packets.
                     * Tell 1st valid packet seqno so caller can skip (drop) the missing packets.
                     */
                    skipseqno = m_pUnit[i]->m_Packet.m_iSeqNo;
                    *r_curpktseq = skipseqno;
                }

                HLOGC(dlog.Debug, log << "getRcvFirstMsg: found ready packet, nSKIPPED: "
                        << ((i - m_iLastAckPos + m_iSize) % m_iSize));

                // NOTE: if haslost is not set, it means that this is the VERY FIRST
                // packet, that is, packet currently at pos = m_iLastAckPos. There's no
                // possibility that it is so otherwise because:
                // - if this first good packet is ready to play, THIS HERE RETURNS NOW.
                // ...
                return true;
            }
            HLOGC(dlog.Debug, log << "getRcvFirstMsg: found NOT READY packet, nSKIPPED: "
                    << ((i - m_iLastAckPos + m_iSize) % m_iSize));
            // ... and if this first good packet WASN'T ready to play, THIS HERE RETURNS NOW, TOO,
            // just states that there's no ready packet to play.
            // ...
            return false;
        }
        // ... and if this first packet WASN'T GOOD, the loop continues, however since now
        // the 'haslost' is set, which means that it continues only to find the first valid
        // packet after stating that the very first packet isn't valid.
    }
    HLOGC(dlog.Debug, log << "getRcvFirstMsg: found NO PACKETS");
    return false;
}

bool CRcvBuffer::getRcvReadyMsg(ref_t<uint64_t> tsbpdtime, ref_t<int32_t> curpktseq)
{
    *tsbpdtime = 0;

#if ENABLE_HEAVY_LOGGING
    const char* reason = "NOT RECEIVED";
#define IF_HEAVY_LOGGING(instr) instr
#else 
#define IF_HEAVY_LOGGING(instr) (void)0
#endif 

    for (int i = m_iStartPos, n = m_iLastAckPos; i != n; i = (i + 1) % m_iSize)
    {
        bool freeunit = false;

        /* Skip any invalid skipped/dropped packets */
        if (m_pUnit[i] == NULL)
        {
            HLOGC(mglog.Debug, log << "getRcvReadyMsg: POS=" << i
                    << " +" << ((i - m_iStartPos + m_iSize) % m_iSize)
                    << " SKIPPED - no unit there");
            if (++ m_iStartPos == m_iSize)
                m_iStartPos = 0;
            continue;
        }

        *curpktseq = m_pUnit[i]->m_Packet.getSeqNo();

        if (m_pUnit[i]->m_iFlag != CUnit::GOOD)
        {
            HLOGC(mglog.Debug, log << "getRcvReadyMsg: POS=" << i
                    << " +" << ((i - m_iStartPos + m_iSize) % m_iSize)
                    << " SKIPPED - unit not good");
            freeunit = true;
        }
        else
        {
            *tsbpdtime = getPktTsbPdTime(m_pUnit[i]->m_Packet.getMsgTimeStamp());
            int64_t towait = (*tsbpdtime - CTimer::getTime());
            if (towait > 0)
            {
<<<<<<< HEAD
                HLOGC(mglog.Debug, log << "getRcvReadyMsg: NEXT PKT seq=" << curpktseq.get() << " NOT READY (only in " << (towait/1000.0) << "ms)");
=======
                HLOGC(mglog.Debug, log << "getRcvReadyMsg: POS=" << i
                        << " +" << ((i - m_iStartPos + m_iSize) % m_iSize)
                        << " pkt %" << curpktseq.get()
                        << " NOT ready to play (only in " << (towait/1000.0) << "ms)");
>>>>>>> 75221315
                return false;
            }

            if (m_pUnit[i]->m_Packet.getMsgCryptoFlags() != EK_NOENC)
            {
                IF_HEAVY_LOGGING(reason = "DECRYPTION FAILED");
                freeunit = true; /* packet not decrypted */
            }
            else
            {
<<<<<<< HEAD
                HLOGC(mglog.Debug, log << "getRcvReadyMsg: NEXT PKT seq=" << curpktseq.get() << " ready to play (delayed " << (-towait/1000.0) << "ms)");
=======
                HLOGC(mglog.Debug, log << "getRcvReadyMsg: POS=" << i
                        << " +" << ((i - m_iStartPos + m_iSize) % m_iSize)
                        << " pkt %" << curpktseq.get()
                        << " ready to play (delayed " << (-towait/1000.0) << "ms)");
>>>>>>> 75221315
                return true;
            }
        }

        if (freeunit)
        {
            HLOGC(mglog.Debug, log << "getRcvReadyMsg: POS=" << i << " FREED");
            /* removed skipped, dropped, undecryptable bytes from rcv buffer */
            const int rmbytes = (int)m_pUnit[i]->m_Packet.getLength();
            countBytes(-1, -rmbytes, true);

            CUnit* tmp = m_pUnit[i];
            m_pUnit[i] = NULL;
            m_pUnitQueue->makeUnitFree(tmp);

            if (++m_iStartPos == m_iSize)
                m_iStartPos = 0;
        }
    }

    HLOGC(mglog.Debug, log << "getRcvReadyMsg: nothing to deliver: " << reason);
    return false;
}


/*
* Return receivable data status (packet timestamp ready to play if TsbPd mode)
* Return playtime (tsbpdtime) of 1st packet in queue, ready to play or not
*
* Return data ready to be received (packet timestamp ready to play if TsbPd mode)
* Using getRcvDataSize() to know if there is something to read as it was widely
* used in the code (core.cpp) is expensive in TsbPD mode, hence this simpler function
* that only check if first packet in queue is ready.
*/
bool CRcvBuffer::isRcvDataReady(ref_t<uint64_t> tsbpdtime, ref_t<int32_t> curpktseq)
{
   *tsbpdtime = 0;

   if (m_bTsbPdMode)
   {
       CPacket* pkt = getRcvReadyPacket();
       if ( pkt )
       {
            /* 
            * Acknowledged data is available,
            * Only say ready if time to deliver.
            * Report the timestamp, ready or not.
            */
            *curpktseq = pkt->getSeqNo();
            *tsbpdtime = getPktTsbPdTime(pkt->getMsgTimeStamp());
            if (*tsbpdtime <= CTimer::getTime())
               return true;
       }
       return false;
   }

   return isRcvDataAvailable();
}

// XXX This function may be called only after checking
// if m_bTsbPdMode.
CPacket* CRcvBuffer::getRcvReadyPacket()
{
    for (int i = m_iStartPos, n = m_iLastAckPos; i != n; i = (i + 1) % m_iSize)
    {
        /* 
         * Skip missing packets that did not arrive in time.
         */
        if ( m_pUnit[i] && m_pUnit[i]->m_iFlag == CUnit::GOOD )
            return &m_pUnit[i]->m_Packet;
    }

    return 0;
}

void CRcvBuffer::reportBufferStats()
{
    int nmissing = 0;
    int32_t low_seq= -1, high_seq = -1;
    int32_t low_ts = 0, high_ts = 0;

    for (int i = m_iStartPos, n = m_iLastAckPos; i != n; i = (i + 1) % m_iSize)
    {
        if ( m_pUnit[i] && m_pUnit[i]->m_iFlag == CUnit::GOOD )
        {
            low_seq = m_pUnit[i]->m_Packet.m_iSeqNo;
            low_ts = m_pUnit[i]->m_Packet.m_iTimeStamp;
            break;
        }
        ++nmissing;
    }

    // Not sure if a packet MUST BE at the last ack pos position, so check, just in case.
    int n = m_iLastAckPos;
    if (m_pUnit[n] && m_pUnit[n]->m_iFlag == CUnit::GOOD)
    {
        high_ts = m_pUnit[n]->m_Packet.m_iTimeStamp;
        high_seq = m_pUnit[n]->m_Packet.m_iSeqNo;
    }
    else
    {
        // Possibilities are:
        // m_iStartPos == m_iLastAckPos, high_ts == low_ts, defined.
        // No packet: low_ts == 0, so high_ts == 0, too.
        high_ts = low_ts;
    }
    // The 32-bit timestamps are relative and roll over oftten; what
    // we really need is the timestamp difference. The only place where
    // we can ask for the time base is the upper time because when trying
    // to receive the time base for the lower time we'd break the requirement
    // for monotonic clock.

    uint64_t upper_time = high_ts;
    uint64_t lower_time = low_ts;

    if (lower_time > upper_time)
        upper_time += uint64_t(CPacket::MAX_TIMESTAMP)+1;

    int32_t timespan = upper_time - lower_time;
    int seqspan = 0;
    if (low_seq != -1 && high_seq != -1)
    {
        seqspan = CSeqNo::seqoff(low_seq, high_seq);
    }

    LOGC(dlog.Debug, log << "RCV BUF STATS: missing=" << nmissing << " seq:" << low_seq << "-" << high_seq << "(" << seqspan << ") timespan="
            << timespan << "(lo=" << logging::FormatTime(lower_time)
            << " hi=" << logging::FormatTime(upper_time) << ")");
}

bool CRcvBuffer::isRcvDataReady()
{
   uint64_t tsbpdtime;
   int32_t seq;

   return isRcvDataReady(Ref(tsbpdtime), Ref(seq));
}

int CRcvBuffer::getAvailBufSize() const
{
   // One slot must be empty in order to tell the difference between "empty buffer" and "full buffer"
   return m_iSize - getRcvDataSize() - 1;
}

int CRcvBuffer::getRcvDataSize() const
{
   if (m_iLastAckPos >= m_iStartPos)
      return m_iLastAckPos - m_iStartPos;

   return m_iSize + m_iLastAckPos - m_iStartPos;
}

int CRcvBuffer::debugGetSize() const
{
    // Does exactly the same as getRcvDataSize, but
    // it should be used FOR INFORMATIONAL PURPOSES ONLY.
    // The source values might be changed in another thread
    // during the calculation, although worst case the
    // resulting value may differ to the real buffer size by 1.
    int from = m_iStartPos, to = m_iLastAckPos;
    int size = to - from;
    if (size < 0)
        size += m_iSize;

    return size;
}


bool CRcvBuffer::empty() const
{
    // This will not always return the intended value,
    // that is, it may return false when the buffer really is
    // empty - but it will return true then in one of next calls.
    // This function will be always called again at some point
    // if it returned false, and on true the connection
    // is going to be broken - so this behavior is acceptable.
    return m_iStartPos == m_iLastAckPos;
}


#ifdef SRT_ENABLE_RCVBUFSZ_MAVG
/* Return moving average of acked data pkts, bytes, and timespan (ms) of the receive buffer */
int CRcvBuffer::getRcvAvgDataSize(int &bytes, int &timespan)
{
   timespan = m_TimespanMAvg;
   bytes = m_iBytesCountMAvg;
   return(m_iCountMAvg);
}

/* Update moving average of acked data pkts, bytes, and timespan (ms) of the receive buffer */
void CRcvBuffer::updRcvAvgDataSize(uint64_t now)
{
   const uint64_t elapsed_ms = (now - m_LastSamplingTime) / 1000; //ms since last sampling

   if ((1000000 / SRT_MAVG_SAMPLING_RATE) / 1000 > elapsed_ms)
      return; /* Last sampling too recent, skip */

   if (1000 < elapsed_ms)
   {
      /* No sampling in last 1 sec, initialize/reset moving average */
      m_iCountMAvg = getRcvDataSize(m_iBytesCountMAvg, m_TimespanMAvg);
      m_LastSamplingTime = now;

      HLOGC(dlog.Debug, log << "getRcvDataSize: " << m_iCountMAvg << " " << m_iBytesCountMAvg
              << " " << m_TimespanMAvg << " ms elapsed_ms: " << elapsed_ms << " ms");
   }
   else if ((1000000 / SRT_MAVG_SAMPLING_RATE) / 1000 <= elapsed_ms)
   {
      /*
      * Weight last average value between -1 sec and last sampling time (LST)
      * and new value between last sampling time and now
      *                                      |elapsed_ms|
      *   +----------------------------------+-------+
      *  -1                                 LST      0(now)
      */
      int instspan;
      int bytescount;
      int count = getRcvDataSize(bytescount, instspan);

      m_iCountMAvg      = (int)(((count      * (1000 - elapsed_ms)) + (count      * elapsed_ms)) / 1000);
      m_iBytesCountMAvg = (int)(((bytescount * (1000 - elapsed_ms)) + (bytescount * elapsed_ms)) / 1000);
      m_TimespanMAvg    = (int)(((instspan   * (1000 - elapsed_ms)) + (instspan   * elapsed_ms)) / 1000);
      m_LastSamplingTime = now;

      HLOGC(dlog.Debug, log << "getRcvDataSize: " << count << " " << bytescount << " " << instspan
              << " ms elapsed_ms: " << elapsed_ms << " ms");
   }
}
#endif /* SRT_ENABLE_RCVBUFSZ_MAVG */

/* Return acked data pkts, bytes, and timespan (ms) of the receive buffer */
int CRcvBuffer::getRcvDataSize(int &bytes, int &timespan)
{
   timespan = 0;
   if (m_bTsbPdMode)
   {
      /* skip invalid entries */
      int i,n;
      for (i = m_iStartPos, n = m_iLastAckPos; i != n; i = (i + 1) % m_iSize)
      {
         if ((NULL != m_pUnit[i]) && (CUnit::GOOD == m_pUnit[i]->m_iFlag))
             break;
      }

      /* Get a valid startpos */
      int startpos = i;
      int endpos = n;

      if (m_iLastAckPos != startpos) 
      {
         /*
         *     |<--- DataSpan ---->|<- m_iMaxPos ->|
         * +---+---+---+---+---+---+---+---+---+---+---+---
         * |   | 1 | 1 | 1 | 0 | 0 | 1 | 1 | 0 | 1 |   |     m_pUnits[]
         * +---+---+---+---+---+---+---+---+---+---+---+---
         *       |                   |
         *       \_ m_iStartPos      \_ m_iLastAckPos
         *        
         * m_pUnits[startpos] shall be valid (->m_iFlag==CUnit::GOOD).
         * If m_pUnits[m_iLastAckPos-1] is not valid (NULL or ->m_iFlag!=CUnit::GOOD), 
         * it means m_pUnits[m_iLastAckPos] is valid since a valid unit is needed to skip.
         * Favor m_pUnits[m_iLastAckPos] if valid over [m_iLastAckPos-1] to include the whole acked interval.
         */
         if ((m_iMaxPos <= 0)
                 || (!m_pUnit[m_iLastAckPos])
                 || (m_pUnit[m_iLastAckPos]->m_iFlag != CUnit::GOOD))
         {
            endpos = (m_iLastAckPos == 0 ? m_iSize - 1 : m_iLastAckPos - 1);
         }

         if ((NULL != m_pUnit[endpos]) && (NULL != m_pUnit[startpos]))
         {
            uint64_t startstamp = getPktTsbPdTime(m_pUnit[startpos]->m_Packet.getMsgTimeStamp());
            uint64_t endstamp = getPktTsbPdTime(m_pUnit[endpos]->m_Packet.getMsgTimeStamp());
            /* 
            * There are sampling conditions where spantime is < 0 (big unsigned value).
            * It has been observed after changing the SRT latency from 450 to 200 on the sender.
            *
            * Possible packet order corruption when dropping packet, 
            * cause by bad thread protection when adding packet in queue
            * was later discovered and fixed. Security below kept. 
            *
            * DateTime                 RecvRate LostRate DropRate AvailBw     RTT   RecvBufs PdDelay
            * 2014-12-08T15:04:25-0500     4712      110        0   96509  33.710        393     450
            * 2014-12-08T15:04:35-0500     4512       95        0  107771  33.493 1496542976     200
            * 2014-12-08T15:04:40-0500     4213      106        3  107352  53.657    9499425     200
            * 2014-12-08T15:04:45-0500     4575      104        0  102194  53.614      59666     200
            * 2014-12-08T15:04:50-0500     4475      124        0  100543  53.526        505     200
            */
            if (endstamp > startstamp)
                timespan = (int)((endstamp - startstamp) / 1000);
         }
         /* 
         * Timespan can be less then 1000 us (1 ms) if few packets. 
         * Also, if there is only one pkt in buffer, the time difference will be 0.
         * Therefore, always add 1 ms if not empty.
         */
         if (0 < m_iAckedPktsCount)
            timespan += 1;
      }
   }
   HLOGF(dlog.Debug, "getRcvDataSize: %6d %6d %6d ms\n", m_iAckedPktsCount, m_iAckedBytesCount, timespan);
   bytes = m_iAckedBytesCount;
   return m_iAckedPktsCount;
}

int CRcvBuffer::getRcvAvgPayloadSize() const
{
   return m_iAvgPayloadSz;
}

void CRcvBuffer::dropMsg(int32_t msgno, bool using_rexmit_flag)
{
   for (int i = m_iStartPos, n = (m_iLastAckPos + m_iMaxPos) % m_iSize; i != n; i = (i + 1) % m_iSize)
      if ((m_pUnit[i] != NULL) 
              && (m_pUnit[i]->m_Packet.getMsgSeq(using_rexmit_flag) == msgno))
         m_pUnit[i]->m_iFlag = CUnit::DROPPED;
}

uint64_t CRcvBuffer::getTsbPdTimeBase(uint32_t timestamp)
{
   /* 
   * Packet timestamps wrap around every 01h11m35s (32-bit in usec)
   * When added to the peer start time (base time), 
   * wrapped around timestamps don't provide a valid local packet delevery time.
   *
   * A wrap check period starts 30 seconds before the wrap point.
   * In this period, timestamps smaller than 30 seconds are considered to have wrapped around (then adjusted).
   * The wrap check period ends 30 seconds after the wrap point, afterwhich time base has been adjusted.
   */ 
   uint64_t carryover = 0;

   // This function should generally return the timebase for the given timestamp.
   // It's assumed that the timestamp, for which this function is being called,
   // is received as monotonic clock. This function then traces the changes in the
   // timestamps passed as argument and catches the moment when the 64-bit timebase
   // should be increased by a "segment length" (MAX_TIMESTAMP+1).

   // The checks will be provided for the following split:
   // [INITIAL30][FOLLOWING30]....[LAST30] <-- == CPacket::MAX_TIMESTAMP
   //
   // The following actions should be taken:
   // 1. Check if this is [LAST30]. If so, ENTER TSBPD-wrap-check state
   // 2. Then, it should turn into [INITIAL30] at some point. If so, use carryover MAX+1.
   // 3. Then it should switch to [FOLLOWING30]. If this is detected,
   //    - EXIT TSBPD-wrap-check state
   //    - save the carryover as the current time base.

   if (m_bTsbPdWrapCheck) 
   {
       // Wrap check period.

       if (timestamp < TSBPD_WRAP_PERIOD)
       {
           carryover = uint64_t(CPacket::MAX_TIMESTAMP) + 1;
       }
       // 
       else if ((timestamp >= TSBPD_WRAP_PERIOD)
               &&  (timestamp <= (TSBPD_WRAP_PERIOD * 2)))
       {
           /* Exiting wrap check period (if for packet delivery head) */
           m_bTsbPdWrapCheck = false;
           m_ullTsbPdTimeBase += uint64_t(CPacket::MAX_TIMESTAMP) + 1;
           tslog.Debug("tsbpd wrap period ends");
       }
   }
   // Check if timestamp is in the last 30 seconds before reaching the MAX_TIMESTAMP.
   else if (timestamp > (CPacket::MAX_TIMESTAMP - TSBPD_WRAP_PERIOD))
   {
      /* Approching wrap around point, start wrap check period (if for packet delivery head) */
      m_bTsbPdWrapCheck = true;
      tslog.Debug("tsbpd wrap period begins");
   }
   return(m_ullTsbPdTimeBase + carryover);
}

uint64_t CRcvBuffer::getPktTsbPdTime(uint32_t timestamp)
{
    int64_t drift = m_bUseFastDriftTracer ? m_FastDriftTracer.drift() : m_DriftTracer.drift();
    return getTsbPdTimeBase(timestamp) + m_uTsbPdDelay + timestamp + drift;
}

int CRcvBuffer::setRcvTsbPdMode(uint64_t timebase, uint32_t delay)
{
    m_bTsbPdMode = true;
    m_bTsbPdWrapCheck = false;

    // Timebase passed here comes is calculated as:
    // >>> CTimer::getTime() - ctrlpkt->m_iTimeStamp
    // where ctrlpkt is the packet with SRT_CMD_HSREQ message.
    //
    // This function is called in the HSREQ reception handler only.
    m_ullTsbPdTimeBase = timebase;
    // XXX Seems like this may not work correctly.
    // At least this solution this way won't work with application-supplied
    // timestamps. For that case the timestamps should be taken exclusively
    // from the data packets because in case of application-supplied timestamps
    // they come from completely different server and undergo different rules
    // of network latency and drift.
    m_uTsbPdDelay = delay;
    return 0;
}

#ifdef SRT_DEBUG_TSBPD_DRIFT
void CRcvBuffer::printDriftHistogram(int64_t iDrift)
{
     /*
      * Build histogram of drift values
      * First line  (ms): <=-10.0 -9.0 ... -1.0 - 0.0 + 1.0 ... 9.0 >=10.0
      * Second line (ms):         -0.9 ... -0.1 - 0.0 + 0.1 ... 0.9
      *  0    0    0    0    0    0    0    0    0    0 -    0 +    0    0    0    1    0    0    0    0    0    0
      *       0    0    0    0    0    0    0    0    0 -    0 +    0    0    0    0    0    0    0    0    0
      */
    iDrift /= 100;  // uSec to 100 uSec (0.1ms)
    if (-10 < iDrift && iDrift < 10)
    {
        /* Fill 100us histogram -900 .. 900 us 100 us increments */
        m_TsbPdDriftHisto100us[10 + iDrift]++;
    }
    else
    {
        /* Fill 1ms histogram <=-10.0, -9.0 .. 9.0, >=10.0 ms in 1 ms increments */
        iDrift /= 10;   // 100uSec to 1ms
        if (-10 < iDrift && iDrift < 10) m_TsbPdDriftHisto1ms[10 + iDrift]++;
        else if (iDrift <= -10)          m_TsbPdDriftHisto1ms[0]++;
        else                             m_TsbPdDriftHisto1ms[20]++;
    }

    if ((m_iTsbPdDriftNbSamples % TSBPD_DRIFT_PRT_SAMPLES) == 0)
    {
        int *histo = m_TsbPdDriftHisto1ms;

        fprintf(stderr, "%4d %4d %4d %4d %4d %4d %4d %4d %4d %4d - %4d + ",
                histo[0],histo[1],histo[2],histo[3],histo[4],
                histo[5],histo[6],histo[7],histo[8],histo[9],histo[10]);
        fprintf(stderr, "%4d %4d %4d %4d %4d %4d %4d %4d %4d %4d\n",
                histo[11],histo[12],histo[13],histo[14],histo[15],
                histo[16],histo[17],histo[18],histo[19],histo[20]);

        histo = m_TsbPdDriftHisto100us;
        fprintf(stderr, "     %4d %4d %4d %4d %4d %4d %4d %4d %4d - %4d + ",
                histo[1],histo[2],histo[3],histo[4],histo[5],
                histo[6],histo[7],histo[8],histo[9],histo[10]);
        fprintf(stderr, "%4d %4d %4d %4d %4d %4d %4d %4d %4d\n",
                histo[11],histo[12],histo[13],histo[14],histo[15],
                histo[16],histo[17],histo[18],histo[19]);
    }
}

void CRcvBuffer::printDriftOffset(int tsbPdOffset, int tsbPdDriftAvg)
{
    char szTime[32] = {};
    uint64_t now = CTimer::getTime();
    time_t tnow = (time_t)(now/1000000);
    strftime(szTime, sizeof(szTime), "%H:%M:%S", localtime(&tnow));
    fprintf(stderr, "%s.%03d: tsbpd offset=%d drift=%d usec\n", 
            szTime, (int)((now%1000000)/1000), tsbPdOffset, tsbPdDriftAvg);
    memset(m_TsbPdDriftHisto100us, 0, sizeof(m_TsbPdDriftHisto100us));
    memset(m_TsbPdDriftHisto1ms, 0, sizeof(m_TsbPdDriftHisto1ms));
}
#endif /* SRT_DEBUG_TSBPD_DRIFT */

void CRcvBuffer::addRcvTsbPdDriftSample(uint32_t timestamp, pthread_mutex_t& mutex_to_lock)
{
    if (!m_bTsbPdMode) // Not checked unless in TSBPD mode
        return;
    /*
     * TsbPD time drift correction
     * TsbPD time slowly drift over long period depleting decoder buffer or raising latency
     * Re-evaluate the time adjustment value using a receiver control packet (ACK-ACK).
     * ACK-ACK timestamp is RTT/2 ago (in sender's time base)
     * Data packet have origin time stamp which is older when retransmitted so not suitable for this.
     *
     * Every TSBPD_DRIFT_MAX_SAMPLES packets, the average drift is calculated
     * if -TSBPD_DRIFT_MAX_VALUE < avgTsbPdDrift < TSBPD_DRIFT_MAX_VALUE uSec, pass drift value to RcvBuffer to adjust delevery time.
     * if outside this range, adjust this->TsbPdTimeOffset and RcvBuffer->TsbPdTimeBase by +-TSBPD_DRIFT_MAX_VALUE uSec
     * to maintain TsbPdDrift values in reasonable range (-5ms .. +5ms).
     */

    // Note important thing: this function is being called _EXCLUSIVELY_ in the handler
    // of UMSG_ACKACK command reception. This means that the timestamp used here comes
    // from the CONTROL domain, not DATA domain (timestamps from DATA domain may be
    // either schedule time or a time supplied by the application).

    int64_t iDrift = CTimer::getTime() - (getTsbPdTimeBase(timestamp) + timestamp);

    CGuard::enterCS(mutex_to_lock);

    bool updated = m_DriftTracer.update(iDrift);

#ifdef SRT_DEBUG_TSBPD_DRIFT
    printDriftHistogram(iDrift);
#endif /* SRT_DEBUG_TSBPD_DRIFT */

    if ( updated )
    {
#ifdef SRT_DEBUG_TSBPD_DRIFT
        printDriftOffset(m_DriftTracer.overdrift(), m_DriftTracer.drift());
#endif /* SRT_DEBUG_TSBPD_DRIFT */

#if ENABLE_HEAVY_LOGGING
        uint64_t oldbase = m_ullTsbPdTimeBase;
#endif
        m_ullTsbPdTimeBase += m_DriftTracer.overdrift();

        HLOGC(dlog.Debug, log << "DRIFT=" << (iDrift/1000.0) << "ms AVG="
                << (m_DriftTracer.drift()/1000.0) << "ms, TB: "
                << logging::FormatTime(oldbase) << " UPDATED TO: " << logging::FormatTime(m_ullTsbPdTimeBase));
    }
    else
    {
        HLOGC(dlog.Debug, log << "DRIFT=" << (iDrift/1000.0) << "ms TB REMAINS: " << logging::FormatTime(m_ullTsbPdTimeBase));
    }

    CGuard::leaveCS(mutex_to_lock);
}

void CRcvBuffer::addRcvDataTsbPdDriftSample(const CPacket& packet, pthread_mutex_t& mutex_to_lock)
{
    if (!m_bTsbPdMode) // Not checked unless in TSBPD mode
        return;

    uint32_t timestamp = packet.getMsgTimeStamp();

    // The FAST drift tracer.
    // This should trace the difference between the current timebase
    // and the timebase that results from the currently calculated
    // difference between the arrival time (that is, NOW) and the timestamp.
    // This should be more-less equal to the current time base.
    //
    // There has been several times experienced a case that by unknown
    // reason, this difference increases rather rapidly. The ACKACK-based
    // drift tracer is too slow to react. The reaction shall not be fast either,
    // so this is also tracking this over longer time and measures a median.
    //
    // The drift is traced over a distance of 1200 packets, which are split
    // into 3 segments. At least so many packets must be collected so that the
    // median can be calculated. After every calculation, the oldest of 3 segments
    // is dropped and the data are collected for a next 400-packet segement,
    // after which the median will be calculated again.
    //
    // If the drift value exceeds the max drift (positive or negative), this value
    // is taken out of drift and put into overdrift, which should be next added 
    // to the timebase.
    //
    // Normally the difference between the timebase and the arrival time should remain
    // the same, or just slightly differ, so the median calclulated from all these
    // difference values shall remain close to 0. May happen, however, that the
    // difference starts to constantly increase - in this case this must be traced
    // and the timebase used to translate the timestamp into the delivery time must
    // be corrected - otherwise the difference may grow up to the value where the
    // app waits forever for get the packet delivered (and the buffer inflates up
    // to the limit), or the "yesterday delivery time" starts to appear.

    int64_t slip = CTimer::getTime() - (getTsbPdTimeBase(timestamp) + timestamp);

    CGuard::enterCS(mutex_to_lock);

    bool updated = m_FastDriftTracer.update(slip);

#ifdef SRT_DEBUG_TSBPD_DRIFT
    printDriftHistogram(slip);
#endif /* SRT_DEBUG_TSBPD_DRIFT */

    if ( updated )
    {
#ifdef SRT_DEBUG_TSBPD_DRIFT
        printDriftOffset(m_FastDriftTracer.overdrift(), m_FastDriftTracer.drift());
#endif /* SRT_DEBUG_TSBPD_DRIFT */

#if ENABLE_HEAVY_LOGGING
        uint64_t oldbase = m_ullTsbPdTimeBase;
#endif
        m_ullTsbPdTimeBase += m_FastDriftTracer.overdrift();

        HLOGC(dlog.Debug, log << "DRIFT=" << (slip/1000.0) << "ms AVG="
                << (m_FastDriftTracer.drift()/1000.0) << "ms, TB: "
                << logging::FormatTime(oldbase) << " UPDATED TO: " << logging::FormatTime(m_ullTsbPdTimeBase));
    }
    else
    {
        HLOGC(dlog.Debug, log << "DRIFT=" << (slip/1000.0)
                << "ms TB REMAINS: " << logging::FormatTime(m_ullTsbPdTimeBase)
                << "(" << m_FastDriftTracer.span() << "/" << m_FastDriftTracer.max() << ") to next update");
    }

    /* For testing drift tracer
#if ENABLE_HEAVY_LOGGING
    HLOGP(dlog.Debug, m_FastDriftTracer.stats());
#endif
*/

    CGuard::leaveCS(mutex_to_lock);
}

int CRcvBuffer::readMsg(char* data, int len)
{
    SRT_MSGCTRL dummy = srt_msgctrl_default;
    return readMsg(data, len, Ref(dummy));
}


int CRcvBuffer::readMsg(char* data, int len, ref_t<SRT_MSGCTRL> r_msgctl)
{
    SRT_MSGCTRL& msgctl = *r_msgctl;
    int p, q;
    bool passack;
    bool empty = true;
    uint64_t& rplaytime = msgctl.srctime;

#ifdef ENABLE_HEAVY_LOGGING
    reportBufferStats();
#endif

    if (m_bTsbPdMode)
    {
        passack = false;
        int seq = 0;

        if (getRcvReadyMsg(Ref(rplaytime), Ref(seq)))
        {
            empty = false;

            // In TSBPD mode you always read one message
            // at a time and a message always fits in one UDP packet,
            // so in one "unit".
            p = q = m_iStartPos;

#ifdef SRT_DEBUG_TSBPD_OUTJITTER
            uint64_t now = CTimer::getTime();
            if ((now - rplaytime)/10 < 10)
                m_ulPdHisto[0][(now - rplaytime)/10]++;
            else if ((now - rplaytime)/100 < 10)
                m_ulPdHisto[1][(now - rplaytime)/100]++;
            else if ((now - rplaytime)/1000 < 10)
                m_ulPdHisto[2][(now - rplaytime)/1000]++;
            else
                m_ulPdHisto[3][1]++;
#endif   /* SRT_DEBUG_TSBPD_OUTJITTER */
        }
    }
    else
    {
        rplaytime = 0;
        if (scanMsg(Ref(p), Ref(q), Ref(passack)))
            empty = false;

    }

    if (empty)
        return 0;

    // This should happen just once. By 'empty' condition
    // we have a guarantee that m_pUnit[p] exists and is valid.
    CPacket& pkt1 = m_pUnit[p]->m_Packet;

    // This returns the sequence number and message number to
    // the API caller.
    msgctl.pktseq = pkt1.getSeqNo();
    msgctl.msgno = pkt1.getMsgSeq();

    SRT_ASSERT(len > 0);
    int rs = len > 0 ? len : 0;
    while (p != (q + 1) % m_iSize)
    {
        const int pktlen = (int)m_pUnit[p]->m_Packet.getLength();
        if (pktlen > 0)
            countBytes(-1, -pktlen, true);

        const int unitsize = ((rs >= 0) && (pktlen > rs)) ? rs : pktlen;

        HLOGC(mglog.Debug, log << "readMsg: checking unit POS=" << p);

        if (unitsize > 0)
        {
            memcpy(data, m_pUnit[p]->m_Packet.m_pcData, unitsize);
            data += unitsize;
            rs -= unitsize;
            /* we removed bytes form receive buffer */
            countBytes(-1, -unitsize, true);


#if ENABLE_HEAVY_LOGGING
            {
                static uint64_t prev_now;
                static uint64_t prev_srctime;
                CPacket& pkt = m_pUnit[p]->m_Packet;

                int32_t seq = pkt.m_iSeqNo;

                uint64_t nowtime = CTimer::getTime();
                //CTimer::rdtsc(nowtime);
                uint64_t srctime = getPktTsbPdTime(m_pUnit[p]->m_Packet.getMsgTimeStamp());

                int64_t timediff = nowtime - srctime;
                int64_t nowdiff = prev_now ? (nowtime - prev_now) : 0;
                uint64_t srctimediff = prev_srctime ? (srctime - prev_srctime) : 0;

                HLOGC(dlog.Debug, log << CONID() << "readMsg: DELIVERED seq=" << seq
                        << " from POS=" << p << " T="
                        << FormatTime(srctime) << " in " << (timediff/1000.0)
                        << "ms - TIME-PREVIOUS: PKT: " << (srctimediff/1000.0)
                        << " LOCAL: " << (nowdiff/1000.0)
                        << " !" << BufferStamp(pkt.data(), pkt.size()));

                prev_now = nowtime;
                prev_srctime = srctime;
            }
#endif
        }
        else
        {
            HLOGC(dlog.Debug, log << CONID() << "readMsg: SKIPPED POS=" << p << " - ZERO SIZE UNIT");
        }

        if (!passack)
        {
            HLOGC(dlog.Debug, log << CONID() << "readMsg: FREEING UNIT POS=" << p);
            CUnit* tmp = m_pUnit[p];
            m_pUnit[p] = NULL;
            m_pUnitQueue->makeUnitFree(tmp);
        }
        else
        {
            HLOGC(dlog.Debug, log << CONID() << "readMsg: PASSACK UNIT POS=" << p);
            m_pUnit[p]->m_iFlag = CUnit::PASSACK;
        }

        if (++ p == m_iSize)
            p = 0;
    }

    if (!passack)
        m_iStartPos = (q + 1) % m_iSize;

    return len - rs;
}


bool CRcvBuffer::scanMsg(ref_t<int> r_p, ref_t<int> r_q, ref_t<bool> passack)
{
    int& p = *r_p;
    int& q = *r_q;

    // empty buffer
    if ((m_iStartPos == m_iLastAckPos) && (m_iMaxPos <= 0))
    {
        HLOGC(mglog.Debug, log << "scanMsg: empty buffer");
        return false;
    }

    int rmpkts = 0;
    int rmbytes = 0;
    //skip all bad msgs at the beginning
    while (m_iStartPos != m_iLastAckPos)
    {
        // Roll up to the first valid unit
        if (!m_pUnit[m_iStartPos])
        {
            if (++ m_iStartPos == m_iSize)
                m_iStartPos = 0;
            continue;
        }

        // Note: PB_FIRST | PB_LAST == PB_SOLO.
        // testing if boundary() & PB_FIRST tests if the msg is first OR solo.
        if ( m_pUnit[m_iStartPos]->m_iFlag == CUnit::GOOD
                && m_pUnit[m_iStartPos]->m_Packet.getMsgBoundary() & PB_FIRST )
        {
            bool good = true;

            // look ahead for the whole message

            // We expect to see either of:
            // [PB_FIRST] [PB_SUBSEQUENT] [PB_SUBSEQUENT] [PB_LAST]
            // [PB_SOLO]
            // but not:
            // [PB_FIRST] NULL ...
            // [PB_FIRST] FREE/PASSACK/DROPPED...
            // If the message didn't look as expected, interrupt this.

            // This begins with a message starting at m_iStartPos
            // up to m_iLastAckPos OR until the PB_LAST message is found.
            // If any of the units on this way isn't good, this OUTER loop
            // will be interrupted.
            for (int i = m_iStartPos; i != m_iLastAckPos;)
            {
                if (!m_pUnit[i] || m_pUnit[i]->m_iFlag != CUnit::GOOD)
                {
                    good = false;
                    break;
                }

                // Likewise, boundary() & PB_LAST will be satisfied for last OR solo.
                if ( m_pUnit[i]->m_Packet.getMsgBoundary() & PB_LAST )
                    break;

                if (++ i == m_iSize)
                    i = 0;
            }

            if (good)
                break;
        }

        CUnit* tmp = m_pUnit[m_iStartPos];
        m_pUnit[m_iStartPos] = NULL;
        rmpkts++;
        rmbytes += (int) tmp->m_Packet.getLength();
        m_pUnitQueue->makeUnitFree(tmp);

        if (++ m_iStartPos == m_iSize)
            m_iStartPos = 0;
    }
    /* we removed bytes form receive buffer */
    countBytes(-rmpkts, -rmbytes, true);

    // Not sure if this is correct, but this above 'while' loop exits
    // under the following conditions only:
    // - m_iStartPos == m_iLastAckPos (that makes passack = true)
    // - found at least GOOD unit with PB_FIRST and not all messages up to PB_LAST are good,
    //   in which case it returns with m_iStartPos <% m_iLastAckPos (earlier)
    // Also all units that lied before m_iStartPos are removed.

    p = -1;                  // message head
    q = m_iStartPos;         // message tail
    *passack = m_iStartPos == m_iLastAckPos;
    bool found = false;

    // looking for the first message
    //>>m_pUnit[size + m_iMaxPos] is not valid 

    // XXX Would be nice to make some very thorough refactoring here.

    // This rolls by q variable from m_iStartPos up to m_iLastAckPos,
    // actually from the first message up to the one with PB_LAST
    // or PB_SOLO boundary.

    // The 'i' variable used in this loop is just a stub, and the
    // upper value is just to make it "virtually infinite, but with
    // no exaggeration" (actually it makes sure that this loop does
    // not roll more than around the whole cyclic container). This variable
    // isn't used inside the loop at all.

    for (int i = 0, n = m_iMaxPos + getRcvDataSize(); i < n; ++ i)
    {
        if (m_pUnit[q] && m_pUnit[q]->m_iFlag == CUnit::GOOD)
        {
            // Equivalent pseudocode:
            // PacketBoundary bound = m_pUnit[q]->m_Packet.getMsgBoundary();
            // if ( IsSet(bound, PB_FIRST) )
            //     p = q;
            // if ( IsSet(bound, PB_LAST) && p != -1 ) 
            //     found = true;
            //
            // Not implemented this way because it uselessly check p for -1
            // also after setting it explicitly.

            switch (m_pUnit[q]->m_Packet.getMsgBoundary())
            {
            case PB_SOLO: // 11
                p = q;
                found = true;
                break;

            case PB_FIRST: // 10
                p = q;
                break;

            case PB_LAST: // 01
                if (p != -1)
                    found = true;
                break;

            case PB_SUBSEQUENT:
                ; // do nothing (caught first, rolling for last)
            }
        }
        else
        {
            // a hole in this message, not valid, restart search
            p = -1;
        }

        // 'found' is set when the current iteration hit a message with PB_LAST
        // (including PB_SOLO since the very first message).
        if (found)
        {
            // the msg has to be ack'ed or it is allowed to read out of order, and was not read before
            if (!*passack || !m_pUnit[q]->m_Packet.getMsgOrderFlag())
            {
                HLOGC(mglog.Debug, log << "scanMsg: found next-to-broken message, delivering OUT OF ORDER.");
                break;
            }

            found = false;
        }

        if (++ q == m_iSize)
            q = 0;

        if (q == m_iLastAckPos)
            *passack = true;
    }

    // no msg found
    if (!found)
    {
        // NOTE:
        // This situation may only happen if:
        // - Found a packet with PB_FIRST, so p = q at the moment when it was found
        // - Possibly found following components of that message up to shifted q
        // - Found no terminal packet (PB_LAST) for that message.

        // if the message is larger than the receiver buffer, return part of the message
        if ((p != -1) && ((q + 1) % m_iSize == p))
        {
            HLOGC(mglog.Debug, log << "scanMsg: BUFFER FULL and message is INCOMPLETE. Returning PARTIAL MESSAGE.");
            found = true;
        }
        else
        {
            HLOGC(mglog.Debug, log << "scanMsg: PARTIAL or NO MESSAGE found: p=" << p << " q=" << q);
        }
    }
    else
    {
        HLOGC(mglog.Debug, log << "scanMsg: extracted message p=" << p << " q=" << q << " (" << ((q-p+m_iSize+1)%m_iSize) << " packets)");
    }

    return found;
}<|MERGE_RESOLUTION|>--- conflicted
+++ resolved
@@ -676,11 +676,7 @@
 //const int CRcvBuffer::TSBPD_DRIFT_PRT_SAMPLES = 200;   // ACK-ACK packets
 #endif
 
-<<<<<<< HEAD
-CRcvBuffer::CRcvBuffer(CUnitQueue* queue, int bufsize, bool use_fast_drift):
-=======
-CRcvBuffer::CRcvBuffer(CUnitQueue* queue, int bufsize_pkts):
->>>>>>> 75221315
+CRcvBuffer::CRcvBuffer(CUnitQueue* queue, int bufsize_pkts, bool use_fast_drift):
 m_pUnit(NULL),
 m_iSize(bufsize_pkts),
 m_pUnitQueue(queue),
@@ -1095,14 +1091,10 @@
             int64_t towait = (*tsbpdtime - CTimer::getTime());
             if (towait > 0)
             {
-<<<<<<< HEAD
-                HLOGC(mglog.Debug, log << "getRcvReadyMsg: NEXT PKT seq=" << curpktseq.get() << " NOT READY (only in " << (towait/1000.0) << "ms)");
-=======
                 HLOGC(mglog.Debug, log << "getRcvReadyMsg: POS=" << i
                         << " +" << ((i - m_iStartPos + m_iSize) % m_iSize)
                         << " pkt %" << curpktseq.get()
                         << " NOT ready to play (only in " << (towait/1000.0) << "ms)");
->>>>>>> 75221315
                 return false;
             }
 
@@ -1113,14 +1105,10 @@
             }
             else
             {
-<<<<<<< HEAD
-                HLOGC(mglog.Debug, log << "getRcvReadyMsg: NEXT PKT seq=" << curpktseq.get() << " ready to play (delayed " << (-towait/1000.0) << "ms)");
-=======
                 HLOGC(mglog.Debug, log << "getRcvReadyMsg: POS=" << i
                         << " +" << ((i - m_iStartPos + m_iSize) % m_iSize)
                         << " pkt %" << curpktseq.get()
                         << " ready to play (delayed " << (-towait/1000.0) << "ms)");
->>>>>>> 75221315
                 return true;
             }
         }
