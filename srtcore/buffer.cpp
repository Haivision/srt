/*
 * SRT - Secure, Reliable, Transport
 * Copyright (c) 2018 Haivision Systems Inc.
 * 
 * This Source Code Form is subject to the terms of the Mozilla Public
 * License, v. 2.0. If a copy of the MPL was not distributed with this
 * file, You can obtain one at http://mozilla.org/MPL/2.0/.
 * 
 */

/*****************************************************************************
Copyright (c) 2001 - 2011, The Board of Trustees of the University of Illinois.
All rights reserved.

Redistribution and use in source and binary forms, with or without
modification, are permitted provided that the following conditions are
met:

* Redistributions of source code must retain the above
  copyright notice, this list of conditions and the
  following disclaimer.

* Redistributions in binary form must reproduce the
  above copyright notice, this list of conditions
  and the following disclaimer in the documentation
  and/or other materials provided with the distribution.

* Neither the name of the University of Illinois
  nor the names of its contributors may be used to
  endorse or promote products derived from this
  software without specific prior written permission.

THIS SOFTWARE IS PROVIDED BY THE COPYRIGHT HOLDERS AND CONTRIBUTORS "AS
IS" AND ANY EXPRESS OR IMPLIED WARRANTIES, INCLUDING, BUT NOT LIMITED TO,
THE IMPLIED WARRANTIES OF MERCHANTABILITY AND FITNESS FOR A PARTICULAR
PURPOSE ARE DISCLAIMED. IN NO EVENT SHALL THE COPYRIGHT OWNER OR
CONTRIBUTORS BE LIABLE FOR ANY DIRECT, INDIRECT, INCIDENTAL, SPECIAL,
EXEMPLARY, OR CONSEQUENTIAL DAMAGES (INCLUDING, BUT NOT LIMITED TO,
PROCUREMENT OF SUBSTITUTE GOODS OR SERVICES; LOSS OF USE, DATA, OR
PROFITS; OR BUSINESS INTERRUPTION) HOWEVER CAUSED AND ON ANY THEORY OF
LIABILITY, WHETHER IN CONTRACT, STRICT LIABILITY, OR TORT (INCLUDING
NEGLIGENCE OR OTHERWISE) ARISING IN ANY WAY OUT OF THE USE OF THIS
SOFTWARE, EVEN IF ADVISED OF THE POSSIBILITY OF SUCH DAMAGE.
*****************************************************************************/

/*****************************************************************************
written by
   Yunhong Gu, last updated 03/12/2011
modified by
   Haivision Systems Inc.
*****************************************************************************/

#include <cstring>
#include <cmath>
#include "buffer.h"
#include "packet.h"
#include "core.h" // provides some constants
#include "logging.h"

using namespace std;
using namespace srt_logging;

CSndBuffer::CSndBuffer(int size, int mss)
    : m_BufLock()
    , m_pBlock(NULL)
    , m_pFirstBlock(NULL)
    , m_pCurrBlock(NULL)
    , m_pLastBlock(NULL)
    , m_pBuffer(NULL)
    , m_iNextMsgNo(1)
    , m_iSize(size)
    , m_iMSS(mss)
    , m_iCount(0)
    , m_iBytesCount(0)
    , m_ullLastOriginTime_us(0)
#ifdef SRT_ENABLE_SNDBUFSZ_MAVG
    , m_LastSamplingTime(0)
    , m_iCountMAvg(0)
    , m_iBytesCountMAvg(0)
    , m_TimespanMAvg(0)
#endif
    , m_iInRatePktsCount(0)
    , m_iInRateBytesCount(0)
    , m_InRateStartTime(0)
    , m_InRatePeriod(INPUTRATE_FAST_START_US)   // 0.5 sec (fast start)
    , m_iInRateBps(INPUTRATE_INITIAL_BYTESPS)
{
   // initial physical buffer of "size"
   m_pBuffer = new Buffer;
   m_pBuffer->m_pcData = new char [m_iSize * m_iMSS];
   m_pBuffer->m_iSize = m_iSize;
   m_pBuffer->m_pNext = NULL;

   // circular linked list for out bound packets
   m_pBlock = new Block;
   Block* pb = m_pBlock;
   for (int i = 1; i < m_iSize; ++ i)
   {
      pb->m_pNext = new Block;
      pb->m_iMsgNoBitset = 0;
      pb = pb->m_pNext;
   }
   pb->m_pNext = m_pBlock;

   pb = m_pBlock;
   char* pc = m_pBuffer->m_pcData;
   for (int i = 0; i < m_iSize; ++ i)
   {
      pb->m_pcData = pc;
      pb = pb->m_pNext;
      pc += m_iMSS;
   }

   m_pFirstBlock = m_pCurrBlock = m_pLastBlock = m_pBlock;

   pthread_mutex_init(&m_BufLock, NULL);
}

CSndBuffer::~CSndBuffer()
{
   Block* pb = m_pBlock->m_pNext;
   while (pb != m_pBlock)
   {
      Block* temp = pb;
      pb = pb->m_pNext;
      delete temp;
   }
   delete m_pBlock;

   while (m_pBuffer != NULL)
   {
      Buffer* temp = m_pBuffer;
      m_pBuffer = m_pBuffer->m_pNext;
      delete [] temp->m_pcData;
      delete temp;
   }

   pthread_mutex_destroy(&m_BufLock);
}

void CSndBuffer::addBuffer(const char* data, int len, int ttl, bool order, uint64_t srctime, ref_t<int32_t> r_msgno)
{
    int32_t& msgno = *r_msgno;

    int size = len / m_iMSS;
    if ((len % m_iMSS) != 0)
        size ++;

    HLOGC(mglog.Debug, log << "addBuffer: size=" << m_iCount << " reserved=" << m_iSize << " needs=" << size << " buffers for " << len << " bytes");

    // dynamically increase sender buffer
    while (size + m_iCount >= m_iSize)
    {
        HLOGC(mglog.Debug, log << "addBuffer: ... still lacking " << (size + m_iCount - m_iSize) << " buffers...");
        increase();
    }

    const uint64_t time = CTimer::getTime();
    int32_t inorder = order ? MSGNO_PACKET_INORDER::mask : 0;

    HLOGC(dlog.Debug, log << CONID() << "addBuffer: adding "
        << size << " packets (" << len << " bytes) to send, msgno=" << m_iNextMsgNo
        << (inorder ? "" : " NOT") << " in order");

    Block* s = m_pLastBlock;
    msgno = m_iNextMsgNo;
    for (int i = 0; i < size; ++ i)
    {
        int pktlen = len - i * m_iMSS;
        if (pktlen > m_iMSS)
            pktlen = m_iMSS;

        HLOGC(dlog.Debug, log << "addBuffer: spreading from=" << (i*m_iMSS) << " size=" << pktlen << " TO BUFFER:" << (void*)s->m_pcData);
        memcpy(s->m_pcData, data + i * m_iMSS, pktlen);
        s->m_iLength = pktlen;

        s->m_iMsgNoBitset = m_iNextMsgNo | inorder;
        if (i == 0)
            s->m_iMsgNoBitset |= PacketBoundaryBits(PB_FIRST);
        if (i == size - 1)
            s->m_iMsgNoBitset |= PacketBoundaryBits(PB_LAST);
        // NOTE: if i is neither 0 nor size-1, it resuls with PB_SUBSEQUENT.
        //       if i == 0 == size-1, it results with PB_SOLO. 
        // Packets assigned to one message can be:
        // [PB_FIRST] [PB_SUBSEQUENT] [PB_SUBSEQUENT] [PB_LAST] - 4 packets per message
        // [PB_FIRST] [PB_LAST] - 2 packets per message
        // [PB_SOLO] - 1 packet per message

        s->m_ullSourceTime_us = srctime;
        s->m_ullOriginTime_us = time;
        s->m_iTTL = ttl;

        // XXX unchecked condition: s->m_pNext == NULL.
        // Should never happen, as the call to increase() should ensure enough buffers.
        s = s->m_pNext;
    }
    m_pLastBlock = s;

    CGuard::enterCS(m_BufLock);
    m_iCount += size;

    m_iBytesCount += len;
    m_ullLastOriginTime_us = time;

    updateInputRate(time, size, len);

#ifdef SRT_ENABLE_SNDBUFSZ_MAVG
    updAvgBufSize(time);
#endif

    CGuard::leaveCS(m_BufLock);


    // MSGNO_SEQ::mask has a form: 00000011111111...
    // At least it's known that it's from some index inside til the end (to bit 0).
    // If this value has been reached in a step of incrementation, it means that the
    // maximum value has been reached. Casting to int32_t to ensure the same sign
    // in comparison, although it's far from reaching the sign bit.

    m_iNextMsgNo ++;
    if (m_iNextMsgNo == int32_t(MSGNO_SEQ::mask))
        m_iNextMsgNo = 1;
}

void CSndBuffer::setInputRateSmpPeriod(int period)
{
    m_InRatePeriod = (uint64_t)period; //(usec) 0=no input rate calculation
}

void CSndBuffer::updateInputRate(uint64_t time, int pkts, int bytes)
{
    //no input rate calculation
    if (m_InRatePeriod == 0)
        return;

    if (m_InRateStartTime == 0)
    {
        m_InRateStartTime = time;
        return;
    }

    m_iInRatePktsCount  += pkts;
    m_iInRateBytesCount += bytes;

    // Trigger early update in fast start mode
    const bool early_update = (m_InRatePeriod < INPUTRATE_RUNNING_US)
        && (m_iInRatePktsCount > INPUTRATE_MAX_PACKETS);

    const uint64_t period_us = (time - m_InRateStartTime);
    if (early_update || period_us > m_InRatePeriod)
    {
        //Required Byte/sec rate (payload + headers)
        m_iInRateBytesCount += (m_iInRatePktsCount * CPacket::SRT_DATA_HDR_SIZE);
        m_iInRateBps = (int)(((int64_t)m_iInRateBytesCount * 1000000) / period_us);
        HLOGC(dlog.Debug, log << "updateInputRate: pkts:" << m_iInRateBytesCount << " bytes:" << m_iInRatePktsCount
                << " rate=" << (m_iInRateBps*8)/1000
                << "kbps interval=" << period_us);
        m_iInRatePktsCount = 0;
        m_iInRateBytesCount = 0;
        m_InRateStartTime = time;

        setInputRateSmpPeriod(INPUTRATE_RUNNING_US);
    }
}


int CSndBuffer::addBufferFromFile(fstream& ifs, int len)
{
   int size = len / m_iMSS;
   if ((len % m_iMSS) != 0)
      size ++;

   HLOGC(mglog.Debug, log << "addBufferFromFile: size=" << m_iCount << " reserved=" << m_iSize << " needs=" << size << " buffers for " << len << " bytes");

   // dynamically increase sender buffer
   while (size + m_iCount >= m_iSize)
   {
      HLOGC(mglog.Debug, log << "addBufferFromFile: ... still lacking " << (size + m_iCount - m_iSize) << " buffers...");
      increase();
   }

   HLOGC(dlog.Debug, log << CONID() << "addBufferFromFile: adding "
       << size << " packets (" << len << " bytes) to send, msgno=" << m_iNextMsgNo);

   Block* s = m_pLastBlock;
   int total = 0;
   for (int i = 0; i < size; ++ i)
   {
      if (ifs.bad() || ifs.fail() || ifs.eof())
         break;

      int pktlen = len - i * m_iMSS;
      if (pktlen > m_iMSS)
         pktlen = m_iMSS;

      HLOGC(dlog.Debug, log << "addBufferFromFile: reading from=" << (i*m_iMSS) << " size=" << pktlen << " TO BUFFER:" << (void*)s->m_pcData);
      ifs.read(s->m_pcData, pktlen);
      if ((pktlen = int(ifs.gcount())) <= 0)
         break;

      // currently file transfer is only available in streaming mode, message is always in order, ttl = infinite
      s->m_iMsgNoBitset = m_iNextMsgNo | MSGNO_PACKET_INORDER::mask;
      if (i == 0)
         s->m_iMsgNoBitset |= PacketBoundaryBits(PB_FIRST);
      if (i == size - 1)
         s->m_iMsgNoBitset |= PacketBoundaryBits(PB_LAST);
      // NOTE: PB_FIRST | PB_LAST == PB_SOLO.
      // none of PB_FIRST & PB_LAST == PB_SUBSEQUENT.

      s->m_iLength = pktlen;
      s->m_iTTL = -1;
      s = s->m_pNext;

      total += pktlen;
   }
   m_pLastBlock = s;

   CGuard::enterCS(m_BufLock);
   m_iCount += size;
   m_iBytesCount += total;

   CGuard::leaveCS(m_BufLock);

   m_iNextMsgNo ++;
   if (m_iNextMsgNo == int32_t(MSGNO_SEQ::mask))
      m_iNextMsgNo = 1;

   return total;
}

int CSndBuffer::readData(char** data, int32_t& msgno_bitset, uint64_t& srctime, int kflgs)
{
   // No data to read
   if (m_pCurrBlock == m_pLastBlock)
      return 0;

   // Make the packet REFLECT the data stored in the buffer.
   *data = m_pCurrBlock->m_pcData;
   int readlen = m_pCurrBlock->m_iLength;

   // XXX This is probably done because the encryption should happen
   // just once, and so this sets the encryption flags to both msgno bitset
   // IN THE PACKET and IN THE BLOCK. This is probably to make the encryption
   // happen at the time when scheduling a new packet to send, but the packet
   // must remain in the send buffer until it's ACKed. For the case of rexmit
   // the packet will be taken "as is" (that is, already encrypted).
   //
   // The problem is in the order of things:
   // 0. When the application stores the data, some of the flags for PH_MSGNO are set.
   // 1. The readData() is called to get the original data sent by the application.
   // 2. The data are original and must be encrypted. They WILL BE encrypted, later.
   // 3. So far we are in readData() so the encryption flags must be updated NOW because
   //    later we won't have access to the block's data.
   // 4. After exiting from readData(), the packet is being encrypted. It's immediately
   //    sent, however the data must remain in the sending buffer until they are ACKed.
   // 5. In case when rexmission is needed, the second overloaded version of readData
   //    is being called, and the buffer + PH_MSGNO value is extracted. All interesting
   //    flags must be present and correct at that time.
   //
   // The only sensible way to fix this problem is to encrypt the packet not after
   // extracting from here, but when the packet is stored into CSndBuffer. The appropriate
   // flags for PH_MSGNO will be applied directly there. Then here the value for setting
   // PH_MSGNO will be set as is.

   if (kflgs == -1)
   {
       HLOGC(dlog.Debug, log << CONID() << " CSndBuffer: ERROR: encryption required and not possible. NOT SENDING.");
       readlen = 0;
   }
   else
   {
       m_pCurrBlock->m_iMsgNoBitset |= MSGNO_ENCKEYSPEC::wrap(kflgs);
   }
   msgno_bitset = m_pCurrBlock->m_iMsgNoBitset;

   srctime =
      m_pCurrBlock->m_ullSourceTime_us ? m_pCurrBlock->m_ullSourceTime_us :
      m_pCurrBlock->m_ullOriginTime_us;

   m_pCurrBlock = m_pCurrBlock->m_pNext;

   HLOGC(dlog.Debug, log << CONID() << "CSndBuffer: extracting packet size=" << readlen << " to send");

   return readlen;
}

int CSndBuffer::readData(char** data, const int offset, int32_t& msgno_bitset, uint64_t& srctime, int& msglen)
{
   CGuard bufferguard(m_BufLock);

   Block* p = m_pFirstBlock;

   // XXX Suboptimal procedure to keep the blocks identifiable
   // by sequence number. Consider using some circular buffer.
   for (int i = 0; i < offset; ++ i)
      p = p->m_pNext;

   // Check if the block that is the next candidate to send (m_pCurrBlock pointing) is stale.

   // If so, then inform the caller that it should first take care of the whole
   // message (all blocks with that message id). Shift the m_pCurrBlock pointer
   // to the position past the last of them. Then return -1 and set the
   // msgno_bitset return reference to the message id that should be dropped as
   // a whole.

   // After taking care of that, the caller should immediately call this function again,
   // this time possibly in order to find the real data to be sent.

   // if found block is stale
   // (This is for messages that have declared TTL - messages that fail to be sent
   // before the TTL defined time comes, will be dropped).
   if ((p->m_iTTL >= 0) && ((CTimer::getTime() - p->m_ullOriginTime_us) / 1000 > (uint64_t)p->m_iTTL))
   {
      int32_t msgno = p->getMsgSeq();
      msglen = 1;
      p = p->m_pNext;
      bool move = false;
      while (msgno == p->getMsgSeq())
      {
         if (p == m_pCurrBlock)
            move = true;
         p = p->m_pNext;
         if (move)
            m_pCurrBlock = p;
         msglen ++;
      }

      HLOGC(dlog.Debug, log << "CSndBuffer::readData: due to TTL exceeded, " << msglen << " messages to drop, up to " << msgno);

      // If readData returns -1, then msgno_bitset is understood as a Message ID to drop.
      // This means that in this case it should be written by the message sequence value only
      // (not the whole 4-byte bitset written at PH_MSGNO).
      msgno_bitset = msgno;
      return -1;
   }

   *data = p->m_pcData;
   int readlen = p->m_iLength;

   // XXX Here the value predicted to be applied to PH_MSGNO field is extracted.
   // As this function is predicted to extract the data to send as a rexmited packet,
   // the packet must be in the form ready to send - so, in case of encryption,
   // encrypted, and with all ENC flags already set. So, the first call to send
   // the packet originally (the other overload of this function) must set these
   // flags.
   msgno_bitset = p->m_iMsgNoBitset;

   srctime = 
      p->m_ullSourceTime_us ? p->m_ullSourceTime_us :
      p->m_ullOriginTime_us;

   HLOGC(dlog.Debug, log << CONID() << "CSndBuffer: extracting packet size=" << readlen << " to send [REXMIT]");

   return readlen;
}

void CSndBuffer::ackData(int offset)
{
   CGuard bufferguard(m_BufLock);

   bool move = false;
   for (int i = 0; i < offset; ++ i)
   {
      m_iBytesCount -= m_pFirstBlock->m_iLength;
      if (m_pFirstBlock == m_pCurrBlock)
          move = true;
      m_pFirstBlock = m_pFirstBlock->m_pNext;
   }
   if (move)
       m_pCurrBlock = m_pFirstBlock;

   m_iCount -= offset;

#ifdef SRT_ENABLE_SNDBUFSZ_MAVG
   updAvgBufSize(CTimer::getTime());
#endif

   CTimer::triggerEvent();
}

int CSndBuffer::getCurrBufSize() const
{
   return m_iCount;
}

#ifdef SRT_ENABLE_SNDBUFSZ_MAVG

int CSndBuffer::getAvgBufSize(ref_t<int> r_bytes, ref_t<int> r_tsp)
{
    int& bytes = *r_bytes;
    int& timespan = *r_tsp;
    CGuard bufferguard(m_BufLock); /* Consistency of pkts vs. bytes vs. spantime */

    /* update stats in case there was no add/ack activity lately */
    updAvgBufSize(CTimer::getTime());

    bytes = m_iBytesCountMAvg;
    timespan = m_TimespanMAvg;
    return(m_iCountMAvg);
}

void CSndBuffer::updAvgBufSize(uint64_t now)
{
   const uint64_t elapsed_ms = (now - m_LastSamplingTime) / 1000; //ms since last sampling

   if ((1000000 / SRT_MAVG_SAMPLING_RATE) / 1000 > elapsed_ms)
      return;

   if (1000 < elapsed_ms)
   {
      /* No sampling in last 1 sec, initialize average */
      m_iCountMAvg = getCurrBufSize(Ref(m_iBytesCountMAvg), Ref(m_TimespanMAvg));
      m_LastSamplingTime = now;
   } 
   else //((1000000 / SRT_MAVG_SAMPLING_RATE) / 1000 <= elapsed_ms)
   {
      /*
      * weight last average value between -1 sec and last sampling time (LST)
      * and new value between last sampling time and now
      *                                      |elapsed_ms|
      *   +----------------------------------+-------+
      *  -1                                 LST      0(now)
      */
      int instspan;
      int bytescount;
      int count = getCurrBufSize(Ref(bytescount), Ref(instspan));

      HLOGC(dlog.Debug, log << "updAvgBufSize: " << elapsed_ms
              << ": " << count << " " << bytescount
              << " " << instspan << "ms");

      m_iCountMAvg      = (int)(((count      * (1000 - elapsed_ms)) + (count      * elapsed_ms)) / 1000);
      m_iBytesCountMAvg = (int)(((bytescount * (1000 - elapsed_ms)) + (bytescount * elapsed_ms)) / 1000);
      m_TimespanMAvg    = (int)(((instspan   * (1000 - elapsed_ms)) + (instspan   * elapsed_ms)) / 1000);
      m_LastSamplingTime = now;
   }
}

#endif /* SRT_ENABLE_SNDBUFSZ_MAVG */

int CSndBuffer::getCurrBufSize(ref_t<int> bytes, ref_t<int> timespan)
{
   *bytes = m_iBytesCount;
   /* 
   * Timespan can be less then 1000 us (1 ms) if few packets. 
   * Also, if there is only one pkt in buffer, the time difference will be 0.
   * Therefore, always add 1 ms if not empty.
   */
   *timespan = 0 < m_iCount ? int((m_ullLastOriginTime_us - m_pFirstBlock->m_ullOriginTime_us) / 1000) + 1 : 0;

   return m_iCount;
}

int CSndBuffer::dropLateData(int &bytes, uint64_t latetime)
{
   int dpkts = 0;
   int dbytes = 0;
   bool move = false;

   CGuard bufferguard(m_BufLock);
   for (int i = 0; i < m_iCount && m_pFirstBlock->m_ullOriginTime_us < latetime; ++ i)
   {
      dpkts++;
      dbytes += m_pFirstBlock->m_iLength;

      if (m_pFirstBlock == m_pCurrBlock) move = true;
      m_pFirstBlock = m_pFirstBlock->m_pNext;
   }
   if (move) m_pCurrBlock = m_pFirstBlock;
   m_iCount -= dpkts;

   m_iBytesCount -= dbytes;
   bytes = dbytes;

#ifdef SRT_ENABLE_SNDBUFSZ_MAVG
   updAvgBufSize(CTimer::getTime());
#endif /* SRT_ENABLE_SNDBUFSZ_MAVG */

// CTimer::triggerEvent();
   return(dpkts);
}

void CSndBuffer::increase()
{
   int unitsize = m_pBuffer->m_iSize;

   // new physical buffer
   Buffer* nbuf = NULL;
   try
   {
      nbuf  = new Buffer;
      nbuf->m_pcData = new char [unitsize * m_iMSS];
   }
   catch (...)
   {
      delete nbuf;
      throw CUDTException(MJ_SYSTEMRES, MN_MEMORY, 0);
   }
   nbuf->m_iSize = unitsize;
   nbuf->m_pNext = NULL;

   // insert the buffer at the end of the buffer list
   Buffer* p = m_pBuffer;
   while (p->m_pNext != NULL)
      p = p->m_pNext;
   p->m_pNext = nbuf;

   // new packet blocks
   Block* nblk = NULL;
   try
   {
      nblk = new Block;
   }
   catch (...)
   {
      delete nblk;
      throw CUDTException(MJ_SYSTEMRES, MN_MEMORY, 0);
   }
   Block* pb = nblk;
   for (int i = 1; i < unitsize; ++ i)
   {
      pb->m_pNext = new Block;
      pb = pb->m_pNext;
   }

   // insert the new blocks onto the existing one
   pb->m_pNext = m_pLastBlock->m_pNext;
   m_pLastBlock->m_pNext = nblk;

   pb = nblk;
   char* pc = nbuf->m_pcData;
   for (int i = 0; i < unitsize; ++ i)
   {
      pb->m_pcData = pc;
      pb = pb->m_pNext;
      pc += m_iMSS;
   }

   m_iSize += unitsize;

   HLOGC(dlog.Debug, log << "CSndBuffer: BUFFER FULL - adding " << (unitsize*m_iMSS) << " bytes spread to " << unitsize << " blocks"
       << " (total size: " << m_iSize << " bytes)");

}

////////////////////////////////////////////////////////////////////////////////

/*
*   RcvBuffer (circular buffer):
*
*   |<------------------- m_iSize ----------------------------->|
*   |       |<--- acked pkts -->|<--- m_iMaxPos --->|           |
*   |       |                   |                   |           |
*   +---+---+---+---+---+---+---+---+---+---+---+---+---+   +---+
*   | 0 | 0 | 1 | 1 | 1 | 0 | 1 | 1 | 1 | 1 | 0 | 1 | 0 |...| 0 | m_pUnit[]
*   +---+---+---+---+---+---+---+---+---+---+---+---+---+   +---+
*             |                 | |               |
*             |                   |               \__last pkt received
*             |                   \___ m_iLastAckPos: last ack sent
*             \___ m_iStartPos: first message to read
*                      
*   m_pUnit[i]->m_iFlag: 0:free, 1:good, 2:passack, 3:dropped
* 
*   thread safety:
*    m_iStartPos:   CUDT::m_RecvLock 
*    m_iLastAckPos: CUDT::m_AckLock 
*    m_iMaxPos:     none? (modified on add and ack
*/


// XXX Init values moved to in-class.
//const uint32_t CRcvBuffer::TSBPD_WRAP_PERIOD = (30*1000000);    //30 seconds (in usec)
//const int CRcvBuffer::TSBPD_DRIFT_MAX_VALUE   = 5000;  // usec
//const int CRcvBuffer::TSBPD_DRIFT_MAX_SAMPLES = 1000;  // ACK-ACK packets
#ifdef SRT_DEBUG_TSBPD_DRIFT
//const int CRcvBuffer::TSBPD_DRIFT_PRT_SAMPLES = 200;   // ACK-ACK packets
#endif

CRcvBuffer::CRcvBuffer(CUnitQueue* queue, int bufsize_pkts):
m_pUnit(NULL),
m_iSize(bufsize_pkts),
m_pUnitQueue(queue),
m_iStartPos(0),
m_iLastAckPos(0),
m_iMaxPos(0),
m_iNotch(0)
,m_BytesCountLock()
,m_iBytesCount(0)
,m_iAckedPktsCount(0)
,m_iAckedBytesCount(0)
,m_iAvgPayloadSz(7*188)
,m_bTsbPdMode(false)
,m_uTsbPdDelay(0)
,m_ullTsbPdTimeBase(0)
,m_bTsbPdWrapCheck(false)
//,m_iTsbPdDrift(0)
//,m_TsbPdDriftSum(0)
//,m_iTsbPdDriftNbSamples(0)
#ifdef SRT_ENABLE_RCVBUFSZ_MAVG
,m_LastSamplingTime(0)
,m_TimespanMAvg(0)
,m_iCountMAvg(0)
,m_iBytesCountMAvg(0)
#endif
{
   m_pUnit = new CUnit* [m_iSize];
   for (int i = 0; i < m_iSize; ++ i)
      m_pUnit[i] = NULL;

#ifdef SRT_DEBUG_TSBPD_DRIFT
   memset(m_TsbPdDriftHisto100us, 0, sizeof(m_TsbPdDriftHisto100us));
   memset(m_TsbPdDriftHisto1ms, 0, sizeof(m_TsbPdDriftHisto1ms));
#endif

   pthread_mutex_init(&m_BytesCountLock, NULL);
}

CRcvBuffer::~CRcvBuffer()
{
   for (int i = 0; i < m_iSize; ++ i)
   {
      if (m_pUnit[i] != NULL)
      {
          m_pUnitQueue->makeUnitFree(m_pUnit[i]);
      }
   }

   delete [] m_pUnit;

   pthread_mutex_destroy(&m_BytesCountLock);
}

void CRcvBuffer::countBytes(int pkts, int bytes, bool acked)
{
   /*
   * Byte counter changes from both sides (Recv & Ack) of the buffer
   * so the higher level lock is not enough for thread safe op.
   *
   * pkts are...
   *  added (bytes>0, acked=false),
   *  acked (bytes>0, acked=true),
   *  removed (bytes<0, acked=n/a)
   */
   CGuard cg(m_BytesCountLock);

   if (!acked) //adding new pkt in RcvBuffer
   {
       m_iBytesCount += bytes; /* added or removed bytes from rcv buffer */
       if (bytes > 0) /* Assuming one pkt when adding bytes */
          m_iAvgPayloadSz = ((m_iAvgPayloadSz * (100 - 1)) + bytes) / 100; 
   }
   else // acking/removing pkts to/from buffer
   {
       m_iAckedPktsCount += pkts; /* acked or removed pkts from rcv buffer */
       m_iAckedBytesCount += bytes; /* acked or removed bytes from rcv buffer */

       if (bytes < 0) m_iBytesCount += bytes; /* removed bytes from rcv buffer */
   }
}

int CRcvBuffer::addData(CUnit* unit, int offset)
{
   SRT_ASSERT(unit != NULL);
   if (offset >= getAvailBufSize())
       return -1;

   const int pos = (m_iLastAckPos + offset) % m_iSize;
   if (offset >= m_iMaxPos)
      m_iMaxPos = offset + 1;

   if (m_pUnit[pos] != NULL) {
      HLOGC(dlog.Debug, log << "addData: unit %" << unit->m_Packet.m_iSeqNo
              << " rejected, already exists");
      return -1;
   }
   m_pUnit[pos] = unit;
   countBytes(1, (int) unit->m_Packet.getLength());

   m_pUnitQueue->makeUnitGood(unit);

   HLOGC(dlog.Debug, log << "addData: unit %" << unit->m_Packet.m_iSeqNo
           << " accepted, off=" << offset << " POS=" << pos);
   return 0;
}

int CRcvBuffer::readBuffer(char* data, int len)
{
    int p = m_iStartPos;
    int lastack = m_iLastAckPos;
    int rs = len;
#if ENABLE_HEAVY_LOGGING
    char* begin = data;
#endif

    const uint64_t now = (m_bTsbPdMode ? CTimer::getTime() : uint64_t());

    HLOGC(dlog.Debug, log << CONID() << "readBuffer: start=" << p << " lastack=" << lastack);
    while ((p != lastack) && (rs > 0))
    {
        if (m_pUnit[p] == NULL)
        {
            LOGC(dlog.Error, log << CONID() << " IPE readBuffer on null packet pointer");
            return -1;
        }

        if (m_bTsbPdMode)
        {
            HLOGC(dlog.Debug, log << CONID() << "readBuffer: chk if time2play: NOW=" << now << " PKT TS=" << getPktTsbPdTime(m_pUnit[p]->m_Packet.getMsgTimeStamp()));
            if ((getPktTsbPdTime(m_pUnit[p]->m_Packet.getMsgTimeStamp()) > now))
                break; /* too early for this unit, return whatever was copied */
        }

        int unitsize = (int) m_pUnit[p]->m_Packet.getLength() - m_iNotch;
        if (unitsize > rs)
            unitsize = rs;

        HLOGC(dlog.Debug, log << CONID() << "readBuffer: copying buffer #" << p
                << " targetpos=" << int(data-begin) << " sourcepos=" << m_iNotch << " size=" << unitsize << " left=" << (unitsize-rs));
        memcpy(data, m_pUnit[p]->m_Packet.m_pcData + m_iNotch, unitsize);
        data += unitsize;

        if ((rs > unitsize) || (rs == int(m_pUnit[p]->m_Packet.getLength()) - m_iNotch))
        {
            CUnit* tmp = m_pUnit[p];
            m_pUnit[p] = NULL;
            m_pUnitQueue->makeUnitFree(tmp);

            if (++ p == m_iSize)
                p = 0;

            m_iNotch = 0;
        }
        else
            m_iNotch += rs;

        rs -= unitsize;
    }

    /* we removed acked bytes form receive buffer */
    countBytes(-1, -(len - rs), true);
    m_iStartPos = p;

    return len - rs;
}

int CRcvBuffer::readBufferToFile(fstream& ofs, int len)
{
   int p = m_iStartPos;
   int lastack = m_iLastAckPos;
   int rs = len;

   while ((p != lastack) && (rs > 0))
   {
      int unitsize = (int) m_pUnit[p]->m_Packet.getLength() - m_iNotch;
      if (unitsize > rs)
         unitsize = rs;

      ofs.write(m_pUnit[p]->m_Packet.m_pcData + m_iNotch, unitsize);
      if (ofs.fail())
         break;

      if ((rs > unitsize) || (rs == int(m_pUnit[p]->m_Packet.getLength()) - m_iNotch))
      {
         CUnit* tmp = m_pUnit[p];
         m_pUnit[p] = NULL;
         m_pUnitQueue->makeUnitFree(tmp);

         if (++ p == m_iSize)
            p = 0;

         m_iNotch = 0;
      }
      else
         m_iNotch += rs;

      rs -= unitsize;
   }

   /* we removed acked bytes form receive buffer */
   countBytes(-1, -(len - rs), true);
   m_iStartPos = p;

   return len - rs;
}

void CRcvBuffer::ackData(int len)
{
   SRT_ASSERT(len < m_iSize);
   SRT_ASSERT(len > 0);

   {
      int pkts = 0;
      int bytes = 0;
      for (int i = m_iLastAckPos, n = (m_iLastAckPos + len) % m_iSize; i != n; i = (i + 1) % m_iSize)
      {
          if (m_pUnit[i] == NULL)
              continue;

          pkts++;
          bytes += (int) m_pUnit[i]->m_Packet.getLength();
      }
      if (pkts > 0) countBytes(pkts, bytes, true);
   }
   m_iLastAckPos = (m_iLastAckPos + len) % m_iSize;
   m_iMaxPos -= len;
   if (m_iMaxPos < 0)
      m_iMaxPos = 0;

   CTimer::triggerEvent();
}

void CRcvBuffer::skipData(int len)
{
   /* 
   * Caller need protect both AckLock and RecvLock
   * to move both m_iStartPos and m_iLastAckPost
   */
   if (m_iStartPos == m_iLastAckPos)
      m_iStartPos = (m_iStartPos + len) % m_iSize;
   m_iLastAckPos = (m_iLastAckPos + len) % m_iSize;
   m_iMaxPos -= len;
   if (m_iMaxPos < 0)
      m_iMaxPos = 0;
}

bool CRcvBuffer::getRcvFirstMsg(ref_t<uint64_t> r_tsbpdtime, ref_t<bool> r_passack, ref_t<int32_t> r_skipseqno, ref_t<int32_t> r_curpktseq)
{
    int32_t& skipseqno = *r_skipseqno;
    bool& passack = *r_passack;
    skipseqno = -1;
    passack = false;
    // tsbpdtime will be retrieved by the below call
    // Returned values:
    // - tsbpdtime: real time when the packet is ready to play (whether ready to play or not)
    // - passack: false (the report concerns a packet with an exactly next sequence)
    // - skipseqno == -1: no packets to skip towards the first RTP
    // - ppkt: that exactly packet that is reported (for debugging purposes)
    // - @return: whether the reported packet is ready to play

    /* Check the acknowledged packets */
    if (getRcvReadyMsg(r_tsbpdtime, r_curpktseq))
    {
        HLOGC(dlog.Debug, log << "getRcvFirstMsg: ready CONTIG packet: %" << (*r_curpktseq));
        return true;
    }
    else if (*r_tsbpdtime != 0)
    {
        HLOGC(dlog.Debug, log << "getRcvFirstMsg: no packets found");
        return false;
    }

    // getRcvReadyMsg returned false and tsbpdtime == 0.

    // Below this line we have only two options:
    // - m_iMaxPos == 0, which means that no more packets are in the buffer
    //    - returned: tsbpdtime=0, passack=true, skipseqno=-1, ppkt=0, @return false
    // - m_iMaxPos > 0, which means that there are packets arrived after a lost packet:
    //    - returned: tsbpdtime=PKT.TS, passack=true, skipseqno=PKT.SEQ, ppkt=PKT, @return LOCAL(PKT.TS) <= NOW

    /* 
     * No acked packets ready but caller want to know next packet to wait for
     * Check the not yet acked packets that may be stuck by missing packet(s).
     */
    bool haslost = false;
    *r_tsbpdtime = 0; // redundant, for clarity
    passack = true;

    // XXX SUSPECTED ISSUE with this algorithm:
    // The above call to getRcvReadyMsg() should report as to whether:
    // - there is an EXACTLY NEXT SEQUENCE packet
    // - this packet is ready to play.
    //
    // Situations handled after the call are when:
    // - there's the next sequence packet available and it is ready to play
    // - there are no packets at all, ready to play or not
    //
    // So, the remaining situation is that THERE ARE PACKETS that follow
    // the current sequence, but they are not ready to play. This includes
    // packets that have the exactly next sequence and packets that jump
    // over a lost packet.
    //
    // As the getRcvReadyMsg() function walks through the incoming units
    // to see if there's anything that satisfies these conditions, it *SHOULD*
    // be also capable of checking if the next available packet, if it is
    // there, is the next sequence packet or not. Retrieving this exactly
    // packet would be most useful, as the test for play-readiness and
    // sequentiality can be done on it directly.
    //
    // When done so, the below loop would be completely unnecessary.

    // Logical description of the below algorithm:
    // 1. Check if the VERY FIRST PACKET is valid; if so then:
    //    - check if it's ready to play, return boolean value that marks it.

    for (int i = m_iLastAckPos, n = (m_iLastAckPos + m_iMaxPos) % m_iSize; i != n; i = (i + 1) % m_iSize)
    {
        if ( !m_pUnit[i]
                || m_pUnit[i]->m_iFlag != CUnit::GOOD )
        {
            /* There are packets in the sequence not received yet */
            haslost = true;
            HLOGC(dlog.Debug, log << "getRcvFirstMsg: empty hole at *" << i);
        }
        else
        {
            /* We got the 1st valid packet */
            *r_tsbpdtime = getPktTsbPdTime(m_pUnit[i]->m_Packet.getMsgTimeStamp());
            if (*r_tsbpdtime <= CTimer::getTime())
            {
                /* Packet ready to play */
                if (haslost)
                {
                    /* 
                     * Packet stuck on non-acked side because of missing packets.
                     * Tell 1st valid packet seqno so caller can skip (drop) the missing packets.
                     */
                    skipseqno = m_pUnit[i]->m_Packet.m_iSeqNo;
                    *r_curpktseq = skipseqno;
                }

                HLOGC(dlog.Debug, log << "getRcvFirstMsg: found ready packet, nSKIPPED: "
                        << ((i - m_iLastAckPos + m_iSize) % m_iSize));

                // NOTE: if haslost is not set, it means that this is the VERY FIRST
                // packet, that is, packet currently at pos = m_iLastAckPos. There's no
                // possibility that it is so otherwise because:
                // - if this first good packet is ready to play, THIS HERE RETURNS NOW.
                // ...
                return true;
            }
            HLOGC(dlog.Debug, log << "getRcvFirstMsg: found NOT READY packet, nSKIPPED: "
                    << ((i - m_iLastAckPos + m_iSize) % m_iSize));
            // ... and if this first good packet WASN'T ready to play, THIS HERE RETURNS NOW, TOO,
            // just states that there's no ready packet to play.
            // ...
            return false;
        }
        // ... and if this first packet WASN'T GOOD, the loop continues, however since now
        // the 'haslost' is set, which means that it continues only to find the first valid
        // packet after stating that the very first packet isn't valid.
    }
    HLOGC(dlog.Debug, log << "getRcvFirstMsg: found NO PACKETS");
    return false;
}

bool CRcvBuffer::getRcvReadyMsg(ref_t<uint64_t> tsbpdtime, ref_t<int32_t> curpktseq)
{
    *tsbpdtime = 0;

#if ENABLE_HEAVY_LOGGING
    const char* reason = "NOT RECEIVED";
#define IF_HEAVY_LOGGING(instr) instr
#else 
#define IF_HEAVY_LOGGING(instr) (void)0
#endif 

    for (int i = m_iStartPos, n = m_iLastAckPos; i != n; i = (i + 1) % m_iSize)
    {
        bool freeunit = false;

        /* Skip any invalid skipped/dropped packets */
        if (m_pUnit[i] == NULL)
        {
            HLOGC(mglog.Debug, log << "getRcvReadyMsg: POS=" << i
                    << " +" << ((i - m_iStartPos + m_iSize) % m_iSize)
                    << " SKIPPED - no unit there");
            if (++ m_iStartPos == m_iSize)
                m_iStartPos = 0;
            continue;
        }

        *curpktseq = m_pUnit[i]->m_Packet.getSeqNo();

        if (m_pUnit[i]->m_iFlag != CUnit::GOOD)
        {
            HLOGC(mglog.Debug, log << "getRcvReadyMsg: POS=" << i
                    << " +" << ((i - m_iStartPos + m_iSize) % m_iSize)
                    << " SKIPPED - unit not good");
            freeunit = true;
        }
        else
        {
            *tsbpdtime = getPktTsbPdTime(m_pUnit[i]->m_Packet.getMsgTimeStamp());
            int64_t towait = (*tsbpdtime - CTimer::getTime());
            if (towait > 0)
            {
                HLOGC(mglog.Debug, log << "getRcvReadyMsg: POS=" << i
                        << " +" << ((i - m_iStartPos + m_iSize) % m_iSize)
                        << " pkt %" << curpktseq.get()
                        << " NOT ready to play (only in " << (towait/1000.0) << "ms)");
                return false;
            }

            if (m_pUnit[i]->m_Packet.getMsgCryptoFlags() != EK_NOENC)
            {
                IF_HEAVY_LOGGING(reason = "DECRYPTION FAILED");
                freeunit = true; /* packet not decrypted */
            }
            else
            {
                HLOGC(mglog.Debug, log << "getRcvReadyMsg: POS=" << i
                        << " +" << ((i - m_iStartPos + m_iSize) % m_iSize)
                        << " pkt %" << curpktseq.get()
                        << " ready to play (delayed " << (-towait/1000.0) << "ms)");
                return true;
            }
        }

        if (freeunit)
        {
            HLOGC(mglog.Debug, log << "getRcvReadyMsg: POS=" << i << " FREED");
            /* removed skipped, dropped, undecryptable bytes from rcv buffer */
            const int rmbytes = (int)m_pUnit[i]->m_Packet.getLength();
            countBytes(-1, -rmbytes, true);

            CUnit* tmp = m_pUnit[i];
            m_pUnit[i] = NULL;
            m_pUnitQueue->makeUnitFree(tmp);

            if (++m_iStartPos == m_iSize)
                m_iStartPos = 0;
        }
    }

    HLOGC(mglog.Debug, log << "getRcvReadyMsg: nothing to deliver: " << reason);
    return false;
}


/*
* Return receivable data status (packet timestamp ready to play if TsbPd mode)
* Return playtime (tsbpdtime) of 1st packet in queue, ready to play or not
*
* Return data ready to be received (packet timestamp ready to play if TsbPd mode)
* Using getRcvDataSize() to know if there is something to read as it was widely
* used in the code (core.cpp) is expensive in TsbPD mode, hence this simpler function
* that only check if first packet in queue is ready.
*/
bool CRcvBuffer::isRcvDataReady(ref_t<uint64_t> tsbpdtime, ref_t<int32_t> curpktseq)
{
   *tsbpdtime = 0;

   if (m_bTsbPdMode)
   {
       CPacket* pkt = getRcvReadyPacket();
       if ( pkt )
       {
            /* 
            * Acknowledged data is available,
            * Only say ready if time to deliver.
            * Report the timestamp, ready or not.
            */
            *curpktseq = pkt->getSeqNo();
            *tsbpdtime = getPktTsbPdTime(pkt->getMsgTimeStamp());
            if (*tsbpdtime <= CTimer::getTime())
               return true;
       }
       return false;
   }

   return isRcvDataAvailable();
}

// XXX This function may be called only after checking
// if m_bTsbPdMode.
CPacket* CRcvBuffer::getRcvReadyPacket()
{
    for (int i = m_iStartPos, n = m_iLastAckPos; i != n; i = (i + 1) % m_iSize)
    {
        /* 
         * Skip missing packets that did not arrive in time.
         */
        if ( m_pUnit[i] && m_pUnit[i]->m_iFlag == CUnit::GOOD )
            return &m_pUnit[i]->m_Packet;
    }

    return 0;
}

bool CRcvBuffer::isRcvDataReady()
{
   uint64_t tsbpdtime;
   int32_t seq;

   return isRcvDataReady(Ref(tsbpdtime), Ref(seq));
}

int CRcvBuffer::getAvailBufSize() const
{
   // One slot must be empty in order to tell the difference between "empty buffer" and "full buffer"
   return m_iSize - getRcvDataSize() - 1;
}

int CRcvBuffer::getRcvDataSize() const
{
   if (m_iLastAckPos >= m_iStartPos)
      return m_iLastAckPos - m_iStartPos;

   return m_iSize + m_iLastAckPos - m_iStartPos;
}

int CRcvBuffer::debugGetSize() const
{
    // Does exactly the same as getRcvDataSize, but
    // it should be used FOR INFORMATIONAL PURPOSES ONLY.
    // The source values might be changed in another thread
    // during the calculation, although worst case the
    // resulting value may differ to the real buffer size by 1.
    int from = m_iStartPos, to = m_iLastAckPos;
    int size = to - from;
    if (size < 0)
        size += m_iSize;

    return size;
}


bool CRcvBuffer::empty() const
{
    // This will not always return the intended value,
    // that is, it may return false when the buffer really is
    // empty - but it will return true then in one of next calls.
    // This function will be always called again at some point
    // if it returned false, and on true the connection
    // is going to be broken - so this behavior is acceptable.
    return m_iStartPos == m_iLastAckPos;
}


#ifdef SRT_ENABLE_RCVBUFSZ_MAVG
/* Return moving average of acked data pkts, bytes, and timespan (ms) of the receive buffer */
int CRcvBuffer::getRcvAvgDataSize(int &bytes, int &timespan)
{
   timespan = m_TimespanMAvg;
   bytes = m_iBytesCountMAvg;
   return(m_iCountMAvg);
}

/* Update moving average of acked data pkts, bytes, and timespan (ms) of the receive buffer */
void CRcvBuffer::updRcvAvgDataSize(uint64_t now)
{
   const uint64_t elapsed_ms = (now - m_LastSamplingTime) / 1000; //ms since last sampling

   if ((1000000 / SRT_MAVG_SAMPLING_RATE) / 1000 > elapsed_ms)
      return; /* Last sampling too recent, skip */

   if (1000 < elapsed_ms)
   {
      /* No sampling in last 1 sec, initialize/reset moving average */
      m_iCountMAvg = getRcvDataSize(m_iBytesCountMAvg, m_TimespanMAvg);
      m_LastSamplingTime = now;

      HLOGC(dlog.Debug, log << "getRcvDataSize: " << m_iCountMAvg << " " << m_iBytesCountMAvg
              << " " << m_TimespanMAvg << " ms elapsed_ms: " << elapsed_ms << " ms");
   }
   else if ((1000000 / SRT_MAVG_SAMPLING_RATE) / 1000 <= elapsed_ms)
   {
      /*
      * Weight last average value between -1 sec and last sampling time (LST)
      * and new value between last sampling time and now
      *                                      |elapsed_ms|
      *   +----------------------------------+-------+
      *  -1                                 LST      0(now)
      */
      int instspan;
      int bytescount;
      int count = getRcvDataSize(bytescount, instspan);

      m_iCountMAvg      = (int)(((count      * (1000 - elapsed_ms)) + (count      * elapsed_ms)) / 1000);
      m_iBytesCountMAvg = (int)(((bytescount * (1000 - elapsed_ms)) + (bytescount * elapsed_ms)) / 1000);
      m_TimespanMAvg    = (int)(((instspan   * (1000 - elapsed_ms)) + (instspan   * elapsed_ms)) / 1000);
      m_LastSamplingTime = now;

      HLOGC(dlog.Debug, log << "getRcvDataSize: " << count << " " << bytescount << " " << instspan
              << " ms elapsed_ms: " << elapsed_ms << " ms");
   }
}
#endif /* SRT_ENABLE_RCVBUFSZ_MAVG */

/* Return acked data pkts, bytes, and timespan (ms) of the receive buffer */
int CRcvBuffer::getRcvDataSize(int &bytes, int &timespan)
{
   timespan = 0;
   if (m_bTsbPdMode)
   {
      /* skip invalid entries */
      int i,n;
      for (i = m_iStartPos, n = m_iLastAckPos; i != n; i = (i + 1) % m_iSize)
      {
         if ((NULL != m_pUnit[i]) && (CUnit::GOOD == m_pUnit[i]->m_iFlag))
             break;
      }

      /* Get a valid startpos */
      int startpos = i;
      int endpos = n;

      if (m_iLastAckPos != startpos) 
      {
         /*
         *     |<--- DataSpan ---->|<- m_iMaxPos ->|
         * +---+---+---+---+---+---+---+---+---+---+---+---
         * |   | 1 | 1 | 1 | 0 | 0 | 1 | 1 | 0 | 1 |   |     m_pUnits[]
         * +---+---+---+---+---+---+---+---+---+---+---+---
         *       |                   |
         *       \_ m_iStartPos      \_ m_iLastAckPos
         *        
         * m_pUnits[startpos] shall be valid (->m_iFlag==CUnit::GOOD).
         * If m_pUnits[m_iLastAckPos-1] is not valid (NULL or ->m_iFlag!=CUnit::GOOD), 
         * it means m_pUnits[m_iLastAckPos] is valid since a valid unit is needed to skip.
         * Favor m_pUnits[m_iLastAckPos] if valid over [m_iLastAckPos-1] to include the whole acked interval.
         */
         if ((m_iMaxPos <= 0)
                 || (!m_pUnit[m_iLastAckPos])
                 || (m_pUnit[m_iLastAckPos]->m_iFlag != CUnit::GOOD))
         {
            endpos = (m_iLastAckPos == 0 ? m_iSize - 1 : m_iLastAckPos - 1);
         }

         if ((NULL != m_pUnit[endpos]) && (NULL != m_pUnit[startpos]))
         {
            uint64_t startstamp = getPktTsbPdTime(m_pUnit[startpos]->m_Packet.getMsgTimeStamp());
            uint64_t endstamp = getPktTsbPdTime(m_pUnit[endpos]->m_Packet.getMsgTimeStamp());
            /* 
            * There are sampling conditions where spantime is < 0 (big unsigned value).
            * It has been observed after changing the SRT latency from 450 to 200 on the sender.
            *
            * Possible packet order corruption when dropping packet, 
            * cause by bad thread protection when adding packet in queue
            * was later discovered and fixed. Security below kept. 
            *
            * DateTime                 RecvRate LostRate DropRate AvailBw     RTT   RecvBufs PdDelay
            * 2014-12-08T15:04:25-0500     4712      110        0   96509  33.710        393     450
            * 2014-12-08T15:04:35-0500     4512       95        0  107771  33.493 1496542976     200
            * 2014-12-08T15:04:40-0500     4213      106        3  107352  53.657    9499425     200
            * 2014-12-08T15:04:45-0500     4575      104        0  102194  53.614      59666     200
            * 2014-12-08T15:04:50-0500     4475      124        0  100543  53.526        505     200
            */
            if (endstamp > startstamp)
                timespan = (int)((endstamp - startstamp) / 1000);
         }
         /* 
         * Timespan can be less then 1000 us (1 ms) if few packets. 
         * Also, if there is only one pkt in buffer, the time difference will be 0.
         * Therefore, always add 1 ms if not empty.
         */
         if (0 < m_iAckedPktsCount)
            timespan += 1;
      }
   }
   HLOGF(dlog.Debug, "getRcvDataSize: %6d %6d %6d ms\n", m_iAckedPktsCount, m_iAckedBytesCount, timespan);
   bytes = m_iAckedBytesCount;
   return m_iAckedPktsCount;
}

int CRcvBuffer::getRcvAvgPayloadSize() const
{
   return m_iAvgPayloadSz;
}

void CRcvBuffer::dropMsg(int32_t msgno, bool using_rexmit_flag)
{
   for (int i = m_iStartPos, n = (m_iLastAckPos + m_iMaxPos) % m_iSize; i != n; i = (i + 1) % m_iSize)
      if ((m_pUnit[i] != NULL) 
              && (m_pUnit[i]->m_Packet.getMsgSeq(using_rexmit_flag) == msgno))
         m_pUnit[i]->m_iFlag = CUnit::DROPPED;
}

uint64_t CRcvBuffer::getTsbPdTimeBase(uint32_t timestamp)
{
   /* 
   * Packet timestamps wrap around every 01h11m35s (32-bit in usec)
   * When added to the peer start time (base time), 
   * wrapped around timestamps don't provide a valid local packet delevery time.
   *
   * A wrap check period starts 30 seconds before the wrap point.
   * In this period, timestamps smaller than 30 seconds are considered to have wrapped around (then adjusted).
   * The wrap check period ends 30 seconds after the wrap point, afterwhich time base has been adjusted.
   */ 
   uint64_t carryover = 0;

   // This function should generally return the timebase for the given timestamp.
   // It's assumed that the timestamp, for which this function is being called,
   // is received as monotonic clock. This function then traces the changes in the
   // timestamps passed as argument and catches the moment when the 64-bit timebase
   // should be increased by a "segment length" (MAX_TIMESTAMP+1).

   // The checks will be provided for the following split:
   // [INITIAL30][FOLLOWING30]....[LAST30] <-- == CPacket::MAX_TIMESTAMP
   //
   // The following actions should be taken:
   // 1. Check if this is [LAST30]. If so, ENTER TSBPD-wrap-check state
   // 2. Then, it should turn into [INITIAL30] at some point. If so, use carryover MAX+1.
   // 3. Then it should switch to [FOLLOWING30]. If this is detected,
   //    - EXIT TSBPD-wrap-check state
   //    - save the carryover as the current time base.

   if (m_bTsbPdWrapCheck) 
   {
       // Wrap check period.

       if (timestamp < TSBPD_WRAP_PERIOD)
       {
           carryover = uint64_t(CPacket::MAX_TIMESTAMP) + 1;
       }
       // 
       else if ((timestamp >= TSBPD_WRAP_PERIOD)
               &&  (timestamp <= (TSBPD_WRAP_PERIOD * 2)))
       {
           /* Exiting wrap check period (if for packet delivery head) */
           m_bTsbPdWrapCheck = false;
           m_ullTsbPdTimeBase += uint64_t(CPacket::MAX_TIMESTAMP) + 1;
           tslog.Debug("tsbpd wrap period ends");
       }
   }
   // Check if timestamp is in the last 30 seconds before reaching the MAX_TIMESTAMP.
   else if (timestamp > (CPacket::MAX_TIMESTAMP - TSBPD_WRAP_PERIOD))
   {
      /* Approching wrap around point, start wrap check period (if for packet delivery head) */
      m_bTsbPdWrapCheck = true;
      tslog.Debug("tsbpd wrap period begins");
   }
   return(m_ullTsbPdTimeBase + carryover);
}

uint64_t CRcvBuffer::getPktTsbPdTime(uint32_t timestamp)
{
   return(getTsbPdTimeBase(timestamp) + m_uTsbPdDelay + timestamp + m_DriftTracer.drift());
}

int CRcvBuffer::setRcvTsbPdMode(uint64_t timebase, uint32_t delay)
{
    m_bTsbPdMode = true;
    m_bTsbPdWrapCheck = false;

    // Timebase passed here comes is calculated as:
    // >>> CTimer::getTime() - ctrlpkt->m_iTimeStamp
    // where ctrlpkt is the packet with SRT_CMD_HSREQ message.
    //
    // This function is called in the HSREQ reception handler only.
    m_ullTsbPdTimeBase = timebase;
    // XXX Seems like this may not work correctly.
    // At least this solution this way won't work with application-supplied
    // timestamps. For that case the timestamps should be taken exclusively
    // from the data packets because in case of application-supplied timestamps
    // they come from completely different server and undergo different rules
    // of network latency and drift.
    m_uTsbPdDelay = delay;
    return 0;
}

#ifdef SRT_DEBUG_TSBPD_DRIFT
void CRcvBuffer::printDriftHistogram(int64_t iDrift)
{
     /*
      * Build histogram of drift values
      * First line  (ms): <=-10.0 -9.0 ... -1.0 - 0.0 + 1.0 ... 9.0 >=10.0
      * Second line (ms):         -0.9 ... -0.1 - 0.0 + 0.1 ... 0.9
      *  0    0    0    0    0    0    0    0    0    0 -    0 +    0    0    0    1    0    0    0    0    0    0
      *       0    0    0    0    0    0    0    0    0 -    0 +    0    0    0    0    0    0    0    0    0
      */
    iDrift /= 100;  // uSec to 100 uSec (0.1ms)
    if (-10 < iDrift && iDrift < 10)
    {
        /* Fill 100us histogram -900 .. 900 us 100 us increments */
        m_TsbPdDriftHisto100us[10 + iDrift]++;
    }
    else
    {
        /* Fill 1ms histogram <=-10.0, -9.0 .. 9.0, >=10.0 ms in 1 ms increments */
        iDrift /= 10;   // 100uSec to 1ms
        if (-10 < iDrift && iDrift < 10) m_TsbPdDriftHisto1ms[10 + iDrift]++;
        else if (iDrift <= -10)          m_TsbPdDriftHisto1ms[0]++;
        else                             m_TsbPdDriftHisto1ms[20]++;
    }

    if ((m_iTsbPdDriftNbSamples % TSBPD_DRIFT_PRT_SAMPLES) == 0)
    {
        int *histo = m_TsbPdDriftHisto1ms;

        fprintf(stderr, "%4d %4d %4d %4d %4d %4d %4d %4d %4d %4d - %4d + ",
                histo[0],histo[1],histo[2],histo[3],histo[4],
                histo[5],histo[6],histo[7],histo[8],histo[9],histo[10]);
        fprintf(stderr, "%4d %4d %4d %4d %4d %4d %4d %4d %4d %4d\n",
                histo[11],histo[12],histo[13],histo[14],histo[15],
                histo[16],histo[17],histo[18],histo[19],histo[20]);

        histo = m_TsbPdDriftHisto100us;
        fprintf(stderr, "     %4d %4d %4d %4d %4d %4d %4d %4d %4d - %4d + ",
                histo[1],histo[2],histo[3],histo[4],histo[5],
                histo[6],histo[7],histo[8],histo[9],histo[10]);
        fprintf(stderr, "%4d %4d %4d %4d %4d %4d %4d %4d %4d\n",
                histo[11],histo[12],histo[13],histo[14],histo[15],
                histo[16],histo[17],histo[18],histo[19]);
    }
}

void CRcvBuffer::printDriftOffset(int tsbPdOffset, int tsbPdDriftAvg)
{
    char szTime[32] = {};
    uint64_t now = CTimer::getTime();
    time_t tnow = (time_t)(now/1000000);
    strftime(szTime, sizeof(szTime), "%H:%M:%S", localtime(&tnow));
    fprintf(stderr, "%s.%03d: tsbpd offset=%d drift=%d usec\n", 
            szTime, (int)((now%1000000)/1000), tsbPdOffset, tsbPdDriftAvg);
    memset(m_TsbPdDriftHisto100us, 0, sizeof(m_TsbPdDriftHisto100us));
    memset(m_TsbPdDriftHisto1ms, 0, sizeof(m_TsbPdDriftHisto1ms));
}
#endif /* SRT_DEBUG_TSBPD_DRIFT */

void CRcvBuffer::addRcvTsbPdDriftSample(uint32_t timestamp, pthread_mutex_t& mutex_to_lock)
{
    if (!m_bTsbPdMode) // Not checked unless in TSBPD mode
        return;
    /*
     * TsbPD time drift correction
     * TsbPD time slowly drift over long period depleting decoder buffer or raising latency
     * Re-evaluate the time adjustment value using a receiver control packet (ACK-ACK).
     * ACK-ACK timestamp is RTT/2 ago (in sender's time base)
     * Data packet have origin time stamp which is older when retransmitted so not suitable for this.
     *
     * Every TSBPD_DRIFT_MAX_SAMPLES packets, the average drift is calculated
     * if -TSBPD_DRIFT_MAX_VALUE < avgTsbPdDrift < TSBPD_DRIFT_MAX_VALUE uSec, pass drift value to RcvBuffer to adjust delevery time.
     * if outside this range, adjust this->TsbPdTimeOffset and RcvBuffer->TsbPdTimeBase by +-TSBPD_DRIFT_MAX_VALUE uSec
     * to maintain TsbPdDrift values in reasonable range (-5ms .. +5ms).
     */

    // Note important thing: this function is being called _EXCLUSIVELY_ in the handler
    // of UMSG_ACKACK command reception. This means that the timestamp used here comes
    // from the CONTROL domain, not DATA domain (timestamps from DATA domain may be
    // either schedule time or a time supplied by the application).

    int64_t iDrift = CTimer::getTime() - (getTsbPdTimeBase(timestamp) + timestamp);

    CGuard::enterCS(mutex_to_lock);

    bool updated = m_DriftTracer.update(iDrift);

#ifdef SRT_DEBUG_TSBPD_DRIFT
    printDriftHistogram(iDrift);
#endif /* SRT_DEBUG_TSBPD_DRIFT */

    if ( updated )
    {
#ifdef SRT_DEBUG_TSBPD_DRIFT
        printDriftOffset(m_DriftTracer.overdrift(), m_DriftTracer.drift());
#endif /* SRT_DEBUG_TSBPD_DRIFT */

        m_ullTsbPdTimeBase += m_DriftTracer.overdrift();
    }

    CGuard::leaveCS(mutex_to_lock);
}

int CRcvBuffer::readMsg(char* data, int len)
{
    SRT_MSGCTRL dummy = srt_msgctrl_default;
    return readMsg(data, len, Ref(dummy));
}


int CRcvBuffer::readMsg(char* data, int len, ref_t<SRT_MSGCTRL> r_msgctl)
{
    SRT_MSGCTRL& msgctl = *r_msgctl;
    int p, q;
    bool passack;
    bool empty = true;
    uint64_t& rplaytime = msgctl.srctime;

    if (m_bTsbPdMode)
    {
        passack = false;
        int seq = 0;

        if (getRcvReadyMsg(Ref(rplaytime), Ref(seq)))
        {
            empty = false;

            // In TSBPD mode you always read one message
            // at a time and a message always fits in one UDP packet,
            // so in one "unit".
            p = q = m_iStartPos;

#ifdef SRT_DEBUG_TSBPD_OUTJITTER
            uint64_t now = CTimer::getTime();
            if ((now - rplaytime)/10 < 10)
                m_ulPdHisto[0][(now - rplaytime)/10]++;
            else if ((now - rplaytime)/100 < 10)
                m_ulPdHisto[1][(now - rplaytime)/100]++;
            else if ((now - rplaytime)/1000 < 10)
                m_ulPdHisto[2][(now - rplaytime)/1000]++;
            else
                m_ulPdHisto[3][1]++;
#endif   /* SRT_DEBUG_TSBPD_OUTJITTER */
        }
    }
    else
    {
        rplaytime = 0;
        if (scanMsg(Ref(p), Ref(q), Ref(passack)))
            empty = false;

    }

    if (empty)
        return 0;

    // This should happen just once. By 'empty' condition
    // we have a guarantee that m_pUnit[p] exists and is valid.
    CPacket& pkt1 = m_pUnit[p]->m_Packet;

    // This returns the sequence number and message number to
    // the API caller.
    msgctl.pktseq = pkt1.getSeqNo();
    msgctl.msgno = pkt1.getMsgSeq();

    SRT_ASSERT(len > 0);
    int rs = len > 0 ? len : 0;
    while (p != (q + 1) % m_iSize)
    {
        const int pktlen = (int)m_pUnit[p]->m_Packet.getLength();
        if (pktlen > 0)
            countBytes(-1, -pktlen, true);

        const int unitsize = ((rs >= 0) && (pktlen > rs)) ? rs : pktlen;

        HLOGC(mglog.Debug, log << "readMsg: checking unit POS=" << p);

        HLOGC(mglog.Debug, log << "readMsg: checking unit POS=" << p);

        if (unitsize > 0)
        {
            memcpy(data, m_pUnit[p]->m_Packet.m_pcData, unitsize);
            data += unitsize;
            rs -= unitsize;
            /* we removed bytes form receive buffer */
            countBytes(-1, -unitsize, true);


#if ENABLE_HEAVY_LOGGING
            {
                static uint64_t prev_now;
                static uint64_t prev_srctime;
                CPacket& pkt = m_pUnit[p]->m_Packet;

                int32_t seq = pkt.m_iSeqNo;

                uint64_t nowtime = CTimer::getTime();
                //CTimer::rdtsc(nowtime);
                uint64_t srctime = getPktTsbPdTime(m_pUnit[p]->m_Packet.getMsgTimeStamp());

                int64_t timediff = nowtime - srctime;
                int64_t nowdiff = prev_now ? (nowtime - prev_now) : 0;
                uint64_t srctimediff = prev_srctime ? (srctime - prev_srctime) : 0;

                HLOGC(dlog.Debug, log << CONID() << "readMsg: DELIVERED seq=" << seq
                        << " from POS=" << p << " T="
                        << FormatTime(srctime) << " in " << (timediff/1000.0)
                        << "ms - TIME-PREVIOUS: PKT: " << (srctimediff/1000.0)
                        << " LOCAL: " << (nowdiff/1000.0)
<<<<<<< HEAD
                        << " !" << BufferStamp(pkt.data(), pkt.size()));
=======
                        << " !" << BufferStamp(pkt.m_pcData, pkt.getLength()));
>>>>>>> 9b01aacc

                prev_now = nowtime;
                prev_srctime = srctime;
            }
#endif
        }
        else
        {
            HLOGC(dlog.Debug, log << CONID() << "readMsg: SKIPPED POS=" << p << " - ZERO SIZE UNIT");
        }

        if (!passack)
        {
            HLOGC(dlog.Debug, log << CONID() << "readMsg: FREEING UNIT POS=" << p);
            CUnit* tmp = m_pUnit[p];
            m_pUnit[p] = NULL;
            m_pUnitQueue->makeUnitFree(tmp);
        }
        else
        {
            HLOGC(dlog.Debug, log << CONID() << "readMsg: PASSACK UNIT POS=" << p);
            m_pUnit[p]->m_iFlag = CUnit::PASSACK;
        }

        if (++ p == m_iSize)
            p = 0;
    }

    if (!passack)
        m_iStartPos = (q + 1) % m_iSize;

    return len - rs;
}


bool CRcvBuffer::scanMsg(ref_t<int> r_p, ref_t<int> r_q, ref_t<bool> passack)
{
    int& p = *r_p;
    int& q = *r_q;

    // empty buffer
    if ((m_iStartPos == m_iLastAckPos) && (m_iMaxPos <= 0))
    {
        HLOGC(mglog.Debug, log << "scanMsg: empty buffer");
        return false;
    }

    int rmpkts = 0;
    int rmbytes = 0;
    //skip all bad msgs at the beginning
    while (m_iStartPos != m_iLastAckPos)
    {
        // Roll up to the first valid unit
        if (!m_pUnit[m_iStartPos])
        {
            if (++ m_iStartPos == m_iSize)
                m_iStartPos = 0;
            continue;
        }

        // Note: PB_FIRST | PB_LAST == PB_SOLO.
        // testing if boundary() & PB_FIRST tests if the msg is first OR solo.
        if ( m_pUnit[m_iStartPos]->m_iFlag == CUnit::GOOD
                && m_pUnit[m_iStartPos]->m_Packet.getMsgBoundary() & PB_FIRST )
        {
            bool good = true;

            // look ahead for the whole message

            // We expect to see either of:
            // [PB_FIRST] [PB_SUBSEQUENT] [PB_SUBSEQUENT] [PB_LAST]
            // [PB_SOLO]
            // but not:
            // [PB_FIRST] NULL ...
            // [PB_FIRST] FREE/PASSACK/DROPPED...
            // If the message didn't look as expected, interrupt this.

            // This begins with a message starting at m_iStartPos
            // up to m_iLastAckPos OR until the PB_LAST message is found.
            // If any of the units on this way isn't good, this OUTER loop
            // will be interrupted.
            for (int i = m_iStartPos; i != m_iLastAckPos;)
            {
                if (!m_pUnit[i] || m_pUnit[i]->m_iFlag != CUnit::GOOD)
                {
                    good = false;
                    break;
                }

                // Likewise, boundary() & PB_LAST will be satisfied for last OR solo.
                if ( m_pUnit[i]->m_Packet.getMsgBoundary() & PB_LAST )
                    break;

                if (++ i == m_iSize)
                    i = 0;
            }

            if (good)
                break;
        }

        CUnit* tmp = m_pUnit[m_iStartPos];
        m_pUnit[m_iStartPos] = NULL;
        rmpkts++;
        rmbytes += (int) tmp->m_Packet.getLength();
        m_pUnitQueue->makeUnitFree(tmp);

        if (++ m_iStartPos == m_iSize)
            m_iStartPos = 0;
    }
    /* we removed bytes form receive buffer */
    countBytes(-rmpkts, -rmbytes, true);

    // Not sure if this is correct, but this above 'while' loop exits
    // under the following conditions only:
    // - m_iStartPos == m_iLastAckPos (that makes passack = true)
    // - found at least GOOD unit with PB_FIRST and not all messages up to PB_LAST are good,
    //   in which case it returns with m_iStartPos <% m_iLastAckPos (earlier)
    // Also all units that lied before m_iStartPos are removed.

    p = -1;                  // message head
    q = m_iStartPos;         // message tail
    *passack = m_iStartPos == m_iLastAckPos;
    bool found = false;

    // looking for the first message
    //>>m_pUnit[size + m_iMaxPos] is not valid 

    // XXX Would be nice to make some very thorough refactoring here.

    // This rolls by q variable from m_iStartPos up to m_iLastAckPos,
    // actually from the first message up to the one with PB_LAST
    // or PB_SOLO boundary.

    // The 'i' variable used in this loop is just a stub, and the
    // upper value is just to make it "virtually infinite, but with
    // no exaggeration" (actually it makes sure that this loop does
    // not roll more than around the whole cyclic container). This variable
    // isn't used inside the loop at all.

    for (int i = 0, n = m_iMaxPos + getRcvDataSize(); i < n; ++ i)
    {
        if (m_pUnit[q] && m_pUnit[q]->m_iFlag == CUnit::GOOD)
        {
            // Equivalent pseudocode:
            // PacketBoundary bound = m_pUnit[q]->m_Packet.getMsgBoundary();
            // if ( IsSet(bound, PB_FIRST) )
            //     p = q;
            // if ( IsSet(bound, PB_LAST) && p != -1 ) 
            //     found = true;
            //
            // Not implemented this way because it uselessly check p for -1
            // also after setting it explicitly.

            switch (m_pUnit[q]->m_Packet.getMsgBoundary())
            {
            case PB_SOLO: // 11
                p = q;
                found = true;
                break;

            case PB_FIRST: // 10
                p = q;
                break;

            case PB_LAST: // 01
                if (p != -1)
                    found = true;
                break;

            case PB_SUBSEQUENT:
                ; // do nothing (caught first, rolling for last)
            }
        }
        else
        {
            // a hole in this message, not valid, restart search
            p = -1;
        }

        // 'found' is set when the current iteration hit a message with PB_LAST
        // (including PB_SOLO since the very first message).
        if (found)
        {
            // the msg has to be ack'ed or it is allowed to read out of order, and was not read before
            if (!*passack || !m_pUnit[q]->m_Packet.getMsgOrderFlag())
            {
                HLOGC(mglog.Debug, log << "scanMsg: found next-to-broken message, delivering OUT OF ORDER.");
                break;
            }

            found = false;
        }

        if (++ q == m_iSize)
            q = 0;

        if (q == m_iLastAckPos)
            *passack = true;
    }

    // no msg found
    if (!found)
    {
        // NOTE:
        // This situation may only happen if:
        // - Found a packet with PB_FIRST, so p = q at the moment when it was found
        // - Possibly found following components of that message up to shifted q
        // - Found no terminal packet (PB_LAST) for that message.

        // if the message is larger than the receiver buffer, return part of the message
        if ((p != -1) && ((q + 1) % m_iSize == p))
        {
            HLOGC(mglog.Debug, log << "scanMsg: BUFFER FULL and message is INCOMPLETE. Returning PARTIAL MESSAGE.");
            found = true;
        }
        else
        {
            HLOGC(mglog.Debug, log << "scanMsg: PARTIAL or NO MESSAGE found: p=" << p << " q=" << q);
        }
    }
    else
    {
        HLOGC(mglog.Debug, log << "scanMsg: extracted message p=" << p << " q=" << q << " (" << ((q-p+m_iSize+1)%m_iSize) << " packets)");
    }

    return found;
}<|MERGE_RESOLUTION|>--- conflicted
+++ resolved
@@ -1658,11 +1658,7 @@
                         << FormatTime(srctime) << " in " << (timediff/1000.0)
                         << "ms - TIME-PREVIOUS: PKT: " << (srctimediff/1000.0)
                         << " LOCAL: " << (nowdiff/1000.0)
-<<<<<<< HEAD
                         << " !" << BufferStamp(pkt.data(), pkt.size()));
-=======
-                        << " !" << BufferStamp(pkt.m_pcData, pkt.getLength()));
->>>>>>> 9b01aacc
 
                 prev_now = nowtime;
                 prev_srctime = srctime;
