--- conflicted
+++ resolved
@@ -1241,23 +1241,11 @@
 
 int CRcvBuffer::debugGetSize() const
 {
-<<<<<<< HEAD
-    // This is slick as being called in the worker thread.
-    // Use it only as informative, to display in the logs,
-    // never in any serious calculations.
-
-    // This is exactly the same code as getRcvDataSize,
-    // with the exception that it locks values in the beginning,
-    // so it reports the first caught value at this moment.
-    // Worst case scenario, this value might happen to be
-    // greater by 1 towards the value that is at this moment.
-=======
     // Does exactly the same as getRcvDataSize, but
     // it should be used FOR INFORMATIONAL PURPOSES ONLY.
     // The source values might be changed in another thread
     // during the calculation, although worst case the
     // resulting value may differ to the real buffer size by 1.
->>>>>>> 38f7bbaf
     int from = m_iStartPos, to = m_iLastAckPos;
     int size = to - from;
     if (size < 0)
@@ -1266,8 +1254,6 @@
     return size;
 }
 
-<<<<<<< HEAD
-=======
 
 bool CRcvBuffer::empty() const
 {
@@ -1280,7 +1266,25 @@
     return m_iStartPos == m_iLastAckPos;
 }
 
->>>>>>> 38f7bbaf
+int CRcvBuffer::debugGetSize() const
+{
+    // This is slick as being called in the worker thread.
+    // Use it only as informative, to display in the logs,
+    // never in any serious calculations.
+
+    // This is exactly the same code as getRcvDataSize,
+    // with the exception that it locks values in the beginning,
+    // so it reports the first caught value at this moment.
+    // Worst case scenario, this value might happen to be
+    // greater by 1 towards the value that is at this moment.
+    int from = m_iStartPos, to = m_iLastAckPos;
+    int size = to - from;
+    if (size < 0)
+        size += m_iSize;
+
+    return size;
+}
+
 
 #ifdef SRT_ENABLE_RCVBUFSZ_MAVG
 /* Return moving average of acked data pkts, bytes, and timespan (ms) of the receive buffer */
