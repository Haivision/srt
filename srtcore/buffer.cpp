--- conflicted
+++ resolved
@@ -1244,19 +1244,6 @@
    return m_iSize + m_iLastAckPos - m_iStartPos;
 }
 
-<<<<<<< HEAD
-bool CRcvBuffer::empty() const
-{
-    // This is slick because these data are normally used by the
-    // application thread, whereas this function will be called
-    // from the RcvQ:worker thread. Fortunately, the only wrong
-    // result can be that this function returns "false", when
-    // the buffer is actually empty at the same time, but when
-    // the buffer is already "empty", the functions running in
-    // the user's thread can't change this state. So effectively
-    // here "true" means "surely empty", and "false" means
-    // "not necessarily empty". We don't need more precise information.
-=======
 int CRcvBuffer::debugGetSize() const
 {
     // Does exactly the same as getRcvDataSize, but
@@ -1281,7 +1268,6 @@
     // This function will be always called again at some point
     // if it returned false, and on true the connection
     // is going to be broken - so this behavior is acceptable.
->>>>>>> 64184c37
     return m_iStartPos == m_iLastAckPos;
 }
 
