--- conflicted
+++ resolved
@@ -419,15 +419,11 @@
 
 int CSndBuffer::readData(const int offset, ref_t<CPacket> r_packet, ref_t<uint64_t> r_srctime, ref_t<int> r_msglen)
 {
-<<<<<<< HEAD
    int32_t& msgno_bitset = r_packet.get().m_iMsgNo;
    uint64_t& srctime = *r_srctime;
    int& msglen = *r_msglen;
 
-   CGuard bufferguard(m_BufLock);
-=======
    CGuard bufferguard(m_BufLock, "Buf");
->>>>>>> d9da7762
 
    Block* p = m_pFirstBlock;
 
