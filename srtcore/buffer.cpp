/*
 * SRT - Secure, Reliable, Transport
 * Copyright (c) 2018 Haivision Systems Inc.
 *
 * This Source Code Form is subject to the terms of the Mozilla Public
 * License, v. 2.0. If a copy of the MPL was not distributed with this
 * file, You can obtain one at http://mozilla.org/MPL/2.0/.
 *
 */

/*****************************************************************************
Copyright (c) 2001 - 2011, The Board of Trustees of the University of Illinois.
All rights reserved.

Redistribution and use in source and binary forms, with or without
modification, are permitted provided that the following conditions are
met:

* Redistributions of source code must retain the above
  copyright notice, this list of conditions and the
  following disclaimer.

* Redistributions in binary form must reproduce the
  above copyright notice, this list of conditions
  and the following disclaimer in the documentation
  and/or other materials provided with the distribution.

* Neither the name of the University of Illinois
  nor the names of its contributors may be used to
  endorse or promote products derived from this
  software without specific prior written permission.

THIS SOFTWARE IS PROVIDED BY THE COPYRIGHT HOLDERS AND CONTRIBUTORS "AS
IS" AND ANY EXPRESS OR IMPLIED WARRANTIES, INCLUDING, BUT NOT LIMITED TO,
THE IMPLIED WARRANTIES OF MERCHANTABILITY AND FITNESS FOR A PARTICULAR
PURPOSE ARE DISCLAIMED. IN NO EVENT SHALL THE COPYRIGHT OWNER OR
CONTRIBUTORS BE LIABLE FOR ANY DIRECT, INDIRECT, INCIDENTAL, SPECIAL,
EXEMPLARY, OR CONSEQUENTIAL DAMAGES (INCLUDING, BUT NOT LIMITED TO,
PROCUREMENT OF SUBSTITUTE GOODS OR SERVICES; LOSS OF USE, DATA, OR
PROFITS; OR BUSINESS INTERRUPTION) HOWEVER CAUSED AND ON ANY THEORY OF
LIABILITY, WHETHER IN CONTRACT, STRICT LIABILITY, OR TORT (INCLUDING
NEGLIGENCE OR OTHERWISE) ARISING IN ANY WAY OUT OF THE USE OF THIS
SOFTWARE, EVEN IF ADVISED OF THE POSSIBILITY OF SUCH DAMAGE.
*****************************************************************************/

/*****************************************************************************
written by
   Yunhong Gu, last updated 03/12/2011
modified by
   Haivision Systems Inc.
*****************************************************************************/

#include "platform_sys.h"

#include <cstring>
#include <cmath>
#include "buffer.h"
#include "packet.h"
#include "core.h" // provides some constants
#include "logging.h"

using namespace std;
using namespace srt_logging;
using namespace srt;
using namespace srt::sync;

// You can change this value at build config by using "ENFORCE" options.
#if !defined(SRT_MAVG_SAMPLING_RATE)
#define SRT_MAVG_SAMPLING_RATE 40
#endif

bool AvgBufSize::isTimeToUpdate(const time_point& now) const
{
    const int      usMAvgBasePeriod = 1000000; // 1s in microseconds
    const int      us2ms            = 1000;
    const int      msMAvgPeriod     = (usMAvgBasePeriod / SRT_MAVG_SAMPLING_RATE) / us2ms;
    const uint64_t elapsed_ms       = count_milliseconds(now - m_tsLastSamplingTime); // ms since last sampling
    return (elapsed_ms >= msMAvgPeriod);
}

void AvgBufSize::update(const steady_clock::time_point& now, int pkts, int bytes, int timespan_ms)
{
    const uint64_t elapsed_ms       = count_milliseconds(now - m_tsLastSamplingTime); // ms since last sampling
    m_tsLastSamplingTime            = now;
    const uint64_t one_second_in_ms = 1000;
    if (elapsed_ms > one_second_in_ms)
    {
        // No sampling in last 1 sec, initialize average
        m_dCountMAvg      = pkts;
        m_dBytesCountMAvg = bytes;
        m_dTimespanMAvg   = timespan_ms;
        return;
    }

    //
    // weight last average value between -1 sec and last sampling time (LST)
    // and new value between last sampling time and now
    //                                      |elapsed_ms|
    //   +----------------------------------+-------+
    //  -1                                 LST      0(now)
    //
    m_dCountMAvg      = avg_iir_w<1000, double>(m_dCountMAvg, pkts, elapsed_ms);
    m_dBytesCountMAvg = avg_iir_w<1000, double>(m_dBytesCountMAvg, bytes, elapsed_ms);
    m_dTimespanMAvg   = avg_iir_w<1000, double>(m_dTimespanMAvg, timespan_ms, elapsed_ms);
}

int round_val(double val)
{
    return static_cast<int>(round(val));
}

CSndBuffer::CSndBuffer(int size, int mss)
    : m_BufLock()
    , m_pBlock(NULL)
    , m_pFirstBlock(NULL)
    , m_pCurrBlock(NULL)
    , m_pLastBlock(NULL)
    , m_pBuffer(NULL)
    , m_iNextMsgNo(1)
    , m_iSize(size)
    , m_iMSS(mss)
    , m_iCount(0)
    , m_iBytesCount(0)
    , m_iInRatePktsCount(0)
    , m_iInRateBytesCount(0)
    , m_InRatePeriod(INPUTRATE_FAST_START_US) // 0.5 sec (fast start)
    , m_iInRateBps(INPUTRATE_INITIAL_BYTESPS)
{
    // initial physical buffer of "size"
    m_pBuffer           = new Buffer;
    m_pBuffer->m_pcData = new char[m_iSize * m_iMSS];
    m_pBuffer->m_iSize  = m_iSize;
    m_pBuffer->m_pNext  = NULL;

    // circular linked list for out bound packets
    m_pBlock  = new Block;
    Block* pb = m_pBlock;
    for (int i = 1; i < m_iSize; ++i)
    {
        pb->m_pNext        = new Block;
        pb->m_iMsgNoBitset = 0;
        pb                 = pb->m_pNext;
    }
    pb->m_pNext = m_pBlock;

    pb       = m_pBlock;
    char* pc = m_pBuffer->m_pcData;
    for (int i = 0; i < m_iSize; ++i)
    {
        pb->m_pcData = pc;
        pb           = pb->m_pNext;
        pc += m_iMSS;
    }

    m_pFirstBlock = m_pCurrBlock = m_pLastBlock = m_pBlock;

    setupMutex(m_BufLock, "Buf");
}

CSndBuffer::~CSndBuffer()
{
    Block* pb = m_pBlock->m_pNext;
    while (pb != m_pBlock)
    {
        Block* temp = pb;
        pb          = pb->m_pNext;
        delete temp;
    }
    delete m_pBlock;

    while (m_pBuffer != NULL)
    {
        Buffer* temp = m_pBuffer;
        m_pBuffer    = m_pBuffer->m_pNext;
        delete[] temp->m_pcData;
        delete temp;
    }

    releaseMutex(m_BufLock);
}

void CSndBuffer::addBuffer(const char* data, int len, SRT_MSGCTRL& w_mctrl)
{
    int32_t&  w_msgno   = w_mctrl.msgno;
    int32_t&  w_seqno   = w_mctrl.pktseq;
    int64_t& w_srctime  = w_mctrl.srctime;
    const int& ttl      = w_mctrl.msgttl;
    int       size      = len / m_iMSS;
    if ((len % m_iMSS) != 0)
        size++;

    HLOGC(bslog.Debug,
          log << "addBuffer: size=" << m_iCount << " reserved=" << m_iSize << " needs=" << size << " buffers for "
              << len << " bytes");

    // dynamically increase sender buffer
    while (size + m_iCount >= m_iSize)
    {
        HLOGC(bslog.Debug, log << "addBuffer: ... still lacking " << (size + m_iCount - m_iSize) << " buffers...");
        increase();
    }

    const steady_clock::time_point time = steady_clock::now();
    const int32_t inorder = w_mctrl.inorder ? MSGNO_PACKET_INORDER::mask : 0;

    HLOGC(bslog.Debug,
          log << CONID() << "addBuffer: adding " << size << " packets (" << len << " bytes) to send, msgno="
              << (w_msgno > 0 ? w_msgno : m_iNextMsgNo) << (inorder ? "" : " NOT") << " in order");

    // The sequence number passed to this function is the sequence number
    // that the very first packet from the packet series should get here.
    // If there's more than one packet, this function must increase it by itself
    // and then return the accordingly modified sequence number in the reference.

    Block* s = m_pLastBlock;

    if (w_msgno == SRT_MSGNO_NONE) // DEFAULT-UNCHANGED msgno supplied
    {
        HLOGC(bslog.Debug, log << "addBuffer: using internally managed msgno=" << m_iNextMsgNo);
        w_msgno = m_iNextMsgNo;
    }
    else
    {
        HLOGC(bslog.Debug, log << "addBuffer: OVERWRITTEN by msgno supplied by caller: msgno=" << w_msgno);
        m_iNextMsgNo = w_msgno;
    }

    for (int i = 0; i < size; ++i)
    {
        int pktlen = len - i * m_iMSS;
        if (pktlen > m_iMSS)
            pktlen = m_iMSS;

        HLOGC(bslog.Debug,
              log << "addBuffer: %" << w_seqno << " #" << w_msgno << " spreading from=" << (i * m_iMSS)
                  << " size=" << pktlen << " TO BUFFER:" << (void*)s->m_pcData);
        memcpy((s->m_pcData), data + i * m_iMSS, pktlen);
        s->m_iLength = pktlen;

        s->m_iSeqNo = w_seqno;
        w_seqno     = CSeqNo::incseq(w_seqno);

        s->m_iMsgNoBitset = m_iNextMsgNo | inorder;
        if (i == 0)
            s->m_iMsgNoBitset |= PacketBoundaryBits(PB_FIRST);
        if (i == size - 1)
            s->m_iMsgNoBitset |= PacketBoundaryBits(PB_LAST);
        // NOTE: if i is neither 0 nor size-1, it resuls with PB_SUBSEQUENT.
        //       if i == 0 == size-1, it results with PB_SOLO.
        // Packets assigned to one message can be:
        // [PB_FIRST] [PB_SUBSEQUENT] [PB_SUBSEQUENT] [PB_LAST] - 4 packets per message
        // [PB_FIRST] [PB_LAST] - 2 packets per message
        // [PB_SOLO] - 1 packet per message

        s->m_llSourceTime_us = w_srctime;
        s->m_tsOriginTime = time;
        s->m_tsRexmitTime = time_point();
        s->m_iTTL = ttl;
        // Rewrite the actual sending time back into w_srctime
        // so that the calling facilities can reuse it
        if (!w_srctime)
            w_srctime = count_microseconds(s->m_tsOriginTime.time_since_epoch());

        // XXX unchecked condition: s->m_pNext == NULL.
        // Should never happen, as the call to increase() should ensure enough buffers.
        SRT_ASSERT(s->m_pNext);
        s = s->m_pNext;
    }
    m_pLastBlock = s;

    enterCS(m_BufLock);
    m_iCount += size;

    m_iBytesCount += len;
    m_tsLastOriginTime = time;

    updateInputRate(time, size, len);

    updAvgBufSize(time);

    leaveCS(m_BufLock);

    // MSGNO_SEQ::mask has a form: 00000011111111...
    // At least it's known that it's from some index inside til the end (to bit 0).
    // If this value has been reached in a step of incrementation, it means that the
    // maximum value has been reached. Casting to int32_t to ensure the same sign
    // in comparison, although it's far from reaching the sign bit.

    const int nextmsgno = ++MsgNo(m_iNextMsgNo);
    HLOGC(bslog.Debug, log << "CSndBuffer::addBuffer: updating msgno: #" << m_iNextMsgNo << " -> #" << nextmsgno);
    m_iNextMsgNo = nextmsgno;
}

void CSndBuffer::setInputRateSmpPeriod(int period)
{
    m_InRatePeriod = (uint64_t)period; //(usec) 0=no input rate calculation
}

void CSndBuffer::updateInputRate(const steady_clock::time_point& time, int pkts, int bytes)
{
    // no input rate calculation
    if (m_InRatePeriod == 0)
        return;

    if (is_zero(m_tsInRateStartTime))
    {
        m_tsInRateStartTime = time;
        return;
    }

    m_iInRatePktsCount += pkts;
    m_iInRateBytesCount += bytes;

    // Trigger early update in fast start mode
    const bool early_update = (m_InRatePeriod < INPUTRATE_RUNNING_US) && (m_iInRatePktsCount > INPUTRATE_MAX_PACKETS);

    const uint64_t period_us = count_microseconds(time - m_tsInRateStartTime);
    if (early_update || period_us > m_InRatePeriod)
    {
        // Required Byte/sec rate (payload + headers)
        m_iInRateBytesCount += (m_iInRatePktsCount * srt::CPacket::SRT_DATA_HDR_SIZE);
        m_iInRateBps = (int)(((int64_t)m_iInRateBytesCount * 1000000) / period_us);
        HLOGC(bslog.Debug,
              log << "updateInputRate: pkts:" << m_iInRateBytesCount << " bytes:" << m_iInRatePktsCount
                  << " rate=" << (m_iInRateBps * 8) / 1000 << "kbps interval=" << period_us);
        m_iInRatePktsCount  = 0;
        m_iInRateBytesCount = 0;
        m_tsInRateStartTime = time;

        setInputRateSmpPeriod(INPUTRATE_RUNNING_US);
    }
}

int CSndBuffer::addBufferFromFile(fstream& ifs, int len)
{
    int size = len / m_iMSS;
    if ((len % m_iMSS) != 0)
        size++;

    HLOGC(bslog.Debug,
          log << "addBufferFromFile: size=" << m_iCount << " reserved=" << m_iSize << " needs=" << size
              << " buffers for " << len << " bytes");

    // dynamically increase sender buffer
    while (size + m_iCount >= m_iSize)
    {
        HLOGC(bslog.Debug,
              log << "addBufferFromFile: ... still lacking " << (size + m_iCount - m_iSize) << " buffers...");
        increase();
    }

    HLOGC(bslog.Debug,
          log << CONID() << "addBufferFromFile: adding " << size << " packets (" << len
              << " bytes) to send, msgno=" << m_iNextMsgNo);

    Block* s     = m_pLastBlock;
    int    total = 0;
    for (int i = 0; i < size; ++i)
    {
        if (ifs.bad() || ifs.fail() || ifs.eof())
            break;

        int pktlen = len - i * m_iMSS;
        if (pktlen > m_iMSS)
            pktlen = m_iMSS;

        HLOGC(bslog.Debug,
              log << "addBufferFromFile: reading from=" << (i * m_iMSS) << " size=" << pktlen
                  << " TO BUFFER:" << (void*)s->m_pcData);
        ifs.read(s->m_pcData, pktlen);
        if ((pktlen = int(ifs.gcount())) <= 0)
            break;

        // currently file transfer is only available in streaming mode, message is always in order, ttl = infinite
        s->m_iMsgNoBitset = m_iNextMsgNo | MSGNO_PACKET_INORDER::mask;
        if (i == 0)
            s->m_iMsgNoBitset |= PacketBoundaryBits(PB_FIRST);
        if (i == size - 1)
            s->m_iMsgNoBitset |= PacketBoundaryBits(PB_LAST);
        // NOTE: PB_FIRST | PB_LAST == PB_SOLO.
        // none of PB_FIRST & PB_LAST == PB_SUBSEQUENT.

        s->m_iLength = pktlen;
        s->m_iTTL    = SRT_MSGTTL_INF;
        s            = s->m_pNext;

        total += pktlen;
    }
    m_pLastBlock = s;

    enterCS(m_BufLock);
    m_iCount += size;
    m_iBytesCount += total;

    leaveCS(m_BufLock);

    m_iNextMsgNo++;
    if (m_iNextMsgNo == int32_t(MSGNO_SEQ::mask))
        m_iNextMsgNo = 1;

    return total;
}

steady_clock::time_point CSndBuffer::getSourceTime(const CSndBuffer::Block& block)
{
    if (block.m_llSourceTime_us)
    {
        return steady_clock::time_point() + microseconds_from(block.m_llSourceTime_us);
    }

    return block.m_tsOriginTime;
}

int CSndBuffer::readData(srt::CPacket& w_packet, steady_clock::time_point& w_srctime, int kflgs)
{
    // No data to read
    if (m_pCurrBlock == m_pLastBlock)
        return 0;

    // Make the packet REFLECT the data stored in the buffer.
    w_packet.m_pcData = m_pCurrBlock->m_pcData;
    int readlen       = m_pCurrBlock->m_iLength;
    w_packet.setLength(readlen);
    w_packet.m_iSeqNo = m_pCurrBlock->m_iSeqNo;

    // XXX This is probably done because the encryption should happen
    // just once, and so this sets the encryption flags to both msgno bitset
    // IN THE PACKET and IN THE BLOCK. This is probably to make the encryption
    // happen at the time when scheduling a new packet to send, but the packet
    // must remain in the send buffer until it's ACKed. For the case of rexmit
    // the packet will be taken "as is" (that is, already encrypted).
    //
    // The problem is in the order of things:
    // 0. When the application stores the data, some of the flags for PH_MSGNO are set.
    // 1. The readData() is called to get the original data sent by the application.
    // 2. The data are original and must be encrypted. They WILL BE encrypted, later.
    // 3. So far we are in readData() so the encryption flags must be updated NOW because
    //    later we won't have access to the block's data.
    // 4. After exiting from readData(), the packet is being encrypted. It's immediately
    //    sent, however the data must remain in the sending buffer until they are ACKed.
    // 5. In case when rexmission is needed, the second overloaded version of readData
    //    is being called, and the buffer + PH_MSGNO value is extracted. All interesting
    //    flags must be present and correct at that time.
    //
    // The only sensible way to fix this problem is to encrypt the packet not after
    // extracting from here, but when the packet is stored into CSndBuffer. The appropriate
    // flags for PH_MSGNO will be applied directly there. Then here the value for setting
    // PH_MSGNO will be set as is.

    if (kflgs == -1)
    {
        HLOGC(bslog.Debug, log << CONID() << " CSndBuffer: ERROR: encryption required and not possible. NOT SENDING.");
        readlen = 0;
    }
    else
    {
        m_pCurrBlock->m_iMsgNoBitset |= MSGNO_ENCKEYSPEC::wrap(kflgs);
    }

    w_packet.m_iMsgNo = m_pCurrBlock->m_iMsgNoBitset;
    w_srctime         = getSourceTime(*m_pCurrBlock);
    m_pCurrBlock      = m_pCurrBlock->m_pNext;

    HLOGC(bslog.Debug, log << CONID() << "CSndBuffer: extracting packet size=" << readlen << " to send");

    return readlen;
}

int32_t CSndBuffer::getMsgNoAt(const int offset)
{
    ScopedLock bufferguard(m_BufLock);

    Block* p = m_pFirstBlock;

    if (p)
    {
        HLOGC(bslog.Debug,
              log << "CSndBuffer::getMsgNoAt: FIRST MSG: size=" << p->m_iLength << " %" << p->m_iSeqNo << " #"
                  << p->getMsgSeq() << " !" << BufferStamp(p->m_pcData, p->m_iLength));
    }

    if (offset >= m_iCount)
    {
        // Prevent accessing the last "marker" block
        LOGC(bslog.Error,
             log << "CSndBuffer::getMsgNoAt: IPE: offset=" << offset << " not found, max offset=" << m_iCount);
        return SRT_MSGNO_CONTROL;
    }

    // XXX Suboptimal procedure to keep the blocks identifiable
    // by sequence number. Consider using some circular buffer.
    int       i;
    Block* ee SRT_ATR_UNUSED = 0;
    for (i = 0; i < offset && p; ++i)
    {
        ee = p;
        p  = p->m_pNext;
    }

    if (!p)
    {
        LOGC(bslog.Error,
             log << "CSndBuffer::getMsgNoAt: IPE: offset=" << offset << " not found, stopped at " << i << " with #"
                 << (ee ? ee->getMsgSeq() : SRT_MSGNO_NONE));
        return SRT_MSGNO_CONTROL;
    }

    HLOGC(bslog.Debug,
          log << "CSndBuffer::getMsgNoAt: offset=" << offset << " found, size=" << p->m_iLength << " %" << p->m_iSeqNo
              << " #" << p->getMsgSeq() << " !" << BufferStamp(p->m_pcData, p->m_iLength));

    return p->getMsgSeq();
}

int CSndBuffer::readData(const int offset, srt::CPacket& w_packet, steady_clock::time_point& w_srctime, int& w_msglen)
{
    int32_t& msgno_bitset = w_packet.m_iMsgNo;

    ScopedLock bufferguard(m_BufLock);

    Block* p = m_pFirstBlock;

    // XXX Suboptimal procedure to keep the blocks identifiable
    // by sequence number. Consider using some circular buffer.
    for (int i = 0; i < offset; ++i)
    {
        if (p == NULL || p == m_pLastBlock)
        {
            LOGC(qslog.Error, log << "CSndBuffer::readData: offset " << offset << " too large!");
            return -2;
        }
        p = p->m_pNext;
<<<<<<< HEAD
    }
    if (p == NULL || p == m_pLastBlock)
    {
        LOGC(qslog.Error, log << "CSndBuffer::readData: offset " << offset << " too large!");
        return -2;
    }
=======
#if ENABLE_HEAVY_LOGGING
    const int32_t first_seq = p->m_iSeqNo;
    int32_t last_seq = p->m_iSeqNo;
#endif
>>>>>>> 22cc9242

    // Check if the block that is the next candidate to send (m_pCurrBlock pointing) is stale.

    // If so, then inform the caller that it should first take care of the whole
    // message (all blocks with that message id). Shift the m_pCurrBlock pointer
    // to the position past the last of them. Then return -1 and set the
    // msgno_bitset return reference to the message id that should be dropped as
    // a whole.

    // After taking care of that, the caller should immediately call this function again,
    // this time possibly in order to find the real data to be sent.

    // if found block is stale
    // (This is for messages that have declared TTL - messages that fail to be sent
    // before the TTL defined time comes, will be dropped).

    if ((p->m_iTTL >= 0) && (count_milliseconds(steady_clock::now() - p->m_tsOriginTime) > p->m_iTTL))
    {
        int32_t msgno = p->getMsgSeq();
        w_msglen      = 1;
        p             = p->m_pNext;
        bool move     = false;
        while (p != m_pLastBlock && msgno == p->getMsgSeq())
        {
#if ENABLE_HEAVY_LOGGING
            last_seq = p->m_iSeqNo;
#endif
            if (p == m_pCurrBlock)
                move = true;
            p = p->m_pNext;
            if (move)
                m_pCurrBlock = p;
            w_msglen++;
        }

        HLOGC(qslog.Debug,
              log << "CSndBuffer::readData: due to TTL exceeded, SEQ " << first_seq << " - " << last_seq << ", "
                  << w_msglen << " packets to drop, msgno=" << msgno);

        // If readData returns -1, then msgno_bitset is understood as a Message ID to drop.
        // This means that in this case it should be written by the message sequence value only
        // (not the whole 4-byte bitset written at PH_MSGNO).
        msgno_bitset = msgno;
        return -1;
    }

    w_packet.m_pcData = p->m_pcData;
    int readlen       = p->m_iLength;
    w_packet.setLength(readlen);

    // XXX Here the value predicted to be applied to PH_MSGNO field is extracted.
    // As this function is predicted to extract the data to send as a rexmited packet,
    // the packet must be in the form ready to send - so, in case of encryption,
    // encrypted, and with all ENC flags already set. So, the first call to send
    // the packet originally (the other overload of this function) must set these
    // flags.
    w_packet.m_iMsgNo = p->m_iMsgNoBitset;
    w_srctime = getSourceTime(*p);

    // This function is called when packet retransmission is triggered.
    // Therefore we are setting the rexmit time.
    p->m_tsRexmitTime = steady_clock::now();

    HLOGC(qslog.Debug,
          log << CONID() << "CSndBuffer: getting packet %" << p->m_iSeqNo << " as per %" << w_packet.m_iSeqNo
              << " size=" << readlen << " to send [REXMIT]");

    return readlen;
}

srt::sync::steady_clock::time_point CSndBuffer::getPacketRexmitTime(const int offset)
{
    ScopedLock bufferguard(m_BufLock);
    const Block* p = m_pFirstBlock;

    // XXX Suboptimal procedure to keep the blocks identifiable
    // by sequence number. Consider using some circular buffer.
    for (int i = 0; i < offset; ++i)
    {
        SRT_ASSERT(p);
        p = p->m_pNext;
    }

    SRT_ASSERT(p);
    return p->m_tsRexmitTime;
}

void CSndBuffer::ackData(int offset)
{
    ScopedLock bufferguard(m_BufLock);

    bool move = false;
    for (int i = 0; i < offset; ++i)
    {
        m_iBytesCount -= m_pFirstBlock->m_iLength;
        if (m_pFirstBlock == m_pCurrBlock)
            move = true;
        m_pFirstBlock = m_pFirstBlock->m_pNext;
    }
    if (move)
        m_pCurrBlock = m_pFirstBlock;

    m_iCount -= offset;

    updAvgBufSize(steady_clock::now());
}

int CSndBuffer::getCurrBufSize() const
{
    return m_iCount;
}

int CSndBuffer::getAvgBufSize(int& w_bytes, int& w_tsp)
{
    ScopedLock bufferguard(m_BufLock); /* Consistency of pkts vs. bytes vs. spantime */

    /* update stats in case there was no add/ack activity lately */
    updAvgBufSize(steady_clock::now());

    // Average number of packets and timespan could be small,
    // so rounding is beneficial, while for the number of
    // bytes in the buffer is a higher value, so rounding can be omitted,
    // but probably better to round all three values.
    w_bytes = round_val(m_mavg.bytes());
    w_tsp   = round_val(m_mavg.timespan_ms());
    return round_val(m_mavg.pkts());
}

void CSndBuffer::updAvgBufSize(const steady_clock::time_point& now)
{
    if (!m_mavg.isTimeToUpdate(now))
        return;

    int       bytes       = 0;
    int       timespan_ms = 0;
    const int pkts        = getCurrBufSize((bytes), (timespan_ms));
    m_mavg.update(now, pkts, bytes, timespan_ms);
}

int CSndBuffer::getCurrBufSize(int& w_bytes, int& w_timespan)
{
    w_bytes = m_iBytesCount;
    /*
     * Timespan can be less then 1000 us (1 ms) if few packets.
     * Also, if there is only one pkt in buffer, the time difference will be 0.
     * Therefore, always add 1 ms if not empty.
     */
    w_timespan = 0 < m_iCount ? count_milliseconds(m_tsLastOriginTime - m_pFirstBlock->m_tsOriginTime) + 1 : 0;

    return m_iCount;
}

int CSndBuffer::dropLateData(int& w_bytes, int32_t& w_first_msgno, const steady_clock::time_point& too_late_time)
{
    int     dpkts  = 0;
    int     dbytes = 0;
    bool    move   = false;
    int32_t msgno  = 0;

    ScopedLock bufferguard(m_BufLock);
    for (int i = 0; i < m_iCount && m_pFirstBlock->m_tsOriginTime < too_late_time; ++i)
    {
        dpkts++;
        dbytes += m_pFirstBlock->m_iLength;
        msgno = m_pFirstBlock->getMsgSeq();

        if (m_pFirstBlock == m_pCurrBlock)
            move = true;
        m_pFirstBlock = m_pFirstBlock->m_pNext;
    }

    if (move)
    {
        m_pCurrBlock = m_pFirstBlock;
    }
    m_iCount -= dpkts;

    m_iBytesCount -= dbytes;
    w_bytes = dbytes;

    // We report the increased number towards the last ever seen
    // by the loop, as this last one is the last received. So remained
    // (even if "should remain") is the first after the last removed one.
    w_first_msgno = ++MsgNo(msgno);

    updAvgBufSize(steady_clock::now());

    return (dpkts);
}

void CSndBuffer::increase()
{
    int unitsize = m_pBuffer->m_iSize;

    // new physical buffer
    Buffer* nbuf = NULL;
    try
    {
        nbuf           = new Buffer;
        nbuf->m_pcData = new char[unitsize * m_iMSS];
    }
    catch (...)
    {
        delete nbuf;
        throw CUDTException(MJ_SYSTEMRES, MN_MEMORY, 0);
    }
    nbuf->m_iSize = unitsize;
    nbuf->m_pNext = NULL;

    // insert the buffer at the end of the buffer list
    Buffer* p = m_pBuffer;
    while (p->m_pNext != NULL)
        p = p->m_pNext;
    p->m_pNext = nbuf;

    // new packet blocks
    Block* nblk = NULL;
    try
    {
        nblk = new Block;
    }
    catch (...)
    {
        delete nblk;
        throw CUDTException(MJ_SYSTEMRES, MN_MEMORY, 0);
    }
    Block* pb = nblk;
    for (int i = 1; i < unitsize; ++i)
    {
        pb->m_pNext = new Block;
        pb          = pb->m_pNext;
    }

    // insert the new blocks onto the existing one
    pb->m_pNext           = m_pLastBlock->m_pNext;
    m_pLastBlock->m_pNext = nblk;

    pb       = nblk;
    char* pc = nbuf->m_pcData;
    for (int i = 0; i < unitsize; ++i)
    {
        pb->m_pcData = pc;
        pb           = pb->m_pNext;
        pc += m_iMSS;
    }

    m_iSize += unitsize;

    HLOGC(bslog.Debug,
          log << "CSndBuffer: BUFFER FULL - adding " << (unitsize * m_iMSS) << " bytes spread to " << unitsize
              << " blocks"
              << " (total size: " << m_iSize << " bytes)");
}

////////////////////////////////////////////////////////////////////////////////

/*
 *   RcvBuffer (circular buffer):
 *
 *   |<------------------- m_iSize ----------------------------->|
 *   |       |<--- acked pkts -->|<--- m_iMaxPos --->|           |
 *   |       |                   |                   |           |
 *   +---+---+---+---+---+---+---+---+---+---+---+---+---+   +---+
 *   | 0 | 0 | 1 | 1 | 1 | 0 | 1 | 1 | 1 | 1 | 0 | 1 | 0 |...| 0 | m_pUnit[]
 *   +---+---+---+---+---+---+---+---+---+---+---+---+---+   +---+
 *             |                 | |               |
 *             |                   |               \__last pkt received
 *             |                   \___ m_iLastAckPos: last ack sent
 *             \___ m_iStartPos: first message to read
 *
 *   m_pUnit[i]->m_iFlag: 0:free, 1:good, 2:passack, 3:dropped
 *
 *   thread safety:
 *    m_iStartPos:   CUDT::m_RecvLock
 *    m_iLastAckPos: CUDT::m_AckLock
 *    m_iMaxPos:     none? (modified on add and ack
 */

// XXX Init values moved to in-class.
// const uint32_t CRcvBuffer::TSBPD_WRAP_PERIOD = (30*1000000);    //30 seconds (in usec)
// const int CRcvBuffer::TSBPD_DRIFT_MAX_VALUE   = 5000;  // usec
// const int CRcvBuffer::TSBPD_DRIFT_MAX_SAMPLES = 1000;  // ACK-ACK packets
#ifdef SRT_DEBUG_TSBPD_DRIFT
// const int CRcvBuffer::TSBPD_DRIFT_PRT_SAMPLES = 200;   // ACK-ACK packets
#endif

CRcvBuffer::CRcvBuffer(CUnitQueue* queue, int bufsize_pkts)
    : m_pUnit(NULL)
    , m_iSize(bufsize_pkts)
    , m_pUnitQueue(queue)
    , m_iStartPos(0)
    , m_iLastAckPos(0)
    , m_iMaxPos(0)
    , m_iNotch(0)
    , m_BytesCountLock()
    , m_iBytesCount(0)
    , m_iAckedPktsCount(0)
    , m_iAckedBytesCount(0)
    , m_uAvgPayloadSz(7 * 188)
{
    m_pUnit = new CUnit*[m_iSize];
    for (int i = 0; i < m_iSize; ++i)
        m_pUnit[i] = NULL;

#ifdef SRT_DEBUG_TSBPD_DRIFT
    memset(m_TsbPdDriftHisto100us, 0, sizeof(m_TsbPdDriftHisto100us));
    memset(m_TsbPdDriftHisto1ms, 0, sizeof(m_TsbPdDriftHisto1ms));
#endif

    setupMutex(m_BytesCountLock, "BytesCount");
}

CRcvBuffer::~CRcvBuffer()
{
    for (int i = 0; i < m_iSize; ++i)
    {
        if (m_pUnit[i] != NULL)
        {
            m_pUnitQueue->makeUnitFree(m_pUnit[i]);
        }
    }

    delete[] m_pUnit;

    releaseMutex(m_BytesCountLock);
}

void CRcvBuffer::countBytes(int pkts, int bytes, bool acked)
{
    /*
     * Byte counter changes from both sides (Recv & Ack) of the buffer
     * so the higher level lock is not enough for thread safe op.
     *
     * pkts are...
     *  added (bytes>0, acked=false),
     *  acked (bytes>0, acked=true),
     *  removed (bytes<0, acked=n/a)
     */
    ScopedLock cg(m_BytesCountLock);

    if (!acked) // adding new pkt in RcvBuffer
    {
        m_iBytesCount += bytes; /* added or removed bytes from rcv buffer */
        if (bytes > 0)          /* Assuming one pkt when adding bytes */
            m_uAvgPayloadSz = ((m_uAvgPayloadSz * (100 - 1)) + bytes) / 100;
    }
    else // acking/removing pkts to/from buffer
    {
        m_iAckedPktsCount += pkts;   /* acked or removed pkts from rcv buffer */
        m_iAckedBytesCount += bytes; /* acked or removed bytes from rcv buffer */

        if (bytes < 0)
            m_iBytesCount += bytes; /* removed bytes from rcv buffer */
    }
}

int CRcvBuffer::addData(CUnit* unit, int offset)
{
    SRT_ASSERT(unit != NULL);
    if (offset >= getAvailBufSize())
        return -1;

    const int pos = (m_iLastAckPos + offset) % m_iSize;
    if (offset >= m_iMaxPos)
        m_iMaxPos = offset + 1;

    if (m_pUnit[pos] != NULL)
    {
        HLOGC(qrlog.Debug, log << "addData: unit %" << unit->m_Packet.m_iSeqNo << " rejected, already exists");
        return -1;
    }
    m_pUnit[pos] = unit;
    countBytes(1, (int)unit->m_Packet.getLength());

    m_pUnitQueue->makeUnitGood(unit);

    HLOGC(qrlog.Debug,
          log << "addData: unit %" << unit->m_Packet.m_iSeqNo << " accepted, off=" << offset << " POS=" << pos);
    return 0;
}

int CRcvBuffer::readBuffer(char* data, int len)
{
    int p       = m_iStartPos;
    int lastack = m_iLastAckPos;
    int rs      = len;
    IF_HEAVY_LOGGING(char* begin = data);

    const bool bTsbPdEnabled = m_tsbpd.isEnabled();
    const steady_clock::time_point now = (bTsbPdEnabled ? steady_clock::now() : steady_clock::time_point());

    HLOGC(brlog.Debug, log << CONID() << "readBuffer: start=" << p << " lastack=" << lastack);
    while ((p != lastack) && (rs > 0))
    {
        if (m_pUnit[p] == NULL)
        {
            LOGC(brlog.Error, log << CONID() << " IPE readBuffer on null packet pointer");
            return -1;
        }

        const srt::CPacket& pkt = m_pUnit[p]->m_Packet;

        if (bTsbPdEnabled)
        {
            HLOGC(brlog.Debug,
                  log << CONID() << "readBuffer: chk if time2play:"
                      << " NOW=" << FormatTime(now)
                      << " PKT TS=" << FormatTime(getPktTsbPdTime(pkt.getMsgTimeStamp())));

            if ((getPktTsbPdTime(pkt.getMsgTimeStamp()) > now))
                break; /* too early for this unit, return whatever was copied */
        }

        const int pktlen = (int) pkt.getLength();
        const int remain_pktlen = pktlen - m_iNotch;

        const int unitsize = std::min(remain_pktlen, rs);

        HLOGC(brlog.Debug,
              log << CONID() << "readBuffer: copying buffer #" << p << " targetpos=" << int(data - begin)
                  << " sourcepos=" << m_iNotch << " size=" << unitsize << " left=" << (unitsize - rs));
        memcpy((data), pkt.m_pcData + m_iNotch, unitsize);

        data += unitsize;

        if (rs >= remain_pktlen)
        {
            freeUnitAt(p);
            p = shiftFwd(p);

            m_iNotch = 0;
        }
        else
            m_iNotch += rs;

        rs -= unitsize;
    }

    /* we removed acked bytes form receive buffer */
    countBytes(-1, -(len - rs), true);
    m_iStartPos = p;

    return len - rs;
}

int CRcvBuffer::readBufferToFile(fstream& ofs, int len)
{
    int p       = m_iStartPos;
    int lastack = m_iLastAckPos;
    int rs      = len;

    int32_t trace_seq ATR_UNUSED = SRT_SEQNO_NONE;
    int trace_shift ATR_UNUSED = -1;

    while ((p != lastack) && (rs > 0))
    {
#if ENABLE_LOGGING
        ++trace_shift;
#endif
        // Skip empty units. Note that this shouldn't happen
        // in case of a file transfer.
        if (!m_pUnit[p])
        {
            p = shiftFwd(p);
            LOGC(brlog.Error, log << "readBufferToFile: IPE: NULL unit found in file transmission, last good %"
                    << trace_seq << " + " << trace_shift);
            continue;
        }

        const srt::CPacket& pkt = m_pUnit[p]->m_Packet;

#if ENABLE_LOGGING
        trace_seq = pkt.getSeqNo();
#endif
        const int pktlen = (int) pkt.getLength();
        const int remain_pktlen = pktlen - m_iNotch;

        const int unitsize = std::min(remain_pktlen, rs);

        ofs.write(pkt.m_pcData + m_iNotch, unitsize);
        if (ofs.fail())
            break;

        if (rs >= remain_pktlen)
        {
            freeUnitAt(p);
            p = shiftFwd(p);

            m_iNotch = 0;
        }
        else
            m_iNotch += rs;

        rs -= unitsize;
    }

    /* we removed acked bytes form receive buffer */
    countBytes(-1, -(len - rs), true);
    m_iStartPos = p;

    return len - rs;
}

int CRcvBuffer::ackData(int len)
{
    SRT_ASSERT(len < m_iSize);
    SRT_ASSERT(len > 0);
    int end = shift(m_iLastAckPos, len);

    {
        int pkts  = 0;
        int bytes = 0;
        for (int i = m_iLastAckPos; i != end; i = shiftFwd(i))
        {
            if (m_pUnit[i] == NULL)
                continue;

            pkts++;
            bytes += (int)m_pUnit[i]->m_Packet.getLength();
        }
        if (pkts > 0)
            countBytes(pkts, bytes, true);
    }

    HLOGC(brlog.Debug,
          log << "ackData: shift by " << len << ", start=" << m_iStartPos << " end=" << m_iLastAckPos << " -> " << end);

    m_iLastAckPos = end;
    m_iMaxPos -= len;
    if (m_iMaxPos < 0)
        m_iMaxPos = 0;

    // Returned value is the distance towards the starting
    // position from m_iLastAckPos, which is in sync with CUDT::m_iRcvLastSkipAck.
    // This should help determine the sequence number at first read-ready position.

    const int dist = m_iLastAckPos - m_iStartPos;
    if (dist < 0)
        return dist + m_iSize;
    return dist;
}

void CRcvBuffer::skipData(int len)
{
    /*
     * Caller need protect both AckLock and RecvLock
     * to move both m_iStartPos and m_iLastAckPost
     */
    if (m_iStartPos == m_iLastAckPos)
        m_iStartPos = (m_iStartPos + len) % m_iSize;
    m_iLastAckPos = (m_iLastAckPos + len) % m_iSize;
    m_iMaxPos -= len;
    if (m_iMaxPos < 0)
        m_iMaxPos = 0;
}

size_t CRcvBuffer::dropData(int len)
{
    // This function does the same as skipData, although skipData
    // should work in the condition of absence of data, so no need
    // to force the units in the range to be freed. This function
    // works in more general condition where we don't know if there
    // are any data in the given range, but want to remove these
    // "sequence positions" from the buffer, whether there are data
    // at them or not.

    size_t stats_bytes = 0;

    int p      = m_iStartPos;
    int past_q = shift(p, len);
    while (p != past_q)
    {
        if (m_pUnit[p] && m_pUnit[p]->m_iFlag == CUnit::GOOD)
        {
            stats_bytes += m_pUnit[p]->m_Packet.getLength();
            freeUnitAt(p);
        }

        p = shiftFwd(p);
    }

    m_iStartPos = past_q;
    return stats_bytes;
}

bool CRcvBuffer::getRcvFirstMsg(steady_clock::time_point& w_tsbpdtime,
                                bool&                     w_passack,
                                int32_t&                  w_skipseqno,
                                int32_t&                  w_curpktseq)
{
    w_skipseqno = SRT_SEQNO_NONE;
    w_passack   = false;
    // tsbpdtime will be retrieved by the below call
    // Returned values:
    // - tsbpdtime: real time when the packet is ready to play (whether ready to play or not)
    // - w_passack: false (the report concerns a packet with an exactly next sequence)
    // - w_skipseqno == SRT_SEQNO_NONE: no packets to skip towards the first RTP
    // - w_curpktseq: that exactly packet that is reported (for debugging purposes)
    // - @return: whether the reported packet is ready to play

    /* Check the acknowledged packets */
    // getRcvReadyMsg returns true if the time to play for the first message
    // (returned in w_tsbpdtime) is in the past.
    if (getRcvReadyMsg((w_tsbpdtime), (w_curpktseq), -1))
    {
        HLOGC(brlog.Debug, log << "getRcvFirstMsg: ready CONTIG packet: %" << w_curpktseq);
        return true;
    }
    else if (!is_zero(w_tsbpdtime))
    {
        HLOGC(brlog.Debug, log << "getRcvFirstMsg: packets found, but in future");
        // This means that a message next to be played, has been found,
        // but the time to play is in future.
        return false;
    }

    // Falling here means that there are NO PACKETS in the ACK-ed region
    // (m_iStartPos - m_iLastAckPos), but we may have something in the
    // region (m_iLastAckPos - (m_iLastAckPos+m_iMaxPos)), that is, packets
    // that may be separated from the last ACK-ed by lost ones.

    // Below this line we have only two options:
    // - m_iMaxPos == 0, which means that no more packets are in the buffer
    //    - returned: tsbpdtime=0, w_passack=true, w_skipseqno=SRT_SEQNO_NONE, w_curpktseq=<unchanged>, @return false
    // - m_iMaxPos > 0, which means that there are packets arrived after a lost packet:
    //    - returned: tsbpdtime=PKT.TS, w_passack=true, w_skipseqno=PKT.SEQ, w_curpktseq=PKT, @return LOCAL(PKT.TS) <=
    //    NOW

    /*
     * No acked packets ready but caller want to know next packet to wait for
     * Check the not yet acked packets that may be stuck by missing packet(s).
     */
    bool haslost = false;
    w_tsbpdtime  = steady_clock::time_point(); // redundant, for clarity
    w_passack    = true;

    // XXX SUSPECTED ISSUE with this algorithm:
    // The above call to getRcvReadyMsg() should report as to whether:
    // - there is an EXACTLY NEXT SEQUENCE packet
    // - this packet is ready to play.
    //
    // Situations handled after the call are when:
    // - there's the next sequence packet available and it is ready to play
    // - there are no packets at all, ready to play or not
    //
    // So, the remaining situation is that THERE ARE PACKETS that follow
    // the current sequence, but they are not ready to play. This includes
    // packets that have the exactly next sequence and packets that jump
    // over a lost packet.
    //
    // As the getRcvReadyMsg() function walks through the incoming units
    // to see if there's anything that satisfies these conditions, it *SHOULD*
    // be also capable of checking if the next available packet, if it is
    // there, is the next sequence packet or not. Retrieving this exactly
    // packet would be most useful, as the test for play-readiness and
    // sequentiality can be done on it directly.
    //
    // When done so, the below loop would be completely unnecessary.

    // Logical description of the below algorithm:
    // 1. Check if the VERY FIRST PACKET is valid; if so then:
    //    - check if it's ready to play, return boolean value that marks it.

    for (int i = m_iLastAckPos, n = shift(m_iLastAckPos, m_iMaxPos); i != n; i = shiftFwd(i))
    {
        if (!m_pUnit[i] || m_pUnit[i]->m_iFlag != CUnit::GOOD)
        {
            /* There are packets in the sequence not received yet */
            haslost = true;
            HLOGC(brlog.Debug, log << "getRcvFirstMsg: empty hole at *" << i);
        }
        else
        {
            /* We got the 1st valid packet */
            w_tsbpdtime = getPktTsbPdTime(m_pUnit[i]->m_Packet.getMsgTimeStamp());
            if (w_tsbpdtime <= steady_clock::now())
            {
                /* Packet ready to play */
                if (haslost)
                {
                    /*
                     * Packet stuck on non-acked side because of missing packets.
                     * Tell 1st valid packet seqno so caller can skip (drop) the missing packets.
                     */
                    w_skipseqno = m_pUnit[i]->m_Packet.m_iSeqNo;
                    w_curpktseq = w_skipseqno;
                }

                HLOGC(brlog.Debug,
                      log << "getRcvFirstMsg: found ready packet, nSKIPPED: "
                          << ((i - m_iLastAckPos + m_iSize) % m_iSize));

                // NOTE: if haslost is not set, it means that this is the VERY FIRST
                // packet, that is, packet currently at pos = m_iLastAckPos. There's no
                // possibility that it is so otherwise because:
                // - if this first good packet is ready to play, THIS HERE RETURNS NOW.
                // ...
                return true;
            }
            HLOGC(brlog.Debug,
                  log << "getRcvFirstMsg: found NOT READY packet, nSKIPPED: "
                      << ((i - m_iLastAckPos + m_iSize) % m_iSize));
            // ... and if this first good packet WASN'T ready to play, THIS HERE RETURNS NOW, TOO,
            // just states that there's no ready packet to play.
            // ...
            return false;
        }
        // ... and if this first packet WASN'T GOOD, the loop continues, however since now
        // the 'haslost' is set, which means that it continues only to find the first valid
        // packet after stating that the very first packet isn't valid.
    }
    HLOGC(brlog.Debug, log << "getRcvFirstMsg: found NO PACKETS");
    return false;
}

steady_clock::time_point CRcvBuffer::debugGetDeliveryTime(int offset)
{
    int i;
    if (offset > 0)
        i = shift(m_iStartPos, offset);
    else
        i = m_iStartPos;

    CUnit* u = m_pUnit[i];
    if (!u || u->m_iFlag != CUnit::GOOD)
        return steady_clock::time_point();

    return getPktTsbPdTime(u->m_Packet.getMsgTimeStamp());
}

int32_t CRcvBuffer::getTopMsgno() const
{
    if (m_iStartPos == m_iLastAckPos)
        return SRT_MSGNO_NONE; // No message is waiting

    if (!m_pUnit[m_iStartPos])
        return SRT_MSGNO_NONE; // pity

    return m_pUnit[m_iStartPos]->m_Packet.getMsgSeq();
}

bool CRcvBuffer::getRcvReadyMsg(steady_clock::time_point& w_tsbpdtime, int32_t& w_curpktseq, int upto)
{
    const bool havelimit = upto != -1;
    int        end = -1, past_end = -1;
    if (havelimit)
    {
        int stretch = (m_iSize + m_iStartPos - m_iLastAckPos) % m_iSize;
        if (upto > stretch)
        {
            HLOGC(brlog.Debug, log << "position back " << upto << " exceeds stretch " << stretch);
            // Do nothing. This position is already gone.
            return false;
        }

        end = m_iLastAckPos - upto;
        if (end < 0)
            end += m_iSize;
        past_end = shiftFwd(end); // For in-loop comparison
        HLOGC(brlog.Debug, log << "getRcvReadyMsg: will read from position " << end);
    }

    // NOTE: position m_iLastAckPos in the buffer represents the sequence number of
    // CUDT::m_iRcvLastSkipAck. Therefore 'upto' contains a positive value that should
    // be decreased from m_iLastAckPos to get the position in the buffer that represents
    // the sequence number up to which we'd like to read.
    IF_HEAVY_LOGGING(const char* reason = "NOT RECEIVED");

    for (int i = m_iStartPos, n = m_iLastAckPos; i != n; i = shiftFwd(i))
    {
        // In case when we want to read only up to given sequence number, stop
        // the loop if this number was reached. This number must be extracted from
        // the buffer and any following must wait here for "better times". Note
        // that the unit that points to the requested sequence must remain in
        // the buffer, unless there is no valid packet at that position, in which
        // case it is allowed to point to the NEXT sequence towards it, however
        // if it does, this cell must remain in the buffer for prospective recovery.
        if (havelimit && i == past_end)
            break;

        bool freeunit = false;

        /* Skip any invalid skipped/dropped packets */
        if (m_pUnit[i] == NULL)
        {
            HLOGC(brlog.Debug,
                  log << "getRcvReadyMsg: POS=" << i << " +" << ((i - m_iStartPos + m_iSize) % m_iSize)
                      << " SKIPPED - no unit there");
            m_iStartPos = shiftFwd(m_iStartPos);
            continue;
        }

        w_curpktseq = m_pUnit[i]->m_Packet.getSeqNo();

        if (m_pUnit[i]->m_iFlag != CUnit::GOOD)
        {
            HLOGC(brlog.Debug,
                  log << "getRcvReadyMsg: POS=" << i << " +" << ((i - m_iStartPos + m_iSize) % m_iSize)
                      << " SKIPPED - unit not good");
            freeunit = true;
        }
        else
        {
            // This does:
            // 1. Get the TSBPD time of the unit. Stop and return false if this unit
            //    is not yet ready to play.
            // 2. If it's ready to play, check also if it's decrypted. If not, skip it.
            // 3. If it's ready to play and decrypted, stop and return it.
            if (!havelimit)
            {
                w_tsbpdtime                         = getPktTsbPdTime(m_pUnit[i]->m_Packet.getMsgTimeStamp());
                const steady_clock::duration towait = (w_tsbpdtime - steady_clock::now());
                if (towait.count() > 0)
                {
                    HLOGC(brlog.Debug,
                          log << "getRcvReadyMsg: POS=" << i << " +" << ((i - m_iStartPos + m_iSize) % m_iSize)
                              << " pkt %" << w_curpktseq << " NOT ready to play (only in " << count_milliseconds(towait)
                              << "ms)");
                    return false;
                }

                if (m_pUnit[i]->m_Packet.getMsgCryptoFlags() != EK_NOENC)
                {
                    IF_HEAVY_LOGGING(reason = "DECRYPTION FAILED");
                    freeunit = true; /* packet not decrypted */
                }
                else
                {
                    HLOGC(brlog.Debug,
                          log << "getRcvReadyMsg: POS=" << i << " +" << ((i - m_iStartPos + m_iSize) % m_iSize)
                              << " pkt %" << w_curpktseq << " ready to play (delayed " << count_milliseconds(towait)
                              << "ms)");
                    return true;
                }
            }
            // In this case:
            // 1. We don't even look into the packet if this is not the requested sequence.
            //    All packets that are earlier than the required sequence will be dropped.
            // 2. When found the packet with expected sequence number, and the condition for
            //    good unit is passed, we get the timestamp.
            // 3. If the packet is not decrypted, we allow it to be removed
            // 4. If we reached the required sequence, and the packet is good, KEEP IT in the buffer,
            //    and return with the pointer pointing to this very buffer. Only then return true.
            else
            {
                // We have a limit up to which the reading will be done,
                // no matter if the time has come or not - although retrieve it.
                if (i == end)
                {
                    HLOGC(brlog.Debug, log << "CAUGHT required seq position " << i);
                    // We have the packet we need. Extract its data.
                    w_tsbpdtime = getPktTsbPdTime(m_pUnit[i]->m_Packet.getMsgTimeStamp());

                    // If we have a decryption failure, allow the unit to be released.
                    if (m_pUnit[i]->m_Packet.getMsgCryptoFlags() != EK_NOENC)
                    {
                        IF_HEAVY_LOGGING(reason = "DECRYPTION FAILED");
                        freeunit = true; /* packet not decrypted */
                    }
                    else
                    {
                        // Stop here and keep the packet in the buffer, so it will be
                        // next extracted.
                        HLOGC(brlog.Debug,
                              log << "getRcvReadyMsg: packet seq=" << w_curpktseq << " ready for extraction");
                        return true;
                    }
                }
                else
                {
                    HLOGC(brlog.Debug, log << "SKIPPING position " << i);
                    // Continue the loop and remove the current packet because
                    // its sequence number is too old.
                    freeunit = true;
                }
            }
        }

        if (freeunit)
        {
            HLOGC(brlog.Debug, log << "getRcvReadyMsg: POS=" << i << " FREED");
            /* removed skipped, dropped, undecryptable bytes from rcv buffer */
            const int rmbytes = (int)m_pUnit[i]->m_Packet.getLength();
            countBytes(-1, -rmbytes, true);

            freeUnitAt(i);
            m_iStartPos = shiftFwd(m_iStartPos);
        }
    }

    HLOGC(brlog.Debug, log << "getRcvReadyMsg: nothing to deliver: " << reason);
    return false;
}

/*
 * Return receivable data status (packet timestamp_us ready to play if TsbPd mode)
 * Return playtime (tsbpdtime) of 1st packet in queue, ready to play or not
 *
 * Return data ready to be received (packet timestamp_us ready to play if TsbPd mode)
 * Using getRcvDataSize() to know if there is something to read as it was widely
 * used in the code (core.cpp) is expensive in TsbPD mode, hence this simpler function
 * that only check if first packet in queue is ready.
 */
bool CRcvBuffer::isRcvDataReady(steady_clock::time_point& w_tsbpdtime, int32_t& w_curpktseq, int32_t seqdistance)
{
    w_tsbpdtime = steady_clock::time_point();

    if (m_tsbpd.isEnabled())
    {
        const srt::CPacket* pkt = getRcvReadyPacket(seqdistance);
        if (!pkt)
        {
            HLOGC(brlog.Debug, log << "isRcvDataReady: packet NOT extracted.");
            return false;
        }

        /*
         * Acknowledged data is available,
         * Only say ready if time to deliver.
         * Report the timestamp, ready or not.
         */
        w_curpktseq = pkt->getSeqNo();
        w_tsbpdtime = getPktTsbPdTime(pkt->getMsgTimeStamp());

        // If seqdistance was passed, then return true no matter what the
        // TSBPD time states.
        if (seqdistance != -1 || w_tsbpdtime <= steady_clock::now())
        {
            HLOGC(brlog.Debug,
                  log << "isRcvDataReady: packet extracted seqdistance=" << seqdistance
                      << " TsbPdTime=" << FormatTime(w_tsbpdtime));
            return true;
        }

        HLOGC(brlog.Debug, log << "isRcvDataReady: packet extracted, but NOT READY");
        return false;
    }

    return isRcvDataAvailable();
}

// XXX This function may be called only after checking
// if m_bTsbPdMode.
CPacket* CRcvBuffer::getRcvReadyPacket(int32_t seqdistance)
{
    // If asked for readiness of a packet at given sequence distance
    // (that is, we need to extract the packet with given sequence number),
    // only check if this cell is occupied in the buffer, and if so,
    // if it's occupied with a "good" unit. That's all. It doesn't
    // matter whether it's ready to play.
    if (seqdistance != -1)
    {
        // Note: seqdistance is the value to to go BACKWARDS from m_iLastAckPos,
        // which is the position that is in sync with CUDT::m_iRcvLastSkipAck. This
        // position is the sequence number of a packet that is NOT received, but it's
        // expected to be received as next. So the minimum value of seqdistance is 1.

        // SANITY CHECK
        if (seqdistance == 0)
        {
            LOGC(brlog.Fatal, log << "IPE: trying to extract packet past the last ACK-ed!");
            return 0;
        }

        if (seqdistance > getRcvDataSize())
        {
            HLOGC(brlog.Debug,
                  log << "getRcvReadyPacket: Sequence offset=" << seqdistance
                      << " is in the past (start=" << m_iStartPos << " end=" << m_iLastAckPos << ")");
            return 0;
        }

        int i = shift(m_iLastAckPos, -seqdistance);
        if (m_pUnit[i] && m_pUnit[i]->m_iFlag == CUnit::GOOD)
        {
            HLOGC(brlog.Debug, log << "getRcvReadyPacket: FOUND PACKET %" << m_pUnit[i]->m_Packet.getSeqNo());
            return &m_pUnit[i]->m_Packet;
        }

        HLOGC(brlog.Debug, log << "getRcvReadyPacket: Sequence offset=" << seqdistance << " IS NOT RECEIVED.");
        return 0;
    }
    IF_HEAVY_LOGGING(int nskipped = 0);

    for (int i = m_iStartPos, n = m_iLastAckPos; i != n; i = shiftFwd(i))
    {
        /*
         * Skip missing packets that did not arrive in time.
         */
        if (m_pUnit[i] && m_pUnit[i]->m_iFlag == CUnit::GOOD)
        {
            HLOGC(brlog.Debug,
                  log << "getRcvReadyPacket: Found next packet seq=%" << m_pUnit[i]->m_Packet.getSeqNo() << " ("
                      << nskipped << " empty cells skipped)");
            return &m_pUnit[i]->m_Packet;
        }
        IF_HEAVY_LOGGING(++nskipped);
    }

    return 0;
}

#if ENABLE_HEAVY_LOGGING
// This function is for debug purposes only and it's called only
// from within HLOG* macros.
void CRcvBuffer::reportBufferStats() const
{
    int     nmissing = 0;
    int32_t low_seq = SRT_SEQNO_NONE, high_seq = SRT_SEQNO_NONE;
    int32_t low_ts = 0, high_ts = 0;

    for (int i = m_iStartPos, n = m_iLastAckPos; i != n; i = (i + 1) % m_iSize)
    {
        if (m_pUnit[i] && m_pUnit[i]->m_iFlag == CUnit::GOOD)
        {
            low_seq = m_pUnit[i]->m_Packet.m_iSeqNo;
            low_ts  = m_pUnit[i]->m_Packet.m_iTimeStamp;
            break;
        }
        ++nmissing;
    }

    // Not sure if a packet MUST BE at the last ack pos position, so check, just in case.
    int n = m_iLastAckPos;
    if (m_pUnit[n] && m_pUnit[n]->m_iFlag == CUnit::GOOD)
    {
        high_ts  = m_pUnit[n]->m_Packet.m_iTimeStamp;
        high_seq = m_pUnit[n]->m_Packet.m_iSeqNo;
    }
    else
    {
        // Possibilities are:
        // m_iStartPos == m_iLastAckPos, high_ts == low_ts, defined.
        // No packet: low_ts == 0, so high_ts == 0, too.
        high_ts = low_ts;
    }
    // The 32-bit timestamps are relative and roll over oftten; what
    // we really need is the timestamp difference. The only place where
    // we can ask for the time base is the upper time because when trying
    // to receive the time base for the lower time we'd break the requirement
    // for monotonic clock.

    uint64_t upper_time = high_ts;
    uint64_t lower_time = low_ts;

    if (lower_time > upper_time)
        upper_time += uint64_t(srt::CPacket::MAX_TIMESTAMP) + 1;

    int32_t timespan = upper_time - lower_time;
    int     seqspan  = 0;
    if (low_seq != SRT_SEQNO_NONE && high_seq != SRT_SEQNO_NONE)
    {
        seqspan = CSeqNo::seqoff(low_seq, high_seq);
    }

    LOGC(brlog.Debug,
         log << "RCV BUF STATS: seqspan=%(" << low_seq << "-" << high_seq << ":" << seqspan << ") missing=" << nmissing
             << "pkts");
    LOGC(brlog.Debug,
         log << "RCV BUF STATS: timespan=" << timespan << "us (lo=" << lower_time << " hi=" << upper_time << ")");
}

#endif // ENABLE_HEAVY_LOGGING

bool CRcvBuffer::isRcvDataReady()
{
    steady_clock::time_point tsbpdtime;
    int32_t                  seq;

    return isRcvDataReady((tsbpdtime), (seq), -1);
}

int CRcvBuffer::getAvailBufSize() const
{
    // One slot must be empty in order to tell the difference between "empty buffer" and "full buffer"
    return m_iSize - getRcvDataSize() - 1;
}

int CRcvBuffer::getRcvDataSize() const
{
    if (m_iLastAckPos >= m_iStartPos)
        return m_iLastAckPos - m_iStartPos;

    return m_iSize + m_iLastAckPos - m_iStartPos;
}

int CRcvBuffer::debugGetSize() const
{
    // Does exactly the same as getRcvDataSize, but
    // it should be used FOR INFORMATIONAL PURPOSES ONLY.
    // The source values might be changed in another thread
    // during the calculation, although worst case the
    // resulting value may differ to the real buffer size by 1.
    int from = m_iStartPos, to = m_iLastAckPos;
    int size = to - from;
    if (size < 0)
        size += m_iSize;

    return size;
}

/* Return moving average of acked data pkts, bytes, and timespan (ms) of the receive buffer */
int CRcvBuffer::getRcvAvgDataSize(int& bytes, int& timespan)
{
    // Average number of packets and timespan could be small,
    // so rounding is beneficial, while for the number of
    // bytes in the buffer is a higher value, so rounding can be omitted,
    // but probably better to round all three values.
    timespan = round_val(m_mavg.timespan_ms());
    bytes    = round_val(m_mavg.bytes());
    return round_val(m_mavg.pkts());
}

/* Update moving average of acked data pkts, bytes, and timespan (ms) of the receive buffer */
void CRcvBuffer::updRcvAvgDataSize(const steady_clock::time_point& now)
{
    if (!m_mavg.isTimeToUpdate(now))
        return;

    int       bytes       = 0;
    int       timespan_ms = 0;
    const int pkts        = getRcvDataSize(bytes, timespan_ms);
    m_mavg.update(now, pkts, bytes, timespan_ms);
}

/* Return acked data pkts, bytes, and timespan (ms) of the receive buffer */
int CRcvBuffer::getRcvDataSize(int& bytes, int& timespan)
{
    timespan = 0;
    if (m_tsbpd.isEnabled())
    {
        // Get a valid startpos.
        // Skip invalid entries in the beginning, if any.
        int startpos = m_iStartPos;
        for (; startpos != m_iLastAckPos; startpos = shiftFwd(startpos))
        {
            if ((NULL != m_pUnit[startpos]) && (CUnit::GOOD == m_pUnit[startpos]->m_iFlag))
                break;
        }

        int endpos = m_iLastAckPos;

        if (m_iLastAckPos != startpos)
        {
            /*
             *     |<--- DataSpan ---->|<- m_iMaxPos ->|
             * +---+---+---+---+---+---+---+---+---+---+---+---
             * |   | 1 | 1 | 1 | 0 | 0 | 1 | 1 | 0 | 1 |   |     m_pUnits[]
             * +---+---+---+---+---+---+---+---+---+---+---+---
             *       |                   |
             *       \_ m_iStartPos      \_ m_iLastAckPos
             *
             * m_pUnits[startpos] shall be valid (->m_iFlag==CUnit::GOOD).
             * If m_pUnits[m_iLastAckPos-1] is not valid (NULL or ->m_iFlag!=CUnit::GOOD),
             * it means m_pUnits[m_iLastAckPos] is valid since a valid unit is needed to skip.
             * Favor m_pUnits[m_iLastAckPos] if valid over [m_iLastAckPos-1] to include the whole acked interval.
             */
            if ((m_iMaxPos <= 0) || (!m_pUnit[m_iLastAckPos]) || (m_pUnit[m_iLastAckPos]->m_iFlag != CUnit::GOOD))
            {
                endpos = (m_iLastAckPos == 0 ? m_iSize - 1 : m_iLastAckPos - 1);
            }

            if ((NULL != m_pUnit[endpos]) && (NULL != m_pUnit[startpos]))
            {
                const steady_clock::time_point startstamp =
                    getPktTsbPdTime(m_pUnit[startpos]->m_Packet.getMsgTimeStamp());
                const steady_clock::time_point endstamp = getPktTsbPdTime(m_pUnit[endpos]->m_Packet.getMsgTimeStamp());
                /*
                 * There are sampling conditions where spantime is < 0 (big unsigned value).
                 * It has been observed after changing the SRT latency from 450 to 200 on the sender.
                 *
                 * Possible packet order corruption when dropping packet,
                 * cause by bad thread protection when adding packet in queue
                 * was later discovered and fixed. Security below kept.
                 *
                 * DateTime                 RecvRate LostRate DropRate AvailBw     RTT   RecvBufs PdDelay
                 * 2014-12-08T15:04:25-0500     4712      110        0   96509  33.710        393     450
                 * 2014-12-08T15:04:35-0500     4512       95        0  107771  33.493 1496542976     200
                 * 2014-12-08T15:04:40-0500     4213      106        3  107352  53.657    9499425     200
                 * 2014-12-08T15:04:45-0500     4575      104        0  102194  53.614      59666     200
                 * 2014-12-08T15:04:50-0500     4475      124        0  100543  53.526        505     200
                 */
                if (endstamp > startstamp)
                    timespan = count_milliseconds(endstamp - startstamp);
            }
            /*
             * Timespan can be less then 1000 us (1 ms) if few packets.
             * Also, if there is only one pkt in buffer, the time difference will be 0.
             * Therefore, always add 1 ms if not empty.
             */
            if (0 < m_iAckedPktsCount)
                timespan += 1;
        }
    }
    HLOGF(brlog.Debug, "getRcvDataSize: %6d %6d %6d ms\n", m_iAckedPktsCount, m_iAckedBytesCount, timespan);
    bytes = m_iAckedBytesCount;
    return m_iAckedPktsCount;
}

unsigned CRcvBuffer::getRcvAvgPayloadSize() const
{
    return m_uAvgPayloadSz;
}

CRcvBuffer::ReadingState CRcvBuffer::debugGetReadingState() const
{
    ReadingState readstate;

    readstate.iNumAcknowledged = 0;
    readstate.iNumUnacknowledged = m_iMaxPos;

    if ((NULL != m_pUnit[m_iStartPos]) && (m_pUnit[m_iStartPos]->m_iFlag == CUnit::GOOD))
    {
        if (m_tsbpd.isEnabled())
            readstate.tsStart = m_tsbpd.getPktTsbPdTime(m_pUnit[m_iStartPos]->m_Packet.getMsgTimeStamp());

        readstate.iNumAcknowledged = m_iLastAckPos > m_iStartPos
            ? m_iLastAckPos - m_iStartPos
            : m_iLastAckPos + (m_iSize - m_iStartPos);
    }

    // All further stats are valid if TSBPD is enabled.
    if (!m_tsbpd.isEnabled())
        return readstate;

    // m_iLastAckPos points to the first unacknowledged packet
    const int iLastAckPos = (m_iLastAckPos - 1) % m_iSize;
    if (m_iLastAckPos != m_iStartPos && (NULL != m_pUnit[iLastAckPos]) && (m_pUnit[iLastAckPos]->m_iFlag == CUnit::GOOD))
    {
        readstate.tsLastAck = m_tsbpd.getPktTsbPdTime(m_pUnit[iLastAckPos]->m_Packet.getMsgTimeStamp());
    }

    const int iEndPos = (m_iLastAckPos + m_iMaxPos - 1) % m_iSize;
    if (m_iMaxPos == 0)
    {
        readstate.tsEnd = readstate.tsLastAck;
    }
    else if ((NULL != m_pUnit[iEndPos]) && (m_pUnit[iEndPos]->m_iFlag == CUnit::GOOD))
    {
        readstate.tsEnd = m_tsbpd.getPktTsbPdTime(m_pUnit[iEndPos]->m_Packet.getMsgTimeStamp());
    }

    return readstate;
}

string CRcvBuffer::strFullnessState(const time_point& tsNow) const
{
    const ReadingState bufstate = debugGetReadingState();
    stringstream ss;

    ss << "Space avail " << getAvailBufSize() << "/" << m_iSize;
    ss << " pkts. Packets ACKed: " << bufstate.iNumAcknowledged;
    if (!is_zero(bufstate.tsStart) && !is_zero(bufstate.tsLastAck))
    {
        ss << " (TSBPD ready in ";
        ss << count_milliseconds(bufstate.tsStart - tsNow);
        ss << " : ";
        ss << count_milliseconds(bufstate.tsLastAck - tsNow);
        ss << " ms)";
    }

    ss << ", not ACKed: " << bufstate.iNumUnacknowledged;
    if (!is_zero(bufstate.tsStart) && !is_zero(bufstate.tsEnd))
    {
        ss << ", timespan ";
        ss << count_milliseconds(bufstate.tsEnd - bufstate.tsStart);
        ss << " ms";
    }

    ss << ". " SRT_SYNC_CLOCK_STR " drift " << getDrift() / 1000 << " ms.";
    return ss.str();
}

void CRcvBuffer::dropMsg(int32_t msgno, bool using_rexmit_flag)
{
    for (int i = m_iStartPos, n = shift(m_iLastAckPos, m_iMaxPos); i != n; i = shiftFwd(i))
        if ((m_pUnit[i] != NULL) && (m_pUnit[i]->m_Packet.getMsgSeq(using_rexmit_flag) == msgno))
            m_pUnit[i]->m_iFlag = CUnit::DROPPED;
}

void CRcvBuffer::applyGroupTime(const steady_clock::time_point& timebase,
                                bool                            wrp,
                                uint32_t                        delay,
                                const steady_clock::duration&   udrift)
{
    m_tsbpd.applyGroupTime(timebase, wrp, delay, udrift);
}

void CRcvBuffer::applyGroupDrift(const steady_clock::time_point& timebase,
                                 bool                            wrp,
                                 const steady_clock::duration&   udrift)
{
    m_tsbpd.applyGroupDrift(timebase, wrp, udrift);
}

void CRcvBuffer::getInternalTimeBase(steady_clock::time_point& w_timebase, bool& w_wrp, steady_clock::duration& w_udrift)
{
    return m_tsbpd.getInternalTimeBase(w_timebase, w_wrp, w_udrift);
}

steady_clock::time_point CRcvBuffer::getPktTsbPdTime(uint32_t usPktTimestamp)
{
    // Updating TSBPD time here is not very accurate and prevents from making the function constant.
    // For now preserving the existing behavior.
    m_tsbpd.updateTsbPdTimeBase(usPktTimestamp);
    return m_tsbpd.getPktTsbPdTime(usPktTimestamp);
}

void CRcvBuffer::setRcvTsbPdMode(const steady_clock::time_point& timebase, const steady_clock::duration& delay)
{
    const bool no_wrap_check = false;
    m_tsbpd.setTsbPdMode(timebase, no_wrap_check, delay);
}

bool CRcvBuffer::addRcvTsbPdDriftSample(uint32_t                  timestamp_us,
                                        int                       rtt,
                                        steady_clock::duration&   w_udrift,
                                        steady_clock::time_point& w_newtimebase)
{
    return m_tsbpd.addDriftSample(timestamp_us, rtt, w_udrift, w_newtimebase);
}

int CRcvBuffer::readMsg(char* data, int len)
{
    SRT_MSGCTRL dummy = srt_msgctrl_default;
    return readMsg(data, len, (dummy), -1);
}

// NOTE: The order of ref-arguments is odd because:
// - data and len shall be close to one another
// - upto is last because it's a kind of unusual argument that has a default value
int CRcvBuffer::readMsg(char* data, int len, SRT_MSGCTRL& w_msgctl, int upto)
{
    int  p = -1, q = -1;
    bool passack;

    bool empty = accessMsg((p), (q), (passack), (w_msgctl.srctime), upto);
    if (empty)
        return 0;

    // This should happen just once. By 'empty' condition
    // we have a guarantee that m_pUnit[p] exists and is valid.
    CPacket& pkt1 = m_pUnit[p]->m_Packet;

    // This returns the sequence number and message number to
    // the API caller.
    w_msgctl.pktseq = pkt1.getSeqNo();
    w_msgctl.msgno  = pkt1.getMsgSeq();

    return extractData((data), len, p, q, passack);
}

#ifdef SRT_DEBUG_TSBPD_OUTJITTER
void CRcvBuffer::debugTraceJitter(time_point playtime)
{
    uint64_t ms = count_microseconds(steady_clock::now() - playtime);
    if (ms / 10 < 10)
        m_ulPdHisto[0][ms / 10]++;
    else if (ms / 100 < 10)
        m_ulPdHisto[1][ms / 100]++;
    else if (ms / 1000 < 10)
        m_ulPdHisto[2][ms / 1000]++;
    else
        m_ulPdHisto[3][1]++;
}
#endif /* SRT_DEBUG_TSBPD_OUTJITTER */

bool CRcvBuffer::accessMsg(int& w_p, int& w_q, bool& w_passack, int64_t& w_playtime, int upto)
{
    // This function should do the following:
    // 1. Find the first packet starting the next message (or just next packet)
    // 2. When found something ready for extraction, return true.
    // 3. w_p and w_q point the index range for extraction
    // 4. passack decides if this range shall be removed after extraction

    bool empty = true;

    if (m_tsbpd.isEnabled())
    {
        w_passack = false;
        int seq   = 0;

        steady_clock::time_point play_time;
        const bool               isReady = getRcvReadyMsg(play_time, (seq), upto);
        w_playtime                       = count_microseconds(play_time.time_since_epoch());

        if (isReady)
        {
            empty = false;
            // In TSBPD mode you always read one message
            // at a time and a message always fits in one UDP packet,
            // so in one "unit".
            w_p = w_q = m_iStartPos;

            debugTraceJitter(play_time);
        }
    }
    else
    {
        w_playtime = 0;
        if (scanMsg((w_p), (w_q), (w_passack)))
            empty = false;
    }

    return empty;
}

int CRcvBuffer::extractData(char* data, int len, int p, int q, bool passack)
{
    SRT_ASSERT(len > 0);
    int       rs     = len > 0 ? len : 0;
    const int past_q = shiftFwd(q);
    while (p != past_q)
    {
        const int pktlen = (int)m_pUnit[p]->m_Packet.getLength();
        // When unitsize is less than pktlen, only a fragment is copied to the output 'data',
        // but still the whole packet is removed from the receiver buffer.
        if (pktlen > 0)
            countBytes(-1, -pktlen, true);

        const int unitsize = ((rs >= 0) && (pktlen > rs)) ? rs : pktlen;

        HLOGC(brlog.Debug, log << "readMsg: checking unit POS=" << p);

        if (unitsize > 0)
        {
            memcpy((data), m_pUnit[p]->m_Packet.m_pcData, unitsize);
            data += unitsize;
            rs -= unitsize;
            IF_HEAVY_LOGGING(readMsgHeavyLogging(p));
        }
        else
        {
            HLOGC(brlog.Debug, log << CONID() << "readMsg: SKIPPED POS=" << p << " - ZERO SIZE UNIT");
        }

        // Note special case for live mode (one packet per message and TSBPD=on):
        //  - p == q (that is, this loop passes only once)
        //  - no passack (the unit is always removed from the buffer)
        if (!passack)
        {
            HLOGC(brlog.Debug, log << CONID() << "readMsg: FREEING UNIT POS=" << p);
            freeUnitAt(p);
        }
        else
        {
            HLOGC(brlog.Debug, log << CONID() << "readMsg: PASSACK UNIT POS=" << p);
            m_pUnit[p]->m_iFlag = CUnit::PASSACK;
        }

        p = shiftFwd(p);
    }

    if (!passack)
        m_iStartPos = past_q;

    HLOGC(brlog.Debug,
          log << "rcvBuf/extractData: begin=" << m_iStartPos << " reporting extraction size=" << (len - rs));

    return len - rs;
}

string CRcvBuffer::debugTimeState(size_t first_n_pkts) const
{
    stringstream ss;
    int          ipos = m_iStartPos;
    for (size_t i = 0; i < first_n_pkts; ++i, ipos = CSeqNo::incseq(ipos))
    {
        const CUnit* unit = m_pUnit[ipos];
        if (!unit)
        {
            ss << "pkt[" << i << "] missing, ";
            continue;
        }

        const CPacket& pkt = unit->m_Packet;
        ss << "pkt[" << i << "] ts=" << pkt.getMsgTimeStamp() << ", ";
    }
    return ss.str();
}

#if ENABLE_HEAVY_LOGGING
void CRcvBuffer::readMsgHeavyLogging(int p)
{
    static steady_clock::time_point prev_now;
    static steady_clock::time_point prev_srctime;
    const CPacket&                  pkt = m_pUnit[p]->m_Packet;

    const int32_t seq = pkt.m_iSeqNo;

    steady_clock::time_point nowtime = steady_clock::now();
    steady_clock::time_point srctime = getPktTsbPdTime(m_pUnit[p]->m_Packet.getMsgTimeStamp());

    const int64_t timediff_ms    = count_milliseconds(nowtime - srctime);
    const int64_t nowdiff_ms     = is_zero(prev_now) ? count_milliseconds(nowtime - prev_now) : 0;
    const int64_t srctimediff_ms = is_zero(prev_srctime) ? count_milliseconds(srctime - prev_srctime) : 0;

    const int next_p = shiftFwd(p);
    CUnit*    u      = m_pUnit[next_p];
    string    next_playtime;
    if (u && u->m_iFlag == CUnit::GOOD)
    {
        next_playtime = FormatTime(getPktTsbPdTime(u->m_Packet.getMsgTimeStamp()));
    }
    else
    {
        next_playtime = "NONE";
    }

    LOGC(brlog.Debug,
         log << CONID() << "readMsg: DELIVERED seq=" << seq << " T=" << FormatTime(srctime) << " in " << timediff_ms
             << "ms - TIME-PREVIOUS: PKT: " << srctimediff_ms << " LOCAL: " << nowdiff_ms << " !"
             << BufferStamp(pkt.data(), pkt.size()) << " NEXT pkt T=" << next_playtime);

    prev_now     = nowtime;
    prev_srctime = srctime;
}
#endif

bool CRcvBuffer::scanMsg(int& w_p, int& w_q, bool& w_passack)
{
    // empty buffer
    if ((m_iStartPos == m_iLastAckPos) && (m_iMaxPos <= 0))
    {
        HLOGC(brlog.Debug, log << "scanMsg: empty buffer");
        return false;
    }

    int rmpkts  = 0;
    int rmbytes = 0;
    // skip all bad msgs at the beginning
    // This loop rolls until the "buffer is empty" (head == tail),
    // in particular, there's no unit accessible for the reader.
    while (m_iStartPos != m_iLastAckPos)
    {
        // Roll up to the first valid unit
        if (!m_pUnit[m_iStartPos])
        {
            if (++m_iStartPos == m_iSize)
                m_iStartPos = 0;
            continue;
        }

        // Note: PB_FIRST | PB_LAST == PB_SOLO.
        // testing if boundary() & PB_FIRST tests if the msg is first OR solo.
        if (m_pUnit[m_iStartPos]->m_iFlag == CUnit::GOOD && m_pUnit[m_iStartPos]->m_Packet.getMsgBoundary() & PB_FIRST)
        {
            bool good = true;

            // look ahead for the whole message

            // We expect to see either of:
            // [PB_FIRST] [PB_SUBSEQUENT] [PB_SUBSEQUENT] [PB_LAST]
            // [PB_SOLO]
            // but not:
            // [PB_FIRST] NULL ...
            // [PB_FIRST] FREE/PASSACK/DROPPED...
            // If the message didn't look as expected, interrupt this.

            // This begins with a message starting at m_iStartPos
            // up to m_iLastAckPos OR until the PB_LAST message is found.
            // If any of the units on this way isn't good, this OUTER loop
            // will be interrupted.
            for (int i = m_iStartPos; i != m_iLastAckPos;)
            {
                if (!m_pUnit[i] || m_pUnit[i]->m_iFlag != CUnit::GOOD)
                {
                    good = false;
                    break;
                }

                // Likewise, boundary() & PB_LAST will be satisfied for last OR solo.
                if (m_pUnit[i]->m_Packet.getMsgBoundary() & PB_LAST)
                    break;

                if (++i == m_iSize)
                    i = 0;
            }

            if (good)
                break;
        }

        rmpkts++;
        rmbytes += (int) freeUnitAt((size_t) m_iStartPos);

        m_iStartPos = shiftFwd(m_iStartPos);
    }
    /* we removed bytes form receive buffer */
    countBytes(-rmpkts, -rmbytes, true);

    // Not sure if this is correct, but this above 'while' loop exits
    // under the following conditions only:
    // - m_iStartPos == m_iLastAckPos (that makes passack = true)
    // - found at least GOOD unit with PB_FIRST and not all messages up to PB_LAST are good,
    //   in which case it returns with m_iStartPos <% m_iLastAckPos (earlier)
    // Also all units that lied before m_iStartPos are removed.

    w_p        = -1;          // message head
    w_q        = m_iStartPos; // message tail
    w_passack  = m_iStartPos == m_iLastAckPos;
    bool found = false;

    // looking for the first message
    //>>m_pUnit[size + m_iMaxPos] is not valid

    // XXX Would be nice to make some very thorough refactoring here.

    // This rolls by q variable from m_iStartPos up to m_iLastAckPos,
    // actually from the first message up to the one with PB_LAST
    // or PB_SOLO boundary.

    // The 'i' variable used in this loop is just a stub and it's
    // even hard to define the unit here. It is "shift towards
    // m_iStartPos", so the upper value is m_iMaxPos + size.
    // m_iMaxPos is itself relative to m_iLastAckPos, so
    // the upper value is m_iMaxPos + difference between
    // m_iLastAckPos and m_iStartPos, so that this value is relative
    // to m_iStartPos.
    //
    // The 'i' value isn't used anywhere, although the 'q' value rolls
    // in this loop in sync with 'i', with the difference that 'q' is
    // wrapped around, and 'i' is just incremented normally.
    //
    // This makes that this loop rolls in the range by 'q' from
    // m_iStartPos to m_iStartPos + UPPER,
    // where UPPER = m_iLastAckPos -% m_iStartPos + m_iMaxPos
    // This embraces the range from the current reading head up to
    // the last packet ever received.
    //
    // 'passack' is set to true when the 'q' has passed through
    // the border of m_iLastAckPos and fallen into the range
    // of unacknowledged packets.

    for (int i = 0, n = m_iMaxPos + getRcvDataSize(); i < n; ++i)
    {
        if (m_pUnit[w_q] && m_pUnit[w_q]->m_iFlag == CUnit::GOOD)
        {
            // Equivalent pseudocode:
            // PacketBoundary bound = m_pUnit[w_q]->m_Packet.getMsgBoundary();
            // if ( IsSet(bound, PB_FIRST) )
            //     w_p = w_q;
            // if ( IsSet(bound, PB_LAST) && w_p != -1 )
            //     found = true;
            //
            // Not implemented this way because it uselessly check w_p for -1
            // also after setting it explicitly.

            switch (m_pUnit[w_q]->m_Packet.getMsgBoundary())
            {
            case PB_SOLO: // 11
                w_p   = w_q;
                found = true;
                break;

            case PB_FIRST: // 10
                w_p = w_q;
                break;

            case PB_LAST: // 01
                if (w_p != -1)
                    found = true;
                break;

            case PB_SUBSEQUENT:; // do nothing (caught first, rolling for last)
            }
        }
        else
        {
            // a hole in this message, not valid, restart search
            w_p = -1;
        }

        // 'found' is set when the current iteration hit a message with PB_LAST
        // (including PB_SOLO since the very first message).
        if (found)
        {
            // the msg has to be ack'ed or it is allowed to read out of order, and was not read before
            if (!w_passack || !m_pUnit[w_q]->m_Packet.getMsgOrderFlag())
            {
                HLOGC(brlog.Debug, log << "scanMsg: found next-to-broken message, delivering OUT OF ORDER.");
                break;
            }

            found = false;
        }

        if (++w_q == m_iSize)
            w_q = 0;

        if (w_q == m_iLastAckPos)
            w_passack = true;
    }

    // no msg found
    if (!found)
    {
        // NOTE:
        // This situation may only happen if:
        // - Found a packet with PB_FIRST, so w_p = w_q at the moment when it was found
        // - Possibly found following components of that message up to shifted w_q
        // - Found no terminal packet (PB_LAST) for that message.

        // if the message is larger than the receiver buffer, return part of the message
        if ((w_p != -1) && (shiftFwd(w_q) == w_p))
        {
            HLOGC(brlog.Debug, log << "scanMsg: BUFFER FULL and message is INCOMPLETE. Returning PARTIAL MESSAGE.");
            found = true;
        }
        else
        {
            HLOGC(brlog.Debug, log << "scanMsg: PARTIAL or NO MESSAGE found: p=" << w_p << " q=" << w_q);
        }
    }
    else
    {
        HLOGC(brlog.Debug,
              log << "scanMsg: extracted message p=" << w_p << " q=" << w_q << " ("
                  << ((w_q - w_p + m_iSize + 1) % m_iSize) << " packets)");
    }

    return found;
}<|MERGE_RESOLUTION|>--- conflicted
+++ resolved
@@ -530,19 +530,16 @@
             return -2;
         }
         p = p->m_pNext;
-<<<<<<< HEAD
     }
     if (p == NULL || p == m_pLastBlock)
     {
         LOGC(qslog.Error, log << "CSndBuffer::readData: offset " << offset << " too large!");
         return -2;
     }
-=======
 #if ENABLE_HEAVY_LOGGING
     const int32_t first_seq = p->m_iSeqNo;
     int32_t last_seq = p->m_iSeqNo;
 #endif
->>>>>>> 22cc9242
 
     // Check if the block that is the next candidate to send (m_pCurrBlock pointing) is stale.
 
