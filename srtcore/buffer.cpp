/*****************************************************************************
 * SRT - Secure, Reliable, Transport
 * Copyright (c) 2017 Haivision Systems Inc.
 * 
 * This library is free software; you can redistribute it and/or
 * modify it under the terms of the GNU Lesser General Public
 * License as published by the Free Software Foundation; either
 * version 2.1 of the License, or (at your option) any later version.
 * 
 * This library is distributed in the hope that it will be useful,
 * but WITHOUT ANY WARRANTY; without even the implied warranty of
 * MERCHANTABILITY or FITNESS FOR A PARTICULAR PURPOSE.  See the GNU
 * Lesser General Public License for more details.
 * 
 * You should have received a copy of the GNU Lesser General Public
 * License along with this library; If not, see <http://www.gnu.org/licenses/>
 * 
 * Based on UDT4 SDK version 4.11
 *****************************************************************************/

/*****************************************************************************
Copyright (c) 2001 - 2011, The Board of Trustees of the University of Illinois.
All rights reserved.

Redistribution and use in source and binary forms, with or without
modification, are permitted provided that the following conditions are
met:

* Redistributions of source code must retain the above
  copyright notice, this list of conditions and the
  following disclaimer.

* Redistributions in binary form must reproduce the
  above copyright notice, this list of conditions
  and the following disclaimer in the documentation
  and/or other materials provided with the distribution.

* Neither the name of the University of Illinois
  nor the names of its contributors may be used to
  endorse or promote products derived from this
  software without specific prior written permission.

THIS SOFTWARE IS PROVIDED BY THE COPYRIGHT HOLDERS AND CONTRIBUTORS "AS
IS" AND ANY EXPRESS OR IMPLIED WARRANTIES, INCLUDING, BUT NOT LIMITED TO,
THE IMPLIED WARRANTIES OF MERCHANTABILITY AND FITNESS FOR A PARTICULAR
PURPOSE ARE DISCLAIMED. IN NO EVENT SHALL THE COPYRIGHT OWNER OR
CONTRIBUTORS BE LIABLE FOR ANY DIRECT, INDIRECT, INCIDENTAL, SPECIAL,
EXEMPLARY, OR CONSEQUENTIAL DAMAGES (INCLUDING, BUT NOT LIMITED TO,
PROCUREMENT OF SUBSTITUTE GOODS OR SERVICES; LOSS OF USE, DATA, OR
PROFITS; OR BUSINESS INTERRUPTION) HOWEVER CAUSED AND ON ANY THEORY OF
LIABILITY, WHETHER IN CONTRACT, STRICT LIABILITY, OR TORT (INCLUDING
NEGLIGENCE OR OTHERWISE) ARISING IN ANY WAY OUT OF THE USE OF THIS
SOFTWARE, EVEN IF ADVISED OF THE POSSIBILITY OF SUCH DAMAGE.
*****************************************************************************/

/*****************************************************************************
written by
   Yunhong Gu, last updated 03/12/2011
modified by
   Haivision Systems Inc.
*****************************************************************************/

#include <cstring>
#include <cmath>
#include "buffer.h"
#include "packet.h"
#include "core.h" // provides some constants
#include "logging.h"

using namespace std;

extern logging::Logger mglog, dlog, tslog;

CSndBuffer::CSndBuffer(int size, int mss):
m_BufLock(),
m_pBlock(NULL),
m_pFirstBlock(NULL),
m_pCurrBlock(NULL),
m_pLastBlock(NULL),
m_pBuffer(NULL),
m_iNextMsgNo(1),
m_iSize(size),
m_iMSS(mss),
m_iCount(0)
,m_iBytesCount(0)
,m_ullLastOriginTime_us(0)
#ifdef SRT_ENABLE_SNDBUFSZ_MAVG
,m_LastSamplingTime(0)
,m_iCountMAvg(0)
,m_iBytesCountMAvg(0)
,m_TimespanMAvg(0)
#endif
,m_iInRatePktsCount(0)
,m_iInRateBytesCount(0)
,m_InRateStartTime(0)
,m_InRatePeriod(500000)   // 0.5 sec (fast start)
,m_iInRateBps(10000000/8) // 10 Mbps (1.25 MBps)
,m_iAvgPayloadSz(7*188)
{
   // initial physical buffer of "size"
   m_pBuffer = new Buffer;
   m_pBuffer->m_pcData = new char [m_iSize * m_iMSS];
   m_pBuffer->m_iSize = m_iSize;
   m_pBuffer->m_pNext = NULL;

   // circular linked list for out bound packets
   m_pBlock = new Block;
   Block* pb = m_pBlock;
   for (int i = 1; i < m_iSize; ++ i)
   {
      pb->m_pNext = new Block;
      pb->m_iMsgNoBitset = 0;
      pb = pb->m_pNext;
   }
   pb->m_pNext = m_pBlock;

   pb = m_pBlock;
   char* pc = m_pBuffer->m_pcData;
   for (int i = 0; i < m_iSize; ++ i)
   {
      pb->m_pcData = pc;
      pb = pb->m_pNext;
      pc += m_iMSS;
   }

   m_pFirstBlock = m_pCurrBlock = m_pLastBlock = m_pBlock;

   pthread_mutex_init(&m_BufLock, NULL);
}

CSndBuffer::~CSndBuffer()
{
   Block* pb = m_pBlock->m_pNext;
   while (pb != m_pBlock)
   {
      Block* temp = pb;
      pb = pb->m_pNext;
      delete temp;
   }
   delete m_pBlock;

   while (m_pBuffer != NULL)
   {
      Buffer* temp = m_pBuffer;
      m_pBuffer = m_pBuffer->m_pNext;
      delete [] temp->m_pcData;
      delete temp;
   }

   pthread_mutex_destroy(&m_BufLock);
}

void CSndBuffer::addBuffer(const char* data, int len, int ttl, bool order, uint64_t srctime)
{
   int size = len / m_iMSS;
   if ((len % m_iMSS) != 0)
      size ++;

   LOGC(mglog.Debug) << "addBuffer: size=" << m_iCount << " reserved=" << m_iSize << " needs=" << size << " buffers for " << len << " bytes";

   // dynamically increase sender buffer
   while (size + m_iCount >= m_iSize)
   {
      LOGC(mglog.Debug) << "addBuffer: ... still lacking " << (size + m_iCount - m_iSize) << " buffers...";
      increase();
   }

   uint64_t time = CTimer::getTime();
   int32_t inorder = order ? MSGNO_PACKET_INORDER::mask : 0;

   LOGC(dlog.Debug) << CONID() << "addBuffer: adding "
       << size << " packets (" << len << " bytes) to send, msgno=" << m_iNextMsgNo
       << (inorder ? "" : " NOT") << " in order";

   Block* s = m_pLastBlock;
   for (int i = 0; i < size; ++ i)
   {
      int pktlen = len - i * m_iMSS;
      if (pktlen > m_iMSS)
         pktlen = m_iMSS;

      LOGC(dlog.Debug) << "addBuffer: spreading from=" << (i*m_iMSS) << " size=" << pktlen << " TO BUFFER:" << (void*)s->m_pcData;
      memcpy(s->m_pcData, data + i * m_iMSS, pktlen);
      s->m_iLength = pktlen;

      s->m_iMsgNoBitset = m_iNextMsgNo | inorder;
      if (i == 0)
         s->m_iMsgNoBitset |= PacketBoundaryBits(PB_FIRST);
      if (i == size - 1)
         s->m_iMsgNoBitset |= PacketBoundaryBits(PB_LAST);
      // NOTE: if i is neither 0 nor size-1, it resuls with PB_SUBSEQUENT.
      //       if i == 0 == size-1, it results with PB_SOLO. 
      // Packets assigned to one message can be:
      // [PB_FIRST] [PB_SUBSEQUENT] [PB_SUBSEQUENT] [PB_LAST] - 4 packets per message
      // [PB_FIRST] [PB_LAST] - 2 packets per message
      // [PB_SOLO] - 1 packet per message

      s->m_ullSourceTime_us = srctime;
      s->m_ullOriginTime_us = time;
      s->m_iTTL = ttl;

      // XXX unchecked condition: s->m_pNext == NULL.
      // Should never happen, as the call to increase() should ensure enough buffers.
      s = s->m_pNext;
   }
   m_pLastBlock = s;

   CGuard::enterCS(m_BufLock);
   m_iCount += size;

   m_iBytesCount += len;
#ifdef SRT_ENABLE_CBRTIMESTAMP
   m_ullLastOriginTime_us = srctime;
#else
   m_ullLastOriginTime_us = time;
#endif /* SRT_ENABLE_CBRTIMESTAMP */

   updInputRate(time, size, len);

#ifdef SRT_ENABLE_SNDBUFSZ_MAVG
   updAvgBufSize(time);
#endif

   CGuard::leaveCS(m_BufLock);


   // MSGNO_SEQ::mask has a form: 00000011111111...
   // At least it's known that it's from some index inside til the end (to bit 0).
   // If this value has been reached in a step of incrementation, it means that the
   // maximum value has been reached. Casting to int32_t to ensure the same sign
   // in comparison, although it's far from reaching the sign bit.

   m_iNextMsgNo ++;
   if (m_iNextMsgNo == int32_t(MSGNO_SEQ::mask))
      m_iNextMsgNo = 1;
}

void CSndBuffer::setInputRateSmpPeriod(int period)
{
   m_InRatePeriod = (uint64_t)period; //(usec) 0=no input rate calculation
}

void CSndBuffer::updInputRate(uint64_t time, int pkts, int bytes)
{
   if (m_InRatePeriod == 0)
      ;//no input rate calculation
   else if (m_InRateStartTime == 0)
      m_InRateStartTime = time;
   else
   {
      m_iInRatePktsCount += pkts;
      m_iInRateBytesCount += bytes;
      if ((time - m_InRateStartTime) > m_InRatePeriod) {
         //Payload average size
         m_iAvgPayloadSz = m_iInRateBytesCount / m_iInRatePktsCount;
         //Required Byte/sec rate (payload + headers)
         m_iInRateBytesCount += (m_iInRatePktsCount * CPacket::SRT_DATA_HDR_SIZE);
         m_iInRateBps = (int)(((int64_t)m_iInRateBytesCount * 1000000) / (time - m_InRateStartTime));

         LOGC(dlog.Debug).form("updInputRate: pkts:%d bytes:%d avg=%d rate=%d kbps interval=%llu\n",
            m_iInRateBytesCount, m_iInRatePktsCount, m_iAvgPayloadSz, (m_iInRateBps*8)/1000,
            (unsigned long long)(time - m_InRateStartTime));

         m_iInRatePktsCount = 0;
         m_iInRateBytesCount = 0;
         m_InRateStartTime = time;
      }
   }
}

int CSndBuffer::getInputRate(ref_t<int> payloadsz, ref_t<int> period)
{
   uint64_t time = CTimer::getTime();

   if ((m_InRatePeriod != 0)
   &&  (m_InRateStartTime != 0) 
   &&  ((time - m_InRateStartTime) > m_InRatePeriod))
   {
      //Packet size with headers
      if (m_iInRatePktsCount == 0)
          m_iAvgPayloadSz = 0;
      else
          m_iAvgPayloadSz = m_iInRateBytesCount / m_iInRatePktsCount;

      //include packet headers: SRT + UDP + IP
      int64_t llBytesCount = (int64_t)m_iInRateBytesCount + (m_iInRatePktsCount * (CPacket::HDR_SIZE + CPacket::UDP_HDR_SIZE));
      //Byte/sec rate
      m_iInRateBps = (int)((llBytesCount * 1000000) / (time - m_InRateStartTime));
      m_iInRatePktsCount = 0;
      m_iInRateBytesCount = 0;
      m_InRateStartTime = time;
   }
   payloadsz = m_iAvgPayloadSz;
   period = (int)m_InRatePeriod;
   return(m_iInRateBps);
}

int CSndBuffer::addBufferFromFile(fstream& ifs, int len)
{
   int size = len / m_iMSS;
   if ((len % m_iMSS) != 0)
      size ++;

   LOGC(mglog.Debug) << "addBufferFromFile: size=" << m_iCount << " reserved=" << m_iSize << " needs=" << size << " buffers for " << len << " bytes";

   // dynamically increase sender buffer
   while (size + m_iCount >= m_iSize)
   {
      LOGC(mglog.Debug) << "addBufferFromFile: ... still lacking " << (size + m_iCount - m_iSize) << " buffers...";
      increase();
   }

   LOGC(dlog.Debug) << CONID() << "addBufferFromFile: adding "
       << size << " packets (" << len << " bytes) to send, msgno=" << m_iNextMsgNo;

   Block* s = m_pLastBlock;
   int total = 0;
   for (int i = 0; i < size; ++ i)
   {
      if (ifs.bad() || ifs.fail() || ifs.eof())
         break;

      int pktlen = len - i * m_iMSS;
      if (pktlen > m_iMSS)
         pktlen = m_iMSS;

      LOGC(dlog.Debug) << "addBufferFromFile: reading from=" << (i*m_iMSS) << " size=" << pktlen << " TO BUFFER:" << (void*)s->m_pcData;
      ifs.read(s->m_pcData, pktlen);
      if ((pktlen = int(ifs.gcount())) <= 0)
         break;

      // currently file transfer is only available in streaming mode, message is always in order, ttl = infinite
      s->m_iMsgNoBitset = m_iNextMsgNo | MSGNO_PACKET_INORDER::mask;
      if (i == 0)
         s->m_iMsgNoBitset |= PacketBoundaryBits(PB_FIRST);
      if (i == size - 1)
         s->m_iMsgNoBitset |= PacketBoundaryBits(PB_LAST);
      // NOTE: PB_FIRST | PB_LAST == PB_SOLO.
      // none of PB_FIRST & PB_LAST == PB_SUBSEQUENT.

      s->m_iLength = pktlen;
      s->m_iTTL = -1;
      s = s->m_pNext;

      total += pktlen;
   }
   m_pLastBlock = s;

   CGuard::enterCS(m_BufLock);
   m_iCount += size;
   m_iBytesCount += total;

   CGuard::leaveCS(m_BufLock);

   m_iNextMsgNo ++;
   if (m_iNextMsgNo == int32_t(MSGNO_SEQ::mask))
      m_iNextMsgNo = 1;

   return total;
}

int CSndBuffer::readData(char** data, int32_t& msgno_bitset, uint64_t& srctime, unsigned kflgs)
{
   // No data to read
   if (m_pCurrBlock == m_pLastBlock)
      return 0;

   // Make the packet REFLECT the data stored in the buffer.
   *data = m_pCurrBlock->m_pcData;
   int readlen = m_pCurrBlock->m_iLength;

   // XXX This is probably done because the encryption should happen
   // just once, and so this sets the encryption flags to both msgno bitset
   // IN THE PACKET and IN THE BLOCK. This is probably to make the encryption
   // happen at the time when scheduling a new packet to send, but the packet
   // must remain in the send buffer until it's ACKed. For the case of rexmit
   // the packet will be taken "as is" (that is, already encrypted).
   //
   // The problem is in the order of things:
   // 0. When the application stores the data, some of the flags for PH_MSGNO are set.
   // 1. The readData() is called to get the original data sent by the application.
   // 2. The data are original and must be encrypted. They WILL BE encrypted, later.
   // 3. So far we are in readData() so the encryption flags must be updated NOW because
   //    later we won't have access to the block's data.
   // 4. After exiting from readData(), the packet is being encrypted. It's immediately
   //    sent, however the data must remain in the sending buffer until they are ACKed.
   // 5. In case when rexmission is needed, the second overloaded version of readData
   //    is being called, and the buffer + PH_MSGNO value is extracted. All interesting
   //    flags must be present and correct at that time.
   //
   // The only sensible way to fix this problem is to encrypt the packet not after
   // extracting from here, but when the packet is stored into CSndBuffer. The appropriate
   // flags for PH_MSGNO will be applied directly there. Then here the value for setting
   // PH_MSGNO will be set as is.
   m_pCurrBlock->m_iMsgNoBitset |= MSGNO_ENCKEYSPEC::wrap(kflgs);
   msgno_bitset = m_pCurrBlock->m_iMsgNoBitset;

   srctime =
      m_pCurrBlock->m_ullSourceTime_us ? m_pCurrBlock->m_ullSourceTime_us :
      m_pCurrBlock->m_ullOriginTime_us;

   m_pCurrBlock = m_pCurrBlock->m_pNext;

   LOGC(dlog.Debug) << CONID() << "CSndBuffer: extracting packet size=" << readlen << " to send";

   return readlen;
}

int CSndBuffer::readData(char** data, const int offset, int32_t& msgno_bitset, uint64_t& srctime, int& msglen)
{
   CGuard bufferguard(m_BufLock);

   Block* p = m_pFirstBlock;

   // XXX Suboptimal procedure to keep the blocks identifiable
   // by sequence number. Consider using some circular buffer.
   for (int i = 0; i < offset; ++ i)
      p = p->m_pNext;

   // Check if the block that is the next candidate to send (m_pCurrBlock pointing) is stale.

   // If so, then inform the caller that it should first take care of the whole
   // message (all blocks with that message id). Shift the m_pCurrBlock pointer
   // to the position past the last of them. Then return -1 and set the
   // msgno_bitset return reference to the message id that should be dropped as
   // a whole.

   // After taking care of that, the caller should immediately call this function again,
   // this time possibly in order to find the real data to be sent.

   // if found block is stale
   // (This is for messages that have declared TTL - messages that fail to be sent
   // before the TTL defined time comes, will be dropped).
   if ((p->m_iTTL >= 0) && ((CTimer::getTime() - p->m_ullOriginTime_us) / 1000 > (uint64_t)p->m_iTTL))
   {
      int32_t msgno = p->getMsgSeq();
      msglen = 1;
      p = p->m_pNext;
      bool move = false;
      while (msgno == p->getMsgSeq())
      {
         if (p == m_pCurrBlock)
            move = true;
         p = p->m_pNext;
         if (move)
            m_pCurrBlock = p;
         msglen ++;
      }

      LOGC(dlog.Debug) << "CSndBuffer::readData: due to TTL exceeded, " << msglen << " messages to drop, up to " << msgno;

      // If readData returns -1, then msgno_bitset is understood as a Message ID to drop.
      // This means that in this case it should be written by the message sequence value only
      // (not the whole 4-byte bitset written at PH_MSGNO).
      msgno_bitset = msgno;
      return -1;
   }

   *data = p->m_pcData;
   int readlen = p->m_iLength;

   // XXX Here the value predicted to be applied to PH_MSGNO field is extracted.
   // As this function is predicted to extract the data to send as a rexmited packet,
   // the packet must be in the form ready to send - so, in case of encryption,
   // encrypted, and with all ENC flags already set. So, the first call to send
   // the packet originally (the other overload of this function) must set these
   // flags.
   msgno_bitset = p->m_iMsgNoBitset;

   srctime = 
      p->m_ullSourceTime_us ? p->m_ullSourceTime_us :
      p->m_ullOriginTime_us;

   LOGC(dlog.Debug) << CONID() << "CSndBuffer: extracting packet size=" << readlen << " to send [REXMIT]";

   return readlen;
}

void CSndBuffer::ackData(int offset)
{
   CGuard bufferguard(m_BufLock);

   bool move = false;
   for (int i = 0; i < offset; ++ i)
   {
      m_iBytesCount -= m_pFirstBlock->m_iLength;
      if (m_pFirstBlock == m_pCurrBlock)
          move = true;
      m_pFirstBlock = m_pFirstBlock->m_pNext;
   }
   if (move)
       m_pCurrBlock = m_pFirstBlock;

   m_iCount -= offset;

#ifdef SRT_ENABLE_SNDBUFSZ_MAVG
   updAvgBufSize(CTimer::getTime());
#endif

   CTimer::triggerEvent();
}

int CSndBuffer::getCurrBufSize() const
{
   return m_iCount;
}

#ifdef SRT_ENABLE_SNDBUFSZ_MAVG

int CSndBuffer::getAvgBufSize(ref_t<int> bytes, ref_t<int> timespan)
{
   CGuard bufferguard(m_BufLock); /* Consistency of pkts vs. bytes vs. spantime */

   /* update stats in case there was no add/ack activity lately */
   updAvgBufSize(CTimer::getTime());

   bytes = m_iBytesCountMAvg;
   timespan = m_TimespanMAvg;
   return(m_iCountMAvg);
}

void CSndBuffer::updAvgBufSize(uint64_t now)
{
   uint64_t elapsed = (now - m_LastSamplingTime) / 1000; //ms since last sampling

   if ((1000000 / SRT_MAVG_SAMPLING_RATE) / 1000 > elapsed)
      return;

   if (1000000 < elapsed)
   {
      /* No sampling in last 1 sec, initialize average */
      m_iCountMAvg = getCurrBufSize(Ref(m_iBytesCountMAvg), Ref(m_TimespanMAvg));
      m_LastSamplingTime = now;
   } 
   else //((1000000 / SRT_MAVG_SAMPLING_RATE) / 1000 <= elapsed)
   {
      /*
      * weight last average value between -1 sec and last sampling time (LST)
      * and new value between last sampling time and now
      *                                      |elapsed|
      *   +----------------------------------+-------+
      *  -1                                 LST      0(now)
      */
      int instspan;
      int bytescount;
      int count = getCurrBufSize(Ref(bytescount), Ref(instspan));

      LOGC(dlog.Debug).form("updAvgBufSize: %6llu: %6d %6d %6d ms\n",
              (unsigned long long)elapsed, count, bytescount, instspan);

      m_iCountMAvg      = (int)(((count      * (1000 - elapsed)) + (count      * elapsed)) / 1000);
      m_iBytesCountMAvg = (int)(((bytescount * (1000 - elapsed)) + (bytescount * elapsed)) / 1000);
      m_TimespanMAvg    = (int)(((instspan   * (1000 - elapsed)) + (instspan   * elapsed)) / 1000);
      m_LastSamplingTime = now;
   }
}

#endif /* SRT_ENABLE_SNDBUFSZ_MAVG */

int CSndBuffer::getCurrBufSize(ref_t<int> bytes, ref_t<int> timespan)
{
   bytes = m_iBytesCount;
   /* 
   * Timespan can be less then 1000 us (1 ms) if few packets. 
   * Also, if there is only one pkt in buffer, the time difference will be 0.
   * Therefore, always add 1 ms if not empty.
   */
#ifdef SRT_ENABLE_CBRTIMESTAMP
   timespan = 0 < m_iCount ? int((m_ullLastOriginTime_us - m_pFirstBlock->m_ullSourceTime_us) / 1000) + 1 : 0;
#else
   timespan = 0 < m_iCount ? int((m_ullLastOriginTime_us - m_pFirstBlock->m_ullOriginTime_us) / 1000) + 1 : 0;
#endif

   return m_iCount;
}

int CSndBuffer::dropLateData(int &bytes, uint64_t latetime)
{
   int dpkts = 0;
   int dbytes = 0;
   bool move = false;

   CGuard bufferguard(m_BufLock);
   for (int i = 0; i < m_iCount && m_pFirstBlock->m_ullOriginTime_us < latetime; ++ i)
   {
      dpkts++;
      dbytes += m_pFirstBlock->m_iLength;

      if (m_pFirstBlock == m_pCurrBlock) move = true;
      m_pFirstBlock = m_pFirstBlock->m_pNext;
   }
   if (move) m_pCurrBlock = m_pFirstBlock;
   m_iCount -= dpkts;

   m_iBytesCount -= dbytes;
   bytes = dbytes;

#ifdef SRT_ENABLE_SNDBUFSZ_MAVG
   updAvgBufSize(CTimer::getTime());
#endif /* SRT_ENABLE_SNDBUFSZ_MAVG */

// CTimer::triggerEvent();
   return(dpkts);
}

void CSndBuffer::increase()
{
   int unitsize = m_pBuffer->m_iSize;

   // new physical buffer
   Buffer* nbuf = NULL;
   try
   {
      nbuf  = new Buffer;
      nbuf->m_pcData = new char [unitsize * m_iMSS];
   }
   catch (...)
   {
      delete nbuf;
      throw CUDTException(MJ_SYSTEMRES, MN_MEMORY, 0);
   }
   nbuf->m_iSize = unitsize;
   nbuf->m_pNext = NULL;

   // insert the buffer at the end of the buffer list
   Buffer* p = m_pBuffer;
   while (p->m_pNext != NULL)
      p = p->m_pNext;
   p->m_pNext = nbuf;

   // new packet blocks
   Block* nblk = NULL;
   try
   {
      nblk = new Block;
   }
   catch (...)
   {
      delete nblk;
      throw CUDTException(MJ_SYSTEMRES, MN_MEMORY, 0);
   }
   Block* pb = nblk;
   for (int i = 1; i < unitsize; ++ i)
   {
      pb->m_pNext = new Block;
      pb = pb->m_pNext;
   }

   // insert the new blocks onto the existing one
   pb->m_pNext = m_pLastBlock->m_pNext;
   m_pLastBlock->m_pNext = nblk;

   pb = nblk;
   char* pc = nbuf->m_pcData;
   for (int i = 0; i < unitsize; ++ i)
   {
      pb->m_pcData = pc;
      pb = pb->m_pNext;
      pc += m_iMSS;
   }

   m_iSize += unitsize;

   LOGC(dlog.Debug) << "CSndBuffer: BUFFER FULL - adding " << (unitsize*m_iMSS) << " bytes spread to " << unitsize << " blocks"
       << " (total size: " << m_iSize << " bytes)";

}

////////////////////////////////////////////////////////////////////////////////

/*
*   RcvBuffer (circular buffer):
*
*   |<------------------- m_iSize ----------------------------->|
*   |       |<--- acked pkts -->|<--- m_iMaxPos --->|           |
*   |       |                   |                   |           |
*   +---+---+---+---+---+---+---+---+---+---+---+---+---+   +---+
*   | 0 | 0 | 1 | 1 | 1 | 0 | 1 | 1 | 1 | 1 | 0 | 1 | 0 |...| 0 | m_pUnit[]
*   +---+---+---+---+---+---+---+---+---+---+---+---+---+   +---+
*             |                 | |               |
*             |                   |               \__last pkt received
*             |                   \___ m_iLastAckPos: last ack sent
*             \___ m_iStartPos: first message to read
*                      
*   m_pUnit[i]->m_iFlag: 0:free, 1:good, 2:passack, 3:dropped
* 
*   thread safety:
*    m_iStartPos:   CUDT::m_RecvLock 
*    m_iLastAckPos: CUDT::m_AckLock 
*    m_iMaxPos:     none? (modified on add and ack
*/


// XXX Init values moved to in-class.
//const uint32_t CRcvBuffer::TSBPD_WRAP_PERIOD = (30*1000000);    //30 seconds (in usec)
//const int CRcvBuffer::TSBPD_DRIFT_MAX_VALUE   = 5000;  // usec
//const int CRcvBuffer::TSBPD_DRIFT_MAX_SAMPLES = 1000;  // ACK-ACK packets
#ifdef SRT_DEBUG_TSBPD_DRIFT
//const int CRcvBuffer::TSBPD_DRIFT_PRT_SAMPLES = 200;   // ACK-ACK packets
#endif

CRcvBuffer::CRcvBuffer(CUnitQueue* queue, int bufsize):
m_pUnit(NULL),
m_iSize(bufsize),
m_pUnitQueue(queue),
m_iStartPos(0),
m_iLastAckPos(0),
m_iMaxPos(0),
m_iNotch(0)
,m_BytesCountLock()
,m_iBytesCount(0)
,m_iAckedPktsCount(0)
,m_iAckedBytesCount(0)
,m_iAvgPayloadSz(7*188)
,m_bTsbPdMode(false)
,m_uTsbPdDelay(0)
,m_ullTsbPdTimeBase(0)
,m_bTsbPdWrapCheck(false)
//,m_iTsbPdDrift(0)
//,m_TsbPdDriftSum(0)
//,m_iTsbPdDriftNbSamples(0)
#ifdef SRT_ENABLE_RCVBUFSZ_MAVG
,m_LastSamplingTime(0)
,m_TimespanMAvg(0)
,m_iCountMAvg(0)
,m_iBytesCountMAvg(0)
#endif
{
   m_pUnit = new CUnit* [m_iSize];
   for (int i = 0; i < m_iSize; ++ i)
      m_pUnit[i] = NULL;

#ifdef SRT_DEBUG_TSBPD_DRIFT
   memset(m_TsbPdDriftHisto100us, 0, sizeof(m_TsbPdDriftHisto100us));
   memset(m_TsbPdDriftHisto1ms, 0, sizeof(m_TsbPdDriftHisto1ms));
#endif

   pthread_mutex_init(&m_BytesCountLock, NULL);
}

CRcvBuffer::~CRcvBuffer()
{
   for (int i = 0; i < m_iSize; ++ i)
   {
      if (m_pUnit[i] != NULL)
      {
         m_pUnit[i]->m_iFlag = CUnit::FREE;
         -- m_pUnitQueue->m_iCount;
      }
   }

   delete [] m_pUnit;

   pthread_mutex_destroy(&m_BytesCountLock);
}

void CRcvBuffer::countBytes(int pkts, int bytes, bool acked)
{
   /*
   * Byte counter changes from both sides (Recv & Ack) of the buffer
   * so the higher level lock is not enough for thread safe op.
   *
   * pkts are...
   *  added (bytes>0, acked=false),
   *  acked (bytes>0, acked=true),
   *  removed (bytes<0, acked=n/a)
   */
   CGuard cg(m_BytesCountLock);

   if (!acked) //adding new pkt in RcvBuffer
   {
       m_iBytesCount += bytes; /* added or removed bytes from rcv buffer */
       if (bytes > 0) /* Assuming one pkt when adding bytes */
          m_iAvgPayloadSz = ((m_iAvgPayloadSz * (100 - 1)) + bytes) / 100; 
   }
   else // acking/removing pkts to/from buffer
   {
       m_iAckedPktsCount += pkts; /* acked or removed pkts from rcv buffer */
       m_iAckedBytesCount += bytes; /* acked or removed bytes from rcv buffer */

       if (bytes < 0) m_iBytesCount += bytes; /* removed bytes from rcv buffer */
   }
}

int CRcvBuffer::addData(CUnit* unit, int offset)
{
   int pos = (m_iLastAckPos + offset) % m_iSize;
   if (offset >= m_iMaxPos)
      m_iMaxPos = offset + 1;

   if (m_pUnit[pos] != NULL) {
      return -1;
   }
   m_pUnit[pos] = unit;
   countBytes(1, unit->m_Packet.getLength());

   unit->m_iFlag = CUnit::GOOD;
   ++ m_pUnitQueue->m_iCount;

   return 0;
}

int CRcvBuffer::readBuffer(char* data, int len)
{
   int p = m_iStartPos;
   int lastack = m_iLastAckPos;
   int rs = len;
   char* begin = data; // logging only

   uint64_t now = (m_bTsbPdMode ? CTimer::getTime() : 0LL);

   LOGC(dlog.Debug) << CONID() << "readBuffer: start=" << p << " lastack=" << lastack;
   while ((p != lastack) && (rs > 0))
   {
      if (m_bTsbPdMode)
      {
          LOGC(dlog.Debug) << CONID() << "readBuffer: chk if time2play: NOW=" << now << " PKT TS=" << getPktTsbPdTime(m_pUnit[p]->m_Packet.getMsgTimeStamp());
          if ((getPktTsbPdTime(m_pUnit[p]->m_Packet.getMsgTimeStamp()) > now))
              break; /* too early for this unit, return whatever was copied */
      }

      int unitsize = m_pUnit[p]->m_Packet.getLength() - m_iNotch;
      if (unitsize > rs)
         unitsize = rs;

      LOGC(dlog.Debug) << CONID() << "readBuffer: copying buffer #" << p
          << " targetpos=" << int(data-begin) << " sourcepos=" << m_iNotch << " size=" << unitsize << " left=" << (unitsize-rs);
      memcpy(data, m_pUnit[p]->m_Packet.m_pcData + m_iNotch, unitsize);
      data += unitsize;

      if ((rs > unitsize) || (rs == int(m_pUnit[p]->m_Packet.getLength()) - m_iNotch))
      {
         CUnit* tmp = m_pUnit[p];
         m_pUnit[p] = NULL;
         tmp->m_iFlag = CUnit::FREE;
         -- m_pUnitQueue->m_iCount;

         if (++ p == m_iSize)
            p = 0;

         m_iNotch = 0;
      }
      else
         m_iNotch += rs;

      rs -= unitsize;
   }

   /* we removed acked bytes form receive buffer */
   countBytes(-1, -(len - rs), true);
   m_iStartPos = p;

   return len - rs;
}

int CRcvBuffer::readBufferToFile(fstream& ofs, int len)
{
   int p = m_iStartPos;
   int lastack = m_iLastAckPos;
   int rs = len;

   while ((p != lastack) && (rs > 0))
   {
      int unitsize = m_pUnit[p]->m_Packet.getLength() - m_iNotch;
      if (unitsize > rs)
         unitsize = rs;

      ofs.write(m_pUnit[p]->m_Packet.m_pcData + m_iNotch, unitsize);
      if (ofs.fail())
         break;

      if ((rs > unitsize) || (rs == int(m_pUnit[p]->m_Packet.getLength()) - m_iNotch))
      {
         CUnit* tmp = m_pUnit[p];
         m_pUnit[p] = NULL;
         tmp->m_iFlag = CUnit::FREE;
         -- m_pUnitQueue->m_iCount;

         if (++ p == m_iSize)
            p = 0;

         m_iNotch = 0;
      }
      else
         m_iNotch += rs;

      rs -= unitsize;
   }

   /* we removed acked bytes form receive buffer */
   countBytes(-1, -(len - rs), true);
   m_iStartPos = p;

   return len - rs;
}

void CRcvBuffer::ackData(int len)
{
   {
      int pkts = 0;
      int bytes = 0;
      for (int i = m_iLastAckPos, n = (m_iLastAckPos + len) % m_iSize; i != n; i = (i + 1) % m_iSize)
      {
          if (m_pUnit[i] != NULL)
          {
              pkts++;
              bytes += m_pUnit[i]->m_Packet.getLength();
          }
      }
      if (pkts > 0) countBytes(pkts, bytes, true);
   }
   m_iLastAckPos = (m_iLastAckPos + len) % m_iSize;
   m_iMaxPos -= len;
   if (m_iMaxPos < 0)
      m_iMaxPos = 0;

   CTimer::triggerEvent();
}

void CRcvBuffer::skipData(int len)
{
   /* 
   * Caller need protect both AckLock and RecvLock
   * to move both m_iStartPos and m_iLastAckPost
   */
   if (m_iStartPos == m_iLastAckPos)
      m_iStartPos = (m_iStartPos + len) % m_iSize;
   m_iLastAckPos = (m_iLastAckPos + len) % m_iSize;
   m_iMaxPos -= len;
   if (m_iMaxPos < 0)
      m_iMaxPos = 0;
}

bool CRcvBuffer::getRcvFirstMsg(ref_t<uint64_t> tsbpdtime, ref_t<bool> passack, ref_t<int32_t> skipseqno, ref_t<int32_t> r_curpktseq)
{
    skipseqno = -1;
    passack = false;
    // tsbpdtime will be retrieved by the below call
    // Returned values:
    // - tsbpdtime: real time when the packet is ready to play (whether ready to play or not)
    // - passack: false (the report concerns a packet with an exactly next sequence)
    // - skipseqno == -1: no packets to skip towards the first RTP
    // - ppkt: that exactly packet is reported (for debugging purposes)
    // - @return: whether the reported packet is ready to play

    /* Check the acknowledged packets */
    if (getRcvReadyMsg(tsbpdtime, r_curpktseq))
    {
        return true;
    }
    else if (tsbpdtime != 0)
    {
        return false;
    }

    // getRcvReadyMsg returned false and tsbpdtime == 0.

    // Below this line we have only two options:
    // - m_iMaxPos == 0, which means that no more packets are in the buffer
    //    - returned: tsbpdtime=0, passack=true, skipseqno=-1, ppkt=0, @return false
    // - m_iMaxPos > 0, which means that there are packets arrived after a lost packet:
    //    - returned: tsbpdtime=PKT.TS, passack=true, skipseqno=PKT.SEQ, ppkt=PKT, @return LOCAL(PKT.TS) <= NOW

    /* 
     * No acked packets ready but caller want to know next packet to wait for
     * Check the not yet acked packets that may be stuck by missing packet(s).
     */
    bool haslost = false;
    tsbpdtime = 0; // redundant, for clarity
    passack = true;

    // XXX SUSPECTED ISSUE with this algorithm:
    // The above call to getRcvReadyMsg() should report as to whether:
    // - there is an EXACTLY NEXT SEQUENCE packet
    // - this packet is ready to play.
    //
    // Situations handled after the call are when:
    // - there's the next sequence packet available and it is ready to play
    // - there are no packets at all, ready to play or not
    //
    // So, the remaining situation is that THERE ARE PACKETS that follow
    // the current sequence, but they are not ready to play. This includes
    // packets that have the exactly next sequence and packets that jump
    // over a lost packet.
    //
    // As the getRcvReadyMsg() function walks through the incoming units
    // to see if there's anything that satisfies these conditions, it *SHOULD*
    // be also capable of checking if the next available packet, if it is
    // there, is the next sequence packet or not. Retrieving this exactly
    // packet would be most useful, as the test for play-readiness and
    // "monotonicness" can be done on it directly.
    //
    // When done so, the below loop would be completely unnecessary.

    // Logical description of the below algorithm:
    // 1. Check if the VERY FIRST PACKET is valid; if so then:
    //    - check if it's ready to play, return boolean value that marks it.

    for (int i = m_iLastAckPos, n = (m_iLastAckPos + m_iMaxPos) % m_iSize; i != n; i = (i + 1) % m_iSize)
    {
        if ( !m_pUnit[i]
                || m_pUnit[i]->m_iFlag != CUnit::GOOD )
        {
            /* There are packets in the sequence not received yet */
            haslost = true;
        }
        else
        {
            /* We got the 1st valid packet */
            tsbpdtime = getPktTsbPdTime(m_pUnit[i]->m_Packet.getMsgTimeStamp());
            if (tsbpdtime <= CTimer::getTime())
            {
                /* Packet ready to play */
                if (haslost)
                {
                    /* 
                     * Packet stuck on non-acked side because of missing packets.
                     * Tell 1st valid packet seqno so caller can skip (drop) the missing packets.
                     */
                    skipseqno = m_pUnit[i]->m_Packet.m_iSeqNo;
                    if ( pppkt )
                        *pppkt = &m_pUnit[i]->m_Packet;
                }

                // NOTE: if haslost is not set, it means that this is the VERY FIRST
                // packet, that is, packet currently at pos = m_iLastAckPos. There's no
                // possibility that it is so otherwise because:
                // - if this first good packet is ready to play, THIS HERE RETURNS NOW.
                // ...
                return true;
            }
            // ... and if this first good packet WASN'T ready to play, THIS HERE RETURNS NOW, TOO,
            // just states that there's no ready packet to play.
            // ...
            return false;
        }
        // ... and if this first packet WASN'T GOOD, the loop continues, however since now
        // the 'haslost' is set, which means that it continues only to find the first valid
        // packet after stating that the very first packet isn't valid.
    }
    return false;
}

bool CRcvBuffer::getRcvReadyMsg(ref_t<uint64_t> tsbpdtime, ref_t<int32_t> curpktseq)
{
   tsbpdtime = 0;
   int rmpkts = 0; 
   int rmbytes = 0;
   for (int i = m_iStartPos, n = m_iLastAckPos; i != n; i = (i + 1) % m_iSize)
   {
      bool freeunit = false;

      /* Skip any invalid skipped/dropped packets */
      if (m_pUnit[i] == NULL)
      {
         if (++ m_iStartPos == m_iSize)
            m_iStartPos = 0;
         continue;
      }

      curpktseq = m_pUnit[i]->m_Packet.getSeqNo();

      if (m_pUnit[i]->m_iFlag != CUnit::GOOD)
      {
         freeunit = true;
      }
      else
      {
        tsbpdtime = getPktTsbPdTime(m_pUnit[i]->m_Packet.getMsgTimeStamp());
        if (tsbpdtime > CTimer::getTime())
            return false;

        if (m_pUnit[i]->m_Packet.getMsgCryptoFlags() != EK_NOENC)
            freeunit = true; /* packet not decrypted */
        else
            return true;
      }

      if (freeunit)
      {
         CUnit* tmp = m_pUnit[i];
         m_pUnit[i] = NULL;
         rmpkts++;
         rmbytes += tmp->m_Packet.getLength();
         tmp->m_iFlag = CUnit::FREE;
         --m_pUnitQueue->m_iCount;

         if (++m_iStartPos == m_iSize)
            m_iStartPos = 0;
      }
   }
   /* removed skipped, dropped, undecryptable bytes from rcv buffer */
   countBytes(-rmpkts, -rmbytes, true);
   return false;
}


/*
* Return receivable data status (packet timestamp ready to play if TsbPd mode)
* Return playtime (tsbpdtime) of 1st packet in queue, ready to play or not
*/
/* 
* Return data ready to be received (packet timestamp ready to play if TsbPd mode)
* Using getRcvDataSize() to know if there is something to read as it was widely
* used in the code (core.cpp) is expensive in TsbPD mode, hence this simpler function
* that only check if first packet in queue is ready.
*/
bool CRcvBuffer::isRcvDataReady(ref_t<uint64_t> tsbpdtime, ref_t<int32_t> curpktseq)
{
   tsbpdtime = 0;

   if (m_bTsbPdMode)
   {
       CPacket* pkt = getRcvReadyPacket();
       if ( pkt )
       {
            /* 
            * Acknowledged data is available,
            * Only say ready if time to deliver.
            * Report the timestamp, ready or not.
            */
            curpktseq = pkt->getSeqNo();
            tsbpdtime = getPktTsbPdTime(pkt->getMsgTimeStamp());
            if (tsbpdtime <= CTimer::getTime())
               return true;
       }
       return false;
   }

   return isRcvDataAvailable();
}

// XXX This function may be called only after checking
// if m_bTsbPdMode.
CPacket* CRcvBuffer::getRcvReadyPacket()
{
    for (int i = m_iStartPos, n = m_iLastAckPos; i != n; i = (i + 1) % m_iSize)
    {
        /* 
         * Skip missing packets that did not arrive in time.
         */
        if ( m_pUnit[i] && m_pUnit[i]->m_iFlag == CUnit::GOOD )
            return &m_pUnit[i]->m_Packet;
    }

    return 0;
}

bool CRcvBuffer::isRcvDataReady()
{
   uint64_t tsbpdtime;
   int32_t seq;

   return isRcvDataReady(Ref(tsbpdtime), Ref(seq));
}

int CRcvBuffer::getAvailBufSize() const
{
   // One slot must be empty in order to tell the difference between "empty buffer" and "full buffer"
   return m_iSize - getRcvDataSize() - 1;
}

int CRcvBuffer::getRcvDataSize() const
{
   if (m_iLastAckPos >= m_iStartPos)
      return m_iLastAckPos - m_iStartPos;

   return m_iSize + m_iLastAckPos - m_iStartPos;
}


#ifdef SRT_ENABLE_RCVBUFSZ_MAVG
/* Return moving average of acked data pkts, bytes, and timespan (ms) of the receive buffer */
int CRcvBuffer::getRcvAvgDataSize(int &bytes, int &timespan)
{
   timespan = m_TimespanMAvg;
   bytes = m_iBytesCountMAvg;
   return(m_iCountMAvg);
}

/* Update moving average of acked data pkts, bytes, and timespan (ms) of the receive buffer */
void CRcvBuffer::updRcvAvgDataSize(uint64_t now)
{
   uint64_t elapsed = (now - m_LastSamplingTime) / 1000; //ms since last sampling

   if ((1000000 / SRT_MAVG_SAMPLING_RATE) / 1000 > elapsed)
      return; /* Last sampling too recent, skip */

   if (1000000 < elapsed)
   {
      /* No sampling in last 1 sec, initialize/reset moving average */
      m_iCountMAvg = getRcvDataSize(m_iBytesCountMAvg, m_TimespanMAvg);
      m_LastSamplingTime = now;

      LOGC(dlog.Debug).form("getRcvDataSize: %6d %6d %6d ms elapsed:%5llu ms\n", m_iCountMAvg, m_iBytesCountMAvg, m_TimespanMAvg, (unsigned long long)elapsed);
   }
   else if ((1000000 / SRT_MAVG_SAMPLING_RATE) / 1000 <= elapsed)
   {
      /*
      * Weight last average value between -1 sec and last sampling time (LST)
      * and new value between last sampling time and now
      *                                      |elapsed|
      *   +----------------------------------+-------+
      *  -1                                 LST      0(now)
      */
      int instspan;
      int bytescount;
      int count = getRcvDataSize(bytescount, instspan);

      m_iCountMAvg      = (int)(((count      * (1000 - elapsed)) + (count      * elapsed)) / 1000);
      m_iBytesCountMAvg = (int)(((bytescount * (1000 - elapsed)) + (bytescount * elapsed)) / 1000);
      m_TimespanMAvg    = (int)(((instspan   * (1000 - elapsed)) + (instspan   * elapsed)) / 1000);
      m_LastSamplingTime = now;

      LOGC(dlog.Debug).form("getRcvDataSize: %6d %6d %6d ms elapsed: %5llu ms\n", count, bytescount, instspan, (unsigned long long)elapsed);
   }
}
#endif /* SRT_ENABLE_RCVBUFSZ_MAVG */

/* Return acked data pkts, bytes, and timespan (ms) of the receive buffer */
int CRcvBuffer::getRcvDataSize(int &bytes, int &timespan)
{
   timespan = 0;
   if (m_bTsbPdMode)
   {
      /* skip invalid entries */
      int i,n;
      for (i = m_iStartPos, n = m_iLastAckPos; i != n; i = (i + 1) % m_iSize)
      {
         if ((NULL != m_pUnit[i]) && (CUnit::GOOD == m_pUnit[i]->m_iFlag))
             break;
      }

      /* Get a valid startpos */
      int startpos = i;
      int endpos = n;

      if (m_iLastAckPos != startpos) 
      {
         /*
         *     |<--- DataSpan ---->|<- m_iMaxPos ->|
         * +---+---+---+---+---+---+---+---+---+---+---+---
         * |   | 1 | 1 | 1 | 0 | 0 | 1 | 1 | 0 | 1 |   |     m_pUnits[]
         * +---+---+---+---+---+---+---+---+---+---+---+---
         *       |                   |
         *       \_ m_iStartPos      \_ m_iLastAckPos
         *        
         * m_pUnits[startpos] shall be valid (->m_iFlag==CUnit::GOOD).
         * If m_pUnits[m_iLastAckPos-1] is not valid (NULL or ->m_iFlag!=CUnit::GOOD), 
         * it means m_pUnits[m_iLastAckPos] is valid since a valid unit is needed to skip.
         * Favor m_pUnits[m_iLastAckPos] if valid over [m_iLastAckPos-1] to include the whole acked interval.
         */
         if ((m_iMaxPos <= 0)
                 || (!m_pUnit[m_iLastAckPos])
                 || (m_pUnit[m_iLastAckPos]->m_iFlag != CUnit::GOOD))
         {
            endpos = (m_iLastAckPos == 0 ? m_iSize - 1 : m_iLastAckPos - 1);
         }

         if ((NULL != m_pUnit[endpos]) && (NULL != m_pUnit[startpos]))
         {
            uint64_t startstamp = getPktTsbPdTime(m_pUnit[startpos]->m_Packet.getMsgTimeStamp());
            uint64_t endstamp = getPktTsbPdTime(m_pUnit[endpos]->m_Packet.getMsgTimeStamp());
            /* 
            * There are sampling conditions where spantime is < 0 (big unsigned value).
            * It has been observed after changing the SRT latency from 450 to 200 on the sender.
            *
            * Possible packet order corruption when dropping packet, 
            * cause by bad thread protection when adding packet in queue
            * was later discovered and fixed. Security below kept. 
            *
            * DateTime                 RecvRate LostRate DropRate AvailBw     RTT   RecvBufs PdDelay
            * 2014-12-08T15:04:25-0500     4712      110        0   96509  33.710        393     450
            * 2014-12-08T15:04:35-0500     4512       95        0  107771  33.493 1496542976     200
            * 2014-12-08T15:04:40-0500     4213      106        3  107352  53.657    9499425     200
            * 2014-12-08T15:04:45-0500     4575      104        0  102194  53.614      59666     200
            * 2014-12-08T15:04:50-0500     4475      124        0  100543  53.526        505     200
            */
            if (endstamp > startstamp)
                timespan = (int)((endstamp - startstamp) / 1000);
         }
         /* 
         * Timespan can be less then 1000 us (1 ms) if few packets. 
         * Also, if there is only one pkt in buffer, the time difference will be 0.
         * Therefore, always add 1 ms if not empty.
         */
         if (0 < m_iAckedPktsCount)
            timespan += 1;
      }
   }
   LOGC(dlog.Debug).form("getRcvDataSize: %6d %6d %6d ms\n", m_iAckedPktsCount, m_iAckedBytesCount, timespan);
   bytes = m_iAckedBytesCount;
   return m_iAckedPktsCount;
}

int CRcvBuffer::getRcvAvgPayloadSize() const
{
   return m_iAvgPayloadSz;
}

void CRcvBuffer::dropMsg(int32_t msgno, bool using_rexmit_flag)
{
   for (int i = m_iStartPos, n = (m_iLastAckPos + m_iMaxPos) % m_iSize; i != n; i = (i + 1) % m_iSize)
      if ((m_pUnit[i] != NULL) 
              && (m_pUnit[i]->m_Packet.getMsgSeq(using_rexmit_flag) == msgno))
         m_pUnit[i]->m_iFlag = CUnit::DROPPED;
}

uint64_t CRcvBuffer::getTsbPdTimeBase(uint32_t timestamp)
{
   /* 
   * Packet timestamps wrap around every 01h11m35s (32-bit in usec)
   * When added to the peer start time (base time), 
   * wrapped around timestamps don't provide a valid local packet delevery time.
   *
   * A wrap check period starts 30 seconds before the wrap point.
   * In this period, timestamps smaller than 30 seconds are considered to have wrapped around (then adjusted).
   * The wrap check period ends 30 seconds after the wrap point, afterwhich time base has been adjusted.
   */ 
   uint64_t carryover = 0;

   // This function should generally return the timebase for the given timestamp.
   // It's assumed that the timestamp, for which this function is being called,
   // is received as monotonic clock. This function then traces the changes in the
   // timestamps passed as argument and catches the moment when the 64-bit timebase
   // should be increased by a "segment length" (MAX_TIMESTAMP+1).

   // The checks will be provided for the following split:
   // [INITIAL30][FOLLOWING30]....[LAST30] <-- == CPacket::MAX_TIMESTAMP
   //
   // The following actions should be taken:
   // 1. Check if this is [LAST30]. If so, ENTER TSBPD-wrap-check state
   // 2. Then, it should turn into [INITIAL30] at some point. If so, use carryover MAX+1.
   // 3. Then it should switch to [FOLLOWING30]. If this is detected,
   //    - EXIT TSBPD-wrap-check state
   //    - save the carryover as the current time base.

   if (m_bTsbPdWrapCheck) 
   {
       // Wrap check period.

       if (timestamp < TSBPD_WRAP_PERIOD)
       {
           carryover = uint64_t(CPacket::MAX_TIMESTAMP) + 1;
       }
       // 
       else if ((timestamp >= TSBPD_WRAP_PERIOD)
               &&  (timestamp <= (TSBPD_WRAP_PERIOD * 2)))
       {
           /* Exiting wrap check period (if for packet delivery head) */
           m_bTsbPdWrapCheck = false;
           m_ullTsbPdTimeBase += uint64_t(CPacket::MAX_TIMESTAMP) + 1;
           tslog.Debug("tsppd wrap period ends");
       }
   }
   // Check if timestamp is in the last 30 seconds before reaching the MAX_TIMESTAMP.
   else if (timestamp > (CPacket::MAX_TIMESTAMP - TSBPD_WRAP_PERIOD))
   {
      /* Approching wrap around point, start wrap check period (if for packet delivery head) */
      m_bTsbPdWrapCheck = true;
      tslog.Debug("tsppd wrap period begins");
   }
   return(m_ullTsbPdTimeBase + carryover);
}

uint64_t CRcvBuffer::getPktTsbPdTime(uint32_t timestamp)
{
   return(getTsbPdTimeBase(timestamp) + m_uTsbPdDelay + timestamp + m_DriftTracer.drift());
}

int CRcvBuffer::setRcvTsbPdMode(uint64_t timebase, uint32_t delay)
{
    m_bTsbPdMode = true;
    m_bTsbPdWrapCheck = false;

    // Timebase passed here comes is calculated as:
    // >>> CTimer::getTime() - ctrlpkt->m_iTimeStamp
    // where ctrlpkt is the packet with SRT_CMD_HSREQ message.
    //
    // This function is called in the HSREQ reception handler only.
    m_ullTsbPdTimeBase = timebase;
    // XXX Note that this is completely wrong.
    // At least this solution this way won't work with application-supplied
    // timestamps. For that case the timestamps should be taken exclusively
    // from the data packets because in case of application-supplied timestamps
    // they come from completely different server and undergo different rules
    // of network latency and drift.
    m_uTsbPdDelay = delay;
    return 0;
}

#ifdef SRT_DEBUG_TSBPD_DRIFT
void CRcvBuffer::printDriftHistogram(int64_t iDrift)
{
     /*
      * Build histogram of drift values
      * First line  (ms): <=-10.0 -9.0 ... -1.0 - 0.0 + 1.0 ... 9.0 >=10.0
      * Second line (ms):         -0.9 ... -0.1 - 0.0 + 0.1 ... 0.9
      *  0    0    0    0    0    0    0    0    0    0 -    0 +    0    0    0    1    0    0    0    0    0    0
      *       0    0    0    0    0    0    0    0    0 -    0 +    0    0    0    0    0    0    0    0    0
      */
    iDrift /= 100;  // uSec to 100 uSec (0.1ms)
    if (-10 < iDrift && iDrift < 10)
    {
        /* Fill 100us histogram -900 .. 900 us 100 us increments */
        m_TsbPdDriftHisto100us[10 + iDrift]++;
    }
    else
    {
        /* Fill 1ms histogram <=-10.0, -9.0 .. 9.0, >=10.0 ms in 1 ms increments */
        iDrift /= 10;   // 100uSec to 1ms
        if (-10 < iDrift && iDrift < 10) m_TsbPdDriftHisto1ms[10 + iDrift]++;
        else if (iDrift <= -10)          m_TsbPdDriftHisto1ms[0]++;
        else                             m_TsbPdDriftHisto1ms[20]++;
    }

    if ((m_iTsbPdDriftNbSamples % TSBPD_DRIFT_PRT_SAMPLES) == 0)
    {
        int *histo = m_TsbPdDriftHisto1ms;

        fprintf(stderr, "%4d %4d %4d %4d %4d %4d %4d %4d %4d %4d - %4d + ",
                histo[0],histo[1],histo[2],histo[3],histo[4],
                histo[5],histo[6],histo[7],histo[8],histo[9],histo[10]);
        fprintf(stderr, "%4d %4d %4d %4d %4d %4d %4d %4d %4d %4d\n",
                histo[11],histo[12],histo[13],histo[14],histo[15],
                histo[16],histo[17],histo[18],histo[19],histo[20]);

        histo = m_TsbPdDriftHisto100us;
        fprintf(stderr, "     %4d %4d %4d %4d %4d %4d %4d %4d %4d - %4d + ",
                histo[1],histo[2],histo[3],histo[4],histo[5],
                histo[6],histo[7],histo[8],histo[9],histo[10]);
        fprintf(stderr, "%4d %4d %4d %4d %4d %4d %4d %4d %4d\n",
                histo[11],histo[12],histo[13],histo[14],histo[15],
                histo[16],histo[17],histo[18],histo[19]);
    }
}

void CRcvBuffer::printDriftOffset(int tsbPdOffset, int tsbPdDriftAvg)
{
    char szTime[32] = {};
    uint64_t now = CTimer::getTime();
    time_t tnow = (time_t)(now/1000000);
    strftime(szTime, sizeof(szTime), "%H:%M:%S", localtime(&tnow));
    fprintf(stderr, "%s.%03d: tsbpd offset=%d drift=%d usec\n", 
            szTime, (int)((now%1000000)/1000), tsbPdOffset, tsbPdDriftAvg);
    memset(m_TsbPdDriftHisto100us, 0, sizeof(m_TsbPdDriftHisto100us));
    memset(m_TsbPdDriftHisto1ms, 0, sizeof(m_TsbPdDriftHisto1ms));
}
#endif /* SRT_DEBUG_TSBPD_DRIFT */

void CRcvBuffer::addRcvTsbPdDriftSample(uint32_t timestamp, pthread_mutex_t& mutex_to_lock)
{
    if (!m_bTsbPdMode) // Not checked unless in TSBPD mode
        return;
    /*
     * TsbPD time drift correction
     * TsbPD time slowly drift over long period depleting decoder buffer or raising latency
     * Re-evaluate the time adjustment value using a receiver control packet (ACK-ACK).
     * ACK-ACK timestamp is RTT/2 ago (in sender's time base)
     * Data packet have origin time stamp which is older when retransmitted so not suitable for this.
     *
     * Every TSBPD_DRIFT_MAX_SAMPLES packets, the average drift is calculated
     * if -TSBPD_DRIFT_MAX_VALUE < avgTsbPdDrift < TSBPD_DRIFT_MAX_VALUE uSec, pass drift value to RcvBuffer to adjust delevery time.
     * if outside this range, adjust this->TsbPdTimeOffset and RcvBuffer->TsbPdTimeBase by +-TSBPD_DRIFT_MAX_VALUE uSec
     * to maintain TsbPdDrift values in reasonable range (-5ms .. +5ms).
     */

    // Note important thing: this function is being called _EXCLUSIVELY_ in the handler
    // of UMSG_ACKACK command reception. This means that the timestamp used here comes
    // from the CONTROL domain, not DATA domain (timestamps from DATA domain may be
    // either schedule time or a time supplied by the application).

    int64_t iDrift = CTimer::getTime() - (getTsbPdTimeBase(timestamp) + timestamp);

    CGuard::enterCS(mutex_to_lock);

    bool updated = m_DriftTracer.update(iDrift);

#ifdef SRT_DEBUG_TSBPD_DRIFT
    printDriftHistogram(iDrift);
#endif /* SRT_DEBUG_TSBPD_DRIFT */

    if ( updated )
    {
#ifdef SRT_DEBUG_TSBPD_DRIFT
        printDriftOffset(m_DriftTracer.overdrift(), m_DriftTracer.drift());
#endif /* SRT_DEBUG_TSBPD_DRIFT */

        m_ullTsbPdTimeBase += m_DriftTracer.overdrift();
    }

    CGuard::leaveCS(mutex_to_lock);
}

int CRcvBuffer::readMsg(char* data, int len)
{
    uint64_t tsbpdtime;
    return readMsg(data, len, tsbpdtime);
}


int CRcvBuffer::readMsg(char* data, int len, uint64_t& tsbpdtime)
{
    int p, q;
    bool passack;
    bool empty = true;

<<<<<<< HEAD
   if (m_bTsbPdMode)
   {
      passack = false;
      int seq = 0;

      if (getRcvReadyMsg(Ref(tsbpdtime), Ref(seq)))
      {
         empty = false;
         p = q = m_iStartPos;
=======
    if (m_bTsbPdMode)
    {
        passack = false;

        if (getRcvReadyMsg(Ref(tsbpdtime)))
        {
            empty = false;

            // In TSBPD mode you always read one message
            // at a time and a message always fits in one UDP packet,
            // so in one "unit".
            p = q = m_iStartPos;
>>>>>>> eae52566

#ifdef SRT_DEBUG_TSBPD_OUTJITTER
            uint64_t now = CTimer::getTime();
            if ((now - tsbpdtime)/10 < 10)
                m_ulPdHisto[0][(now - tsbpdtime)/10]++;
            else if ((now - tsbpdtime)/100 < 10)
                m_ulPdHisto[1][(now - tsbpdtime)/100]++;
            else if ((now - tsbpdtime)/1000 < 10)
                m_ulPdHisto[2][(now - tsbpdtime)/1000]++;
            else
                m_ulPdHisto[3][1]++;
#endif   /* SRT_DEBUG_TSBPD_OUTJITTER */
        }
    }
    else
    {
        tsbpdtime = 0;
        if (scanMsg(p, q, passack))
            empty = false;

    }

    if (empty)
        return 0;

    int rs = len;
    while (p != (q + 1) % m_iSize)
    {
        int unitsize = m_pUnit[p]->m_Packet.getLength();
        if ((rs >= 0) && (unitsize > rs))
            unitsize = rs;

        if (unitsize > 0)
        {
            memcpy(data, m_pUnit[p]->m_Packet.m_pcData, unitsize);
            data += unitsize;
            rs -= unitsize;
            /* we removed bytes form receive buffer */
            countBytes(-1, -unitsize, true);


#if ENABLE_LOGGING
            {
                static uint64_t prev_now;
                static uint64_t prev_srctime;

                int32_t seq = m_pUnit[p]->m_Packet.m_iSeqNo;

                uint64_t nowtime = CTimer::getTime();
                //CTimer::rdtsc(nowtime);
                uint64_t srctime = getPktTsbPdTime(m_pUnit[p]->m_Packet.getMsgTimeStamp());

                int64_t timediff = nowtime - srctime;
                int64_t nowdiff = prev_now ? (nowtime - prev_now) : 0;
                uint64_t srctimediff = prev_srctime ? (srctime - prev_srctime) : 0;

                LOGC(dlog.Debug) << CONID() << "readMsg: DELIVERED seq=" << seq << " T=" << logging::FormatTime(srctime) << " in " << (timediff/1000.0) << "ms - "
                    "TIME-PREVIOUS: PKT: " << (srctimediff/1000.0) << " LOCAL: " << (nowdiff/1000.0);

                prev_now = nowtime;
                prev_srctime = srctime;
            }
#endif
        }

        if (!passack)
        {
            CUnit* tmp = m_pUnit[p];
            m_pUnit[p] = NULL;
            tmp->m_iFlag = CUnit::FREE;
            -- m_pUnitQueue->m_iCount;
        }
        else
            m_pUnit[p]->m_iFlag = CUnit::PASSACK;

        if (++ p == m_iSize)
            p = 0;
    }

    if (!passack)
        m_iStartPos = (q + 1) % m_iSize;

    return len - rs;
}


bool CRcvBuffer::scanMsg(int& p, int& q, bool& passack)
{
    // empty buffer
    if ((m_iStartPos == m_iLastAckPos) && (m_iMaxPos <= 0))
        return false;

    int rmpkts = 0;
    int rmbytes = 0;
    //skip all bad msgs at the beginning
    while (m_iStartPos != m_iLastAckPos)
    {
        if (NULL == m_pUnit[m_iStartPos])
        {
            if (++ m_iStartPos == m_iSize)
                m_iStartPos = 0;
            continue;
        }

        // Note: PB_FIRST | PB_LAST == PB_SOLO.
        // testing if boundary() & PB_FIRST tests if the msg is first OR solo.
        if ( m_pUnit[m_iStartPos]->m_iFlag == CUnit::GOOD
                && m_pUnit[m_iStartPos]->m_Packet.getMsgBoundary() & PB_FIRST )
        {
            bool good = true;

            // look ahead for the whole message

            // We expect to see either of:
            // [PB_FIRST] [PB_SUBSEQUENT] [PB_SUBSEQUENT] [PB_LAST]
            // [PB_SOLO]
            // but not:
            // [PB_FIRST] NULL ...
            // [PB_FIRST] FREE/PASSACK/DROPPED...
            // If the message didn't look as expected, interrupt this.

            // This begins with a message starting at m_iStartPos
            // up to m_iLastAckPos OR until the PB_LAST message is found.
            // If any of the units on this way isn't good, this OUTER loop
            // will be interrupted.
            for (int i = m_iStartPos; i != m_iLastAckPos;)
            {
                if (!m_pUnit[i] || m_pUnit[i]->m_iFlag != CUnit::GOOD)
                {
                    good = false;
                    break;
                }

                // Likewise, boundary() & PB_LAST will be satisfied for last OR solo.
                if ( m_pUnit[i]->m_Packet.getMsgBoundary() & PB_LAST )
                    break;

                if (++ i == m_iSize)
                    i = 0;
            }

            if (good)
                break;
        }

        CUnit* tmp = m_pUnit[m_iStartPos];
        m_pUnit[m_iStartPos] = NULL;
        rmpkts++;
        rmbytes += tmp->m_Packet.getLength();
        tmp->m_iFlag = CUnit::FREE;
        -- m_pUnitQueue->m_iCount;

        if (++ m_iStartPos == m_iSize)
            m_iStartPos = 0;
    }
    /* we removed bytes form receive buffer */
    countBytes(-rmpkts, -rmbytes, true);

    // Not sure if this is correct, but this above 'while' loop exits
    // under the following conditions only:
    // - m_iStartPos == m_iLastAckPos (that makes passack = true)
    // - found at least GOOD unit with PB_FIRST and not all messages up to PB_LAST are good,
    //   in which case it returns with m_iStartPos <% m_iLastAckPos (earlier)
    // Also all units that lied before m_iStartPos are removed.

    p = -1;                  // message head
    q = m_iStartPos;         // message tail
    passack = m_iStartPos == m_iLastAckPos;
    bool found = false;

    // looking for the first message
    //>>m_pUnit[size + m_iMaxPos] is not valid 

    // XXX Would be nice to make some very thorough refactoring here.

    // This rolls by q variable from m_iStartPos up to m_iLastAckPos,
    // actually from the first message up to the one with PB_LAST
    // or PB_SOLO boundary.

    // The 'i' variable used in this loop is just a stub, and the
    // upper value is just to make it "virtually infinite, but with
    // no exaggeration" (actually it makes sure that this loop does
    // not roll more than around the whole cyclic container). This variable
    // isn't used inside the loop at all.

    for (int i = 0, n = m_iMaxPos + getRcvDataSize(); i < n; ++ i)
    {
        if ((NULL != m_pUnit[q]) && (CUnit::GOOD == m_pUnit[q]->m_iFlag))
        {
            // Equivalent pseudocode:
            // PacketBoundary bound = m_pUnit[q]->m_Packet.getMsgBoundary();
            // if ( IsSet(bound, PB_FIRST) )
            //     p = q;
            // if ( IsSet(bound, PB_LAST) && p != -1 ) 
            //     found = true;
            //
            // Not implemented this way because it uselessly check p for -1
            // also after setting it explicitly.

            switch (m_pUnit[q]->m_Packet.getMsgBoundary())
            {
            case PB_SOLO: // 11
                p = q;
                found = true;
                break;

            case PB_FIRST: // 10
                p = q;
                break;

            case PB_LAST: // 01
                if (p != -1)
                    found = true;
                break;

            case PB_SUBSEQUENT:
                ; // do nothing
            }
        }
        else
        {
            // a hole in this message, not valid, restart search
            p = -1;
        }

        // 'found' is set when the current iteration hit a message with PB_LAST
        // (including PB_SOLO since the very first message).
        if (found)
        {
            // the msg has to be ack'ed or it is allowed to read out of order, and was not read before
            if (!passack || !m_pUnit[q]->m_Packet.getMsgOrderFlag())
                break;

            found = false;
        }

        if (++ q == m_iSize)
            q = 0;

        if (q == m_iLastAckPos)
            passack = true;
    }

    // no msg found
    if (!found)
    {
        // if the message is larger than the receiver buffer, return part of the message
        if ((p != -1) && ((q + 1) % m_iSize == p))
            found = true;
    }

    return found;
}<|MERGE_RESOLUTION|>--- conflicted
+++ resolved
@@ -1505,22 +1505,12 @@
     bool passack;
     bool empty = true;
 
-<<<<<<< HEAD
-   if (m_bTsbPdMode)
-   {
-      passack = false;
-      int seq = 0;
-
-      if (getRcvReadyMsg(Ref(tsbpdtime), Ref(seq)))
-      {
-         empty = false;
-         p = q = m_iStartPos;
-=======
     if (m_bTsbPdMode)
     {
         passack = false;
-
-        if (getRcvReadyMsg(Ref(tsbpdtime)))
+      int seq = 0;
+
+      if (getRcvReadyMsg(Ref(tsbpdtime), Ref(seq)))
         {
             empty = false;
 
@@ -1528,7 +1518,6 @@
             // at a time and a message always fits in one UDP packet,
             // so in one "unit".
             p = q = m_iStartPos;
->>>>>>> eae52566
 
 #ifdef SRT_DEBUG_TSBPD_OUTJITTER
             uint64_t now = CTimer::getTime();
