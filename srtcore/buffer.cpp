--- conflicted
+++ resolved
@@ -397,21 +397,7 @@
     return total;
 }
 
-<<<<<<< HEAD
-steady_clock::time_point CSndBuffer::getSourceTime(const CSndBuffer::Block& block)
-{
-    if (block.m_llSourceTime_us)
-    {
-        return steady_clock::time_point() + microseconds_from(block.m_llSourceTime_us);
-    }
-
-    return block.m_tsOriginTime;
-}
-
 int CSndBuffer::readData(CPacket& w_packet, steady_clock::time_point& w_srctime, int kflgs, int& w_seqnoinc)
-=======
-int CSndBuffer::readData(CPacket& w_packet, steady_clock::time_point& w_srctime, int kflgs)
->>>>>>> b99e41cc
 {
     int readlen = 0;
     w_seqnoinc = 0;
@@ -460,11 +446,10 @@
 
         Block* p = m_pCurrBlock;
         w_packet.m_iMsgNo = m_pCurrBlock->m_iMsgNoBitset;
-        w_srctime = getSourceTime(*m_pCurrBlock);
+        w_srctime = m_pCurrBlock->m_tsOriginTime;
         m_pCurrBlock = m_pCurrBlock->m_pNext;
 
-<<<<<<< HEAD
-        if ((p->m_iTTL >= 0) && (count_milliseconds(steady_clock::now() - p->m_tsOriginTime) > p->m_iTTL))
+        if ((p->m_iTTL >= 0) && (count_milliseconds(steady_clock::now() - w_srctime) > p->m_iTTL))
         {
             LOGC(bslog.Warn, log << CONID() << "CSndBuffer: skipping packet %" << p->m_iSeqNo << " #" << p->getMsgSeq() << " with TTL=" << p->m_iTTL);
             // Skip this packet due to TTL expiry.
@@ -472,21 +457,6 @@
             ++w_seqnoinc;
             continue;
         }
-=======
-    if (kflgs == -1)
-    {
-        HLOGC(bslog.Debug, log << CONID() << " CSndBuffer: ERROR: encryption required and not possible. NOT SENDING.");
-        readlen = 0;
-    }
-    else
-    {
-        m_pCurrBlock->m_iMsgNoBitset |= MSGNO_ENCKEYSPEC::wrap(kflgs);
-    }
-
-    w_packet.m_iMsgNo = m_pCurrBlock->m_iMsgNoBitset;
-    w_srctime         = m_pCurrBlock->m_tsOriginTime;
-    m_pCurrBlock      = m_pCurrBlock->m_pNext;
->>>>>>> b99e41cc
 
         HLOGC(bslog.Debug, log << CONID() << "CSndBuffer: extracting packet size=" << readlen << " to send");
         break;
