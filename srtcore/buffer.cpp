--- conflicted
+++ resolved
@@ -830,17 +830,12 @@
 
       if ((rs > unitsize) || (rs == int(m_pUnit[p]->m_Packet.getLength()) - m_iNotch))
       {
-<<<<<<< HEAD
           freeUnitAt(p);
           p = shift_forward(p);
-=======
-         CUnit* tmp = m_pUnit[p];
-         m_pUnit[p] = NULL;
-         m_pUnitQueue->makeUnitFree(tmp);
-
-         if (++ p == m_iSize)
-            p = 0;
->>>>>>> 6a131691
+          /* XXX
+          in freeUnitAt(p) use:
+                  m_pUnitQueue->makeUnitFree(tmp);
+                  */
 
          m_iNotch = 0;
       }
@@ -875,13 +870,7 @@
 
       if ((rs > unitsize) || (rs == int(m_pUnit[p]->m_Packet.getLength()) - m_iNotch))
       {
-<<<<<<< HEAD
          freeUnitAt(p);
-=======
-         CUnit* tmp = m_pUnit[p];
-         m_pUnit[p] = NULL;
-         m_pUnitQueue->makeUnitFree(tmp);
->>>>>>> 6a131691
 
          p = shift_forward(p);
 
@@ -1048,6 +1037,21 @@
     return false;
 }
 
+uint64_t CRcvBuffer::debugGetDeliveryTime(int offset)
+{
+    int i;
+    if (offset > 0)
+        i = shift(m_iStartPos, offset);
+    else
+        i = m_iStartPos;
+
+    CUnit* u = m_pUnit[i];
+    if (!u || u->m_iFlag != CUnit::GOOD)
+        return 0;
+
+    return getPktTsbPdTime(u->m_Packet.getMsgTimeStamp());
+}
+
 bool CRcvBuffer::getRcvReadyMsg(ref_t<uint64_t> r_tsbpdtime, ref_t<int32_t> curpktseq)
 {
     *r_tsbpdtime = 0;
@@ -1097,16 +1101,8 @@
         if (freeunit)
         {
             rmpkts++;
-<<<<<<< HEAD
             rmbytes += freeUnitAt(i);
             m_iStartPos = shift_forward(m_iStartPos);
-=======
-            rmbytes += (int) tmp->m_Packet.getLength();
-            m_pUnitQueue->makeUnitFree(tmp);
-
-            if (++m_iStartPos == m_iSize)
-                m_iStartPos = 0;
->>>>>>> 6a131691
         }
     }
 
@@ -1642,13 +1638,7 @@
         //  - no passack (the unit is always removed from the buffer)
         if (!passack)
         {
-<<<<<<< HEAD
             freeUnitAt(p);
-=======
-            CUnit* tmp = m_pUnit[p];
-            m_pUnit[p] = NULL;
-            m_pUnitQueue->makeUnitFree(tmp);
->>>>>>> 6a131691
         }
         else
             m_pUnit[p]->m_iFlag = CUnit::PASSACK;
@@ -1731,12 +1721,7 @@
         }
 
         rmpkts++;
-<<<<<<< HEAD
         rmbytes += freeUnitAt(m_iStartPos);
-=======
-        rmbytes += (int) tmp->m_Packet.getLength();
-        m_pUnitQueue->makeUnitFree(tmp);
->>>>>>> 6a131691
 
         m_iStartPos = shift_forward(m_iStartPos);
     }
