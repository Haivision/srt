/*
 * SRT - Secure, Reliable, Transport
 * Copyright (c) 2018 Haivision Systems Inc.
 * 
 * This Source Code Form is subject to the terms of the Mozilla Public
 * License, v. 2.0. If a copy of the MPL was not distributed with this
 * file, You can obtain one at http://mozilla.org/MPL/2.0/.
 * 
 */

/*****************************************************************************
Copyright (c) 2001 - 2011, The Board of Trustees of the University of Illinois.
All rights reserved.

Redistribution and use in source and binary forms, with or without
modification, are permitted provided that the following conditions are
met:

* Redistributions of source code must retain the above
  copyright notice, this list of conditions and the
  following disclaimer.

* Redistributions in binary form must reproduce the
  above copyright notice, this list of conditions
  and the following disclaimer in the documentation
  and/or other materials provided with the distribution.

* Neither the name of the University of Illinois
  nor the names of its contributors may be used to
  endorse or promote products derived from this
  software without specific prior written permission.

THIS SOFTWARE IS PROVIDED BY THE COPYRIGHT HOLDERS AND CONTRIBUTORS "AS
IS" AND ANY EXPRESS OR IMPLIED WARRANTIES, INCLUDING, BUT NOT LIMITED TO,
THE IMPLIED WARRANTIES OF MERCHANTABILITY AND FITNESS FOR A PARTICULAR
PURPOSE ARE DISCLAIMED. IN NO EVENT SHALL THE COPYRIGHT OWNER OR
CONTRIBUTORS BE LIABLE FOR ANY DIRECT, INDIRECT, INCIDENTAL, SPECIAL,
EXEMPLARY, OR CONSEQUENTIAL DAMAGES (INCLUDING, BUT NOT LIMITED TO,
PROCUREMENT OF SUBSTITUTE GOODS OR SERVICES; LOSS OF USE, DATA, OR
PROFITS; OR BUSINESS INTERRUPTION) HOWEVER CAUSED AND ON ANY THEORY OF
LIABILITY, WHETHER IN CONTRACT, STRICT LIABILITY, OR TORT (INCLUDING
NEGLIGENCE OR OTHERWISE) ARISING IN ANY WAY OUT OF THE USE OF THIS
SOFTWARE, EVEN IF ADVISED OF THE POSSIBILITY OF SUCH DAMAGE.
*****************************************************************************/

/*****************************************************************************
written by
   Yunhong Gu, last updated 03/12/2011
modified by
   Haivision Systems Inc.
*****************************************************************************/

#include "platform_sys.h"

#include <cstring>
#include <cmath>
#include "buffer.h"
#include "packet.h"
#include "core.h" // provides some constants
#include "logging.h"

using namespace std;
using namespace srt_logging;
using namespace srt::sync;

CSndBuffer::CSndBuffer(int size, int mss)
    : m_BufLock()
    , m_pBlock(NULL)
    , m_pFirstBlock(NULL)
    , m_pCurrBlock(NULL)
    , m_pLastBlock(NULL)
    , m_pBuffer(NULL)
    , m_iNextMsgNo(1)
    , m_iSize(size)
    , m_iMSS(mss)
    , m_iCount(0)
    , m_iBytesCount(0)
#ifdef SRT_ENABLE_SNDBUFSZ_MAVG
    , m_iCountMAvg(0)
    , m_iBytesCountMAvg(0)
    , m_TimespanMAvg(0)
#endif
    , m_iInRatePktsCount(0)
    , m_iInRateBytesCount(0)
    , m_InRatePeriod(INPUTRATE_FAST_START_US)   // 0.5 sec (fast start)
    , m_iInRateBps(INPUTRATE_INITIAL_BYTESPS)
{
   // initial physical buffer of "size"
   m_pBuffer = new Buffer;
   m_pBuffer->m_pcData = new char [m_iSize * m_iMSS];
   m_pBuffer->m_iSize = m_iSize;
   m_pBuffer->m_pNext = NULL;

   // circular linked list for out bound packets
   m_pBlock = new Block;
   Block* pb = m_pBlock;
   for (int i = 1; i < m_iSize; ++ i)
   {
      pb->m_pNext = new Block;
      pb->m_iMsgNoBitset = 0;
      pb = pb->m_pNext;
   }
   pb->m_pNext = m_pBlock;

   pb = m_pBlock;
   char* pc = m_pBuffer->m_pcData;
   for (int i = 0; i < m_iSize; ++ i)
   {
      pb->m_pcData = pc;
      pb = pb->m_pNext;
      pc += m_iMSS;
   }

   m_pFirstBlock = m_pCurrBlock = m_pLastBlock = m_pBlock;
<<<<<<< HEAD

   createMutex(m_BufLock, "Buf");
=======
>>>>>>> 4f411304
}

CSndBuffer::~CSndBuffer()
{
   Block* pb = m_pBlock->m_pNext;
   while (pb != m_pBlock)
   {
      Block* temp = pb;
      pb = pb->m_pNext;
      delete temp;
   }
   delete m_pBlock;

   while (m_pBuffer != NULL)
   {
      Buffer* temp = m_pBuffer;
      m_pBuffer = m_pBuffer->m_pNext;
      delete [] temp->m_pcData;
      delete temp;
   }
<<<<<<< HEAD

   releaseMutex(m_BufLock);
=======
>>>>>>> 4f411304
}

void CSndBuffer::addBuffer(const char* data, int len, int ttl, bool order, uint64_t srctime, int32_t& w_msgno)
{
    int size = len / m_iMSS;
    if ((len % m_iMSS) != 0)
        size ++;

    HLOGC(mglog.Debug, log << "addBuffer: size=" << m_iCount << " reserved=" << m_iSize << " needs=" << size << " buffers for " << len << " bytes");

    // dynamically increase sender buffer
    while (size + m_iCount >= m_iSize)
    {
        HLOGC(mglog.Debug, log << "addBuffer: ... still lacking " << (size + m_iCount - m_iSize) << " buffers...");
        increase();
    }

    const steady_clock::time_point time = steady_clock::now();
    int32_t inorder = order ? MSGNO_PACKET_INORDER::mask : 0;

    HLOGC(dlog.Debug, log << CONID() << "addBuffer: adding "
        << size << " packets (" << len << " bytes) to send, msgno=" << m_iNextMsgNo
        << (inorder ? "" : " NOT") << " in order");

    Block* s = m_pLastBlock;
    w_msgno = m_iNextMsgNo;
    for (int i = 0; i < size; ++ i)
    {
        int pktlen = len - i * m_iMSS;
        if (pktlen > m_iMSS)
            pktlen = m_iMSS;

        HLOGC(dlog.Debug, log << "addBuffer: spreading from=" << (i*m_iMSS) << " size=" << pktlen << " TO BUFFER:" << (void*)s->m_pcData);
        memcpy((s->m_pcData), data + i * m_iMSS, pktlen);
        s->m_iLength = pktlen;

        s->m_iMsgNoBitset = m_iNextMsgNo | inorder;
        if (i == 0)
            s->m_iMsgNoBitset |= PacketBoundaryBits(PB_FIRST);
        if (i == size - 1)
            s->m_iMsgNoBitset |= PacketBoundaryBits(PB_LAST);
        // NOTE: if i is neither 0 nor size-1, it resuls with PB_SUBSEQUENT.
        //       if i == 0 == size-1, it results with PB_SOLO. 
        // Packets assigned to one message can be:
        // [PB_FIRST] [PB_SUBSEQUENT] [PB_SUBSEQUENT] [PB_LAST] - 4 packets per message
        // [PB_FIRST] [PB_LAST] - 2 packets per message
        // [PB_SOLO] - 1 packet per message

        s->m_ullSourceTime_us = srctime;
        s->m_tsOriginTime = time;
        s->m_iTTL = ttl;

        // XXX unchecked condition: s->m_pNext == NULL.
        // Should never happen, as the call to increase() should ensure enough buffers.
        SRT_ASSERT(s->m_pNext);
        s = s->m_pNext;
    }
    m_pLastBlock = s;

    enterCS(m_BufLock);
    m_iCount += size;

    m_iBytesCount += len;
    m_tsLastOriginTime = time;

    updateInputRate(time, size, len);

#ifdef SRT_ENABLE_SNDBUFSZ_MAVG
    updAvgBufSize(time);
#endif

    leaveCS(m_BufLock);


    // MSGNO_SEQ::mask has a form: 00000011111111...
    // At least it's known that it's from some index inside til the end (to bit 0).
    // If this value has been reached in a step of incrementation, it means that the
    // maximum value has been reached. Casting to int32_t to ensure the same sign
    // in comparison, although it's far from reaching the sign bit.

    m_iNextMsgNo ++;
    if (m_iNextMsgNo == int32_t(MSGNO_SEQ::mask))
        m_iNextMsgNo = 1;
}

void CSndBuffer::setInputRateSmpPeriod(int period)
{
    m_InRatePeriod = (uint64_t)period; //(usec) 0=no input rate calculation
}

void CSndBuffer::updateInputRate(const steady_clock::time_point& time, int pkts, int bytes)
{
    //no input rate calculation
    if (m_InRatePeriod == 0)
        return;

    if (is_zero(m_tsInRateStartTime))
    {
        m_tsInRateStartTime = time;
        return;
    }

    m_iInRatePktsCount  += pkts;
    m_iInRateBytesCount += bytes;

    // Trigger early update in fast start mode
    const bool early_update = (m_InRatePeriod < INPUTRATE_RUNNING_US)
        && (m_iInRatePktsCount > INPUTRATE_MAX_PACKETS);

    const uint64_t period_us = count_microseconds(time - m_tsInRateStartTime);
    if (early_update || period_us > m_InRatePeriod)
    {
        //Required Byte/sec rate (payload + headers)
        m_iInRateBytesCount += (m_iInRatePktsCount * CPacket::SRT_DATA_HDR_SIZE);
        m_iInRateBps = (int)(((int64_t)m_iInRateBytesCount * 1000000) / period_us);
        HLOGC(dlog.Debug, log << "updateInputRate: pkts:" << m_iInRateBytesCount << " bytes:" << m_iInRatePktsCount
                << " rate=" << (m_iInRateBps*8)/1000
                << "kbps interval=" << period_us);
        m_iInRatePktsCount = 0;
        m_iInRateBytesCount = 0;
        m_tsInRateStartTime = time;

        setInputRateSmpPeriod(INPUTRATE_RUNNING_US);
    }
}


int CSndBuffer::addBufferFromFile(fstream& ifs, int len)
{
   int size = len / m_iMSS;
   if ((len % m_iMSS) != 0)
      size ++;

   HLOGC(mglog.Debug, log << "addBufferFromFile: size=" << m_iCount << " reserved=" << m_iSize << " needs=" << size << " buffers for " << len << " bytes");

   // dynamically increase sender buffer
   while (size + m_iCount >= m_iSize)
   {
      HLOGC(mglog.Debug, log << "addBufferFromFile: ... still lacking " << (size + m_iCount - m_iSize) << " buffers...");
      increase();
   }

   HLOGC(dlog.Debug, log << CONID() << "addBufferFromFile: adding "
       << size << " packets (" << len << " bytes) to send, msgno=" << m_iNextMsgNo);

   Block* s = m_pLastBlock;
   int total = 0;
   for (int i = 0; i < size; ++ i)
   {
      if (ifs.bad() || ifs.fail() || ifs.eof())
         break;

      int pktlen = len - i * m_iMSS;
      if (pktlen > m_iMSS)
         pktlen = m_iMSS;

      HLOGC(dlog.Debug, log << "addBufferFromFile: reading from=" << (i*m_iMSS) << " size=" << pktlen << " TO BUFFER:" << (void*)s->m_pcData);
      ifs.read(s->m_pcData, pktlen);
      if ((pktlen = int(ifs.gcount())) <= 0)
         break;

      // currently file transfer is only available in streaming mode, message is always in order, ttl = infinite
      s->m_iMsgNoBitset = m_iNextMsgNo | MSGNO_PACKET_INORDER::mask;
      if (i == 0)
         s->m_iMsgNoBitset |= PacketBoundaryBits(PB_FIRST);
      if (i == size - 1)
         s->m_iMsgNoBitset |= PacketBoundaryBits(PB_LAST);
      // NOTE: PB_FIRST | PB_LAST == PB_SOLO.
      // none of PB_FIRST & PB_LAST == PB_SUBSEQUENT.

      s->m_iLength = pktlen;
      s->m_iTTL = -1;
      s = s->m_pNext;

      total += pktlen;
   }
   m_pLastBlock = s;

   enterCS(m_BufLock);
   m_iCount += size;
   m_iBytesCount += total;

   leaveCS(m_BufLock);

   m_iNextMsgNo ++;
   if (m_iNextMsgNo == int32_t(MSGNO_SEQ::mask))
      m_iNextMsgNo = 1;

   return total;
}

int CSndBuffer::readData(char** data, int32_t& msgno_bitset, steady_clock::time_point& srctime, int kflgs)
{
   // No data to read
   if (m_pCurrBlock == m_pLastBlock)
      return 0;

   // Make the packet REFLECT the data stored in the buffer.
   *data = m_pCurrBlock->m_pcData;
   int readlen = m_pCurrBlock->m_iLength;

   // XXX This is probably done because the encryption should happen
   // just once, and so this sets the encryption flags to both msgno bitset
   // IN THE PACKET and IN THE BLOCK. This is probably to make the encryption
   // happen at the time when scheduling a new packet to send, but the packet
   // must remain in the send buffer until it's ACKed. For the case of rexmit
   // the packet will be taken "as is" (that is, already encrypted).
   //
   // The problem is in the order of things:
   // 0. When the application stores the data, some of the flags for PH_MSGNO are set.
   // 1. The readData() is called to get the original data sent by the application.
   // 2. The data are original and must be encrypted. They WILL BE encrypted, later.
   // 3. So far we are in readData() so the encryption flags must be updated NOW because
   //    later we won't have access to the block's data.
   // 4. After exiting from readData(), the packet is being encrypted. It's immediately
   //    sent, however the data must remain in the sending buffer until they are ACKed.
   // 5. In case when rexmission is needed, the second overloaded version of readData
   //    is being called, and the buffer + PH_MSGNO value is extracted. All interesting
   //    flags must be present and correct at that time.
   //
   // The only sensible way to fix this problem is to encrypt the packet not after
   // extracting from here, but when the packet is stored into CSndBuffer. The appropriate
   // flags for PH_MSGNO will be applied directly there. Then here the value for setting
   // PH_MSGNO will be set as is.

   if (kflgs == -1)
   {
       HLOGC(dlog.Debug, log << CONID() << " CSndBuffer: ERROR: encryption required and not possible. NOT SENDING.");
       readlen = 0;
   }
   else
   {
       m_pCurrBlock->m_iMsgNoBitset |= MSGNO_ENCKEYSPEC::wrap(kflgs);
   }
   msgno_bitset = m_pCurrBlock->m_iMsgNoBitset;

   // TODO: FR #930. Use source time if it is provided.
   srctime = m_pCurrBlock->m_tsOriginTime;
   /*srctime =
      m_pCurrBlock->m_ullSourceTime_us ? m_pCurrBlock->m_ullSourceTime_us :
      m_pCurrBlock->m_tsOriginTime;*/

   m_pCurrBlock = m_pCurrBlock->m_pNext;

   HLOGC(dlog.Debug, log << CONID() << "CSndBuffer: extracting packet size=" << readlen << " to send");

   return readlen;
}

int CSndBuffer::readData(char** data, const int offset, int32_t& msgno_bitset, steady_clock::time_point& srctime, int& msglen)
{
   CGuard bufferguard(m_BufLock);

   Block* p = m_pFirstBlock;

   // XXX Suboptimal procedure to keep the blocks identifiable
   // by sequence number. Consider using some circular buffer.
   for (int i = 0; i < offset; ++ i)
      p = p->m_pNext;

   // Check if the block that is the next candidate to send (m_pCurrBlock pointing) is stale.

   // If so, then inform the caller that it should first take care of the whole
   // message (all blocks with that message id). Shift the m_pCurrBlock pointer
   // to the position past the last of them. Then return -1 and set the
   // msgno_bitset return reference to the message id that should be dropped as
   // a whole.

   // After taking care of that, the caller should immediately call this function again,
   // this time possibly in order to find the real data to be sent.

   // if found block is stale
   // (This is for messages that have declared TTL - messages that fail to be sent
   // before the TTL defined time comes, will be dropped).
   if ((p->m_iTTL >= 0) && (count_milliseconds(steady_clock::now() - p->m_tsOriginTime) > p->m_iTTL))
   {
      int32_t msgno = p->getMsgSeq();
      msglen = 1;
      p = p->m_pNext;
      bool move = false;
      while (msgno == p->getMsgSeq())
      {
         if (p == m_pCurrBlock)
            move = true;
         p = p->m_pNext;
         if (move)
            m_pCurrBlock = p;
         msglen++;
      }

      HLOGC(dlog.Debug, log << "CSndBuffer::readData: due to TTL exceeded, " << msglen << " messages to drop, up to " << msgno);

      // If readData returns -1, then msgno_bitset is understood as a Message ID to drop.
      // This means that in this case it should be written by the message sequence value only
      // (not the whole 4-byte bitset written at PH_MSGNO).
      msgno_bitset = msgno;
      return -1;
   }

   *data = p->m_pcData;
   int readlen = p->m_iLength;

   // XXX Here the value predicted to be applied to PH_MSGNO field is extracted.
   // As this function is predicted to extract the data to send as a rexmited packet,
   // the packet must be in the form ready to send - so, in case of encryption,
   // encrypted, and with all ENC flags already set. So, the first call to send
   // the packet originally (the other overload of this function) must set these
   // flags.
   msgno_bitset = p->m_iMsgNoBitset;

   // TODO: FR #930. Use source time if it is provided.
   srctime = m_pCurrBlock->m_tsOriginTime;
   /*srctime =
      m_pCurrBlock->m_ullSourceTime_us ? m_pCurrBlock->m_ullSourceTime_us :
      m_pCurrBlock->m_tsOriginTime;*/

   HLOGC(dlog.Debug, log << CONID() << "CSndBuffer: extracting packet size=" << readlen << " to send [REXMIT]");

   return readlen;
}

void CSndBuffer::ackData(int offset)
{
   CGuard bufferguard(m_BufLock);

   bool move = false;
   for (int i = 0; i < offset; ++ i)
   {
      m_iBytesCount -= m_pFirstBlock->m_iLength;
      if (m_pFirstBlock == m_pCurrBlock)
          move = true;
      m_pFirstBlock = m_pFirstBlock->m_pNext;
   }
   if (move)
       m_pCurrBlock = m_pFirstBlock;

   m_iCount -= offset;

#ifdef SRT_ENABLE_SNDBUFSZ_MAVG
   updAvgBufSize(steady_clock::now());
#endif

   CTimer::triggerEvent();
}

int CSndBuffer::getCurrBufSize() const
{
   return m_iCount;
}

#ifdef SRT_ENABLE_SNDBUFSZ_MAVG

int CSndBuffer::getAvgBufSize(int& w_bytes, int& w_tsp)
{
<<<<<<< HEAD
    CGuard bufferguard(m_BufLock); /* Consistency of pkts vs. w_bytes vs. spantime */
=======
    CGuard bufferguard(m_BufLock); /* Consistency of pkts vs. bytes vs. spantime */
>>>>>>> 4f411304

    /* update stats in case there was no add/ack activity lately */
    updAvgBufSize(steady_clock::now());

    w_bytes = m_iBytesCountMAvg;
    w_tsp = m_TimespanMAvg;
    return(m_iCountMAvg);
}

void CSndBuffer::updAvgBufSize(const steady_clock::time_point& now)
{
   const uint64_t elapsed_ms = count_milliseconds(now - m_tsLastSamplingTime); //ms since last sampling

   if ((1000000 / SRT_MAVG_SAMPLING_RATE) / 1000 > elapsed_ms)
      return;

   if (1000 < elapsed_ms)
   {
      /* No sampling in last 1 sec, initialize average */
      m_iCountMAvg = getCurrBufSize((m_iBytesCountMAvg), (m_TimespanMAvg));
      m_tsLastSamplingTime = now;
   }
   else //((1000000 / SRT_MAVG_SAMPLING_RATE) / 1000 <= elapsed_ms)
   {
      /*
      * weight last average value between -1 sec and last sampling time (LST)
      * and new value between last sampling time and now
      *                                      |elapsed_ms|
      *   +----------------------------------+-------+
      *  -1                                 LST      0(now)
      */
      int instspan;
      int bytescount;
      int count = getCurrBufSize((bytescount), (instspan));

      HLOGC(dlog.Debug, log << "updAvgBufSize: " << elapsed_ms
              << ": " << count << " " << bytescount
              << " " << instspan << "ms");

      m_iCountMAvg      = (int)(((count      * (1000 - elapsed_ms)) + (count      * elapsed_ms)) / 1000);
      m_iBytesCountMAvg = (int)(((bytescount * (1000 - elapsed_ms)) + (bytescount * elapsed_ms)) / 1000);
      m_TimespanMAvg    = (int)(((instspan   * (1000 - elapsed_ms)) + (instspan   * elapsed_ms)) / 1000);
      m_tsLastSamplingTime = now;
   }
}

#endif /* SRT_ENABLE_SNDBUFSZ_MAVG */

int CSndBuffer::getCurrBufSize(int& w_bytes, int& w_timespan)
{
   w_bytes = m_iBytesCount;
   /* 
   * Timespan can be less then 1000 us (1 ms) if few packets. 
   * Also, if there is only one pkt in buffer, the time difference will be 0.
   * Therefore, always add 1 ms if not empty.
   */
   w_timespan = 0 < m_iCount ? count_milliseconds(m_tsLastOriginTime - m_pFirstBlock->m_tsOriginTime) + 1 : 0;

   return m_iCount;
}

int CSndBuffer::dropLateData(int& bytes, const steady_clock::time_point& too_late_time)
{
   int dpkts = 0;
   int dbytes = 0;
   bool move = false;

   CGuard bufferguard (m_BufLock);
   for (int i = 0; i < m_iCount && m_pFirstBlock->m_tsOriginTime < too_late_time; ++ i)
   {
      dpkts++;
      dbytes += m_pFirstBlock->m_iLength;

      if (m_pFirstBlock == m_pCurrBlock) move = true;
      m_pFirstBlock = m_pFirstBlock->m_pNext;
   }
   if (move) m_pCurrBlock = m_pFirstBlock;
   m_iCount -= dpkts;

   m_iBytesCount -= dbytes;
   bytes = dbytes;

#ifdef SRT_ENABLE_SNDBUFSZ_MAVG
   updAvgBufSize(steady_clock::now());
#endif /* SRT_ENABLE_SNDBUFSZ_MAVG */

// CTimer::triggerEvent();
   return(dpkts);
}

void CSndBuffer::increase()
{
   int unitsize = m_pBuffer->m_iSize;

   // new physical buffer
   Buffer* nbuf = NULL;
   try
   {
      nbuf  = new Buffer;
      nbuf->m_pcData = new char [unitsize * m_iMSS];
   }
   catch (...)
   {
      delete nbuf;
      throw CUDTException(MJ_SYSTEMRES, MN_MEMORY, 0);
   }
   nbuf->m_iSize = unitsize;
   nbuf->m_pNext = NULL;

   // insert the buffer at the end of the buffer list
   Buffer* p = m_pBuffer;
   while (p->m_pNext != NULL)
      p = p->m_pNext;
   p->m_pNext = nbuf;

   // new packet blocks
   Block* nblk = NULL;
   try
   {
      nblk = new Block;
   }
   catch (...)
   {
      delete nblk;
      throw CUDTException(MJ_SYSTEMRES, MN_MEMORY, 0);
   }
   Block* pb = nblk;
   for (int i = 1; i < unitsize; ++ i)
   {
      pb->m_pNext = new Block;
      pb = pb->m_pNext;
   }

   // insert the new blocks onto the existing one
   pb->m_pNext = m_pLastBlock->m_pNext;
   m_pLastBlock->m_pNext = nblk;

   pb = nblk;
   char* pc = nbuf->m_pcData;
   for (int i = 0; i < unitsize; ++ i)
   {
      pb->m_pcData = pc;
      pb = pb->m_pNext;
      pc += m_iMSS;
   }

   m_iSize += unitsize;

   HLOGC(dlog.Debug, log << "CSndBuffer: BUFFER FULL - adding " << (unitsize*m_iMSS) << " bytes spread to " << unitsize << " blocks"
       << " (total size: " << m_iSize << " bytes)");

}

////////////////////////////////////////////////////////////////////////////////

/*
*   RcvBuffer (circular buffer):
*
*   |<------------------- m_iSize ----------------------------->|
*   |       |<--- acked pkts -->|<--- m_iMaxPos --->|           |
*   |       |                   |                   |           |
*   +---+---+---+---+---+---+---+---+---+---+---+---+---+   +---+
*   | 0 | 0 | 1 | 1 | 1 | 0 | 1 | 1 | 1 | 1 | 0 | 1 | 0 |...| 0 | m_pUnit[]
*   +---+---+---+---+---+---+---+---+---+---+---+---+---+   +---+
*             |                 | |               |
*             |                   |               \__last pkt received
*             |                   \___ m_iLastAckPos: last ack sent
*             \___ m_iStartPos: first message to read
*                      
*   m_pUnit[i]->m_iFlag: 0:free, 1:good, 2:passack, 3:dropped
* 
*   thread safety:
*    m_iStartPos:   CUDT::m_RecvLock 
*    m_iLastAckPos: CUDT::m_AckLock 
*    m_iMaxPos:     none? (modified on add and ack
*/


// XXX Init values moved to in-class.
//const uint32_t CRcvBuffer::TSBPD_WRAP_PERIOD = (30*1000000);    //30 seconds (in usec)
//const int CRcvBuffer::TSBPD_DRIFT_MAX_VALUE   = 5000;  // usec
//const int CRcvBuffer::TSBPD_DRIFT_MAX_SAMPLES = 1000;  // ACK-ACK packets
#ifdef SRT_DEBUG_TSBPD_DRIFT
//const int CRcvBuffer::TSBPD_DRIFT_PRT_SAMPLES = 200;   // ACK-ACK packets
#endif

CRcvBuffer::CRcvBuffer(CUnitQueue* queue, int bufsize_pkts):
m_pUnit(NULL),
m_iSize(bufsize_pkts),
m_pUnitQueue(queue),
m_iStartPos(0),
m_iLastAckPos(0),
m_iMaxPos(0),
m_iNotch(0)
,m_BytesCountLock()
,m_iBytesCount(0)
,m_iAckedPktsCount(0)
,m_iAckedBytesCount(0)
,m_iAvgPayloadSz(7*188)
,m_bTsbPdMode(false)
,m_tdTsbPdDelay(0)
,m_bTsbPdWrapCheck(false)
#ifdef SRT_ENABLE_RCVBUFSZ_MAVG
,m_TimespanMAvg(0)
,m_iCountMAvg(0)
,m_iBytesCountMAvg(0)
#endif
{
   m_pUnit = new CUnit* [m_iSize];
   for (int i = 0; i < m_iSize; ++ i)
      m_pUnit[i] = NULL;

#ifdef SRT_DEBUG_TSBPD_DRIFT
   memset(m_TsbPdDriftHisto100us, 0, sizeof(m_TsbPdDriftHisto100us));
   memset(m_TsbPdDriftHisto1ms, 0, sizeof(m_TsbPdDriftHisto1ms));
#endif
<<<<<<< HEAD

   createMutex(m_BytesCountLock, "BytesCount");
=======
>>>>>>> 4f411304
}

CRcvBuffer::~CRcvBuffer()
{
   for (int i = 0; i < m_iSize; ++ i)
   {
      if (m_pUnit[i] != NULL)
      {
          m_pUnitQueue->makeUnitFree(m_pUnit[i]);
      }
   }

   delete [] m_pUnit;
<<<<<<< HEAD

   releaseMutex(m_BytesCountLock);
=======
>>>>>>> 4f411304
}

void CRcvBuffer::countBytes(int pkts, int bytes, bool acked)
{
   /*
   * Byte counter changes from both sides (Recv & Ack) of the buffer
   * so the higher level lock is not enough for thread safe op.
   *
   * pkts are...
   *  added (bytes>0, acked=false),
   *  acked (bytes>0, acked=true),
   *  removed (bytes<0, acked=n/a)
   */
   CGuard cg(m_BytesCountLock);

   if (!acked) //adding new pkt in RcvBuffer
   {
       m_iBytesCount += bytes; /* added or removed bytes from rcv buffer */
       if (bytes > 0) /* Assuming one pkt when adding bytes */
          m_iAvgPayloadSz = ((m_iAvgPayloadSz * (100 - 1)) + bytes) / 100; 
   }
   else // acking/removing pkts to/from buffer
   {
       m_iAckedPktsCount += pkts; /* acked or removed pkts from rcv buffer */
       m_iAckedBytesCount += bytes; /* acked or removed bytes from rcv buffer */

       if (bytes < 0) m_iBytesCount += bytes; /* removed bytes from rcv buffer */
   }
}

int CRcvBuffer::addData(CUnit* unit, int offset)
{
   SRT_ASSERT(unit != NULL);
   if (offset >= getAvailBufSize())
       return -1;

   const int pos = (m_iLastAckPos + offset) % m_iSize;
   if (offset >= m_iMaxPos)
      m_iMaxPos = offset + 1;

   if (m_pUnit[pos] != NULL) {
      HLOGC(dlog.Debug, log << "addData: unit %" << unit->m_Packet.m_iSeqNo
              << " rejected, already exists");
      return -1;
   }
   m_pUnit[pos] = unit;
   countBytes(1, (int) unit->m_Packet.getLength());

   m_pUnitQueue->makeUnitGood(unit);

   HLOGC(dlog.Debug, log << "addData: unit %" << unit->m_Packet.m_iSeqNo
           << " accepted, off=" << offset << " POS=" << pos);
   return 0;
}

int CRcvBuffer::readBuffer(char* data, int len)
{
    int p = m_iStartPos;
    int lastack = m_iLastAckPos;
    int rs = len;
#if ENABLE_HEAVY_LOGGING
    char* begin = data;
#endif

    const steady_clock::time_point now = (m_bTsbPdMode ? steady_clock::now() : steady_clock::time_point());

    HLOGC(dlog.Debug, log << CONID() << "readBuffer: start=" << p << " lastack=" << lastack);
    while ((p != lastack) && (rs > 0))
    {
        if (m_pUnit[p] == NULL)
        {
            LOGC(dlog.Error, log << CONID() << " IPE readBuffer on null packet pointer");
            return -1;
        }

        if (m_bTsbPdMode)
        {
            HLOGC(dlog.Debug, log << CONID() << "readBuffer: chk if time2play:"
                << " NOW=" << FormatTime(now)
                << " PKT TS=" << FormatTime(getPktTsbPdTime(m_pUnit[p]->m_Packet.getMsgTimeStamp())));

            if ((getPktTsbPdTime(m_pUnit[p]->m_Packet.getMsgTimeStamp()) > now))
                break; /* too early for this unit, return whatever was copied */
        }

        int unitsize = (int) m_pUnit[p]->m_Packet.getLength() - m_iNotch;
        if (unitsize > rs)
            unitsize = rs;

        HLOGC(dlog.Debug, log << CONID() << "readBuffer: copying buffer #" << p
                << " targetpos=" << int(data-begin) << " sourcepos=" << m_iNotch << " size=" << unitsize << " left=" << (unitsize-rs));
        memcpy((data), m_pUnit[p]->m_Packet.m_pcData + m_iNotch, unitsize);
        data += unitsize;

        if ((rs > unitsize) || (rs == int(m_pUnit[p]->m_Packet.getLength()) - m_iNotch))
        {
            freeUnitAt(p);
            p = shiftFwd(p);

            m_iNotch = 0;
        }
        else
            m_iNotch += rs;

        rs -= unitsize;
    }

    /* we removed acked bytes form receive buffer */
    countBytes(-1, -(len - rs), true);
    m_iStartPos = p;

    return len - rs;
}

int CRcvBuffer::readBufferToFile(fstream& ofs, int len)
{
   int p = m_iStartPos;
   int lastack = m_iLastAckPos;
   int rs = len;

   while ((p != lastack) && (rs > 0))
   {
      int unitsize = (int) m_pUnit[p]->m_Packet.getLength() - m_iNotch;
      if (unitsize > rs)
         unitsize = rs;

      ofs.write(m_pUnit[p]->m_Packet.m_pcData + m_iNotch, unitsize);
      if (ofs.fail())
         break;

      if ((rs > unitsize) || (rs == int(m_pUnit[p]->m_Packet.getLength()) - m_iNotch))
      {
         freeUnitAt(p);

         p = shiftFwd(p);

         m_iNotch = 0;
      }
      else
         m_iNotch += rs;

      rs -= unitsize;
   }

   /* we removed acked bytes form receive buffer */
   countBytes(-1, -(len - rs), true);
   m_iStartPos = p;

   return len - rs;
}

void CRcvBuffer::ackData(int len)
{
   SRT_ASSERT(len < m_iSize);
   SRT_ASSERT(len > 0);

   {
      int pkts = 0;
      int bytes = 0;
      for (int i = m_iLastAckPos, n = (m_iLastAckPos + len) % m_iSize; i != n; i = (i + 1) % m_iSize)
      {
          if (m_pUnit[i] == NULL)
              continue;

          pkts++;
          bytes += (int) m_pUnit[i]->m_Packet.getLength();
      }
      if (pkts > 0) countBytes(pkts, bytes, true);
   }
   m_iLastAckPos = (m_iLastAckPos + len) % m_iSize;
   m_iMaxPos -= len;
   if (m_iMaxPos < 0)
      m_iMaxPos = 0;

   CTimer::triggerEvent();
}

void CRcvBuffer::skipData(int len)
{
   /* 
   * Caller need protect both AckLock and RecvLock
   * to move both m_iStartPos and m_iLastAckPost
   */
   if (m_iStartPos == m_iLastAckPos)
      m_iStartPos = (m_iStartPos + len) % m_iSize;
   m_iLastAckPos = (m_iLastAckPos + len) % m_iSize;
   m_iMaxPos -= len;
   if (m_iMaxPos < 0)
      m_iMaxPos = 0;
}

bool CRcvBuffer::getRcvFirstMsg(steady_clock::time_point& w_tsbpdtime,
                                bool&                     w_passack,
                                int32_t&                  w_skipseqno,
                                int32_t&                  w_curpktseq)
{
    w_skipseqno = -1;
    w_passack = false;
    // tsbpdtime will be retrieved by the below call
    // Returned values:
    // - tsbpdtime: real time when the packet is ready to play (whether ready to play or not)
    // - w_passack: false (the report concerns a packet with an exactly next sequence)
    // - w_skipseqno == -1: no packets to skip towards the first RTP
<<<<<<< HEAD
    // - w_curpktseq: sequence number for reported packet (for debug purposes)
=======
    // - w_curpktseq: that exactly packet that is reported (for debugging purposes)
>>>>>>> 4f411304
    // - @return: whether the reported packet is ready to play

    /* Check the acknowledged packets */
    // getRcvReadyMsg returns true if the time to play for the first message
    // (returned in w_tsbpdtime) is in the past.
    if (getRcvReadyMsg((w_tsbpdtime), (w_curpktseq)))
    {
        HLOGC(dlog.Debug, log << "getRcvFirstMsg: ready CONTIG packet: %" << w_curpktseq);
        return true;
    }
    else if (!is_zero(w_tsbpdtime))
    {
        HLOGC(dlog.Debug, log << "getRcvFirstMsg: packets found, but in future");
        // This means that a message next to be played, has been found,
        // but the time to play is in future.
        return false;
    }

    // getRcvReadyMsg returned false and tsbpdtime == 0.

    // Below this line we have only two options:
    // - m_iMaxPos == 0, which means that no more packets are in the buffer
<<<<<<< HEAD
    //    - returned: tsbpdtime=0, w_passack=true, w_skipseqno=-1, w_curpktseq=0, @return false
    // - m_iMaxPos > 0, which means that there are packets arrived after a lost packet:
    //    - returned: tsbpdtime=PKT.TS, w_passack=true, w_skipseqno=PKT.SEQ, ppkt=PKT, @return LOCAL(PKT.TS) <= NOW
=======
    //    - returned: tsbpdtime=0, w_passack=true, w_skipseqno=-1, w_curpktseq=<unchanged>, @return false
    // - m_iMaxPos > 0, which means that there are packets arrived after a lost packet:
    //    - returned: tsbpdtime=PKT.TS, w_passack=true, w_skipseqno=PKT.SEQ, w_curpktseq=PKT, @return LOCAL(PKT.TS) <= NOW
>>>>>>> 4f411304

    /* 
     * No acked packets ready but caller want to know next packet to wait for
     * Check the not yet acked packets that may be stuck by missing packet(s).
     */
    bool haslost = false;
    w_tsbpdtime = steady_clock::time_point(); // redundant, for clarity
    w_passack = true;

    // XXX SUSPECTED ISSUE with this algorithm:
    // The above call to getRcvReadyMsg() should report as to whether:
    // - there is an EXACTLY NEXT SEQUENCE packet
    // - this packet is ready to play.
    //
    // Situations handled after the call are when:
    // - there's the next sequence packet available and it is ready to play
    // - there are no packets at all, ready to play or not
    //
    // So, the remaining situation is that THERE ARE PACKETS that follow
    // the current sequence, but they are not ready to play. This includes
    // packets that have the exactly next sequence and packets that jump
    // over a lost packet.
    //
    // As the getRcvReadyMsg() function walks through the incoming units
    // to see if there's anything that satisfies these conditions, it *SHOULD*
    // be also capable of checking if the next available packet, if it is
    // there, is the next sequence packet or not. Retrieving this exactly
    // packet would be most useful, as the test for play-readiness and
    // sequentiality can be done on it directly.
    //
    // When done so, the below loop would be completely unnecessary.

    // Logical description of the below algorithm:
    // 1. Check if the VERY FIRST PACKET is valid; if so then:
    //    - check if it's ready to play, return boolean value that marks it.

    for (int i = m_iLastAckPos, n = shift(m_iLastAckPos, m_iMaxPos); i != n; i = shiftFwd(i))
    {
        if ( !m_pUnit[i] || m_pUnit[i]->m_iFlag != CUnit::GOOD )
        {
            /* There are packets in the sequence not received yet */
            haslost = true;
            HLOGC(dlog.Debug, log << "getRcvFirstMsg: empty hole at *" << i);
        }
        else
        {
            /* We got the 1st valid packet */
            w_tsbpdtime = getPktTsbPdTime(m_pUnit[i]->m_Packet.getMsgTimeStamp());
            if (w_tsbpdtime <= steady_clock::now())
            {
                /* Packet ready to play */
                if (haslost)
                {
                    /* 
                     * Packet stuck on non-acked side because of missing packets.
                     * Tell 1st valid packet seqno so caller can skip (drop) the missing packets.
                     */
                    w_skipseqno = m_pUnit[i]->m_Packet.m_iSeqNo;
                    w_curpktseq = w_skipseqno;
                }

                HLOGC(dlog.Debug, log << "getRcvFirstMsg: found ready packet, nSKIPPED: "
                        << ((i - m_iLastAckPos + m_iSize) % m_iSize));

                // NOTE: if haslost is not set, it means that this is the VERY FIRST
                // packet, that is, packet currently at pos = m_iLastAckPos. There's no
                // possibility that it is so otherwise because:
                // - if this first good packet is ready to play, THIS HERE RETURNS NOW.
                // ...
                return true;
            }
            HLOGC(dlog.Debug, log << "getRcvFirstMsg: found NOT READY packet, nSKIPPED: "
                    << ((i - m_iLastAckPos + m_iSize) % m_iSize));
            // ... and if this first good packet WASN'T ready to play, THIS HERE RETURNS NOW, TOO,
            // just states that there's no ready packet to play.
            // ...
            return false;
        }
        // ... and if this first packet WASN'T GOOD, the loop continues, however since now
        // the 'haslost' is set, which means that it continues only to find the first valid
        // packet after stating that the very first packet isn't valid.
    }
    HLOGC(dlog.Debug, log << "getRcvFirstMsg: found NO PACKETS");
    return false;
}

steady_clock::time_point CRcvBuffer::debugGetDeliveryTime(int offset)
{
    int i;
    if (offset > 0)
        i = shift(m_iStartPos, offset);
    else
        i = m_iStartPos;

    CUnit* u = m_pUnit[i];
    if (!u || u->m_iFlag != CUnit::GOOD)
        return steady_clock::time_point();

    return getPktTsbPdTime(u->m_Packet.getMsgTimeStamp());
}

bool CRcvBuffer::getRcvReadyMsg(steady_clock::time_point& w_tsbpdtime, int32_t& w_curpktseq)
{
    IF_HEAVY_LOGGING(const char* reason = "NOT RECEIVED");

    for (int i = m_iStartPos, n = m_iLastAckPos; i != n; i = shiftFwd(i))
    {
        bool freeunit = false;

        /* Skip any invalid skipped/dropped packets */
        if (m_pUnit[i] == NULL)
        {
            HLOGC(mglog.Debug, log << "getRcvReadyMsg: POS=" << i
                    << " +" << ((i - m_iStartPos + m_iSize) % m_iSize)
                    << " SKIPPED - no unit there");
            m_iStartPos = shiftFwd(m_iStartPos);
            continue;
        }

        w_curpktseq = m_pUnit[i]->m_Packet.getSeqNo();

        if (m_pUnit[i]->m_iFlag != CUnit::GOOD)
        {
            HLOGC(mglog.Debug, log << "getRcvReadyMsg: POS=" << i
                    << " +" << ((i - m_iStartPos + m_iSize) % m_iSize)
                    << " SKIPPED - unit not good");
            freeunit = true;
        }
        else
        {
            w_tsbpdtime = getPktTsbPdTime(m_pUnit[i]->m_Packet.getMsgTimeStamp());
            const steady_clock::duration towait = (w_tsbpdtime - steady_clock::now());
            if (towait.count() > 0)
            {
                HLOGC(mglog.Debug, log << "getRcvReadyMsg: POS=" << i
                        << " +" << ((i - m_iStartPos + m_iSize) % m_iSize)
                        << " pkt %" << w_curpktseq
                        << " NOT ready to play (only in " << count_milliseconds(towait) << "ms)");
                return false;
            }

            if (m_pUnit[i]->m_Packet.getMsgCryptoFlags() != EK_NOENC)
            {
                IF_HEAVY_LOGGING(reason = "DECRYPTION FAILED");
                freeunit = true; /* packet not decrypted */
            }
            else
            {
                HLOGC(mglog.Debug, log << "getRcvReadyMsg: POS=" << i
                        << " +" << ((i - m_iStartPos + m_iSize) % m_iSize)
                        << " pkt %" << w_curpktseq
                        << " ready to play (delayed " << count_milliseconds(towait) << "ms)");
                return true;
            }
        }

        if (freeunit)
        {
            HLOGC(mglog.Debug, log << "getRcvReadyMsg: POS=" << i << " FREED");
            /* removed skipped, dropped, undecryptable bytes from rcv buffer */
            const int rmbytes = (int)m_pUnit[i]->m_Packet.getLength();
            countBytes(-1, -rmbytes, true);

            freeUnitAt(i);
            m_iStartPos = shiftFwd(m_iStartPos);
        }
    }

    HLOGC(mglog.Debug, log << "getRcvReadyMsg: nothing to deliver: " << reason);
    return false;
}


/*
* Return receivable data status (packet timestamp_us ready to play if TsbPd mode)
* Return playtime (tsbpdtime) of 1st packet in queue, ready to play or not
*
* Return data ready to be received (packet timestamp_us ready to play if TsbPd mode)
* Using getRcvDataSize() to know if there is something to read as it was widely
* used in the code (core.cpp) is expensive in TsbPD mode, hence this simpler function
* that only check if first packet in queue is ready.
*/
bool CRcvBuffer::isRcvDataReady(steady_clock::time_point& w_tsbpdtime, int32_t& w_curpktseq)
{
    w_tsbpdtime = steady_clock::time_point();

    if (m_bTsbPdMode)
    {
        CPacket* pkt = getRcvReadyPacket();
        if (!pkt)
            return false;
    
        /* 
        * Acknowledged data is available,
        * Only say ready if time to deliver.
        * Report the timestamp_us, ready or not.
        */
        w_curpktseq = pkt->getSeqNo();
        w_tsbpdtime = getPktTsbPdTime(pkt->getMsgTimeStamp());
    
        return w_tsbpdtime <= steady_clock::now();
    }

    return isRcvDataAvailable();
}

// XXX This function may be called only after checking
// if m_bTsbPdMode.
CPacket* CRcvBuffer::getRcvReadyPacket()
{
    for (int i = m_iStartPos, n = m_iLastAckPos; i != n; i = shiftFwd(i))
    {
        /* 
         * Skip missing packets that did not arrive in time.
         */
        if ( m_pUnit[i] && m_pUnit[i]->m_iFlag == CUnit::GOOD )
            return &m_pUnit[i]->m_Packet;
    }

    return 0;
}

#if ENABLE_HEAVY_LOGGING
// This function is for debug purposes only and it's called only
// from within HLOG* macros.
void CRcvBuffer::reportBufferStats() const
{
    int nmissing = 0;
    int32_t low_seq= -1, high_seq = -1;
    int32_t low_ts = 0, high_ts = 0;

    for (int i = m_iStartPos, n = m_iLastAckPos; i != n; i = (i + 1) % m_iSize)
    {
        if ( m_pUnit[i] && m_pUnit[i]->m_iFlag == CUnit::GOOD )
        {
            low_seq = m_pUnit[i]->m_Packet.m_iSeqNo;
            low_ts = m_pUnit[i]->m_Packet.m_iTimeStamp;
            break;
        }
        ++nmissing;
    }

    // Not sure if a packet MUST BE at the last ack pos position, so check, just in case.
    int n = m_iLastAckPos;
    if (m_pUnit[n] && m_pUnit[n]->m_iFlag == CUnit::GOOD)
    {
        high_ts = m_pUnit[n]->m_Packet.m_iTimeStamp;
        high_seq = m_pUnit[n]->m_Packet.m_iSeqNo;
    }
    else
    {
        // Possibilities are:
        // m_iStartPos == m_iLastAckPos, high_ts == low_ts, defined.
        // No packet: low_ts == 0, so high_ts == 0, too.
        high_ts = low_ts;
    }
    // The 32-bit timestamps are relative and roll over oftten; what
    // we really need is the timestamp difference. The only place where
    // we can ask for the time base is the upper time because when trying
    // to receive the time base for the lower time we'd break the requirement
    // for monotonic clock.

    uint64_t upper_time = high_ts;
    uint64_t lower_time = low_ts;

    if (lower_time > upper_time)
        upper_time += uint64_t(CPacket::MAX_TIMESTAMP)+1;

    int32_t timespan = upper_time - lower_time;
    int seqspan = 0;
    if (low_seq != -1 && high_seq != -1)
    {
        seqspan = CSeqNo::seqoff(low_seq, high_seq);
    }

    LOGC(dlog.Debug, log << "RCV BUF STATS: seqspan=%(" << low_seq << "-" << high_seq << ":" << seqspan << ") missing=" << nmissing << "pkts");
    LOGC(dlog.Debug, log << "RCV BUF STATS: timespan=" << timespan << "us (lo=" << lower_time << " hi=" << upper_time << ")");
}

#endif // ENABLE_HEAVY_LOGGING

bool CRcvBuffer::isRcvDataReady()
{
   steady_clock::time_point tsbpdtime;
   int32_t seq;

   return isRcvDataReady((tsbpdtime), (seq));
}

int CRcvBuffer::getAvailBufSize() const
{
   // One slot must be empty in order to tell the difference between "empty buffer" and "full buffer"
   return m_iSize - getRcvDataSize() - 1;
}

int CRcvBuffer::getRcvDataSize() const
{
   if (m_iLastAckPos >= m_iStartPos)
      return m_iLastAckPos - m_iStartPos;

   return m_iSize + m_iLastAckPos - m_iStartPos;
}

int CRcvBuffer::debugGetSize() const
{
    // Does exactly the same as getRcvDataSize, but
    // it should be used FOR INFORMATIONAL PURPOSES ONLY.
    // The source values might be changed in another thread
    // during the calculation, although worst case the
    // resulting value may differ to the real buffer size by 1.
    int from = m_iStartPos, to = m_iLastAckPos;
    int size = to - from;
    if (size < 0)
        size += m_iSize;

    return size;
}

#ifdef SRT_ENABLE_RCVBUFSZ_MAVG

#define SRT_MAVG_BASE_PERIOD 1000000 // us
#define SRT_us2ms 1000

/* Return moving average of acked data pkts, bytes, and timespan (ms) of the receive buffer */
int CRcvBuffer::getRcvAvgDataSize(int& bytes, int& timespan)
{
   timespan = m_TimespanMAvg;
   bytes = m_iBytesCountMAvg;
   return(m_iCountMAvg);
}

/* Update moving average of acked data pkts, bytes, and timespan (ms) of the receive buffer */
void CRcvBuffer::updRcvAvgDataSize(const steady_clock::time_point& now)
{
   const uint64_t elapsed_ms = count_milliseconds(now - m_tsLastSamplingTime); //ms since last sampling

   if (elapsed_ms < (SRT_MAVG_BASE_PERIOD / SRT_MAVG_SAMPLING_RATE) / SRT_us2ms)
      return; /* Last sampling too recent, skip */

   if (elapsed_ms > SRT_MAVG_BASE_PERIOD / SRT_us2ms)
   {
      /* No sampling in last 1 sec, initialize/reset moving average */
      m_iCountMAvg = getRcvDataSize(m_iBytesCountMAvg, m_TimespanMAvg);
      m_tsLastSamplingTime = now;

      HLOGC(dlog.Debug, log << "getRcvDataSize: " << m_iCountMAvg << " " << m_iBytesCountMAvg
              << " " << m_TimespanMAvg << " ms elapsed: " << elapsed_ms << " ms");
   }
   else if (elapsed_ms >= (SRT_MAVG_BASE_PERIOD / SRT_MAVG_SAMPLING_RATE) / SRT_us2ms)
   {
      /*
      * Weight last average value between -1 sec and last sampling time (LST)
      * and new value between last sampling time and now
      *                                      |elapsed|
      *   +----------------------------------+-------+
      *  -1                                 LST      0(now)
      */
      int instspan;
      int bytescount;
      int count = getRcvDataSize(bytescount, instspan);

      m_iCountMAvg      = (int)(((count      * (1000 - elapsed_ms)) + (count      * elapsed_ms)) / 1000);
      m_iBytesCountMAvg = (int)(((bytescount * (1000 - elapsed_ms)) + (bytescount * elapsed_ms)) / 1000);
      m_TimespanMAvg    = (int)(((instspan   * (1000 - elapsed_ms)) + (instspan   * elapsed_ms)) / 1000);
      m_tsLastSamplingTime = now;

      HLOGC(dlog.Debug, log << "getRcvDataSize: " << count << " " << bytescount << " " << instspan
              << " ms elapsed_ms: " << elapsed_ms << " ms");
   }
}
#endif /* SRT_ENABLE_RCVBUFSZ_MAVG */

/* Return acked data pkts, bytes, and timespan (ms) of the receive buffer */
int CRcvBuffer::getRcvDataSize(int& bytes, int& timespan)
{
   timespan = 0;
   if (m_bTsbPdMode)
   {
      // Get a valid startpos.
      // Skip invalid entries in the beginning, if any.
      int startpos = m_iStartPos;
      for (; startpos != m_iLastAckPos; startpos = shiftFwd(startpos))
      {
         if ((NULL != m_pUnit[startpos]) && (CUnit::GOOD == m_pUnit[startpos]->m_iFlag))
             break;
      }

      int endpos = m_iLastAckPos;

      if (m_iLastAckPos != startpos) 
      {
         /*
         *     |<--- DataSpan ---->|<- m_iMaxPos ->|
         * +---+---+---+---+---+---+---+---+---+---+---+---
         * |   | 1 | 1 | 1 | 0 | 0 | 1 | 1 | 0 | 1 |   |     m_pUnits[]
         * +---+---+---+---+---+---+---+---+---+---+---+---
         *       |                   |
         *       \_ m_iStartPos      \_ m_iLastAckPos
         *        
         * m_pUnits[startpos] shall be valid (->m_iFlag==CUnit::GOOD).
         * If m_pUnits[m_iLastAckPos-1] is not valid (NULL or ->m_iFlag!=CUnit::GOOD), 
         * it means m_pUnits[m_iLastAckPos] is valid since a valid unit is needed to skip.
         * Favor m_pUnits[m_iLastAckPos] if valid over [m_iLastAckPos-1] to include the whole acked interval.
         */
         if ((m_iMaxPos <= 0)
                 || (!m_pUnit[m_iLastAckPos])
                 || (m_pUnit[m_iLastAckPos]->m_iFlag != CUnit::GOOD))
         {
            endpos = (m_iLastAckPos == 0 ? m_iSize - 1 : m_iLastAckPos - 1);
         }

         if ((NULL != m_pUnit[endpos]) && (NULL != m_pUnit[startpos]))
         {
            const steady_clock::time_point startstamp = getPktTsbPdTime(m_pUnit[startpos]->m_Packet.getMsgTimeStamp());
            const steady_clock::time_point endstamp   = getPktTsbPdTime(m_pUnit[endpos]->m_Packet.getMsgTimeStamp());
            /* 
            * There are sampling conditions where spantime is < 0 (big unsigned value).
            * It has been observed after changing the SRT latency from 450 to 200 on the sender.
            *
            * Possible packet order corruption when dropping packet, 
            * cause by bad thread protection when adding packet in queue
            * was later discovered and fixed. Security below kept. 
            *
            * DateTime                 RecvRate LostRate DropRate AvailBw     RTT   RecvBufs PdDelay
            * 2014-12-08T15:04:25-0500     4712      110        0   96509  33.710        393     450
            * 2014-12-08T15:04:35-0500     4512       95        0  107771  33.493 1496542976     200
            * 2014-12-08T15:04:40-0500     4213      106        3  107352  53.657    9499425     200
            * 2014-12-08T15:04:45-0500     4575      104        0  102194  53.614      59666     200
            * 2014-12-08T15:04:50-0500     4475      124        0  100543  53.526        505     200
            */
            if (endstamp > startstamp)
                timespan = count_milliseconds(endstamp - startstamp);
         }
         /* 
         * Timespan can be less then 1000 us (1 ms) if few packets. 
         * Also, if there is only one pkt in buffer, the time difference will be 0.
         * Therefore, always add 1 ms if not empty.
         */
         if (0 < m_iAckedPktsCount)
            timespan += 1;
      }
   }
   HLOGF(dlog.Debug, "getRcvDataSize: %6d %6d %6d ms\n", m_iAckedPktsCount, m_iAckedBytesCount, timespan);
   bytes = m_iAckedBytesCount;
   return m_iAckedPktsCount;
}

int CRcvBuffer::getRcvAvgPayloadSize() const
{
   return m_iAvgPayloadSz;
}

void CRcvBuffer::dropMsg(int32_t msgno, bool using_rexmit_flag)
{
   for (int i = m_iStartPos, n = shift(m_iLastAckPos, m_iMaxPos); i != n; i = shiftFwd(i))
      if ((m_pUnit[i] != NULL) 
              && (m_pUnit[i]->m_Packet.getMsgSeq(using_rexmit_flag) == msgno))
         m_pUnit[i]->m_iFlag = CUnit::DROPPED;
}

steady_clock::time_point CRcvBuffer::getTsbPdTimeBase(uint32_t timestamp_us)
{
    /*
    * Packet timestamps wrap around every 01h11m35s (32-bit in usec)
    * When added to the peer start time (base time),
    * wrapped around timestamps don't provide a valid local packet delevery time.
    *
    * A wrap check period starts 30 seconds before the wrap point.
    * In this period, timestamps smaller than 30 seconds are considered to have wrapped around (then adjusted).
    * The wrap check period ends 30 seconds after the wrap point, afterwhich time base has been adjusted.
    */
    int64_t carryover = 0;

    // This function should generally return the timebase for the given timestamp_us.
    // It's assumed that the timestamp_us, for which this function is being called,
    // is received as monotonic clock. This function then traces the changes in the
    // timestamps passed as argument and catches the moment when the 64-bit timebase
    // should be increased by a "segment length" (MAX_TIMESTAMP+1).

    // The checks will be provided for the following split:
    // [INITIAL30][FOLLOWING30]....[LAST30] <-- == CPacket::MAX_TIMESTAMP
    //
    // The following actions should be taken:
    // 1. Check if this is [LAST30]. If so, ENTER TSBPD-wrap-check state
    // 2. Then, it should turn into [INITIAL30] at some point. If so, use carryover MAX+1.
    // 3. Then it should switch to [FOLLOWING30]. If this is detected,
    //    - EXIT TSBPD-wrap-check state
    //    - save the carryover as the current time base.

    if (m_bTsbPdWrapCheck)
    {
        // Wrap check period.

        if (timestamp_us < TSBPD_WRAP_PERIOD)
        {
            carryover = int64_t(CPacket::MAX_TIMESTAMP) + 1;
        }
        //
        else if ((timestamp_us >= TSBPD_WRAP_PERIOD)
            && (timestamp_us <= (TSBPD_WRAP_PERIOD * 2)))
        {
            /* Exiting wrap check period (if for packet delivery head) */
            m_bTsbPdWrapCheck = false;
            m_tsTsbPdTimeBase += microseconds_from(int64_t(CPacket::MAX_TIMESTAMP) + 1);
            tslog.Debug("tsbpd wrap period ends");
        }
    }
    // Check if timestamp_us is in the last 30 seconds before reaching the MAX_TIMESTAMP.
    else if (timestamp_us > (CPacket::MAX_TIMESTAMP - TSBPD_WRAP_PERIOD))
    {
        /* Approching wrap around point, start wrap check period (if for packet delivery head) */
        m_bTsbPdWrapCheck = true;
        tslog.Debug("tsbpd wrap period begins");
    }

    return (m_tsTsbPdTimeBase + microseconds_from(carryover));
}

steady_clock::time_point CRcvBuffer::getPktTsbPdTime(uint32_t timestamp)
{
    const steady_clock::time_point time_base = getTsbPdTimeBase(timestamp);

    // Display only ingredients, not the result, as the result will
    // be displayed anyway in the next logs.
    HLOGC(mglog.Debug, log << "getPktTsbPdTime: TIMEBASE="
            << FormatTime(time_base) << " + dTS="
            << timestamp << "us + LATENCY=" << FormatDuration<DUNIT_MS>(m_tdTsbPdDelay)
            << " + uDRIFT=" << m_DriftTracer.drift());
    return(time_base + m_tdTsbPdDelay + microseconds_from(timestamp + m_DriftTracer.drift()));
}

int CRcvBuffer::setRcvTsbPdMode(const steady_clock::time_point& timebase, const steady_clock::duration& delay)
{
    m_bTsbPdMode = true;
    m_bTsbPdWrapCheck = false;

    // Timebase passed here comes is calculated as:
    // >>> CTimer::getTime() - ctrlpkt->m_iTimeStamp
    // where ctrlpkt is the packet with SRT_CMD_HSREQ message.
    //
    // This function is called in the HSREQ reception handler only.
    m_tsTsbPdTimeBase = timebase;
    // XXX Seems like this may not work correctly.
    // At least this solution this way won't work with application-supplied
    // timestamps. For that case the timestamps should be taken exclusively
    // from the data packets because in case of application-supplied timestamps
    // they come from completely different server and undergo different rules
    // of network latency and drift.
    m_tdTsbPdDelay = delay;
    return 0;
}

#ifdef SRT_DEBUG_TSBPD_DRIFT
void CRcvBuffer::printDriftHistogram(int64_t iDrift)
{
     /*
      * Build histogram of drift values
      * First line  (ms): <=-10.0 -9.0 ... -1.0 - 0.0 + 1.0 ... 9.0 >=10.0
      * Second line (ms):         -0.9 ... -0.1 - 0.0 + 0.1 ... 0.9
      *  0    0    0    0    0    0    0    0    0    0 -    0 +    0    0    0    1    0    0    0    0    0    0
      *       0    0    0    0    0    0    0    0    0 -    0 +    0    0    0    0    0    0    0    0    0
      */
    iDrift /= 100;  // uSec to 100 uSec (0.1ms)
    if (-10 < iDrift && iDrift < 10)
    {
        /* Fill 100us histogram -900 .. 900 us 100 us increments */
        m_TsbPdDriftHisto100us[10 + iDrift]++;
    }
    else
    {
        /* Fill 1ms histogram <=-10.0, -9.0 .. 9.0, >=10.0 ms in 1 ms increments */
        iDrift /= 10;   // 100uSec to 1ms
        if (-10 < iDrift && iDrift < 10) m_TsbPdDriftHisto1ms[10 + iDrift]++;
        else if (iDrift <= -10)          m_TsbPdDriftHisto1ms[0]++;
        else                             m_TsbPdDriftHisto1ms[20]++;
    }

    if ((m_iTsbPdDriftNbSamples % TSBPD_DRIFT_PRT_SAMPLES) == 0)
    {
        int *histo = m_TsbPdDriftHisto1ms;

        fprintf(stderr, "%4d %4d %4d %4d %4d %4d %4d %4d %4d %4d - %4d + ",
                histo[0],histo[1],histo[2],histo[3],histo[4],
                histo[5],histo[6],histo[7],histo[8],histo[9],histo[10]);
        fprintf(stderr, "%4d %4d %4d %4d %4d %4d %4d %4d %4d %4d\n",
                histo[11],histo[12],histo[13],histo[14],histo[15],
                histo[16],histo[17],histo[18],histo[19],histo[20]);

        histo = m_TsbPdDriftHisto100us;
        fprintf(stderr, "     %4d %4d %4d %4d %4d %4d %4d %4d %4d - %4d + ",
                histo[1],histo[2],histo[3],histo[4],histo[5],
                histo[6],histo[7],histo[8],histo[9],histo[10]);
        fprintf(stderr, "%4d %4d %4d %4d %4d %4d %4d %4d %4d\n",
                histo[11],histo[12],histo[13],histo[14],histo[15],
                histo[16],histo[17],histo[18],histo[19]);
    }
}

void CRcvBuffer::printDriftOffset(int tsbPdOffset, int tsbPdDriftAvg)
{
    char szTime[32] = {};
    uint64_t now = CTimer::getTime();
    time_t tnow = (time_t)(now/1000000);
    strftime(szTime, sizeof(szTime), "%H:%M:%S", localtime(&tnow));
    fprintf(stderr, "%s.%03d: tsbpd offset=%d drift=%d usec\n", 
            szTime, (int)((now%1000000)/1000), tsbPdOffset, tsbPdDriftAvg);
    memset(m_TsbPdDriftHisto100us, 0, sizeof(m_TsbPdDriftHisto100us));
    memset(m_TsbPdDriftHisto1ms, 0, sizeof(m_TsbPdDriftHisto1ms));
}
#endif /* SRT_DEBUG_TSBPD_DRIFT */

<<<<<<< HEAD
void CRcvBuffer::addRcvTsbPdDriftSample(uint32_t timestamp_us, CMutex& mutex_to_lock)
=======
void CRcvBuffer::addRcvTsbPdDriftSample(uint32_t timestamp_us, Mutex& mutex_to_lock)
>>>>>>> 4f411304
{
    if (!m_bTsbPdMode) // Not checked unless in TSBPD mode
        return;
    /*
     * TsbPD time drift correction
     * TsbPD time slowly drift over long period depleting decoder buffer or raising latency
     * Re-evaluate the time adjustment value using a receiver control packet (ACK-ACK).
     * ACK-ACK timestamp_us is RTT/2 ago (in sender's time base)
     * Data packet have origin time stamp which is older when retransmitted so not suitable for this.
     *
     * Every TSBPD_DRIFT_MAX_SAMPLES packets, the average drift is calculated
     * if -TSBPD_DRIFT_MAX_VALUE < avgTsbPdDrift < TSBPD_DRIFT_MAX_VALUE uSec, pass drift value to RcvBuffer to adjust delevery time.
     * if outside this range, adjust this->TsbPdTimeOffset and RcvBuffer->TsbPdTimeBase by +-TSBPD_DRIFT_MAX_VALUE uSec
     * to maintain TsbPdDrift values in reasonable range (-5ms .. +5ms).
     */

    // Note important thing: this function is being called _EXCLUSIVELY_ in the handler
    // of UMSG_ACKACK command reception. This means that the timestamp_us used here comes
    // from the CONTROL domain, not DATA domain (timestamps from DATA domain may be
    // either schedule time or a time supplied by the application).

    const steady_clock::duration iDrift = steady_clock::now() - (getTsbPdTimeBase(timestamp_us) + microseconds_from(timestamp_us));

    enterCS(mutex_to_lock);

    bool updated = m_DriftTracer.update(count_microseconds(iDrift));

#ifdef SRT_DEBUG_TSBPD_DRIFT
    printDriftHistogram(iDrift);
#endif /* SRT_DEBUG_TSBPD_DRIFT */

    if ( updated )
    {
#ifdef SRT_DEBUG_TSBPD_DRIFT
        printDriftOffset(m_DriftTracer.overdrift(), m_DriftTracer.drift());
#endif /* SRT_DEBUG_TSBPD_DRIFT */

#if ENABLE_HEAVY_LOGGING
        const steady_clock::time_point oldbase = m_tsTsbPdTimeBase;
#endif
        m_tsTsbPdTimeBase += microseconds_from(m_DriftTracer.overdrift());

        HLOGC(dlog.Debug, log << "DRIFT=" << count_milliseconds(iDrift) << "ms AVG="
                << (m_DriftTracer.drift()/1000.0) << "ms, TB: "
                << FormatTime(oldbase) << " UPDATED TO: " << FormatTime(m_tsTsbPdTimeBase));
    }
    else
    {
        HLOGC(dlog.Debug, log << "DRIFT=" << count_milliseconds(iDrift) << "ms TB REMAINS: " << FormatTime(m_tsTsbPdTimeBase));
    }

    leaveCS(mutex_to_lock);
}

int CRcvBuffer::readMsg(char* data, int len)
{
    SRT_MSGCTRL dummy = srt_msgctrl_default;
    return readMsg(data, len, (dummy));
}


#ifdef SRT_DEBUG_TSBPD_OUTJITTER
void CRcvBuffer::debugTraceJitter(uint64_t rplaytime)
{
    uint64_t now = CTimer::getTime();
    if ((now - rplaytime)/10 < 10)
        m_ulPdHisto[0][(now - rplaytime)/10]++;
    else if ((now - rplaytime)/100 < 10)
        m_ulPdHisto[1][(now - rplaytime)/100]++;
    else if ((now - rplaytime)/1000 < 10)
        m_ulPdHisto[2][(now - rplaytime)/1000]++;
    else
        m_ulPdHisto[3][1]++;
}
#endif   /* SRT_DEBUG_TSBPD_OUTJITTER */

int CRcvBuffer::readMsg(char* data, int len, SRT_MSGCTRL& w_msgctl)
{
    int p, q;
    bool passack;
    bool empty = true;
    uint64_t& w_playtime = w_msgctl.srctime;

#ifdef ENABLE_HEAVY_LOGGING
    reportBufferStats();
#endif

    if (m_bTsbPdMode)
    {
        passack = false;
        int seq = 0;

        steady_clock::time_point play_time;
        const bool isReady = getRcvReadyMsg((play_time), (seq));
        w_playtime = count_microseconds(play_time.time_since_epoch());

        if (isReady)
        {
            empty = false;
            // In TSBPD mode you always read one message
            // at a time and a message always fits in one UDP packet,
            // so in one "unit".
            p = q = m_iStartPos;

            debugTraceJitter(w_playtime);
        }
    }
    else
    {
        w_playtime = 0;
        if (scanMsg((p), (q), (passack)))
            empty = false;

    }

    if (empty)
        return 0;

    // This should happen just once. By 'empty' condition
    // we have a guarantee that m_pUnit[p] exists and is valid.
    CPacket& pkt1 = m_pUnit[p]->m_Packet;

    // This returns the sequence number and message number to
    // the API caller.
    w_msgctl.pktseq = pkt1.getSeqNo();
    w_msgctl.msgno = pkt1.getMsgSeq();

    SRT_ASSERT(len > 0);
    int rs = len > 0 ? len : 0;
    const int past_q = shiftFwd(q);
    while (p != past_q)
    {
        const int pktlen = (int)m_pUnit[p]->m_Packet.getLength();
        // When unitsize is less than pktlen, only a fragment is copied to the output 'data',
        // but still the whole packet is removed from the receiver buffer.
        if (pktlen > 0)
            countBytes(-1, -pktlen, true);

        const int unitsize = ((rs >= 0) && (pktlen > rs)) ? rs : pktlen;

        HLOGC(mglog.Debug, log << "readMsg: checking unit POS=" << p);

        if (unitsize > 0)
        {
            memcpy((data), m_pUnit[p]->m_Packet.m_pcData, unitsize);
            data += unitsize;
            rs -= unitsize;
            IF_HEAVY_LOGGING(readMsgHeavyLogging(p));
        }
        else
        {
            HLOGC(dlog.Debug, log << CONID() << "readMsg: SKIPPED POS=" << p << " - ZERO SIZE UNIT");
        }

        // Note special case for live mode (one packet per message and TSBPD=on):
        //  - p == q (that is, this loop passes only once)
        //  - no passack (the unit is always removed from the buffer)
        if (!passack)
        {
            HLOGC(dlog.Debug, log << CONID() << "readMsg: FREEING UNIT POS=" << p);
            freeUnitAt(p);
        }
        else
        {
            HLOGC(dlog.Debug, log << CONID() << "readMsg: PASSACK UNIT POS=" << p);
            m_pUnit[p]->m_iFlag = CUnit::PASSACK;
        }

        p = shiftFwd(p);
    }

    if (!passack)
        m_iStartPos = past_q;

    HLOGC(dlog.Debug, log << "rcvBuf/extractData: begin=" << m_iStartPos << " reporting extraction size=" << (len - rs));

    return len - rs;
}

#if ENABLE_HEAVY_LOGGING
void CRcvBuffer::readMsgHeavyLogging(int p)
{
    static steady_clock::time_point prev_now;
    static steady_clock::time_point prev_srctime;
    const CPacket& pkt = m_pUnit[p]->m_Packet;

    const int32_t seq = pkt.m_iSeqNo;

    steady_clock::time_point nowtime = steady_clock::now();
    steady_clock::time_point srctime = getPktTsbPdTime(m_pUnit[p]->m_Packet.getMsgTimeStamp());

    const int64_t timediff_ms = count_milliseconds(nowtime - srctime);
    const int64_t nowdiff_ms = is_zero(prev_now) ? count_milliseconds(nowtime - prev_now) : 0;
    const int64_t srctimediff_ms = is_zero(prev_srctime) ? count_milliseconds(srctime - prev_srctime) : 0;

    const int next_p = shiftFwd(p);
    CUnit* u = m_pUnit[next_p];
    string next_playtime;
    if (u && u->m_iFlag == CUnit::GOOD)
    {
        next_playtime = FormatTime(getPktTsbPdTime(u->m_Packet.getMsgTimeStamp()));
    }
    else
    {
        next_playtime = "NONE";
    }

    LOGC(dlog.Debug, log << CONID() << "readMsg: DELIVERED seq=" << seq
            << " T=" << FormatTime(srctime)
            << " in " << timediff_ms << "ms - TIME-PREVIOUS: PKT: "
            << srctimediff_ms << " LOCAL: " << nowdiff_ms
            << " !" << BufferStamp(pkt.data(), pkt.size())
            << " NEXT pkt T=" << next_playtime);

    prev_now = nowtime;
    prev_srctime = srctime;
}
#endif

bool CRcvBuffer::scanMsg(int& w_p, int& w_q, bool& w_passack)
{

    // empty buffer
    if ((m_iStartPos == m_iLastAckPos) && (m_iMaxPos <= 0))
    {
        HLOGC(mglog.Debug, log << "scanMsg: empty buffer");
        return false;
    }

    int rmpkts = 0;
    int rmbytes = 0;
    //skip all bad msgs at the beginning
    // This loop rolls until the "buffer is empty" (head == tail),
    // in particular, there's no unit accessible for the reader.
    while (m_iStartPos != m_iLastAckPos)
    {
        // Roll up to the first valid unit
        if (!m_pUnit[m_iStartPos])
        {
            if (++ m_iStartPos == m_iSize)
                m_iStartPos = 0;
            continue;
        }

        // Note: PB_FIRST | PB_LAST == PB_SOLO.
        // testing if boundary() & PB_FIRST tests if the msg is first OR solo.
        if ( m_pUnit[m_iStartPos]->m_iFlag == CUnit::GOOD
                && m_pUnit[m_iStartPos]->m_Packet.getMsgBoundary() & PB_FIRST )
        {
            bool good = true;

            // look ahead for the whole message

            // We expect to see either of:
            // [PB_FIRST] [PB_SUBSEQUENT] [PB_SUBSEQUENT] [PB_LAST]
            // [PB_SOLO]
            // but not:
            // [PB_FIRST] NULL ...
            // [PB_FIRST] FREE/PASSACK/DROPPED...
            // If the message didn't look as expected, interrupt this.

            // This begins with a message starting at m_iStartPos
            // up to m_iLastAckPos OR until the PB_LAST message is found.
            // If any of the units on this way isn't good, this OUTER loop
            // will be interrupted.
            for (int i = m_iStartPos; i != m_iLastAckPos;)
            {
                if (!m_pUnit[i] || m_pUnit[i]->m_iFlag != CUnit::GOOD)
                {
                    good = false;
                    break;
                }

                // Likewise, boundary() & PB_LAST will be satisfied for last OR solo.
                if ( m_pUnit[i]->m_Packet.getMsgBoundary() & PB_LAST )
                    break;

                if (++ i == m_iSize)
                    i = 0;
            }

            if (good)
                break;
        }

        rmpkts++;
        rmbytes += freeUnitAt(m_iStartPos);

        m_iStartPos = shiftFwd(m_iStartPos);
    }
    /* we removed bytes form receive buffer */
    countBytes(-rmpkts, -rmbytes, true);

    // Not sure if this is correct, but this above 'while' loop exits
    // under the following conditions only:
    // - m_iStartPos == m_iLastAckPos (that makes passack = true)
    // - found at least GOOD unit with PB_FIRST and not all messages up to PB_LAST are good,
    //   in which case it returns with m_iStartPos <% m_iLastAckPos (earlier)
    // Also all units that lied before m_iStartPos are removed.

    w_p = -1;                  // message head
    w_q = m_iStartPos;         // message tail
    w_passack = m_iStartPos == m_iLastAckPos;
    bool found = false;

    // looking for the first message
    //>>m_pUnit[size + m_iMaxPos] is not valid 

    // XXX Would be nice to make some very thorough refactoring here.

    // This rolls by q variable from m_iStartPos up to m_iLastAckPos,
    // actually from the first message up to the one with PB_LAST
    // or PB_SOLO boundary.

    // The 'i' variable used in this loop is just a stub and it's
    // even hard to define the unit here. It is "shift towards
    // m_iStartPos", so the upper value is m_iMaxPos + size.
    // m_iMaxPos is itself relative to m_iLastAckPos, so
    // the upper value is m_iMaxPos + difference between
    // m_iLastAckPos and m_iStartPos, so that this value is relative
    // to m_iStartPos.
    //
    // The 'i' value isn't used anywhere, although the 'q' value rolls
    // in this loop in sync with 'i', with the difference that 'q' is
    // wrapped around, and 'i' is just incremented normally.
    //
    // This makes that this loop rolls in the range by 'q' from
    // m_iStartPos to m_iStartPos + UPPER,
    // where UPPER = m_iLastAckPos -% m_iStartPos + m_iMaxPos
    // This embraces the range from the current reading head up to
    // the last packet ever received.
    //
    // 'passack' is set to true when the 'q' has passed through
    // the border of m_iLastAckPos and fallen into the range
    // of unacknowledged packets.

    for (int i = 0, n = m_iMaxPos + getRcvDataSize(); i < n; ++ i)
    {
        if (m_pUnit[w_q] && m_pUnit[w_q]->m_iFlag == CUnit::GOOD)
        {
            // Equivalent pseudocode:
            // PacketBoundary bound = m_pUnit[w_q]->m_Packet.getMsgBoundary();
            // if ( IsSet(bound, PB_FIRST) )
            //     w_p = w_q;
            // if ( IsSet(bound, PB_LAST) && w_p != -1 ) 
            //     found = true;
            //
            // Not implemented this way because it uselessly check w_p for -1
            // also after setting it explicitly.

            switch (m_pUnit[w_q]->m_Packet.getMsgBoundary())
            {
            case PB_SOLO: // 11
                w_p = w_q;
                found = true;
                break;

            case PB_FIRST: // 10
                w_p = w_q;
                break;

            case PB_LAST: // 01
                if (w_p != -1)
                    found = true;
                break;

            case PB_SUBSEQUENT:
                ; // do nothing (caught first, rolling for last)
            }
        }
        else
        {
            // a hole in this message, not valid, restart search
            w_p = -1;
        }

        // 'found' is set when the current iteration hit a message with PB_LAST
        // (including PB_SOLO since the very first message).
        if (found)
        {
            // the msg has to be ack'ed or it is allowed to read out of order, and was not read before
            if (!w_passack || !m_pUnit[w_q]->m_Packet.getMsgOrderFlag())
            {
                HLOGC(mglog.Debug, log << "scanMsg: found next-to-broken message, delivering OUT OF ORDER.");
                break;
            }

            found = false;
        }

        if (++ w_q == m_iSize)
            w_q = 0;

        if (w_q == m_iLastAckPos)
            w_passack = true;
    }

    // no msg found
    if (!found)
    {
        // NOTE:
        // This situation may only happen if:
        // - Found a packet with PB_FIRST, so w_p = w_q at the moment when it was found
        // - Possibly found following components of that message up to shifted w_q
        // - Found no terminal packet (PB_LAST) for that message.

        // if the message is larger than the receiver buffer, return part of the message
        if ((w_p != -1) && (shiftFwd(w_q) == w_p))
        {
            HLOGC(mglog.Debug, log << "scanMsg: BUFFER FULL and message is INCOMPLETE. Returning PARTIAL MESSAGE.");
            found = true;
        }
        else
        {
            HLOGC(mglog.Debug, log << "scanMsg: PARTIAL or NO MESSAGE found: p=" << w_p << " q=" << w_q);
        }
    }
    else
    {
        HLOGC(mglog.Debug, log << "scanMsg: extracted message p=" << w_p << " q=" << w_q << " (" << ((w_q-w_p+m_iSize+1)%m_iSize) << " packets)");
    }

    return found;
}<|MERGE_RESOLUTION|>--- conflicted
+++ resolved
@@ -112,11 +112,6 @@
    }
 
    m_pFirstBlock = m_pCurrBlock = m_pLastBlock = m_pBlock;
-<<<<<<< HEAD
-
-   createMutex(m_BufLock, "Buf");
-=======
->>>>>>> 4f411304
 }
 
 CSndBuffer::~CSndBuffer()
@@ -137,11 +132,6 @@
       delete [] temp->m_pcData;
       delete temp;
    }
-<<<<<<< HEAD
-
-   releaseMutex(m_BufLock);
-=======
->>>>>>> 4f411304
 }
 
 void CSndBuffer::addBuffer(const char* data, int len, int ttl, bool order, uint64_t srctime, int32_t& w_msgno)
@@ -496,11 +486,7 @@
 
 int CSndBuffer::getAvgBufSize(int& w_bytes, int& w_tsp)
 {
-<<<<<<< HEAD
-    CGuard bufferguard(m_BufLock); /* Consistency of pkts vs. w_bytes vs. spantime */
-=======
     CGuard bufferguard(m_BufLock); /* Consistency of pkts vs. bytes vs. spantime */
->>>>>>> 4f411304
 
     /* update stats in case there was no add/ack activity lately */
     updAvgBufSize(steady_clock::now());
@@ -717,11 +703,6 @@
    memset(m_TsbPdDriftHisto100us, 0, sizeof(m_TsbPdDriftHisto100us));
    memset(m_TsbPdDriftHisto1ms, 0, sizeof(m_TsbPdDriftHisto1ms));
 #endif
-<<<<<<< HEAD
-
-   createMutex(m_BytesCountLock, "BytesCount");
-=======
->>>>>>> 4f411304
 }
 
 CRcvBuffer::~CRcvBuffer()
@@ -735,11 +716,6 @@
    }
 
    delete [] m_pUnit;
-<<<<<<< HEAD
-
-   releaseMutex(m_BytesCountLock);
-=======
->>>>>>> 4f411304
 }
 
 void CRcvBuffer::countBytes(int pkts, int bytes, bool acked)
@@ -943,11 +919,7 @@
     // - tsbpdtime: real time when the packet is ready to play (whether ready to play or not)
     // - w_passack: false (the report concerns a packet with an exactly next sequence)
     // - w_skipseqno == -1: no packets to skip towards the first RTP
-<<<<<<< HEAD
-    // - w_curpktseq: sequence number for reported packet (for debug purposes)
-=======
     // - w_curpktseq: that exactly packet that is reported (for debugging purposes)
->>>>>>> 4f411304
     // - @return: whether the reported packet is ready to play
 
     /* Check the acknowledged packets */
@@ -970,15 +942,9 @@
 
     // Below this line we have only two options:
     // - m_iMaxPos == 0, which means that no more packets are in the buffer
-<<<<<<< HEAD
-    //    - returned: tsbpdtime=0, w_passack=true, w_skipseqno=-1, w_curpktseq=0, @return false
-    // - m_iMaxPos > 0, which means that there are packets arrived after a lost packet:
-    //    - returned: tsbpdtime=PKT.TS, w_passack=true, w_skipseqno=PKT.SEQ, ppkt=PKT, @return LOCAL(PKT.TS) <= NOW
-=======
     //    - returned: tsbpdtime=0, w_passack=true, w_skipseqno=-1, w_curpktseq=<unchanged>, @return false
     // - m_iMaxPos > 0, which means that there are packets arrived after a lost packet:
     //    - returned: tsbpdtime=PKT.TS, w_passack=true, w_skipseqno=PKT.SEQ, w_curpktseq=PKT, @return LOCAL(PKT.TS) <= NOW
->>>>>>> 4f411304
 
     /* 
      * No acked packets ready but caller want to know next packet to wait for
@@ -1590,11 +1556,7 @@
 }
 #endif /* SRT_DEBUG_TSBPD_DRIFT */
 
-<<<<<<< HEAD
-void CRcvBuffer::addRcvTsbPdDriftSample(uint32_t timestamp_us, CMutex& mutex_to_lock)
-=======
 void CRcvBuffer::addRcvTsbPdDriftSample(uint32_t timestamp_us, Mutex& mutex_to_lock)
->>>>>>> 4f411304
 {
     if (!m_bTsbPdMode) // Not checked unless in TSBPD mode
         return;
