/*
 * SRT - Secure, Reliable, Transport
 * Copyright (c) 2018 Haivision Systems Inc.
 * 
 * This Source Code Form is subject to the terms of the Mozilla Public
 * License, v. 2.0. If a copy of the MPL was not distributed with this
 * file, You can obtain one at http://mozilla.org/MPL/2.0/.
 * 
 */

/*****************************************************************************
Copyright (c) 2001 - 2011, The Board of Trustees of the University of Illinois.
All rights reserved.

Redistribution and use in source and binary forms, with or without
modification, are permitted provided that the following conditions are
met:

* Redistributions of source code must retain the above
  copyright notice, this list of conditions and the
  following disclaimer.

* Redistributions in binary form must reproduce the
  above copyright notice, this list of conditions
  and the following disclaimer in the documentation
  and/or other materials provided with the distribution.

* Neither the name of the University of Illinois
  nor the names of its contributors may be used to
  endorse or promote products derived from this
  software without specific prior written permission.

THIS SOFTWARE IS PROVIDED BY THE COPYRIGHT HOLDERS AND CONTRIBUTORS "AS
IS" AND ANY EXPRESS OR IMPLIED WARRANTIES, INCLUDING, BUT NOT LIMITED TO,
THE IMPLIED WARRANTIES OF MERCHANTABILITY AND FITNESS FOR A PARTICULAR
PURPOSE ARE DISCLAIMED. IN NO EVENT SHALL THE COPYRIGHT OWNER OR
CONTRIBUTORS BE LIABLE FOR ANY DIRECT, INDIRECT, INCIDENTAL, SPECIAL,
EXEMPLARY, OR CONSEQUENTIAL DAMAGES (INCLUDING, BUT NOT LIMITED TO,
PROCUREMENT OF SUBSTITUTE GOODS OR SERVICES; LOSS OF USE, DATA, OR
PROFITS; OR BUSINESS INTERRUPTION) HOWEVER CAUSED AND ON ANY THEORY OF
LIABILITY, WHETHER IN CONTRACT, STRICT LIABILITY, OR TORT (INCLUDING
NEGLIGENCE OR OTHERWISE) ARISING IN ANY WAY OUT OF THE USE OF THIS
SOFTWARE, EVEN IF ADVISED OF THE POSSIBILITY OF SUCH DAMAGE.
*****************************************************************************/

/*****************************************************************************
written by
   Yunhong Gu, last updated 03/12/2011
modified by
   Haivision Systems Inc.
*****************************************************************************/

#include "platform_sys.h"

#include <cstring>
#include <cmath>
#include "buffer.h"
#include "packet.h"
#include "core.h" // provides some constants
#include "logging.h"

using namespace std;
using namespace srt_logging;
using namespace srt::sync;

CSndBuffer::CSndBuffer(int size, int mss)
    : m_BufLock()
    , m_pBlock(NULL)
    , m_pFirstBlock(NULL)
    , m_pCurrBlock(NULL)
    , m_pLastBlock(NULL)
    , m_pBuffer(NULL)
    , m_iNextMsgNo(1)
    , m_iSize(size)
    , m_iMSS(mss)
    , m_iCount(0)
    , m_iBytesCount(0)
#ifdef SRT_ENABLE_SNDBUFSZ_MAVG
    , m_iCountMAvg(0)
    , m_iBytesCountMAvg(0)
    , m_TimespanMAvg(0)
#endif
    , m_iInRatePktsCount(0)
    , m_iInRateBytesCount(0)
    , m_InRatePeriod(INPUTRATE_FAST_START_US)   // 0.5 sec (fast start)
    , m_iInRateBps(INPUTRATE_INITIAL_BYTESPS)
{
   // initial physical buffer of "size"
   m_pBuffer = new Buffer;
   m_pBuffer->m_pcData = new char [m_iSize * m_iMSS];
   m_pBuffer->m_iSize = m_iSize;
   m_pBuffer->m_pNext = NULL;

   // circular linked list for out bound packets
   m_pBlock = new Block;
   Block* pb = m_pBlock;
   for (int i = 1; i < m_iSize; ++ i)
   {
      pb->m_pNext = new Block;
      pb->m_iMsgNoBitset = 0;
      pb = pb->m_pNext;
   }
   pb->m_pNext = m_pBlock;

   pb = m_pBlock;
   char* pc = m_pBuffer->m_pcData;
   for (int i = 0; i < m_iSize; ++ i)
   {
      pb->m_pcData = pc;
      pb = pb->m_pNext;
      pc += m_iMSS;
   }

   m_pFirstBlock = m_pCurrBlock = m_pLastBlock = m_pBlock;

<<<<<<< HEAD
   createMutex(m_BufLock, "Buf");
=======
   setupMutex(m_BufLock, "Buf");
>>>>>>> 3a696ecc
}

CSndBuffer::~CSndBuffer()
{
   Block* pb = m_pBlock->m_pNext;
   while (pb != m_pBlock)
   {
      Block* temp = pb;
      pb = pb->m_pNext;
      delete temp;
   }
   delete m_pBlock;

   while (m_pBuffer != NULL)
   {
      Buffer* temp = m_pBuffer;
      m_pBuffer = m_pBuffer->m_pNext;
      delete [] temp->m_pcData;
      delete temp;
   }

   releaseMutex(m_BufLock);
}

void CSndBuffer::addBuffer(const char* data, int len, SRT_MSGCTRL& w_mctrl)
{
    int32_t& w_msgno = w_mctrl.msgno;
    int32_t& w_seqno = w_mctrl.pktseq;
    uint64_t& w_srctime = w_mctrl.srctime;
    int& w_ttl = w_mctrl.msgttl;
    int size = len / m_iMSS;
    if ((len % m_iMSS) != 0)
        size ++;

    HLOGC(mglog.Debug, log << "addBuffer: size=" << m_iCount << " reserved=" << m_iSize << " needs=" << size << " buffers for " << len << " bytes");

    // dynamically increase sender buffer
    while (size + m_iCount >= m_iSize)
    {
        HLOGC(mglog.Debug, log << "addBuffer: ... still lacking " << (size + m_iCount - m_iSize) << " buffers...");
        increase();
    }

    const steady_clock::time_point time = steady_clock::now();
    if (w_srctime == 0)
    {
        HLOGC(dlog.Debug, log << CONID() << "addBuffer: DEFAULT SRCTIME - overriding with current time.");
        w_srctime = time.us_since_epoch();
    }
    int32_t inorder = w_mctrl.inorder ? MSGNO_PACKET_INORDER::mask : 0;

    HLOGC(dlog.Debug, log << CONID() << "addBuffer: adding "
        << size << " packets (" << len << " bytes) to send, msgno="
        << (w_msgno ? w_msgno : m_iNextMsgNo)
        << (inorder ? "" : " NOT") << " in order");

    // The sequence number passed to this function is the sequence number
    // that the very first packet from the packet series should get here.
    // If there's more than one packet, this function must increase it by itself
    // and then return the accordingly modified sequence number in the reference.

    Block* s = m_pLastBlock;

    if (w_msgno == 0) // DEFAULT-UNCHANGED msgno supplied
    {
        HLOGC(dlog.Debug, log << "addBuffer: using internally managed msgno=" << m_iNextMsgNo);
        w_msgno = m_iNextMsgNo;
    }
    else
    {
        HLOGC(dlog.Debug, log << "addBuffer: OVERWRITTEN by msgno supplied by caller: msgno=" << w_msgno);
        m_iNextMsgNo = w_msgno;
    }

    for (int i = 0; i < size; ++ i)
    {
        int pktlen = len - i * m_iMSS;
        if (pktlen > m_iMSS)
            pktlen = m_iMSS;

        HLOGC(dlog.Debug, log << "addBuffer: %" << w_seqno << " #" << w_msgno
                << " spreading from=" << (i*m_iMSS) << " size=" << pktlen
                << " TO BUFFER:" << (void*)s->m_pcData);
        memcpy(s->m_pcData, data + i * m_iMSS, pktlen);
        s->m_iLength = pktlen;

        s->m_iSeqNo = w_seqno;
        w_seqno = CSeqNo::incseq(w_seqno);

        s->m_iMsgNoBitset = m_iNextMsgNo | inorder;
        if (i == 0)
            s->m_iMsgNoBitset |= PacketBoundaryBits(PB_FIRST);
        if (i == size - 1)
            s->m_iMsgNoBitset |= PacketBoundaryBits(PB_LAST);
        // NOTE: if i is neither 0 nor size-1, it resuls with PB_SUBSEQUENT.
        //       if i == 0 == size-1, it results with PB_SOLO. 
        // Packets assigned to one message can be:
        // [PB_FIRST] [PB_SUBSEQUENT] [PB_SUBSEQUENT] [PB_LAST] - 4 packets per message
        // [PB_FIRST] [PB_LAST] - 2 packets per message
        // [PB_SOLO] - 1 packet per message

        s->m_ullSourceTime_us = w_srctime;
        s->m_tsOriginTime = time;
        s->m_iTTL = w_ttl;

        // XXX unchecked condition: s->m_pNext == NULL.
        // Should never happen, as the call to increase() should ensure enough buffers.
        SRT_ASSERT(s->m_pNext);
        s = s->m_pNext;
    }
    m_pLastBlock = s;

    enterCS(m_BufLock);
    m_iCount += size;

    m_iBytesCount += len;
    m_tsLastOriginTime = time;

    updateInputRate(time, size, len);

#ifdef SRT_ENABLE_SNDBUFSZ_MAVG
    updAvgBufSize(time);
#endif

    leaveCS(m_BufLock);


    // MSGNO_SEQ::mask has a form: 00000011111111...
    // At least it's known that it's from some index inside til the end (to bit 0).
    // If this value has been reached in a step of incrementation, it means that the
    // maximum value has been reached. Casting to int32_t to ensure the same sign
    // in comparison, although it's far from reaching the sign bit.

    m_iNextMsgNo ++;
    if (m_iNextMsgNo == int32_t(MSGNO_SEQ::mask))
        m_iNextMsgNo = 1;
}

void CSndBuffer::setInputRateSmpPeriod(int period)
{
    m_InRatePeriod = (uint64_t)period; //(usec) 0=no input rate calculation
}

void CSndBuffer::updateInputRate(const steady_clock::time_point& time, int pkts, int bytes)
{
    //no input rate calculation
    if (m_InRatePeriod == 0)
        return;

    if (is_zero(m_tsInRateStartTime))
    {
        m_tsInRateStartTime = time;
        return;
    }

    m_iInRatePktsCount  += pkts;
    m_iInRateBytesCount += bytes;

    // Trigger early update in fast start mode
    const bool early_update = (m_InRatePeriod < INPUTRATE_RUNNING_US)
        && (m_iInRatePktsCount > INPUTRATE_MAX_PACKETS);

    const uint64_t period_us = count_microseconds(time - m_tsInRateStartTime);
    if (early_update || period_us > m_InRatePeriod)
    {
        //Required Byte/sec rate (payload + headers)
        m_iInRateBytesCount += (m_iInRatePktsCount * CPacket::SRT_DATA_HDR_SIZE);
        m_iInRateBps = (int)(((int64_t)m_iInRateBytesCount * 1000000) / period_us);
        HLOGC(dlog.Debug, log << "updateInputRate: pkts:" << m_iInRateBytesCount << " bytes:" << m_iInRatePktsCount
                << " rate=" << (m_iInRateBps*8)/1000
                << "kbps interval=" << period_us);
        m_iInRatePktsCount = 0;
        m_iInRateBytesCount = 0;
        m_tsInRateStartTime = time;

        setInputRateSmpPeriod(INPUTRATE_RUNNING_US);
    }
}


int CSndBuffer::addBufferFromFile(fstream& ifs, int len)
{
   int size = len / m_iMSS;
   if ((len % m_iMSS) != 0)
      size ++;

   HLOGC(mglog.Debug, log << "addBufferFromFile: size=" << m_iCount << " reserved=" << m_iSize << " needs=" << size << " buffers for " << len << " bytes");

   // dynamically increase sender buffer
   while (size + m_iCount >= m_iSize)
   {
      HLOGC(mglog.Debug, log << "addBufferFromFile: ... still lacking " << (size + m_iCount - m_iSize) << " buffers...");
      increase();
   }

   HLOGC(dlog.Debug, log << CONID() << "addBufferFromFile: adding "
       << size << " packets (" << len << " bytes) to send, msgno=" << m_iNextMsgNo);

   Block* s = m_pLastBlock;
   int total = 0;
   for (int i = 0; i < size; ++ i)
   {
      if (ifs.bad() || ifs.fail() || ifs.eof())
         break;

      int pktlen = len - i * m_iMSS;
      if (pktlen > m_iMSS)
         pktlen = m_iMSS;

      HLOGC(dlog.Debug, log << "addBufferFromFile: reading from=" << (i*m_iMSS) << " size=" << pktlen << " TO BUFFER:" << (void*)s->m_pcData);
      ifs.read(s->m_pcData, pktlen);
      if ((pktlen = int(ifs.gcount())) <= 0)
         break;

      // currently file transfer is only available in streaming mode, message is always in order, ttl = infinite
      s->m_iMsgNoBitset = m_iNextMsgNo | MSGNO_PACKET_INORDER::mask;
      if (i == 0)
         s->m_iMsgNoBitset |= PacketBoundaryBits(PB_FIRST);
      if (i == size - 1)
         s->m_iMsgNoBitset |= PacketBoundaryBits(PB_LAST);
      // NOTE: PB_FIRST | PB_LAST == PB_SOLO.
      // none of PB_FIRST & PB_LAST == PB_SUBSEQUENT.

      s->m_iLength = pktlen;
      s->m_iTTL = -1;
      s = s->m_pNext;

      total += pktlen;
   }
   m_pLastBlock = s;

   enterCS(m_BufLock);
   m_iCount += size;
   m_iBytesCount += total;

   leaveCS(m_BufLock);

   m_iNextMsgNo ++;
   if (m_iNextMsgNo == int32_t(MSGNO_SEQ::mask))
      m_iNextMsgNo = 1;

   return total;
}

int CSndBuffer::readData(CPacket& w_packet, steady_clock::time_point& w_srctime, int kflgs)
{
   // No data to read
   if (m_pCurrBlock == m_pLastBlock)
      return 0;

   // Make the packet REFLECT the data stored in the buffer.
   w_packet.m_pcData = m_pCurrBlock->m_pcData;
   int readlen = m_pCurrBlock->m_iLength;
   w_packet.setLength(readlen);
   w_packet.m_iSeqNo = m_pCurrBlock->m_iSeqNo;

   // XXX This is probably done because the encryption should happen
   // just once, and so this sets the encryption flags to both msgno bitset
   // IN THE PACKET and IN THE BLOCK. This is probably to make the encryption
   // happen at the time when scheduling a new packet to send, but the packet
   // must remain in the send buffer until it's ACKed. For the case of rexmit
   // the packet will be taken "as is" (that is, already encrypted).
   //
   // The problem is in the order of things:
   // 0. When the application stores the data, some of the flags for PH_MSGNO are set.
   // 1. The readData() is called to get the original data sent by the application.
   // 2. The data are original and must be encrypted. They WILL BE encrypted, later.
   // 3. So far we are in readData() so the encryption flags must be updated NOW because
   //    later we won't have access to the block's data.
   // 4. After exiting from readData(), the packet is being encrypted. It's immediately
   //    sent, however the data must remain in the sending buffer until they are ACKed.
   // 5. In case when rexmission is needed, the second overloaded version of readData
   //    is being called, and the buffer + PH_MSGNO value is extracted. All interesting
   //    flags must be present and correct at that time.
   //
   // The only sensible way to fix this problem is to encrypt the packet not after
   // extracting from here, but when the packet is stored into CSndBuffer. The appropriate
   // flags for PH_MSGNO will be applied directly there. Then here the value for setting
   // PH_MSGNO will be set as is.

   if (kflgs == -1)
   {
       HLOGC(dlog.Debug, log << CONID() << " CSndBuffer: ERROR: encryption required and not possible. NOT SENDING.");
       readlen = 0;
   }
   else
   {
       m_pCurrBlock->m_iMsgNoBitset |= MSGNO_ENCKEYSPEC::wrap(kflgs);
   }
   w_packet.m_iMsgNo = m_pCurrBlock->m_iMsgNoBitset;

   // TODO: FR #930. Use source time if it is provided.
   w_srctime = m_pCurrBlock->m_tsOriginTime;
   /* *srctime =
      m_pCurrBlock->m_ullSourceTime_us ? m_pCurrBlock->m_ullSourceTime_us :
      m_pCurrBlock->m_tsOriginTime;*/

   m_pCurrBlock = m_pCurrBlock->m_pNext;

   HLOGC(dlog.Debug, log << CONID() << "CSndBuffer: extracting packet size=" << readlen << " to send");

   return readlen;
}

int CSndBuffer::readData(const int offset, CPacket& w_packet, steady_clock::time_point& w_srctime, int& w_msglen)
{
   int32_t& msgno_bitset = w_packet.m_iMsgNo;

   CGuard bufferguard(m_BufLock);

   Block* p = m_pFirstBlock;

   // XXX Suboptimal procedure to keep the blocks identifiable
   // by sequence number. Consider using some circular buffer.
   for (int i = 0; i < offset; ++ i)
      p = p->m_pNext;

   // Check if the block that is the next candidate to send (m_pCurrBlock pointing) is stale.

   // If so, then inform the caller that it should first take care of the whole
   // message (all blocks with that message id). Shift the m_pCurrBlock pointer
   // to the position past the last of them. Then return -1 and set the
   // msgno_bitset return reference to the message id that should be dropped as
   // a whole.

   // After taking care of that, the caller should immediately call this function again,
   // this time possibly in order to find the real data to be sent.

   // if found block is stale
   // (This is for messages that have declared TTL - messages that fail to be sent
   // before the TTL defined time comes, will be dropped).
   if ((p->m_iTTL >= 0) && (count_milliseconds(steady_clock::now() - p->m_tsOriginTime) > p->m_iTTL))
   {
      int32_t msgno = p->getMsgSeq();
      w_msglen = 1;
      p = p->m_pNext;
      bool move = false;
      while (msgno == p->getMsgSeq())
      {
         if (p == m_pCurrBlock)
            move = true;
         p = p->m_pNext;
         if (move)
            m_pCurrBlock = p;
         w_msglen++;
      }

      HLOGC(dlog.Debug, log << "CSndBuffer::readData: due to TTL exceeded, " << w_msglen << " messages to drop, up to " << msgno);

      // If readData returns -1, then msgno_bitset is understood as a Message ID to drop.
      // This means that in this case it should be written by the message sequence value only
      // (not the whole 4-byte bitset written at PH_MSGNO).
      msgno_bitset = msgno;
      return -1;
   }

   w_packet.m_pcData = p->m_pcData;
   int readlen = p->m_iLength;
   w_packet.setLength(readlen);

   // XXX Here the value predicted to be applied to PH_MSGNO field is extracted.
   // As this function is predicted to extract the data to send as a rexmited packet,
   // the packet must be in the form ready to send - so, in case of encryption,
   // encrypted, and with all ENC flags already set. So, the first call to send
   // the packet originally (the other overload of this function) must set these
   // flags.
   w_packet.m_iMsgNo = p->m_iMsgNoBitset;

   // TODO: FR #930. Use source time if it is provided.
   w_srctime = p->m_tsOriginTime;
   /*w_srctime =
      p->m_ullSourceTime_us ? p->m_ullSourceTime_us :
      p->m_tsOriginTime;*/

   HLOGC(dlog.Debug, log << CONID() << "CSndBuffer: getting packet %"
           << p->m_iSeqNo << " as per %" << w_packet.m_iSeqNo
           << " size=" << readlen << " to send [REXMIT]");

   return readlen;
}

void CSndBuffer::ackData(int offset)
{
   CGuard bufferguard(m_BufLock);

   bool move = false;
   for (int i = 0; i < offset; ++ i)
   {
      m_iBytesCount -= m_pFirstBlock->m_iLength;
      if (m_pFirstBlock == m_pCurrBlock)
          move = true;
      m_pFirstBlock = m_pFirstBlock->m_pNext;
   }
   if (move)
       m_pCurrBlock = m_pFirstBlock;

   m_iCount -= offset;

#ifdef SRT_ENABLE_SNDBUFSZ_MAVG
   updAvgBufSize(steady_clock::now());
#endif

   CTimer::triggerEvent();
}

int CSndBuffer::getCurrBufSize() const
{
   return m_iCount;
}

#ifdef SRT_ENABLE_SNDBUFSZ_MAVG

int CSndBuffer::getAvgBufSize(int& w_bytes, int& w_tsp)
{
    CGuard bufferguard(m_BufLock); /* Consistency of pkts vs. w_bytes vs. spantime */

    /* update stats in case there was no add/ack activity lately */
    updAvgBufSize(steady_clock::now());

    w_bytes = m_iBytesCountMAvg;
    w_tsp = m_TimespanMAvg;
    return(m_iCountMAvg);
}

void CSndBuffer::updAvgBufSize(const steady_clock::time_point& now)
{
   const uint64_t elapsed_ms = count_milliseconds(now - m_tsLastSamplingTime); //ms since last sampling

   if ((1000000 / SRT_MAVG_SAMPLING_RATE) / 1000 > elapsed_ms)
      return;

   if (1000 < elapsed_ms)
   {
      /* No sampling in last 1 sec, initialize average */
      m_iCountMAvg = getCurrBufSize((m_iBytesCountMAvg), (m_TimespanMAvg));
      m_tsLastSamplingTime = now;
   }
   else //((1000000 / SRT_MAVG_SAMPLING_RATE) / 1000 <= elapsed_ms)
   {
      /*
      * weight last average value between -1 sec and last sampling time (LST)
      * and new value between last sampling time and now
      *                                      |elapsed_ms|
      *   +----------------------------------+-------+
      *  -1                                 LST      0(now)
      */
      int instspan;
      int bytescount;
      int count = getCurrBufSize((bytescount), (instspan));

      HLOGC(dlog.Debug, log << "updAvgBufSize: " << elapsed_ms
              << ": " << count << " " << bytescount
              << " " << instspan << "ms");

      m_iCountMAvg      = (int)(((count      * (1000 - elapsed_ms)) + (count      * elapsed_ms)) / 1000);
      m_iBytesCountMAvg = (int)(((bytescount * (1000 - elapsed_ms)) + (bytescount * elapsed_ms)) / 1000);
      m_TimespanMAvg    = (int)(((instspan   * (1000 - elapsed_ms)) + (instspan   * elapsed_ms)) / 1000);
      m_tsLastSamplingTime = now;
   }
}

#endif /* SRT_ENABLE_SNDBUFSZ_MAVG */

int CSndBuffer::getCurrBufSize(int& w_bytes, int& w_timespan)
{
   w_bytes = m_iBytesCount;
   /* 
   * Timespan can be less then 1000 us (1 ms) if few packets. 
   * Also, if there is only one pkt in buffer, the time difference will be 0.
   * Therefore, always add 1 ms if not empty.
   */
   w_timespan = 0 < m_iCount ? count_milliseconds(m_tsLastOriginTime - m_pFirstBlock->m_tsOriginTime) + 1 : 0;

   return m_iCount;
}

int CSndBuffer::dropLateData(int& bytes, const steady_clock::time_point& too_late_time)
{
   int dpkts = 0;
   int dbytes = 0;
   bool move = false;

   CGuard bufferguard (m_BufLock);
   for (int i = 0; i < m_iCount && m_pFirstBlock->m_tsOriginTime < too_late_time; ++ i)
   {
      dpkts++;
      dbytes += m_pFirstBlock->m_iLength;

      if (m_pFirstBlock == m_pCurrBlock)
          move = true;
      m_pFirstBlock = m_pFirstBlock->m_pNext;
   }

   if (move)
   {
       m_pCurrBlock = m_pFirstBlock;
   }
   m_iCount -= dpkts;

   m_iBytesCount -= dbytes;
   bytes = dbytes;

#ifdef SRT_ENABLE_SNDBUFSZ_MAVG
   updAvgBufSize(steady_clock::now());
#endif /* SRT_ENABLE_SNDBUFSZ_MAVG */

// CTimer::triggerEvent();
   return(dpkts);
}

void CSndBuffer::increase()
{
   int unitsize = m_pBuffer->m_iSize;

   // new physical buffer
   Buffer* nbuf = NULL;
   try
   {
      nbuf  = new Buffer;
      nbuf->m_pcData = new char [unitsize * m_iMSS];
   }
   catch (...)
   {
      delete nbuf;
      throw CUDTException(MJ_SYSTEMRES, MN_MEMORY, 0);
   }
   nbuf->m_iSize = unitsize;
   nbuf->m_pNext = NULL;

   // insert the buffer at the end of the buffer list
   Buffer* p = m_pBuffer;
   while (p->m_pNext != NULL)
      p = p->m_pNext;
   p->m_pNext = nbuf;

   // new packet blocks
   Block* nblk = NULL;
   try
   {
      nblk = new Block;
   }
   catch (...)
   {
      delete nblk;
      throw CUDTException(MJ_SYSTEMRES, MN_MEMORY, 0);
   }
   Block* pb = nblk;
   for (int i = 1; i < unitsize; ++ i)
   {
      pb->m_pNext = new Block;
      pb = pb->m_pNext;
   }

   // insert the new blocks onto the existing one
   pb->m_pNext = m_pLastBlock->m_pNext;
   m_pLastBlock->m_pNext = nblk;

   pb = nblk;
   char* pc = nbuf->m_pcData;
   for (int i = 0; i < unitsize; ++ i)
   {
      pb->m_pcData = pc;
      pb = pb->m_pNext;
      pc += m_iMSS;
   }

   m_iSize += unitsize;

   HLOGC(dlog.Debug, log << "CSndBuffer: BUFFER FULL - adding " << (unitsize*m_iMSS) << " bytes spread to " << unitsize << " blocks"
       << " (total size: " << m_iSize << " bytes)");

}

////////////////////////////////////////////////////////////////////////////////

/*
*   RcvBuffer (circular buffer):
*
*   |<------------------- m_iSize ----------------------------->|
*   |       |<--- acked pkts -->|<--- m_iMaxPos --->|           |
*   |       |                   |                   |           |
*   +---+---+---+---+---+---+---+---+---+---+---+---+---+   +---+
*   | 0 | 0 | 1 | 1 | 1 | 0 | 1 | 1 | 1 | 1 | 0 | 1 | 0 |...| 0 | m_pUnit[]
*   +---+---+---+---+---+---+---+---+---+---+---+---+---+   +---+
*             |                 | |               |
*             |                   |               \__last pkt received
*             |                   \___ m_iLastAckPos: last ack sent
*             \___ m_iStartPos: first message to read
*                      
*   m_pUnit[i]->m_iFlag: 0:free, 1:good, 2:passack, 3:dropped
* 
*   thread safety:
*    m_iStartPos:   CUDT::m_RecvLock 
*    m_iLastAckPos: CUDT::m_AckLock 
*    m_iMaxPos:     none? (modified on add and ack
*/


// XXX Init values moved to in-class.
//const uint32_t CRcvBuffer::TSBPD_WRAP_PERIOD = (30*1000000);    //30 seconds (in usec)
//const int CRcvBuffer::TSBPD_DRIFT_MAX_VALUE   = 5000;  // usec
//const int CRcvBuffer::TSBPD_DRIFT_MAX_SAMPLES = 1000;  // ACK-ACK packets
#ifdef SRT_DEBUG_TSBPD_DRIFT
//const int CRcvBuffer::TSBPD_DRIFT_PRT_SAMPLES = 200;   // ACK-ACK packets
#endif

CRcvBuffer::CRcvBuffer(CUnitQueue* queue, int bufsize_pkts):
m_pUnit(NULL),
m_iSize(bufsize_pkts),
m_pUnitQueue(queue),
m_iStartPos(0),
m_iLastAckPos(0),
m_iMaxPos(0),
m_iNotch(0)
,m_BytesCountLock()
,m_iBytesCount(0)
,m_iAckedPktsCount(0)
,m_iAckedBytesCount(0)
,m_iAvgPayloadSz(7*188)
,m_bTsbPdMode(false)
,m_tdTsbPdDelay(0)
,m_bTsbPdWrapCheck(false)
#ifdef SRT_ENABLE_RCVBUFSZ_MAVG
,m_TimespanMAvg(0)
,m_iCountMAvg(0)
,m_iBytesCountMAvg(0)
#endif
{
   m_pUnit = new CUnit* [m_iSize];
   for (int i = 0; i < m_iSize; ++ i)
      m_pUnit[i] = NULL;

#ifdef SRT_DEBUG_TSBPD_DRIFT
   memset(m_TsbPdDriftHisto100us, 0, sizeof(m_TsbPdDriftHisto100us));
   memset(m_TsbPdDriftHisto1ms, 0, sizeof(m_TsbPdDriftHisto1ms));
#endif

<<<<<<< HEAD
   createMutex(m_BytesCountLock, "BytesCount");
=======
   setupMutex(m_BytesCountLock, "BytesCount");
>>>>>>> 3a696ecc
}

CRcvBuffer::~CRcvBuffer()
{
   for (int i = 0; i < m_iSize; ++ i)
   {
      if (m_pUnit[i] != NULL)
      {
          m_pUnitQueue->makeUnitFree(m_pUnit[i]);
      }
   }

   delete [] m_pUnit;

   releaseMutex(m_BytesCountLock);
}

void CRcvBuffer::countBytes(int pkts, int bytes, bool acked)
{
   /*
   * Byte counter changes from both sides (Recv & Ack) of the buffer
   * so the higher level lock is not enough for thread safe op.
   *
   * pkts are...
   *  added (bytes>0, acked=false),
   *  acked (bytes>0, acked=true),
   *  removed (bytes<0, acked=n/a)
   */
   CGuard cg (m_BytesCountLock);

   if (!acked) //adding new pkt in RcvBuffer
   {
       m_iBytesCount += bytes; /* added or removed bytes from rcv buffer */
       if (bytes > 0) /* Assuming one pkt when adding bytes */
          m_iAvgPayloadSz = ((m_iAvgPayloadSz * (100 - 1)) + bytes) / 100; 
   }
   else // acking/removing pkts to/from buffer
   {
       m_iAckedPktsCount += pkts; /* acked or removed pkts from rcv buffer */
       m_iAckedBytesCount += bytes; /* acked or removed bytes from rcv buffer */

       if (bytes < 0) m_iBytesCount += bytes; /* removed bytes from rcv buffer */
   }
}

int CRcvBuffer::addData(CUnit* unit, int offset)
{
   SRT_ASSERT(unit != NULL);
   if (offset >= getAvailBufSize())
       return -1;

   const int pos = (m_iLastAckPos + offset) % m_iSize;
   if (offset >= m_iMaxPos)
      m_iMaxPos = offset + 1;

   if (m_pUnit[pos] != NULL) {
      HLOGC(dlog.Debug, log << "addData: unit %" << unit->m_Packet.m_iSeqNo
              << " rejected, already exists");
      return -1;
   }
   m_pUnit[pos] = unit;
   countBytes(1, (int) unit->m_Packet.getLength());

   m_pUnitQueue->makeUnitGood(unit);

   HLOGC(dlog.Debug, log << "addData: unit %" << unit->m_Packet.m_iSeqNo
           << " accepted, off=" << offset << " POS=" << pos);
   return 0;
}

int CRcvBuffer::readBuffer(char* data, int len)
{
    int p = m_iStartPos;
    int lastack = m_iLastAckPos;
    int rs = len;
    IF_HEAVY_LOGGING(char* begin = data);

    const steady_clock::time_point now = (m_bTsbPdMode ? steady_clock::now() : steady_clock::time_point());

    HLOGC(dlog.Debug, log << CONID() << "readBuffer: start=" << p << " lastack=" << lastack);
    while ((p != lastack) && (rs > 0))
    {
        if (m_pUnit[p] == NULL)
        {
            LOGC(dlog.Error, log << CONID() << " IPE readBuffer on null packet pointer");
            return -1;
        }

        if (m_bTsbPdMode)
        {
            HLOGC(dlog.Debug, log << CONID() << "readBuffer: chk if time2play:"
                << " NOW=" << FormatTime(now)
                << " PKT TS=" << FormatTime(getPktTsbPdTime(m_pUnit[p]->m_Packet.getMsgTimeStamp())));

            if ((getPktTsbPdTime(m_pUnit[p]->m_Packet.getMsgTimeStamp()) > now))
                break; /* too early for this unit, return whatever was copied */
        }

        int unitsize = (int) m_pUnit[p]->m_Packet.getLength() - m_iNotch;
        if (unitsize > rs)
            unitsize = rs;

        HLOGC(dlog.Debug, log << CONID() << "readBuffer: copying buffer #" << p
                << " targetpos=" << int(data-begin) << " sourcepos=" << m_iNotch << " size=" << unitsize << " left=" << (unitsize-rs));
        memcpy((data), m_pUnit[p]->m_Packet.m_pcData + m_iNotch, unitsize);
        data += unitsize;

        if ((rs > unitsize) || (rs == int(m_pUnit[p]->m_Packet.getLength()) - m_iNotch))
        {
            freeUnitAt(p);
            p = shiftFwd(p);

            m_iNotch = 0;
        }
        else
            m_iNotch += rs;

        rs -= unitsize;
    }

    /* we removed acked bytes form receive buffer */
    countBytes(-1, -(len - rs), true);
    m_iStartPos = p;

    return len - rs;
}

int CRcvBuffer::readBufferToFile(fstream& ofs, int len)
{
   int p = m_iStartPos;
   int lastack = m_iLastAckPos;
   int rs = len;

   while ((p != lastack) && (rs > 0))
   {
      int unitsize = (int) m_pUnit[p]->m_Packet.getLength() - m_iNotch;
      if (unitsize > rs)
         unitsize = rs;

      ofs.write(m_pUnit[p]->m_Packet.m_pcData + m_iNotch, unitsize);
      if (ofs.fail())
         break;

      if ((rs > unitsize) || (rs == int(m_pUnit[p]->m_Packet.getLength()) - m_iNotch))
      {
         freeUnitAt(p);

         p = shiftFwd(p);

         m_iNotch = 0;
      }
      else
         m_iNotch += rs;

      rs -= unitsize;
   }

   /* we removed acked bytes form receive buffer */
   countBytes(-1, -(len - rs), true);
   m_iStartPos = p;

   return len - rs;
}

int CRcvBuffer::ackData(int len)
{
   SRT_ASSERT(len < m_iSize);
   SRT_ASSERT(len > 0);
   int end = shift(m_iLastAckPos, len);

   {
      int pkts = 0;
      int bytes = 0;
      for (int i = m_iLastAckPos; i != end; i = shiftFwd(i))
      {
          if (m_pUnit[i] == NULL)
              continue;

          pkts++;
          bytes += (int) m_pUnit[i]->m_Packet.getLength();
      }
      if (pkts > 0) countBytes(pkts, bytes, true);
   }

   HLOGC(mglog.Debug, log << "ackData: shift by " << len << ", start=" << m_iStartPos
           << " end=" << m_iLastAckPos << " -> " << end);

   m_iLastAckPos = end;
   m_iMaxPos -= len;
   if (m_iMaxPos < 0)
      m_iMaxPos = 0;

   CTimer::triggerEvent();

   // Returned value is the distance towards the starting
   // position from m_iLastAckPos, which is in sync with CUDT::m_iRcvLastSkipAck.
   // This should help determine the sequence number at first read-ready position.

   const int dist = m_iLastAckPos - m_iStartPos;
   if (dist < 0)
       return dist + m_iSize;
   return dist;
}

void CRcvBuffer::skipData(int len)
{
   /* 
   * Caller need protect both AckLock and RecvLock
   * to move both m_iStartPos and m_iLastAckPost
   */
   if (m_iStartPos == m_iLastAckPos)
      m_iStartPos = (m_iStartPos + len) % m_iSize;
   m_iLastAckPos = (m_iLastAckPos + len) % m_iSize;
   m_iMaxPos -= len;
   if (m_iMaxPos < 0)
      m_iMaxPos = 0;
}

size_t CRcvBuffer::dropData(int len)
{
    // This function does the same as skipData, although skipData
    // should work in the condition of absence of data, so no need
    // to force the units in the range to be freed. This function
    // works in more general condition where we don't know if there
    // are any data in the given range, but want to remove these
    // "sequence positions" from the buffer, whether there are data
    // at them or not.

    size_t stats_bytes = 0;

    int p = m_iStartPos;
    int past_q = shift(p, len);
    while (p != past_q)
    {
        if (m_pUnit[p] && m_pUnit[p]->m_iFlag == CUnit::GOOD)
        {
            stats_bytes += m_pUnit[p]->m_Packet.getLength();
            freeUnitAt(p);
        }

        p = shiftFwd(p);
    }

    m_iStartPos = past_q;
    return stats_bytes;
}

bool CRcvBuffer::getRcvFirstMsg(steady_clock::time_point& w_tsbpdtime,
                                bool&                     w_passack,
                                int32_t&                  w_skipseqno,
                                int32_t&                  w_curpktseq)
{
    w_skipseqno = -1;
    w_passack = false;
    // tsbpdtime will be retrieved by the below call
    // Returned values:
    // - tsbpdtime: real time when the packet is ready to play (whether ready to play or not)
    // - w_passack: false (the report concerns a packet with an exactly next sequence)
    // - w_skipseqno == -1: no packets to skip towards the first RTP
    // - w_curpktseq: sequence number for reported packet (for debug purposes)
    // - @return: whether the reported packet is ready to play

    /* Check the acknowledged packets */
    // getRcvReadyMsg returns true if the time to play for the first message
    // (returned in w_tsbpdtime) is in the past.
    if (getRcvReadyMsg((w_tsbpdtime), (w_curpktseq), -1))
    {
        HLOGC(dlog.Debug, log << "getRcvFirstMsg: ready CONTIG packet: %" << w_curpktseq);
        return true;
    }
    else if (!is_zero(w_tsbpdtime))
    {
        HLOGC(dlog.Debug, log << "getRcvFirstMsg: packets found, but in future");
        // This means that a message next to be played, has been found,
        // but the time to play is in future.
        return false;
    }

    // Falling here means that there are NO PACKETS in the ACK-ed region
    // (m_iStartPos - m_iLastAckPos), but we may have something in the
    // region (m_iLastAckPos - (m_iLastAckPos+m_iMaxPos)), that is, packets
    // that may be separated from the last ACK-ed by lost ones.

    // Below this line we have only two options:
    // - m_iMaxPos == 0, which means that no more packets are in the buffer
    //    - returned: tsbpdtime=0, w_passack=true, w_skipseqno=-1, w_curpktseq=0, @return false
    // - m_iMaxPos > 0, which means that there are packets arrived after a lost packet:
    //    - returned: tsbpdtime=PKT.TS, w_passack=true, w_skipseqno=PKT.SEQ, ppkt=PKT, @return LOCAL(PKT.TS) <= NOW

    /* 
     * No acked packets ready but caller want to know next packet to wait for
     * Check the not yet acked packets that may be stuck by missing packet(s).
     */
    bool haslost = false;
    w_tsbpdtime = steady_clock::time_point(); // redundant, for clarity
    w_passack = true;

    // XXX SUSPECTED ISSUE with this algorithm:
    // The above call to getRcvReadyMsg() should report as to whether:
    // - there is an EXACTLY NEXT SEQUENCE packet
    // - this packet is ready to play.
    //
    // Situations handled after the call are when:
    // - there's the next sequence packet available and it is ready to play
    // - there are no packets at all, ready to play or not
    //
    // So, the remaining situation is that THERE ARE PACKETS that follow
    // the current sequence, but they are not ready to play. This includes
    // packets that have the exactly next sequence and packets that jump
    // over a lost packet.
    //
    // As the getRcvReadyMsg() function walks through the incoming units
    // to see if there's anything that satisfies these conditions, it *SHOULD*
    // be also capable of checking if the next available packet, if it is
    // there, is the next sequence packet or not. Retrieving this exactly
    // packet would be most useful, as the test for play-readiness and
    // sequentiality can be done on it directly.
    //
    // When done so, the below loop would be completely unnecessary.

    // Logical description of the below algorithm:
    // 1. Check if the VERY FIRST PACKET is valid; if so then:
    //    - check if it's ready to play, return boolean value that marks it.

    for (int i = m_iLastAckPos, n = shift(m_iLastAckPos, m_iMaxPos); i != n; i = shiftFwd(i))
    {
        if ( !m_pUnit[i] || m_pUnit[i]->m_iFlag != CUnit::GOOD )
        {
            /* There are packets in the sequence not received yet */
            haslost = true;
            HLOGC(dlog.Debug, log << "getRcvFirstMsg: empty hole at *" << i);
        }
        else
        {
            /* We got the 1st valid packet */
            w_tsbpdtime = getPktTsbPdTime(m_pUnit[i]->m_Packet.getMsgTimeStamp());
            if (w_tsbpdtime <= steady_clock::now())
            {
                /* Packet ready to play */
                if (haslost)
                {
                    /* 
                     * Packet stuck on non-acked side because of missing packets.
                     * Tell 1st valid packet seqno so caller can skip (drop) the missing packets.
                     */
                    w_skipseqno = m_pUnit[i]->m_Packet.m_iSeqNo;
                    w_curpktseq = w_skipseqno;
                }

                HLOGC(dlog.Debug, log << "getRcvFirstMsg: found ready packet, nSKIPPED: "
                        << ((i - m_iLastAckPos + m_iSize) % m_iSize));

                // NOTE: if haslost is not set, it means that this is the VERY FIRST
                // packet, that is, packet currently at pos = m_iLastAckPos. There's no
                // possibility that it is so otherwise because:
                // - if this first good packet is ready to play, THIS HERE RETURNS NOW.
                // ...
                return true;
            }
            HLOGC(dlog.Debug, log << "getRcvFirstMsg: found NOT READY packet, nSKIPPED: "
                    << ((i - m_iLastAckPos + m_iSize) % m_iSize));
            // ... and if this first good packet WASN'T ready to play, THIS HERE RETURNS NOW, TOO,
            // just states that there's no ready packet to play.
            // ...
            return false;
        }
        // ... and if this first packet WASN'T GOOD, the loop continues, however since now
        // the 'haslost' is set, which means that it continues only to find the first valid
        // packet after stating that the very first packet isn't valid.
    }
    HLOGC(dlog.Debug, log << "getRcvFirstMsg: found NO PACKETS");
    return false;
}

steady_clock::time_point CRcvBuffer::debugGetDeliveryTime(int offset)
{
    int i;
    if (offset > 0)
        i = shift(m_iStartPos, offset);
    else
        i = m_iStartPos;

    CUnit* u = m_pUnit[i];
    if (!u || u->m_iFlag != CUnit::GOOD)
        return steady_clock::time_point();

    return getPktTsbPdTime(u->m_Packet.getMsgTimeStamp());
}

bool CRcvBuffer::getRcvReadyMsg(steady_clock::time_point& w_tsbpdtime, int32_t& w_curpktseq, int upto)
{
    const bool havelimit = upto != -1;
    int end = -1, past_end = -1;
    if (havelimit)
    {
        int stretch = (m_iSize + m_iStartPos - m_iLastAckPos) % m_iSize;
        if (upto > stretch)
        {
            HLOGC(dlog.Debug, log << "position back " << upto << " exceeds stretch " << stretch);
            // Do nothing. This position is already gone.
            return false;
        }

        end = m_iLastAckPos - upto;
        if (end < 0)
            end += m_iSize;
        past_end = shiftFwd(end); // For in-loop comparison
        HLOGC(dlog.Debug, log << "getRcvReadyMsg: will read from position " << end);
    }

    // NOTE: position m_iLastAckPos in the buffer represents the sequence number of
    // CUDT::m_iRcvLastSkipAck. Therefore 'upto' contains a positive value that should
    // be decreased from m_iLastAckPos to get the position in the buffer that represents
    // the sequence number up to which we'd like to read.
    IF_HEAVY_LOGGING(const char* reason = "NOT RECEIVED");

    for (int i = m_iStartPos, n = m_iLastAckPos; i != n; i = shiftFwd(i))
    {
        // In case when we want to read only up to given sequence number, stop
        // the loop if this number was reached. This number must be extracted from
        // the buffer and any following must wait here for "better times". Note
        // that the unit that points to the requested sequence must remain in
        // the buffer, unless there is no valid packet at that position, in which
        // case it is allowed to point to the NEXT sequence towards it, however
        // if it does, this cell must remain in the buffer for prospective recovery.
        if (havelimit && i == past_end)
            break;

        bool freeunit = false;

        /* Skip any invalid skipped/dropped packets */
        if (m_pUnit[i] == NULL)
        {
            HLOGC(mglog.Debug, log << "getRcvReadyMsg: POS=" << i
                    << " +" << ((i - m_iStartPos + m_iSize) % m_iSize)
                    << " SKIPPED - no unit there");
            m_iStartPos = shiftFwd(m_iStartPos);
            continue;
        }

        w_curpktseq = m_pUnit[i]->m_Packet.getSeqNo();

        if (m_pUnit[i]->m_iFlag != CUnit::GOOD)
        {
            HLOGC(mglog.Debug, log << "getRcvReadyMsg: POS=" << i
                    << " +" << ((i - m_iStartPos + m_iSize) % m_iSize)
                    << " SKIPPED - unit not good");
            freeunit = true;
        }
        else
        {
            // This does:
            // 1. Get the TSBPD time of the unit. Stop and return false if this unit
            //    is not yet ready to play.
            // 2. If it's ready to play, check also if it's decrypted. If not, skip it.
            // 3. If it's ready to play and decrypted, stop and return it.
            if (!havelimit)
            {
                w_tsbpdtime = getPktTsbPdTime(m_pUnit[i]->m_Packet.getMsgTimeStamp());
                const steady_clock::duration towait = (w_tsbpdtime - steady_clock::now());
                if (towait.count() > 0)
                {
                    HLOGC(mglog.Debug, log << "getRcvReadyMsg: POS=" << i
                        << " +" << ((i - m_iStartPos + m_iSize) % m_iSize)
                        << " pkt %" << w_curpktseq
                        << " NOT ready to play (only in " << count_milliseconds(towait) << "ms)");
                    return false;
                }

                if (m_pUnit[i]->m_Packet.getMsgCryptoFlags() != EK_NOENC)
                {
                    IF_HEAVY_LOGGING(reason = "DECRYPTION FAILED");
                    freeunit = true; /* packet not decrypted */
                }
                else
                {
                    HLOGC(mglog.Debug, log << "getRcvReadyMsg: POS=" << i
                        << " +" << ((i - m_iStartPos + m_iSize) % m_iSize)
                        << " pkt %" << w_curpktseq
                        << " ready to play (delayed " << count_milliseconds(towait) << "ms)");
                    return true;
                }
            }
            // In this case:
            // 1. We don't even look into the packet if this is not the requested sequence.
            //    All packets that are earlier than the required sequence will be dropped.
            // 2. When found the packet with expected sequence number, and the condition for
            //    good unit is passed, we get the timestamp.
            // 3. If the packet is not decrypted, we allow it to be removed
            // 4. If we reached the required sequence, and the packet is good, KEEP IT in the buffer,
            //    and return with the pointer pointing to this very buffer. Only then return true.
            else
            {
                // We have a limit up to which the reading will be done,
                // no matter if the time has come or not - although retrieve it.
                if (i == end)
                {
                    HLOGC(dlog.Debug, log << "CAUGHT required seq position " << i);
                    // We have the packet we need. Extract its data.
                    w_tsbpdtime = getPktTsbPdTime(m_pUnit[i]->m_Packet.getMsgTimeStamp());

                    // If we have a decryption failure, allow the unit to be released.
                    if (m_pUnit[i]->m_Packet.getMsgCryptoFlags() != EK_NOENC)
                    {
                        IF_HEAVY_LOGGING(reason = "DECRYPTION FAILED");
                        freeunit = true; /* packet not decrypted */
                    }
                    else
                    {
                        // Stop here and keep the packet in the buffer, so it will be
                        // next extracted.
                        HLOGC(mglog.Debug, log << "getRcvReadyMsg: packet seq=" << w_curpktseq << " ready for extraction");
                        return true;
                    }
                }
                else
                {
                    HLOGC(dlog.Debug, log << "SKIPPING position " << i);
                    // Continue the loop and remove the current packet because
                    // its sequence number is too old.
                    freeunit = true;
                }
            }
        }

        if (freeunit)
        {
            HLOGC(mglog.Debug, log << "getRcvReadyMsg: POS=" << i << " FREED");
            /* removed skipped, dropped, undecryptable bytes from rcv buffer */
            const int rmbytes = (int)m_pUnit[i]->m_Packet.getLength();
            countBytes(-1, -rmbytes, true);

            freeUnitAt(i);
            m_iStartPos = shiftFwd(m_iStartPos);
        }
    }

    HLOGC(mglog.Debug, log << "getRcvReadyMsg: nothing to deliver: " << reason);
    return false;
}


/*
* Return receivable data status (packet timestamp_us ready to play if TsbPd mode)
* Return playtime (tsbpdtime) of 1st packet in queue, ready to play or not
*
* Return data ready to be received (packet timestamp_us ready to play if TsbPd mode)
* Using getRcvDataSize() to know if there is something to read as it was widely
* used in the code (core.cpp) is expensive in TsbPD mode, hence this simpler function
* that only check if first packet in queue is ready.
*/
bool CRcvBuffer::isRcvDataReady(steady_clock::time_point& w_tsbpdtime, int32_t& w_curpktseq, int32_t seqdistance)
{
    w_tsbpdtime = steady_clock::time_point();

    if (m_bTsbPdMode)
    {
        const CPacket* pkt = getRcvReadyPacket(seqdistance);
        if (!pkt)
        {
            HLOGC(dlog.Debug, log << "isRcvDataReady: packet NOT extracted.");
            return false;
        }

        /* 
         * Acknowledged data is available,
         * Only say ready if time to deliver.
         * Report the timestamp, ready or not.
         */
        w_curpktseq = pkt->getSeqNo();
        w_tsbpdtime = getPktTsbPdTime(pkt->getMsgTimeStamp());

        // If seqdistance was passed, then return true no matter what the
        // TSBPD time states.
        if (seqdistance != -1 || w_tsbpdtime <= steady_clock::now())
        {
            HLOGC(dlog.Debug, log << "isRcvDataReady: packet extracted seqdistance=" << seqdistance
                    << " TsbPdTime=" << FormatTime(w_tsbpdtime));
            return true;
        }

        HLOGC(dlog.Debug, log << "isRcvDataReady: packet extracted, but NOT READY");
        return false;
    }

    return isRcvDataAvailable();
}

// XXX This function may be called only after checking
// if m_bTsbPdMode.
CPacket* CRcvBuffer::getRcvReadyPacket(int32_t seqdistance)
{
    // If asked for readiness of a packet at given sequence distance
    // (that is, we need to extract the packet with given sequence number),
    // only check if this cell is occupied in the buffer, and if so,
    // if it's occupied with a "good" unit. That's all. It doesn't
    // matter whether it's ready to play.
    if (seqdistance != -1)
    {
        // Note: seqdistance is the value to to go BACKWARDS from m_iLastAckPos,
        // which is the position that is in sync with CUDT::m_iRcvLastSkipAck. This
        // position is the sequence number of a packet that is NOT received, but it's
        // expected to be received as next. So the minimum value of seqdistance is 1.

        // SANITY CHECK
        if (seqdistance == 0)
        {
            LOGC(mglog.Fatal, log << "IPE: trying to extract packet past the last ACK-ed!");
            return 0;
        }

        if (seqdistance > getRcvDataSize())
        {
            HLOGC(dlog.Debug, log << "getRcvReadyPacket: Sequence offset=" << seqdistance << " is in the past (start=" << m_iStartPos
                    << " end=" << m_iLastAckPos << ")");
            return 0;
        }

        int i = shift(m_iLastAckPos, -seqdistance);
        if ( m_pUnit[i] && m_pUnit[i]->m_iFlag == CUnit::GOOD )
        {
            HLOGC(dlog.Debug, log << "getRcvReadyPacket: FOUND PACKET %" << m_pUnit[i]->m_Packet.getSeqNo());
            return &m_pUnit[i]->m_Packet;
        }

        HLOGC(dlog.Debug, log << "getRcvReadyPacket: Sequence offset=" << seqdistance << " IS NOT RECEIVED.");
        return 0;
    }
    IF_HEAVY_LOGGING(int nskipped = 0);

    for (int i = m_iStartPos, n = m_iLastAckPos; i != n; i = shiftFwd(i))
    {
        /* 
         * Skip missing packets that did not arrive in time.
         */
        if ( m_pUnit[i] && m_pUnit[i]->m_iFlag == CUnit::GOOD )
        {
            HLOGC(dlog.Debug, log << "getRcvReadyPacket: Found next packet seq=%" << m_pUnit[i]->m_Packet.getSeqNo()
                    << " (" << nskipped << " empty cells skipped)");
            return &m_pUnit[i]->m_Packet;
        }
        IF_HEAVY_LOGGING(++nskipped);
    }

    return 0;
}

#if ENABLE_HEAVY_LOGGING
// This function is for debug purposes only and it's called only
// from within HLOG* macros.
void CRcvBuffer::reportBufferStats() const
{
    int nmissing = 0;
    int32_t low_seq= -1, high_seq = -1;
    int32_t low_ts = 0, high_ts = 0;

    for (int i = m_iStartPos, n = m_iLastAckPos; i != n; i = (i + 1) % m_iSize)
    {
        if ( m_pUnit[i] && m_pUnit[i]->m_iFlag == CUnit::GOOD )
        {
            low_seq = m_pUnit[i]->m_Packet.m_iSeqNo;
            low_ts = m_pUnit[i]->m_Packet.m_iTimeStamp;
            break;
        }
        ++nmissing;
    }

    // Not sure if a packet MUST BE at the last ack pos position, so check, just in case.
    int n = m_iLastAckPos;
    if (m_pUnit[n] && m_pUnit[n]->m_iFlag == CUnit::GOOD)
    {
        high_ts = m_pUnit[n]->m_Packet.m_iTimeStamp;
        high_seq = m_pUnit[n]->m_Packet.m_iSeqNo;
    }
    else
    {
        // Possibilities are:
        // m_iStartPos == m_iLastAckPos, high_ts == low_ts, defined.
        // No packet: low_ts == 0, so high_ts == 0, too.
        high_ts = low_ts;
    }
    // The 32-bit timestamps are relative and roll over oftten; what
    // we really need is the timestamp difference. The only place where
    // we can ask for the time base is the upper time because when trying
    // to receive the time base for the lower time we'd break the requirement
    // for monotonic clock.

    uint64_t upper_time = high_ts;
    uint64_t lower_time = low_ts;

    if (lower_time > upper_time)
        upper_time += uint64_t(CPacket::MAX_TIMESTAMP)+1;

    int32_t timespan = upper_time - lower_time;
    int seqspan = 0;
    if (low_seq != -1 && high_seq != -1)
    {
        seqspan = CSeqNo::seqoff(low_seq, high_seq);
    }

    LOGC(dlog.Debug, log << "RCV BUF STATS: seqspan=%(" << low_seq << "-" << high_seq << ":" << seqspan << ") missing=" << nmissing << "pkts");
    LOGC(dlog.Debug, log << "RCV BUF STATS: timespan=" << timespan << "us (lo=" << lower_time << " hi=" << upper_time << ")");
}

#endif // ENABLE_HEAVY_LOGGING

bool CRcvBuffer::isRcvDataReady()
{
   steady_clock::time_point tsbpdtime;
   int32_t seq;

   return isRcvDataReady((tsbpdtime), (seq), -1);
}

int CRcvBuffer::getAvailBufSize() const
{
   // One slot must be empty in order to tell the difference between "empty buffer" and "full buffer"
   return m_iSize - getRcvDataSize() - 1;
}

int CRcvBuffer::getRcvDataSize() const
{
   if (m_iLastAckPos >= m_iStartPos)
      return m_iLastAckPos - m_iStartPos;

   return m_iSize + m_iLastAckPos - m_iStartPos;
}

int CRcvBuffer::debugGetSize() const
{
    // Does exactly the same as getRcvDataSize, but
    // it should be used FOR INFORMATIONAL PURPOSES ONLY.
    // The source values might be changed in another thread
    // during the calculation, although worst case the
    // resulting value may differ to the real buffer size by 1.
    int from = m_iStartPos, to = m_iLastAckPos;
    int size = to - from;
    if (size < 0)
        size += m_iSize;

    return size;
}

#ifdef SRT_ENABLE_RCVBUFSZ_MAVG

#define SRT_MAVG_BASE_PERIOD 1000000 // us
#define SRT_us2ms 1000

/* Return moving average of acked data pkts, bytes, and timespan (ms) of the receive buffer */
int CRcvBuffer::getRcvAvgDataSize(int& bytes, int& timespan)
{
   timespan = m_TimespanMAvg;
   bytes = m_iBytesCountMAvg;
   return(m_iCountMAvg);
}

/* Update moving average of acked data pkts, bytes, and timespan (ms) of the receive buffer */
void CRcvBuffer::updRcvAvgDataSize(const steady_clock::time_point& now)
{
   const uint64_t elapsed_ms = count_milliseconds(now - m_tsLastSamplingTime); //ms since last sampling

   if (elapsed_ms < (SRT_MAVG_BASE_PERIOD / SRT_MAVG_SAMPLING_RATE) / SRT_us2ms)
      return; /* Last sampling too recent, skip */

   if (elapsed_ms > SRT_MAVG_BASE_PERIOD / SRT_us2ms)
   {
      /* No sampling in last 1 sec, initialize/reset moving average */
      m_iCountMAvg = getRcvDataSize(m_iBytesCountMAvg, m_TimespanMAvg);
      m_tsLastSamplingTime = now;

      HLOGC(dlog.Debug, log << "getRcvDataSize: " << m_iCountMAvg << " " << m_iBytesCountMAvg
              << " " << m_TimespanMAvg << " ms elapsed: " << elapsed_ms << " ms");
   }
   else if (elapsed_ms >= (SRT_MAVG_BASE_PERIOD / SRT_MAVG_SAMPLING_RATE) / SRT_us2ms)
   {
      /*
      * Weight last average value between -1 sec and last sampling time (LST)
      * and new value between last sampling time and now
      *                                      |elapsed|
      *   +----------------------------------+-------+
      *  -1                                 LST      0(now)
      */
      int instspan;
      int bytescount;
      int count = getRcvDataSize(bytescount, instspan);

      m_iCountMAvg      = (int)(((count      * (1000 - elapsed_ms)) + (count      * elapsed_ms)) / 1000);
      m_iBytesCountMAvg = (int)(((bytescount * (1000 - elapsed_ms)) + (bytescount * elapsed_ms)) / 1000);
      m_TimespanMAvg    = (int)(((instspan   * (1000 - elapsed_ms)) + (instspan   * elapsed_ms)) / 1000);
      m_tsLastSamplingTime = now;

      HLOGC(dlog.Debug, log << "getRcvDataSize: " << count << " " << bytescount << " " << instspan
              << " ms elapsed_ms: " << elapsed_ms << " ms");
   }
}
#endif /* SRT_ENABLE_RCVBUFSZ_MAVG */

/* Return acked data pkts, bytes, and timespan (ms) of the receive buffer */
int CRcvBuffer::getRcvDataSize(int& bytes, int& timespan)
{
   timespan = 0;
   if (m_bTsbPdMode)
   {
      // Get a valid startpos.
      // Skip invalid entries in the beginning, if any.
      int startpos = m_iStartPos;
      for (; startpos != m_iLastAckPos; startpos = shiftFwd(startpos))
      {
         if ((NULL != m_pUnit[startpos]) && (CUnit::GOOD == m_pUnit[startpos]->m_iFlag))
             break;
      }

      int endpos = m_iLastAckPos;

      if (m_iLastAckPos != startpos) 
      {
         /*
         *     |<--- DataSpan ---->|<- m_iMaxPos ->|
         * +---+---+---+---+---+---+---+---+---+---+---+---
         * |   | 1 | 1 | 1 | 0 | 0 | 1 | 1 | 0 | 1 |   |     m_pUnits[]
         * +---+---+---+---+---+---+---+---+---+---+---+---
         *       |                   |
         *       \_ m_iStartPos      \_ m_iLastAckPos
         *        
         * m_pUnits[startpos] shall be valid (->m_iFlag==CUnit::GOOD).
         * If m_pUnits[m_iLastAckPos-1] is not valid (NULL or ->m_iFlag!=CUnit::GOOD), 
         * it means m_pUnits[m_iLastAckPos] is valid since a valid unit is needed to skip.
         * Favor m_pUnits[m_iLastAckPos] if valid over [m_iLastAckPos-1] to include the whole acked interval.
         */
         if ((m_iMaxPos <= 0)
                 || (!m_pUnit[m_iLastAckPos])
                 || (m_pUnit[m_iLastAckPos]->m_iFlag != CUnit::GOOD))
         {
            endpos = (m_iLastAckPos == 0 ? m_iSize - 1 : m_iLastAckPos - 1);
         }

         if ((NULL != m_pUnit[endpos]) && (NULL != m_pUnit[startpos]))
         {
            const steady_clock::time_point startstamp = getPktTsbPdTime(m_pUnit[startpos]->m_Packet.getMsgTimeStamp());
            const steady_clock::time_point endstamp   = getPktTsbPdTime(m_pUnit[endpos]->m_Packet.getMsgTimeStamp());
            /* 
            * There are sampling conditions where spantime is < 0 (big unsigned value).
            * It has been observed after changing the SRT latency from 450 to 200 on the sender.
            *
            * Possible packet order corruption when dropping packet, 
            * cause by bad thread protection when adding packet in queue
            * was later discovered and fixed. Security below kept. 
            *
            * DateTime                 RecvRate LostRate DropRate AvailBw     RTT   RecvBufs PdDelay
            * 2014-12-08T15:04:25-0500     4712      110        0   96509  33.710        393     450
            * 2014-12-08T15:04:35-0500     4512       95        0  107771  33.493 1496542976     200
            * 2014-12-08T15:04:40-0500     4213      106        3  107352  53.657    9499425     200
            * 2014-12-08T15:04:45-0500     4575      104        0  102194  53.614      59666     200
            * 2014-12-08T15:04:50-0500     4475      124        0  100543  53.526        505     200
            */
            if (endstamp > startstamp)
                timespan = count_milliseconds(endstamp - startstamp);
         }
         /* 
         * Timespan can be less then 1000 us (1 ms) if few packets. 
         * Also, if there is only one pkt in buffer, the time difference will be 0.
         * Therefore, always add 1 ms if not empty.
         */
         if (0 < m_iAckedPktsCount)
            timespan += 1;
      }
   }
   HLOGF(dlog.Debug, "getRcvDataSize: %6d %6d %6d ms\n", m_iAckedPktsCount, m_iAckedBytesCount, timespan);
   bytes = m_iAckedBytesCount;
   return m_iAckedPktsCount;
}

int CRcvBuffer::getRcvAvgPayloadSize() const
{
   return m_iAvgPayloadSz;
}

void CRcvBuffer::dropMsg(int32_t msgno, bool using_rexmit_flag)
{
   for (int i = m_iStartPos, n = shift(m_iLastAckPos, m_iMaxPos); i != n; i = shiftFwd(i))
      if ((m_pUnit[i] != NULL) 
              && (m_pUnit[i]->m_Packet.getMsgSeq(using_rexmit_flag) == msgno))
         m_pUnit[i]->m_iFlag = CUnit::DROPPED;
}

steady_clock::time_point CRcvBuffer::getTsbPdTimeBase(uint32_t timestamp_us)
{
    /*
    * Packet timestamps wrap around every 01h11m35s (32-bit in usec)
    * When added to the peer start time (base time),
    * wrapped around timestamps don't provide a valid local packet delevery time.
    *
    * A wrap check period starts 30 seconds before the wrap point.
    * In this period, timestamps smaller than 30 seconds are considered to have wrapped around (then adjusted).
    * The wrap check period ends 30 seconds after the wrap point, afterwhich time base has been adjusted.
    */
    int64_t carryover = 0;

    // This function should generally return the timebase for the given timestamp_us.
    // It's assumed that the timestamp_us, for which this function is being called,
    // is received as monotonic clock. This function then traces the changes in the
    // timestamps passed as argument and catches the moment when the 64-bit timebase
    // should be increased by a "segment length" (MAX_TIMESTAMP+1).

    // The checks will be provided for the following split:
    // [INITIAL30][FOLLOWING30]....[LAST30] <-- == CPacket::MAX_TIMESTAMP
    //
    // The following actions should be taken:
    // 1. Check if this is [LAST30]. If so, ENTER TSBPD-wrap-check state
    // 2. Then, it should turn into [INITIAL30] at some point. If so, use carryover MAX+1.
    // 3. Then it should switch to [FOLLOWING30]. If this is detected,
    //    - EXIT TSBPD-wrap-check state
    //    - save the carryover as the current time base.

    if (m_bTsbPdWrapCheck)
    {
        // Wrap check period.

        if (timestamp_us < TSBPD_WRAP_PERIOD)
        {
            carryover = int64_t(CPacket::MAX_TIMESTAMP) + 1;
        }
        //
        else if ((timestamp_us >= TSBPD_WRAP_PERIOD)
            && (timestamp_us <= (TSBPD_WRAP_PERIOD * 2)))
        {
            /* Exiting wrap check period (if for packet delivery head) */
            m_bTsbPdWrapCheck = false;
            m_tsTsbPdTimeBase += microseconds_from(int64_t(CPacket::MAX_TIMESTAMP) + 1);
            HLOGC(tslog.Debug, log << "tsbpd wrap period ends - NEW TIME BASE: "
                   << FormatTime(m_tsTsbPdTimeBase));
        }
    }
    // Check if timestamp_us is in the last 30 seconds before reaching the MAX_TIMESTAMP.
    else if (timestamp_us > (CPacket::MAX_TIMESTAMP - TSBPD_WRAP_PERIOD))
    {
        /* Approching wrap around point, start wrap check period (if for packet delivery head) */
        m_bTsbPdWrapCheck = true;
        HLOGP(tslog.Debug, "tsbpd wrap period begins");
    }

    return (m_tsTsbPdTimeBase + microseconds_from(carryover));
}

void CRcvBuffer::applyGroupTime(const steady_clock::time_point& timebase, bool wrp, uint32_t delay, const steady_clock::duration& udrift)
{
    // Same as setRcvTsbPdMode, but predicted to be used for group members.
    // This synchronizes the time from the INTERNAL TIMEBASE of an existing
    // socket's internal timebase. This is required because the initial time
    // base stays always the same, whereas the internal timebase undergoes
    // adjustment as the 32-bit timestamps in the sockets wrap. The socket
    // newly added to the group must get EXACTLY the same internal timebase
    // or otherwise the TsbPd time calculation will ship different results
    // on different sockets.

    m_bTsbPdMode = true;

    m_tsTsbPdTimeBase = timebase;
    m_bTsbPdWrapCheck = wrp;
    m_tdTsbPdDelay = microseconds_from(delay);
    m_DriftTracer.forceDrift(count_microseconds(udrift));
}

void CRcvBuffer::applyGroupDrift(const steady_clock::time_point& timebase, bool wrp, const steady_clock::duration& udrift)
{
    // This is only when a drift was updated on one of the group members.
    HLOGC(dlog.Debug, log << "rcv-buffer: group synch uDRIFT: "
            << m_DriftTracer.drift() << " -> " << FormatDuration(udrift)
            << " TB: " << FormatTime(m_tsTsbPdTimeBase) << " -> "
            << FormatTime(timebase));

    m_tsTsbPdTimeBase = timebase;
    m_bTsbPdWrapCheck = wrp;

    m_DriftTracer.forceDrift(count_microseconds(udrift));
}

bool CRcvBuffer::getInternalTimeBase(steady_clock::time_point& w_timebase, steady_clock::duration& w_udrift)
{
    w_timebase = m_tsTsbPdTimeBase;
    w_udrift = microseconds_from(m_DriftTracer.drift());
    return m_bTsbPdWrapCheck;
}

steady_clock::time_point CRcvBuffer::getPktTsbPdTime(uint32_t timestamp)
{
    const steady_clock::time_point time_base = getTsbPdTimeBase(timestamp);

    // Display only ingredients, not the result, as the result will
    // be displayed anyway in the next logs.
    HLOGC(mglog.Debug, log << "getPktTsbPdTime: TIMEBASE="
            << FormatTime(time_base) << " + dTS="
            << timestamp << "us + LATENCY=" << FormatDuration<DUNIT_MS>(m_tdTsbPdDelay)
            << " + uDRIFT=" << m_DriftTracer.drift());
    return(time_base + m_tdTsbPdDelay + microseconds_from(timestamp + m_DriftTracer.drift()));
}

int CRcvBuffer::setRcvTsbPdMode(const steady_clock::time_point& timebase, const steady_clock::duration& delay)
{
    m_bTsbPdMode = true;
    m_bTsbPdWrapCheck = false;

    // Timebase passed here comes is calculated as:
    // >>> CTimer::getTime() - ctrlpkt->m_iTimeStamp
    // where ctrlpkt is the packet with SRT_CMD_HSREQ message.
    //
    // This function is called in the HSREQ reception handler only.
    m_tsTsbPdTimeBase = timebase;
    // XXX Seems like this may not work correctly.
    // At least this solution this way won't work with application-supplied
    // timestamps. For that case the timestamps should be taken exclusively
    // from the data packets because in case of application-supplied timestamps
    // they come from completely different server and undergo different rules
    // of network latency and drift.
    m_tdTsbPdDelay = delay;
    return 0;
}

#ifdef SRT_DEBUG_TSBPD_DRIFT
void CRcvBuffer::printDriftHistogram(int64_t iDrift)
{
     /*
      * Build histogram of drift values
      * First line  (ms): <=-10.0 -9.0 ... -1.0 - 0.0 + 1.0 ... 9.0 >=10.0
      * Second line (ms):         -0.9 ... -0.1 - 0.0 + 0.1 ... 0.9
      *  0    0    0    0    0    0    0    0    0    0 -    0 +    0    0    0    1    0    0    0    0    0    0
      *       0    0    0    0    0    0    0    0    0 -    0 +    0    0    0    0    0    0    0    0    0
      */
    iDrift /= 100;  // uSec to 100 uSec (0.1ms)
    if (-10 < iDrift && iDrift < 10)
    {
        /* Fill 100us histogram -900 .. 900 us 100 us increments */
        m_TsbPdDriftHisto100us[10 + iDrift]++;
    }
    else
    {
        /* Fill 1ms histogram <=-10.0, -9.0 .. 9.0, >=10.0 ms in 1 ms increments */
        iDrift /= 10;   // 100uSec to 1ms
        if (-10 < iDrift && iDrift < 10) m_TsbPdDriftHisto1ms[10 + iDrift]++;
        else if (iDrift <= -10)          m_TsbPdDriftHisto1ms[0]++;
        else                             m_TsbPdDriftHisto1ms[20]++;
    }

    if ((m_iTsbPdDriftNbSamples % TSBPD_DRIFT_PRT_SAMPLES) == 0)
    {
        int *histo = m_TsbPdDriftHisto1ms;

        fprintf(stderr, "%4d %4d %4d %4d %4d %4d %4d %4d %4d %4d - %4d + ",
                histo[0],histo[1],histo[2],histo[3],histo[4],
                histo[5],histo[6],histo[7],histo[8],histo[9],histo[10]);
        fprintf(stderr, "%4d %4d %4d %4d %4d %4d %4d %4d %4d %4d\n",
                histo[11],histo[12],histo[13],histo[14],histo[15],
                histo[16],histo[17],histo[18],histo[19],histo[20]);

        histo = m_TsbPdDriftHisto100us;
        fprintf(stderr, "     %4d %4d %4d %4d %4d %4d %4d %4d %4d - %4d + ",
                histo[1],histo[2],histo[3],histo[4],histo[5],
                histo[6],histo[7],histo[8],histo[9],histo[10]);
        fprintf(stderr, "%4d %4d %4d %4d %4d %4d %4d %4d %4d\n",
                histo[11],histo[12],histo[13],histo[14],histo[15],
                histo[16],histo[17],histo[18],histo[19]);
    }
}

void CRcvBuffer::printDriftOffset(int tsbPdOffset, int tsbPdDriftAvg)
{
    char szTime[32] = {};
    uint64_t now = CTimer::getTime();
    time_t tnow = (time_t)(now/1000000);
    strftime(szTime, sizeof(szTime), "%H:%M:%S", localtime(&tnow));
    fprintf(stderr, "%s.%03d: tsbpd offset=%d drift=%d usec\n", 
            szTime, (int)((now%1000000)/1000), tsbPdOffset, tsbPdDriftAvg);
    memset(m_TsbPdDriftHisto100us, 0, sizeof(m_TsbPdDriftHisto100us));
    memset(m_TsbPdDriftHisto1ms, 0, sizeof(m_TsbPdDriftHisto1ms));
}
#endif /* SRT_DEBUG_TSBPD_DRIFT */

bool CRcvBuffer::addRcvTsbPdDriftSample(uint32_t timestamp_us, Mutex& mutex_to_lock,
        steady_clock::duration& w_udrift, steady_clock::time_point& w_newtimebase)
{
    if (!m_bTsbPdMode) // Not checked unless in TSBPD mode
        return false;
    /*
     * TsbPD time drift correction
     * TsbPD time slowly drift over long period depleting decoder buffer or raising latency
     * Re-evaluate the time adjustment value using a receiver control packet (ACK-ACK).
     * ACK-ACK timestamp is RTT/2 ago (in sender's time base)
     * Data packet have origin time stamp which is older when retransmitted so not suitable for this.
     *
     * Every TSBPD_DRIFT_MAX_SAMPLES packets, the average drift is calculated
     * if -TSBPD_DRIFT_MAX_VALUE < avgTsbPdDrift < TSBPD_DRIFT_MAX_VALUE uSec, pass drift value to RcvBuffer to adjust delevery time.
     * if outside this range, adjust this->TsbPdTimeOffset and RcvBuffer->TsbPdTimeBase by +-TSBPD_DRIFT_MAX_VALUE uSec
     * to maintain TsbPdDrift values in reasonable range (-5ms .. +5ms).
     */

    // Note important thing: this function is being called _EXCLUSIVELY_ in the handler
    // of UMSG_ACKACK command reception. This means that the timestamp used here comes
    // from the CONTROL domain, not DATA domain (timestamps from DATA domain may be
    // either schedule time or a time supplied by the application).

    const steady_clock::duration iDrift = steady_clock::now() - (getTsbPdTimeBase(timestamp_us) + microseconds_from(timestamp_us));

    enterCS(mutex_to_lock);

    bool updated = m_DriftTracer.update(count_microseconds(iDrift));

#ifdef SRT_DEBUG_TSBPD_DRIFT
    printDriftHistogram(iDrift);
#endif /* SRT_DEBUG_TSBPD_DRIFT */

    if ( updated )
    {
#ifdef SRT_DEBUG_TSBPD_DRIFT
        printDriftOffset(m_DriftTracer.overdrift(), m_DriftTracer.drift());
#endif /* SRT_DEBUG_TSBPD_DRIFT */

#if ENABLE_HEAVY_LOGGING
        const steady_clock::time_point oldbase = m_tsTsbPdTimeBase;
#endif
        steady_clock::duration overdrift = microseconds_from(m_DriftTracer.overdrift());
        m_tsTsbPdTimeBase += overdrift;

        HLOGC(dlog.Debug, log << "DRIFT=" << FormatDuration(iDrift) << " AVG="
                << (m_DriftTracer.drift()/1000.0) << "ms, TB: " << FormatTime(oldbase)
                << " EXCESS: " << FormatDuration(overdrift)
                << " UPDATED TO: " << FormatTime(m_tsTsbPdTimeBase));
    }
    else
    {
        HLOGC(dlog.Debug, log << "DRIFT=" << FormatDuration(iDrift) << " TB REMAINS: " << FormatTime(m_tsTsbPdTimeBase));
    }

    leaveCS(mutex_to_lock);
    w_udrift = iDrift;
    w_newtimebase = m_tsTsbPdTimeBase;
    return updated;
}

int CRcvBuffer::readMsg(char* data, int len)
{
    SRT_MSGCTRL dummy = srt_msgctrl_default;
    return readMsg(data, len, (dummy), -1);
}

// NOTE: The order of ref-arguments is odd because:
// - data and len shall be close to one another
// - upto is last because it's a kind of unusual argument that has a default value
int CRcvBuffer::readMsg(char* data, int len, SRT_MSGCTRL& w_msgctl, int upto)
{
    int p = -1, q = -1;
    bool passack;

    bool empty = accessMsg((p), (q), (passack), (w_msgctl.srctime), upto);
    if (empty)
        return 0;

    // This should happen just once. By 'empty' condition
    // we have a guarantee that m_pUnit[p] exists and is valid.
    CPacket& pkt1 = m_pUnit[p]->m_Packet;

    // This returns the sequence number and message number to
    // the API caller.
    w_msgctl.pktseq = pkt1.getSeqNo();
    w_msgctl.msgno = pkt1.getMsgSeq();

    return extractData((data), len, p, q, passack);

}

#ifdef SRT_DEBUG_TSBPD_OUTJITTER
void CRcvBuffer::debugTraceJitter(uint64_t rplaytime)
{
    uint64_t now = CTimer::getTime();
    if ((now - rplaytime)/10 < 10)
        m_ulPdHisto[0][(now - rplaytime)/10]++;
    else if ((now - rplaytime)/100 < 10)
        m_ulPdHisto[1][(now - rplaytime)/100]++;
    else if ((now - rplaytime)/1000 < 10)
        m_ulPdHisto[2][(now - rplaytime)/1000]++;
    else
        m_ulPdHisto[3][1]++;
}
#endif   /* SRT_DEBUG_TSBPD_OUTJITTER */

/*
int CRcvBuffer::readMsg(char* data, int len, SRT_MSGCTRL& w_msgctl)
{
    int p, q;
    bool passack;

#ifdef ENABLE_HEAVY_LOGGING
    reportBufferStats();
#endif
    bool empty = accessMsg(Ref(p), Ref(q), Ref(passack), Ref(msgctl.srctime), -1);
    if (empty)
        return 0;


    // This should happen just once. By 'empty' condition
    // we have a guarantee that m_pUnit[p] exists and is valid.
    CPacket& pkt1 = m_pUnit[p]->m_Packet;
    // This returns the sequence number and message number to
    // the API caller.
    msgctl.pktseq = pkt1.getSeqNo();
    msgctl.msgno = pkt1.getMsgSeq();

    return extractData(data, len, p, q, passack);
}
*/

bool CRcvBuffer::accessMsg(int& w_p, int& w_q, bool& w_passack, uint64_t& w_playtime, int upto)
{
    // This function should do the following:
    // 1. Find the first packet starting the next message (or just next packet)
    // 2. When found something ready for extraction, return true.
    // 3. w_p and w_q point the index range for extraction
    // 4. passack decides if this range shall be removed after extraction

    bool empty = true;

    if (m_bTsbPdMode)
    {
        w_passack = false;
        int seq = 0;

        steady_clock::time_point play_time;
        const bool isReady = getRcvReadyMsg(play_time, (seq), upto);
        w_playtime = count_microseconds(play_time.time_since_epoch());

        if (isReady)
        {
            empty = false;
            // In TSBPD mode you always read one message
            // at a time and a message always fits in one UDP packet,
            // so in one "unit".
            w_p = w_q = m_iStartPos;

            debugTraceJitter(w_playtime);
        }
    }
    else
    {
        w_playtime = 0;
        if (scanMsg((w_p), (w_q), (w_passack)))
            empty = false;

    }

    return empty;
}

int CRcvBuffer::extractData(char* data, int len, int p, int q, bool passack)
{
    SRT_ASSERT(len > 0);
    int rs = len > 0 ? len : 0;
    const int past_q = shiftFwd(q);
    while (p != past_q)
    {
        const int pktlen = (int)m_pUnit[p]->m_Packet.getLength();
        // When unitsize is less than pktlen, only a fragment is copied to the output 'data',
        // but still the whole packet is removed from the receiver buffer.
        if (pktlen > 0)
            countBytes(-1, -pktlen, true);

        const int unitsize = ((rs >= 0) && (pktlen > rs)) ? rs : pktlen;

        HLOGC(mglog.Debug, log << "readMsg: checking unit POS=" << p);

        if (unitsize > 0)
        {
            memcpy((data), m_pUnit[p]->m_Packet.m_pcData, unitsize);
            data += unitsize;
            rs -= unitsize;
            IF_HEAVY_LOGGING(readMsgHeavyLogging(p));
        }
        else
        {
            HLOGC(dlog.Debug, log << CONID() << "readMsg: SKIPPED POS=" << p << " - ZERO SIZE UNIT");
        }

        // Note special case for live mode (one packet per message and TSBPD=on):
        //  - p == q (that is, this loop passes only once)
        //  - no passack (the unit is always removed from the buffer)
        if (!passack)
        {
            HLOGC(dlog.Debug, log << CONID() << "readMsg: FREEING UNIT POS=" << p);
            freeUnitAt(p);
        }
        else
        {
            HLOGC(dlog.Debug, log << CONID() << "readMsg: PASSACK UNIT POS=" << p);
            m_pUnit[p]->m_iFlag = CUnit::PASSACK;
        }

        p = shiftFwd(p);
    }

    if (!passack)
        m_iStartPos = past_q;

    HLOGC(dlog.Debug, log << "rcvBuf/extractData: begin=" << m_iStartPos << " reporting extraction size=" << (len - rs));

    return len - rs;
}

#if ENABLE_HEAVY_LOGGING
void CRcvBuffer::readMsgHeavyLogging(int p)
{
    static steady_clock::time_point prev_now;
    static steady_clock::time_point prev_srctime;
    const CPacket& pkt = m_pUnit[p]->m_Packet;

    const int32_t seq = pkt.m_iSeqNo;

    steady_clock::time_point nowtime = steady_clock::now();
    steady_clock::time_point srctime = getPktTsbPdTime(m_pUnit[p]->m_Packet.getMsgTimeStamp());

    const int64_t timediff_ms = count_milliseconds(nowtime - srctime);
    const int64_t nowdiff_ms = is_zero(prev_now) ? count_milliseconds(nowtime - prev_now) : 0;
    const int64_t srctimediff_ms = is_zero(prev_srctime) ? count_milliseconds(srctime - prev_srctime) : 0;

    const int next_p = shiftFwd(p);
    CUnit* u = m_pUnit[next_p];
    string next_playtime;
    if (u && u->m_iFlag == CUnit::GOOD)
    {
        next_playtime = FormatTime(getPktTsbPdTime(u->m_Packet.getMsgTimeStamp()));
    }
    else
    {
        next_playtime = "NONE";
    }

    LOGC(dlog.Debug, log << CONID() << "readMsg: DELIVERED seq=" << seq
            << " T=" << FormatTime(srctime)
            << " in " << timediff_ms << "ms - TIME-PREVIOUS: PKT: "
            << srctimediff_ms << " LOCAL: " << nowdiff_ms
            << " !" << BufferStamp(pkt.data(), pkt.size())
            << " NEXT pkt T=" << next_playtime);

    prev_now = nowtime;
    prev_srctime = srctime;
}
#endif

bool CRcvBuffer::scanMsg(int& w_p, int& w_q, bool& w_passack)
{
    // empty buffer
    if ((m_iStartPos == m_iLastAckPos) && (m_iMaxPos <= 0))
    {
        HLOGC(mglog.Debug, log << "scanMsg: empty buffer");
        return false;
    }

    int rmpkts = 0;
    int rmbytes = 0;
    //skip all bad msgs at the beginning
    // This loop rolls until the "buffer is empty" (head == tail),
    // in particular, there's no unit accessible for the reader.
    while (m_iStartPos != m_iLastAckPos)
    {
        // Roll up to the first valid unit
        if (!m_pUnit[m_iStartPos])
        {
            if (++ m_iStartPos == m_iSize)
                m_iStartPos = 0;
            continue;
        }

        // Note: PB_FIRST | PB_LAST == PB_SOLO.
        // testing if boundary() & PB_FIRST tests if the msg is first OR solo.
        if ( m_pUnit[m_iStartPos]->m_iFlag == CUnit::GOOD
                && m_pUnit[m_iStartPos]->m_Packet.getMsgBoundary() & PB_FIRST )
        {
            bool good = true;

            // look ahead for the whole message

            // We expect to see either of:
            // [PB_FIRST] [PB_SUBSEQUENT] [PB_SUBSEQUENT] [PB_LAST]
            // [PB_SOLO]
            // but not:
            // [PB_FIRST] NULL ...
            // [PB_FIRST] FREE/PASSACK/DROPPED...
            // If the message didn't look as expected, interrupt this.

            // This begins with a message starting at m_iStartPos
            // up to m_iLastAckPos OR until the PB_LAST message is found.
            // If any of the units on this way isn't good, this OUTER loop
            // will be interrupted.
            for (int i = m_iStartPos; i != m_iLastAckPos;)
            {
                if (!m_pUnit[i] || m_pUnit[i]->m_iFlag != CUnit::GOOD)
                {
                    good = false;
                    break;
                }

                // Likewise, boundary() & PB_LAST will be satisfied for last OR solo.
                if ( m_pUnit[i]->m_Packet.getMsgBoundary() & PB_LAST )
                    break;

                if (++ i == m_iSize)
                    i = 0;
            }

            if (good)
                break;
        }

        rmpkts++;
        rmbytes += freeUnitAt(m_iStartPos);

        m_iStartPos = shiftFwd(m_iStartPos);
    }
    /* we removed bytes form receive buffer */
    countBytes(-rmpkts, -rmbytes, true);

    // Not sure if this is correct, but this above 'while' loop exits
    // under the following conditions only:
    // - m_iStartPos == m_iLastAckPos (that makes passack = true)
    // - found at least GOOD unit with PB_FIRST and not all messages up to PB_LAST are good,
    //   in which case it returns with m_iStartPos <% m_iLastAckPos (earlier)
    // Also all units that lied before m_iStartPos are removed.

    w_p = -1;                  // message head
    w_q = m_iStartPos;         // message tail
    w_passack = m_iStartPos == m_iLastAckPos;
    bool found = false;

    // looking for the first message
    //>>m_pUnit[size + m_iMaxPos] is not valid 

    // XXX Would be nice to make some very thorough refactoring here.

    // This rolls by q variable from m_iStartPos up to m_iLastAckPos,
    // actually from the first message up to the one with PB_LAST
    // or PB_SOLO boundary.

    // The 'i' variable used in this loop is just a stub and it's
    // even hard to define the unit here. It is "shift towards
    // m_iStartPos", so the upper value is m_iMaxPos + size.
    // m_iMaxPos is itself relative to m_iLastAckPos, so
    // the upper value is m_iMaxPos + difference between
    // m_iLastAckPos and m_iStartPos, so that this value is relative
    // to m_iStartPos.
    //
    // The 'i' value isn't used anywhere, although the 'q' value rolls
    // in this loop in sync with 'i', with the difference that 'q' is
    // wrapped around, and 'i' is just incremented normally.
    //
    // This makes that this loop rolls in the range by 'q' from
    // m_iStartPos to m_iStartPos + UPPER,
    // where UPPER = m_iLastAckPos -% m_iStartPos + m_iMaxPos
    // This embraces the range from the current reading head up to
    // the last packet ever received.
    //
    // 'passack' is set to true when the 'q' has passed through
    // the border of m_iLastAckPos and fallen into the range
    // of unacknowledged packets.

    for (int i = 0, n = m_iMaxPos + getRcvDataSize(); i < n; ++ i)
    {
        if (m_pUnit[w_q] && m_pUnit[w_q]->m_iFlag == CUnit::GOOD)
        {
            // Equivalent pseudocode:
            // PacketBoundary bound = m_pUnit[w_q]->m_Packet.getMsgBoundary();
            // if ( IsSet(bound, PB_FIRST) )
            //     w_p = w_q;
            // if ( IsSet(bound, PB_LAST) && w_p != -1 ) 
            //     found = true;
            //
            // Not implemented this way because it uselessly check w_p for -1
            // also after setting it explicitly.

            switch (m_pUnit[w_q]->m_Packet.getMsgBoundary())
            {
            case PB_SOLO: // 11
                w_p = w_q;
                found = true;
                break;

            case PB_FIRST: // 10
                w_p = w_q;
                break;

            case PB_LAST: // 01
                if (w_p != -1)
                    found = true;
                break;

            case PB_SUBSEQUENT:
                ; // do nothing (caught first, rolling for last)
            }
        }
        else
        {
            // a hole in this message, not valid, restart search
            w_p = -1;
        }

        // 'found' is set when the current iteration hit a message with PB_LAST
        // (including PB_SOLO since the very first message).
        if (found)
        {
            // the msg has to be ack'ed or it is allowed to read out of order, and was not read before
            if (!w_passack || !m_pUnit[w_q]->m_Packet.getMsgOrderFlag())
            {
                HLOGC(mglog.Debug, log << "scanMsg: found next-to-broken message, delivering OUT OF ORDER.");
                break;
            }

            found = false;
        }

        if (++ w_q == m_iSize)
            w_q = 0;

        if (w_q == m_iLastAckPos)
            w_passack = true;
    }

    // no msg found
    if (!found)
    {
        // NOTE:
        // This situation may only happen if:
        // - Found a packet with PB_FIRST, so w_p = w_q at the moment when it was found
        // - Possibly found following components of that message up to shifted w_q
        // - Found no terminal packet (PB_LAST) for that message.

        // if the message is larger than the receiver buffer, return part of the message
        if ((w_p != -1) && (shiftFwd(w_q) == w_p))
        {
            HLOGC(mglog.Debug, log << "scanMsg: BUFFER FULL and message is INCOMPLETE. Returning PARTIAL MESSAGE.");
            found = true;
        }
        else
        {
            HLOGC(mglog.Debug, log << "scanMsg: PARTIAL or NO MESSAGE found: p=" << w_p << " q=" << w_q);
        }
    }
    else
    {
        HLOGC(mglog.Debug, log << "scanMsg: extracted message p=" << w_p << " q=" << w_q << " (" << ((w_q-w_p+m_iSize+1)%m_iSize) << " packets)");
    }

    return found;
}<|MERGE_RESOLUTION|>--- conflicted
+++ resolved
@@ -113,11 +113,7 @@
 
    m_pFirstBlock = m_pCurrBlock = m_pLastBlock = m_pBlock;
 
-<<<<<<< HEAD
-   createMutex(m_BufLock, "Buf");
-=======
    setupMutex(m_BufLock, "Buf");
->>>>>>> 3a696ecc
 }
 
 CSndBuffer::~CSndBuffer()
@@ -138,8 +134,6 @@
       delete [] temp->m_pcData;
       delete temp;
    }
-
-   releaseMutex(m_BufLock);
 }
 
 void CSndBuffer::addBuffer(const char* data, int len, SRT_MSGCTRL& w_mctrl)
@@ -201,7 +195,7 @@
         HLOGC(dlog.Debug, log << "addBuffer: %" << w_seqno << " #" << w_msgno
                 << " spreading from=" << (i*m_iMSS) << " size=" << pktlen
                 << " TO BUFFER:" << (void*)s->m_pcData);
-        memcpy(s->m_pcData, data + i * m_iMSS, pktlen);
+        memcpy((s->m_pcData), data + i * m_iMSS, pktlen);
         s->m_iLength = pktlen;
 
         s->m_iSeqNo = w_seqno;
@@ -532,7 +526,7 @@
 
 int CSndBuffer::getAvgBufSize(int& w_bytes, int& w_tsp)
 {
-    CGuard bufferguard(m_BufLock); /* Consistency of pkts vs. w_bytes vs. spantime */
+    CGuard bufferguard(m_BufLock); /* Consistency of pkts vs. bytes vs. spantime */
 
     /* update stats in case there was no add/ack activity lately */
     updAvgBufSize(steady_clock::now());
@@ -755,11 +749,7 @@
    memset(m_TsbPdDriftHisto1ms, 0, sizeof(m_TsbPdDriftHisto1ms));
 #endif
 
-<<<<<<< HEAD
-   createMutex(m_BytesCountLock, "BytesCount");
-=======
    setupMutex(m_BytesCountLock, "BytesCount");
->>>>>>> 3a696ecc
 }
 
 CRcvBuffer::~CRcvBuffer()
@@ -773,8 +763,6 @@
    }
 
    delete [] m_pUnit;
-
-   releaseMutex(m_BytesCountLock);
 }
 
 void CRcvBuffer::countBytes(int pkts, int bytes, bool acked)
@@ -1019,7 +1007,7 @@
     // - tsbpdtime: real time when the packet is ready to play (whether ready to play or not)
     // - w_passack: false (the report concerns a packet with an exactly next sequence)
     // - w_skipseqno == -1: no packets to skip towards the first RTP
-    // - w_curpktseq: sequence number for reported packet (for debug purposes)
+    // - w_curpktseq: that exactly packet that is reported (for debugging purposes)
     // - @return: whether the reported packet is ready to play
 
     /* Check the acknowledged packets */
@@ -1045,9 +1033,9 @@
 
     // Below this line we have only two options:
     // - m_iMaxPos == 0, which means that no more packets are in the buffer
-    //    - returned: tsbpdtime=0, w_passack=true, w_skipseqno=-1, w_curpktseq=0, @return false
+    //    - returned: tsbpdtime=0, w_passack=true, w_skipseqno=-1, w_curpktseq=<unchanged>, @return false
     // - m_iMaxPos > 0, which means that there are packets arrived after a lost packet:
-    //    - returned: tsbpdtime=PKT.TS, w_passack=true, w_skipseqno=PKT.SEQ, ppkt=PKT, @return LOCAL(PKT.TS) <= NOW
+    //    - returned: tsbpdtime=PKT.TS, w_passack=true, w_skipseqno=PKT.SEQ, w_curpktseq=PKT, @return LOCAL(PKT.TS) <= NOW
 
     /* 
      * No acked packets ready but caller want to know next packet to wait for
