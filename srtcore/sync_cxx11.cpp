--- conflicted
+++ resolved
@@ -62,10 +62,9 @@
 
 void Condition::init() {}
 
-<<<<<<< HEAD
 void Condition::destroy() {}
-=======
-void srt::sync::Condition::reset()
+
+void Condition::reset()
 {
     // SRT attempts to safely handle `fork()` in multithreaded environments,
     // even though using `fork()` in such contexts is strongly discouraged.
@@ -83,8 +82,6 @@
     new (&m_cv) std::condition_variable;
 }
 
-void srt::sync::Condition::destroy() {}
->>>>>>> bab40374
 
 void Condition::wait(UniqueLock& lock)
 {
