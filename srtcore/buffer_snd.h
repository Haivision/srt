--- conflicted
+++ resolved
@@ -134,11 +134,7 @@
     SRT_ATTR_EXCLUDES(m_BufLock)
     time_point peekNextOriginal() const;
 
-<<<<<<< HEAD
-    struct Drop
-=======
     struct DropRange
->>>>>>> ea8ea9f2
     {
         static const size_t BEGIN = 0, END = 1;
         int32_t seqno[2];
@@ -153,24 +149,14 @@
     /// CUDT::m_iSndLastDataAck field that should represent the oldest packet
     /// still in the buffer.
     /// @param [in] offset offset from the last ACK point (backward sequence number difference)
-<<<<<<< HEAD
-    /// @param [in,out] packet the packet to read.
-    /// @param [out] origintime origin time stamp of the message
-    /// @param [out] msglen length of the message
-=======
     /// @param [in,out] w_packet storage for the packet, preinitialized with sequence number
     /// @param [out] w_origintime origin time stamp of the message
     /// @param [out] w_drop the drop information in case when dropping is to be done instead
->>>>>>> ea8ea9f2
     /// @retval >0 Length of the data read.
     /// @retval READ_NONE No data available or @a offset points out of the buffer occupied space.
     /// @retval READ_DROP The call requested data drop due to TTL exceeded, to be handled first.
     SRT_ATTR_EXCLUDES(m_BufLock)
-<<<<<<< HEAD
-    int readData(const int offset, CPacket& w_packet, time_point& w_origintime, Drop& w_drop);
-=======
     int readData(const int offset, CPacket& w_packet, time_point& w_origintime, DropRange& w_drop);
->>>>>>> ea8ea9f2
 
     /// Get the time of the last retransmission (if any) of the DATA packet.
     /// @param [in] offset offset from the last ACK point (backward sequence number difference)
