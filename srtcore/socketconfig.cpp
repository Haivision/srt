/*
 * SRT - Secure, Reliable, Transport
 * Copyright (c) 2018 Haivision Systems Inc.
 *
 * This Source Code Form is subject to the terms of the Mozilla Public
 * License, v. 2.0. If a copy of the MPL was not distributed with this
 * file, You can obtain one at http://mozilla.org/MPL/2.0/.
 *
 */

/*****************************************************************************
Copyright (c) 2001 - 2011, The Board of Trustees of the University of Illinois.
All rights reserved.

Redistribution and use in source and binary forms, with or without
modification, are permitted provided that the following conditions are
met:

* Redistributions of source code must retain the above
  copyright notice, this list of conditions and the
  following disclaimer.

* Redistributions in binary form must reproduce the
  above copyright notice, this list of conditions
  and the following disclaimer in the documentation
  and/or other materials provided with the distribution.

* Neither the name of the University of Illinois
  nor the names of its contributors may be used to
  endorse or promote products derived from this
  software without specific prior written permission.

THIS SOFTWARE IS PROVIDED BY THE COPYRIGHT HOLDERS AND CONTRIBUTORS "AS
IS" AND ANY EXPRESS OR IMPLIED WARRANTIES, INCLUDING, BUT NOT LIMITED TO,
THE IMPLIED WARRANTIES OF MERCHANTABILITY AND FITNESS FOR A PARTICULAR
PURPOSE ARE DISCLAIMED. IN NO EVENT SHALL THE COPYRIGHT OWNER OR
CONTRIBUTORS BE LIABLE FOR ANY DIRECT, INDIRECT, INCIDENTAL, SPECIAL,
EXEMPLARY, OR CONSEQUENTIAL DAMAGES (INCLUDING, BUT NOT LIMITED TO,
PROCUREMENT OF SUBSTITUTE GOODS OR SERVICES; LOSS OF USE, DATA, OR
PROFITS; OR BUSINESS INTERRUPTION) HOWEVER CAUSED AND ON ANY THEORY OF
LIABILITY, WHETHER IN CONTRACT, STRICT LIABILITY, OR TORT (INCLUDING
NEGLIGENCE OR OTHERWISE) ARISING IN ANY WAY OUT OF THE USE OF THIS
SOFTWARE, EVEN IF ADVISED OF THE POSSIBILITY OF SUCH DAMAGE.
*****************************************************************************/

/*****************************************************************************
written by
   Haivision Systems Inc.
*****************************************************************************/
#include <utility>

#include "srt.h"
#include "socketconfig.h"

namespace srt
{
int RcvBufferSizeOptionToValue(int val, int flightflag, int mss)
{
    // Mimimum recv buffer size is 32 packets
    const int mssin_size = mss - CPacket::UDP_HDR_SIZE;

    int bufsize;
    if (val > mssin_size * CSrtConfig::DEF_MIN_FLIGHT_PKT)
        bufsize = val / mssin_size;
    else
        bufsize = CSrtConfig::DEF_MIN_FLIGHT_PKT;

    // recv buffer MUST not be greater than FC size
    if (bufsize > flightflag)
        bufsize = flightflag;

    return bufsize;
}
}

using namespace srt;
extern const int32_t SRT_DEF_VERSION = SrtParseVersion(SRT_VERSION);

namespace {
typedef void setter_function(CSrtConfig& co, const void* optval, int optlen);

template<SRT_SOCKOPT name>
struct CSrtConfigSetter
{
    static setter_function set;
};

template<>
struct CSrtConfigSetter<SRTO_MSS>
{
    static void set(CSrtConfig& co, const void* optval, int optlen)
    {
        using namespace srt_logging;
        const int ival = cast_optval<int>(optval, optlen);
        const int handshake_size = CHandShake::m_iContentSize + (sizeof(uint32_t) * SRT_HS_E_SIZE);
        const int minval = int(CPacket::udpHeaderSize(AF_INET6) + CPacket::HDR_SIZE + handshake_size);
        if (ival < minval)
        {
            LOGC(kmlog.Error, log << "SRTO_MSS: minimum value allowed is " << minval << " = [IPv6][UDP][SRT] headers + minimum SRT handshake");
            throw CUDTException(MJ_NOTSUP, MN_INVAL, 0);
        }

        co.iMSS = ival;

        // Packet size cannot be greater than UDP buffer size
        if (co.iMSS > co.iUDPSndBufSize)
            co.iMSS = co.iUDPSndBufSize;
        if (co.iMSS > co.iUDPRcvBufSize)
            co.iMSS = co.iUDPRcvBufSize;
    }
};

template<>
struct CSrtConfigSetter<SRTO_FC>
{
    static void set(CSrtConfig& co, const void* optval, int optlen)
    {
        using namespace srt_logging;
        const int fc = cast_optval<int>(optval, optlen);
        if (fc < co.DEF_MIN_FLIGHT_PKT)
        {
            LOGC(kmlog.Error, log << "SRTO_FC: minimum allowed value is 32 (provided: " << fc << ")");
            throw CUDTException(MJ_NOTSUP, MN_INVAL);
        }

        co.iFlightFlagSize = fc;
    }
};

template<>
struct CSrtConfigSetter<SRTO_SNDBUF>
{
    static void set(CSrtConfig& co, const void* optval, int optlen)
    {
        int bs = cast_optval<int>(optval, optlen);
        if (bs <= 0)
            throw CUDTException(MJ_NOTSUP, MN_INVAL, 0);

        co.iSndBufSize = bs / co.bytesPerPkt();
    }
};

template<>
struct CSrtConfigSetter<SRTO_RCVBUF>
{
    static void set(CSrtConfig& co, const void* optval, int optlen)
    {
        const int val = cast_optval<int>(optval, optlen);
        if (val <= 0)
            throw CUDTException(MJ_NOTSUP, MN_INVAL, 0);

<<<<<<< HEAD
        // Mimimum recv buffer size is 32 packets
        const int mssin_size = co.bytesPerPkt();

        if (val > mssin_size * co.DEF_MIN_FLIGHT_PKT)
            co.iRcvBufSize = val / mssin_size;
        else
            co.iRcvBufSize = co.DEF_MIN_FLIGHT_PKT;

        // recv buffer MUST not be greater than FC size
        if (co.iRcvBufSize > co.iFlightFlagSize)
            co.iRcvBufSize = co.iFlightFlagSize;
=======
        co.iRcvBufSize = srt::RcvBufferSizeOptionToValue(val, co.iFlightFlagSize, co.iMSS);
>>>>>>> 26bcde80
    }
};

template<>
struct CSrtConfigSetter<SRTO_LINGER>
{
    static void set(CSrtConfig& co, const void* optval, int optlen)
    {
        co.Linger = cast_optval<linger>(optval, optlen);
    }
};

template<>
struct CSrtConfigSetter<SRTO_UDP_SNDBUF>
{
    static void set(CSrtConfig& co, const void* optval, int optlen)
    {
        co.iUDPSndBufSize = std::max(co.iMSS, cast_optval<int>(optval, optlen));
    }
};

template<>
struct CSrtConfigSetter<SRTO_UDP_RCVBUF>
{
    static void set(CSrtConfig& co, const void* optval, int optlen)
    {
        co.iUDPRcvBufSize = std::max(co.iMSS, cast_optval<int>(optval, optlen));
    }
};
template<>
struct CSrtConfigSetter<SRTO_RENDEZVOUS>
{
    static void set(CSrtConfig& co, const void* optval, int optlen)
    {
        co.bRendezvous = cast_optval<bool>(optval, optlen);
    }
};

template<>
struct CSrtConfigSetter<SRTO_SNDTIMEO>
{
    static void set(CSrtConfig& co, const void* optval, int optlen)
    {
        const int val = cast_optval<int>(optval, optlen);
        if (val < -1)
            throw CUDTException(MJ_NOTSUP, MN_INVAL, 0);

        co.iSndTimeOut = val;
    }
};

template<>
struct CSrtConfigSetter<SRTO_RCVTIMEO>
{
    static void set(CSrtConfig& co, const void* optval, int optlen)
    {
        const int val = cast_optval<int>(optval, optlen);
        if (val < -1)
            throw CUDTException(MJ_NOTSUP, MN_INVAL, 0);

        co.iRcvTimeOut = val;
    }
};

template<>
struct CSrtConfigSetter<SRTO_SNDSYN>
{
    static void set(CSrtConfig& co, const void* optval, int optlen)
    {
        co.bSynSending = cast_optval<bool>(optval, optlen);
    }
};
template<>
struct CSrtConfigSetter<SRTO_RCVSYN>
{
    static void set(CSrtConfig& co, const void* optval, int optlen)
    {
        co.bSynRecving = cast_optval<bool>(optval, optlen);
    }
};

template<>
struct CSrtConfigSetter<SRTO_REUSEADDR>
{
    static void set(CSrtConfig& co, const void* optval, int optlen)
    {
        co.bReuseAddr = cast_optval<bool>(optval, optlen);
    }
};

template<>
struct CSrtConfigSetter<SRTO_MAXBW>
{
    static void set(CSrtConfig& co, const void* optval, int optlen)
    {
        const int64_t val = cast_optval<int64_t>(optval, optlen);
        if (val < -1)
            throw CUDTException(MJ_NOTSUP, MN_INVAL, 0);

        co.llMaxBW = val;
    }
};

template<>
struct CSrtConfigSetter<SRTO_IPTTL>
{
    static void set(CSrtConfig& co, const void* optval, int optlen)
    {
        int val = cast_optval<int>(optval, optlen);
        if (!(val == -1) && !((val >= 1) && (val <= 255)))
            throw CUDTException(MJ_NOTSUP, MN_INVAL, 0);
        co.iIpTTL = cast_optval<int>(optval);
    }
};
template<>
struct CSrtConfigSetter<SRTO_IPTOS>
{
    static void set(CSrtConfig& co, const void* optval, int optlen)
    {
        co.iIpToS = cast_optval<int>(optval, optlen);
    }
};

template<>
struct CSrtConfigSetter<SRTO_BINDTODEVICE>
{
    static void set(CSrtConfig& co, const void* optval, int optlen)
    {
        using namespace srt_logging;
#ifdef SRT_ENABLE_BINDTODEVICE
        using namespace std;

        string val;
        if (optlen == -1)
            val = (const char *)optval;
        else
            val.assign((const char *)optval, optlen);
        if (val.size() >= IFNAMSIZ)
        {
            LOGC(kmlog.Error, log << "SRTO_BINDTODEVICE: device name too long (max: IFNAMSIZ=" << IFNAMSIZ << ")");
            throw CUDTException(MJ_NOTSUP, MN_INVAL, 0);
        }

        co.sBindToDevice = val;
#else
        (void)co; // prevent warning
        (void)optval;
        (void)optlen;
        LOGC(kmlog.Error, log << "SRTO_BINDTODEVICE is not supported on that platform");
        throw CUDTException(MJ_NOTSUP, MN_INVAL, 0);
#endif
    }
};

template<>
struct CSrtConfigSetter<SRTO_INPUTBW>
{
    static void set(CSrtConfig& co, const void* optval, int optlen)
    {
        const int64_t val = cast_optval<int64_t>(optval, optlen);
        if (val < 0)
            throw CUDTException(MJ_NOTSUP, MN_INVAL, 0);
        co.llInputBW = val;
    }
};
template<>
struct CSrtConfigSetter<SRTO_MININPUTBW>
{
    static void set(CSrtConfig& co, const void* optval, int optlen)
    {
        const int64_t val = cast_optval<int64_t>(optval, optlen);
        if (val < 0)
            throw CUDTException(MJ_NOTSUP, MN_INVAL, 0);
        co.llMinInputBW = val;
    }
};
template<>
struct CSrtConfigSetter<SRTO_OHEADBW>
{
    static void set(CSrtConfig& co, const void* optval, int optlen)
    {
        const int32_t val = cast_optval<int32_t>(optval, optlen);
        if (val < 5 || val > 100)
            throw CUDTException(MJ_NOTSUP, MN_INVAL, 0);
        co.iOverheadBW = val;
    }
};
template<>
struct CSrtConfigSetter<SRTO_SENDER>
{
    static void set(CSrtConfig& co, const void* optval, int optlen)
    {
        co.bDataSender = cast_optval<bool>(optval, optlen);
    }
};
template<>
struct CSrtConfigSetter<SRTO_TSBPDMODE>
{
    static void set(CSrtConfig& co, const void* optval, int optlen)
    {
        const bool val = cast_optval<bool>(optval, optlen);
#ifdef SRT_ENABLE_ENCRYPTION
        if (val == false && co.iCryptoMode == CSrtConfig::CIPHER_MODE_AES_GCM)
        {
            using namespace srt_logging;
            LOGC(aclog.Error, log << "Can't disable TSBPD as long as AES GCM is enabled.");
            throw CUDTException(MJ_NOTSUP, MN_INVAL, 0);
        }
#endif

        co.bTSBPD = val;
    }
};
template<>
struct CSrtConfigSetter<SRTO_LATENCY>
{
    static void set(CSrtConfig& co, const void* optval, int optlen)
    {
        const int val = cast_optval<int>(optval, optlen);
        if (val < 0)
            throw CUDTException(MJ_NOTSUP, MN_INVAL, 0);

        co.iRcvLatency  = val;
        co.iPeerLatency = val;
    }
};
template<>
struct CSrtConfigSetter<SRTO_RCVLATENCY>
{
    static void set(CSrtConfig& co, const void* optval, int optlen)
    {
        const int val = cast_optval<int>(optval, optlen);
        if (val < 0)
            throw CUDTException(MJ_NOTSUP, MN_INVAL, 0);

        co.iRcvLatency = val;
    }
};
template<>
struct CSrtConfigSetter<SRTO_PEERLATENCY>
{
    static void set(CSrtConfig& co, const void* optval, int optlen)
    {
        const int val = cast_optval<int>(optval, optlen);
        if (val < 0)
            throw CUDTException(MJ_NOTSUP, MN_INVAL, 0);

        co.iPeerLatency = val;
    }
};
template<>
struct CSrtConfigSetter<SRTO_TLPKTDROP>
{
    static void set(CSrtConfig& co, const void* optval, int optlen)
    {
        co.bTLPktDrop = cast_optval<bool>(optval, optlen);
    }
};
template<>
struct CSrtConfigSetter<SRTO_SNDDROPDELAY>
{
    static void set(CSrtConfig& co, const void* optval, int optlen)
    {
        const int val = cast_optval<int>(optval, optlen);
        if (val < -1)
            throw CUDTException(MJ_NOTSUP, MN_INVAL, 0);

        co.iSndDropDelay = val;
    }
};
template<>
struct CSrtConfigSetter<SRTO_PASSPHRASE>
{
    static void set(CSrtConfig& co, const void* optval, int optlen)
    {
        using namespace srt_logging;
#ifdef SRT_ENABLE_ENCRYPTION
        // Password must be 10-80 characters.
        // Or it can be empty to clear the password.
        if ((optlen != 0) && (optlen < 10 || optlen > HAICRYPT_SECRET_MAX_SZ))
            throw CUDTException(MJ_NOTSUP, MN_INVAL, 0);

        memset(&co.CryptoSecret, 0, sizeof(co.CryptoSecret));
        co.CryptoSecret.typ = HAICRYPT_SECTYP_PASSPHRASE;
        co.CryptoSecret.len = (optlen <= (int)sizeof(co.CryptoSecret.str) ? optlen : (int)sizeof(co.CryptoSecret.str));
        memcpy((co.CryptoSecret.str), optval, co.CryptoSecret.len);
#else
        (void)co; // prevent warning
        (void)optval;
        if (optlen == 0)
            return; // Allow to set empty passphrase if no encryption supported.

        LOGC(aclog.Error, log << "SRTO_PASSPHRASE: encryption not enabled at compile time");
        throw CUDTException(MJ_NOTSUP, MN_INVAL, 0);
#endif
    }
};
template<>
struct CSrtConfigSetter<SRTO_PBKEYLEN>
{
    static void set(CSrtConfig& co, const void* optval, int optlen)
    {
        using namespace srt_logging;
#ifdef SRT_ENABLE_ENCRYPTION
        const int v    = cast_optval<int>(optval, optlen);
        int const allowed[4] = {
            0,  // Default value, if this results for initiator, defaults to 16. See below.
            16, // AES-128
            24, // AES-192
            32  // AES-256
        };
        const int *const allowed_end = allowed + 4;
        if (std::find(allowed, allowed_end, v) == allowed_end)
        {
            LOGC(aclog.Error,
                    log << "Invalid value for option SRTO_PBKEYLEN: " << v << "; allowed are: 0, 16, 24, 32");
            throw CUDTException(MJ_NOTSUP, MN_INVAL, 0);
        }

        // Note: This works a little different in HSv4 and HSv5.

        // HSv4:
        // The party that is set SRTO_SENDER will send KMREQ, and it will
        // use default value 16, if SRTO_PBKEYLEN is the default value 0.
        // The responder that receives KMRSP has nothing to say about
        // PBKEYLEN anyway and it will take the length of the key from
        // the initiator (sender) as a good deal.
        //
        // HSv5:
        // The initiator (independently on the sender) will send KMREQ,
        // and as it should be the sender to decide about the PBKEYLEN.
        // Your application should do the following then:
        // 1. The sender should set PBKEYLEN to the required value.
        // 2. If the sender is initiator, it will create the key using
        //    its preset PBKEYLEN (or default 16, if not set) and the
        //    receiver-responder will take it as a good deal.
        // 3. Leave the PBKEYLEN value on the receiver as default 0.
        // 4. If sender is responder, it should then advertise the PBKEYLEN
        //    value in the initial handshake messages (URQ_INDUCTION if
        //    listener, and both URQ_WAVEAHAND and URQ_CONCLUSION in case
        //    of rendezvous, as it is the matter of luck who of them will
        //    eventually become the initiator). This way the receiver
        //    being an initiator will set iSndCryptoKeyLen before setting
        //    up KMREQ for sending to the sender-responder.
        //
        // Note that in HSv5 if both sides set PBKEYLEN, the responder
        // wins, unless the initiator is a sender (the effective PBKEYLEN
        // will be the one advertised by the responder). If none sets,
        // PBKEYLEN will default to 16.

        co.iSndCryptoKeyLen = v;
#else
        (void)co; // prevent warning
        (void)optval;
        (void)optlen;
        LOGC(aclog.Error, log << "SRTO_PBKEYLEN: encryption not enabled at compile time");
        throw CUDTException(MJ_NOTSUP, MN_INVAL, 0);
#endif
    }
};

template<>
struct CSrtConfigSetter<SRTO_NAKREPORT>
{
    static void set(CSrtConfig& co, const void* optval, int optlen)
    {
        co.bRcvNakReport = cast_optval<bool>(optval, optlen);
    }
};

template<>
struct CSrtConfigSetter<SRTO_CONNTIMEO>
{
    static void set(CSrtConfig& co, const void* optval, int optlen)
    {
        const int val = cast_optval<int>(optval, optlen);
        if (val < 0)
            throw CUDTException(MJ_NOTSUP, MN_INVAL, 0);

        using namespace srt::sync;
        co.tdConnTimeOut = milliseconds_from(val);
    }
};

template<>
struct CSrtConfigSetter<SRTO_DRIFTTRACER>
{
    static void set(CSrtConfig& co, const void* optval, int optlen)
    {
        co.bDriftTracer = cast_optval<bool>(optval, optlen);
    }
};

template<>
struct CSrtConfigSetter<SRTO_LOSSMAXTTL>
{
    static void set(CSrtConfig& co, const void* optval, int optlen)
    {
        co.iMaxReorderTolerance = cast_optval<int>(optval, optlen);
    }
};

template<>
struct CSrtConfigSetter<SRTO_VERSION>
{
    static void set(CSrtConfig& co, const void* optval, int optlen)
    {
        co.uSrtVersion = cast_optval<uint32_t>(optval, optlen);
    }
};

template<>
struct CSrtConfigSetter<SRTO_MINVERSION>
{
    static void set(CSrtConfig& co, const void* optval, int optlen)
    {
        co.uMinimumPeerSrtVersion = cast_optval<uint32_t>(optval, optlen);
    }
};

template<>
struct CSrtConfigSetter<SRTO_STREAMID>
{
    static void set(CSrtConfig& co, const void* optval, int optlen)
    {
        if (size_t(optlen) > CSrtConfig::MAX_SID_LENGTH)
            throw CUDTException(MJ_NOTSUP, MN_INVAL, 0);

        co.sStreamName.set((const char*)optval, optlen);
    }
};

template<>
struct CSrtConfigSetter<SRTO_CONGESTION>
{
    static void set(CSrtConfig& co, const void* optval, int optlen)
    {
        std::string val;
        if (optlen == -1)
            val = (const char*)optval;
        else
            val.assign((const char*)optval, optlen);

        // Translate alias
        if (val == "vod")
            val = "file";

        bool res = SrtCongestion::exists(val);
        if (!res)
            throw CUDTException(MJ_NOTSUP, MN_INVAL, 0);

        co.sCongestion.set(val);
    }
};

template<>
struct CSrtConfigSetter<SRTO_MESSAGEAPI>
{
    static void set(CSrtConfig& co, const void* optval, int optlen)
    {
        co.bMessageAPI = cast_optval<bool>(optval, optlen);
    }
};

template<>
struct CSrtConfigSetter<SRTO_PAYLOADSIZE>
{
    static void set(CSrtConfig& co, const void* optval, int optlen)
    {
        using namespace srt_logging;
        const int val = cast_optval<int>(optval, optlen);
        if (val < 0)
        {
            throw CUDTException(MJ_NOTSUP, MN_INVAL, 0);
        }

        // We don't know at this point, how bit the payloadsize can be set,
        // so we limit it to the biggest value of the two.
        // When this payloadsize would be then too big to be used with given MSS and IPv6,
        // this problem should be reported appropriately from srt_connect and srt_bind calls.
        if (val > SRT_MAX_PLSIZE_AF_INET)
        {
            LOGC(aclog.Error, log << "SRTO_PAYLOADSIZE: value exceeds " << SRT_MAX_PLSIZE_AF_INET << ", maximum payload per MTU.");
            throw CUDTException(MJ_NOTSUP, MN_INVAL, 0);
        }

        std::string errorlog;
        if (!co.payloadSizeFits(size_t(val), AF_INET, (errorlog)))
        {
            LOGP(aclog.Error, errorlog);
            throw CUDTException(MJ_NOTSUP, MN_INVAL, 0);
        }

        co.zExpPayloadSize = val;
    }
};

template<>
struct CSrtConfigSetter<SRTO_TRANSTYPE>
{
    static void set(CSrtConfig& co, const void* optval, int optlen)
    {
        // XXX Note that here the configuration for SRTT_LIVE
        // is the same as DEFAULT VALUES for these fields set
        // in CUDT::CUDT.
        switch (cast_optval<SRT_TRANSTYPE>(optval, optlen))
        {
        case SRTT_LIVE:
            // Default live options:
            // - tsbpd: on
            // - latency: 120ms
            // - linger: off
            // - congctl: live
            // - extraction method: message (reading call extracts one message)
            co.bTSBPD          = true;
            co.iRcvLatency     = SRT_LIVE_DEF_LATENCY_MS;
            co.iPeerLatency    = 0;
            co.bTLPktDrop      = true;
            co.iSndDropDelay   = 0;
            co.bMessageAPI     = true;
            co.bRcvNakReport   = true;
            co.iRetransmitAlgo = 1;
            co.zExpPayloadSize = SRT_LIVE_DEF_PLSIZE;
            co.Linger.l_onoff  = 0;
            co.Linger.l_linger = 0;
            co.sCongestion.set("live", 4);
            break;

        case SRTT_FILE:
            // File transfer mode:
            // - tsbpd: off
            // - latency: 0
            // - linger: on
            // - congctl: file (original UDT congestion control)
            // - extraction method: stream (reading call extracts as many bytes as available and fits in buffer)
            co.bTSBPD          = false;
            co.iRcvLatency     = 0;
            co.iPeerLatency    = 0;
            co.bTLPktDrop      = false;
            co.iSndDropDelay   = -1;
            co.bMessageAPI     = false;
            co.bRcvNakReport   = false;
            co.iRetransmitAlgo = 0;
            co.zExpPayloadSize = 0; // use maximum
            co.Linger.l_onoff  = 1;
            co.Linger.l_linger = CSrtConfig::DEF_LINGER_S;
            co.sCongestion.set("file", 4);
            break;

        default:
            throw CUDTException(MJ_NOTSUP, MN_INVAL, 0);
        }
    }
};

#if ENABLE_BONDING
template<>
struct CSrtConfigSetter<SRTO_GROUPCONNECT>
{
    static void set(CSrtConfig& co, const void* optval, int optlen)
    {
        co.iGroupConnect = cast_optval<int>(optval, optlen);
    }
};
#endif

template<>
struct CSrtConfigSetter<SRTO_KMREFRESHRATE>
{
    static void set(CSrtConfig& co, const void* optval, int optlen)
    {
        using namespace srt_logging;

        const int val = cast_optval<int>(optval, optlen);
        if (val < 0)
        {
            LOGC(aclog.Error,
                 log << "SRTO_KMREFRESHRATE=" << val << " can't be negative");
            throw CUDTException(MJ_NOTSUP, MN_INVAL, 0);
        }

        // Changing the KMREFRESHRATE sets KMPREANNOUNCE to the maximum allowed value
        co.uKmRefreshRatePkt = (unsigned) val;

        if (co.uKmPreAnnouncePkt == 0 && co.uKmRefreshRatePkt == 0)
            return; // Both values are default

        const unsigned km_preanno = co.uKmPreAnnouncePkt == 0 ? HAICRYPT_DEF_KM_PRE_ANNOUNCE : co.uKmPreAnnouncePkt;
        const unsigned km_refresh = co.uKmRefreshRatePkt == 0 ? HAICRYPT_DEF_KM_REFRESH_RATE : co.uKmRefreshRatePkt;

        if (co.uKmPreAnnouncePkt == 0 || km_preanno > (km_refresh - 1) / 2)
        {
            co.uKmPreAnnouncePkt = (km_refresh - 1) / 2;
            LOGC(aclog.Warn,
                 log << "SRTO_KMREFRESHRATE=0x" << std::hex << km_refresh << ": setting SRTO_KMPREANNOUNCE=0x"
                     << std::hex << co.uKmPreAnnouncePkt);
        }
    }
};

template<>
struct CSrtConfigSetter<SRTO_KMPREANNOUNCE>
{
    static void set(CSrtConfig& co, const void* optval, int optlen)
    {
        using namespace srt_logging;

        const int val = cast_optval<int>(optval, optlen);
        if (val < 0)
        {
            LOGC(aclog.Error,
                 log << "SRTO_KMPREANNOUNCE=" << val << " can't be negative");
            throw CUDTException(MJ_NOTSUP, MN_INVAL, 0);
        }

        const unsigned km_preanno = val == 0 ? HAICRYPT_DEF_KM_PRE_ANNOUNCE : val;
        const unsigned kmref = co.uKmRefreshRatePkt == 0 ? HAICRYPT_DEF_KM_REFRESH_RATE : co.uKmRefreshRatePkt;
        if (km_preanno > (kmref - 1) / 2)
        {
            LOGC(aclog.Error,
                 log << "SRTO_KMPREANNOUNCE=0x" << std::hex << km_preanno << " exceeds KmRefresh/2, 0x" << ((kmref - 1) / 2)
                     << " - OPTION REJECTED.");
            throw CUDTException(MJ_NOTSUP, MN_INVAL, 0);
        }

        co.uKmPreAnnouncePkt = val;
    }
};

template<>
struct CSrtConfigSetter<SRTO_ENFORCEDENCRYPTION>
{
    static void set(CSrtConfig& co, const void* optval, int optlen)
    {
        co.bEnforcedEnc = cast_optval<bool>(optval, optlen);
    }
};

template<>
struct CSrtConfigSetter<SRTO_PEERIDLETIMEO>
{
    static void set(CSrtConfig& co, const void* optval, int optlen)
    {
        const int val = cast_optval<int>(optval, optlen);
        if (val < 0)
            throw CUDTException(MJ_NOTSUP, MN_INVAL, 0);

        co.iPeerIdleTimeout_ms = val;
    }
};

template<>
struct CSrtConfigSetter<SRTO_IPV6ONLY>
{
    static void set(CSrtConfig& co, const void* optval, int optlen)
    {
        co.iIpV6Only = cast_optval<int>(optval, optlen);
    }
};

template<>
struct CSrtConfigSetter<SRTO_PACKETFILTER>
{
    static void set(CSrtConfig& co, const void* optval, int optlen)
    {
        using namespace srt_logging;
        std::string arg((const char*)optval, optlen);
        // Parse the configuration string prematurely
        SrtFilterConfig fc;
        PacketFilter::Factory* fax = 0;
        if (!ParseFilterConfig(arg, (fc), (&fax)))
        {
            LOGC(aclog.Error,
                 log << "SRTO_PACKETFILTER: Incorrect syntax. Use: FILTERTYPE[,KEY:VALUE...]. "
                        "FILTERTYPE ("
                     << fc.type << ") must be installed (or builtin)");
            throw CUDTException(MJ_NOTSUP, MN_INVAL, 0);
        }
        std::string error;
        if (!fax->verifyConfig(fc, (error)))
        {
            LOGC(aclog.Error, log << "SRTO_PACKETFILTER: Incorrect config: " << error);
            throw CUDTException(MJ_NOTSUP, MN_INVAL, 0);
        }

        size_t efc_max_payload_size = SRT_MAX_PLSIZE_AF_INET - fc.extra_size;
        if (co.zExpPayloadSize > efc_max_payload_size)
        {
            LOGC(aclog.Warn,
                 log << "Due to filter-required extra " << fc.extra_size << " bytes, SRTO_PAYLOADSIZE fixed to "
                     << efc_max_payload_size << " bytes");
            co.zExpPayloadSize = efc_max_payload_size;
        }

        co.sPacketFilterConfig.set(arg);
    }
};

#if ENABLE_BONDING
template<>
struct CSrtConfigSetter<SRTO_GROUPMINSTABLETIMEO>
{
    static void set(CSrtConfig& co, const void* optval, int optlen)
    {
        using namespace srt_logging;
        // This option is meaningless for the socket itself.
        // It's set here just for the sake of setting it on a listener
        // socket so that it is then applied on the group when a
        // group connection is configured.
        const int val_ms = cast_optval<int>(optval, optlen);
        const int min_timeo_ms = (int) CSrtConfig::COMM_DEF_MIN_STABILITY_TIMEOUT_MS;

        if (val_ms < min_timeo_ms)
        {
            LOGC(qmlog.Error,
                log << "group option: SRTO_GROUPMINSTABLETIMEO min allowed value is "
                    << min_timeo_ms << " ms.");
            throw CUDTException(MJ_NOTSUP, MN_INVAL, 0);
        }

        const int idletmo_ms = co.iPeerIdleTimeout_ms;

        if (val_ms > idletmo_ms)
        {
            LOGC(aclog.Error, log << "group option: SRTO_GROUPMINSTABLETIMEO(" << val_ms
                                  << ") exceeds SRTO_PEERIDLETIMEO(" << idletmo_ms << ")");
            throw CUDTException(MJ_NOTSUP, MN_INVAL, 0);
        }

        co.uMinStabilityTimeout_ms = val_ms;
        LOGC(smlog.Error, log << "SRTO_GROUPMINSTABLETIMEO set " << val_ms);
    }
};
#endif

template<>
struct CSrtConfigSetter<SRTO_RETRANSMITALGO>
{
    static void set(CSrtConfig& co, const void* optval, int optlen)
    {
        const int val = cast_optval<int>(optval, optlen);
        if (val < 0 || val > 1)
            throw CUDTException(MJ_NOTSUP, MN_INVAL, 0);

        co.iRetransmitAlgo = val;
    }
};

#ifdef ENABLE_AEAD_API_PREVIEW
template<>
struct CSrtConfigSetter<SRTO_CRYPTOMODE>
{
    static void set(CSrtConfig& co, const void* optval, int optlen)
    {
        using namespace srt_logging;
        const int val = cast_optval<int>(optval, optlen);
#ifdef SRT_ENABLE_ENCRYPTION
        if (val < CSrtConfig::CIPHER_MODE_AUTO || val > CSrtConfig::CIPHER_MODE_AES_GCM)
            throw CUDTException(MJ_NOTSUP, MN_INVAL, 0);

        if (val == CSrtConfig::CIPHER_MODE_AES_GCM && !HaiCrypt_IsAESGCM_Supported())
        {
            LOGC(aclog.Error, log << "AES GCM is not supported by the crypto provider.");
            throw CUDTException(MJ_NOTSUP, MN_INVAL, 0);
        }

        if (val == CSrtConfig::CIPHER_MODE_AES_GCM && !co.bTSBPD)
        {
            LOGC(aclog.Error, log << "Enable TSBPD to use AES GCM.");
            throw CUDTException(MJ_NOTSUP, MN_INVAL, 0);
        }

        co.iCryptoMode = val;
#else
        LOGC(aclog.Error, log << "SRT was built without crypto module.");
        throw CUDTException(MJ_NOTSUP, MN_INVAL, 0);
#endif

    }
};
#endif

int dispatchSet(SRT_SOCKOPT optName, CSrtConfig& co, const void* optval, int optlen)
{
    switch (optName)
    {
#define DISPATCH(optname) case optname: CSrtConfigSetter<optname>::set(co, optval, optlen); return 0;

        DISPATCH(SRTO_MSS);
        DISPATCH(SRTO_FC);
        DISPATCH(SRTO_SNDBUF);
        DISPATCH(SRTO_RCVBUF);
        DISPATCH(SRTO_LINGER);
        DISPATCH(SRTO_UDP_SNDBUF);
        DISPATCH(SRTO_UDP_RCVBUF);
        DISPATCH(SRTO_RENDEZVOUS);
        DISPATCH(SRTO_SNDTIMEO);
        DISPATCH(SRTO_RCVTIMEO);
        DISPATCH(SRTO_SNDSYN);
        DISPATCH(SRTO_RCVSYN);
        DISPATCH(SRTO_REUSEADDR);
        DISPATCH(SRTO_MAXBW);
        DISPATCH(SRTO_IPTTL);
        DISPATCH(SRTO_IPTOS);
        DISPATCH(SRTO_BINDTODEVICE);
        DISPATCH(SRTO_INPUTBW);
        DISPATCH(SRTO_MININPUTBW);
        DISPATCH(SRTO_OHEADBW);
        DISPATCH(SRTO_SENDER);
        DISPATCH(SRTO_TSBPDMODE);
        DISPATCH(SRTO_LATENCY);
        DISPATCH(SRTO_RCVLATENCY);
        DISPATCH(SRTO_PEERLATENCY);
        DISPATCH(SRTO_TLPKTDROP);
        DISPATCH(SRTO_SNDDROPDELAY);
        DISPATCH(SRTO_PASSPHRASE);
        DISPATCH(SRTO_PBKEYLEN);
        DISPATCH(SRTO_NAKREPORT);
        DISPATCH(SRTO_CONNTIMEO);
        DISPATCH(SRTO_DRIFTTRACER);
        DISPATCH(SRTO_LOSSMAXTTL);
        DISPATCH(SRTO_VERSION);
        DISPATCH(SRTO_MINVERSION);
        DISPATCH(SRTO_STREAMID);
        DISPATCH(SRTO_CONGESTION);
        DISPATCH(SRTO_MESSAGEAPI);
        DISPATCH(SRTO_PAYLOADSIZE);
        DISPATCH(SRTO_TRANSTYPE);
#if ENABLE_BONDING
        DISPATCH(SRTO_GROUPCONNECT);
        DISPATCH(SRTO_GROUPMINSTABLETIMEO);
#endif
        DISPATCH(SRTO_KMREFRESHRATE);
        DISPATCH(SRTO_KMPREANNOUNCE);
        DISPATCH(SRTO_ENFORCEDENCRYPTION);
        DISPATCH(SRTO_PEERIDLETIMEO);
        DISPATCH(SRTO_IPV6ONLY);
        DISPATCH(SRTO_PACKETFILTER);
        DISPATCH(SRTO_RETRANSMITALGO);
#ifdef ENABLE_AEAD_API_PREVIEW
        DISPATCH(SRTO_CRYPTOMODE);
#endif

#undef DISPATCH
    default:
        return -1;
    }
}

} // anonymous namespace

int CSrtConfig::set(SRT_SOCKOPT optName, const void* optval, int optlen)
{
    return dispatchSet(optName, *this, optval, optlen);
}

bool CSrtConfig::payloadSizeFits(size_t val, int ip_family, std::string& w_errmsg) ATR_NOTHROW
{
    if (!this->sPacketFilterConfig.empty())
    {
        // This means that the filter might have been installed before,
        // and the fix to the maximum payload size was already applied.
        // This needs to be checked now.
        SrtFilterConfig fc;
        if (!this->sPacketFilterConfig.empty() && !ParseFilterConfig(this->sPacketFilterConfig.str(), (fc)))
        {
            // Break silently. This should not happen
            w_errmsg = "SRTO_PAYLOADSIZE: IPE: failing filter configuration installed";
            return false;
        }

        const size_t efc_max_payload_size = CPacket::srtPayloadSize(ip_family) - fc.extra_size;
        if (size_t(val) > efc_max_payload_size)
        {
            std::ostringstream log;
            log << "SRTO_PAYLOADSIZE: value exceeds " << CPacket::srtPayloadSize(ip_family) << " bytes decreased by " << fc.extra_size
                << " required for packet filter header";
            w_errmsg = log.str();
            return false;
        }
    }

    // Not checking AUTO to allow defaul 1456 bytes.
    if ((this->iCryptoMode == CSrtConfig::CIPHER_MODE_AES_GCM)
            && (val > (CPacket::srtPayloadSize(ip_family) - HAICRYPT_AUTHTAG_MAX)))
    {
        std::ostringstream log;
        log << "SRTO_PAYLOADSIZE: value exceeds " << CPacket::srtPayloadSize(ip_family)
            << " bytes decreased by " << HAICRYPT_AUTHTAG_MAX
            << " required for AES-GCM.";
        w_errmsg = log.str();
        return false;
    }

    return true;
}

#if ENABLE_BONDING
bool SRT_SocketOptionObject::add(SRT_SOCKOPT optname, const void* optval, size_t optlen)
{
    // Check first if this option is allowed to be set
    // as on a member socket.

    switch (optname)
    {
    case SRTO_BINDTODEVICE:
    case SRTO_CONNTIMEO:
    case SRTO_DRIFTTRACER:
        //SRTO_FC - not allowed to be different among group members
    case SRTO_GROUPMINSTABLETIMEO:
        //SRTO_INPUTBW - per transmission setting
    case SRTO_IPTOS:
    case SRTO_IPTTL:
    case SRTO_KMREFRESHRATE:
    case SRTO_KMPREANNOUNCE:
        //SRTO_LATENCY - per transmission setting
        //SRTO_LINGER - not for managed sockets
    case SRTO_LOSSMAXTTL:
        //SRTO_MAXBW - per transmission setting
        //SRTO_MESSAGEAPI - groups are live mode only
        //SRTO_MINVERSION - per group connection setting
    case SRTO_NAKREPORT:
        //SRTO_OHEADBW - per transmission setting
        //SRTO_PACKETFILTER - per transmission setting
        //SRTO_PASSPHRASE - per group connection setting
        //SRTO_PASSPHRASE - per transmission setting
        //SRTO_PBKEYLEN - per group connection setting
    case SRTO_PEERIDLETIMEO:
    case SRTO_RCVBUF:
        //SRTO_RCVSYN - must be always false in groups
        //SRTO_RCVTIMEO - must be always -1 in groups
    case SRTO_SNDBUF:
    case SRTO_SNDDROPDELAY:
        //SRTO_TLPKTDROP - per transmission setting
        //SRTO_TSBPDMODE - per transmission setting
    case SRTO_UDP_RCVBUF:
    case SRTO_UDP_SNDBUF:
        break;

    default:
        // Other options are not allowed
        return false;
    }

    // Header size will get the size likely aligned, but it won't
    // hurt if the memory size will be up to 4 bytes more than
    // needed - and it's better to not risk that alighment rules
    // will make these calculations result in less space than needed.
    const size_t headersize = sizeof(SingleOption);
    const size_t payload = std::min(sizeof(uint32_t), optlen);
    unsigned char* mem = new unsigned char[headersize + payload];
    SingleOption* option = reinterpret_cast<SingleOption*>(mem);
    option->option = optname;
    option->length = (uint16_t) optlen;
    memcpy(option->storage, optval, optlen);

    options.push_back(option);

    return true;
}
#endif<|MERGE_RESOLUTION|>--- conflicted
+++ resolved
@@ -54,10 +54,10 @@
 
 namespace srt
 {
-int RcvBufferSizeOptionToValue(int val, int flightflag, int mss)
+int RcvBufferSizeOptionToValue(int val, int flightflag, int mss, int hdr_size)
 {
     // Mimimum recv buffer size is 32 packets
-    const int mssin_size = mss - CPacket::UDP_HDR_SIZE;
+    const int mssin_size = mss - hdr_size;
 
     int bufsize;
     if (val > mssin_size * CSrtConfig::DEF_MIN_FLIGHT_PKT)
@@ -149,21 +149,7 @@
         if (val <= 0)
             throw CUDTException(MJ_NOTSUP, MN_INVAL, 0);
 
-<<<<<<< HEAD
-        // Mimimum recv buffer size is 32 packets
-        const int mssin_size = co.bytesPerPkt();
-
-        if (val > mssin_size * co.DEF_MIN_FLIGHT_PKT)
-            co.iRcvBufSize = val / mssin_size;
-        else
-            co.iRcvBufSize = co.DEF_MIN_FLIGHT_PKT;
-
-        // recv buffer MUST not be greater than FC size
-        if (co.iRcvBufSize > co.iFlightFlagSize)
-            co.iRcvBufSize = co.iFlightFlagSize;
-=======
-        co.iRcvBufSize = srt::RcvBufferSizeOptionToValue(val, co.iFlightFlagSize, co.iMSS);
->>>>>>> 26bcde80
+        co.iRcvBufSize = srt::RcvBufferSizeOptionToValue(val, co.iFlightFlagSize, co.iMSS, co.bytesPerPkt());
     }
 };
 
