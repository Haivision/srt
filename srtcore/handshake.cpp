/*
 * SRT - Secure, Reliable, Transport
 * Copyright (c) 2018 Haivision Systems Inc.
 * 
 * This Source Code Form is subject to the terms of the Mozilla Public
 * License, v. 2.0. If a copy of the MPL was not distributed with this
 * file, You can obtain one at http://mozilla.org/MPL/2.0/.
 * 
 */

/*****************************************************************************
Copyright (c) 2001 - 2011, The Board of Trustees of the University of Illinois.
All rights reserved.

Redistribution and use in source and binary forms, with or without
modification, are permitted provided that the following conditions are
met:

* Redistributions of source code must retain the above
  copyright notice, this list of conditions and the
  following disclaimer.

* Redistributions in binary form must reproduce the
  above copyright notice, this list of conditions
  and the following disclaimer in the documentation
  and/or other materials provided with the distribution.

* Neither the name of the University of Illinois
  nor the names of its contributors may be used to
  endorse or promote products derived from this
  software without specific prior written permission.

THIS SOFTWARE IS PROVIDED BY THE COPYRIGHT HOLDERS AND CONTRIBUTORS "AS
IS" AND ANY EXPRESS OR IMPLIED WARRANTIES, INCLUDING, BUT NOT LIMITED TO,
THE IMPLIED WARRANTIES OF MERCHANTABILITY AND FITNESS FOR A PARTICULAR
PURPOSE ARE DISCLAIMED. IN NO EVENT SHALL THE COPYRIGHT OWNER OR
CONTRIBUTORS BE LIABLE FOR ANY DIRECT, INDIRECT, INCIDENTAL, SPECIAL,
EXEMPLARY, OR CONSEQUENTIAL DAMAGES (INCLUDING, BUT NOT LIMITED TO,
PROCUREMENT OF SUBSTITUTE GOODS OR SERVICES; LOSS OF USE, DATA, OR
PROFITS; OR BUSINESS INTERRUPTION) HOWEVER CAUSED AND ON ANY THEORY OF
LIABILITY, WHETHER IN CONTRACT, STRICT LIABILITY, OR TORT (INCLUDING
NEGLIGENCE OR OTHERWISE) ARISING IN ANY WAY OUT OF THE USE OF THIS
SOFTWARE, EVEN IF ADVISED OF THE POSSIBILITY OF SUCH DAMAGE.
*****************************************************************************/

#include "platform_sys.h"

#include <cstring>
#include <string>
#include <sstream>
#include <iterator>
#include <algorithm>

#include "udt.h"
#include "core.h"
#include "handshake.h"
#include "utilities.h"

using namespace std;


CHandShake::CHandShake():
m_iVersion(0),
m_iType(0), // Universal: UDT_UNDEFINED or no flags
m_iISN(0),
m_iMSS(0),
m_iFlightFlagSize(0),
m_iReqType(URQ_WAVEAHAND),
m_iID(0),
m_iCookie(0),
m_extension(false)
{
   for (int i = 0; i < 4; ++ i)
      m_piPeerIP[i] = 0;
}

int CHandShake::store_to(char* buf, size_t& w_size)
{
   if (w_size < m_iContentSize)
      return -1;

   int32_t* p = reinterpret_cast<int32_t*>(buf);
   *p++ = m_iVersion;
   *p++ = m_iType;
   *p++ = m_iISN;
   *p++ = m_iMSS;
   *p++ = m_iFlightFlagSize;
   *p++ = int32_t(m_iReqType);
   *p++ = m_iID;
   *p++ = m_iCookie;
   for (int i = 0; i < 4; ++ i)
      *p++ = m_piPeerIP[i];

   w_size = m_iContentSize;

   return 0;
}

int CHandShake::load_from(const char* buf, size_t size)
{
   if (size < m_iContentSize)
      return -1;

   const int32_t* p = reinterpret_cast<const int32_t*>(buf);

   m_iVersion = *p++;
   m_iType = *p++;
   m_iISN = *p++;
   m_iMSS = *p++;
   m_iFlightFlagSize = *p++;
   m_iReqType = UDTRequestType(*p++);
   m_iID = *p++;
   m_iCookie = *p++;
   for (int i = 0; i < 4; ++ i)
      m_piPeerIP[i] = *p++;

   return 0;
}

#ifdef ENABLE_LOGGING

const char* srt_rejectreason_name [] = {
    "UNKNOWN",
    "SYSTEM",
    "PEER",
    "RESOURCE",
    "ROGUE",
    "BACKLOG",
    "IPE",
    "CLOSE",
    "VERSION",
    "RDVCOOKIE",
    "BADSECRET",
    "UNSECURE",
    "MESSAGEAPI",
    "CONGESTION",
    "FILTER",
};

std::string RequestTypeStr(UDTRequestType rq)
{
    if (rq >= URQ_FAILURE_TYPES)
    {
        SRT_REJECT_REASON rej = RejectReasonForURQ(rq);
        int id = rej;
        return std::string("ERROR:") + srt_rejectreason_name[id];
    }

    switch ( rq )
    {
    case URQ_INDUCTION: return "induction";
    case URQ_WAVEAHAND: return "waveahand";
    case URQ_CONCLUSION: return "conclusion";
    case URQ_AGREEMENT: return "agreement";

    default: return "INVALID";
    }
}

string CHandShake::RdvStateStr(CHandShake::RendezvousState s)
{
    switch (s)
    {
    case RDV_WAVING: return "waving";
    case RDV_ATTENTION: return "attention";
    case RDV_FINE: return "fine";
    case RDV_INITIATED: return "initiated";
    case RDV_CONNECTED: return "connected";
    default: ;
    }

    return "invalid";
}
#endif

string CHandShake::show()
{
    ostringstream so;

    so << "version=" << m_iVersion << " type=0x" << hex << m_iType << dec
        << " ISN=" << m_iISN << " MSS=" << m_iMSS << " FLW=" << m_iFlightFlagSize
        << " reqtype=" << RequestTypeStr(m_iReqType) << " srcID=" << m_iID
        << " cookie=" << hex << m_iCookie << dec
        << " srcIP=";

    const unsigned char* p  = (const unsigned char*)m_piPeerIP;
    const unsigned char* pe = p + 4 * (sizeof(uint32_t));

    copy(p, pe, ostream_iterator<unsigned>(so, "."));

    // XXX HS version symbols should be probably declared inside
    // CHandShake, not CUDT.
    if ( m_iVersion > CUDT::HS_VERSION_UDT4 )
    {
<<<<<<< HEAD
        int flags = SrtHSRequest::SRT_HSTYPE_HSFLAGS::unwrap(m_iType);
=======
        const int flags = SrtHSRequest::SRT_HSTYPE_HSFLAGS::unwrap(m_iType);
>>>>>>> 4f411304
        so << "FLAGS: ";
        if (flags == SrtHSRequest::SRT_MAGIC_CODE)
            so << "MAGIC";
        else if (m_iType == 0)
            so << "NONE"; // no flags and no advertised pbkeylen
        else
            so << ExtensionFlagStr(m_iType);
    }

    return so.str();
}

string CHandShake::ExtensionFlagStr(int32_t fl)
{
    std::ostringstream out;
    if ( fl & HS_EXT_HSREQ )
        out << " hsx";
    if ( fl & HS_EXT_KMREQ )
        out << " kmx";
    if ( fl & HS_EXT_CONFIG )
        out << " config";

    const int kl = SrtHSRequest::SRT_HSTYPE_ENCFLAGS::unwrap(fl) << 6;
    if (kl != 0)
    {
        out << " AES-" << kl;
    }
    else
    {
        out << " no-pbklen";
    }

    return out.str();
}


// XXX This code isn't currently used. Left here because it can
// be used in future, should any refactoring for the "manual word placement"
// code be done.
bool SrtHSRequest::serialize(char* buf, size_t size) const
{
    if (size < SRT_HS_SIZE)
        return false;

    int32_t* p = reinterpret_cast<int32_t*>(buf);

    *p++ = m_iSrtVersion;
    *p++ = m_iSrtFlags;
    *p++ = m_iSrtTsbpd;
    *p++ = 0; // SURPRISE! Seriously, use (something) if this "reserved" is going to be used for something.
    return true;
}


bool SrtHSRequest::deserialize(const char* buf, size_t size)
{
    m_iSrtVersion = 0; // just to let users recognize if it succeeded or not.

    if (size < SRT_HS_SIZE)
        return false;

   const int32_t* p = reinterpret_cast<const int32_t*>(buf);

    m_iSrtVersion = (*p++);
    m_iSrtFlags = (*p++);
    m_iSrtTsbpd = (*p++);
    m_iSrtReserved = (*p++);
    return true;
}<|MERGE_RESOLUTION|>--- conflicted
+++ resolved
@@ -192,11 +192,7 @@
     // CHandShake, not CUDT.
     if ( m_iVersion > CUDT::HS_VERSION_UDT4 )
     {
-<<<<<<< HEAD
-        int flags = SrtHSRequest::SRT_HSTYPE_HSFLAGS::unwrap(m_iType);
-=======
         const int flags = SrtHSRequest::SRT_HSTYPE_HSFLAGS::unwrap(m_iType);
->>>>>>> 4f411304
         so << "FLAGS: ";
         if (flags == SrtHSRequest::SRT_MAGIC_CODE)
             so << "MAGIC";
