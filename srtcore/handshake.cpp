/*
 * SRT - Secure, Reliable, Transport
 * Copyright (c) 2018 Haivision Systems Inc.
 * 
 * This Source Code Form is subject to the terms of the Mozilla Public
 * License, v. 2.0. If a copy of the MPL was not distributed with this
 * file, You can obtain one at http://mozilla.org/MPL/2.0/.
 * 
 */

/*****************************************************************************
Copyright (c) 2001 - 2011, The Board of Trustees of the University of Illinois.
All rights reserved.

Redistribution and use in source and binary forms, with or without
modification, are permitted provided that the following conditions are
met:

* Redistributions of source code must retain the above
  copyright notice, this list of conditions and the
  following disclaimer.

* Redistributions in binary form must reproduce the
  above copyright notice, this list of conditions
  and the following disclaimer in the documentation
  and/or other materials provided with the distribution.

* Neither the name of the University of Illinois
  nor the names of its contributors may be used to
  endorse or promote products derived from this
  software without specific prior written permission.

THIS SOFTWARE IS PROVIDED BY THE COPYRIGHT HOLDERS AND CONTRIBUTORS "AS
IS" AND ANY EXPRESS OR IMPLIED WARRANTIES, INCLUDING, BUT NOT LIMITED TO,
THE IMPLIED WARRANTIES OF MERCHANTABILITY AND FITNESS FOR A PARTICULAR
PURPOSE ARE DISCLAIMED. IN NO EVENT SHALL THE COPYRIGHT OWNER OR
CONTRIBUTORS BE LIABLE FOR ANY DIRECT, INDIRECT, INCIDENTAL, SPECIAL,
EXEMPLARY, OR CONSEQUENTIAL DAMAGES (INCLUDING, BUT NOT LIMITED TO,
PROCUREMENT OF SUBSTITUTE GOODS OR SERVICES; LOSS OF USE, DATA, OR
PROFITS; OR BUSINESS INTERRUPTION) HOWEVER CAUSED AND ON ANY THEORY OF
LIABILITY, WHETHER IN CONTRACT, STRICT LIABILITY, OR TORT (INCLUDING
NEGLIGENCE OR OTHERWISE) ARISING IN ANY WAY OUT OF THE USE OF THIS
SOFTWARE, EVEN IF ADVISED OF THE POSSIBILITY OF SUCH DAMAGE.
*****************************************************************************/

#include "platform_sys.h"

#include <cstring>
#include <string>
#include <sstream>
#include <iterator>
#include <algorithm>

#include "udt.h"
#include "core.h"
#include "handshake.h"
#include "utilities.h"

using namespace std;


CHandShake::CHandShake():
m_iVersion(0),
m_iType(0), // Universal: UDT_UNDEFINED or no flags
m_iISN(0),
m_iMSS(0),
m_iFlightFlagSize(0),
m_iReqType(URQ_WAVEAHAND),
m_iID(0),
m_iCookie(0),
m_extension(false)
{
   for (int i = 0; i < 4; ++ i)
      m_piPeerIP[i] = 0;
}

int CHandShake::store_to(char* buf, size_t& w_size)
{
   if (w_size < m_iContentSize)
      return -1;

   int32_t* p = reinterpret_cast<int32_t*>(buf);
   *p++ = m_iVersion;
   *p++ = m_iType;
   *p++ = m_iISN;
   *p++ = m_iMSS;
   *p++ = m_iFlightFlagSize;
   *p++ = int32_t(m_iReqType);
   *p++ = m_iID;
   *p++ = m_iCookie;
   for (int i = 0; i < 4; ++ i)
      *p++ = m_piPeerIP[i];

   w_size = m_iContentSize;

   return 0;
}

int CHandShake::load_from(const char* buf, size_t size)
{
   if (size < m_iContentSize)
      return -1;

   const int32_t* p = reinterpret_cast<const int32_t*>(buf);

   m_iVersion = *p++;
   m_iType = *p++;
   m_iISN = *p++;
   m_iMSS = *p++;
   m_iFlightFlagSize = *p++;
   m_iReqType = UDTRequestType(*p++);
   m_iID = *p++;
   m_iCookie = *p++;
   for (int i = 0; i < 4; ++ i)
      m_piPeerIP[i] = *p++;

   return 0;
}

#ifdef ENABLE_LOGGING

const char* srt_rejectreason_name [] = {
    "UNKNOWN",
    "SYSTEM",
    "PEER",
    "RESOURCE",
    "ROGUE",
    "BACKLOG",
    "IPE",
    "CLOSE",
    "VERSION",
    "RDVCOOKIE",
    "BADSECRET",
    "UNSECURE",
    "MESSAGEAPI",
    "CONGESTION",
    "FILTER",
};

std::string RequestTypeStr(UDTRequestType rq)
{
    if (rq >= URQ_FAILURE_TYPES)
    {
        std::ostringstream rt;
        rt << "ERROR:";
        int id = RejectReasonForURQ(rq);
        if (id < SRT_REJ_E_SIZE)
            rt << srt_rejectreason_name[id];
<<<<<<< HEAD
        else if (id < SRT_REJC_USER)
        {
            if (id < SRT_REJC_SERVER)
                rt << "UNKNOWN:" << id;
            else
                rt << "SERVER:" << (id - SRT_REJC_SERVER);
        }
        else
            rt << "USER:" << (id - SRT_REJC_USER);
=======
        else if (id < SRT_REJC_USERDEFINED)
        {
            if (id < SRT_REJC_PREDEFINED)
                rt << "UNKNOWN:" << id;
            else
                rt << "PREDEFINED:" << (id - SRT_REJC_PREDEFINED);
        }
        else
            rt << "USERDEFINED:" << (id - SRT_REJC_USERDEFINED);
>>>>>>> 9b6b1244

        return rt.str();
    }

    switch ( rq )
    {
    case URQ_INDUCTION: return "induction";
    case URQ_WAVEAHAND: return "waveahand";
    case URQ_CONCLUSION: return "conclusion";
    case URQ_AGREEMENT: return "agreement";

    default: return "INVALID";
    }
}

string CHandShake::RdvStateStr(CHandShake::RendezvousState s)
{
    switch (s)
    {
    case RDV_WAVING: return "waving";
    case RDV_ATTENTION: return "attention";
    case RDV_FINE: return "fine";
    case RDV_INITIATED: return "initiated";
    case RDV_CONNECTED: return "connected";
    default: ;
    }

    return "invalid";
}
#endif

string CHandShake::show()
{
    ostringstream so;

    so << "version=" << m_iVersion << " type=0x" << hex << m_iType << dec
        << " ISN=" << m_iISN << " MSS=" << m_iMSS << " FLW=" << m_iFlightFlagSize
        << " reqtype=" << RequestTypeStr(m_iReqType) << " srcID=" << m_iID
        << " cookie=" << hex << m_iCookie << dec
        << " srcIP=";

    const unsigned char* p  = (const unsigned char*)m_piPeerIP;
    const unsigned char* pe = p + 4 * (sizeof(uint32_t));

    copy(p, pe, ostream_iterator<unsigned>(so, "."));

    // XXX HS version symbols should be probably declared inside
    // CHandShake, not CUDT.
    if ( m_iVersion > CUDT::HS_VERSION_UDT4 )
    {
        const int flags = SrtHSRequest::SRT_HSTYPE_HSFLAGS::unwrap(m_iType);
        so << "FLAGS: ";
        if (flags == SrtHSRequest::SRT_MAGIC_CODE)
            so << "MAGIC";
        else if (m_iType == 0)
            so << "NONE"; // no flags and no advertised pbkeylen
        else
            so << ExtensionFlagStr(m_iType);
    }

    return so.str();
}

string CHandShake::ExtensionFlagStr(int32_t fl)
{
    std::ostringstream out;
    if ( fl & HS_EXT_HSREQ )
        out << " hsx";
    if ( fl & HS_EXT_KMREQ )
        out << " kmx";
    if ( fl & HS_EXT_CONFIG )
        out << " config";

    const int kl = SrtHSRequest::SRT_HSTYPE_ENCFLAGS::unwrap(fl) << 6;
    if (kl != 0)
    {
        out << " AES-" << kl;
    }
    else
    {
        out << " no-pbklen";
    }

    return out.str();
}


// XXX This code isn't currently used. Left here because it can
// be used in future, should any refactoring for the "manual word placement"
// code be done.
bool SrtHSRequest::serialize(char* buf, size_t size) const
{
    if (size < SRT_HS_SIZE)
        return false;

    int32_t* p = reinterpret_cast<int32_t*>(buf);

    *p++ = m_iSrtVersion;
    *p++ = m_iSrtFlags;
    *p++ = m_iSrtTsbpd;
    *p++ = 0; // SURPRISE! Seriously, use (something) if this "reserved" is going to be used for something.
    return true;
}


bool SrtHSRequest::deserialize(const char* buf, size_t size)
{
    m_iSrtVersion = 0; // just to let users recognize if it succeeded or not.

    if (size < SRT_HS_SIZE)
        return false;

   const int32_t* p = reinterpret_cast<const int32_t*>(buf);

    m_iSrtVersion = (*p++);
    m_iSrtFlags = (*p++);
    m_iSrtTsbpd = (*p++);
    m_iSrtReserved = (*p++);
    return true;
}<|MERGE_RESOLUTION|>--- conflicted
+++ resolved
@@ -146,17 +146,6 @@
         int id = RejectReasonForURQ(rq);
         if (id < SRT_REJ_E_SIZE)
             rt << srt_rejectreason_name[id];
-<<<<<<< HEAD
-        else if (id < SRT_REJC_USER)
-        {
-            if (id < SRT_REJC_SERVER)
-                rt << "UNKNOWN:" << id;
-            else
-                rt << "SERVER:" << (id - SRT_REJC_SERVER);
-        }
-        else
-            rt << "USER:" << (id - SRT_REJC_USER);
-=======
         else if (id < SRT_REJC_USERDEFINED)
         {
             if (id < SRT_REJC_PREDEFINED)
@@ -166,7 +155,6 @@
         }
         else
             rt << "USERDEFINED:" << (id - SRT_REJC_USERDEFINED);
->>>>>>> 9b6b1244
 
         return rt.str();
     }
