/*
 * SRT - Secure, Reliable, Transport
 * Copyright (c) 2018 Haivision Systems Inc.
 * 
 * This Source Code Form is subject to the terms of the Mozilla Public
 * License, v. 2.0. If a copy of the MPL was not distributed with this
 * file, You can obtain one at http://mozilla.org/MPL/2.0/.
 * 
 */

/*****************************************************************************
Copyright (c) 2001 - 2011, The Board of Trustees of the University of Illinois.
All rights reserved.

Redistribution and use in source and binary forms, with or without
modification, are permitted provided that the following conditions are
met:

* Redistributions of source code must retain the above
  copyright notice, this list of conditions and the
  following disclaimer.

* Redistributions in binary form must reproduce the
  above copyright notice, this list of conditions
  and the following disclaimer in the documentation
  and/or other materials provided with the distribution.

* Neither the name of the University of Illinois
  nor the names of its contributors may be used to
  endorse or promote products derived from this
  software without specific prior written permission.

THIS SOFTWARE IS PROVIDED BY THE COPYRIGHT HOLDERS AND CONTRIBUTORS "AS
IS" AND ANY EXPRESS OR IMPLIED WARRANTIES, INCLUDING, BUT NOT LIMITED TO,
THE IMPLIED WARRANTIES OF MERCHANTABILITY AND FITNESS FOR A PARTICULAR
PURPOSE ARE DISCLAIMED. IN NO EVENT SHALL THE COPYRIGHT OWNER OR
CONTRIBUTORS BE LIABLE FOR ANY DIRECT, INDIRECT, INCIDENTAL, SPECIAL,
EXEMPLARY, OR CONSEQUENTIAL DAMAGES (INCLUDING, BUT NOT LIMITED TO,
PROCUREMENT OF SUBSTITUTE GOODS OR SERVICES; LOSS OF USE, DATA, OR
PROFITS; OR BUSINESS INTERRUPTION) HOWEVER CAUSED AND ON ANY THEORY OF
LIABILITY, WHETHER IN CONTRACT, STRICT LIABILITY, OR TORT (INCLUDING
NEGLIGENCE OR OTHERWISE) ARISING IN ANY WAY OUT OF THE USE OF THIS
SOFTWARE, EVEN IF ADVISED OF THE POSSIBILITY OF SUCH DAMAGE.
*****************************************************************************/

/*****************************************************************************
written by
   Yunhong Gu, last updated 01/01/2011
modified by
   Haivision Systems Inc.
*****************************************************************************/

#define SRT_IMPORT_EVENT
#include "platform_sys.h"

#include <algorithm>
#include <cerrno>
#include <cstring>
#include <iterator>

#include "common.h"
#include "epoll.h"
#include "logging.h"
#include "udt.h"
#include "logging.h"

using namespace std;
using namespace srt::sync;

#if ENABLE_HEAVY_LOGGING
static ostream& PrintEpollEvent(ostream& os, int events, int et_events = 0);
#endif

namespace srt_logging
{
    extern Logger dlog, mglog;
}

using namespace srt_logging;

#if ENABLE_HEAVY_LOGGING
#define IF_DIRNAME(tested, flag, name) (tested & flag ? name : "")
#endif

CEPoll::CEPoll():
m_iIDSeed(0)
{
   setupMutex(m_EPollLock, "EPoll");
}

CEPoll::~CEPoll()
{
   releaseMutex(m_EPollLock);
}

int CEPoll::create(CEPollDesc** pout)
{
   ScopedLock pg(m_EPollLock);

   if (++ m_iIDSeed >= 0x7FFFFFFF)
      m_iIDSeed = 0;

   // Check if an item already exists. Should not ever happen.
   if (m_mPolls.find(m_iIDSeed) != m_mPolls.end())
       throw CUDTException(MJ_SETUP, MN_NONE);

   int localid = 0;

   #ifdef LINUX
   localid = epoll_create(1024);
   /* Possible reasons of -1 error:
EMFILE: The per-user limit on the number of epoll instances imposed by /proc/sys/fs/epoll/max_user_instances was encountered.
ENFILE: The system limit on the total number of open files has been reached.
ENOMEM: There was insufficient memory to create the kernel object.
       */
   if (localid < 0)
      throw CUDTException(MJ_SETUP, MN_NONE, errno);
   #elif defined(BSD) || defined(OSX) || (TARGET_OS_IOS == 1) || (TARGET_OS_TV == 1)
   localid = kqueue();
   if (localid < 0)
      throw CUDTException(MJ_SETUP, MN_NONE, errno);
   #else
   // on Solaris, use /dev/poll
   // on Windows, select
   #endif

   pair<map<int, CEPollDesc>::iterator, bool> res = m_mPolls.insert(make_pair(m_iIDSeed, CEPollDesc(m_iIDSeed, localid)));
   if (!res.second)  // Insertion failed (no memory?)
       throw CUDTException(MJ_SETUP, MN_NONE);
   if (pout)
       *pout = &res.first->second;

   return m_iIDSeed;
}

int CEPoll::clear_usocks(int eid)
{
    // This should remove all SRT sockets from given eid.
   ScopedLock pg (m_EPollLock);

   map<int, CEPollDesc>::iterator p = m_mPolls.find(eid);
   if (p == m_mPolls.end())
      throw CUDTException(MJ_NOTSUP, MN_EIDINVAL);

   CEPollDesc& d = p->second;

   d.clearAll();

   return 0;
}


void CEPoll::clear_ready_usocks(CEPollDesc& d, int direction)
{
    if ((direction & ~SRT_EPOLL_EVENTTYPES) != 0)
    {
        // This is internal function, so simply report an IPE on incorrect usage.
        LOGC(dlog.Error, log << "CEPoll::clear_ready_usocks: IPE, event flags exceed event types: " << direction);
        return;
    }
    ScopedLock pg (m_EPollLock);

    vector<SRTSOCKET> cleared;

    CEPollDesc::enotice_t::iterator i = d.enotice_begin();
    while (i != d.enotice_end())
    {
        IF_HEAVY_LOGGING(SRTSOCKET subsock = i->fd);
        SRTSOCKET rs = d.clearEventSub(i++, direction);
        // This function returns:
        // - a valid socket - if there are no other subscription after 'direction' was cleared
        // - SRT_INVALID_SOCK otherwise
        // Valid sockets should be collected as sockets that no longer
        // have a subscribed event should be deleted from subscriptions.
        if (rs != SRT_INVALID_SOCK)
        {
            HLOGC(dlog.Debug, log << "CEPoll::clear_ready_usocks: @" << rs << " got all subscription cleared");
            cleared.push_back(rs);
        }
        else
        {
            HLOGC(dlog.Debug, log << "CEPoll::clear_ready_usocks: @" << subsock << " is still subscribed");
        }
    }

    for (size_t i = 0; i < cleared.size(); ++i)
        d.removeSubscription(cleared[i]);
}

int CEPoll::add_ssock(const int eid, const SYSSOCKET& s, const int* events)
{
   ScopedLock pg(m_EPollLock);

   map<int, CEPollDesc>::iterator p = m_mPolls.find(eid);
   if (p == m_mPolls.end())
      throw CUDTException(MJ_NOTSUP, MN_EIDINVAL);

#ifdef LINUX
   epoll_event ev;
   memset(&ev, 0, sizeof(epoll_event));

   if (NULL == events)
      ev.events = EPOLLIN | EPOLLOUT | EPOLLERR;
   else
   {
      ev.events = 0;
      if (*events & SRT_EPOLL_IN)
         ev.events |= EPOLLIN;
      if (*events & SRT_EPOLL_OUT)
         ev.events |= EPOLLOUT;
      if (*events & SRT_EPOLL_ERR)
         ev.events |= EPOLLERR;
   }

   ev.data.fd = s;
   if (::epoll_ctl(p->second.m_iLocalID, EPOLL_CTL_ADD, s, &ev) < 0)
      throw CUDTException();
#elif defined(BSD) || defined(OSX) || (TARGET_OS_IOS == 1) || (TARGET_OS_TV == 1)
   struct kevent ke[2];
   int num = 0;

   if (NULL == events)
   {
      EV_SET(&ke[num++], s, EVFILT_READ, EV_ADD, 0, 0, NULL);
      EV_SET(&ke[num++], s, EVFILT_WRITE, EV_ADD, 0, 0, NULL);
   }
   else
   {
      if (*events & SRT_EPOLL_IN)
      {
         EV_SET(&ke[num++], s, EVFILT_READ, EV_ADD, 0, 0, NULL);
      }
      if (*events & SRT_EPOLL_OUT)
      {
         EV_SET(&ke[num++], s, EVFILT_WRITE, EV_ADD, 0, 0, NULL);
      }
   }
   if (kevent(p->second.m_iLocalID, ke, num, NULL, 0, NULL) < 0)
      throw CUDTException();
#else

   // fake use 'events' to prevent warning. Remove when implemented.
   (void)events;
   (void)s;

#ifdef _MSC_VER
// Microsoft Visual Studio doesn't support the #warning directive - nonstandard anyway.
// Use #pragma message with the same text.
// All other compilers should be ok :)
#pragma message("WARNING: Unsupported system for epoll. The epoll_add_ssock() API call won't work on this platform.")
#else
#warning "Unsupported system for epoll. The epoll_add_ssock() API call won't work on this platform."
#endif

#endif

   p->second.m_sLocals.insert(s);

   return 0;
}

int CEPoll::remove_ssock(const int eid, const SYSSOCKET& s)
{
   ScopedLock pg(m_EPollLock);

   map<int, CEPollDesc>::iterator p = m_mPolls.find(eid);
   if (p == m_mPolls.end())
      throw CUDTException(MJ_NOTSUP, MN_EIDINVAL);

#ifdef LINUX
   epoll_event ev;  // ev is ignored, for compatibility with old Linux kernel only.
   if (::epoll_ctl(p->second.m_iLocalID, EPOLL_CTL_DEL, s, &ev) < 0)
      throw CUDTException();
#elif defined(BSD) || defined(OSX) || (TARGET_OS_IOS == 1) || (TARGET_OS_TV == 1)
   struct kevent ke;

   //
   // Since I don't know what was set before
   // Just clear out both read and write
   //
   EV_SET(&ke, s, EVFILT_READ, EV_DELETE, 0, 0, NULL);
   kevent(p->second.m_iLocalID, &ke, 1, NULL, 0, NULL);
   EV_SET(&ke, s, EVFILT_WRITE, EV_DELETE, 0, 0, NULL);
   kevent(p->second.m_iLocalID, &ke, 1, NULL, 0, NULL);
#endif

   p->second.m_sLocals.erase(s);

   return 0;
}

// Need this to atomically modify polled events (ex: remove write/keep read)
int CEPoll::update_usock(const int eid, const SRTSOCKET& u, const int* events)
{
    ScopedLock pg(m_EPollLock);
    IF_HEAVY_LOGGING(ostringstream evd);

    map<int, CEPollDesc>::iterator p = m_mPolls.find(eid);
    if (p == m_mPolls.end())
        throw CUDTException(MJ_NOTSUP, MN_EIDINVAL);

    CEPollDesc& d = p->second;

    int32_t evts = events ? *events : uint32_t(SRT_EPOLL_IN | SRT_EPOLL_OUT | SRT_EPOLL_ERR);
    bool edgeTriggered = evts & SRT_EPOLL_ET;
    evts &= ~SRT_EPOLL_ET;

    // et_evts = all events, if SRT_EPOLL_ET, or only those that are always ET otherwise.
    int32_t et_evts = edgeTriggered ? evts : evts & SRT_EPOLL_ETONLY;
    if (evts)
    {
        pair<CEPollDesc::ewatch_t::iterator, bool> iter_new = d.addWatch(u, evts, et_evts);
        CEPollDesc::Wait& wait = iter_new.first->second;
        if (!iter_new.second)
        {
            // The object exists. We only are certain about the `u`
            // parameter, but others are probably unchanged. Change them
            // forcefully and take out notices that are no longer valid.
            const int removable = wait.watch & ~evts;
            IF_HEAVY_LOGGING(PrintEpollEvent(evd, evts & (~wait.watch)));

            // Check if there are any events that would be removed.
            // If there are no removed events watched (for example, when
            // only new events are being added to existing socket),
            // there's nothing to remove, but might be something to update.
            if (removable)
            {
                d.removeExcessEvents(wait, evts);
            }

            // Update the watch configuration, including edge
            wait.watch = evts;
            wait.edge = et_evts;

            // Now it should look exactly like newly added
            // and the state is also updated
            HLOGC(dlog.Debug, log << "srt_epoll_update_usock: UPDATED E" << eid << " for @" << u << " +" << evd.str());
        }
        else
        {
            IF_HEAVY_LOGGING(PrintEpollEvent(evd, evts));
            HLOGC(dlog.Debug, log << "srt_epoll_update_usock: ADDED E" << eid << " for @" << u << " " << evd.str());
        }

        const int newstate = wait.watch & wait.state;
        if (newstate)
        {
            d.addEventNotice(wait, u, newstate);
        }
    }
    else if (edgeTriggered)
    {
        LOGC(dlog.Error, log << "srt_epoll_update_usock: Specified only SRT_EPOLL_ET flag, but no event flag. Error.");
        throw CUDTException(MJ_NOTSUP, MN_INVAL);
    }
    else
    {
        // Update with no events means to remove subscription
        HLOGC(dlog.Debug, log << "srt_epoll_update_usock: REMOVED E" << eid << " socket @" << u);
        d.removeSubscription(u);
    }
    return 0;
}

int CEPoll::update_ssock(const int eid, const SYSSOCKET& s, const int* events)
{
   ScopedLock pg(m_EPollLock);

   map<int, CEPollDesc>::iterator p = m_mPolls.find(eid);
   if (p == m_mPolls.end())
      throw CUDTException(MJ_NOTSUP, MN_EIDINVAL);

#ifdef LINUX
   epoll_event ev;
   memset(&ev, 0, sizeof(epoll_event));

   if (NULL == events)
      ev.events = EPOLLIN | EPOLLOUT | EPOLLERR;
   else
   {
      ev.events = 0;
      if (*events & SRT_EPOLL_IN)
         ev.events |= EPOLLIN;
      if (*events & SRT_EPOLL_OUT)
         ev.events |= EPOLLOUT;
      if (*events & SRT_EPOLL_ERR)
         ev.events |= EPOLLERR;
   }

   ev.data.fd = s;
   if (::epoll_ctl(p->second.m_iLocalID, EPOLL_CTL_MOD, s, &ev) < 0)
      throw CUDTException();
#elif defined(BSD) || defined(OSX) || (TARGET_OS_IOS == 1) || (TARGET_OS_TV == 1)
   struct kevent ke[2];
   int num = 0;

   //
   // Since I don't know what was set before
   // Just clear out both read and write
   //
   EV_SET(&ke[0], s, EVFILT_READ, EV_DELETE, 0, 0, NULL);
   kevent(p->second.m_iLocalID, ke, 1, NULL, 0, NULL);
   EV_SET(&ke[0], s, EVFILT_WRITE, EV_DELETE, 0, 0, NULL);
   kevent(p->second.m_iLocalID, ke, 1, NULL, 0, NULL);
   if (NULL == events)
   {
      EV_SET(&ke[num++], s, EVFILT_READ, EV_ADD, 0, 0, NULL);
      EV_SET(&ke[num++], s, EVFILT_WRITE, EV_ADD, 0, 0, NULL);
   }
   else
   {
      if (*events & SRT_EPOLL_IN)
      {
         EV_SET(&ke[num++], s, EVFILT_READ, EV_ADD, 0, 0, NULL);
      }
      if (*events & SRT_EPOLL_OUT)
      {
         EV_SET(&ke[num++], s, EVFILT_WRITE, EV_ADD, 0, 0, NULL);
      }
   }
   if (kevent(p->second.m_iLocalID, ke, num, NULL, 0, NULL) < 0)
      throw CUDTException();
#else

   // fake use 'events' to prevent warning. Remove when implemented.
   (void)events;
   (void)s;

#endif
// Assuming add is used if not inserted
//   p->second.m_sLocals.insert(s);

   return 0;
}

int CEPoll::setflags(const int eid, int32_t flags)
{
    ScopedLock pg(m_EPollLock);
    map<int, CEPollDesc>::iterator p = m_mPolls.find(eid);
    if (p == m_mPolls.end())
        throw CUDTException(MJ_NOTSUP, MN_EIDINVAL);
    CEPollDesc& ed = p->second;

    int32_t oflags = ed.flags();

    if (flags == -1)
        return oflags;

    if (flags == 0)
    {
        ed.clr_flags(~int32_t());
    }
    else
    {
        ed.set_flags(flags);
    }

    return oflags;
}

int CEPoll::uwait(const int eid, SRT_EPOLL_EVENT* fdsSet, int fdsSize, int64_t msTimeOut)
{
    // It is allowed to call this function witn fdsSize == 0
    // and therefore also NULL fdsSet. This will then only report
    // the number of ready sockets, just without information which.
    if (fdsSize < 0 || (fdsSize > 0 && !fdsSet))
        throw CUDTException(MJ_NOTSUP, MN_INVAL);

    steady_clock::time_point entertime = steady_clock::now();

    while (true)
    {
        {
            ScopedLock pg(m_EPollLock);
            map<int, CEPollDesc>::iterator p = m_mPolls.find(eid);
            if (p == m_mPolls.end())
                throw CUDTException(MJ_NOTSUP, MN_EIDINVAL);
            CEPollDesc& ed = p->second;

            if (!ed.flags(SRT_EPOLL_ENABLE_EMPTY) && ed.watch_empty())
            {
                // Empty EID is not allowed, report error.
                throw CUDTException(MJ_NOTSUP, MN_EEMPTY);
            }

            if (ed.flags(SRT_EPOLL_ENABLE_OUTPUTCHECK) && (fdsSet == NULL || fdsSize == 0))
            {
                // Empty EID is not allowed, report error.
                throw CUDTException(MJ_NOTSUP, MN_INVAL);
            }

            if (!ed.m_sLocals.empty())
            {
                // XXX Add error log
                // uwait should not be used with EIDs subscribed to system sockets
                throw CUDTException(MJ_NOTSUP, MN_INVAL);
            }

            int total = 0; // This is a list, so count it during iteration
            CEPollDesc::enotice_t::iterator i = ed.enotice_begin();
            while (i != ed.enotice_end())
            {
                int pos = total; // previous past-the-end position
                ++total;

                if (total > fdsSize)
                    break;

                fdsSet[pos] = *i;

                ed.checkEdge(i++); // NOTE: potentially deletes `i`
            }
            if (total)
                return total;
        }

        if ((msTimeOut >= 0) && (count_microseconds(srt::sync::steady_clock::now() - entertime) >= msTimeOut * int64_t(1000)))
            break; // official wait does: throw CUDTException(MJ_AGAIN, MN_XMTIMEOUT, 0);

        CGlobEvent::waitForEvent();
    }

    return 0;
}

int CEPoll::wait(const int eid, set<SRTSOCKET>* readfds, set<SRTSOCKET>* writefds, int64_t msTimeOut, set<SYSSOCKET>* lrfds, set<SYSSOCKET>* lwfds)
{
    // if all fields is NULL and waiting time is infinite, then this would be a deadlock
    if (!readfds && !writefds && !lrfds && !lwfds && (msTimeOut < 0))
        throw CUDTException(MJ_NOTSUP, MN_INVAL, 0);

    // Clear these sets in case the app forget to do it.
    if (readfds) readfds->clear();
    if (writefds) writefds->clear();
    if (lrfds) lrfds->clear();
    if (lwfds) lwfds->clear();

    int total = 0;

    srt::sync::steady_clock::time_point entertime = srt::sync::steady_clock::now();
    while (true)
    {
        {
            ScopedLock epollock(m_EPollLock);

            map<int, CEPollDesc>::iterator p = m_mPolls.find(eid);
            if (p == m_mPolls.end())
            {
                LOGC(mglog.Error, log << "EID:" << eid << " INVALID.");
                throw CUDTException(MJ_NOTSUP, MN_EIDINVAL);
            }

            CEPollDesc& ed = p->second;

            if (!ed.flags(SRT_EPOLL_ENABLE_EMPTY) && ed.watch_empty() && ed.m_sLocals.empty())
            {
                // Empty EID is not allowed, report error.
                //throw CUDTException(MJ_NOTSUP, MN_INVAL);
                LOGC(mglog.Error, log << "EID:" << eid << " no sockets to check, this would deadlock");
                throw CUDTException(MJ_NOTSUP, MN_EEMPTY, 0);
            }

            if (ed.flags(SRT_EPOLL_ENABLE_OUTPUTCHECK))
            {
                // Empty report is not allowed, report error.
                if (!ed.m_sLocals.empty() && (!lrfds || !lwfds))
                    throw CUDTException(MJ_NOTSUP, MN_INVAL);

                if (!ed.watch_empty() && (!readfds || !writefds))
                    throw CUDTException(MJ_NOTSUP, MN_INVAL);
            }

            IF_HEAVY_LOGGING(int total_noticed = 0);
            IF_HEAVY_LOGGING(ostringstream debug_sockets);
            // Sockets with exceptions are returned to both read and write sets.
            for (CEPollDesc::enotice_t::iterator it = ed.enotice_begin(), it_next = it; it != ed.enotice_end(); it = it_next)
            {
                ++it_next;
                IF_HEAVY_LOGGING(++total_noticed);
                if (readfds && ((it->events & SRT_EPOLL_IN) || (it->events & SRT_EPOLL_ERR)))
                {
                    if (readfds->insert(it->fd).second)
                        ++total;
                }

                if (writefds && ((it->events & SRT_EPOLL_OUT) || (it->events & SRT_EPOLL_ERR)))
                {
                    if (writefds->insert(it->fd).second)
                        ++total;
                }

                IF_HEAVY_LOGGING(debug_sockets << " " << it->fd << ":"
                        << IF_DIRNAME(it->events, SRT_EPOLL_IN, "R")
                        << IF_DIRNAME(it->events, SRT_EPOLL_OUT, "W")
                        << IF_DIRNAME(it->events, SRT_EPOLL_ERR, "E"));

                if (ed.checkEdge(it)) // NOTE: potentially erases 'it'.
                {
                    IF_HEAVY_LOGGING(debug_sockets << "!");
                }
            }

            HLOGC(mglog.Debug, log << "CEPoll::wait: REPORTED " << total << "/" << total_noticed
                    << debug_sockets.str());

            if (lrfds || lwfds)
            {
#ifdef LINUX
                const int max_events = ed.m_sLocals.size();
                epoll_event ev[max_events];
                int nfds = ::epoll_wait(ed.m_iLocalID, ev, max_events, 0);

                IF_HEAVY_LOGGING(const int prev_total = total);
                for (int i = 0; i < nfds; ++ i)
                {
                    if ((NULL != lrfds) && (ev[i].events & EPOLLIN))
                    {
                        lrfds->insert(ev[i].data.fd);
                        ++ total;
                    }
                    if ((NULL != lwfds) && (ev[i].events & EPOLLOUT))
                    {
                        lwfds->insert(ev[i].data.fd);
                        ++ total;
                    }
                }
                HLOGC(mglog.Debug, log << "CEPoll::wait: LINUX: picking up " << (total - prev_total)  << " ready fds.");

#elif defined(BSD) || defined(OSX) || (TARGET_OS_IOS == 1) || (TARGET_OS_TV == 1)
                struct timespec tmout = {0, 0};
                const int max_events = ed.m_sLocals.size();
                struct kevent ke[max_events];

                int nfds = kevent(ed.m_iLocalID, NULL, 0, ke, max_events, &tmout);
                IF_HEAVY_LOGGING(const int prev_total = total);

                for (int i = 0; i < nfds; ++ i)
                {
                    if ((NULL != lrfds) && (ke[i].filter == EVFILT_READ))
                    {
                        lrfds->insert(ke[i].ident);
                        ++ total;
                    }
                    if ((NULL != lwfds) && (ke[i].filter == EVFILT_WRITE))
                    {
                        lwfds->insert(ke[i].ident);
                        ++ total;
                    }
                }

                HLOGC(mglog.Debug, log << "CEPoll::wait: Darwin/BSD: picking up " << (total - prev_total)  << " ready fds.");

#else
                //currently "select" is used for all non-Linux platforms.
                //faster approaches can be applied for specific systems in the future.

                //"select" has a limitation on the number of sockets
                int max_fd = 0;

                fd_set rqreadfds;
                fd_set rqwritefds;
                FD_ZERO(&rqreadfds);
                FD_ZERO(&rqwritefds);

                for (set<SYSSOCKET>::const_iterator i = ed.m_sLocals.begin(); i != ed.m_sLocals.end(); ++ i)
                {
                    if (lrfds)
                        FD_SET(*i, &rqreadfds);
                    if (lwfds)
                        FD_SET(*i, &rqwritefds);
                    if ((int)*i > max_fd)
                        max_fd = *i;
                }

                IF_HEAVY_LOGGING(const int prev_total = total);
                timeval tv;
                tv.tv_sec = 0;
                tv.tv_usec = 0;
                if (::select(max_fd + 1, &rqreadfds, &rqwritefds, NULL, &tv) > 0)
                {
                    for (set<SYSSOCKET>::const_iterator i = ed.m_sLocals.begin(); i != ed.m_sLocals.end(); ++ i)
                    {
                        if (lrfds && FD_ISSET(*i, &rqreadfds))
                        {
                            lrfds->insert(*i);
                            ++ total;
                        }
                        if (lwfds && FD_ISSET(*i, &rqwritefds))
                        {
                            lwfds->insert(*i);
                            ++ total;
                        }
                    }
                }

                HLOGC(mglog.Debug, log << "CEPoll::wait: select(otherSYS): picking up " << (total - prev_total)  << " ready fds.");
#endif
            }

        } // END-LOCK: m_EPollLock

        HLOGC(mglog.Debug, log << "CEPoll::wait: Total of " << total << " READY SOCKETS");

        if (total > 0)
            return total;

        if ((msTimeOut >= 0) && (count_microseconds(srt::sync::steady_clock::now() - entertime) >= msTimeOut * int64_t(1000)))
        {
            HLOGC(mglog.Debug, log << "EID:" << eid << ": TIMEOUT.");
            throw CUDTException(MJ_AGAIN, MN_XMTIMEOUT, 0);
        }

        const bool wait_signaled ATR_UNUSED = CGlobEvent::waitForEvent();
        HLOGC(mglog.Debug, log << "CEPoll::wait: EVENT WAITING: "
            << (wait_signaled ? "TRIGGERED" : "CHECKPOINT"));
    }

    return 0;
}

int CEPoll::swait(CEPollDesc& d, map<SRTSOCKET, int>& st, int64_t msTimeOut, bool report_by_exception)
{
    {
        ScopedLock lg (m_EPollLock);
        if (!d.flags(SRT_EPOLL_ENABLE_EMPTY) && d.watch_empty() && msTimeOut < 0)
        {
            // no socket is being monitored, this may be a deadlock
            LOGC(mglog.Error, log << "EID:" << d.m_iID << " no sockets to check, this would deadlock");
            if (report_by_exception)
                throw CUDTException(MJ_NOTSUP, MN_EEMPTY, 0);
            return -1;
        }
    }

    st.clear();

    steady_clock::time_point entertime = steady_clock::now();
    while (true)
    {
        {
            // Not extracting separately because this function is
            // for internal use only and we state that the eid could
            // not be deleted or changed the target CEPollDesc in the
            // meantime.

            // Here we only prevent the pollset be updated simultaneously
            // with unstable reading. 
            ScopedLock lg (m_EPollLock);

            if (!d.flags(SRT_EPOLL_ENABLE_EMPTY) && d.watch_empty())
            {
                // Empty EID is not allowed, report error.
                throw CUDTException(MJ_NOTSUP, MN_EEMPTY);
            }

            if (!d.m_sLocals.empty())
            {
                // XXX Add error log
                // uwait should not be used with EIDs subscribed to system sockets
                throw CUDTException(MJ_NOTSUP, MN_INVAL);
            }

            bool empty = d.enotice_empty();

            if (!empty || msTimeOut == 0)
            {
                IF_HEAVY_LOGGING(ostringstream singles);
                // If msTimeOut == 0, it means that we need the information
                // immediately, we don't want to wait. Therefore in this case
                // report also when none is ready.
                int total = 0; // This is a list, so count it during iteration
                CEPollDesc::enotice_t::iterator i = d.enotice_begin();
                while (i != d.enotice_end())
                {
                    ++total;
                    st[i->fd] = i->events;
                    IF_HEAVY_LOGGING(singles << "@" << i->fd << ":");
                    IF_HEAVY_LOGGING(PrintEpollEvent(singles, i->events, i->parent->edgeOnly()));
                    const bool edged ATR_UNUSED = d.checkEdge(i++); // NOTE: potentially deletes `i`
                    IF_HEAVY_LOGGING(singles << (edged ? "<^> " : " "));
                }

<<<<<<< HEAD
                HLOGC(dlog.Debug, log << "E" << d.m_iID << " rdy=" << total << ": "
                        << DisplayEpollResults(st)
=======
                // Logging into 'singles' because it notifies as to whether
                // the edge-triggered event has been cleared
                HLOGC(dlog.Debug, log << "EID " << d.m_iID << " rdy=" << total << ": "
                        << singles.str()
>>>>>>> b0c1520f
                        << " TRACKED: " << d.DisplayEpollWatch());
                return total;
            }
            // Don't report any updates because this check happens
            // extremely often.
        }

        if ((msTimeOut >= 0) && ((steady_clock::now() - entertime) >= microseconds_from(msTimeOut * int64_t(1000))))
        {
            HLOGC(mglog.Debug, log << "EID:" << d.m_iID << ": TIMEOUT.");
            if (report_by_exception)
                throw CUDTException(MJ_AGAIN, MN_XMTIMEOUT, 0);
            return 0; // meaning "none is ready"
        }

        CGlobEvent::waitForEvent();
    }

    return 0;
}

int CEPoll::release(const int eid)
{
   ScopedLock pg(m_EPollLock);

   map<int, CEPollDesc>::iterator i = m_mPolls.find(eid);
   if (i == m_mPolls.end())
      throw CUDTException(MJ_NOTSUP, MN_EIDINVAL);

   #ifdef LINUX
   // release local/system epoll descriptor
   ::close(i->second.m_iLocalID);
   #elif defined(BSD) || defined(OSX) || (TARGET_OS_IOS == 1) || (TARGET_OS_TV == 1)
   ::close(i->second.m_iLocalID);
   #endif

   m_mPolls.erase(i);

   return 0;
}


int CEPoll::update_events(const SRTSOCKET& uid, std::set<int>& eids, const int events, const bool enable)
{
    // As event flags no longer contain only event types, check now.
    if ((events & ~SRT_EPOLL_EVENTTYPES) != 0)
    {
        LOGC(dlog.Fatal, log << "epoll/update: IPE: 'events' parameter shall not contain special flags!");
        return -1; // still, ignored.
    }

    vector<int> lost;

    IF_HEAVY_LOGGING(ostringstream debug);
    IF_HEAVY_LOGGING(debug << "epoll/update: @" << uid << " " << (enable ? "+" : "-"));
    IF_HEAVY_LOGGING(PrintEpollEvent(debug, events));

    ScopedLock pg (m_EPollLock);
    for (set<int>::iterator i = eids.begin(); i != eids.end(); ++ i)
    {
        map<int, CEPollDesc>::iterator p = m_mPolls.find(*i);
        if (p == m_mPolls.end())
        {
            HLOGC(dlog.Note, log << "epoll/update: E" << *i << " was deleted in the meantime");
            // EID invalid, though still present in the socket's subscriber list
            // (dangling in the socket). Postpone to fix the subscruption and continue.
            lost.push_back(*i);
            continue;
        }

        CEPollDesc& ed = p->second;

        // Check if this EID is subscribed for this socket.
        CEPollDesc::Wait* pwait = ed.watch_find(uid);
        if (!pwait)
        {
            // As this is mapped in the socket's data, it should be impossible.
            LOGC(dlog.Error, log << "epoll/update: IPE: update struck E"
                    << (*i) << " which is NOT SUBSCRIBED to @" << uid);
            continue;
        }

        IF_HEAVY_LOGGING(string tracking = "TRACKING: " + ed.DisplayEpollWatch());
        // compute new states

        // New state to be set into the permanent state
        const int newstate = enable ? pwait->state | events // SET event bits if enable
                              : pwait->state & (~events); // CLEAR event bits

        // compute states changes!
        int changes = pwait->state ^ newstate; // oldState XOR newState
        if (!changes)
        {
            HLOGC(dlog.Debug, log << debug.str() << ": E" << (*i)
                    << tracking << " NOT updated: no changes");
            continue; // no changes!
        }
        // assign new state
        pwait->state = newstate;
        // filter change relating what is watching
        changes &= pwait->watch;
        if (!changes)
        {
            HLOGC(dlog.Debug, log << debug.str() << ": E" << (*i)
                    << tracking << " NOT updated: not subscribed");
            continue; // no change watching
        }
        // set events changes!

        // This function will update the notice object associated with
        // the given events, that is:
        // - if enable, it will set event flags, possibly in a new notice object
        // - if !enable, it will clear event flags, possibly remove notice if resulted in 0
        ed.updateEventNotice(*pwait, uid, events, enable);

        HLOGC(dlog.Debug, log << debug.str() << ": E" << (*i)
                << " TRACKING: " << ed.DisplayEpollWatch());
    }

    for (vector<int>::iterator i = lost.begin(); i != lost.end(); ++ i)
        eids.erase(*i);

    return 0;
}

// Debug use only.
#if ENABLE_HEAVY_LOGGING
static ostream& PrintEpollEvent(ostream& os, int events, int et_events)
{
    static pair<int, const char*> const namemap [] = {
        make_pair(SRT_EPOLL_IN, "R"),
        make_pair(SRT_EPOLL_OUT, "W"),
        make_pair(SRT_EPOLL_ERR, "E"),
        make_pair(SRT_EPOLL_UPDATE, "U")
    };

    int N = Size(namemap);

    for (int i = 0; i < N; ++i)
    {
        if (events & namemap[i].first)
        {
            os << "[";
            if (et_events & namemap[i].first)
                os << "^";
            os << namemap[i].second << "]";
        }
    }

    return os;
}

string DisplayEpollResults(const std::map<SRTSOCKET, int>& sockset)
{
    typedef map<SRTSOCKET, int> fmap_t;
    ostringstream os;
    for (fmap_t::const_iterator i = sockset.begin(); i != sockset.end(); ++i)
    {
        os << "@" << i->first << ":";
        PrintEpollEvent(os, i->second);
        os << " ";
    }

    return os.str();
}

string CEPollDesc::DisplayEpollWatch()
{
    ostringstream os;
    for (ewatch_t::const_iterator i = m_USockWatchState.begin(); i != m_USockWatchState.end(); ++i)
    {
        os << "@" << i->first << ":";
        PrintEpollEvent(os, i->second.watch, i->second.edge);
        os << " ";
    }

    return os.str();
}

#endif<|MERGE_RESOLUTION|>--- conflicted
+++ resolved
@@ -780,15 +780,10 @@
                     IF_HEAVY_LOGGING(singles << (edged ? "<^> " : " "));
                 }
 
-<<<<<<< HEAD
-                HLOGC(dlog.Debug, log << "E" << d.m_iID << " rdy=" << total << ": "
-                        << DisplayEpollResults(st)
-=======
                 // Logging into 'singles' because it notifies as to whether
                 // the edge-triggered event has been cleared
-                HLOGC(dlog.Debug, log << "EID " << d.m_iID << " rdy=" << total << ": "
+                HLOGC(dlog.Debug, log << "E" << d.m_iID << " rdy=" << total << ": "
                         << singles.str()
->>>>>>> b0c1520f
                         << " TRACKED: " << d.DisplayEpollWatch());
                 return total;
             }
