--- conflicted
+++ resolved
@@ -70,11 +70,7 @@
 #if ENABLE_HEAVY_LOGGING
 static void PrintEpollEvent(ostream& os, int events);
 #endif
-<<<<<<< HEAD
-// Use "inline namespace" in C++11
-=======
-
->>>>>>> 4f411304
+
 namespace srt_logging
 {
     extern Logger dlog, mglog;
@@ -90,18 +86,10 @@
 CEPoll::CEPoll():
 m_iIDSeed(0)
 {
-<<<<<<< HEAD
-   createMutex(m_EPollLock, "EPoll");
-=======
->>>>>>> 4f411304
 }
 
 CEPoll::~CEPoll()
 {
-<<<<<<< HEAD
-   releaseMutex(m_EPollLock);
-=======
->>>>>>> 4f411304
 }
 
 int CEPoll::create()
