/*
 * SRT - Secure, Reliable, Transport
 * Copyright (c) 2018 Haivision Systems Inc.
 * 
 * This Source Code Form is subject to the terms of the Mozilla Public
 * License, v. 2.0. If a copy of the MPL was not distributed with this
 * file, You can obtain one at http://mozilla.org/MPL/2.0/.
 * 
 */

/*****************************************************************************
Copyright (c) 2001 - 2011, The Board of Trustees of the University of Illinois.
All rights reserved.

Redistribution and use in source and binary forms, with or without
modification, are permitted provided that the following conditions are
met:

* Redistributions of source code must retain the above
  copyright notice, this list of conditions and the
  following disclaimer.

* Redistributions in binary form must reproduce the
  above copyright notice, this list of conditions
  and the following disclaimer in the documentation
  and/or other materials provided with the distribution.

* Neither the name of the University of Illinois
  nor the names of its contributors may be used to
  endorse or promote products derived from this
  software without specific prior written permission.

THIS SOFTWARE IS PROVIDED BY THE COPYRIGHT HOLDERS AND CONTRIBUTORS "AS
IS" AND ANY EXPRESS OR IMPLIED WARRANTIES, INCLUDING, BUT NOT LIMITED TO,
THE IMPLIED WARRANTIES OF MERCHANTABILITY AND FITNESS FOR A PARTICULAR
PURPOSE ARE DISCLAIMED. IN NO EVENT SHALL THE COPYRIGHT OWNER OR
CONTRIBUTORS BE LIABLE FOR ANY DIRECT, INDIRECT, INCIDENTAL, SPECIAL,
EXEMPLARY, OR CONSEQUENTIAL DAMAGES (INCLUDING, BUT NOT LIMITED TO,
PROCUREMENT OF SUBSTITUTE GOODS OR SERVICES; LOSS OF USE, DATA, OR
PROFITS; OR BUSINESS INTERRUPTION) HOWEVER CAUSED AND ON ANY THEORY OF
LIABILITY, WHETHER IN CONTRACT, STRICT LIABILITY, OR TORT (INCLUDING
NEGLIGENCE OR OTHERWISE) ARISING IN ANY WAY OUT OF THE USE OF THIS
SOFTWARE, EVEN IF ADVISED OF THE POSSIBILITY OF SUCH DAMAGE.
*****************************************************************************/

/*****************************************************************************
written by
   Yunhong Gu, last updated 01/01/2011
modified by
   Haivision Systems Inc.
*****************************************************************************/

#ifdef LINUX
   #include <sys/epoll.h>
   #include <unistd.h>
#endif
#if __APPLE__
   #include "TargetConditionals.h"
#endif
#if defined(OSX) || (TARGET_OS_IOS == 1) || (TARGET_OS_TV == 1)
   #include <sys/types.h>
   #include <sys/event.h>
   #include <sys/time.h>
   #include <unistd.h>
#endif
#if defined(__ANDROID__) || defined(ANDROID)
   #include <sys/select.h>
#endif
#include <algorithm>
#include <cerrno>
#include <cstring>
#include <iterator>

#include "common.h"
#include "epoll.h"
#include "logging.h"
#include "udt.h"

using namespace std;

extern logging::Logger mglog;

CEPoll::CEPoll():
m_iIDSeed(0)
{
   CGuard::createMutex(m_EPollLock);
}

CEPoll::~CEPoll()
{
   CGuard::releaseMutex(m_EPollLock);
}

int CEPoll::create()
{
   CGuard pg(m_EPollLock);

   int localid = 0;

   #ifdef LINUX
   localid = epoll_create(1024);
   /* Possible reasons of -1 error:
EMFILE: The per-user limit on the number of epoll instances imposed by /proc/sys/fs/epoll/max_user_instances was encountered.
ENFILE: The system limit on the total number of open files has been reached.
ENOMEM: There was insufficient memory to create the kernel object.
       */
   if (localid < 0)
      throw CUDTException(MJ_SETUP, MN_NONE, errno);
   #elif defined(OSX) || (TARGET_OS_IOS == 1) || (TARGET_OS_TV == 1)
   localid = kqueue();
   if (localid < 0)
      throw CUDTException(MJ_SETUP, MN_NONE, errno);
   #else
   // on Solaris, use /dev/poll
   // on Windows, select
   #endif

   if (++ m_iIDSeed >= 0x7FFFFFFF)
      m_iIDSeed = 0;

   CEPollDesc desc;
   desc.m_iID = m_iIDSeed;
   desc.m_iLocalID = localid;
   m_mPolls[desc.m_iID] = desc;

   return desc.m_iID;
}

int CEPoll::add_usock(const int eid, const SRTSOCKET& u, const int* events)
{
   CGuard pg(m_EPollLock);

   map<int, CEPollDesc>::iterator p = m_mPolls.find(eid);
   if (p == m_mPolls.end())
      throw CUDTException(MJ_NOTSUP, MN_EIDINVAL);

   if (!events || (*events & UDT_EPOLL_IN))
      p->second.m_sUDTSocksIn.insert(u);
   if (!events || (*events & UDT_EPOLL_OUT))
      p->second.m_sUDTSocksOut.insert(u);
   // Connecting timeout not signalled without EPOLL_ERR 
   if (!events || (*events & UDT_EPOLL_ERR))
      p->second.m_sUDTSocksEx.insert(u);

   return 0;
}

int CEPoll::add_ssock(const int eid, const SYSSOCKET& s, const int* events)
{
   CGuard pg(m_EPollLock);

   map<int, CEPollDesc>::iterator p = m_mPolls.find(eid);
   if (p == m_mPolls.end())
      throw CUDTException(MJ_NOTSUP, MN_EIDINVAL);

#ifdef LINUX
   epoll_event ev;
   memset(&ev, 0, sizeof(epoll_event));

   if (NULL == events)
      ev.events = EPOLLIN | EPOLLOUT | EPOLLERR;
   else
   {
      ev.events = 0;
      if (*events & UDT_EPOLL_IN)
         ev.events |= EPOLLIN;
      if (*events & UDT_EPOLL_OUT)
         ev.events |= EPOLLOUT;
      if (*events & UDT_EPOLL_ERR)
         ev.events |= EPOLLERR;
   }

   ev.data.fd = s;
   if (::epoll_ctl(p->second.m_iLocalID, EPOLL_CTL_ADD, s, &ev) < 0)
      throw CUDTException();
#elif defined(OSX) || (TARGET_OS_IOS == 1) || (TARGET_OS_TV == 1)
   struct kevent ke[2];
   int num = 0;

   if (NULL == events)
   {
      EV_SET(&ke[num++], s, EVFILT_READ, EV_ADD, 0, 0, NULL);
      EV_SET(&ke[num++], s, EVFILT_WRITE, EV_ADD, 0, 0, NULL);
   }
   else
   {
      if (*events & UDT_EPOLL_IN)
      {
         EV_SET(&ke[num++], s, EVFILT_READ, EV_ADD, 0, 0, NULL);
      }
      if (*events & UDT_EPOLL_OUT)
      {
         EV_SET(&ke[num++], s, EVFILT_WRITE, EV_ADD, 0, 0, NULL);
      }
   }
   if (kevent(p->second.m_iLocalID, ke, num, NULL, 0, NULL) < 0)
      throw CUDTException();
#else

#ifdef _MSC_VER
// Microsoft Visual Studio doesn't support the #warning directive - nonstandard anyway.
// Use #pragma message with the same text.
// All other compilers should be ok :)
#pragma message("WARNING: Unsupported system for epoll. The epoll_add_ssock() API call won't work on this platform.")
#else
#warning "Unsupported system for epoll. The epoll_add_ssock() API call won't work on this platform."
#endif

#endif

   p->second.m_sLocals.insert(s);

   return 0;
}

int CEPoll::remove_usock(const int eid, const SRTSOCKET& u)
{
   CGuard pg(m_EPollLock);

   map<int, CEPollDesc>::iterator p = m_mPolls.find(eid);
   if (p == m_mPolls.end())
      throw CUDTException(MJ_NOTSUP, MN_EIDINVAL);

   p->second.m_sUDTSocksIn.erase(u);
   p->second.m_sUDTSocksOut.erase(u);
   p->second.m_sUDTSocksEx.erase(u);

   /*
   * We are no longer interested in signals from this socket
   * If some are up, they will unblock EPoll forever.
   * Clear them.
   */
   p->second.m_sUDTReads.erase(u);
   p->second.m_sUDTWrites.erase(u);
   p->second.m_sUDTExcepts.erase(u);

   return 0;
}

int CEPoll::remove_ssock(const int eid, const SYSSOCKET& s)
{
   CGuard pg(m_EPollLock);

   map<int, CEPollDesc>::iterator p = m_mPolls.find(eid);
   if (p == m_mPolls.end())
      throw CUDTException(MJ_NOTSUP, MN_EIDINVAL);

#ifdef LINUX
   epoll_event ev;  // ev is ignored, for compatibility with old Linux kernel only.
   if (::epoll_ctl(p->second.m_iLocalID, EPOLL_CTL_DEL, s, &ev) < 0)
      throw CUDTException();
#elif defined(OSX) || (TARGET_OS_IOS == 1) || (TARGET_OS_TV == 1)
   struct kevent ke;

   //
   // Since I don't know what was set before
   // Just clear out both read and write
   //
   EV_SET(&ke, s, EVFILT_READ, EV_DELETE, 0, 0, NULL);
   kevent(p->second.m_iLocalID, &ke, 1, NULL, 0, NULL);
   EV_SET(&ke, s, EVFILT_WRITE, EV_DELETE, 0, 0, NULL);
   kevent(p->second.m_iLocalID, &ke, 1, NULL, 0, NULL);
#endif

   p->second.m_sLocals.erase(s);

   return 0;
}

// Need this to atomically modify polled events (ex: remove write/keep read)
int CEPoll::update_usock(const int eid, const SRTSOCKET& u, const int* events)
{
   CGuard pg(m_EPollLock);

   map<int, CEPollDesc>::iterator p = m_mPolls.find(eid);
   if (p == m_mPolls.end())
      throw CUDTException(MJ_NOTSUP, MN_EIDINVAL);

   if (!events || (*events & UDT_EPOLL_IN))
      p->second.m_sUDTSocksIn.insert(u);
   else
   {
      p->second.m_sUDTSocksIn.erase(u);
      /*
      * We are no longer interested in this event from this socket
      * If some are up, they will unblock EPoll forever.
      * Clear them.
      */
      p->second.m_sUDTReads.erase(u);
   }

   if (!events || (*events & UDT_EPOLL_OUT))
      p->second.m_sUDTSocksOut.insert(u);
   else
   {
      p->second.m_sUDTSocksOut.erase(u);
      p->second.m_sUDTWrites.erase(u);
   }
   if (!events || (*events & UDT_EPOLL_ERR))
      p->second.m_sUDTSocksEx.insert(u);
   else
   {
      p->second.m_sUDTSocksEx.erase(u);
      p->second.m_sUDTExcepts.erase(u);
   }

   return 0;
}

int CEPoll::update_ssock(const int eid, const SYSSOCKET& s, const int* events)
{
   CGuard pg(m_EPollLock);

   map<int, CEPollDesc>::iterator p = m_mPolls.find(eid);
   if (p == m_mPolls.end())
      throw CUDTException(MJ_NOTSUP, MN_EIDINVAL);

#ifdef LINUX
   epoll_event ev;
   memset(&ev, 0, sizeof(epoll_event));

   if (NULL == events)
      ev.events = EPOLLIN | EPOLLOUT | EPOLLERR;
   else
   {
      ev.events = 0;
      if (*events & UDT_EPOLL_IN)
         ev.events |= EPOLLIN;
      if (*events & UDT_EPOLL_OUT)
         ev.events |= EPOLLOUT;
      if (*events & UDT_EPOLL_ERR)
         ev.events |= EPOLLERR;
   }

   ev.data.fd = s;
   if (::epoll_ctl(p->second.m_iLocalID, EPOLL_CTL_MOD, s, &ev) < 0)
      throw CUDTException();
#elif defined(OSX) || (TARGET_OS_IOS == 1) || (TARGET_OS_TV == 1)
   struct kevent ke[2];
   int num = 0;

   //
   // Since I don't know what was set before
   // Just clear out both read and write
   //
   EV_SET(&ke[0], s, EVFILT_READ, EV_DELETE, 0, 0, NULL);
   kevent(p->second.m_iLocalID, ke, 1, NULL, 0, NULL);
   EV_SET(&ke[0], s, EVFILT_WRITE, EV_DELETE, 0, 0, NULL);
   kevent(p->second.m_iLocalID, ke, 1, NULL, 0, NULL);
   if (NULL == events)
   {
      EV_SET(&ke[num++], s, EVFILT_READ, EV_ADD, 0, 0, NULL);
      EV_SET(&ke[num++], s, EVFILT_WRITE, EV_ADD, 0, 0, NULL);
   }
   else
   {
      if (*events & UDT_EPOLL_IN)
      {
         EV_SET(&ke[num++], s, EVFILT_READ, EV_ADD, 0, 0, NULL);
      }
      if (*events & UDT_EPOLL_OUT)
      {
         EV_SET(&ke[num++], s, EVFILT_WRITE, EV_ADD, 0, 0, NULL);
      }
   }
   if (kevent(p->second.m_iLocalID, ke, num, NULL, 0, NULL) < 0)
      throw CUDTException();
#endif
// Assuming add is used if not inserted
//   p->second.m_sLocals.insert(s);

   return 0;
}

int CEPoll::wait(const int eid, set<SRTSOCKET>* readfds, set<SRTSOCKET>* writefds, int64_t msTimeOut, set<SYSSOCKET>* lrfds, set<SYSSOCKET>* lwfds)
{
   // if all fields is NULL and waiting time is infinite, then this would be a deadlock
   if (!readfds && !writefds && !lrfds && lwfds && (msTimeOut < 0))
      throw CUDTException(MJ_NOTSUP, MN_INVAL, 0);

   // Clear these sets in case the app forget to do it.
   if (readfds) readfds->clear();
   if (writefds) writefds->clear();
   if (lrfds) lrfds->clear();
   if (lwfds) lwfds->clear();

   int total = 0;

   int64_t entertime = CTimer::getTime();

   HLOGC(mglog.Debug, log << "CEPoll::wait: START for eid=" << eid);

   while (true)
   {
      CGuard::enterCS(m_EPollLock);

      map<int, CEPollDesc>::iterator p = m_mPolls.find(eid);
      if (p == m_mPolls.end())
      {
         CGuard::leaveCS(m_EPollLock);
         throw CUDTException(MJ_NOTSUP, MN_EIDINVAL);
      }

      CEPollDesc& epd = p->second;

      if (epd.m_sUDTSocksIn.empty() && epd.m_sUDTSocksOut.empty() && epd.m_sLocals.empty() && (msTimeOut < 0))
      {
         // no socket is being monitored, this may be a deadlock
         CGuard::leaveCS(m_EPollLock);
         throw CUDTException(MJ_NOTSUP, MN_INVAL);
      }

      // Sockets with exceptions are returned to both read and write sets.
      if ((NULL != readfds) && (!epd.m_sUDTReads.empty() || !epd.m_sUDTExcepts.empty()))
      {
         *readfds = epd.m_sUDTReads;
         for (set<SRTSOCKET>::const_iterator i = epd.m_sUDTExcepts.begin(); i != epd.m_sUDTExcepts.end(); ++ i)
            readfds->insert(*i);
         total += epd.m_sUDTReads.size() + epd.m_sUDTExcepts.size();
      }
      if ((NULL != writefds) && (!epd.m_sUDTWrites.empty() || !epd.m_sUDTExcepts.empty()))
      {
         *writefds = epd.m_sUDTWrites;
         for (set<SRTSOCKET>::const_iterator i = epd.m_sUDTExcepts.begin(); i != epd.m_sUDTExcepts.end(); ++ i)
            writefds->insert(*i);
         total += epd.m_sUDTWrites.size() + epd.m_sUDTExcepts.size();
      }

      HLOGC(mglog.Debug, log << "CEPoll::wait: Total of " << total << " ready SRT sockets, R="
              << epd.m_sUDTReads.size() << " W=" << epd.m_sUDTWrites.size() << " X="
              << epd.m_sUDTExcepts.size());

      if (lrfds || lwfds)
      {
         #ifdef LINUX
         const int max_events = epd.m_sLocals.size();
         epoll_event ev[max_events];

         int nfds = ::epoll_wait(epd.m_iLocalID, ev, max_events, 0);

         int otal ATR_UNUSED = total;
         for (int i = 0; i < nfds; ++ i)
         {
            if ((NULL != lrfds) && (ev[i].events & EPOLLIN))
            {
               lrfds->insert(ev[i].data.fd);
               ++ total;
            }
            if ((NULL != lwfds) && (ev[i].events & EPOLLOUT))
            {
               lwfds->insert(ev[i].data.fd);
               ++ total;
            }
         }
<<<<<<< HEAD
         HLOGC(mglog.Debug, log << "CEPoll::wait: LINUX: picking up " << (total - otal)  << " ready fds.");

         #elif defined(OSX) || defined(TARGET_OS_IOS) || defined(TARGET_OS_TV)
         #if defined(TARGET_OS_IOS) || defined(TARGET_OS_TV)
=======
         #elif defined(OSX) || (TARGET_OS_IOS == 1) || (TARGET_OS_TV == 1)
         #if (TARGET_OS_IOS == 1) || (TARGET_OS_TV == 1)
>>>>>>> 38f7bbaf
         // 
         // for iOS setting a timeout of 1ms for kevent and not doing CTimer::waitForEvent(); in the code below
         // gives us a 10% cpu boost.
         //
         struct timespec tmout = {0, 1000000};
         #else
         struct timespec tmout = {0, 0};
         #endif
         const int max_events = epd.m_sLocals.size();
         struct kevent ke[max_events];

         int nfds = kevent(epd.m_iLocalID, NULL, 0, ke, max_events, &tmout);
         int otal ATR_UNUSED = total;

         for (int i = 0; i < nfds; ++ i)
         {
            if ((NULL != lrfds) && (ke[i].filter == EVFILT_READ))
            {
               lrfds->insert(ke[i].ident);
               ++ total;
            }
            if ((NULL != lwfds) && (ke[i].filter == EVFILT_WRITE))
            {
               lwfds->insert(ke[i].ident);
               ++ total;
            }
         }

         HLOGC(mglog.Debug, log << "CEPoll::wait: Darwin/BSD: picking up " << (total - otal)  << " ready fds.");

         #else
         //currently "select" is used for all non-Linux platforms.
         //faster approaches can be applied for specific systems in the future.

         //"select" has a limitation on the number of sockets
         int max_fd = 0;

         fd_set readfds;
         fd_set writefds;
         FD_ZERO(&readfds);
         FD_ZERO(&writefds);

         for (set<SYSSOCKET>::const_iterator i = epd.m_sLocals.begin(); i != epd.m_sLocals.end(); ++ i)
         {
            if (lrfds)
               FD_SET(*i, &readfds);
            if (lwfds)
               FD_SET(*i, &writefds);
            if (*i > max_fd)
              max_fd = *i;
        }

         int otal ATR_UNUSED = total;
         timeval tv;
         tv.tv_sec = 0;
         tv.tv_usec = 0;
         if (::select(max_fd + 1, &readfds, &writefds, NULL, &tv) > 0)
         {
            for (set<SYSSOCKET>::const_iterator i = epd.m_sLocals.begin(); i != epd.m_sLocals.end(); ++ i)
            {
               if (lrfds && FD_ISSET(*i, &readfds))
               {
                  lrfds->insert(*i);
                  ++ total;
               }
               if (lwfds && FD_ISSET(*i, &writefds))
               {
                  lwfds->insert(*i);
                  ++ total;
               }
            }
         }

         HLOGC(mglog.Debug, log << "CEPoll::wait: select(otherSYS): picking up " << (total - otal)  << " ready fds.");
         #endif
      }

      CGuard::leaveCS(m_EPollLock);

      HLOGC(mglog.Debug, log << "CEPoll::wait: Total of " << total << " READY SOCKETS");

      if (total > 0)
         return total;

      if ((msTimeOut >= 0) && (int64_t(CTimer::getTime() - entertime) >= msTimeOut * 1000LL))
      {
          HLOGP(mglog.Debug, "... not waiting longer - timeout");
          throw CUDTException(MJ_AGAIN, MN_XMTIMEOUT, 0);
      }

      #if (TARGET_OS_IOS == 1) || (TARGET_OS_TV == 1)
      #else
         CTimer::EWait wt ATR_UNUSED;
         wt = CTimer::waitForEvent();
         HLOGC(mglog.Debug, log << "CEPoll::wait: EVENT WAITING: "
             << (wt == CTimer::WT_TIMEOUT ? "CHECKPOINT" : wt == CTimer::WT_EVENT ? "TRIGGERED" : "ERROR"));
      #endif
   }

   return 0;
}

int CEPoll::release(const int eid)
{
   CGuard pg(m_EPollLock);

   map<int, CEPollDesc>::iterator i = m_mPolls.find(eid);
   if (i == m_mPolls.end())
      throw CUDTException(MJ_NOTSUP, MN_EIDINVAL);

   #ifdef LINUX
   // release local/system epoll descriptor
   ::close(i->second.m_iLocalID);
   #elif defined(OSX) || (TARGET_OS_IOS == 1) || (TARGET_OS_TV == 1)
   ::close(i->second.m_iLocalID);
   #endif

   m_mPolls.erase(i);

   return 0;
}

namespace
{

void update_epoll_sets(const SRTSOCKET& uid, const set<SRTSOCKET>& watch, set<SRTSOCKET>& result, bool enable)
{
   if (enable && (watch.find(uid) != watch.end()))
   {
      result.insert(uid);
   }
   else if (!enable)
   {
      result.erase(uid);
   }
}

}  // namespace

int CEPoll::update_events(const SRTSOCKET& uid, std::set<int>& eids, int events, bool enable)
{
   CGuard pg(m_EPollLock);

   map<int, CEPollDesc>::iterator p;

   vector<int> lost;
   for (set<int>::iterator i = eids.begin(); i != eids.end(); ++ i)
   {
      p = m_mPolls.find(*i);
      if (p == m_mPolls.end())
      {
         lost.push_back(*i);
      }
      else
      {
         if ((events & UDT_EPOLL_IN) != 0)
            update_epoll_sets(uid, p->second.m_sUDTSocksIn, p->second.m_sUDTReads, enable);
         if ((events & UDT_EPOLL_OUT) != 0)
            update_epoll_sets(uid, p->second.m_sUDTSocksOut, p->second.m_sUDTWrites, enable);
         if ((events & UDT_EPOLL_ERR) != 0)
            update_epoll_sets(uid, p->second.m_sUDTSocksEx, p->second.m_sUDTExcepts, enable);
      }
   }

   for (vector<int>::iterator i = lost.begin(); i != lost.end(); ++ i)
      eids.erase(*i);

   return 0;
}<|MERGE_RESOLUTION|>--- conflicted
+++ resolved
@@ -452,15 +452,10 @@
                ++ total;
             }
          }
-<<<<<<< HEAD
          HLOGC(mglog.Debug, log << "CEPoll::wait: LINUX: picking up " << (total - otal)  << " ready fds.");
 
-         #elif defined(OSX) || defined(TARGET_OS_IOS) || defined(TARGET_OS_TV)
-         #if defined(TARGET_OS_IOS) || defined(TARGET_OS_TV)
-=======
          #elif defined(OSX) || (TARGET_OS_IOS == 1) || (TARGET_OS_TV == 1)
          #if (TARGET_OS_IOS == 1) || (TARGET_OS_TV == 1)
->>>>>>> 38f7bbaf
          // 
          // for iOS setting a timeout of 1ms for kevent and not doing CTimer::waitForEvent(); in the code below
          // gives us a 10% cpu boost.
