--- conflicted
+++ resolved
@@ -85,21 +85,16 @@
 CEPoll::CEPoll():
 m_iIDSeed(0)
 {
-<<<<<<< HEAD
-   createMutex(m_EPollLock, "EPoll");
-=======
    setupMutex(m_EPollLock, "EPoll");
->>>>>>> 3a696ecc
 }
 
 CEPoll::~CEPoll()
 {
-   releaseMutex(m_EPollLock);
 }
 
 int CEPoll::create(CEPollDesc** pout)
 {
-   CGuard pg (m_EPollLock);
+   CGuard pg(m_EPollLock);
 
    if (++ m_iIDSeed >= 0x7FFFFFFF)
       m_iIDSeed = 0;
@@ -193,7 +188,7 @@
 
 int CEPoll::add_ssock(const int eid, const SYSSOCKET& s, const int* events)
 {
-   CGuard pg (m_EPollLock);
+   CGuard pg(m_EPollLock);
 
    map<int, CEPollDesc>::iterator p = m_mPolls.find(eid);
    if (p == m_mPolls.end())
@@ -261,7 +256,7 @@
 
 int CEPoll::remove_ssock(const int eid, const SYSSOCKET& s)
 {
-   CGuard pg (m_EPollLock);
+   CGuard pg(m_EPollLock);
 
    map<int, CEPollDesc>::iterator p = m_mPolls.find(eid);
    if (p == m_mPolls.end())
@@ -292,7 +287,7 @@
 // Need this to atomically modify polled events (ex: remove write/keep read)
 int CEPoll::update_usock(const int eid, const SRTSOCKET& u, const int* events)
 {
-    CGuard pg (m_EPollLock);
+    CGuard pg(m_EPollLock);
 
     map<int, CEPollDesc>::iterator p = m_mPolls.find(eid);
     if (p == m_mPolls.end())
@@ -370,7 +365,7 @@
 
 int CEPoll::update_ssock(const int eid, const SYSSOCKET& s, const int* events)
 {
-   CGuard pg (m_EPollLock);
+   CGuard pg(m_EPollLock);
 
    map<int, CEPollDesc>::iterator p = m_mPolls.find(eid);
    if (p == m_mPolls.end())
@@ -435,7 +430,7 @@
 
 int CEPoll::setflags(const int eid, int32_t flags)
 {
-    CGuard pg (m_EPollLock);
+    CGuard pg(m_EPollLock);
     map<int, CEPollDesc>::iterator p = m_mPolls.find(eid);
     if (p == m_mPolls.end())
         throw CUDTException(MJ_NOTSUP, MN_EIDINVAL);
@@ -471,7 +466,7 @@
     while (true)
     {
         {
-            CGuard pg (m_EPollLock);
+            CGuard pg(m_EPollLock);
             map<int, CEPollDesc>::iterator p = m_mPolls.find(eid);
             if (p == m_mPolls.end())
                 throw CUDTException(MJ_NOTSUP, MN_EIDINVAL);
@@ -541,7 +536,7 @@
     while (true)
     {
         {
-            CGuard epollock (m_EPollLock);
+            CGuard epollock(m_EPollLock);
 
             map<int, CEPollDesc>::iterator p = m_mPolls.find(eid);
             if (p == m_mPolls.end())
@@ -793,10 +788,7 @@
             return 0; // meaning "none is ready"
         }
 
-#if (TARGET_OS_IOS == 1) || (TARGET_OS_TV == 1)
-#else
         CTimer::waitForEvent();
-#endif
     }
 
     return 0;
@@ -804,7 +796,7 @@
 
 int CEPoll::release(const int eid)
 {
-   CGuard pg (m_EPollLock);
+   CGuard pg(m_EPollLock);
 
    map<int, CEPollDesc>::iterator i = m_mPolls.find(eid);
    if (i == m_mPolls.end())
